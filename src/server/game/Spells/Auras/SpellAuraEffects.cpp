/*
 * Copyright (C) 2008-2011 TrinityCore <http://www.trinitycore.org/>
 * Copyright (C) 2005-2009 MaNGOS <http://getmangos.com/>
 *
 * This program is free software; you can redistribute it and/or modify it
 * under the terms of the GNU General Public License as published by the
 * Free Software Foundation; either version 2 of the License, or (at your
 * option) any later version.
 *
 * This program is distributed in the hope that it will be useful, but WITHOUT
 * ANY WARRANTY; without even the implied warranty of MERCHANTABILITY or
 * FITNESS FOR A PARTICULAR PURPOSE. See the GNU General Public License for
 * more details.
 *
 * You should have received a copy of the GNU General Public License along
 * with this program. If not, see <http://www.gnu.org/licenses/>.
 */

#include "Common.h"
#include "WorldPacket.h"
#include "Opcodes.h"
#include "Log.h"
#include "ObjectMgr.h"
#include "SpellMgr.h"
#include "Player.h"
#include "Unit.h"
#include "ObjectAccessor.h"
#include "Util.h"
#include "Spell.h"
#include "SpellAuraEffects.h"
#include "Battleground.h"
#include "OutdoorPvPMgr.h"
#include "OutdoorPvPWG.h"
#include "Formulas.h"
#include "GridNotifiers.h"
#include "GridNotifiersImpl.h"
#include "CellImpl.h"
#include "ScriptMgr.h"

class Aura;
//
// EFFECT HANDLER NOTES
//
// in aura handler there should be check for modes:
// AURA_EFFECT_HANDLE_REAL set -  aura mod is just applied/removed on the target
// AURA_EFFECT_HANDLE_SEND_FOR_CLIENT_MASK set - aura is just applied/removed, or aura packet request is made
// AURA_EFFECT_HANDLE_CHANGE_AMOUNT_MASK set - aura is recalculated or is just applied/removed - need to redo all things related to m_amount
// AURA_EFFECT_HANDLE_CHANGE_AMOUNT_SEND_FOR_CLIENT_MASK - logical or of above conditions
// AURA_EFFECT_HANDLE_STAT - set when stats are reapplied
// such checks will speedup trinity change amount/send for client operations
// because for change amount operation packets will not be send
// aura effect handlers shouldn't contain any AuraEffect or Aura object modifications

pAuraEffectHandler AuraEffectHandler[TOTAL_AURAS]=
{
    &AuraEffect::HandleNULL,                                      //  0 SPELL_AURA_NONE
    &AuraEffect::HandleBindSight,                                 //  1 SPELL_AURA_BIND_SIGHT
    &AuraEffect::HandleModPossess,                                //  2 SPELL_AURA_MOD_POSSESS
    &AuraEffect::HandleNoImmediateEffect,                         //  3 SPELL_AURA_PERIODIC_DAMAGE implemented in AuraEffect::PeriodicTick
    &AuraEffect::HandleAuraDummy,                                 //  4 SPELL_AURA_DUMMY
    &AuraEffect::HandleModConfuse,                                //  5 SPELL_AURA_MOD_CONFUSE
    &AuraEffect::HandleModCharm,                                  //  6 SPELL_AURA_MOD_CHARM
    &AuraEffect::HandleModFear,                                   //  7 SPELL_AURA_MOD_FEAR
    &AuraEffect::HandleNoImmediateEffect,                         //  8 SPELL_AURA_PERIODIC_HEAL implemented in AuraEffect::PeriodicTick
    &AuraEffect::HandleModAttackSpeed,                            //  9 SPELL_AURA_MOD_ATTACKSPEED
    &AuraEffect::HandleModThreat,                                 // 10 SPELL_AURA_MOD_THREAT
    &AuraEffect::HandleModTaunt,                                  // 11 SPELL_AURA_MOD_TAUNT
    &AuraEffect::HandleAuraModStun,                               // 12 SPELL_AURA_MOD_STUN
    &AuraEffect::HandleModDamageDone,                             // 13 SPELL_AURA_MOD_DAMAGE_DONE
    &AuraEffect::HandleNoImmediateEffect,                         // 14 SPELL_AURA_MOD_DAMAGE_TAKEN implemented in Unit::MeleeDamageBonus and Unit::SpellDamageBonus
    &AuraEffect::HandleNoImmediateEffect,                         // 15 SPELL_AURA_DAMAGE_SHIELD    implemented in Unit::DoAttackDamage
    &AuraEffect::HandleModStealth,                                // 16 SPELL_AURA_MOD_STEALTH
    &AuraEffect::HandleModStealthDetect,                          // 17 SPELL_AURA_MOD_DETECT
    &AuraEffect::HandleModInvisibility,                           // 18 SPELL_AURA_MOD_INVISIBILITY
    &AuraEffect::HandleModInvisibilityDetect,                     // 19 SPELL_AURA_MOD_INVISIBILITY_DETECTION
    &AuraEffect::HandleNoImmediateEffect,                         // 20 SPELL_AURA_OBS_MOD_HEALTH implemented in AuraEffect::PeriodicTick
    &AuraEffect::HandleNoImmediateEffect,                         // 21 SPELL_AURA_OBS_MOD_POWER implemented in AuraEffect::PeriodicTick
    &AuraEffect::HandleAuraModResistance,                         // 22 SPELL_AURA_MOD_RESISTANCE
    &AuraEffect::HandleNoImmediateEffect,                         // 23 SPELL_AURA_PERIODIC_TRIGGER_SPELL implemented in AuraEffect::PeriodicTick
    &AuraEffect::HandleNoImmediateEffect,                         // 24 SPELL_AURA_PERIODIC_ENERGIZE implemented in AuraEffect::PeriodicTick
    &AuraEffect::HandleAuraModPacify,                             // 25 SPELL_AURA_MOD_PACIFY
    &AuraEffect::HandleAuraModRoot,                               // 26 SPELL_AURA_MOD_ROOT
    &AuraEffect::HandleAuraModSilence,                            // 27 SPELL_AURA_MOD_SILENCE
    &AuraEffect::HandleNoImmediateEffect,                         // 28 SPELL_AURA_REFLECT_SPELLS        implement in Unit::SpellHitResult
    &AuraEffect::HandleAuraModStat,                               // 29 SPELL_AURA_MOD_STAT
    &AuraEffect::HandleAuraModSkill,                              // 30 SPELL_AURA_MOD_SKILL
    &AuraEffect::HandleAuraModIncreaseSpeed,                      // 31 SPELL_AURA_MOD_INCREASE_SPEED
    &AuraEffect::HandleAuraModIncreaseMountedSpeed,               // 32 SPELL_AURA_MOD_INCREASE_MOUNTED_SPEED
    &AuraEffect::HandleAuraModDecreaseSpeed,                      // 33 SPELL_AURA_MOD_DECREASE_SPEED
    &AuraEffect::HandleAuraModIncreaseHealth,                     // 34 SPELL_AURA_MOD_INCREASE_HEALTH
    &AuraEffect::HandleAuraModIncreaseEnergy,                     // 35 SPELL_AURA_MOD_INCREASE_ENERGY
    &AuraEffect::HandleAuraModShapeshift,                         // 36 SPELL_AURA_MOD_SHAPESHIFT
    &AuraEffect::HandleAuraModEffectImmunity,                     // 37 SPELL_AURA_EFFECT_IMMUNITY
    &AuraEffect::HandleAuraModStateImmunity,                      // 38 SPELL_AURA_STATE_IMMUNITY
    &AuraEffect::HandleAuraModSchoolImmunity,                     // 39 SPELL_AURA_SCHOOL_IMMUNITY
    &AuraEffect::HandleAuraModDmgImmunity,                        // 40 SPELL_AURA_DAMAGE_IMMUNITY
    &AuraEffect::HandleAuraModDispelImmunity,                     // 41 SPELL_AURA_DISPEL_IMMUNITY
    &AuraEffect::HandleNoImmediateEffect,                         // 42 SPELL_AURA_PROC_TRIGGER_SPELL  implemented in Unit::ProcDamageAndSpellFor and Unit::HandleProcTriggerSpell
    &AuraEffect::HandleNoImmediateEffect,                         // 43 SPELL_AURA_PROC_TRIGGER_DAMAGE implemented in Unit::ProcDamageAndSpellFor
    &AuraEffect::HandleAuraTrackCreatures,                        // 44 SPELL_AURA_TRACK_CREATURES
    &AuraEffect::HandleAuraTrackResources,                        // 45 SPELL_AURA_TRACK_RESOURCES
    &AuraEffect::HandleNULL,                                      // 46 SPELL_AURA_46 (used in test spells 54054 and 54058, and spell 48050) (3.0.8a)
    &AuraEffect::HandleAuraModParryPercent,                       // 47 SPELL_AURA_MOD_PARRY_PERCENT
    &AuraEffect::HandleNULL,                                      // 48 SPELL_AURA_48 spell Napalm (area damage spell with additional delayed damage effect)
    &AuraEffect::HandleAuraModDodgePercent,                       // 49 SPELL_AURA_MOD_DODGE_PERCENT
    &AuraEffect::HandleNoImmediateEffect,                         // 50 SPELL_AURA_MOD_CRITICAL_HEALING_AMOUNT implemented in Unit::SpellCriticalHealingBonus
    &AuraEffect::HandleAuraModBlockPercent,                       // 51 SPELL_AURA_MOD_BLOCK_PERCENT
    &AuraEffect::HandleAuraModWeaponCritPercent,                  // 52 SPELL_AURA_MOD_WEAPON_CRIT_PERCENT
    &AuraEffect::HandleNoImmediateEffect,                         // 53 SPELL_AURA_PERIODIC_LEECH implemented in AuraEffect::PeriodicTick
    &AuraEffect::HandleModHitChance,                              // 54 SPELL_AURA_MOD_HIT_CHANCE
    &AuraEffect::HandleModSpellHitChance,                         // 55 SPELL_AURA_MOD_SPELL_HIT_CHANCE
    &AuraEffect::HandleAuraTransform,                             // 56 SPELL_AURA_TRANSFORM
    &AuraEffect::HandleModSpellCritChance,                        // 57 SPELL_AURA_MOD_SPELL_CRIT_CHANCE
    &AuraEffect::HandleAuraModIncreaseSwimSpeed,                  // 58 SPELL_AURA_MOD_INCREASE_SWIM_SPEED
    &AuraEffect::HandleNoImmediateEffect,                         // 59 SPELL_AURA_MOD_DAMAGE_DONE_CREATURE implemented in Unit::MeleeDamageBonus and Unit::SpellDamageBonus
    &AuraEffect::HandleAuraModPacifyAndSilence,                   // 60 SPELL_AURA_MOD_PACIFY_SILENCE
    &AuraEffect::HandleAuraModScale,                              // 61 SPELL_AURA_MOD_SCALE
    &AuraEffect::HandleNoImmediateEffect,                         // 62 SPELL_AURA_PERIODIC_HEALTH_FUNNEL implemented in AuraEffect::PeriodicTick
    &AuraEffect::HandleNULL,                                      // 63 unused (3.2.0) old SPELL_AURA_PERIODIC_MANA_FUNNEL
    &AuraEffect::HandleNoImmediateEffect,                         // 64 SPELL_AURA_PERIODIC_MANA_LEECH implemented in AuraEffect::PeriodicTick
    &AuraEffect::HandleModCastingSpeed,                           // 65 SPELL_AURA_MOD_CASTING_SPEED_NOT_STACK
    &AuraEffect::HandleFeignDeath,                                // 66 SPELL_AURA_FEIGN_DEATH
    &AuraEffect::HandleAuraModDisarm,                             // 67 SPELL_AURA_MOD_DISARM
    &AuraEffect::HandleAuraModStalked,                            // 68 SPELL_AURA_MOD_STALKED
    &AuraEffect::HandleNoImmediateEffect,                         // 69 SPELL_AURA_SCHOOL_ABSORB implemented in Unit::CalcAbsorbResist
    &AuraEffect::HandleUnused,                                    // 70 SPELL_AURA_EXTRA_ATTACKS clientside
    &AuraEffect::HandleModSpellCritChanceShool,                   // 71 SPELL_AURA_MOD_SPELL_CRIT_CHANCE_SCHOOL
    &AuraEffect::HandleModPowerCostPCT,                           // 72 SPELL_AURA_MOD_POWER_COST_SCHOOL_PCT
    &AuraEffect::HandleModPowerCost,                              // 73 SPELL_AURA_MOD_POWER_COST_SCHOOL
    &AuraEffect::HandleNoImmediateEffect,                         // 74 SPELL_AURA_REFLECT_SPELLS_SCHOOL  implemented in Unit::SpellHitResult
    &AuraEffect::HandleNoImmediateEffect,                         // 75 SPELL_AURA_MOD_LANGUAGE
    &AuraEffect::HandleNoImmediateEffect,                         // 76 SPELL_AURA_FAR_SIGHT
    &AuraEffect::HandleModMechanicImmunity,                       // 77 SPELL_AURA_MECHANIC_IMMUNITY
    &AuraEffect::HandleAuraMounted,                               // 78 SPELL_AURA_MOUNTED
    &AuraEffect::HandleModDamagePercentDone,                      // 79 SPELL_AURA_MOD_DAMAGE_PERCENT_DONE
    &AuraEffect::HandleModPercentStat,                            // 80 SPELL_AURA_MOD_PERCENT_STAT
    &AuraEffect::HandleNoImmediateEffect,                         // 81 SPELL_AURA_SPLIT_DAMAGE_PCT implemented in Unit::CalcAbsorbResist
    &AuraEffect::HandleWaterBreathing,                            // 82 SPELL_AURA_WATER_BREATHING
    &AuraEffect::HandleModBaseResistance,                         // 83 SPELL_AURA_MOD_BASE_RESISTANCE
    &AuraEffect::HandleNoImmediateEffect,                         // 84 SPELL_AURA_MOD_REGEN implemented in Player::RegenerateHealth
    &AuraEffect::HandleModPowerRegen,                             // 85 SPELL_AURA_MOD_POWER_REGEN implemented in Player::Regenerate
    &AuraEffect::HandleChannelDeathItem,                          // 86 SPELL_AURA_CHANNEL_DEATH_ITEM
    &AuraEffect::HandleNoImmediateEffect,                         // 87 SPELL_AURA_MOD_DAMAGE_PERCENT_TAKEN implemented in Unit::MeleeDamageBonus and Unit::SpellDamageBonus
    &AuraEffect::HandleNoImmediateEffect,                         // 88 SPELL_AURA_MOD_HEALTH_REGEN_PERCENT implemented in Player::RegenerateHealth
    &AuraEffect::HandleNoImmediateEffect,                         // 89 SPELL_AURA_PERIODIC_DAMAGE_PERCENT
    &AuraEffect::HandleNULL,                                      // 90 unused (3.0.8a) old SPELL_AURA_MOD_RESIST_CHANCE
    &AuraEffect::HandleNoImmediateEffect,                         // 91 SPELL_AURA_MOD_DETECT_RANGE implemented in Creature::GetAttackDistance
    &AuraEffect::HandlePreventFleeing,                            // 92 SPELL_AURA_PREVENTS_FLEEING
    &AuraEffect::HandleModUnattackable,                           // 93 SPELL_AURA_MOD_UNATTACKABLE
    &AuraEffect::HandleNoImmediateEffect,                         // 94 SPELL_AURA_INTERRUPT_REGEN implemented in Player::Regenerate
    &AuraEffect::HandleAuraGhost,                                 // 95 SPELL_AURA_GHOST
    &AuraEffect::HandleNoImmediateEffect,                         // 96 SPELL_AURA_SPELL_MAGNET implemented in Unit::SelectMagnetTarget
    &AuraEffect::HandleNoImmediateEffect,                         // 97 SPELL_AURA_MANA_SHIELD implemented in Unit::CalcAbsorbResist
    &AuraEffect::HandleAuraModSkill,                              // 98 SPELL_AURA_MOD_SKILL_TALENT
    &AuraEffect::HandleAuraModAttackPower,                        // 99 SPELL_AURA_MOD_ATTACK_POWER
    &AuraEffect::HandleUnused,                                    //100 SPELL_AURA_AURAS_VISIBLE obsolete? all player can see all auras now, but still have spells including GM-spell
    &AuraEffect::HandleModResistancePercent,                      //101 SPELL_AURA_MOD_RESISTANCE_PCT
    &AuraEffect::HandleNoImmediateEffect,                         //102 SPELL_AURA_MOD_MELEE_ATTACK_POWER_VERSUS implemented in Unit::MeleeDamageBonus
    &AuraEffect::HandleAuraModTotalThreat,                        //103 SPELL_AURA_MOD_TOTAL_THREAT
    &AuraEffect::HandleAuraWaterWalk,                             //104 SPELL_AURA_WATER_WALK
    &AuraEffect::HandleAuraFeatherFall,                           //105 SPELL_AURA_FEATHER_FALL
    &AuraEffect::HandleAuraHover,                                 //106 SPELL_AURA_HOVER
    &AuraEffect::HandleNoImmediateEffect,                         //107 SPELL_AURA_ADD_FLAT_MODIFIER implemented in AuraEffect::CalculateSpellMod()
    &AuraEffect::HandleNoImmediateEffect,                         //108 SPELL_AURA_ADD_PCT_MODIFIER implemented in AuraEffect::CalculateSpellMod()
    &AuraEffect::HandleNoImmediateEffect,                         //109 SPELL_AURA_ADD_TARGET_TRIGGER
    &AuraEffect::HandleModPowerRegenPCT,                          //110 SPELL_AURA_MOD_POWER_REGEN_PERCENT implemented in Player::Regenerate, Creature::Regenerate
    &AuraEffect::HandleNoImmediateEffect,                         //111 SPELL_AURA_ADD_CASTER_HIT_TRIGGER implemented in Unit::SelectMagnetTarget
    &AuraEffect::HandleNoImmediateEffect,                         //112 SPELL_AURA_OVERRIDE_CLASS_SCRIPTS
    &AuraEffect::HandleNoImmediateEffect,                         //113 SPELL_AURA_MOD_RANGED_DAMAGE_TAKEN implemented in Unit::MeleeDamageBonus
    &AuraEffect::HandleNoImmediateEffect,                         //114 SPELL_AURA_MOD_RANGED_DAMAGE_TAKEN_PCT implemented in Unit::MeleeDamageBonus
    &AuraEffect::HandleNoImmediateEffect,                         //115 SPELL_AURA_MOD_HEALING                 implemented in Unit::SpellBaseHealingBonusForVictim
    &AuraEffect::HandleNoImmediateEffect,                         //116 SPELL_AURA_MOD_REGEN_DURING_COMBAT
    &AuraEffect::HandleNoImmediateEffect,                         //117 SPELL_AURA_MOD_MECHANIC_RESISTANCE     implemented in Unit::MagicSpellHitResult
    &AuraEffect::HandleNoImmediateEffect,                         //118 SPELL_AURA_MOD_HEALING_PCT             implemented in Unit::SpellHealingBonus
    &AuraEffect::HandleNULL,                                      //119 unused (3.2.0) old SPELL_AURA_SHARE_PET_TRACKING
    &AuraEffect::HandleAuraUntrackable,                           //120 SPELL_AURA_UNTRACKABLE
    &AuraEffect::HandleAuraEmpathy,                               //121 SPELL_AURA_EMPATHY
    &AuraEffect::HandleModOffhandDamagePercent,                   //122 SPELL_AURA_MOD_OFFHAND_DAMAGE_PCT
    &AuraEffect::HandleModTargetResistance,                       //123 SPELL_AURA_MOD_TARGET_RESISTANCE
    &AuraEffect::HandleAuraModRangedAttackPower,                  //124 SPELL_AURA_MOD_RANGED_ATTACK_POWER
    &AuraEffect::HandleNoImmediateEffect,                         //125 SPELL_AURA_MOD_MELEE_DAMAGE_TAKEN implemented in Unit::MeleeDamageBonus
    &AuraEffect::HandleNoImmediateEffect,                         //126 SPELL_AURA_MOD_MELEE_DAMAGE_TAKEN_PCT implemented in Unit::MeleeDamageBonus
    &AuraEffect::HandleNoImmediateEffect,                         //127 SPELL_AURA_RANGED_ATTACK_POWER_ATTACKER_BONUS implemented in Unit::MeleeDamageBonus
    &AuraEffect::HandleModPossessPet,                             //128 SPELL_AURA_MOD_POSSESS_PET
    &AuraEffect::HandleAuraModIncreaseSpeed,                      //129 SPELL_AURA_MOD_SPEED_ALWAYS
    &AuraEffect::HandleAuraModIncreaseMountedSpeed,               //130 SPELL_AURA_MOD_MOUNTED_SPEED_ALWAYS
    &AuraEffect::HandleNoImmediateEffect,                         //131 SPELL_AURA_MOD_RANGED_ATTACK_POWER_VERSUS implemented in Unit::MeleeDamageBonus
    &AuraEffect::HandleAuraModIncreaseEnergyPercent,              //132 SPELL_AURA_MOD_INCREASE_ENERGY_PERCENT
    &AuraEffect::HandleAuraModIncreaseHealthPercent,              //133 SPELL_AURA_MOD_INCREASE_HEALTH_PERCENT
    &AuraEffect::HandleAuraModRegenInterrupt,                     //134 SPELL_AURA_MOD_MANA_REGEN_INTERRUPT
    &AuraEffect::HandleModHealingDone,                            //135 SPELL_AURA_MOD_HEALING_DONE
    &AuraEffect::HandleNoImmediateEffect,                         //136 SPELL_AURA_MOD_HEALING_DONE_PERCENT   implemented in Unit::SpellHealingBonus
    &AuraEffect::HandleModTotalPercentStat,                       //137 SPELL_AURA_MOD_TOTAL_STAT_PERCENTAGE
    &AuraEffect::HandleModMeleeSpeedPct,                          //138 SPELL_AURA_MOD_MELEE_HASTE
    &AuraEffect::HandleForceReaction,                             //139 SPELL_AURA_FORCE_REACTION
    &AuraEffect::HandleAuraModRangedHaste,                        //140 SPELL_AURA_MOD_RANGED_HASTE
    &AuraEffect::HandleRangedAmmoHaste,                           //141 SPELL_AURA_MOD_RANGED_AMMO_HASTE
    &AuraEffect::HandleAuraModBaseResistancePCT,                  //142 SPELL_AURA_MOD_BASE_RESISTANCE_PCT
    &AuraEffect::HandleAuraModResistanceExclusive,                //143 SPELL_AURA_MOD_RESISTANCE_EXCLUSIVE
    &AuraEffect::HandleNoImmediateEffect,                         //144 SPELL_AURA_SAFE_FALL                         implemented in WorldSession::HandleMovementOpcodes
    &AuraEffect::HandleAuraModPetTalentsPoints,                   //145 SPELL_AURA_MOD_PET_TALENT_POINTS
    &AuraEffect::HandleNoImmediateEffect,                         //146 SPELL_AURA_ALLOW_TAME_PET_TYPE
    &AuraEffect::HandleModStateImmunityMask,                      //147 SPELL_AURA_MECHANIC_IMMUNITY_MASK
    &AuraEffect::HandleAuraRetainComboPoints,                     //148 SPELL_AURA_RETAIN_COMBO_POINTS
    &AuraEffect::HandleNoImmediateEffect,                         //149 SPELL_AURA_REDUCE_PUSHBACK
    &AuraEffect::HandleShieldBlockValue,                          //150 SPELL_AURA_MOD_SHIELD_BLOCKVALUE_PCT
    &AuraEffect::HandleAuraTrackStealthed,                        //151 SPELL_AURA_TRACK_STEALTHED
    &AuraEffect::HandleNoImmediateEffect,                         //152 SPELL_AURA_MOD_DETECTED_RANGE implemented in Creature::GetAttackDistance
    &AuraEffect::HandleNoImmediateEffect,                         //153 SPELL_AURA_SPLIT_DAMAGE_FLAT
    &AuraEffect::HandleModStealthLevel,                           //154 SPELL_AURA_MOD_STEALTH_LEVEL
    &AuraEffect::HandleNoImmediateEffect,                         //155 SPELL_AURA_MOD_WATER_BREATHING
    &AuraEffect::HandleNoImmediateEffect,                         //156 SPELL_AURA_MOD_REPUTATION_GAIN
    &AuraEffect::HandleNULL,                                      //157 SPELL_AURA_PET_DAMAGE_MULTI
    &AuraEffect::HandleShieldBlockValue,                          //158 SPELL_AURA_MOD_SHIELD_BLOCKVALUE
    &AuraEffect::HandleNoImmediateEffect,                         //159 SPELL_AURA_NO_PVP_CREDIT      only for Honorless Target spell
    &AuraEffect::HandleNoImmediateEffect,                         //160 SPELL_AURA_MOD_AOE_AVOIDANCE                 implemented in Unit::MagicSpellHitResult
    &AuraEffect::HandleNoImmediateEffect,                         //161 SPELL_AURA_MOD_HEALTH_REGEN_IN_COMBAT
    &AuraEffect::HandleNoImmediateEffect,                         //162 SPELL_AURA_POWER_BURN_MANA implemented in AuraEffect::PeriodicTick
    &AuraEffect::HandleNoImmediateEffect,                         //163 SPELL_AURA_MOD_CRIT_DAMAGE_BONUS_MELEE
    &AuraEffect::HandleUnused,                                    //164 unused (3.2.0), only one test spell
    &AuraEffect::HandleNoImmediateEffect,                         //165 SPELL_AURA_MELEE_ATTACK_POWER_ATTACKER_BONUS implemented in Unit::MeleeDamageBonus
    &AuraEffect::HandleAuraModAttackPowerPercent,                 //166 SPELL_AURA_MOD_ATTACK_POWER_PCT
    &AuraEffect::HandleAuraModRangedAttackPowerPercent,           //167 SPELL_AURA_MOD_RANGED_ATTACK_POWER_PCT
    &AuraEffect::HandleNoImmediateEffect,                         //168 SPELL_AURA_MOD_DAMAGE_DONE_VERSUS            implemented in Unit::SpellDamageBonus, Unit::MeleeDamageBonus
    &AuraEffect::HandleNoImmediateEffect,                         //169 SPELL_AURA_MOD_CRIT_PERCENT_VERSUS           implemented in Unit::DealDamageBySchool, Unit::DoAttackDamage, Unit::SpellCriticalBonus
    &AuraEffect::HandleNULL,                                      //170 SPELL_AURA_DETECT_AMORE       various spells that change visual of units for aura target (clientside?)
    &AuraEffect::HandleAuraModIncreaseSpeed,                      //171 SPELL_AURA_MOD_SPEED_NOT_STACK
    &AuraEffect::HandleAuraModIncreaseMountedSpeed,               //172 SPELL_AURA_MOD_MOUNTED_SPEED_NOT_STACK
    &AuraEffect::HandleNULL,                                      //173 unused (3.2.0) no spells, old SPELL_AURA_ALLOW_CHAMPION_SPELLS  only for Proclaim Champion spell
    &AuraEffect::HandleModSpellDamagePercentFromStat,             //174 SPELL_AURA_MOD_SPELL_DAMAGE_OF_STAT_PERCENT  implemented in Unit::SpellBaseDamageBonus
    &AuraEffect::HandleModSpellHealingPercentFromStat,            //175 SPELL_AURA_MOD_SPELL_HEALING_OF_STAT_PERCENT implemented in Unit::SpellBaseHealingBonus
    &AuraEffect::HandleSpiritOfRedemption,                        //176 SPELL_AURA_SPIRIT_OF_REDEMPTION   only for Spirit of Redemption spell, die at aura end
    &AuraEffect::HandleCharmConvert,                              //177 SPELL_AURA_AOE_CHARM
    &AuraEffect::HandleNoImmediateEffect,                         //178 SPELL_AURA_MOD_DEBUFF_RESISTANCE          implemented in Unit::MagicSpellHitResult
    &AuraEffect::HandleNoImmediateEffect,                         //179 SPELL_AURA_MOD_ATTACKER_SPELL_CRIT_CHANCE implemented in Unit::SpellCriticalBonus
    &AuraEffect::HandleNoImmediateEffect,                         //180 SPELL_AURA_MOD_FLAT_SPELL_DAMAGE_VERSUS   implemented in Unit::SpellDamageBonus
    &AuraEffect::HandleNULL,                                      //181 unused (3.2.0) old SPELL_AURA_MOD_FLAT_SPELL_CRIT_DAMAGE_VERSUS
    &AuraEffect::HandleAuraModResistenceOfStatPercent,            //182 SPELL_AURA_MOD_RESISTANCE_OF_STAT_PERCENT
    &AuraEffect::HandleNULL,                                      //183 SPELL_AURA_MOD_CRITICAL_THREAT only used in 28746 - miscvalue - spell school
    &AuraEffect::HandleNoImmediateEffect,                         //184 SPELL_AURA_MOD_ATTACKER_MELEE_HIT_CHANCE  implemented in Unit::RollMeleeOutcomeAgainst
    &AuraEffect::HandleNoImmediateEffect,                         //185 SPELL_AURA_MOD_ATTACKER_RANGED_HIT_CHANCE implemented in Unit::RollMeleeOutcomeAgainst
    &AuraEffect::HandleNoImmediateEffect,                         //186 SPELL_AURA_MOD_ATTACKER_SPELL_HIT_CHANCE  implemented in Unit::MagicSpellHitResult
    &AuraEffect::HandleNoImmediateEffect,                         //187 SPELL_AURA_MOD_ATTACKER_MELEE_CRIT_CHANCE  implemented in Unit::GetUnitCriticalChance
    &AuraEffect::HandleNoImmediateEffect,                         //188 SPELL_AURA_MOD_ATTACKER_RANGED_CRIT_CHANCE implemented in Unit::GetUnitCriticalChance
    &AuraEffect::HandleModRating,                                 //189 SPELL_AURA_MOD_RATING
    &AuraEffect::HandleNoImmediateEffect,                         //190 SPELL_AURA_MOD_FACTION_REPUTATION_GAIN     implemented in Player::CalculateReputationGain
    &AuraEffect::HandleAuraModUseNormalSpeed,                     //191 SPELL_AURA_USE_NORMAL_MOVEMENT_SPEED
    &AuraEffect::HandleModMeleeRangedSpeedPct,                    //192 SPELL_AURA_MOD_MELEE_RANGED_HASTE
    &AuraEffect::HandleModCombatSpeedPct,                         //193 SPELL_AURA_MELEE_SLOW (in fact combat (any type attack) speed pct)
    &AuraEffect::HandleNoImmediateEffect,                         //194 SPELL_AURA_MOD_TARGET_ABSORB_SCHOOL implemented in Unit::CalcAbsorbResist
    &AuraEffect::HandleNoImmediateEffect,                         //195 SPELL_AURA_MOD_TARGET_ABILITY_ABSORB_SCHOOL implemented in Unit::CalcAbsorbResist
    &AuraEffect::HandleNULL,                                      //196 SPELL_AURA_MOD_COOLDOWN - flat mod of spell cooldowns
    &AuraEffect::HandleNoImmediateEffect,                         //197 SPELL_AURA_MOD_ATTACKER_SPELL_AND_WEAPON_CRIT_CHANCE implemented in Unit::SpellCriticalBonus Unit::GetUnitCriticalChance
    &AuraEffect::HandleNULL,                                      //198 unused (3.2.0) old SPELL_AURA_MOD_ALL_WEAPON_SKILLS
    &AuraEffect::HandleNoImmediateEffect,                         //199 SPELL_AURA_MOD_INCREASES_SPELL_PCT_TO_HIT  implemented in Unit::MagicSpellHitResult
    &AuraEffect::HandleNoImmediateEffect,                         //200 SPELL_AURA_MOD_XP_PCT implemented in Player::RewardPlayerAndGroupAtKill
    &AuraEffect::HandleAuraAllowFlight,                           //201 SPELL_AURA_FLY                             this aura enable flight mode...
    &AuraEffect::HandleNoImmediateEffect,                         //202 SPELL_AURA_CANNOT_BE_DODGED                implemented in Unit::RollPhysicalOutcomeAgainst
    &AuraEffect::HandleNoImmediateEffect,                         //203 SPELL_AURA_MOD_ATTACKER_MELEE_CRIT_DAMAGE  implemented in Unit::CalculateMeleeDamage and Unit::CalculateSpellDamage
    &AuraEffect::HandleNoImmediateEffect,                         //204 SPELL_AURA_MOD_ATTACKER_RANGED_CRIT_DAMAGE implemented in Unit::CalculateMeleeDamage and Unit::CalculateSpellDamage
    &AuraEffect::HandleNULL,                                      //205 SPELL_AURA_MOD_SCHOOL_CRIT_DMG_TAKEN
    &AuraEffect::HandleAuraModIncreaseFlightSpeed,                //206 SPELL_AURA_MOD_INCREASE_VEHICLE_FLIGHT_SPEED
    &AuraEffect::HandleAuraModIncreaseFlightSpeed,                //207 SPELL_AURA_MOD_INCREASE_MOUNTED_FLIGHT_SPEED
    &AuraEffect::HandleAuraModIncreaseFlightSpeed,                //208 SPELL_AURA_MOD_INCREASE_FLIGHT_SPEED
    &AuraEffect::HandleAuraModIncreaseFlightSpeed,                //209 SPELL_AURA_MOD_MOUNTED_FLIGHT_SPEED_ALWAYS
    &AuraEffect::HandleAuraModIncreaseFlightSpeed,                //210 SPELL_AURA_MOD_VEHICLE_SPEED_ALWAYS
    &AuraEffect::HandleAuraModIncreaseFlightSpeed,                //211 SPELL_AURA_MOD_FLIGHT_SPEED_NOT_STACK
    &AuraEffect::HandleAuraModRangedAttackPowerOfStatPercent,     //212 SPELL_AURA_MOD_RANGED_ATTACK_POWER_OF_STAT_PERCENT
    &AuraEffect::HandleNoImmediateEffect,                         //213 SPELL_AURA_MOD_RAGE_FROM_DAMAGE_DEALT implemented in Player::RewardRage
    &AuraEffect::HandleNULL,                                      //214 Tamed Pet Passive
    &AuraEffect::HandleArenaPreparation,                          //215 SPELL_AURA_ARENA_PREPARATION
    &AuraEffect::HandleModCastingSpeed,                           //216 SPELL_AURA_HASTE_SPELLS
    &AuraEffect::HandleNULL,                                      //217 69106 - killing spree helper - unknown use
    &AuraEffect::HandleAuraModRangedHaste,                        //218 SPELL_AURA_HASTE_RANGED
    &AuraEffect::HandleModManaRegen,                              //219 SPELL_AURA_MOD_MANA_REGEN_FROM_STAT
    &AuraEffect::HandleModRatingFromStat,                         //220 SPELL_AURA_MOD_RATING_FROM_STAT
    &AuraEffect::HandleNULL,                                      //221 SPELL_AURA_MOD_DETAUNT
    &AuraEffect::HandleUnused,                                    //222 unused (3.2.0) only for spell 44586 that not used in real spell cast
    &AuraEffect::HandleNoImmediateEffect,                         //223 SPELL_AURA_RAID_PROC_FROM_CHARGE
    &AuraEffect::HandleUnused,                                    //224 unused (3.0.8a)
    &AuraEffect::HandleNoImmediateEffect,                         //225 SPELL_AURA_RAID_PROC_FROM_CHARGE_WITH_VALUE
    &AuraEffect::HandleNoImmediateEffect,                         //226 SPELL_AURA_PERIODIC_DUMMY implemented in AuraEffect::PeriodicTick
    &AuraEffect::HandleNoImmediateEffect,                         //227 SPELL_AURA_PERIODIC_TRIGGER_SPELL_WITH_VALUE implemented in AuraEffect::PeriodicTick
    &AuraEffect::HandleNoImmediateEffect,                         //228 SPELL_AURA_DETECT_STEALTH stealth detection
    &AuraEffect::HandleNoImmediateEffect,                         //229 SPELL_AURA_MOD_AOE_DAMAGE_AVOIDANCE
    &AuraEffect::HandleAuraModIncreaseHealth,                     //230 SPELL_AURA_MOD_INCREASE_HEALTH_2
    &AuraEffect::HandleNoImmediateEffect,                         //231 SPELL_AURA_PROC_TRIGGER_SPELL_WITH_VALUE
    &AuraEffect::HandleNoImmediateEffect,                         //232 SPELL_AURA_MECHANIC_DURATION_MOD           implement in Unit::CalculateSpellDuration
    &AuraEffect::HandleUnused,                                    //233 set model id to the one of the creature with id GetMiscValue() - clientside
    &AuraEffect::HandleNoImmediateEffect,                         //234 SPELL_AURA_MECHANIC_DURATION_MOD_NOT_STACK implement in Unit::CalculateSpellDuration
    &AuraEffect::HandleNoImmediateEffect,                         //235 SPELL_AURA_MOD_DISPEL_RESIST               implement in Unit::MagicSpellHitResult
    &AuraEffect::HandleAuraControlVehicle,                        //236 SPELL_AURA_CONTROL_VEHICLE
    &AuraEffect::HandleModSpellDamagePercentFromAttackPower,      //237 SPELL_AURA_MOD_SPELL_DAMAGE_OF_ATTACK_POWER  implemented in Unit::SpellBaseDamageBonus
    &AuraEffect::HandleModSpellHealingPercentFromAttackPower,     //238 SPELL_AURA_MOD_SPELL_HEALING_OF_ATTACK_POWER implemented in Unit::SpellBaseHealingBonus
    &AuraEffect::HandleAuraModScale,                              //239 SPELL_AURA_MOD_SCALE_2 only in Noggenfogger Elixir (16595) before 2.3.0 aura 61
    &AuraEffect::HandleAuraModExpertise,                          //240 SPELL_AURA_MOD_EXPERTISE
    &AuraEffect::HandleForceMoveForward,                          //241 SPELL_AURA_FORCE_MOVE_FORWARD Forces the caster to move forward
    &AuraEffect::HandleNULL,                                      //242 SPELL_AURA_MOD_SPELL_DAMAGE_FROM_HEALING - 2 test spells: 44183 and 44182
    &AuraEffect::HandleAuraModFaction,                            //243 SPELL_AURA_MOD_FACTION
    &AuraEffect::HandleComprehendLanguage,                        //244 SPELL_AURA_COMPREHEND_LANGUAGE
    &AuraEffect::HandleNoImmediateEffect,                         //245 SPELL_AURA_MOD_AURA_DURATION_BY_DISPEL
    &AuraEffect::HandleNoImmediateEffect,                         //246 SPELL_AURA_MOD_AURA_DURATION_BY_DISPEL_NOT_STACK implemented in Spell::EffectApplyAura
    &AuraEffect::HandleAuraCloneCaster,                           //247 SPELL_AURA_CLONE_CASTER
    &AuraEffect::HandleNoImmediateEffect,                         //248 SPELL_AURA_MOD_COMBAT_RESULT_CHANCE         implemented in Unit::RollMeleeOutcomeAgainst
    &AuraEffect::HandleAuraConvertRune,                           //249 SPELL_AURA_CONVERT_RUNE
    &AuraEffect::HandleAuraModIncreaseHealth,                     //250 SPELL_AURA_MOD_INCREASE_HEALTH_2
    &AuraEffect::HandleNoImmediateEffect,                         //251 SPELL_AURA_MOD_ENEMY_DODGE
    &AuraEffect::HandleModCombatSpeedPct,                         //252 SPELL_AURA_252 Is there any difference between this and SPELL_AURA_MELEE_SLOW ? maybe not stacking mod?
    &AuraEffect::HandleNoImmediateEffect,                         //253 SPELL_AURA_MOD_BLOCK_CRIT_CHANCE  implemented in Unit::isBlockCritical
    &AuraEffect::HandleAuraModDisarm,                             //254 SPELL_AURA_MOD_DISARM_OFFHAND
    &AuraEffect::HandleNoImmediateEffect,                         //255 SPELL_AURA_MOD_MECHANIC_DAMAGE_TAKEN_PERCENT    implemented in Unit::SpellDamageBonus
    &AuraEffect::HandleNoReagentUseAura,                          //256 SPELL_AURA_NO_REAGENT_USE Use SpellClassMask for spell select
    &AuraEffect::HandleNULL,                                      //257 SPELL_AURA_MOD_TARGET_RESIST_BY_SPELL_CLASS Use SpellClassMask for spell select
    &AuraEffect::HandleNULL,                                      //258 SPELL_AURA_MOD_SPELL_VISUAL
    &AuraEffect::HandleNoImmediateEffect,                         //259 SPELL_AURA_MOD_HOT_PCT implemented in Unit::SpellHealingBonus
    &AuraEffect::HandleNoImmediateEffect,                         //260 SPELL_AURA_SCREEN_EFFECT (miscvalue = id in ScreenEffect.dbc) not required any code
    &AuraEffect::HandlePhase,                                     //261 SPELL_AURA_PHASE undetactable invisibility?     implemented in Unit::isVisibleForOrDetect
    &AuraEffect::HandleNoImmediateEffect,                         //262 SPELL_AURA_ABILITY_IGNORE_AURASTATE implemented in spell::cancast
    &AuraEffect::HandleAuraAllowOnlyAbility,                      //263 SPELL_AURA_ALLOW_ONLY_ABILITY player can use only abilities set in SpellClassMask
    &AuraEffect::HandleUnused,                                    //264 unused (3.2.0)
    &AuraEffect::HandleUnused,                                    //265 unused (3.2.0)
    &AuraEffect::HandleUnused,                                    //266 unused (3.2.0)
    &AuraEffect::HandleNoImmediateEffect,                         //267 SPELL_AURA_MOD_IMMUNE_AURA_APPLY_SCHOOL         implemented in Unit::IsImmunedToSpellEffect
    &AuraEffect::HandleAuraModAttackPowerOfStatPercent,           //268 SPELL_AURA_MOD_ATTACK_POWER_OF_STAT_PERCENT
    &AuraEffect::HandleNoImmediateEffect,                         //269 SPELL_AURA_MOD_IGNORE_TARGET_RESIST implemented in Unit::CalcAbsorbResist and CalcArmorReducedDamage
    &AuraEffect::HandleNoImmediateEffect,                         //270 SPELL_AURA_MOD_ABILITY_IGNORE_TARGET_RESIST implemented in Unit::CalcAbsorbResist and CalcArmorReducedDamage
    &AuraEffect::HandleNoImmediateEffect,                         //271 SPELL_AURA_MOD_DAMAGE_FROM_CASTER    implemented in Unit::SpellDamageBonus
    &AuraEffect::HandleNoImmediateEffect,                         //272 SPELL_AURA_IGNORE_MELEE_RESET
    &AuraEffect::HandleUnused,                                    //273 clientside
    &AuraEffect::HandleNoImmediateEffect,                         //274 SPELL_AURA_CONSUME_NO_AMMO implemented in spell::CalculateDamageDoneForAllTargets
    &AuraEffect::HandleNoImmediateEffect,                         //275 SPELL_AURA_MOD_IGNORE_SHAPESHIFT Use SpellClassMask for spell select
    &AuraEffect::HandleNULL,                                      //276 mod damage % mechanic?
    &AuraEffect::HandleNoImmediateEffect,                         //277 SPELL_AURA_MOD_ABILITY_AFFECTED_TARGETS implemented in spell::settargetmap
    &AuraEffect::HandleAuraModDisarm,                             //278 SPELL_AURA_MOD_DISARM_RANGED disarm ranged weapon
    &AuraEffect::HandleNoImmediateEffect,                         //279 SPELL_AURA_INITIALIZE_IMAGES
    &AuraEffect::HandleNoImmediateEffect,                         //280 SPELL_AURA_MOD_TARGET_ARMOR_PCT
    &AuraEffect::HandleNoImmediateEffect,                         //281 SPELL_AURA_MOD_HONOR_GAIN_PCT implemented in Player::RewardHonor
    &AuraEffect::HandleAuraIncreaseBaseHealthPercent,             //282 SPELL_AURA_INCREASE_BASE_HEALTH_PERCENT
    &AuraEffect::HandleNoImmediateEffect,                         //283 SPELL_AURA_MOD_HEALING_RECEIVED       implemented in Unit::SpellHealingBonus
    &AuraEffect::HandleAuraLinked,                                //284 SPELL_AURA_LINKED
    &AuraEffect::HandleAuraModAttackPowerOfArmor,                 //285 SPELL_AURA_MOD_ATTACK_POWER_OF_ARMOR  implemented in Player::UpdateAttackPowerAndDamage
    &AuraEffect::HandleNoImmediateEffect,                         //286 SPELL_AURA_ABILITY_PERIODIC_CRIT implemented in AuraEffect::PeriodicTick
    &AuraEffect::HandleNoImmediateEffect,                         //287 SPELL_AURA_DEFLECT_SPELLS             implemented in Unit::MagicSpellHitResult and Unit::MeleeSpellHitResult
    &AuraEffect::HandleNoImmediateEffect,                         //288 SPELL_AURA_IGNORE_HIT_DIRECTION  implemented in Unit::MagicSpellHitResult and Unit::MeleeSpellHitResult Unit::RollMeleeOutcomeAgainst
    &AuraEffect::HandleNULL,                                      //289 unused (3.2.0)
    &AuraEffect::HandleAuraModCritPct,                            //290 SPELL_AURA_MOD_CRIT_PCT
    &AuraEffect::HandleNoImmediateEffect,                         //291 SPELL_AURA_MOD_XP_QUEST_PCT  implemented in Player::RewardQuest
    &AuraEffect::HandleAuraOpenStable,                            //292 SPELL_AURA_OPEN_STABLE
    &AuraEffect::HandleAuraOverrideSpells,                        //293 auras which probably add set of abilities to their target based on it's miscvalue
    &AuraEffect::HandleNoImmediateEffect,                         //294 SPELL_AURA_PREVENT_REGENERATE_POWER implemented in Player::Regenerate(Powers power)
    &AuraEffect::HandleNULL,                                      //295 0 spells in 3.3.5
    &AuraEffect::HandleAuraSetVehicle,                            //296 SPELL_AURA_SET_VEHICLE_ID sets vehicle on target
    &AuraEffect::HandleNULL,                                      //297 Spirit Burst spells
    &AuraEffect::HandleNULL,                                      //298 70569 - Strangulating, maybe prevents talk or cast
    &AuraEffect::HandleNULL,                                      //299 unused
    &AuraEffect::HandleNoImmediateEffect,                         //300 SPELL_AURA_SHARE_DAMAGE_PCT implemented in Unit::DealDamage
    &AuraEffect::HandleNoImmediateEffect,                         //301 SPELL_AURA_SCHOOL_HEAL_ABSORB implemented in Unit::CalcHealAbsorb
    &AuraEffect::HandleNULL,                                      //302 0 spells in 3.3.5
    &AuraEffect::HandleNoImmediateEffect,                         //303 SPELL_AURA_MOD_DAMAGE_DONE_VERSUS_AURASTATE implemented in Unit::SpellDamageBonus, Unit::MeleeDamageBonus
    &AuraEffect::HandleAuraModFakeInebriation,                    //304 SPELL_AURA_MOD_DRUNK
    &AuraEffect::HandleAuraModIncreaseSpeed,                      //305 SPELL_AURA_MOD_MINIMUM_SPEED
    &AuraEffect::HandleNULL,                                      //306 0 spells in 3.3.5
    &AuraEffect::HandleNULL,                                      //307 0 spells in 3.3.5
    &AuraEffect::HandleNULL,                                      //308 new aura for hunter traps
    &AuraEffect::HandleNULL,                                      //309 0 spells in 3.3.5
    &AuraEffect::HandleNoImmediateEffect,                         //310 SPELL_AURA_MOD_CREATURE_AOE_DAMAGE_AVOIDANCE implemented in Spell::CalculateDamageDone
    &AuraEffect::HandleNULL,                                      //311 0 spells in 3.3.5
    &AuraEffect::HandleNULL,                                      //312 0 spells in 3.3.5
    &AuraEffect::HandleNULL,                                      //313 0 spells in 3.3.5
    &AuraEffect::HandleNoImmediateEffect,                         //314 SPELL_AURA_PREVENT_RESSURECTION todo
    &AuraEffect::HandleNoImmediateEffect,                         //315 SPELL_AURA_UNDERWATER_WALKING todo
    &AuraEffect::HandleNoImmediateEffect,                         //316 SPELL_AURA_PERIODIC_HASTE implemented in AuraEffect::CalculatePeriodic
};

AuraEffect::AuraEffect(Aura * base, uint8 effIndex, int32 *baseAmount, Unit * caster):
m_base(base), m_spellProto(base->GetSpellProto()), m_effIndex(effIndex),
m_baseAmount(baseAmount ? *baseAmount : m_spellProto->EffectBasePoints[m_effIndex]),
m_canBeRecalculated(true), m_spellmod(NULL), m_isPeriodic(false),
m_periodicTimer(0), m_tickNumber(0)
{
    CalculatePeriodic(caster, true);

    m_amount = CalculateAmount(caster);

    CalculateSpellMod();
}

AuraEffect::~AuraEffect()
{
    delete m_spellmod;
}

void AuraEffect::GetTargetList(std::list<Unit *> & targetList) const
{
    Aura::ApplicationMap const & targetMap = GetBase()->GetApplicationMap();
    // remove all targets which were not added to new list - they no longer deserve area aura
    for (Aura::ApplicationMap::const_iterator appIter = targetMap.begin(); appIter != targetMap.end(); ++appIter)
    {
        if (appIter->second->HasEffect(GetEffIndex()))
            targetList.push_back(appIter->second->GetTarget());
    }
}

void AuraEffect::GetApplicationList(std::list<AuraApplication *> & applicationList) const
{
    Aura::ApplicationMap const & targetMap = GetBase()->GetApplicationMap();
    // remove all targets which were not added to new list - they no longer deserve area aura
    for (Aura::ApplicationMap::const_iterator appIter = targetMap.begin(); appIter != targetMap.end(); ++appIter)
    {
        if (appIter->second->HasEffect(GetEffIndex()))
            applicationList.push_back(appIter->second);
    }
}

int32 AuraEffect::CalculateAmount(Unit * caster)
{
    int32 amount;
    // default amount calculation
    amount = SpellMgr::CalculateSpellEffectAmount(m_spellProto, m_effIndex, caster, &m_baseAmount, NULL);

    // check item enchant aura cast
    if (!amount && caster)
        if (uint64 itemGUID = GetBase()->GetCastItemGUID())
            if (Player *playerCaster = dynamic_cast<Player*>(caster))
                if (Item *castItem = playerCaster->GetItemByGuid(itemGUID))
                    if (castItem->GetItemSuffixFactor())
                    {
                        ItemRandomSuffixEntry const *item_rand_suffix = sItemRandomSuffixStore.LookupEntry(abs(castItem->GetItemRandomPropertyId()));
                        if (item_rand_suffix)
                        {
                            for (int k = 0; k < MAX_ITEM_ENCHANTMENT_EFFECTS; k++)
                            {
                                SpellItemEnchantmentEntry const *pEnchant = sSpellItemEnchantmentStore.LookupEntry(item_rand_suffix->enchant_id[k]);
                                if (pEnchant)
                                {
                                    for (int t = 0; t < MAX_ITEM_ENCHANTMENT_EFFECTS; t++)
                                        if (pEnchant->spellid[t] == m_spellProto->Id)
                                    {
                                        amount = uint32((item_rand_suffix->prefix[k]*castItem->GetItemSuffixFactor()) / 10000);
                                        break;
                                    }
                                }

                                if (amount)
                                    break;
                            }
                        }
                    }

    float DoneActualBenefit = 0.0f;

    // custom amount calculations go here
    switch(GetAuraType())
    {
        // crowd control auras
        case SPELL_AURA_MOD_CONFUSE:
        case SPELL_AURA_MOD_FEAR:
        case SPELL_AURA_MOD_STUN:
        case SPELL_AURA_MOD_ROOT:
        case SPELL_AURA_TRANSFORM:
            m_canBeRecalculated = false;
            if (!m_spellProto->procFlags)
                break;
            amount = int32(GetBase()->GetUnitOwner()->CountPctFromMaxHealth(10));
            if (caster)
            {
                // Glyphs increasing damage cap
                Unit::AuraEffectList const& overrideClassScripts = caster->GetAuraEffectsByType(SPELL_AURA_OVERRIDE_CLASS_SCRIPTS);
                for (Unit::AuraEffectList::const_iterator itr = overrideClassScripts.begin(); itr != overrideClassScripts.end(); ++itr)
                {
                    if ((*itr)->IsAffectedOnSpell(m_spellProto))
                    {
                        // Glyph of Fear, Glyph of Frost nova and similar auras
                        if ((*itr)->GetMiscValue() == 7801)
                        {
                            AddPctN(amount, (*itr)->GetAmount());
                            break;
                        }
                    }
                }
            }
            break;
        case SPELL_AURA_SCHOOL_ABSORB:
            m_canBeRecalculated = false;
            if (!caster)
                break;
            switch(GetSpellProto()->SpellFamilyName)
            {
                case SPELLFAMILY_GENERIC:
                    if (GetId()==70845)
                        DoneActualBenefit = caster->GetMaxHealth() * 0.2f;
                    break;
                case SPELLFAMILY_MAGE:
                    // Ice Barrier
                    if (GetSpellProto()->SpellFamilyFlags[1] & 0x1 && GetSpellProto()->SpellFamilyFlags[2] & 0x8)
                    {
                        // +80.68% from sp bonus
                        DoneActualBenefit += caster->SpellBaseDamageBonus(GetSpellSchoolMask(m_spellProto)) * 0.8068f;
                        // Glyph of Ice Barrier: its weird having a SPELLMOD_ALL_EFFECTS here but its blizzards doing :)
                        // Glyph of Ice Barrier is only applied at the spell damage bonus because it was already applied to the base value in CalculateSpellDamage
                        DoneActualBenefit = caster->ApplyEffectModifiers(GetSpellProto(), m_effIndex, DoneActualBenefit);
                    }
                    // Fire Ward
                    else if(GetSpellProto()->SpellFamilyFlags[0] & 0x8 && GetSpellProto()->SpellFamilyFlags[2] & 0x8)
                    {
                        // +80.68% from sp bonus
                        DoneActualBenefit += caster->SpellBaseDamageBonus(GetSpellSchoolMask(m_spellProto)) * 0.8068f;
                    }
                    // Frost Ward
                    else if(GetSpellProto()->SpellFamilyFlags[0] & 0x100 && GetSpellProto()->SpellFamilyFlags[2] & 0x8)
                    {
                        // +80.68% from sp bonus
                        DoneActualBenefit += caster->SpellBaseDamageBonus(GetSpellSchoolMask(m_spellProto)) * 0.8068f;
                    }
                    break;
                case SPELLFAMILY_WARLOCK:
                    // Shadow Ward
                    if (m_spellProto->SpellFamilyFlags[2] & 0x40)
                    {
                        // +80.68% from sp bonus
                        DoneActualBenefit += caster->SpellBaseDamageBonus(GetSpellSchoolMask(m_spellProto)) * 0.8068f;
                    }
                    break;
                case SPELLFAMILY_PRIEST:
                    // Power Word: Shield
                    if (GetSpellProto()->SpellFamilyFlags[0] & 0x1 && GetSpellProto()->SpellFamilyFlags[2] & 0x400)
                    {
                        // +80.68% from sp bonus
                        float bonus = 0.8068f;

                        // Borrowed Time
                        if (AuraEffect const* pAurEff = caster->GetAuraEffect(SPELL_AURA_DUMMY, SPELLFAMILY_PRIEST, 2899, 1))
                            bonus += CalculatePctN(1.0f, pAurEff->GetAmount());

                        DoneActualBenefit += caster->SpellBaseHealingBonus(GetSpellSchoolMask(m_spellProto)) * bonus;
                        // Improved PW: Shield: its weird having a SPELLMOD_ALL_EFFECTS here but its blizzards doing :)
                        // Improved PW: Shield is only applied at the spell healing bonus because it was already applied to the base value in CalculateSpellDamage
                        DoneActualBenefit = caster->ApplyEffectModifiers(GetSpellProto(), m_effIndex, DoneActualBenefit);
                        DoneActualBenefit *= caster->CalculateLevelPenalty(GetSpellProto());

                        amount += int32(DoneActualBenefit);

                        // Twin Disciplines
                        if (AuraEffect const* pAurEff = caster->GetAuraEffect(SPELL_AURA_ADD_PCT_MODIFIER, SPELLFAMILY_PRIEST, 0x400000, 0, 0, caster->GetGUID()))
                            AddPctN(amount, pAurEff->GetAmount());

                        // Focused Power
                        // Reuse variable, not sure if this code below can be moved before Twin Disciplines
                        DoneActualBenefit = float(amount);
                        DoneActualBenefit *= caster->GetTotalAuraMultiplier(SPELL_AURA_MOD_HEALING_DONE_PERCENT);
                        amount = int32(DoneActualBenefit);

                        return amount;
                    }
                    break;
                case SPELLFAMILY_PALADIN:
                    // Sacred Shield
                    if (m_spellProto->SpellFamilyFlags[1] & 0x80000)
                    {
                        //+75.00% from sp bonus
                        float bonus = 0.75f;

                        DoneActualBenefit += caster->SpellBaseHealingBonus(GetSpellSchoolMask(m_spellProto)) * bonus;
                        // Divine Guardian is only applied at the spell healing bonus because it was already applied to the base value in CalculateSpellDamage
                        DoneActualBenefit = caster->ApplyEffectModifiers(GetSpellProto(), m_effIndex, DoneActualBenefit);
                        DoneActualBenefit *= caster->CalculateLevelPenalty(GetSpellProto());

                        amount += (int32)DoneActualBenefit;

                        // Arena - Dampening
                        if (AuraEffect const* pAurEff = caster->GetAuraEffect(74410, 0))
                            AddPctN(amount, pAurEff->GetAmount());
                        // Battleground - Dampening
                        else if (AuraEffect const* pAurEff = caster->GetAuraEffect(74411, 0))
                            AddPctN(amount, pAurEff->GetAmount());

                        return amount;
                    }
                    break;
                default:
                    break;
            }
            break;
        case SPELL_AURA_MANA_SHIELD:
            m_canBeRecalculated = false;
            if (!caster)
                break;
            // Mana Shield
            if (GetSpellProto()->SpellFamilyName == SPELLFAMILY_MAGE && GetSpellProto()->SpellFamilyFlags[0] & 0x8000 && m_spellProto->SpellFamilyFlags[2] & 0x8)
            {
                // +80.53% from +spd bonus
                DoneActualBenefit += caster->SpellBaseDamageBonus(GetSpellSchoolMask(m_spellProto)) * 0.8053f;;
            }
            break;
        case SPELL_AURA_DUMMY:
            if (!caster)
                break;
            // Earth Shield
            if (GetSpellProto()->SpellFamilyName == SPELLFAMILY_SHAMAN && m_spellProto->SpellFamilyFlags[1] & 0x400)
                amount = caster->SpellHealingBonus(GetBase()->GetUnitOwner(), GetSpellProto(), amount, SPELL_DIRECT_DAMAGE);
            break;
        case SPELL_AURA_DAMAGE_SHIELD:
            if (!caster)
                break;
            // Thorns
            if (GetSpellProto()->SpellFamilyName == SPELLFAMILY_DRUID && m_spellProto->SpellFamilyFlags[0] & 0x100)
                // 3.3% from sp bonus
                DoneActualBenefit = caster->SpellBaseDamageBonus(GetSpellSchoolMask(m_spellProto)) * 0.033f;
            break;
        case SPELL_AURA_PERIODIC_DAMAGE:
            if (!caster)
                break;
            // Rupture
            if (GetSpellProto()->SpellFamilyName == SPELLFAMILY_ROGUE && m_spellProto->SpellFamilyFlags[0] & 0x100000)
            {
                m_canBeRecalculated = false;
                if (caster->GetTypeId() != TYPEID_PLAYER)
                    break;
                //1 point : ${($m1+$b1*1+0.015*$AP)*4} damage over 8 secs
                //2 points: ${($m1+$b1*2+0.024*$AP)*5} damage over 10 secs
                //3 points: ${($m1+$b1*3+0.03*$AP)*6} damage over 12 secs
                //4 points: ${($m1+$b1*4+0.03428571*$AP)*7} damage over 14 secs
                //5 points: ${($m1+$b1*5+0.0375*$AP)*8} damage over 16 secs
                float AP_per_combo[6] = {0.0f, 0.015f, 0.024f, 0.03f, 0.03428571f, 0.0375f};
                uint8 cp = caster->ToPlayer()->GetComboPoints();
                if (cp > 5) cp = 5;
                amount += int32(caster->GetTotalAttackPowerValue(BASE_ATTACK) * AP_per_combo[cp]);
            }
            // Rip
            else if (GetSpellProto()->SpellFamilyName == SPELLFAMILY_DRUID && m_spellProto->SpellFamilyFlags[0] & 0x00800000 && GetAuraType() == SPELL_AURA_PERIODIC_DAMAGE)
            {
                m_canBeRecalculated = false;
                // 0.01*$AP*cp
                if (caster->GetTypeId() != TYPEID_PLAYER)
                    break;

                uint8 cp = caster->ToPlayer()->GetComboPoints();

                // Idol of Feral Shadows. Cant be handled as SpellMod in SpellAura:Dummy due its dependency from CPs
                if (AuraEffect const * aurEff = caster->GetAuraEffect(34241, 0))
                    amount += cp * aurEff->GetAmount();

                amount += uint32(CalculatePctU(caster->GetTotalAttackPowerValue(BASE_ATTACK), cp));
            }
            // Rend
            else if (GetSpellProto()->SpellFamilyName == SPELLFAMILY_WARRIOR && GetSpellProto()->SpellFamilyFlags[0] & 0x20)
            {
                m_canBeRecalculated = false;
                // $0.2 * (($MWB + $mwb) / 2 + $AP / 14 * $MWS) bonus per tick
                float ap = caster->GetTotalAttackPowerValue(BASE_ATTACK);
                int32 mws = caster->GetAttackTime(BASE_ATTACK);
                float mwb_min = caster->GetWeaponDamageRange(BASE_ATTACK, MINDAMAGE);
                float mwb_max = caster->GetWeaponDamageRange(BASE_ATTACK, MAXDAMAGE);
                float mwb = ((mwb_min + mwb_max) / 2 + ap * mws / 14000) * 0.2f;
                amount += int32(caster->ApplyEffectModifiers(m_spellProto, m_effIndex, mwb));
                // "If used while your target is above 75% health, Rend does 35% more damage."
                // as for 3.1.3 only ranks above 9 (wrong tooltip?)
                if (sSpellMgr->GetSpellRank(m_spellProto->Id) >= 9)
                {
                    if (GetBase()->GetUnitOwner()->HasAuraState(AURA_STATE_HEALTH_ABOVE_75_PERCENT, m_spellProto, caster))
                        AddPctN(amount, SpellMgr::CalculateSpellEffectAmount(m_spellProto, 2, caster));
                }
            }
            // Unholy Blight damage over time effect
            else if (GetId() == 50536)
            {
                m_canBeRecalculated = false;
                // we're getting total damage on aura apply, change it to be damage per tick
                amount = int32((float)amount / GetTotalTicks());
            }
            break;
        case SPELL_AURA_PERIODIC_ENERGIZE:
            if (GetSpellProto()->SpellFamilyName == SPELLFAMILY_GENERIC)
            {
                // Replenishment (0.25% from max)
                // Infinite Replenishment
                if (m_spellProto->SpellIconID == 3184 && m_spellProto->SpellVisual[0] == 12495)
                    amount = GetBase()->GetUnitOwner()->GetMaxPower(POWER_MANA) * 25 / 10000;
            }
            // Innervate
            else if (m_spellProto->Id == 29166)
                ApplyPctF(amount, float(GetBase()->GetUnitOwner()->GetCreatePowers(POWER_MANA)) / GetTotalTicks());
            // Owlkin Frenzy
            else if (m_spellProto->Id == 48391)
                ApplyPctU(amount, GetBase()->GetUnitOwner()->GetCreatePowers(POWER_MANA));
            break;
        case SPELL_AURA_PERIODIC_HEAL:
            if (!caster)
                break;
            // Lightwell Renew
            if (GetSpellProto()->SpellFamilyName == SPELLFAMILY_PRIEST && m_spellProto->SpellFamilyFlags[2] & 0x4000)
            {
                if (caster->GetTypeId() == TYPEID_PLAYER)
                // Bonus from Glyph of Lightwell
                if (AuraEffect* modHealing = caster->GetAuraEffect(55673, 0))
                    AddPctN(amount, modHealing->GetAmount());
                // Bonus from talent Spiritual Healing
                if (AuraEffect* modHealing = caster->GetAuraEffect(SPELL_AURA_ADD_PCT_MODIFIER, SPELLFAMILY_PRIEST, 46, 1))
                    AddPctN(amount, modHealing->GetAmount());
            }
            break;
        case SPELL_AURA_MOD_DAMAGE_PERCENT_TAKEN:
            if (!caster)
                break;
            // Icebound Fortitude
            if (GetSpellProto()->SpellFamilyName == SPELLFAMILY_DEATHKNIGHT && m_spellProto->SpellFamilyFlags[0] & 0x00100000)
            {
                if (caster->GetTypeId() == TYPEID_PLAYER)
                {
                    int32 value = (-1 * amount) - 10;
                    uint32 defva = uint32(caster->ToPlayer()->GetSkillValue(SKILL_DEFENSE) + caster->ToPlayer()->GetRatingBonusValue(CR_DEFENSE_SKILL));

                    if (defva > 400)
                        value += int32((defva - 400) * 0.15);

                    // Glyph of Icebound Fortitude
                    if (AuraEffect const * aurEff = caster->GetAuraEffect(58625, 0))
                    {
                        int32 valMax = aurEff->GetAmount();
                        if (value < valMax)
                            value = valMax;
                    }
                    amount = -value;
                }
            }
            // Hand of Salvation
            else if (GetSpellProto()->SpellFamilyName == SPELLFAMILY_PALADIN && GetSpellProto()->SpellFamilyFlags[0] & 0x00000100)
            {
                //Glyph of Salvation
                if (caster->GetGUID() == GetBase()->GetUnitOwner()->GetGUID())
                    if (AuraEffect const * aurEff = caster->GetAuraEffect(63225, 0))
                        amount = -aurEff->GetAmount();
            }
            break;
        case SPELL_AURA_MOD_THREAT:
        {
            uint8 level_diff = 0;
            float multiplier = 0.0;
            switch (GetId())
            {
                // Arcane Shroud
                case 26400:
                    level_diff = GetBase()->GetUnitOwner()->getLevel() - 60;
                    multiplier = 2;
                    break;
                // The Eye of Diminution
                case 28862:
                    level_diff = GetBase()->GetUnitOwner()->getLevel() - 60;
                    multiplier = 1;
                    break;
            }
            if (level_diff > 0)
                amount += int32(multiplier * level_diff);
            break;
        }
        case SPELL_AURA_MOD_INCREASE_HEALTH:
            // Vampiric Blood
            if (GetId() == 55233)
                amount = GetBase()->GetUnitOwner()->CountPctFromMaxHealth(amount);
            break;
        case SPELL_AURA_MOD_INCREASE_ENERGY:
            // Hymn of Hope
            if (GetId() == 64904)
                ApplyPctU(amount, GetBase()->GetUnitOwner()->GetMaxPower(GetBase()->GetUnitOwner()->getPowerType()));
            break;
        case SPELL_AURA_MOD_INCREASE_SPEED:
            // Dash - do not set speed if not in cat form
            if (GetSpellProto()->SpellFamilyName == SPELLFAMILY_DRUID && GetSpellProto()->SpellFamilyFlags[2] & 0x00000008)
                amount = GetBase()->GetUnitOwner()->GetShapeshiftForm() == FORM_CAT ? amount : 0;
            break;
        default:
            break;
    }
    if (DoneActualBenefit != 0.0f)
    {
        DoneActualBenefit *= caster->CalculateLevelPenalty(GetSpellProto());
        amount += (int32)DoneActualBenefit;
    }

    GetBase()->CallScriptEffectCalcAmountHandlers(const_cast<AuraEffect const *>(this), amount, m_canBeRecalculated);
    amount *= GetBase()->GetStackAmount();
    return amount;
}

void AuraEffect::CalculatePeriodic(Unit * caster, bool create)
{
    m_amplitude = m_spellProto->EffectAmplitude[m_effIndex];

    // prepare periodics
    switch (GetAuraType())
    {
        case SPELL_AURA_OBS_MOD_POWER:
            // 3 spells have no amplitude set
            if (!m_amplitude)
                m_amplitude = 1 * IN_MILLISECONDS;
        case SPELL_AURA_PERIODIC_DAMAGE:
        case SPELL_AURA_PERIODIC_HEAL:
        case SPELL_AURA_PERIODIC_ENERGIZE:
        case SPELL_AURA_OBS_MOD_HEALTH:
        case SPELL_AURA_PERIODIC_LEECH:
        case SPELL_AURA_PERIODIC_HEALTH_FUNNEL:
        case SPELL_AURA_PERIODIC_MANA_LEECH:
        case SPELL_AURA_PERIODIC_DAMAGE_PERCENT:
        case SPELL_AURA_POWER_BURN_MANA:
            m_isPeriodic = true;
            break;
        case SPELL_AURA_PERIODIC_TRIGGER_SPELL:
            if (GetId() == 51912)
            {
                m_amplitude = 3000;
            }
            m_isPeriodic = true;
            break;
        case SPELL_AURA_PERIODIC_TRIGGER_SPELL_WITH_VALUE:
        case SPELL_AURA_PERIODIC_DUMMY:
            m_isPeriodic = true;
            break;
        case SPELL_AURA_DUMMY:
            // Haunting Spirits - perdiodic trigger demon
            if (GetId() == 7057)
            {
                m_isPeriodic = true;
                m_amplitude = irand (0, 60) + 30;
                m_amplitude *= IN_MILLISECONDS;
            }
            break;
        default:
            break;
    }

    GetBase()->CallScriptEffectCalcPeriodicHandlers(const_cast<AuraEffect const *>(this), m_isPeriodic, m_amplitude);

    if (!m_isPeriodic)
        return;

    Player* modOwner = caster ? caster->GetSpellModOwner() : NULL;

    // Apply casting time mods
    if (m_amplitude)
    {
        // Apply periodic time mod
        if (modOwner)
            modOwner->ApplySpellMod(GetId(), SPELLMOD_ACTIVATION_TIME, m_amplitude);

        if (caster)
        {
            // Haste modifies periodic time of channeled spells
            if (IsChanneledSpell(m_spellProto))
                caster->ModSpellCastTime(m_spellProto, m_amplitude);
            // and periodic time of auras affected by SPELL_AURA_PERIODIC_HASTE
            if (caster->HasAuraTypeWithAffectMask(SPELL_AURA_PERIODIC_HASTE, m_spellProto))
                m_amplitude = int32(m_amplitude * caster->GetFloatValue(UNIT_MOD_CAST_SPEED));
        }
    }

    if (create)
    {
        // Start periodic on next tick or at aura apply
        if (m_amplitude && !(m_spellProto->AttributesEx5 & SPELL_ATTR5_START_PERIODIC_AT_APPLY))
            m_periodicTimer += m_amplitude;
    }
    else if (m_amplitude) // load aura from character_aura
    {
        m_tickNumber = GetBase()->GetDuration() / m_amplitude;
        m_periodicTimer = GetBase()->GetDuration() % m_amplitude;
        if (m_spellProto->AttributesEx5 & SPELL_ATTR5_START_PERIODIC_AT_APPLY)
            ++m_tickNumber;
    }
}

void AuraEffect::CalculateSpellMod()
{
    switch (GetAuraType())
    {
        case SPELL_AURA_DUMMY:
            switch(GetSpellProto()->SpellFamilyName)
            {
                case SPELLFAMILY_PRIEST:
                    // Pain and Suffering
                    if (m_spellProto->SpellIconID == 2874)
                    {
                        if (!m_spellmod)
                        {
                            m_spellmod = new SpellModifier(GetBase());
                            m_spellmod->op = SPELLMOD_DOT;
                            m_spellmod->type = SPELLMOD_PCT;
                            m_spellmod->spellId = GetId();
                            m_spellmod->mask[1] = 0x00002000;
                        }
                        m_spellmod->value = GetAmount();
                    }
                    break;
                case SPELLFAMILY_DRUID:
                    switch (GetId())
                    {
                        case 34246:                                 // Idol of the Emerald Queen
                        case 60779:                                 // Idol of Lush Moss
                        {
                            if (!m_spellmod)
                            {
                                m_spellmod = new SpellModifier(GetBase());
                                m_spellmod->op = SPELLMOD_DOT;
                                m_spellmod->type = SPELLMOD_FLAT;
                                m_spellmod->spellId = GetId();
                                m_spellmod->mask[1] = 0x0010;
                            }
                            m_spellmod->value = GetAmount()/7;
                        }
                        break;
                    }
                    break;
                default:
                    break;
            }
        case SPELL_AURA_MOD_SPELL_CRIT_CHANCE:
            switch(GetId())
            {
                case 51466: // Elemental oath
                case 51470: // Elemental oath
                    // "while Clearcasting from Elemental Focus is active, you deal 5%/10% more spell damage."
                    if (!m_spellmod)
                    {
                        m_spellmod = new SpellModifier(GetBase());
                        m_spellmod->op = SPELLMOD_EFFECT2;
                        m_spellmod->type = SPELLMOD_FLAT;
                        m_spellmod->spellId = GetId();
                        m_spellmod->mask[1] = 0x0004000;
                    }
                    m_spellmod->value = GetBase()->GetUnitOwner()->CalculateSpellDamage(GetBase()->GetUnitOwner(), GetSpellProto(), 1);
                    break;
                default:
                    break;
            }
            break;
        case SPELL_AURA_ADD_FLAT_MODIFIER:
        case SPELL_AURA_ADD_PCT_MODIFIER:
            if (!m_spellmod)
            {
                m_spellmod = new SpellModifier(GetBase());
                m_spellmod->op = SpellModOp(GetMiscValue());
                ASSERT(m_spellmod->op < MAX_SPELLMOD);

                m_spellmod->type = SpellModType(GetAuraType());    // SpellModType value == spell aura types
                m_spellmod->spellId = GetId();
                m_spellmod->mask = GetSpellProto()->EffectSpellClassMask[GetEffIndex()];
                m_spellmod->charges = GetBase()->GetCharges();
            }
            m_spellmod->value = GetAmount();
            break;
        default:
            break;
    }
    GetBase()->CallScriptEffectCalcSpellModHandlers(const_cast<AuraEffect const *>(this), m_spellmod);
}

void AuraEffect::ChangeAmount(int32 newAmount, bool mark)
{
    //Unit * caster = GetCaster();
    // Reapply if amount change
    if (newAmount != GetAmount())
    {
        UnitList targetList;
        GetTargetList(targetList);
        for (UnitList::iterator aurEffTarget = targetList.begin(); aurEffTarget != targetList.end(); ++aurEffTarget)
        {
            HandleEffect(*aurEffTarget, AURA_EFFECT_HANDLE_CHANGE_AMOUNT, false);
        }
        if (!mark)
            m_amount = newAmount;
        else
            SetAmount(newAmount);
        CalculateSpellMod();
        for (UnitList::iterator aurEffTarget = targetList.begin(); aurEffTarget != targetList.end(); ++aurEffTarget)
        {
            HandleEffect(*aurEffTarget, AURA_EFFECT_HANDLE_CHANGE_AMOUNT, true);
        }
    }
}

void AuraEffect::HandleEffect(AuraApplication const * aurApp, uint8 mode, bool apply)
{
    // check if call is correct
    ASSERT(!mode
        || mode == AURA_EFFECT_HANDLE_REAL
        || mode == AURA_EFFECT_HANDLE_SEND_FOR_CLIENT
        || mode == AURA_EFFECT_HANDLE_CHANGE_AMOUNT
        || mode == AURA_EFFECT_HANDLE_STAT);

    // real aura apply/remove, handle modifier
    if (mode & AURA_EFFECT_HANDLE_CHANGE_AMOUNT_MASK)
        ApplySpellMod(aurApp->GetTarget(), apply);

    bool prevented = false;
    if (apply)
        prevented = GetBase()->CallScriptEffectApplyHandlers(const_cast<AuraEffect const *>(this), aurApp, (AuraEffectHandleModes)mode);
    else
        prevented = GetBase()->CallScriptEffectRemoveHandlers(const_cast<AuraEffect const *>(this), aurApp, (AuraEffectHandleModes)mode);

    // check if script events have removed the aura or if default effect prevention was requested
    if ((apply && aurApp->GetRemoveMode()) || prevented)
        return;

    (*this.*AuraEffectHandler [GetAuraType()])(aurApp, mode, apply);
}

void AuraEffect::HandleEffect(Unit * target, uint8 mode, bool apply)
{
    AuraApplication const * aurApp = GetBase()->GetApplicationOfTarget(target->GetGUID());
    ASSERT(aurApp);
    HandleEffect(aurApp, mode, apply);
}

void AuraEffect::ApplySpellMod(Unit * target, bool apply)
{
    if (!m_spellmod || target->GetTypeId() != TYPEID_PLAYER)
        return;

    target->ToPlayer()->AddSpellMod(m_spellmod, apply);

    // Auras with charges do not mod amount of passive auras
    if (GetBase()->GetCharges())
        return;
    // reapply some passive spells after add/remove related spellmods
    // Warning: it is a dead loop if 2 auras each other amount-shouldn't happen
    switch (GetMiscValue())
    {
        case SPELLMOD_ALL_EFFECTS:
        case SPELLMOD_EFFECT1:
        case SPELLMOD_EFFECT2:
        case SPELLMOD_EFFECT3:
        {
            uint64 guid = target->GetGUID();
            Unit::AuraApplicationMap & auras = target->GetAppliedAuras();
            for (Unit::AuraApplicationMap::iterator iter = auras.begin(); iter != auras.end(); ++iter)
            {
                Aura * aura = iter->second->GetBase();
                // only passive auras-active auras should have amount set on spellcast and not be affected
                // if aura is casted by others, it will not be affected
                if ((aura->IsPassive() || aura->GetSpellProto()->AttributesEx2 & SPELL_ATTR2_ALWAYS_APPLY_MODIFIERS) && aura->GetCasterGUID() == guid && sSpellMgr->IsAffectedByMod(aura->GetSpellProto(), m_spellmod))
                {
                    if (GetMiscValue() == SPELLMOD_ALL_EFFECTS)
                    {
                        for (uint8 i = 0; i<MAX_SPELL_EFFECTS; ++i)
                        {
                            if (AuraEffect * aurEff = aura->GetEffect(i))
                                aurEff->RecalculateAmount();
                        }
                    }
                    else if (GetMiscValue() == SPELLMOD_EFFECT1)
                    {
                       if (AuraEffect * aurEff = aura->GetEffect(0))
                            aurEff->RecalculateAmount();
                    }
                    else if (GetMiscValue() == SPELLMOD_EFFECT2)
                    {
                       if (AuraEffect * aurEff = aura->GetEffect(1))
                            aurEff->RecalculateAmount();
                    }
                    else //if (modOp == SPELLMOD_EFFECT3)
                    {
                       if (AuraEffect * aurEff = aura->GetEffect(2))
                            aurEff->RecalculateAmount();
                    }
                }
            }
        }
        default:
            break;
    }
}

void AuraEffect::Update(uint32 diff, Unit * caster)
{
    if (m_isPeriodic && (GetBase()->GetDuration() >=0 || GetBase()->IsPassive() || GetBase()->IsPermanent()))
    {
        if (m_periodicTimer > int32(diff))
            m_periodicTimer -= diff;
        else // tick also at m_periodicTimer == 0 to prevent lost last tick in case max m_duration == (max m_periodicTimer)*N
        {
            ++m_tickNumber;

            // update before tick (aura can be removed in TriggerSpell or PeriodicTick calls)
            m_periodicTimer += m_amplitude - diff;
            UpdatePeriodic(caster);

            std::list<AuraApplication*> effectApplications;
            GetApplicationList(effectApplications);
            // tick on targets of effects
            if (!caster || !caster->HasUnitState(UNIT_STAT_ISOLATED))
            {
                for (std::list<AuraApplication*>::iterator apptItr = effectApplications.begin(); apptItr != effectApplications.end(); ++apptItr)
                    PeriodicTick(*apptItr, caster);
            }
        }
    }
}

void AuraEffect::UpdatePeriodic(Unit * caster)
{
    switch(GetAuraType())
    {
        case SPELL_AURA_DUMMY:
            // Haunting Spirits
            if (GetId() == 7057)
            {
                m_amplitude = irand (0 , 60) + 30;
                m_amplitude *= IN_MILLISECONDS;
            }
            break;
        case SPELL_AURA_PERIODIC_DUMMY:
            switch(GetSpellProto()->SpellFamilyName)
            {
                case SPELLFAMILY_GENERIC:
                    switch(GetId())
                    {
                        // Drink
                        case 430:
                        case 431:
                        case 432:
                        case 1133:
                        case 1135:
                        case 1137:
                        case 10250:
                        case 22734:
                        case 27089:
                        case 34291:
                        case 43182:
                        case 43183:
                        case 46755:
                        case 49472: // Drink Coffee
                        case 57073:
                        case 61830:
                            if (!caster || caster->GetTypeId() != TYPEID_PLAYER)
                                return;
                            // Get SPELL_AURA_MOD_POWER_REGEN aura from spell
                            if (AuraEffect * aurEff = GetBase()->GetEffect(0))
                            {
                                if (aurEff->GetAuraType() != SPELL_AURA_MOD_POWER_REGEN)
                                {
                                    m_isPeriodic = false;
                                    sLog->outError("Aura %d structure has been changed - first aura is no longer SPELL_AURA_MOD_POWER_REGEN", GetId());
                                }
                                else
                                {
                                    // default case - not in arena
                                    if (!caster->ToPlayer()->InArena())
                                    {
                                        aurEff->ChangeAmount(GetAmount());
                                        m_isPeriodic = false;
                                    }
                                    else
                                    {
                                        // **********************************************
                                        // This feature uses only in arenas
                                        // **********************************************
                                        // Here need increase mana regen per tick (6 second rule)
                                        // on 0 tick -   0  (handled in 2 second)
                                        // on 1 tick - 166% (handled in 4 second)
                                        // on 2 tick - 133% (handled in 6 second)

                                        // Apply bonus for 1 - 4 tick
                                        switch (m_tickNumber)
                                        {
                                            case 1:   // 0%
                                                aurEff->ChangeAmount(0);
                                                break;
                                            case 2:   // 166%
                                                aurEff->ChangeAmount(GetAmount() * 5 / 3);
                                                break;
                                            case 3:   // 133%
                                                aurEff->ChangeAmount(GetAmount() * 4 / 3);
                                                break;
                                            default:  // 100% - normal regen
                                                aurEff->ChangeAmount(GetAmount());
                                                // No need to update after 4th tick
                                                m_isPeriodic = false;
                                                break;
                                        }
                                    }
                                }
                            }
                            break;
                        case 58549: // Tenacity
                        case 59911: // Tenacity (vehicle)
                           GetBase()->RefreshDuration();
                           break;
                        case 66823: case 67618: case 67619: case 67620: // Paralytic Toxin
                            // Get 0 effect aura
                            if (AuraEffect *slow = GetBase()->GetEffect(0))
                            {
                                int32 newAmount = slow->GetAmount() - 10;
                                if (newAmount < -100)
                                    newAmount = -100;
                                slow->ChangeAmount(newAmount);
                            }
                            break;
                        default:
                            break;
                    }
                    break;
                case SPELLFAMILY_MAGE:
                    if (GetId() == 55342)// Mirror Image
                        m_isPeriodic = false;
                    break;
                case SPELLFAMILY_DEATHKNIGHT:
                    // Chains of Ice
                    if (GetSpellProto()->SpellFamilyFlags[1] & 0x00004000)
                    {
                        // Get 0 effect aura
                        if (AuraEffect *slow = GetBase()->GetEffect(0))
                        {
                            int32 newAmount = slow->GetAmount() + GetAmount();
                            if (newAmount > 0)
                                newAmount = 0;
                            slow->ChangeAmount(newAmount);
                        }
                        return;
                    }
                    break;
                default:
                    break;
           }
       default:
           break;
    }
    GetBase()->CallScriptEffectUpdatePeriodicHandlers(this);
}

bool AuraEffect::IsPeriodicTickCrit(Unit * target, Unit const * caster) const
{
    ASSERT(caster);
    Unit::AuraEffectList const& mPeriodicCritAuras= caster->GetAuraEffectsByType(SPELL_AURA_ABILITY_PERIODIC_CRIT);
    for (Unit::AuraEffectList::const_iterator itr = mPeriodicCritAuras.begin(); itr != mPeriodicCritAuras.end(); ++itr)
    {
        if ((*itr)->IsAffectedOnSpell(m_spellProto) && caster->isSpellCrit(target, m_spellProto, GetSpellSchoolMask(m_spellProto)))
            return true;
    }
    // Rupture - since 3.3.3 can crit
    if (target->GetAuraEffect(SPELL_AURA_PERIODIC_DAMAGE, SPELLFAMILY_ROGUE, 0x100000, 0x0, 0x0, caster->GetGUID()))
    {
        if (caster->isSpellCrit(target, m_spellProto, GetSpellSchoolMask(m_spellProto)))
            return true;
    }
    return false;
}

void AuraEffect::SendTickImmune(Unit * target, Unit *caster) const
{
    if (caster)
        caster->SendSpellDamageImmune(target, m_spellProto->Id);
}

void AuraEffect::PeriodicTick(AuraApplication * aurApp, Unit * caster) const
{
    bool prevented = GetBase()->CallScriptEffectPeriodicHandlers(this, aurApp);
    if (prevented)
        return;

    Unit * target = aurApp->GetTarget();

    switch(GetAuraType())
    {
        case SPELL_AURA_PERIODIC_DAMAGE:
        case SPELL_AURA_PERIODIC_DAMAGE_PERCENT:
        {
            if (!caster)
                break;

            if (!target->isAlive())
                return;

            if (target->HasUnitState(UNIT_STAT_ISOLATED))
            {
                SendTickImmune(target, caster);
                return;
            }

            // Consecrate ticks can miss and will not show up in the combat log
            if (GetSpellProto()->Effect[GetEffIndex()] == SPELL_EFFECT_PERSISTENT_AREA_AURA &&
                caster->SpellHitResult(target, GetSpellProto(), false) != SPELL_MISS_NONE)
                break;

            // Check for immune (not use charges)
            if (target->IsImmunedToDamage(GetSpellProto()))
            {
                SendTickImmune(target, caster);
                break;
            }

            // some auras remove at specific health level or more
            if (GetAuraType() == SPELL_AURA_PERIODIC_DAMAGE)
            {
                switch (GetId())
                {
                    case 43093: case 31956: case 38801:  // Grievous Wound
                    case 35321: case 38363: case 39215:  // Gushing Wound
                        if (target->IsFullHealth())
                        {
                            target->RemoveAurasDueToSpell(GetId());
                            return;
                        }
                        break;
                    case 38772: // Grievous Wound
                    {
                        uint32 percent =
                            GetEffIndex() < 2 && GetSpellProto()->Effect[GetEffIndex()] == SPELL_EFFECT_DUMMY ?
                            caster->CalculateSpellDamage(target, GetSpellProto(), GetEffIndex()+1) :
                            100;
                            if (!target->HealthBelowPct(percent))
                        {
                            target->RemoveAurasDueToSpell(GetId());
                            return;
                        }
                        break;
                    }
                }
            }

            uint32 absorb=0;
            uint32 resist=0;
            CleanDamage cleanDamage =  CleanDamage(0, 0, BASE_ATTACK, MELEE_HIT_NORMAL);

            // ignore non positive values (can be result apply spellmods to aura damage
            uint32 damage = GetAmount() > 0 ? GetAmount() : 0;

            if (GetAuraType() == SPELL_AURA_PERIODIC_DAMAGE)
            {
                damage = caster->SpellDamageBonus(target, GetSpellProto(), damage, DOT, GetBase()->GetStackAmount());

                // Calculate armor mitigation
                if (Unit::IsDamageReducedByArmor(GetSpellSchoolMask(GetSpellProto()), GetSpellProto(), m_effIndex))
                {
                    uint32 damageReductedArmor = caster->CalcArmorReducedDamage(target, damage, GetSpellProto());
                    cleanDamage.mitigated_damage += damage - damageReductedArmor;
                    damage = damageReductedArmor;
                }

                // Curse of Agony damage-per-tick calculation
                if (GetSpellProto()->SpellFamilyName == SPELLFAMILY_WARLOCK && (GetSpellProto()->SpellFamilyFlags[0] & 0x400) && GetSpellProto()->SpellIconID == 544)
                {
                    uint32 totalTick = GetTotalTicks();
                    // 1..4 ticks, 1/2 from normal tick damage
                    if (m_tickNumber <= totalTick / 3)
                        damage = damage/2;
                    // 9..12 ticks, 3/2 from normal tick damage
                    else if (m_tickNumber > totalTick * 2 / 3)
                        damage += (damage+1)/2;           // +1 prevent 0.5 damage possible lost at 1..4 ticks
                    // 5..8 ticks have normal tick damage
                }
                // There is a Chance to make a Soul Shard when Drain soul does damage
                if (GetSpellProto()->SpellFamilyName == SPELLFAMILY_WARLOCK && (GetSpellProto()->SpellFamilyFlags[0] & 0x00004000))
                {
                    if (caster->GetTypeId() == TYPEID_PLAYER && caster->ToPlayer()->isHonorOrXPTarget(target))
                    {
                        if (roll_chance_i(20))
                        {
                            caster->CastSpell(caster, 43836, true, 0, this);
                            // Glyph of Drain Soul - chance to create an additional Soul Shard
                            if (AuraEffect *aur = caster->GetAuraEffect(58070, 0))
                                if (roll_chance_i(aur->GetMiscValue()))
                                    caster->CastSpell(caster, 58068, true, 0, aur);
                        }
                    }
                }
                if (GetSpellProto()->SpellFamilyName == SPELLFAMILY_GENERIC)
                {
                    switch (GetId())
                    {
                        case 70911: // Unbound Plague
                        case 72854: // Unbound Plague
                        case 72855: // Unbound Plague
                        case 72856: // Unbound Plague
                            damage *= uint32(pow(1.25f, int32(m_tickNumber)));
                            break;
                        default:
                            break;
                    }
                }
            }
            else
                damage = uint32(target->CountPctFromMaxHealth(damage));

            bool crit = IsPeriodicTickCrit(target, caster);
            if (crit)
                damage = caster->SpellCriticalDamageBonus(m_spellProto, damage, target);

            int32 dmg = damage;
            caster->ApplyResilience(target, NULL, &dmg, crit, CR_CRIT_TAKEN_SPELL);
            damage = dmg;

            caster->CalcAbsorbResist(target, GetSpellSchoolMask(GetSpellProto()), DOT, damage, &absorb, &resist, m_spellProto);

            sLog->outDetail("PeriodicTick: %u (TypeId: %u) attacked %u (TypeId: %u) for %u dmg inflicted by %u abs is %u",
                GUID_LOPART(GetCasterGUID()), GuidHigh2TypeId(GUID_HIPART(GetCasterGUID())), target->GetGUIDLow(), target->GetTypeId(), damage, GetId(), absorb);

            caster->DealDamageMods(target, damage, &absorb);

            // Set trigger flag
            uint32 procAttacker = PROC_FLAG_DONE_PERIODIC;
            uint32 procVictim   = PROC_FLAG_TAKEN_PERIODIC;
            uint32 procEx = (crit ? PROC_EX_CRITICAL_HIT : PROC_EX_NORMAL_HIT) | PROC_EX_INTERNAL_DOT;
            damage = (damage <= absorb+resist) ? 0 : (damage-absorb-resist);
            if (damage)
                procVictim|=PROC_FLAG_TAKEN_DAMAGE;

            int32 overkill = damage - target->GetHealth();
            if (overkill < 0)
              overkill = 0;

            SpellPeriodicAuraLogInfo pInfo(this, damage, overkill, absorb, resist, 0.0f, crit);
            target->SendPeriodicAuraLog(&pInfo);

            // Rend should not proc anything from absorbs
            if (GetSpellProto()->SpellFamilyName == SPELLFAMILY_WARRIOR && GetSpellProto()->SpellFamilyFlags[0] & 0x20)
                caster->ProcDamageAndSpell(target, procAttacker, procVictim, procEx, damage, BASE_ATTACK, GetSpellProto());
            else
                caster->ProcDamageAndSpell(target, procAttacker, procVictim, procEx, damage + absorb, BASE_ATTACK, GetSpellProto());

            caster->DealDamage(target, damage, &cleanDamage, DOT, GetSpellSchoolMask(GetSpellProto()), GetSpellProto(), true);
            break;
        }
        case SPELL_AURA_PERIODIC_LEECH:
        {
            if (!caster)
                return;

            if (!caster->isAlive())
                return;

            if (!target->isAlive())
                return;

            if (target->HasUnitState(UNIT_STAT_ISOLATED))
            {
                SendTickImmune(target, caster);
                return;
            }

            if (GetSpellProto()->Effect[GetEffIndex()] == SPELL_EFFECT_PERSISTENT_AREA_AURA &&
                caster->SpellHitResult(target, GetSpellProto(), false) != SPELL_MISS_NONE)
                return;

            // Check for immune
            if (target->IsImmunedToDamage(GetSpellProto()))
            {
                SendTickImmune(target, caster);
                return;
            }

            uint32 absorb=0;
            uint32 resist=0;
            CleanDamage cleanDamage =  CleanDamage(0, 0, BASE_ATTACK, MELEE_HIT_NORMAL);

            //uint32 damage = GetModifierValuePerStack() > 0 ? GetModifierValuePerStack() : 0;
            uint32 damage = GetAmount() > 0 ? GetAmount() : 0;
            damage = caster->SpellDamageBonus(target, GetSpellProto(), damage, DOT, GetBase()->GetStackAmount());

            bool crit = IsPeriodicTickCrit(target, caster);
            if (crit)
                damage = caster->SpellCriticalDamageBonus(m_spellProto, damage, target);

            // Calculate armor mitigation
            if (Unit::IsDamageReducedByArmor(GetSpellSchoolMask(GetSpellProto()), GetSpellProto(), m_effIndex))
            {
                uint32 damageReductedArmor = caster->CalcArmorReducedDamage(target, damage, GetSpellProto());
                cleanDamage.mitigated_damage += damage - damageReductedArmor;
                damage = damageReductedArmor;
            }

            int32 dmg = damage;
            caster->ApplyResilience(target, NULL, &dmg, crit, CR_CRIT_TAKEN_SPELL);
            damage = dmg;

            caster->CalcAbsorbResist(target, GetSpellSchoolMask(GetSpellProto()), DOT, damage, &absorb, &resist, m_spellProto);

            if (target->GetHealth() < damage)
                damage = uint32(target->GetHealth());

            sLog->outDetail("PeriodicTick: %u (TypeId: %u) health leech of %u (TypeId: %u) for %u dmg inflicted by %u abs is %u",
                GUID_LOPART(GetCasterGUID()), GuidHigh2TypeId(GUID_HIPART(GetCasterGUID())), target->GetGUIDLow(), target->GetTypeId(), damage, GetId(), absorb);

            caster->SendSpellNonMeleeDamageLog(target, GetId(), damage, GetSpellSchoolMask(GetSpellProto()), absorb, resist, false, 0, crit);

            // Set trigger flag
            uint32 procAttacker = PROC_FLAG_DONE_PERIODIC;
            uint32 procVictim   = PROC_FLAG_TAKEN_PERIODIC;
            uint32 procEx = (crit ? PROC_EX_CRITICAL_HIT : PROC_EX_NORMAL_HIT) | PROC_EX_INTERNAL_DOT;
            damage = (damage <= absorb+resist) ? 0 : (damage-absorb-resist);
            if (damage)
                procVictim|=PROC_FLAG_TAKEN_DAMAGE;
            caster->ProcDamageAndSpell(target, procAttacker, procVictim, procEx, damage, BASE_ATTACK, GetSpellProto());
            int32 new_damage = caster->DealDamage(target, damage, &cleanDamage, DOT, GetSpellSchoolMask(GetSpellProto()), GetSpellProto(), false);

            if (!target->isAlive() && caster->IsNonMeleeSpellCasted(false))
                for (uint32 i = CURRENT_FIRST_NON_MELEE_SPELL; i < CURRENT_MAX_SPELL; ++i)
                    if (Spell* spell = caster->GetCurrentSpell(CurrentSpellTypes(i)))
                        if (spell->m_spellInfo->Id == GetId())
                            spell->cancel();

            float gainMultiplier = SpellMgr::CalculateSpellEffectValueMultiplier(GetSpellProto(), GetEffIndex(), caster);

            uint32 heal = uint32(caster->SpellHealingBonus(caster, GetSpellProto(), uint32(new_damage * gainMultiplier), DOT, GetBase()->GetStackAmount()));

            int32 gain = caster->HealBySpell(caster, GetSpellProto(), heal);
            caster->getHostileRefManager().threatAssist(caster, gain * 0.5f, GetSpellProto());
            break;
        }
        case SPELL_AURA_PERIODIC_HEALTH_FUNNEL: // only three spells
        {
            if (!caster || !caster->GetHealth())
                break;

            if (!target->isAlive())
                return;

            if (target->HasUnitState(UNIT_STAT_ISOLATED))
            {
                SendTickImmune(target, caster);
                return;
            }

            uint32 damage = GetAmount();
            // do not kill health donator
            if (caster->GetHealth() < damage)
                damage = caster->GetHealth() - 1;
            if (!damage)
                break;

            //donator->SendSpellNonMeleeDamageLog(donator, GetId(), damage, GetSpellSchoolMask(spellProto), 0, 0, false, 0);
            caster->ModifyHealth(-(int32)damage);
            sLog->outDebug(LOG_FILTER_SPELLS_AURAS, "PeriodicTick: donator %u target %u damage %u.", target->GetEntry(), target->GetEntry(), damage);

            float gainMultiplier = SpellMgr::CalculateSpellEffectValueMultiplier(GetSpellProto(), GetEffIndex(), caster);

            damage = int32(damage * gainMultiplier);

            caster->HealBySpell(target, GetSpellProto(), damage);
            break;
        }
        case SPELL_AURA_PERIODIC_HEAL:
        case SPELL_AURA_OBS_MOD_HEALTH:
        {
            if (!caster)
                break;

            if (!target->isAlive())
                return;

            if (target->HasUnitState(UNIT_STAT_ISOLATED))
            {
                SendTickImmune(target, caster);
                return;
            }

            // heal for caster damage (must be alive)
            if (target != caster && GetSpellProto()->AttributesEx2 & SPELL_ATTR2_HEALTH_FUNNEL && !caster->isAlive())
                break;

            if (GetBase()->GetDuration() == -1 && target->IsFullHealth())
                break;

            // ignore non positive values (can be result apply spellmods to aura damage
            int32 damage = m_amount > 0 ? m_amount : 0;

            if (GetAuraType() == SPELL_AURA_OBS_MOD_HEALTH)
            {
                // Taken mods
                float TakenTotalMod = 1.0f;

                // Tenacity increase healing % taken
                if (AuraEffect const* Tenacity = target->GetAuraEffect(58549, 0))
                    AddPctN(TakenTotalMod, Tenacity->GetAmount());

                // Healing taken percent
                float minval = (float)target->GetMaxNegativeAuraModifier(SPELL_AURA_MOD_HEALING_PCT);
                if (minval)
                    AddPctF(TakenTotalMod, minval);

                float maxval = (float)target->GetMaxPositiveAuraModifier(SPELL_AURA_MOD_HEALING_PCT);
                if (maxval)
                    AddPctF(TakenTotalMod, maxval);

                // Healing over time taken percent
                float minval_hot = (float)target->GetMaxNegativeAuraModifier(SPELL_AURA_MOD_HOT_PCT);
                if (minval_hot)
                    AddPctF(TakenTotalMod, minval_hot);

                float maxval_hot = (float)target->GetMaxPositiveAuraModifier(SPELL_AURA_MOD_HOT_PCT);
                if (maxval_hot)
                    AddPctF(TakenTotalMod, maxval_hot);

                TakenTotalMod = std::max(TakenTotalMod, 0.0f);

                damage = uint32(target->CountPctFromMaxHealth(damage));
                damage = uint32(damage * TakenTotalMod);
            }
            else
            {
                // Wild Growth = amount + (6 - 2*doneTicks) * ticks* amount / 100
                if (m_spellProto->SpellFamilyName == SPELLFAMILY_DRUID && m_spellProto->SpellIconID == 2864)
                {
                    damage += int32(float(damage * GetTotalTicks()) * ((6-float(2*(GetTickNumber()-1)))/100));
                }

                damage = caster->SpellHealingBonus(target, GetSpellProto(), damage, DOT, GetBase()->GetStackAmount());
            }

            bool crit = IsPeriodicTickCrit(target, caster);
            if (crit)
                damage = caster->SpellCriticalHealingBonus(m_spellProto, damage, target);

            sLog->outDetail("PeriodicTick: %u (TypeId: %u) heal of %u (TypeId: %u) for %u health inflicted by %u",
                GUID_LOPART(GetCasterGUID()), GuidHigh2TypeId(GUID_HIPART(GetCasterGUID())), target->GetGUIDLow(), target->GetTypeId(), damage, GetId());

            uint32 absorb = 0;
            uint32 heal = uint32(damage);
            caster->CalcHealAbsorb(target, GetSpellProto(), heal, absorb);
            int32 gain = caster->DealHeal(target, heal);

            SpellPeriodicAuraLogInfo pInfo(this, damage, damage - gain, absorb, 0, 0.0f, crit);
            target->SendPeriodicAuraLog(&pInfo);

            target->getHostileRefManager().threatAssist(caster, float(gain) * 0.5f, GetSpellProto());

            bool haveCastItem = GetBase()->GetCastItemGUID() != 0;

            // Health Funnel
            // damage caster for heal amount
            if (target != caster && GetSpellProto()->AttributesEx2 & SPELL_ATTR2_HEALTH_FUNNEL)
            {
                uint32 damage = SpellMgr::CalculateSpellEffectAmount(GetSpellProto(), 0); // damage is not affected by spell power
                if ((int32)damage > gain)
                    damage = gain;
                uint32 absorb = 0;
                caster->DealDamageMods(caster, damage, &absorb);
                caster->SendSpellNonMeleeDamageLog(caster, GetId(), damage, GetSpellSchoolMask(GetSpellProto()), absorb, 0, false, 0, false);

                CleanDamage cleanDamage =  CleanDamage(0, 0, BASE_ATTACK, MELEE_HIT_NORMAL);
                caster->DealDamage(caster, damage, &cleanDamage, NODAMAGE, GetSpellSchoolMask(GetSpellProto()), GetSpellProto(), true);
            }

            uint32 procAttacker = PROC_FLAG_DONE_PERIODIC;
            uint32 procVictim   = PROC_FLAG_TAKEN_PERIODIC;
            uint32 procEx = (crit ? PROC_EX_CRITICAL_HIT : PROC_EX_NORMAL_HIT) | PROC_EX_INTERNAL_HOT;
            // ignore item heals
            if (!haveCastItem)
                caster->ProcDamageAndSpell(target, procAttacker, procVictim, procEx, damage, BASE_ATTACK, GetSpellProto());
            break;
        }
        case SPELL_AURA_PERIODIC_MANA_LEECH:
        {
            if (GetMiscValue() < 0 || GetMiscValue() >= int8(MAX_POWERS))
                break;

            if (!target->isAlive())
                return;

            if (target->HasUnitState(UNIT_STAT_ISOLATED))
            {
                SendTickImmune(target, caster);
                return;
            }

            Powers power = Powers(GetMiscValue());

            // power type might have changed between aura applying and tick (druid's shapeshift)
            if (target->getPowerType() != power)
                break;

            if (!caster || !caster->isAlive())
                break;

            if (GetSpellProto()->Effect[GetEffIndex()] == SPELL_EFFECT_PERSISTENT_AREA_AURA &&
                caster->SpellHitResult(target, GetSpellProto(), false) != SPELL_MISS_NONE)
                break;

            // Check for immune (not use charges)
            if (target->IsImmunedToDamage(GetSpellProto()))
            {
                SendTickImmune(target, caster);
                break;
            }

            // ignore non positive values (can be result apply spellmods to aura damage
            uint32 damage = m_amount > 0 ? m_amount : 0;

            // Special case: draining x% of mana (up to a maximum of 2*x% of the caster's maximum mana)
            // It's mana percent cost spells, m_amount is percent drain from target
            if (m_spellProto->ManaCostPercentage)
            {
                // max value
                uint32 maxmana = CalculatePctF(caster->GetMaxPower(power), damage * 2.0f);
                ApplyPctU(damage, target->GetMaxPower(power));
                if (damage > maxmana)
                    damage = maxmana;
            }

            sLog->outDetail("PeriodicTick: %u (TypeId: %u) power leech of %u (TypeId: %u) for %u dmg inflicted by %u",
                GUID_LOPART(GetCasterGUID()), GuidHigh2TypeId(GUID_HIPART(GetCasterGUID())), target->GetGUIDLow(), target->GetTypeId(), damage, GetId());

            int32 drain_amount = std::min(target->GetPower(power), damage);

            // resilience reduce mana draining effect at spell crit damage reduction (added in 2.4)
            if (power == POWER_MANA)
                drain_amount -= target->GetSpellCritDamageReduction(drain_amount);

            target->ModifyPower(power, -drain_amount);

            float gain_multiplier = 0.0f;

            if (caster->GetMaxPower(power) > 0)
                gain_multiplier = SpellMgr::CalculateSpellEffectValueMultiplier(GetSpellProto(), GetEffIndex(), caster);

            SpellPeriodicAuraLogInfo pInfo(this, drain_amount, 0, 0, 0, gain_multiplier, false);
            target->SendPeriodicAuraLog(&pInfo);

            int32 gain_amount = int32(drain_amount * gain_multiplier);

            if (gain_amount)
            {
                int32 gain = caster->ModifyPower(power, gain_amount);
                target->AddThreat(caster, float(gain) * 0.5f, GetSpellSchoolMask(GetSpellProto()), GetSpellProto());
            }

            switch(GetId())
            {
                case 31447: // Mark of Kaz'rogal
                    if (target->GetPower(power) == 0)
                    {
                        target->CastSpell(target, 31463, true, 0, this);
                        // Remove aura
                        GetBase()->SetDuration(0);
                    }
                    break;

                case 32960: // Mark of Kazzak
                    int32 modifier = int32(target->GetPower(power) * 0.05f);
                    target->ModifyPower(power, -modifier);

                    if (target->GetPower(power) == 0)
                    {
                        target->CastSpell(target, 32961, true, 0, this);
                        // Remove aura
                        GetBase()->SetDuration(0);
                    }
            }
            // Drain Mana
            if (m_spellProto->SpellFamilyName == SPELLFAMILY_WARLOCK
                && m_spellProto->SpellFamilyFlags[0] & 0x00000010)
            {
                int32 manaFeedVal = 0;
                if (AuraEffect const * aurEff = GetBase()->GetEffect(1))
                    manaFeedVal = aurEff->GetAmount();
                // Mana Feed - Drain Mana
                if (manaFeedVal > 0)
                {
                    ApplyPctN(manaFeedVal, gain_amount);
                    caster->CastCustomSpell(caster, 32554, &manaFeedVal, NULL, NULL, true, NULL, this);
                }
            }
            break;
        }
        case SPELL_AURA_OBS_MOD_POWER:
        {
            if (GetMiscValue() < 0)
                return;

            if (!target->isAlive())
                return;

            if (target->HasUnitState(UNIT_STAT_ISOLATED))
            {
                SendTickImmune(target, caster);
                return;
            }

            Powers power;
            if (GetMiscValue() == POWER_ALL)
                power = target->getPowerType();
            else
                power = Powers(GetMiscValue());

            if (target->GetMaxPower(power) == 0)
                return;

            if (GetBase()->GetDuration() == -1 && target->GetPower(power) == target->GetMaxPower(power))
                return;

            uint32 amount = m_amount * target->GetMaxPower(power) /100;
            sLog->outDetail("PeriodicTick: %u (TypeId: %u) energize %u (TypeId: %u) for %u dmg inflicted by %u",
                GUID_LOPART(GetCasterGUID()), GuidHigh2TypeId(GUID_HIPART(GetCasterGUID())), target->GetGUIDLow(), target->GetTypeId(), amount, GetId());

            SpellPeriodicAuraLogInfo pInfo(this, amount, 0, 0, 0, 0.0f, false);
            target->SendPeriodicAuraLog(&pInfo);

            int32 gain = target->ModifyPower(power, amount);

            if (caster)
                target->getHostileRefManager().threatAssist(caster, float(gain) * 0.5f, GetSpellProto());
            break;
        }
        case SPELL_AURA_PERIODIC_ENERGIZE:
        {
            // ignore non positive values (can be result apply spellmods to aura damage
            if (m_amount < 0 || GetMiscValue() >= int8(MAX_POWERS))
                return;

            if (!target->isAlive())
                return;

            if (target->HasUnitState(UNIT_STAT_ISOLATED))
            {
                SendTickImmune(target, caster);
                return;
            }

            Powers power = Powers(GetMiscValue());

            if (target->GetMaxPower(power) == 0)
                return;

            if (GetBase()->GetDuration() == -1 && target->GetPower(power) == target->GetMaxPower(power))
                return;

            uint32 amount = m_amount;

            SpellPeriodicAuraLogInfo pInfo(this, amount, 0, 0, 0, 0.0f, false);
            target->SendPeriodicAuraLog(&pInfo);

            sLog->outDetail("PeriodicTick: %u (TypeId: %u) energize %u (TypeId: %u) for %u dmg inflicted by %u",
                GUID_LOPART(GetCasterGUID()), GuidHigh2TypeId(GUID_HIPART(GetCasterGUID())), target->GetGUIDLow(), target->GetTypeId(), amount, GetId());

            int32 gain = target->ModifyPower(power, amount);

            if (caster)
                target->getHostileRefManager().threatAssist(caster, float(gain) * 0.5f, GetSpellProto());
            break;
        }
        case SPELL_AURA_POWER_BURN_MANA:
        {
            if (!caster)
                return;

            if (!target->isAlive())
                return;

            if (target->HasUnitState(UNIT_STAT_ISOLATED))
            {
                SendTickImmune(target, caster);
                return;
            }

            // Check for immune (not use charges)
            if (target->IsImmunedToDamage(GetSpellProto()))
            {
                SendTickImmune(target, caster);
                return;
            }

            int32 damage = m_amount > 0 ? m_amount : 0;

            Powers powerType = Powers(GetMiscValue());

            if (!target->isAlive() || target->getPowerType() != powerType)
                return;

            // resilience reduce mana draining effect at spell crit damage reduction (added in 2.4)
            if (powerType == POWER_MANA)
                damage -= target->GetSpellCritDamageReduction(damage);

            uint32 gain = uint32(-target->ModifyPower(powerType, -damage));

            float dmgMultiplier = SpellMgr::CalculateSpellEffectValueMultiplier(GetSpellProto(), GetEffIndex(), caster);

            SpellEntry const* spellProto = GetSpellProto();
            //maybe has to be sent different to client, but not by SMSG_PERIODICAURALOG
            SpellNonMeleeDamage damageInfo(caster, target, spellProto->Id, spellProto->SchoolMask);
            //no SpellDamageBonus for burn mana
            caster->CalculateSpellDamageTaken(&damageInfo, int32(gain * dmgMultiplier), spellProto);

            caster->DealDamageMods(damageInfo.target, damageInfo.damage, &damageInfo.absorb);

            caster->SendSpellNonMeleeDamageLog(&damageInfo);

            // Set trigger flag
            uint32 procAttacker = PROC_FLAG_DONE_PERIODIC;
            uint32 procVictim   = PROC_FLAG_TAKEN_PERIODIC;
            uint32 procEx       = createProcExtendMask(&damageInfo, SPELL_MISS_NONE) | PROC_EX_INTERNAL_DOT;
            if (damageInfo.damage)
                procVictim|=PROC_FLAG_TAKEN_DAMAGE;

            caster->ProcDamageAndSpell(damageInfo.target, procAttacker, procVictim, procEx, damageInfo.damage, BASE_ATTACK, spellProto);

            caster->DealSpellDamage(&damageInfo, true);
            break;
        }
        case SPELL_AURA_DUMMY:
            // Haunting Spirits
            if (GetId() == 7057)
                target->CastSpell((Unit*)NULL , GetAmount() , true);
            break;
        case SPELL_AURA_PERIODIC_DUMMY:
		    if(GetId() == 72178)
                caster->CastSpell(caster, 72202, true);
            PeriodicDummyTick(target, caster);
            break;
        case SPELL_AURA_PERIODIC_TRIGGER_SPELL:
            TriggerSpell(target, caster);
            break;
        case SPELL_AURA_PERIODIC_TRIGGER_SPELL_WITH_VALUE:
            TriggerSpellWithValue(target, caster);
            break;
        default:
            break;
    }
}

void AuraEffect::PeriodicDummyTick(Unit * target, Unit * caster) const
{
    switch (GetSpellProto()->SpellFamilyName)
    {
        case SPELLFAMILY_GENERIC:
        switch (GetId())
        {
            // Forsaken Skills
            case 7054:
            {
                // Possibly need cast one of them (but
                // 7038 Forsaken Skill: Swords
                // 7039 Forsaken Skill: Axes
                // 7040 Forsaken Skill: Daggers
                // 7041 Forsaken Skill: Maces
                // 7042 Forsaken Skill: Staves
                // 7043 Forsaken Skill: Bows
                // 7044 Forsaken Skill: Guns
                // 7045 Forsaken Skill: 2H Axes
                // 7046 Forsaken Skill: 2H Maces
                // 7047 Forsaken Skill: 2H Swords
                // 7048 Forsaken Skill: Defense
                // 7049 Forsaken Skill: Fire
                // 7050 Forsaken Skill: Frost
                // 7051 Forsaken Skill: Holy
                // 7053 Forsaken Skill: Shadow
                return;
            }
            case 54798: // FLAMING Arrow Triggered Effect
            {
                if (!target || !target->ToCreature() || !caster->IsVehicle())
                    return;

                Unit *rider = caster->GetVehicleKit()->GetPassenger(0);
                if (!rider)
                    return;

                // set ablaze
                if (target->HasAuraEffect(54683, EFFECT_0))
                    return;
                else
                    target->CastSpell(target, 54683, true);

                // Credit Frostworgs
                if (target->GetEntry() == 29358)
                    rider->CastSpell(rider, 54896, true);
                // Credit Frost Giants
                else if (target->GetEntry() == 29351)
                    rider->CastSpell(rider, 54893, true);

                break;
            }
            case 62292: // Blaze (Pool of Tar)
                // should we use custom damage?
                target->CastSpell((Unit*)NULL, m_spellProto->EffectTriggerSpell[m_effIndex], true);
                break;
            case 62399: // Overload Circuit
                if (target->GetMap()->IsDungeon() && int(target->GetAppliedAuras().count(62399)) >= (target->GetMap()->IsHeroic() ? 4 : 2))
                {
                     target->CastSpell(target, 62475, true); // System Shutdown
                     if (Unit *veh = target->GetVehicleBase())
                         veh->CastSpell(target, 62475, true);
                }
                break;
            case 64821: // Fuse Armor (Razorscale)
                if (GetBase()->GetStackAmount() == GetSpellProto()->StackAmount)
                {
                    target->CastSpell(target, 64774, true, NULL, NULL, GetCasterGUID());
                    target->RemoveAura(64821);
                }
                break;
            case 63802: // Brain Link
                if (caster)
                {
                    std::list<Unit*> unitList;
                    target->GetRaidMember(unitList, 80);
                    for (std::list<Unit*>::iterator itr = unitList.begin(); itr != unitList.end(); ++itr)
                    {
                        Unit* pUnit = *itr;
                        if (!pUnit || pUnit == target || !pUnit->HasAura(63802))
                            continue;

                        // Afflicted targets suffer Shadow damage whenever they are more than 20 yards apart
                        if (target->IsWithinDist(pUnit, 20))
                            target->CastSpell(pUnit, 63804, true, 0, 0);
                        else
                            target->CastSpell(pUnit, 63803, true, 0, 0);
                        return;
                    }
                }
                break;
        }
        break;
        case SPELLFAMILY_MAGE:
        {
            // Mirror Image
            if (GetId() == 55342)
                // Set name of summons to name of caster
                target->CastSpell((Unit *)NULL, m_spellProto->EffectTriggerSpell[m_effIndex], true);
            break;
        }
        case SPELLFAMILY_WARLOCK:
        {
            switch (GetSpellProto()->Id)
            {
                // Demonic Circle
                case 48018:
                    if (GameObject* obj = target->GetGameObject(GetSpellProto()->Id))
                    {
                        if (target->IsWithinDist(obj, GetSpellMaxRange(48020, true)))
                        {
                            if (!target->HasAura(62388))
                                target->CastSpell(target, 62388, true);
                        }
                        else
                            target->RemoveAura(62388);
                    }
                    break;
            }
            break;
        }
        case SPELLFAMILY_DRUID:
        {
            switch (GetSpellProto()->Id)
            {
                // Frenzied Regeneration
                case 22842:
                {
                    // Converts up to 10 rage per second into health for $d.  Each point of rage is converted into ${$m2/10}.1% of max health.
                    // Should be manauser
                    if (target->getPowerType() != POWER_RAGE)
                        break;
                    uint32 rage = target->GetPower(POWER_RAGE);
                    // Nothing todo
                    if (rage == 0)
                        break;
                    int32 mod = (rage < 100) ? rage : 100;
                    int32 points = target->CalculateSpellDamage(target, GetSpellProto(), 1);
                    int32 regen = target->GetMaxHealth() * (mod * points / 10) / 1000;
                    target->CastCustomSpell(target, 22845, &regen, 0, 0, true, 0, this);
                    target->SetPower(POWER_RAGE, rage-mod);
                    break;
                }
                // Force of Nature
                case 33831:
                    break;
            }
            break;
        }
        case SPELLFAMILY_ROGUE:
        {
            switch (GetSpellProto()->Id)
            {
                // Master of Subtlety
                case 31666:
                    if (!target->HasAuraType(SPELL_AURA_MOD_STEALTH))
                        target->RemoveAurasDueToSpell(31665);
                    break;
                // Killing Spree
                case 51690:
                {
                    // TODO: this should use effect[1] of 51690
                    UnitList targets;
                    {
                        // eff_radius == 0
                        float radius = GetSpellMaxRange(GetSpellProto(), false);

                        CellPair p(Trinity::ComputeCellPair(caster->GetPositionX(), caster->GetPositionY()));
                        Cell cell(p);
                        cell.data.Part.reserved = ALL_DISTRICT;

                        Trinity::AnyUnfriendlyVisibleUnitInObjectRangeCheck u_check(caster, caster, radius);
                        Trinity::UnitListSearcher<Trinity::AnyUnfriendlyVisibleUnitInObjectRangeCheck> checker(caster, targets, u_check);

                        TypeContainerVisitor<Trinity::UnitListSearcher<Trinity::AnyUnfriendlyVisibleUnitInObjectRangeCheck>, GridTypeMapContainer > grid_object_checker(checker);
                        TypeContainerVisitor<Trinity::UnitListSearcher<Trinity::AnyUnfriendlyVisibleUnitInObjectRangeCheck>, WorldTypeMapContainer > world_object_checker(checker);

                        cell.Visit(p, grid_object_checker,  *GetBase()->GetOwner()->GetMap(), *caster, radius);
                        cell.Visit(p, world_object_checker, *GetBase()->GetOwner()->GetMap(), *caster, radius);
                    }

                    if (targets.empty())
                        return;

                    UnitList::const_iterator itr = targets.begin();
                    std::advance(itr, rand()%targets.size());
                    Unit* spellTarget = *itr;

                    target->CastSpell(spellTarget, 57840, true);
                    target->CastSpell(spellTarget, 57841, true);
                    break;
                }
                // Overkill
                case 58428:
                    if (!target->HasAuraType(SPELL_AURA_MOD_STEALTH))
                        target->RemoveAurasDueToSpell(58427);
                    break;
            }
            break;
        }
        case SPELLFAMILY_HUNTER:
        {
            // Explosive Shot
            if (GetSpellProto()->SpellFamilyFlags[1] & 0x80000000)
            {
                if (caster)
                    caster->CastCustomSpell(53352, SPELLVALUE_BASE_POINT0, m_amount, target, true, NULL, this);
                break;
            }
            switch (GetSpellProto()->Id)
            {
                // Feeding Frenzy Rank 1
                case 53511:
                    if (target->getVictim() && target->getVictim()->HealthBelowPct(35))
                        target->CastSpell(target, 60096, true, 0, this);
                    return;
                // Feeding Frenzy Rank 2
                case 53512:
                    if (target->getVictim() && target->getVictim()->HealthBelowPct(35))
                        target->CastSpell(target, 60097, true, 0, this);
                    return;
                default:
                    break;
            }
            break;
        }
        case SPELLFAMILY_SHAMAN:
            if (GetId() == 52179) // Astral Shift
            {
                // Periodic need for remove visual on stun/fear/silence lost
                if (!(target->GetUInt32Value(UNIT_FIELD_FLAGS)&(UNIT_FLAG_STUNNED|UNIT_FLAG_FLEEING|UNIT_FLAG_SILENCED)))
                    target->RemoveAurasDueToSpell(52179);
                break;
            }
            break;
        case SPELLFAMILY_DEATHKNIGHT:
            switch (GetId())
            {
                case 49016: // Hysteria
                    if (target && target->IsFriendlyTo(caster))
                        {
                        uint32 damage = uint32(target->CountPctFromMaxHealth(1));
                        target->DealDamage(target, damage, NULL, DIRECT_DAMAGE, SPELL_SCHOOL_MASK_NORMAL, NULL, false);
                        }
                    break;
            }
            // Death and Decay
            if (GetSpellProto()->SpellFamilyFlags[0] & 0x20)
            {
                if (caster)
                    caster->CastCustomSpell(target, 52212, &m_amount, NULL, NULL, true, 0, this);
                break;
            }
            // Blood of the North
            // Reaping
            // Death Rune Mastery
            if (GetSpellProto()->SpellIconID == 3041 || GetSpellProto()->SpellIconID == 22 || GetSpellProto()->SpellIconID == 2622)
            {
                if (target->GetTypeId() != TYPEID_PLAYER)
                    return;
                if (target->ToPlayer()->getClass() != CLASS_DEATH_KNIGHT)
                    return;

                 // timer expired - remove death runes
                target->ToPlayer()->RemoveRunesByAuraEffect(this);
            }
            break;
        default:
            break;
    }
}

Unit* AuraEffect::GetTriggerTarget(Unit * target) const
{
    if (target->GetTypeId() == TYPEID_UNIT)
    {
        if (Unit * trigger = target->ToCreature()->AI()->GetAuraEffectTriggerTarget(GetId(), GetEffIndex()))
            return trigger;
    }
    return target;
}

void AuraEffect::TriggerSpell(Unit * target, Unit * caster) const
{
    if (!caster || !target)
        return;

    Unit* triggerTarget = GetTriggerTarget(target);

    // generic casting code with custom spells and target/caster customs
    uint32 triggerSpellId = GetSpellProto()->EffectTriggerSpell[GetEffIndex()];

    SpellEntry const *triggeredSpellInfo = sSpellStore.LookupEntry(triggerSpellId);
    SpellEntry const *auraSpellInfo = GetSpellProto();
    uint32 auraId = auraSpellInfo->Id;

    // specific code for cases with no trigger spell provided in field
    if (triggeredSpellInfo == NULL)
    {
        switch (auraSpellInfo->SpellFamilyName)
        {
            case SPELLFAMILY_GENERIC:
            {
                switch (auraId)
                {
                    // Thaumaturgy Channel
                    case 9712:
                        triggerSpellId = 21029;
                        break;
                    // Brood Affliction: Bronze
                    case 23170:
                        triggerSpellId = 23171;
                        return;
                    // Restoration
                    case 24379:
                    case 23493:
                    {
                        int32 heal = caster->CountPctFromMaxHealth(10);
                        caster->HealBySpell(target, auraSpellInfo, heal);

                        int32 mana = caster->GetMaxPower(POWER_MANA);
                        if (mana)
                        {
                            mana /= 10;
                            caster->EnergizeBySpell(caster, 23493, mana, POWER_MANA);
                        }
                        return;
                    }
                    // Nitrous Boost
                    case 27746:
                        if (target->GetPower(POWER_MANA) >= 10)
                        {
                            target->ModifyPower(POWER_MANA, -10);
                            target->SendEnergizeSpellLog(caster, 27746, 10, POWER_MANA);
                        }
                        else
                            target->RemoveAurasDueToSpell(27746);
                        return;
                    // Frost Blast
                    case 27808:
                        caster->CastCustomSpell(29879, SPELLVALUE_BASE_POINT0, int32(target->CountPctFromMaxHealth(21)), target, true, NULL, this);
                        return;
                    // Detonate Mana
                    case 27819:
                        if (int32 mana = (int32)(target->GetMaxPower(POWER_MANA) / 10))
                        {
                            mana = target->ModifyPower(POWER_MANA, -mana);
                            target->CastCustomSpell(27820, SPELLVALUE_BASE_POINT0, -mana*10, target, true, NULL, this);
                        }
                        return;
                    // Inoculate Nestlewood Owlkin
                    case 29528:
                        if (triggerTarget->GetTypeId() != TYPEID_UNIT)// prevent error reports in case ignored player target
                            return;
                        break;
                    // Feed Captured Animal
                    case 29917:
                        triggerSpellId = 29916;
                        break;
                    // Extract Gas
                    case 30427:
                    {
                        // move loot to player inventory and despawn target
                        if (caster->GetTypeId() == TYPEID_PLAYER &&
                                triggerTarget->GetTypeId() == TYPEID_UNIT &&
                                triggerTarget->ToCreature()->GetCreatureInfo()->type == CREATURE_TYPE_GAS_CLOUD)
                        {
                            Player* player = (Player*)caster;
                            Creature* creature = triggerTarget->ToCreature();
                            // missing lootid has been reported on startup - just return
                            if (!creature->GetCreatureInfo()->SkinLootId)
                                return;

                            player->AutoStoreLoot(creature->GetCreatureInfo()->SkinLootId, LootTemplates_Skinning, true);

                            creature->DespawnOrUnsummon();
                        }
                        return;
                    }
                    // Quake
                    case 30576: triggerSpellId = 30571; break;
                    // Doom
                    // TODO: effect trigger spell may be independant on spell targets, and executed in spell finish phase
                    // so instakill will be naturally done before trigger spell
                    case 31347:
                    {
                        target->CastSpell(target, 31350, true, NULL, this);
                        target->Kill(target);
                        return;
                    }
                    // Spellcloth
                    case 31373:
                    {
                        // Summon Elemental after create item
                        target->SummonCreature(17870, 0, 0, 0, target->GetOrientation(), TEMPSUMMON_DEAD_DESPAWN, 0);
                        return;
                    }
                    // Flame Quills
                    case 34229:
                    {
                        // cast 24 spells 34269-34289, 34314-34316
                        for (uint32 spell_id = 34269; spell_id != 34290; ++spell_id)
                            caster->CastSpell(target, spell_id, true, NULL, this);
                        for (uint32 spell_id = 34314; spell_id != 34317; ++spell_id)
                            caster->CastSpell(target, spell_id, true, NULL, this);
                        return;
                    }
                    // Remote Toy
                    case 37027: triggerSpellId = 37029; break;
                    // Eye of Grillok
                    case 38495:
                    {
                        target->CastSpell(target, 38530, true, NULL, this);
                        return;
                    }
                    // Absorb Eye of Grillok (Zezzak's Shard)
                    case 38554:
                    {
                        if (target->GetTypeId() != TYPEID_UNIT)
                            return;

                        caster->CastSpell(caster, 38495, true, NULL, this);

                        Creature* creatureTarget = target->ToCreature();

                        creatureTarget->DespawnOrUnsummon();
                        return;
                    }
                    // Tear of Azzinoth Summon Channel - it's not really supposed to do anything, and this only prevents the console spam
                    case 39857:
                        triggerSpellId = 39856;
                        break;
                    // Personalized Weather
                    case 46736:
                        triggerSpellId = 46737;
                        break;
                    // Shield Level 1
                    case 63130:
                    // Shield Level 2
                    case 63131:
                    // Shield Level 3
                    case 63132:
                    // Ball of Flames Visual
                    case 71706:
                        return;
                }
                break;
            }
            case SPELLFAMILY_MAGE:
            {
                switch(auraId)
                {
                    // Invisibility
                    case 66:
                    // Here need periodic triger reducing threat spell (or do it manually)
                        return;
                }
                break;
            }
            case SPELLFAMILY_DRUID:
            {
                switch(auraId)
                {
                    // Cat Form
                    // triggerSpellId not set and unknown effect triggered in this case, ignoring for while
                    case 768:
                        return;
                }
                break;
            }
            case SPELLFAMILY_SHAMAN:
            {
                switch(auraId)
                {
                    // Lightning Shield (The Earthshatterer set trigger after cast Lighting Shield)
                    case 28820:
                    {
                        // Need remove self if Lightning Shield not active
                        if (!target->GetAuraEffect(SPELL_AURA_PROC_TRIGGER_SPELL, SPELLFAMILY_SHAMAN, 0x400))
                            target->RemoveAurasDueToSpell(28820);
                        return;
                    }
                    // Totemic Mastery (Skyshatter Regalia (Shaman Tier 6) - bonus)
                    case 38443:
                    {
                        bool all = true;
                        for (int i = SUMMON_SLOT_TOTEM; i < MAX_TOTEM_SLOT; ++i)
                        {
                            if (!target->m_SummonSlot[i])
                            {
                                all = false;
                                break;
                            }
                        }

                        if (all)
                            caster->CastSpell(target, 38437, true, NULL, this);
                        else
                            target->RemoveAurasDueToSpell(38437);
                        return;
                    }
                }
                break;
            }
            default:
                break;
        }
    }
    else
    {
        // Spell exist but require custom code
        switch (auraId)
        {
            // Pursuing Spikes (Anub'arak)
            case 65920:
            case 65922:
            case 65923:
                {
                    Unit *permafrostCaster = NULL;
                    if (caster->HasAura(66193)) permafrostCaster = caster->GetAura(66193)->GetCaster();
                    if (caster->HasAura(67855)) permafrostCaster = caster->GetAura(67855)->GetCaster();
                    if (caster->HasAura(67856)) permafrostCaster = caster->GetAura(67856)->GetCaster();
                    if (caster->HasAura(67857)) permafrostCaster = caster->GetAura(67857)->GetCaster();

                    if (permafrostCaster)
                    {
                        if (Creature *permafrostCasterAsCreature = permafrostCaster->ToCreature())
                            permafrostCasterAsCreature->DespawnOrUnsummon(3000);

                        caster->CastSpell(caster, 66181, false);
                        caster->RemoveAllAuras();
                        if (Creature *casterAsCreature = caster->ToCreature())
                            casterAsCreature->DisappearAndDie();
                    }
                }
                break;
            // Mana Tide
            case 16191:
                target->CastCustomSpell(triggerTarget, triggerSpellId, &m_amount, NULL, NULL, true, NULL, this);
                return;
            // Negative Energy Periodic
            case 46284:
                caster->CastCustomSpell(triggerSpellId, SPELLVALUE_MAX_TARGETS, m_tickNumber / 10 + 1, NULL, true, NULL, this);
                return;
            // Poison (Grobbulus)
            case 28158:
            case 54362:
            // Slime Pool (Dreadscale & Acidmaw)
            case 66882:
                target->CastCustomSpell(triggerSpellId, SPELLVALUE_RADIUS_MOD, (int32)((((float)m_tickNumber / 60) * 0.9f + 0.1f) * 10000 * 2 / 3), NULL, true, NULL, this);
                return;
            // Beacon of Light
            case 53563:
            {
                Unit * triggerCaster = (Unit *)(GetBase()->GetOwner());
                triggerCaster->CastSpell(triggerTarget, triggeredSpellInfo, true, 0, this, triggerCaster->GetGUID());
                return;
            }
            // Slime Spray - temporary here until preventing default effect works again
            // added on 9.10.2010
            case 69508:
            {
                caster->CastSpell(triggerTarget, triggerSpellId, true, NULL, NULL, caster->GetGUID());
                return;
            }
        }
    }

    // Reget trigger spell proto
    triggeredSpellInfo = sSpellStore.LookupEntry(triggerSpellId);

    if (triggeredSpellInfo)
    {
        Unit * triggerCaster = GetTriggeredSpellCaster(triggeredSpellInfo, caster, triggerTarget);
        triggerCaster->CastSpell(triggerTarget, triggeredSpellInfo, true, NULL, this);
        sLog->outDebug(LOG_FILTER_SPELLS_AURAS, "AuraEffect::TriggerSpell: Spell %u Trigger %u", GetId(), triggeredSpellInfo->Id);
    }
    else
    {
        Creature* c = triggerTarget->ToCreature();
        if (!c || (c && !sScriptMgr->OnDummyEffect(caster, GetId(), SpellEffIndex(GetEffIndex()), triggerTarget->ToCreature())) ||
            (c && !c->AI()->sOnDummyEffect(caster, GetId(), SpellEffIndex(GetEffIndex()))))
            sLog->outError("AuraEffect::TriggerSpell: Spell %u has value 0 in EffectTriggered[%d] and is therefor not handled. Define as custom case?", GetId(), GetEffIndex());
    }
}

void AuraEffect::TriggerSpellWithValue(Unit * target, Unit * caster) const
{
    if (!caster || !target)
        return;

    Unit* triggerTarget = GetTriggerTarget(target);

    uint32 triggerSpellId = GetSpellProto()->EffectTriggerSpell[m_effIndex];
    SpellEntry const *triggeredSpellInfo = sSpellStore.LookupEntry(triggerSpellId);
    if (triggeredSpellInfo)
    {
        Unit * triggerCaster = GetTriggeredSpellCaster(triggeredSpellInfo, caster, triggerTarget);

        // generic casting code with custom spells and target/caster customs
        int32  basepoints0 = GetAmount();
        triggerCaster->CastCustomSpell(triggerTarget, triggerSpellId, &basepoints0, 0, 0, true, 0, this);
    }
    else
        sLog->outError("AuraEffect::TriggerSpellWithValue: Spell %u has value 0 in EffectTriggered[%d] and is therefor not handled. Define as custom case?", GetId(), GetEffIndex());
}

bool AuraEffect::IsAffectedOnSpell(SpellEntry const *spell) const
{
    if (!spell)
        return false;
    // Check family name
    if (spell->SpellFamilyName != m_spellProto->SpellFamilyName)
        return false;

    // Check EffectClassMask
    if (m_spellProto->EffectSpellClassMask[m_effIndex] & spell->SpellFamilyFlags)
        return true;
    return false;
}

void AuraEffect::CleanupTriggeredSpells(Unit * target)
{
    uint32 tSpellId = m_spellProto->EffectTriggerSpell[GetEffIndex()];
    if (!tSpellId)
        return;

    SpellEntry const* tProto = sSpellStore.LookupEntry(tSpellId);
    if (!tProto)
        return;

    if (GetSpellDuration(tProto) != -1)
        return;

    // needed for spell 43680, maybe others
    // TODO: is there a spell flag, which can solve this in a more sophisticated way?
    if (m_spellProto->EffectApplyAuraName[GetEffIndex()] == SPELL_AURA_PERIODIC_TRIGGER_SPELL &&
            uint32(GetSpellDuration(m_spellProto)) == m_spellProto->EffectAmplitude[GetEffIndex()])
        return;

    target->RemoveAurasDueToSpell(tSpellId, GetCasterGUID());
}

void AuraEffect::HandleShapeshiftBoosts(Unit * target, bool apply) const
{
    uint32 spellId = 0;
    uint32 spellId2 = 0;
    //uint32 spellId3 = 0;
    uint32 HotWSpellId = 0;

    switch(GetMiscValue())
    {
        case FORM_CAT:
            spellId = 3025;
            HotWSpellId = 24900;
            break;
        case FORM_TREE:
            spellId = 34123;
            break;
        case FORM_TRAVEL:
            spellId = 5419;
            break;
        case FORM_AQUA:
            spellId = 5421;
            break;
        case FORM_BEAR:
            spellId = 1178;
            spellId2 = 21178;
            HotWSpellId = 24899;
            break;
        case FORM_DIREBEAR:
            spellId = 9635;
            spellId2 = 21178;
            HotWSpellId = 24899;
            break;
        case FORM_BATTLESTANCE:
            spellId = 21156;
            break;
        case FORM_DEFENSIVESTANCE:
            spellId = 7376;
            break;
        case FORM_BERSERKERSTANCE:
            spellId = 7381;
            break;
        case FORM_MOONKIN:
            spellId = 24905;
            spellId2 = 69366;
            break;
        case FORM_FLIGHT:
            spellId = 33948;
            spellId2 = 34764;
            break;
        case FORM_FLIGHT_EPIC:
            spellId  = 40122;
            spellId2 = 40121;
            break;
        case FORM_METAMORPHOSIS:
            spellId  = 54817;
            spellId2 = 54879;
            break;
        case FORM_SPIRITOFREDEMPTION:
            spellId  = 27792;
            spellId2 = 27795;                               // must be second, this important at aura remove to prevent to early iterator invalidation.
            break;
        case FORM_SHADOW:
            spellId = 49868;
            spellId2 = 71167;
            break;
        case FORM_GHOSTWOLF:
            spellId = 67116;
            break;
        case FORM_GHOUL:
        case FORM_AMBIENT:
        case FORM_STEALTH:
        case FORM_CREATURECAT:
        case FORM_CREATUREBEAR:
            break;
        default:
            break;
    }

    if (apply)
    {
        // Remove cooldown of spells triggered on stance change - they may share cooldown with stance spell
        if (spellId)
        {
            if (target->GetTypeId() == TYPEID_PLAYER)
                target->ToPlayer()->RemoveSpellCooldown(spellId);
            target->CastSpell(target, spellId, true, NULL, this);
        }

        if (spellId2)
        {
            if (target->GetTypeId() == TYPEID_PLAYER)
                target->ToPlayer()->RemoveSpellCooldown(spellId2);
            target->CastSpell(target, spellId2, true, NULL, this);
        }

        if (target->GetTypeId() == TYPEID_PLAYER)
        {
            const PlayerSpellMap& sp_list = target->ToPlayer()->GetSpellMap();
            for (PlayerSpellMap::const_iterator itr = sp_list.begin(); itr != sp_list.end(); ++itr)
            {
                if (itr->second->state == PLAYERSPELL_REMOVED || itr->second->disabled) continue;
                if (itr->first == spellId || itr->first == spellId2) continue;
                SpellEntry const *spellInfo = sSpellStore.LookupEntry(itr->first);
                if (!spellInfo || !(spellInfo->Attributes & (SPELL_ATTR0_PASSIVE | SPELL_ATTR0_UNK7))) continue;
                if (spellInfo->Stances & (1<<(GetMiscValue()-1)))
                    target->CastSpell(target, itr->first, true, NULL, this);
            }
            // Leader of the Pack
            if (target->ToPlayer()->HasSpell(17007))
            {
                SpellEntry const *spellInfo = sSpellStore.LookupEntry(24932);
                if (spellInfo && spellInfo->Stances & (1<<(GetMiscValue()-1)))
                    target->CastSpell(target, 24932, true, NULL, this);
            }
            // Improved Barkskin - apply/remove armor bonus due to shapeshift
            if (target->ToPlayer()->HasSpell(63410) || target->ToPlayer()->HasSpell(63411))
            {
                target->RemoveAurasDueToSpell(66530);
                if (GetMiscValue() == FORM_TRAVEL || GetMiscValue() == FORM_NONE) // "while in Travel Form or while not shapeshifted"
                    target->CastSpell(target, 66530, true);
            }
            // Heart of the Wild
            if (HotWSpellId)
            {   // hacky, but the only way as spell family is not SPELLFAMILY_DRUID
                Unit::AuraEffectList const& mModTotalStatPct = target->GetAuraEffectsByType(SPELL_AURA_MOD_TOTAL_STAT_PERCENTAGE);
                for (Unit::AuraEffectList::const_iterator i = mModTotalStatPct.begin(); i != mModTotalStatPct.end(); ++i)
                {
                    // Heart of the Wild
                    if ((*i)->GetSpellProto()->SpellIconID == 240 && (*i)->GetMiscValue() == 3)
                    {
                        int32 HotWMod = (*i)->GetAmount();

                        target->CastCustomSpell(target, HotWSpellId, &HotWMod, NULL, NULL, true, NULL, this);
                        break;
                    }
                }
            }
            switch(GetMiscValue())
            {
                case FORM_CAT:
                    // Savage Roar
                    if (target->GetAuraEffect(SPELL_AURA_DUMMY, SPELLFAMILY_DRUID, 0 , 0x10000000, 0))
                        target->CastSpell(target, 62071, true);
                    // Nurturing Instinct
                    if (AuraEffect const * aurEff = target->GetAuraEffect(SPELL_AURA_MOD_SPELL_HEALING_OF_STAT_PERCENT, SPELLFAMILY_DRUID, 2254, 0))
                    {
                        uint32 spellId = 0;
                        switch (aurEff->GetId())
                        {
                        case 33872:
                            spellId = 47179;
                            break;
                        case 33873:
                            spellId = 47180;
                            break;
                        }
                        target->CastSpell(target, spellId, true, NULL, this);
                    }
                    // Master Shapeshifter - Cat
                    if (AuraEffect const * aurEff = target->GetDummyAuraEffect(SPELLFAMILY_GENERIC, 2851, 0))
                    {
                        int32 bp = aurEff->GetAmount();
                        target->CastCustomSpell(target, 48420, &bp, NULL, NULL, true);
                    }
                break;
                case FORM_DIREBEAR:
                case FORM_BEAR:
                    // Master Shapeshifter - Bear
                    if (AuraEffect const * aurEff = target->GetDummyAuraEffect(SPELLFAMILY_GENERIC, 2851, 0))
                    {
                        int32 bp = aurEff->GetAmount();
                        target->CastCustomSpell(target, 48418, &bp, NULL, NULL, true);
                    }
                    // Survival of the Fittest
                    if (AuraEffect const * aurEff = target->GetAuraEffect(SPELL_AURA_MOD_TOTAL_STAT_PERCENTAGE, SPELLFAMILY_DRUID, 961, 0))
                    {
                        int32 bp = 100 + SpellMgr::CalculateSpellEffectAmount(aurEff->GetSpellProto(), 2);
                        target->CastCustomSpell(target, 62069, &bp, NULL, NULL, true, 0, this);
                    }
                break;
                case FORM_MOONKIN:
                    // Master Shapeshifter - Moonkin
                    if (AuraEffect const * aurEff = target->GetDummyAuraEffect(SPELLFAMILY_GENERIC, 2851, 0))
                    {
                        int32 bp = aurEff->GetAmount();
                        target->CastCustomSpell(target, 48421, &bp, NULL, NULL, true);
                    }
                break;
                    // Master Shapeshifter - Tree of Life
                case FORM_TREE:
                    if (AuraEffect const * aurEff = target->GetDummyAuraEffect(SPELLFAMILY_GENERIC, 2851, 0))
                    {
                        int32 bp = aurEff->GetAmount();
                        target->CastCustomSpell(target, 48422, &bp, NULL, NULL, true);
                    }
                break;
            }
        }
    }
    else
    {
        if (spellId)
            target->RemoveAurasDueToSpell(spellId);
        if (spellId2)
            target->RemoveAurasDueToSpell(spellId2);

        // Improved Barkskin - apply/remove armor bonus due to shapeshift
        if (Player *pl=target->ToPlayer())
        {
            if (pl->HasSpell(63410) || pl->HasSpell(63411))
            {
                target->RemoveAurasDueToSpell(66530);
                target->CastSpell(target, 66530, true);
            }
        }

        Unit::AuraApplicationMap& tAuras = target->GetAppliedAuras();
        for (Unit::AuraApplicationMap::iterator itr = tAuras.begin(); itr != tAuras.end();)
        {
            if (itr->second->GetBase()->IsRemovedOnShapeLost(target))
                target->RemoveAura(itr);
            else
                ++itr;
        }
    }
}

/*********************************************************/
/***               AURA EFFECT HANDLERS                ***/
/*********************************************************/

/**************************************/
/***       VISIBILITY & PHASES      ***/
/**************************************/

void AuraEffect::HandleModInvisibilityDetect(AuraApplication const * aurApp, uint8 mode, bool apply) const
{
    if (!(mode & AURA_EFFECT_HANDLE_REAL))
        return;

    Unit * target = aurApp->GetTarget();
    InvisibilityType type = InvisibilityType(GetMiscValue());

    if (apply)
    {
        target->m_invisibilityDetect.AddFlag(type);
        target->m_invisibilityDetect.AddValue(type, GetAmount());
    }
    else
    {
        if (!target->HasAuraType(SPELL_AURA_MOD_INVISIBILITY_DETECT))
            target->m_invisibilityDetect.DelFlag(type);

        target->m_invisibilityDetect.AddValue(type, -GetAmount());
    }

    target->UpdateObjectVisibility();
}

void AuraEffect::HandleModInvisibility(AuraApplication const * aurApp, uint8 mode, bool apply) const
{
    if (!(mode & AURA_EFFECT_HANDLE_SEND_FOR_CLIENT_MASK))
        return;

    Unit * target = aurApp->GetTarget();
    InvisibilityType type = InvisibilityType(GetMiscValue());

    if (apply)
    {
        if (mode & AURA_EFFECT_HANDLE_REAL)
        {
            // drop flag at invisibiliy in bg
            target->RemoveAurasWithInterruptFlags(AURA_INTERRUPT_FLAG_IMMUNE_OR_LOST_SELECTION);
        }

        // apply glow vision
        if (target->GetTypeId() == TYPEID_PLAYER)
            target->SetByteFlag(PLAYER_FIELD_BYTES2, 3, PLAYER_FIELD_BYTE2_INVISIBILITY_GLOW);

        target->m_invisibility.AddFlag(type);
        target->m_invisibility.AddValue(type, GetAmount());
    }
    else
    {
        if (!target->HasAuraType(SPELL_AURA_MOD_INVISIBILITY))
        {
            // if not have different invisibility auras.
            // remove glow vision
            if (target->GetTypeId() == TYPEID_PLAYER)
                target->RemoveByteFlag(PLAYER_FIELD_BYTES2, 3, PLAYER_FIELD_BYTE2_INVISIBILITY_GLOW);

            target->m_invisibility.DelFlag(type);
        }
        else
        {
            bool found = false;
            Unit::AuraEffectList const& invisAuras = target->GetAuraEffectsByType(SPELL_AURA_MOD_INVISIBILITY);
            for (Unit::AuraEffectList::const_iterator i = invisAuras.begin(); i != invisAuras.end(); ++i)
            {
                if (GetMiscValue() == (*i)->GetMiscValue())
                {
                    found = true;
                    break;
                }
            }
            if (!found)
                target->m_invisibility.DelFlag(type);
        }

        target->m_invisibility.AddValue(type, -GetAmount());
    }

    target->UpdateObjectVisibility();
}

void AuraEffect::HandleModStealthDetect(AuraApplication const * aurApp, uint8 mode, bool apply) const
{
    if (!(mode & AURA_EFFECT_HANDLE_REAL))
        return;

    Unit * target = aurApp->GetTarget();
    StealthType type = StealthType(GetMiscValue());

    if (apply)
    {
        target->m_stealthDetect.AddFlag(type);
        target->m_stealthDetect.AddValue(type, GetAmount());
    }
    else
    {
        if (!target->HasAuraType(SPELL_AURA_MOD_STEALTH_DETECT))
            target->m_stealthDetect.DelFlag(type);

        target->m_stealthDetect.AddValue(type, -GetAmount());
    }

    target->UpdateObjectVisibility();
}

void AuraEffect::HandleModStealth(AuraApplication const * aurApp, uint8 mode, bool apply) const
{
    if (!(mode & AURA_EFFECT_HANDLE_SEND_FOR_CLIENT_MASK))
        return;

    Unit * target = aurApp->GetTarget();
    StealthType type = StealthType(GetMiscValue());

    if (apply)
    {
        if (mode & AURA_EFFECT_HANDLE_REAL)
        {
            // drop flag at stealth in bg
            target->RemoveAurasWithInterruptFlags(AURA_INTERRUPT_FLAG_IMMUNE_OR_LOST_SELECTION);
        }

        // stop handling the effect if it was removed by linked event
        if (aurApp->GetRemoveMode())
            return;

        target->m_stealth.AddFlag( type);
        target->m_stealth.AddValue(type, GetAmount());

        target->SetStandFlags(UNIT_STAND_FLAGS_CREEP);
        if (target->GetTypeId() == TYPEID_PLAYER)
            target->SetByteFlag(PLAYER_FIELD_BYTES2, 3, PLAYER_FIELD_BYTE2_STEALTH);
    }
    else
    {
        target->m_stealth.AddValue(type, -GetAmount());

        if (!target->HasAuraType(SPELL_AURA_MOD_STEALTH)) // if last SPELL_AURA_MOD_STEALTH
        {
            target->m_stealth.DelFlag(type);

            target->RemoveStandFlags(UNIT_STAND_FLAGS_CREEP);
            if (target->GetTypeId() == TYPEID_PLAYER)
                target->RemoveByteFlag(PLAYER_FIELD_BYTES2, 3, PLAYER_FIELD_BYTE2_STEALTH);
        }
    }

    target->UpdateObjectVisibility();
}

void AuraEffect::HandleModStealthLevel(AuraApplication const * aurApp, uint8 mode, bool apply) const
{
    if (!(mode & AURA_EFFECT_HANDLE_REAL))
        return;

    Unit * target = aurApp->GetTarget();
    StealthType type = StealthType(GetMiscValue());

    if (apply)
        target->m_stealth.AddValue(type, GetAmount());
    else
        target->m_stealth.AddValue(type, -GetAmount());

    target->UpdateObjectVisibility();
}

void AuraEffect::HandleSpiritOfRedemption(AuraApplication const * aurApp, uint8 mode, bool apply) const
{
    if (!(mode & AURA_EFFECT_HANDLE_REAL))
        return;

    Unit * target = aurApp->GetTarget();

    if (target->GetTypeId() != TYPEID_PLAYER)
        return;

    // prepare spirit state
    if (apply)
    {
        if (target->GetTypeId() == TYPEID_PLAYER)
        {
            // disable breath/etc timers
            target->ToPlayer()->StopMirrorTimers();

            // set stand state (expected in this form)
            if (!target->IsStandState())
                target->SetStandState(UNIT_STAND_STATE_STAND);
        }

        target->SetHealth(1);
    }
    // die at aura end
    else
        target->setDeathState(JUST_DIED);
}

void AuraEffect::HandleAuraGhost(AuraApplication const * aurApp, uint8 mode, bool apply) const
{
    if (!(mode & AURA_EFFECT_HANDLE_SEND_FOR_CLIENT_MASK))
        return;

    Unit * target = aurApp->GetTarget();

    if (target->GetTypeId() != TYPEID_PLAYER)
        return;

    if (apply)
    {
        target->SetFlag(PLAYER_FLAGS, PLAYER_FLAGS_GHOST);
        target->m_serverSideVisibility.SetValue(SERVERSIDE_VISIBILITY_GHOST, GHOST_VISIBILITY_GHOST);
        target->m_serverSideVisibilityDetect.SetValue(SERVERSIDE_VISIBILITY_GHOST, GHOST_VISIBILITY_GHOST);
    }
    else
    {
        if (target->HasAuraType(SPELL_AURA_GHOST))
            return;

        target->RemoveFlag(PLAYER_FLAGS, PLAYER_FLAGS_GHOST);
        target->m_serverSideVisibility.SetValue(SERVERSIDE_VISIBILITY_GHOST, GHOST_VISIBILITY_ALIVE);
        target->m_serverSideVisibilityDetect.SetValue(SERVERSIDE_VISIBILITY_GHOST, GHOST_VISIBILITY_ALIVE);
    }
}

void AuraEffect::HandlePhase(AuraApplication const * aurApp, uint8 mode, bool apply) const
{
    if (!(mode & AURA_EFFECT_HANDLE_REAL))
        return;

    Unit * target = aurApp->GetTarget();

    // no-phase is also phase state so same code for apply and remove
    uint32 newPhase = 0;
    Unit::AuraEffectList const& phases = target->GetAuraEffectsByType(SPELL_AURA_PHASE);
    if (!phases.empty())
        for (Unit::AuraEffectList::const_iterator itr = phases.begin(); itr != phases.end(); ++itr)
            newPhase |= (*itr)->GetMiscValue();

    // phase auras normally not expected at BG but anyway better check
    if (Player* player = target->ToPlayer())
    {
        if (!newPhase)
            newPhase = PHASEMASK_NORMAL;

        // drop flag at invisible in bg
        if (player->InBattleground())
            if (Battleground *bg = player->GetBattleground())
                bg->EventPlayerDroppedFlag(player);

        // stop handling the effect if it was removed by linked event
        if (apply && aurApp->GetRemoveMode())
            return;

        // GM-mode have mask 0xFFFFFFFF
        if (player->isGameMaster())
            newPhase = 0xFFFFFFFF;

        player->SetPhaseMask(newPhase, false);
        player->GetSession()->SendSetPhaseShift(newPhase);
    }
    else
    {
        if (!newPhase)
        {
            newPhase = PHASEMASK_NORMAL;
            if (Creature* creature = target->ToCreature())
                if (CreatureData const* data = sObjectMgr->GetCreatureData(creature->GetDBTableGUIDLow()))
                    newPhase = data->phaseMask;
        }

        target->SetPhaseMask(newPhase, false);
    }

    // need triggering visibility update base at phase update of not GM invisible (other GMs anyway see in any phases)
    if (!target->IsVisible())
        target->UpdateObjectVisibility();
}

/**********************/
/***   UNIT MODEL   ***/
/**********************/

void AuraEffect::HandleAuraModShapeshift(AuraApplication const * aurApp, uint8 mode, bool apply) const
{
    if (!(mode & AURA_EFFECT_HANDLE_REAL))
        return;

    Unit * target = aurApp->GetTarget();

    uint32 modelid = 0;
    Powers PowerType = POWER_MANA;
    ShapeshiftForm form = ShapeshiftForm(GetMiscValue());

    switch (form)
    {
        case FORM_CAT:                                      // 0x01
        case FORM_GHOUL:                                    // 0x07
            PowerType = POWER_ENERGY;
            break;

        case FORM_BEAR:                                     // 0x05
        case FORM_DIREBEAR:                                 // 0x08

        case FORM_BATTLESTANCE:                             // 0x11
        case FORM_DEFENSIVESTANCE:                          // 0x12
        case FORM_BERSERKERSTANCE:                          // 0x13
            PowerType = POWER_RAGE;
            break;

        case FORM_TREE:                                     // 0x02
        case FORM_TRAVEL:                                   // 0x03
        case FORM_AQUA:                                     // 0x04
        case FORM_AMBIENT:                                  // 0x06

        case FORM_STEVES_GHOUL:                             // 0x09
        case FORM_THARONJA_SKELETON:                        // 0x0A
        case FORM_TEST_OF_STRENGTH:                         // 0x0B
        case FORM_BLB_PLAYER:                               // 0x0C
        case FORM_SHADOW_DANCE:                             // 0x0D
        case FORM_CREATUREBEAR:                             // 0x0E
        case FORM_CREATURECAT:                              // 0x0F
        case FORM_GHOSTWOLF:                                // 0x10

        case FORM_TEST:                                     // 0x14
        case FORM_ZOMBIE:                                   // 0x15
        case FORM_METAMORPHOSIS:                            // 0x16
        case FORM_UNDEAD:                                   // 0x19
        case FORM_MASTER_ANGLER:                            // 0x1A
        case FORM_FLIGHT_EPIC:                              // 0x1B
        case FORM_SHADOW:                                   // 0x1C
        case FORM_FLIGHT:                                   // 0x1D
        case FORM_STEALTH:                                  // 0x1E
        case FORM_MOONKIN:                                  // 0x1F
        case FORM_SPIRITOFREDEMPTION:                       // 0x20
            break;
        default:
            sLog->outError("Auras: Unknown Shapeshift Type: %u", GetMiscValue());
    }

    modelid = target->GetModelForForm(form);

    if (apply)
    {
        // remove polymorph before changing display id to keep new display id
        switch (form)
        {
            case FORM_CAT:
            case FORM_TREE:
            case FORM_TRAVEL:
            case FORM_AQUA:
            case FORM_BEAR:
            case FORM_DIREBEAR:
            case FORM_FLIGHT_EPIC:
            case FORM_FLIGHT:
            case FORM_MOONKIN:
            {
                // remove movement affects
                target->RemoveMovementImpairingAuras();

                // and polymorphic affects
                if (target->IsPolymorphed())
                    target->RemoveAurasDueToSpell(target->getTransForm());
                break;
            }
            default:
               break;
        }

        // remove other shapeshift before applying a new one
        target->RemoveAurasByType(SPELL_AURA_MOD_SHAPESHIFT, 0, GetBase());
        target->RemoveAurasDueToSpell(64904); // Hymn of Hope exploit fix

        // stop handling the effect if it was removed by linked event
        if (aurApp->GetRemoveMode())
            return;

        if (modelid > 0)
            target->SetDisplayId(modelid);

        if (PowerType != POWER_MANA)
        {
            uint32 oldPower = target->GetPower(PowerType);
            // reset power to default values only at power change
            if (target->getPowerType() != PowerType)
                target->setPowerType(PowerType);

            switch (form)
            {
                case FORM_CAT:
                case FORM_BEAR:
                case FORM_DIREBEAR:
                {
                    // get furor proc chance
                    uint32 FurorChance = 0;
                    if (AuraEffect const *dummy = target->GetDummyAuraEffect(SPELLFAMILY_DRUID, 238, 0))
                        FurorChance = std::max(dummy->GetAmount(), 0);

                    switch (GetMiscValue())
                    {
                        case FORM_CAT:
                        {
                            int32 basePoints = int32(std::min(oldPower, FurorChance));
                            target->SetPower(POWER_ENERGY, 0);
                            target->CastCustomSpell(target, 17099, &basePoints, NULL, NULL, true, NULL, this);
                        }
                        break;
                        case FORM_BEAR:
                        case FORM_DIREBEAR:
                        if (urand(0, 99) < FurorChance)
                            target->CastSpell(target, 17057, true);
                        default:
                        {
                            uint32 newEnergy = std::min(target->GetPower(POWER_ENERGY), FurorChance);
                            target->SetPower(POWER_ENERGY, newEnergy);
                        }
                        break;
                    }
                    break;
                }
                default:
                    break;
            }
        }
        // stop handling the effect if it was removed by linked event
        if (aurApp->GetRemoveMode())
            return;

        target->SetShapeshiftForm(form);
    }
    else
    {
        // reset model id if no other auras present
        // may happen when aura is applied on linked event on aura removal
        if (!target->HasAuraType(SPELL_AURA_MOD_SHAPESHIFT))
        {
            target->SetShapeshiftForm(FORM_NONE);
            if (target->getClass() == CLASS_DRUID)
            {
                target->setPowerType(POWER_MANA);
                // Remove movement impairing effects also when shifting out
                target->RemoveMovementImpairingAuras();
            }
        }

        if (modelid > 0)
            target->RestoreDisplayId();

        switch (form)
        {
            // Nordrassil Harness - bonus
            case FORM_BEAR:
            case FORM_DIREBEAR:
            case FORM_CAT:
                if (AuraEffect* dummy = target->GetAuraEffect(37315, 0))
                    target->CastSpell(target, 37316, true, NULL, dummy);
                break;
            // Nordrassil Regalia - bonus
            case FORM_MOONKIN:
                if (AuraEffect* dummy = target->GetAuraEffect(37324, 0))
                    target->CastSpell(target, 37325, true, NULL, dummy);
                break;
            case FORM_BATTLESTANCE:
            case FORM_DEFENSIVESTANCE:
            case FORM_BERSERKERSTANCE:
            {
                uint32 Rage_val = 0;
                // Defensive Tactics
                if (form == FORM_DEFENSIVESTANCE)
                {
                    if (AuraEffect const * aurEff = target->IsScriptOverriden(m_spellProto, 831))
                        Rage_val += aurEff->GetAmount() * 10;
                }
                // Stance mastery + Tactical mastery (both passive, and last have aura only in defense stance, but need apply at any stance switch)
                if (target->GetTypeId() == TYPEID_PLAYER)
                {
                    PlayerSpellMap const& sp_list = target->ToPlayer()->GetSpellMap();
                    for (PlayerSpellMap::const_iterator itr = sp_list.begin(); itr != sp_list.end(); ++itr)
                    {
                        if (itr->second->state == PLAYERSPELL_REMOVED || itr->second->disabled) continue;
                        SpellEntry const *spellInfo = sSpellStore.LookupEntry(itr->first);
                        if (spellInfo && spellInfo->SpellFamilyName == SPELLFAMILY_WARRIOR && spellInfo->SpellIconID == 139)
                            Rage_val += target->CalculateSpellDamage(target, spellInfo, 0) * 10;
                    }
                }
                if (target->GetPower(POWER_RAGE) > Rage_val)
                    target->SetPower(POWER_RAGE, Rage_val);
                break;
            }
            default:
                break;
        }
    }

    // adding/removing linked auras
    // add/remove the shapeshift aura's boosts
    HandleShapeshiftBoosts(target, apply);

    if (target->GetTypeId() == TYPEID_PLAYER)
        target->ToPlayer()->InitDataForForm();

    if (target->getClass() == CLASS_DRUID)
    {
        // Dash
        if (AuraEffect * aurEff =target->GetAuraEffect(SPELL_AURA_MOD_INCREASE_SPEED, SPELLFAMILY_DRUID, 0, 0, 0x8))
            aurEff->RecalculateAmount();

        // Disarm handling
        // If druid shifts while being disarmed we need to deal with that since forms aren't affected by disarm
        // and also HandleAuraModDisarm is not triggered
        if(!target->CanUseAttackType(BASE_ATTACK))
        {
            if (Item *pItem = target->ToPlayer()->GetItemByPos(INVENTORY_SLOT_BAG_0, EQUIPMENT_SLOT_MAINHAND))
            {
                    target->ToPlayer()->_ApplyWeaponDamage(EQUIPMENT_SLOT_MAINHAND, pItem->GetTemplate(), NULL, apply);
            }
        }
    }

    // stop handling the effect if it was removed by linked event
    if (apply && aurApp->GetRemoveMode())
        return;

    if (target->GetTypeId() == TYPEID_PLAYER)
    {
        SpellShapeshiftEntry const *shapeInfo = sSpellShapeshiftStore.LookupEntry(form);
        // Learn spells for shapeshift form - no need to send action bars or add spells to spellbook
        for (uint8 i = 0; i<MAX_SHAPESHIFT_SPELLS; ++i)
        {
            if (!shapeInfo->stanceSpell[i])
                continue;
            if (apply)
                target->ToPlayer()->AddTemporarySpell(shapeInfo->stanceSpell[i]);
            else
                target->ToPlayer()->RemoveTemporarySpell(shapeInfo->stanceSpell[i]);
        }
    }
}

void AuraEffect::HandleAuraTransform(AuraApplication const * aurApp, uint8 mode, bool apply) const
{
    if (!(mode & AURA_EFFECT_HANDLE_SEND_FOR_CLIENT_MASK))
        return;

    Unit * target = aurApp->GetTarget();

    if (apply)
    {
        // update active transform spell only when transform or shapeshift not set or not overwriting negative by positive case
        if (!target->GetModelForForm(target->GetShapeshiftForm()) || !IsPositiveSpell(GetId()))
        {
            // special case (spell specific functionality)
            if (GetMiscValue() == 0)
            {
                switch (GetId())
                {
                    // Orb of Deception
                    case 16739:
                    {
                        uint32 orb_model = target->GetNativeDisplayId();
                        switch (orb_model)
                        {
                            // Troll Female
                            case 1479: target->SetDisplayId(10134); break;
                            // Troll Male
                            case 1478: target->SetDisplayId(10135); break;
                            // Tauren Male
                            case 59:   target->SetDisplayId(10136); break;
                            // Human Male
                            case 49:   target->SetDisplayId(10137); break;
                            // Human Female
                            case 50:   target->SetDisplayId(10138); break;
                            // Orc Male
                            case 51:   target->SetDisplayId(10139); break;
                            // Orc Female
                            case 52:   target->SetDisplayId(10140); break;
                            // Dwarf Male
                            case 53:   target->SetDisplayId(10141); break;
                            // Dwarf Female
                            case 54:   target->SetDisplayId(10142); break;
                            // NightElf Male
                            case 55:   target->SetDisplayId(10143); break;
                            // NightElf Female
                            case 56:   target->SetDisplayId(10144); break;
                            // Undead Female
                            case 58:   target->SetDisplayId(10145); break;
                            // Undead Male
                            case 57:   target->SetDisplayId(10146); break;
                            // Tauren Female
                            case 60:   target->SetDisplayId(10147); break;
                            // Gnome Male
                            case 1563: target->SetDisplayId(10148); break;
                            // Gnome Female
                            case 1564: target->SetDisplayId(10149); break;
                            // BloodElf Female
                            case 15475: target->SetDisplayId(17830); break;
                            // BloodElf Male
                            case 15476: target->SetDisplayId(17829); break;
                            // Dranei Female
                            case 16126: target->SetDisplayId(17828); break;
                            // Dranei Male
                            case 16125: target->SetDisplayId(17827); break;
                            default: break;
                        }
                        break;
                    }
                    // Murloc costume
                    case 42365: target->SetDisplayId(21723); break;
                    // Pygmy Oil
                    case 53806: target->SetDisplayId(22512); break;
                    case 50517:                                 // Dread Corsair
                    case 51926:                                 // Corsair Costume
                    {
                        // expected for players
                        uint32 race = target->getRace();

                        switch(race)
                        {
                            case RACE_HUMAN:
                                target->SetDisplayId(target->getGender() == GENDER_MALE ? 25037 : 25048);
                                break;
                            case RACE_ORC:
                                target->SetDisplayId(target->getGender() == GENDER_MALE ? 25039 : 25050);
                                break;
                            case RACE_DWARF:
                                target->SetDisplayId(target->getGender() == GENDER_MALE ? 25034 : 25045);
                                break;
                            case RACE_NIGHTELF:
                                target->SetDisplayId(target->getGender() == GENDER_MALE ? 25038 : 25049);
                                break;
                            case RACE_UNDEAD_PLAYER:
                                target->SetDisplayId(target->getGender() == GENDER_MALE ? 25042 : 25053);
                                break;
                            case RACE_TAUREN:
                                target->SetDisplayId(target->getGender() == GENDER_MALE ? 25040 : 25051);
                                break;
                            case RACE_GNOME:
                                target->SetDisplayId(target->getGender() == GENDER_MALE ? 25035 : 25046);
                                break;
                            case RACE_TROLL:
                                target->SetDisplayId(target->getGender() == GENDER_MALE ? 25041 : 25052);
                                break;
                            //case RACE_GOBLIN:                   // not really player race (3.x), but model exist
                                //target->SetDisplayId(target->getGender() == GENDER_MALE ? 25036 : 25047);
                                //break;
                            case RACE_BLOODELF:
                                target->SetDisplayId(target->getGender() == GENDER_MALE ? 25032 : 25043);
                                break;
                            case RACE_DRAENEI:
                                target->SetDisplayId(target->getGender() == GENDER_MALE ? 25033 : 25044);
                                break;
                        }   

                        break;
                    }
                    case 65495:
                    {
                        switch(target->getGender())
                        {
                            case GENDER_MALE:
                                target->SetDisplayId(29203);    // Chapman
                                break;
                            case GENDER_FEMALE:
                            case GENDER_NONE:
                                target->SetDisplayId(29204);    // Catrina
                                break;
                        }
                        break;
                    }
                    case 65528:                                 // Gossip NPC Appearance - Pirates' Day
                    {
                        // expecting npc's using this spell to have models with race info.
                        uint32 race = GetCreatureModelRace(target->GetNativeDisplayId());

                        // random gender, regardless of current gender
                        switch(race)
                        {
                            case RACE_HUMAN:
                                target->SetDisplayId(roll_chance_i(50) ? 25037 : 25048);
                                break;
                            case RACE_ORC:
                                target->SetDisplayId(roll_chance_i(50) ? 25039 : 25050);
                                break;
                            case RACE_DWARF:
                                target->SetDisplayId(roll_chance_i(50) ? 25034 : 25045);
                                break;
                            case RACE_NIGHTELF:
                                target->SetDisplayId(roll_chance_i(50) ? 25038 : 25049);
                                break;
                            case RACE_UNDEAD_PLAYER:
                                target->SetDisplayId(roll_chance_i(50) ? 25042 : 25053);
                                break;
                            case RACE_TAUREN:
                                target->SetDisplayId(roll_chance_i(50) ? 25040 : 25051);
                                break;
                            case RACE_GNOME:
                                target->SetDisplayId(roll_chance_i(50) ? 25035 : 25046);
                                break;
                            case RACE_TROLL:
                                target->SetDisplayId(roll_chance_i(50) ? 25041 : 25052);
                                break;
                            //case RACE_GOBLIN:
                                //target->SetDisplayId(roll_chance_i(50) ? 25036 : 25047);
                                //break;
                            case RACE_BLOODELF:
                                target->SetDisplayId(roll_chance_i(50) ? 25032 : 25043);
                                break;
                            case RACE_DRAENEI:
                                target->SetDisplayId(roll_chance_i(50) ? 25033 : 25044);
                                break;
                        }

                        break;
                    }
                    case 65529:                                 // Gossip NPC Appearance - Day of the Dead (DotD)
                        // random, regardless of current gender
                        target->SetDisplayId(roll_chance_i(50) ? 29203 : 29204);
                        break;
                    case 71450:                                 // Crown Parcel Service Uniform
                        target->SetDisplayId(target->getGender() == GENDER_MALE ? 31002 : 31003);
                        break;
                    case 75531:                               // Gnomeregan Pride
                        target->SetDisplayId(31654);
                        break;
                    //case 75532:                               // Darkspear Pride
                        //break;
                    default:
                        sLog->outError("Aura::HandleAuraTransform, spell %u does not have creature entry defined, need custom defined model.", GetId());
                        break;
                }
            }
            else
            {
                CreatureTemplate const * ci = sObjectMgr->GetCreatureTemplate(GetMiscValue());
                if (!ci)
                {
                    target->SetDisplayId(16358);              // pig pink ^_^
                    sLog->outError("Auras: unknown creature id = %d (only need its modelid) From Spell Aura Transform in Spell ID = %d", GetMiscValue(), GetId());
                }
                else
                {
                    uint32 model_id = 0;

                    if (uint32 modelid = ci->GetRandomValidModelId())
                        model_id = modelid;                     // Will use the default model here

                    // Polymorph (sheep)
                    if (GetSpellProto()->SpellFamilyName == SPELLFAMILY_MAGE && GetSpellProto()->SpellIconID == 82 && GetSpellProto()->SpellVisual[0] == 12978)
                        if (Unit * caster = GetCaster())
                            if (caster->HasAura(52648))         // Glyph of the Penguin
                                model_id = 26452;

                    target->SetDisplayId(model_id);

                    // Dragonmaw Illusion (set mount model also)
                    if (GetId() == 42016 && target->GetMountID() && !target->GetAuraEffectsByType(SPELL_AURA_MOD_INCREASE_MOUNTED_FLIGHT_SPEED).empty())
                        target->SetUInt32Value(UNIT_FIELD_MOUNTDISPLAYID, 16314);
                }
            }
        }

        // update active transform spell only when transform or shapeshift not set or not overwriting negative by positive case
        if (!target->getTransForm() || !IsPositiveSpell(GetId()) || IsPositiveSpell(target->getTransForm()))
            target->setTransForm(GetId());

        // polymorph case
        if ((mode & AURA_EFFECT_HANDLE_REAL) && target->GetTypeId() == TYPEID_PLAYER && target->IsPolymorphed())
        {
            // for players, start regeneration after 1s (in polymorph fast regeneration case)
            // only if caster is Player (after patch 2.4.2)
            if (IS_PLAYER_GUID(GetCasterGUID()))
                target->ToPlayer()->setRegenTimerCount(1*IN_MILLISECONDS);

            //dismount polymorphed target (after patch 2.4.2)
            if (target->IsMounted())
                target->RemoveAurasByType(SPELL_AURA_MOUNTED);
        }
    }
    else
    {
        // HandleEffect(this, AURA_EFFECT_HANDLE_SEND_FOR_CLIENT, true) will reapply it if need
        if (target->getTransForm() == GetId())
            target->setTransForm(0);

        target->RestoreDisplayId();

        // Dragonmaw Illusion (restore mount model)
        if (GetId() == 42016 && target->GetMountID() == 16314)
        {
            if (!target->GetAuraEffectsByType(SPELL_AURA_MOUNTED).empty())
            {
                uint32 cr_id = target->GetAuraEffectsByType(SPELL_AURA_MOUNTED).front()->GetMiscValue();
                if (CreatureTemplate const* ci = sObjectMgr->GetCreatureTemplate(cr_id))
                {
                    uint32 team = 0;
                    if (target->GetTypeId() == TYPEID_PLAYER)
                        team = target->ToPlayer()->GetTeam();

                    uint32 displayID = sObjectMgr->ChooseDisplayId(team, ci);
                    sObjectMgr->GetCreatureModelRandomGender(&displayID);

                    target->SetUInt32Value(UNIT_FIELD_MOUNTDISPLAYID, displayID);
                }
            }
        }
    }
}

void AuraEffect::HandleAuraModScale(AuraApplication const * aurApp, uint8 mode, bool apply) const
{
    if (!(mode & AURA_EFFECT_HANDLE_CHANGE_AMOUNT_SEND_FOR_CLIENT_MASK))
        return;

    Unit * target = aurApp->GetTarget();

    target->ApplyPercentModFloatValue(OBJECT_FIELD_SCALE_X, (float)GetAmount(), apply);
}

void AuraEffect::HandleAuraCloneCaster(AuraApplication const * aurApp, uint8 mode, bool apply) const
{
    if (!(mode & AURA_EFFECT_HANDLE_SEND_FOR_CLIENT_MASK))
        return;

    Unit * target = aurApp->GetTarget();

    if (apply)
    {
        Unit * caster = GetCaster();
        if (!caster || caster == target)
            return;
        // What must be cloned? at least display and scale
        target->SetDisplayId(caster->GetDisplayId());
        target->SetCreatorGUID(caster->GetGUID());
        //target->SetFloatValue(OBJECT_FIELD_SCALE_X, caster->GetFloatValue(OBJECT_FIELD_SCALE_X)); // we need retail info about how scaling is handled (aura maybe?)
        target->SetFlag(UNIT_FIELD_FLAGS_2, UNIT_FLAG2_MIRROR_IMAGE);
    }
    else
    {
        target->SetCreatorGUID(0);
        target->SetDisplayId(target->GetNativeDisplayId());
        target->RemoveFlag(UNIT_FIELD_FLAGS_2, UNIT_FLAG2_MIRROR_IMAGE);
    }
}

/************************/
/***      FIGHT       ***/
/************************/

void AuraEffect::HandleFeignDeath(AuraApplication const * aurApp, uint8 mode, bool apply) const
{
    if (!(mode & AURA_EFFECT_HANDLE_REAL))
        return;

    Unit * target = aurApp->GetTarget();

    if (target->GetTypeId() != TYPEID_PLAYER)
        return;

    if (apply)
    {
        /*
        WorldPacket data(SMSG_FEIGN_DEATH_RESISTED, 9);
        data<<target->GetGUID();
        data<<uint8(0);
        target->SendMessageToSet(&data, true);
        */

        UnitList targets;
        Trinity::AnyUnfriendlyUnitInObjectRangeCheck u_check(target, target, target->GetMap()->GetVisibilityRange());
        Trinity::UnitListSearcher<Trinity::AnyUnfriendlyUnitInObjectRangeCheck> searcher(target, targets, u_check);
        target->VisitNearbyObject(target->GetMap()->GetVisibilityRange(), searcher);
        for (UnitList::iterator iter = targets.begin(); iter != targets.end(); ++iter)
        {
            if (!(*iter)->HasUnitState(UNIT_STAT_CASTING))
                continue;

            for (uint32 i = CURRENT_FIRST_NON_MELEE_SPELL; i < CURRENT_MAX_SPELL; i++)
            {
                if ((*iter)->GetCurrentSpell(i)
                && (*iter)->GetCurrentSpell(i)->m_targets.getUnitTargetGUID() == target->GetGUID())
                {
                    (*iter)->InterruptSpell(CurrentSpellTypes(i), false);
                }
            }
        }
        target->CombatStop();
        target->RemoveAurasWithInterruptFlags(AURA_INTERRUPT_FLAG_IMMUNE_OR_LOST_SELECTION);

        // prevent interrupt message
        if (GetCasterGUID() == target->GetGUID() && target->GetCurrentSpell(CURRENT_GENERIC_SPELL))
            target->FinishSpell(CURRENT_GENERIC_SPELL, false);
        target->InterruptNonMeleeSpells(true);
        target->getHostileRefManager().deleteReferences();

        // stop handling the effect if it was removed by linked event
        if (aurApp->GetRemoveMode())
            return;
                                                            // blizz like 2.0.x
        target->SetFlag(UNIT_FIELD_FLAGS, UNIT_FLAG_UNK_29);
                                                            // blizz like 2.0.x
        target->SetFlag(UNIT_FIELD_FLAGS_2, UNIT_FLAG2_FEIGN_DEATH);
                                                            // blizz like 2.0.x
        target->SetFlag(UNIT_DYNAMIC_FLAGS, UNIT_DYNFLAG_DEAD);

        target->AddUnitState(UNIT_STAT_DIED);
    }
    else
    {
        /*
        WorldPacket data(SMSG_FEIGN_DEATH_RESISTED, 9);
        data<<target->GetGUID();
        data<<uint8(1);
        target->SendMessageToSet(&data, true);
        */
                                                            // blizz like 2.0.x
        target->RemoveFlag(UNIT_FIELD_FLAGS, UNIT_FLAG_UNK_29);
                                                            // blizz like 2.0.x
        target->RemoveFlag(UNIT_FIELD_FLAGS_2, UNIT_FLAG2_FEIGN_DEATH);
                                                            // blizz like 2.0.x
        target->RemoveFlag(UNIT_DYNAMIC_FLAGS, UNIT_DYNFLAG_DEAD);

        target->ClearUnitState(UNIT_STAT_DIED);
    }
}

void AuraEffect::HandleModUnattackable(AuraApplication const * aurApp, uint8 mode, bool apply) const
{
    if (!(mode & AURA_EFFECT_HANDLE_SEND_FOR_CLIENT_MASK))
        return;

    Unit * target = aurApp->GetTarget();

    if (apply)
    {
        if (mode & AURA_EFFECT_HANDLE_REAL)
        {
            target->CombatStop();
            target->RemoveAurasWithInterruptFlags(AURA_INTERRUPT_FLAG_IMMUNE_OR_LOST_SELECTION);
        }
        // stop handling the effect if it was removed by linked event
        if (aurApp->GetRemoveMode())
            return;
    }
    // do not remove unit flag if there are more than this auraEffect of that kind on unit on unit
    else if (target->HasAuraType(SPELL_AURA_MOD_UNATTACKABLE))
        return;

    target->ApplyModFlag(UNIT_FIELD_FLAGS, UNIT_FLAG_NON_ATTACKABLE, apply);
}

void AuraEffect::HandleAuraModDisarm(AuraApplication const * aurApp, uint8 mode, bool apply) const
{
    if (!(mode & AURA_EFFECT_HANDLE_REAL))
        return;

    Unit * target = aurApp->GetTarget();

    AuraType type = GetAuraType();

    //Prevent handling aura twice
    if ((apply) ? target->GetAuraEffectsByType(type).size() > 1 : target->HasAuraType(type))
        return;

    uint32 field, flag, slot;
    WeaponAttackType attType;
    switch (type)
    {
    case SPELL_AURA_MOD_DISARM:
        field=UNIT_FIELD_FLAGS;
        flag=UNIT_FLAG_DISARMED;
        slot=EQUIPMENT_SLOT_MAINHAND;
        attType=BASE_ATTACK;
        break;
    case SPELL_AURA_MOD_DISARM_OFFHAND:
        field=UNIT_FIELD_FLAGS_2;
        flag=UNIT_FLAG2_DISARM_OFFHAND;
        slot=EQUIPMENT_SLOT_OFFHAND;
        attType=OFF_ATTACK;
        break;
    case SPELL_AURA_MOD_DISARM_RANGED:
        field=UNIT_FIELD_FLAGS_2;
        flag=UNIT_FLAG2_DISARM_RANGED;
        slot=EQUIPMENT_SLOT_RANGED;
        attType=RANGED_ATTACK;
        break;
    default:
        return;
    }

    if (!apply)
        target->RemoveFlag(field, flag);

    if (apply)
        target->SetFlag(field, flag);

    // Handle damage modifcation, shapeshifted druids are not affected
    if (target->GetTypeId() == TYPEID_PLAYER && !target->IsInFeralForm())
    {
        if (Item *pItem = target->ToPlayer()->GetItemByPos(INVENTORY_SLOT_BAG_0, slot))
        {
            uint8 attacktype = Player::GetAttackBySlot(slot);

            if (attacktype < MAX_ATTACK)
                target->ToPlayer()->_ApplyWeaponDamage(slot, pItem->GetTemplate(), NULL, !apply);
        }
    }

    if (target->GetTypeId() == TYPEID_UNIT && target->ToCreature()->GetCurrentEquipmentId())
        target->UpdateDamagePhysical(attType);
}

void AuraEffect::HandleAuraModSilence(AuraApplication const * aurApp, uint8 mode, bool apply) const
{
    if (!(mode & AURA_EFFECT_HANDLE_REAL))
        return;

    Unit * target = aurApp->GetTarget();

    if (apply)
    {
        target->SetFlag(UNIT_FIELD_FLAGS, UNIT_FLAG_SILENCED);
        // Stop cast only spells vs PreventionType == SPELL_PREVENTION_TYPE_SILENCE
        for (uint32 i = CURRENT_MELEE_SPELL; i < CURRENT_MAX_SPELL; ++i)
            if (Spell* spell = target->GetCurrentSpell(CurrentSpellTypes(i)))
                if (spell->m_spellInfo->PreventionType == SPELL_PREVENTION_TYPE_SILENCE)
                    // Stop spells on prepare or casting state
                    target->InterruptSpell(CurrentSpellTypes(i), false);
    }
    else
    {
        // do not remove unit flag if there are more than this auraEffect of that kind on unit on unit
        if (target->HasAuraType(SPELL_AURA_MOD_SILENCE) || target->HasAuraType(SPELL_AURA_MOD_PACIFY_SILENCE))
            return;

        target->RemoveFlag(UNIT_FIELD_FLAGS, UNIT_FLAG_SILENCED);
    }
}

void AuraEffect::HandleAuraModPacify(AuraApplication const * aurApp, uint8 mode, bool apply) const
{
    if (!(mode & AURA_EFFECT_HANDLE_SEND_FOR_CLIENT_MASK))
        return;

    Unit * target = aurApp->GetTarget();

    if (apply)
        target->SetFlag(UNIT_FIELD_FLAGS, UNIT_FLAG_PACIFIED);
    else
    {
        // do not remove unit flag if there are more than this auraEffect of that kind on unit on unit
        if (target->HasAuraType(SPELL_AURA_MOD_PACIFY) || target->HasAuraType(SPELL_AURA_MOD_PACIFY_SILENCE))
            return;
        target->RemoveFlag(UNIT_FIELD_FLAGS, UNIT_FLAG_PACIFIED);
    }
}

void AuraEffect::HandleAuraModPacifyAndSilence(AuraApplication const * aurApp, uint8 mode, bool apply) const
{
    if (!(mode & AURA_EFFECT_HANDLE_SEND_FOR_CLIENT_MASK))
        return;

    Unit * target = aurApp->GetTarget();

    // Vengeance of the Blue Flight (TODO: REMOVE THIS!)
    if (m_spellProto->Id == 45839)
    {
        if (apply)
            target->SetFlag(UNIT_FIELD_FLAGS, UNIT_FLAG_NON_ATTACKABLE);
        else
            target->RemoveFlag(UNIT_FIELD_FLAGS, UNIT_FLAG_NON_ATTACKABLE);
    }
    if (!(apply))
    {
        // do not remove unit flag if there are more than this auraEffect of that kind on unit on unit
        if (target->HasAuraType(SPELL_AURA_MOD_PACIFY_SILENCE))
            return;
    }
    HandleAuraModPacify(aurApp, mode, apply);
    HandleAuraModSilence(aurApp, mode, apply);
}

void AuraEffect::HandleAuraAllowOnlyAbility(AuraApplication const * aurApp, uint8 mode, bool apply) const
{
    if (!(mode & AURA_EFFECT_HANDLE_SEND_FOR_CLIENT_MASK))
        return;

    Unit * target = aurApp->GetTarget();

    if (target->GetTypeId() == TYPEID_PLAYER)
    {
        if (apply)
            target->SetFlag(PLAYER_FLAGS, PLAYER_ALLOW_ONLY_ABILITY);
        else
        {
            // do not remove unit flag if there are more than this auraEffect of that kind on unit on unit
            if (target->HasAuraType(SPELL_AURA_ALLOW_ONLY_ABILITY))
                return;
            target->RemoveFlag(PLAYER_FLAGS, PLAYER_ALLOW_ONLY_ABILITY);
        }
    }
}

/****************************/
/***      TRACKING        ***/
/****************************/

void AuraEffect::HandleAuraTrackCreatures(AuraApplication const * aurApp, uint8 mode, bool apply) const
{
    if (!(mode & AURA_EFFECT_HANDLE_SEND_FOR_CLIENT_MASK))
        return;

    Unit * target = aurApp->GetTarget();

    if (target->GetTypeId() != TYPEID_PLAYER)
        return;

    target->SetUInt32Value(PLAYER_TRACK_CREATURES, (apply) ? ((uint32)1)<<(GetMiscValue()-1) : 0);
}

void AuraEffect::HandleAuraTrackResources(AuraApplication const * aurApp, uint8 mode, bool apply) const
{
    if (!(mode & AURA_EFFECT_HANDLE_SEND_FOR_CLIENT_MASK))
        return;

    Unit * target = aurApp->GetTarget();

    if (target->GetTypeId() != TYPEID_PLAYER)
        return;

    target->SetUInt32Value(PLAYER_TRACK_RESOURCES, (apply) ? ((uint32)1)<<(GetMiscValue()-1): 0);
}

void AuraEffect::HandleAuraTrackStealthed(AuraApplication const * aurApp, uint8 mode, bool apply) const
{
    if (!(mode & AURA_EFFECT_HANDLE_SEND_FOR_CLIENT_MASK))
        return;

    Unit * target = aurApp->GetTarget();

    if (target->GetTypeId() != TYPEID_PLAYER)
        return;

    if (!(apply))
    {
        // do not remove unit flag if there are more than this auraEffect of that kind on unit on unit
        if (target->HasAuraType(GetAuraType()))
            return;
    }
    target->ApplyModFlag(PLAYER_FIELD_BYTES, PLAYER_FIELD_BYTE_TRACK_STEALTHED, apply);
}

void AuraEffect::HandleAuraModStalked(AuraApplication const * aurApp, uint8 mode, bool apply) const
{
    if (!(mode & AURA_EFFECT_HANDLE_SEND_FOR_CLIENT_MASK))
        return;

    Unit * target = aurApp->GetTarget();

    // used by spells: Hunter's Mark, Mind Vision, Syndicate Tracker (MURP) DND
    if (apply)
        target->SetFlag(UNIT_DYNAMIC_FLAGS, UNIT_DYNFLAG_TRACK_UNIT);
    else
    {
        // do not remove unit flag if there are more than this auraEffect of that kind on unit on unit
        if (!target->HasAuraType(GetAuraType()))
            target->RemoveFlag(UNIT_DYNAMIC_FLAGS, UNIT_DYNFLAG_TRACK_UNIT);
    }

    target->UpdateObjectVisibility();
}

void AuraEffect::HandleAuraUntrackable(AuraApplication const * aurApp, uint8 mode, bool apply) const
{
    if (!(mode & AURA_EFFECT_HANDLE_SEND_FOR_CLIENT_MASK))
        return;

    Unit * target = aurApp->GetTarget();

    if (apply)
        target->SetByteFlag(UNIT_FIELD_BYTES_1, 3, UNIT_BYTE1_FLAG_UNTRACKABLE);
    else
    {
        // do not remove unit flag if there are more than this auraEffect of that kind on unit on unit
        if (target->HasAuraType(GetAuraType()))
            return;
        target->RemoveByteFlag(UNIT_FIELD_BYTES_1, 3, UNIT_BYTE1_FLAG_UNTRACKABLE);
    }
}

/****************************/
/***  SKILLS & TALENTS    ***/
/****************************/

void AuraEffect::HandleAuraModPetTalentsPoints(AuraApplication const * aurApp, uint8 mode, bool /*apply*/) const
{
    if (!(mode & AURA_EFFECT_HANDLE_CHANGE_AMOUNT_MASK))
        return;

    Unit * target = aurApp->GetTarget();

    if (target->GetTypeId() != TYPEID_PLAYER)
        return;

    // Recalculate pet talent points
    if (Pet *pet = target->ToPlayer()->GetPet())
        pet->InitTalentForLevel();
}

void AuraEffect::HandleAuraModSkill(AuraApplication const * aurApp, uint8 /*mode*/, bool apply) const
{
    Unit * target = aurApp->GetTarget();

    if (target->GetTypeId() != TYPEID_PLAYER)
        return;

    uint32 prot = GetMiscValue();
    int32 points = GetAmount();

    target->ToPlayer()->ModifySkillBonus(prot, ((apply) ? points: -points), GetAuraType() == SPELL_AURA_MOD_SKILL_TALENT);
    if (prot == SKILL_DEFENSE)
        target->ToPlayer()->UpdateDefenseBonusesMod();
}

/****************************/
/***       MOVEMENT       ***/
/****************************/

void AuraEffect::HandleAuraMounted(AuraApplication const * aurApp, uint8 mode, bool apply) const
{
    if (!(mode & AURA_EFFECT_HANDLE_SEND_FOR_CLIENT_MASK))
        return;

    Unit * target = aurApp->GetTarget();

    if (apply)
    {
        uint32 creatureEntry = GetMiscValue();

        // Festive Holiday Mount
        if (target->HasAura(62061))
        {
            if (GetBase()->HasEffectType(SPELL_AURA_MOD_INCREASE_MOUNTED_FLIGHT_SPEED))
                creatureEntry = 24906;
            else
                creatureEntry = 15665;
        }

        CreatureTemplate const* ci = sObjectMgr->GetCreatureTemplate(creatureEntry);
        if (!ci)
        {
            sLog->outErrorDb("AuraMounted: `creature_template`='%u' not found in database (only need its modelid)", GetMiscValue());
            return;
        }

        uint32 team = 0;
        if (target->GetTypeId() == TYPEID_PLAYER)
            team = target->ToPlayer()->GetTeam();

        uint32 displayID = sObjectMgr->ChooseDisplayId(team, ci);
        sObjectMgr->GetCreatureModelRandomGender(&displayID);

        //some spell has one aura of mount and one of vehicle
        for (uint32 i = 0; i < MAX_SPELL_EFFECTS; ++i)
            if (GetSpellProto()->Effect[i] == SPELL_EFFECT_SUMMON
                && GetSpellProto()->EffectMiscValue[i] == GetMiscValue())
                displayID = 0;

        target->Mount(displayID, ci->VehicleId, GetMiscValue());
    }
    else
    {
        target->Unmount();
        //some mounts like Headless Horseman's Mount or broom stick are skill based spell
        // need to remove ALL arura related to mounts, this will stop client crash with broom stick
        // and never endless flying after using Headless Horseman's Mount
        if (mode & AURA_EFFECT_HANDLE_REAL)
            target->RemoveAurasByType(SPELL_AURA_MOUNTED);
    }
}

void AuraEffect::HandleAuraAllowFlight(AuraApplication const * aurApp, uint8 mode, bool apply) const
{
    if (!(mode & AURA_EFFECT_HANDLE_SEND_FOR_CLIENT_MASK))
        return;

    Unit * target = aurApp->GetTarget();

    if (!apply)
    {
        // do not remove unit flag if there are more than this auraEffect of that kind on unit on unit
        if (target->HasAuraType(GetAuraType()) || target->HasAuraType(SPELL_AURA_MOD_INCREASE_MOUNTED_FLIGHT_SPEED))
            return;
    }

    if (target->GetTypeId() == TYPEID_UNIT)
        target->SetFlying(apply);

    if (Player *plr = target->m_movedPlayer)
    {
        // allow fly
        WorldPacket data;
        if (apply)
            data.Initialize(SMSG_MOVE_SET_CAN_FLY, 12);
        else
            data.Initialize(SMSG_MOVE_UNSET_CAN_FLY, 12);
        data.append(target->GetPackGUID());
        data << uint32(0);                                      // unk
        plr->SendDirectMessage(&data);
    }
}

void AuraEffect::HandleAuraWaterWalk(AuraApplication const * aurApp, uint8 mode, bool apply) const
{
    if (!(mode & AURA_EFFECT_HANDLE_SEND_FOR_CLIENT_MASK))
        return;

    Unit * target = aurApp->GetTarget();

    if (!(apply))
    {
        // do not remove unit flag if there are more than this auraEffect of that kind on unit on unit
        if (target->HasAuraType(GetAuraType()))
            return;
    }

    WorldPacket data;
    if (apply)
        data.Initialize(SMSG_MOVE_WATER_WALK, 8+4);
    else
        data.Initialize(SMSG_MOVE_LAND_WALK, 8+4);
    data.append(target->GetPackGUID());
    data << uint32(0);
    target->SendMessageToSet(&data, true);
}

void AuraEffect::HandleAuraFeatherFall(AuraApplication const * aurApp, uint8 mode, bool apply) const
{
    if (!(mode & AURA_EFFECT_HANDLE_SEND_FOR_CLIENT_MASK))
        return;

    Unit * target = aurApp->GetTarget();

    if (!(apply))
    {
        // do not remove unit flag if there are more than this auraEffect of that kind on unit on unit
        if (target->HasAuraType(GetAuraType()))
            return;
    }

    WorldPacket data;
    if (apply)
        data.Initialize(SMSG_MOVE_FEATHER_FALL, 8+4);
    else
        data.Initialize(SMSG_MOVE_NORMAL_FALL, 8+4);
    data.append(target->GetPackGUID());
    data << uint32(0);
    target->SendMessageToSet(&data, true);

    // start fall from current height
    if (!apply && target->GetTypeId() == TYPEID_PLAYER)
        target->ToPlayer()->SetFallInformation(0, target->GetPositionZ());
}

void AuraEffect::HandleAuraHover(AuraApplication const * aurApp, uint8 mode, bool apply) const
{
    if (!(mode & AURA_EFFECT_HANDLE_SEND_FOR_CLIENT_MASK))
        return;

    Unit * target = aurApp->GetTarget();

    if (!(apply))
    {
        // do not remove unit flag if there are more than this auraEffect of that kind on unit on unit
        if (target->HasAuraType(GetAuraType()))
            return;
    }

    WorldPacket data;
    if (apply)
        data.Initialize(SMSG_MOVE_SET_HOVER, 8+4);
    else
        data.Initialize(SMSG_MOVE_UNSET_HOVER, 8+4);
    data.append(target->GetPackGUID());
    data << uint32(0);
    target->SendMessageToSet(&data, true);
}

void AuraEffect::HandleWaterBreathing(AuraApplication const * aurApp, uint8 mode, bool /*apply*/) const
{
    if (!(mode & AURA_EFFECT_HANDLE_SEND_FOR_CLIENT_MASK))
        return;

    Unit * target = aurApp->GetTarget();

    // update timers in client
    if (target->GetTypeId() == TYPEID_PLAYER)
        target->ToPlayer()->UpdateMirrorTimers();
}

void AuraEffect::HandleForceMoveForward(AuraApplication const * aurApp, uint8 mode, bool apply) const
{
    if (!(mode & AURA_EFFECT_HANDLE_SEND_FOR_CLIENT_MASK))
        return;

    Unit * target = aurApp->GetTarget();

    if (apply)
        target->SetFlag(UNIT_FIELD_FLAGS_2, UNIT_FLAG2_FORCE_MOVE);
    else
    {
        // do not remove unit flag if there are more than this auraEffect of that kind on unit on unit
        if (target->HasAuraType(GetAuraType()))
            return;
        target->RemoveFlag(UNIT_FIELD_FLAGS_2, UNIT_FLAG2_FORCE_MOVE);
    }
}

/****************************/
/***        THREAT        ***/
/****************************/

void AuraEffect::HandleModThreat(AuraApplication const * aurApp, uint8 mode, bool apply) const
{
    if (!(mode & AURA_EFFECT_HANDLE_CHANGE_AMOUNT_MASK))
        return;

    Unit * target = aurApp->GetTarget();
    for (int32 i = 0; i < MAX_SPELL_SCHOOL; ++i)
        if (GetMiscValue() & (1 << i))
            ApplyPercentModFloatVar(target->m_threatModifier[i], float(GetAmount()), apply);
}

void AuraEffect::HandleAuraModTotalThreat(AuraApplication const * aurApp, uint8 mode, bool apply) const
{
    if (!(mode & AURA_EFFECT_HANDLE_CHANGE_AMOUNT_MASK))
        return;

    Unit * target = aurApp->GetTarget();

    if (!target->isAlive() || target->GetTypeId() != TYPEID_PLAYER)
        return;

    Unit * caster = GetCaster();
    if (!caster || !caster->isAlive())
        return;

    target->getHostileRefManager().addTempThreat((float)GetAmount(), apply);
}

void AuraEffect::HandleModTaunt(AuraApplication const * aurApp, uint8 mode, bool apply) const
{
    if (!(mode & AURA_EFFECT_HANDLE_REAL))
        return;

    Unit * target = aurApp->GetTarget();

    if (!target->isAlive() || !target->CanHaveThreatList())
        return;

    Unit * caster = GetCaster();
    if (!caster || !caster->isAlive())
        return;

    if (apply)
        target->TauntApply(caster);
    else
    {
        // When taunt aura fades out, mob will switch to previous target if current has less than 1.1 * secondthreat
        target->TauntFadeOut(caster);
    }
}

/*****************************/
/***        CONTROL        ***/
/*****************************/

void AuraEffect::HandleModConfuse(AuraApplication const * aurApp, uint8 mode, bool apply) const
{
    if (!(mode & AURA_EFFECT_HANDLE_REAL))
        return;

    Unit * target = aurApp->GetTarget();

    target->SetControlled(apply, UNIT_STAT_CONFUSED);
}

void AuraEffect::HandleModFear(AuraApplication const * aurApp, uint8 mode, bool apply) const
{
    if (!(mode & AURA_EFFECT_HANDLE_REAL))
        return;

    Unit * target = aurApp->GetTarget();

    target->SetControlled(apply, UNIT_STAT_FLEEING);
}

void AuraEffect::HandleAuraModStun(AuraApplication const * aurApp, uint8 mode, bool apply) const
{
    if (!(mode & AURA_EFFECT_HANDLE_REAL))
        return;

    Unit * target = aurApp->GetTarget();

    target->SetControlled(apply, UNIT_STAT_STUNNED);
}

void AuraEffect::HandleAuraModRoot(AuraApplication const * aurApp, uint8 mode, bool apply) const
{
    if (!(mode & AURA_EFFECT_HANDLE_REAL))
        return;

    Unit * target = aurApp->GetTarget();

    target->SetControlled(apply, UNIT_STAT_ROOT);
}

void AuraEffect::HandlePreventFleeing(AuraApplication const * aurApp, uint8 mode, bool apply) const
{
    if (!(mode & AURA_EFFECT_HANDLE_REAL))
        return;

    Unit * target = aurApp->GetTarget();

    Unit::AuraEffectList const& fearAuras = target->GetAuraEffectsByType(SPELL_AURA_MOD_FEAR);
    if (!fearAuras.empty())
        target->SetControlled(!(apply), UNIT_STAT_FLEEING);
}

/***************************/
/***        CHARM        ***/
/***************************/

void AuraEffect::HandleModPossess(AuraApplication const * aurApp, uint8 mode, bool apply) const
{
    if (!(mode & AURA_EFFECT_HANDLE_REAL))
        return;

    Unit * target = aurApp->GetTarget();

    Unit * caster = GetCaster();
    if (caster && caster->GetTypeId() == TYPEID_UNIT)
    {
        HandleModCharm(aurApp, mode, apply);
        return;
    }

    if (apply)
        target->SetCharmedBy(caster, CHARM_TYPE_POSSESS, aurApp);
    else
        target->RemoveCharmedBy(caster);
}

// only one spell has this aura
void AuraEffect::HandleModPossessPet(AuraApplication const * aurApp, uint8 mode, bool apply) const
{
    if (!(mode & AURA_EFFECT_HANDLE_REAL))
        return;

    Unit* caster = GetCaster();
    if (!caster || caster->GetTypeId() != TYPEID_PLAYER)
        return;

    //seems it may happen that when removing it is no longer owner's pet
    //if (caster->ToPlayer()->GetPet() != target)
    //    return;

    Unit* target = aurApp->GetTarget();
    if (target->GetTypeId() != TYPEID_UNIT || !target->ToCreature()->isPet())
        return;

    Pet* pet = target->ToPet();

    if (apply)
    {
        if (caster->ToPlayer()->GetPet() != pet)
            return;

        pet->SetCharmedBy(caster, CHARM_TYPE_POSSESS, aurApp);
    }
    else
    {
        pet->RemoveCharmedBy(caster);

        if (!pet->IsWithinDistInMap(caster, pet->GetMap()->GetVisibilityRange()))
            pet->Remove(PET_SAVE_NOT_IN_SLOT, true);
        else
        {
            // Reinitialize the pet bar and make the pet come back to the owner
            caster->ToPlayer()->PetSpellInitialize();
            if (!pet->getVictim())
            {
                pet->GetMotionMaster()->MoveFollow(caster, PET_FOLLOW_DIST, pet->GetFollowAngle());
                //if (target->GetCharmInfo())
                //    target->GetCharmInfo()->SetCommandState(COMMAND_FOLLOW);
            }
        }
    }
}

void AuraEffect::HandleModCharm(AuraApplication const * aurApp, uint8 mode, bool apply) const
{
    if (!(mode & AURA_EFFECT_HANDLE_REAL))
        return;

    Unit * target = aurApp->GetTarget();

    Unit * caster = GetCaster();

    if (apply)
        target->SetCharmedBy(caster, CHARM_TYPE_CHARM, aurApp);
    else
        target->RemoveCharmedBy(caster);
}

void AuraEffect::HandleCharmConvert(AuraApplication const * aurApp, uint8 mode, bool apply) const
{
    if (!(mode & AURA_EFFECT_HANDLE_REAL))
        return;

    Unit * target = aurApp->GetTarget();

    Unit * caster = GetCaster();

    if (apply)
        target->SetCharmedBy(caster, CHARM_TYPE_CONVERT, aurApp);
    else
        target->RemoveCharmedBy(caster);
}

/**
 * Such auras are applied from a caster(=player) to a vehicle.
 * This has been verified using spell #49256
 */
void AuraEffect::HandleAuraControlVehicle(AuraApplication const * aurApp, uint8 mode, bool apply) const
{
    if (!(mode & AURA_EFFECT_HANDLE_REAL))
        return;

    Unit * target = aurApp->GetTarget();

    if (!target->IsVehicle())
        return;

    Unit * caster = GetCaster();

    if (!caster || caster == target)
        return;

    if (apply)
    {
        caster->_EnterVehicle(target->GetVehicleKit(), m_amount - 1, aurApp);
    }
    else
    {
        if (GetId() == 53111) // Devour Humanoid
        {
            target->Kill(caster);
            if (caster->GetTypeId() == TYPEID_UNIT)
                caster->ToCreature()->RemoveCorpse();
        }

        // some SPELL_AURA_CONTROL_VEHICLE auras have a dummy effect on the player - remove them
        caster->RemoveAurasDueToSpell(GetId());
        caster->_ExitVehicle();
    }
}

/*********************************************************/
/***                  MODIFY SPEED                     ***/
/*********************************************************/
void AuraEffect::HandleAuraModIncreaseSpeed(AuraApplication const * aurApp, uint8 mode, bool /*apply*/) const
{
    if (!(mode & AURA_EFFECT_HANDLE_CHANGE_AMOUNT_MASK))
        return;

    Unit * target = aurApp->GetTarget();

    target->UpdateSpeed(MOVE_RUN, true);
}

void AuraEffect::HandleAuraModIncreaseMountedSpeed(AuraApplication const * aurApp, uint8 mode, bool apply) const
{
    HandleAuraModIncreaseSpeed(aurApp, mode, apply);
}

void AuraEffect::HandleAuraModIncreaseFlightSpeed(AuraApplication const * aurApp, uint8 mode, bool apply) const
{
    if (!(mode & AURA_EFFECT_HANDLE_CHANGE_AMOUNT_SEND_FOR_CLIENT_MASK))
        return;

    Unit * target = aurApp->GetTarget();

    // Enable Fly mode for flying mounts
    if (GetAuraType() == SPELL_AURA_MOD_INCREASE_MOUNTED_FLIGHT_SPEED)
    {
        // do not remove unit flag if there are more than this auraEffect of that kind on unit on unit
        if (mode & AURA_EFFECT_HANDLE_SEND_FOR_CLIENT_MASK && (apply || (!target->HasAuraType(SPELL_AURA_MOD_INCREASE_MOUNTED_FLIGHT_SPEED) && !target->HasAuraType(SPELL_AURA_FLY))))
        {
            if (Player *plr = target->m_movedPlayer)
            {
                WorldPacket data;
                if (apply)
                    data.Initialize(SMSG_MOVE_SET_CAN_FLY, 12);
                else
                    data.Initialize(SMSG_MOVE_UNSET_CAN_FLY, 12);
                data.append(plr->GetPackGUID());
                data << uint32(0);                                      // unknown
                plr->SendDirectMessage(&data);
            }
        }

        if (mode & AURA_EFFECT_HANDLE_REAL)
        {
            //Players on flying mounts must be immune to polymorph
            if (target->GetTypeId() == TYPEID_PLAYER)
                target->ApplySpellImmune(GetId(), IMMUNITY_MECHANIC, MECHANIC_POLYMORPH, apply);

            // Dragonmaw Illusion (overwrite mount model, mounted aura already applied)
            if (apply && target->HasAuraEffect(42016, 0) && target->GetMountID())
                target->SetUInt32Value(UNIT_FIELD_MOUNTDISPLAYID, 16314);
        }
    }

    if (mode & AURA_EFFECT_HANDLE_CHANGE_AMOUNT_MASK)
        target->UpdateSpeed(MOVE_FLIGHT, true);
}

void AuraEffect::HandleAuraModIncreaseSwimSpeed(AuraApplication const * aurApp, uint8 mode, bool /*apply*/) const
{
    if (!(mode & AURA_EFFECT_HANDLE_CHANGE_AMOUNT_MASK))
        return;

    Unit * target = aurApp->GetTarget();

    target->UpdateSpeed(MOVE_SWIM, true);
}

void AuraEffect::HandleAuraModDecreaseSpeed(AuraApplication const * aurApp, uint8 mode, bool /*apply*/) const
{
    if (!(mode & AURA_EFFECT_HANDLE_CHANGE_AMOUNT_MASK))
        return;

    Unit * target = aurApp->GetTarget();

    target->UpdateSpeed(MOVE_RUN, true);
    target->UpdateSpeed(MOVE_SWIM, true);
    target->UpdateSpeed(MOVE_FLIGHT, true);
    target->UpdateSpeed(MOVE_RUN_BACK, true);
    target->UpdateSpeed(MOVE_SWIM_BACK, true);
    target->UpdateSpeed(MOVE_FLIGHT_BACK, true);
}

void AuraEffect::HandleAuraModUseNormalSpeed(AuraApplication const * aurApp, uint8 mode, bool /*apply*/) const
{
    if (!(mode & AURA_EFFECT_HANDLE_REAL))
        return;

    Unit * target = aurApp->GetTarget();

    target->UpdateSpeed(MOVE_RUN,  true);
    target->UpdateSpeed(MOVE_SWIM, true);
    target->UpdateSpeed(MOVE_FLIGHT,  true);
}

/*********************************************************/
/***                     IMMUNITY                      ***/
/*********************************************************/

void AuraEffect::HandleModStateImmunityMask(AuraApplication const * aurApp, uint8 mode, bool apply) const
{
    if (!(mode & AURA_EFFECT_HANDLE_REAL))
        return;

    Unit * target = aurApp->GetTarget();

    std::list <AuraType> immunity_list;
    if (GetMiscValue() & (1<<10))
        immunity_list.push_back(SPELL_AURA_MOD_STUN);
    if (GetMiscValue() & (1<<1))
        immunity_list.push_back(SPELL_AURA_TRANSFORM);

    // These flag can be recognized wrong:
    if (GetMiscValue() & (1<<6))
        immunity_list.push_back(SPELL_AURA_MOD_DECREASE_SPEED);
    if (GetMiscValue() & (1<<0))
        immunity_list.push_back(SPELL_AURA_MOD_ROOT);
    if (GetMiscValue() & (1<<2))
        immunity_list.push_back(SPELL_AURA_MOD_CONFUSE);
    if (GetMiscValue() & (1<<9))
        immunity_list.push_back(SPELL_AURA_MOD_FEAR);

    // must be last due to Bladestorm
    if (GetMiscValue() & (1<<7))
        immunity_list.push_back(SPELL_AURA_MOD_DISARM);

    // TODO: figure out a better place to put this...
    // Patch 3.0.3 Bladestorm now breaks all snares and roots on the warrior when activated.
    // however not all mechanic specified in immunity
    if (GetId() == 46924)
    {
        immunity_list.pop_back(); // delete Disarm
        immunity_list.push_back(SPELL_AURA_MOD_PACIFY_SILENCE);
        target->ApplySpellImmune(GetId(), IMMUNITY_EFFECT, SPELL_EFFECT_KNOCK_BACK, apply);
        target->ApplySpellImmune(GetId(), IMMUNITY_MECHANIC, MECHANIC_SNARE, apply); 
    }

    if (apply && GetSpellProto()->AttributesEx & SPELL_ATTR1_DISPEL_AURAS_ON_IMMUNITY)
        for (std::list <AuraType>::iterator iter = immunity_list.begin(); iter != immunity_list.end(); ++iter)
            target->RemoveAurasByType(*iter);

    // stop handling the effect if it was removed by linked event
    if (apply && aurApp->GetRemoveMode())
        return;

    for (std::list <AuraType>::iterator iter = immunity_list.begin(); iter != immunity_list.end(); ++iter)
        target->ApplySpellImmune(GetId(), IMMUNITY_STATE, *iter, apply);
}

void AuraEffect::HandleModMechanicImmunity(AuraApplication const * aurApp, uint8 mode, bool apply) const
{
    if (!(mode & AURA_EFFECT_HANDLE_REAL))
        return;

    Unit * target = aurApp->GetTarget();
    uint32 mechanic;

    switch (GetId())
    {
        case 42292: // PvP trinket
        case 59752: // Every Man for Himself
            mechanic = IMMUNE_TO_MOVEMENT_IMPAIRMENT_AND_LOSS_CONTROL_MASK;
            // Actually we should apply immunities here, too, but the aura has only 100 ms duration, so there is practically no point
            break;
        case 54508: // Demonic Empowerment
            mechanic = (1 << MECHANIC_SNARE) | (1 << MECHANIC_ROOT);
            target->ApplySpellImmune(GetId(), IMMUNITY_MECHANIC, MECHANIC_SNARE, apply);
            target->ApplySpellImmune(GetId(), IMMUNITY_MECHANIC, MECHANIC_ROOT, apply);
            target->ApplySpellImmune(GetId(), IMMUNITY_MECHANIC, MECHANIC_STUN, apply);
            break;
        case 34471: // The Beast Within
        case 19574: // Bestial Wrath
            mechanic = (1 << MECHANIC_SNARE) | (1 << MECHANIC_ROOT) | (1 << MECHANIC_FEAR) | (1 << MECHANIC_STUN) | (1 << MECHANIC_SLEEP) | (1 << MECHANIC_CHARM) | (1 << MECHANIC_SAPPED) | (1 << MECHANIC_HORROR) | (1 << MECHANIC_POLYMORPH) | (1 << MECHANIC_DISORIENTED) | (1 << MECHANIC_FREEZE) | (1 << MECHANIC_TURN);
            target->ApplySpellImmune(GetId(), IMMUNITY_MECHANIC, MECHANIC_SNARE, apply);
            target->ApplySpellImmune(GetId(), IMMUNITY_MECHANIC, MECHANIC_ROOT, apply);
            target->ApplySpellImmune(GetId(), IMMUNITY_MECHANIC, MECHANIC_FEAR, apply);
            target->ApplySpellImmune(GetId(), IMMUNITY_MECHANIC, MECHANIC_STUN, apply);
            target->ApplySpellImmune(GetId(), IMMUNITY_MECHANIC, MECHANIC_SLEEP, apply);
            target->ApplySpellImmune(GetId(), IMMUNITY_MECHANIC, MECHANIC_CHARM, apply);
            target->ApplySpellImmune(GetId(), IMMUNITY_MECHANIC, MECHANIC_SAPPED, apply);
            target->ApplySpellImmune(GetId(), IMMUNITY_MECHANIC, MECHANIC_HORROR, apply);
            target->ApplySpellImmune(GetId(), IMMUNITY_MECHANIC, MECHANIC_POLYMORPH, apply);
            target->ApplySpellImmune(GetId(), IMMUNITY_MECHANIC, MECHANIC_DISORIENTED, apply);
            target->ApplySpellImmune(GetId(), IMMUNITY_MECHANIC, MECHANIC_FREEZE, apply);
            target->ApplySpellImmune(GetId(), IMMUNITY_MECHANIC, MECHANIC_TURN, apply);
            break;
        default:
            if (GetMiscValue() < 1)
                return;
            mechanic = 1 << GetMiscValue();
            target->ApplySpellImmune(GetId(), IMMUNITY_MECHANIC, GetMiscValue(), apply);
            break;
    }

    if (apply && GetSpellProto()->AttributesEx & SPELL_ATTR1_DISPEL_AURAS_ON_IMMUNITY)
        target->RemoveAurasWithMechanic(mechanic, AURA_REMOVE_BY_DEFAULT, GetId());
}

void AuraEffect::HandleAuraModEffectImmunity(AuraApplication const * aurApp, uint8 mode, bool apply) const
{
    if (!(mode & AURA_EFFECT_HANDLE_REAL))
        return;

    Unit * target = aurApp->GetTarget();

    // when removing flag aura, handle flag drop
    if (!(apply) && target->GetTypeId() == TYPEID_PLAYER
        && (GetSpellProto()->AuraInterruptFlags & AURA_INTERRUPT_FLAG_IMMUNE_OR_LOST_SELECTION))
    {
        if (target->GetTypeId() == TYPEID_PLAYER)
        {
            if (target->ToPlayer()->InBattleground())
            {
                if (Battleground *bg = target->ToPlayer()->GetBattleground())
                    bg->EventPlayerDroppedFlag(target->ToPlayer());
            }
            else
                sOutdoorPvPMgr->HandleDropFlag((Player*)target, GetSpellProto()->Id);
        }
    }
    // stop handling the effect if it was removed by linked event
    if (apply && aurApp->GetRemoveMode())
        return;

    target->ApplySpellImmune(GetId(), IMMUNITY_EFFECT, GetMiscValue(), apply);
}

void AuraEffect::HandleAuraModStateImmunity(AuraApplication const * aurApp, uint8 mode, bool apply) const
{
    if (!(mode & AURA_EFFECT_HANDLE_REAL))
        return;

    Unit * target = aurApp->GetTarget();

    if ((apply) && GetSpellProto()->AttributesEx & SPELL_ATTR1_DISPEL_AURAS_ON_IMMUNITY)
        target->RemoveAurasByType(AuraType(GetMiscValue()), 0 , GetBase());

    // stop handling the effect if it was removed by linked event
    if (apply && aurApp->GetRemoveMode())
        return;

    target->ApplySpellImmune(GetId(), IMMUNITY_STATE, GetMiscValue(), apply);
}

void AuraEffect::HandleAuraModSchoolImmunity(AuraApplication const * aurApp, uint8 mode, bool apply) const
{
    if (!(mode & AURA_EFFECT_HANDLE_REAL))
        return;

    Unit * target = aurApp->GetTarget();

    if ((apply) && GetMiscValue() == SPELL_SCHOOL_MASK_NORMAL)
        target->RemoveAurasWithInterruptFlags(AURA_INTERRUPT_FLAG_IMMUNE_OR_LOST_SELECTION);

    // stop handling the effect if it was removed by linked event
    if (apply && aurApp->GetRemoveMode())
        return;

    target->ApplySpellImmune(GetId(), IMMUNITY_SCHOOL, GetMiscValue(), (apply));

    // remove all flag auras (they are positive, but they must be removed when you are immune)
    if (GetSpellProto()->AttributesEx & SPELL_ATTR1_DISPEL_AURAS_ON_IMMUNITY
        && GetSpellProto()->AttributesEx2 & SPELL_ATTR2_DAMAGE_REDUCED_SHIELD)
        target->RemoveAurasWithInterruptFlags(AURA_INTERRUPT_FLAG_IMMUNE_OR_LOST_SELECTION);

    // TODO: optimalize this cycle - use RemoveAurasWithInterruptFlags call or something else
    if ((apply)
        && GetSpellProto()->AttributesEx & SPELL_ATTR1_DISPEL_AURAS_ON_IMMUNITY
        && IsPositiveSpell(GetId()))                       //Only positive immunity removes auras
    {
        uint32 school_mask = GetMiscValue();
        Unit::AuraApplicationMap& Auras = target->GetAppliedAuras();
        for (Unit::AuraApplicationMap::iterator iter = Auras.begin(); iter != Auras.end();)
        {
            SpellEntry const *spell = iter->second->GetBase()->GetSpellProto();
            if ((GetSpellSchoolMask(spell) & school_mask)//Check for school mask
                && CanSpellDispelAura(GetSpellProto(), spell)
                && !iter->second->IsPositive()          //Don't remove positive spells
                && spell->Id != GetId())               //Don't remove self
            {
                target->RemoveAura(iter);
            }
            else
                ++iter;
        }
    }

    // stop handling the effect if it was removed by linked event
    if (apply && aurApp->GetRemoveMode())
        return;

    if (GetSpellProto()->Mechanic == MECHANIC_BANISH)
    {
        if (apply)
            target->AddUnitState(UNIT_STAT_ISOLATED);
        else
        {
            bool banishFound = false;
            Unit::AuraEffectList const& banishAuras = target->GetAuraEffectsByType(GetAuraType());
            for (Unit::AuraEffectList::const_iterator i = banishAuras.begin(); i !=  banishAuras.end(); ++i)
                if ((*i)->GetSpellProto()->Mechanic == MECHANIC_BANISH)
                {
                    banishFound = true;
                    break;
                }
            if (!banishFound)
                target->ClearUnitState(UNIT_STAT_ISOLATED);
        }
    }
}

void AuraEffect::HandleAuraModDmgImmunity(AuraApplication const * aurApp, uint8 mode, bool apply) const
{
    if (!(mode & AURA_EFFECT_HANDLE_REAL))
        return;

    Unit * target = aurApp->GetTarget();

    target->ApplySpellImmune(GetId(), IMMUNITY_DAMAGE, GetMiscValue(), apply);
}

void AuraEffect::HandleAuraModDispelImmunity(AuraApplication const * aurApp, uint8 mode, bool apply) const
{
    if (!(mode & AURA_EFFECT_HANDLE_REAL))
        return;

    Unit * target = aurApp->GetTarget();

    target->ApplySpellDispelImmunity(m_spellProto, DispelType(GetMiscValue()), (apply));
}

/*********************************************************/
/***                  MODIFY STATS                     ***/
/*********************************************************/

/********************************/
/***        RESISTANCE        ***/
/********************************/

void AuraEffect::HandleAuraModResistanceExclusive(AuraApplication const * aurApp, uint8 mode, bool apply) const
{
    if (!(mode & (AURA_EFFECT_HANDLE_CHANGE_AMOUNT_MASK | AURA_EFFECT_HANDLE_STAT)))
        return;

    Unit * target = aurApp->GetTarget();

    for (int8 x = SPELL_SCHOOL_NORMAL; x < MAX_SPELL_SCHOOL; x++)
    {
        if (GetMiscValue() & int32(1<<x))
        {
            int32 amount = target->GetMaxPositiveAuraModifierByMiscMask(SPELL_AURA_MOD_RESISTANCE_EXCLUSIVE, 1<<x, this);
            if (amount < GetAmount())
            {
                target->HandleStatModifier(UnitMods(UNIT_MOD_RESISTANCE_START + x), BASE_VALUE, float(GetAmount() - amount), apply);
                if (target->GetTypeId() == TYPEID_PLAYER)
                    target->ApplyResistanceBuffModsMod(SpellSchools(x), aurApp->IsPositive(), float(GetAmount() - amount), apply);
            }
        }
    }
}

void AuraEffect::HandleAuraModResistance(AuraApplication const * aurApp, uint8 mode, bool apply) const
{
    if (!(mode & (AURA_EFFECT_HANDLE_CHANGE_AMOUNT_MASK | AURA_EFFECT_HANDLE_STAT)))
        return;

    Unit * target = aurApp->GetTarget();

    for (int8 x = SPELL_SCHOOL_NORMAL; x < MAX_SPELL_SCHOOL; x++)
    {
        if (GetMiscValue() & int32(1<<x))
        {
            target->HandleStatModifier(UnitMods(UNIT_MOD_RESISTANCE_START + x), TOTAL_VALUE, float(GetAmount()), apply);
            if (target->GetTypeId() == TYPEID_PLAYER || target->ToCreature()->isPet())
                target->ApplyResistanceBuffModsMod(SpellSchools(x), GetAmount() > 0, (float)GetAmount(), apply);
        }
    }
}

void AuraEffect::HandleAuraModBaseResistancePCT(AuraApplication const * aurApp, uint8 mode, bool apply) const
{
    if (!(mode & (AURA_EFFECT_HANDLE_CHANGE_AMOUNT_MASK | AURA_EFFECT_HANDLE_STAT)))
        return;

    Unit * target = aurApp->GetTarget();

    // only players have base stats
    if (target->GetTypeId() != TYPEID_PLAYER)
    {
        //pets only have base armor
        if (target->ToCreature()->isPet() && (GetMiscValue() & SPELL_SCHOOL_MASK_NORMAL))
            target->HandleStatModifier(UNIT_MOD_ARMOR, BASE_PCT, float(GetAmount()), apply);
    }
    else
    {
        for (int8 x = SPELL_SCHOOL_NORMAL; x < MAX_SPELL_SCHOOL; x++)
        {
            if (GetMiscValue() & int32(1<<x))
                target->HandleStatModifier(UnitMods(UNIT_MOD_RESISTANCE_START + x), BASE_PCT, float(GetAmount()), apply);
        }
    }
}

void AuraEffect::HandleModResistancePercent(AuraApplication const * aurApp, uint8 mode, bool apply) const
{
    if (!(mode & (AURA_EFFECT_HANDLE_CHANGE_AMOUNT_MASK | AURA_EFFECT_HANDLE_STAT)))
        return;

    Unit * target = aurApp->GetTarget();

    for (int8 i = SPELL_SCHOOL_NORMAL; i < MAX_SPELL_SCHOOL; i++)
    {
        if (GetMiscValue() & int32(1<<i))
        {
            target->HandleStatModifier(UnitMods(UNIT_MOD_RESISTANCE_START + i), TOTAL_PCT, float(GetAmount()), apply);
            if (target->GetTypeId() == TYPEID_PLAYER || target->ToCreature()->isPet())
            {
                target->ApplyResistanceBuffModsPercentMod(SpellSchools(i), true, (float)GetAmount(), apply);
                target->ApplyResistanceBuffModsPercentMod(SpellSchools(i), false, (float)GetAmount(), apply);
            }
        }
    }
}

void AuraEffect::HandleModBaseResistance(AuraApplication const * aurApp, uint8 mode, bool apply) const
{
    if (!(mode & (AURA_EFFECT_HANDLE_CHANGE_AMOUNT_MASK | AURA_EFFECT_HANDLE_STAT)))
        return;

    Unit * target = aurApp->GetTarget();

    // only players have base stats
    if (target->GetTypeId() != TYPEID_PLAYER)
    {
        //only pets have base stats
        if (target->ToCreature()->isPet() && (GetMiscValue() & SPELL_SCHOOL_MASK_NORMAL))
            target->HandleStatModifier(UNIT_MOD_ARMOR, TOTAL_VALUE, float(GetAmount()), apply);
    }
    else
    {
        for (int i = SPELL_SCHOOL_NORMAL; i < MAX_SPELL_SCHOOL; i++)
            if (GetMiscValue() & (1<<i))
                target->HandleStatModifier(UnitMods(UNIT_MOD_RESISTANCE_START + i), TOTAL_VALUE, float(GetAmount()), apply);
    }
}

void AuraEffect::HandleModTargetResistance(AuraApplication const * aurApp, uint8 mode, bool apply) const
{
    if (!(mode & (AURA_EFFECT_HANDLE_CHANGE_AMOUNT_MASK | AURA_EFFECT_HANDLE_STAT)))
        return;

    Unit * target = aurApp->GetTarget();

    // applied to damage as HandleNoImmediateEffect in Unit::CalcAbsorbResist and Unit::CalcArmorReducedDamage

    // show armor penetration
    if (target->GetTypeId() == TYPEID_PLAYER && (GetMiscValue() & SPELL_SCHOOL_MASK_NORMAL))
        target->ApplyModInt32Value(PLAYER_FIELD_MOD_TARGET_PHYSICAL_RESISTANCE, GetAmount(), apply);

    // show as spell penetration only full spell penetration bonuses (all resistances except armor and holy
    if (target->GetTypeId() == TYPEID_PLAYER && (GetMiscValue() & SPELL_SCHOOL_MASK_SPELL) == SPELL_SCHOOL_MASK_SPELL)
        target->ApplyModInt32Value(PLAYER_FIELD_MOD_TARGET_RESISTANCE, GetAmount(), apply);
}

/********************************/
/***           STAT           ***/
/********************************/

void AuraEffect::HandleAuraModStat(AuraApplication const * aurApp, uint8 mode, bool apply) const
{
    if (!(mode & (AURA_EFFECT_HANDLE_CHANGE_AMOUNT_MASK | AURA_EFFECT_HANDLE_STAT)))
        return;

    Unit * target = aurApp->GetTarget();

    if (GetMiscValue() < -2 || GetMiscValue() > 4)
    {
        sLog->outError("WARNING: Spell %u effect %u has an unsupported misc value (%i) for SPELL_AURA_MOD_STAT ", GetId(), GetEffIndex(), GetMiscValue());
        return;
    }

    for (int32 i = STAT_STRENGTH; i < MAX_STATS; i++)
    {
        // -1 or -2 is all stats (misc < -2 checked in function beginning)
        if (GetMiscValue() < 0 || GetMiscValue() == i)
        {
            //target->ApplyStatMod(Stats(i), m_amount, apply);
            target->HandleStatModifier(UnitMods(UNIT_MOD_STAT_START + i), TOTAL_VALUE, float(GetAmount()), apply);
            if (target->GetTypeId() == TYPEID_PLAYER || target->ToCreature()->isPet())
                target->ApplyStatBuffMod(Stats(i), (float)GetAmount(), apply);
        }
    }
}

void AuraEffect::HandleModPercentStat(AuraApplication const * aurApp, uint8 mode, bool apply) const
{
    if (!(mode & (AURA_EFFECT_HANDLE_CHANGE_AMOUNT_MASK | AURA_EFFECT_HANDLE_STAT)))
        return;

    Unit * target = aurApp->GetTarget();

    if (GetMiscValue() < -1 || GetMiscValue() > 4)
    {
        sLog->outError("WARNING: Misc Value for SPELL_AURA_MOD_PERCENT_STAT not valid");
        return;
    }

    // only players have base stats
    if (target->GetTypeId() != TYPEID_PLAYER)
        return;

    for (int32 i = STAT_STRENGTH; i < MAX_STATS; ++i)
    {
        if (GetMiscValue() == i || GetMiscValue() == -1)
            target->HandleStatModifier(UnitMods(UNIT_MOD_STAT_START + i), BASE_PCT, float(m_amount), apply);
    }
}

void AuraEffect::HandleModSpellDamagePercentFromStat(AuraApplication const * aurApp, uint8 mode, bool /*apply*/) const
{
    if (!(mode & (AURA_EFFECT_HANDLE_CHANGE_AMOUNT_MASK | AURA_EFFECT_HANDLE_STAT)))
        return;

    Unit * target = aurApp->GetTarget();

    if (target->GetTypeId() != TYPEID_PLAYER)
        return;

    // Magic damage modifiers implemented in Unit::SpellDamageBonus
    // This information for client side use only
    // Recalculate bonus
    target->ToPlayer()->UpdateSpellDamageAndHealingBonus();
}

void AuraEffect::HandleModSpellHealingPercentFromStat(AuraApplication const * aurApp, uint8 mode, bool /*apply*/) const
{
    if (!(mode & (AURA_EFFECT_HANDLE_CHANGE_AMOUNT_MASK | AURA_EFFECT_HANDLE_STAT)))
        return;

    Unit * target = aurApp->GetTarget();

    if (target->GetTypeId() != TYPEID_PLAYER)
        return;

    // Recalculate bonus
    target->ToPlayer()->UpdateSpellDamageAndHealingBonus();
}

void AuraEffect::HandleModSpellDamagePercentFromAttackPower(AuraApplication const * aurApp, uint8 mode, bool /*apply*/) const
{
    if (!(mode & (AURA_EFFECT_HANDLE_CHANGE_AMOUNT_MASK | AURA_EFFECT_HANDLE_STAT)))
        return;

    Unit * target = aurApp->GetTarget();

    if (target->GetTypeId() != TYPEID_PLAYER)
        return;

    // Magic damage modifiers implemented in Unit::SpellDamageBonus
    // This information for client side use only
    // Recalculate bonus
    target->ToPlayer()->UpdateSpellDamageAndHealingBonus();
}

void AuraEffect::HandleModSpellHealingPercentFromAttackPower(AuraApplication const * aurApp, uint8 mode, bool /*apply*/) const
{
    if (!(mode & (AURA_EFFECT_HANDLE_CHANGE_AMOUNT_MASK | AURA_EFFECT_HANDLE_STAT)))
        return;

    Unit * target = aurApp->GetTarget();

    if (target->GetTypeId() != TYPEID_PLAYER)
        return;

    // Recalculate bonus
    target->ToPlayer()->UpdateSpellDamageAndHealingBonus();
}

void AuraEffect::HandleModHealingDone(AuraApplication const * aurApp, uint8 mode, bool /*apply*/) const
{
    if (!(mode & (AURA_EFFECT_HANDLE_CHANGE_AMOUNT_MASK | AURA_EFFECT_HANDLE_STAT)))
        return;

    Unit * target = aurApp->GetTarget();

    if (target->GetTypeId() != TYPEID_PLAYER)
        return;
    // implemented in Unit::SpellHealingBonus
    // this information is for client side only
    target->ToPlayer()->UpdateSpellDamageAndHealingBonus();
}

void AuraEffect::HandleModTotalPercentStat(AuraApplication const * aurApp, uint8 mode, bool apply) const
{
    if (!(mode & (AURA_EFFECT_HANDLE_CHANGE_AMOUNT_MASK | AURA_EFFECT_HANDLE_STAT)))
        return;

    Unit * target = aurApp->GetTarget();

    if (GetMiscValue() < -1 || GetMiscValue() > 4)
    {
        sLog->outError("WARNING: Misc Value for SPELL_AURA_MOD_PERCENT_STAT not valid");
        return;
    }

    // save current health state
    float healthPct = target->GetHealthPct();
    bool alive = target->isAlive();

    for (int32 i = STAT_STRENGTH; i < MAX_STATS; i++)
    {
        if (GetMiscValue() == i || GetMiscValue() == -1)
        {
            target->HandleStatModifier(UnitMods(UNIT_MOD_STAT_START + i), TOTAL_PCT, float(GetAmount()), apply);
            if (target->GetTypeId() == TYPEID_PLAYER || target->ToCreature()->isPet())
                target->ApplyStatPercentBuffMod(Stats(i), float(GetAmount()), apply);
        }
    }

    //recalculate current HP/MP after applying aura modifications (only for spells with SPELL_ATTR0_UNK4 0x00000010 flag)
<<<<<<< HEAD
    if ((GetMiscValue() == STAT_STAMINA) && (maxHPValue > 0) && (m_spellProto->Attributes & SPELL_ATTR0_UNK4))
    {
        uint32 newHPValue = target->CountPctFromMaxHealth(int32(100.0f * curHPValue / maxHPValue));
        if (!newHPValue)
            newHPValue = 1;
        target->SetHealth(newHPValue);
    }
=======
    if (GetMiscValue() == STAT_STAMINA && (m_spellProto->Attributes & SPELL_ATTR0_UNK4))
        target->SetHealth(std::max<uint32>(uint32(healthPct * target->GetMaxHealth() * 0.01f), (alive ? 1 : 0)));
>>>>>>> bd958157
}

void AuraEffect::HandleAuraModResistenceOfStatPercent(AuraApplication const * aurApp, uint8 mode, bool /*apply*/) const
{
    if (!(mode & (AURA_EFFECT_HANDLE_CHANGE_AMOUNT_MASK | AURA_EFFECT_HANDLE_STAT)))
        return;

    Unit * target = aurApp->GetTarget();

    if (target->GetTypeId() != TYPEID_PLAYER)
        return;

    if (GetMiscValue() != SPELL_SCHOOL_MASK_NORMAL)
    {
        // support required adding replace UpdateArmor by loop by UpdateResistence at intellect update
        // and include in UpdateResistence same code as in UpdateArmor for aura mod apply.
        sLog->outError("Aura SPELL_AURA_MOD_RESISTANCE_OF_STAT_PERCENT(182) does not work for non-armor type resistances!");
        return;
    }

    // Recalculate Armor
    target->UpdateArmor();
}

void AuraEffect::HandleAuraModExpertise(AuraApplication const * aurApp, uint8 mode, bool /*apply*/) const
{
    if (!(mode & (AURA_EFFECT_HANDLE_CHANGE_AMOUNT_MASK | AURA_EFFECT_HANDLE_STAT)))
        return;

    Unit * target = aurApp->GetTarget();

    if (target->GetTypeId() != TYPEID_PLAYER)
        return;

    target->ToPlayer()->UpdateExpertise(BASE_ATTACK);
    target->ToPlayer()->UpdateExpertise(OFF_ATTACK);
}

/********************************/
/***      HEAL & ENERGIZE     ***/
/********************************/
void AuraEffect::HandleModPowerRegen(AuraApplication const * aurApp, uint8 mode, bool /*apply*/) const
{
    if (!(mode & (AURA_EFFECT_HANDLE_CHANGE_AMOUNT_MASK | AURA_EFFECT_HANDLE_STAT)))
        return;

    Unit * target = aurApp->GetTarget();

    if (target->GetTypeId() != TYPEID_PLAYER)
        return;

    // Update manaregen value
    if (GetMiscValue() == POWER_MANA)
        target->ToPlayer()->UpdateManaRegen();
    // other powers are not immediate effects - implemented in Player::Regenerate, Creature::Regenerate
}

void AuraEffect::HandleModPowerRegenPCT(AuraApplication const * aurApp, uint8 mode, bool apply) const
{
    HandleModPowerRegen(aurApp, mode, apply);
}

void AuraEffect::HandleModManaRegen(AuraApplication const * aurApp, uint8 mode, bool /*apply*/) const
{
    if (!(mode & (AURA_EFFECT_HANDLE_CHANGE_AMOUNT_MASK | AURA_EFFECT_HANDLE_STAT)))
        return;

    Unit * target = aurApp->GetTarget();

    if (target->GetTypeId() != TYPEID_PLAYER)
        return;

    //Note: an increase in regen does NOT cause threat.
    target->ToPlayer()->UpdateManaRegen();
}

void AuraEffect::HandleAuraModIncreaseHealth(AuraApplication const * aurApp, uint8 mode, bool apply) const
{
    if (!(mode & (AURA_EFFECT_HANDLE_CHANGE_AMOUNT_MASK | AURA_EFFECT_HANDLE_STAT)))
        return;

    Unit * target = aurApp->GetTarget();

    if (apply)
    {
        target->HandleStatModifier(UNIT_MOD_HEALTH, TOTAL_VALUE, float(GetAmount()), apply);
        target->ModifyHealth(GetAmount());
    }
    else
    {
        if (int32(target->GetHealth()) > GetAmount())
            target->ModifyHealth(-GetAmount());
        else
            target->SetHealth(1);
        target->HandleStatModifier(UNIT_MOD_HEALTH, TOTAL_VALUE, float(GetAmount()), apply);
    }
}

void AuraEffect::HandleAuraModIncreaseMaxHealth(AuraApplication const * aurApp, uint8 mode, bool apply) const
{
    if (!(mode & (AURA_EFFECT_HANDLE_CHANGE_AMOUNT_MASK | AURA_EFFECT_HANDLE_STAT)))
        return;

    Unit * target = aurApp->GetTarget();

    uint32 oldhealth = target->GetHealth();
    double healthPercentage = (double)oldhealth / (double)target->GetMaxHealth();

    target->HandleStatModifier(UNIT_MOD_HEALTH, TOTAL_VALUE, float(GetAmount()), apply);

    // refresh percentage
    if (oldhealth > 0)
    {
        uint32 newhealth = uint32(ceil((double)target->GetMaxHealth() * healthPercentage));
        if (newhealth == 0)
            newhealth = 1;

        target->SetHealth(newhealth);
    }
}

void AuraEffect::HandleAuraModIncreaseEnergy(AuraApplication const * aurApp, uint8 mode, bool apply) const
{
    if (!(mode & (AURA_EFFECT_HANDLE_CHANGE_AMOUNT_MASK | AURA_EFFECT_HANDLE_STAT)))
        return;

    Unit * target = aurApp->GetTarget();

    Powers powerType = target->getPowerType();
    if (int32(powerType) != GetMiscValue())
        return;

    UnitMods unitMod = UnitMods(UNIT_MOD_POWER_START + powerType);

    // Special case with temporary increase max/current power (percent)
    if (GetId() == 64904)                                     // Hymn of Hope
    {
        if (mode & AURA_EFFECT_HANDLE_CHANGE_AMOUNT_MASK)
        {
            int32 change = target->GetPower(powerType) + (apply ? GetAmount() : -GetAmount());
            if (change < 0)
                change = 0;
            target->SetPower(powerType, change);
        }
    }

    // generic flat case
    target->HandleStatModifier(unitMod, TOTAL_VALUE, float(GetAmount()), apply);
}

void AuraEffect::HandleAuraModIncreaseEnergyPercent(AuraApplication const * aurApp, uint8 mode, bool apply) const
{
    if (!(mode & (AURA_EFFECT_HANDLE_CHANGE_AMOUNT_MASK | AURA_EFFECT_HANDLE_STAT)))
        return;

    Unit * target = aurApp->GetTarget();

    Powers powerType = target->getPowerType();
    if (int32(powerType) != GetMiscValue())
        return;

    UnitMods unitMod = UnitMods(UNIT_MOD_POWER_START + powerType);

    target->HandleStatModifier(unitMod, TOTAL_PCT, float(GetAmount()), apply);
}

void AuraEffect::HandleAuraModIncreaseHealthPercent(AuraApplication const * aurApp, uint8 mode, bool apply) const
{
    if (!(mode & (AURA_EFFECT_HANDLE_CHANGE_AMOUNT_MASK | AURA_EFFECT_HANDLE_STAT)))
        return;

    Unit * target = aurApp->GetTarget();

    // Unit will keep hp% after MaxHealth being modified if unit is alive.
    float percent = target->GetHealthPct();
    target->HandleStatModifier(UNIT_MOD_HEALTH, TOTAL_PCT, float(GetAmount()), apply);
    if (target->isAlive())
        target->SetHealth(target->CountPctFromMaxHealth(int32(percent)));
}

void AuraEffect::HandleAuraIncreaseBaseHealthPercent(AuraApplication const * aurApp, uint8 mode, bool apply) const
{
    if (!(mode & (AURA_EFFECT_HANDLE_CHANGE_AMOUNT_MASK | AURA_EFFECT_HANDLE_STAT)))
        return;

    Unit * target = aurApp->GetTarget();

    target->HandleStatModifier(UNIT_MOD_HEALTH, BASE_PCT, float(GetAmount()), apply);
}

/********************************/
/***          FIGHT           ***/
/********************************/

void AuraEffect::HandleAuraModParryPercent(AuraApplication const * aurApp, uint8 mode, bool /*apply*/) const
{
    if (!(mode & (AURA_EFFECT_HANDLE_CHANGE_AMOUNT_MASK | AURA_EFFECT_HANDLE_STAT)))
        return;

    Unit * target = aurApp->GetTarget();

    if (target->GetTypeId() != TYPEID_PLAYER)
        return;

    target->ToPlayer()->UpdateParryPercentage();
}

void AuraEffect::HandleAuraModDodgePercent(AuraApplication const * aurApp, uint8 mode, bool /*apply*/) const
{
    if (!(mode & (AURA_EFFECT_HANDLE_CHANGE_AMOUNT_MASK | AURA_EFFECT_HANDLE_STAT)))
        return;

    Unit * target = aurApp->GetTarget();

    if (target->GetTypeId() != TYPEID_PLAYER)
        return;

    target->ToPlayer()->UpdateDodgePercentage();
}

void AuraEffect::HandleAuraModBlockPercent(AuraApplication const * aurApp, uint8 mode, bool /*apply*/) const
{
    if (!(mode & (AURA_EFFECT_HANDLE_CHANGE_AMOUNT_MASK | AURA_EFFECT_HANDLE_STAT)))
        return;

    Unit * target = aurApp->GetTarget();

    if (target->GetTypeId() != TYPEID_PLAYER)
        return;

    target->ToPlayer()->UpdateBlockPercentage();
}

void AuraEffect::HandleAuraModRegenInterrupt(AuraApplication const * aurApp, uint8 mode, bool apply) const
{
    HandleModManaRegen(aurApp, mode, apply);
}

void AuraEffect::HandleAuraModWeaponCritPercent(AuraApplication const * aurApp, uint8 mode, bool apply) const
{
    if (!(mode & (AURA_EFFECT_HANDLE_CHANGE_AMOUNT_MASK | AURA_EFFECT_HANDLE_STAT)))
        return;

    Unit * target = aurApp->GetTarget();

    if (target->GetTypeId() != TYPEID_PLAYER)
        return;

    for (int i = 0; i < MAX_ATTACK; ++i)
        if (Item* pItem = target->ToPlayer()->GetWeaponForAttack(WeaponAttackType(i), true))
            target->ToPlayer()->_ApplyWeaponDependentAuraCritMod(pItem, WeaponAttackType(i), this, apply);

    // mods must be applied base at equipped weapon class and subclass comparison
    // with spell->EquippedItemClass and  EquippedItemSubClassMask and EquippedItemInventoryTypeMask
    // GetMiscValue() comparison with item generated damage types

    if (GetSpellProto()->EquippedItemClass == -1)
    {
        target->ToPlayer()->HandleBaseModValue(CRIT_PERCENTAGE,         FLAT_MOD, float (GetAmount()), apply);
        target->ToPlayer()->HandleBaseModValue(OFFHAND_CRIT_PERCENTAGE, FLAT_MOD, float (GetAmount()), apply);
        target->ToPlayer()->HandleBaseModValue(RANGED_CRIT_PERCENTAGE,  FLAT_MOD, float (GetAmount()), apply);
    }
    else
    {
        // done in Player::_ApplyWeaponDependentAuraMods
    }
}

void AuraEffect::HandleModHitChance(AuraApplication const * aurApp, uint8 mode, bool apply) const
{
    if (!(mode & (AURA_EFFECT_HANDLE_CHANGE_AMOUNT_MASK | AURA_EFFECT_HANDLE_STAT)))
        return;

    Unit * target = aurApp->GetTarget();

    if (target->GetTypeId() == TYPEID_PLAYER)
    {
        target->ToPlayer()->UpdateMeleeHitChances();
        target->ToPlayer()->UpdateRangedHitChances();
    }
    else
    {
        target->m_modMeleeHitChance += (apply) ? GetAmount() : (-GetAmount());
        target->m_modRangedHitChance += (apply) ? GetAmount() : (-GetAmount());
    }
}

void AuraEffect::HandleModSpellHitChance(AuraApplication const * aurApp, uint8 mode, bool apply) const
{
    if (!(mode & (AURA_EFFECT_HANDLE_CHANGE_AMOUNT_MASK | AURA_EFFECT_HANDLE_STAT)))
        return;

    Unit * target = aurApp->GetTarget();

    if (target->GetTypeId() == TYPEID_PLAYER)
        target->ToPlayer()->UpdateSpellHitChances();
    else
        target->m_modSpellHitChance += (apply) ? GetAmount(): (-GetAmount());
}

void AuraEffect::HandleModSpellCritChance(AuraApplication const * aurApp, uint8 mode, bool apply) const
{
    if (!(mode & (AURA_EFFECT_HANDLE_CHANGE_AMOUNT_MASK | AURA_EFFECT_HANDLE_STAT)))
        return;

    Unit * target = aurApp->GetTarget();

    if (target->GetTypeId() == TYPEID_PLAYER)
        target->ToPlayer()->UpdateAllSpellCritChances();
    else
        target->m_baseSpellCritChance += (apply) ? GetAmount():-GetAmount();
}

void AuraEffect::HandleModSpellCritChanceShool(AuraApplication const * aurApp, uint8 mode, bool /*apply*/) const
{
    if (!(mode & (AURA_EFFECT_HANDLE_CHANGE_AMOUNT_MASK | AURA_EFFECT_HANDLE_STAT)))
        return;

    Unit * target = aurApp->GetTarget();

    if (target->GetTypeId() != TYPEID_PLAYER)
        return;

    for (int school = SPELL_SCHOOL_NORMAL; school < MAX_SPELL_SCHOOL; ++school)
        if (GetMiscValue() & (1<<school))
            target->ToPlayer()->UpdateSpellCritChance(school);
}

void AuraEffect::HandleAuraModCritPct(AuraApplication const * aurApp, uint8 mode, bool apply) const
{
    if (!(mode & (AURA_EFFECT_HANDLE_CHANGE_AMOUNT_MASK | AURA_EFFECT_HANDLE_STAT)))
        return;

    Unit * target = aurApp->GetTarget();

    if (target->GetTypeId() != TYPEID_PLAYER)
    {
        target->m_baseSpellCritChance += (apply) ? GetAmount():-GetAmount();
        return;
    }

    target->ToPlayer()->HandleBaseModValue(CRIT_PERCENTAGE,         FLAT_MOD, float (GetAmount()), apply);
    target->ToPlayer()->HandleBaseModValue(OFFHAND_CRIT_PERCENTAGE, FLAT_MOD, float (GetAmount()), apply);
    target->ToPlayer()->HandleBaseModValue(RANGED_CRIT_PERCENTAGE,  FLAT_MOD, float (GetAmount()), apply);

    // included in Player::UpdateSpellCritChance calculation
    target->ToPlayer()->UpdateAllSpellCritChances();
}

/********************************/
/***         ATTACK SPEED     ***/
/********************************/

void AuraEffect::HandleModCastingSpeed(AuraApplication const * aurApp, uint8 mode, bool apply) const
{
    if (!(mode & (AURA_EFFECT_HANDLE_CHANGE_AMOUNT_MASK | AURA_EFFECT_HANDLE_STAT)))
        return;

    Unit * target = aurApp->GetTarget();

    target->ApplyCastTimePercentMod((float)GetAmount(), apply);
}

void AuraEffect::HandleModMeleeRangedSpeedPct(AuraApplication const * aurApp, uint8 mode, bool apply) const
{
    if (!(mode & (AURA_EFFECT_HANDLE_CHANGE_AMOUNT_MASK | AURA_EFFECT_HANDLE_STAT)))
        return;

    Unit * target = aurApp->GetTarget();

    target->ApplyAttackTimePercentMod(BASE_ATTACK, (float)GetAmount(), apply);
    target->ApplyAttackTimePercentMod(OFF_ATTACK, (float)GetAmount(), apply);
    target->ApplyAttackTimePercentMod(RANGED_ATTACK, (float)GetAmount(), apply);
}

void AuraEffect::HandleModCombatSpeedPct(AuraApplication const * aurApp, uint8 mode, bool apply) const
{
    if (!(mode & (AURA_EFFECT_HANDLE_CHANGE_AMOUNT_MASK | AURA_EFFECT_HANDLE_STAT)))
        return;

    Unit * target = aurApp->GetTarget();

    target->ApplyCastTimePercentMod(float(m_amount), apply);
    target->ApplyAttackTimePercentMod(BASE_ATTACK, float(GetAmount()), apply);
    target->ApplyAttackTimePercentMod(OFF_ATTACK, float(GetAmount()), apply);
    target->ApplyAttackTimePercentMod(RANGED_ATTACK, float(GetAmount()), apply);
}

void AuraEffect::HandleModAttackSpeed(AuraApplication const * aurApp, uint8 mode, bool apply) const
{
    if (!(mode & (AURA_EFFECT_HANDLE_CHANGE_AMOUNT_MASK | AURA_EFFECT_HANDLE_STAT)))
        return;

    Unit * target = aurApp->GetTarget();

    target->ApplyAttackTimePercentMod(BASE_ATTACK, (float)GetAmount(), apply);
    target->UpdateDamagePhysical(BASE_ATTACK);
}

void AuraEffect::HandleModMeleeSpeedPct(AuraApplication const * aurApp, uint8 mode, bool apply) const
{
    if (!(mode & (AURA_EFFECT_HANDLE_CHANGE_AMOUNT_MASK | AURA_EFFECT_HANDLE_STAT)))
        return;

    Unit * target = aurApp->GetTarget();

    target->ApplyAttackTimePercentMod(BASE_ATTACK,   (float)GetAmount(), apply);
    target->ApplyAttackTimePercentMod(OFF_ATTACK,    (float)GetAmount(), apply);
}

void AuraEffect::HandleAuraModRangedHaste(AuraApplication const * aurApp, uint8 mode, bool apply) const
{
    if (!(mode & (AURA_EFFECT_HANDLE_CHANGE_AMOUNT_MASK | AURA_EFFECT_HANDLE_STAT)))
        return;

    Unit * target = aurApp->GetTarget();

    target->ApplyAttackTimePercentMod(RANGED_ATTACK, (float)GetAmount(), apply);
}

void AuraEffect::HandleRangedAmmoHaste(AuraApplication const * aurApp, uint8 mode, bool apply) const
{
    if (!(mode & (AURA_EFFECT_HANDLE_CHANGE_AMOUNT_MASK | AURA_EFFECT_HANDLE_STAT)))
        return;

    Unit * target = aurApp->GetTarget();

    if (target->GetTypeId() != TYPEID_PLAYER)
        return;

    target->ApplyAttackTimePercentMod(RANGED_ATTACK, (float)GetAmount(), apply);
}

/********************************/
/***       COMBAT RATING      ***/
/********************************/

void AuraEffect::HandleModRating(AuraApplication const * aurApp, uint8 mode, bool apply) const
{
    if (!(mode & (AURA_EFFECT_HANDLE_CHANGE_AMOUNT_MASK | AURA_EFFECT_HANDLE_STAT)))
        return;

    Unit * target = aurApp->GetTarget();

    if (target->GetTypeId() != TYPEID_PLAYER)
        return;

    for (uint32 rating = 0; rating < MAX_COMBAT_RATING; ++rating)
        if (GetMiscValue() & (1 << rating))
            target->ToPlayer()->ApplyRatingMod(CombatRating(rating), GetAmount(), apply);
}

void AuraEffect::HandleModRatingFromStat(AuraApplication const * aurApp, uint8 mode, bool apply) const
{
    if (!(mode & (AURA_EFFECT_HANDLE_CHANGE_AMOUNT_MASK | AURA_EFFECT_HANDLE_STAT)))
        return;

    Unit * target = aurApp->GetTarget();

    if (target->GetTypeId() != TYPEID_PLAYER)
        return;

    // Just recalculate ratings
    for (uint32 rating = 0; rating < MAX_COMBAT_RATING; ++rating)
        if (GetMiscValue() & (1 << rating))
            target->ToPlayer()->ApplyRatingMod(CombatRating(rating), 0, apply);
}

/********************************/
/***        ATTACK POWER      ***/
/********************************/

void AuraEffect::HandleAuraModAttackPower(AuraApplication const * aurApp, uint8 mode, bool apply) const
{
    if (!(mode & (AURA_EFFECT_HANDLE_CHANGE_AMOUNT_MASK | AURA_EFFECT_HANDLE_STAT)))
        return;

    Unit * target = aurApp->GetTarget();

    target->HandleStatModifier(UNIT_MOD_ATTACK_POWER, TOTAL_VALUE, float(GetAmount()), apply);
}

void AuraEffect::HandleAuraModRangedAttackPower(AuraApplication const * aurApp, uint8 mode, bool apply) const
{
    if (!(mode & (AURA_EFFECT_HANDLE_CHANGE_AMOUNT_MASK | AURA_EFFECT_HANDLE_STAT)))
        return;

    Unit * target = aurApp->GetTarget();

    if ((target->getClassMask() & CLASSMASK_WAND_USERS) != 0)
        return;

    target->HandleStatModifier(UNIT_MOD_ATTACK_POWER_RANGED, TOTAL_VALUE, float(GetAmount()), apply);
}

void AuraEffect::HandleAuraModAttackPowerPercent(AuraApplication const * aurApp, uint8 mode, bool apply) const
{
    if (!(mode & (AURA_EFFECT_HANDLE_CHANGE_AMOUNT_MASK | AURA_EFFECT_HANDLE_STAT)))
        return;

    Unit * target = aurApp->GetTarget();

    //UNIT_FIELD_ATTACK_POWER_MULTIPLIER = multiplier - 1
    target->HandleStatModifier(UNIT_MOD_ATTACK_POWER, TOTAL_PCT, float(GetAmount()), apply);
}

void AuraEffect::HandleAuraModRangedAttackPowerPercent(AuraApplication const * aurApp, uint8 mode, bool apply) const
{
    if (!(mode & (AURA_EFFECT_HANDLE_CHANGE_AMOUNT_MASK | AURA_EFFECT_HANDLE_STAT)))
        return;

    Unit * target = aurApp->GetTarget();

    if ((target->getClassMask() & CLASSMASK_WAND_USERS) != 0)
        return;

    //UNIT_FIELD_RANGED_ATTACK_POWER_MULTIPLIER = multiplier - 1
    target->HandleStatModifier(UNIT_MOD_ATTACK_POWER_RANGED, TOTAL_PCT, float(GetAmount()), apply);
}

void AuraEffect::HandleAuraModRangedAttackPowerOfStatPercent(AuraApplication const * aurApp, uint8 mode, bool /*apply*/) const
{
    if (!(mode & (AURA_EFFECT_HANDLE_CHANGE_AMOUNT_MASK | AURA_EFFECT_HANDLE_STAT)))
        return;

    Unit * target = aurApp->GetTarget();

    // Recalculate bonus
    if (target->GetTypeId() == TYPEID_PLAYER && !(target->getClassMask() & CLASSMASK_WAND_USERS))
        target->ToPlayer()->UpdateAttackPowerAndDamage(true);
}

void AuraEffect::HandleAuraModAttackPowerOfStatPercent(AuraApplication const * aurApp, uint8 mode, bool apply) const
{
    HandleAuraModAttackPowerOfArmor(aurApp, mode, apply);
}

void AuraEffect::HandleAuraModAttackPowerOfArmor(AuraApplication const * aurApp, uint8 mode, bool /*apply*/) const
{
    if (!(mode & (AURA_EFFECT_HANDLE_CHANGE_AMOUNT_MASK | AURA_EFFECT_HANDLE_STAT)))
        return;

    Unit * target = aurApp->GetTarget();

    // Recalculate bonus
    if (target->GetTypeId() == TYPEID_PLAYER)
        target->ToPlayer()->UpdateAttackPowerAndDamage(false);
}
/********************************/
/***        DAMAGE BONUS      ***/
/********************************/
void AuraEffect::HandleModDamageDone(AuraApplication const * aurApp, uint8 mode, bool apply) const
{
    if (!(mode & (AURA_EFFECT_HANDLE_CHANGE_AMOUNT_MASK | AURA_EFFECT_HANDLE_STAT)))
        return;

    Unit * target = aurApp->GetTarget();

    // apply item specific bonuses for already equipped weapon
    if (target->GetTypeId() == TYPEID_PLAYER)
    {
        for (int i = 0; i < MAX_ATTACK; ++i)
            if (Item* pItem = target->ToPlayer()->GetWeaponForAttack(WeaponAttackType(i), true))
                target->ToPlayer()->_ApplyWeaponDependentAuraDamageMod(pItem, WeaponAttackType(i), this, apply);
    }

    // GetMiscValue() is bitmask of spell schools
    // 1 (0-bit) - normal school damage (SPELL_SCHOOL_MASK_NORMAL)
    // 126 - full bitmask all magic damages (SPELL_SCHOOL_MASK_MAGIC) including wands
    // 127 - full bitmask any damages
    //
    // mods must be applied base at equipped weapon class and subclass comparison
    // with spell->EquippedItemClass and  EquippedItemSubClassMask and EquippedItemInventoryTypeMask
    // GetMiscValue() comparison with item generated damage types

    if ((GetMiscValue() & SPELL_SCHOOL_MASK_NORMAL) != 0)
    {
        // apply generic physical damage bonuses including wand case
        if (GetSpellProto()->EquippedItemClass == -1 || target->GetTypeId() != TYPEID_PLAYER)
        {
            target->HandleStatModifier(UNIT_MOD_DAMAGE_MAINHAND, TOTAL_VALUE, float(GetAmount()), apply);
            target->HandleStatModifier(UNIT_MOD_DAMAGE_OFFHAND, TOTAL_VALUE, float(GetAmount()), apply);
            target->HandleStatModifier(UNIT_MOD_DAMAGE_RANGED, TOTAL_VALUE, float(GetAmount()), apply);

            if (target->GetTypeId() == TYPEID_PLAYER)
            {
                if (GetAmount() > 0)
                    target->ApplyModUInt32Value(PLAYER_FIELD_MOD_DAMAGE_DONE_POS, GetAmount(), apply);
                else
                    target->ApplyModUInt32Value(PLAYER_FIELD_MOD_DAMAGE_DONE_NEG, GetAmount(), apply);
            }
        }
        else
        {
            // done in Player::_ApplyWeaponDependentAuraMods
        }
    }

    // Skip non magic case for speedup
    if ((GetMiscValue() & SPELL_SCHOOL_MASK_MAGIC) == 0)
        return;

    if (GetSpellProto()->EquippedItemClass != -1 || GetSpellProto()->EquippedItemInventoryTypeMask != 0)
    {
        // wand magic case (skip generic to all item spell bonuses)
        // done in Player::_ApplyWeaponDependentAuraMods

        // Skip item specific requirements for not wand magic damage
        return;
    }

    // Magic damage modifiers implemented in Unit::SpellDamageBonus
    // This information for client side use only
    if (target->GetTypeId() == TYPEID_PLAYER)
    {
        if (GetAmount() > 0)
        {
            for (int i = SPELL_SCHOOL_HOLY; i < MAX_SPELL_SCHOOL; i++)
            {
                if ((GetMiscValue() & (1<<i)) != 0)
                    target->ApplyModUInt32Value(PLAYER_FIELD_MOD_DAMAGE_DONE_POS+i, GetAmount(), apply);
            }
        }
        else
        {
            for (int i = SPELL_SCHOOL_HOLY; i < MAX_SPELL_SCHOOL; i++)
            {
                if ((GetMiscValue() & (1<<i)) != 0)
                    target->ApplyModUInt32Value(PLAYER_FIELD_MOD_DAMAGE_DONE_NEG+i, GetAmount(), apply);
            }
        }
        if (Guardian* pet = target->ToPlayer()->GetGuardianPet())
            pet->UpdateAttackPowerAndDamage();
    }
}

void AuraEffect::HandleModDamagePercentDone(AuraApplication const * aurApp, uint8 mode, bool apply) const
{
    if (!(mode & AURA_EFFECT_HANDLE_REAL))
        return;

    Player* target = aurApp->GetTarget()->ToPlayer();
    if (!target)
        return;

    // we should add only physical mods here
    if (!(GetMiscValue() & SPELL_SCHOOL_MASK_NORMAL))
        return;

    if (target->HasItemFitToSpellRequirements(GetSpellProto()))
    {
        aurApp->GetTarget()->ApplyModSignedFloatValue(PLAYER_FIELD_MOD_DAMAGE_DONE_PCT, GetAmount()/100.0f, apply);
        aurApp->GetTarget()->UpdateDamagePhysical(BASE_ATTACK);
        aurApp->GetTarget()->UpdateDamagePhysical(OFF_ATTACK);
        aurApp->GetTarget()->UpdateDamagePhysical(RANGED_ATTACK);
    }
}

void AuraEffect::HandleModOffhandDamagePercent(AuraApplication const * aurApp, uint8 mode, bool apply) const
{
    if (!(mode & (AURA_EFFECT_HANDLE_CHANGE_AMOUNT_MASK | AURA_EFFECT_HANDLE_STAT)))
        return;

    Unit * target = aurApp->GetTarget();

    target->HandleStatModifier(UNIT_MOD_DAMAGE_OFFHAND, TOTAL_PCT, float(GetAmount()), apply);
}

void AuraEffect::HandleShieldBlockValue(AuraApplication const * aurApp, uint8 mode, bool apply) const
{
    if (!(mode & (AURA_EFFECT_HANDLE_CHANGE_AMOUNT_MASK | AURA_EFFECT_HANDLE_STAT)))
        return;

    Unit * target = aurApp->GetTarget();

    BaseModType modType = FLAT_MOD;
    if (GetAuraType() == SPELL_AURA_MOD_SHIELD_BLOCKVALUE_PCT)
        modType = PCT_MOD;

    if (target->GetTypeId() == TYPEID_PLAYER)
        target->ToPlayer()->HandleBaseModValue(SHIELD_BLOCK_VALUE, modType, float(GetAmount()), apply);
}

/********************************/
/***        POWER COST        ***/
/********************************/

void AuraEffect::HandleModPowerCostPCT(AuraApplication const * aurApp, uint8 mode, bool apply) const
{
    if (!(mode & AURA_EFFECT_HANDLE_CHANGE_AMOUNT_MASK))
        return;

    Unit * target = aurApp->GetTarget();

    float amount = CalculatePctN(1.0f, GetAmount());
    for (int i = 0; i < MAX_SPELL_SCHOOL; ++i)
        if (GetMiscValue() & (1 << i))
            target->ApplyModSignedFloatValue(UNIT_FIELD_POWER_COST_MULTIPLIER + i, amount, apply);
}

void AuraEffect::HandleModPowerCost(AuraApplication const * aurApp, uint8 mode, bool apply) const
{
    if (!(mode & AURA_EFFECT_HANDLE_CHANGE_AMOUNT_MASK))
        return;

    Unit * target = aurApp->GetTarget();

    for (int i = 0; i < MAX_SPELL_SCHOOL; ++i)
        if (GetMiscValue() & (1<<i))
            target->ApplyModInt32Value(UNIT_FIELD_POWER_COST_MODIFIER+i, GetAmount(), apply);
}

void AuraEffect::HandleArenaPreparation(AuraApplication const * aurApp, uint8 mode, bool apply) const
{
    if (!(mode & AURA_EFFECT_HANDLE_REAL))
        return;

    Unit * target = aurApp->GetTarget();

    if (apply)
        target->SetFlag(UNIT_FIELD_FLAGS, UNIT_FLAG_PREPARATION);
    else
    {
        // do not remove unit flag if there are more than this auraEffect of that kind on unit on unit
        if (target->HasAuraType(GetAuraType()))
            return;
        target->RemoveFlag(UNIT_FIELD_FLAGS, UNIT_FLAG_PREPARATION);
    }
}

void AuraEffect::HandleNoReagentUseAura(AuraApplication const * aurApp, uint8 mode, bool /*apply*/) const
{
    if (!(mode & AURA_EFFECT_HANDLE_REAL))
        return;

    Unit * target = aurApp->GetTarget();

    if (target->GetTypeId() != TYPEID_PLAYER)
        return;

    flag96 mask;
    Unit::AuraEffectList const& noReagent = target->GetAuraEffectsByType(SPELL_AURA_NO_REAGENT_USE);
        for (Unit::AuraEffectList::const_iterator i = noReagent.begin(); i !=  noReagent.end(); ++i)
            mask |= (*i)->m_spellProto->EffectSpellClassMask[(*i)->m_effIndex];

    target->SetUInt32Value(PLAYER_NO_REAGENT_COST_1  , mask[0]);
    target->SetUInt32Value(PLAYER_NO_REAGENT_COST_1+1, mask[1]);
    target->SetUInt32Value(PLAYER_NO_REAGENT_COST_1+2, mask[2]);
}

void AuraEffect::HandleAuraRetainComboPoints(AuraApplication const * aurApp, uint8 mode, bool apply) const
{
    if (!(mode & AURA_EFFECT_HANDLE_REAL))
        return;

    Unit * target = aurApp->GetTarget();

    if (target->GetTypeId() != TYPEID_PLAYER)
        return;

    // combo points was added in SPELL_EFFECT_ADD_COMBO_POINTS handler
    // remove only if aura expire by time (in case combo points amount change aura removed without combo points lost)
    if (!(apply) && GetBase()->GetDuration() == 0 && target->ToPlayer()->GetComboTarget())
        if (Unit* unit = ObjectAccessor::GetUnit(*target, target->ToPlayer()->GetComboTarget()))
            target->ToPlayer()->AddComboPoints(unit, -GetAmount());
}

/*********************************************************/
/***                    OTHERS                         ***/
/*********************************************************/

void AuraEffect::HandleAuraDummy(AuraApplication const * aurApp, uint8 mode, bool apply) const
{
    if (!(mode & AURA_EFFECT_HANDLE_CHANGE_AMOUNT_MASK))
        return;

    Unit * target = aurApp->GetTarget();

    Unit * caster = GetCaster();

    if (mode & AURA_EFFECT_HANDLE_REAL)
    {
        // AT APPLY
        if (apply)
        {
            // Overpower
            if (caster && m_spellProto->SpellFamilyName == SPELLFAMILY_WARRIOR &&
                m_spellProto->SpellFamilyFlags[0] & 0x4)
            {
                // In addition, if you strike a player..
                if (target->GetTypeId() != TYPEID_PLAYER)
                    return;
                //  ..while they are casting
                if (target->IsNonMeleeSpellCasted(false, false, true, false, false))
                    if (AuraEffect * aurEff = caster->GetAuraEffect(SPELL_AURA_ADD_FLAT_MODIFIER, SPELLFAMILY_WARRIOR, 2775, 0))
                        switch (aurEff->GetId())
                        {
                            // Unrelenting Assault, rank 1
                            case 46859:
                                target->CastSpell(target, 64849, true, NULL, aurEff);
                                break;
                            // Unrelenting Assault, rank 2
                            case 46860:
                                target->CastSpell(target, 64850, true, NULL, aurEff);
                                break;
                        }
            }
            switch(GetId())
            {
                case 1515:                                      // Tame beast
                    // FIX_ME: this is 2.0.12 threat effect replaced in 2.1.x by dummy aura, must be checked for correctness
                    if (caster && target->CanHaveThreatList())
                        target->AddThreat(caster, 10.0f);
                    break;
                case 13139:                                     // net-o-matic
                    // root to self part of (root_target->charge->root_self sequence
                    if (caster)
                        caster->CastSpell(caster, 13138, true, NULL, this);
                    break;
                case 34026:   // kill command
                {
                    Unit * pet = target->GetGuardianPet();
                    if (!pet)
                        break;

                    target->CastSpell(target, 34027, true, NULL, this);

                    // set 3 stacks and 3 charges (to make all auras not disappear at once)
                    Aura * owner_aura = target->GetAura(34027, GetCasterGUID());
                    Aura * pet_aura  = pet->GetAura(58914, GetCasterGUID());
                    if (owner_aura)
                    {
                        owner_aura->SetStackAmount(owner_aura->GetSpellProto()->StackAmount);
                    }
                    if (pet_aura)
                    {
                        pet_aura->SetCharges(0);
                        pet_aura->SetStackAmount(owner_aura->GetSpellProto()->StackAmount);
                    }
                    break;
                }
                case 37096:                                     // Blood Elf Illusion
                {
                    if (caster)
                    {
                        switch(caster->getGender())
                        {
                            case GENDER_FEMALE:
                                caster->CastSpell(target, 37095, true, NULL, this); // Blood Elf Disguise
                                break;
                            case GENDER_MALE:
                                caster->CastSpell(target, 37093, true, NULL, this);
                                break;
                            default:
                                break;
                        }
                    }
                    break;
                }
                case 55198:   // Tidal Force
                {
                    target->CastSpell(target, 55166, true, NULL, this);
                    // set 3 stacks and 3 charges (to make all auras not disappear at once)
                    Aura * owner_aura = target->GetAura(55166, GetCasterGUID());
                    if (owner_aura)
                    {
                        // This aura lasts 2 sec, need this hack to properly proc spells
                        // TODO: drop aura charges for ApplySpellMod in ProcDamageAndSpell
                        GetBase()->SetDuration(owner_aura->GetDuration());
                        // Make aura be not charged-this prevents removing charge on not crit spells
                        owner_aura->SetCharges(0);
                        owner_aura->SetStackAmount(owner_aura->GetSpellProto()->StackAmount);
                    }
                    break;
                }
                case 39850:                                     // Rocket Blast
                    if (roll_chance_i(20))                       // backfire stun
                        target->CastSpell(target, 51581, true, NULL, this);
                    break;
                case 43873:                                     // Headless Horseman Laugh
                    target->PlayDistanceSound(11965);
                    break;
                case 46354:                                     // Blood Elf Illusion
                    if (caster)
                    {
                        switch(caster->getGender())
                        {
                            case GENDER_FEMALE:
                                caster->CastSpell(target, 46356, true, NULL, this);
                                break;
                            case GENDER_MALE:
                                caster->CastSpell(target, 46355, true, NULL, this);
                                break;
                        }
                    }
                    break;
                case 46361:                                     // Reinforced Net
                    if (caster)
                    {
                        float currentGroundLevel = target->GetBaseMap()->GetHeight(target->GetPositionX(), target->GetPositionY(), MAX_HEIGHT);
                        if (target->GetPositionZ() > currentGroundLevel)
                            target->GetMotionMaster()->MoveFall(currentGroundLevel);
                    }
                    break;
                case 46699:                                     // Requires No Ammo
                    if (target->GetTypeId() == TYPEID_PLAYER)
                        target->ToPlayer()->RemoveAmmo();      // not use ammo and not allow use
                    break;
                case 49028:
                    if (caster)
                        if (AuraEffect *aurEff = caster->GetAuraEffect(63330, 0)) // glyph of Dancing Rune Weapon
                            GetBase()->SetDuration(GetBase()->GetDuration() + aurEff->GetAmount());
                    break;
                case 52916: // Honor Among Thieves
                    if (target->GetTypeId() == TYPEID_PLAYER)
                        if (Unit * spellTarget = ObjectAccessor::GetUnit(*target,target->ToPlayer()->GetComboTarget()))
                            target->CastSpell(spellTarget, 51699, true);
                   break;
                case 28832: // Mark of Korth'azz
                case 28833: // Mark of Blaumeux
                case 28834: // Mark of Rivendare
                case 28835: // Mark of Zeliek
                    if (caster) // actually we can also use cast(this, originalcasterguid)
                    {
                        int32 damage;
                        switch(GetBase()->GetStackAmount())
                        {
                            case 1: damage = 0;     break;
                            case 2: damage = 500;   break;
                            case 3: damage = 1000;  break;
                            case 4: damage = 1500;  break;
                            case 5: damage = 4000;  break;
                            case 6: damage = 12000; break;
                            default:damage = 20000 + 1000 * (GetBase()->GetStackAmount() - 7); break;
                        }
                        if (damage)
                            caster->CastCustomSpell(28836, SPELLVALUE_BASE_POINT0, damage, target);
                    }
                    break;
                case 63322: // Saronite Vapors
                {
                    int32 mana = int32(GetAmount() * pow(2.0f, GetBase()->GetStackAmount())); // mana restore - bp * 2^stackamount
                    int32 damage = mana * 2; // damage
                    caster->CastCustomSpell(target, 63337, &mana, NULL, NULL, true);
                    caster->CastCustomSpell(target, 63338, &damage, NULL, NULL, true);
                    break;
                }
                case 71563:
                    if (Aura* newAura = target->AddAura(71564, target))
                        newAura->SetStackAmount(newAura->GetSpellProto()->StackAmount);
            }
        }
        // AT REMOVE
        else
        {
            if ((IsQuestTameSpell(GetId())) && caster && caster->isAlive() && target->isAlive())
            {
                uint32 finalSpelId = 0;
                switch(GetId())
                {
                    case 19548: finalSpelId = 19597; break;
                    case 19674: finalSpelId = 19677; break;
                    case 19687: finalSpelId = 19676; break;
                    case 19688: finalSpelId = 19678; break;
                    case 19689: finalSpelId = 19679; break;
                    case 19692: finalSpelId = 19680; break;
                    case 19693: finalSpelId = 19684; break;
                    case 19694: finalSpelId = 19681; break;
                    case 19696: finalSpelId = 19682; break;
                    case 19697: finalSpelId = 19683; break;
                    case 19699: finalSpelId = 19685; break;
                    case 19700: finalSpelId = 19686; break;
                    case 30646: finalSpelId = 30647; break;
                    case 30653: finalSpelId = 30648; break;
                    case 30654: finalSpelId = 30652; break;
                    case 30099: finalSpelId = 30100; break;
                    case 30102: finalSpelId = 30103; break;
                    case 30105: finalSpelId = 30104; break;
                }

                if (finalSpelId)
                    caster->CastSpell(target, finalSpelId, true, NULL, this);
            }

            switch(m_spellProto->SpellFamilyName)
            {
                case SPELLFAMILY_GENERIC:
                    switch(GetId())
                    {
                        case 2584: // Waiting to Resurrect
                            // Waiting to resurrect spell cancel, we must remove player from resurrect queue
                            if (target->GetTypeId() == TYPEID_PLAYER)
                                if (Battleground *bg = target->ToPlayer()->GetBattleground())
                                    bg->RemovePlayerFromResurrectQueue(target->GetGUID());
                            break;
                        case 36730:                                     // Flame Strike
                        {
                            target->CastSpell(target, 36731, true, NULL, this);
                            break;
                        }
                        case 44191:                                     // Flame Strike
                        {
                            if (target->GetMap()->IsDungeon())
                            {
                                uint32 spellId = target->GetMap()->IsHeroic() ? 46163 : 44190;

                                target->CastSpell(target, spellId, true, NULL, this);
                            }
                            break;
                        }
                        case 43681: // Inactive
                        {
                            if (!target || target->GetTypeId() != TYPEID_PLAYER || aurApp->GetRemoveMode() != AURA_REMOVE_BY_EXPIRE)
                                return;

                            if (target->GetMap()->IsBattleground())
                                target->ToPlayer()->LeaveBattleground();
                            break;
                        }
                        case 42783: // Wrath of the Astromancer
                            target->CastSpell(target, GetAmount(), true, NULL, this);
                            break;
                        case 46308: // Burning Winds casted only at creatures at spawn
                            target->CastSpell(target, 47287, true, NULL, this);
                            break;
                        case 52172:  // Coyote Spirit Despawn Aura
                        case 60244:  // Blood Parrot Despawn Aura
                            target->CastSpell((Unit*)NULL, GetAmount(), true, NULL, this);
                            break;
                        case 58600: // Restricted Flight Area
                        case 58730: // Restricted Wintergrasp Flight Area
                            if (aurApp->GetRemoveMode() == AURA_REMOVE_BY_EXPIRE)
                                target->CastSpell(target, 58601, true);
                            break;
                    }
                    break;
                case SPELLFAMILY_MAGE:
                    // Living Bomb
                    if (m_spellProto->SpellFamilyFlags[1] & 0x20000)
                    {
                        AuraRemoveMode mode = aurApp->GetRemoveMode();
                        if (caster && (mode == AURA_REMOVE_BY_ENEMY_SPELL || mode == AURA_REMOVE_BY_EXPIRE))
                            caster->CastSpell(target, GetAmount(), true);
                    }
                    break;
                case SPELLFAMILY_WARLOCK:
                    // Haunt
                    if (m_spellProto->SpellFamilyFlags[1] & 0x40000)
                    {
                        if (caster)
                            caster->CastCustomSpell(caster, 48210, &m_amount, 0, 0, true, NULL, this);
                    }
                    break;
                case SPELLFAMILY_DRUID:
                    // Lifebloom
                    if (GetSpellProto()->SpellFamilyFlags[1] & 0x10)
                    {
                        // Final heal only on duration end
                        if (aurApp->GetRemoveMode() != AURA_REMOVE_BY_EXPIRE)
                            return;

                        // final heal
                        int32 stack = GetBase()->GetStackAmount();
                        target->CastCustomSpell(target, 33778, &m_amount, &stack, NULL, true, NULL, this, GetCasterGUID());

                        // restore mana
                        if (caster)
                        {
                            int32 returnmana = CalculatePctU(caster->GetCreateMana(), GetSpellProto()->ManaCostPercentage) * stack / 2;
                            caster->CastCustomSpell(caster, 64372, &returnmana, NULL, NULL, true, NULL, this, GetCasterGUID());
                        }
                    }
                    break;
                case SPELLFAMILY_PRIEST:
                    // Vampiric Touch
                    if (m_spellProto->SpellFamilyFlags[1] & 0x0400 && aurApp->GetRemoveMode() == AURA_REMOVE_BY_ENEMY_SPELL)
                    {
                        if (AuraEffect const * aurEff = GetBase()->GetEffect(1))
                        {
                            int32 damage = aurEff->GetAmount()*4;
                            // backfire damage
                            target->CastCustomSpell(target, 64085, &damage, NULL, NULL, true, NULL, NULL, GetCasterGUID());
                        }
                    }
                    break;
                case SPELLFAMILY_HUNTER:
                    // Misdirection
                    if (GetId() == 35079)
                        caster->SetReducedThreatPercent(0, 0);
                    break;
                case SPELLFAMILY_DEATHKNIGHT:
                    // Summon Gargoyle (will start feeding gargoyle)
                    if (GetId() == 61777)
                        target->CastSpell(target, m_spellProto->EffectTriggerSpell[m_effIndex], true);
                    break;
                case SPELLFAMILY_ROGUE:
                {
                    switch(GetId())
                    {
                        case 59628: // Tricks of the Trade
                            caster->SetReducedThreatPercent(0, 0);
                            break;
                        default:
                            break;
                    }
                    break;
                }
                default:
                    break;
            }
        }
    }

    // AT APPLY & REMOVE

    switch(m_spellProto->SpellFamilyName)
    {
        case SPELLFAMILY_GENERIC:
        {
            if (!(mode & AURA_EFFECT_HANDLE_REAL))
                break;
            switch(GetId())
            {
                // Recently Bandaged
                case 11196:
                    target->ApplySpellImmune(GetId(), IMMUNITY_MECHANIC, GetMiscValue(), apply);
                    break;
                // Unstable Power
                case 24658:
                {
                    uint32 spellId = 24659;
                    if (apply && caster)
                    {
                        SpellEntry const * spell = sSpellStore.LookupEntry(spellId);

                        for (uint32 i = 0; i < spell->StackAmount; ++i)
                            caster->CastSpell(target, spell->Id, true, NULL, NULL, GetCasterGUID());
                        break;
                    }
                    target->RemoveAurasDueToSpell(spellId);
                    break;
                }
                // Restless Strength
                case 24661:
                {
                    uint32 spellId = 24662;
                    if (apply && caster)
                    {
                        SpellEntry const * spell = sSpellStore.LookupEntry(spellId);
                        for (uint32 i = 0; i < spell->StackAmount; ++i)
                            caster->CastSpell(target, spell->Id, true, NULL, NULL, GetCasterGUID());
                        break;
                    }
                    target->RemoveAurasDueToSpell(spellId);
                    break;
                }
                // Tag Murloc
                case 30877:
                {
                    // Tag/untag Blacksilt Scout
                    target->SetEntry(apply ? 17654 : 17326);
                    break;
                }
                //Summon Fire Elemental
                case 40133:
                {
                    if (!caster)
                        break;

                    Unit *owner = caster->GetOwner();
                    if (owner && owner->GetTypeId() == TYPEID_PLAYER)
                    {
                        if (apply)
                            owner->CastSpell(owner, 8985, true);
                        else
                            owner->ToPlayer()->RemovePet(NULL, PET_SAVE_NOT_IN_SLOT, true);
                    }
                    break;
                }
                //Summon Earth Elemental
                case 40132 :
                {
                    if (!caster)
                        break;

                    Unit *owner = caster->GetOwner();
                    if (owner && owner->GetTypeId() == TYPEID_PLAYER)
                    {
                        if (apply)
                            owner->CastSpell(owner, 19704, true);
                        else
                            owner->ToPlayer()->RemovePet(NULL, PET_SAVE_NOT_IN_SLOT, true);
                    }
                    break;
                }
                case 57723: // Exhaustion
                case 57724: // Sated
                {
                    switch(GetId())
                    {
                        case 57723: target->ApplySpellImmune(GetId(), IMMUNITY_ID, 32182, apply); break; // Heroism
                        case 57724: target->ApplySpellImmune(GetId(), IMMUNITY_ID, 2825, apply);  break; // Bloodlust
                    }
                    break;
                }
                case 57819: // Argent Champion
                case 57820: // Ebon Champion
                case 57821: // Champion of the Kirin Tor
                case 57822: // Wyrmrest Champion
                {
                    if (!caster || caster->GetTypeId() != TYPEID_PLAYER)
                        break;

                    uint32 FactionID = 0;

                    if (apply)
                    {
                        switch(m_spellProto->Id)
                        {
                            case 57819: FactionID = 1106; break; // Argent Crusade
                            case 57820: FactionID = 1098; break; // Knights of the Ebon Blade
                            case 57821: FactionID = 1090; break; // Kirin Tor
                            case 57822: FactionID = 1091; break; // The Wyrmrest Accord
                        }
                    }
                    caster->ToPlayer()->SetChampioningFaction(FactionID);
                    break;
                }
                // LK Intro VO (1)
                case 58204:
                    if (target->GetTypeId() == TYPEID_PLAYER)
                    {
                        // Play part 1
                        if (apply)
                            target->PlayDirectSound(14970, target->ToPlayer());
                        // continue in 58205
                        else
                            target->CastSpell(target, 58205, true);
                    }
                    break;
                // LK Intro VO (2)
                case 58205:
                    if (target->GetTypeId() == TYPEID_PLAYER)
                    {
                        // Play part 2
                        if (apply)
                            target->PlayDirectSound(14971, target->ToPlayer());
                        // Play part 3
                        else
                            target->PlayDirectSound(14972, target->ToPlayer());
                    }
                    break;
                case 62061: // Festive Holiday Mount
                    if (target->HasAuraType(SPELL_AURA_MOUNTED))
                    {
                        uint32 creatureEntry = 0;
                        if (apply)
                        {
                            if (target->HasAuraType(SPELL_AURA_MOD_INCREASE_MOUNTED_FLIGHT_SPEED))
                                creatureEntry = 24906;
                            else
                                creatureEntry = 15665;
                        }
                        else
                            creatureEntry = target->GetAuraEffectsByType(SPELL_AURA_MOUNTED).front()->GetMiscValue();

                        if (CreatureTemplate const* creatureInfo = sObjectMgr->GetCreatureTemplate(creatureEntry))
                        {
                            uint32 team = 0;
                            if (target->GetTypeId() == TYPEID_PLAYER)
                                team = target->ToPlayer()->GetTeam();

                            uint32 displayID = sObjectMgr->ChooseDisplayId(team, creatureInfo);
                            sObjectMgr->GetCreatureModelRandomGender(&displayID);

                            target->SetUInt32Value(UNIT_FIELD_MOUNTDISPLAYID, displayID);
                        }
                    }
                    break;
            }

            break;
        }
        case SPELLFAMILY_MAGE:
        {
            //if (!(mode & AURA_EFFECT_HANDLE_REAL))
                //break;
            break;
        }
        case SPELLFAMILY_PRIEST:
        {
            //if (!(mode & AURA_EFFECT_HANDLE_REAL))
                //break;
            break;
        }
        case SPELLFAMILY_DRUID:
        {
            if (!(mode & AURA_EFFECT_HANDLE_CHANGE_AMOUNT_MASK))
                break;
            switch(GetId())
            {
                case 52610:                                 // Savage Roar
                {
                    uint32 spellId = 62071;
                    if (apply)
                    {
                        if (target->GetShapeshiftForm() != FORM_CAT)
                            break;

                        target->CastSpell(target, spellId, true, NULL, NULL, GetCasterGUID());
                        break;
                    }
                    target->RemoveAurasDueToSpell(spellId);
                    break;
                }
                case 61336:                                 // Survival Instincts
                {
                    if (!(mode & AURA_EFFECT_HANDLE_REAL))
                        break;

                    if (apply)
                    {
                        if (!target->IsInFeralForm())
                            break;

                        int32 bp0 = int32(target->CountPctFromMaxHealth(GetAmount()));
                        target->CastCustomSpell(target, 50322, &bp0, NULL, NULL, true);
                    }
                    else
                        target-> RemoveAurasDueToSpell(50322);
                    break;
                }
            }
            // Predatory Strikes
            if (target->GetTypeId() == TYPEID_PLAYER && GetSpellProto()->SpellIconID == 1563)
            {
                target->ToPlayer()->UpdateAttackPowerAndDamage();
            }
            break;
        }
        case SPELLFAMILY_SHAMAN:
        {
            if (!(mode & AURA_EFFECT_HANDLE_REAL))
                break;
            // Sentry Totem
            if (GetId() == 6495 && caster->GetTypeId() == TYPEID_PLAYER)
            {
                if (apply)
                {
                    uint64 guid = caster->m_SummonSlot[3];
                    if (guid)
                    {
                        Creature *totem = caster->GetMap()->GetCreature(guid);
                        if (totem && totem->isTotem())
                            caster->ToPlayer()->CastSpell(totem, 6277, true);
                    }
                }
                else
                    caster->ToPlayer()->StopCastingBindSight();
                return;
            }
            break;
        }
        case SPELLFAMILY_PALADIN:
            // if (!(mode & AURA_EFFECT_HANDLE_REAL))
            //    break;
            break;
    }

    // stop handling the effect if it was removed by linked event
    if (apply && aurApp->GetRemoveMode())
        return;

    if (mode & AURA_EFFECT_HANDLE_REAL)
    {
        // pet auras
        if (PetAura const* petSpell = sSpellMgr->GetPetAura(GetId(), m_effIndex))
        {
            if (apply)
                target->AddPetAura(petSpell);
            else
                target->RemovePetAura(petSpell);
        }
    }
}

void AuraEffect::HandleChannelDeathItem(AuraApplication const * aurApp, uint8 mode, bool apply) const
{
    if (!(mode & AURA_EFFECT_HANDLE_REAL))
        return;

    if (!(apply))
    {
        Unit * caster = GetCaster();

        if (!caster || caster->GetTypeId() != TYPEID_PLAYER)
            return;

        Player *plCaster = caster->ToPlayer();
        Unit *target = aurApp->GetTarget();

        if (target->getDeathState() != JUST_DIED)
            return;

        // Item amount
        if (GetAmount() <= 0)
            return;

        if (GetSpellProto()->EffectItemType[m_effIndex] == 0)
            return;

        // Soul Shard
        if (GetSpellProto()->EffectItemType[m_effIndex] == 6265)
        {
            // Soul Shard only from units that grant XP or honor
            if (!plCaster->isHonorOrXPTarget(target) ||
                (target->GetTypeId() == TYPEID_UNIT && !target->ToCreature()->isTappedBy(plCaster)))
                return;

            // If this is Drain Soul, check for Glyph of Drain Soul
            if (GetSpellProto()->SpellFamilyName == SPELLFAMILY_WARLOCK && (GetSpellProto()->SpellFamilyFlags[0] & 0x00004000))
            {
                // Glyph of Drain Soul - chance to create an additional Soul Shard
                if (AuraEffect *aur = caster->GetAuraEffect(58070, 0))
                    if (roll_chance_i(aur->GetMiscValue()))
                        caster->CastSpell(caster, 58068, true, 0, aur); // We _could_ simply do ++count here, but Blizz does it this way :)
            }
        }

        //Adding items
        uint32 noSpaceForCount = 0;
        uint32 count = m_amount;

        ItemPosCountVec dest;
        InventoryResult msg = plCaster->CanStoreNewItem(NULL_BAG, NULL_SLOT, dest, GetSpellProto()->EffectItemType[m_effIndex], count, &noSpaceForCount);
        if (msg != EQUIP_ERR_OK)
        {
            count-=noSpaceForCount;
            plCaster->SendEquipError(msg, NULL, NULL, GetSpellProto()->EffectItemType[m_effIndex]);
            if (count == 0)
                return;
        }

        Item* newitem = plCaster->StoreNewItem(dest, GetSpellProto()->EffectItemType[m_effIndex], true);
        if (!newitem)
        {
            plCaster->SendEquipError(EQUIP_ERR_ITEM_NOT_FOUND, NULL, NULL);
            return;
        }
        plCaster->SendNewItem(newitem, count, true, true);
    }
}

void AuraEffect::HandleBindSight(AuraApplication const * aurApp, uint8 mode, bool apply) const
{
    if (!(mode & AURA_EFFECT_HANDLE_REAL))
        return;

    Unit * target = aurApp->GetTarget();

    Unit * caster = GetCaster();

    if (!caster || caster->GetTypeId() != TYPEID_PLAYER)
        return;

    caster->ToPlayer()->SetViewpoint(target, (apply));
}

void AuraEffect::HandleForceReaction(AuraApplication const * aurApp, uint8 mode, bool apply) const
{
    if (!(mode & AURA_EFFECT_HANDLE_CHANGE_AMOUNT_MASK))
        return;

    Unit * target = aurApp->GetTarget();

    if (target->GetTypeId() != TYPEID_PLAYER)
        return;

    Player* player = (Player*)target;

    uint32 faction_id = GetMiscValue();
    ReputationRank faction_rank = ReputationRank(m_amount);

    player->GetReputationMgr().ApplyForceReaction(faction_id, faction_rank, apply);
    player->GetReputationMgr().SendForceReactions();

    // stop fighting if at apply forced rank friendly or at remove real rank friendly
    if ((apply && faction_rank >= REP_FRIENDLY) || (!apply && player->GetReputationRank(faction_id) >= REP_FRIENDLY))
        player->StopAttackFaction(faction_id);
}

void AuraEffect::HandleAuraEmpathy(AuraApplication const * aurApp, uint8 mode, bool apply) const
{
    if (!(mode & AURA_EFFECT_HANDLE_REAL))
        return;

    Unit * target = aurApp->GetTarget();

    if (target->GetTypeId() != TYPEID_UNIT)
        return;

    if (!(apply))
    {
        // do not remove unit flag if there are more than this auraEffect of that kind on unit on unit
        if (target->HasAuraType(GetAuraType()))
            return;
    }

    CreatureTemplate const * ci = sObjectMgr->GetCreatureTemplate(target->GetEntry());
    if (ci && ci->type == CREATURE_TYPE_BEAST)
        target->ApplyModUInt32Value(UNIT_DYNAMIC_FLAGS, UNIT_DYNFLAG_SPECIALINFO, apply);
}

void AuraEffect::HandleAuraModFaction(AuraApplication const * aurApp, uint8 mode, bool apply) const
{
    if (!(mode & AURA_EFFECT_HANDLE_REAL))
        return;

    Unit * target = aurApp->GetTarget();

    if (apply)
    {
        target->setFaction(GetMiscValue());
        if (target->GetTypeId() == TYPEID_PLAYER)
            target->RemoveFlag(UNIT_FIELD_FLAGS, UNIT_FLAG_PVP_ATTACKABLE);
    }
    else
    {
        target->RestoreFaction();
        if (target->GetTypeId() == TYPEID_PLAYER)
            target->SetFlag(UNIT_FIELD_FLAGS, UNIT_FLAG_PVP_ATTACKABLE);
    }
}

void AuraEffect::HandleComprehendLanguage(AuraApplication const * aurApp, uint8 mode, bool apply) const
{
    if (!(mode & AURA_EFFECT_HANDLE_SEND_FOR_CLIENT_MASK))
        return;

    Unit * target = aurApp->GetTarget();

    if (apply)
        target->SetFlag(UNIT_FIELD_FLAGS_2, UNIT_FLAG2_COMPREHEND_LANG);
    else
    {
        if (target->HasAuraType(GetAuraType()))
            return;

        target->RemoveFlag(UNIT_FIELD_FLAGS_2, UNIT_FLAG2_COMPREHEND_LANG);
    }
}

void AuraEffect::HandleAuraConvertRune(AuraApplication const * aurApp, uint8 mode, bool apply) const
{
    if (!(mode & AURA_EFFECT_HANDLE_REAL))
        return;

    Unit * target = aurApp->GetTarget();

    if (target->GetTypeId() != TYPEID_PLAYER)
        return;

    Player *plr = (Player*)target;

    if (plr->getClass() != CLASS_DEATH_KNIGHT)
        return;

    uint32 runes = m_amount;
    // convert number of runes specified in aura amount of rune type in miscvalue to runetype in miscvalueb
    if (apply)
    {
        for (uint32 i = 0; i < MAX_RUNES && runes; ++i)
        {
            if (GetMiscValue() != plr->GetCurrentRune(i))
                continue;
            if (!plr->GetRuneCooldown(i))
            {
                plr->AddRuneByAuraEffect(i, RuneType(GetMiscValueB()), this);
                --runes;
            }
        }
    }
    else
        plr->RemoveRunesByAuraEffect(this);
}

void AuraEffect::HandleAuraLinked(AuraApplication const * aurApp, uint8 mode, bool apply) const
{
    if (!(mode & AURA_EFFECT_HANDLE_REAL))
        return;

    Unit * target = aurApp->GetTarget();

    if (apply)
    {
        Unit * caster = GetTriggeredSpellCaster(m_spellProto, GetCaster(), target);

        if (!caster)
            return;
        // If amount avalible cast with basepoints (Crypt Fever for example)
        if (GetAmount())
            caster->CastCustomSpell(target, m_spellProto->EffectTriggerSpell[m_effIndex], &m_amount, NULL, NULL, true, NULL, this);
        else
            caster->CastSpell(target, m_spellProto->EffectTriggerSpell[m_effIndex], true, NULL, this);
    }
    else
        target->RemoveAura(m_spellProto->EffectTriggerSpell[m_effIndex], GetCasterGUID(), 0, AuraRemoveMode(aurApp->GetRemoveMode()));
}

void AuraEffect::HandleAuraOpenStable(AuraApplication const * aurApp, uint8 mode, bool apply) const
{
    if (!(mode & AURA_EFFECT_HANDLE_REAL))
        return;

    Unit * target = aurApp->GetTarget();

    if (target->GetTypeId() != TYPEID_PLAYER || !target->IsInWorld())
        return;

    if (apply)
        target->ToPlayer()->GetSession()->SendStablePet(target->GetGUID());

     // client auto close stable dialog at !apply aura
}

void AuraEffect::HandleAuraModFakeInebriation(AuraApplication const * aurApp, uint8 mode, bool apply) const
{
    if (!(mode & AURA_EFFECT_HANDLE_REAL))
        return;

    Unit* target = aurApp->GetTarget();

    if (apply)
    {
        target->m_invisibilityDetect.AddFlag( INVISIBILITY_DRUNK);
        target->m_invisibilityDetect.AddValue(INVISIBILITY_DRUNK, GetAmount());

        if (target->GetTypeId() == TYPEID_PLAYER)
        {
            int32 oldval = target->ToPlayer()->GetInt32Value(PLAYER_FAKE_INEBRIATION);
            target->ToPlayer()->SetInt32Value(PLAYER_FAKE_INEBRIATION, oldval + GetAmount());
        }
    }
    else
    {
        bool removeDetect = !target->HasAuraType(SPELL_AURA_MOD_FAKE_INEBRIATE);

        target->m_invisibilityDetect.AddValue(INVISIBILITY_DRUNK, -GetAmount());

        if (target->GetTypeId() == TYPEID_PLAYER)
        {
            int32 oldval = target->ToPlayer()->GetInt32Value(PLAYER_FAKE_INEBRIATION);
            target->ToPlayer()->SetInt32Value(PLAYER_FAKE_INEBRIATION, oldval - GetAmount());

            if (removeDetect)
                removeDetect = !target->ToPlayer()->GetDrunkValue();
        }

        if (removeDetect)
            target->m_invisibilityDetect.DelFlag(INVISIBILITY_DRUNK);
    }

    target->UpdateObjectVisibility();
}

void AuraEffect::HandleAuraOverrideSpells(AuraApplication const * aurApp, uint8 mode, bool apply) const
{
    if (!(mode & AURA_EFFECT_HANDLE_REAL))
        return;

    Player * target = aurApp->GetTarget()->ToPlayer();

    if (!target || !target->IsInWorld())
        return;

    uint32 overrideId = uint32(GetMiscValue());

    if (apply)
    {
        target->SetUInt16Value(PLAYER_FIELD_BYTES2, 0, overrideId);
        if (OverrideSpellDataEntry const* overrideSpells = sOverrideSpellDataStore.LookupEntry(overrideId))
            for (uint8 i = 0; i < MAX_OVERRIDE_SPELL; ++i)
                if (uint32 spellId = overrideSpells->spellId[i])
                    target->AddTemporarySpell(spellId);
    }
    else
    {
        target->SetUInt16Value(PLAYER_FIELD_BYTES2, 0, 0);
        if (OverrideSpellDataEntry const* overrideSpells = sOverrideSpellDataStore.LookupEntry(overrideId))
            for (uint8 i = 0; i < MAX_OVERRIDE_SPELL; ++i)
                if (uint32 spellId = overrideSpells->spellId[i])
                    target->RemoveTemporarySpell(spellId);
    }
}

void AuraEffect::HandleAuraSetVehicle(AuraApplication const * aurApp, uint8 mode, bool apply) const
{
    if (!(mode & AURA_EFFECT_HANDLE_REAL))
        return;

    Unit * target = aurApp->GetTarget();

    if (target->GetTypeId() != TYPEID_PLAYER || !target->IsInWorld())
        return;

    uint32 vehicleId = GetMiscValue();

    if (apply)
    {
        if (!target->CreateVehicleKit(vehicleId, 0))
            return;
    }
    else if (target->GetVehicleKit())
        target->RemoveVehicleKit();

    WorldPacket data(SMSG_PLAYER_VEHICLE_DATA, target->GetPackGUID().size()+4);
    data.appendPackGUID(target->GetGUID());
    data << uint32(apply ? vehicleId : 0);
    target->SendMessageToSet(&data, true);

    if (apply)
    {
        data.Initialize(SMSG_ON_CANCEL_EXPECTED_RIDE_VEHICLE_AURA, 0);
        target->ToPlayer()->GetSession()->SendPacket(&data);
    }
}<|MERGE_RESOLUTION|>--- conflicted
+++ resolved
@@ -5078,18 +5078,8 @@
     }
 
     //recalculate current HP/MP after applying aura modifications (only for spells with SPELL_ATTR0_UNK4 0x00000010 flag)
-<<<<<<< HEAD
-    if ((GetMiscValue() == STAT_STAMINA) && (maxHPValue > 0) && (m_spellProto->Attributes & SPELL_ATTR0_UNK4))
-    {
-        uint32 newHPValue = target->CountPctFromMaxHealth(int32(100.0f * curHPValue / maxHPValue));
-        if (!newHPValue)
-            newHPValue = 1;
-        target->SetHealth(newHPValue);
-    }
-=======
     if (GetMiscValue() == STAT_STAMINA && (m_spellProto->Attributes & SPELL_ATTR0_UNK4))
         target->SetHealth(std::max<uint32>(uint32(healthPct * target->GetMaxHealth() * 0.01f), (alive ? 1 : 0)));
->>>>>>> bd958157
 }
 
 void AuraEffect::HandleAuraModResistenceOfStatPercent(AuraApplication const * aurApp, uint8 mode, bool /*apply*/) const
@@ -6165,7 +6155,7 @@
                     break;
                 case SPELLFAMILY_PRIEST:
                     // Vampiric Touch
-                    if (m_spellProto->SpellFamilyFlags[1] & 0x0400 && aurApp->GetRemoveMode() == AURA_REMOVE_BY_ENEMY_SPELL)
+                    if (m_spellProto->SpellFamilyFlags[1] & 0x0400 && aurApp->GetRemoveMode() == AURA_REMOVE_BY_ENEMY_SPELL && GetEffIndex() == 0)
                     {
                         if (AuraEffect const * aurEff = GetBase()->GetEffect(1))
                         {
