--- conflicted
+++ resolved
@@ -3738,15 +3738,6 @@
 
     Unit* target = aurApp->GetTarget();
 
-<<<<<<< HEAD
-=======
-    if (GetMiscValue() < -1 || GetMiscValue() > 4)
-    {
-        TC_LOG_ERROR("spells", "WARNING: Misc Value for SPELL_AURA_MOD_PERCENT_STAT not valid");
-        return;
-    }
-
->>>>>>> 2275d323
     // save current health state
     float healthPct = target->GetHealthPct();
     bool alive = target->IsAlive();
