/*
 * Copyright (C) 2008-2013 TrinityCore <http://www.trinitycore.org/>
 * Copyright (C) 2005-2009 MaNGOS <http://getmangos.com/>
 *
 * This program is free software; you can redistribute it and/or modify it
 * under the terms of the GNU General Public License as published by the
 * Free Software Foundation; either version 2 of the License, or (at your
 * option) any later version.
 *
 * This program is distributed in the hope that it will be useful, but WITHOUT
 * ANY WARRANTY; without even the implied warranty of MERCHANTABILITY or
 * FITNESS FOR A PARTICULAR PURPOSE. See the GNU General Public License for
 * more details.
 *
 * You should have received a copy of the GNU General Public License along
 * with this program. If not, see <http://www.gnu.org/licenses/>.
 */

#include "Common.h"
#include "WorldPacket.h"
#include "Opcodes.h"
#include "Log.h"
#include "ObjectMgr.h"
#include "SpellMgr.h"
#include "Player.h"
#include "Unit.h"
#include "ObjectAccessor.h"
#include "Util.h"
#include "Spell.h"
#include "SpellAuraEffects.h"
#include "Battleground.h"
#include "OutdoorPvPMgr.h"
#include "Formulas.h"
#include "GridNotifiers.h"
#include "GridNotifiersImpl.h"
#include "CellImpl.h"
#include "ScriptMgr.h"
#include "Vehicle.h"
#include "Battlefield.h"
#include "BattlefieldMgr.h"
#include "Pet.h"
#include "ReputationMgr.h"

class Aura;
//
// EFFECT HANDLER NOTES
//
// in aura handler there should be check for modes:
// AURA_EFFECT_HANDLE_REAL set
// AURA_EFFECT_HANDLE_SEND_FOR_CLIENT_MASK set
// AURA_EFFECT_HANDLE_CHANGE_AMOUNT_MASK set - aura is recalculated or is just applied/removed - need to redo all things related to m_amount
// AURA_EFFECT_HANDLE_CHANGE_AMOUNT_SEND_FOR_CLIENT_MASK - logical or of above conditions
// AURA_EFFECT_HANDLE_STAT - set when stats are reapplied
// such checks will speedup trinity change amount/send for client operations
// because for change amount operation packets will not be send
// aura effect handlers shouldn't contain any AuraEffect or Aura object modifications

pAuraEffectHandler AuraEffectHandler[TOTAL_AURAS]=
{
    &AuraEffect::HandleNULL,                                      //  0 SPELL_AURA_NONE
    &AuraEffect::HandleBindSight,                                 //  1 SPELL_AURA_BIND_SIGHT
    &AuraEffect::HandleModPossess,                                //  2 SPELL_AURA_MOD_POSSESS
    &AuraEffect::HandleNoImmediateEffect,                         //  3 SPELL_AURA_PERIODIC_DAMAGE implemented in AuraEffect::PeriodicTick
    &AuraEffect::HandleAuraDummy,                                 //  4 SPELL_AURA_DUMMY
    &AuraEffect::HandleModConfuse,                                //  5 SPELL_AURA_MOD_CONFUSE
    &AuraEffect::HandleModCharm,                                  //  6 SPELL_AURA_MOD_CHARM
    &AuraEffect::HandleModFear,                                   //  7 SPELL_AURA_MOD_FEAR
    &AuraEffect::HandleNoImmediateEffect,                         //  8 SPELL_AURA_PERIODIC_HEAL implemented in AuraEffect::PeriodicTick
    &AuraEffect::HandleModAttackSpeed,                            //  9 SPELL_AURA_MOD_ATTACKSPEED
    &AuraEffect::HandleModThreat,                                 // 10 SPELL_AURA_MOD_THREAT
    &AuraEffect::HandleModTaunt,                                  // 11 SPELL_AURA_MOD_TAUNT
    &AuraEffect::HandleAuraModStun,                               // 12 SPELL_AURA_MOD_STUN
    &AuraEffect::HandleModDamageDone,                             // 13 SPELL_AURA_MOD_DAMAGE_DONE
    &AuraEffect::HandleNoImmediateEffect,                         // 14 SPELL_AURA_MOD_DAMAGE_TAKEN implemented in Unit::MeleeDamageBonus and Unit::SpellDamageBonus
    &AuraEffect::HandleNoImmediateEffect,                         // 15 SPELL_AURA_DAMAGE_SHIELD    implemented in Unit::DoAttackDamage
    &AuraEffect::HandleModStealth,                                // 16 SPELL_AURA_MOD_STEALTH
    &AuraEffect::HandleModStealthDetect,                          // 17 SPELL_AURA_MOD_DETECT
    &AuraEffect::HandleModInvisibility,                           // 18 SPELL_AURA_MOD_INVISIBILITY
    &AuraEffect::HandleModInvisibilityDetect,                     // 19 SPELL_AURA_MOD_INVISIBILITY_DETECTION
    &AuraEffect::HandleNoImmediateEffect,                         // 20 SPELL_AURA_OBS_MOD_HEALTH implemented in AuraEffect::PeriodicTick
    &AuraEffect::HandleNoImmediateEffect,                         // 21 SPELL_AURA_OBS_MOD_POWER implemented in AuraEffect::PeriodicTick
    &AuraEffect::HandleAuraModResistance,                         // 22 SPELL_AURA_MOD_RESISTANCE
    &AuraEffect::HandleNoImmediateEffect,                         // 23 SPELL_AURA_PERIODIC_TRIGGER_SPELL implemented in AuraEffect::PeriodicTick
    &AuraEffect::HandleNoImmediateEffect,                         // 24 SPELL_AURA_PERIODIC_ENERGIZE implemented in AuraEffect::PeriodicTick
    &AuraEffect::HandleAuraModPacify,                             // 25 SPELL_AURA_MOD_PACIFY
    &AuraEffect::HandleAuraModRoot,                               // 26 SPELL_AURA_MOD_ROOT
    &AuraEffect::HandleAuraModSilence,                            // 27 SPELL_AURA_MOD_SILENCE
    &AuraEffect::HandleNoImmediateEffect,                         // 28 SPELL_AURA_REFLECT_SPELLS        implement in Unit::SpellHitResult
    &AuraEffect::HandleAuraModStat,                               // 29 SPELL_AURA_MOD_STAT
    &AuraEffect::HandleAuraModSkill,                              // 30 SPELL_AURA_MOD_SKILL
    &AuraEffect::HandleAuraModIncreaseSpeed,                      // 31 SPELL_AURA_MOD_INCREASE_SPEED
    &AuraEffect::HandleAuraModIncreaseMountedSpeed,               // 32 SPELL_AURA_MOD_INCREASE_MOUNTED_SPEED
    &AuraEffect::HandleAuraModDecreaseSpeed,                      // 33 SPELL_AURA_MOD_DECREASE_SPEED
    &AuraEffect::HandleAuraModIncreaseHealth,                     // 34 SPELL_AURA_MOD_INCREASE_HEALTH
    &AuraEffect::HandleAuraModIncreaseEnergy,                     // 35 SPELL_AURA_MOD_INCREASE_ENERGY
    &AuraEffect::HandleAuraModShapeshift,                         // 36 SPELL_AURA_MOD_SHAPESHIFT
    &AuraEffect::HandleAuraModEffectImmunity,                     // 37 SPELL_AURA_EFFECT_IMMUNITY
    &AuraEffect::HandleAuraModStateImmunity,                      // 38 SPELL_AURA_STATE_IMMUNITY
    &AuraEffect::HandleAuraModSchoolImmunity,                     // 39 SPELL_AURA_SCHOOL_IMMUNITY
    &AuraEffect::HandleAuraModDmgImmunity,                        // 40 SPELL_AURA_DAMAGE_IMMUNITY
    &AuraEffect::HandleAuraModDispelImmunity,                     // 41 SPELL_AURA_DISPEL_IMMUNITY
    &AuraEffect::HandleNoImmediateEffect,                         // 42 SPELL_AURA_PROC_TRIGGER_SPELL  implemented in Unit::ProcDamageAndSpellFor and Unit::HandleProcTriggerSpell
    &AuraEffect::HandleNoImmediateEffect,                         // 43 SPELL_AURA_PROC_TRIGGER_DAMAGE implemented in Unit::ProcDamageAndSpellFor
    &AuraEffect::HandleAuraTrackCreatures,                        // 44 SPELL_AURA_TRACK_CREATURES
    &AuraEffect::HandleAuraTrackResources,                        // 45 SPELL_AURA_TRACK_RESOURCES
    &AuraEffect::HandleNULL,                                      // 46 SPELL_AURA_46 (used in test spells 54054 and 54058, and spell 48050) (3.0.8a)
    &AuraEffect::HandleAuraModParryPercent,                       // 47 SPELL_AURA_MOD_PARRY_PERCENT
    &AuraEffect::HandleNULL,                                      // 48 SPELL_AURA_48 spell Napalm (area damage spell with additional delayed damage effect)
    &AuraEffect::HandleAuraModDodgePercent,                       // 49 SPELL_AURA_MOD_DODGE_PERCENT
    &AuraEffect::HandleNoImmediateEffect,                         // 50 SPELL_AURA_MOD_CRITICAL_HEALING_AMOUNT implemented in Unit::SpellCriticalHealingBonus
    &AuraEffect::HandleAuraModBlockPercent,                       // 51 SPELL_AURA_MOD_BLOCK_PERCENT
    &AuraEffect::HandleAuraModWeaponCritPercent,                  // 52 SPELL_AURA_MOD_WEAPON_CRIT_PERCENT
    &AuraEffect::HandleNoImmediateEffect,                         // 53 SPELL_AURA_PERIODIC_LEECH implemented in AuraEffect::PeriodicTick
    &AuraEffect::HandleModHitChance,                              // 54 SPELL_AURA_MOD_HIT_CHANCE
    &AuraEffect::HandleModSpellHitChance,                         // 55 SPELL_AURA_MOD_SPELL_HIT_CHANCE
    &AuraEffect::HandleAuraTransform,                             // 56 SPELL_AURA_TRANSFORM
    &AuraEffect::HandleModSpellCritChance,                        // 57 SPELL_AURA_MOD_SPELL_CRIT_CHANCE
    &AuraEffect::HandleAuraModIncreaseSwimSpeed,                  // 58 SPELL_AURA_MOD_INCREASE_SWIM_SPEED
    &AuraEffect::HandleNoImmediateEffect,                         // 59 SPELL_AURA_MOD_DAMAGE_DONE_CREATURE implemented in Unit::MeleeDamageBonus and Unit::SpellDamageBonus
    &AuraEffect::HandleAuraModPacifyAndSilence,                   // 60 SPELL_AURA_MOD_PACIFY_SILENCE
    &AuraEffect::HandleAuraModScale,                              // 61 SPELL_AURA_MOD_SCALE
    &AuraEffect::HandleNoImmediateEffect,                         // 62 SPELL_AURA_PERIODIC_HEALTH_FUNNEL implemented in AuraEffect::PeriodicTick
    &AuraEffect::HandleUnused,                                    // 63 unused (3.2.0) old SPELL_AURA_PERIODIC_MANA_FUNNEL
    &AuraEffect::HandleNoImmediateEffect,                         // 64 SPELL_AURA_PERIODIC_MANA_LEECH implemented in AuraEffect::PeriodicTick
    &AuraEffect::HandleModCastingSpeed,                           // 65 SPELL_AURA_MOD_CASTING_SPEED_NOT_STACK
    &AuraEffect::HandleFeignDeath,                                // 66 SPELL_AURA_FEIGN_DEATH
    &AuraEffect::HandleAuraModDisarm,                             // 67 SPELL_AURA_MOD_DISARM
    &AuraEffect::HandleAuraModStalked,                            // 68 SPELL_AURA_MOD_STALKED
    &AuraEffect::HandleNoImmediateEffect,                         // 69 SPELL_AURA_SCHOOL_ABSORB implemented in Unit::CalcAbsorbResist
    &AuraEffect::HandleUnused,                                    // 70 SPELL_AURA_EXTRA_ATTACKS clientside
    &AuraEffect::HandleModSpellCritChanceShool,                   // 71 SPELL_AURA_MOD_SPELL_CRIT_CHANCE_SCHOOL
    &AuraEffect::HandleModPowerCostPCT,                           // 72 SPELL_AURA_MOD_POWER_COST_SCHOOL_PCT
    &AuraEffect::HandleModPowerCost,                              // 73 SPELL_AURA_MOD_POWER_COST_SCHOOL
    &AuraEffect::HandleNoImmediateEffect,                         // 74 SPELL_AURA_REFLECT_SPELLS_SCHOOL  implemented in Unit::SpellHitResult
    &AuraEffect::HandleNoImmediateEffect,                         // 75 SPELL_AURA_MOD_LANGUAGE
    &AuraEffect::HandleNoImmediateEffect,                         // 76 SPELL_AURA_FAR_SIGHT
    &AuraEffect::HandleModMechanicImmunity,                       // 77 SPELL_AURA_MECHANIC_IMMUNITY
    &AuraEffect::HandleAuraMounted,                               // 78 SPELL_AURA_MOUNTED
    &AuraEffect::HandleModDamagePercentDone,                      // 79 SPELL_AURA_MOD_DAMAGE_PERCENT_DONE
    &AuraEffect::HandleModPercentStat,                            // 80 SPELL_AURA_MOD_PERCENT_STAT
    &AuraEffect::HandleNoImmediateEffect,                         // 81 SPELL_AURA_SPLIT_DAMAGE_PCT implemented in Unit::CalcAbsorbResist
    &AuraEffect::HandleWaterBreathing,                            // 82 SPELL_AURA_WATER_BREATHING
    &AuraEffect::HandleModBaseResistance,                         // 83 SPELL_AURA_MOD_BASE_RESISTANCE
    &AuraEffect::HandleNoImmediateEffect,                         // 84 SPELL_AURA_MOD_REGEN implemented in Player::RegenerateHealth
    &AuraEffect::HandleModPowerRegen,                             // 85 SPELL_AURA_MOD_POWER_REGEN implemented in Player::Regenerate
    &AuraEffect::HandleChannelDeathItem,                          // 86 SPELL_AURA_CHANNEL_DEATH_ITEM
    &AuraEffect::HandleNoImmediateEffect,                         // 87 SPELL_AURA_MOD_DAMAGE_PERCENT_TAKEN implemented in Unit::MeleeDamageBonus and Unit::SpellDamageBonus
    &AuraEffect::HandleNoImmediateEffect,                         // 88 SPELL_AURA_MOD_HEALTH_REGEN_PERCENT implemented in Player::RegenerateHealth
    &AuraEffect::HandleNoImmediateEffect,                         // 89 SPELL_AURA_PERIODIC_DAMAGE_PERCENT
    &AuraEffect::HandleUnused,                                    // 90 unused (3.0.8a) old SPELL_AURA_MOD_RESIST_CHANCE
    &AuraEffect::HandleNoImmediateEffect,                         // 91 SPELL_AURA_MOD_DETECT_RANGE implemented in Creature::GetAttackDistance
    &AuraEffect::HandlePreventFleeing,                            // 92 SPELL_AURA_PREVENTS_FLEEING
    &AuraEffect::HandleModUnattackable,                           // 93 SPELL_AURA_MOD_UNATTACKABLE
    &AuraEffect::HandleNoImmediateEffect,                         // 94 SPELL_AURA_INTERRUPT_REGEN implemented in Player::Regenerate
    &AuraEffect::HandleAuraGhost,                                 // 95 SPELL_AURA_GHOST
    &AuraEffect::HandleNoImmediateEffect,                         // 96 SPELL_AURA_SPELL_MAGNET implemented in Unit::SelectMagnetTarget
    &AuraEffect::HandleNoImmediateEffect,                         // 97 SPELL_AURA_MANA_SHIELD implemented in Unit::CalcAbsorbResist
    &AuraEffect::HandleAuraModSkill,                              // 98 SPELL_AURA_MOD_SKILL_TALENT
    &AuraEffect::HandleAuraModAttackPower,                        // 99 SPELL_AURA_MOD_ATTACK_POWER
    &AuraEffect::HandleUnused,                                    //100 SPELL_AURA_AURAS_VISIBLE obsolete? all player can see all auras now, but still have spells including GM-spell
    &AuraEffect::HandleModResistancePercent,                      //101 SPELL_AURA_MOD_RESISTANCE_PCT
    &AuraEffect::HandleNoImmediateEffect,                         //102 SPELL_AURA_MOD_MELEE_ATTACK_POWER_VERSUS implemented in Unit::MeleeDamageBonus
    &AuraEffect::HandleAuraModTotalThreat,                        //103 SPELL_AURA_MOD_TOTAL_THREAT
    &AuraEffect::HandleAuraWaterWalk,                             //104 SPELL_AURA_WATER_WALK
    &AuraEffect::HandleAuraFeatherFall,                           //105 SPELL_AURA_FEATHER_FALL
    &AuraEffect::HandleAuraHover,                                 //106 SPELL_AURA_HOVER
    &AuraEffect::HandleNoImmediateEffect,                         //107 SPELL_AURA_ADD_FLAT_MODIFIER implemented in AuraEffect::CalculateSpellMod()
    &AuraEffect::HandleNoImmediateEffect,                         //108 SPELL_AURA_ADD_PCT_MODIFIER implemented in AuraEffect::CalculateSpellMod()
    &AuraEffect::HandleNoImmediateEffect,                         //109 SPELL_AURA_ADD_TARGET_TRIGGER
    &AuraEffect::HandleModPowerRegenPCT,                          //110 SPELL_AURA_MOD_POWER_REGEN_PERCENT implemented in Player::Regenerate, Creature::Regenerate
    &AuraEffect::HandleNoImmediateEffect,                         //111 SPELL_AURA_ADD_CASTER_HIT_TRIGGER implemented in Unit::SelectMagnetTarget
    &AuraEffect::HandleNoImmediateEffect,                         //112 SPELL_AURA_OVERRIDE_CLASS_SCRIPTS
    &AuraEffect::HandleNoImmediateEffect,                         //113 SPELL_AURA_MOD_RANGED_DAMAGE_TAKEN implemented in Unit::MeleeDamageBonus
    &AuraEffect::HandleNoImmediateEffect,                         //114 SPELL_AURA_MOD_RANGED_DAMAGE_TAKEN_PCT implemented in Unit::MeleeDamageBonus
    &AuraEffect::HandleNoImmediateEffect,                         //115 SPELL_AURA_MOD_HEALING                 implemented in Unit::SpellBaseHealingBonusForVictim
    &AuraEffect::HandleNoImmediateEffect,                         //116 SPELL_AURA_MOD_REGEN_DURING_COMBAT
    &AuraEffect::HandleNoImmediateEffect,                         //117 SPELL_AURA_MOD_MECHANIC_RESISTANCE     implemented in Unit::MagicSpellHitResult
    &AuraEffect::HandleNoImmediateEffect,                         //118 SPELL_AURA_MOD_HEALING_PCT             implemented in Unit::SpellHealingBonus
    &AuraEffect::HandleUnused,                                    //119 unused (3.2.0) old SPELL_AURA_SHARE_PET_TRACKING
    &AuraEffect::HandleAuraUntrackable,                           //120 SPELL_AURA_UNTRACKABLE
    &AuraEffect::HandleAuraEmpathy,                               //121 SPELL_AURA_EMPATHY
    &AuraEffect::HandleModOffhandDamagePercent,                   //122 SPELL_AURA_MOD_OFFHAND_DAMAGE_PCT
    &AuraEffect::HandleModTargetResistance,                       //123 SPELL_AURA_MOD_TARGET_RESISTANCE
    &AuraEffect::HandleAuraModRangedAttackPower,                  //124 SPELL_AURA_MOD_RANGED_ATTACK_POWER
    &AuraEffect::HandleNoImmediateEffect,                         //125 SPELL_AURA_MOD_MELEE_DAMAGE_TAKEN implemented in Unit::MeleeDamageBonus
    &AuraEffect::HandleNoImmediateEffect,                         //126 SPELL_AURA_MOD_MELEE_DAMAGE_TAKEN_PCT implemented in Unit::MeleeDamageBonus
    &AuraEffect::HandleNoImmediateEffect,                         //127 SPELL_AURA_RANGED_ATTACK_POWER_ATTACKER_BONUS implemented in Unit::MeleeDamageBonus
    &AuraEffect::HandleModPossessPet,                             //128 SPELL_AURA_MOD_POSSESS_PET
    &AuraEffect::HandleAuraModIncreaseSpeed,                      //129 SPELL_AURA_MOD_SPEED_ALWAYS
    &AuraEffect::HandleAuraModIncreaseMountedSpeed,               //130 SPELL_AURA_MOD_MOUNTED_SPEED_ALWAYS
    &AuraEffect::HandleNoImmediateEffect,                         //131 SPELL_AURA_MOD_RANGED_ATTACK_POWER_VERSUS implemented in Unit::MeleeDamageBonus
    &AuraEffect::HandleAuraModIncreaseEnergyPercent,              //132 SPELL_AURA_MOD_INCREASE_ENERGY_PERCENT
    &AuraEffect::HandleAuraModIncreaseHealthPercent,              //133 SPELL_AURA_MOD_INCREASE_HEALTH_PERCENT
    &AuraEffect::HandleAuraModRegenInterrupt,                     //134 SPELL_AURA_MOD_MANA_REGEN_INTERRUPT
    &AuraEffect::HandleModHealingDone,                            //135 SPELL_AURA_MOD_HEALING_DONE
    &AuraEffect::HandleNoImmediateEffect,                         //136 SPELL_AURA_MOD_HEALING_DONE_PERCENT   implemented in Unit::SpellHealingBonus
    &AuraEffect::HandleModTotalPercentStat,                       //137 SPELL_AURA_MOD_TOTAL_STAT_PERCENTAGE
    &AuraEffect::HandleModMeleeSpeedPct,                          //138 SPELL_AURA_MOD_MELEE_HASTE
    &AuraEffect::HandleForceReaction,                             //139 SPELL_AURA_FORCE_REACTION
    &AuraEffect::HandleAuraModRangedHaste,                        //140 SPELL_AURA_MOD_RANGED_HASTE
    &AuraEffect::HandleRangedAmmoHaste,                           //141 SPELL_AURA_MOD_RANGED_AMMO_HASTE
    &AuraEffect::HandleAuraModBaseResistancePCT,                  //142 SPELL_AURA_MOD_BASE_RESISTANCE_PCT
    &AuraEffect::HandleAuraModResistanceExclusive,                //143 SPELL_AURA_MOD_RESISTANCE_EXCLUSIVE
    &AuraEffect::HandleNoImmediateEffect,                         //144 SPELL_AURA_SAFE_FALL                         implemented in WorldSession::HandleMovementOpcodes
    &AuraEffect::HandleAuraModPetTalentsPoints,                   //145 SPELL_AURA_MOD_PET_TALENT_POINTS
    &AuraEffect::HandleNoImmediateEffect,                         //146 SPELL_AURA_ALLOW_TAME_PET_TYPE
    &AuraEffect::HandleModStateImmunityMask,                      //147 SPELL_AURA_MECHANIC_IMMUNITY_MASK
    &AuraEffect::HandleAuraRetainComboPoints,                     //148 SPELL_AURA_RETAIN_COMBO_POINTS
    &AuraEffect::HandleNoImmediateEffect,                         //149 SPELL_AURA_REDUCE_PUSHBACK
    &AuraEffect::HandleShieldBlockValue,                          //150 SPELL_AURA_MOD_SHIELD_BLOCKVALUE_PCT
    &AuraEffect::HandleAuraTrackStealthed,                        //151 SPELL_AURA_TRACK_STEALTHED
    &AuraEffect::HandleNoImmediateEffect,                         //152 SPELL_AURA_MOD_DETECTED_RANGE implemented in Creature::GetAttackDistance
    &AuraEffect::HandleNoImmediateEffect,                         //153 SPELL_AURA_SPLIT_DAMAGE_FLAT
    &AuraEffect::HandleModStealthLevel,                           //154 SPELL_AURA_MOD_STEALTH_LEVEL
    &AuraEffect::HandleNoImmediateEffect,                         //155 SPELL_AURA_MOD_WATER_BREATHING
    &AuraEffect::HandleNoImmediateEffect,                         //156 SPELL_AURA_MOD_REPUTATION_GAIN
    &AuraEffect::HandleNULL,                                      //157 SPELL_AURA_PET_DAMAGE_MULTI
    &AuraEffect::HandleShieldBlockValue,                          //158 SPELL_AURA_MOD_SHIELD_BLOCKVALUE
    &AuraEffect::HandleNoImmediateEffect,                         //159 SPELL_AURA_NO_PVP_CREDIT      only for Honorless Target spell
    &AuraEffect::HandleNoImmediateEffect,                         //160 SPELL_AURA_MOD_AOE_AVOIDANCE                 implemented in Unit::MagicSpellHitResult
    &AuraEffect::HandleNoImmediateEffect,                         //161 SPELL_AURA_MOD_HEALTH_REGEN_IN_COMBAT
    &AuraEffect::HandleNoImmediateEffect,                         //162 SPELL_AURA_POWER_BURN implemented in AuraEffect::PeriodicTick
    &AuraEffect::HandleNoImmediateEffect,                         //163 SPELL_AURA_MOD_CRIT_DAMAGE_BONUS
    &AuraEffect::HandleUnused,                                    //164 unused (3.2.0), only one test spell
    &AuraEffect::HandleNoImmediateEffect,                         //165 SPELL_AURA_MELEE_ATTACK_POWER_ATTACKER_BONUS implemented in Unit::MeleeDamageBonus
    &AuraEffect::HandleAuraModAttackPowerPercent,                 //166 SPELL_AURA_MOD_ATTACK_POWER_PCT
    &AuraEffect::HandleAuraModRangedAttackPowerPercent,           //167 SPELL_AURA_MOD_RANGED_ATTACK_POWER_PCT
    &AuraEffect::HandleNoImmediateEffect,                         //168 SPELL_AURA_MOD_DAMAGE_DONE_VERSUS            implemented in Unit::SpellDamageBonus, Unit::MeleeDamageBonus
    &AuraEffect::HandleNoImmediateEffect,                         //169 SPELL_AURA_MOD_CRIT_PERCENT_VERSUS           implemented in Unit::DealDamageBySchool, Unit::DoAttackDamage, Unit::SpellCriticalBonus
    &AuraEffect::HandleNULL,                                      //170 SPELL_AURA_DETECT_AMORE       various spells that change visual of units for aura target (clientside?)
    &AuraEffect::HandleAuraModIncreaseSpeed,                      //171 SPELL_AURA_MOD_SPEED_NOT_STACK
    &AuraEffect::HandleAuraModIncreaseMountedSpeed,               //172 SPELL_AURA_MOD_MOUNTED_SPEED_NOT_STACK
    &AuraEffect::HandleUnused,                                    //173 unused (3.2.0) no spells, old SPELL_AURA_ALLOW_CHAMPION_SPELLS  only for Proclaim Champion spell
    &AuraEffect::HandleModSpellDamagePercentFromStat,             //174 SPELL_AURA_MOD_SPELL_DAMAGE_OF_STAT_PERCENT  implemented in Unit::SpellBaseDamageBonus
    &AuraEffect::HandleModSpellHealingPercentFromStat,            //175 SPELL_AURA_MOD_SPELL_HEALING_OF_STAT_PERCENT implemented in Unit::SpellBaseHealingBonus
    &AuraEffect::HandleSpiritOfRedemption,                        //176 SPELL_AURA_SPIRIT_OF_REDEMPTION   only for Spirit of Redemption spell, die at aura end
    &AuraEffect::HandleCharmConvert,                              //177 SPELL_AURA_AOE_CHARM
    &AuraEffect::HandleNoImmediateEffect,                         //178 SPELL_AURA_MOD_DEBUFF_RESISTANCE          implemented in Unit::MagicSpellHitResult
    &AuraEffect::HandleNoImmediateEffect,                         //179 SPELL_AURA_MOD_ATTACKER_SPELL_CRIT_CHANCE implemented in Unit::SpellCriticalBonus
    &AuraEffect::HandleNoImmediateEffect,                         //180 SPELL_AURA_MOD_FLAT_SPELL_DAMAGE_VERSUS   implemented in Unit::SpellDamageBonus
    &AuraEffect::HandleUnused,                                    //181 unused (3.2.0) old SPELL_AURA_MOD_FLAT_SPELL_CRIT_DAMAGE_VERSUS
    &AuraEffect::HandleAuraModResistenceOfStatPercent,            //182 SPELL_AURA_MOD_RESISTANCE_OF_STAT_PERCENT
    &AuraEffect::HandleNULL,                                      //183 SPELL_AURA_MOD_CRITICAL_THREAT only used in 28746 - miscvalue - spell school
    &AuraEffect::HandleNoImmediateEffect,                         //184 SPELL_AURA_MOD_ATTACKER_MELEE_HIT_CHANCE  implemented in Unit::RollMeleeOutcomeAgainst
    &AuraEffect::HandleNoImmediateEffect,                         //185 SPELL_AURA_MOD_ATTACKER_RANGED_HIT_CHANCE implemented in Unit::RollMeleeOutcomeAgainst
    &AuraEffect::HandleNoImmediateEffect,                         //186 SPELL_AURA_MOD_ATTACKER_SPELL_HIT_CHANCE  implemented in Unit::MagicSpellHitResult
    &AuraEffect::HandleNoImmediateEffect,                         //187 SPELL_AURA_MOD_ATTACKER_MELEE_CRIT_CHANCE  implemented in Unit::GetUnitCriticalChance
    &AuraEffect::HandleNoImmediateEffect,                         //188 SPELL_AURA_MOD_ATTACKER_RANGED_CRIT_CHANCE implemented in Unit::GetUnitCriticalChance
    &AuraEffect::HandleModRating,                                 //189 SPELL_AURA_MOD_RATING
    &AuraEffect::HandleNoImmediateEffect,                         //190 SPELL_AURA_MOD_FACTION_REPUTATION_GAIN     implemented in Player::CalculateReputationGain
    &AuraEffect::HandleAuraModUseNormalSpeed,                     //191 SPELL_AURA_USE_NORMAL_MOVEMENT_SPEED
    &AuraEffect::HandleModMeleeRangedSpeedPct,                    //192 SPELL_AURA_MOD_MELEE_RANGED_HASTE
    &AuraEffect::HandleModCombatSpeedPct,                         //193 SPELL_AURA_MELEE_SLOW (in fact combat (any type attack) speed pct)
    &AuraEffect::HandleNoImmediateEffect,                         //194 SPELL_AURA_MOD_TARGET_ABSORB_SCHOOL implemented in Unit::CalcAbsorbResist
    &AuraEffect::HandleNoImmediateEffect,                         //195 SPELL_AURA_MOD_TARGET_ABILITY_ABSORB_SCHOOL implemented in Unit::CalcAbsorbResist
    &AuraEffect::HandleNULL,                                      //196 SPELL_AURA_MOD_COOLDOWN - flat mod of spell cooldowns
    &AuraEffect::HandleNoImmediateEffect,                         //197 SPELL_AURA_MOD_ATTACKER_SPELL_AND_WEAPON_CRIT_CHANCE implemented in Unit::SpellCriticalBonus Unit::GetUnitCriticalChance
    &AuraEffect::HandleUnused,                                    //198 unused (3.2.0) old SPELL_AURA_MOD_ALL_WEAPON_SKILLS
    &AuraEffect::HandleNoImmediateEffect,                         //199 SPELL_AURA_MOD_INCREASES_SPELL_PCT_TO_HIT  implemented in Unit::MagicSpellHitResult
    &AuraEffect::HandleNoImmediateEffect,                         //200 SPELL_AURA_MOD_XP_PCT implemented in Player::RewardPlayerAndGroupAtKill
    &AuraEffect::HandleAuraAllowFlight,                           //201 SPELL_AURA_FLY                             this aura enable flight mode...
    &AuraEffect::HandleNoImmediateEffect,                         //202 SPELL_AURA_CANNOT_BE_DODGED                implemented in Unit::RollPhysicalOutcomeAgainst
    &AuraEffect::HandleNoImmediateEffect,                         //203 SPELL_AURA_MOD_ATTACKER_MELEE_CRIT_DAMAGE  implemented in Unit::CalculateMeleeDamage and Unit::CalculateSpellDamage
    &AuraEffect::HandleNoImmediateEffect,                         //204 SPELL_AURA_MOD_ATTACKER_RANGED_CRIT_DAMAGE implemented in Unit::CalculateMeleeDamage and Unit::CalculateSpellDamage
    &AuraEffect::HandleNULL,                                      //205 SPELL_AURA_MOD_SCHOOL_CRIT_DMG_TAKEN
    &AuraEffect::HandleAuraModIncreaseFlightSpeed,                //206 SPELL_AURA_MOD_INCREASE_VEHICLE_FLIGHT_SPEED
    &AuraEffect::HandleAuraModIncreaseFlightSpeed,                //207 SPELL_AURA_MOD_INCREASE_MOUNTED_FLIGHT_SPEED
    &AuraEffect::HandleAuraModIncreaseFlightSpeed,                //208 SPELL_AURA_MOD_INCREASE_FLIGHT_SPEED
    &AuraEffect::HandleAuraModIncreaseFlightSpeed,                //209 SPELL_AURA_MOD_MOUNTED_FLIGHT_SPEED_ALWAYS
    &AuraEffect::HandleAuraModIncreaseFlightSpeed,                //210 SPELL_AURA_MOD_VEHICLE_SPEED_ALWAYS
    &AuraEffect::HandleAuraModIncreaseFlightSpeed,                //211 SPELL_AURA_MOD_FLIGHT_SPEED_NOT_STACK
    &AuraEffect::HandleAuraModRangedAttackPowerOfStatPercent,     //212 SPELL_AURA_MOD_RANGED_ATTACK_POWER_OF_STAT_PERCENT
    &AuraEffect::HandleNoImmediateEffect,                         //213 SPELL_AURA_MOD_RAGE_FROM_DAMAGE_DEALT implemented in Player::RewardRage
    &AuraEffect::HandleNULL,                                      //214 Tamed Pet Passive
    &AuraEffect::HandleArenaPreparation,                          //215 SPELL_AURA_ARENA_PREPARATION
    &AuraEffect::HandleModCastingSpeed,                           //216 SPELL_AURA_HASTE_SPELLS
    &AuraEffect::HandleNULL,                                      //217 69106 - killing spree helper - unknown use
    &AuraEffect::HandleAuraModRangedHaste,                        //218 SPELL_AURA_HASTE_RANGED
    &AuraEffect::HandleModManaRegen,                              //219 SPELL_AURA_MOD_MANA_REGEN_FROM_STAT
    &AuraEffect::HandleModRatingFromStat,                         //220 SPELL_AURA_MOD_RATING_FROM_STAT
    &AuraEffect::HandleNULL,                                      //221 SPELL_AURA_MOD_DETAUNT
    &AuraEffect::HandleUnused,                                    //222 unused (3.2.0) only for spell 44586 that not used in real spell cast
    &AuraEffect::HandleNoImmediateEffect,                         //223 SPELL_AURA_RAID_PROC_FROM_CHARGE
    &AuraEffect::HandleUnused,                                    //224 unused (3.0.8a)
    &AuraEffect::HandleNoImmediateEffect,                         //225 SPELL_AURA_RAID_PROC_FROM_CHARGE_WITH_VALUE
    &AuraEffect::HandleNoImmediateEffect,                         //226 SPELL_AURA_PERIODIC_DUMMY implemented in AuraEffect::PeriodicTick
    &AuraEffect::HandleNoImmediateEffect,                         //227 SPELL_AURA_PERIODIC_TRIGGER_SPELL_WITH_VALUE implemented in AuraEffect::PeriodicTick
    &AuraEffect::HandleNoImmediateEffect,                         //228 SPELL_AURA_DETECT_STEALTH stealth detection
    &AuraEffect::HandleNoImmediateEffect,                         //229 SPELL_AURA_MOD_AOE_DAMAGE_AVOIDANCE
    &AuraEffect::HandleAuraModIncreaseHealth,                     //230 SPELL_AURA_MOD_INCREASE_HEALTH_2
    &AuraEffect::HandleNoImmediateEffect,                         //231 SPELL_AURA_PROC_TRIGGER_SPELL_WITH_VALUE
    &AuraEffect::HandleNoImmediateEffect,                         //232 SPELL_AURA_MECHANIC_DURATION_MOD           implement in Unit::CalculateSpellDuration
    &AuraEffect::HandleUnused,                                    //233 set model id to the one of the creature with id GetMiscValue() - clientside
    &AuraEffect::HandleNoImmediateEffect,                         //234 SPELL_AURA_MECHANIC_DURATION_MOD_NOT_STACK implement in Unit::CalculateSpellDuration
    &AuraEffect::HandleNoImmediateEffect,                         //235 SPELL_AURA_MOD_DISPEL_RESIST               implement in Unit::MagicSpellHitResult
    &AuraEffect::HandleAuraControlVehicle,                        //236 SPELL_AURA_CONTROL_VEHICLE
    &AuraEffect::HandleModSpellDamagePercentFromAttackPower,      //237 SPELL_AURA_MOD_SPELL_DAMAGE_OF_ATTACK_POWER  implemented in Unit::SpellBaseDamageBonus
    &AuraEffect::HandleModSpellHealingPercentFromAttackPower,     //238 SPELL_AURA_MOD_SPELL_HEALING_OF_ATTACK_POWER implemented in Unit::SpellBaseHealingBonus
    &AuraEffect::HandleAuraModScale,                              //239 SPELL_AURA_MOD_SCALE_2 only in Noggenfogger Elixir (16595) before 2.3.0 aura 61
    &AuraEffect::HandleAuraModExpertise,                          //240 SPELL_AURA_MOD_EXPERTISE
    &AuraEffect::HandleForceMoveForward,                          //241 SPELL_AURA_FORCE_MOVE_FORWARD Forces the caster to move forward
    &AuraEffect::HandleNULL,                                      //242 SPELL_AURA_MOD_SPELL_DAMAGE_FROM_HEALING - 2 test spells: 44183 and 44182
    &AuraEffect::HandleAuraModFaction,                            //243 SPELL_AURA_MOD_FACTION
    &AuraEffect::HandleComprehendLanguage,                        //244 SPELL_AURA_COMPREHEND_LANGUAGE
    &AuraEffect::HandleNoImmediateEffect,                         //245 SPELL_AURA_MOD_AURA_DURATION_BY_DISPEL
    &AuraEffect::HandleNoImmediateEffect,                         //246 SPELL_AURA_MOD_AURA_DURATION_BY_DISPEL_NOT_STACK implemented in Spell::EffectApplyAura
    &AuraEffect::HandleAuraCloneCaster,                           //247 SPELL_AURA_CLONE_CASTER
    &AuraEffect::HandleNoImmediateEffect,                         //248 SPELL_AURA_MOD_COMBAT_RESULT_CHANCE         implemented in Unit::RollMeleeOutcomeAgainst
    &AuraEffect::HandleAuraConvertRune,                           //249 SPELL_AURA_CONVERT_RUNE
    &AuraEffect::HandleAuraModIncreaseHealth,                     //250 SPELL_AURA_MOD_INCREASE_HEALTH_2
    &AuraEffect::HandleNoImmediateEffect,                         //251 SPELL_AURA_MOD_ENEMY_DODGE
    &AuraEffect::HandleModCombatSpeedPct,                         //252 SPELL_AURA_252 Is there any difference between this and SPELL_AURA_MELEE_SLOW ? maybe not stacking mod?
    &AuraEffect::HandleNoImmediateEffect,                         //253 SPELL_AURA_MOD_BLOCK_CRIT_CHANCE  implemented in Unit::isBlockCritical
    &AuraEffect::HandleAuraModDisarm,                             //254 SPELL_AURA_MOD_DISARM_OFFHAND
    &AuraEffect::HandleNoImmediateEffect,                         //255 SPELL_AURA_MOD_MECHANIC_DAMAGE_TAKEN_PERCENT    implemented in Unit::SpellDamageBonus
    &AuraEffect::HandleNoReagentUseAura,                          //256 SPELL_AURA_NO_REAGENT_USE Use SpellClassMask for spell select
    &AuraEffect::HandleNULL,                                      //257 SPELL_AURA_MOD_TARGET_RESIST_BY_SPELL_CLASS Use SpellClassMask for spell select
    &AuraEffect::HandleNULL,                                      //258 SPELL_AURA_MOD_SPELL_VISUAL
    &AuraEffect::HandleNoImmediateEffect,                         //259 SPELL_AURA_MOD_HOT_PCT implemented in Unit::SpellHealingBonus
    &AuraEffect::HandleNoImmediateEffect,                         //260 SPELL_AURA_SCREEN_EFFECT (miscvalue = id in ScreenEffect.dbc) not required any code
    &AuraEffect::HandlePhase,                                     //261 SPELL_AURA_PHASE
    &AuraEffect::HandleNoImmediateEffect,                         //262 SPELL_AURA_ABILITY_IGNORE_AURASTATE implemented in spell::cancast
    &AuraEffect::HandleAuraAllowOnlyAbility,                      //263 SPELL_AURA_ALLOW_ONLY_ABILITY player can use only abilities set in SpellClassMask
    &AuraEffect::HandleUnused,                                    //264 unused (3.2.0)
    &AuraEffect::HandleUnused,                                    //265 unused (3.2.0)
    &AuraEffect::HandleUnused,                                    //266 unused (3.2.0)
    &AuraEffect::HandleNoImmediateEffect,                         //267 SPELL_AURA_MOD_IMMUNE_AURA_APPLY_SCHOOL         implemented in Unit::IsImmunedToSpellEffect
    &AuraEffect::HandleAuraModAttackPowerOfStatPercent,           //268 SPELL_AURA_MOD_ATTACK_POWER_OF_STAT_PERCENT
    &AuraEffect::HandleNoImmediateEffect,                         //269 SPELL_AURA_MOD_IGNORE_TARGET_RESIST implemented in Unit::CalcAbsorbResist and CalcArmorReducedDamage
    &AuraEffect::HandleNoImmediateEffect,                         //270 SPELL_AURA_MOD_ABILITY_IGNORE_TARGET_RESIST implemented in Unit::CalcAbsorbResist and CalcArmorReducedDamage
    &AuraEffect::HandleNoImmediateEffect,                         //271 SPELL_AURA_MOD_DAMAGE_FROM_CASTER    implemented in Unit::SpellDamageBonus
    &AuraEffect::HandleNoImmediateEffect,                         //272 SPELL_AURA_IGNORE_MELEE_RESET
    &AuraEffect::HandleUnused,                                    //273 clientside
    &AuraEffect::HandleNoImmediateEffect,                         //274 SPELL_AURA_CONSUME_NO_AMMO implemented in spell::CalculateDamageDoneForAllTargets
    &AuraEffect::HandleNoImmediateEffect,                         //275 SPELL_AURA_MOD_IGNORE_SHAPESHIFT Use SpellClassMask for spell select
    &AuraEffect::HandleNULL,                                      //276 mod damage % mechanic?
    &AuraEffect::HandleNoImmediateEffect,                         //277 SPELL_AURA_MOD_ABILITY_AFFECTED_TARGETS implemented in spell::settargetmap
    &AuraEffect::HandleAuraModDisarm,                             //278 SPELL_AURA_MOD_DISARM_RANGED disarm ranged weapon
    &AuraEffect::HandleNoImmediateEffect,                         //279 SPELL_AURA_INITIALIZE_IMAGES
    &AuraEffect::HandleNoImmediateEffect,                         //280 SPELL_AURA_MOD_TARGET_ARMOR_PCT
    &AuraEffect::HandleNoImmediateEffect,                         //281 SPELL_AURA_MOD_HONOR_GAIN_PCT implemented in Player::RewardHonor
    &AuraEffect::HandleAuraIncreaseBaseHealthPercent,             //282 SPELL_AURA_INCREASE_BASE_HEALTH_PERCENT
    &AuraEffect::HandleNoImmediateEffect,                         //283 SPELL_AURA_MOD_HEALING_RECEIVED       implemented in Unit::SpellHealingBonus
    &AuraEffect::HandleAuraLinked,                                //284 SPELL_AURA_LINKED
    &AuraEffect::HandleAuraModAttackPowerOfArmor,                 //285 SPELL_AURA_MOD_ATTACK_POWER_OF_ARMOR  implemented in Player::UpdateAttackPowerAndDamage
    &AuraEffect::HandleNoImmediateEffect,                         //286 SPELL_AURA_ABILITY_PERIODIC_CRIT implemented in AuraEffect::PeriodicTick
    &AuraEffect::HandleNoImmediateEffect,                         //287 SPELL_AURA_DEFLECT_SPELLS             implemented in Unit::MagicSpellHitResult and Unit::MeleeSpellHitResult
    &AuraEffect::HandleNoImmediateEffect,                         //288 SPELL_AURA_IGNORE_HIT_DIRECTION  implemented in Unit::MagicSpellHitResult and Unit::MeleeSpellHitResult Unit::RollMeleeOutcomeAgainst
    &AuraEffect::HandleNULL,                                      //289 unused (3.2.0)
    &AuraEffect::HandleAuraModCritPct,                            //290 SPELL_AURA_MOD_CRIT_PCT
    &AuraEffect::HandleNoImmediateEffect,                         //291 SPELL_AURA_MOD_XP_QUEST_PCT  implemented in Player::RewardQuest
    &AuraEffect::HandleAuraOpenStable,                            //292 SPELL_AURA_OPEN_STABLE
    &AuraEffect::HandleAuraOverrideSpells,                        //293 auras which probably add set of abilities to their target based on it's miscvalue
    &AuraEffect::HandleAuraPreventRegeneratePower,                //294 SPELL_AURA_PREVENT_REGENERATE_POWER implemented in Player::Regenerate(Powers power)
    &AuraEffect::HandleUnused,                                    //295 0 spells in 3.3.5
    &AuraEffect::HandleAuraSetVehicle,                            //296 SPELL_AURA_SET_VEHICLE_ID sets vehicle on target
    &AuraEffect::HandleNULL,                                      //297 Spirit Burst spells
    &AuraEffect::HandleNULL,                                      //298 70569 - Strangulating, maybe prevents talk or cast
    &AuraEffect::HandleUnused,                                    //299 unused
    &AuraEffect::HandleNoImmediateEffect,                         //300 SPELL_AURA_SHARE_DAMAGE_PCT implemented in Unit::DealDamage
    &AuraEffect::HandleNoImmediateEffect,                         //301 SPELL_AURA_SCHOOL_HEAL_ABSORB implemented in Unit::CalcHealAbsorb
    &AuraEffect::HandleUnused,                                    //302 0 spells in 3.3.5
    &AuraEffect::HandleNoImmediateEffect,                         //303 SPELL_AURA_MOD_DAMAGE_DONE_VERSUS_AURASTATE implemented in Unit::SpellDamageBonus, Unit::MeleeDamageBonus
    &AuraEffect::HandleAuraModFakeInebriation,                    //304 SPELL_AURA_MOD_DRUNK
    &AuraEffect::HandleAuraModIncreaseSpeed,                      //305 SPELL_AURA_MOD_MINIMUM_SPEED
    &AuraEffect::HandleUnused,                                    //306 0 spells in 3.3.5
    &AuraEffect::HandleUnused,                                    //307 0 spells in 3.3.5
    &AuraEffect::HandleNULL,                                      //308 new aura for hunter traps
    &AuraEffect::HandleUnused,                                    //309 0 spells in 3.3.5
    &AuraEffect::HandleNoImmediateEffect,                         //310 SPELL_AURA_MOD_CREATURE_AOE_DAMAGE_AVOIDANCE implemented in Spell::CalculateDamageDone
    &AuraEffect::HandleNULL,                                      //311 0 spells in 3.3.5
    &AuraEffect::HandleNULL,                                      //312 0 spells in 3.3.5
    &AuraEffect::HandleUnused,                                    //313 0 spells in 3.3.5
    &AuraEffect::HandlePreventResurrection,                       //314 SPELL_AURA_PREVENT_RESURRECTION todo
    &AuraEffect::HandleNoImmediateEffect,                         //315 SPELL_AURA_UNDERWATER_WALKING todo
    &AuraEffect::HandleNoImmediateEffect,                         //316 SPELL_AURA_PERIODIC_HASTE implemented in AuraEffect::CalculatePeriodic
};

AuraEffect::AuraEffect(Aura* base, uint8 effIndex, int32 *baseAmount, Unit* caster):
m_base(base), m_spellInfo(base->GetSpellInfo()),
m_baseAmount(baseAmount ? *baseAmount : m_spellInfo->Effects[effIndex].BasePoints),
m_spellmod(NULL), m_periodicTimer(0), m_tickNumber(0), m_effIndex(effIndex),
m_canBeRecalculated(true), m_isPeriodic(false)
{
    CalculatePeriodic(caster, true, false);

    m_amount = CalculateAmount(caster);

    CalculateSpellMod();
}

AuraEffect::~AuraEffect()
{
    delete m_spellmod;
}

void AuraEffect::GetTargetList(std::list<Unit*> & targetList) const
{
    Aura::ApplicationMap const & targetMap = GetBase()->GetApplicationMap();
    // remove all targets which were not added to new list - they no longer deserve area aura
    for (Aura::ApplicationMap::const_iterator appIter = targetMap.begin(); appIter != targetMap.end(); ++appIter)
    {
        if (appIter->second->HasEffect(GetEffIndex()))
            targetList.push_back(appIter->second->GetTarget());
    }
}

void AuraEffect::GetApplicationList(std::list<AuraApplication*> & applicationList) const
{
    Aura::ApplicationMap const & targetMap = GetBase()->GetApplicationMap();
    for (Aura::ApplicationMap::const_iterator appIter = targetMap.begin(); appIter != targetMap.end(); ++appIter)
    {
        if (appIter->second->HasEffect(GetEffIndex()))
            applicationList.push_back(appIter->second);
    }
}

int32 AuraEffect::CalculateAmount(Unit* caster)
{
    // default amount calculation
    int32 amount = m_spellInfo->Effects[m_effIndex].CalcValue(caster, &m_baseAmount, NULL);

    // check item enchant aura cast
    if (!amount && caster)
        if (uint64 itemGUID = GetBase()->GetCastItemGUID())
            if (Player* playerCaster = caster->ToPlayer())
                if (Item* castItem = playerCaster->GetItemByGuid(itemGUID))
                    if (castItem->GetItemSuffixFactor())
                    {
                        ItemRandomSuffixEntry const* item_rand_suffix = sItemRandomSuffixStore.LookupEntry(abs(castItem->GetItemRandomPropertyId()));
                        if (item_rand_suffix)
                        {
                            for (int k = 0; k < MAX_ITEM_ENCHANTMENT_EFFECTS; k++)
                            {
                                SpellItemEnchantmentEntry const* pEnchant = sSpellItemEnchantmentStore.LookupEntry(item_rand_suffix->enchant_id[k]);
                                if (pEnchant)
                                {
                                    for (int t = 0; t < MAX_ITEM_ENCHANTMENT_EFFECTS; t++)
                                        if (pEnchant->spellid[t] == m_spellInfo->Id)
                                    {
                                        amount = uint32((item_rand_suffix->prefix[k]*castItem->GetItemSuffixFactor()) / 10000);
                                        break;
                                    }
                                }

                                if (amount)
                                    break;
                            }
                        }
                    }

    // custom amount calculations go here
    switch (GetAuraType())
    {
        // crowd control auras
        case SPELL_AURA_MOD_CONFUSE:
        case SPELL_AURA_MOD_FEAR:
        case SPELL_AURA_MOD_STUN:
        case SPELL_AURA_MOD_ROOT:
        case SPELL_AURA_TRANSFORM:
            m_canBeRecalculated = false;
            if (!m_spellInfo->ProcFlags)
                break;
            amount = int32(GetBase()->GetUnitOwner()->CountPctFromMaxHealth(10));
            if (caster)
            {
                // Glyphs increasing damage cap
                Unit::AuraEffectList const& overrideClassScripts = caster->GetAuraEffectsByType(SPELL_AURA_OVERRIDE_CLASS_SCRIPTS);
                for (Unit::AuraEffectList::const_iterator itr = overrideClassScripts.begin(); itr != overrideClassScripts.end(); ++itr)
                {
                    if ((*itr)->IsAffectedOnSpell(m_spellInfo))
                    {
                        // Glyph of Fear, Glyph of Frost nova and similar auras
                        if ((*itr)->GetMiscValue() == 7801)
                        {
                            AddPct(amount, (*itr)->GetAmount());
                            break;
                        }
                    }
                }
            }
            break;
        case SPELL_AURA_SCHOOL_ABSORB:
        case SPELL_AURA_MANA_SHIELD:
            m_canBeRecalculated = false;
            break;
        default:
            break;
    }

    GetBase()->CallScriptEffectCalcAmountHandlers(this, amount, m_canBeRecalculated);
    amount *= GetBase()->GetStackAmount();
    return amount;
}

void AuraEffect::CalculatePeriodic(Unit* caster, bool create, bool load)
{
    m_amplitude = m_spellInfo->Effects[m_effIndex].Amplitude;

    // prepare periodics
    switch (GetAuraType())
    {
        case SPELL_AURA_OBS_MOD_POWER:
            // 3 spells have no amplitude set
            if (!m_amplitude)
                m_amplitude = 1 * IN_MILLISECONDS;
        case SPELL_AURA_PERIODIC_DAMAGE:
        case SPELL_AURA_PERIODIC_HEAL:
        case SPELL_AURA_OBS_MOD_HEALTH:
        case SPELL_AURA_PERIODIC_TRIGGER_SPELL:
        case SPELL_AURA_PERIODIC_ENERGIZE:
        case SPELL_AURA_PERIODIC_LEECH:
        case SPELL_AURA_PERIODIC_HEALTH_FUNNEL:
        case SPELL_AURA_PERIODIC_MANA_LEECH:
        case SPELL_AURA_PERIODIC_DAMAGE_PERCENT:
        case SPELL_AURA_POWER_BURN:
        case SPELL_AURA_PERIODIC_DUMMY:
        case SPELL_AURA_PERIODIC_TRIGGER_SPELL_WITH_VALUE:
            m_isPeriodic = true;
            break;
        default:
            break;
    }

    GetBase()->CallScriptEffectCalcPeriodicHandlers(this, m_isPeriodic, m_amplitude);

    if (!m_isPeriodic)
        return;

    Player* modOwner = caster ? caster->GetSpellModOwner() : NULL;

    // Apply casting time mods
    if (m_amplitude)
    {
        // Apply periodic time mod
        if (modOwner)
            modOwner->ApplySpellMod(GetId(), SPELLMOD_ACTIVATION_TIME, m_amplitude);

        if (caster)
        {
            // Haste modifies periodic time of channeled spells
            if (m_spellInfo->IsChanneled())
            {
                if (m_spellInfo->AttributesEx5 & SPELL_ATTR5_HASTE_AFFECT_DURATION)
                    caster->ModSpellCastTime(m_spellInfo, m_amplitude);
            }
            // and periodic time of auras affected by SPELL_AURA_PERIODIC_HASTE
            else if (caster->HasAuraTypeWithAffectMask(SPELL_AURA_PERIODIC_HASTE, m_spellInfo) || m_spellInfo->AttributesEx5 & SPELL_ATTR5_HASTE_AFFECT_DURATION)
                m_amplitude = int32(m_amplitude * caster->GetFloatValue(UNIT_MOD_CAST_SPEED));
        }
    }

    if (load) // aura loaded from db
    {
        m_tickNumber = m_amplitude ? GetBase()->GetDuration() / m_amplitude : 0;
        m_periodicTimer = m_amplitude ? GetBase()->GetDuration() % m_amplitude : 0;
        if (m_spellInfo->AttributesEx5 & SPELL_ATTR5_START_PERIODIC_AT_APPLY)
            ++m_tickNumber;
    }
    else // aura just created or reapplied
    {
        m_tickNumber = 0;
        // reset periodic timer on aura create or on reapply when aura isn't dot
        // possibly we should not reset periodic timers only when aura is triggered by proc
        // or maybe there's a spell attribute somewhere
        bool resetPeriodicTimer = create
            || ((GetAuraType() != SPELL_AURA_PERIODIC_DAMAGE) && (GetAuraType() != SPELL_AURA_PERIODIC_DAMAGE_PERCENT));

        if (resetPeriodicTimer)
        {
            m_periodicTimer = 0;
            // Start periodic on next tick or at aura apply
            if (m_amplitude && !(m_spellInfo->AttributesEx5 & SPELL_ATTR5_START_PERIODIC_AT_APPLY))
                m_periodicTimer += m_amplitude;
        }
    }
}

void AuraEffect::CalculateSpellMod()
{
    switch (GetAuraType())
    {
        case SPELL_AURA_ADD_FLAT_MODIFIER:
        case SPELL_AURA_ADD_PCT_MODIFIER:
            if (!m_spellmod)
            {
                m_spellmod = new SpellModifier(GetBase());
                m_spellmod->op = SpellModOp(GetMiscValue());
                ASSERT(m_spellmod->op < MAX_SPELLMOD);

                m_spellmod->type = SpellModType(GetAuraType()); // SpellModType value == spell aura types
                m_spellmod->spellId = GetId();
                m_spellmod->mask = GetSpellInfo()->Effects[GetEffIndex()].SpellClassMask;
                m_spellmod->charges = GetBase()->GetCharges();
            }
            m_spellmod->value = GetAmount();
            break;
        default:
            break;
    }
    GetBase()->CallScriptEffectCalcSpellModHandlers(this, m_spellmod);
}

void AuraEffect::ChangeAmount(int32 newAmount, bool mark, bool onStackOrReapply)
{
    // Reapply if amount change
    uint8 handleMask = 0;
    if (newAmount != GetAmount())
        handleMask |= AURA_EFFECT_HANDLE_CHANGE_AMOUNT;
    if (onStackOrReapply)
        handleMask |= AURA_EFFECT_HANDLE_REAPPLY;

    if (!handleMask)
        return;

    std::list<AuraApplication*> effectApplications;
    GetApplicationList(effectApplications);

    for (std::list<AuraApplication*>::const_iterator apptItr = effectApplications.begin(); apptItr != effectApplications.end(); ++apptItr)
        if ((*apptItr)->HasEffect(GetEffIndex()))
            HandleEffect(*apptItr, handleMask, false);

    if (handleMask & AURA_EFFECT_HANDLE_CHANGE_AMOUNT)
    {
        if (!mark)
            m_amount = newAmount;
        else
            SetAmount(newAmount);
        CalculateSpellMod();
    }

    for (std::list<AuraApplication*>::const_iterator apptItr = effectApplications.begin(); apptItr != effectApplications.end(); ++apptItr)
        if ((*apptItr)->HasEffect(GetEffIndex()))
            HandleEffect(*apptItr, handleMask, true);
}

void AuraEffect::HandleEffect(AuraApplication * aurApp, uint8 mode, bool apply)
{
    // check if call is correct, we really don't want using bitmasks here (with 1 exception)
    ASSERT(mode == AURA_EFFECT_HANDLE_REAL
        || mode == AURA_EFFECT_HANDLE_SEND_FOR_CLIENT
        || mode == AURA_EFFECT_HANDLE_CHANGE_AMOUNT
        || mode == AURA_EFFECT_HANDLE_STAT
        || mode == AURA_EFFECT_HANDLE_SKILL
        || mode == AURA_EFFECT_HANDLE_REAPPLY
        || mode == (AURA_EFFECT_HANDLE_CHANGE_AMOUNT | AURA_EFFECT_HANDLE_REAPPLY));

    // register/unregister effect in lists in case of real AuraEffect apply/remove
    // registration/unregistration is done always before real effect handling (some effect handlers code is depending on this)
    if (mode & AURA_EFFECT_HANDLE_REAL)
        aurApp->GetTarget()->_RegisterAuraEffect(this, apply);

    // real aura apply/remove, handle modifier
    if (mode & AURA_EFFECT_HANDLE_CHANGE_AMOUNT_MASK)
        ApplySpellMod(aurApp->GetTarget(), apply);

    // call scripts helping/replacing effect handlers
    bool prevented = false;
    if (apply)
        prevented = GetBase()->CallScriptEffectApplyHandlers(this, aurApp, (AuraEffectHandleModes)mode);
    else
        prevented = GetBase()->CallScriptEffectRemoveHandlers(this, aurApp, (AuraEffectHandleModes)mode);

    // check if script events have removed the aura or if default effect prevention was requested
    if ((apply && aurApp->GetRemoveMode()) || prevented)
        return;

    (*this.*AuraEffectHandler[GetAuraType()])(aurApp, mode, apply);

    // check if script events have removed the aura or if default effect prevention was requested
    if (apply && aurApp->GetRemoveMode())
        return;

    // call scripts triggering additional events after apply/remove
    if (apply)
        GetBase()->CallScriptAfterEffectApplyHandlers(this, aurApp, (AuraEffectHandleModes)mode);
    else
        GetBase()->CallScriptAfterEffectRemoveHandlers(this, aurApp, (AuraEffectHandleModes)mode);
}

void AuraEffect::HandleEffect(Unit* target, uint8 mode, bool apply)
{
    AuraApplication* aurApp = GetBase()->GetApplicationOfTarget(target->GetGUID());
    ASSERT(aurApp);
    HandleEffect(aurApp, mode, apply);
}

void AuraEffect::ApplySpellMod(Unit* target, bool apply)
{
    if (!m_spellmod || target->GetTypeId() != TYPEID_PLAYER)
        return;

    target->ToPlayer()->AddSpellMod(m_spellmod, apply);

    // Auras with charges do not mod amount of passive auras
    if (GetBase()->IsUsingCharges())
        return;
    // reapply some passive spells after add/remove related spellmods
    // Warning: it is a dead loop if 2 auras each other amount-shouldn't happen
    switch (GetMiscValue())
    {
        case SPELLMOD_ALL_EFFECTS:
        case SPELLMOD_EFFECT1:
        case SPELLMOD_EFFECT2:
        case SPELLMOD_EFFECT3:
        {
            uint64 guid = target->GetGUID();
            Unit::AuraApplicationMap & auras = target->GetAppliedAuras();
            for (Unit::AuraApplicationMap::iterator iter = auras.begin(); iter != auras.end(); ++iter)
            {
                Aura* aura = iter->second->GetBase();
                // only passive and permament auras-active auras should have amount set on spellcast and not be affected
                // if aura is casted by others, it will not be affected
                if ((aura->IsPassive() || aura->IsPermanent()) && aura->GetCasterGUID() == guid && aura->GetSpellInfo()->IsAffectedBySpellMod(m_spellmod))
                {
                    if (GetMiscValue() == SPELLMOD_ALL_EFFECTS)
                    {
                        for (uint8 i = 0; i<MAX_SPELL_EFFECTS; ++i)
                        {
                            if (AuraEffect* aurEff = aura->GetEffect(i))
                                aurEff->RecalculateAmount();
                        }
                    }
                    else if (GetMiscValue() == SPELLMOD_EFFECT1)
                    {
                       if (AuraEffect* aurEff = aura->GetEffect(0))
                            aurEff->RecalculateAmount();
                    }
                    else if (GetMiscValue() == SPELLMOD_EFFECT2)
                    {
                       if (AuraEffect* aurEff = aura->GetEffect(1))
                            aurEff->RecalculateAmount();
                    }
                    else //if (modOp == SPELLMOD_EFFECT3)
                    {
                       if (AuraEffect* aurEff = aura->GetEffect(2))
                            aurEff->RecalculateAmount();
                    }
                }
            }
        }
        default:
            break;
    }
}

void AuraEffect::Update(uint32 diff, Unit* caster)
{
    if (m_isPeriodic && (GetBase()->GetDuration() >=0 || GetBase()->IsPassive() || GetBase()->IsPermanent()))
    {
        if (m_periodicTimer > int32(diff))
            m_periodicTimer -= diff;
        else // tick also at m_periodicTimer == 0 to prevent lost last tick in case max m_duration == (max m_periodicTimer)*N
        {
            ++m_tickNumber;

            // update before tick (aura can be removed in TriggerSpell or PeriodicTick calls)
            m_periodicTimer += m_amplitude - diff;
            UpdatePeriodic(caster);

            std::list<AuraApplication*> effectApplications;
            GetApplicationList(effectApplications);
            // tick on targets of effects
            for (std::list<AuraApplication*>::const_iterator apptItr = effectApplications.begin(); apptItr != effectApplications.end(); ++apptItr)
                if ((*apptItr)->HasEffect(GetEffIndex()))
                    PeriodicTick(*apptItr, caster);
        }
    }
}

void AuraEffect::UpdatePeriodic(Unit* caster)
{
    switch (GetAuraType())
    {
        case SPELL_AURA_PERIODIC_DUMMY:
            switch (GetSpellInfo()->SpellFamilyName)
            {
                case SPELLFAMILY_GENERIC:
                    switch (GetId())
                    {
                        // Drink
                        case 430:
                        case 431:
                        case 432:
                        case 1133:
                        case 1135:
                        case 1137:
                        case 10250:
                        case 22734:
                        case 27089:
                        case 34291:
                        case 43182:
                        case 43183:
                        case 46755:
                        case 49472: // Drink Coffee
                        case 57073:
                        case 61830:
                            if (!caster || caster->GetTypeId() != TYPEID_PLAYER)
                                return;
                            // Get SPELL_AURA_MOD_POWER_REGEN aura from spell
                            if (AuraEffect* aurEff = GetBase()->GetEffect(0))
                            {
                                if (aurEff->GetAuraType() != SPELL_AURA_MOD_POWER_REGEN)
                                {
                                    m_isPeriodic = false;
                                    sLog->outError(LOG_FILTER_SPELLS_AURAS, "Aura %d structure has been changed - first aura is no longer SPELL_AURA_MOD_POWER_REGEN", GetId());
                                }
                                else
                                {
                                    // default case - not in arena
                                    if (!caster->ToPlayer()->InArena())
                                    {
                                        aurEff->ChangeAmount(GetAmount());
                                        m_isPeriodic = false;
                                    }
                                    else
                                    {
                                        // **********************************************
                                        // This feature uses only in arenas
                                        // **********************************************
                                        // Here need increase mana regen per tick (6 second rule)
                                        // on 0 tick -   0  (handled in 2 second)
                                        // on 1 tick - 166% (handled in 4 second)
                                        // on 2 tick - 133% (handled in 6 second)

                                        // Apply bonus for 1 - 4 tick
                                        switch (m_tickNumber)
                                        {
                                            case 1:   // 0%
                                                aurEff->ChangeAmount(0);
                                                break;
                                            case 2:   // 166%
                                                aurEff->ChangeAmount(GetAmount() * 5 / 3);
                                                break;
                                            case 3:   // 133%
                                                aurEff->ChangeAmount(GetAmount() * 4 / 3);
                                                break;
                                            default:  // 100% - normal regen
                                                aurEff->ChangeAmount(GetAmount());
                                                // No need to update after 4th tick
                                                m_isPeriodic = false;
                                                break;
                                        }
                                    }
                                }
                            }
                            break;
                        case 58549: // Tenacity
                        case 59911: // Tenacity (vehicle)
                           GetBase()->RefreshDuration();
                           break;
                        case 66823: case 67618: case 67619: case 67620: // Paralytic Toxin
                            // Get 0 effect aura
                            if (AuraEffect* slow = GetBase()->GetEffect(0))
                            {
                                int32 newAmount = slow->GetAmount() - 10;
                                if (newAmount < -100)
                                    newAmount = -100;
                                slow->ChangeAmount(newAmount);
                            }
                            break;
                        default:
                            break;
                    }
                    break;
                case SPELLFAMILY_MAGE:
                    if (GetId() == 55342)// Mirror Image
                        m_isPeriodic = false;
                    break;
                case SPELLFAMILY_DEATHKNIGHT:
                    // Chains of Ice
                    if (GetSpellInfo()->SpellFamilyFlags[1] & 0x00004000)
                    {
                        // Get 0 effect aura
                        if (AuraEffect* slow = GetBase()->GetEffect(0))
                        {
                            int32 newAmount = slow->GetAmount() + GetAmount();
                            if (newAmount > 0)
                                newAmount = 0;
                            slow->ChangeAmount(newAmount);
                        }
                        return;
                    }
                    break;
                default:
                    break;
           }
       default:
           break;
    }
    GetBase()->CallScriptEffectUpdatePeriodicHandlers(this);
}

bool AuraEffect::IsPeriodicTickCrit(Unit* target, Unit const* caster) const
{
    ASSERT(caster);
    Unit::AuraEffectList const& mPeriodicCritAuras= caster->GetAuraEffectsByType(SPELL_AURA_ABILITY_PERIODIC_CRIT);
    for (Unit::AuraEffectList::const_iterator itr = mPeriodicCritAuras.begin(); itr != mPeriodicCritAuras.end(); ++itr)
    {
        if ((*itr)->IsAffectedOnSpell(m_spellInfo) && caster->isSpellCrit(target, m_spellInfo, m_spellInfo->GetSchoolMask()))
            return true;
    }

    // Rupture - since 3.3.3 can crit
    if (m_spellInfo->SpellIconID == 500 && m_spellInfo->SpellFamilyName == SPELLFAMILY_ROGUE)
        return caster->isSpellCrit(target, m_spellInfo, m_spellInfo->GetSchoolMask());

    return false;
}

bool AuraEffect::IsAffectedOnSpell(SpellInfo const* spell) const
{
    if (!spell)
        return false;
    // Check family name
    if (spell->SpellFamilyName != m_spellInfo->SpellFamilyName)
        return false;

    // Check EffectClassMask
    if (m_spellInfo->Effects[m_effIndex].SpellClassMask & spell->SpellFamilyFlags)
        return true;
    return false;
}

void AuraEffect::SendTickImmune(Unit* target, Unit* caster) const
{
    if (caster)
        caster->SendSpellDamageImmune(target, m_spellInfo->Id);
}

void AuraEffect::PeriodicTick(AuraApplication * aurApp, Unit* caster) const
{
    bool prevented = GetBase()->CallScriptEffectPeriodicHandlers(this, aurApp);
    if (prevented)
        return;

    Unit* target = aurApp->GetTarget();

    switch (GetAuraType())
    {
        case SPELL_AURA_PERIODIC_DUMMY:
            HandlePeriodicDummyAuraTick(target, caster);
            break;
        case SPELL_AURA_PERIODIC_TRIGGER_SPELL:
            HandlePeriodicTriggerSpellAuraTick(target, caster);
            break;
        case SPELL_AURA_PERIODIC_TRIGGER_SPELL_WITH_VALUE:
            HandlePeriodicTriggerSpellWithValueAuraTick(target, caster);
            break;
        case SPELL_AURA_PERIODIC_DAMAGE:
        case SPELL_AURA_PERIODIC_DAMAGE_PERCENT:
            HandlePeriodicDamageAurasTick(target, caster);
            break;
        case SPELL_AURA_PERIODIC_LEECH:
            HandlePeriodicHealthLeechAuraTick(target, caster);
            break;
        case SPELL_AURA_PERIODIC_HEALTH_FUNNEL:
            HandlePeriodicHealthFunnelAuraTick(target, caster);
            break;
        case SPELL_AURA_PERIODIC_HEAL:
        case SPELL_AURA_OBS_MOD_HEALTH:
            HandlePeriodicHealAurasTick(target, caster);
            break;
        case SPELL_AURA_PERIODIC_MANA_LEECH:
            HandlePeriodicManaLeechAuraTick(target, caster);
            break;
        case SPELL_AURA_OBS_MOD_POWER:
            HandleObsModPowerAuraTick(target, caster);
            break;
        case SPELL_AURA_PERIODIC_ENERGIZE:
            HandlePeriodicEnergizeAuraTick(target, caster);
            break;
        case SPELL_AURA_POWER_BURN:
            HandlePeriodicPowerBurnAuraTick(target, caster);
            break;
        default:
            break;
    }
}

void AuraEffect::HandleProc(AuraApplication* aurApp, ProcEventInfo& eventInfo)
{
    bool prevented = GetBase()->CallScriptEffectProcHandlers(this, aurApp, eventInfo);
    if (prevented)
        return;

    switch (GetAuraType())
    {
        case SPELL_AURA_PROC_TRIGGER_SPELL:
            HandleProcTriggerSpellAuraProc(aurApp, eventInfo);
            break;
        case SPELL_AURA_PROC_TRIGGER_SPELL_WITH_VALUE:
            HandleProcTriggerSpellWithValueAuraProc(aurApp, eventInfo);
            break;
        case SPELL_AURA_PROC_TRIGGER_DAMAGE:
            HandleProcTriggerDamageAuraProc(aurApp, eventInfo);
            break;
        case SPELL_AURA_RAID_PROC_FROM_CHARGE:
            HandleRaidProcFromChargeAuraProc(aurApp, eventInfo);
            break;
        case SPELL_AURA_RAID_PROC_FROM_CHARGE_WITH_VALUE:
            HandleRaidProcFromChargeWithValueAuraProc(aurApp, eventInfo);
            break;
        default:
            break;
    }

    GetBase()->CallScriptAfterEffectProcHandlers(this, aurApp, eventInfo);
}

void AuraEffect::CleanupTriggeredSpells(Unit* target)
{
    uint32 tSpellId = m_spellInfo->Effects[GetEffIndex()].TriggerSpell;
    if (!tSpellId)
        return;

    SpellInfo const* tProto = sSpellMgr->GetSpellInfo(tSpellId);
    if (!tProto)
        return;

    if (tProto->GetDuration() != -1)
        return;

    // needed for spell 43680, maybe others
    /// @todo is there a spell flag, which can solve this in a more sophisticated way?
    if (m_spellInfo->Effects[GetEffIndex()].ApplyAuraName == SPELL_AURA_PERIODIC_TRIGGER_SPELL &&
            uint32(m_spellInfo->GetDuration()) == m_spellInfo->Effects[GetEffIndex()].Amplitude)
        return;

    target->RemoveAurasDueToSpell(tSpellId, GetCasterGUID());
}

void AuraEffect::HandleShapeshiftBoosts(Unit* target, bool apply) const
{
    uint32 spellId = 0;
    uint32 spellId2 = 0;
    //uint32 spellId3 = 0;
    uint32 HotWSpellId = 0;

    switch (GetMiscValue())
    {
        case FORM_CAT:
            spellId = 3025;
            HotWSpellId = 24900;
            break;
        case FORM_TREE:
            spellId = 34123;
            break;
        case FORM_TRAVEL:
            spellId = 5419;
            break;
        case FORM_AQUA:
            spellId = 5421;
            break;
        case FORM_BEAR:
            spellId = 1178;
            spellId2 = 21178;
            HotWSpellId = 24899;
            break;
        case FORM_DIREBEAR:
            spellId = 9635;
            spellId2 = 21178;
            HotWSpellId = 24899;
            break;
        case FORM_BATTLESTANCE:
            spellId = 21156;
            break;
        case FORM_DEFENSIVESTANCE:
            spellId = 7376;
            break;
        case FORM_BERSERKERSTANCE:
            spellId = 7381;
            break;
        case FORM_MOONKIN:
            spellId = 24905;
            spellId2 = 69366;
            break;
        case FORM_FLIGHT:
            spellId = 33948;
            spellId2 = 34764;
            break;
        case FORM_FLIGHT_EPIC:
            spellId  = 40122;
            spellId2 = 40121;
            break;
        case FORM_METAMORPHOSIS:
            spellId  = 54817;
            spellId2 = 54879;
            break;
        case FORM_SPIRITOFREDEMPTION:
            spellId  = 27792;
            spellId2 = 27795;                               // must be second, this important at aura remove to prevent to early iterator invalidation.
            break;
        case FORM_SHADOW:
            spellId = 49868;
            spellId2 = 71167;
            break;
        case FORM_GHOSTWOLF:
            spellId = 67116;
            break;
        case FORM_GHOUL:
        case FORM_AMBIENT:
        case FORM_STEALTH:
        case FORM_CREATURECAT:
        case FORM_CREATUREBEAR:
            break;
        default:
            break;
    }

    if (apply)
    {
        // Remove cooldown of spells triggered on stance change - they may share cooldown with stance spell
        if (spellId)
        {
            if (target->GetTypeId() == TYPEID_PLAYER)
                target->ToPlayer()->RemoveSpellCooldown(spellId);
            target->CastSpell(target, spellId, true, NULL, this);
        }

        if (spellId2)
        {
            if (target->GetTypeId() == TYPEID_PLAYER)
                target->ToPlayer()->RemoveSpellCooldown(spellId2);
            target->CastSpell(target, spellId2, true, NULL, this);
        }

        if (target->GetTypeId() == TYPEID_PLAYER)
        {
            const PlayerSpellMap& sp_list = target->ToPlayer()->GetSpellMap();
            for (PlayerSpellMap::const_iterator itr = sp_list.begin(); itr != sp_list.end(); ++itr)
            {
                if (itr->second->state == PLAYERSPELL_REMOVED || itr->second->disabled)
                    continue;

                if (itr->first == spellId || itr->first == spellId2)
                    continue;

                SpellInfo const* spellInfo = sSpellMgr->GetSpellInfo(itr->first);
                if (!spellInfo || !(spellInfo->Attributes & (SPELL_ATTR0_PASSIVE | SPELL_ATTR0_HIDDEN_CLIENTSIDE)))
                    continue;

                if (spellInfo->Stances & (1<<(GetMiscValue()-1)))
                    target->CastSpell(target, itr->first, true, NULL, this);
            }

            // Also do it for Glyphs
            for (uint32 i = 0; i < MAX_GLYPH_SLOT_INDEX; ++i)
            {
                if (uint32 glyphId = target->ToPlayer()->GetGlyph(i))
                {
                    if (GlyphPropertiesEntry const* glyph = sGlyphPropertiesStore.LookupEntry(glyphId))
                    {
                        SpellInfo const* spellInfo = sSpellMgr->GetSpellInfo(glyph->SpellId);
                        if (!spellInfo || !(spellInfo->Attributes & (SPELL_ATTR0_PASSIVE | SPELL_ATTR0_HIDDEN_CLIENTSIDE)))
                            continue;
                        if (spellInfo->Stances & (1<<(GetMiscValue()-1)))
                            target->CastSpell(target, glyph->SpellId, true, NULL, this);
                    }
                }
            }

            // Leader of the Pack
            if (target->ToPlayer()->HasSpell(17007))
            {
                SpellInfo const* spellInfo = sSpellMgr->GetSpellInfo(24932);
                if (spellInfo && spellInfo->Stances & (1<<(GetMiscValue()-1)))
                    target->CastSpell(target, 24932, true, NULL, this);
            }
            // Improved Barkskin - apply/remove armor bonus due to shapeshift
            if (target->ToPlayer()->HasSpell(63410) || target->ToPlayer()->HasSpell(63411))
            {
                target->RemoveAurasDueToSpell(66530);
                if (GetMiscValue() == FORM_TRAVEL || GetMiscValue() == FORM_NONE) // "while in Travel Form or while not shapeshifted"
                    target->CastSpell(target, 66530, true);
            }
            // Heart of the Wild
            if (HotWSpellId)
            {   // hacky, but the only way as spell family is not SPELLFAMILY_DRUID
                Unit::AuraEffectList const& mModTotalStatPct = target->GetAuraEffectsByType(SPELL_AURA_MOD_TOTAL_STAT_PERCENTAGE);
                for (Unit::AuraEffectList::const_iterator i = mModTotalStatPct.begin(); i != mModTotalStatPct.end(); ++i)
                {
                    // Heart of the Wild
                    if ((*i)->GetSpellInfo()->SpellIconID == 240 && (*i)->GetMiscValue() == 3)
                    {
                        int32 HotWMod = (*i)->GetAmount() / 2; // For each 2% Intelligence, you get 1% stamina and 1% attack power.

                        target->CastCustomSpell(target, HotWSpellId, &HotWMod, NULL, NULL, true, NULL, this);
                        break;
                    }
                }
            }
            switch (GetMiscValue())
            {
                case FORM_CAT:
                    // Savage Roar
                    if (target->GetAuraEffect(SPELL_AURA_DUMMY, SPELLFAMILY_DRUID, 0, 0x10000000, 0))
                        target->CastSpell(target, 62071, true);
                    // Nurturing Instinct
                    if (AuraEffect const* aurEff = target->GetAuraEffect(SPELL_AURA_MOD_SPELL_HEALING_OF_STAT_PERCENT, SPELLFAMILY_DRUID, 2254, 0))
                    {
                        uint32 spellId3 = 0;
                        switch (aurEff->GetId())
                        {
                            case 33872:
                                spellId3 = 47179;
                                break;
                            case 33873:
                                spellId3 = 47180;
                                break;
                        }
                        target->CastSpell(target, spellId3, true, NULL, this);
                    }
                    // Master Shapeshifter - Cat
                    if (AuraEffect const* aurEff = target->GetDummyAuraEffect(SPELLFAMILY_GENERIC, 2851, 0))
                    {
                        int32 bp = aurEff->GetAmount();
                        target->CastCustomSpell(target, 48420, &bp, NULL, NULL, true);
                    }
                break;
                case FORM_DIREBEAR:
                case FORM_BEAR:
                    // Master Shapeshifter - Bear
                    if (AuraEffect const* aurEff = target->GetDummyAuraEffect(SPELLFAMILY_GENERIC, 2851, 0))
                    {
                        int32 bp = aurEff->GetAmount();
                        target->CastCustomSpell(target, 48418, &bp, NULL, NULL, true);
                    }
                    // Survival of the Fittest
                    if (AuraEffect const* aurEff = target->GetAuraEffect(SPELL_AURA_MOD_TOTAL_STAT_PERCENTAGE, SPELLFAMILY_DRUID, 961, 0))
                    {
                        int32 bp = aurEff->GetSpellInfo()->Effects[EFFECT_2].CalcValue();
                        target->CastCustomSpell(target, 62069, &bp, NULL, NULL, true, 0, this);
                    }
                break;
                case FORM_MOONKIN:
                    // Master Shapeshifter - Moonkin
                    if (AuraEffect const* aurEff = target->GetDummyAuraEffect(SPELLFAMILY_GENERIC, 2851, 0))
                    {
                        int32 bp = aurEff->GetAmount();
                        target->CastCustomSpell(target, 48421, &bp, NULL, NULL, true);
                    }
                break;
                    // Master Shapeshifter - Tree of Life
                case FORM_TREE:
                    if (AuraEffect const* aurEff = target->GetDummyAuraEffect(SPELLFAMILY_GENERIC, 2851, 0))
                    {
                        int32 bp = aurEff->GetAmount();
                        target->CastCustomSpell(target, 48422, &bp, NULL, NULL, true);
                    }
                break;
            }
        }
    }
    else
    {
        if (spellId)
            target->RemoveAurasDueToSpell(spellId);
        if (spellId2)
            target->RemoveAurasDueToSpell(spellId2);

        // Improved Barkskin - apply/remove armor bonus due to shapeshift
        if (Player* player=target->ToPlayer())
        {
            if (player->HasSpell(63410) || player->HasSpell(63411))
            {
                target->RemoveAurasDueToSpell(66530);
                target->CastSpell(target, 66530, true);
            }
        }

        const Unit::AuraEffectList& shapeshifts = target->GetAuraEffectsByType(SPELL_AURA_MOD_SHAPESHIFT);
        AuraEffect* newAura = NULL;
        // Iterate through all the shapeshift auras that the target has, if there is another aura with SPELL_AURA_MOD_SHAPESHIFT, then this aura is being removed due to that one being applied
        for (Unit::AuraEffectList::const_iterator itr = shapeshifts.begin(); itr != shapeshifts.end(); ++itr)
        {
            if ((*itr) != this)
            {
                newAura = *itr;
                break;
            }
        }
        Unit::AuraApplicationMap& tAuras = target->GetAppliedAuras();
        for (Unit::AuraApplicationMap::iterator itr = tAuras.begin(); itr != tAuras.end();)
        {
            // Use the new aura to see on what stance the target will be
            uint32 newStance = (1<<((newAura ? newAura->GetMiscValue() : 0)-1));

            // If the stances are not compatible with the spell, remove it
            if (itr->second->GetBase()->IsRemovedOnShapeLost(target) && !(itr->second->GetBase()->GetSpellInfo()->Stances & newStance))
                target->RemoveAura(itr);
            else
                ++itr;
        }
    }
}

/*********************************************************/
/***               AURA EFFECT HANDLERS                ***/
/*********************************************************/

/**************************************/
/***       VISIBILITY & PHASES      ***/
/**************************************/

void AuraEffect::HandleModInvisibilityDetect(AuraApplication const* aurApp, uint8 mode, bool apply) const
{
    if (!(mode & AURA_EFFECT_HANDLE_CHANGE_AMOUNT_MASK))
        return;

    Unit* target = aurApp->GetTarget();
    InvisibilityType type = InvisibilityType(GetMiscValue());

    if (apply)
    {
        target->m_invisibilityDetect.AddFlag(type);
        target->m_invisibilityDetect.AddValue(type, GetAmount());
    }
    else
    {
        if (!target->HasAuraType(SPELL_AURA_MOD_INVISIBILITY_DETECT))
            target->m_invisibilityDetect.DelFlag(type);

        target->m_invisibilityDetect.AddValue(type, -GetAmount());
    }

    // call functions which may have additional effects after chainging state of unit
    target->UpdateObjectVisibility();
}

void AuraEffect::HandleModInvisibility(AuraApplication const* aurApp, uint8 mode, bool apply) const
{
    if (!(mode & AURA_EFFECT_HANDLE_CHANGE_AMOUNT_SEND_FOR_CLIENT_MASK))
        return;

    Unit* target = aurApp->GetTarget();
    InvisibilityType type = InvisibilityType(GetMiscValue());

    if (apply)
    {
        // apply glow vision
        if (target->GetTypeId() == TYPEID_PLAYER)
            target->SetByteFlag(PLAYER_FIELD_BYTES2, 3, PLAYER_FIELD_BYTE2_INVISIBILITY_GLOW);

        target->m_invisibility.AddFlag(type);
        target->m_invisibility.AddValue(type, GetAmount());
    }
    else
    {
        if (!target->HasAuraType(SPELL_AURA_MOD_INVISIBILITY))
        {
            // if not have different invisibility auras.
            // remove glow vision
            if (target->GetTypeId() == TYPEID_PLAYER)
                target->RemoveByteFlag(PLAYER_FIELD_BYTES2, 3, PLAYER_FIELD_BYTE2_INVISIBILITY_GLOW);

            target->m_invisibility.DelFlag(type);
        }
        else
        {
            bool found = false;
            Unit::AuraEffectList const& invisAuras = target->GetAuraEffectsByType(SPELL_AURA_MOD_INVISIBILITY);
            for (Unit::AuraEffectList::const_iterator i = invisAuras.begin(); i != invisAuras.end(); ++i)
            {
                if (GetMiscValue() == (*i)->GetMiscValue())
                {
                    found = true;
                    break;
                }
            }
            if (!found)
                target->m_invisibility.DelFlag(type);
        }

        target->m_invisibility.AddValue(type, -GetAmount());
    }

    // call functions which may have additional effects after chainging state of unit
    if (apply && (mode & AURA_EFFECT_HANDLE_REAL))
    {
        // drop flag at invisibiliy in bg
        target->RemoveAurasWithInterruptFlags(AURA_INTERRUPT_FLAG_IMMUNE_OR_LOST_SELECTION);
    }
    target->UpdateObjectVisibility();
}

void AuraEffect::HandleModStealthDetect(AuraApplication const* aurApp, uint8 mode, bool apply) const
{
    if (!(mode & AURA_EFFECT_HANDLE_CHANGE_AMOUNT_MASK))
        return;

    Unit* target = aurApp->GetTarget();
    StealthType type = StealthType(GetMiscValue());

    if (apply)
    {
        target->m_stealthDetect.AddFlag(type);
        target->m_stealthDetect.AddValue(type, GetAmount());
    }
    else
    {
        if (!target->HasAuraType(SPELL_AURA_MOD_STEALTH_DETECT))
            target->m_stealthDetect.DelFlag(type);

        target->m_stealthDetect.AddValue(type, -GetAmount());
    }

    // call functions which may have additional effects after chainging state of unit
    target->UpdateObjectVisibility();
}

void AuraEffect::HandleModStealth(AuraApplication const* aurApp, uint8 mode, bool apply) const
{
    if (!(mode & AURA_EFFECT_HANDLE_CHANGE_AMOUNT_SEND_FOR_CLIENT_MASK))
        return;

    Unit* target = aurApp->GetTarget();
    StealthType type = StealthType(GetMiscValue());

    if (apply)
    {
        target->m_stealth.AddFlag(type);
        target->m_stealth.AddValue(type, GetAmount());

        target->SetStandFlags(UNIT_STAND_FLAGS_CREEP);
        if (target->GetTypeId() == TYPEID_PLAYER)
            target->SetByteFlag(PLAYER_FIELD_BYTES2, 3, PLAYER_FIELD_BYTE2_STEALTH);
    }
    else
    {
        target->m_stealth.AddValue(type, -GetAmount());

        if (!target->HasAuraType(SPELL_AURA_MOD_STEALTH)) // if last SPELL_AURA_MOD_STEALTH
        {
            target->m_stealth.DelFlag(type);

            target->RemoveStandFlags(UNIT_STAND_FLAGS_CREEP);
            if (target->GetTypeId() == TYPEID_PLAYER)
                target->RemoveByteFlag(PLAYER_FIELD_BYTES2, 3, PLAYER_FIELD_BYTE2_STEALTH);
        }
    }

    // call functions which may have additional effects after chainging state of unit
    if (apply && (mode & AURA_EFFECT_HANDLE_REAL))
    {
        // drop flag at stealth in bg
        target->RemoveAurasWithInterruptFlags(AURA_INTERRUPT_FLAG_IMMUNE_OR_LOST_SELECTION);
    }
    target->UpdateObjectVisibility();
}

void AuraEffect::HandleModStealthLevel(AuraApplication const* aurApp, uint8 mode, bool apply) const
{
    if (!(mode & AURA_EFFECT_HANDLE_CHANGE_AMOUNT_MASK))
        return;

    Unit* target = aurApp->GetTarget();
    StealthType type = StealthType(GetMiscValue());

    if (apply)
        target->m_stealth.AddValue(type, GetAmount());
    else
        target->m_stealth.AddValue(type, -GetAmount());

    // call functions which may have additional effects after chainging state of unit
    target->UpdateObjectVisibility();
}

void AuraEffect::HandleSpiritOfRedemption(AuraApplication const* aurApp, uint8 mode, bool apply) const
{
    if (!(mode & AURA_EFFECT_HANDLE_REAL))
        return;

    Unit* target = aurApp->GetTarget();

    if (target->GetTypeId() != TYPEID_PLAYER)
        return;

    // prepare spirit state
    if (apply)
    {
        if (target->GetTypeId() == TYPEID_PLAYER)
        {
            // disable breath/etc timers
            target->ToPlayer()->StopMirrorTimers();

            // set stand state (expected in this form)
            if (!target->IsStandState())
                target->SetStandState(UNIT_STAND_STATE_STAND);
        }

        target->SetHealth(1);
    }
    // die at aura end
    else if (target->isAlive())
        // call functions which may have additional effects after chainging state of unit
        target->setDeathState(JUST_DIED);
}

void AuraEffect::HandleAuraGhost(AuraApplication const* aurApp, uint8 mode, bool apply) const
{
    if (!(mode & AURA_EFFECT_HANDLE_SEND_FOR_CLIENT_MASK))
        return;

    Unit* target = aurApp->GetTarget();

    if (target->GetTypeId() != TYPEID_PLAYER)
        return;

    if (apply)
    {
        target->SetFlag(PLAYER_FLAGS, PLAYER_FLAGS_GHOST);
        target->m_serverSideVisibility.SetValue(SERVERSIDE_VISIBILITY_GHOST, GHOST_VISIBILITY_GHOST);
        target->m_serverSideVisibilityDetect.SetValue(SERVERSIDE_VISIBILITY_GHOST, GHOST_VISIBILITY_GHOST);
    }
    else
    {
        if (target->HasAuraType(SPELL_AURA_GHOST))
            return;

        target->RemoveFlag(PLAYER_FLAGS, PLAYER_FLAGS_GHOST);
        target->m_serverSideVisibility.SetValue(SERVERSIDE_VISIBILITY_GHOST, GHOST_VISIBILITY_ALIVE);
        target->m_serverSideVisibilityDetect.SetValue(SERVERSIDE_VISIBILITY_GHOST, GHOST_VISIBILITY_ALIVE);
    }
}

void AuraEffect::HandlePhase(AuraApplication const* aurApp, uint8 mode, bool apply) const
{
    if (!(mode & AURA_EFFECT_HANDLE_REAL))
        return;

    Unit* target = aurApp->GetTarget();

    // no-phase is also phase state so same code for apply and remove
    uint32 newPhase = 0;
    Unit::AuraEffectList const& phases = target->GetAuraEffectsByType(SPELL_AURA_PHASE);
    if (!phases.empty())
        for (Unit::AuraEffectList::const_iterator itr = phases.begin(); itr != phases.end(); ++itr)
            newPhase |= (*itr)->GetMiscValue();

    if (Player* player = target->ToPlayer())
    {
        if (!newPhase)
            newPhase = PHASEMASK_NORMAL;

        // GM-mode have mask 0xFFFFFFFF
        if (player->isGameMaster())
            newPhase = 0xFFFFFFFF;

        player->SetPhaseMask(newPhase, false);
        player->GetSession()->SendSetPhaseShift(newPhase);
    }
    else
    {
        if (!newPhase)
        {
            newPhase = PHASEMASK_NORMAL;
            if (Creature* creature = target->ToCreature())
                if (CreatureData const* data = sObjectMgr->GetCreatureData(creature->GetDBTableGUIDLow()))
                    newPhase = data->phaseMask;
        }

        target->SetPhaseMask(newPhase, false);
    }

    // call functions which may have additional effects after chainging state of unit
    // phase auras normally not expected at BG but anyway better check
    if (apply)
    {
        // drop flag at invisibiliy in bg
        target->RemoveAurasWithInterruptFlags(AURA_INTERRUPT_FLAG_IMMUNE_OR_LOST_SELECTION);
    }

    // need triggering visibility update base at phase update of not GM invisible (other GMs anyway see in any phases)
    if (target->IsVisible())
        target->UpdateObjectVisibility();
}

/**********************/
/***   UNIT MODEL   ***/
/**********************/

void AuraEffect::HandleAuraModShapeshift(AuraApplication const* aurApp, uint8 mode, bool apply) const
{
    if (!(mode & AURA_EFFECT_HANDLE_REAL))
        return;

    Unit* target = aurApp->GetTarget();

    uint32 modelid = 0;
    Powers PowerType = POWER_MANA;
    ShapeshiftForm form = ShapeshiftForm(GetMiscValue());

    switch (form)
    {
        case FORM_CAT:                                      // 0x01
        case FORM_GHOUL:                                    // 0x07
            PowerType = POWER_ENERGY;
            break;

        case FORM_BEAR:                                     // 0x05
        case FORM_DIREBEAR:                                 // 0x08

        case FORM_BATTLESTANCE:                             // 0x11
        case FORM_DEFENSIVESTANCE:                          // 0x12
        case FORM_BERSERKERSTANCE:                          // 0x13
            PowerType = POWER_RAGE;
            break;

        case FORM_TREE:                                     // 0x02
        case FORM_TRAVEL:                                   // 0x03
        case FORM_AQUA:                                     // 0x04
        case FORM_AMBIENT:                                  // 0x06

        case FORM_STEVES_GHOUL:                             // 0x09
        case FORM_THARONJA_SKELETON:                        // 0x0A
        case FORM_TEST_OF_STRENGTH:                         // 0x0B
        case FORM_BLB_PLAYER:                               // 0x0C
        case FORM_SHADOW_DANCE:                             // 0x0D
        case FORM_CREATUREBEAR:                             // 0x0E
        case FORM_CREATURECAT:                              // 0x0F
        case FORM_GHOSTWOLF:                                // 0x10

        case FORM_TEST:                                     // 0x14
        case FORM_ZOMBIE:                                   // 0x15
        case FORM_METAMORPHOSIS:                            // 0x16
        case FORM_UNDEAD:                                   // 0x19
        case FORM_MASTER_ANGLER:                            // 0x1A
        case FORM_FLIGHT_EPIC:                              // 0x1B
        case FORM_SHADOW:                                   // 0x1C
        case FORM_FLIGHT:                                   // 0x1D
        case FORM_STEALTH:                                  // 0x1E
        case FORM_MOONKIN:                                  // 0x1F
        case FORM_SPIRITOFREDEMPTION:                       // 0x20
            break;
        default:
            sLog->outError(LOG_FILTER_SPELLS_AURAS, "Auras: Unknown Shapeshift Type: %u", GetMiscValue());
    }

    modelid = target->GetModelForForm(form);

    if (apply)
    {
        // remove polymorph before changing display id to keep new display id
        switch (form)
        {
            case FORM_CAT:
            case FORM_TREE:
            case FORM_TRAVEL:
            case FORM_AQUA:
            case FORM_BEAR:
            case FORM_DIREBEAR:
            case FORM_FLIGHT_EPIC:
            case FORM_FLIGHT:
            case FORM_MOONKIN:
            {
                // remove movement affects
                target->RemoveMovementImpairingAuras();

                // and polymorphic affects
                if (target->IsPolymorphed())
                    target->RemoveAurasDueToSpell(target->getTransForm());
                break;
            }
            default:
               break;
        }

        // remove other shapeshift before applying a new one
        target->RemoveAurasByType(SPELL_AURA_MOD_SHAPESHIFT, 0, GetBase());

        // stop handling the effect if it was removed by linked event
        if (aurApp->GetRemoveMode())
            return;

        if (modelid > 0)
            target->SetDisplayId(modelid);

        if (PowerType != POWER_MANA)
        {
            uint32 oldPower = target->GetPower(PowerType);
            // reset power to default values only at power change
            if (target->getPowerType() != PowerType)
                target->setPowerType(PowerType);

            switch (form)
            {
                case FORM_CAT:
                case FORM_BEAR:
                case FORM_DIREBEAR:
                {
                    // get furor proc chance
                    uint32 FurorChance = 0;
                    if (AuraEffect const* dummy = target->GetDummyAuraEffect(SPELLFAMILY_DRUID, 238, 0))
                        FurorChance = std::max(dummy->GetAmount(), 0);

                    switch (GetMiscValue())
                    {
                        case FORM_CAT:
                        {
                            int32 basePoints = int32(std::min(oldPower, FurorChance));
                            target->SetPower(POWER_ENERGY, 0);
                            target->CastCustomSpell(target, 17099, &basePoints, NULL, NULL, true, NULL, this);
                        }
                        break;
                        case FORM_BEAR:
                        case FORM_DIREBEAR:
                        if (urand(0, 99) < FurorChance)
                            target->CastSpell(target, 17057, true);
                        default:
                        {
                            uint32 newEnergy = std::min(target->GetPower(POWER_ENERGY), FurorChance);
                            target->SetPower(POWER_ENERGY, newEnergy);
                        }
                        break;
                    }
                    break;
                }
                default:
                    break;
            }
        }
        // stop handling the effect if it was removed by linked event
        if (aurApp->GetRemoveMode())
            return;

        target->SetShapeshiftForm(form);
    }
    else
    {
        // adding back armor decreased by Enrage talent of druids
        if (target->HasAura(5229))
        {
            if (target->GetShapeshiftForm() == FORM_BEAR)
                target->HandleStatModifier(UNIT_MOD_ARMOR, BASE_PCT, 27, true);
            else if (target->GetShapeshiftForm() == FORM_DIREBEAR)
                target->HandleStatModifier(UNIT_MOD_ARMOR, BASE_PCT, 16, true);
        }

        // reset model id if no other auras present
        // may happen when aura is applied on linked event on aura removal
        if (!target->HasAuraType(SPELL_AURA_MOD_SHAPESHIFT))
        {
            target->SetShapeshiftForm(FORM_NONE);
            if (target->getClass() == CLASS_DRUID)
            {
                target->setPowerType(POWER_MANA);
                // Remove movement impairing effects also when shifting out
                target->RemoveMovementImpairingAuras();
            }
        }

        if (modelid > 0)
            target->RestoreDisplayId();

        switch (form)
        {
            // Nordrassil Harness - bonus
            case FORM_BEAR:
            case FORM_DIREBEAR:
            case FORM_CAT:
                if (AuraEffect* dummy = target->GetAuraEffect(37315, 0))
                    target->CastSpell(target, 37316, true, NULL, dummy);
                break;
            // Nordrassil Regalia - bonus
            case FORM_MOONKIN:
                if (AuraEffect* dummy = target->GetAuraEffect(37324, 0))
                    target->CastSpell(target, 37325, true, NULL, dummy);
                break;
            case FORM_BATTLESTANCE:
            case FORM_DEFENSIVESTANCE:
            case FORM_BERSERKERSTANCE:
            {
                uint32 Rage_val = 0;
                // Defensive Tactics
                if (form == FORM_DEFENSIVESTANCE)
                {
                    if (AuraEffect const* aurEff = target->IsScriptOverriden(m_spellInfo, 831))
                        Rage_val += aurEff->GetAmount() * 10;
                }
                // Stance mastery + Tactical mastery (both passive, and last have aura only in defense stance, but need apply at any stance switch)
                if (target->GetTypeId() == TYPEID_PLAYER)
                {
                    PlayerSpellMap const& sp_list = target->ToPlayer()->GetSpellMap();
                    for (PlayerSpellMap::const_iterator itr = sp_list.begin(); itr != sp_list.end(); ++itr)
                    {
                        if (itr->second->state == PLAYERSPELL_REMOVED || itr->second->disabled)
                            continue;

                        SpellInfo const* spellInfo = sSpellMgr->GetSpellInfo(itr->first);
                        if (spellInfo && spellInfo->SpellFamilyName == SPELLFAMILY_WARRIOR && spellInfo->SpellIconID == 139)
                            Rage_val += target->CalculateSpellDamage(target, spellInfo, 0) * 10;
                    }
                }
                if (target->GetPower(POWER_RAGE) > Rage_val)
                    target->SetPower(POWER_RAGE, Rage_val);
                break;
            }
            default:
                break;
        }
    }

    // adding/removing linked auras
    // add/remove the shapeshift aura's boosts
    HandleShapeshiftBoosts(target, apply);

    if (target->GetTypeId() == TYPEID_PLAYER)
        target->ToPlayer()->InitDataForForm();

    if (target->getClass() == CLASS_DRUID)
    {
        // Dash
        if (AuraEffect* aurEff = target->GetAuraEffect(SPELL_AURA_MOD_INCREASE_SPEED, SPELLFAMILY_DRUID, 0, 0, 0x8))
            aurEff->RecalculateAmount();

        // Disarm handling
        // If druid shifts while being disarmed we need to deal with that since forms aren't affected by disarm
        // and also HandleAuraModDisarm is not triggered
        if (!target->CanUseAttackType(BASE_ATTACK))
        {
            if (Item* pItem = target->ToPlayer()->GetItemByPos(INVENTORY_SLOT_BAG_0, EQUIPMENT_SLOT_MAINHAND))
            {
                target->ToPlayer()->_ApplyWeaponDamage(EQUIPMENT_SLOT_MAINHAND, pItem->GetTemplate(), NULL, apply);
            }
        }
    }

    // stop handling the effect if it was removed by linked event
    if (apply && aurApp->GetRemoveMode())
        return;

    if (target->GetTypeId() == TYPEID_PLAYER)
    {
        SpellShapeshiftEntry const* shapeInfo = sSpellShapeshiftStore.LookupEntry(form);
        // Learn spells for shapeshift form - no need to send action bars or add spells to spellbook
        for (uint8 i = 0; i<MAX_SHAPESHIFT_SPELLS; ++i)
        {
            if (!shapeInfo->stanceSpell[i])
                continue;
            if (apply)
                target->ToPlayer()->AddTemporarySpell(shapeInfo->stanceSpell[i]);
            else
                target->ToPlayer()->RemoveTemporarySpell(shapeInfo->stanceSpell[i]);
        }
    }
}

void AuraEffect::HandleAuraTransform(AuraApplication const* aurApp, uint8 mode, bool apply) const
{
    if (!(mode & AURA_EFFECT_HANDLE_SEND_FOR_CLIENT_MASK))
        return;

    Unit* target = aurApp->GetTarget();

    if (apply)
    {
        // update active transform spell only when transform or shapeshift not set or not overwriting negative by positive case
        if (!target->GetModelForForm(target->GetShapeshiftForm()) || !GetSpellInfo()->IsPositive())
        {
            // special case (spell specific functionality)
            if (GetMiscValue() == 0)
            {
                switch (GetId())
                {
                    // Orb of Deception
                    case 16739:
                    {
                        if (target->GetTypeId() != TYPEID_PLAYER)
                            return;

                        switch (target->getRace())
                        {
                            // Blood Elf
                            case RACE_BLOODELF:
                                target->SetDisplayId(target->getGender() == GENDER_MALE ? 17829 : 17830);
                                break;
                            // Orc
                            case RACE_ORC:
                                target->SetDisplayId(target->getGender() == GENDER_MALE ? 10139 : 10140);
                                break;
                            // Troll
                            case RACE_TROLL:
                                target->SetDisplayId(target->getGender() == GENDER_MALE ? 10135 : 10134);
                                break;
                            // Tauren
                            case RACE_TAUREN:
                                target->SetDisplayId(target->getGender() == GENDER_MALE ? 10136 : 10147);
                                break;
                            // Undead
                            case RACE_UNDEAD_PLAYER:
                                target->SetDisplayId(target->getGender() == GENDER_MALE ? 10146 : 10145);
                                break;
                            // Draenei
                            case RACE_DRAENEI:
                                target->SetDisplayId(target->getGender() == GENDER_MALE ? 17827 : 17828);
                                break;
                            // Dwarf
                            case RACE_DWARF:
                                target->SetDisplayId(target->getGender() == GENDER_MALE ? 10141 : 10142);
                                break;
                            // Gnome
                            case RACE_GNOME:
                                target->SetDisplayId(target->getGender() == GENDER_MALE ? 10148 : 10149);
                                break;
                            // Human
                            case RACE_HUMAN:
                                target->SetDisplayId(target->getGender() == GENDER_MALE ? 10137 : 10138);
                                break;
                            // Night Elf
                            case RACE_NIGHTELF:
                                target->SetDisplayId(target->getGender() == GENDER_MALE ? 10143 : 10144);
                                break;
                            default:
                                break;
                        }
                        break;
                    }
                    // Murloc costume
                    case 42365:
                        target->SetDisplayId(21723);
                        break;
                    // Frostmourne
                    case 43827:
                        target->SetDisplayId(30721);
                        break;
                    // Dread Corsair
                    case 50517:
                    // Corsair Costume
                    case 51926:
                    {
                        if (target->GetTypeId() != TYPEID_PLAYER)
                            return;

                        switch (target->getRace())
                        {
                            // Blood Elf
                            case RACE_BLOODELF:
                                target->SetDisplayId(target->getGender() == GENDER_MALE ? 25032 : 25043);
                                break;
                            // Orc
                            case RACE_ORC:
                                target->SetDisplayId(target->getGender() == GENDER_MALE ? 25039 : 25050);
                                break;
                            // Troll
                            case RACE_TROLL:
                                target->SetDisplayId(target->getGender() == GENDER_MALE ? 25041 : 25052);
                                break;
                            // Tauren
                            case RACE_TAUREN:
                                target->SetDisplayId(target->getGender() == GENDER_MALE ? 25040 : 25051);
                                break;
                            // Undead
                            case RACE_UNDEAD_PLAYER:
                                target->SetDisplayId(target->getGender() == GENDER_MALE ? 25042 : 25053);
                                break;
                            // Draenei
                            case RACE_DRAENEI:
                                target->SetDisplayId(target->getGender() == GENDER_MALE ? 25033 : 25044);
                                break;
                            // Dwarf
                            case RACE_DWARF:
                                target->SetDisplayId(target->getGender() == GENDER_MALE ? 25034 : 25045);
                                break;
                            // Gnome
                            case RACE_GNOME:
                                target->SetDisplayId(target->getGender() == GENDER_MALE ? 25035 : 25046);
                                break;
                            // Human
                            case RACE_HUMAN:
                                target->SetDisplayId(target->getGender() == GENDER_MALE ? 25037 : 25048);
                                break;
                            // Night Elf
                            case RACE_NIGHTELF:
                                target->SetDisplayId(target->getGender() == GENDER_MALE ? 25038 : 25049);
                                break;
                            default:
                                break;
                        }
                        break;
                    }
                    // Pygmy Oil
                    case 53806:
                        target->SetDisplayId(22512);
                        break;
                    // Honor the Dead
                    case 65386:
                    case 65495:
                        target->SetDisplayId(target->getGender() == GENDER_MALE ? 29203 : 29204);
                        break;
                    // Darkspear Pride
                    case 75532:
                        target->SetDisplayId(target->getGender() == GENDER_MALE ? 31737 : 31738);
                        break;
                    // Gnomeregan Pride
                    case 75531:
                        target->SetDisplayId(target->getGender() == GENDER_MALE ? 31654 : 31655);
                        break;
                    default:
                        break;
                }
            }
            else
            {
                CreatureTemplate const* ci = sObjectMgr->GetCreatureTemplate(GetMiscValue());
                if (!ci)
                {
                    target->SetDisplayId(16358);              // pig pink ^_^
                    sLog->outError(LOG_FILTER_SPELLS_AURAS, "Auras: unknown creature id = %d (only need its modelid) From Spell Aura Transform in Spell ID = %d", GetMiscValue(), GetId());
                }
                else
                {
                    uint32 model_id = 0;

                    if (uint32 modelid = ci->GetRandomValidModelId())
                        model_id = modelid;                     // Will use the default model here

                    // Polymorph (sheep)
                    if (GetSpellInfo()->SpellFamilyName == SPELLFAMILY_MAGE && GetSpellInfo()->SpellIconID == 82 && GetSpellInfo()->SpellVisual[0] == 12978)
                        if (Unit* caster = GetCaster())
                            if (caster->HasAura(52648))         // Glyph of the Penguin
                                model_id = 26452;

                    target->SetDisplayId(model_id);

                    // Dragonmaw Illusion (set mount model also)
                    if (GetId() == 42016 && target->GetMountID() && !target->GetAuraEffectsByType(SPELL_AURA_MOD_INCREASE_MOUNTED_FLIGHT_SPEED).empty())
                        target->SetUInt32Value(UNIT_FIELD_MOUNTDISPLAYID, 16314);
                }
            }
        }

        // update active transform spell only when transform or shapeshift not set or not overwriting negative by positive case
        SpellInfo const* transformSpellInfo = sSpellMgr->GetSpellInfo(target->getTransForm());
        if (!transformSpellInfo || !GetSpellInfo()->IsPositive() || transformSpellInfo->IsPositive())
            target->setTransForm(GetId());

        // polymorph case
        if ((mode & AURA_EFFECT_HANDLE_REAL) && target->GetTypeId() == TYPEID_PLAYER && target->IsPolymorphed())
        {
            // for players, start regeneration after 1s (in polymorph fast regeneration case)
            // only if caster is Player (after patch 2.4.2)
            if (IS_PLAYER_GUID(GetCasterGUID()))
                target->ToPlayer()->setRegenTimerCount(1*IN_MILLISECONDS);

            //dismount polymorphed target (after patch 2.4.2)
            if (target->IsMounted())
                target->RemoveAurasByType(SPELL_AURA_MOUNTED);
        }
    }
    else
    {
        // HandleEffect(this, AURA_EFFECT_HANDLE_SEND_FOR_CLIENT, true) will reapply it if need
        if (target->getTransForm() == GetId())
            target->setTransForm(0);

        target->RestoreDisplayId();

        // Dragonmaw Illusion (restore mount model)
        if (GetId() == 42016 && target->GetMountID() == 16314)
        {
            if (!target->GetAuraEffectsByType(SPELL_AURA_MOUNTED).empty())
            {
                uint32 cr_id = target->GetAuraEffectsByType(SPELL_AURA_MOUNTED).front()->GetMiscValue();
                if (CreatureTemplate const* ci = sObjectMgr->GetCreatureTemplate(cr_id))
                {
                    uint32 displayID = ObjectMgr::ChooseDisplayId(ci);
                    sObjectMgr->GetCreatureModelRandomGender(&displayID);

                    target->SetUInt32Value(UNIT_FIELD_MOUNTDISPLAYID, displayID);
                }
            }
        }
    }
}

void AuraEffect::HandleAuraModScale(AuraApplication const* aurApp, uint8 mode, bool apply) const
{
    if (!(mode & AURA_EFFECT_HANDLE_CHANGE_AMOUNT_SEND_FOR_CLIENT_MASK))
        return;

    Unit* target = aurApp->GetTarget();

    target->ApplyPercentModFloatValue(OBJECT_FIELD_SCALE_X, (float)GetAmount(), apply);
}

void AuraEffect::HandleAuraCloneCaster(AuraApplication const* aurApp, uint8 mode, bool apply) const
{
    if (!(mode & AURA_EFFECT_HANDLE_SEND_FOR_CLIENT_MASK))
        return;

    Unit* target = aurApp->GetTarget();

    if (apply)
    {
        Unit* caster = GetCaster();
        if (!caster || caster == target)
            return;

        // What must be cloned? at least display and scale
        target->SetDisplayId(caster->GetDisplayId());
        //target->SetObjectScale(caster->GetFloatValue(OBJECT_FIELD_SCALE_X)); // we need retail info about how scaling is handled (aura maybe?)
        target->SetFlag(UNIT_FIELD_FLAGS_2, UNIT_FLAG2_MIRROR_IMAGE);
    }
    else
    {
        target->SetDisplayId(target->GetNativeDisplayId());
        target->RemoveFlag(UNIT_FIELD_FLAGS_2, UNIT_FLAG2_MIRROR_IMAGE);
    }
}

/************************/
/***      FIGHT       ***/
/************************/

void AuraEffect::HandleFeignDeath(AuraApplication const* aurApp, uint8 mode, bool apply) const
{
    if (!(mode & AURA_EFFECT_HANDLE_REAL))
        return;

    Unit* target = aurApp->GetTarget();

    if (target->GetTypeId() != TYPEID_PLAYER)
        return;

    if (apply)
    {
        /*
        WorldPacket data(SMSG_FEIGN_DEATH_RESISTED, 9);
        data<<target->GetGUID();
        data<<uint8(0);
        target->SendMessageToSet(&data, true);
        */

        UnitList targets;
        Trinity::AnyUnfriendlyUnitInObjectRangeCheck u_check(target, target, target->GetMap()->GetVisibilityRange());
        Trinity::UnitListSearcher<Trinity::AnyUnfriendlyUnitInObjectRangeCheck> searcher(target, targets, u_check);
        target->VisitNearbyObject(target->GetMap()->GetVisibilityRange(), searcher);
        for (UnitList::iterator iter = targets.begin(); iter != targets.end(); ++iter)
        {
            if (!(*iter)->HasUnitState(UNIT_STATE_CASTING))
                continue;

            for (uint32 i = CURRENT_FIRST_NON_MELEE_SPELL; i < CURRENT_MAX_SPELL; i++)
            {
                if ((*iter)->GetCurrentSpell(i)
                && (*iter)->GetCurrentSpell(i)->m_targets.GetUnitTargetGUID() == target->GetGUID())
                {
                    (*iter)->InterruptSpell(CurrentSpellTypes(i), false);
                }
            }
        }
        target->CombatStop();
        target->RemoveAurasWithInterruptFlags(AURA_INTERRUPT_FLAG_IMMUNE_OR_LOST_SELECTION);

        // prevent interrupt message
        if (GetCasterGUID() == target->GetGUID() && target->GetCurrentSpell(CURRENT_GENERIC_SPELL))
            target->FinishSpell(CURRENT_GENERIC_SPELL, false);
        target->InterruptNonMeleeSpells(true);
        target->getHostileRefManager().deleteReferences();

        // stop handling the effect if it was removed by linked event
        if (aurApp->GetRemoveMode())
            return;
                                                            // blizz like 2.0.x
        target->SetFlag(UNIT_FIELD_FLAGS, UNIT_FLAG_UNK_29);
                                                            // blizz like 2.0.x
        target->SetFlag(UNIT_FIELD_FLAGS_2, UNIT_FLAG2_FEIGN_DEATH);
                                                            // blizz like 2.0.x
        target->SetFlag(UNIT_DYNAMIC_FLAGS, UNIT_DYNFLAG_DEAD);

        target->AddUnitState(UNIT_STATE_DIED);
    }
    else
    {
        /*
        WorldPacket data(SMSG_FEIGN_DEATH_RESISTED, 9);
        data<<target->GetGUID();
        data<<uint8(1);
        target->SendMessageToSet(&data, true);
        */
                                                            // blizz like 2.0.x
        target->RemoveFlag(UNIT_FIELD_FLAGS, UNIT_FLAG_UNK_29);
                                                            // blizz like 2.0.x
        target->RemoveFlag(UNIT_FIELD_FLAGS_2, UNIT_FLAG2_FEIGN_DEATH);
                                                            // blizz like 2.0.x
        target->RemoveFlag(UNIT_DYNAMIC_FLAGS, UNIT_DYNFLAG_DEAD);

        target->ClearUnitState(UNIT_STATE_DIED);
    }
}

void AuraEffect::HandleModUnattackable(AuraApplication const* aurApp, uint8 mode, bool apply) const
{
    if (!(mode & AURA_EFFECT_HANDLE_SEND_FOR_CLIENT_MASK))
        return;

    Unit* target = aurApp->GetTarget();

    // do not remove unit flag if there are more than this auraEffect of that kind on unit on unit
    if (!apply && target->HasAuraType(SPELL_AURA_MOD_UNATTACKABLE))
        return;

    target->ApplyModFlag(UNIT_FIELD_FLAGS, UNIT_FLAG_NON_ATTACKABLE, apply);

    // call functions which may have additional effects after chainging state of unit
    if (apply && (mode & AURA_EFFECT_HANDLE_REAL))
    {
        target->CombatStop();
        target->RemoveAurasWithInterruptFlags(AURA_INTERRUPT_FLAG_IMMUNE_OR_LOST_SELECTION);
    }
}

void AuraEffect::HandleAuraModDisarm(AuraApplication const* aurApp, uint8 mode, bool apply) const
{
    if (!(mode & AURA_EFFECT_HANDLE_REAL))
        return;

    Unit* target = aurApp->GetTarget();

    AuraType type = GetAuraType();

    //Prevent handling aura twice
    if ((apply) ? target->GetAuraEffectsByType(type).size() > 1 : target->HasAuraType(type))
        return;

    uint32 field, flag, slot;
    WeaponAttackType attType;
    switch (type)
    {
    case SPELL_AURA_MOD_DISARM:
        field=UNIT_FIELD_FLAGS;
        flag=UNIT_FLAG_DISARMED;
        slot=EQUIPMENT_SLOT_MAINHAND;
        attType=BASE_ATTACK;
        break;
    case SPELL_AURA_MOD_DISARM_OFFHAND:
        field=UNIT_FIELD_FLAGS_2;
        flag=UNIT_FLAG2_DISARM_OFFHAND;
        slot=EQUIPMENT_SLOT_OFFHAND;
        attType=OFF_ATTACK;
        break;
    case SPELL_AURA_MOD_DISARM_RANGED:
        field=UNIT_FIELD_FLAGS_2;
        flag=UNIT_FLAG2_DISARM_RANGED;
        slot=EQUIPMENT_SLOT_RANGED;
        attType=RANGED_ATTACK;
        break;
    default:
        return;
    }

    // if disarm aura is to be removed, remove the flag first to reapply damage/aura mods
    if (!apply)
        target->RemoveFlag(field, flag);

    // Handle damage modification, shapeshifted druids are not affected
    if (target->GetTypeId() == TYPEID_PLAYER && !target->IsInFeralForm())
    {
        if (Item* pItem = target->ToPlayer()->GetItemByPos(INVENTORY_SLOT_BAG_0, slot))
        {
            uint8 attacktype = Player::GetAttackBySlot(slot);

            if (attacktype < MAX_ATTACK)
            {
                target->ToPlayer()->_ApplyWeaponDamage(slot, pItem->GetTemplate(), NULL, !apply);
                target->ToPlayer()->_ApplyWeaponDependentAuraMods(pItem, WeaponAttackType(attacktype), !apply);
            }
        }
    }

    // if disarm effects should be applied, wait to set flag until damage mods are unapplied
    if (apply)
        target->SetFlag(field, flag);

    if (target->GetTypeId() == TYPEID_UNIT && target->ToCreature()->GetCurrentEquipmentId())
        target->UpdateDamagePhysical(attType);
}

void AuraEffect::HandleAuraModSilence(AuraApplication const* aurApp, uint8 mode, bool apply) const
{
    if (!(mode & AURA_EFFECT_HANDLE_REAL))
        return;

    Unit* target = aurApp->GetTarget();

    if (apply)
    {
        target->SetFlag(UNIT_FIELD_FLAGS, UNIT_FLAG_SILENCED);

        // call functions which may have additional effects after chainging state of unit
        // Stop cast only spells vs PreventionType == SPELL_PREVENTION_TYPE_SILENCE
        for (uint32 i = CURRENT_MELEE_SPELL; i < CURRENT_MAX_SPELL; ++i)
            if (Spell* spell = target->GetCurrentSpell(CurrentSpellTypes(i)))
                if (spell->m_spellInfo->PreventionType == SPELL_PREVENTION_TYPE_SILENCE)
                    // Stop spells on prepare or casting state
                    target->InterruptSpell(CurrentSpellTypes(i), false);
    }
    else
    {
        // do not remove unit flag if there are more than this auraEffect of that kind on unit on unit
        if (target->HasAuraType(SPELL_AURA_MOD_SILENCE) || target->HasAuraType(SPELL_AURA_MOD_PACIFY_SILENCE))
            return;

        target->RemoveFlag(UNIT_FIELD_FLAGS, UNIT_FLAG_SILENCED);
    }
}

void AuraEffect::HandleAuraModPacify(AuraApplication const* aurApp, uint8 mode, bool apply) const
{
    if (!(mode & AURA_EFFECT_HANDLE_SEND_FOR_CLIENT_MASK))
        return;

    Unit* target = aurApp->GetTarget();

    if (apply)
        target->SetFlag(UNIT_FIELD_FLAGS, UNIT_FLAG_PACIFIED);
    else
    {
        // do not remove unit flag if there are more than this auraEffect of that kind on unit on unit
        if (target->HasAuraType(SPELL_AURA_MOD_PACIFY) || target->HasAuraType(SPELL_AURA_MOD_PACIFY_SILENCE))
            return;
        target->RemoveFlag(UNIT_FIELD_FLAGS, UNIT_FLAG_PACIFIED);
    }
}

void AuraEffect::HandleAuraModPacifyAndSilence(AuraApplication const* aurApp, uint8 mode, bool apply) const
{
    if (!(mode & AURA_EFFECT_HANDLE_SEND_FOR_CLIENT_MASK))
        return;

    Unit* target = aurApp->GetTarget();

    // Vengeance of the Blue Flight (@todo REMOVE THIS!)
    /// @workaround
    if (m_spellInfo->Id == 45839)
    {
        if (apply)
            target->SetFlag(UNIT_FIELD_FLAGS, UNIT_FLAG_NON_ATTACKABLE);
        else
            target->RemoveFlag(UNIT_FIELD_FLAGS, UNIT_FLAG_NON_ATTACKABLE);
    }
    if (!(apply))
    {
        // do not remove unit flag if there are more than this auraEffect of that kind on unit on unit
        if (target->HasAuraType(SPELL_AURA_MOD_PACIFY_SILENCE))
            return;
    }
    HandleAuraModPacify(aurApp, mode, apply);
    HandleAuraModSilence(aurApp, mode, apply);
}

void AuraEffect::HandleAuraAllowOnlyAbility(AuraApplication const* aurApp, uint8 mode, bool apply) const
{
    if (!(mode & AURA_EFFECT_HANDLE_SEND_FOR_CLIENT_MASK))
        return;

    Unit* target = aurApp->GetTarget();

    if (target->GetTypeId() == TYPEID_PLAYER)
    {
        if (apply)
            target->SetFlag(PLAYER_FLAGS, PLAYER_ALLOW_ONLY_ABILITY);
        else
        {
            // do not remove unit flag if there are more than this auraEffect of that kind on unit on unit
            if (target->HasAuraType(SPELL_AURA_ALLOW_ONLY_ABILITY))
                return;
            target->RemoveFlag(PLAYER_FLAGS, PLAYER_ALLOW_ONLY_ABILITY);
        }
    }
}

/****************************/
/***      TRACKING        ***/
/****************************/

void AuraEffect::HandleAuraTrackCreatures(AuraApplication const* aurApp, uint8 mode, bool apply) const
{
    if (!(mode & AURA_EFFECT_HANDLE_SEND_FOR_CLIENT_MASK))
        return;

    Unit* target = aurApp->GetTarget();

    if (target->GetTypeId() != TYPEID_PLAYER)
        return;

    if (apply)
        target->SetFlag(PLAYER_TRACK_CREATURES, uint32(1) << (GetMiscValue() - 1));
    else
        target->RemoveFlag(PLAYER_TRACK_CREATURES, uint32(1) << (GetMiscValue() - 1));
}

void AuraEffect::HandleAuraTrackResources(AuraApplication const* aurApp, uint8 mode, bool apply) const
{
    if (!(mode & AURA_EFFECT_HANDLE_SEND_FOR_CLIENT_MASK))
        return;

    Unit* target = aurApp->GetTarget();

    if (target->GetTypeId() != TYPEID_PLAYER)
        return;

    if (apply)
        target->SetFlag(PLAYER_TRACK_RESOURCES, uint32(1) << (GetMiscValue() - 1));
    else
        target->RemoveFlag(PLAYER_TRACK_RESOURCES, uint32(1) << (GetMiscValue() - 1));
}

void AuraEffect::HandleAuraTrackStealthed(AuraApplication const* aurApp, uint8 mode, bool apply) const
{
    if (!(mode & AURA_EFFECT_HANDLE_SEND_FOR_CLIENT_MASK))
        return;

    Unit* target = aurApp->GetTarget();

    if (target->GetTypeId() != TYPEID_PLAYER)
        return;

    if (!(apply))
    {
        // do not remove unit flag if there are more than this auraEffect of that kind on unit on unit
        if (target->HasAuraType(GetAuraType()))
            return;
    }
    target->ApplyModFlag(PLAYER_FIELD_BYTES, PLAYER_FIELD_BYTE_TRACK_STEALTHED, apply);
}

void AuraEffect::HandleAuraModStalked(AuraApplication const* aurApp, uint8 mode, bool apply) const
{
    if (!(mode & AURA_EFFECT_HANDLE_SEND_FOR_CLIENT_MASK))
        return;

    Unit* target = aurApp->GetTarget();

    // used by spells: Hunter's Mark, Mind Vision, Syndicate Tracker (MURP) DND
    if (apply)
        target->SetFlag(UNIT_DYNAMIC_FLAGS, UNIT_DYNFLAG_TRACK_UNIT);
    else
    {
        // do not remove unit flag if there are more than this auraEffect of that kind on unit on unit
        if (!target->HasAuraType(GetAuraType()))
            target->RemoveFlag(UNIT_DYNAMIC_FLAGS, UNIT_DYNFLAG_TRACK_UNIT);
    }

    // call functions which may have additional effects after chainging state of unit
    target->UpdateObjectVisibility();
}

void AuraEffect::HandleAuraUntrackable(AuraApplication const* aurApp, uint8 mode, bool apply) const
{
    if (!(mode & AURA_EFFECT_HANDLE_SEND_FOR_CLIENT_MASK))
        return;

    Unit* target = aurApp->GetTarget();

    if (apply)
        target->SetByteFlag(UNIT_FIELD_BYTES_1, 2, UNIT_STAND_FLAGS_UNTRACKABLE);
    else
    {
        // do not remove unit flag if there are more than this auraEffect of that kind on unit on unit
        if (target->HasAuraType(GetAuraType()))
            return;
        target->RemoveByteFlag(UNIT_FIELD_BYTES_1, 2, UNIT_STAND_FLAGS_UNTRACKABLE);
    }
}

/****************************/
/***  SKILLS & TALENTS    ***/
/****************************/

void AuraEffect::HandleAuraModPetTalentsPoints(AuraApplication const* aurApp, uint8 mode, bool /*apply*/) const
{
    if (!(mode & AURA_EFFECT_HANDLE_CHANGE_AMOUNT_MASK))
        return;

    Unit* target = aurApp->GetTarget();

    if (target->GetTypeId() != TYPEID_PLAYER)
        return;

    // Recalculate pet talent points
    if (Pet* pet = target->ToPlayer()->GetPet())
        pet->InitTalentForLevel();
}

void AuraEffect::HandleAuraModSkill(AuraApplication const* aurApp, uint8 mode, bool apply) const
{
    if (!(mode & (AURA_EFFECT_HANDLE_CHANGE_AMOUNT_MASK | AURA_EFFECT_HANDLE_SKILL)))
        return;
    Unit* target = aurApp->GetTarget();

    if (target->GetTypeId() != TYPEID_PLAYER)
        return;

    uint32 prot = GetMiscValue();
    int32 points = GetAmount();

    target->ToPlayer()->ModifySkillBonus(prot, ((apply) ? points: -points), GetAuraType() == SPELL_AURA_MOD_SKILL_TALENT);
    if (prot == SKILL_DEFENSE)
        target->ToPlayer()->UpdateDefenseBonusesMod();
}

/****************************/
/***       MOVEMENT       ***/
/****************************/

void AuraEffect::HandleAuraMounted(AuraApplication const* aurApp, uint8 mode, bool apply) const
{
    if (!(mode & AURA_EFFECT_HANDLE_SEND_FOR_CLIENT_MASK))
        return;

    Unit* target = aurApp->GetTarget();

    if (apply)
    {
        uint32 creatureEntry = GetMiscValue();
        uint32 displayId = 0;
        uint32 vehicleId = 0;

        // Festive Holiday Mount
        if (target->HasAura(62061))
        {
            if (GetBase()->HasEffectType(SPELL_AURA_MOD_INCREASE_MOUNTED_FLIGHT_SPEED))
                creatureEntry = 24906;
            else
                creatureEntry = 15665;
        }

        if (CreatureTemplate const* creatureInfo = sObjectMgr->GetCreatureTemplate(creatureEntry))
        {
            displayId = ObjectMgr::ChooseDisplayId(creatureInfo);
            sObjectMgr->GetCreatureModelRandomGender(&displayId);

            vehicleId = creatureInfo->VehicleId;

            //some spell has one aura of mount and one of vehicle
            for (uint32 i = 0; i < MAX_SPELL_EFFECTS; ++i)
                if (GetSpellInfo()->Effects[i].Effect == SPELL_EFFECT_SUMMON
                    && GetSpellInfo()->Effects[i].MiscValue == GetMiscValue())
                    displayId = 0;
        }

        target->Mount(displayId, vehicleId, creatureEntry);
    }
    else
    {
        target->Dismount();
        //some mounts like Headless Horseman's Mount or broom stick are skill based spell
        // need to remove ALL arura related to mounts, this will stop client crash with broom stick
        // and never endless flying after using Headless Horseman's Mount
        if (mode & AURA_EFFECT_HANDLE_REAL)
            target->RemoveAurasByType(SPELL_AURA_MOUNTED);
    }
}

void AuraEffect::HandleAuraAllowFlight(AuraApplication const* aurApp, uint8 mode, bool apply) const
{
    if (!(mode & AURA_EFFECT_HANDLE_SEND_FOR_CLIENT_MASK))
        return;

    Unit* target = aurApp->GetTarget();

    if (!apply)
    {
        // do not remove unit flag if there are more than this auraEffect of that kind on unit on unit
        if (target->HasAuraType(GetAuraType()) || target->HasAuraType(SPELL_AURA_MOD_INCREASE_MOUNTED_FLIGHT_SPEED))
            return;
    }

    //! Not entirely sure if this should be sent for creatures as well, but I don't think so.
    target->SetCanFly(apply);
    if (!apply)
    {
        target->RemoveUnitMovementFlag(MOVEMENTFLAG_MASK_MOVING_FLY);
        target->GetMotionMaster()->MoveFall();
        target->m_movementInfo.SetFallTime(0);
    }

    Player* player = target->ToPlayer();
    if (!player)
        player = target->m_movedPlayer;

    if (player)
        player->SendMovementCanFlyChange();

    //! We still need to initiate a server-side MoveFall here,
    //! which requires MSG_MOVE_FALL_LAND on landing.
}

void AuraEffect::HandleAuraWaterWalk(AuraApplication const* aurApp, uint8 mode, bool apply) const
{
    if (!(mode & AURA_EFFECT_HANDLE_SEND_FOR_CLIENT_MASK))
        return;

    Unit* target = aurApp->GetTarget();

    if (!apply)
    {
        // do not remove unit flag if there are more than this auraEffect of that kind on unit on unit
        if (target->HasAuraType(GetAuraType()))
            return;
    }

    if (apply)
        target->AddUnitMovementFlag(MOVEMENTFLAG_WATERWALKING);
    else
        target->RemoveUnitMovementFlag(MOVEMENTFLAG_WATERWALKING);

    target->SendMovementWaterWalking();
}

void AuraEffect::HandleAuraFeatherFall(AuraApplication const* aurApp, uint8 mode, bool apply) const
{
    if (!(mode & AURA_EFFECT_HANDLE_SEND_FOR_CLIENT_MASK))
        return;

    Unit* target = aurApp->GetTarget();

    if (!apply)
    {
        // do not remove unit flag if there are more than this auraEffect of that kind on unit on unit
        if (target->HasAuraType(GetAuraType()))
            return;
    }

    if (apply)
        target->AddUnitMovementFlag(MOVEMENTFLAG_FALLING_SLOW);
    else
        target->RemoveUnitMovementFlag(MOVEMENTFLAG_FALLING_SLOW);

    target->SendMovementFeatherFall();

    // start fall from current height
    if (!apply && target->GetTypeId() == TYPEID_PLAYER)
        target->ToPlayer()->SetFallInformation(0, target->GetPositionZ());
}

void AuraEffect::HandleAuraHover(AuraApplication const* aurApp, uint8 mode, bool apply) const
{
    if (!(mode & AURA_EFFECT_HANDLE_SEND_FOR_CLIENT_MASK))
        return;

    Unit* target = aurApp->GetTarget();

    if (!apply)
    {
        // do not remove unit flag if there are more than this auraEffect of that kind on unit on unit
        if (target->HasAuraType(GetAuraType()))
            return;
    }

    target->SetHover(apply);    //! Sets movementflags
    target->SendMovementHover();
}

void AuraEffect::HandleWaterBreathing(AuraApplication const* aurApp, uint8 mode, bool /*apply*/) const
{
    if (!(mode & AURA_EFFECT_HANDLE_SEND_FOR_CLIENT_MASK))
        return;

    Unit* target = aurApp->GetTarget();

    // update timers in client
    if (target->GetTypeId() == TYPEID_PLAYER)
        target->ToPlayer()->UpdateMirrorTimers();
}

void AuraEffect::HandleForceMoveForward(AuraApplication const* aurApp, uint8 mode, bool apply) const
{
    if (!(mode & AURA_EFFECT_HANDLE_SEND_FOR_CLIENT_MASK))
        return;

    Unit* target = aurApp->GetTarget();

    if (apply)
        target->SetFlag(UNIT_FIELD_FLAGS_2, UNIT_FLAG2_FORCE_MOVEMENT);
    else
    {
        // do not remove unit flag if there are more than this auraEffect of that kind on unit on unit
        if (target->HasAuraType(GetAuraType()))
            return;
        target->RemoveFlag(UNIT_FIELD_FLAGS_2, UNIT_FLAG2_FORCE_MOVEMENT);
    }
}

/****************************/
/***        THREAT        ***/
/****************************/

void AuraEffect::HandleModThreat(AuraApplication const* aurApp, uint8 mode, bool apply) const
{
    if (!(mode & AURA_EFFECT_HANDLE_CHANGE_AMOUNT_MASK))
        return;

    Unit* target = aurApp->GetTarget();
    for (int8 i = 0; i < MAX_SPELL_SCHOOL; ++i)
        if (GetMiscValue() & (1 << i))
            ApplyPercentModFloatVar(target->m_threatModifier[i], float(GetAmount()), apply);
}

void AuraEffect::HandleAuraModTotalThreat(AuraApplication const* aurApp, uint8 mode, bool apply) const
{
    if (!(mode & AURA_EFFECT_HANDLE_CHANGE_AMOUNT_MASK))
        return;

    Unit* target = aurApp->GetTarget();

    if (!target->isAlive() || target->GetTypeId() != TYPEID_PLAYER)
        return;

    Unit* caster = GetCaster();
    if (caster && caster->isAlive())
        target->getHostileRefManager().addTempThreat((float)GetAmount(), apply);
}

void AuraEffect::HandleModTaunt(AuraApplication const* aurApp, uint8 mode, bool apply) const
{
    if (!(mode & AURA_EFFECT_HANDLE_REAL))
        return;

    Unit* target = aurApp->GetTarget();

    if (!target->isAlive() || !target->CanHaveThreatList())
        return;

    Unit* caster = GetCaster();
    if (!caster || !caster->isAlive())
        return;

    if (apply)
        target->TauntApply(caster);
    else
    {
        // When taunt aura fades out, mob will switch to previous target if current has less than 1.1 * secondthreat
        target->TauntFadeOut(caster);
    }
}

/*****************************/
/***        CONTROL        ***/
/*****************************/

void AuraEffect::HandleModConfuse(AuraApplication const* aurApp, uint8 mode, bool apply) const
{
    if (!(mode & AURA_EFFECT_HANDLE_REAL))
        return;

    Unit* target = aurApp->GetTarget();

    target->SetControlled(apply, UNIT_STATE_CONFUSED);
}

void AuraEffect::HandleModFear(AuraApplication const* aurApp, uint8 mode, bool apply) const
{
    if (!(mode & AURA_EFFECT_HANDLE_REAL))
        return;

    Unit* target = aurApp->GetTarget();

    target->SetControlled(apply, UNIT_STATE_FLEEING);
}

void AuraEffect::HandleAuraModStun(AuraApplication const* aurApp, uint8 mode, bool apply) const
{
    if (!(mode & AURA_EFFECT_HANDLE_REAL))
        return;

    Unit* target = aurApp->GetTarget();

    target->SetControlled(apply, UNIT_STATE_STUNNED);
}

void AuraEffect::HandleAuraModRoot(AuraApplication const* aurApp, uint8 mode, bool apply) const
{
    if (!(mode & AURA_EFFECT_HANDLE_REAL))
        return;

    Unit* target = aurApp->GetTarget();

    target->SetControlled(apply, UNIT_STATE_ROOT);
}

void AuraEffect::HandlePreventFleeing(AuraApplication const* aurApp, uint8 mode, bool apply) const
{
    if (!(mode & AURA_EFFECT_HANDLE_REAL))
        return;

    Unit* target = aurApp->GetTarget();

    if (target->HasAuraType(SPELL_AURA_MOD_FEAR))
        target->SetControlled(!(apply), UNIT_STATE_FLEEING);
}

/***************************/
/***        CHARM        ***/
/***************************/

void AuraEffect::HandleModPossess(AuraApplication const* aurApp, uint8 mode, bool apply) const
{
    if (!(mode & AURA_EFFECT_HANDLE_REAL))
        return;

    Unit* target = aurApp->GetTarget();

    Unit* caster = GetCaster();

    // no support for posession AI yet
    if (caster && caster->GetTypeId() == TYPEID_UNIT)
    {
        HandleModCharm(aurApp, mode, apply);
        return;
    }

    if (apply)
        target->SetCharmedBy(caster, CHARM_TYPE_POSSESS, aurApp);
    else
        target->RemoveCharmedBy(caster);
}

void AuraEffect::HandleModPossessPet(AuraApplication const* aurApp, uint8 mode, bool apply) const
{
    // Used by spell "Eyes of the Beast"

    if (!(mode & AURA_EFFECT_HANDLE_REAL))
        return;

    Unit* caster = GetCaster();
    if (!caster || caster->GetTypeId() != TYPEID_PLAYER)
        return;

    Unit* target = aurApp->GetTarget();
    if (target->GetTypeId() != TYPEID_UNIT || !target->ToCreature()->isPet())
        return;

    Pet* pet = target->ToPet();

    if (apply)
    {
        if (caster->ToPlayer()->GetPet() != pet)
            return;

        // Must clear current motion or pet leashes back to owner after a few yards
        //  when under spell 'Eyes of the Beast'
        pet->GetMotionMaster()->Clear();
        pet->SetCharmedBy(caster, CHARM_TYPE_POSSESS, aurApp);
    }
    else
    {
        pet->RemoveCharmedBy(caster);

        if (!pet->IsWithinDistInMap(caster, pet->GetMap()->GetVisibilityRange()))
            pet->Remove(PET_SAVE_NOT_IN_SLOT, true);
        else
        {
            // Reinitialize the pet bar or it will appear greyed out
            caster->ToPlayer()->PetSpellInitialize();

            // Follow owner only if not fighting or owner didn't click "stay" at new location
            // This may be confusing because pet bar shows "stay" when under the spell but it retains
            //  the "follow" flag. Player MUST click "stay" while under the spell.
            if (!pet->getVictim() && !pet->GetCharmInfo()->HasCommandState(COMMAND_STAY))
            {
                pet->GetMotionMaster()->MoveFollow(caster, PET_FOLLOW_DIST, pet->GetFollowAngle());
            }
        }
    }
}

void AuraEffect::HandleModCharm(AuraApplication const* aurApp, uint8 mode, bool apply) const
{
    if (!(mode & AURA_EFFECT_HANDLE_REAL))
        return;

    Unit* target = aurApp->GetTarget();

    Unit* caster = GetCaster();

    if (apply)
        target->SetCharmedBy(caster, CHARM_TYPE_CHARM, aurApp);
    else
        target->RemoveCharmedBy(caster);
}

void AuraEffect::HandleCharmConvert(AuraApplication const* aurApp, uint8 mode, bool apply) const
{
    if (!(mode & AURA_EFFECT_HANDLE_REAL))
        return;

    Unit* target = aurApp->GetTarget();

    Unit* caster = GetCaster();

    if (apply)
        target->SetCharmedBy(caster, CHARM_TYPE_CONVERT, aurApp);
    else
        target->RemoveCharmedBy(caster);
}

/**
 * Such auras are applied from a caster(=player) to a vehicle.
 * This has been verified using spell #49256
 */
void AuraEffect::HandleAuraControlVehicle(AuraApplication const* aurApp, uint8 mode, bool apply) const
{
    if (!(mode & AURA_EFFECT_HANDLE_CHANGE_AMOUNT_MASK))
        return;

    Unit* target = aurApp->GetTarget();

    if (!target->IsVehicle())
        return;

    Unit* caster = GetCaster();

    if (!caster || caster == target)
        return;

    if (apply)
    {
        // Currently spells that have base points  0 and DieSides 0 = "0/0" exception are pushed to -1,
        // however the idea of 0/0 is to ingore flag VEHICLE_SEAT_FLAG_CAN_ENTER_OR_EXIT and -1 checks for it,
        // so this break such spells or most of them.
        // Current formula about m_amount: effect base points + dieside - 1
        // TO DO: Reasearch more about 0/0 and fix it.
        caster->_EnterVehicle(target->GetVehicleKit(), m_amount - 1, aurApp);
    }
    else
    {
        // Remove pending passengers before exiting vehicle - might cause an Uninstall
        target->GetVehicleKit()->RemovePendingEventsForPassenger(caster);

        if (GetId() == 53111) // Devour Humanoid
        {
            target->Kill(caster);
            if (caster->GetTypeId() == TYPEID_UNIT)
                caster->ToCreature()->RemoveCorpse();
        }
        caster->_ExitVehicle();
        // some SPELL_AURA_CONTROL_VEHICLE auras have a dummy effect on the player - remove them
        caster->RemoveAurasDueToSpell(GetId());
    }
}

/*********************************************************/
/***                  MODIFY SPEED                     ***/
/*********************************************************/
void AuraEffect::HandleAuraModIncreaseSpeed(AuraApplication const* aurApp, uint8 mode, bool /*apply*/) const
{
    if (!(mode & AURA_EFFECT_HANDLE_CHANGE_AMOUNT_MASK))
        return;

    Unit* target = aurApp->GetTarget();

    target->UpdateSpeed(MOVE_RUN, true);
}

void AuraEffect::HandleAuraModIncreaseMountedSpeed(AuraApplication const* aurApp, uint8 mode, bool apply) const
{
    HandleAuraModIncreaseSpeed(aurApp, mode, apply);
}

void AuraEffect::HandleAuraModIncreaseFlightSpeed(AuraApplication const* aurApp, uint8 mode, bool apply) const
{
    if (!(mode & AURA_EFFECT_HANDLE_CHANGE_AMOUNT_SEND_FOR_CLIENT_MASK))
        return;

    Unit* target = aurApp->GetTarget();

    //! Update ability to fly
    if (GetAuraType() == SPELL_AURA_MOD_INCREASE_MOUNTED_FLIGHT_SPEED)
    {
        // do not remove unit flag if there are more than this auraEffect of that kind on unit on unit
        if (mode & AURA_EFFECT_HANDLE_SEND_FOR_CLIENT_MASK && (apply || (!target->HasAuraType(SPELL_AURA_MOD_INCREASE_MOUNTED_FLIGHT_SPEED) && !target->HasAuraType(SPELL_AURA_FLY))))
        {
            target->SetCanFly(apply);
            if (!apply)
            {
                target->m_movementInfo.SetFallTime(0);
                target->RemoveUnitMovementFlag(MOVEMENTFLAG_MASK_MOVING_FLY);
            }

            Player* player = target->ToPlayer();
            if (!player)
                player = target->m_movedPlayer;

            if (player)
                player->SendMovementCanFlyChange();

            //! We still need to initiate a server-side MoveFall here,
            //! which requires MSG_MOVE_FALL_LAND on landing.
        }

        //! Someone should clean up these hacks and remove it from this function. It doesn't even belong here.
        if (mode & AURA_EFFECT_HANDLE_REAL)
        {
            //Players on flying mounts must be immune to polymorph
            if (target->GetTypeId() == TYPEID_PLAYER)
                target->ApplySpellImmune(GetId(), IMMUNITY_MECHANIC, MECHANIC_POLYMORPH, apply);

            // Dragonmaw Illusion (overwrite mount model, mounted aura already applied)
            if (apply && target->HasAuraEffect(42016, 0) && target->GetMountID())
                target->SetUInt32Value(UNIT_FIELD_MOUNTDISPLAYID, 16314);
        }
    }

    if (mode & AURA_EFFECT_HANDLE_CHANGE_AMOUNT_MASK)
        target->UpdateSpeed(MOVE_FLIGHT, true);
}

void AuraEffect::HandleAuraModIncreaseSwimSpeed(AuraApplication const* aurApp, uint8 mode, bool /*apply*/) const
{
    if (!(mode & AURA_EFFECT_HANDLE_CHANGE_AMOUNT_MASK))
        return;

    Unit* target = aurApp->GetTarget();

    target->UpdateSpeed(MOVE_SWIM, true);
}

void AuraEffect::HandleAuraModDecreaseSpeed(AuraApplication const* aurApp, uint8 mode, bool /*apply*/) const
{
    if (!(mode & AURA_EFFECT_HANDLE_CHANGE_AMOUNT_MASK))
        return;

    Unit* target = aurApp->GetTarget();

    target->UpdateSpeed(MOVE_RUN, true);
    target->UpdateSpeed(MOVE_SWIM, true);
    target->UpdateSpeed(MOVE_FLIGHT, true);
    target->UpdateSpeed(MOVE_RUN_BACK, true);
    target->UpdateSpeed(MOVE_SWIM_BACK, true);
    target->UpdateSpeed(MOVE_FLIGHT_BACK, true);
}

void AuraEffect::HandleAuraModUseNormalSpeed(AuraApplication const* aurApp, uint8 mode, bool /*apply*/) const
{
    if (!(mode & AURA_EFFECT_HANDLE_REAL))
        return;

    Unit* target = aurApp->GetTarget();

    target->UpdateSpeed(MOVE_RUN,  true);
    target->UpdateSpeed(MOVE_SWIM, true);
    target->UpdateSpeed(MOVE_FLIGHT,  true);
}

/*********************************************************/
/***                     IMMUNITY                      ***/
/*********************************************************/

void AuraEffect::HandleModStateImmunityMask(AuraApplication const* aurApp, uint8 mode, bool apply) const
{
    if (!(mode & AURA_EFFECT_HANDLE_REAL))
        return;

    Unit* target = aurApp->GetTarget();
    std::list <AuraType> aura_immunity_list;
    uint32 mechanic_immunity_list = 0;
    int32 miscVal = GetMiscValue();

    switch (miscVal)
    {
        case 96:
        case 1615:
        {
            if (GetAmount())
            {
                mechanic_immunity_list = (1 << MECHANIC_SNARE) | (1 << MECHANIC_ROOT)
                    | (1 << MECHANIC_FEAR) | (1 << MECHANIC_STUN)
                    | (1 << MECHANIC_SLEEP) | (1 << MECHANIC_CHARM)
                    | (1 << MECHANIC_SAPPED) | (1 << MECHANIC_HORROR)
                    | (1 << MECHANIC_POLYMORPH) | (1 << MECHANIC_DISORIENTED)
                    | (1 << MECHANIC_FREEZE) | (1 << MECHANIC_TURN);

                target->ApplySpellImmune(GetId(), IMMUNITY_MECHANIC, MECHANIC_SNARE, apply);
                target->ApplySpellImmune(GetId(), IMMUNITY_MECHANIC, MECHANIC_ROOT, apply);
                target->ApplySpellImmune(GetId(), IMMUNITY_MECHANIC, MECHANIC_FEAR, apply);
                target->ApplySpellImmune(GetId(), IMMUNITY_MECHANIC, MECHANIC_STUN, apply);
                target->ApplySpellImmune(GetId(), IMMUNITY_MECHANIC, MECHANIC_SLEEP, apply);
                target->ApplySpellImmune(GetId(), IMMUNITY_MECHANIC, MECHANIC_CHARM, apply);
                target->ApplySpellImmune(GetId(), IMMUNITY_MECHANIC, MECHANIC_SAPPED, apply);
                target->ApplySpellImmune(GetId(), IMMUNITY_MECHANIC, MECHANIC_HORROR, apply);
                target->ApplySpellImmune(GetId(), IMMUNITY_MECHANIC, MECHANIC_POLYMORPH, apply);
                target->ApplySpellImmune(GetId(), IMMUNITY_MECHANIC, MECHANIC_DISORIENTED, apply);
                target->ApplySpellImmune(GetId(), IMMUNITY_MECHANIC, MECHANIC_FREEZE, apply);
                target->ApplySpellImmune(GetId(), IMMUNITY_MECHANIC, MECHANIC_TURN, apply);
                aura_immunity_list.push_back(SPELL_AURA_MOD_STUN);
                aura_immunity_list.push_back(SPELL_AURA_MOD_DECREASE_SPEED);
                aura_immunity_list.push_back(SPELL_AURA_MOD_ROOT);
                aura_immunity_list.push_back(SPELL_AURA_MOD_CONFUSE);
                aura_immunity_list.push_back(SPELL_AURA_MOD_FEAR);
            }
            break;
        }
        case 679:
        {
            if (GetId() == 57742)
            {
                mechanic_immunity_list = (1 << MECHANIC_SNARE) | (1 << MECHANIC_ROOT)
                    | (1 << MECHANIC_FEAR) | (1 << MECHANIC_STUN)
                    | (1 << MECHANIC_SLEEP) | (1 << MECHANIC_CHARM)
                    | (1 << MECHANIC_SAPPED) | (1 << MECHANIC_HORROR)
                    | (1 << MECHANIC_POLYMORPH) | (1 << MECHANIC_DISORIENTED)
                    | (1 << MECHANIC_FREEZE) | (1 << MECHANIC_TURN);

                target->ApplySpellImmune(GetId(), IMMUNITY_MECHANIC, MECHANIC_SNARE, apply);
                target->ApplySpellImmune(GetId(), IMMUNITY_MECHANIC, MECHANIC_ROOT, apply);
                target->ApplySpellImmune(GetId(), IMMUNITY_MECHANIC, MECHANIC_FEAR, apply);
                target->ApplySpellImmune(GetId(), IMMUNITY_MECHANIC, MECHANIC_STUN, apply);
                target->ApplySpellImmune(GetId(), IMMUNITY_MECHANIC, MECHANIC_SLEEP, apply);
                target->ApplySpellImmune(GetId(), IMMUNITY_MECHANIC, MECHANIC_CHARM, apply);
                target->ApplySpellImmune(GetId(), IMMUNITY_MECHANIC, MECHANIC_SAPPED, apply);
                target->ApplySpellImmune(GetId(), IMMUNITY_MECHANIC, MECHANIC_HORROR, apply);
                target->ApplySpellImmune(GetId(), IMMUNITY_MECHANIC, MECHANIC_POLYMORPH, apply);
                target->ApplySpellImmune(GetId(), IMMUNITY_MECHANIC, MECHANIC_DISORIENTED, apply);
                target->ApplySpellImmune(GetId(), IMMUNITY_MECHANIC, MECHANIC_FREEZE, apply);
                target->ApplySpellImmune(GetId(), IMMUNITY_MECHANIC, MECHANIC_TURN, apply);
                aura_immunity_list.push_back(SPELL_AURA_MOD_STUN);
                aura_immunity_list.push_back(SPELL_AURA_MOD_DECREASE_SPEED);
                aura_immunity_list.push_back(SPELL_AURA_MOD_ROOT);
                aura_immunity_list.push_back(SPELL_AURA_MOD_CONFUSE);
                aura_immunity_list.push_back(SPELL_AURA_MOD_FEAR);
            }
            break;
        }
        case 1557:
        {
            if (GetId() == 64187)
            {
                mechanic_immunity_list = (1 << MECHANIC_STUN);
                target->ApplySpellImmune(GetId(), IMMUNITY_MECHANIC, MECHANIC_STUN, apply);
                aura_immunity_list.push_back(SPELL_AURA_MOD_STUN);
            }
            else
            {
                mechanic_immunity_list = (1 << MECHANIC_SNARE) | (1 << MECHANIC_ROOT)
                    | (1 << MECHANIC_FEAR) | (1 << MECHANIC_STUN)
                    | (1 << MECHANIC_SLEEP) | (1 << MECHANIC_CHARM)
                    | (1 << MECHANIC_SAPPED) | (1 << MECHANIC_HORROR)
                    | (1 << MECHANIC_POLYMORPH) | (1 << MECHANIC_DISORIENTED)
                    | (1 << MECHANIC_FREEZE) | (1 << MECHANIC_TURN);

                target->ApplySpellImmune(GetId(), IMMUNITY_MECHANIC, MECHANIC_SNARE, apply);
                target->ApplySpellImmune(GetId(), IMMUNITY_MECHANIC, MECHANIC_ROOT, apply);
                target->ApplySpellImmune(GetId(), IMMUNITY_MECHANIC, MECHANIC_FEAR, apply);
                target->ApplySpellImmune(GetId(), IMMUNITY_MECHANIC, MECHANIC_STUN, apply);
                target->ApplySpellImmune(GetId(), IMMUNITY_MECHANIC, MECHANIC_SLEEP, apply);
                target->ApplySpellImmune(GetId(), IMMUNITY_MECHANIC, MECHANIC_CHARM, apply);
                target->ApplySpellImmune(GetId(), IMMUNITY_MECHANIC, MECHANIC_SAPPED, apply);
                target->ApplySpellImmune(GetId(), IMMUNITY_MECHANIC, MECHANIC_HORROR, apply);
                target->ApplySpellImmune(GetId(), IMMUNITY_MECHANIC, MECHANIC_POLYMORPH, apply);
                target->ApplySpellImmune(GetId(), IMMUNITY_MECHANIC, MECHANIC_DISORIENTED, apply);
                target->ApplySpellImmune(GetId(), IMMUNITY_MECHANIC, MECHANIC_FREEZE, apply);
                target->ApplySpellImmune(GetId(), IMMUNITY_MECHANIC, MECHANIC_TURN, apply);
                aura_immunity_list.push_back(SPELL_AURA_MOD_STUN);
                aura_immunity_list.push_back(SPELL_AURA_MOD_DECREASE_SPEED);
                aura_immunity_list.push_back(SPELL_AURA_MOD_ROOT);
                aura_immunity_list.push_back(SPELL_AURA_MOD_CONFUSE);
                aura_immunity_list.push_back(SPELL_AURA_MOD_FEAR);
            }
            break;
        }
        case 1614:
        case 1694:
        {
            target->ApplySpellImmune(GetId(), IMMUNITY_EFFECT, SPELL_EFFECT_ATTACK_ME, apply);
            aura_immunity_list.push_back(SPELL_AURA_MOD_TAUNT);
            break;
        }
        case 1630:
        {
            if (!GetAmount())
            {
                target->ApplySpellImmune(GetId(), IMMUNITY_EFFECT, SPELL_EFFECT_ATTACK_ME, apply);
                aura_immunity_list.push_back(SPELL_AURA_MOD_TAUNT);
            }
            else
            {
                mechanic_immunity_list = (1 << MECHANIC_SNARE) | (1 << MECHANIC_ROOT)
                    | (1 << MECHANIC_FEAR) | (1 << MECHANIC_STUN)
                    | (1 << MECHANIC_SLEEP) | (1 << MECHANIC_CHARM)
                    | (1 << MECHANIC_SAPPED) | (1 << MECHANIC_HORROR)
                    | (1 << MECHANIC_POLYMORPH) | (1 << MECHANIC_DISORIENTED)
                    | (1 << MECHANIC_FREEZE) | (1 << MECHANIC_TURN);

                target->ApplySpellImmune(GetId(), IMMUNITY_MECHANIC, MECHANIC_SNARE, apply);
                target->ApplySpellImmune(GetId(), IMMUNITY_MECHANIC, MECHANIC_ROOT, apply);
                target->ApplySpellImmune(GetId(), IMMUNITY_MECHANIC, MECHANIC_FEAR, apply);
                target->ApplySpellImmune(GetId(), IMMUNITY_MECHANIC, MECHANIC_STUN, apply);
                target->ApplySpellImmune(GetId(), IMMUNITY_MECHANIC, MECHANIC_SLEEP, apply);
                target->ApplySpellImmune(GetId(), IMMUNITY_MECHANIC, MECHANIC_CHARM, apply);
                target->ApplySpellImmune(GetId(), IMMUNITY_MECHANIC, MECHANIC_SAPPED, apply);
                target->ApplySpellImmune(GetId(), IMMUNITY_MECHANIC, MECHANIC_HORROR, apply);
                target->ApplySpellImmune(GetId(), IMMUNITY_MECHANIC, MECHANIC_POLYMORPH, apply);
                target->ApplySpellImmune(GetId(), IMMUNITY_MECHANIC, MECHANIC_DISORIENTED, apply);
                target->ApplySpellImmune(GetId(), IMMUNITY_MECHANIC, MECHANIC_FREEZE, apply);
                target->ApplySpellImmune(GetId(), IMMUNITY_MECHANIC, MECHANIC_TURN, apply);
                aura_immunity_list.push_back(SPELL_AURA_MOD_STUN);
                aura_immunity_list.push_back(SPELL_AURA_MOD_DECREASE_SPEED);
                aura_immunity_list.push_back(SPELL_AURA_MOD_ROOT);
                aura_immunity_list.push_back(SPELL_AURA_MOD_CONFUSE);
                aura_immunity_list.push_back(SPELL_AURA_MOD_FEAR);
            }
            break;
        }
        case 477:
        case 1733:
        {
            if (!GetAmount())
            {
                mechanic_immunity_list = (1 << MECHANIC_SNARE) | (1 << MECHANIC_ROOT)
                    | (1 << MECHANIC_FEAR) | (1 << MECHANIC_STUN)
                    | (1 << MECHANIC_SLEEP) | (1 << MECHANIC_CHARM)
                    | (1 << MECHANIC_SAPPED) | (1 << MECHANIC_HORROR)
                    | (1 << MECHANIC_POLYMORPH) | (1 << MECHANIC_DISORIENTED)
                    | (1 << MECHANIC_FREEZE) | (1 << MECHANIC_TURN);

                target->ApplySpellImmune(GetId(), IMMUNITY_MECHANIC, MECHANIC_SNARE, apply);
                target->ApplySpellImmune(GetId(), IMMUNITY_MECHANIC, MECHANIC_ROOT, apply);
                target->ApplySpellImmune(GetId(), IMMUNITY_MECHANIC, MECHANIC_FEAR, apply);
                target->ApplySpellImmune(GetId(), IMMUNITY_MECHANIC, MECHANIC_STUN, apply);
                target->ApplySpellImmune(GetId(), IMMUNITY_MECHANIC, MECHANIC_SLEEP, apply);
                target->ApplySpellImmune(GetId(), IMMUNITY_MECHANIC, MECHANIC_CHARM, apply);
                target->ApplySpellImmune(GetId(), IMMUNITY_MECHANIC, MECHANIC_SAPPED, apply);
                target->ApplySpellImmune(GetId(), IMMUNITY_MECHANIC, MECHANIC_HORROR, apply);
                target->ApplySpellImmune(GetId(), IMMUNITY_MECHANIC, MECHANIC_POLYMORPH, apply);
                target->ApplySpellImmune(GetId(), IMMUNITY_MECHANIC, MECHANIC_DISORIENTED, apply);
                target->ApplySpellImmune(GetId(), IMMUNITY_MECHANIC, MECHANIC_FREEZE, apply);
                target->ApplySpellImmune(GetId(), IMMUNITY_MECHANIC, MECHANIC_TURN, apply);
                target->ApplySpellImmune(GetId(), IMMUNITY_EFFECT, SPELL_EFFECT_KNOCK_BACK, apply);
                target->ApplySpellImmune(GetId(), IMMUNITY_EFFECT, SPELL_EFFECT_KNOCK_BACK_DEST, apply);
                aura_immunity_list.push_back(SPELL_AURA_MOD_STUN);
                aura_immunity_list.push_back(SPELL_AURA_MOD_DECREASE_SPEED);
                aura_immunity_list.push_back(SPELL_AURA_MOD_ROOT);
                aura_immunity_list.push_back(SPELL_AURA_MOD_CONFUSE);
                aura_immunity_list.push_back(SPELL_AURA_MOD_FEAR);
            }
            break;
        }
        case 878:
        {
            if (GetAmount() == 1)
            {
                mechanic_immunity_list = (1 << MECHANIC_SNARE) | (1 << MECHANIC_STUN)
                    | (1 << MECHANIC_DISORIENTED) | (1 << MECHANIC_FREEZE);

                target->ApplySpellImmune(GetId(), IMMUNITY_MECHANIC, MECHANIC_SNARE, apply);
                target->ApplySpellImmune(GetId(), IMMUNITY_MECHANIC, MECHANIC_STUN, apply);
                target->ApplySpellImmune(GetId(), IMMUNITY_MECHANIC, MECHANIC_DISORIENTED, apply);
                target->ApplySpellImmune(GetId(), IMMUNITY_MECHANIC, MECHANIC_FREEZE, apply);
                aura_immunity_list.push_back(SPELL_AURA_MOD_STUN);
                aura_immunity_list.push_back(SPELL_AURA_MOD_DECREASE_SPEED);
            }
            break;
        }
        default:
            break;
    }

    if (aura_immunity_list.empty())
    {
            if (miscVal & (1<<10))
                aura_immunity_list.push_back(SPELL_AURA_MOD_STUN);
            if (miscVal & (1<<1))
                aura_immunity_list.push_back(SPELL_AURA_TRANSFORM);

            // These flag can be recognized wrong:
            if (miscVal & (1<<6))
                aura_immunity_list.push_back(SPELL_AURA_MOD_DECREASE_SPEED);
            if (miscVal & (1<<0))
                aura_immunity_list.push_back(SPELL_AURA_MOD_ROOT);
            if (miscVal & (1<<2))
                aura_immunity_list.push_back(SPELL_AURA_MOD_CONFUSE);
            if (miscVal & (1<<9))
                aura_immunity_list.push_back(SPELL_AURA_MOD_FEAR);
            if (miscVal & (1<<7))
                aura_immunity_list.push_back(SPELL_AURA_MOD_DISARM);
    }

    // apply immunities
    for (std::list <AuraType>::iterator iter = aura_immunity_list.begin(); iter != aura_immunity_list.end(); ++iter)
        target->ApplySpellImmune(GetId(), IMMUNITY_STATE, *iter, apply);

    if (apply && GetSpellInfo()->AttributesEx & SPELL_ATTR1_DISPEL_AURAS_ON_IMMUNITY)
    {
        target->RemoveAurasWithMechanic(mechanic_immunity_list, AURA_REMOVE_BY_DEFAULT, GetId());
        for (std::list <AuraType>::iterator iter = aura_immunity_list.begin(); iter != aura_immunity_list.end(); ++iter)
            target->RemoveAurasByType(*iter);
    }
}

void AuraEffect::HandleModMechanicImmunity(AuraApplication const* aurApp, uint8 mode, bool apply) const
{
    if (!(mode & AURA_EFFECT_HANDLE_REAL))
        return;

    Unit* target = aurApp->GetTarget();
    uint32 mechanic;

    switch (GetId())
    {
        case 34471: // The Beast Within
        case 19574: // Bestial Wrath
            mechanic = IMMUNE_TO_MOVEMENT_IMPAIRMENT_AND_LOSS_CONTROL_MASK;
            target->ApplySpellImmune(GetId(), IMMUNITY_MECHANIC, MECHANIC_CHARM, apply);
            target->ApplySpellImmune(GetId(), IMMUNITY_MECHANIC, MECHANIC_DISORIENTED, apply);
            target->ApplySpellImmune(GetId(), IMMUNITY_MECHANIC, MECHANIC_FEAR, apply);
            target->ApplySpellImmune(GetId(), IMMUNITY_MECHANIC, MECHANIC_ROOT, apply);
            target->ApplySpellImmune(GetId(), IMMUNITY_MECHANIC, MECHANIC_SLEEP, apply);
            target->ApplySpellImmune(GetId(), IMMUNITY_MECHANIC, MECHANIC_SNARE, apply);
            target->ApplySpellImmune(GetId(), IMMUNITY_MECHANIC, MECHANIC_STUN, apply);
            target->ApplySpellImmune(GetId(), IMMUNITY_MECHANIC, MECHANIC_FREEZE, apply);
            target->ApplySpellImmune(GetId(), IMMUNITY_MECHANIC, MECHANIC_KNOCKOUT, apply);
            target->ApplySpellImmune(GetId(), IMMUNITY_MECHANIC, MECHANIC_POLYMORPH, apply);
            target->ApplySpellImmune(GetId(), IMMUNITY_MECHANIC, MECHANIC_BANISH, apply);
            target->ApplySpellImmune(GetId(), IMMUNITY_MECHANIC, MECHANIC_SHACKLE, apply);
            target->ApplySpellImmune(GetId(), IMMUNITY_MECHANIC, MECHANIC_TURN, apply);
            target->ApplySpellImmune(GetId(), IMMUNITY_MECHANIC, MECHANIC_HORROR, apply);
            target->ApplySpellImmune(GetId(), IMMUNITY_MECHANIC, MECHANIC_DAZE, apply);
            target->ApplySpellImmune(GetId(), IMMUNITY_MECHANIC, MECHANIC_SAPPED, apply);
            break;
        case 42292: // PvP trinket
        case 59752: // Every Man for Himself
            mechanic = IMMUNE_TO_MOVEMENT_IMPAIRMENT_AND_LOSS_CONTROL_MASK;
            // Actually we should apply immunities here, too, but the aura has only 100 ms duration, so there is practically no point
            break;
        case 54508: // Demonic Empowerment
            mechanic = (1 << MECHANIC_SNARE) | (1 << MECHANIC_ROOT);
            target->ApplySpellImmune(GetId(), IMMUNITY_MECHANIC, MECHANIC_SNARE, apply);
            target->ApplySpellImmune(GetId(), IMMUNITY_MECHANIC, MECHANIC_ROOT, apply);
            target->ApplySpellImmune(GetId(), IMMUNITY_MECHANIC, MECHANIC_STUN, apply);
            break;
        default:
            if (GetMiscValue() < 1)
                return;
            mechanic = 1 << GetMiscValue();
            target->ApplySpellImmune(GetId(), IMMUNITY_MECHANIC, GetMiscValue(), apply);
            break;
    }

    if (apply && GetSpellInfo()->AttributesEx & SPELL_ATTR1_DISPEL_AURAS_ON_IMMUNITY)
        target->RemoveAurasWithMechanic(mechanic, AURA_REMOVE_BY_DEFAULT, GetId());
}

void AuraEffect::HandleAuraModEffectImmunity(AuraApplication const* aurApp, uint8 mode, bool apply) const
{
    if (!(mode & AURA_EFFECT_HANDLE_REAL))
        return;

    Unit* target = aurApp->GetTarget();

    target->ApplySpellImmune(GetId(), IMMUNITY_EFFECT, GetMiscValue(), apply);

    // when removing flag aura, handle flag drop
    Player* player = target->ToPlayer();
    if (!apply && player && (GetSpellInfo()->AuraInterruptFlags & AURA_INTERRUPT_FLAG_IMMUNE_OR_LOST_SELECTION))
    {
        if (player->InBattleground())
        {
            if (Battleground* bg = player->GetBattleground())
                bg->EventPlayerDroppedFlag(player);
        }
        else
            sOutdoorPvPMgr->HandleDropFlag(player, GetSpellInfo()->Id);
    }
}

void AuraEffect::HandleAuraModStateImmunity(AuraApplication const* aurApp, uint8 mode, bool apply) const
{
    if (!(mode & AURA_EFFECT_HANDLE_REAL))
        return;

    Unit* target = aurApp->GetTarget();

    target->ApplySpellImmune(GetId(), IMMUNITY_STATE, GetMiscValue(), apply);

    if (apply && GetSpellInfo()->AttributesEx & SPELL_ATTR1_DISPEL_AURAS_ON_IMMUNITY)
        target->RemoveAurasByType(AuraType(GetMiscValue()), 0, GetBase());
}

void AuraEffect::HandleAuraModSchoolImmunity(AuraApplication const* aurApp, uint8 mode, bool apply) const
{
    if (!(mode & AURA_EFFECT_HANDLE_REAL))
        return;

    Unit* target = aurApp->GetTarget();

    target->ApplySpellImmune(GetId(), IMMUNITY_SCHOOL, GetMiscValue(), (apply));

    if (GetSpellInfo()->Mechanic == MECHANIC_BANISH)
    {
        if (apply)
            target->AddUnitState(UNIT_STATE_ISOLATED);
        else
        {
            bool banishFound = false;
            Unit::AuraEffectList const& banishAuras = target->GetAuraEffectsByType(GetAuraType());
            for (Unit::AuraEffectList::const_iterator i = banishAuras.begin(); i != banishAuras.end(); ++i)
                if ((*i)->GetSpellInfo()->Mechanic == MECHANIC_BANISH)
                {
                    banishFound = true;
                    break;
                }
            if (!banishFound)
                target->ClearUnitState(UNIT_STATE_ISOLATED);
        }
    }

    if (apply && GetMiscValue() == SPELL_SCHOOL_MASK_NORMAL)
        target->RemoveAurasWithInterruptFlags(AURA_INTERRUPT_FLAG_IMMUNE_OR_LOST_SELECTION);

    // remove all flag auras (they are positive, but they must be removed when you are immune)
    if (GetSpellInfo()->AttributesEx & SPELL_ATTR1_DISPEL_AURAS_ON_IMMUNITY
        && GetSpellInfo()->AttributesEx2 & SPELL_ATTR2_DAMAGE_REDUCED_SHIELD)
        target->RemoveAurasWithInterruptFlags(AURA_INTERRUPT_FLAG_IMMUNE_OR_LOST_SELECTION);

    /// @todo optimalize this cycle - use RemoveAurasWithInterruptFlags call or something else
    if ((apply)
        && GetSpellInfo()->AttributesEx & SPELL_ATTR1_DISPEL_AURAS_ON_IMMUNITY
        && GetSpellInfo()->IsPositive())                       //Only positive immunity removes auras
    {
        uint32 school_mask = GetMiscValue();
        Unit::AuraApplicationMap& Auras = target->GetAppliedAuras();
        for (Unit::AuraApplicationMap::iterator iter = Auras.begin(); iter != Auras.end();)
        {
            SpellInfo const* spell = iter->second->GetBase()->GetSpellInfo();
            if ((spell->GetSchoolMask() & school_mask)//Check for school mask
                && GetSpellInfo()->CanDispelAura(spell)
                && !iter->second->IsPositive()          //Don't remove positive spells
                && spell->Id != GetId())               //Don't remove self
            {
                target->RemoveAura(iter);
            }
            else
                ++iter;
        }
    }
}

void AuraEffect::HandleAuraModDmgImmunity(AuraApplication const* aurApp, uint8 mode, bool apply) const
{
    if (!(mode & AURA_EFFECT_HANDLE_REAL))
        return;

    Unit* target = aurApp->GetTarget();

    target->ApplySpellImmune(GetId(), IMMUNITY_DAMAGE, GetMiscValue(), apply);
}

void AuraEffect::HandleAuraModDispelImmunity(AuraApplication const* aurApp, uint8 mode, bool apply) const
{
    if (!(mode & AURA_EFFECT_HANDLE_REAL))
        return;

    Unit* target = aurApp->GetTarget();

    target->ApplySpellDispelImmunity(m_spellInfo, DispelType(GetMiscValue()), (apply));
}

/*********************************************************/
/***                  MODIFY STATS                     ***/
/*********************************************************/

/********************************/
/***        RESISTANCE        ***/
/********************************/

void AuraEffect::HandleAuraModResistanceExclusive(AuraApplication const* aurApp, uint8 mode, bool apply) const
{
    if (!(mode & (AURA_EFFECT_HANDLE_CHANGE_AMOUNT_MASK | AURA_EFFECT_HANDLE_STAT)))
        return;

    Unit* target = aurApp->GetTarget();

    for (int8 x = SPELL_SCHOOL_NORMAL; x < MAX_SPELL_SCHOOL; x++)
    {
        if (GetMiscValue() & int32(1<<x))
        {
            int32 amount = target->GetMaxPositiveAuraModifierByMiscMask(SPELL_AURA_MOD_RESISTANCE_EXCLUSIVE, 1<<x, this);
            if (amount < GetAmount())
            {
                float value = float(GetAmount() - amount);
                target->HandleStatModifier(UnitMods(UNIT_MOD_RESISTANCE_START + x), BASE_VALUE, value, apply);
                if (target->GetTypeId() == TYPEID_PLAYER)
                    target->ApplyResistanceBuffModsMod(SpellSchools(x), aurApp->IsPositive(), value, apply);
            }
        }
    }
}

void AuraEffect::HandleAuraModResistance(AuraApplication const* aurApp, uint8 mode, bool apply) const
{
    if (!(mode & (AURA_EFFECT_HANDLE_CHANGE_AMOUNT_MASK | AURA_EFFECT_HANDLE_STAT)))
        return;

    Unit* target = aurApp->GetTarget();

    for (int8 x = SPELL_SCHOOL_NORMAL; x < MAX_SPELL_SCHOOL; x++)
    {
        if (GetMiscValue() & int32(1<<x))
        {
            target->HandleStatModifier(UnitMods(UNIT_MOD_RESISTANCE_START + x), TOTAL_VALUE, float(GetAmount()), apply);
            if (target->GetTypeId() == TYPEID_PLAYER || target->ToCreature()->isPet())
                target->ApplyResistanceBuffModsMod(SpellSchools(x), GetAmount() > 0, (float)GetAmount(), apply);
        }
    }
}

void AuraEffect::HandleAuraModBaseResistancePCT(AuraApplication const* aurApp, uint8 mode, bool apply) const
{
    if (!(mode & (AURA_EFFECT_HANDLE_CHANGE_AMOUNT_MASK | AURA_EFFECT_HANDLE_STAT)))
        return;

    Unit* target = aurApp->GetTarget();

    // only players have base stats
    if (target->GetTypeId() != TYPEID_PLAYER)
    {
        //pets only have base armor
        if (target->ToCreature()->isPet() && (GetMiscValue() & SPELL_SCHOOL_MASK_NORMAL))
            target->HandleStatModifier(UNIT_MOD_ARMOR, BASE_PCT, float(GetAmount()), apply);
    }
    else
    {
        for (int8 x = SPELL_SCHOOL_NORMAL; x < MAX_SPELL_SCHOOL; x++)
        {
            if (GetMiscValue() & int32(1<<x))
                target->HandleStatModifier(UnitMods(UNIT_MOD_RESISTANCE_START + x), BASE_PCT, float(GetAmount()), apply);
        }
    }
}

void AuraEffect::HandleModResistancePercent(AuraApplication const* aurApp, uint8 mode, bool apply) const
{
    if (!(mode & (AURA_EFFECT_HANDLE_CHANGE_AMOUNT_MASK | AURA_EFFECT_HANDLE_STAT)))
        return;

    Unit* target = aurApp->GetTarget();

    for (int8 i = SPELL_SCHOOL_NORMAL; i < MAX_SPELL_SCHOOL; i++)
    {
        if (GetMiscValue() & int32(1<<i))
        {
            target->HandleStatModifier(UnitMods(UNIT_MOD_RESISTANCE_START + i), TOTAL_PCT, float(GetAmount()), apply);
            if (target->GetTypeId() == TYPEID_PLAYER || target->ToCreature()->isPet())
            {
                target->ApplyResistanceBuffModsPercentMod(SpellSchools(i), true, (float)GetAmount(), apply);
                target->ApplyResistanceBuffModsPercentMod(SpellSchools(i), false, (float)GetAmount(), apply);
            }
        }
    }
}

void AuraEffect::HandleModBaseResistance(AuraApplication const* aurApp, uint8 mode, bool apply) const
{
    if (!(mode & (AURA_EFFECT_HANDLE_CHANGE_AMOUNT_MASK | AURA_EFFECT_HANDLE_STAT)))
        return;

    Unit* target = aurApp->GetTarget();

    // only players have base stats
    if (target->GetTypeId() != TYPEID_PLAYER)
    {
        //only pets have base stats
        if (target->ToCreature()->isPet() && (GetMiscValue() & SPELL_SCHOOL_MASK_NORMAL))
            target->HandleStatModifier(UNIT_MOD_ARMOR, TOTAL_VALUE, float(GetAmount()), apply);
    }
    else
    {
        for (int i = SPELL_SCHOOL_NORMAL; i < MAX_SPELL_SCHOOL; i++)
            if (GetMiscValue() & (1<<i))
                target->HandleStatModifier(UnitMods(UNIT_MOD_RESISTANCE_START + i), TOTAL_VALUE, float(GetAmount()), apply);
    }
}

void AuraEffect::HandleModTargetResistance(AuraApplication const* aurApp, uint8 mode, bool apply) const
{
    if (!(mode & (AURA_EFFECT_HANDLE_CHANGE_AMOUNT_MASK | AURA_EFFECT_HANDLE_STAT)))
        return;

    Unit* target = aurApp->GetTarget();

    // applied to damage as HandleNoImmediateEffect in Unit::CalcAbsorbResist and Unit::CalcArmorReducedDamage

    // show armor penetration
    if (target->GetTypeId() == TYPEID_PLAYER && (GetMiscValue() & SPELL_SCHOOL_MASK_NORMAL))
        target->ApplyModInt32Value(PLAYER_FIELD_MOD_TARGET_PHYSICAL_RESISTANCE, GetAmount(), apply);

    // show as spell penetration only full spell penetration bonuses (all resistances except armor and holy
    if (target->GetTypeId() == TYPEID_PLAYER && (GetMiscValue() & SPELL_SCHOOL_MASK_SPELL) == SPELL_SCHOOL_MASK_SPELL)
        target->ApplyModInt32Value(PLAYER_FIELD_MOD_TARGET_RESISTANCE, GetAmount(), apply);
}

/********************************/
/***           STAT           ***/
/********************************/

void AuraEffect::HandleAuraModStat(AuraApplication const* aurApp, uint8 mode, bool apply) const
{
    if (!(mode & (AURA_EFFECT_HANDLE_CHANGE_AMOUNT_MASK | AURA_EFFECT_HANDLE_STAT)))
        return;

    Unit* target = aurApp->GetTarget();

    if (GetMiscValue() < -2 || GetMiscValue() > 4)
    {
        sLog->outError(LOG_FILTER_SPELLS_AURAS, "WARNING: Spell %u effect %u has an unsupported misc value (%i) for SPELL_AURA_MOD_STAT ", GetId(), GetEffIndex(), GetMiscValue());
        return;
    }

    for (int32 i = STAT_STRENGTH; i < MAX_STATS; i++)
    {
        // -1 or -2 is all stats (misc < -2 checked in function beginning)
        if (GetMiscValue() < 0 || GetMiscValue() == i)
        {
            //target->ApplyStatMod(Stats(i), m_amount, apply);
            target->HandleStatModifier(UnitMods(UNIT_MOD_STAT_START + i), TOTAL_VALUE, float(GetAmount()), apply);
            if (target->GetTypeId() == TYPEID_PLAYER || target->ToCreature()->isPet())
                target->ApplyStatBuffMod(Stats(i), (float)GetAmount(), apply);
        }
    }
}

void AuraEffect::HandleModPercentStat(AuraApplication const* aurApp, uint8 mode, bool apply) const
{
    if (!(mode & (AURA_EFFECT_HANDLE_CHANGE_AMOUNT_MASK | AURA_EFFECT_HANDLE_STAT)))
        return;

    Unit* target = aurApp->GetTarget();

    if (GetMiscValue() < -1 || GetMiscValue() > 4)
    {
        sLog->outError(LOG_FILTER_SPELLS_AURAS, "WARNING: Misc Value for SPELL_AURA_MOD_PERCENT_STAT not valid");
        return;
    }

    // only players have base stats
    if (target->GetTypeId() != TYPEID_PLAYER)
        return;

    for (int32 i = STAT_STRENGTH; i < MAX_STATS; ++i)
    {
        if (GetMiscValue() == i || GetMiscValue() == -1)
            target->HandleStatModifier(UnitMods(UNIT_MOD_STAT_START + i), BASE_PCT, float(m_amount), apply);
    }
}

void AuraEffect::HandleModSpellDamagePercentFromStat(AuraApplication const* aurApp, uint8 mode, bool /*apply*/) const
{
    if (!(mode & (AURA_EFFECT_HANDLE_CHANGE_AMOUNT_MASK | AURA_EFFECT_HANDLE_STAT)))
        return;

    Unit* target = aurApp->GetTarget();

    if (target->GetTypeId() != TYPEID_PLAYER)
        return;

    // Magic damage modifiers implemented in Unit::SpellDamageBonus
    // This information for client side use only
    // Recalculate bonus
    target->ToPlayer()->UpdateSpellDamageAndHealingBonus();
}

void AuraEffect::HandleModSpellHealingPercentFromStat(AuraApplication const* aurApp, uint8 mode, bool /*apply*/) const
{
    if (!(mode & (AURA_EFFECT_HANDLE_CHANGE_AMOUNT_MASK | AURA_EFFECT_HANDLE_STAT)))
        return;

    Unit* target = aurApp->GetTarget();

    if (target->GetTypeId() != TYPEID_PLAYER)
        return;

    // Recalculate bonus
    target->ToPlayer()->UpdateSpellDamageAndHealingBonus();
}

void AuraEffect::HandleModSpellDamagePercentFromAttackPower(AuraApplication const* aurApp, uint8 mode, bool /*apply*/) const
{
    if (!(mode & (AURA_EFFECT_HANDLE_CHANGE_AMOUNT_MASK | AURA_EFFECT_HANDLE_STAT)))
        return;

    Unit* target = aurApp->GetTarget();

    if (target->GetTypeId() != TYPEID_PLAYER)
        return;

    // Magic damage modifiers implemented in Unit::SpellDamageBonus
    // This information for client side use only
    // Recalculate bonus
    target->ToPlayer()->UpdateSpellDamageAndHealingBonus();
}

void AuraEffect::HandleModSpellHealingPercentFromAttackPower(AuraApplication const* aurApp, uint8 mode, bool /*apply*/) const
{
    if (!(mode & (AURA_EFFECT_HANDLE_CHANGE_AMOUNT_MASK | AURA_EFFECT_HANDLE_STAT)))
        return;

    Unit* target = aurApp->GetTarget();

    if (target->GetTypeId() != TYPEID_PLAYER)
        return;

    // Recalculate bonus
    target->ToPlayer()->UpdateSpellDamageAndHealingBonus();
}

void AuraEffect::HandleModHealingDone(AuraApplication const* aurApp, uint8 mode, bool /*apply*/) const
{
    if (!(mode & (AURA_EFFECT_HANDLE_CHANGE_AMOUNT_MASK | AURA_EFFECT_HANDLE_STAT)))
        return;

    Unit* target = aurApp->GetTarget();

    if (target->GetTypeId() != TYPEID_PLAYER)
        return;
    // implemented in Unit::SpellHealingBonus
    // this information is for client side only
    target->ToPlayer()->UpdateSpellDamageAndHealingBonus();
}

void AuraEffect::HandleModTotalPercentStat(AuraApplication const* aurApp, uint8 mode, bool apply) const
{
    if (!(mode & (AURA_EFFECT_HANDLE_CHANGE_AMOUNT_MASK | AURA_EFFECT_HANDLE_STAT)))
        return;

    Unit* target = aurApp->GetTarget();

    if (GetMiscValue() < -1 || GetMiscValue() > 4)
    {
        sLog->outError(LOG_FILTER_SPELLS_AURAS, "WARNING: Misc Value for SPELL_AURA_MOD_PERCENT_STAT not valid");
        return;
    }

    // save current health state
    float healthPct = target->GetHealthPct();
    bool alive = target->isAlive();

    for (int32 i = STAT_STRENGTH; i < MAX_STATS; i++)
    {
        if (GetMiscValue() == i || GetMiscValue() == -1)
        {
            target->HandleStatModifier(UnitMods(UNIT_MOD_STAT_START + i), TOTAL_PCT, float(GetAmount()), apply);
            if (target->GetTypeId() == TYPEID_PLAYER || target->ToCreature()->isPet())
                target->ApplyStatPercentBuffMod(Stats(i), float(GetAmount()), apply);
        }
    }

    // recalculate current HP/MP after applying aura modifications (only for spells with SPELL_ATTR0_UNK4 0x00000010 flag)
    // this check is total bullshit i think
    if (GetMiscValue() == STAT_STAMINA && (m_spellInfo->Attributes & SPELL_ATTR0_ABILITY))
        target->SetHealth(std::max<uint32>(uint32(healthPct * target->GetMaxHealth() * 0.01f), (alive ? 1 : 0)));
}

void AuraEffect::HandleAuraModResistenceOfStatPercent(AuraApplication const* aurApp, uint8 mode, bool /*apply*/) const
{
    if (!(mode & (AURA_EFFECT_HANDLE_CHANGE_AMOUNT_MASK | AURA_EFFECT_HANDLE_STAT)))
        return;

    Unit* target = aurApp->GetTarget();

    if (target->GetTypeId() != TYPEID_PLAYER)
        return;

    if (GetMiscValue() != SPELL_SCHOOL_MASK_NORMAL)
    {
        // support required adding replace UpdateArmor by loop by UpdateResistence at intellect update
        // and include in UpdateResistence same code as in UpdateArmor for aura mod apply.
        sLog->outError(LOG_FILTER_SPELLS_AURAS, "Aura SPELL_AURA_MOD_RESISTANCE_OF_STAT_PERCENT(182) does not work for non-armor type resistances!");
        return;
    }

    // Recalculate Armor
    target->UpdateArmor();
}

void AuraEffect::HandleAuraModExpertise(AuraApplication const* aurApp, uint8 mode, bool /*apply*/) const
{
    if (!(mode & (AURA_EFFECT_HANDLE_CHANGE_AMOUNT_MASK | AURA_EFFECT_HANDLE_STAT)))
        return;

    Unit* target = aurApp->GetTarget();

    if (target->GetTypeId() != TYPEID_PLAYER)
        return;

    target->ToPlayer()->UpdateExpertise(BASE_ATTACK);
    target->ToPlayer()->UpdateExpertise(OFF_ATTACK);
}

/********************************/
/***      HEAL & ENERGIZE     ***/
/********************************/
void AuraEffect::HandleModPowerRegen(AuraApplication const* aurApp, uint8 mode, bool /*apply*/) const
{
    if (!(mode & (AURA_EFFECT_HANDLE_CHANGE_AMOUNT_MASK | AURA_EFFECT_HANDLE_STAT)))
        return;

    Unit* target = aurApp->GetTarget();

    if (target->GetTypeId() != TYPEID_PLAYER)
        return;

    // Update manaregen value
    if (GetMiscValue() == POWER_MANA)
        target->ToPlayer()->UpdateManaRegen();
    else if (GetMiscValue() == POWER_RUNE)
        target->ToPlayer()->UpdateRuneRegen(RuneType(GetMiscValueB()));
    // other powers are not immediate effects - implemented in Player::Regenerate, Creature::Regenerate
}

void AuraEffect::HandleModPowerRegenPCT(AuraApplication const* aurApp, uint8 mode, bool apply) const
{
    HandleModPowerRegen(aurApp, mode, apply);
}

void AuraEffect::HandleModManaRegen(AuraApplication const* aurApp, uint8 mode, bool /*apply*/) const
{
    if (!(mode & (AURA_EFFECT_HANDLE_CHANGE_AMOUNT_MASK | AURA_EFFECT_HANDLE_STAT)))
        return;

    Unit* target = aurApp->GetTarget();

    if (target->GetTypeId() != TYPEID_PLAYER)
        return;

    //Note: an increase in regen does NOT cause threat.
    target->ToPlayer()->UpdateManaRegen();
}

void AuraEffect::HandleAuraModIncreaseHealth(AuraApplication const* aurApp, uint8 mode, bool apply) const
{
    if (!(mode & (AURA_EFFECT_HANDLE_CHANGE_AMOUNT_MASK | AURA_EFFECT_HANDLE_STAT)))
        return;

    Unit* target = aurApp->GetTarget();

    if (apply)
    {
        target->HandleStatModifier(UNIT_MOD_HEALTH, TOTAL_VALUE, float(GetAmount()), apply);
        target->ModifyHealth(GetAmount());
    }
    else
    {
        if (int32(target->GetHealth()) > GetAmount())
            target->ModifyHealth(-GetAmount());
        else
            target->SetHealth(1);
        target->HandleStatModifier(UNIT_MOD_HEALTH, TOTAL_VALUE, float(GetAmount()), apply);
    }
}

void AuraEffect::HandleAuraModIncreaseMaxHealth(AuraApplication const* aurApp, uint8 mode, bool apply) const
{
    if (!(mode & (AURA_EFFECT_HANDLE_CHANGE_AMOUNT_MASK | AURA_EFFECT_HANDLE_STAT)))
        return;

    Unit* target = aurApp->GetTarget();

    uint32 oldhealth = target->GetHealth();
    double healthPercentage = (double)oldhealth / (double)target->GetMaxHealth();

    target->HandleStatModifier(UNIT_MOD_HEALTH, TOTAL_VALUE, float(GetAmount()), apply);

    // refresh percentage
    if (oldhealth > 0)
    {
        uint32 newhealth = uint32(ceil((double)target->GetMaxHealth() * healthPercentage));
        if (newhealth == 0)
            newhealth = 1;

        target->SetHealth(newhealth);
    }
}

void AuraEffect::HandleAuraModIncreaseEnergy(AuraApplication const* aurApp, uint8 mode, bool apply) const
{
    if (!(mode & (AURA_EFFECT_HANDLE_CHANGE_AMOUNT_MASK | AURA_EFFECT_HANDLE_STAT)))
        return;

    Unit* target = aurApp->GetTarget();

    Powers powerType = Powers(GetMiscValue());
    // do not check power type, we can always modify the maximum
    // as the client will not see any difference
    // also, placing conditions that may change during the aura duration
    // inside effect handlers is not a good idea
    //if (int32(powerType) != GetMiscValue())
    //    return;

    UnitMods unitMod = UnitMods(UNIT_MOD_POWER_START + powerType);

    target->HandleStatModifier(unitMod, TOTAL_VALUE, float(GetAmount()), apply);
}

void AuraEffect::HandleAuraModIncreaseEnergyPercent(AuraApplication const* aurApp, uint8 mode, bool apply) const
{
    if (!(mode & (AURA_EFFECT_HANDLE_CHANGE_AMOUNT_MASK | AURA_EFFECT_HANDLE_STAT)))
        return;

    Unit* target = aurApp->GetTarget();

    Powers powerType = Powers(GetMiscValue());
    // do not check power type, we can always modify the maximum
    // as the client will not see any difference
    // also, placing conditions that may change during the aura duration
    // inside effect handlers is not a good idea
    //if (int32(powerType) != GetMiscValue())
    //    return;

    UnitMods unitMod = UnitMods(UNIT_MOD_POWER_START + powerType);
    float amount = float(GetAmount());

    if (apply)
    {
        target->HandleStatModifier(unitMod, TOTAL_PCT, amount, apply);
        target->ModifyPowerPct(powerType, amount, apply);
    }
    else
    {
        target->ModifyPowerPct(powerType, amount, apply);
        target->HandleStatModifier(unitMod, TOTAL_PCT, amount, apply);
    }
}

void AuraEffect::HandleAuraModIncreaseHealthPercent(AuraApplication const* aurApp, uint8 mode, bool apply) const
{
    if (!(mode & (AURA_EFFECT_HANDLE_CHANGE_AMOUNT_MASK | AURA_EFFECT_HANDLE_STAT)))
        return;

    Unit* target = aurApp->GetTarget();

    // Unit will keep hp% after MaxHealth being modified if unit is alive.
    float percent = target->GetHealthPct();
    target->HandleStatModifier(UNIT_MOD_HEALTH, TOTAL_PCT, float(GetAmount()), apply);
    if (target->isAlive())
        target->SetHealth(target->CountPctFromMaxHealth(int32(percent)));
}

void AuraEffect::HandleAuraIncreaseBaseHealthPercent(AuraApplication const* aurApp, uint8 mode, bool apply) const
{
    if (!(mode & (AURA_EFFECT_HANDLE_CHANGE_AMOUNT_MASK | AURA_EFFECT_HANDLE_STAT)))
        return;

    Unit* target = aurApp->GetTarget();

    target->HandleStatModifier(UNIT_MOD_HEALTH, BASE_PCT, float(GetAmount()), apply);
}

/********************************/
/***          FIGHT           ***/
/********************************/

void AuraEffect::HandleAuraModParryPercent(AuraApplication const* aurApp, uint8 mode, bool /*apply*/) const
{
    if (!(mode & (AURA_EFFECT_HANDLE_CHANGE_AMOUNT_MASK | AURA_EFFECT_HANDLE_STAT)))
        return;

    Unit* target = aurApp->GetTarget();

    if (target->GetTypeId() != TYPEID_PLAYER)
        return;

    target->ToPlayer()->UpdateParryPercentage();
}

void AuraEffect::HandleAuraModDodgePercent(AuraApplication const* aurApp, uint8 mode, bool /*apply*/) const
{
    if (!(mode & (AURA_EFFECT_HANDLE_CHANGE_AMOUNT_MASK | AURA_EFFECT_HANDLE_STAT)))
        return;

    Unit* target = aurApp->GetTarget();

    if (target->GetTypeId() != TYPEID_PLAYER)
        return;

    target->ToPlayer()->UpdateDodgePercentage();
}

void AuraEffect::HandleAuraModBlockPercent(AuraApplication const* aurApp, uint8 mode, bool /*apply*/) const
{
    if (!(mode & (AURA_EFFECT_HANDLE_CHANGE_AMOUNT_MASK | AURA_EFFECT_HANDLE_STAT)))
        return;

    Unit* target = aurApp->GetTarget();

    if (target->GetTypeId() != TYPEID_PLAYER)
        return;

    target->ToPlayer()->UpdateBlockPercentage();
}

void AuraEffect::HandleAuraModRegenInterrupt(AuraApplication const* aurApp, uint8 mode, bool apply) const
{
    HandleModManaRegen(aurApp, mode, apply);
}

void AuraEffect::HandleAuraModWeaponCritPercent(AuraApplication const* aurApp, uint8 mode, bool apply) const
{
    if (!(mode & (AURA_EFFECT_HANDLE_CHANGE_AMOUNT_MASK | AURA_EFFECT_HANDLE_STAT)))
        return;

    Unit* target = aurApp->GetTarget();

    if (target->GetTypeId() != TYPEID_PLAYER)
        return;

    for (int i = 0; i < MAX_ATTACK; ++i)
        if (Item* pItem = target->ToPlayer()->GetWeaponForAttack(WeaponAttackType(i), true))
            target->ToPlayer()->_ApplyWeaponDependentAuraCritMod(pItem, WeaponAttackType(i), this, apply);

    // mods must be applied base at equipped weapon class and subclass comparison
    // with spell->EquippedItemClass and  EquippedItemSubClassMask and EquippedItemInventoryTypeMask
    // GetMiscValue() comparison with item generated damage types

    if (GetSpellInfo()->EquippedItemClass == -1)
    {
        target->ToPlayer()->HandleBaseModValue(CRIT_PERCENTAGE,         FLAT_MOD, float (GetAmount()), apply);
        target->ToPlayer()->HandleBaseModValue(OFFHAND_CRIT_PERCENTAGE, FLAT_MOD, float (GetAmount()), apply);
        target->ToPlayer()->HandleBaseModValue(RANGED_CRIT_PERCENTAGE,  FLAT_MOD, float (GetAmount()), apply);
    }
    else
    {
        // done in Player::_ApplyWeaponDependentAuraMods
    }
}

void AuraEffect::HandleModHitChance(AuraApplication const* aurApp, uint8 mode, bool apply) const
{
    if (!(mode & (AURA_EFFECT_HANDLE_CHANGE_AMOUNT_MASK | AURA_EFFECT_HANDLE_STAT)))
        return;

    Unit* target = aurApp->GetTarget();

    if (target->GetTypeId() == TYPEID_PLAYER)
    {
        target->ToPlayer()->UpdateMeleeHitChances();
        target->ToPlayer()->UpdateRangedHitChances();
    }
    else
    {
        target->m_modMeleeHitChance += (apply) ? GetAmount() : (-GetAmount());
        target->m_modRangedHitChance += (apply) ? GetAmount() : (-GetAmount());
    }
}

void AuraEffect::HandleModSpellHitChance(AuraApplication const* aurApp, uint8 mode, bool apply) const
{
    if (!(mode & (AURA_EFFECT_HANDLE_CHANGE_AMOUNT_MASK | AURA_EFFECT_HANDLE_STAT)))
        return;

    Unit* target = aurApp->GetTarget();

    if (target->GetTypeId() == TYPEID_PLAYER)
        target->ToPlayer()->UpdateSpellHitChances();
    else
        target->m_modSpellHitChance += (apply) ? GetAmount(): (-GetAmount());
}

void AuraEffect::HandleModSpellCritChance(AuraApplication const* aurApp, uint8 mode, bool apply) const
{
    if (!(mode & (AURA_EFFECT_HANDLE_CHANGE_AMOUNT_MASK | AURA_EFFECT_HANDLE_STAT)))
        return;

    Unit* target = aurApp->GetTarget();

    if (target->GetTypeId() == TYPEID_PLAYER)
        target->ToPlayer()->UpdateAllSpellCritChances();
    else
        target->m_baseSpellCritChance += (apply) ? GetAmount():-GetAmount();
}

void AuraEffect::HandleModSpellCritChanceShool(AuraApplication const* aurApp, uint8 mode, bool /*apply*/) const
{
    if (!(mode & (AURA_EFFECT_HANDLE_CHANGE_AMOUNT_MASK | AURA_EFFECT_HANDLE_STAT)))
        return;

    Unit* target = aurApp->GetTarget();

    if (target->GetTypeId() != TYPEID_PLAYER)
        return;

    for (int school = SPELL_SCHOOL_NORMAL; school < MAX_SPELL_SCHOOL; ++school)
        if (GetMiscValue() & (1<<school))
            target->ToPlayer()->UpdateSpellCritChance(school);
}

void AuraEffect::HandleAuraModCritPct(AuraApplication const* aurApp, uint8 mode, bool apply) const
{
    if (!(mode & (AURA_EFFECT_HANDLE_CHANGE_AMOUNT_MASK | AURA_EFFECT_HANDLE_STAT)))
        return;

    Unit* target = aurApp->GetTarget();

    if (target->GetTypeId() != TYPEID_PLAYER)
    {
        target->m_baseSpellCritChance += (apply) ? GetAmount():-GetAmount();
        return;
    }

    target->ToPlayer()->HandleBaseModValue(CRIT_PERCENTAGE,         FLAT_MOD, float (GetAmount()), apply);
    target->ToPlayer()->HandleBaseModValue(OFFHAND_CRIT_PERCENTAGE, FLAT_MOD, float (GetAmount()), apply);
    target->ToPlayer()->HandleBaseModValue(RANGED_CRIT_PERCENTAGE,  FLAT_MOD, float (GetAmount()), apply);

    // included in Player::UpdateSpellCritChance calculation
    target->ToPlayer()->UpdateAllSpellCritChances();
}

/********************************/
/***         ATTACK SPEED     ***/
/********************************/

void AuraEffect::HandleModCastingSpeed(AuraApplication const* aurApp, uint8 mode, bool apply) const
{
    if (!(mode & (AURA_EFFECT_HANDLE_CHANGE_AMOUNT_MASK | AURA_EFFECT_HANDLE_STAT)))
        return;

    Unit* target = aurApp->GetTarget();

    target->ApplyCastTimePercentMod((float)GetAmount(), apply);
}

void AuraEffect::HandleModMeleeRangedSpeedPct(AuraApplication const* aurApp, uint8 mode, bool apply) const
{
    if (!(mode & (AURA_EFFECT_HANDLE_CHANGE_AMOUNT_MASK | AURA_EFFECT_HANDLE_STAT)))
        return;

    Unit* target = aurApp->GetTarget();

    target->ApplyAttackTimePercentMod(BASE_ATTACK, (float)GetAmount(), apply);
    target->ApplyAttackTimePercentMod(OFF_ATTACK, (float)GetAmount(), apply);
    target->ApplyAttackTimePercentMod(RANGED_ATTACK, (float)GetAmount(), apply);
}

void AuraEffect::HandleModCombatSpeedPct(AuraApplication const* aurApp, uint8 mode, bool apply) const
{
    if (!(mode & (AURA_EFFECT_HANDLE_CHANGE_AMOUNT_MASK | AURA_EFFECT_HANDLE_STAT)))
        return;

    Unit* target = aurApp->GetTarget();

    target->ApplyCastTimePercentMod(float(m_amount), apply);
    target->ApplyAttackTimePercentMod(BASE_ATTACK, float(GetAmount()), apply);
    target->ApplyAttackTimePercentMod(OFF_ATTACK, float(GetAmount()), apply);
    target->ApplyAttackTimePercentMod(RANGED_ATTACK, float(GetAmount()), apply);
}

void AuraEffect::HandleModAttackSpeed(AuraApplication const* aurApp, uint8 mode, bool apply) const
{
    if (!(mode & (AURA_EFFECT_HANDLE_CHANGE_AMOUNT_MASK | AURA_EFFECT_HANDLE_STAT)))
        return;

    Unit* target = aurApp->GetTarget();

    target->ApplyAttackTimePercentMod(BASE_ATTACK, (float)GetAmount(), apply);
    target->UpdateDamagePhysical(BASE_ATTACK);
}

void AuraEffect::HandleModMeleeSpeedPct(AuraApplication const* aurApp, uint8 mode, bool apply) const
{
    if (!(mode & (AURA_EFFECT_HANDLE_CHANGE_AMOUNT_MASK | AURA_EFFECT_HANDLE_STAT)))
        return;

    Unit* target = aurApp->GetTarget();

    target->ApplyAttackTimePercentMod(BASE_ATTACK,   (float)GetAmount(), apply);
    target->ApplyAttackTimePercentMod(OFF_ATTACK,    (float)GetAmount(), apply);
}

void AuraEffect::HandleAuraModRangedHaste(AuraApplication const* aurApp, uint8 mode, bool apply) const
{
    if (!(mode & (AURA_EFFECT_HANDLE_CHANGE_AMOUNT_MASK | AURA_EFFECT_HANDLE_STAT)))
        return;

    Unit* target = aurApp->GetTarget();

    target->ApplyAttackTimePercentMod(RANGED_ATTACK, (float)GetAmount(), apply);
}

void AuraEffect::HandleRangedAmmoHaste(AuraApplication const* aurApp, uint8 mode, bool apply) const
{
    if (!(mode & (AURA_EFFECT_HANDLE_CHANGE_AMOUNT_MASK | AURA_EFFECT_HANDLE_STAT)))
        return;

    Unit* target = aurApp->GetTarget();

    if (target->GetTypeId() != TYPEID_PLAYER)
        return;

    target->ApplyAttackTimePercentMod(RANGED_ATTACK, (float)GetAmount(), apply);
}

/********************************/
/***       COMBAT RATING      ***/
/********************************/

void AuraEffect::HandleModRating(AuraApplication const* aurApp, uint8 mode, bool apply) const
{
    if (!(mode & (AURA_EFFECT_HANDLE_CHANGE_AMOUNT_MASK | AURA_EFFECT_HANDLE_STAT)))
        return;

    Unit* target = aurApp->GetTarget();

    if (target->GetTypeId() != TYPEID_PLAYER)
        return;

    for (uint32 rating = 0; rating < MAX_COMBAT_RATING; ++rating)
        if (GetMiscValue() & (1 << rating))
            target->ToPlayer()->ApplyRatingMod(CombatRating(rating), GetAmount(), apply);
}

void AuraEffect::HandleModRatingFromStat(AuraApplication const* aurApp, uint8 mode, bool apply) const
{
    if (!(mode & (AURA_EFFECT_HANDLE_CHANGE_AMOUNT_MASK | AURA_EFFECT_HANDLE_STAT)))
        return;

    Unit* target = aurApp->GetTarget();

    if (target->GetTypeId() != TYPEID_PLAYER)
        return;

    // Just recalculate ratings
    for (uint32 rating = 0; rating < MAX_COMBAT_RATING; ++rating)
        if (GetMiscValue() & (1 << rating))
            target->ToPlayer()->ApplyRatingMod(CombatRating(rating), 0, apply);
}

/********************************/
/***        ATTACK POWER      ***/
/********************************/

void AuraEffect::HandleAuraModAttackPower(AuraApplication const* aurApp, uint8 mode, bool apply) const
{
    if (!(mode & (AURA_EFFECT_HANDLE_CHANGE_AMOUNT_MASK | AURA_EFFECT_HANDLE_STAT)))
        return;

    Unit* target = aurApp->GetTarget();

    target->HandleStatModifier(UNIT_MOD_ATTACK_POWER, TOTAL_VALUE, float(GetAmount()), apply);
}

void AuraEffect::HandleAuraModRangedAttackPower(AuraApplication const* aurApp, uint8 mode, bool apply) const
{
    if (!(mode & (AURA_EFFECT_HANDLE_CHANGE_AMOUNT_MASK | AURA_EFFECT_HANDLE_STAT)))
        return;

    Unit* target = aurApp->GetTarget();

    if ((target->getClassMask() & CLASSMASK_WAND_USERS) != 0)
        return;

    target->HandleStatModifier(UNIT_MOD_ATTACK_POWER_RANGED, TOTAL_VALUE, float(GetAmount()), apply);
}

void AuraEffect::HandleAuraModAttackPowerPercent(AuraApplication const* aurApp, uint8 mode, bool apply) const
{
    if (!(mode & (AURA_EFFECT_HANDLE_CHANGE_AMOUNT_MASK | AURA_EFFECT_HANDLE_STAT)))
        return;

    Unit* target = aurApp->GetTarget();

    //UNIT_FIELD_ATTACK_POWER_MULTIPLIER = multiplier - 1
    target->HandleStatModifier(UNIT_MOD_ATTACK_POWER, TOTAL_PCT, float(GetAmount()), apply);
}

void AuraEffect::HandleAuraModRangedAttackPowerPercent(AuraApplication const* aurApp, uint8 mode, bool apply) const
{
    if (!(mode & (AURA_EFFECT_HANDLE_CHANGE_AMOUNT_MASK | AURA_EFFECT_HANDLE_STAT)))
        return;

    Unit* target = aurApp->GetTarget();

    if ((target->getClassMask() & CLASSMASK_WAND_USERS) != 0)
        return;

    //UNIT_FIELD_RANGED_ATTACK_POWER_MULTIPLIER = multiplier - 1
    target->HandleStatModifier(UNIT_MOD_ATTACK_POWER_RANGED, TOTAL_PCT, float(GetAmount()), apply);
}

void AuraEffect::HandleAuraModRangedAttackPowerOfStatPercent(AuraApplication const* aurApp, uint8 mode, bool /*apply*/) const
{
    if (!(mode & (AURA_EFFECT_HANDLE_CHANGE_AMOUNT_MASK | AURA_EFFECT_HANDLE_STAT)))
        return;

    Unit* target = aurApp->GetTarget();

    // Recalculate bonus
    if (target->GetTypeId() == TYPEID_PLAYER && !(target->getClassMask() & CLASSMASK_WAND_USERS))
        target->ToPlayer()->UpdateAttackPowerAndDamage(true);
}

void AuraEffect::HandleAuraModAttackPowerOfStatPercent(AuraApplication const* aurApp, uint8 mode, bool apply) const
{
    HandleAuraModAttackPowerOfArmor(aurApp, mode, apply);
}

void AuraEffect::HandleAuraModAttackPowerOfArmor(AuraApplication const* aurApp, uint8 mode, bool /*apply*/) const
{
    if (!(mode & (AURA_EFFECT_HANDLE_CHANGE_AMOUNT_MASK | AURA_EFFECT_HANDLE_STAT)))
        return;

    Unit* target = aurApp->GetTarget();

    // Recalculate bonus
    if (target->GetTypeId() == TYPEID_PLAYER)
        target->ToPlayer()->UpdateAttackPowerAndDamage(false);
}
/********************************/
/***        DAMAGE BONUS      ***/
/********************************/
void AuraEffect::HandleModDamageDone(AuraApplication const* aurApp, uint8 mode, bool apply) const
{
    if (!(mode & (AURA_EFFECT_HANDLE_CHANGE_AMOUNT_MASK | AURA_EFFECT_HANDLE_STAT)))
        return;

    Unit* target = aurApp->GetTarget();

    // apply item specific bonuses for already equipped weapon
    if (target->GetTypeId() == TYPEID_PLAYER)
    {
        for (int i = 0; i < MAX_ATTACK; ++i)
            if (Item* pItem = target->ToPlayer()->GetWeaponForAttack(WeaponAttackType(i), true))
                target->ToPlayer()->_ApplyWeaponDependentAuraDamageMod(pItem, WeaponAttackType(i), this, apply);
    }

    // GetMiscValue() is bitmask of spell schools
    // 1 (0-bit) - normal school damage (SPELL_SCHOOL_MASK_NORMAL)
    // 126 - full bitmask all magic damages (SPELL_SCHOOL_MASK_MAGIC) including wands
    // 127 - full bitmask any damages
    //
    // mods must be applied base at equipped weapon class and subclass comparison
    // with spell->EquippedItemClass and  EquippedItemSubClassMask and EquippedItemInventoryTypeMask
    // GetMiscValue() comparison with item generated damage types

    if ((GetMiscValue() & SPELL_SCHOOL_MASK_NORMAL) != 0)
    {
        // apply generic physical damage bonuses including wand case
        if (GetSpellInfo()->EquippedItemClass == -1 || target->GetTypeId() != TYPEID_PLAYER)
        {
            target->HandleStatModifier(UNIT_MOD_DAMAGE_MAINHAND, TOTAL_VALUE, float(GetAmount()), apply);
            target->HandleStatModifier(UNIT_MOD_DAMAGE_OFFHAND, TOTAL_VALUE, float(GetAmount()), apply);
            target->HandleStatModifier(UNIT_MOD_DAMAGE_RANGED, TOTAL_VALUE, float(GetAmount()), apply);

            if (target->GetTypeId() == TYPEID_PLAYER)
            {
                if (GetAmount() > 0)
                    target->ApplyModUInt32Value(PLAYER_FIELD_MOD_DAMAGE_DONE_POS, GetAmount(), apply);
                else
                    target->ApplyModUInt32Value(PLAYER_FIELD_MOD_DAMAGE_DONE_NEG, GetAmount(), apply);
            }
        }
        else
        {
            // done in Player::_ApplyWeaponDependentAuraMods
        }
    }

    // Skip non magic case for speedup
    if ((GetMiscValue() & SPELL_SCHOOL_MASK_MAGIC) == 0)
        return;

    if (GetSpellInfo()->EquippedItemClass != -1 || GetSpellInfo()->EquippedItemInventoryTypeMask != 0)
    {
        // wand magic case (skip generic to all item spell bonuses)
        // done in Player::_ApplyWeaponDependentAuraMods

        // Skip item specific requirements for not wand magic damage
        return;
    }

    // Magic damage modifiers implemented in Unit::SpellDamageBonus
    // This information for client side use only
    if (target->GetTypeId() == TYPEID_PLAYER)
    {
        if (GetAmount() > 0)
        {
            for (int i = SPELL_SCHOOL_HOLY; i < MAX_SPELL_SCHOOL; i++)
            {
                if ((GetMiscValue() & (1<<i)) != 0)
                    target->ApplyModUInt32Value(PLAYER_FIELD_MOD_DAMAGE_DONE_POS+i, GetAmount(), apply);
            }
        }
        else
        {
            for (int i = SPELL_SCHOOL_HOLY; i < MAX_SPELL_SCHOOL; i++)
            {
                if ((GetMiscValue() & (1<<i)) != 0)
                    target->ApplyModUInt32Value(PLAYER_FIELD_MOD_DAMAGE_DONE_NEG+i, GetAmount(), apply);
            }
        }
        if (Guardian* pet = target->ToPlayer()->GetGuardianPet())
            pet->UpdateAttackPowerAndDamage();
    }
}

void AuraEffect::HandleModDamagePercentDone(AuraApplication const* aurApp, uint8 mode, bool apply) const
{
    if (!(mode & (AURA_EFFECT_HANDLE_CHANGE_AMOUNT_MASK | AURA_EFFECT_HANDLE_STAT)))
        return;

    Unit* target = aurApp->GetTarget();
    if (!target)
        return;

    if (target->GetTypeId() == TYPEID_PLAYER)
    {
        for (int i = 0; i < MAX_ATTACK; ++i)
            if (Item* item = target->ToPlayer()->GetWeaponForAttack(WeaponAttackType(i), false))
                target->ToPlayer()->_ApplyWeaponDependentAuraDamageMod(item, WeaponAttackType(i), this, apply);
    }

    if (((GetMiscValue() & SPELL_SCHOOL_MASK_NORMAL) && (GetSpellInfo()->EquippedItemClass == -1 || target->GetTypeId() != TYPEID_PLAYER))
        || GetId() == 31869)    // Sanctified Retribution
    {
        target->HandleStatModifier(UNIT_MOD_DAMAGE_MAINHAND,         TOTAL_PCT, float (GetAmount()), apply);
        target->HandleStatModifier(UNIT_MOD_DAMAGE_OFFHAND,          TOTAL_PCT, float (GetAmount()), apply);
        target->HandleStatModifier(UNIT_MOD_DAMAGE_RANGED,           TOTAL_PCT, float (GetAmount()), apply);

        if (target->GetTypeId() == TYPEID_PLAYER)
            target->ToPlayer()->ApplyPercentModFloatValue(PLAYER_FIELD_MOD_DAMAGE_DONE_PCT, float (GetAmount()), apply);
    }
    else
    {
        // done in Player::_ApplyWeaponDependentAuraMods for SPELL_SCHOOL_MASK_NORMAL && EquippedItemClass != -1 and also for wand case
    }
}

void AuraEffect::HandleModOffhandDamagePercent(AuraApplication const* aurApp, uint8 mode, bool apply) const
{
    if (!(mode & (AURA_EFFECT_HANDLE_CHANGE_AMOUNT_MASK | AURA_EFFECT_HANDLE_STAT)))
        return;

    Unit* target = aurApp->GetTarget();

    target->HandleStatModifier(UNIT_MOD_DAMAGE_OFFHAND, TOTAL_PCT, float(GetAmount()), apply);
}

void AuraEffect::HandleShieldBlockValue(AuraApplication const* aurApp, uint8 mode, bool apply) const
{
    if (!(mode & (AURA_EFFECT_HANDLE_CHANGE_AMOUNT_MASK | AURA_EFFECT_HANDLE_STAT)))
        return;

    Unit* target = aurApp->GetTarget();

    BaseModType modType = FLAT_MOD;
    if (GetAuraType() == SPELL_AURA_MOD_SHIELD_BLOCKVALUE_PCT)
        modType = PCT_MOD;

    if (target->GetTypeId() == TYPEID_PLAYER)
        target->ToPlayer()->HandleBaseModValue(SHIELD_BLOCK_VALUE, modType, float(GetAmount()), apply);
}

/********************************/
/***        POWER COST        ***/
/********************************/

void AuraEffect::HandleModPowerCostPCT(AuraApplication const* aurApp, uint8 mode, bool apply) const
{
    if (!(mode & AURA_EFFECT_HANDLE_CHANGE_AMOUNT_MASK))
        return;

    Unit* target = aurApp->GetTarget();

    float amount = CalculatePct(1.0f, GetAmount());
    for (int i = 0; i < MAX_SPELL_SCHOOL; ++i)
        if (GetMiscValue() & (1 << i))
            target->ApplyModSignedFloatValue(UNIT_FIELD_POWER_COST_MULTIPLIER + i, amount, apply);
}

void AuraEffect::HandleModPowerCost(AuraApplication const* aurApp, uint8 mode, bool apply) const
{
    if (!(mode & AURA_EFFECT_HANDLE_CHANGE_AMOUNT_MASK))
        return;

    Unit* target = aurApp->GetTarget();

    for (int i = 0; i < MAX_SPELL_SCHOOL; ++i)
        if (GetMiscValue() & (1<<i))
            target->ApplyModInt32Value(UNIT_FIELD_POWER_COST_MODIFIER+i, GetAmount(), apply);
}

void AuraEffect::HandleArenaPreparation(AuraApplication const* aurApp, uint8 mode, bool apply) const
{
    if (!(mode & AURA_EFFECT_HANDLE_REAL))
        return;

    Unit* target = aurApp->GetTarget();

    if (apply)
        target->SetFlag(UNIT_FIELD_FLAGS, UNIT_FLAG_PREPARATION);
    else
    {
        // do not remove unit flag if there are more than this auraEffect of that kind on unit on unit
        if (target->HasAuraType(GetAuraType()))
            return;
        target->RemoveFlag(UNIT_FIELD_FLAGS, UNIT_FLAG_PREPARATION);
    }
}

void AuraEffect::HandleNoReagentUseAura(AuraApplication const* aurApp, uint8 mode, bool /*apply*/) const
{
    if (!(mode & AURA_EFFECT_HANDLE_REAL))
        return;

    Unit* target = aurApp->GetTarget();

    if (target->GetTypeId() != TYPEID_PLAYER)
        return;

    flag96 mask;
    Unit::AuraEffectList const& noReagent = target->GetAuraEffectsByType(SPELL_AURA_NO_REAGENT_USE);
        for (Unit::AuraEffectList::const_iterator i = noReagent.begin(); i != noReagent.end(); ++i)
            mask |= (*i)->m_spellInfo->Effects[(*i)->m_effIndex].SpellClassMask;

    target->SetUInt32Value(PLAYER_NO_REAGENT_COST_1  , mask[0]);
    target->SetUInt32Value(PLAYER_NO_REAGENT_COST_1+1, mask[1]);
    target->SetUInt32Value(PLAYER_NO_REAGENT_COST_1+2, mask[2]);
}

void AuraEffect::HandleAuraRetainComboPoints(AuraApplication const* aurApp, uint8 mode, bool apply) const
{
    if (!(mode & AURA_EFFECT_HANDLE_REAL))
        return;

    Unit* target = aurApp->GetTarget();

    if (target->GetTypeId() != TYPEID_PLAYER)
        return;

    // combo points was added in SPELL_EFFECT_ADD_COMBO_POINTS handler
    // remove only if aura expire by time (in case combo points amount change aura removed without combo points lost)
    if (!(apply) && GetBase()->GetDuration() == 0 && target->ToPlayer()->GetComboTarget())
        if (Unit* unit = ObjectAccessor::GetUnit(*target, target->ToPlayer()->GetComboTarget()))
            target->ToPlayer()->AddComboPoints(unit, -GetAmount());
}

/*********************************************************/
/***                    OTHERS                         ***/
/*********************************************************/

void AuraEffect::HandleAuraDummy(AuraApplication const* aurApp, uint8 mode, bool apply) const
{
    if (!(mode & (AURA_EFFECT_HANDLE_CHANGE_AMOUNT_MASK | AURA_EFFECT_HANDLE_REAPPLY)))
        return;

    Unit* target = aurApp->GetTarget();

    Unit* caster = GetCaster();

    if (mode & AURA_EFFECT_HANDLE_REAL)
    {
        // pet auras
        if (PetAura const* petSpell = sSpellMgr->GetPetAura(GetId(), m_effIndex))
        {
            if (apply)
                target->AddPetAura(petSpell);
            else
                target->RemovePetAura(petSpell);
        }
    }

    if (mode & (AURA_EFFECT_HANDLE_REAL | AURA_EFFECT_HANDLE_REAPPLY))
    {
        // AT APPLY
        if (apply)
        {
            // Overpower
            if (caster && m_spellInfo->SpellFamilyName == SPELLFAMILY_WARRIOR &&
                m_spellInfo->SpellFamilyFlags[0] & 0x4)
            {
                // In addition, if you strike a player..
                if (target->GetTypeId() != TYPEID_PLAYER)
                    return;
                //  ..while they are casting
                if (target->IsNonMeleeSpellCasted(false, false, true, false, true))
                    if (AuraEffect* aurEff = caster->GetAuraEffect(SPELL_AURA_ADD_FLAT_MODIFIER, SPELLFAMILY_WARRIOR, 2775, 0))
                        switch (aurEff->GetId())
                        {
                            // Unrelenting Assault, rank 1
                            case 46859:
                                target->CastSpell(target, 64849, true, NULL, aurEff);
                                break;
                            // Unrelenting Assault, rank 2
                            case 46860:
                                target->CastSpell(target, 64850, true, NULL, aurEff);
                                break;
                        }
            }
            switch (GetId())
            {
                case 1515:                                      // Tame beast
                    // FIX_ME: this is 2.0.12 threat effect replaced in 2.1.x by dummy aura, must be checked for correctness
                    if (caster && target->CanHaveThreatList())
                        target->AddThreat(caster, 10.0f);
                    break;
                case 13139:                                     // net-o-matic
                    // root to self part of (root_target->charge->root_self sequence
                    if (caster)
                        caster->CastSpell(caster, 13138, true, NULL, this);
                    break;
                case 34026:   // kill command
                {
                    Unit* pet = target->GetGuardianPet();
                    if (!pet)
                        break;

                    target->CastSpell(target, 34027, true, NULL, this);

                    // set 3 stacks and 3 charges (to make all auras not disappear at once)
                    Aura* owner_aura = target->GetAura(34027, GetCasterGUID());
                    Aura* pet_aura  = pet->GetAura(58914, GetCasterGUID());
                    if (owner_aura)
                    {
                        owner_aura->SetStackAmount(owner_aura->GetSpellInfo()->StackAmount);
                        if (pet_aura)
                        {
                            pet_aura->SetCharges(0);
                            pet_aura->SetStackAmount(owner_aura->GetSpellInfo()->StackAmount);
                        }
                    }
                    break;
                }
                case 37096:                                     // Blood Elf Illusion
                {
                    if (caster)
                    {
                        switch (caster->getGender())
                        {
                            case GENDER_FEMALE:
                                caster->CastSpell(target, 37095, true, NULL, this); // Blood Elf Disguise
                                break;
                            case GENDER_MALE:
                                caster->CastSpell(target, 37093, true, NULL, this);
                                break;
                            default:
                                break;
                        }
                    }
                    break;
                }
                case 55198:   // Tidal Force
                {
                    target->CastSpell(target, 55166, true, NULL, this);
                    // set 3 stacks and 3 charges (to make all auras not disappear at once)
                    Aura* owner_aura = target->GetAura(55166, GetCasterGUID());
                    if (owner_aura)
                    {
                        // This aura lasts 2 sec, need this hack to properly proc spells
                        /// @todo drop aura charges for ApplySpellMod in ProcDamageAndSpell
                        GetBase()->SetDuration(owner_aura->GetDuration());
                        // Make aura be not charged-this prevents removing charge on not crit spells
                        owner_aura->SetCharges(0);
                        owner_aura->SetStackAmount(owner_aura->GetSpellInfo()->StackAmount);
                    }
                    break;
                }
                case 39850:                                     // Rocket Blast
                    if (roll_chance_i(20))                       // backfire stun
                        target->CastSpell(target, 51581, true, NULL, this);
                    break;
                case 43873:                                     // Headless Horseman Laugh
                    target->PlayDistanceSound(11965);
                    break;
                case 46354:                                     // Blood Elf Illusion
                    if (caster)
                    {
                        switch (caster->getGender())
                        {
                            case GENDER_FEMALE:
                                caster->CastSpell(target, 46356, true, NULL, this);
                                break;
                            case GENDER_MALE:
                                caster->CastSpell(target, 46355, true, NULL, this);
                                break;
                        }
                    }
                    break;
                case 46361:                                     // Reinforced Net
                    if (caster)
                        target->GetMotionMaster()->MoveFall();
                    break;
                case 46699:                                     // Requires No Ammo
                    if (target->GetTypeId() == TYPEID_PLAYER)
                        target->ToPlayer()->RemoveAmmo();      // not use ammo and not allow use
                    break;
                case 52916: // Honor Among Thieves
                    if (target->GetTypeId() == TYPEID_PLAYER)
                        if (Unit* spellTarget = ObjectAccessor::GetUnit(*target, target->ToPlayer()->GetComboTarget()))
                            if (caster)
                                caster->CastSpell(spellTarget, 51699, true);
                   break;
                case 53601: // Sacred Shield
                    // reset both swing timers just to be sure
                    caster->resetAttackTimer(BASE_ATTACK);
                    caster->resetAttackTimer(OFF_ATTACK);
                    break;
                case 28832: // Mark of Korth'azz
                case 28833: // Mark of Blaumeux
                case 28834: // Mark of Rivendare
                case 28835: // Mark of Zeliek
                    if (caster) // actually we can also use cast(this, originalcasterguid)
                    {
                        int32 damage;
                        switch (GetBase()->GetStackAmount())
                        {
                            case 1: damage = 0;     break;
                            case 2: damage = 500;   break;
                            case 3: damage = 1000;  break;
                            case 4: damage = 1500;  break;
                            case 5: damage = 4000;  break;
                            case 6: damage = 12000; break;
                            default:damage = 20000 + 1000 * (GetBase()->GetStackAmount() - 7); break;
                        }
                        if (damage)
                            caster->CastCustomSpell(28836, SPELLVALUE_BASE_POINT0, damage, target);
                    }
                    break;
                case 63322: // Saronite Vapors
                {
                    if (caster)
                    {
                        int32 mana = int32(GetAmount() * pow(2.0f, GetBase()->GetStackAmount())); // mana restore - bp * 2^stackamount
                        int32 damage = mana * 2; // damage
                        caster->CastCustomSpell(target, 63337, &mana, NULL, NULL, true);
                        caster->CastCustomSpell(target, 63338, &damage, NULL, NULL, true);
                    }
                    break;
                }
                case 71563:
                    if (Aura* newAura = target->AddAura(71564, target))
                        newAura->SetStackAmount(newAura->GetSpellInfo()->StackAmount);
                        break;
            }
        }
        // AT REMOVE
        else
        {
            if ((GetSpellInfo()->IsQuestTame()) && caster && caster->isAlive() && target->isAlive())
            {
                uint32 finalSpelId = 0;
                switch (GetId())
                {
                    case 19548: finalSpelId = 19597; break;
                    case 19674: finalSpelId = 19677; break;
                    case 19687: finalSpelId = 19676; break;
                    case 19688: finalSpelId = 19678; break;
                    case 19689: finalSpelId = 19679; break;
                    case 19692: finalSpelId = 19680; break;
                    case 19693: finalSpelId = 19684; break;
                    case 19694: finalSpelId = 19681; break;
                    case 19696: finalSpelId = 19682; break;
                    case 19697: finalSpelId = 19683; break;
                    case 19699: finalSpelId = 19685; break;
                    case 19700: finalSpelId = 19686; break;
                    case 30646: finalSpelId = 30647; break;
                    case 30653: finalSpelId = 30648; break;
                    case 30654: finalSpelId = 30652; break;
                    case 30099: finalSpelId = 30100; break;
                    case 30102: finalSpelId = 30103; break;
                    case 30105: finalSpelId = 30104; break;
                }

                if (finalSpelId)
                    caster->CastSpell(target, finalSpelId, true, NULL, this);
            }

            switch (m_spellInfo->SpellFamilyName)
            {
                case SPELLFAMILY_GENERIC:
                    switch (GetId())
                    {
                        case 2584: // Waiting to Resurrect
                            // Waiting to resurrect spell cancel, we must remove player from resurrect queue
                            if (target->GetTypeId() == TYPEID_PLAYER)
                            {
                                if (Battleground* bg = target->ToPlayer()->GetBattleground())
                                    bg->RemovePlayerFromResurrectQueue(target->GetGUID());
                                if (Battlefield* bf = sBattlefieldMgr->GetBattlefieldToZoneId(target->GetZoneId()))
                                    bf->RemovePlayerFromResurrectQueue(target->GetGUID());
                            }
                            break;
                        case 36730:                                     // Flame Strike
                        {
                            target->CastSpell(target, 36731, true, NULL, this);
                            break;
                        }
                        case 44191:                                     // Flame Strike
                        {
                            if (target->GetMap()->IsDungeon())
                            {
                                uint32 spellId = target->GetMap()->IsHeroic() ? 46163 : 44190;

                                target->CastSpell(target, spellId, true, NULL, this);
                            }
                            break;
                        }
                        case 43681: // Inactive
                        {
                            if (target->GetTypeId() != TYPEID_PLAYER || aurApp->GetRemoveMode() != AURA_REMOVE_BY_EXPIRE)
                                return;

                            if (target->GetMap()->IsBattleground())
                                target->ToPlayer()->LeaveBattleground();
                            break;
                        }
                        case 42783: // Wrath of the Astromancer
                            target->CastSpell(target, GetAmount(), true, NULL, this);
                            break;
                        case 46308: // Burning Winds casted only at creatures at spawn
                            target->CastSpell(target, 47287, true, NULL, this);
                            break;
                        case 52172:  // Coyote Spirit Despawn Aura
                        case 60244:  // Blood Parrot Despawn Aura
                            target->CastSpell((Unit*)NULL, GetAmount(), true, NULL, this);
                            break;
                        case 58600: // Restricted Flight Area
                        case 58730: // Restricted Flight Area
                            if (aurApp->GetRemoveMode() == AURA_REMOVE_BY_EXPIRE)
                                target->CastSpell(target, 58601, true);
                            break;
                    }
                    break;
                case SPELLFAMILY_DEATHKNIGHT:
                    // Summon Gargoyle (Dismiss Gargoyle at remove)
                    if (GetId() == 61777)
                        target->CastSpell(target, GetAmount(), true);
                    break;
                default:
                    break;
            }
        }
    }

    // AT APPLY & REMOVE

    switch (m_spellInfo->SpellFamilyName)
    {
        case SPELLFAMILY_GENERIC:
        {
            if (!(mode & AURA_EFFECT_HANDLE_REAL))
                break;
            switch (GetId())
            {
                // Recently Bandaged
                case 11196:
                    target->ApplySpellImmune(GetId(), IMMUNITY_MECHANIC, GetMiscValue(), apply);
                    break;
                // Unstable Power
                case 24658:
                {
                    uint32 spellId = 24659;
                    if (apply && caster)
                    {
                        SpellInfo const* spell = sSpellMgr->GetSpellInfo(spellId);

                        for (uint32 i = 0; i < spell->StackAmount; ++i)
                            caster->CastSpell(target, spell->Id, true, NULL, NULL, GetCasterGUID());
                        break;
                    }
                    target->RemoveAurasDueToSpell(spellId);
                    break;
                }
                // Restless Strength
                case 24661:
                {
                    uint32 spellId = 24662;
                    if (apply && caster)
                    {
                        SpellInfo const* spell = sSpellMgr->GetSpellInfo(spellId);
                        for (uint32 i = 0; i < spell->StackAmount; ++i)
                            caster->CastSpell(target, spell->Id, true, NULL, NULL, GetCasterGUID());
                        break;
                    }
                    target->RemoveAurasDueToSpell(spellId);
                    break;
                }
                // Tag Murloc
                case 30877:
                {
                    // Tag/untag Blacksilt Scout
                    target->SetEntry(apply ? 17654 : 17326);
                    break;
                }
                case 57819: // Argent Champion
                case 57820: // Ebon Champion
                case 57821: // Champion of the Kirin Tor
                case 57822: // Wyrmrest Champion
                {
                    if (!caster || caster->GetTypeId() != TYPEID_PLAYER)
                        break;

                    uint32 FactionID = 0;

                    if (apply)
                    {
                        switch (m_spellInfo->Id)
                        {
                            case 57819: FactionID = 1106; break; // Argent Crusade
                            case 57820: FactionID = 1098; break; // Knights of the Ebon Blade
                            case 57821: FactionID = 1090; break; // Kirin Tor
                            case 57822: FactionID = 1091; break; // The Wyrmrest Accord
                        }
                    }
                    caster->ToPlayer()->SetChampioningFaction(FactionID);
                    break;
                }
                // LK Intro VO (1)
                case 58204:
                    if (target->GetTypeId() == TYPEID_PLAYER)
                    {
                        // Play part 1
                        if (apply)
                            target->PlayDirectSound(14970, target->ToPlayer());
                        // continue in 58205
                        else
                            target->CastSpell(target, 58205, true);
                    }
                    break;
                // LK Intro VO (2)
                case 58205:
                    if (target->GetTypeId() == TYPEID_PLAYER)
                    {
                        // Play part 2
                        if (apply)
                            target->PlayDirectSound(14971, target->ToPlayer());
                        // Play part 3
                        else
                            target->PlayDirectSound(14972, target->ToPlayer());
                    }
                    break;
                case 62061: // Festive Holiday Mount
                    if (target->HasAuraType(SPELL_AURA_MOUNTED))
                    {
                        uint32 creatureEntry = 0;
                        if (apply)
                        {
                            if (target->HasAuraType(SPELL_AURA_MOD_INCREASE_MOUNTED_FLIGHT_SPEED))
                                creatureEntry = 24906;
                            else
                                creatureEntry = 15665;
                        }
                        else
                            creatureEntry = target->GetAuraEffectsByType(SPELL_AURA_MOUNTED).front()->GetMiscValue();

                        if (CreatureTemplate const* creatureInfo = sObjectMgr->GetCreatureTemplate(creatureEntry))
                        {
                            uint32 displayID = ObjectMgr::ChooseDisplayId(creatureInfo);
                            sObjectMgr->GetCreatureModelRandomGender(&displayID);

                            target->SetUInt32Value(UNIT_FIELD_MOUNTDISPLAYID, displayID);
                        }
                    }
                    break;
            }

            break;
        }
        case SPELLFAMILY_MAGE:
        {
            //if (!(mode & AURA_EFFECT_HANDLE_REAL))
                //break;
            break;
        }
        case SPELLFAMILY_PRIEST:
        {
            //if (!(mode & AURA_EFFECT_HANDLE_REAL))
                //break;
            break;
        }
        case SPELLFAMILY_DRUID:
        {
            //if (!(mode & AURA_EFFECT_HANDLE_REAL))
                //break;
            break;
        }
        case SPELLFAMILY_SHAMAN:
        {
            //if (!(mode & AURA_EFFECT_HANDLE_REAL))
                //break;
            break;
        }
        case SPELLFAMILY_PALADIN:
            // if (!(mode & AURA_EFFECT_HANDLE_REAL))
            //    break;
            break;
        case SPELLFAMILY_DEATHKNIGHT:
        {
            //if (!(mode & AURA_EFFECT_HANDLE_REAL))
            //    break;
            break;
        }
        case SPELLFAMILY_HUNTER:
        {
            switch (GetId())
            {
                // Animal Handler rank 1, 2
                case 34453:
                case 34454:
                    if (Guardian* pet = target->ToPlayer()->GetGuardianPet())
                        pet->UpdateAttackPowerAndDamage();
                    break;
            }
            break;
        }
    }
}

void AuraEffect::HandleChannelDeathItem(AuraApplication const* aurApp, uint8 mode, bool apply) const
{
    if (!(mode & AURA_EFFECT_HANDLE_REAL))
        return;

    if (apply || aurApp->GetRemoveMode() != AURA_REMOVE_BY_DEATH)
        return;

    Unit* caster = GetCaster();

    if (!caster || caster->GetTypeId() != TYPEID_PLAYER)
        return;

    Player* plCaster = caster->ToPlayer();
    Unit* target = aurApp->GetTarget();

    // Item amount
    if (GetAmount() <= 0)
        return;

    if (GetSpellInfo()->Effects[m_effIndex].ItemType == 0)
        return;

    // Soul Shard
    if (GetSpellInfo()->Effects[m_effIndex].ItemType == 6265)
    {
        // Soul Shard only from units that grant XP or honor
        if (!plCaster->isHonorOrXPTarget(target) ||
            (target->GetTypeId() == TYPEID_UNIT && !target->ToCreature()->isTappedBy(plCaster)))
            return;

        // If this is Drain Soul, check for Glyph of Drain Soul
        if (GetSpellInfo()->SpellFamilyName == SPELLFAMILY_WARLOCK && (GetSpellInfo()->SpellFamilyFlags[0] & 0x00004000))
        {
            // Glyph of Drain Soul - chance to create an additional Soul Shard
            if (AuraEffect* aur = caster->GetAuraEffect(58070, 0))
                if (roll_chance_i(aur->GetMiscValue()))
                    caster->CastSpell(caster, 58068, true, 0, aur); // We _could_ simply do ++count here, but Blizz does it this way :)
        }
    }

    //Adding items
    uint32 noSpaceForCount = 0;
    uint32 count = m_amount;

    ItemPosCountVec dest;
    InventoryResult msg = plCaster->CanStoreNewItem(NULL_BAG, NULL_SLOT, dest, GetSpellInfo()->Effects[m_effIndex].ItemType, count, &noSpaceForCount);
    if (msg != EQUIP_ERR_OK)
    {
        count-=noSpaceForCount;
        plCaster->SendEquipError(msg, NULL, NULL, GetSpellInfo()->Effects[m_effIndex].ItemType);
        if (count == 0)
            return;
    }

    Item* newitem = plCaster->StoreNewItem(dest, GetSpellInfo()->Effects[m_effIndex].ItemType, true);
    if (!newitem)
    {
        plCaster->SendEquipError(EQUIP_ERR_ITEM_NOT_FOUND, NULL, NULL);
        return;
    }
    plCaster->SendNewItem(newitem, count, true, true);
}

void AuraEffect::HandleBindSight(AuraApplication const* aurApp, uint8 mode, bool apply) const
{
    if (!(mode & AURA_EFFECT_HANDLE_REAL))
        return;

    Unit* target = aurApp->GetTarget();

    Unit* caster = GetCaster();

    if (!caster || caster->GetTypeId() != TYPEID_PLAYER)
        return;

    caster->ToPlayer()->SetViewpoint(target, apply);
}

void AuraEffect::HandleForceReaction(AuraApplication const* aurApp, uint8 mode, bool apply) const
{
    if (!(mode & AURA_EFFECT_HANDLE_CHANGE_AMOUNT_MASK))
        return;

    Unit* target = aurApp->GetTarget();

    if (target->GetTypeId() != TYPEID_PLAYER)
        return;

    Player* player = (Player*)target;

    uint32 faction_id = GetMiscValue();
    ReputationRank faction_rank = ReputationRank(m_amount);

    player->GetReputationMgr().ApplyForceReaction(faction_id, faction_rank, apply);
    player->GetReputationMgr().SendForceReactions();

    // stop fighting if at apply forced rank friendly or at remove real rank friendly
    if ((apply && faction_rank >= REP_FRIENDLY) || (!apply && player->GetReputationRank(faction_id) >= REP_FRIENDLY))
        player->StopAttackFaction(faction_id);
}

void AuraEffect::HandleAuraEmpathy(AuraApplication const* aurApp, uint8 mode, bool apply) const
{
    if (!(mode & AURA_EFFECT_HANDLE_REAL))
        return;

    Unit* target = aurApp->GetTarget();
    if (!apply)
    {
        // do not remove unit flag if there are more than this auraEffect of that kind on unit on unit
        if (target->HasAuraType(GetAuraType()))
            return;
    }

    if (target->GetCreatureType() == CREATURE_TYPE_BEAST)
        target->ApplyModUInt32Value(UNIT_DYNAMIC_FLAGS, UNIT_DYNFLAG_SPECIALINFO, apply);
}

void AuraEffect::HandleAuraModFaction(AuraApplication const* aurApp, uint8 mode, bool apply) const
{
    if (!(mode & AURA_EFFECT_HANDLE_REAL))
        return;

    Unit* target = aurApp->GetTarget();

    if (apply)
    {
        target->setFaction(GetMiscValue());
        if (target->GetTypeId() == TYPEID_PLAYER)
            target->RemoveFlag(UNIT_FIELD_FLAGS, UNIT_FLAG_PVP_ATTACKABLE);
    }
    else
    {
        target->RestoreFaction();
        if (target->GetTypeId() == TYPEID_PLAYER)
            target->SetFlag(UNIT_FIELD_FLAGS, UNIT_FLAG_PVP_ATTACKABLE);
    }
}

void AuraEffect::HandleComprehendLanguage(AuraApplication const* aurApp, uint8 mode, bool apply) const
{
    if (!(mode & AURA_EFFECT_HANDLE_SEND_FOR_CLIENT_MASK))
        return;

    Unit* target = aurApp->GetTarget();

    if (apply)
        target->SetFlag(UNIT_FIELD_FLAGS_2, UNIT_FLAG2_COMPREHEND_LANG);
    else
    {
        if (target->HasAuraType(GetAuraType()))
            return;

        target->RemoveFlag(UNIT_FIELD_FLAGS_2, UNIT_FLAG2_COMPREHEND_LANG);
    }
}

void AuraEffect::HandleAuraConvertRune(AuraApplication const* aurApp, uint8 mode, bool apply) const
{
    if (!(mode & AURA_EFFECT_HANDLE_REAL))
        return;

    Unit* target = aurApp->GetTarget();

    if (target->GetTypeId() != TYPEID_PLAYER)
        return;

    Player* player = (Player*)target;

    if (player->getClass() != CLASS_DEATH_KNIGHT)
        return;

    uint32 runes = m_amount;
    // convert number of runes specified in aura amount of rune type in miscvalue to runetype in miscvalueb
    if (apply)
    {
        for (uint32 i = 0; i < MAX_RUNES && runes; ++i)
        {
            if (GetMiscValue() != player->GetCurrentRune(i))
                continue;
            if (!player->GetRuneCooldown(i))
            {
                player->AddRuneByAuraEffect(i, RuneType(GetMiscValueB()), this);
                --runes;
            }
        }
    }
    else
        player->RemoveRunesByAuraEffect(this);
}

void AuraEffect::HandleAuraLinked(AuraApplication const* aurApp, uint8 mode, bool apply) const
{
    Unit* target = aurApp->GetTarget();

    uint32 triggeredSpellId = sSpellMgr->GetSpellIdForDifficulty(m_spellInfo->Effects[m_effIndex].TriggerSpell, target);
    SpellInfo const* triggeredSpellInfo = sSpellMgr->GetSpellInfo(triggeredSpellId);
    if (!triggeredSpellInfo)
        return;

    if (mode & AURA_EFFECT_HANDLE_REAL)
    {
        if (apply)
        {
            Unit* caster = triggeredSpellInfo->NeedsToBeTriggeredByCaster() ? GetCaster() : target;

            if (!caster)
                return;
            // If amount avalible cast with basepoints (Crypt Fever for example)
            if (GetAmount())
                caster->CastCustomSpell(target, triggeredSpellId, &m_amount, NULL, NULL, true, NULL, this);
            else
                caster->CastSpell(target, triggeredSpellId, true, NULL, this);
        }
        else
        {
            uint64 casterGUID = triggeredSpellInfo->NeedsToBeTriggeredByCaster() ? GetCasterGUID() : target->GetGUID();
            target->RemoveAura(triggeredSpellId, casterGUID, 0, aurApp->GetRemoveMode());
        }
    }
    else if (mode & AURA_EFFECT_HANDLE_REAPPLY && apply)
    {
        uint64 casterGUID = triggeredSpellInfo->NeedsToBeTriggeredByCaster() ? GetCasterGUID() : target->GetGUID();
        // change the stack amount to be equal to stack amount of our aura
        if (Aura* triggeredAura = target->GetAura(triggeredSpellId, casterGUID))
            triggeredAura->ModStackAmount(GetBase()->GetStackAmount() - triggeredAura->GetStackAmount());
    }
}

void AuraEffect::HandleAuraOpenStable(AuraApplication const* aurApp, uint8 mode, bool apply) const
{
    if (!(mode & AURA_EFFECT_HANDLE_REAL))
        return;

    Unit* target = aurApp->GetTarget();

    if (target->GetTypeId() != TYPEID_PLAYER || !target->IsInWorld())
        return;

    if (apply)
        target->ToPlayer()->GetSession()->SendStablePet(target->GetGUID());

     // client auto close stable dialog at !apply aura
}

void AuraEffect::HandleAuraModFakeInebriation(AuraApplication const* aurApp, uint8 mode, bool apply) const
{
    if (!(mode & AURA_EFFECT_HANDLE_CHANGE_AMOUNT_MASK))
        return;

    Unit* target = aurApp->GetTarget();

    if (apply)
    {
        target->m_invisibilityDetect.AddFlag(INVISIBILITY_DRUNK);
        target->m_invisibilityDetect.AddValue(INVISIBILITY_DRUNK, GetAmount());

        if (target->GetTypeId() == TYPEID_PLAYER)
        {
            int32 oldval = target->ToPlayer()->GetInt32Value(PLAYER_FAKE_INEBRIATION);
            target->ToPlayer()->SetInt32Value(PLAYER_FAKE_INEBRIATION, oldval + GetAmount());
        }
    }
    else
    {
        bool removeDetect = !target->HasAuraType(SPELL_AURA_MOD_FAKE_INEBRIATE);

        target->m_invisibilityDetect.AddValue(INVISIBILITY_DRUNK, -GetAmount());

        if (target->GetTypeId() == TYPEID_PLAYER)
        {
            int32 oldval = target->ToPlayer()->GetInt32Value(PLAYER_FAKE_INEBRIATION);
            target->ToPlayer()->SetInt32Value(PLAYER_FAKE_INEBRIATION, oldval - GetAmount());

            if (removeDetect)
                removeDetect = !target->ToPlayer()->GetDrunkValue();
        }

        if (removeDetect)
            target->m_invisibilityDetect.DelFlag(INVISIBILITY_DRUNK);
    }

    // call functions which may have additional effects after chainging state of unit
    target->UpdateObjectVisibility();
}

void AuraEffect::HandleAuraOverrideSpells(AuraApplication const* aurApp, uint8 mode, bool apply) const
{
    if (!(mode & AURA_EFFECT_HANDLE_REAL))
        return;

    Player* target = aurApp->GetTarget()->ToPlayer();

    if (!target || !target->IsInWorld())
        return;

    uint32 overrideId = uint32(GetMiscValue());

    if (apply)
    {
        target->SetUInt16Value(PLAYER_FIELD_BYTES2, 0, overrideId);
        if (OverrideSpellDataEntry const* overrideSpells = sOverrideSpellDataStore.LookupEntry(overrideId))
            for (uint8 i = 0; i < MAX_OVERRIDE_SPELL; ++i)
                if (uint32 spellId = overrideSpells->spellId[i])
                    target->AddTemporarySpell(spellId);
    }
    else
    {
        target->SetUInt16Value(PLAYER_FIELD_BYTES2, 0, 0);
        if (OverrideSpellDataEntry const* overrideSpells = sOverrideSpellDataStore.LookupEntry(overrideId))
            for (uint8 i = 0; i < MAX_OVERRIDE_SPELL; ++i)
                if (uint32 spellId = overrideSpells->spellId[i])
                    target->RemoveTemporarySpell(spellId);
    }
}

void AuraEffect::HandleAuraPreventRegeneratePower(AuraApplication const* aurApp, uint8 mode, bool apply) const
{
    if (!(mode & AURA_EFFECT_HANDLE_REAL))
        return;

    Player* target = aurApp->GetTarget()->ToPlayer();

    if (!target || !target->IsInWorld())
        return;

    if (target->getClass() != CLASS_DEATH_KNIGHT)
        target->ApplyModFlag(UNIT_FIELD_FLAGS_2, UNIT_FLAG2_REGENERATE_POWER, !apply && !target->IsUnderLastManaUseEffect());
}

void AuraEffect::HandleAuraSetVehicle(AuraApplication const* aurApp, uint8 mode, bool apply) const
{
    if (!(mode & AURA_EFFECT_HANDLE_REAL))
        return;

    Unit* target = aurApp->GetTarget();

    if (target->GetTypeId() != TYPEID_PLAYER || !target->IsInWorld())
        return;

    uint32 vehicleId = GetMiscValue();

    if (apply)
    {
        if (!target->CreateVehicleKit(vehicleId, 0))
            return;
    }
    else if (target->GetVehicleKit())
        target->RemoveVehicleKit();

    WorldPacket data(SMSG_PLAYER_VEHICLE_DATA, target->GetPackGUID().size()+4);
    data.appendPackGUID(target->GetGUID());
    data << uint32(apply ? vehicleId : 0);
    target->SendMessageToSet(&data, true);

    if (apply)
        target->ToPlayer()->SendOnCancelExpectedVehicleRideAura();
}

void AuraEffect::HandlePreventResurrection(AuraApplication const* aurApp, uint8 mode, bool apply) const
{
    if (!(mode & AURA_EFFECT_HANDLE_REAL))
        return;

    if (aurApp->GetTarget()->GetTypeId() != TYPEID_PLAYER)
        return;

    if (apply)
        aurApp->GetTarget()->RemoveByteFlag(PLAYER_FIELD_BYTES, 0, PLAYER_FIELD_BYTE_RELEASE_TIMER);
    else if (!aurApp->GetTarget()->GetBaseMap()->Instanceable())
        aurApp->GetTarget()->SetByteFlag(PLAYER_FIELD_BYTES, 0, PLAYER_FIELD_BYTE_RELEASE_TIMER);
}

void AuraEffect::HandlePeriodicDummyAuraTick(Unit* target, Unit* caster) const
{
    switch (GetSpellInfo()->SpellFamilyName)
    {
        case SPELLFAMILY_GENERIC:
            switch (GetId())
            {
                case 66149: // Bullet Controller Periodic - 10 Man
                case 68396: // Bullet Controller Periodic - 25 Man
                {
                    if (!caster)
                        break;

                    caster->CastCustomSpell(66152, SPELLVALUE_MAX_TARGETS, urand(1, 6), target, true);
                    caster->CastCustomSpell(66153, SPELLVALUE_MAX_TARGETS, urand(1, 6), target, true);
                    break;
                }
                case 62292: // Blaze (Pool of Tar)
                    // should we use custom damage?
                    target->CastSpell((Unit*)NULL, m_spellInfo->Effects[m_effIndex].TriggerSpell, true);
                    break;
                case 62399: // Overload Circuit
                    if (target->GetMap()->IsDungeon() && int(target->GetAppliedAuras().count(62399)) >= (target->GetMap()->IsHeroic() ? 4 : 2))
                    {
                         target->CastSpell(target, 62475, true); // System Shutdown
                         if (Unit* veh = target->GetVehicleBase())
                             veh->CastSpell(target, 62475, true);
                    }
                    break;
                case 64821: // Fuse Armor (Razorscale)
                    if (GetBase()->GetStackAmount() == GetSpellInfo()->StackAmount)
                    {
                        target->CastSpell(target, 64774, true, NULL, NULL, GetCasterGUID());
                        target->RemoveAura(64821);
                    }
                    break;
                case 67039: // argent squire mount
                    if (caster && caster->GetOwner())
                    {
                        if (caster->GetOwner()->IsMounted())
                            caster->Mount(29736);
                        else if (caster->IsMounted())
                                 caster->Dismount();
                    }
                    break;
            }
            break;
        case SPELLFAMILY_MAGE:
        {
            // Mirror Image
            if (GetId() == 55342)
                // Set name of summons to name of caster
                target->CastSpell((Unit*)NULL, m_spellInfo->Effects[m_effIndex].TriggerSpell, true);
            break;
        }
        case SPELLFAMILY_DRUID:
        {
            switch (GetSpellInfo()->Id)
            {
                // Frenzied Regeneration
                case 22842:
                {
                    // Converts up to 10 rage per second into health for $d.  Each point of rage is converted into ${$m2/10}.1% of max health.
                    // Should be manauser
                    if (target->getPowerType() != POWER_RAGE)
                        break;
                    uint32 rage = target->GetPower(POWER_RAGE);
                    // Nothing todo
                    if (rage == 0)
                        break;
                    int32 mod = (rage < 100) ? rage : 100;
                    int32 points = target->CalculateSpellDamage(target, GetSpellInfo(), 1);
                    int32 regen = target->GetMaxHealth() * (mod * points / 10) / 1000;
                    target->CastCustomSpell(target, 22845, &regen, 0, 0, true, 0, this);
                    target->SetPower(POWER_RAGE, rage-mod);
                    break;
                }
            }
            break;
        }
        case SPELLFAMILY_ROGUE:
        {
            switch (GetSpellInfo()->Id)
            {
                // Master of Subtlety
                case 31666:
                    if (!target->HasAuraType(SPELL_AURA_MOD_STEALTH))
                        target->RemoveAurasDueToSpell(31665);
                    break;
                // Killing Spree
                case 51690:
                {
                    /// @todo this should use effect[1] of 51690
                    UnitList targets;
                    {
                        // eff_radius == 0
                        float radius = GetSpellInfo()->GetMaxRange(false);

                        CellCoord p(Trinity::ComputeCellCoord(target->GetPositionX(), target->GetPositionY()));
                        Cell cell(p);

                        Trinity::AnyUnfriendlyAttackableVisibleUnitInObjectRangeCheck u_check(target, radius);
                        Trinity::UnitListSearcher<Trinity::AnyUnfriendlyAttackableVisibleUnitInObjectRangeCheck> checker(target, targets, u_check);

                        TypeContainerVisitor<Trinity::UnitListSearcher<Trinity::AnyUnfriendlyAttackableVisibleUnitInObjectRangeCheck>, GridTypeMapContainer > grid_object_checker(checker);
                        TypeContainerVisitor<Trinity::UnitListSearcher<Trinity::AnyUnfriendlyAttackableVisibleUnitInObjectRangeCheck>, WorldTypeMapContainer > world_object_checker(checker);

                        cell.Visit(p, grid_object_checker,  *GetBase()->GetOwner()->GetMap(), *target, radius);
                        cell.Visit(p, world_object_checker, *GetBase()->GetOwner()->GetMap(), *target, radius);
                    }

                    if (targets.empty())
                        return;

                    Unit* spellTarget = Trinity::Containers::SelectRandomContainerElement(targets);

                    target->CastSpell(spellTarget, 57840, true);
                    target->CastSpell(spellTarget, 57841, true);
                    break;
                }
                // Overkill
                case 58428:
                    if (!target->HasAuraType(SPELL_AURA_MOD_STEALTH))
                        target->RemoveAurasDueToSpell(58427);
                    break;
            }
            break;
        }
        case SPELLFAMILY_HUNTER:
        {
            // Explosive Shot
            if (GetSpellInfo()->SpellFamilyFlags[1] & 0x80000000)
            {
                if (caster)
                    caster->CastCustomSpell(53352, SPELLVALUE_BASE_POINT0, m_amount, target, true, NULL, this);
                break;
            }
            switch (GetSpellInfo()->Id)
            {
                // Feeding Frenzy Rank 1
                case 53511:
                    if (target->getVictim() && target->getVictim()->HealthBelowPct(35))
                        target->CastSpell(target, 60096, true, 0, this);
                    return;
                // Feeding Frenzy Rank 2
                case 53512:
                    if (target->getVictim() && target->getVictim()->HealthBelowPct(35))
                        target->CastSpell(target, 60097, true, 0, this);
                    return;
                default:
                    break;
            }
            break;
        }
        case SPELLFAMILY_SHAMAN:
            if (GetId() == 52179) // Astral Shift
            {
                // Periodic need for remove visual on stun/fear/silence lost
                if (!(target->GetUInt32Value(UNIT_FIELD_FLAGS)&(UNIT_FLAG_STUNNED|UNIT_FLAG_FLEEING|UNIT_FLAG_SILENCED)))
                    target->RemoveAurasDueToSpell(52179);
                break;
            }
            break;
        case SPELLFAMILY_DEATHKNIGHT:
            switch (GetId())
            {
                case 49016: // Hysteria
                    uint32 damage = uint32(target->CountPctFromMaxHealth(1));
                    target->DealDamage(target, damage, NULL, NODAMAGE, SPELL_SCHOOL_MASK_NORMAL, NULL, false);
                    break;
            }
            // Death and Decay
            if (GetSpellInfo()->SpellFamilyFlags[0] & 0x20)
            {
                if (caster)
                    target->CastCustomSpell(target, 52212, &m_amount, NULL, NULL, true, 0, this, caster->GetGUID());
                break;
            }
            // Blood of the North
            // Reaping
            // Death Rune Mastery
            if (GetSpellInfo()->SpellIconID == 3041 || GetSpellInfo()->SpellIconID == 22 || GetSpellInfo()->SpellIconID == 2622)
            {
                if (target->GetTypeId() != TYPEID_PLAYER)
                    return;
                if (target->ToPlayer()->getClass() != CLASS_DEATH_KNIGHT)
                    return;

                 // timer expired - remove death runes
                target->ToPlayer()->RemoveRunesByAuraEffect(this);
            }
            break;
        default:
            break;
    }
}

void AuraEffect::HandlePeriodicTriggerSpellAuraTick(Unit* target, Unit* caster) const
{
    // generic casting code with custom spells and target/caster customs
    uint32 triggerSpellId = GetSpellInfo()->Effects[GetEffIndex()].TriggerSpell;

    SpellInfo const* triggeredSpellInfo = sSpellMgr->GetSpellInfo(triggerSpellId);
    SpellInfo const* auraSpellInfo = GetSpellInfo();
    uint32 auraId = auraSpellInfo->Id;

    // specific code for cases with no trigger spell provided in field
    if (triggeredSpellInfo == NULL)
    {
        switch (auraSpellInfo->SpellFamilyName)
        {
            case SPELLFAMILY_GENERIC:
            {
                switch (auraId)
                {
                    // Thaumaturgy Channel
                    case 9712:
                        triggerSpellId = 21029;
                        break;
                    // Brood Affliction: Bronze
                    case 23170:
                        triggerSpellId = 23171;
                        break;
                    // Restoration
                    case 24379:
                    case 23493:
                    {
                        if (caster)
                        {
                            int32 heal = caster->CountPctFromMaxHealth(10);
                            caster->HealBySpell(target, auraSpellInfo, heal);

                            if (int32 mana = caster->GetMaxPower(POWER_MANA))
                            {
                                mana /= 10;
                                caster->EnergizeBySpell(caster, 23493, mana, POWER_MANA);
                            }
                        }
                        return;
                    }
                    // Nitrous Boost
                    case 27746:
                        if (caster && target->GetPower(POWER_MANA) >= 10)
                        {
                            target->ModifyPower(POWER_MANA, -10);
                            target->SendEnergizeSpellLog(caster, 27746, 10, POWER_MANA);
                        }
                        else
                            target->RemoveAurasDueToSpell(27746);
                        return;
                    // Frost Blast
                    case 27808:
                        if (caster)
                            caster->CastCustomSpell(29879, SPELLVALUE_BASE_POINT0, int32(target->CountPctFromMaxHealth(21)), target, true, NULL, this);
                        return;
                    // Inoculate Nestlewood Owlkin
                    case 29528:
                        if (target->GetTypeId() != TYPEID_UNIT) // prevent error reports in case ignored player target
                            return;
                        break;
                    // Feed Captured Animal
                    case 29917:
                        triggerSpellId = 29916;
                        break;
                    // Extract Gas
                    case 30427:
                    {
                        // move loot to player inventory and despawn target
                        if (caster && caster->GetTypeId() == TYPEID_PLAYER &&
                                target->GetTypeId() == TYPEID_UNIT &&
                                target->ToCreature()->GetCreatureTemplate()->type == CREATURE_TYPE_GAS_CLOUD)
                        {
                            Player* player = caster->ToPlayer();
                            Creature* creature = target->ToCreature();
                            // missing lootid has been reported on startup - just return
                            if (!creature->GetCreatureTemplate()->SkinLootId)
                                return;

                            player->AutoStoreLoot(creature->GetCreatureTemplate()->SkinLootId, LootTemplates_Skinning, true);

                            creature->DespawnOrUnsummon();
                        }
                        return;
                    }
                    // Quake
                    case 30576:
                        triggerSpellId = 30571;
                        break;
                    // Doom
                    /// @todo effect trigger spell may be independant on spell targets, and executed in spell finish phase
                    // so instakill will be naturally done before trigger spell
                    case 31347:
                    {
                        target->CastSpell(target, 31350, true, NULL, this);
                        target->Kill(target);
                        return;
                    }
                    // Spellcloth
                    case 31373:
                    {
                        // Summon Elemental after create item
                        target->SummonCreature(17870, 0, 0, 0, target->GetOrientation(), TEMPSUMMON_DEAD_DESPAWN, 0);
                        return;
                    }
                    // Flame Quills
                    case 34229:
                    {
                        // cast 24 spells 34269-34289, 34314-34316
                        for (uint32 spell_id = 34269; spell_id != 34290; ++spell_id)
                            target->CastSpell(target, spell_id, true, NULL, this);
                        for (uint32 spell_id = 34314; spell_id != 34317; ++spell_id)
                            target->CastSpell(target, spell_id, true, NULL, this);
                        return;
                    }
                    // Remote Toy
                    case 37027:
                        triggerSpellId = 37029;
                        break;
                    // Eye of Grillok
                    case 38495:
                        triggerSpellId = 38530;
                        break;
                    // Absorb Eye of Grillok (Zezzak's Shard)
                    case 38554:
                    {
                        if (!caster || target->GetTypeId() != TYPEID_UNIT)
                            return;

                        caster->CastSpell(caster, 38495, true, NULL, this);

                        Creature* creatureTarget = target->ToCreature();

                        creatureTarget->DespawnOrUnsummon();
                        return;
                    }
                    // Tear of Azzinoth Summon Channel - it's not really supposed to do anything, and this only prevents the console spam
                    case 39857:
                        triggerSpellId = 39856;
                        break;
                    // Personalized Weather
                    case 46736:
                        triggerSpellId = 46737;
                        break;
                }
                break;
            }
            case SPELLFAMILY_SHAMAN:
            {
                switch (auraId)
                {
                    // Lightning Shield (The Earthshatterer set trigger after cast Lighting Shield)
                    case 28820:
                    {
                        // Need remove self if Lightning Shield not active
                        if (!target->GetAuraEffect(SPELL_AURA_PROC_TRIGGER_SPELL, SPELLFAMILY_SHAMAN, 0x400))
                            target->RemoveAurasDueToSpell(28820);
                        return;
                    }
                    // Totemic Mastery (Skyshatter Regalia (Shaman Tier 6) - bonus)
                    case 38443:
                    {
                        bool all = true;
                        for (int i = SUMMON_SLOT_TOTEM; i < MAX_TOTEM_SLOT; ++i)
                        {
                            if (!target->m_SummonSlot[i])
                            {
                                all = false;
                                break;
                            }
                        }

                        if (all)
                            target->CastSpell(target, 38437, true, NULL, this);
                        else
                            target->RemoveAurasDueToSpell(38437);
                        return;
                    }
                }
                break;
            }
            default:
                break;
        }
    }
    else
    {
        // Spell exist but require custom code
        switch (auraId)
        {
            // Mana Tide
            case 16191:
                target->CastCustomSpell(target, triggerSpellId, &m_amount, NULL, NULL, true, NULL, this);
                return;
            // Negative Energy Periodic
            case 46284:
                target->CastCustomSpell(triggerSpellId, SPELLVALUE_MAX_TARGETS, m_tickNumber / 10 + 1, NULL, true, NULL, this);
                return;
            // Poison (Grobbulus)
            case 28158:
            case 54362:
            // Slime Pool (Dreadscale & Acidmaw)
            case 66882:
                target->CastCustomSpell(triggerSpellId, SPELLVALUE_RADIUS_MOD, (int32)((((float)m_tickNumber / 60) * 0.9f + 0.1f) * 10000 * 2 / 3), NULL, true, NULL, this);
                return;
            // Beacon of Light
            case 53563:
            {
                // area aura owner casts the spell
                GetBase()->GetUnitOwner()->CastSpell(target, triggeredSpellInfo, true, 0, this, GetBase()->GetUnitOwner()->GetGUID());
                return;
            }
            // Slime Spray - temporary here until preventing default effect works again
            // added on 9.10.2010
            case 69508:
            {
                if (caster)
                    caster->CastSpell(target, triggerSpellId, true, NULL, NULL, caster->GetGUID());
                return;
            }
            case 24745: // Summon Templar, Trigger
            case 24747: // Summon Templar Fire, Trigger
            case 24757: // Summon Templar Air, Trigger
            case 24759: // Summon Templar Earth, Trigger
            case 24761: // Summon Templar Water, Trigger
            case 24762: // Summon Duke, Trigger
            case 24766: // Summon Duke Fire, Trigger
            case 24769: // Summon Duke Air, Trigger
            case 24771: // Summon Duke Earth, Trigger
            case 24773: // Summon Duke Water, Trigger
            case 24785: // Summon Royal, Trigger
            case 24787: // Summon Royal Fire, Trigger
            case 24791: // Summon Royal Air, Trigger
            case 24792: // Summon Royal Earth, Trigger
            case 24793: // Summon Royal Water, Trigger
            {
                // All this spells trigger a spell that requires reagents; if the
                // triggered spell is cast as "triggered", reagents are not consumed
                if (caster)
                    caster->CastSpell(target, triggerSpellId, false);
                return;
            }
        }
    }

    // Reget trigger spell proto
    triggeredSpellInfo = sSpellMgr->GetSpellInfo(triggerSpellId);

    if (triggeredSpellInfo)
    {
        if (Unit* triggerCaster = triggeredSpellInfo->NeedsToBeTriggeredByCaster() ? caster : target)
        {
            triggerCaster->CastSpell(target, triggeredSpellInfo, true, NULL, this);
            sLog->outDebug(LOG_FILTER_SPELLS_AURAS, "AuraEffect::HandlePeriodicTriggerSpellAuraTick: Spell %u Trigger %u", GetId(), triggeredSpellInfo->Id);
        }
    }
    else
    {
        Creature* c = target->ToCreature();
        if (!c || !caster || !sScriptMgr->OnDummyEffect(caster, GetId(), SpellEffIndex(GetEffIndex()), target->ToCreature()) ||
            !c->AI()->sOnDummyEffect(caster, GetId(), SpellEffIndex(GetEffIndex())))
            sLog->outDebug(LOG_FILTER_SPELLS_AURAS, "AuraEffect::HandlePeriodicTriggerSpellAuraTick: Spell %u has non-existent spell %u in EffectTriggered[%d] and is therefor not triggered.", GetId(), triggerSpellId, GetEffIndex());
    }
}

void AuraEffect::HandlePeriodicTriggerSpellWithValueAuraTick(Unit* target, Unit* caster) const
{
    uint32 triggerSpellId = GetSpellInfo()->Effects[m_effIndex].TriggerSpell;
    if (SpellInfo const* triggeredSpellInfo = sSpellMgr->GetSpellInfo(triggerSpellId))
    {
        if (Unit* triggerCaster = triggeredSpellInfo->NeedsToBeTriggeredByCaster() ? caster : target)
        {
<<<<<<< HEAD
            int32 basepoints0 = GetAmount();
            triggerCaster->CastCustomSpell(target, triggerSpellId, &basepoints0, 0, 0, true, 0, this);
=======
            int32 basepoints = GetAmount();
            triggerCaster->CastCustomSpell(target, triggerSpellId, &basepoints, &basepoints, &basepoints, true, 0, this);
>>>>>>> 53b1f6e2
            sLog->outDebug(LOG_FILTER_SPELLS_AURAS, "AuraEffect::HandlePeriodicTriggerSpellWithValueAuraTick: Spell %u Trigger %u", GetId(), triggeredSpellInfo->Id);
        }
    }
    else
        sLog->outDebug(LOG_FILTER_SPELLS_AURAS,"AuraEffect::HandlePeriodicTriggerSpellWithValueAuraTick: Spell %u has non-existent spell %u in EffectTriggered[%d] and is therefor not triggered.", GetId(), triggerSpellId, GetEffIndex());
}

void AuraEffect::HandlePeriodicDamageAurasTick(Unit* target, Unit* caster) const
{
    if (!caster || !target->isAlive())
        return;

    if (target->HasUnitState(UNIT_STATE_ISOLATED) || target->IsImmunedToDamage(GetSpellInfo()))
    {
        SendTickImmune(target, caster);
        return;
    }

    // Consecrate ticks can miss and will not show up in the combat log
    if (GetSpellInfo()->Effects[GetEffIndex()].Effect == SPELL_EFFECT_PERSISTENT_AREA_AURA &&
        caster->SpellHitResult(target, GetSpellInfo(), false) != SPELL_MISS_NONE)
        return;

    // some auras remove at specific health level or more
    if (GetAuraType() == SPELL_AURA_PERIODIC_DAMAGE)
    {
        switch (GetSpellInfo()->Id)
        {
            case 43093: case 31956: case 38801:  // Grievous Wound
            case 35321: case 38363: case 39215:  // Gushing Wound
                if (target->IsFullHealth())
                {
                    target->RemoveAurasDueToSpell(GetSpellInfo()->Id);
                    return;
                }
                break;
            case 38772: // Grievous Wound
            {
                uint32 percent = GetSpellInfo()->Effects[EFFECT_1].CalcValue(caster);
                if (!target->HealthBelowPct(percent))
                {
                    target->RemoveAurasDueToSpell(GetSpellInfo()->Id);
                    return;
                }
                break;
            }
        }
    }

    uint32 absorb = 0;
    uint32 resist = 0;
    CleanDamage cleanDamage = CleanDamage(0, 0, BASE_ATTACK, MELEE_HIT_NORMAL);

    // ignore non positive values (can be result apply spellmods to aura damage
    uint32 damage = std::max(GetAmount(), 0);

    // Script Hook For HandlePeriodicDamageAurasTick -- Allow scripts to change the Damage pre class mitigation calculations
    sScriptMgr->ModifyPeriodicDamageAurasTick(target, caster, damage);

    if (GetAuraType() == SPELL_AURA_PERIODIC_DAMAGE)
    {
        damage = caster->SpellDamageBonusDone(target, GetSpellInfo(), damage, DOT, GetBase()->GetStackAmount());
        damage = target->SpellDamageBonusTaken(caster, GetSpellInfo(), damage, DOT, GetBase()->GetStackAmount());

        // Calculate armor mitigation
        if (Unit::IsDamageReducedByArmor(GetSpellInfo()->GetSchoolMask(), GetSpellInfo(), GetEffIndex()))
        {
            uint32 damageReductedArmor = caster->CalcArmorReducedDamage(target, damage, GetSpellInfo());
            cleanDamage.mitigated_damage += damage - damageReductedArmor;
            damage = damageReductedArmor;
        }

        // Curse of Agony damage-per-tick calculation
        if (GetSpellInfo()->SpellFamilyName == SPELLFAMILY_WARLOCK && (GetSpellInfo()->SpellFamilyFlags[0] & 0x400) && GetSpellInfo()->SpellIconID == 544)
        {
            uint32 totalTick = GetTotalTicks();
            // 1..4 ticks, 1/2 from normal tick damage
            if (m_tickNumber <= totalTick / 3)
                damage = damage/2;
            // 9..12 ticks, 3/2 from normal tick damage
            else if (m_tickNumber > totalTick * 2 / 3)
                damage += (damage+1)/2;           // +1 prevent 0.5 damage possible lost at 1..4 ticks
            // 5..8 ticks have normal tick damage
        }
        // There is a Chance to make a Soul Shard when Drain soul does damage
        if (GetSpellInfo()->SpellFamilyName == SPELLFAMILY_WARLOCK && (GetSpellInfo()->SpellFamilyFlags[0] & 0x00004000))
        {
            if (caster->GetTypeId() == TYPEID_PLAYER && caster->ToPlayer()->isHonorOrXPTarget(target))
            {
                if (roll_chance_i(20))
                {
                    caster->CastSpell(caster, 43836, true, 0, this);
                    // Glyph of Drain Soul - chance to create an additional Soul Shard
                    if (AuraEffect* aur = caster->GetAuraEffect(58070, 0))
                        if (roll_chance_i(aur->GetMiscValue()))
                            caster->CastSpell(caster, 58068, true, 0, aur);
                }
            }
        }
        if (GetSpellInfo()->SpellFamilyName == SPELLFAMILY_GENERIC)
        {
            switch (GetId())
            {
                case 70911: // Unbound Plague
                case 72854: // Unbound Plague
                case 72855: // Unbound Plague
                case 72856: // Unbound Plague
                    damage *= uint32(pow(1.25f, int32(m_tickNumber)));
                    break;
                default:
                    break;
            }
        }
    }
    else
        damage = uint32(target->CountPctFromMaxHealth(damage));

    bool crit = IsPeriodicTickCrit(target, caster);
    if (crit)
        damage = caster->SpellCriticalDamageBonus(m_spellInfo, damage, target);

    int32 dmg = damage;
    caster->ApplyResilience(target, NULL, &dmg, crit, CR_CRIT_TAKEN_SPELL);
    damage = dmg;

    caster->CalcAbsorbResist(target, GetSpellInfo()->GetSchoolMask(), DOT, damage, &absorb, &resist, GetSpellInfo());

    sLog->outInfo(LOG_FILTER_SPELLS_AURAS, "PeriodicTick: %u (TypeId: %u) attacked %u (TypeId: %u) for %u dmg inflicted by %u abs is %u",
        GUID_LOPART(GetCasterGUID()), GuidHigh2TypeId(GUID_HIPART(GetCasterGUID())), target->GetGUIDLow(), target->GetTypeId(), damage, GetId(), absorb);

    caster->DealDamageMods(target, damage, &absorb);

    // Set trigger flag
    uint32 procAttacker = PROC_FLAG_DONE_PERIODIC;
    uint32 procVictim   = PROC_FLAG_TAKEN_PERIODIC;
    uint32 procEx = (crit ? PROC_EX_CRITICAL_HIT : PROC_EX_NORMAL_HIT) | PROC_EX_INTERNAL_DOT;
    damage = (damage <= absorb+resist) ? 0 : (damage-absorb-resist);
    if (damage)
        procVictim |= PROC_FLAG_TAKEN_DAMAGE;

    if (damage > 0)
    {
        if (target->HasAura(65220) || target->HasAura(32233) || target->HasAura(63623) || target->HasAura(62137))
        {
            if (GetCaster()->GetTypeId() == TYPEID_UNIT)
                damage = int32(float(damage) / 100 * 10);
                resist -= damage;
        }
    }

    int32 overkill = damage - target->GetHealth();
    if (overkill < 0)
        overkill = 0;

    SpellPeriodicAuraLogInfo pInfo(this, damage, overkill, absorb, resist, 0.0f, crit);
    target->SendPeriodicAuraLog(&pInfo);

    caster->ProcDamageAndSpell(target, procAttacker, procVictim, procEx, damage, BASE_ATTACK, GetSpellInfo());

    caster->DealDamage(target, damage, &cleanDamage, DOT, GetSpellInfo()->GetSchoolMask(), GetSpellInfo(), true);
}

void AuraEffect::HandlePeriodicHealthLeechAuraTick(Unit* target, Unit* caster) const
{
    if (!caster || !target->isAlive())
        return;

    if (target->HasUnitState(UNIT_STATE_ISOLATED) || target->IsImmunedToDamage(GetSpellInfo()))
    {
        SendTickImmune(target, caster);
        return;
    }

    if (GetSpellInfo()->Effects[GetEffIndex()].Effect == SPELL_EFFECT_PERSISTENT_AREA_AURA &&
        caster->SpellHitResult(target, GetSpellInfo(), false) != SPELL_MISS_NONE)
        return;

    uint32 absorb = 0;
    uint32 resist = 0;
    CleanDamage cleanDamage = CleanDamage(0, 0, BASE_ATTACK, MELEE_HIT_NORMAL);

    uint32 damage = std::max(GetAmount(), 0);

    damage = caster->SpellDamageBonusDone(target, GetSpellInfo(), damage, DOT, GetBase()->GetStackAmount());
    damage = target->SpellDamageBonusTaken(caster, GetSpellInfo(), damage, DOT, GetBase()->GetStackAmount());

    bool crit = IsPeriodicTickCrit(target, caster);
    if (crit)
        damage = caster->SpellCriticalDamageBonus(m_spellInfo, damage, target);

    // Calculate armor mitigation
    if (Unit::IsDamageReducedByArmor(GetSpellInfo()->GetSchoolMask(), GetSpellInfo(), m_effIndex))
    {
        uint32 damageReductedArmor = caster->CalcArmorReducedDamage(target, damage, GetSpellInfo());
        cleanDamage.mitigated_damage += damage - damageReductedArmor;
        damage = damageReductedArmor;
    }

    int32 dmg = damage;
    caster->ApplyResilience(target, NULL, &dmg, crit, CR_CRIT_TAKEN_SPELL);
    damage = dmg;

    caster->CalcAbsorbResist(target, GetSpellInfo()->GetSchoolMask(), DOT, damage, &absorb, &resist, m_spellInfo);

    if (target->GetHealth() < damage)
        damage = uint32(target->GetHealth());

    sLog->outInfo(LOG_FILTER_SPELLS_AURAS, "PeriodicTick: %u (TypeId: %u) health leech of %u (TypeId: %u) for %u dmg inflicted by %u abs is %u",
        GUID_LOPART(GetCasterGUID()), GuidHigh2TypeId(GUID_HIPART(GetCasterGUID())), target->GetGUIDLow(), target->GetTypeId(), damage, GetId(), absorb);

    caster->SendSpellNonMeleeDamageLog(target, GetId(), damage, GetSpellInfo()->GetSchoolMask(), absorb, resist, false, 0, crit);

    // Set trigger flag
    uint32 procAttacker = PROC_FLAG_DONE_PERIODIC;
    uint32 procVictim   = PROC_FLAG_TAKEN_PERIODIC;
    uint32 procEx = (crit ? PROC_EX_CRITICAL_HIT : PROC_EX_NORMAL_HIT) | PROC_EX_INTERNAL_DOT;
    damage = (damage <= absorb+resist) ? 0 : (damage-absorb-resist);
    if (damage)
        procVictim |= PROC_FLAG_TAKEN_DAMAGE;
    if (caster->isAlive())
        caster->ProcDamageAndSpell(target, procAttacker, procVictim, procEx, damage, BASE_ATTACK, GetSpellInfo());
    int32 new_damage = caster->DealDamage(target, damage, &cleanDamage, DOT, GetSpellInfo()->GetSchoolMask(), GetSpellInfo(), false);
    if (caster->isAlive())
    {
        float gainMultiplier = GetSpellInfo()->Effects[GetEffIndex()].CalcValueMultiplier(caster);

        uint32 heal = uint32(caster->SpellHealingBonusDone(caster, GetSpellInfo(), uint32(new_damage * gainMultiplier), DOT, GetBase()->GetStackAmount()));
        heal = uint32(caster->SpellHealingBonusTaken(caster, GetSpellInfo(), heal, DOT, GetBase()->GetStackAmount()));

        int32 gain = caster->HealBySpell(caster, GetSpellInfo(), heal);
        caster->getHostileRefManager().threatAssist(caster, gain * 0.5f, GetSpellInfo());
    }
}

void AuraEffect::HandlePeriodicHealthFunnelAuraTick(Unit* target, Unit* caster) const
{
    if (!caster || !caster->isAlive() || !target->isAlive())
        return;

    if (target->HasUnitState(UNIT_STATE_ISOLATED))
    {
        SendTickImmune(target, caster);
        return;
    }

    uint32 damage = std::max(GetAmount(), 0);
    // do not kill health donator
    if (caster->GetHealth() < damage)
        damage = caster->GetHealth() - 1;
    if (!damage)
        return;

    caster->ModifyHealth(-(int32)damage);
    sLog->outDebug(LOG_FILTER_SPELLS_AURAS, "PeriodicTick: donator %u target %u damage %u.", caster->GetEntry(), target->GetEntry(), damage);

    float gainMultiplier = GetSpellInfo()->Effects[GetEffIndex()].CalcValueMultiplier(caster);

    damage = int32(damage * gainMultiplier);

    caster->HealBySpell(target, GetSpellInfo(), damage);
}

void AuraEffect::HandlePeriodicHealAurasTick(Unit* target, Unit* caster) const
{
    if (!caster || !target->isAlive())
        return;

    if (target->HasUnitState(UNIT_STATE_ISOLATED))
    {
        SendTickImmune(target, caster);
        return;
    }

    // heal for caster damage (must be alive)
    if (target != caster && GetSpellInfo()->AttributesEx2 & SPELL_ATTR2_HEALTH_FUNNEL && !caster->isAlive())
        return;

    // don't regen when permanent aura target has full power
    if (GetBase()->IsPermanent() && target->IsFullHealth())
        return;

    // ignore negative values (can be result apply spellmods to aura damage
    int32 damage = std::max(m_amount, 0);

    if (GetAuraType() == SPELL_AURA_OBS_MOD_HEALTH)
    {
        // Taken mods
        float TakenTotalMod = 1.0f;

        // Tenacity increase healing % taken
        if (AuraEffect const* Tenacity = target->GetAuraEffect(58549, 0))
            AddPct(TakenTotalMod, Tenacity->GetAmount());

        // Healing taken percent
        float minval = (float)target->GetMaxNegativeAuraModifier(SPELL_AURA_MOD_HEALING_PCT);
        if (minval)
            AddPct(TakenTotalMod, minval);

        float maxval = (float)target->GetMaxPositiveAuraModifier(SPELL_AURA_MOD_HEALING_PCT);
        if (maxval)
            AddPct(TakenTotalMod, maxval);

        // Healing over time taken percent
        float minval_hot = (float)target->GetMaxNegativeAuraModifier(SPELL_AURA_MOD_HOT_PCT);
        if (minval_hot)
            AddPct(TakenTotalMod, minval_hot);

        float maxval_hot = (float)target->GetMaxPositiveAuraModifier(SPELL_AURA_MOD_HOT_PCT);
        if (maxval_hot)
            AddPct(TakenTotalMod, maxval_hot);

        TakenTotalMod = std::max(TakenTotalMod, 0.0f);

        damage = uint32(target->CountPctFromMaxHealth(damage));
        damage = uint32(damage * TakenTotalMod);
    }
    else
    {
        // Wild Growth = amount + (6 - 2*doneTicks) * ticks* amount / 100
        if (m_spellInfo->SpellFamilyName == SPELLFAMILY_DRUID && m_spellInfo->SpellIconID == 2864)
        {
            int32 addition = int32(float(damage * GetTotalTicks()) * ((6-float(2*(GetTickNumber()-1)))/100));

            // Item - Druid T10 Restoration 2P Bonus
            if (AuraEffect* aurEff = caster->GetAuraEffect(70658, 0))
                // divided by 50 instead of 100 because calculated as for every 2 tick
                addition += abs(int32((addition * aurEff->GetAmount()) / 50));

            damage += addition;
        }

        damage = caster->SpellHealingBonusDone(target, GetSpellInfo(), damage, DOT, GetBase()->GetStackAmount());
        damage = target->SpellHealingBonusTaken(caster, GetSpellInfo(), damage, DOT, GetBase()->GetStackAmount());
    }

    bool crit = IsPeriodicTickCrit(target, caster);
    if (crit)
        damage = caster->SpellCriticalHealingBonus(m_spellInfo, damage, target);

    sLog->outInfo(LOG_FILTER_SPELLS_AURAS, "PeriodicTick: %u (TypeId: %u) heal of %u (TypeId: %u) for %u health inflicted by %u",
        GUID_LOPART(GetCasterGUID()), GuidHigh2TypeId(GUID_HIPART(GetCasterGUID())), target->GetGUIDLow(), target->GetTypeId(), damage, GetId());

    uint32 absorb = 0;
    uint32 heal = uint32(damage);
    caster->CalcHealAbsorb(target, GetSpellInfo(), heal, absorb);
    int32 gain = caster->DealHeal(target, heal);

    SpellPeriodicAuraLogInfo pInfo(this, heal, heal - gain, absorb, 0, 0.0f, crit);
    target->SendPeriodicAuraLog(&pInfo);

    target->getHostileRefManager().threatAssist(caster, float(gain) * 0.5f, GetSpellInfo());

    bool haveCastItem = GetBase()->GetCastItemGUID() != 0;

    // Health Funnel
    // damage caster for heal amount
    if (target != caster && GetSpellInfo()->AttributesEx2 & SPELL_ATTR2_HEALTH_FUNNEL)
    {
        uint32 funnelDamage = GetSpellInfo()->ManaPerSecond; // damage is not affected by spell power
        if ((int32)funnelDamage > gain)
            funnelDamage = gain;
        uint32 funnelAbsorb = 0;
        caster->DealDamageMods(caster, funnelDamage, &funnelAbsorb);
        caster->SendSpellNonMeleeDamageLog(caster, GetId(), funnelDamage, GetSpellInfo()->GetSchoolMask(), funnelAbsorb, 0, false, 0, false);

        CleanDamage cleanDamage = CleanDamage(0, 0, BASE_ATTACK, MELEE_HIT_NORMAL);
        caster->DealDamage(caster, funnelDamage, &cleanDamage, NODAMAGE, GetSpellInfo()->GetSchoolMask(), GetSpellInfo(), true);
    }

    uint32 procAttacker = PROC_FLAG_DONE_PERIODIC;
    uint32 procVictim   = PROC_FLAG_TAKEN_PERIODIC;
    uint32 procEx = (crit ? PROC_EX_CRITICAL_HIT : PROC_EX_NORMAL_HIT) | PROC_EX_INTERNAL_HOT;
    // ignore item heals
    if (!haveCastItem)
        caster->ProcDamageAndSpell(target, procAttacker, procVictim, procEx, damage, BASE_ATTACK, GetSpellInfo());
}

void AuraEffect::HandlePeriodicManaLeechAuraTick(Unit* target, Unit* caster) const
{
    Powers powerType = Powers(GetMiscValue());

    if (!caster || !caster->isAlive() || !target->isAlive() || target->getPowerType() != powerType)
        return;

    if (target->HasUnitState(UNIT_STATE_ISOLATED) || target->IsImmunedToDamage(GetSpellInfo()))
    {
        SendTickImmune(target, caster);
        return;
    }

    if (GetSpellInfo()->Effects[GetEffIndex()].Effect == SPELL_EFFECT_PERSISTENT_AREA_AURA &&
        caster->SpellHitResult(target, GetSpellInfo(), false) != SPELL_MISS_NONE)
        return;

    // ignore negative values (can be result apply spellmods to aura damage
    int32 drainAmount = std::max(m_amount, 0);

    // Special case: draining x% of mana (up to a maximum of 2*x% of the caster's maximum mana)
    // It's mana percent cost spells, m_amount is percent drain from target
    if (m_spellInfo->ManaCostPercentage)
    {
        // max value
        int32 maxmana = CalculatePct(caster->GetMaxPower(powerType), drainAmount * 2.0f);
        ApplyPct(drainAmount, target->GetMaxPower(powerType));
        if (drainAmount > maxmana)
            drainAmount = maxmana;
    }

    sLog->outInfo(LOG_FILTER_SPELLS_AURAS, "PeriodicTick: %u (TypeId: %u) power leech of %u (TypeId: %u) for %u dmg inflicted by %u",
        GUID_LOPART(GetCasterGUID()), GuidHigh2TypeId(GUID_HIPART(GetCasterGUID())), target->GetGUIDLow(), target->GetTypeId(), drainAmount, GetId());

    // resilience reduce mana draining effect at spell crit damage reduction (added in 2.4)
    if (powerType == POWER_MANA)
        drainAmount -= target->GetSpellCritDamageReduction(drainAmount);

    int32 drainedAmount = -target->ModifyPower(powerType, -drainAmount);

    float gainMultiplier = GetSpellInfo()->Effects[GetEffIndex()].CalcValueMultiplier(caster);

    SpellPeriodicAuraLogInfo pInfo(this, drainedAmount, 0, 0, 0, gainMultiplier, false);
    target->SendPeriodicAuraLog(&pInfo);

    int32 gainAmount = int32(drainedAmount * gainMultiplier);
    int32 gainedAmount = 0;
    if (gainAmount)
    {
        gainedAmount = caster->ModifyPower(powerType, gainAmount);
        target->AddThreat(caster, float(gainedAmount) * 0.5f, GetSpellInfo()->GetSchoolMask(), GetSpellInfo());
    }

    // Drain Mana
    if (m_spellInfo->SpellFamilyName == SPELLFAMILY_WARLOCK
        && m_spellInfo->SpellFamilyFlags[0] & 0x00000010)
    {
        int32 manaFeedVal = 0;
        if (AuraEffect const* aurEff = GetBase()->GetEffect(1))
            manaFeedVal = aurEff->GetAmount();
        // Mana Feed - Drain Mana
        if (manaFeedVal > 0)
        {
            int32 feedAmount = CalculatePct(gainedAmount, manaFeedVal);
            caster->CastCustomSpell(caster, 32554, &feedAmount, NULL, NULL, true, NULL, this);
        }
    }
}

void AuraEffect::HandleObsModPowerAuraTick(Unit* target, Unit* caster) const
{
    Powers powerType;
    if (GetMiscValue() == POWER_ALL)
        powerType = target->getPowerType();
    else
        powerType = Powers(GetMiscValue());

    if (!target->isAlive() || !target->GetMaxPower(powerType))
        return;

    if (target->HasUnitState(UNIT_STATE_ISOLATED))
    {
        SendTickImmune(target, caster);
        return;
    }

    // don't regen when permanent aura target has full power
    if (GetBase()->IsPermanent() && target->GetPower(powerType) == target->GetMaxPower(powerType))
        return;

    // ignore negative values (can be result apply spellmods to aura damage
    uint32 amount = std::max(m_amount, 0) * target->GetMaxPower(powerType) /100;
    sLog->outInfo(LOG_FILTER_SPELLS_AURAS, "PeriodicTick: %u (TypeId: %u) energize %u (TypeId: %u) for %u dmg inflicted by %u",
        GUID_LOPART(GetCasterGUID()), GuidHigh2TypeId(GUID_HIPART(GetCasterGUID())), target->GetGUIDLow(), target->GetTypeId(), amount, GetId());

    SpellPeriodicAuraLogInfo pInfo(this, amount, 0, 0, 0, 0.0f, false);
    target->SendPeriodicAuraLog(&pInfo);

    int32 gain = target->ModifyPower(powerType, amount);

    if (caster)
        target->getHostileRefManager().threatAssist(caster, float(gain) * 0.5f, GetSpellInfo());
}

void AuraEffect::HandlePeriodicEnergizeAuraTick(Unit* target, Unit* caster) const
{
    Powers powerType = Powers(GetMiscValue());

    if (!target->isAlive() || !target->GetMaxPower(powerType))
        return;

    if (target->HasUnitState(UNIT_STATE_ISOLATED))
    {
        SendTickImmune(target, caster);
        return;
    }

    // don't regen when permanent aura target has full power
    if (GetBase()->IsPermanent() && target->GetPower(powerType) == target->GetMaxPower(powerType))
        return;

    // ignore negative values (can be result apply spellmods to aura damage
    int32 amount = std::max(m_amount, 0);

    SpellPeriodicAuraLogInfo pInfo(this, amount, 0, 0, 0, 0.0f, false);
    target->SendPeriodicAuraLog(&pInfo);

    sLog->outInfo(LOG_FILTER_SPELLS_AURAS, "PeriodicTick: %u (TypeId: %u) energize %u (TypeId: %u) for %u dmg inflicted by %u",
        GUID_LOPART(GetCasterGUID()), GuidHigh2TypeId(GUID_HIPART(GetCasterGUID())), target->GetGUIDLow(), target->GetTypeId(), amount, GetId());

    int32 gain = target->ModifyPower(powerType, amount);

    if (caster)
        target->getHostileRefManager().threatAssist(caster, float(gain) * 0.5f, GetSpellInfo());
}

void AuraEffect::HandlePeriodicPowerBurnAuraTick(Unit* target, Unit* caster) const
{
    Powers powerType = Powers(GetMiscValue());

    if (!caster || !target->isAlive() || target->getPowerType() != powerType)
        return;

    if (target->HasUnitState(UNIT_STATE_ISOLATED) || target->IsImmunedToDamage(GetSpellInfo()))
    {
        SendTickImmune(target, caster);
        return;
    }

    // ignore negative values (can be result apply spellmods to aura damage
    int32 damage = std::max(m_amount, 0);

    // resilience reduce mana draining effect at spell crit damage reduction (added in 2.4)
    if (powerType == POWER_MANA)
        damage -= target->GetSpellCritDamageReduction(damage);

    uint32 gain = uint32(-target->ModifyPower(powerType, -damage));

    float dmgMultiplier = GetSpellInfo()->Effects[GetEffIndex()].CalcValueMultiplier(caster);

    SpellInfo const* spellProto = GetSpellInfo();
    // maybe has to be sent different to client, but not by SMSG_PERIODICAURALOG
    SpellNonMeleeDamage damageInfo(caster, target, spellProto->Id, spellProto->SchoolMask);
    // no SpellDamageBonus for burn mana
    caster->CalculateSpellDamageTaken(&damageInfo, int32(gain * dmgMultiplier), spellProto);

    caster->DealDamageMods(damageInfo.target, damageInfo.damage, &damageInfo.absorb);

    caster->SendSpellNonMeleeDamageLog(&damageInfo);

    // Set trigger flag
    uint32 procAttacker = PROC_FLAG_DONE_PERIODIC;
    uint32 procVictim   = PROC_FLAG_TAKEN_PERIODIC;
    uint32 procEx       = createProcExtendMask(&damageInfo, SPELL_MISS_NONE) | PROC_EX_INTERNAL_DOT;
    if (damageInfo.damage)
        procVictim |= PROC_FLAG_TAKEN_DAMAGE;

    caster->ProcDamageAndSpell(damageInfo.target, procAttacker, procVictim, procEx, damageInfo.damage, BASE_ATTACK, spellProto);

    caster->DealSpellDamage(&damageInfo, true);
}

void AuraEffect::HandleProcTriggerSpellAuraProc(AuraApplication* aurApp, ProcEventInfo& eventInfo)
{
    Unit* triggerCaster = aurApp->GetTarget();
    Unit* triggerTarget = eventInfo.GetProcTarget();

    uint32 triggerSpellId = GetSpellInfo()->Effects[GetEffIndex()].TriggerSpell;
    if (SpellInfo const* triggeredSpellInfo = sSpellMgr->GetSpellInfo(triggerSpellId))
    {
        sLog->outDebug(LOG_FILTER_SPELLS_AURAS, "AuraEffect::HandleProcTriggerSpellAuraProc: Triggering spell %u from aura %u proc", triggeredSpellInfo->Id, GetId());
        triggerCaster->CastSpell(triggerTarget, triggeredSpellInfo, true, NULL, this);
    }
    else
        sLog->outDebug(LOG_FILTER_SPELLS_AURAS,"AuraEffect::HandleProcTriggerSpellAuraProc: Could not trigger spell %u from aura %u proc, because the spell does not have an entry in Spell.dbc.", triggerSpellId, GetId());
}

void AuraEffect::HandleProcTriggerSpellWithValueAuraProc(AuraApplication* aurApp, ProcEventInfo& eventInfo)
{
    Unit* triggerCaster = aurApp->GetTarget();
    Unit* triggerTarget = eventInfo.GetProcTarget();

    uint32 triggerSpellId = GetSpellInfo()->Effects[m_effIndex].TriggerSpell;
    if (SpellInfo const* triggeredSpellInfo = sSpellMgr->GetSpellInfo(triggerSpellId))
    {
        int32 basepoints0 = GetAmount();
        sLog->outDebug(LOG_FILTER_SPELLS_AURAS, "AuraEffect::HandleProcTriggerSpellWithValueAuraProc: Triggering spell %u with value %d from aura %u proc", triggeredSpellInfo->Id, basepoints0, GetId());
        triggerCaster->CastCustomSpell(triggerTarget, triggerSpellId, &basepoints0, NULL, NULL, true, NULL, this);
    }
    else
        sLog->outDebug(LOG_FILTER_SPELLS_AURAS,"AuraEffect::HandleProcTriggerSpellWithValueAuraProc: Could not trigger spell %u from aura %u proc, because the spell does not have an entry in Spell.dbc.", triggerSpellId, GetId());
}

void AuraEffect::HandleProcTriggerDamageAuraProc(AuraApplication* aurApp, ProcEventInfo& eventInfo)
{
    Unit* target = aurApp->GetTarget();
    Unit* triggerTarget = eventInfo.GetProcTarget();
    SpellNonMeleeDamage damageInfo(target, triggerTarget, GetId(), GetSpellInfo()->SchoolMask);
    uint32 damage = target->SpellDamageBonusDone(triggerTarget, GetSpellInfo(), GetAmount(), SPELL_DIRECT_DAMAGE);
    damage = triggerTarget->SpellDamageBonusTaken(target, GetSpellInfo(), damage, SPELL_DIRECT_DAMAGE);
    target->CalculateSpellDamageTaken(&damageInfo, damage, GetSpellInfo());
    target->DealDamageMods(damageInfo.target, damageInfo.damage, &damageInfo.absorb);
    target->SendSpellNonMeleeDamageLog(&damageInfo);
    sLog->outDebug(LOG_FILTER_SPELLS_AURAS, "AuraEffect::HandleProcTriggerDamageAuraProc: Triggering %u spell damage from aura %u proc", damage, GetId());
    target->DealSpellDamage(&damageInfo, true);
}

void AuraEffect::HandleRaidProcFromChargeAuraProc(AuraApplication* aurApp, ProcEventInfo& /*eventInfo*/)
{
    Unit* target = aurApp->GetTarget();

    uint32 triggerSpellId;
    switch (GetId())
    {
        case 57949:            // Shiver
            triggerSpellId = 57952;
            //animationSpellId = 57951; dummy effects for jump spell have unknown use (see also 41637)
            break;
        case 59978:            // Shiver
            triggerSpellId = 59979;
            break;
        case 43593:            // Cold Stare
            triggerSpellId = 43594;
            break;
        default:
            sLog->outDebug(LOG_FILTER_SPELLS_AURAS, "AuraEffect::HandleRaidProcFromChargeAuraProc: received not handled spell: %u", GetId());
            return;
    }

    int32 jumps = GetBase()->GetCharges();

    // current aura expire on proc finish
    GetBase()->SetCharges(0);
    GetBase()->SetUsingCharges(true);

    // next target selection
    if (jumps > 0)
    {
        if (Unit* caster = GetCaster())
        {
            float radius = GetSpellInfo()->Effects[GetEffIndex()].CalcRadius(caster);

            if (Unit* triggerTarget = target->GetNextRandomRaidMemberOrPet(radius))
            {
                target->CastSpell(triggerTarget, GetSpellInfo(), true, NULL, this, GetCasterGUID());
                if (Aura* aura = triggerTarget->GetAura(GetId(), GetCasterGUID()))
                    aura->SetCharges(jumps);
            }
        }
    }

    sLog->outDebug(LOG_FILTER_SPELLS_AURAS, "AuraEffect::HandleRaidProcFromChargeAuraProc: Triggering spell %u from aura %u proc", triggerSpellId, GetId());
    target->CastSpell(target, triggerSpellId, true, NULL, this, GetCasterGUID());
}


void AuraEffect::HandleRaidProcFromChargeWithValueAuraProc(AuraApplication* aurApp, ProcEventInfo& /*eventInfo*/)
{
    Unit* target = aurApp->GetTarget();

    // Currently only Prayer of Mending
    if (!(GetSpellInfo()->SpellFamilyName == SPELLFAMILY_PRIEST && GetSpellInfo()->SpellFamilyFlags[1] & 0x20))
    {
        sLog->outDebug(LOG_FILTER_SPELLS_AURAS, "AuraEffect::HandleRaidProcFromChargeWithValueAuraProc: received not handled spell: %u", GetId());
        return;
    }
    uint32 triggerSpellId = 33110;

    int32 value = GetAmount();

    int32 jumps = GetBase()->GetCharges();

    // current aura expire on proc finish
    GetBase()->SetCharges(0);
    GetBase()->SetUsingCharges(true);

    // next target selection
    if (jumps > 0)
    {
        if (Unit* caster = GetCaster())
        {
            float radius = GetSpellInfo()->Effects[GetEffIndex()].CalcRadius(caster);

            if (Unit* triggerTarget = target->GetNextRandomRaidMemberOrPet(radius))
            {
                target->CastCustomSpell(triggerTarget, GetId(), &value, NULL, NULL, true, NULL, this, GetCasterGUID());
                if (Aura* aura = triggerTarget->GetAura(GetId(), GetCasterGUID()))
                    aura->SetCharges(jumps);
            }
        }
    }

    sLog->outDebug(LOG_FILTER_SPELLS_AURAS, "AuraEffect::HandleRaidProcFromChargeWithValueAuraProc: Triggering spell %u from aura %u proc", triggerSpellId, GetId());
    target->CastCustomSpell(target, triggerSpellId, &value, NULL, NULL, true, NULL, this, GetCasterGUID());
}<|MERGE_RESOLUTION|>--- conflicted
+++ resolved
@@ -5851,13 +5851,8 @@
     {
         if (Unit* triggerCaster = triggeredSpellInfo->NeedsToBeTriggeredByCaster() ? caster : target)
         {
-<<<<<<< HEAD
-            int32 basepoints0 = GetAmount();
-            triggerCaster->CastCustomSpell(target, triggerSpellId, &basepoints0, 0, 0, true, 0, this);
-=======
             int32 basepoints = GetAmount();
             triggerCaster->CastCustomSpell(target, triggerSpellId, &basepoints, &basepoints, &basepoints, true, 0, this);
->>>>>>> 53b1f6e2
             sLog->outDebug(LOG_FILTER_SPELLS_AURAS, "AuraEffect::HandlePeriodicTriggerSpellWithValueAuraTick: Spell %u Trigger %u", GetId(), triggeredSpellInfo->Id);
         }
     }
