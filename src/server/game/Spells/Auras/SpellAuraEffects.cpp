--- conflicted
+++ resolved
@@ -6062,17 +6062,10 @@
                             break;
                         }
                         case 42783: // Wrath of the Astromancer
-<<<<<<< HEAD
-                            target->CastSpell(target,GetAmount(), true, NULL, this);
-                            break;
-                        case 46308: // Burning Winds casted only at creatures at spawn
-                            target->CastSpell(target,47287, true, NULL, this);
-=======
                             target->CastSpell(target, GetAmount(), true, NULL, this);
                             break;
                         case 46308: // Burning Winds casted only at creatures at spawn
                             target->CastSpell(target, 47287, true, NULL, this);
->>>>>>> d64c6ad5
                             break;
                         case 52172:  // Coyote Spirit Despawn Aura
                         case 60244:  // Blood Parrot Despawn Aura
