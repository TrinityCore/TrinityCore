--- conflicted
+++ resolved
@@ -665,11 +665,7 @@
                 // Replenishment (0.2% from max)
                 // Infinite Replenishment
                 if (m_spellInfo->SpellIconID == 3184 && m_spellInfo->SpellVisual[0] == 12495)
-<<<<<<< HEAD
-                    amount = GetBase()->GetUnitOwner()->GetMaxPower(POWER_MANA) * 20 / 10000;
-=======
                     amount = GetBase()->GetUnitOwner()->GetMaxPower(POWER_MANA) * 0.002f;
->>>>>>> aa341353
             }
             // Innervate
             else if (m_spellInfo->Id == 29166)
