--- conflicted
+++ resolved
@@ -6065,34 +6065,21 @@
         return;
     }
 
-    // We use it to fight with invalid data that appears later sometimes.
-    SpellEntry const*spellProto = GetSpellProto();
-    const uint32 effIndex = GetEffIndex();
-    uint64 casterGuid = GetCasterGUID();
-
     // Consecrate ticks can miss and will not show up in the combat log
-    if (spellProto->Effect[effIndex] == SPELL_EFFECT_PERSISTENT_AREA_AURA &&
-        caster->SpellHitResult(target, spellProto, false) != SPELL_MISS_NONE)
+    if (GetSpellProto()->Effect[GetEffIndex()] == SPELL_EFFECT_PERSISTENT_AREA_AURA &&
+        caster->SpellHitResult(target, GetSpellProto(), false) != SPELL_MISS_NONE)
         return;
 
     // some auras remove at specific health level or more
     if (GetAuraType() == SPELL_AURA_PERIODIC_DAMAGE)
     {
-<<<<<<< HEAD
-        switch (spellProto->Id)
-=======
         switch (GetSpellProto()->Id)
->>>>>>> e79d46e4
         {
             case 43093: case 31956: case 38801:  // Grievous Wound
             case 35321: case 38363: case 39215:  // Gushing Wound
                 if (target->IsFullHealth())
                 {
-<<<<<<< HEAD
-                    target->RemoveAurasDueToSpell(spellProto->Id);
-=======
                     target->RemoveAurasDueToSpell(GetSpellProto()->Id);
->>>>>>> e79d46e4
                     return;
                 }
                 break;
@@ -6101,11 +6088,7 @@
                 uint32 percent = SpellMgr::CalculateSpellEffectAmount(GetSpellProto(), 1, caster);
                 if (!target->HealthBelowPct(percent))
                 {
-<<<<<<< HEAD
-                    target->RemoveAurasDueToSpell(spellProto->Id);
-=======
                     target->RemoveAurasDueToSpell(GetSpellProto()->Id);
->>>>>>> e79d46e4
                     return;
                 }
                 break;
@@ -6122,22 +6105,18 @@
 
     if (GetAuraType() == SPELL_AURA_PERIODIC_DAMAGE)
     {
-        damage = caster->SpellDamageBonus(target, spellProto, damage, DOT, GetBase()->GetStackAmount());
+        damage = caster->SpellDamageBonus(target, GetSpellProto(), damage, DOT, GetBase()->GetStackAmount());
 
         // Calculate armor mitigation
-<<<<<<< HEAD
-        if (Unit::IsDamageReducedByArmor(GetSpellSchoolMask(spellProto), spellProto, effIndex))
-=======
         if (Unit::IsDamageReducedByArmor(GetSpellSchoolMask(GetSpellProto()), GetSpellProto(), GetEffIndex()))
->>>>>>> e79d46e4
-        {
-            uint32 damageReductedArmor = caster->CalcArmorReducedDamage(target, damage, spellProto);
+        {
+            uint32 damageReductedArmor = caster->CalcArmorReducedDamage(target, damage, GetSpellProto());
             cleanDamage.mitigated_damage += damage - damageReductedArmor;
             damage = damageReductedArmor;
         }
 
         // Curse of Agony damage-per-tick calculation
-        if (spellProto->SpellFamilyName == SPELLFAMILY_WARLOCK && (spellProto->SpellFamilyFlags[0] & 0x400) && spellProto->SpellIconID == 544)
+        if (GetSpellProto()->SpellFamilyName == SPELLFAMILY_WARLOCK && (GetSpellProto()->SpellFamilyFlags[0] & 0x400) && GetSpellProto()->SpellIconID == 544)
         {
             uint32 totalTick = GetTotalTicks();
             // 1..4 ticks, 1/2 from normal tick damage
@@ -6149,7 +6128,7 @@
             // 5..8 ticks have normal tick damage
         }
         // There is a Chance to make a Soul Shard when Drain soul does damage
-        if (spellProto->SpellFamilyName == SPELLFAMILY_WARLOCK && (spellProto->SpellFamilyFlags[0] & 0x00004000))
+        if (GetSpellProto()->SpellFamilyName == SPELLFAMILY_WARLOCK && (GetSpellProto()->SpellFamilyFlags[0] & 0x00004000))
         {
             if (caster->GetTypeId() == TYPEID_PLAYER && caster->ToPlayer()->isHonorOrXPTarget(target))
             {
@@ -6163,7 +6142,7 @@
                 }
             }
         }
-        if (spellProto->SpellFamilyName == SPELLFAMILY_GENERIC)
+        if (GetSpellProto()->SpellFamilyName == SPELLFAMILY_GENERIC)
         {
             switch (GetId())
             {
@@ -6189,11 +6168,7 @@
     caster->ApplyResilience(target, NULL, &dmg, crit, CR_CRIT_TAKEN_SPELL);
     damage = dmg;
 
-<<<<<<< HEAD
-    caster->CalcAbsorbResist(target, GetSpellSchoolMask(spellProto), DOT, damage, &absorb, &resist, spellProto);
-=======
     caster->CalcAbsorbResist(target, GetSpellSchoolMask(GetSpellProto()), DOT, damage, &absorb, &resist, GetSpellProto());
->>>>>>> e79d46e4
 
     sLog->outDetail("PeriodicTick: %u (TypeId: %u) attacked %u (TypeId: %u) for %u dmg inflicted by %u abs is %u",
         GUID_LOPART(GetCasterGUID()), GuidHigh2TypeId(GUID_HIPART(GetCasterGUID())), target->GetGUIDLow(), target->GetTypeId(), damage, GetId(), absorb);
@@ -6215,9 +6190,9 @@
     SpellPeriodicAuraLogInfo pInfo(this, damage, overkill, absorb, resist, 0.0f, crit);
     target->SendPeriodicAuraLog(&pInfo);
 
-    caster->ProcDamageAndSpell(target, procAttacker, procVictim, procEx, damage, BASE_ATTACK, spellProto);
-
-    caster->DealDamage(target, damage, &cleanDamage, DOT, GetSpellSchoolMask(spellProto), spellProto, true);
+    caster->ProcDamageAndSpell(target, procAttacker, procVictim, procEx, damage, BASE_ATTACK, GetSpellProto());
+
+    caster->DealDamage(target, damage, &cleanDamage, DOT, GetSpellSchoolMask(GetSpellProto()), GetSpellProto(), true);
 }
 
 void AuraEffect::HandlePeriodicHealthLeechAuraTick(Unit* target, Unit* caster) const
