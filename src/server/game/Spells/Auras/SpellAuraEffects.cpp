--- conflicted
+++ resolved
@@ -1867,12 +1867,8 @@
 
     if (target->GetTypeId() == TYPEID_PLAYER)
     {
-<<<<<<< HEAD
         SpellShapeshiftFormEntry const* shapeInfo = sSpellShapeshiftFormStore.LookupEntry(form);
-=======
-        SpellShapeshiftEntry const* shapeInfo = sSpellShapeshiftStore.LookupEntry(form);
         ASSERT(shapeInfo);
->>>>>>> 29610b25
         // Learn spells for shapeshift form - no need to send action bars or add spells to spellbook
         for (uint8 i = 0; i < MAX_SHAPESHIFT_SPELLS; ++i)
         {
