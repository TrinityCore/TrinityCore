--- conflicted
+++ resolved
@@ -6187,7 +6187,6 @@
     }
 }
 
-<<<<<<< HEAD
 enum HandleProfilCameraData
 {
     PhotoBomberNPC  = 91977,
@@ -6195,14 +6194,10 @@
 };
 
 void AuraEffect::HandleProfilCamera(AuraApplication const* aurApp, uint8 mode, bool apply) const
-=======
-void AuraEffect::HandleAuraPvpTalents(AuraApplication const* auraApp, uint8 mode, bool apply) const
->>>>>>> 054b9998
 {
     if (!(mode & AURA_EFFECT_HANDLE_REAL))
         return;
 
-<<<<<<< HEAD
     Unit* target = aurApp->GetTarget();
 
     if (!target->IsPlayer())
@@ -6233,13 +6228,19 @@
 
         target->Variables.Remove("PhotoBomberGUID");
         target->ToPlayer()->SendCancelSpellVisualKit(VisualKit);
-=======
+    }
+}
+
+void AuraEffect::HandleAuraPvpTalents(AuraApplication const* auraApp, uint8 mode, bool apply) const
+{
+    if (!(mode & AURA_EFFECT_HANDLE_REAL))
+        return;
+
     if (Player* target = auraApp->GetTarget()->ToPlayer())
     {
         if (apply)
             target->TogglePvpTalents(true);
         else if (!target->HasAuraType(SPELL_AURA_PVP_TALENTS))
             target->TogglePvpTalents(false);
->>>>>>> 054b9998
     }
 }