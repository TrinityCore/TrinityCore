--- conflicted
+++ resolved
@@ -1922,7 +1922,6 @@
                         {
                             // Blood Elf
                             case RACE_BLOODELF:
-<<<<<<< HEAD
                                 target->SetDisplayId(gender == GENDER_FEMALE ? 17830 : 17829);
                                 break;
                             // Orc
@@ -1960,45 +1959,6 @@
                             // Night Elf
                             case RACE_NIGHTELF:
                                 target->SetDisplayId(gender == GENDER_FEMALE ? 10144 : 10143);
-=======
-                                target->SetDisplayId(target->GetGender() == GENDER_FEMALE ? 17830 : 17829);
-                                break;
-                            // Orc
-                            case RACE_ORC:
-                                target->SetDisplayId(target->GetGender() == GENDER_FEMALE ? 10140 : 10139);
-                                break;
-                            // Troll
-                            case RACE_TROLL:
-                                target->SetDisplayId(target->GetGender() == GENDER_FEMALE ? 10134 : 10135);
-                                break;
-                            // Tauren
-                            case RACE_TAUREN:
-                                target->SetDisplayId(target->GetGender() == GENDER_FEMALE ? 10147 : 10136);
-                                break;
-                            // Undead
-                            case RACE_UNDEAD_PLAYER:
-                                target->SetDisplayId(target->GetGender() == GENDER_FEMALE ? 10145 : 10146);
-                                break;
-                            // Draenei
-                            case RACE_DRAENEI:
-                                target->SetDisplayId(target->GetGender() == GENDER_FEMALE ? 17828 : 17827);
-                                break;
-                            // Dwarf
-                            case RACE_DWARF:
-                                target->SetDisplayId(target->GetGender() == GENDER_FEMALE ? 10142 : 10141);
-                                break;
-                            // Gnome
-                            case RACE_GNOME:
-                                target->SetDisplayId(target->GetGender() == GENDER_FEMALE ? 10149 : 10148);
-                                break;
-                            // Human
-                            case RACE_HUMAN:
-                                target->SetDisplayId(target->GetGender() == GENDER_FEMALE ? 10138 : 10137);
-                                break;
-                            // Night Elf
-                            case RACE_NIGHTELF:
-                                target->SetDisplayId(target->GetGender() == GENDER_FEMALE ? 10144 : 10143);
->>>>>>> 401777d0
                                 break;
                             default:
                                 break;
@@ -2021,7 +1981,6 @@
                         {
                             // Blood Elf
                             case RACE_BLOODELF:
-<<<<<<< HEAD
                                 target->SetDisplayId(gender == GENDER_MALE ? 25032 : 25043);
                                 break;
                             // Orc
@@ -2059,45 +2018,6 @@
                             // Night Elf
                             case RACE_NIGHTELF:
                                 target->SetDisplayId(gender == GENDER_MALE ? 25038 : 25049);
-=======
-                                target->SetDisplayId(target->GetGender() == GENDER_MALE ? 25032 : 25043);
-                                break;
-                            // Orc
-                            case RACE_ORC:
-                                target->SetDisplayId(target->GetGender() == GENDER_MALE ? 25039 : 25050);
-                                break;
-                            // Troll
-                            case RACE_TROLL:
-                                target->SetDisplayId(target->GetGender() == GENDER_MALE ? 25041 : 25052);
-                                break;
-                            // Tauren
-                            case RACE_TAUREN:
-                                target->SetDisplayId(target->GetGender() == GENDER_MALE ? 25040 : 25051);
-                                break;
-                            // Undead
-                            case RACE_UNDEAD_PLAYER:
-                                target->SetDisplayId(target->GetGender() == GENDER_MALE ? 25042 : 25053);
-                                break;
-                            // Draenei
-                            case RACE_DRAENEI:
-                                target->SetDisplayId(target->GetGender() == GENDER_MALE ? 25033 : 25044);
-                                break;
-                            // Dwarf
-                            case RACE_DWARF:
-                                target->SetDisplayId(target->GetGender() == GENDER_MALE ? 25034 : 25045);
-                                break;
-                            // Gnome
-                            case RACE_GNOME:
-                                target->SetDisplayId(target->GetGender() == GENDER_MALE ? 25035 : 25046);
-                                break;
-                            // Human
-                            case RACE_HUMAN:
-                                target->SetDisplayId(target->GetGender() == GENDER_MALE ? 25037 : 25048);
-                                break;
-                            // Night Elf
-                            case RACE_NIGHTELF:
-                                target->SetDisplayId(target->GetGender() == GENDER_MALE ? 25038 : 25049);
->>>>>>> 401777d0
                                 break;
                             default:
                                 break;
@@ -2111,7 +2031,6 @@
                     // Honor the Dead
                     case 65386:
                     case 65495:
-<<<<<<< HEAD
                         target->SetDisplayId(gender == GENDER_MALE ? 29203 : 29204);
                         break;
                     // Darkspear Pride
@@ -2121,17 +2040,6 @@
                     // Gnomeregan Pride
                     case 75531:
                         target->SetDisplayId(gender == GENDER_MALE ? 31654 : 31655);
-=======
-                        target->SetDisplayId(target->GetGender() == GENDER_MALE ? 29203 : 29204);
-                        break;
-                    // Darkspear Pride
-                    case 75532:
-                        target->SetDisplayId(target->GetGender() == GENDER_MALE ? 31737 : 31738);
-                        break;
-                    // Gnomeregan Pride
-                    case 75531:
-                        target->SetDisplayId(target->GetGender() == GENDER_MALE ? 31654 : 31655);
->>>>>>> 401777d0
                         break;
                     default:
                         break;
