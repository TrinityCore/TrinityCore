--- conflicted
+++ resolved
@@ -6160,22 +6160,14 @@
                     break;
                 case SPELLFAMILY_PRIEST:
                     // Vampiric Touch
-<<<<<<< HEAD
-                    if (GetSpellProto()->SpellFamilyFlags[EFFECT_1] & 0x400)
-=======
-                    if (m_spellProto->SpellFamilyFlags[1] & 0x0400 && aurApp->GetRemoveMode() == AURA_REMOVE_BY_ENEMY_SPELL && GetEffIndex() == 0)
->>>>>>> def32681
-                    {
-                        if ((GetEffIndex() != EFFECT_2) || (aurApp->GetRemoveMode() != AURA_REMOVE_BY_ENEMY_SPELL))
-                            break;
-
-                        if (AuraEffect const * aurEff = GetBase()->GetEffect(EFFECT_1))
+                    if (m_spellProto->SpellFamilyFlags[1] & 0x0400 && aurApp->GetRemoveMode() == AURA_REMOVE_BY_ENEMY_SPELL)
+                    {
+                        if (AuraEffect const * aurEff = GetBase()->GetEffect(1))
                         {
                             int32 damage = aurEff->GetAmount()*4;
                             // backfire damage
                             target->CastCustomSpell(target, 64085, &damage, NULL, NULL, true, NULL, NULL, GetCasterGUID());
                         }
-                        break;
                     }
                     break;
                 case SPELLFAMILY_HUNTER:
