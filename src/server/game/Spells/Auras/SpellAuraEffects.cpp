--- conflicted
+++ resolved
@@ -644,12 +644,8 @@
                 if (m_spellInfo->HasAttribute(SPELL_ATTR5_HASTE_AFFECT_DURATION))
                     caster->ModSpellCastTime(m_spellInfo, m_amplitude);
             }
-<<<<<<< HEAD
             else if (m_spellInfo->AttributesEx5 & SPELL_ATTR5_HASTE_AFFECT_DURATION)
-=======
-            // and periodic time of auras affected by SPELL_AURA_PERIODIC_HASTE
             else if (caster->HasAuraTypeWithAffectMask(SPELL_AURA_PERIODIC_HASTE, m_spellInfo) || m_spellInfo->HasAttribute(SPELL_ATTR5_HASTE_AFFECT_DURATION))
->>>>>>> 4fd51ab3
                 m_amplitude = int32(m_amplitude * caster->GetFloatValue(UNIT_MOD_CAST_SPEED));
         }
     }
@@ -3831,11 +3827,7 @@
 
     // recalculate current HP/MP after applying aura modifications (only for spells with SPELL_ATTR0_UNK4 0x00000010 flag)
     // this check is total bullshit i think
-<<<<<<< HEAD
     if (GetMiscValueB() & 1 << STAT_STAMINA && (m_spellInfo->Attributes & SPELL_ATTR0_ABILITY))
-=======
-    if (GetMiscValue() == STAT_STAMINA && m_spellInfo->HasAttribute(SPELL_ATTR0_ABILITY))
->>>>>>> 4fd51ab3
         target->SetHealth(std::max<uint32>(uint32(healthPct * target->GetMaxHealth() * 0.01f), (alive ? 1 : 0)));
 }
 
@@ -5919,14 +5911,8 @@
         damage = caster->SpellCriticalDamageBonus(m_spellInfo, damage, target);
 
     int32 dmg = damage;
-<<<<<<< HEAD
-
-    if (!(GetSpellInfo()->AttributesEx4 & SPELL_ATTR4_FIXED_DAMAGE))
+    if (!GetSpellInfo()->HasAttribute(SPELL_ATTR4_FIXED_DAMAGE))
         caster->ApplyResilience(target, &dmg);
-=======
-    if (!GetSpellInfo()->HasAttribute(SPELL_ATTR4_FIXED_DAMAGE))
-        caster->ApplyResilience(target, NULL, &dmg, crit, CR_CRIT_TAKEN_SPELL);
->>>>>>> 4fd51ab3
     damage = dmg;
 
     caster->CalcAbsorbResist(target, GetSpellInfo()->GetSchoolMask(), DOT, damage, &absorb, &resist, GetSpellInfo());
@@ -6014,13 +6000,8 @@
         damage = caster->SpellCriticalDamageBonus(m_spellInfo, damage, target);
 
     int32 dmg = damage;
-<<<<<<< HEAD
-    if (!(GetSpellInfo()->AttributesEx4 & SPELL_ATTR4_FIXED_DAMAGE))
+    if (!GetSpellInfo()->HasAttribute(SPELL_ATTR4_FIXED_DAMAGE))
         caster->ApplyResilience(target, &dmg);
-=======
-    if (!GetSpellInfo()->HasAttribute(SPELL_ATTR4_FIXED_DAMAGE))
-        caster->ApplyResilience(target, NULL, &dmg, crit, CR_CRIT_TAKEN_SPELL);
->>>>>>> 4fd51ab3
     damage = dmg;
 
     caster->CalcAbsorbResist(target, GetSpellInfo()->GetSchoolMask(), DOT, damage, &absorb, &resist, m_spellInfo);
@@ -6180,11 +6161,7 @@
 
     // Health Funnel
     // damage caster for heal amount
-<<<<<<< HEAD
-    if (target != caster && GetSpellInfo()->AttributesEx2 & SPELL_ATTR2_HEALTH_FUNNEL && GetSpellInfo()->Id != 755)
-=======
     if (target != caster && GetSpellInfo()->HasAttribute(SPELL_ATTR2_HEALTH_FUNNEL))
->>>>>>> 4fd51ab3
     {
         uint32 funnelDamage = GetSpellInfo()->ManaPerSecond; // damage is not affected by spell power
 
