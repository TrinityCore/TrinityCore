--- conflicted
+++ resolved
@@ -1710,15 +1710,10 @@
         case FORM_MOONKIN:                                  // 0x1F
         case FORM_SPIRITOFREDEMPTION:                       // 0x20
             break;
-<<<<<<< HEAD
         default:;
             // @tswow-begin we allow custom shapeshift types, but beware: masks do not work (they are uint32's)
-            //TC_LOG_ERROR("spells.aura.effect", "Auras: Unknown Shapeshift Type: %u", GetMiscValue());
+            //TC_LOG_ERROR("spells.aura.effect", "Auras: Unknown Shapeshift Type: {}", GetMiscValue());
             // @swow-end
-=======
-        default:
-            TC_LOG_ERROR("spells.aura.effect", "Auras: Unknown Shapeshift Type: {}", GetMiscValue());
->>>>>>> d028bb0e
     }
 
     modelid = target->GetModelForForm(form, GetId());
