/*
 * Copyright (C) 2008-2011 TrinityCore <http://www.trinitycore.org/>
 * Copyright (C) 2005-2009 MaNGOS <http://getmangos.com/>
 *
 * This program is free software; you can redistribute it and/or modify it
 * under the terms of the GNU General Public License as published by the
 * Free Software Foundation; either version 2 of the License, or (at your
 * option) any later version.
 *
 * This program is distributed in the hope that it will be useful, but WITHOUT
 * ANY WARRANTY; without even the implied warranty of MERCHANTABILITY or
 * FITNESS FOR A PARTICULAR PURPOSE. See the GNU General Public License for
 * more details.
 *
 * You should have received a copy of the GNU General Public License along
 * with this program. If not, see <http://www.gnu.org/licenses/>.
 */

#include "Common.h"
#include "WorldPacket.h"
#include "Opcodes.h"
#include "Log.h"
#include "ObjectMgr.h"
#include "SpellMgr.h"
#include "Player.h"
#include "Unit.h"
#include "ObjectAccessor.h"
#include "Util.h"
#include "Spell.h"
#include "SpellAuraEffects.h"
#include "Battleground.h"
#include "OutdoorPvPMgr.h"
#include "OutdoorPvPWG.h"
#include "Formulas.h"
#include "GridNotifiers.h"
#include "GridNotifiersImpl.h"
#include "CellImpl.h"
#include "ScriptMgr.h"
#include "Vehicle.h"

class Aura;
//
// EFFECT HANDLER NOTES
//
// in aura handler there should be check for modes:
// AURA_EFFECT_HANDLE_REAL set
// AURA_EFFECT_HANDLE_SEND_FOR_CLIENT_MASK set
// AURA_EFFECT_HANDLE_CHANGE_AMOUNT_MASK set - aura is recalculated or is just applied/removed - need to redo all things related to m_amount
// AURA_EFFECT_HANDLE_CHANGE_AMOUNT_SEND_FOR_CLIENT_MASK - logical or of above conditions
// AURA_EFFECT_HANDLE_STAT - set when stats are reapplied
// such checks will speedup trinity change amount/send for client operations
// because for change amount operation packets will not be send
// aura effect handlers shouldn't contain any AuraEffect or Aura object modifications

pAuraEffectHandler AuraEffectHandler[TOTAL_AURAS]=
{
    &AuraEffect::HandleNULL,                                      //  0 SPELL_AURA_NONE
    &AuraEffect::HandleBindSight,                                 //  1 SPELL_AURA_BIND_SIGHT
    &AuraEffect::HandleModPossess,                                //  2 SPELL_AURA_MOD_POSSESS
    &AuraEffect::HandleNoImmediateEffect,                         //  3 SPELL_AURA_PERIODIC_DAMAGE implemented in AuraEffect::PeriodicTick
    &AuraEffect::HandleAuraDummy,                                 //  4 SPELL_AURA_DUMMY
    &AuraEffect::HandleModConfuse,                                //  5 SPELL_AURA_MOD_CONFUSE
    &AuraEffect::HandleModCharm,                                  //  6 SPELL_AURA_MOD_CHARM
    &AuraEffect::HandleModFear,                                   //  7 SPELL_AURA_MOD_FEAR
    &AuraEffect::HandleNoImmediateEffect,                         //  8 SPELL_AURA_PERIODIC_HEAL implemented in AuraEffect::PeriodicTick
    &AuraEffect::HandleModAttackSpeed,                            //  9 SPELL_AURA_MOD_ATTACKSPEED
    &AuraEffect::HandleModThreat,                                 // 10 SPELL_AURA_MOD_THREAT
    &AuraEffect::HandleModTaunt,                                  // 11 SPELL_AURA_MOD_TAUNT
    &AuraEffect::HandleAuraModStun,                               // 12 SPELL_AURA_MOD_STUN
    &AuraEffect::HandleModDamageDone,                             // 13 SPELL_AURA_MOD_DAMAGE_DONE
    &AuraEffect::HandleNoImmediateEffect,                         // 14 SPELL_AURA_MOD_DAMAGE_TAKEN implemented in Unit::MeleeDamageBonus and Unit::SpellDamageBonus
    &AuraEffect::HandleNoImmediateEffect,                         // 15 SPELL_AURA_DAMAGE_SHIELD    implemented in Unit::DoAttackDamage
    &AuraEffect::HandleModStealth,                                // 16 SPELL_AURA_MOD_STEALTH
    &AuraEffect::HandleModStealthDetect,                          // 17 SPELL_AURA_MOD_DETECT
    &AuraEffect::HandleModInvisibility,                           // 18 SPELL_AURA_MOD_INVISIBILITY
    &AuraEffect::HandleModInvisibilityDetect,                     // 19 SPELL_AURA_MOD_INVISIBILITY_DETECTION
    &AuraEffect::HandleNoImmediateEffect,                         // 20 SPELL_AURA_OBS_MOD_HEALTH implemented in AuraEffect::PeriodicTick
    &AuraEffect::HandleNoImmediateEffect,                         // 21 SPELL_AURA_OBS_MOD_POWER implemented in AuraEffect::PeriodicTick
    &AuraEffect::HandleAuraModResistance,                         // 22 SPELL_AURA_MOD_RESISTANCE
    &AuraEffect::HandleNoImmediateEffect,                         // 23 SPELL_AURA_PERIODIC_TRIGGER_SPELL implemented in AuraEffect::PeriodicTick
    &AuraEffect::HandleNoImmediateEffect,                         // 24 SPELL_AURA_PERIODIC_ENERGIZE implemented in AuraEffect::PeriodicTick
    &AuraEffect::HandleAuraModPacify,                             // 25 SPELL_AURA_MOD_PACIFY
    &AuraEffect::HandleAuraModRoot,                               // 26 SPELL_AURA_MOD_ROOT
    &AuraEffect::HandleAuraModSilence,                            // 27 SPELL_AURA_MOD_SILENCE
    &AuraEffect::HandleNoImmediateEffect,                         // 28 SPELL_AURA_REFLECT_SPELLS        implement in Unit::SpellHitResult
    &AuraEffect::HandleAuraModStat,                               // 29 SPELL_AURA_MOD_STAT
    &AuraEffect::HandleAuraModSkill,                              // 30 SPELL_AURA_MOD_SKILL
    &AuraEffect::HandleAuraModIncreaseSpeed,                      // 31 SPELL_AURA_MOD_INCREASE_SPEED
    &AuraEffect::HandleAuraModIncreaseMountedSpeed,               // 32 SPELL_AURA_MOD_INCREASE_MOUNTED_SPEED
    &AuraEffect::HandleAuraModDecreaseSpeed,                      // 33 SPELL_AURA_MOD_DECREASE_SPEED
    &AuraEffect::HandleAuraModIncreaseHealth,                     // 34 SPELL_AURA_MOD_INCREASE_HEALTH
    &AuraEffect::HandleAuraModIncreaseEnergy,                     // 35 SPELL_AURA_MOD_INCREASE_ENERGY
    &AuraEffect::HandleAuraModShapeshift,                         // 36 SPELL_AURA_MOD_SHAPESHIFT
    &AuraEffect::HandleAuraModEffectImmunity,                     // 37 SPELL_AURA_EFFECT_IMMUNITY
    &AuraEffect::HandleAuraModStateImmunity,                      // 38 SPELL_AURA_STATE_IMMUNITY
    &AuraEffect::HandleAuraModSchoolImmunity,                     // 39 SPELL_AURA_SCHOOL_IMMUNITY
    &AuraEffect::HandleAuraModDmgImmunity,                        // 40 SPELL_AURA_DAMAGE_IMMUNITY
    &AuraEffect::HandleAuraModDispelImmunity,                     // 41 SPELL_AURA_DISPEL_IMMUNITY
    &AuraEffect::HandleNoImmediateEffect,                         // 42 SPELL_AURA_PROC_TRIGGER_SPELL  implemented in Unit::ProcDamageAndSpellFor and Unit::HandleProcTriggerSpell
    &AuraEffect::HandleNoImmediateEffect,                         // 43 SPELL_AURA_PROC_TRIGGER_DAMAGE implemented in Unit::ProcDamageAndSpellFor
    &AuraEffect::HandleAuraTrackCreatures,                        // 44 SPELL_AURA_TRACK_CREATURES
    &AuraEffect::HandleAuraTrackResources,                        // 45 SPELL_AURA_TRACK_RESOURCES
    &AuraEffect::HandleNULL,                                      // 46 SPELL_AURA_46 (used in test spells 54054 and 54058, and spell 48050) (3.0.8a)
    &AuraEffect::HandleAuraModParryPercent,                       // 47 SPELL_AURA_MOD_PARRY_PERCENT
    &AuraEffect::HandleNULL,                                      // 48 SPELL_AURA_48 spell Napalm (area damage spell with additional delayed damage effect)
    &AuraEffect::HandleAuraModDodgePercent,                       // 49 SPELL_AURA_MOD_DODGE_PERCENT
    &AuraEffect::HandleNoImmediateEffect,                         // 50 SPELL_AURA_MOD_CRITICAL_HEALING_AMOUNT implemented in Unit::SpellCriticalHealingBonus
    &AuraEffect::HandleAuraModBlockPercent,                       // 51 SPELL_AURA_MOD_BLOCK_PERCENT
    &AuraEffect::HandleAuraModWeaponCritPercent,                  // 52 SPELL_AURA_MOD_WEAPON_CRIT_PERCENT
    &AuraEffect::HandleNoImmediateEffect,                         // 53 SPELL_AURA_PERIODIC_LEECH implemented in AuraEffect::PeriodicTick
    &AuraEffect::HandleModHitChance,                              // 54 SPELL_AURA_MOD_HIT_CHANCE
    &AuraEffect::HandleModSpellHitChance,                         // 55 SPELL_AURA_MOD_SPELL_HIT_CHANCE
    &AuraEffect::HandleAuraTransform,                             // 56 SPELL_AURA_TRANSFORM
    &AuraEffect::HandleModSpellCritChance,                        // 57 SPELL_AURA_MOD_SPELL_CRIT_CHANCE
    &AuraEffect::HandleAuraModIncreaseSwimSpeed,                  // 58 SPELL_AURA_MOD_INCREASE_SWIM_SPEED
    &AuraEffect::HandleNoImmediateEffect,                         // 59 SPELL_AURA_MOD_DAMAGE_DONE_CREATURE implemented in Unit::MeleeDamageBonus and Unit::SpellDamageBonus
    &AuraEffect::HandleAuraModPacifyAndSilence,                   // 60 SPELL_AURA_MOD_PACIFY_SILENCE
    &AuraEffect::HandleAuraModScale,                              // 61 SPELL_AURA_MOD_SCALE
    &AuraEffect::HandleNoImmediateEffect,                         // 62 SPELL_AURA_PERIODIC_HEALTH_FUNNEL implemented in AuraEffect::PeriodicTick
    &AuraEffect::HandleNULL,                                      // 63 unused (3.2.0) old SPELL_AURA_PERIODIC_MANA_FUNNEL
    &AuraEffect::HandleNoImmediateEffect,                         // 64 SPELL_AURA_PERIODIC_MANA_LEECH implemented in AuraEffect::PeriodicTick
    &AuraEffect::HandleModCastingSpeed,                           // 65 SPELL_AURA_MOD_CASTING_SPEED_NOT_STACK
    &AuraEffect::HandleFeignDeath,                                // 66 SPELL_AURA_FEIGN_DEATH
    &AuraEffect::HandleAuraModDisarm,                             // 67 SPELL_AURA_MOD_DISARM
    &AuraEffect::HandleAuraModStalked,                            // 68 SPELL_AURA_MOD_STALKED
    &AuraEffect::HandleNoImmediateEffect,                         // 69 SPELL_AURA_SCHOOL_ABSORB implemented in Unit::CalcAbsorbResist
    &AuraEffect::HandleUnused,                                    // 70 SPELL_AURA_EXTRA_ATTACKS clientside
    &AuraEffect::HandleModSpellCritChanceShool,                   // 71 SPELL_AURA_MOD_SPELL_CRIT_CHANCE_SCHOOL
    &AuraEffect::HandleModPowerCostPCT,                           // 72 SPELL_AURA_MOD_POWER_COST_SCHOOL_PCT
    &AuraEffect::HandleModPowerCost,                              // 73 SPELL_AURA_MOD_POWER_COST_SCHOOL
    &AuraEffect::HandleNoImmediateEffect,                         // 74 SPELL_AURA_REFLECT_SPELLS_SCHOOL  implemented in Unit::SpellHitResult
    &AuraEffect::HandleNoImmediateEffect,                         // 75 SPELL_AURA_MOD_LANGUAGE
    &AuraEffect::HandleNoImmediateEffect,                         // 76 SPELL_AURA_FAR_SIGHT
    &AuraEffect::HandleModMechanicImmunity,                       // 77 SPELL_AURA_MECHANIC_IMMUNITY
    &AuraEffect::HandleAuraMounted,                               // 78 SPELL_AURA_MOUNTED
    &AuraEffect::HandleModDamagePercentDone,                      // 79 SPELL_AURA_MOD_DAMAGE_PERCENT_DONE
    &AuraEffect::HandleModPercentStat,                            // 80 SPELL_AURA_MOD_PERCENT_STAT
    &AuraEffect::HandleNoImmediateEffect,                         // 81 SPELL_AURA_SPLIT_DAMAGE_PCT implemented in Unit::CalcAbsorbResist
    &AuraEffect::HandleWaterBreathing,                            // 82 SPELL_AURA_WATER_BREATHING
    &AuraEffect::HandleModBaseResistance,                         // 83 SPELL_AURA_MOD_BASE_RESISTANCE
    &AuraEffect::HandleNoImmediateEffect,                         // 84 SPELL_AURA_MOD_REGEN implemented in Player::RegenerateHealth
    &AuraEffect::HandleModPowerRegen,                             // 85 SPELL_AURA_MOD_POWER_REGEN implemented in Player::Regenerate
    &AuraEffect::HandleChannelDeathItem,                          // 86 SPELL_AURA_CHANNEL_DEATH_ITEM
    &AuraEffect::HandleNoImmediateEffect,                         // 87 SPELL_AURA_MOD_DAMAGE_PERCENT_TAKEN implemented in Unit::MeleeDamageBonus and Unit::SpellDamageBonus
    &AuraEffect::HandleNoImmediateEffect,                         // 88 SPELL_AURA_MOD_HEALTH_REGEN_PERCENT implemented in Player::RegenerateHealth
    &AuraEffect::HandleNoImmediateEffect,                         // 89 SPELL_AURA_PERIODIC_DAMAGE_PERCENT
    &AuraEffect::HandleNULL,                                      // 90 unused (3.0.8a) old SPELL_AURA_MOD_RESIST_CHANCE
    &AuraEffect::HandleNoImmediateEffect,                         // 91 SPELL_AURA_MOD_DETECT_RANGE implemented in Creature::GetAttackDistance
    &AuraEffect::HandlePreventFleeing,                            // 92 SPELL_AURA_PREVENTS_FLEEING
    &AuraEffect::HandleModUnattackable,                           // 93 SPELL_AURA_MOD_UNATTACKABLE
    &AuraEffect::HandleNoImmediateEffect,                         // 94 SPELL_AURA_INTERRUPT_REGEN implemented in Player::Regenerate
    &AuraEffect::HandleAuraGhost,                                 // 95 SPELL_AURA_GHOST
    &AuraEffect::HandleNoImmediateEffect,                         // 96 SPELL_AURA_SPELL_MAGNET implemented in Unit::SelectMagnetTarget
    &AuraEffect::HandleNoImmediateEffect,                         // 97 SPELL_AURA_MANA_SHIELD implemented in Unit::CalcAbsorbResist
    &AuraEffect::HandleAuraModSkill,                              // 98 SPELL_AURA_MOD_SKILL_TALENT
    &AuraEffect::HandleAuraModAttackPower,                        // 99 SPELL_AURA_MOD_ATTACK_POWER
    &AuraEffect::HandleUnused,                                    //100 SPELL_AURA_AURAS_VISIBLE obsolete? all player can see all auras now, but still have spells including GM-spell
    &AuraEffect::HandleModResistancePercent,                      //101 SPELL_AURA_MOD_RESISTANCE_PCT
    &AuraEffect::HandleNoImmediateEffect,                         //102 SPELL_AURA_MOD_MELEE_ATTACK_POWER_VERSUS implemented in Unit::MeleeDamageBonus
    &AuraEffect::HandleAuraModTotalThreat,                        //103 SPELL_AURA_MOD_TOTAL_THREAT
    &AuraEffect::HandleAuraWaterWalk,                             //104 SPELL_AURA_WATER_WALK
    &AuraEffect::HandleAuraFeatherFall,                           //105 SPELL_AURA_FEATHER_FALL
    &AuraEffect::HandleAuraHover,                                 //106 SPELL_AURA_HOVER
    &AuraEffect::HandleNoImmediateEffect,                         //107 SPELL_AURA_ADD_FLAT_MODIFIER implemented in AuraEffect::CalculateSpellMod()
    &AuraEffect::HandleNoImmediateEffect,                         //108 SPELL_AURA_ADD_PCT_MODIFIER implemented in AuraEffect::CalculateSpellMod()
    &AuraEffect::HandleNoImmediateEffect,                         //109 SPELL_AURA_ADD_TARGET_TRIGGER
    &AuraEffect::HandleModPowerRegenPCT,                          //110 SPELL_AURA_MOD_POWER_REGEN_PERCENT implemented in Player::Regenerate, Creature::Regenerate
    &AuraEffect::HandleNoImmediateEffect,                         //111 SPELL_AURA_ADD_CASTER_HIT_TRIGGER implemented in Unit::SelectMagnetTarget
    &AuraEffect::HandleNoImmediateEffect,                         //112 SPELL_AURA_OVERRIDE_CLASS_SCRIPTS
    &AuraEffect::HandleNoImmediateEffect,                         //113 SPELL_AURA_MOD_RANGED_DAMAGE_TAKEN implemented in Unit::MeleeDamageBonus
    &AuraEffect::HandleNoImmediateEffect,                         //114 SPELL_AURA_MOD_RANGED_DAMAGE_TAKEN_PCT implemented in Unit::MeleeDamageBonus
    &AuraEffect::HandleNoImmediateEffect,                         //115 SPELL_AURA_MOD_HEALING                 implemented in Unit::SpellBaseHealingBonusForVictim
    &AuraEffect::HandleNoImmediateEffect,                         //116 SPELL_AURA_MOD_REGEN_DURING_COMBAT
    &AuraEffect::HandleNoImmediateEffect,                         //117 SPELL_AURA_MOD_MECHANIC_RESISTANCE     implemented in Unit::MagicSpellHitResult
    &AuraEffect::HandleNoImmediateEffect,                         //118 SPELL_AURA_MOD_HEALING_PCT             implemented in Unit::SpellHealingBonus
    &AuraEffect::HandleNULL,                                      //119 unused (3.2.0) old SPELL_AURA_SHARE_PET_TRACKING
    &AuraEffect::HandleAuraUntrackable,                           //120 SPELL_AURA_UNTRACKABLE
    &AuraEffect::HandleAuraEmpathy,                               //121 SPELL_AURA_EMPATHY
    &AuraEffect::HandleModOffhandDamagePercent,                   //122 SPELL_AURA_MOD_OFFHAND_DAMAGE_PCT
    &AuraEffect::HandleModTargetResistance,                       //123 SPELL_AURA_MOD_TARGET_RESISTANCE
    &AuraEffect::HandleAuraModRangedAttackPower,                  //124 SPELL_AURA_MOD_RANGED_ATTACK_POWER
    &AuraEffect::HandleNoImmediateEffect,                         //125 SPELL_AURA_MOD_MELEE_DAMAGE_TAKEN implemented in Unit::MeleeDamageBonus
    &AuraEffect::HandleNoImmediateEffect,                         //126 SPELL_AURA_MOD_MELEE_DAMAGE_TAKEN_PCT implemented in Unit::MeleeDamageBonus
    &AuraEffect::HandleNoImmediateEffect,                         //127 SPELL_AURA_RANGED_ATTACK_POWER_ATTACKER_BONUS implemented in Unit::MeleeDamageBonus
    &AuraEffect::HandleModPossessPet,                             //128 SPELL_AURA_MOD_POSSESS_PET
    &AuraEffect::HandleAuraModIncreaseSpeed,                      //129 SPELL_AURA_MOD_SPEED_ALWAYS
    &AuraEffect::HandleAuraModIncreaseMountedSpeed,               //130 SPELL_AURA_MOD_MOUNTED_SPEED_ALWAYS
    &AuraEffect::HandleNoImmediateEffect,                         //131 SPELL_AURA_MOD_RANGED_ATTACK_POWER_VERSUS implemented in Unit::MeleeDamageBonus
    &AuraEffect::HandleAuraModIncreaseEnergyPercent,              //132 SPELL_AURA_MOD_INCREASE_ENERGY_PERCENT
    &AuraEffect::HandleAuraModIncreaseHealthPercent,              //133 SPELL_AURA_MOD_INCREASE_HEALTH_PERCENT
    &AuraEffect::HandleAuraModRegenInterrupt,                     //134 SPELL_AURA_MOD_MANA_REGEN_INTERRUPT
    &AuraEffect::HandleModHealingDone,                            //135 SPELL_AURA_MOD_HEALING_DONE
    &AuraEffect::HandleNoImmediateEffect,                         //136 SPELL_AURA_MOD_HEALING_DONE_PERCENT   implemented in Unit::SpellHealingBonus
    &AuraEffect::HandleModTotalPercentStat,                       //137 SPELL_AURA_MOD_TOTAL_STAT_PERCENTAGE
    &AuraEffect::HandleModMeleeSpeedPct,                          //138 SPELL_AURA_MOD_MELEE_HASTE
    &AuraEffect::HandleForceReaction,                             //139 SPELL_AURA_FORCE_REACTION
    &AuraEffect::HandleAuraModRangedHaste,                        //140 SPELL_AURA_MOD_RANGED_HASTE
    &AuraEffect::HandleRangedAmmoHaste,                           //141 SPELL_AURA_MOD_RANGED_AMMO_HASTE
    &AuraEffect::HandleAuraModBaseResistancePCT,                  //142 SPELL_AURA_MOD_BASE_RESISTANCE_PCT
    &AuraEffect::HandleAuraModResistanceExclusive,                //143 SPELL_AURA_MOD_RESISTANCE_EXCLUSIVE
    &AuraEffect::HandleNoImmediateEffect,                         //144 SPELL_AURA_SAFE_FALL                         implemented in WorldSession::HandleMovementOpcodes
    &AuraEffect::HandleAuraModPetTalentsPoints,                   //145 SPELL_AURA_MOD_PET_TALENT_POINTS
    &AuraEffect::HandleNoImmediateEffect,                         //146 SPELL_AURA_ALLOW_TAME_PET_TYPE
    &AuraEffect::HandleModStateImmunityMask,                      //147 SPELL_AURA_MECHANIC_IMMUNITY_MASK
    &AuraEffect::HandleAuraRetainComboPoints,                     //148 SPELL_AURA_RETAIN_COMBO_POINTS
    &AuraEffect::HandleNoImmediateEffect,                         //149 SPELL_AURA_REDUCE_PUSHBACK
    &AuraEffect::HandleShieldBlockValue,                          //150 SPELL_AURA_MOD_SHIELD_BLOCKVALUE_PCT
    &AuraEffect::HandleAuraTrackStealthed,                        //151 SPELL_AURA_TRACK_STEALTHED
    &AuraEffect::HandleNoImmediateEffect,                         //152 SPELL_AURA_MOD_DETECTED_RANGE implemented in Creature::GetAttackDistance
    &AuraEffect::HandleNoImmediateEffect,                         //153 SPELL_AURA_SPLIT_DAMAGE_FLAT
    &AuraEffect::HandleModStealthLevel,                           //154 SPELL_AURA_MOD_STEALTH_LEVEL
    &AuraEffect::HandleNoImmediateEffect,                         //155 SPELL_AURA_MOD_WATER_BREATHING
    &AuraEffect::HandleNoImmediateEffect,                         //156 SPELL_AURA_MOD_REPUTATION_GAIN
    &AuraEffect::HandleNULL,                                      //157 SPELL_AURA_PET_DAMAGE_MULTI
    &AuraEffect::HandleShieldBlockValue,                          //158 SPELL_AURA_MOD_SHIELD_BLOCKVALUE
    &AuraEffect::HandleNoImmediateEffect,                         //159 SPELL_AURA_NO_PVP_CREDIT      only for Honorless Target spell
    &AuraEffect::HandleNoImmediateEffect,                         //160 SPELL_AURA_MOD_AOE_AVOIDANCE                 implemented in Unit::MagicSpellHitResult
    &AuraEffect::HandleNoImmediateEffect,                         //161 SPELL_AURA_MOD_HEALTH_REGEN_IN_COMBAT
    &AuraEffect::HandleNoImmediateEffect,                         //162 SPELL_AURA_POWER_BURN implemented in AuraEffect::PeriodicTick
    &AuraEffect::HandleNoImmediateEffect,                         //163 SPELL_AURA_MOD_CRIT_DAMAGE_BONUS
    &AuraEffect::HandleUnused,                                    //164 unused (3.2.0), only one test spell
    &AuraEffect::HandleNoImmediateEffect,                         //165 SPELL_AURA_MELEE_ATTACK_POWER_ATTACKER_BONUS implemented in Unit::MeleeDamageBonus
    &AuraEffect::HandleAuraModAttackPowerPercent,                 //166 SPELL_AURA_MOD_ATTACK_POWER_PCT
    &AuraEffect::HandleAuraModRangedAttackPowerPercent,           //167 SPELL_AURA_MOD_RANGED_ATTACK_POWER_PCT
    &AuraEffect::HandleNoImmediateEffect,                         //168 SPELL_AURA_MOD_DAMAGE_DONE_VERSUS            implemented in Unit::SpellDamageBonus, Unit::MeleeDamageBonus
    &AuraEffect::HandleNoImmediateEffect,                         //169 SPELL_AURA_MOD_CRIT_PERCENT_VERSUS           implemented in Unit::DealDamageBySchool, Unit::DoAttackDamage, Unit::SpellCriticalBonus
    &AuraEffect::HandleNULL,                                      //170 SPELL_AURA_DETECT_AMORE       various spells that change visual of units for aura target (clientside?)
    &AuraEffect::HandleAuraModIncreaseSpeed,                      //171 SPELL_AURA_MOD_SPEED_NOT_STACK
    &AuraEffect::HandleAuraModIncreaseMountedSpeed,               //172 SPELL_AURA_MOD_MOUNTED_SPEED_NOT_STACK
    &AuraEffect::HandleNULL,                                      //173 unused (3.2.0) no spells, old SPELL_AURA_ALLOW_CHAMPION_SPELLS  only for Proclaim Champion spell
    &AuraEffect::HandleModSpellDamagePercentFromStat,             //174 SPELL_AURA_MOD_SPELL_DAMAGE_OF_STAT_PERCENT  implemented in Unit::SpellBaseDamageBonus
    &AuraEffect::HandleModSpellHealingPercentFromStat,            //175 SPELL_AURA_MOD_SPELL_HEALING_OF_STAT_PERCENT implemented in Unit::SpellBaseHealingBonus
    &AuraEffect::HandleSpiritOfRedemption,                        //176 SPELL_AURA_SPIRIT_OF_REDEMPTION   only for Spirit of Redemption spell, die at aura end
    &AuraEffect::HandleCharmConvert,                              //177 SPELL_AURA_AOE_CHARM
    &AuraEffect::HandleNoImmediateEffect,                         //178 SPELL_AURA_MOD_DEBUFF_RESISTANCE          implemented in Unit::MagicSpellHitResult
    &AuraEffect::HandleNoImmediateEffect,                         //179 SPELL_AURA_MOD_ATTACKER_SPELL_CRIT_CHANCE implemented in Unit::SpellCriticalBonus
    &AuraEffect::HandleNoImmediateEffect,                         //180 SPELL_AURA_MOD_FLAT_SPELL_DAMAGE_VERSUS   implemented in Unit::SpellDamageBonus
    &AuraEffect::HandleNULL,                                      //181 unused (3.2.0) old SPELL_AURA_MOD_FLAT_SPELL_CRIT_DAMAGE_VERSUS
    &AuraEffect::HandleAuraModResistenceOfStatPercent,            //182 SPELL_AURA_MOD_RESISTANCE_OF_STAT_PERCENT
    &AuraEffect::HandleNULL,                                      //183 SPELL_AURA_MOD_CRITICAL_THREAT only used in 28746 - miscvalue - spell school
    &AuraEffect::HandleNoImmediateEffect,                         //184 SPELL_AURA_MOD_ATTACKER_MELEE_HIT_CHANCE  implemented in Unit::RollMeleeOutcomeAgainst
    &AuraEffect::HandleNoImmediateEffect,                         //185 SPELL_AURA_MOD_ATTACKER_RANGED_HIT_CHANCE implemented in Unit::RollMeleeOutcomeAgainst
    &AuraEffect::HandleNoImmediateEffect,                         //186 SPELL_AURA_MOD_ATTACKER_SPELL_HIT_CHANCE  implemented in Unit::MagicSpellHitResult
    &AuraEffect::HandleNoImmediateEffect,                         //187 SPELL_AURA_MOD_ATTACKER_MELEE_CRIT_CHANCE  implemented in Unit::GetUnitCriticalChance
    &AuraEffect::HandleNoImmediateEffect,                         //188 SPELL_AURA_MOD_ATTACKER_RANGED_CRIT_CHANCE implemented in Unit::GetUnitCriticalChance
    &AuraEffect::HandleModRating,                                 //189 SPELL_AURA_MOD_RATING
    &AuraEffect::HandleNoImmediateEffect,                         //190 SPELL_AURA_MOD_FACTION_REPUTATION_GAIN     implemented in Player::CalculateReputationGain
    &AuraEffect::HandleAuraModUseNormalSpeed,                     //191 SPELL_AURA_USE_NORMAL_MOVEMENT_SPEED
    &AuraEffect::HandleModMeleeRangedSpeedPct,                    //192 SPELL_AURA_MOD_MELEE_RANGED_HASTE
    &AuraEffect::HandleModCombatSpeedPct,                         //193 SPELL_AURA_MELEE_SLOW (in fact combat (any type attack) speed pct)
    &AuraEffect::HandleNoImmediateEffect,                         //194 SPELL_AURA_MOD_TARGET_ABSORB_SCHOOL implemented in Unit::CalcAbsorbResist
    &AuraEffect::HandleNoImmediateEffect,                         //195 SPELL_AURA_MOD_TARGET_ABILITY_ABSORB_SCHOOL implemented in Unit::CalcAbsorbResist
    &AuraEffect::HandleNULL,                                      //196 SPELL_AURA_MOD_COOLDOWN - flat mod of spell cooldowns
    &AuraEffect::HandleNoImmediateEffect,                         //197 SPELL_AURA_MOD_ATTACKER_SPELL_AND_WEAPON_CRIT_CHANCE implemented in Unit::SpellCriticalBonus Unit::GetUnitCriticalChance
    &AuraEffect::HandleNULL,                                      //198 unused (3.2.0) old SPELL_AURA_MOD_ALL_WEAPON_SKILLS
    &AuraEffect::HandleNoImmediateEffect,                         //199 SPELL_AURA_MOD_INCREASES_SPELL_PCT_TO_HIT  implemented in Unit::MagicSpellHitResult
    &AuraEffect::HandleNoImmediateEffect,                         //200 SPELL_AURA_MOD_XP_PCT implemented in Player::RewardPlayerAndGroupAtKill
    &AuraEffect::HandleAuraAllowFlight,                           //201 SPELL_AURA_FLY                             this aura enable flight mode...
    &AuraEffect::HandleNoImmediateEffect,                         //202 SPELL_AURA_CANNOT_BE_DODGED                implemented in Unit::RollPhysicalOutcomeAgainst
    &AuraEffect::HandleNoImmediateEffect,                         //203 SPELL_AURA_MOD_ATTACKER_MELEE_CRIT_DAMAGE  implemented in Unit::CalculateMeleeDamage and Unit::CalculateSpellDamage
    &AuraEffect::HandleNoImmediateEffect,                         //204 SPELL_AURA_MOD_ATTACKER_RANGED_CRIT_DAMAGE implemented in Unit::CalculateMeleeDamage and Unit::CalculateSpellDamage
    &AuraEffect::HandleNULL,                                      //205 SPELL_AURA_MOD_SCHOOL_CRIT_DMG_TAKEN
    &AuraEffect::HandleAuraModIncreaseFlightSpeed,                //206 SPELL_AURA_MOD_INCREASE_VEHICLE_FLIGHT_SPEED
    &AuraEffect::HandleAuraModIncreaseFlightSpeed,                //207 SPELL_AURA_MOD_INCREASE_MOUNTED_FLIGHT_SPEED
    &AuraEffect::HandleAuraModIncreaseFlightSpeed,                //208 SPELL_AURA_MOD_INCREASE_FLIGHT_SPEED
    &AuraEffect::HandleAuraModIncreaseFlightSpeed,                //209 SPELL_AURA_MOD_MOUNTED_FLIGHT_SPEED_ALWAYS
    &AuraEffect::HandleAuraModIncreaseFlightSpeed,                //210 SPELL_AURA_MOD_VEHICLE_SPEED_ALWAYS
    &AuraEffect::HandleAuraModIncreaseFlightSpeed,                //211 SPELL_AURA_MOD_FLIGHT_SPEED_NOT_STACK
    &AuraEffect::HandleAuraModRangedAttackPowerOfStatPercent,     //212 SPELL_AURA_MOD_RANGED_ATTACK_POWER_OF_STAT_PERCENT
    &AuraEffect::HandleNoImmediateEffect,                         //213 SPELL_AURA_MOD_RAGE_FROM_DAMAGE_DEALT implemented in Player::RewardRage
    &AuraEffect::HandleNULL,                                      //214 Tamed Pet Passive
    &AuraEffect::HandleArenaPreparation,                          //215 SPELL_AURA_ARENA_PREPARATION
    &AuraEffect::HandleModCastingSpeed,                           //216 SPELL_AURA_HASTE_SPELLS
    &AuraEffect::HandleNULL,                                      //217 69106 - killing spree helper - unknown use
    &AuraEffect::HandleAuraModRangedHaste,                        //218 SPELL_AURA_HASTE_RANGED
    &AuraEffect::HandleModManaRegen,                              //219 SPELL_AURA_MOD_MANA_REGEN_FROM_STAT
    &AuraEffect::HandleModRatingFromStat,                         //220 SPELL_AURA_MOD_RATING_FROM_STAT
    &AuraEffect::HandleNULL,                                      //221 SPELL_AURA_MOD_DETAUNT
    &AuraEffect::HandleUnused,                                    //222 unused (3.2.0) only for spell 44586 that not used in real spell cast
    &AuraEffect::HandleNoImmediateEffect,                         //223 SPELL_AURA_RAID_PROC_FROM_CHARGE
    &AuraEffect::HandleUnused,                                    //224 unused (3.0.8a)
    &AuraEffect::HandleNoImmediateEffect,                         //225 SPELL_AURA_RAID_PROC_FROM_CHARGE_WITH_VALUE
    &AuraEffect::HandleNoImmediateEffect,                         //226 SPELL_AURA_PERIODIC_DUMMY implemented in AuraEffect::PeriodicTick
    &AuraEffect::HandleNoImmediateEffect,                         //227 SPELL_AURA_PERIODIC_TRIGGER_SPELL_WITH_VALUE implemented in AuraEffect::PeriodicTick
    &AuraEffect::HandleNoImmediateEffect,                         //228 SPELL_AURA_DETECT_STEALTH stealth detection
    &AuraEffect::HandleNoImmediateEffect,                         //229 SPELL_AURA_MOD_AOE_DAMAGE_AVOIDANCE
    &AuraEffect::HandleAuraModIncreaseHealth,                     //230 SPELL_AURA_MOD_INCREASE_HEALTH_2
    &AuraEffect::HandleNoImmediateEffect,                         //231 SPELL_AURA_PROC_TRIGGER_SPELL_WITH_VALUE
    &AuraEffect::HandleNoImmediateEffect,                         //232 SPELL_AURA_MECHANIC_DURATION_MOD           implement in Unit::CalculateSpellDuration
    &AuraEffect::HandleUnused,                                    //233 set model id to the one of the creature with id GetMiscValue() - clientside
    &AuraEffect::HandleNoImmediateEffect,                         //234 SPELL_AURA_MECHANIC_DURATION_MOD_NOT_STACK implement in Unit::CalculateSpellDuration
    &AuraEffect::HandleNoImmediateEffect,                         //235 SPELL_AURA_MOD_DISPEL_RESIST               implement in Unit::MagicSpellHitResult
    &AuraEffect::HandleAuraControlVehicle,                        //236 SPELL_AURA_CONTROL_VEHICLE
    &AuraEffect::HandleModSpellDamagePercentFromAttackPower,      //237 SPELL_AURA_MOD_SPELL_DAMAGE_OF_ATTACK_POWER  implemented in Unit::SpellBaseDamageBonus
    &AuraEffect::HandleModSpellHealingPercentFromAttackPower,     //238 SPELL_AURA_MOD_SPELL_HEALING_OF_ATTACK_POWER implemented in Unit::SpellBaseHealingBonus
    &AuraEffect::HandleAuraModScale,                              //239 SPELL_AURA_MOD_SCALE_2 only in Noggenfogger Elixir (16595) before 2.3.0 aura 61
    &AuraEffect::HandleAuraModExpertise,                          //240 SPELL_AURA_MOD_EXPERTISE
    &AuraEffect::HandleForceMoveForward,                          //241 SPELL_AURA_FORCE_MOVE_FORWARD Forces the caster to move forward
    &AuraEffect::HandleNULL,                                      //242 SPELL_AURA_MOD_SPELL_DAMAGE_FROM_HEALING - 2 test spells: 44183 and 44182
    &AuraEffect::HandleAuraModFaction,                            //243 SPELL_AURA_MOD_FACTION
    &AuraEffect::HandleComprehendLanguage,                        //244 SPELL_AURA_COMPREHEND_LANGUAGE
    &AuraEffect::HandleNoImmediateEffect,                         //245 SPELL_AURA_MOD_AURA_DURATION_BY_DISPEL
    &AuraEffect::HandleNoImmediateEffect,                         //246 SPELL_AURA_MOD_AURA_DURATION_BY_DISPEL_NOT_STACK implemented in Spell::EffectApplyAura
    &AuraEffect::HandleAuraCloneCaster,                           //247 SPELL_AURA_CLONE_CASTER
    &AuraEffect::HandleNoImmediateEffect,                         //248 SPELL_AURA_MOD_COMBAT_RESULT_CHANCE         implemented in Unit::RollMeleeOutcomeAgainst
    &AuraEffect::HandleAuraConvertRune,                           //249 SPELL_AURA_CONVERT_RUNE
    &AuraEffect::HandleAuraModIncreaseHealth,                     //250 SPELL_AURA_MOD_INCREASE_HEALTH_2
    &AuraEffect::HandleNoImmediateEffect,                         //251 SPELL_AURA_MOD_ENEMY_DODGE
    &AuraEffect::HandleModCombatSpeedPct,                         //252 SPELL_AURA_252 Is there any difference between this and SPELL_AURA_MELEE_SLOW ? maybe not stacking mod?
    &AuraEffect::HandleNoImmediateEffect,                         //253 SPELL_AURA_MOD_BLOCK_CRIT_CHANCE  implemented in Unit::isBlockCritical
    &AuraEffect::HandleAuraModDisarm,                             //254 SPELL_AURA_MOD_DISARM_OFFHAND
    &AuraEffect::HandleNoImmediateEffect,                         //255 SPELL_AURA_MOD_MECHANIC_DAMAGE_TAKEN_PERCENT    implemented in Unit::SpellDamageBonus
    &AuraEffect::HandleNoReagentUseAura,                          //256 SPELL_AURA_NO_REAGENT_USE Use SpellClassMask for spell select
    &AuraEffect::HandleNULL,                                      //257 SPELL_AURA_MOD_TARGET_RESIST_BY_SPELL_CLASS Use SpellClassMask for spell select
    &AuraEffect::HandleNULL,                                      //258 SPELL_AURA_MOD_SPELL_VISUAL
    &AuraEffect::HandleNoImmediateEffect,                         //259 SPELL_AURA_MOD_HOT_PCT implemented in Unit::SpellHealingBonus
    &AuraEffect::HandleNoImmediateEffect,                         //260 SPELL_AURA_SCREEN_EFFECT (miscvalue = id in ScreenEffect.dbc) not required any code
    &AuraEffect::HandlePhase,                                     //261 SPELL_AURA_PHASE
    &AuraEffect::HandleNoImmediateEffect,                         //262 SPELL_AURA_ABILITY_IGNORE_AURASTATE implemented in spell::cancast
    &AuraEffect::HandleAuraAllowOnlyAbility,                      //263 SPELL_AURA_ALLOW_ONLY_ABILITY player can use only abilities set in SpellClassMask
    &AuraEffect::HandleUnused,                                    //264 unused (3.2.0)
    &AuraEffect::HandleUnused,                                    //265 unused (3.2.0)
    &AuraEffect::HandleUnused,                                    //266 unused (3.2.0)
    &AuraEffect::HandleNoImmediateEffect,                         //267 SPELL_AURA_MOD_IMMUNE_AURA_APPLY_SCHOOL         implemented in Unit::IsImmunedToSpellEffect
    &AuraEffect::HandleAuraModAttackPowerOfStatPercent,           //268 SPELL_AURA_MOD_ATTACK_POWER_OF_STAT_PERCENT
    &AuraEffect::HandleNoImmediateEffect,                         //269 SPELL_AURA_MOD_IGNORE_TARGET_RESIST implemented in Unit::CalcAbsorbResist and CalcArmorReducedDamage
    &AuraEffect::HandleNoImmediateEffect,                         //270 SPELL_AURA_MOD_ABILITY_IGNORE_TARGET_RESIST implemented in Unit::CalcAbsorbResist and CalcArmorReducedDamage
    &AuraEffect::HandleNoImmediateEffect,                         //271 SPELL_AURA_MOD_DAMAGE_FROM_CASTER    implemented in Unit::SpellDamageBonus
    &AuraEffect::HandleNoImmediateEffect,                         //272 SPELL_AURA_IGNORE_MELEE_RESET
    &AuraEffect::HandleUnused,                                    //273 clientside
    &AuraEffect::HandleNoImmediateEffect,                         //274 SPELL_AURA_CONSUME_NO_AMMO implemented in spell::CalculateDamageDoneForAllTargets
    &AuraEffect::HandleNoImmediateEffect,                         //275 SPELL_AURA_MOD_IGNORE_SHAPESHIFT Use SpellClassMask for spell select
    &AuraEffect::HandleNULL,                                      //276 mod damage % mechanic?
    &AuraEffect::HandleNoImmediateEffect,                         //277 SPELL_AURA_MOD_ABILITY_AFFECTED_TARGETS implemented in spell::settargetmap
    &AuraEffect::HandleAuraModDisarm,                             //278 SPELL_AURA_MOD_DISARM_RANGED disarm ranged weapon
    &AuraEffect::HandleNoImmediateEffect,                         //279 SPELL_AURA_INITIALIZE_IMAGES
    &AuraEffect::HandleNoImmediateEffect,                         //280 SPELL_AURA_MOD_TARGET_ARMOR_PCT
    &AuraEffect::HandleNoImmediateEffect,                         //281 SPELL_AURA_MOD_HONOR_GAIN_PCT implemented in Player::RewardHonor
    &AuraEffect::HandleAuraIncreaseBaseHealthPercent,             //282 SPELL_AURA_INCREASE_BASE_HEALTH_PERCENT
    &AuraEffect::HandleNoImmediateEffect,                         //283 SPELL_AURA_MOD_HEALING_RECEIVED       implemented in Unit::SpellHealingBonus
    &AuraEffect::HandleAuraLinked,                                //284 SPELL_AURA_LINKED
    &AuraEffect::HandleAuraModAttackPowerOfArmor,                 //285 SPELL_AURA_MOD_ATTACK_POWER_OF_ARMOR  implemented in Player::UpdateAttackPowerAndDamage
    &AuraEffect::HandleNoImmediateEffect,                         //286 SPELL_AURA_ABILITY_PERIODIC_CRIT implemented in AuraEffect::PeriodicTick
    &AuraEffect::HandleNoImmediateEffect,                         //287 SPELL_AURA_DEFLECT_SPELLS             implemented in Unit::MagicSpellHitResult and Unit::MeleeSpellHitResult
    &AuraEffect::HandleNoImmediateEffect,                         //288 SPELL_AURA_IGNORE_HIT_DIRECTION  implemented in Unit::MagicSpellHitResult and Unit::MeleeSpellHitResult Unit::RollMeleeOutcomeAgainst
    &AuraEffect::HandleNULL,                                      //289 unused (3.2.0)
    &AuraEffect::HandleAuraModCritPct,                            //290 SPELL_AURA_MOD_CRIT_PCT
    &AuraEffect::HandleNoImmediateEffect,                         //291 SPELL_AURA_MOD_XP_QUEST_PCT  implemented in Player::RewardQuest
    &AuraEffect::HandleAuraOpenStable,                            //292 SPELL_AURA_OPEN_STABLE
    &AuraEffect::HandleAuraOverrideSpells,                        //293 auras which probably add set of abilities to their target based on it's miscvalue
    &AuraEffect::HandleNoImmediateEffect,                         //294 SPELL_AURA_PREVENT_REGENERATE_POWER implemented in Player::Regenerate(Powers power)
    &AuraEffect::HandleNULL,                                      //295 0 spells in 3.3.5
    &AuraEffect::HandleAuraSetVehicle,                            //296 SPELL_AURA_SET_VEHICLE_ID sets vehicle on target
    &AuraEffect::HandleNULL,                                      //297 Spirit Burst spells
    &AuraEffect::HandleNULL,                                      //298 70569 - Strangulating, maybe prevents talk or cast
    &AuraEffect::HandleNULL,                                      //299 unused
    &AuraEffect::HandleNoImmediateEffect,                         //300 SPELL_AURA_SHARE_DAMAGE_PCT implemented in Unit::DealDamage
    &AuraEffect::HandleNoImmediateEffect,                         //301 SPELL_AURA_SCHOOL_HEAL_ABSORB implemented in Unit::CalcHealAbsorb
    &AuraEffect::HandleNULL,                                      //302 0 spells in 3.3.5
    &AuraEffect::HandleNoImmediateEffect,                         //303 SPELL_AURA_MOD_DAMAGE_DONE_VERSUS_AURASTATE implemented in Unit::SpellDamageBonus, Unit::MeleeDamageBonus
    &AuraEffect::HandleAuraModFakeInebriation,                    //304 SPELL_AURA_MOD_DRUNK
    &AuraEffect::HandleAuraModIncreaseSpeed,                      //305 SPELL_AURA_MOD_MINIMUM_SPEED
    &AuraEffect::HandleNULL,                                      //306 0 spells in 3.3.5
    &AuraEffect::HandleNULL,                                      //307 0 spells in 3.3.5
    &AuraEffect::HandleNULL,                                      //308 new aura for hunter traps
    &AuraEffect::HandleNULL,                                      //309 0 spells in 3.3.5
    &AuraEffect::HandleNoImmediateEffect,                         //310 SPELL_AURA_MOD_CREATURE_AOE_DAMAGE_AVOIDANCE implemented in Spell::CalculateDamageDone
    &AuraEffect::HandleNULL,                                      //311 0 spells in 3.3.5
    &AuraEffect::HandleNULL,                                      //312 0 spells in 3.3.5
    &AuraEffect::HandleNULL,                                      //313 0 spells in 3.3.5
    &AuraEffect::HandlePreventResurrection,                       //314 SPELL_AURA_PREVENT_RESURRECTION todo
    &AuraEffect::HandleNoImmediateEffect,                         //315 SPELL_AURA_UNDERWATER_WALKING todo
    &AuraEffect::HandleNoImmediateEffect,                         //316 SPELL_AURA_PERIODIC_HASTE implemented in AuraEffect::CalculatePeriodic
};

AuraEffect::AuraEffect(Aura* base, uint8 effIndex, int32 *baseAmount, Unit* caster):
m_base(base), m_spellInfo(base->GetSpellInfo()), m_effIndex(effIndex),
m_baseAmount(baseAmount ? *baseAmount : m_spellInfo->Effects[m_effIndex].BasePoints),
m_canBeRecalculated(true), m_spellmod(NULL), m_isPeriodic(false),
m_periodicTimer(0), m_tickNumber(0)
{
    CalculatePeriodic(caster, true, false);

    m_amount = CalculateAmount(caster);

    CalculateSpellMod();
}

AuraEffect::~AuraEffect()
{
    delete m_spellmod;
}

void AuraEffect::GetTargetList(std::list<Unit*> & targetList) const
{
    Aura::ApplicationMap const & targetMap = GetBase()->GetApplicationMap();
    // remove all targets which were not added to new list - they no longer deserve area aura
    for (Aura::ApplicationMap::const_iterator appIter = targetMap.begin(); appIter != targetMap.end(); ++appIter)
    {
        if (appIter->second->HasEffect(GetEffIndex()))
            targetList.push_back(appIter->second->GetTarget());
    }
}

void AuraEffect::GetApplicationList(std::list<AuraApplication*> & applicationList) const
{
    Aura::ApplicationMap const & targetMap = GetBase()->GetApplicationMap();
    for (Aura::ApplicationMap::const_iterator appIter = targetMap.begin(); appIter != targetMap.end(); ++appIter)
    {
        if (appIter->second->HasEffect(GetEffIndex()))
            applicationList.push_back(appIter->second);
    }
}

int32 AuraEffect::CalculateAmount(Unit* caster)
{
    int32 amount;
    // default amount calculation
    amount = m_spellInfo->Effects[m_effIndex].CalcValue(caster, &m_baseAmount, NULL);

    // check item enchant aura cast
    if (!amount && caster)
        if (uint64 itemGUID = GetBase()->GetCastItemGUID())
            if (Player* playerCaster = caster->ToPlayer())
                if (Item* castItem = playerCaster->GetItemByGuid(itemGUID))
                    if (castItem->GetItemSuffixFactor())
                    {
                        ItemRandomSuffixEntry const* item_rand_suffix = sItemRandomSuffixStore.LookupEntry(abs(castItem->GetItemRandomPropertyId()));
                        if (item_rand_suffix)
                        {
                            for (int k = 0; k < MAX_ITEM_ENCHANTMENT_EFFECTS; k++)
                            {
                                SpellItemEnchantmentEntry const* pEnchant = sSpellItemEnchantmentStore.LookupEntry(item_rand_suffix->enchant_id[k]);
                                if (pEnchant)
                                {
                                    for (int t = 0; t < MAX_ITEM_ENCHANTMENT_EFFECTS; t++)
                                        if (pEnchant->spellid[t] == m_spellInfo->Id)
                                    {
                                        amount = uint32((item_rand_suffix->prefix[k]*castItem->GetItemSuffixFactor()) / 10000);
                                        break;
                                    }
                                }

                                if (amount)
                                    break;
                            }
                        }
                    }

    float DoneActualBenefit = 0.0f;

    // custom amount calculations go here
    switch (GetAuraType())
    {
        // crowd control auras
        case SPELL_AURA_MOD_CONFUSE:
        case SPELL_AURA_MOD_FEAR:
        case SPELL_AURA_MOD_STUN:
        case SPELL_AURA_MOD_ROOT:
        case SPELL_AURA_TRANSFORM:
            m_canBeRecalculated = false;
            if (!m_spellInfo->ProcFlags)
                break;
            amount = int32(GetBase()->GetUnitOwner()->CountPctFromMaxHealth(10));
            if (caster)
            {
                // Glyphs increasing damage cap
                Unit::AuraEffectList const& overrideClassScripts = caster->GetAuraEffectsByType(SPELL_AURA_OVERRIDE_CLASS_SCRIPTS);
                for (Unit::AuraEffectList::const_iterator itr = overrideClassScripts.begin(); itr != overrideClassScripts.end(); ++itr)
                {
                    if ((*itr)->IsAffectedOnSpell(m_spellInfo))
                    {
                        // Glyph of Fear, Glyph of Frost nova and similar auras
                        if ((*itr)->GetMiscValue() == 7801)
                        {
                            AddPctN(amount, (*itr)->GetAmount());
                            break;
                        }
                    }
                }
            }
            break;
        case SPELL_AURA_SCHOOL_ABSORB:
            m_canBeRecalculated = false;
            if (!caster)
                break;
            switch (GetSpellInfo()->SpellFamilyName)
            {
                case SPELLFAMILY_GENERIC:
                    if (GetId()==70845)
                        DoneActualBenefit = caster->GetMaxHealth() * 0.2f;
                    break;
                case SPELLFAMILY_MAGE:
                    // Ice Barrier
                    if (GetSpellInfo()->SpellFamilyFlags[1] & 0x1 && GetSpellInfo()->SpellFamilyFlags[2] & 0x8)
                    {
                        // +80.68% from sp bonus
                        DoneActualBenefit += caster->SpellBaseDamageBonus(m_spellInfo->GetSchoolMask()) * 0.8068f;
                        // Glyph of Ice Barrier: its weird having a SPELLMOD_ALL_EFFECTS here but its blizzards doing :)
                        // Glyph of Ice Barrier is only applied at the spell damage bonus because it was already applied to the base value in CalculateSpellDamage
                        DoneActualBenefit = caster->ApplyEffectModifiers(GetSpellInfo(), m_effIndex, DoneActualBenefit);
                    }
                    // Fire Ward
                    else if (GetSpellInfo()->SpellFamilyFlags[0] & 0x8 && GetSpellInfo()->SpellFamilyFlags[2] & 0x8)
                    {
                        // +80.68% from sp bonus
                        DoneActualBenefit += caster->SpellBaseDamageBonus(m_spellInfo->GetSchoolMask()) * 0.8068f;
                    }
                    // Frost Ward
                    else if (GetSpellInfo()->SpellFamilyFlags[0] & 0x100 && GetSpellInfo()->SpellFamilyFlags[2] & 0x8)
                    {
                        // +80.68% from sp bonus
                        DoneActualBenefit += caster->SpellBaseDamageBonus(m_spellInfo->GetSchoolMask()) * 0.8068f;
                    }
                    break;
                case SPELLFAMILY_WARLOCK:
                    // Shadow Ward
                    if (m_spellInfo->SpellFamilyFlags[2] & 0x40)
                    {
                        // +80.68% from sp bonus
                        DoneActualBenefit += caster->SpellBaseDamageBonus(m_spellInfo->GetSchoolMask()) * 0.8068f;
                    }
                    break;
                case SPELLFAMILY_PRIEST:
                    // Power Word: Shield
                    if (GetSpellInfo()->SpellFamilyFlags[0] & 0x1 && GetSpellInfo()->SpellFamilyFlags[2] & 0x400)
                    {
                        // +80.68% from sp bonus
                        float bonus = 0.8068f;

                        // Borrowed Time
                        if (AuraEffect const* pAurEff = caster->GetDummyAuraEffect(SPELLFAMILY_PRIEST, 2899, 1))
                            bonus += CalculatePctN(1.0f, pAurEff->GetAmount());

                        DoneActualBenefit += caster->SpellBaseHealingBonus(m_spellInfo->GetSchoolMask()) * bonus;
                        // Improved PW: Shield: its weird having a SPELLMOD_ALL_EFFECTS here but its blizzards doing :)
                        // Improved PW: Shield is only applied at the spell healing bonus because it was already applied to the base value in CalculateSpellDamage
                        DoneActualBenefit = caster->ApplyEffectModifiers(GetSpellInfo(), m_effIndex, DoneActualBenefit);
                        DoneActualBenefit *= caster->CalculateLevelPenalty(GetSpellInfo());

                        amount += int32(DoneActualBenefit);

                        // Twin Disciplines
                        if (AuraEffect const* pAurEff = caster->GetAuraEffect(SPELL_AURA_ADD_PCT_MODIFIER, SPELLFAMILY_PRIEST, 0x400000, 0, 0, caster->GetGUID()))
                            AddPctN(amount, pAurEff->GetAmount());

                        // Focused Power
                        // Reuse variable, not sure if this code below can be moved before Twin Disciplines
                        DoneActualBenefit = float(amount);
                        DoneActualBenefit *= caster->GetTotalAuraMultiplier(SPELL_AURA_MOD_HEALING_DONE_PERCENT);
                        amount = int32(DoneActualBenefit);

                        return amount;
                    }
                    break;
                case SPELLFAMILY_PALADIN:
                    // Sacred Shield
                    if (m_spellInfo->SpellFamilyFlags[1] & 0x80000)
                    {
                        //+75.00% from sp bonus
                        float bonus = 0.75f;

                        DoneActualBenefit += caster->SpellBaseHealingBonus(m_spellInfo->GetSchoolMask()) * bonus;
                        // Divine Guardian is only applied at the spell healing bonus because it was already applied to the base value in CalculateSpellDamage
                        DoneActualBenefit = caster->ApplyEffectModifiers(GetSpellInfo(), m_effIndex, DoneActualBenefit);
                        DoneActualBenefit *= caster->CalculateLevelPenalty(GetSpellInfo());

                        amount += (int32)DoneActualBenefit;

                        // Arena - Dampening
                        AuraEffect const* pAurEff = caster->GetAuraEffect(74410, 0);
                        if (!pAurEff)
                            pAurEff = caster->GetAuraEffect(74411, 0);  // Battleground - Dampening
                        if (pAurEff)
                            AddPctN(amount, pAurEff->GetAmount());

                        return amount;
                    }
                    break;
                default:
                    break;
            }
            break;
        case SPELL_AURA_MANA_SHIELD:
            m_canBeRecalculated = false;
            if (!caster)
                break;
            // Mana Shield
            if (GetSpellInfo()->SpellFamilyName == SPELLFAMILY_MAGE && GetSpellInfo()->SpellFamilyFlags[0] & 0x8000 && m_spellInfo->SpellFamilyFlags[2] & 0x8)
            {
                // +80.53% from +spd bonus
                DoneActualBenefit += caster->SpellBaseDamageBonus(m_spellInfo->GetSchoolMask()) * 0.8053f;;
            }
            break;
        case SPELL_AURA_DUMMY:
            if (!caster)
                break;
            // Earth Shield
            if (GetSpellInfo()->SpellFamilyName == SPELLFAMILY_SHAMAN && m_spellInfo->SpellFamilyFlags[1] & 0x400)
                amount = caster->SpellHealingBonus(GetBase()->GetUnitOwner(), GetSpellInfo(), amount, SPELL_DIRECT_DAMAGE);
            break;
        case SPELL_AURA_PERIODIC_DAMAGE:
            if (!caster)
                break;
            // Rupture
            if (GetSpellInfo()->SpellFamilyName == SPELLFAMILY_ROGUE && m_spellInfo->SpellFamilyFlags[0] & 0x100000)
            {
                m_canBeRecalculated = false;
                if (caster->GetTypeId() != TYPEID_PLAYER)
                    break;
                //1 point : ${($m1+$b1*1+0.015*$AP)*4} damage over 8 secs
                //2 points: ${($m1+$b1*2+0.024*$AP)*5} damage over 10 secs
                //3 points: ${($m1+$b1*3+0.03*$AP)*6} damage over 12 secs
                //4 points: ${($m1+$b1*4+0.03428571*$AP)*7} damage over 14 secs
                //5 points: ${($m1+$b1*5+0.0375*$AP)*8} damage over 16 secs
                float AP_per_combo[6] = {0.0f, 0.015f, 0.024f, 0.03f, 0.03428571f, 0.0375f};
                uint8 cp = caster->ToPlayer()->GetComboPoints();
                if (cp > 5) cp = 5;
                amount += int32(caster->GetTotalAttackPowerValue(BASE_ATTACK) * AP_per_combo[cp]);
            }
            // Rip
            else if (GetSpellInfo()->SpellFamilyName == SPELLFAMILY_DRUID && m_spellInfo->SpellFamilyFlags[0] & 0x00800000 && GetAuraType() == SPELL_AURA_PERIODIC_DAMAGE)
            {
                m_canBeRecalculated = false;
                // 0.01*$AP*cp
                if (caster->GetTypeId() != TYPEID_PLAYER)
                    break;

                uint8 cp = caster->ToPlayer()->GetComboPoints();

                // Idol of Feral Shadows. Cant be handled as SpellMod in SpellAura:Dummy due its dependency from CPs
                if (AuraEffect const* aurEff = caster->GetAuraEffect(34241, 0))
                    amount += cp * aurEff->GetAmount();

                amount += uint32(CalculatePctU(caster->GetTotalAttackPowerValue(BASE_ATTACK), cp));
            }
            // Rend
            else if (GetSpellInfo()->SpellFamilyName == SPELLFAMILY_WARRIOR && GetSpellInfo()->SpellFamilyFlags[0] & 0x20)
            {
                m_canBeRecalculated = false;
                // $0.2 * (($MWB + $mwb) / 2 + $AP / 14 * $MWS) bonus per tick
                float ap = caster->GetTotalAttackPowerValue(BASE_ATTACK);
                int32 mws = caster->GetAttackTime(BASE_ATTACK);
                float mwb_min = caster->GetWeaponDamageRange(BASE_ATTACK, MINDAMAGE);
                float mwb_max = caster->GetWeaponDamageRange(BASE_ATTACK, MAXDAMAGE);
                float mwb = ((mwb_min + mwb_max) / 2 + ap * mws / 14000) * 0.2f;
                amount += int32(caster->ApplyEffectModifiers(m_spellInfo, m_effIndex, mwb));
                // "If used while your target is above 75% health, Rend does 35% more damage."
                // as for 3.1.3 only ranks above 9 (wrong tooltip?)
                if (m_spellInfo->GetRank() >= 9)
                {
                    if (GetBase()->GetUnitOwner()->HasAuraState(AURA_STATE_HEALTH_ABOVE_75_PERCENT, m_spellInfo, caster))
                        AddPctN(amount, m_spellInfo->Effects[EFFECT_2].CalcValue(caster));
                }
            }
            // Unholy Blight damage over time effect
            else if (GetId() == 50536)
            {
                m_canBeRecalculated = false;
                // we're getting total damage on aura apply, change it to be damage per tick
                amount = int32((float)amount / GetTotalTicks());
            }
            break;
        case SPELL_AURA_PERIODIC_ENERGIZE:
            if (GetSpellInfo()->SpellFamilyName == SPELLFAMILY_GENERIC)
            {
                // Replenishment (0.25% from max)
                // Infinite Replenishment
                if (m_spellInfo->SpellIconID == 3184 && m_spellInfo->SpellVisual[0] == 12495)
                    amount = GetBase()->GetUnitOwner()->GetMaxPower(POWER_MANA) * 25 / 10000;
            }
            // Innervate
            else if (m_spellInfo->Id == 29166)
                ApplyPctF(amount, float(GetBase()->GetUnitOwner()->GetCreatePowers(POWER_MANA)) / GetTotalTicks());
            // Owlkin Frenzy
            else if (m_spellInfo->Id == 48391)
                ApplyPctU(amount, GetBase()->GetUnitOwner()->GetCreatePowers(POWER_MANA));
            break;
        case SPELL_AURA_PERIODIC_HEAL:
            if (!caster)
                break;
            // Lightwell Renew
            if (GetSpellInfo()->SpellFamilyName == SPELLFAMILY_PRIEST && m_spellInfo->SpellFamilyFlags[2] & 0x4000)
            {
                if (caster->GetTypeId() == TYPEID_PLAYER)
                // Bonus from Glyph of Lightwell
                if (AuraEffect* modHealing = caster->GetAuraEffect(55673, 0))
                    AddPctN(amount, modHealing->GetAmount());
                // Bonus from talent Spiritual Healing
                if (AuraEffect* modHealing = caster->GetAuraEffect(SPELL_AURA_ADD_PCT_MODIFIER, SPELLFAMILY_PRIEST, 46, 1))
                    AddPctN(amount, modHealing->GetAmount());
            }
            break;
        case SPELL_AURA_MOD_DAMAGE_PERCENT_TAKEN:
            if (!caster)
                break;
            // Icebound Fortitude
            if (GetSpellInfo()->SpellFamilyName == SPELLFAMILY_DEATHKNIGHT && m_spellInfo->SpellFamilyFlags[0] & 0x00100000)
            {
                if (caster->GetTypeId() == TYPEID_PLAYER)
                {
                    int32 value = (-1 * amount) - 10;
                    uint32 defva = uint32(caster->ToPlayer()->GetSkillValue(SKILL_DEFENSE) + caster->ToPlayer()->GetRatingBonusValue(CR_DEFENSE_SKILL));

                    if (defva > 400)
                        value += int32((defva - 400) * 0.15);

                    // Glyph of Icebound Fortitude
                    if (AuraEffect const* aurEff = caster->GetAuraEffect(58625, 0))
                    {
                        int32 valMax = aurEff->GetAmount();
                        if (value < valMax)
                            value = valMax;
                    }
                    amount = -value;
                }
            }
            // Hand of Salvation
            else if (GetSpellInfo()->SpellFamilyName == SPELLFAMILY_PALADIN && GetSpellInfo()->SpellFamilyFlags[0] & 0x00000100)
            {
                //Glyph of Salvation
                if (caster->GetGUID() == GetBase()->GetUnitOwner()->GetGUID())
                    if (AuraEffect const* aurEff = caster->GetAuraEffect(63225, 0))
                        amount = -aurEff->GetAmount();
            }
            break;
        case SPELL_AURA_MOD_THREAT:
        {
            uint8 level_diff = 0;
            float multiplier = 0.0f;
            switch (GetId())
            {
                // Arcane Shroud
                case 26400:
                    level_diff = GetBase()->GetUnitOwner()->getLevel() - 60;
                    multiplier = 2;
                    break;
                // The Eye of Diminution
                case 28862:
                    level_diff = GetBase()->GetUnitOwner()->getLevel() - 60;
                    multiplier = 1;
                    break;
            }
            if (level_diff > 0)
                amount += int32(multiplier * level_diff);
            break;
        }
        case SPELL_AURA_MOD_INCREASE_HEALTH:
            // Vampiric Blood
            if (GetId() == 55233)
                amount = GetBase()->GetUnitOwner()->CountPctFromMaxHealth(amount);
            break;
        case SPELL_AURA_MOD_INCREASE_SPEED:
            // Dash - do not set speed if not in cat form
            if (GetSpellInfo()->SpellFamilyName == SPELLFAMILY_DRUID && GetSpellInfo()->SpellFamilyFlags[2] & 0x00000008)
                amount = GetBase()->GetUnitOwner()->GetShapeshiftForm() == FORM_CAT ? amount : 0;
            break;
        default:
            break;
    }
    if (DoneActualBenefit != 0.0f)
    {
        DoneActualBenefit *= caster->CalculateLevelPenalty(GetSpellInfo());
        amount += (int32)DoneActualBenefit;
    }

    GetBase()->CallScriptEffectCalcAmountHandlers(const_cast<AuraEffect const*>(this), amount, m_canBeRecalculated);
    amount *= GetBase()->GetStackAmount();
    return amount;
}

void AuraEffect::CalculatePeriodic(Unit* caster, bool create, bool load)
{
    m_amplitude = m_spellInfo->Effects[m_effIndex].Amplitude;

    // prepare periodics
    switch (GetAuraType())
    {
        case SPELL_AURA_OBS_MOD_POWER:
            // 3 spells have no amplitude set
            if (!m_amplitude)
                m_amplitude = 1 * IN_MILLISECONDS;
        case SPELL_AURA_PERIODIC_DAMAGE:
        case SPELL_AURA_PERIODIC_HEAL:
        case SPELL_AURA_PERIODIC_ENERGIZE:
        case SPELL_AURA_OBS_MOD_HEALTH:
        case SPELL_AURA_PERIODIC_LEECH:
        case SPELL_AURA_PERIODIC_HEALTH_FUNNEL:
        case SPELL_AURA_PERIODIC_MANA_LEECH:
        case SPELL_AURA_PERIODIC_DAMAGE_PERCENT:
        case SPELL_AURA_POWER_BURN:
            m_isPeriodic = true;
            break;
        case SPELL_AURA_PERIODIC_TRIGGER_SPELL:
            if (GetId() == 51912)
                m_amplitude = 3000;
            m_isPeriodic = true;
            break;
        case SPELL_AURA_PERIODIC_TRIGGER_SPELL_WITH_VALUE:
        case SPELL_AURA_PERIODIC_DUMMY:
            m_isPeriodic = true;
            break;
        case SPELL_AURA_DUMMY:
            // Haunting Spirits - perdiodic trigger demon
            if (GetId() == 7057)
            {
                m_isPeriodic = true;
                m_amplitude = irand (0, 60) + 30;
                m_amplitude *= IN_MILLISECONDS;
            }
            break;
        default:
            break;
    }

    GetBase()->CallScriptEffectCalcPeriodicHandlers(const_cast<AuraEffect const*>(this), m_isPeriodic, m_amplitude);

    if (!m_isPeriodic)
        return;

    Player* modOwner = caster ? caster->GetSpellModOwner() : NULL;

    // Apply casting time mods
    if (m_amplitude)
    {
        // Apply periodic time mod
        if (modOwner)
            modOwner->ApplySpellMod(GetId(), SPELLMOD_ACTIVATION_TIME, m_amplitude);

        if (caster)
        {
            // Haste modifies periodic time of channeled spells
            if (m_spellInfo->IsChanneled())
            {
                if (m_spellInfo->AttributesEx5 & SPELL_ATTR5_HASTE_AFFECT_DURATION)
                    caster->ModSpellCastTime(m_spellInfo, m_amplitude);
            }
            // and periodic time of auras affected by SPELL_AURA_PERIODIC_HASTE
            else if (caster->HasAuraTypeWithAffectMask(SPELL_AURA_PERIODIC_HASTE, m_spellInfo) || m_spellInfo->AttributesEx5 & SPELL_ATTR5_HASTE_AFFECT_DURATION)
                m_amplitude = int32(m_amplitude * caster->GetFloatValue(UNIT_MOD_CAST_SPEED));
        }
    }

    if (load) // aura loaded from db
    {
        m_tickNumber = m_amplitude ? GetBase()->GetDuration() / m_amplitude : 0;
        m_periodicTimer = m_amplitude ? GetBase()->GetDuration() % m_amplitude : 0;
        if (m_spellInfo->AttributesEx5 & SPELL_ATTR5_START_PERIODIC_AT_APPLY)
            ++m_tickNumber;
    }
    else // aura just created or reapplied
    {
        m_tickNumber = 0;
        // reset periodic timer on aura create or on reapply when aura isn't dot
        // possibly we should not reset periodic timers only when aura is triggered by proc
        // or maybe there's a spell attribute somewhere
        bool resetPeriodicTimer = create
            || ((GetAuraType() != SPELL_AURA_PERIODIC_DAMAGE) && (GetAuraType() != SPELL_AURA_PERIODIC_DAMAGE_PERCENT));

        if (resetPeriodicTimer)
        {
            m_periodicTimer = 0;
            // Start periodic on next tick or at aura apply
            if (m_amplitude && !(m_spellInfo->AttributesEx5 & SPELL_ATTR5_START_PERIODIC_AT_APPLY))
                m_periodicTimer += m_amplitude;
        }
    }
}

void AuraEffect::CalculateSpellMod()
{
    switch (GetAuraType())
    {
        case SPELL_AURA_DUMMY:
            switch (GetSpellInfo()->SpellFamilyName)
            {
                case SPELLFAMILY_PRIEST:
                    // Pain and Suffering
                    if (m_spellInfo->SpellIconID == 2874)
                    {
                        if (!m_spellmod)
                        {
                            m_spellmod = new SpellModifier(GetBase());
                            m_spellmod->op = SPELLMOD_DOT;
                            m_spellmod->type = SPELLMOD_PCT;
                            m_spellmod->spellId = GetId();
                            m_spellmod->mask[1] = 0x00002000;
                        }
                        m_spellmod->value = GetAmount();
                    }
                    break;
                case SPELLFAMILY_DRUID:
                    switch (GetId())
                    {
                        case 34246:                                 // Idol of the Emerald Queen
                        case 60779:                                 // Idol of Lush Moss
                        {
                            if (!m_spellmod)
                            {
                                m_spellmod = new SpellModifier(GetBase());
                                m_spellmod->op = SPELLMOD_DOT;
                                m_spellmod->type = SPELLMOD_FLAT;
                                m_spellmod->spellId = GetId();
                                m_spellmod->mask[1] = 0x0010;
                            }
                            m_spellmod->value = GetAmount()/7;
                        }
                        break;
                    }
                    break;
                default:
                    break;
            }
            break;
        case SPELL_AURA_ADD_FLAT_MODIFIER:
        case SPELL_AURA_ADD_PCT_MODIFIER:
            if (!m_spellmod)
            {
                m_spellmod = new SpellModifier(GetBase());
                m_spellmod->op = SpellModOp(GetMiscValue());
                ASSERT(m_spellmod->op < MAX_SPELLMOD);

                m_spellmod->type = SpellModType(GetAuraType());    // SpellModType value == spell aura types
                m_spellmod->spellId = GetId();
                m_spellmod->mask = GetSpellInfo()->Effects[GetEffIndex()].SpellClassMask;
                m_spellmod->charges = GetBase()->GetCharges();
            }
            m_spellmod->value = GetAmount();
            break;
        default:
            break;
    }
    GetBase()->CallScriptEffectCalcSpellModHandlers(const_cast<AuraEffect const*>(this), m_spellmod);
}

void AuraEffect::ChangeAmount(int32 newAmount, bool mark, bool onStackOrReapply)
{
    // Reapply if amount change
    uint8 handleMask = 0;
    if (newAmount != GetAmount())
        handleMask |= AURA_EFFECT_HANDLE_CHANGE_AMOUNT;
    if (onStackOrReapply)
        handleMask |= AURA_EFFECT_HANDLE_REAPPLY;
    if (!handleMask)
        return;

    std::list<AuraApplication*> effectApplications;
    GetApplicationList(effectApplications);

    for (std::list<AuraApplication*>::const_iterator apptItr = effectApplications.begin(); apptItr != effectApplications.end(); ++apptItr)
        if ((*apptItr)->HasEffect(GetEffIndex()))
            HandleEffect(*apptItr, handleMask, false);

    if (handleMask & AURA_EFFECT_HANDLE_CHANGE_AMOUNT)
    {
        if (!mark)
            m_amount = newAmount;
        else
            SetAmount(newAmount);
        CalculateSpellMod();
    }

    for (std::list<AuraApplication*>::const_iterator apptItr = effectApplications.begin(); apptItr != effectApplications.end(); ++apptItr)
        if ((*apptItr)->HasEffect(GetEffIndex()))
            HandleEffect(*apptItr, handleMask, true);
}

void AuraEffect::HandleEffect(AuraApplication * aurApp, uint8 mode, bool apply)
{
    // check if call is correct, we really don't want using bitmasks here (with 1 exception)
    ASSERT(mode == AURA_EFFECT_HANDLE_REAL
        || mode == AURA_EFFECT_HANDLE_SEND_FOR_CLIENT
        || mode == AURA_EFFECT_HANDLE_CHANGE_AMOUNT
        || mode == AURA_EFFECT_HANDLE_STAT
        || mode == AURA_EFFECT_HANDLE_SKILL
        || mode == AURA_EFFECT_HANDLE_REAPPLY
        || mode == (AURA_EFFECT_HANDLE_CHANGE_AMOUNT | AURA_EFFECT_HANDLE_REAPPLY));

    // register/unregister effect in lists in case of real AuraEffect apply/remove
    // registration/unregistration is done always before real effect handling (some effect handlers code is depending on this)
    if (mode & AURA_EFFECT_HANDLE_REAL)
        aurApp->GetTarget()->_RegisterAuraEffect(this, apply);

    // real aura apply/remove, handle modifier
    if (mode & AURA_EFFECT_HANDLE_CHANGE_AMOUNT_MASK)
        ApplySpellMod(aurApp->GetTarget(), apply);

    // call scripts helping/replacing effect handlers
    bool prevented = false;
    if (apply)
        prevented = GetBase()->CallScriptEffectApplyHandlers(const_cast<AuraEffect const*>(this), const_cast<AuraApplication const*>(aurApp), (AuraEffectHandleModes)mode);
    else
        prevented = GetBase()->CallScriptEffectRemoveHandlers(const_cast<AuraEffect const*>(this), const_cast<AuraApplication const*>(aurApp), (AuraEffectHandleModes)mode);

    // check if script events have removed the aura or if default effect prevention was requested
    if ((apply && aurApp->GetRemoveMode()) || prevented)
        return;

    (*this.*AuraEffectHandler [GetAuraType()])(const_cast<AuraApplication const*>(aurApp), mode, apply);

    // check if script events have removed the aura or if default effect prevention was requested
    if (apply && aurApp->GetRemoveMode())
        return;

    // call scripts triggering additional events after apply/remove
    if (apply)
        GetBase()->CallScriptAfterEffectApplyHandlers(const_cast<AuraEffect const*>(this), const_cast<AuraApplication const*>(aurApp), (AuraEffectHandleModes)mode);
    else
        GetBase()->CallScriptAfterEffectRemoveHandlers(const_cast<AuraEffect const*>(this), const_cast<AuraApplication const*>(aurApp), (AuraEffectHandleModes)mode);
}

void AuraEffect::HandleEffect(Unit* target, uint8 mode, bool apply)
{
    AuraApplication* aurApp = GetBase()->GetApplicationOfTarget(target->GetGUID());
    ASSERT(aurApp);
    HandleEffect(aurApp, mode, apply);
}

void AuraEffect::ApplySpellMod(Unit* target, bool apply)
{
    if (!m_spellmod || target->GetTypeId() != TYPEID_PLAYER)
        return;

    target->ToPlayer()->AddSpellMod(m_spellmod, apply);

    // Auras with charges do not mod amount of passive auras
    if (GetBase()->IsUsingCharges())
        return;
    // reapply some passive spells after add/remove related spellmods
    // Warning: it is a dead loop if 2 auras each other amount-shouldn't happen
    switch (GetMiscValue())
    {
        case SPELLMOD_ALL_EFFECTS:
        case SPELLMOD_EFFECT1:
        case SPELLMOD_EFFECT2:
        case SPELLMOD_EFFECT3:
        {
            uint64 guid = target->GetGUID();
            Unit::AuraApplicationMap & auras = target->GetAppliedAuras();
            for (Unit::AuraApplicationMap::iterator iter = auras.begin(); iter != auras.end(); ++iter)
            {
                Aura* aura = iter->second->GetBase();
                // only passive and permament auras-active auras should have amount set on spellcast and not be affected
                // if aura is casted by others, it will not be affected
                if ((aura->IsPassive() || aura->IsPermanent()) && aura->GetCasterGUID() == guid && aura->GetSpellInfo()->IsAffectedBySpellMod(m_spellmod))
                {
                    if (GetMiscValue() == SPELLMOD_ALL_EFFECTS)
                    {
                        for (uint8 i = 0; i<MAX_SPELL_EFFECTS; ++i)
                        {
                            if (AuraEffect* aurEff = aura->GetEffect(i))
                                aurEff->RecalculateAmount();
                        }
                    }
                    else if (GetMiscValue() == SPELLMOD_EFFECT1)
                    {
                       if (AuraEffect* aurEff = aura->GetEffect(0))
                            aurEff->RecalculateAmount();
                    }
                    else if (GetMiscValue() == SPELLMOD_EFFECT2)
                    {
                       if (AuraEffect* aurEff = aura->GetEffect(1))
                            aurEff->RecalculateAmount();
                    }
                    else //if (modOp == SPELLMOD_EFFECT3)
                    {
                       if (AuraEffect* aurEff = aura->GetEffect(2))
                            aurEff->RecalculateAmount();
                    }
                }
            }
        }
        default:
            break;
    }
}

void AuraEffect::Update(uint32 diff, Unit* caster)
{
    if (m_isPeriodic && (GetBase()->GetDuration() >=0 || GetBase()->IsPassive() || GetBase()->IsPermanent()))
    {
        if (m_periodicTimer > int32(diff))
            m_periodicTimer -= diff;
        else // tick also at m_periodicTimer == 0 to prevent lost last tick in case max m_duration == (max m_periodicTimer)*N
        {
            ++m_tickNumber;

            // update before tick (aura can be removed in TriggerSpell or PeriodicTick calls)
            m_periodicTimer += m_amplitude - diff;
            UpdatePeriodic(caster);

            std::list<AuraApplication*> effectApplications;
            GetApplicationList(effectApplications);
            // tick on targets of effects
            for (std::list<AuraApplication*>::const_iterator apptItr = effectApplications.begin(); apptItr != effectApplications.end(); ++apptItr)
                if ((*apptItr)->HasEffect(GetEffIndex()))
                    PeriodicTick(*apptItr, caster);
        }
    }
}

void AuraEffect::UpdatePeriodic(Unit* caster)
{
    switch (GetAuraType())
    {
        case SPELL_AURA_DUMMY:
            // Haunting Spirits
            if (GetId() == 7057)
            {
                m_amplitude = irand (0, 60) + 30;
                m_amplitude *= IN_MILLISECONDS;
            }
            break;
        case SPELL_AURA_PERIODIC_DUMMY:
            switch (GetSpellInfo()->SpellFamilyName)
            {
                case SPELLFAMILY_GENERIC:
                    switch (GetId())
                    {
                        // Drink
                        case 430:
                        case 431:
                        case 432:
                        case 1133:
                        case 1135:
                        case 1137:
                        case 10250:
                        case 22734:
                        case 27089:
                        case 34291:
                        case 43182:
                        case 43183:
                        case 46755:
                        case 49472: // Drink Coffee
                        case 57073:
                        case 61830:
                            if (!caster || caster->GetTypeId() != TYPEID_PLAYER)
                                return;
                            // Get SPELL_AURA_MOD_POWER_REGEN aura from spell
                            if (AuraEffect* aurEff = GetBase()->GetEffect(0))
                            {
                                if (aurEff->GetAuraType() != SPELL_AURA_MOD_POWER_REGEN)
                                {
                                    m_isPeriodic = false;
                                    sLog->outError("Aura %d structure has been changed - first aura is no longer SPELL_AURA_MOD_POWER_REGEN", GetId());
                                }
                                else
                                {
                                    // default case - not in arena
                                    if (!caster->ToPlayer()->InArena())
                                    {
                                        aurEff->ChangeAmount(GetAmount());
                                        m_isPeriodic = false;
                                    }
                                    else
                                    {
                                        // **********************************************
                                        // This feature uses only in arenas
                                        // **********************************************
                                        // Here need increase mana regen per tick (6 second rule)
                                        // on 0 tick -   0  (handled in 2 second)
                                        // on 1 tick - 166% (handled in 4 second)
                                        // on 2 tick - 133% (handled in 6 second)

                                        // Apply bonus for 1 - 4 tick
                                        switch (m_tickNumber)
                                        {
                                            case 1:   // 0%
                                                aurEff->ChangeAmount(0);
                                                break;
                                            case 2:   // 166%
                                                aurEff->ChangeAmount(GetAmount() * 5 / 3);
                                                break;
                                            case 3:   // 133%
                                                aurEff->ChangeAmount(GetAmount() * 4 / 3);
                                                break;
                                            default:  // 100% - normal regen
                                                aurEff->ChangeAmount(GetAmount());
                                                // No need to update after 4th tick
                                                m_isPeriodic = false;
                                                break;
                                        }
                                    }
                                }
                            }
                            break;
                        case 58549: // Tenacity
                        case 59911: // Tenacity (vehicle)
                           GetBase()->RefreshDuration();
                           break;
                        case 66823: case 67618: case 67619: case 67620: // Paralytic Toxin
                            // Get 0 effect aura
                            if (AuraEffect* slow = GetBase()->GetEffect(0))
                            {
                                int32 newAmount = slow->GetAmount() - 10;
                                if (newAmount < -100)
                                    newAmount = -100;
                                slow->ChangeAmount(newAmount);
                            }
                            break;
                        default:
                            break;
                    }
                    break;
                case SPELLFAMILY_MAGE:
                    if (GetId() == 55342)// Mirror Image
                        m_isPeriodic = false;
                    break;
                case SPELLFAMILY_DEATHKNIGHT:
                    // Chains of Ice
                    if (GetSpellInfo()->SpellFamilyFlags[1] & 0x00004000)
                    {
                        // Get 0 effect aura
                        if (AuraEffect* slow = GetBase()->GetEffect(0))
                        {
                            int32 newAmount = slow->GetAmount() + GetAmount();
                            if (newAmount > 0)
                                newAmount = 0;
                            slow->ChangeAmount(newAmount);
                        }
                        return;
                    }
                    break;
                default:
                    break;
           }
       default:
           break;
    }
    GetBase()->CallScriptEffectUpdatePeriodicHandlers(this);
}

bool AuraEffect::IsPeriodicTickCrit(Unit* target, Unit const* caster) const
{
    ASSERT(caster);
    Unit::AuraEffectList const& mPeriodicCritAuras= caster->GetAuraEffectsByType(SPELL_AURA_ABILITY_PERIODIC_CRIT);
    for (Unit::AuraEffectList::const_iterator itr = mPeriodicCritAuras.begin(); itr != mPeriodicCritAuras.end(); ++itr)
    {
        if ((*itr)->IsAffectedOnSpell(m_spellInfo) && caster->isSpellCrit(target, m_spellInfo, m_spellInfo->GetSchoolMask()))
            return true;
    }
    // Rupture - since 3.3.3 can crit
    if (target->GetAuraEffect(SPELL_AURA_PERIODIC_DAMAGE, SPELLFAMILY_ROGUE, 0x100000, 0x0, 0x0, caster->GetGUID()))
    {
        if (caster->isSpellCrit(target, m_spellInfo, m_spellInfo->GetSchoolMask()))
            return true;
    }
    return false;
}

bool AuraEffect::IsAffectedOnSpell(SpellInfo const* spell) const
{
    if (!spell)
        return false;
    // Check family name
    if (spell->SpellFamilyName != m_spellInfo->SpellFamilyName)
        return false;

    // Check EffectClassMask
    if (m_spellInfo->Effects[m_effIndex].SpellClassMask & spell->SpellFamilyFlags)
        return true;
    return false;
}

void AuraEffect::SendTickImmune(Unit* target, Unit* caster) const
{
    if (caster)
        caster->SendSpellDamageImmune(target, m_spellInfo->Id);
}

void AuraEffect::PeriodicTick(AuraApplication * aurApp, Unit* caster) const
{
    bool prevented = GetBase()->CallScriptEffectPeriodicHandlers(this, aurApp);
    if (prevented)
        return;

    Unit* target = aurApp->GetTarget();

    switch (GetAuraType())
    {
        case SPELL_AURA_PERIODIC_DUMMY:
            HandlePeriodicDummyAuraTick(target, caster);
            break;
        case SPELL_AURA_PERIODIC_TRIGGER_SPELL:
            HandlePeriodicTriggerSpellAuraTick(target, caster);
            break;
        case SPELL_AURA_PERIODIC_TRIGGER_SPELL_WITH_VALUE:
            HandlePeriodicTriggerSpellWithValueAuraTick(target, caster);
            break;
        case SPELL_AURA_PERIODIC_DAMAGE:
        case SPELL_AURA_PERIODIC_DAMAGE_PERCENT:
            HandlePeriodicDamageAurasTick(target, caster);
            break;
        case SPELL_AURA_PERIODIC_LEECH:
            HandlePeriodicHealthLeechAuraTick(target, caster);
            break;
        case SPELL_AURA_PERIODIC_HEALTH_FUNNEL:
            HandlePeriodicHealthFunnelAuraTick(target, caster);
            break;
        case SPELL_AURA_PERIODIC_HEAL:
        case SPELL_AURA_OBS_MOD_HEALTH:
            HandlePeriodicHealAurasTick(target, caster);
            break;
        case SPELL_AURA_PERIODIC_MANA_LEECH:
            HandlePeriodicManaLeechAuraTick(target, caster);
            break;
        case SPELL_AURA_OBS_MOD_POWER:
            HandleObsModPowerAuraTick(target, caster);
            break;
        case SPELL_AURA_PERIODIC_ENERGIZE:
            HandlePeriodicEnergizeAuraTick(target, caster);
            break;
        case SPELL_AURA_POWER_BURN:
            HandlePeriodicPowerBurnAuraTick(target, caster);
            break;
        case SPELL_AURA_DUMMY:
            // Haunting Spirits
            if (GetId() == 7057)
                target->CastSpell((Unit*)NULL, GetAmount(), true);
            break;
        default:
            break;
    }
}

void AuraEffect::HandleProc(AuraApplication* aurApp, ProcEventInfo& eventInfo)
{
    // TODO: effect script handlers here
    switch (GetAuraType())
    {
        case SPELL_AURA_PROC_TRIGGER_SPELL:
            HandleProcTriggerSpellAuraProc(aurApp, eventInfo);
            break;
        case SPELL_AURA_PROC_TRIGGER_SPELL_WITH_VALUE:
            HandleProcTriggerSpellWithValueAuraProc(aurApp, eventInfo);
            break;
        case SPELL_AURA_PROC_TRIGGER_DAMAGE:
            HandleProcTriggerDamageAuraProc(aurApp, eventInfo);
            break;
        case SPELL_AURA_RAID_PROC_FROM_CHARGE:
            HandleRaidProcFromChargeAuraProc(aurApp, eventInfo);
            break;
        case SPELL_AURA_RAID_PROC_FROM_CHARGE_WITH_VALUE:
            HandleRaidProcFromChargeWithValueAuraProc(aurApp, eventInfo);
            break;
        default:
            break;
    }
}

void AuraEffect::CleanupTriggeredSpells(Unit* target)
{
    uint32 tSpellId = m_spellInfo->Effects[GetEffIndex()].TriggerSpell;
    if (!tSpellId)
        return;

    SpellInfo const* tProto = sSpellMgr->GetSpellInfo(tSpellId);
    if (!tProto)
        return;

    if (tProto->GetDuration() != -1)
        return;

    // needed for spell 43680, maybe others
    // TODO: is there a spell flag, which can solve this in a more sophisticated way?
    if (m_spellInfo->Effects[GetEffIndex()].ApplyAuraName == SPELL_AURA_PERIODIC_TRIGGER_SPELL &&
            uint32(m_spellInfo->GetDuration()) == m_spellInfo->Effects[GetEffIndex()].Amplitude)
        return;

    target->RemoveAurasDueToSpell(tSpellId, GetCasterGUID());
}

void AuraEffect::HandleShapeshiftBoosts(Unit* target, bool apply) const
{
    uint32 spellId = 0;
    uint32 spellId2 = 0;
    //uint32 spellId3 = 0;
    uint32 HotWSpellId = 0;

    switch (GetMiscValue())
    {
        case FORM_CAT:
            spellId = 3025;
            HotWSpellId = 24900;
            break;
        case FORM_TREE:
            spellId = 34123;
            break;
        case FORM_TRAVEL:
            spellId = 5419;
            break;
        case FORM_AQUA:
            spellId = 5421;
            break;
        case FORM_BEAR:
            spellId = 1178;
            spellId2 = 21178;
            HotWSpellId = 24899;
            break;
        case FORM_DIREBEAR:
            spellId = 9635;
            spellId2 = 21178;
            HotWSpellId = 24899;
            break;
        case FORM_BATTLESTANCE:
            spellId = 21156;
            break;
        case FORM_DEFENSIVESTANCE:
            spellId = 7376;
            break;
        case FORM_BERSERKERSTANCE:
            spellId = 7381;
            break;
        case FORM_MOONKIN:
            spellId = 24905;
            spellId2 = 69366;
            break;
        case FORM_FLIGHT:
            spellId = 33948;
            spellId2 = 34764;
            break;
        case FORM_FLIGHT_EPIC:
            spellId  = 40122;
            spellId2 = 40121;
            break;
        case FORM_METAMORPHOSIS:
            spellId  = 54817;
            spellId2 = 54879;
            break;
        case FORM_SPIRITOFREDEMPTION:
            spellId  = 27792;
            spellId2 = 27795;                               // must be second, this important at aura remove to prevent to early iterator invalidation.
            break;
        case FORM_SHADOW:
            spellId = 49868;
            spellId2 = 71167;
            break;
        case FORM_GHOSTWOLF:
            spellId = 67116;
            break;
        case FORM_GHOUL:
        case FORM_AMBIENT:
        case FORM_STEALTH:
        case FORM_CREATURECAT:
        case FORM_CREATUREBEAR:
            break;
        default:
            break;
    }

    if (apply)
    {
        // Remove cooldown of spells triggered on stance change - they may share cooldown with stance spell
        if (spellId)
        {
            if (target->GetTypeId() == TYPEID_PLAYER)
                target->ToPlayer()->RemoveSpellCooldown(spellId);
            target->CastSpell(target, spellId, true, NULL, this);
        }

        if (spellId2)
        {
            if (target->GetTypeId() == TYPEID_PLAYER)
                target->ToPlayer()->RemoveSpellCooldown(spellId2);
            target->CastSpell(target, spellId2, true, NULL, this);
        }

        if (target->GetTypeId() == TYPEID_PLAYER)
        {
            const PlayerSpellMap& sp_list = target->ToPlayer()->GetSpellMap();
            for (PlayerSpellMap::const_iterator itr = sp_list.begin(); itr != sp_list.end(); ++itr)
            {
                if (itr->second->state == PLAYERSPELL_REMOVED || itr->second->disabled) continue;
                if (itr->first == spellId || itr->first == spellId2) continue;
                SpellInfo const* spellInfo = sSpellMgr->GetSpellInfo(itr->first);
                if (!spellInfo || !(spellInfo->Attributes & (SPELL_ATTR0_PASSIVE | SPELL_ATTR0_HIDDEN_CLIENTSIDE))) continue;
                if (spellInfo->Stances & (1<<(GetMiscValue()-1)))
                    target->CastSpell(target, itr->first, true, NULL, this);
            }
            // Leader of the Pack
            if (target->ToPlayer()->HasSpell(17007))
            {
                SpellInfo const* spellInfo = sSpellMgr->GetSpellInfo(24932);
                if (spellInfo && spellInfo->Stances & (1<<(GetMiscValue()-1)))
                    target->CastSpell(target, 24932, true, NULL, this);
            }
            // Improved Barkskin - apply/remove armor bonus due to shapeshift
            if (target->ToPlayer()->HasSpell(63410) || target->ToPlayer()->HasSpell(63411))
            {
                target->RemoveAurasDueToSpell(66530);
                if (GetMiscValue() == FORM_TRAVEL || GetMiscValue() == FORM_NONE) // "while in Travel Form or while not shapeshifted"
                    target->CastSpell(target, 66530, true);
            }
            // Heart of the Wild
            if (HotWSpellId)
            {   // hacky, but the only way as spell family is not SPELLFAMILY_DRUID
                Unit::AuraEffectList const& mModTotalStatPct = target->GetAuraEffectsByType(SPELL_AURA_MOD_TOTAL_STAT_PERCENTAGE);
                for (Unit::AuraEffectList::const_iterator i = mModTotalStatPct.begin(); i != mModTotalStatPct.end(); ++i)
                {
                    // Heart of the Wild
                    if ((*i)->GetSpellInfo()->SpellIconID == 240 && (*i)->GetMiscValue() == 3)
                    {
                        int32 HotWMod = (*i)->GetAmount() / 2; // For each 2% Intelligence, you get 1% stamina and 1% attack power.

                        target->CastCustomSpell(target, HotWSpellId, &HotWMod, NULL, NULL, true, NULL, this);
                        break;
                    }
                }
            }
            switch (GetMiscValue())
            {
                case FORM_CAT:
                    // Savage Roar
                    if (target->GetAuraEffect(SPELL_AURA_DUMMY, SPELLFAMILY_DRUID, 0, 0x10000000, 0))
                        target->CastSpell(target, 62071, true);
                    // Nurturing Instinct
                    if (AuraEffect const* aurEff = target->GetAuraEffect(SPELL_AURA_MOD_SPELL_HEALING_OF_STAT_PERCENT, SPELLFAMILY_DRUID, 2254, 0))
                    {
                        uint32 spellId3 = 0;
                        switch (aurEff->GetId())
                        {
                            case 33872:
                                spellId3 = 47179;
                                break;
                            case 33873:
                                spellId3 = 47180;
                                break;
                        }
                        target->CastSpell(target, spellId3, true, NULL, this);
                    }
                    // Master Shapeshifter - Cat
                    if (AuraEffect const* aurEff = target->GetDummyAuraEffect(SPELLFAMILY_GENERIC, 2851, 0))
                    {
                        int32 bp = aurEff->GetAmount();
                        target->CastCustomSpell(target, 48420, &bp, NULL, NULL, true);
                    }
                break;
                case FORM_DIREBEAR:
                case FORM_BEAR:
                    // Master Shapeshifter - Bear
                    if (AuraEffect const* aurEff = target->GetDummyAuraEffect(SPELLFAMILY_GENERIC, 2851, 0))
                    {
                        int32 bp = aurEff->GetAmount();
                        target->CastCustomSpell(target, 48418, &bp, NULL, NULL, true);
                    }
                    // Survival of the Fittest
                    if (AuraEffect const* aurEff = target->GetAuraEffect(SPELL_AURA_MOD_TOTAL_STAT_PERCENTAGE, SPELLFAMILY_DRUID, 961, 0))
                    {
                        int32 bp = aurEff->GetSpellInfo()->Effects[EFFECT_2].CalcValue();
                        target->CastCustomSpell(target, 62069, &bp, NULL, NULL, true, 0, this);
                    }
                break;
                case FORM_MOONKIN:
                    // Master Shapeshifter - Moonkin
                    if (AuraEffect const* aurEff = target->GetDummyAuraEffect(SPELLFAMILY_GENERIC, 2851, 0))
                    {
                        int32 bp = aurEff->GetAmount();
                        target->CastCustomSpell(target, 48421, &bp, NULL, NULL, true);
                    }
                break;
                    // Master Shapeshifter - Tree of Life
                case FORM_TREE:
                    if (AuraEffect const* aurEff = target->GetDummyAuraEffect(SPELLFAMILY_GENERIC, 2851, 0))
                    {
                        int32 bp = aurEff->GetAmount();
                        target->CastCustomSpell(target, 48422, &bp, NULL, NULL, true);
                    }
                break;
            }
        }
    }
    else
    {
        if (spellId)
            target->RemoveAurasDueToSpell(spellId);
        if (spellId2)
            target->RemoveAurasDueToSpell(spellId2);

        // Improved Barkskin - apply/remove armor bonus due to shapeshift
        if (Player* player=target->ToPlayer())
        {
            if (player->HasSpell(63410) || player->HasSpell(63411))
            {
                target->RemoveAurasDueToSpell(66530);
                target->CastSpell(target, 66530, true);
            }
        }

        Unit::AuraApplicationMap& tAuras = target->GetAppliedAuras();
        for (Unit::AuraApplicationMap::iterator itr = tAuras.begin(); itr != tAuras.end();)
        {
            if (itr->second->GetBase()->IsRemovedOnShapeLost(target))
                target->RemoveAura(itr);
            else
                ++itr;
        }
    }
}

/*********************************************************/
/***               AURA EFFECT HANDLERS                ***/
/*********************************************************/

/**************************************/
/***       VISIBILITY & PHASES      ***/
/**************************************/

void AuraEffect::HandleModInvisibilityDetect(AuraApplication const* aurApp, uint8 mode, bool apply) const
{
    if (!(mode & AURA_EFFECT_HANDLE_CHANGE_AMOUNT_MASK))
        return;

    Unit* target = aurApp->GetTarget();
    InvisibilityType type = InvisibilityType(GetMiscValue());

    if (apply)
    {
        target->m_invisibilityDetect.AddFlag(type);
        target->m_invisibilityDetect.AddValue(type, GetAmount());
    }
    else
    {
        if (!target->HasAuraType(SPELL_AURA_MOD_INVISIBILITY_DETECT))
            target->m_invisibilityDetect.DelFlag(type);

        target->m_invisibilityDetect.AddValue(type, -GetAmount());
    }

    // call functions which may have additional effects after chainging state of unit
    target->UpdateObjectVisibility();
}

void AuraEffect::HandleModInvisibility(AuraApplication const* aurApp, uint8 mode, bool apply) const
{
    if (!(mode & AURA_EFFECT_HANDLE_CHANGE_AMOUNT_SEND_FOR_CLIENT_MASK))
        return;

    Unit* target = aurApp->GetTarget();
    InvisibilityType type = InvisibilityType(GetMiscValue());

    if (apply)
    {
        // apply glow vision
        if (target->GetTypeId() == TYPEID_PLAYER)
            target->SetByteFlag(PLAYER_FIELD_BYTES2, 3, PLAYER_FIELD_BYTE2_INVISIBILITY_GLOW);

        target->m_invisibility.AddFlag(type);
        target->m_invisibility.AddValue(type, GetAmount());
    }
    else
    {
        if (!target->HasAuraType(SPELL_AURA_MOD_INVISIBILITY))
        {
            // if not have different invisibility auras.
            // remove glow vision
            if (target->GetTypeId() == TYPEID_PLAYER)
                target->RemoveByteFlag(PLAYER_FIELD_BYTES2, 3, PLAYER_FIELD_BYTE2_INVISIBILITY_GLOW);

            target->m_invisibility.DelFlag(type);
        }
        else
        {
            bool found = false;
            Unit::AuraEffectList const& invisAuras = target->GetAuraEffectsByType(SPELL_AURA_MOD_INVISIBILITY);
            for (Unit::AuraEffectList::const_iterator i = invisAuras.begin(); i != invisAuras.end(); ++i)
            {
                if (GetMiscValue() == (*i)->GetMiscValue())
                {
                    found = true;
                    break;
                }
            }
            if (!found)
                target->m_invisibility.DelFlag(type);
        }

        target->m_invisibility.AddValue(type, -GetAmount());
    }

    // call functions which may have additional effects after chainging state of unit
    if (apply && (mode & AURA_EFFECT_HANDLE_REAL))
    {
        // drop flag at invisibiliy in bg
        target->RemoveAurasWithInterruptFlags(AURA_INTERRUPT_FLAG_IMMUNE_OR_LOST_SELECTION);
    }
    target->UpdateObjectVisibility();
}

void AuraEffect::HandleModStealthDetect(AuraApplication const* aurApp, uint8 mode, bool apply) const
{
    if (!(mode & AURA_EFFECT_HANDLE_CHANGE_AMOUNT_MASK))
        return;

    Unit* target = aurApp->GetTarget();
    StealthType type = StealthType(GetMiscValue());

    if (apply)
    {
        target->m_stealthDetect.AddFlag(type);
        target->m_stealthDetect.AddValue(type, GetAmount());
    }
    else
    {
        if (!target->HasAuraType(SPELL_AURA_MOD_STEALTH_DETECT))
            target->m_stealthDetect.DelFlag(type);

        target->m_stealthDetect.AddValue(type, -GetAmount());
    }

    // call functions which may have additional effects after chainging state of unit
    target->UpdateObjectVisibility();
}

void AuraEffect::HandleModStealth(AuraApplication const* aurApp, uint8 mode, bool apply) const
{
    if (!(mode & AURA_EFFECT_HANDLE_CHANGE_AMOUNT_SEND_FOR_CLIENT_MASK))
        return;

    Unit* target = aurApp->GetTarget();
    StealthType type = StealthType(GetMiscValue());

    if (apply)
    {
        target->m_stealth.AddFlag(type);
        target->m_stealth.AddValue(type, GetAmount());

        target->SetStandFlags(UNIT_STAND_FLAGS_CREEP);
        if (target->GetTypeId() == TYPEID_PLAYER)
            target->SetByteFlag(PLAYER_FIELD_BYTES2, 3, PLAYER_FIELD_BYTE2_STEALTH);
    }
    else
    {
        target->m_stealth.AddValue(type, -GetAmount());

        if (!target->HasAuraType(SPELL_AURA_MOD_STEALTH)) // if last SPELL_AURA_MOD_STEALTH
        {
            target->m_stealth.DelFlag(type);

            target->RemoveStandFlags(UNIT_STAND_FLAGS_CREEP);
            if (target->GetTypeId() == TYPEID_PLAYER)
                target->RemoveByteFlag(PLAYER_FIELD_BYTES2, 3, PLAYER_FIELD_BYTE2_STEALTH);
        }
    }

    // call functions which may have additional effects after chainging state of unit
    if (apply && (mode & AURA_EFFECT_HANDLE_REAL))
    {
        // drop flag at stealth in bg
        target->RemoveAurasWithInterruptFlags(AURA_INTERRUPT_FLAG_IMMUNE_OR_LOST_SELECTION);
    }
    target->UpdateObjectVisibility();
}

void AuraEffect::HandleModStealthLevel(AuraApplication const* aurApp, uint8 mode, bool apply) const
{
    if (!(mode & AURA_EFFECT_HANDLE_CHANGE_AMOUNT_MASK))
        return;

    Unit* target = aurApp->GetTarget();
    StealthType type = StealthType(GetMiscValue());

    if (apply)
        target->m_stealth.AddValue(type, GetAmount());
    else
        target->m_stealth.AddValue(type, -GetAmount());

    // call functions which may have additional effects after chainging state of unit
    target->UpdateObjectVisibility();
}

void AuraEffect::HandleSpiritOfRedemption(AuraApplication const* aurApp, uint8 mode, bool apply) const
{
    if (!(mode & AURA_EFFECT_HANDLE_REAL))
        return;

    Unit* target = aurApp->GetTarget();

    if (target->GetTypeId() != TYPEID_PLAYER)
        return;

    // prepare spirit state
    if (apply)
    {
        if (target->GetTypeId() == TYPEID_PLAYER)
        {
            // disable breath/etc timers
            target->ToPlayer()->StopMirrorTimers();

            // set stand state (expected in this form)
            if (!target->IsStandState())
                target->SetStandState(UNIT_STAND_STATE_STAND);
        }

        target->SetHealth(1);
    }
    // die at aura end
    else if (target->isAlive())
        // call functions which may have additional effects after chainging state of unit
        target->setDeathState(JUST_DIED);
}

void AuraEffect::HandleAuraGhost(AuraApplication const* aurApp, uint8 mode, bool apply) const
{
    if (!(mode & AURA_EFFECT_HANDLE_SEND_FOR_CLIENT_MASK))
        return;

    Unit* target = aurApp->GetTarget();

    if (target->GetTypeId() != TYPEID_PLAYER)
        return;

    if (apply)
    {
        target->SetFlag(PLAYER_FLAGS, PLAYER_FLAGS_GHOST);
        target->m_serverSideVisibility.SetValue(SERVERSIDE_VISIBILITY_GHOST, GHOST_VISIBILITY_GHOST);
        target->m_serverSideVisibilityDetect.SetValue(SERVERSIDE_VISIBILITY_GHOST, GHOST_VISIBILITY_GHOST);
    }
    else
    {
        if (target->HasAuraType(SPELL_AURA_GHOST))
            return;

        target->RemoveFlag(PLAYER_FLAGS, PLAYER_FLAGS_GHOST);
        target->m_serverSideVisibility.SetValue(SERVERSIDE_VISIBILITY_GHOST, GHOST_VISIBILITY_ALIVE);
        target->m_serverSideVisibilityDetect.SetValue(SERVERSIDE_VISIBILITY_GHOST, GHOST_VISIBILITY_ALIVE);
    }
}

void AuraEffect::HandlePhase(AuraApplication const* aurApp, uint8 mode, bool apply) const
{
    if (!(mode & AURA_EFFECT_HANDLE_REAL))
        return;

    Unit* target = aurApp->GetTarget();

    // no-phase is also phase state so same code for apply and remove
    uint32 newPhase = 0;
    Unit::AuraEffectList const& phases = target->GetAuraEffectsByType(SPELL_AURA_PHASE);
    if (!phases.empty())
        for (Unit::AuraEffectList::const_iterator itr = phases.begin(); itr != phases.end(); ++itr)
            newPhase |= (*itr)->GetMiscValue();

    if (Player* player = target->ToPlayer())
    {
        if (!newPhase)
            newPhase = PHASEMASK_NORMAL;

        // GM-mode have mask 0xFFFFFFFF
        if (player->isGameMaster())
            newPhase = 0xFFFFFFFF;

        player->SetPhaseMask(newPhase, false);
        player->GetSession()->SendSetPhaseShift(newPhase);
    }
    else
    {
        if (!newPhase)
        {
            newPhase = PHASEMASK_NORMAL;
            if (Creature* creature = target->ToCreature())
                if (CreatureData const* data = sObjectMgr->GetCreatureData(creature->GetDBTableGUIDLow()))
                    newPhase = data->phaseMask;
        }

        target->SetPhaseMask(newPhase, false);
    }

    // call functions which may have additional effects after chainging state of unit
    // phase auras normally not expected at BG but anyway better check
    if (apply && (mode & AURA_EFFECT_HANDLE_REAL))
    {
        // drop flag at invisibiliy in bg
        target->RemoveAurasWithInterruptFlags(AURA_INTERRUPT_FLAG_IMMUNE_OR_LOST_SELECTION);
    }

    // need triggering visibility update base at phase update of not GM invisible (other GMs anyway see in any phases)
    if (target->IsVisible())
        target->UpdateObjectVisibility();
}

/**********************/
/***   UNIT MODEL   ***/
/**********************/

void AuraEffect::HandleAuraModShapeshift(AuraApplication const* aurApp, uint8 mode, bool apply) const
{
    if (!(mode & AURA_EFFECT_HANDLE_REAL))
        return;

    Unit* target = aurApp->GetTarget();

    uint32 modelid = 0;
    Powers PowerType = POWER_MANA;
    ShapeshiftForm form = ShapeshiftForm(GetMiscValue());

    switch (form)
    {
        case FORM_CAT:                                      // 0x01
        case FORM_GHOUL:                                    // 0x07
            PowerType = POWER_ENERGY;
            break;

        case FORM_BEAR:                                     // 0x05
        case FORM_DIREBEAR:                                 // 0x08

        case FORM_BATTLESTANCE:                             // 0x11
        case FORM_DEFENSIVESTANCE:                          // 0x12
        case FORM_BERSERKERSTANCE:                          // 0x13
            PowerType = POWER_RAGE;
            break;

        case FORM_TREE:                                     // 0x02
        case FORM_TRAVEL:                                   // 0x03
        case FORM_AQUA:                                     // 0x04
        case FORM_AMBIENT:                                  // 0x06

        case FORM_STEVES_GHOUL:                             // 0x09
        case FORM_THARONJA_SKELETON:                        // 0x0A
        case FORM_TEST_OF_STRENGTH:                         // 0x0B
        case FORM_BLB_PLAYER:                               // 0x0C
        case FORM_SHADOW_DANCE:                             // 0x0D
        case FORM_CREATUREBEAR:                             // 0x0E
        case FORM_CREATURECAT:                              // 0x0F
        case FORM_GHOSTWOLF:                                // 0x10

        case FORM_TEST:                                     // 0x14
        case FORM_ZOMBIE:                                   // 0x15
        case FORM_METAMORPHOSIS:                            // 0x16
        case FORM_UNDEAD:                                   // 0x19
        case FORM_MASTER_ANGLER:                            // 0x1A
        case FORM_FLIGHT_EPIC:                              // 0x1B
        case FORM_SHADOW:                                   // 0x1C
        case FORM_FLIGHT:                                   // 0x1D
        case FORM_STEALTH:                                  // 0x1E
        case FORM_MOONKIN:                                  // 0x1F
        case FORM_SPIRITOFREDEMPTION:                       // 0x20
            break;
        default:
            sLog->outError("Auras: Unknown Shapeshift Type: %u", GetMiscValue());
    }

    modelid = target->GetModelForForm(form);

    if (apply)
    {
        // remove polymorph before changing display id to keep new display id
        switch (form)
        {
            case FORM_CAT:
            case FORM_TREE:
            case FORM_TRAVEL:
            case FORM_AQUA:
            case FORM_BEAR:
            case FORM_DIREBEAR:
            case FORM_FLIGHT_EPIC:
            case FORM_FLIGHT:
            case FORM_MOONKIN:
            {
                // remove movement affects
                target->RemoveMovementImpairingAuras();

                // and polymorphic affects
                if (target->IsPolymorphed())
                    target->RemoveAurasDueToSpell(target->getTransForm());
                break;
            }
            default:
               break;
        }

        // remove other shapeshift before applying a new one
        target->RemoveAurasByType(SPELL_AURA_MOD_SHAPESHIFT, 0, GetBase());

        // stop handling the effect if it was removed by linked event
        if (aurApp->GetRemoveMode())
            return;

        if (modelid > 0)
            target->SetDisplayId(modelid);

        if (PowerType != POWER_MANA)
        {
            uint32 oldPower = target->GetPower(PowerType);
            // reset power to default values only at power change
            if (target->getPowerType() != PowerType)
                target->setPowerType(PowerType);

            switch (form)
            {
                case FORM_CAT:
                case FORM_BEAR:
                case FORM_DIREBEAR:
                {
                    // get furor proc chance
                    uint32 FurorChance = 0;
                    if (AuraEffect const* dummy = target->GetDummyAuraEffect(SPELLFAMILY_DRUID, 238, 0))
                        FurorChance = std::max(dummy->GetAmount(), 0);

                    switch (GetMiscValue())
                    {
                        case FORM_CAT:
                        {
                            int32 basePoints = int32(std::min(oldPower, FurorChance));
                            target->SetPower(POWER_ENERGY, 0);
                            target->CastCustomSpell(target, 17099, &basePoints, NULL, NULL, true, NULL, this);
                        }
                        break;
                        case FORM_BEAR:
                        case FORM_DIREBEAR:
                        if (urand(0, 99) < FurorChance)
                            target->CastSpell(target, 17057, true);
                        default:
                        {
                            uint32 newEnergy = std::min(target->GetPower(POWER_ENERGY), FurorChance);
                            target->SetPower(POWER_ENERGY, newEnergy);
                        }
                        break;
                    }
                    break;
                }
                default:
                    break;
            }
        }
        // stop handling the effect if it was removed by linked event
        if (aurApp->GetRemoveMode())
            return;

        target->SetShapeshiftForm(form);
    }
    else
    {
        // reset model id if no other auras present
        // may happen when aura is applied on linked event on aura removal
        if (!target->HasAuraType(SPELL_AURA_MOD_SHAPESHIFT))
        {
            target->SetShapeshiftForm(FORM_NONE);
            if (target->getClass() == CLASS_DRUID)
            {
                target->setPowerType(POWER_MANA);
                // Remove movement impairing effects also when shifting out
                target->RemoveMovementImpairingAuras();
            }
        }

        if (modelid > 0)
            target->RestoreDisplayId();

        switch (form)
        {
            // Nordrassil Harness - bonus
            case FORM_BEAR:
            case FORM_DIREBEAR:
            case FORM_CAT:
                if (AuraEffect* dummy = target->GetAuraEffect(37315, 0))
                    target->CastSpell(target, 37316, true, NULL, dummy);
                break;
            // Nordrassil Regalia - bonus
            case FORM_MOONKIN:
                if (AuraEffect* dummy = target->GetAuraEffect(37324, 0))
                    target->CastSpell(target, 37325, true, NULL, dummy);
                break;
            case FORM_BATTLESTANCE:
            case FORM_DEFENSIVESTANCE:
            case FORM_BERSERKERSTANCE:
            {
                uint32 Rage_val = 0;
                // Defensive Tactics
                if (form == FORM_DEFENSIVESTANCE)
                {
                    if (AuraEffect const* aurEff = target->IsScriptOverriden(m_spellInfo, 831))
                        Rage_val += aurEff->GetAmount() * 10;
                }
                // Stance mastery + Tactical mastery (both passive, and last have aura only in defense stance, but need apply at any stance switch)
                if (target->GetTypeId() == TYPEID_PLAYER)
                {
                    PlayerSpellMap const& sp_list = target->ToPlayer()->GetSpellMap();
                    for (PlayerSpellMap::const_iterator itr = sp_list.begin(); itr != sp_list.end(); ++itr)
                    {
                        if (itr->second->state == PLAYERSPELL_REMOVED || itr->second->disabled) continue;
                        SpellInfo const* spellInfo = sSpellMgr->GetSpellInfo(itr->first);
                        if (spellInfo && spellInfo->SpellFamilyName == SPELLFAMILY_WARRIOR && spellInfo->SpellIconID == 139)
                            Rage_val += target->CalculateSpellDamage(target, spellInfo, 0) * 10;
                    }
                }
                if (target->GetPower(POWER_RAGE) > Rage_val)
                    target->SetPower(POWER_RAGE, Rage_val);
                break;
            }
            default:
                break;
        }
    }

    // adding/removing linked auras
    // add/remove the shapeshift aura's boosts
    HandleShapeshiftBoosts(target, apply);

    if (target->GetTypeId() == TYPEID_PLAYER)
        target->ToPlayer()->InitDataForForm();

    if (target->getClass() == CLASS_DRUID)
    {
        // Dash
        if (AuraEffect* aurEff = target->GetAuraEffect(SPELL_AURA_MOD_INCREASE_SPEED, SPELLFAMILY_DRUID, 0, 0, 0x8))
            aurEff->RecalculateAmount();

        // Disarm handling
        // If druid shifts while being disarmed we need to deal with that since forms aren't affected by disarm
        // and also HandleAuraModDisarm is not triggered
        if (!target->CanUseAttackType(BASE_ATTACK))
        {
            if (Item* pItem = target->ToPlayer()->GetItemByPos(INVENTORY_SLOT_BAG_0, EQUIPMENT_SLOT_MAINHAND))
            {
                target->ToPlayer()->_ApplyWeaponDamage(EQUIPMENT_SLOT_MAINHAND, pItem->GetTemplate(), NULL, apply);
            }
        }
    }

    // stop handling the effect if it was removed by linked event
    if (apply && aurApp->GetRemoveMode())
        return;

    if (target->GetTypeId() == TYPEID_PLAYER)
    {
        SpellShapeshiftEntry const* shapeInfo = sSpellShapeshiftStore.LookupEntry(form);
        // Learn spells for shapeshift form - no need to send action bars or add spells to spellbook
        for (uint8 i = 0; i<MAX_SHAPESHIFT_SPELLS; ++i)
        {
            if (!shapeInfo->stanceSpell[i])
                continue;
            if (apply)
                target->ToPlayer()->AddTemporarySpell(shapeInfo->stanceSpell[i]);
            else
                target->ToPlayer()->RemoveTemporarySpell(shapeInfo->stanceSpell[i]);
        }
    }
}

void AuraEffect::HandleAuraTransform(AuraApplication const* aurApp, uint8 mode, bool apply) const
{
    if (!(mode & AURA_EFFECT_HANDLE_SEND_FOR_CLIENT_MASK))
        return;

    Unit* target = aurApp->GetTarget();

    if (apply)
    {
        // update active transform spell only when transform or shapeshift not set or not overwriting negative by positive case
        if (!target->GetModelForForm(target->GetShapeshiftForm()) || !GetSpellInfo()->IsPositive())
        {
            // special case (spell specific functionality)
            if (GetMiscValue() == 0)
            {
                switch (GetId())
                {
                    // Orb of Deception
                    case 16739:
                    {
                        if (target->GetTypeId() != TYPEID_PLAYER)
                            return;

                        switch (target->getRace())
                        {
                            // Blood Elf
                            case RACE_BLOODELF:
                                target->SetDisplayId(target->getGender() == GENDER_MALE ? 17829 : 17830);
                                break;
                            // Orc
                            case RACE_ORC:
                                target->SetDisplayId(target->getGender() == GENDER_MALE ? 10139 : 10140);
                                break;
                            // Troll
                            case RACE_TROLL:
                                target->SetDisplayId(target->getGender() == GENDER_MALE ? 10135 : 10134);
                                break;
                            // Tauren
                            case RACE_TAUREN:
                                target->SetDisplayId(target->getGender() == GENDER_MALE ? 10136 : 10147);
                                break;
                            // Undead
                            case RACE_UNDEAD_PLAYER:
                                target->SetDisplayId(target->getGender() == GENDER_MALE ? 10146 : 10145);
                                break;
                            // Draenei
                            case RACE_DRAENEI:
                                target->SetDisplayId(target->getGender() == GENDER_MALE ? 17827 : 17828);
                                break;
                            // Dwarf
                            case RACE_DWARF:
                                target->SetDisplayId(target->getGender() == GENDER_MALE ? 10141 : 10142);
                                break;
                            // Gnome
                            case RACE_GNOME:
                                target->SetDisplayId(target->getGender() == GENDER_MALE ? 10148 : 10149);
                                break;
                            // Human
                            case RACE_HUMAN:
                                target->SetDisplayId(target->getGender() == GENDER_MALE ? 10137 : 10138);
                                break;
                            // Night Elf
                            case RACE_NIGHTELF:
                                target->SetDisplayId(target->getGender() == GENDER_MALE ? 10143 : 10144);
                                break;
                            default:
                                break;
                        }
                        break;
                    }
                    // Murloc costume
                    case 42365:
                        target->SetDisplayId(21723);
                        break;
                    // Dread Corsair
                    case 50517:
                    // Corsair Costume
                    case 51926:
                    {
                        if (target->GetTypeId() != TYPEID_PLAYER)
                            return;

                        switch (target->getRace())
                        {
                            // Blood Elf
                            case RACE_BLOODELF:
                                target->SetDisplayId(target->getGender() == GENDER_MALE ? 25032 : 25043);
                                break;
                            // Orc
                            case RACE_ORC:
                                target->SetDisplayId(target->getGender() == GENDER_MALE ? 25039 : 25050);
                                break;
                            // Troll
                            case RACE_TROLL:
                                target->SetDisplayId(target->getGender() == GENDER_MALE ? 25041 : 25052);
                                break;
                            // Tauren
                            case RACE_TAUREN:
                                target->SetDisplayId(target->getGender() == GENDER_MALE ? 25040 : 25051);
                                break;
                            // Undead
                            case RACE_UNDEAD_PLAYER:
                                target->SetDisplayId(target->getGender() == GENDER_MALE ? 25042 : 25053);
                                break;
                            // Draenei
                            case RACE_DRAENEI:
                                target->SetDisplayId(target->getGender() == GENDER_MALE ? 25033 : 25044);
                                break;
                            // Dwarf
                            case RACE_DWARF:
                                target->SetDisplayId(target->getGender() == GENDER_MALE ? 25034 : 25045);
                                break;
                            // Gnome
                            case RACE_GNOME:
                                target->SetDisplayId(target->getGender() == GENDER_MALE ? 25035 : 25046);
                                break;
                            // Human
                            case RACE_HUMAN:
                                target->SetDisplayId(target->getGender() == GENDER_MALE ? 25037 : 25048);
                                break;
                            // Night Elf
                            case RACE_NIGHTELF:
                                target->SetDisplayId(target->getGender() == GENDER_MALE ? 25038 : 25049);
                                break;
                            default:
                                break;
                        }
                        break;
                    }
                    // Pygmy Oil
                    case 53806:
                        target->SetDisplayId(22512);
                        break;
                    // Honor the Dead
                    case 65386:
                    case 65495:
                        target->SetDisplayId(target->getGender() == GENDER_MALE ? 29203 : 29204);
                        break;
                    // Darkspear Pride
                    case 75532:
                        target->SetDisplayId(target->getGender() == GENDER_MALE ? 31737 : 31738);
                        break;
                    default:
                        break;
                }
            }
            else
            {
                CreatureTemplate const* ci = sObjectMgr->GetCreatureTemplate(GetMiscValue());
                if (!ci)
                {
                    target->SetDisplayId(16358);              // pig pink ^_^
                    sLog->outError("Auras: unknown creature id = %d (only need its modelid) From Spell Aura Transform in Spell ID = %d", GetMiscValue(), GetId());
                }
                else
                {
                    uint32 model_id = 0;

                    if (uint32 modelid = ci->GetRandomValidModelId())
                        model_id = modelid;                     // Will use the default model here

                    // Polymorph (sheep)
                    if (GetSpellInfo()->SpellFamilyName == SPELLFAMILY_MAGE && GetSpellInfo()->SpellIconID == 82 && GetSpellInfo()->SpellVisual[0] == 12978)
                        if (Unit* caster = GetCaster())
                            if (caster->HasAura(52648))         // Glyph of the Penguin
                                model_id = 26452;

                    target->SetDisplayId(model_id);

                    // Dragonmaw Illusion (set mount model also)
                    if (GetId() == 42016 && target->GetMountID() && !target->GetAuraEffectsByType(SPELL_AURA_MOD_INCREASE_MOUNTED_FLIGHT_SPEED).empty())
                        target->SetUInt32Value(UNIT_FIELD_MOUNTDISPLAYID, 16314);
                }
            }
        }

        // update active transform spell only when transform or shapeshift not set or not overwriting negative by positive case
        SpellInfo const* transformSpellInfo = sSpellMgr->GetSpellInfo(target->getTransForm());
        if (!transformSpellInfo || !GetSpellInfo()->IsPositive() || transformSpellInfo->IsPositive())
            target->setTransForm(GetId());

        // polymorph case
        if ((mode & AURA_EFFECT_HANDLE_REAL) && target->GetTypeId() == TYPEID_PLAYER && target->IsPolymorphed())
        {
            // for players, start regeneration after 1s (in polymorph fast regeneration case)
            // only if caster is Player (after patch 2.4.2)
            if (IS_PLAYER_GUID(GetCasterGUID()))
                target->ToPlayer()->setRegenTimerCount(1*IN_MILLISECONDS);

            //dismount polymorphed target (after patch 2.4.2)
            if (target->IsMounted())
                target->RemoveAurasByType(SPELL_AURA_MOUNTED);
        }
    }
    else
    {
        // HandleEffect(this, AURA_EFFECT_HANDLE_SEND_FOR_CLIENT, true) will reapply it if need
        if (target->getTransForm() == GetId())
            target->setTransForm(0);

        target->RestoreDisplayId();

        // Dragonmaw Illusion (restore mount model)
        if (GetId() == 42016 && target->GetMountID() == 16314)
        {
            if (!target->GetAuraEffectsByType(SPELL_AURA_MOUNTED).empty())
            {
                uint32 cr_id = target->GetAuraEffectsByType(SPELL_AURA_MOUNTED).front()->GetMiscValue();
                if (CreatureTemplate const* ci = sObjectMgr->GetCreatureTemplate(cr_id))
                {
                    uint32 team = 0;
                    if (target->GetTypeId() == TYPEID_PLAYER)
                        team = target->ToPlayer()->GetTeam();

                    uint32 displayID = sObjectMgr->ChooseDisplayId(team, ci);
                    sObjectMgr->GetCreatureModelRandomGender(&displayID);

                    target->SetUInt32Value(UNIT_FIELD_MOUNTDISPLAYID, displayID);
                }
            }
        }
    }
}

void AuraEffect::HandleAuraModScale(AuraApplication const* aurApp, uint8 mode, bool apply) const
{
    if (!(mode & AURA_EFFECT_HANDLE_CHANGE_AMOUNT_SEND_FOR_CLIENT_MASK))
        return;

    Unit* target = aurApp->GetTarget();

    target->ApplyPercentModFloatValue(OBJECT_FIELD_SCALE_X, (float)GetAmount(), apply);
}

void AuraEffect::HandleAuraCloneCaster(AuraApplication const* aurApp, uint8 mode, bool apply) const
{
    if (!(mode & AURA_EFFECT_HANDLE_SEND_FOR_CLIENT_MASK))
        return;

    Unit* target = aurApp->GetTarget();

    if (apply)
    {
        Unit* caster = GetCaster();
        if (!caster || caster == target)
            return;

        // What must be cloned? at least display and scale
        target->SetDisplayId(caster->GetDisplayId());
        //target->SetFloatValue(OBJECT_FIELD_SCALE_X, caster->GetFloatValue(OBJECT_FIELD_SCALE_X)); // we need retail info about how scaling is handled (aura maybe?)
        target->SetFlag(UNIT_FIELD_FLAGS_2, UNIT_FLAG2_MIRROR_IMAGE);
    }
    else
    {
        target->SetDisplayId(target->GetNativeDisplayId());
        target->RemoveFlag(UNIT_FIELD_FLAGS_2, UNIT_FLAG2_MIRROR_IMAGE);
    }
}

/************************/
/***      FIGHT       ***/
/************************/

void AuraEffect::HandleFeignDeath(AuraApplication const* aurApp, uint8 mode, bool apply) const
{
    if (!(mode & AURA_EFFECT_HANDLE_REAL))
        return;

    Unit* target = aurApp->GetTarget();

    if (target->GetTypeId() != TYPEID_PLAYER)
        return;

    if (apply)
    {
        /*
        WorldPacket data(SMSG_FEIGN_DEATH_RESISTED, 9);
        data<<target->GetGUID();
        data<<uint8(0);
        target->SendMessageToSet(&data, true);
        */

        UnitList targets;
        Trinity::AnyUnfriendlyUnitInObjectRangeCheck u_check(target, target, target->GetMap()->GetVisibilityRange());
        Trinity::UnitListSearcher<Trinity::AnyUnfriendlyUnitInObjectRangeCheck> searcher(target, targets, u_check);
        target->VisitNearbyObject(target->GetMap()->GetVisibilityRange(), searcher);
        for (UnitList::iterator iter = targets.begin(); iter != targets.end(); ++iter)
        {
            if (!(*iter)->HasUnitState(UNIT_STAT_CASTING))
                continue;

            for (uint32 i = CURRENT_FIRST_NON_MELEE_SPELL; i < CURRENT_MAX_SPELL; i++)
            {
                if ((*iter)->GetCurrentSpell(i)
                && (*iter)->GetCurrentSpell(i)->m_targets.GetUnitTargetGUID() == target->GetGUID())
                {
                    (*iter)->InterruptSpell(CurrentSpellTypes(i), false);
                }
            }
        }
        target->CombatStop();
        target->RemoveAurasWithInterruptFlags(AURA_INTERRUPT_FLAG_IMMUNE_OR_LOST_SELECTION);

        // prevent interrupt message
        if (GetCasterGUID() == target->GetGUID() && target->GetCurrentSpell(CURRENT_GENERIC_SPELL))
            target->FinishSpell(CURRENT_GENERIC_SPELL, false);
        target->InterruptNonMeleeSpells(true);
        target->getHostileRefManager().deleteReferences();

        // stop handling the effect if it was removed by linked event
        if (aurApp->GetRemoveMode())
            return;
                                                            // blizz like 2.0.x
        target->SetFlag(UNIT_FIELD_FLAGS, UNIT_FLAG_UNK_29);
                                                            // blizz like 2.0.x
        target->SetFlag(UNIT_FIELD_FLAGS_2, UNIT_FLAG2_FEIGN_DEATH);
                                                            // blizz like 2.0.x
        target->SetFlag(UNIT_DYNAMIC_FLAGS, UNIT_DYNFLAG_DEAD);

        target->AddUnitState(UNIT_STAT_DIED);
    }
    else
    {
        /*
        WorldPacket data(SMSG_FEIGN_DEATH_RESISTED, 9);
        data<<target->GetGUID();
        data<<uint8(1);
        target->SendMessageToSet(&data, true);
        */
                                                            // blizz like 2.0.x
        target->RemoveFlag(UNIT_FIELD_FLAGS, UNIT_FLAG_UNK_29);
                                                            // blizz like 2.0.x
        target->RemoveFlag(UNIT_FIELD_FLAGS_2, UNIT_FLAG2_FEIGN_DEATH);
                                                            // blizz like 2.0.x
        target->RemoveFlag(UNIT_DYNAMIC_FLAGS, UNIT_DYNFLAG_DEAD);

        target->ClearUnitState(UNIT_STAT_DIED);
    }
}

void AuraEffect::HandleModUnattackable(AuraApplication const* aurApp, uint8 mode, bool apply) const
{
    if (!(mode & AURA_EFFECT_HANDLE_SEND_FOR_CLIENT_MASK))
        return;

    Unit* target = aurApp->GetTarget();

    // do not remove unit flag if there are more than this auraEffect of that kind on unit on unit
    if (!apply && target->HasAuraType(SPELL_AURA_MOD_UNATTACKABLE))
        return;

    target->ApplyModFlag(UNIT_FIELD_FLAGS, UNIT_FLAG_NON_ATTACKABLE, apply);

    // call functions which may have additional effects after chainging state of unit
    if (apply && (mode & AURA_EFFECT_HANDLE_REAL))
    {
        target->CombatStop();
        target->RemoveAurasWithInterruptFlags(AURA_INTERRUPT_FLAG_IMMUNE_OR_LOST_SELECTION);
    }
}

void AuraEffect::HandleAuraModDisarm(AuraApplication const* aurApp, uint8 mode, bool apply) const
{
    if (!(mode & AURA_EFFECT_HANDLE_REAL))
        return;

    Unit* target = aurApp->GetTarget();

    AuraType type = GetAuraType();

    //Prevent handling aura twice
    if ((apply) ? target->GetAuraEffectsByType(type).size() > 1 : target->HasAuraType(type))
        return;

    uint32 field, flag, slot;
    WeaponAttackType attType;
    switch (type)
    {
    case SPELL_AURA_MOD_DISARM:
        field=UNIT_FIELD_FLAGS;
        flag=UNIT_FLAG_DISARMED;
        slot=EQUIPMENT_SLOT_MAINHAND;
        attType=BASE_ATTACK;
        break;
    case SPELL_AURA_MOD_DISARM_OFFHAND:
        field=UNIT_FIELD_FLAGS_2;
        flag=UNIT_FLAG2_DISARM_OFFHAND;
        slot=EQUIPMENT_SLOT_OFFHAND;
        attType=OFF_ATTACK;
        break;
    case SPELL_AURA_MOD_DISARM_RANGED:
        field=UNIT_FIELD_FLAGS_2;
        flag=UNIT_FLAG2_DISARM_RANGED;
        slot=EQUIPMENT_SLOT_RANGED;
        attType=RANGED_ATTACK;
        break;
    default:
        return;
    }

    // if disarm aura is to be removed, remove the flag first to reapply damage/aura mods
    if (!apply)
        target->RemoveFlag(field, flag);

    // Handle damage modification, shapeshifted druids are not affected
    if (target->GetTypeId() == TYPEID_PLAYER && !target->IsInFeralForm())
    {
        if (Item* pItem = target->ToPlayer()->GetItemByPos(INVENTORY_SLOT_BAG_0, slot))
        {
            uint8 attacktype = Player::GetAttackBySlot(slot);

            if (attacktype < MAX_ATTACK)
            {
                target->ToPlayer()->_ApplyWeaponDamage(slot, pItem->GetTemplate(), NULL, !apply);
                target->ToPlayer()->_ApplyWeaponDependentAuraMods(pItem, WeaponAttackType(attacktype), !apply);
            }
        }
    }

    // if disarm effects should be applied, wait to set flag until damage mods are unapplied
    if (apply)
        target->SetFlag(field, flag);

    if (target->GetTypeId() == TYPEID_UNIT && target->ToCreature()->GetCurrentEquipmentId())
        target->UpdateDamagePhysical(attType);
}

void AuraEffect::HandleAuraModSilence(AuraApplication const* aurApp, uint8 mode, bool apply) const
{
    if (!(mode & AURA_EFFECT_HANDLE_REAL))
        return;

    Unit* target = aurApp->GetTarget();

    if (apply)
    {
        target->SetFlag(UNIT_FIELD_FLAGS, UNIT_FLAG_SILENCED);

        // call functions which may have additional effects after chainging state of unit
        // Stop cast only spells vs PreventionType == SPELL_PREVENTION_TYPE_SILENCE
        for (uint32 i = CURRENT_MELEE_SPELL; i < CURRENT_MAX_SPELL; ++i)
            if (Spell* spell = target->GetCurrentSpell(CurrentSpellTypes(i)))
                if (spell->m_spellInfo->PreventionType == SPELL_PREVENTION_TYPE_SILENCE)
                    // Stop spells on prepare or casting state
                    target->InterruptSpell(CurrentSpellTypes(i), false);
    }
    else
    {
        // do not remove unit flag if there are more than this auraEffect of that kind on unit on unit
        if (target->HasAuraType(SPELL_AURA_MOD_SILENCE) || target->HasAuraType(SPELL_AURA_MOD_PACIFY_SILENCE))
            return;

        target->RemoveFlag(UNIT_FIELD_FLAGS, UNIT_FLAG_SILENCED);
    }
}

void AuraEffect::HandleAuraModPacify(AuraApplication const* aurApp, uint8 mode, bool apply) const
{
    if (!(mode & AURA_EFFECT_HANDLE_SEND_FOR_CLIENT_MASK))
        return;

    Unit* target = aurApp->GetTarget();

    if (apply)
        target->SetFlag(UNIT_FIELD_FLAGS, UNIT_FLAG_PACIFIED);
    else
    {
        // do not remove unit flag if there are more than this auraEffect of that kind on unit on unit
        if (target->HasAuraType(SPELL_AURA_MOD_PACIFY) || target->HasAuraType(SPELL_AURA_MOD_PACIFY_SILENCE))
            return;
        target->RemoveFlag(UNIT_FIELD_FLAGS, UNIT_FLAG_PACIFIED);
    }
}

void AuraEffect::HandleAuraModPacifyAndSilence(AuraApplication const* aurApp, uint8 mode, bool apply) const
{
    if (!(mode & AURA_EFFECT_HANDLE_SEND_FOR_CLIENT_MASK))
        return;

    Unit* target = aurApp->GetTarget();

    // Vengeance of the Blue Flight (TODO: REMOVE THIS!)
    if (m_spellInfo->Id == 45839)
    {
        if (apply)
            target->SetFlag(UNIT_FIELD_FLAGS, UNIT_FLAG_NON_ATTACKABLE);
        else
            target->RemoveFlag(UNIT_FIELD_FLAGS, UNIT_FLAG_NON_ATTACKABLE);
    }
    if (!(apply))
    {
        // do not remove unit flag if there are more than this auraEffect of that kind on unit on unit
        if (target->HasAuraType(SPELL_AURA_MOD_PACIFY_SILENCE))
            return;
    }
    HandleAuraModPacify(aurApp, mode, apply);
    HandleAuraModSilence(aurApp, mode, apply);
}

void AuraEffect::HandleAuraAllowOnlyAbility(AuraApplication const* aurApp, uint8 mode, bool apply) const
{
    if (!(mode & AURA_EFFECT_HANDLE_SEND_FOR_CLIENT_MASK))
        return;

    Unit* target = aurApp->GetTarget();

    if (target->GetTypeId() == TYPEID_PLAYER)
    {
        if (apply)
            target->SetFlag(PLAYER_FLAGS, PLAYER_ALLOW_ONLY_ABILITY);
        else
        {
            // do not remove unit flag if there are more than this auraEffect of that kind on unit on unit
            if (target->HasAuraType(SPELL_AURA_ALLOW_ONLY_ABILITY))
                return;
            target->RemoveFlag(PLAYER_FLAGS, PLAYER_ALLOW_ONLY_ABILITY);
        }
    }
}

/****************************/
/***      TRACKING        ***/
/****************************/

void AuraEffect::HandleAuraTrackCreatures(AuraApplication const* aurApp, uint8 mode, bool apply) const
{
    if (!(mode & AURA_EFFECT_HANDLE_SEND_FOR_CLIENT_MASK))
        return;

    Unit* target = aurApp->GetTarget();

    if (target->GetTypeId() != TYPEID_PLAYER)
        return;

    target->SetUInt32Value(PLAYER_TRACK_CREATURES, (apply) ? ((uint32)1)<<(GetMiscValue()-1) : 0);
}

void AuraEffect::HandleAuraTrackResources(AuraApplication const* aurApp, uint8 mode, bool apply) const
{
    if (!(mode & AURA_EFFECT_HANDLE_SEND_FOR_CLIENT_MASK))
        return;

    Unit* target = aurApp->GetTarget();

    if (target->GetTypeId() != TYPEID_PLAYER)
        return;

    target->SetUInt32Value(PLAYER_TRACK_RESOURCES, (apply) ? ((uint32)1)<<(GetMiscValue()-1): 0);
}

void AuraEffect::HandleAuraTrackStealthed(AuraApplication const* aurApp, uint8 mode, bool apply) const
{
    if (!(mode & AURA_EFFECT_HANDLE_SEND_FOR_CLIENT_MASK))
        return;

    Unit* target = aurApp->GetTarget();

    if (target->GetTypeId() != TYPEID_PLAYER)
        return;

    if (!(apply))
    {
        // do not remove unit flag if there are more than this auraEffect of that kind on unit on unit
        if (target->HasAuraType(GetAuraType()))
            return;
    }
    target->ApplyModFlag(PLAYER_FIELD_BYTES, PLAYER_FIELD_BYTE_TRACK_STEALTHED, apply);
}

void AuraEffect::HandleAuraModStalked(AuraApplication const* aurApp, uint8 mode, bool apply) const
{
    if (!(mode & AURA_EFFECT_HANDLE_SEND_FOR_CLIENT_MASK))
        return;

    Unit* target = aurApp->GetTarget();

    // used by spells: Hunter's Mark, Mind Vision, Syndicate Tracker (MURP) DND
    if (apply)
        target->SetFlag(UNIT_DYNAMIC_FLAGS, UNIT_DYNFLAG_TRACK_UNIT);
    else
    {
        // do not remove unit flag if there are more than this auraEffect of that kind on unit on unit
        if (!target->HasAuraType(GetAuraType()))
            target->RemoveFlag(UNIT_DYNAMIC_FLAGS, UNIT_DYNFLAG_TRACK_UNIT);
    }

    // call functions which may have additional effects after chainging state of unit
    target->UpdateObjectVisibility();
}

void AuraEffect::HandleAuraUntrackable(AuraApplication const* aurApp, uint8 mode, bool apply) const
{
    if (!(mode & AURA_EFFECT_HANDLE_SEND_FOR_CLIENT_MASK))
        return;

    Unit* target = aurApp->GetTarget();

    if (apply)
        target->SetByteFlag(UNIT_FIELD_BYTES_1, 2, UNIT_STAND_FLAGS_UNTRACKABLE);
    else
    {
        // do not remove unit flag if there are more than this auraEffect of that kind on unit on unit
        if (target->HasAuraType(GetAuraType()))
            return;
        target->RemoveByteFlag(UNIT_FIELD_BYTES_1, 2, UNIT_STAND_FLAGS_UNTRACKABLE);
    }
}

/****************************/
/***  SKILLS & TALENTS    ***/
/****************************/

void AuraEffect::HandleAuraModPetTalentsPoints(AuraApplication const* aurApp, uint8 mode, bool /*apply*/) const
{
    if (!(mode & AURA_EFFECT_HANDLE_CHANGE_AMOUNT_MASK))
        return;

    Unit* target = aurApp->GetTarget();

    if (target->GetTypeId() != TYPEID_PLAYER)
        return;

    // Recalculate pet talent points
    if (Pet* pet = target->ToPlayer()->GetPet())
        pet->InitTalentForLevel();
}

void AuraEffect::HandleAuraModSkill(AuraApplication const* aurApp, uint8 mode, bool apply) const
{
    if (!(mode & (AURA_EFFECT_HANDLE_CHANGE_AMOUNT_MASK | AURA_EFFECT_HANDLE_SKILL)))
        return;
    Unit* target = aurApp->GetTarget();

    if (target->GetTypeId() != TYPEID_PLAYER)
        return;

    uint32 prot = GetMiscValue();
    int32 points = GetAmount();

    target->ToPlayer()->ModifySkillBonus(prot, ((apply) ? points: -points), GetAuraType() == SPELL_AURA_MOD_SKILL_TALENT);
    if (prot == SKILL_DEFENSE)
        target->ToPlayer()->UpdateDefenseBonusesMod();
}

/****************************/
/***       MOVEMENT       ***/
/****************************/

void AuraEffect::HandleAuraMounted(AuraApplication const* aurApp, uint8 mode, bool apply) const
{
    if (!(mode & AURA_EFFECT_HANDLE_SEND_FOR_CLIENT_MASK))
        return;

    Unit* target = aurApp->GetTarget();

    if (apply)
    {
        uint32 creatureEntry = GetMiscValue();

        // Festive Holiday Mount
        if (target->HasAura(62061))
        {
            if (GetBase()->HasEffectType(SPELL_AURA_MOD_INCREASE_MOUNTED_FLIGHT_SPEED))
                creatureEntry = 24906;
            else
                creatureEntry = 15665;
        }

        CreatureTemplate const* ci = sObjectMgr->GetCreatureTemplate(creatureEntry);
        if (!ci)
        {
            sLog->outErrorDb("AuraMounted: `creature_template`='%u' not found in database (only need its modelid)", GetMiscValue());
            return;
        }

        uint32 team = 0;
        if (target->GetTypeId() == TYPEID_PLAYER)
            team = target->ToPlayer()->GetTeam();

        uint32 displayID = sObjectMgr->ChooseDisplayId(team, ci);
        sObjectMgr->GetCreatureModelRandomGender(&displayID);

        //some spell has one aura of mount and one of vehicle
        for (uint32 i = 0; i < MAX_SPELL_EFFECTS; ++i)
            if (GetSpellInfo()->Effects[i].Effect == SPELL_EFFECT_SUMMON
                && GetSpellInfo()->Effects[i].MiscValue == GetMiscValue())
                displayID = 0;

        target->Mount(displayID, ci->VehicleId, GetMiscValue());
    }
    else
    {
        target->Unmount();
        //some mounts like Headless Horseman's Mount or broom stick are skill based spell
        // need to remove ALL arura related to mounts, this will stop client crash with broom stick
        // and never endless flying after using Headless Horseman's Mount
        if (mode & AURA_EFFECT_HANDLE_REAL)
            target->RemoveAurasByType(SPELL_AURA_MOUNTED);
    }
}

void AuraEffect::HandleAuraAllowFlight(AuraApplication const* aurApp, uint8 mode, bool apply) const
{
    if (!(mode & AURA_EFFECT_HANDLE_SEND_FOR_CLIENT_MASK))
        return;

    Unit* target = aurApp->GetTarget();

    if (!apply)
    {
        // do not remove unit flag if there are more than this auraEffect of that kind on unit on unit
        if (target->HasAuraType(GetAuraType()) || target->HasAuraType(SPELL_AURA_MOD_INCREASE_MOUNTED_FLIGHT_SPEED))
            return;
    }

    if (target->GetTypeId() == TYPEID_UNIT)
        target->SetFlying(apply);

    if (Player* player = target->m_movedPlayer)
    {
        // allow flying
        WorldPacket data;
        if (apply)
            data.Initialize(SMSG_MOVE_SET_CAN_FLY, 12);
        else
            data.Initialize(SMSG_MOVE_UNSET_CAN_FLY, 12);
        data.append(target->GetPackGUID());
        data << uint32(0);                                      // unk
        player->SendDirectMessage(&data);
    }
}

void AuraEffect::HandleAuraWaterWalk(AuraApplication const* aurApp, uint8 mode, bool apply) const
{
    if (!(mode & AURA_EFFECT_HANDLE_SEND_FOR_CLIENT_MASK))
        return;

    Unit* target = aurApp->GetTarget();

    if (!apply)
    {
        // do not remove unit flag if there are more than this auraEffect of that kind on unit on unit
        if (target->HasAuraType(GetAuraType()))
            return;
    }

    WorldPacket data;
    if (apply)
        data.Initialize(SMSG_MOVE_WATER_WALK, 8+4);
    else
        data.Initialize(SMSG_MOVE_LAND_WALK, 8+4);
    data.append(target->GetPackGUID());
    data << uint32(0);
    target->SendMessageToSet(&data, true);
}

void AuraEffect::HandleAuraFeatherFall(AuraApplication const* aurApp, uint8 mode, bool apply) const
{
    if (!(mode & AURA_EFFECT_HANDLE_SEND_FOR_CLIENT_MASK))
        return;

    Unit* target = aurApp->GetTarget();

    if (!apply)
    {
        // do not remove unit flag if there are more than this auraEffect of that kind on unit on unit
        if (target->HasAuraType(GetAuraType()))
            return;
    }

    WorldPacket data;
    if (apply)
        data.Initialize(SMSG_MOVE_FEATHER_FALL, 8+4);
    else
        data.Initialize(SMSG_MOVE_NORMAL_FALL, 8+4);
    data.append(target->GetPackGUID());
    data << uint32(0);
    target->SendMessageToSet(&data, true);

    // start fall from current height
    if (!apply && target->GetTypeId() == TYPEID_PLAYER)
        target->ToPlayer()->SetFallInformation(0, target->GetPositionZ());
}

void AuraEffect::HandleAuraHover(AuraApplication const* aurApp, uint8 mode, bool apply) const
{
    if (!(mode & AURA_EFFECT_HANDLE_SEND_FOR_CLIENT_MASK))
        return;

    Unit* target = aurApp->GetTarget();

    if (!apply)
    {
        // do not remove unit flag if there are more than this auraEffect of that kind on unit on unit
        if (target->HasAuraType(GetAuraType()))
            return;
    }

    WorldPacket data;
    if (apply)
        data.Initialize(SMSG_MOVE_SET_HOVER, 8+4);
    else
        data.Initialize(SMSG_MOVE_UNSET_HOVER, 8+4);
    data.append(target->GetPackGUID());
    data << uint32(0);
    target->SendMessageToSet(&data, true);
}

void AuraEffect::HandleWaterBreathing(AuraApplication const* aurApp, uint8 mode, bool /*apply*/) const
{
    if (!(mode & AURA_EFFECT_HANDLE_SEND_FOR_CLIENT_MASK))
        return;

    Unit* target = aurApp->GetTarget();

    // update timers in client
    if (target->GetTypeId() == TYPEID_PLAYER)
        target->ToPlayer()->UpdateMirrorTimers();
}

void AuraEffect::HandleForceMoveForward(AuraApplication const* aurApp, uint8 mode, bool apply) const
{
    if (!(mode & AURA_EFFECT_HANDLE_SEND_FOR_CLIENT_MASK))
        return;

    Unit* target = aurApp->GetTarget();

    if (apply)
        target->SetFlag(UNIT_FIELD_FLAGS_2, UNIT_FLAG2_FORCE_MOVE);
    else
    {
        // do not remove unit flag if there are more than this auraEffect of that kind on unit on unit
        if (target->HasAuraType(GetAuraType()))
            return;
        target->RemoveFlag(UNIT_FIELD_FLAGS_2, UNIT_FLAG2_FORCE_MOVE);
    }
}

/****************************/
/***        THREAT        ***/
/****************************/

void AuraEffect::HandleModThreat(AuraApplication const* aurApp, uint8 mode, bool apply) const
{
    if (!(mode & AURA_EFFECT_HANDLE_CHANGE_AMOUNT_MASK))
        return;

    Unit* target = aurApp->GetTarget();
    for (int8 i = 0; i < MAX_SPELL_SCHOOL; ++i)
        if (GetMiscValue() & (1 << i))
            ApplyPercentModFloatVar(target->m_threatModifier[i], float(GetAmount()), apply);
}

void AuraEffect::HandleAuraModTotalThreat(AuraApplication const* aurApp, uint8 mode, bool apply) const
{
    if (!(mode & AURA_EFFECT_HANDLE_CHANGE_AMOUNT_MASK))
        return;

    Unit* target = aurApp->GetTarget();

    if (!target->isAlive() || target->GetTypeId() != TYPEID_PLAYER)
        return;

    Unit* caster = GetCaster();
    if (caster && caster->isAlive())
        target->getHostileRefManager().addTempThreat((float)GetAmount(), apply);
}

void AuraEffect::HandleModTaunt(AuraApplication const* aurApp, uint8 mode, bool apply) const
{
    if (!(mode & AURA_EFFECT_HANDLE_REAL))
        return;

    Unit* target = aurApp->GetTarget();

    if (!target->isAlive() || !target->CanHaveThreatList())
        return;

    Unit* caster = GetCaster();
    if (!caster || !caster->isAlive())
        return;

    if (apply)
        target->TauntApply(caster);
    else
    {
        // When taunt aura fades out, mob will switch to previous target if current has less than 1.1 * secondthreat
        target->TauntFadeOut(caster);
    }
}

/*****************************/
/***        CONTROL        ***/
/*****************************/

void AuraEffect::HandleModConfuse(AuraApplication const* aurApp, uint8 mode, bool apply) const
{
    if (!(mode & AURA_EFFECT_HANDLE_REAL))
        return;

    Unit* target = aurApp->GetTarget();

    target->SetControlled(apply, UNIT_STAT_CONFUSED);
}

void AuraEffect::HandleModFear(AuraApplication const* aurApp, uint8 mode, bool apply) const
{
    if (!(mode & AURA_EFFECT_HANDLE_REAL))
        return;

    Unit* target = aurApp->GetTarget();

    target->SetControlled(apply, UNIT_STAT_FLEEING);
}

void AuraEffect::HandleAuraModStun(AuraApplication const* aurApp, uint8 mode, bool apply) const
{
    if (!(mode & AURA_EFFECT_HANDLE_REAL))
        return;

    Unit* target = aurApp->GetTarget();

    target->SetControlled(apply, UNIT_STAT_STUNNED);
}

void AuraEffect::HandleAuraModRoot(AuraApplication const* aurApp, uint8 mode, bool apply) const
{
    if (!(mode & AURA_EFFECT_HANDLE_REAL))
        return;

    Unit* target = aurApp->GetTarget();

    target->SetControlled(apply, UNIT_STAT_ROOT);
}

void AuraEffect::HandlePreventFleeing(AuraApplication const* aurApp, uint8 mode, bool apply) const
{
    if (!(mode & AURA_EFFECT_HANDLE_REAL))
        return;

    Unit* target = aurApp->GetTarget();

    if (target->HasAuraType(SPELL_AURA_MOD_FEAR))
        target->SetControlled(!(apply), UNIT_STAT_FLEEING);
}

/***************************/
/***        CHARM        ***/
/***************************/

void AuraEffect::HandleModPossess(AuraApplication const* aurApp, uint8 mode, bool apply) const
{
    if (!(mode & AURA_EFFECT_HANDLE_REAL))
        return;

    Unit* target = aurApp->GetTarget();

    Unit* caster = GetCaster();

    // no support for posession AI yet
    if (caster && caster->GetTypeId() == TYPEID_UNIT)
    {
        HandleModCharm(aurApp, mode, apply);
        return;
    }

    if (apply)
        target->SetCharmedBy(caster, CHARM_TYPE_POSSESS, aurApp);
    else
        target->RemoveCharmedBy(caster);
}

// only one spell has this aura
void AuraEffect::HandleModPossessPet(AuraApplication const* aurApp, uint8 mode, bool apply) const
{
    if (!(mode & AURA_EFFECT_HANDLE_REAL))
        return;

    Unit* caster = GetCaster();
    if (!caster || caster->GetTypeId() != TYPEID_PLAYER)
        return;

    //seems it may happen that when removing it is no longer owner's pet
    //if (caster->ToPlayer()->GetPet() != target)
    //    return;

    Unit* target = aurApp->GetTarget();
    if (target->GetTypeId() != TYPEID_UNIT || !target->ToCreature()->isPet())
        return;

    Pet* pet = target->ToPet();

    if (apply)
    {
        if (caster->ToPlayer()->GetPet() != pet)
            return;

        pet->SetCharmedBy(caster, CHARM_TYPE_POSSESS, aurApp);
    }
    else
    {
        pet->RemoveCharmedBy(caster);

        if (!pet->IsWithinDistInMap(caster, pet->GetMap()->GetVisibilityRange()))
            pet->Remove(PET_SAVE_NOT_IN_SLOT, true);
        else
        {
            // Reinitialize the pet bar and make the pet come back to the owner
            caster->ToPlayer()->PetSpellInitialize();
            if (!pet->getVictim())
            {
                pet->GetMotionMaster()->MoveFollow(caster, PET_FOLLOW_DIST, pet->GetFollowAngle());
                //if (target->GetCharmInfo())
                //    target->GetCharmInfo()->SetCommandState(COMMAND_FOLLOW);
            }
        }
    }
}

void AuraEffect::HandleModCharm(AuraApplication const* aurApp, uint8 mode, bool apply) const
{
    if (!(mode & AURA_EFFECT_HANDLE_REAL))
        return;

    Unit* target = aurApp->GetTarget();

    Unit* caster = GetCaster();

    if (apply)
        target->SetCharmedBy(caster, CHARM_TYPE_CHARM, aurApp);
    else
        target->RemoveCharmedBy(caster);
}

void AuraEffect::HandleCharmConvert(AuraApplication const* aurApp, uint8 mode, bool apply) const
{
    if (!(mode & AURA_EFFECT_HANDLE_REAL))
        return;

    Unit* target = aurApp->GetTarget();

    Unit* caster = GetCaster();

    if (apply)
        target->SetCharmedBy(caster, CHARM_TYPE_CONVERT, aurApp);
    else
        target->RemoveCharmedBy(caster);
}

/**
 * Such auras are applied from a caster(=player) to a vehicle.
 * This has been verified using spell #49256
 */
void AuraEffect::HandleAuraControlVehicle(AuraApplication const* aurApp, uint8 mode, bool apply) const
{
    if (!(mode & AURA_EFFECT_HANDLE_CHANGE_AMOUNT_MASK))
        return;

    Unit* target = aurApp->GetTarget();

    if (!target->IsVehicle())
        return;

    Unit* caster = GetCaster();

    if (!caster || caster == target)
        return;

    if (apply)
    {
        caster->_EnterVehicle(target->GetVehicleKit(), m_amount - 1, aurApp);
    }
    else
    {
        if (GetId() == 53111) // Devour Humanoid
        {
            target->Kill(caster);
            if (caster->GetTypeId() == TYPEID_UNIT)
                caster->ToCreature()->RemoveCorpse();
        }
        caster->_ExitVehicle();
        // some SPELL_AURA_CONTROL_VEHICLE auras have a dummy effect on the player - remove them
        caster->RemoveAurasDueToSpell(GetId());
    }
}

/*********************************************************/
/***                  MODIFY SPEED                     ***/
/*********************************************************/
void AuraEffect::HandleAuraModIncreaseSpeed(AuraApplication const* aurApp, uint8 mode, bool /*apply*/) const
{
    if (!(mode & AURA_EFFECT_HANDLE_CHANGE_AMOUNT_MASK))
        return;

    Unit* target = aurApp->GetTarget();

    target->UpdateSpeed(MOVE_RUN, true);
}

void AuraEffect::HandleAuraModIncreaseMountedSpeed(AuraApplication const* aurApp, uint8 mode, bool apply) const
{
    HandleAuraModIncreaseSpeed(aurApp, mode, apply);
}

void AuraEffect::HandleAuraModIncreaseFlightSpeed(AuraApplication const* aurApp, uint8 mode, bool apply) const
{
    if (!(mode & AURA_EFFECT_HANDLE_CHANGE_AMOUNT_SEND_FOR_CLIENT_MASK))
        return;

    Unit* target = aurApp->GetTarget();

    // Enable Fly mode for flying mounts
    if (GetAuraType() == SPELL_AURA_MOD_INCREASE_MOUNTED_FLIGHT_SPEED)
    {
        // do not remove unit flag if there are more than this auraEffect of that kind on unit on unit
        if (mode & AURA_EFFECT_HANDLE_SEND_FOR_CLIENT_MASK && (apply || (!target->HasAuraType(SPELL_AURA_MOD_INCREASE_MOUNTED_FLIGHT_SPEED) && !target->HasAuraType(SPELL_AURA_FLY))))
        {
            if (Player* player = target->m_movedPlayer)
            {
                WorldPacket data;
                if (apply)
                    data.Initialize(SMSG_MOVE_SET_CAN_FLY, 12);
                else
                    data.Initialize(SMSG_MOVE_UNSET_CAN_FLY, 12);
                data.append(player->GetPackGUID());
                data << uint32(0);                                      // unknown
                player->SendDirectMessage(&data);
            }
        }

        if (mode & AURA_EFFECT_HANDLE_REAL)
        {
            //Players on flying mounts must be immune to polymorph
            if (target->GetTypeId() == TYPEID_PLAYER)
                target->ApplySpellImmune(GetId(), IMMUNITY_MECHANIC, MECHANIC_POLYMORPH, apply);

            // Dragonmaw Illusion (overwrite mount model, mounted aura already applied)
            if (apply && target->HasAuraEffect(42016, 0) && target->GetMountID())
                target->SetUInt32Value(UNIT_FIELD_MOUNTDISPLAYID, 16314);
        }
    }

    if (mode & AURA_EFFECT_HANDLE_CHANGE_AMOUNT_MASK)
        target->UpdateSpeed(MOVE_FLIGHT, true);
}

void AuraEffect::HandleAuraModIncreaseSwimSpeed(AuraApplication const* aurApp, uint8 mode, bool /*apply*/) const
{
    if (!(mode & AURA_EFFECT_HANDLE_CHANGE_AMOUNT_MASK))
        return;

    Unit* target = aurApp->GetTarget();

    target->UpdateSpeed(MOVE_SWIM, true);
}

void AuraEffect::HandleAuraModDecreaseSpeed(AuraApplication const* aurApp, uint8 mode, bool /*apply*/) const
{
    if (!(mode & AURA_EFFECT_HANDLE_CHANGE_AMOUNT_MASK))
        return;

    Unit* target = aurApp->GetTarget();

    target->UpdateSpeed(MOVE_RUN, true);
    target->UpdateSpeed(MOVE_SWIM, true);
    target->UpdateSpeed(MOVE_FLIGHT, true);
    target->UpdateSpeed(MOVE_RUN_BACK, true);
    target->UpdateSpeed(MOVE_SWIM_BACK, true);
    target->UpdateSpeed(MOVE_FLIGHT_BACK, true);
}

void AuraEffect::HandleAuraModUseNormalSpeed(AuraApplication const* aurApp, uint8 mode, bool /*apply*/) const
{
    if (!(mode & AURA_EFFECT_HANDLE_REAL))
        return;

    Unit* target = aurApp->GetTarget();

    target->UpdateSpeed(MOVE_RUN,  true);
    target->UpdateSpeed(MOVE_SWIM, true);
    target->UpdateSpeed(MOVE_FLIGHT,  true);
}

/*********************************************************/
/***                     IMMUNITY                      ***/
/*********************************************************/

void AuraEffect::HandleModStateImmunityMask(AuraApplication const* aurApp, uint8 mode, bool apply) const
{
    if (!(mode & AURA_EFFECT_HANDLE_REAL))
        return;

    Unit* target = aurApp->GetTarget();

    std::list <AuraType> immunity_list;
    if (GetMiscValue() & (1<<10))
        immunity_list.push_back(SPELL_AURA_MOD_STUN);
    if (GetMiscValue() & (1<<1))
        immunity_list.push_back(SPELL_AURA_TRANSFORM);

    // These flag can be recognized wrong:
    if (GetMiscValue() & (1<<6))
        immunity_list.push_back(SPELL_AURA_MOD_DECREASE_SPEED);
    if (GetMiscValue() & (1<<0))
        immunity_list.push_back(SPELL_AURA_MOD_ROOT);
    if (GetMiscValue() & (1<<2))
        immunity_list.push_back(SPELL_AURA_MOD_CONFUSE);
    if (GetMiscValue() & (1<<9))
        immunity_list.push_back(SPELL_AURA_MOD_FEAR);

    // an exception for Bladestorm
    if ((GetMiscValue() & (1<<7)) && (GetId() != 46924))
        immunity_list.push_back(SPELL_AURA_MOD_DISARM);

    // apply immunities
    for (std::list <AuraType>::iterator iter = immunity_list.begin(); iter != immunity_list.end(); ++iter)
        target->ApplySpellImmune(GetId(), IMMUNITY_STATE, *iter, apply);

    // Patch 3.0.3 Bladestorm now breaks all snares and roots on the warrior when activated.
    if (apply && GetId() == 46924)
    {
        target->RemoveAurasByType(SPELL_AURA_MOD_ROOT);
        target->RemoveAurasByType(SPELL_AURA_MOD_DECREASE_SPEED);
    }

    if (apply && GetSpellInfo()->AttributesEx & SPELL_ATTR1_DISPEL_AURAS_ON_IMMUNITY)
        for (std::list <AuraType>::iterator iter = immunity_list.begin(); iter != immunity_list.end(); ++iter)
            target->RemoveAurasByType(*iter);
}

void AuraEffect::HandleModMechanicImmunity(AuraApplication const* aurApp, uint8 mode, bool apply) const
{
    if (!(mode & AURA_EFFECT_HANDLE_REAL))
        return;

    Unit* target = aurApp->GetTarget();
    uint32 mechanic;

    switch (GetId())
    {
        case 42292: // PvP trinket
        case 59752: // Every Man for Himself
            mechanic = IMMUNE_TO_MOVEMENT_IMPAIRMENT_AND_LOSS_CONTROL_MASK;
            // Actually we should apply immunities here, too, but the aura has only 100 ms duration, so there is practically no point
            break;
        case 54508: // Demonic Empowerment
            mechanic = (1 << MECHANIC_SNARE) | (1 << MECHANIC_ROOT);
            target->ApplySpellImmune(GetId(), IMMUNITY_MECHANIC, MECHANIC_SNARE, apply);
            target->ApplySpellImmune(GetId(), IMMUNITY_MECHANIC, MECHANIC_ROOT, apply);
            target->ApplySpellImmune(GetId(), IMMUNITY_MECHANIC, MECHANIC_STUN, apply);
            break;
        case 34471: // The Beast Within
        case 19574: // Bestial Wrath
            mechanic = (1 << MECHANIC_SNARE) | (1 << MECHANIC_ROOT)
                | (1 << MECHANIC_FEAR) | (1 << MECHANIC_STUN)
                | (1 << MECHANIC_SLEEP) | (1 << MECHANIC_CHARM)
                | (1 << MECHANIC_SAPPED) | (1 << MECHANIC_HORROR)
                | (1 << MECHANIC_POLYMORPH) | (1 << MECHANIC_DISORIENTED)
                | (1 << MECHANIC_FREEZE) | (1 << MECHANIC_TURN);

            target->ApplySpellImmune(GetId(), IMMUNITY_MECHANIC, MECHANIC_SNARE, apply);
            target->ApplySpellImmune(GetId(), IMMUNITY_MECHANIC, MECHANIC_ROOT, apply);
            target->ApplySpellImmune(GetId(), IMMUNITY_MECHANIC, MECHANIC_FEAR, apply);
            target->ApplySpellImmune(GetId(), IMMUNITY_MECHANIC, MECHANIC_STUN, apply);
            target->ApplySpellImmune(GetId(), IMMUNITY_MECHANIC, MECHANIC_SLEEP, apply);
            target->ApplySpellImmune(GetId(), IMMUNITY_MECHANIC, MECHANIC_CHARM, apply);
            target->ApplySpellImmune(GetId(), IMMUNITY_MECHANIC, MECHANIC_SAPPED, apply);
            target->ApplySpellImmune(GetId(), IMMUNITY_MECHANIC, MECHANIC_HORROR, apply);
            target->ApplySpellImmune(GetId(), IMMUNITY_MECHANIC, MECHANIC_POLYMORPH, apply);
            target->ApplySpellImmune(GetId(), IMMUNITY_MECHANIC, MECHANIC_DISORIENTED, apply);
            target->ApplySpellImmune(GetId(), IMMUNITY_MECHANIC, MECHANIC_FREEZE, apply);
            target->ApplySpellImmune(GetId(), IMMUNITY_MECHANIC, MECHANIC_TURN, apply);
            break;
        default:
            if (GetMiscValue() < 1)
                return;
            mechanic = 1 << GetMiscValue();
            target->ApplySpellImmune(GetId(), IMMUNITY_MECHANIC, GetMiscValue(), apply);
            break;
    }

    if (apply && GetSpellInfo()->AttributesEx & SPELL_ATTR1_DISPEL_AURAS_ON_IMMUNITY)
        target->RemoveAurasWithMechanic(mechanic, AURA_REMOVE_BY_DEFAULT, GetId());
}

void AuraEffect::HandleAuraModEffectImmunity(AuraApplication const* aurApp, uint8 mode, bool apply) const
{
    if (!(mode & AURA_EFFECT_HANDLE_REAL))
        return;

    Unit* target = aurApp->GetTarget();

   target->ApplySpellImmune(GetId(), IMMUNITY_EFFECT, GetMiscValue(), apply);

    // when removing flag aura, handle flag drop
    if (!apply && target->GetTypeId() == TYPEID_PLAYER
        && (GetSpellInfo()->AuraInterruptFlags & AURA_INTERRUPT_FLAG_IMMUNE_OR_LOST_SELECTION))
    {
        if (target->GetTypeId() == TYPEID_PLAYER)
        {
            if (target->ToPlayer()->InBattleground())
            {
                if (Battleground* bg = target->ToPlayer()->GetBattleground())
                    bg->EventPlayerDroppedFlag(target->ToPlayer());
            }
            else
                sOutdoorPvPMgr->HandleDropFlag((Player*)target, GetSpellInfo()->Id);
        }
    }
}

void AuraEffect::HandleAuraModStateImmunity(AuraApplication const* aurApp, uint8 mode, bool apply) const
{
    if (!(mode & AURA_EFFECT_HANDLE_REAL))
        return;

    Unit* target = aurApp->GetTarget();

    target->ApplySpellImmune(GetId(), IMMUNITY_STATE, GetMiscValue(), apply);

    if (apply && GetSpellInfo()->AttributesEx & SPELL_ATTR1_DISPEL_AURAS_ON_IMMUNITY)
        target->RemoveAurasByType(AuraType(GetMiscValue()), 0, GetBase());
}

void AuraEffect::HandleAuraModSchoolImmunity(AuraApplication const* aurApp, uint8 mode, bool apply) const
{
    if (!(mode & AURA_EFFECT_HANDLE_REAL))
        return;

    Unit* target = aurApp->GetTarget();

    target->ApplySpellImmune(GetId(), IMMUNITY_SCHOOL, GetMiscValue(), (apply));

    if (GetSpellInfo()->Mechanic == MECHANIC_BANISH)
    {
        if (apply)
            target->AddUnitState(UNIT_STAT_ISOLATED);
        else
        {
            bool banishFound = false;
            Unit::AuraEffectList const& banishAuras = target->GetAuraEffectsByType(GetAuraType());
            for (Unit::AuraEffectList::const_iterator i = banishAuras.begin(); i !=  banishAuras.end(); ++i)
                if ((*i)->GetSpellInfo()->Mechanic == MECHANIC_BANISH)
                {
                    banishFound = true;
                    break;
                }
            if (!banishFound)
                target->ClearUnitState(UNIT_STAT_ISOLATED);
        }
    }

    if (apply && GetMiscValue() == SPELL_SCHOOL_MASK_NORMAL)
        target->RemoveAurasWithInterruptFlags(AURA_INTERRUPT_FLAG_IMMUNE_OR_LOST_SELECTION);

    // remove all flag auras (they are positive, but they must be removed when you are immune)
    if (GetSpellInfo()->AttributesEx & SPELL_ATTR1_DISPEL_AURAS_ON_IMMUNITY
        && GetSpellInfo()->AttributesEx2 & SPELL_ATTR2_DAMAGE_REDUCED_SHIELD)
        target->RemoveAurasWithInterruptFlags(AURA_INTERRUPT_FLAG_IMMUNE_OR_LOST_SELECTION);

    // TODO: optimalize this cycle - use RemoveAurasWithInterruptFlags call or something else
    if ((apply)
        && GetSpellInfo()->AttributesEx & SPELL_ATTR1_DISPEL_AURAS_ON_IMMUNITY
        && GetSpellInfo()->IsPositive())                       //Only positive immunity removes auras
    {
        uint32 school_mask = GetMiscValue();
        Unit::AuraApplicationMap& Auras = target->GetAppliedAuras();
        for (Unit::AuraApplicationMap::iterator iter = Auras.begin(); iter != Auras.end();)
        {
            SpellInfo const* spell = iter->second->GetBase()->GetSpellInfo();
            if ((spell->GetSchoolMask() & school_mask)//Check for school mask
                && GetSpellInfo()->CanDispelAura(spell)
                && !iter->second->IsPositive()          //Don't remove positive spells
                && spell->Id != GetId())               //Don't remove self
            {
                target->RemoveAura(iter);
            }
            else
                ++iter;
        }
    }
}

void AuraEffect::HandleAuraModDmgImmunity(AuraApplication const* aurApp, uint8 mode, bool apply) const
{
    if (!(mode & AURA_EFFECT_HANDLE_REAL))
        return;

    Unit* target = aurApp->GetTarget();

    target->ApplySpellImmune(GetId(), IMMUNITY_DAMAGE, GetMiscValue(), apply);
}

void AuraEffect::HandleAuraModDispelImmunity(AuraApplication const* aurApp, uint8 mode, bool apply) const
{
    if (!(mode & AURA_EFFECT_HANDLE_REAL))
        return;

    Unit* target = aurApp->GetTarget();

    target->ApplySpellDispelImmunity(m_spellInfo, DispelType(GetMiscValue()), (apply));
}

/*********************************************************/
/***                  MODIFY STATS                     ***/
/*********************************************************/

/********************************/
/***        RESISTANCE        ***/
/********************************/

void AuraEffect::HandleAuraModResistanceExclusive(AuraApplication const* aurApp, uint8 mode, bool apply) const
{
    if (!(mode & (AURA_EFFECT_HANDLE_CHANGE_AMOUNT_MASK | AURA_EFFECT_HANDLE_STAT)))
        return;

    Unit* target = aurApp->GetTarget();

    for (int8 x = SPELL_SCHOOL_NORMAL; x < MAX_SPELL_SCHOOL; x++)
    {
        if (GetMiscValue() & int32(1<<x))
        {
            int32 amount = target->GetMaxPositiveAuraModifierByMiscMask(SPELL_AURA_MOD_RESISTANCE_EXCLUSIVE, 1<<x, this);
            if (amount < GetAmount())
            {
                float value = float(GetAmount() - amount);
                target->HandleStatModifier(UnitMods(UNIT_MOD_RESISTANCE_START + x), BASE_VALUE, value, apply);
                if (target->GetTypeId() == TYPEID_PLAYER)
                    target->ApplyResistanceBuffModsMod(SpellSchools(x), aurApp->IsPositive(), value, apply);
            }
        }
    }
}

void AuraEffect::HandleAuraModResistance(AuraApplication const* aurApp, uint8 mode, bool apply) const
{
    if (!(mode & (AURA_EFFECT_HANDLE_CHANGE_AMOUNT_MASK | AURA_EFFECT_HANDLE_STAT)))
        return;

    Unit* target = aurApp->GetTarget();

    for (int8 x = SPELL_SCHOOL_NORMAL; x < MAX_SPELL_SCHOOL; x++)
    {
        if (GetMiscValue() & int32(1<<x))
        {
            target->HandleStatModifier(UnitMods(UNIT_MOD_RESISTANCE_START + x), TOTAL_VALUE, float(GetAmount()), apply);
            if (target->GetTypeId() == TYPEID_PLAYER || target->ToCreature()->isPet())
                target->ApplyResistanceBuffModsMod(SpellSchools(x), GetAmount() > 0, (float)GetAmount(), apply);
        }
    }
}

void AuraEffect::HandleAuraModBaseResistancePCT(AuraApplication const* aurApp, uint8 mode, bool apply) const
{
    if (!(mode & (AURA_EFFECT_HANDLE_CHANGE_AMOUNT_MASK | AURA_EFFECT_HANDLE_STAT)))
        return;

    Unit* target = aurApp->GetTarget();

    // only players have base stats
    if (target->GetTypeId() != TYPEID_PLAYER)
    {
        //pets only have base armor
        if (target->ToCreature()->isPet() && (GetMiscValue() & SPELL_SCHOOL_MASK_NORMAL))
            target->HandleStatModifier(UNIT_MOD_ARMOR, BASE_PCT, float(GetAmount()), apply);
    }
    else
    {
        for (int8 x = SPELL_SCHOOL_NORMAL; x < MAX_SPELL_SCHOOL; x++)
        {
            if (GetMiscValue() & int32(1<<x))
                target->HandleStatModifier(UnitMods(UNIT_MOD_RESISTANCE_START + x), BASE_PCT, float(GetAmount()), apply);
        }
    }
}

void AuraEffect::HandleModResistancePercent(AuraApplication const* aurApp, uint8 mode, bool apply) const
{
    if (!(mode & (AURA_EFFECT_HANDLE_CHANGE_AMOUNT_MASK | AURA_EFFECT_HANDLE_STAT)))
        return;

    Unit* target = aurApp->GetTarget();

    for (int8 i = SPELL_SCHOOL_NORMAL; i < MAX_SPELL_SCHOOL; i++)
    {
        if (GetMiscValue() & int32(1<<i))
        {
            target->HandleStatModifier(UnitMods(UNIT_MOD_RESISTANCE_START + i), TOTAL_PCT, float(GetAmount()), apply);
            if (target->GetTypeId() == TYPEID_PLAYER || target->ToCreature()->isPet())
            {
                target->ApplyResistanceBuffModsPercentMod(SpellSchools(i), true, (float)GetAmount(), apply);
                target->ApplyResistanceBuffModsPercentMod(SpellSchools(i), false, (float)GetAmount(), apply);
            }
        }
    }
}

void AuraEffect::HandleModBaseResistance(AuraApplication const* aurApp, uint8 mode, bool apply) const
{
    if (!(mode & (AURA_EFFECT_HANDLE_CHANGE_AMOUNT_MASK | AURA_EFFECT_HANDLE_STAT)))
        return;

    Unit* target = aurApp->GetTarget();

    // only players have base stats
    if (target->GetTypeId() != TYPEID_PLAYER)
    {
        //only pets have base stats
        if (target->ToCreature()->isPet() && (GetMiscValue() & SPELL_SCHOOL_MASK_NORMAL))
            target->HandleStatModifier(UNIT_MOD_ARMOR, TOTAL_VALUE, float(GetAmount()), apply);
    }
    else
    {
        for (int i = SPELL_SCHOOL_NORMAL; i < MAX_SPELL_SCHOOL; i++)
            if (GetMiscValue() & (1<<i))
                target->HandleStatModifier(UnitMods(UNIT_MOD_RESISTANCE_START + i), TOTAL_VALUE, float(GetAmount()), apply);
    }
}

void AuraEffect::HandleModTargetResistance(AuraApplication const* aurApp, uint8 mode, bool apply) const
{
    if (!(mode & (AURA_EFFECT_HANDLE_CHANGE_AMOUNT_MASK | AURA_EFFECT_HANDLE_STAT)))
        return;

    Unit* target = aurApp->GetTarget();

    // applied to damage as HandleNoImmediateEffect in Unit::CalcAbsorbResist and Unit::CalcArmorReducedDamage

    // show armor penetration
    if (target->GetTypeId() == TYPEID_PLAYER && (GetMiscValue() & SPELL_SCHOOL_MASK_NORMAL))
        target->ApplyModInt32Value(PLAYER_FIELD_MOD_TARGET_PHYSICAL_RESISTANCE, GetAmount(), apply);

    // show as spell penetration only full spell penetration bonuses (all resistances except armor and holy
    if (target->GetTypeId() == TYPEID_PLAYER && (GetMiscValue() & SPELL_SCHOOL_MASK_SPELL) == SPELL_SCHOOL_MASK_SPELL)
        target->ApplyModInt32Value(PLAYER_FIELD_MOD_TARGET_RESISTANCE, GetAmount(), apply);
}

/********************************/
/***           STAT           ***/
/********************************/

void AuraEffect::HandleAuraModStat(AuraApplication const* aurApp, uint8 mode, bool apply) const
{
    if (!(mode & (AURA_EFFECT_HANDLE_CHANGE_AMOUNT_MASK | AURA_EFFECT_HANDLE_STAT)))
        return;

    Unit* target = aurApp->GetTarget();

    if (GetMiscValue() < -2 || GetMiscValue() > 4)
    {
        sLog->outError("WARNING: Spell %u effect %u has an unsupported misc value (%i) for SPELL_AURA_MOD_STAT ", GetId(), GetEffIndex(), GetMiscValue());
        return;
    }

    for (int32 i = STAT_STRENGTH; i < MAX_STATS; i++)
    {
        // -1 or -2 is all stats (misc < -2 checked in function beginning)
        if (GetMiscValue() < 0 || GetMiscValue() == i)
        {
            //target->ApplyStatMod(Stats(i), m_amount, apply);
            target->HandleStatModifier(UnitMods(UNIT_MOD_STAT_START + i), TOTAL_VALUE, float(GetAmount()), apply);
            if (target->GetTypeId() == TYPEID_PLAYER || target->ToCreature()->isPet())
                target->ApplyStatBuffMod(Stats(i), (float)GetAmount(), apply);
        }
    }
}

void AuraEffect::HandleModPercentStat(AuraApplication const* aurApp, uint8 mode, bool apply) const
{
    if (!(mode & (AURA_EFFECT_HANDLE_CHANGE_AMOUNT_MASK | AURA_EFFECT_HANDLE_STAT)))
        return;

    Unit* target = aurApp->GetTarget();

    if (GetMiscValue() < -1 || GetMiscValue() > 4)
    {
        sLog->outError("WARNING: Misc Value for SPELL_AURA_MOD_PERCENT_STAT not valid");
        return;
    }

    // only players have base stats
    if (target->GetTypeId() != TYPEID_PLAYER)
        return;

    for (int32 i = STAT_STRENGTH; i < MAX_STATS; ++i)
    {
        if (GetMiscValue() == i || GetMiscValue() == -1)
            target->HandleStatModifier(UnitMods(UNIT_MOD_STAT_START + i), BASE_PCT, float(m_amount), apply);
    }
}

void AuraEffect::HandleModSpellDamagePercentFromStat(AuraApplication const* aurApp, uint8 mode, bool /*apply*/) const
{
    if (!(mode & (AURA_EFFECT_HANDLE_CHANGE_AMOUNT_MASK | AURA_EFFECT_HANDLE_STAT)))
        return;

    Unit* target = aurApp->GetTarget();

    if (target->GetTypeId() != TYPEID_PLAYER)
        return;

    // Magic damage modifiers implemented in Unit::SpellDamageBonus
    // This information for client side use only
    // Recalculate bonus
    target->ToPlayer()->UpdateSpellDamageAndHealingBonus();
}

void AuraEffect::HandleModSpellHealingPercentFromStat(AuraApplication const* aurApp, uint8 mode, bool /*apply*/) const
{
    if (!(mode & (AURA_EFFECT_HANDLE_CHANGE_AMOUNT_MASK | AURA_EFFECT_HANDLE_STAT)))
        return;

    Unit* target = aurApp->GetTarget();

    if (target->GetTypeId() != TYPEID_PLAYER)
        return;

    // Recalculate bonus
    target->ToPlayer()->UpdateSpellDamageAndHealingBonus();
}

void AuraEffect::HandleModSpellDamagePercentFromAttackPower(AuraApplication const* aurApp, uint8 mode, bool /*apply*/) const
{
    if (!(mode & (AURA_EFFECT_HANDLE_CHANGE_AMOUNT_MASK | AURA_EFFECT_HANDLE_STAT)))
        return;

    Unit* target = aurApp->GetTarget();

    if (target->GetTypeId() != TYPEID_PLAYER)
        return;

    // Magic damage modifiers implemented in Unit::SpellDamageBonus
    // This information for client side use only
    // Recalculate bonus
    target->ToPlayer()->UpdateSpellDamageAndHealingBonus();
}

void AuraEffect::HandleModSpellHealingPercentFromAttackPower(AuraApplication const* aurApp, uint8 mode, bool /*apply*/) const
{
    if (!(mode & (AURA_EFFECT_HANDLE_CHANGE_AMOUNT_MASK | AURA_EFFECT_HANDLE_STAT)))
        return;

    Unit* target = aurApp->GetTarget();

    if (target->GetTypeId() != TYPEID_PLAYER)
        return;

    // Recalculate bonus
    target->ToPlayer()->UpdateSpellDamageAndHealingBonus();
}

void AuraEffect::HandleModHealingDone(AuraApplication const* aurApp, uint8 mode, bool /*apply*/) const
{
    if (!(mode & (AURA_EFFECT_HANDLE_CHANGE_AMOUNT_MASK | AURA_EFFECT_HANDLE_STAT)))
        return;

    Unit* target = aurApp->GetTarget();

    if (target->GetTypeId() != TYPEID_PLAYER)
        return;
    // implemented in Unit::SpellHealingBonus
    // this information is for client side only
    target->ToPlayer()->UpdateSpellDamageAndHealingBonus();
}

void AuraEffect::HandleModTotalPercentStat(AuraApplication const* aurApp, uint8 mode, bool apply) const
{
    if (!(mode & (AURA_EFFECT_HANDLE_CHANGE_AMOUNT_MASK | AURA_EFFECT_HANDLE_STAT)))
        return;

    Unit* target = aurApp->GetTarget();

    if (GetMiscValue() < -1 || GetMiscValue() > 4)
    {
        sLog->outError("WARNING: Misc Value for SPELL_AURA_MOD_PERCENT_STAT not valid");
        return;
    }

    // save current health state
    float healthPct = target->GetHealthPct();
    bool alive = target->isAlive();

    for (int32 i = STAT_STRENGTH; i < MAX_STATS; i++)
    {
        if (GetMiscValue() == i || GetMiscValue() == -1)
        {
            target->HandleStatModifier(UnitMods(UNIT_MOD_STAT_START + i), TOTAL_PCT, float(GetAmount()), apply);
            if (target->GetTypeId() == TYPEID_PLAYER || target->ToCreature()->isPet())
                target->ApplyStatPercentBuffMod(Stats(i), float(GetAmount()), apply);
        }
    }

    // recalculate current HP/MP after applying aura modifications (only for spells with SPELL_ATTR0_UNK4 0x00000010 flag)
    // this check is total bullshit i think
    if (GetMiscValue() == STAT_STAMINA && (m_spellInfo->Attributes & SPELL_ATTR0_ABILITY))
        target->SetHealth(std::max<uint32>(uint32(healthPct * target->GetMaxHealth() * 0.01f), (alive ? 1 : 0)));
}

void AuraEffect::HandleAuraModResistenceOfStatPercent(AuraApplication const* aurApp, uint8 mode, bool /*apply*/) const
{
    if (!(mode & (AURA_EFFECT_HANDLE_CHANGE_AMOUNT_MASK | AURA_EFFECT_HANDLE_STAT)))
        return;

    Unit* target = aurApp->GetTarget();

    if (target->GetTypeId() != TYPEID_PLAYER)
        return;

    if (GetMiscValue() != SPELL_SCHOOL_MASK_NORMAL)
    {
        // support required adding replace UpdateArmor by loop by UpdateResistence at intellect update
        // and include in UpdateResistence same code as in UpdateArmor for aura mod apply.
        sLog->outError("Aura SPELL_AURA_MOD_RESISTANCE_OF_STAT_PERCENT(182) does not work for non-armor type resistances!");
        return;
    }

    // Recalculate Armor
    target->UpdateArmor();
}

void AuraEffect::HandleAuraModExpertise(AuraApplication const* aurApp, uint8 mode, bool /*apply*/) const
{
    if (!(mode & (AURA_EFFECT_HANDLE_CHANGE_AMOUNT_MASK | AURA_EFFECT_HANDLE_STAT)))
        return;

    Unit* target = aurApp->GetTarget();

    if (target->GetTypeId() != TYPEID_PLAYER)
        return;

    target->ToPlayer()->UpdateExpertise(BASE_ATTACK);
    target->ToPlayer()->UpdateExpertise(OFF_ATTACK);
}

/********************************/
/***      HEAL & ENERGIZE     ***/
/********************************/
void AuraEffect::HandleModPowerRegen(AuraApplication const* aurApp, uint8 mode, bool /*apply*/) const
{
    if (!(mode & (AURA_EFFECT_HANDLE_CHANGE_AMOUNT_MASK | AURA_EFFECT_HANDLE_STAT)))
        return;

    Unit* target = aurApp->GetTarget();

    if (target->GetTypeId() != TYPEID_PLAYER)
        return;

    // Update manaregen value
    if (GetMiscValue() == POWER_MANA)
        target->ToPlayer()->UpdateManaRegen();
    else if (GetMiscValue() == POWER_RUNE)
        target->ToPlayer()->UpdateRuneRegen(RuneType(GetMiscValueB()));
    // other powers are not immediate effects - implemented in Player::Regenerate, Creature::Regenerate
}

void AuraEffect::HandleModPowerRegenPCT(AuraApplication const* aurApp, uint8 mode, bool apply) const
{
    HandleModPowerRegen(aurApp, mode, apply);
}

void AuraEffect::HandleModManaRegen(AuraApplication const* aurApp, uint8 mode, bool /*apply*/) const
{
    if (!(mode & (AURA_EFFECT_HANDLE_CHANGE_AMOUNT_MASK | AURA_EFFECT_HANDLE_STAT)))
        return;

    Unit* target = aurApp->GetTarget();

    if (target->GetTypeId() != TYPEID_PLAYER)
        return;

    //Note: an increase in regen does NOT cause threat.
    target->ToPlayer()->UpdateManaRegen();
}

void AuraEffect::HandleAuraModIncreaseHealth(AuraApplication const* aurApp, uint8 mode, bool apply) const
{
    if (!(mode & (AURA_EFFECT_HANDLE_CHANGE_AMOUNT_MASK | AURA_EFFECT_HANDLE_STAT)))
        return;

    Unit* target = aurApp->GetTarget();

    if (apply)
    {
        target->HandleStatModifier(UNIT_MOD_HEALTH, TOTAL_VALUE, float(GetAmount()), apply);
        target->ModifyHealth(GetAmount());
    }
    else
    {
        if (int32(target->GetHealth()) > GetAmount())
            target->ModifyHealth(-GetAmount());
        else
            target->SetHealth(1);
        target->HandleStatModifier(UNIT_MOD_HEALTH, TOTAL_VALUE, float(GetAmount()), apply);
    }
}

void AuraEffect::HandleAuraModIncreaseMaxHealth(AuraApplication const* aurApp, uint8 mode, bool apply) const
{
    if (!(mode & (AURA_EFFECT_HANDLE_CHANGE_AMOUNT_MASK | AURA_EFFECT_HANDLE_STAT)))
        return;

    Unit* target = aurApp->GetTarget();

    uint32 oldhealth = target->GetHealth();
    double healthPercentage = (double)oldhealth / (double)target->GetMaxHealth();

    target->HandleStatModifier(UNIT_MOD_HEALTH, TOTAL_VALUE, float(GetAmount()), apply);

    // refresh percentage
    if (oldhealth > 0)
    {
        uint32 newhealth = uint32(ceil((double)target->GetMaxHealth() * healthPercentage));
        if (newhealth == 0)
            newhealth = 1;

        target->SetHealth(newhealth);
    }
}

void AuraEffect::HandleAuraModIncreaseEnergy(AuraApplication const* aurApp, uint8 mode, bool apply) const
{
    if (!(mode & (AURA_EFFECT_HANDLE_CHANGE_AMOUNT_MASK | AURA_EFFECT_HANDLE_STAT)))
        return;

    Unit* target = aurApp->GetTarget();

    Powers powerType = Powers(GetMiscValue());
    // do not check power type, we can always modify the maximum
    // as the client will not see any difference
    // also, placing conditions that may change during the aura duration
    // inside effect handlers is not a good idea
    //if (int32(powerType) != GetMiscValue())
    //    return;

    UnitMods unitMod = UnitMods(UNIT_MOD_POWER_START + powerType);

    target->HandleStatModifier(unitMod, TOTAL_VALUE, float(GetAmount()), apply);
}

void AuraEffect::HandleAuraModIncreaseEnergyPercent(AuraApplication const* aurApp, uint8 mode, bool apply) const
{
    if (!(mode & (AURA_EFFECT_HANDLE_CHANGE_AMOUNT_MASK | AURA_EFFECT_HANDLE_STAT)))
        return;

    Unit* target = aurApp->GetTarget();

    Powers powerType = Powers(GetMiscValue());
    // do not check power type, we can always modify the maximum
    // as the client will not see any difference
    // also, placing conditions that may change during the aura duration
    // inside effect handlers is not a good idea
    //if (int32(powerType) != GetMiscValue())
    //    return;

    UnitMods unitMod = UnitMods(UNIT_MOD_POWER_START + powerType);
    float amount = float(GetAmount());

    if (apply)
    {
        target->HandleStatModifier(unitMod, TOTAL_PCT, amount, apply);
        target->ModifyPowerPct(powerType, amount, apply);
    }
    else
    {
        target->ModifyPowerPct(powerType, amount, apply);
        target->HandleStatModifier(unitMod, TOTAL_PCT, amount, apply);
    }
}

void AuraEffect::HandleAuraModIncreaseHealthPercent(AuraApplication const* aurApp, uint8 mode, bool apply) const
{
    if (!(mode & (AURA_EFFECT_HANDLE_CHANGE_AMOUNT_MASK | AURA_EFFECT_HANDLE_STAT)))
        return;

    Unit* target = aurApp->GetTarget();

    // Unit will keep hp% after MaxHealth being modified if unit is alive.
    float percent = target->GetHealthPct();
    target->HandleStatModifier(UNIT_MOD_HEALTH, TOTAL_PCT, float(GetAmount()), apply);
    if (target->isAlive())
        target->SetHealth(target->CountPctFromMaxHealth(int32(percent)));
}

void AuraEffect::HandleAuraIncreaseBaseHealthPercent(AuraApplication const* aurApp, uint8 mode, bool apply) const
{
    if (!(mode & (AURA_EFFECT_HANDLE_CHANGE_AMOUNT_MASK | AURA_EFFECT_HANDLE_STAT)))
        return;

    Unit* target = aurApp->GetTarget();

    target->HandleStatModifier(UNIT_MOD_HEALTH, BASE_PCT, float(GetAmount()), apply);
}

/********************************/
/***          FIGHT           ***/
/********************************/

void AuraEffect::HandleAuraModParryPercent(AuraApplication const* aurApp, uint8 mode, bool /*apply*/) const
{
    if (!(mode & (AURA_EFFECT_HANDLE_CHANGE_AMOUNT_MASK | AURA_EFFECT_HANDLE_STAT)))
        return;

    Unit* target = aurApp->GetTarget();

    if (target->GetTypeId() != TYPEID_PLAYER)
        return;

    target->ToPlayer()->UpdateParryPercentage();
}

void AuraEffect::HandleAuraModDodgePercent(AuraApplication const* aurApp, uint8 mode, bool /*apply*/) const
{
    if (!(mode & (AURA_EFFECT_HANDLE_CHANGE_AMOUNT_MASK | AURA_EFFECT_HANDLE_STAT)))
        return;

    Unit* target = aurApp->GetTarget();

    if (target->GetTypeId() != TYPEID_PLAYER)
        return;

    target->ToPlayer()->UpdateDodgePercentage();
}

void AuraEffect::HandleAuraModBlockPercent(AuraApplication const* aurApp, uint8 mode, bool /*apply*/) const
{
    if (!(mode & (AURA_EFFECT_HANDLE_CHANGE_AMOUNT_MASK | AURA_EFFECT_HANDLE_STAT)))
        return;

    Unit* target = aurApp->GetTarget();

    if (target->GetTypeId() != TYPEID_PLAYER)
        return;

    target->ToPlayer()->UpdateBlockPercentage();
}

void AuraEffect::HandleAuraModRegenInterrupt(AuraApplication const* aurApp, uint8 mode, bool apply) const
{
    HandleModManaRegen(aurApp, mode, apply);
}

void AuraEffect::HandleAuraModWeaponCritPercent(AuraApplication const* aurApp, uint8 mode, bool apply) const
{
    if (!(mode & (AURA_EFFECT_HANDLE_CHANGE_AMOUNT_MASK | AURA_EFFECT_HANDLE_STAT)))
        return;

    Unit* target = aurApp->GetTarget();

    if (target->GetTypeId() != TYPEID_PLAYER)
        return;

    for (int i = 0; i < MAX_ATTACK; ++i)
        if (Item* pItem = target->ToPlayer()->GetWeaponForAttack(WeaponAttackType(i), true))
            target->ToPlayer()->_ApplyWeaponDependentAuraCritMod(pItem, WeaponAttackType(i), this, apply);

    // mods must be applied base at equipped weapon class and subclass comparison
    // with spell->EquippedItemClass and  EquippedItemSubClassMask and EquippedItemInventoryTypeMask
    // GetMiscValue() comparison with item generated damage types

    if (GetSpellInfo()->EquippedItemClass == -1)
    {
        target->ToPlayer()->HandleBaseModValue(CRIT_PERCENTAGE,         FLAT_MOD, float (GetAmount()), apply);
        target->ToPlayer()->HandleBaseModValue(OFFHAND_CRIT_PERCENTAGE, FLAT_MOD, float (GetAmount()), apply);
        target->ToPlayer()->HandleBaseModValue(RANGED_CRIT_PERCENTAGE,  FLAT_MOD, float (GetAmount()), apply);
    }
    else
    {
        // done in Player::_ApplyWeaponDependentAuraMods
    }
}

void AuraEffect::HandleModHitChance(AuraApplication const* aurApp, uint8 mode, bool apply) const
{
    if (!(mode & (AURA_EFFECT_HANDLE_CHANGE_AMOUNT_MASK | AURA_EFFECT_HANDLE_STAT)))
        return;

    Unit* target = aurApp->GetTarget();

    if (target->GetTypeId() == TYPEID_PLAYER)
    {
        target->ToPlayer()->UpdateMeleeHitChances();
        target->ToPlayer()->UpdateRangedHitChances();
    }
    else
    {
        target->m_modMeleeHitChance += (apply) ? GetAmount() : (-GetAmount());
        target->m_modRangedHitChance += (apply) ? GetAmount() : (-GetAmount());
    }
}

void AuraEffect::HandleModSpellHitChance(AuraApplication const* aurApp, uint8 mode, bool apply) const
{
    if (!(mode & (AURA_EFFECT_HANDLE_CHANGE_AMOUNT_MASK | AURA_EFFECT_HANDLE_STAT)))
        return;

    Unit* target = aurApp->GetTarget();

    if (target->GetTypeId() == TYPEID_PLAYER)
        target->ToPlayer()->UpdateSpellHitChances();
    else
        target->m_modSpellHitChance += (apply) ? GetAmount(): (-GetAmount());
}

void AuraEffect::HandleModSpellCritChance(AuraApplication const* aurApp, uint8 mode, bool apply) const
{
    if (!(mode & (AURA_EFFECT_HANDLE_CHANGE_AMOUNT_MASK | AURA_EFFECT_HANDLE_STAT)))
        return;

    Unit* target = aurApp->GetTarget();

    if (target->GetTypeId() == TYPEID_PLAYER)
        target->ToPlayer()->UpdateAllSpellCritChances();
    else
        target->m_baseSpellCritChance += (apply) ? GetAmount():-GetAmount();
}

void AuraEffect::HandleModSpellCritChanceShool(AuraApplication const* aurApp, uint8 mode, bool /*apply*/) const
{
    if (!(mode & (AURA_EFFECT_HANDLE_CHANGE_AMOUNT_MASK | AURA_EFFECT_HANDLE_STAT)))
        return;

    Unit* target = aurApp->GetTarget();

    if (target->GetTypeId() != TYPEID_PLAYER)
        return;

    for (int school = SPELL_SCHOOL_NORMAL; school < MAX_SPELL_SCHOOL; ++school)
        if (GetMiscValue() & (1<<school))
            target->ToPlayer()->UpdateSpellCritChance(school);
}

void AuraEffect::HandleAuraModCritPct(AuraApplication const* aurApp, uint8 mode, bool apply) const
{
    if (!(mode & (AURA_EFFECT_HANDLE_CHANGE_AMOUNT_MASK | AURA_EFFECT_HANDLE_STAT)))
        return;

    Unit* target = aurApp->GetTarget();

    if (target->GetTypeId() != TYPEID_PLAYER)
    {
        target->m_baseSpellCritChance += (apply) ? GetAmount():-GetAmount();
        return;
    }

    target->ToPlayer()->HandleBaseModValue(CRIT_PERCENTAGE,         FLAT_MOD, float (GetAmount()), apply);
    target->ToPlayer()->HandleBaseModValue(OFFHAND_CRIT_PERCENTAGE, FLAT_MOD, float (GetAmount()), apply);
    target->ToPlayer()->HandleBaseModValue(RANGED_CRIT_PERCENTAGE,  FLAT_MOD, float (GetAmount()), apply);

    // included in Player::UpdateSpellCritChance calculation
    target->ToPlayer()->UpdateAllSpellCritChances();
}

/********************************/
/***         ATTACK SPEED     ***/
/********************************/

void AuraEffect::HandleModCastingSpeed(AuraApplication const* aurApp, uint8 mode, bool apply) const
{
    if (!(mode & (AURA_EFFECT_HANDLE_CHANGE_AMOUNT_MASK | AURA_EFFECT_HANDLE_STAT)))
        return;

    Unit* target = aurApp->GetTarget();

    target->ApplyCastTimePercentMod((float)GetAmount(), apply);
}

void AuraEffect::HandleModMeleeRangedSpeedPct(AuraApplication const* aurApp, uint8 mode, bool apply) const
{
    if (!(mode & (AURA_EFFECT_HANDLE_CHANGE_AMOUNT_MASK | AURA_EFFECT_HANDLE_STAT)))
        return;

    Unit* target = aurApp->GetTarget();

    target->ApplyAttackTimePercentMod(BASE_ATTACK, (float)GetAmount(), apply);
    target->ApplyAttackTimePercentMod(OFF_ATTACK, (float)GetAmount(), apply);
    target->ApplyAttackTimePercentMod(RANGED_ATTACK, (float)GetAmount(), apply);
}

void AuraEffect::HandleModCombatSpeedPct(AuraApplication const* aurApp, uint8 mode, bool apply) const
{
    if (!(mode & (AURA_EFFECT_HANDLE_CHANGE_AMOUNT_MASK | AURA_EFFECT_HANDLE_STAT)))
        return;

    Unit* target = aurApp->GetTarget();

    target->ApplyCastTimePercentMod(float(m_amount), apply);
    target->ApplyAttackTimePercentMod(BASE_ATTACK, float(GetAmount()), apply);
    target->ApplyAttackTimePercentMod(OFF_ATTACK, float(GetAmount()), apply);
    target->ApplyAttackTimePercentMod(RANGED_ATTACK, float(GetAmount()), apply);
}

void AuraEffect::HandleModAttackSpeed(AuraApplication const* aurApp, uint8 mode, bool apply) const
{
    if (!(mode & (AURA_EFFECT_HANDLE_CHANGE_AMOUNT_MASK | AURA_EFFECT_HANDLE_STAT)))
        return;

    Unit* target = aurApp->GetTarget();

    target->ApplyAttackTimePercentMod(BASE_ATTACK, (float)GetAmount(), apply);
    target->UpdateDamagePhysical(BASE_ATTACK);
}

void AuraEffect::HandleModMeleeSpeedPct(AuraApplication const* aurApp, uint8 mode, bool apply) const
{
    if (!(mode & (AURA_EFFECT_HANDLE_CHANGE_AMOUNT_MASK | AURA_EFFECT_HANDLE_STAT)))
        return;

    Unit* target = aurApp->GetTarget();

    target->ApplyAttackTimePercentMod(BASE_ATTACK,   (float)GetAmount(), apply);
    target->ApplyAttackTimePercentMod(OFF_ATTACK,    (float)GetAmount(), apply);
}

void AuraEffect::HandleAuraModRangedHaste(AuraApplication const* aurApp, uint8 mode, bool apply) const
{
    if (!(mode & (AURA_EFFECT_HANDLE_CHANGE_AMOUNT_MASK | AURA_EFFECT_HANDLE_STAT)))
        return;

    Unit* target = aurApp->GetTarget();

    target->ApplyAttackTimePercentMod(RANGED_ATTACK, (float)GetAmount(), apply);
}

void AuraEffect::HandleRangedAmmoHaste(AuraApplication const* aurApp, uint8 mode, bool apply) const
{
    if (!(mode & (AURA_EFFECT_HANDLE_CHANGE_AMOUNT_MASK | AURA_EFFECT_HANDLE_STAT)))
        return;

    Unit* target = aurApp->GetTarget();

    if (target->GetTypeId() != TYPEID_PLAYER)
        return;

    target->ApplyAttackTimePercentMod(RANGED_ATTACK, (float)GetAmount(), apply);
}

/********************************/
/***       COMBAT RATING      ***/
/********************************/

void AuraEffect::HandleModRating(AuraApplication const* aurApp, uint8 mode, bool apply) const
{
    if (!(mode & (AURA_EFFECT_HANDLE_CHANGE_AMOUNT_MASK | AURA_EFFECT_HANDLE_STAT)))
        return;

    Unit* target = aurApp->GetTarget();

    if (target->GetTypeId() != TYPEID_PLAYER)
        return;

    for (uint32 rating = 0; rating < MAX_COMBAT_RATING; ++rating)
        if (GetMiscValue() & (1 << rating))
            target->ToPlayer()->ApplyRatingMod(CombatRating(rating), GetAmount(), apply);
}

void AuraEffect::HandleModRatingFromStat(AuraApplication const* aurApp, uint8 mode, bool apply) const
{
    if (!(mode & (AURA_EFFECT_HANDLE_CHANGE_AMOUNT_MASK | AURA_EFFECT_HANDLE_STAT)))
        return;

    Unit* target = aurApp->GetTarget();

    if (target->GetTypeId() != TYPEID_PLAYER)
        return;

    // Just recalculate ratings
    for (uint32 rating = 0; rating < MAX_COMBAT_RATING; ++rating)
        if (GetMiscValue() & (1 << rating))
            target->ToPlayer()->ApplyRatingMod(CombatRating(rating), 0, apply);
}

/********************************/
/***        ATTACK POWER      ***/
/********************************/

void AuraEffect::HandleAuraModAttackPower(AuraApplication const* aurApp, uint8 mode, bool apply) const
{
    if (!(mode & (AURA_EFFECT_HANDLE_CHANGE_AMOUNT_MASK | AURA_EFFECT_HANDLE_STAT)))
        return;

    Unit* target = aurApp->GetTarget();

    target->HandleStatModifier(UNIT_MOD_ATTACK_POWER, TOTAL_VALUE, float(GetAmount()), apply);
}

void AuraEffect::HandleAuraModRangedAttackPower(AuraApplication const* aurApp, uint8 mode, bool apply) const
{
    if (!(mode & (AURA_EFFECT_HANDLE_CHANGE_AMOUNT_MASK | AURA_EFFECT_HANDLE_STAT)))
        return;

    Unit* target = aurApp->GetTarget();

    if ((target->getClassMask() & CLASSMASK_WAND_USERS) != 0)
        return;

    target->HandleStatModifier(UNIT_MOD_ATTACK_POWER_RANGED, TOTAL_VALUE, float(GetAmount()), apply);
}

void AuraEffect::HandleAuraModAttackPowerPercent(AuraApplication const* aurApp, uint8 mode, bool apply) const
{
    if (!(mode & (AURA_EFFECT_HANDLE_CHANGE_AMOUNT_MASK | AURA_EFFECT_HANDLE_STAT)))
        return;

    Unit* target = aurApp->GetTarget();

    //UNIT_FIELD_ATTACK_POWER_MULTIPLIER = multiplier - 1
    target->HandleStatModifier(UNIT_MOD_ATTACK_POWER, TOTAL_PCT, float(GetAmount()), apply);
}

void AuraEffect::HandleAuraModRangedAttackPowerPercent(AuraApplication const* aurApp, uint8 mode, bool apply) const
{
    if (!(mode & (AURA_EFFECT_HANDLE_CHANGE_AMOUNT_MASK | AURA_EFFECT_HANDLE_STAT)))
        return;

    Unit* target = aurApp->GetTarget();

    if ((target->getClassMask() & CLASSMASK_WAND_USERS) != 0)
        return;

    //UNIT_FIELD_RANGED_ATTACK_POWER_MULTIPLIER = multiplier - 1
    target->HandleStatModifier(UNIT_MOD_ATTACK_POWER_RANGED, TOTAL_PCT, float(GetAmount()), apply);
}

void AuraEffect::HandleAuraModRangedAttackPowerOfStatPercent(AuraApplication const* aurApp, uint8 mode, bool /*apply*/) const
{
    if (!(mode & (AURA_EFFECT_HANDLE_CHANGE_AMOUNT_MASK | AURA_EFFECT_HANDLE_STAT)))
        return;

    Unit* target = aurApp->GetTarget();

    // Recalculate bonus
    if (target->GetTypeId() == TYPEID_PLAYER && !(target->getClassMask() & CLASSMASK_WAND_USERS))
        target->ToPlayer()->UpdateAttackPowerAndDamage(true);
}

void AuraEffect::HandleAuraModAttackPowerOfStatPercent(AuraApplication const* aurApp, uint8 mode, bool apply) const
{
    HandleAuraModAttackPowerOfArmor(aurApp, mode, apply);
}

void AuraEffect::HandleAuraModAttackPowerOfArmor(AuraApplication const* aurApp, uint8 mode, bool /*apply*/) const
{
    if (!(mode & (AURA_EFFECT_HANDLE_CHANGE_AMOUNT_MASK | AURA_EFFECT_HANDLE_STAT)))
        return;

    Unit* target = aurApp->GetTarget();

    // Recalculate bonus
    if (target->GetTypeId() == TYPEID_PLAYER)
        target->ToPlayer()->UpdateAttackPowerAndDamage(false);
}
/********************************/
/***        DAMAGE BONUS      ***/
/********************************/
void AuraEffect::HandleModDamageDone(AuraApplication const* aurApp, uint8 mode, bool apply) const
{
    if (!(mode & (AURA_EFFECT_HANDLE_CHANGE_AMOUNT_MASK | AURA_EFFECT_HANDLE_STAT)))
        return;

    Unit* target = aurApp->GetTarget();

    // apply item specific bonuses for already equipped weapon
    if (target->GetTypeId() == TYPEID_PLAYER)
    {
        for (int i = 0; i < MAX_ATTACK; ++i)
            if (Item* pItem = target->ToPlayer()->GetWeaponForAttack(WeaponAttackType(i), true))
                target->ToPlayer()->_ApplyWeaponDependentAuraDamageMod(pItem, WeaponAttackType(i), this, apply);
    }

    // GetMiscValue() is bitmask of spell schools
    // 1 (0-bit) - normal school damage (SPELL_SCHOOL_MASK_NORMAL)
    // 126 - full bitmask all magic damages (SPELL_SCHOOL_MASK_MAGIC) including wands
    // 127 - full bitmask any damages
    //
    // mods must be applied base at equipped weapon class and subclass comparison
    // with spell->EquippedItemClass and  EquippedItemSubClassMask and EquippedItemInventoryTypeMask
    // GetMiscValue() comparison with item generated damage types

    if ((GetMiscValue() & SPELL_SCHOOL_MASK_NORMAL) != 0)
    {
        // apply generic physical damage bonuses including wand case
        if (GetSpellInfo()->EquippedItemClass == -1 || target->GetTypeId() != TYPEID_PLAYER)
        {
            target->HandleStatModifier(UNIT_MOD_DAMAGE_MAINHAND, TOTAL_VALUE, float(GetAmount()), apply);
            target->HandleStatModifier(UNIT_MOD_DAMAGE_OFFHAND, TOTAL_VALUE, float(GetAmount()), apply);
            target->HandleStatModifier(UNIT_MOD_DAMAGE_RANGED, TOTAL_VALUE, float(GetAmount()), apply);

            if (target->GetTypeId() == TYPEID_PLAYER)
            {
                if (GetAmount() > 0)
                    target->ApplyModUInt32Value(PLAYER_FIELD_MOD_DAMAGE_DONE_POS, GetAmount(), apply);
                else
                    target->ApplyModUInt32Value(PLAYER_FIELD_MOD_DAMAGE_DONE_NEG, GetAmount(), apply);
            }
        }
        else
        {
            // done in Player::_ApplyWeaponDependentAuraMods
        }
    }

    // Skip non magic case for speedup
    if ((GetMiscValue() & SPELL_SCHOOL_MASK_MAGIC) == 0)
        return;

    if (GetSpellInfo()->EquippedItemClass != -1 || GetSpellInfo()->EquippedItemInventoryTypeMask != 0)
    {
        // wand magic case (skip generic to all item spell bonuses)
        // done in Player::_ApplyWeaponDependentAuraMods

        // Skip item specific requirements for not wand magic damage
        return;
    }

    // Magic damage modifiers implemented in Unit::SpellDamageBonus
    // This information for client side use only
    if (target->GetTypeId() == TYPEID_PLAYER)
    {
        if (GetAmount() > 0)
        {
            for (int i = SPELL_SCHOOL_HOLY; i < MAX_SPELL_SCHOOL; i++)
            {
                if ((GetMiscValue() & (1<<i)) != 0)
                    target->ApplyModUInt32Value(PLAYER_FIELD_MOD_DAMAGE_DONE_POS+i, GetAmount(), apply);
            }
        }
        else
        {
            for (int i = SPELL_SCHOOL_HOLY; i < MAX_SPELL_SCHOOL; i++)
            {
                if ((GetMiscValue() & (1<<i)) != 0)
                    target->ApplyModUInt32Value(PLAYER_FIELD_MOD_DAMAGE_DONE_NEG+i, GetAmount(), apply);
            }
        }
        if (Guardian* pet = target->ToPlayer()->GetGuardianPet())
            pet->UpdateAttackPowerAndDamage();
    }
}

void AuraEffect::HandleModDamagePercentDone(AuraApplication const* aurApp, uint8 mode, bool apply) const
{
    if (!(mode & (AURA_EFFECT_HANDLE_CHANGE_AMOUNT_MASK | AURA_EFFECT_HANDLE_STAT)))
        return;

    Unit* target = aurApp->GetTarget();
    if (!target)
        return;

    if (target->GetTypeId() == TYPEID_PLAYER)
    {
        for (int i = 0; i < MAX_ATTACK; ++i)
            if (Item* item = target->ToPlayer()->GetWeaponForAttack(WeaponAttackType(i), false))
                target->ToPlayer()->_ApplyWeaponDependentAuraDamageMod(item, WeaponAttackType(i), this, apply);
    }

    if ((GetMiscValue() & SPELL_SCHOOL_MASK_NORMAL) && (GetSpellInfo()->EquippedItemClass == -1 || target->GetTypeId() != TYPEID_PLAYER))
    {
        target->HandleStatModifier(UNIT_MOD_DAMAGE_MAINHAND,         TOTAL_PCT, float (GetAmount()), apply);
        target->HandleStatModifier(UNIT_MOD_DAMAGE_OFFHAND,          TOTAL_PCT, float (GetAmount()), apply);
        target->HandleStatModifier(UNIT_MOD_DAMAGE_RANGED,           TOTAL_PCT, float (GetAmount()), apply);

        if (target->GetTypeId() == TYPEID_PLAYER)
            target->ToPlayer()->ApplyPercentModFloatValue(PLAYER_FIELD_MOD_DAMAGE_DONE_PCT, float (GetAmount()), apply);
    }
    else
    {
        // done in Player::_ApplyWeaponDependentAuraMods for SPELL_SCHOOL_MASK_NORMAL && EquippedItemClass != -1 and also for wand case
    }
}

void AuraEffect::HandleModOffhandDamagePercent(AuraApplication const* aurApp, uint8 mode, bool apply) const
{
    if (!(mode & (AURA_EFFECT_HANDLE_CHANGE_AMOUNT_MASK | AURA_EFFECT_HANDLE_STAT)))
        return;

    Unit* target = aurApp->GetTarget();

    target->HandleStatModifier(UNIT_MOD_DAMAGE_OFFHAND, TOTAL_PCT, float(GetAmount()), apply);
}

void AuraEffect::HandleShieldBlockValue(AuraApplication const* aurApp, uint8 mode, bool apply) const
{
    if (!(mode & (AURA_EFFECT_HANDLE_CHANGE_AMOUNT_MASK | AURA_EFFECT_HANDLE_STAT)))
        return;

    Unit* target = aurApp->GetTarget();

    BaseModType modType = FLAT_MOD;
    if (GetAuraType() == SPELL_AURA_MOD_SHIELD_BLOCKVALUE_PCT)
        modType = PCT_MOD;

    if (target->GetTypeId() == TYPEID_PLAYER)
        target->ToPlayer()->HandleBaseModValue(SHIELD_BLOCK_VALUE, modType, float(GetAmount()), apply);
}

/********************************/
/***        POWER COST        ***/
/********************************/

void AuraEffect::HandleModPowerCostPCT(AuraApplication const* aurApp, uint8 mode, bool apply) const
{
    if (!(mode & AURA_EFFECT_HANDLE_CHANGE_AMOUNT_MASK))
        return;

    Unit* target = aurApp->GetTarget();

    float amount = CalculatePctN(1.0f, GetAmount());
    for (int i = 0; i < MAX_SPELL_SCHOOL; ++i)
        if (GetMiscValue() & (1 << i))
            target->ApplyModSignedFloatValue(UNIT_FIELD_POWER_COST_MULTIPLIER + i, amount, apply);
}

void AuraEffect::HandleModPowerCost(AuraApplication const* aurApp, uint8 mode, bool apply) const
{
    if (!(mode & AURA_EFFECT_HANDLE_CHANGE_AMOUNT_MASK))
        return;

    Unit* target = aurApp->GetTarget();

    for (int i = 0; i < MAX_SPELL_SCHOOL; ++i)
        if (GetMiscValue() & (1<<i))
            target->ApplyModInt32Value(UNIT_FIELD_POWER_COST_MODIFIER+i, GetAmount(), apply);
}

void AuraEffect::HandleArenaPreparation(AuraApplication const* aurApp, uint8 mode, bool apply) const
{
    if (!(mode & AURA_EFFECT_HANDLE_REAL))
        return;

    Unit* target = aurApp->GetTarget();

    if (apply)
        target->SetFlag(UNIT_FIELD_FLAGS, UNIT_FLAG_PREPARATION);
    else
    {
        // do not remove unit flag if there are more than this auraEffect of that kind on unit on unit
        if (target->HasAuraType(GetAuraType()))
            return;
        target->RemoveFlag(UNIT_FIELD_FLAGS, UNIT_FLAG_PREPARATION);
    }
}

void AuraEffect::HandleNoReagentUseAura(AuraApplication const* aurApp, uint8 mode, bool /*apply*/) const
{
    if (!(mode & AURA_EFFECT_HANDLE_REAL))
        return;

    Unit* target = aurApp->GetTarget();

    if (target->GetTypeId() != TYPEID_PLAYER)
        return;

    flag96 mask;
    Unit::AuraEffectList const& noReagent = target->GetAuraEffectsByType(SPELL_AURA_NO_REAGENT_USE);
        for (Unit::AuraEffectList::const_iterator i = noReagent.begin(); i !=  noReagent.end(); ++i)
            mask |= (*i)->m_spellInfo->Effects[(*i)->m_effIndex].SpellClassMask;

    target->SetUInt32Value(PLAYER_NO_REAGENT_COST_1  , mask[0]);
    target->SetUInt32Value(PLAYER_NO_REAGENT_COST_1+1, mask[1]);
    target->SetUInt32Value(PLAYER_NO_REAGENT_COST_1+2, mask[2]);
}

void AuraEffect::HandleAuraRetainComboPoints(AuraApplication const* aurApp, uint8 mode, bool apply) const
{
    if (!(mode & AURA_EFFECT_HANDLE_REAL))
        return;

    Unit* target = aurApp->GetTarget();

    if (target->GetTypeId() != TYPEID_PLAYER)
        return;

    // combo points was added in SPELL_EFFECT_ADD_COMBO_POINTS handler
    // remove only if aura expire by time (in case combo points amount change aura removed without combo points lost)
    if (!(apply) && GetBase()->GetDuration() == 0 && target->ToPlayer()->GetComboTarget())
        if (Unit* unit = ObjectAccessor::GetUnit(*target, target->ToPlayer()->GetComboTarget()))
            target->ToPlayer()->AddComboPoints(unit, -GetAmount());
}

/*********************************************************/
/***                    OTHERS                         ***/
/*********************************************************/

void AuraEffect::HandleAuraDummy(AuraApplication const* aurApp, uint8 mode, bool apply) const
{
    if (!(mode & (AURA_EFFECT_HANDLE_CHANGE_AMOUNT_MASK | AURA_EFFECT_HANDLE_REAPPLY)))
        return;

    Unit* target = aurApp->GetTarget();

    Unit* caster = GetCaster();

    if (mode & AURA_EFFECT_HANDLE_REAL)
    {
        // pet auras
        if (PetAura const* petSpell = sSpellMgr->GetPetAura(GetId(), m_effIndex))
        {
            if (apply)
                target->AddPetAura(petSpell);
            else
                target->RemovePetAura(petSpell);
        }
    }

    if (mode & (AURA_EFFECT_HANDLE_REAL | AURA_EFFECT_HANDLE_REAPPLY))
    {
        // AT APPLY
        if (apply)
        {
            // Overpower
            if (caster && m_spellInfo->SpellFamilyName == SPELLFAMILY_WARRIOR &&
                m_spellInfo->SpellFamilyFlags[0] & 0x4)
            {
                // In addition, if you strike a player..
                if (target->GetTypeId() != TYPEID_PLAYER)
                    return;
                //  ..while they are casting
                if (target->IsNonMeleeSpellCasted(false, false, true, false, true))
                    if (AuraEffect* aurEff = caster->GetAuraEffect(SPELL_AURA_ADD_FLAT_MODIFIER, SPELLFAMILY_WARRIOR, 2775, 0))
                        switch (aurEff->GetId())
                        {
                            // Unrelenting Assault, rank 1
                            case 46859:
                                target->CastSpell(target, 64849, true, NULL, aurEff);
                                break;
                            // Unrelenting Assault, rank 2
                            case 46860:
                                target->CastSpell(target, 64850, true, NULL, aurEff);
                                break;
                        }
            }
            switch (GetId())
            {
                case 1515:                                      // Tame beast
                    // FIX_ME: this is 2.0.12 threat effect replaced in 2.1.x by dummy aura, must be checked for correctness
                    if (caster && target->CanHaveThreatList())
                        target->AddThreat(caster, 10.0f);
                    break;
                case 13139:                                     // net-o-matic
                    // root to self part of (root_target->charge->root_self sequence
                    if (caster)
                        caster->CastSpell(caster, 13138, true, NULL, this);
                    break;
                case 34026:   // kill command
                {
                    Unit* pet = target->GetGuardianPet();
                    if (!pet)
                        break;

                    target->CastSpell(target, 34027, true, NULL, this);

                    // set 3 stacks and 3 charges (to make all auras not disappear at once)
                    Aura* owner_aura = target->GetAura(34027, GetCasterGUID());
                    Aura* pet_aura  = pet->GetAura(58914, GetCasterGUID());
                    if (owner_aura)
                    {
                        owner_aura->SetStackAmount(owner_aura->GetSpellInfo()->StackAmount);
                    }
                    if (pet_aura)
                    {
                        pet_aura->SetCharges(0);
                        pet_aura->SetStackAmount(owner_aura->GetSpellInfo()->StackAmount);
                    }
                    break;
                }
                case 37096:                                     // Blood Elf Illusion
                {
                    if (caster)
                    {
                        switch (caster->getGender())
                        {
                            case GENDER_FEMALE:
                                caster->CastSpell(target, 37095, true, NULL, this); // Blood Elf Disguise
                                break;
                            case GENDER_MALE:
                                caster->CastSpell(target, 37093, true, NULL, this);
                                break;
                            default:
                                break;
                        }
                    }
                    break;
                }
                case 55198:   // Tidal Force
                {
                    target->CastSpell(target, 55166, true, NULL, this);
                    // set 3 stacks and 3 charges (to make all auras not disappear at once)
                    Aura* owner_aura = target->GetAura(55166, GetCasterGUID());
                    if (owner_aura)
                    {
                        // This aura lasts 2 sec, need this hack to properly proc spells
                        // TODO: drop aura charges for ApplySpellMod in ProcDamageAndSpell
                        GetBase()->SetDuration(owner_aura->GetDuration());
                        // Make aura be not charged-this prevents removing charge on not crit spells
                        owner_aura->SetCharges(0);
                        owner_aura->SetStackAmount(owner_aura->GetSpellInfo()->StackAmount);
                    }
                    break;
                }
                case 39850:                                     // Rocket Blast
                    if (roll_chance_i(20))                       // backfire stun
                        target->CastSpell(target, 51581, true, NULL, this);
                    break;
                case 43873:                                     // Headless Horseman Laugh
                    target->PlayDistanceSound(11965);
                    break;
                case 46354:                                     // Blood Elf Illusion
                    if (caster)
                    {
                        switch (caster->getGender())
                        {
                            case GENDER_FEMALE:
                                caster->CastSpell(target, 46356, true, NULL, this);
                                break;
                            case GENDER_MALE:
                                caster->CastSpell(target, 46355, true, NULL, this);
                                break;
                        }
                    }
                    break;
                case 46361:                                     // Reinforced Net
                    if (caster)
                    {
                        float currentGroundLevel = target->GetBaseMap()->GetHeight(target->GetPositionX(), target->GetPositionY(), MAX_HEIGHT);
                        if (target->GetPositionZ() > currentGroundLevel)
                            target->GetMotionMaster()->MoveFall(currentGroundLevel);
                    }
                    break;
                case 46699:                                     // Requires No Ammo
                    if (target->GetTypeId() == TYPEID_PLAYER)
                        target->ToPlayer()->RemoveAmmo();      // not use ammo and not allow use
                    break;
                case 49028:
                    if (caster)
                        if (AuraEffect* aurEff = caster->GetAuraEffect(63330, 0)) // glyph of Dancing Rune Weapon
                            GetBase()->SetDuration(GetBase()->GetDuration() + aurEff->GetAmount());
                    break;
                case 52916: // Honor Among Thieves
                    if (target->GetTypeId() == TYPEID_PLAYER)
                        if (Unit* spellTarget = ObjectAccessor::GetUnit(*target, target->ToPlayer()->GetComboTarget()))
                            target->CastSpell(spellTarget, 51699, true);
                   break;
                case 28832: // Mark of Korth'azz
                case 28833: // Mark of Blaumeux
                case 28834: // Mark of Rivendare
                case 28835: // Mark of Zeliek
                    if (caster) // actually we can also use cast(this, originalcasterguid)
                    {
                        int32 damage;
                        switch (GetBase()->GetStackAmount())
                        {
                            case 1: damage = 0;     break;
                            case 2: damage = 500;   break;
                            case 3: damage = 1000;  break;
                            case 4: damage = 1500;  break;
                            case 5: damage = 4000;  break;
                            case 6: damage = 12000; break;
                            default:damage = 20000 + 1000 * (GetBase()->GetStackAmount() - 7); break;
                        }
                        if (damage)
                            caster->CastCustomSpell(28836, SPELLVALUE_BASE_POINT0, damage, target);
                    }
                    break;
                case 63322: // Saronite Vapors
                {
                    int32 mana = int32(GetAmount() * pow(2.0f, GetBase()->GetStackAmount())); // mana restore - bp * 2^stackamount
                    int32 damage = mana * 2; // damage
                    caster->CastCustomSpell(target, 63337, &mana, NULL, NULL, true);
                    caster->CastCustomSpell(target, 63338, &damage, NULL, NULL, true);
                    break;
                }
                case 71563:
                    if (Aura* newAura = target->AddAura(71564, target))
                        newAura->SetStackAmount(newAura->GetSpellInfo()->StackAmount);
                        break;
                case 59628: // Tricks of the Trade  
                    if (!caster->GetMisdirectionTarget())
                        break;
                    target->SetReducedThreatPercent(100,caster->GetMisdirectionTarget()->GetGUID());
                    break;
            }
        }
        // AT REMOVE
        else
        {
            if ((GetSpellInfo()->IsQuestTame()) && caster && caster->isAlive() && target->isAlive())
            {
                uint32 finalSpelId = 0;
                switch (GetId())
                {
                    case 19548: finalSpelId = 19597; break;
                    case 19674: finalSpelId = 19677; break;
                    case 19687: finalSpelId = 19676; break;
                    case 19688: finalSpelId = 19678; break;
                    case 19689: finalSpelId = 19679; break;
                    case 19692: finalSpelId = 19680; break;
                    case 19693: finalSpelId = 19684; break;
                    case 19694: finalSpelId = 19681; break;
                    case 19696: finalSpelId = 19682; break;
                    case 19697: finalSpelId = 19683; break;
                    case 19699: finalSpelId = 19685; break;
                    case 19700: finalSpelId = 19686; break;
                    case 30646: finalSpelId = 30647; break;
                    case 30653: finalSpelId = 30648; break;
                    case 30654: finalSpelId = 30652; break;
                    case 30099: finalSpelId = 30100; break;
                    case 30102: finalSpelId = 30103; break;
                    case 30105: finalSpelId = 30104; break;
                }

                if (finalSpelId)
                    caster->CastSpell(target, finalSpelId, true, NULL, this);
            }

            switch (m_spellInfo->SpellFamilyName)
            {
                case SPELLFAMILY_GENERIC:
                    switch (GetId())
                    {
                        case 2584: // Waiting to Resurrect
                            // Waiting to resurrect spell cancel, we must remove player from resurrect queue
                            if (target->GetTypeId() == TYPEID_PLAYER)
                                if (Battleground* bg = target->ToPlayer()->GetBattleground())
                                    bg->RemovePlayerFromResurrectQueue(target->GetGUID());
                            break;
                        case 36730:                                     // Flame Strike
                        {
                            target->CastSpell(target, 36731, true, NULL, this);
                            break;
                        }
                        case 44191:                                     // Flame Strike
                        {
                            if (target->GetMap()->IsDungeon())
                            {
                                uint32 spellId = target->GetMap()->IsHeroic() ? 46163 : 44190;

                                target->CastSpell(target, spellId, true, NULL, this);
                            }
                            break;
                        }
                        case 43681: // Inactive
                        {
                            if (!target || target->GetTypeId() != TYPEID_PLAYER || aurApp->GetRemoveMode() != AURA_REMOVE_BY_EXPIRE)
                                return;

                            if (target->GetMap()->IsBattleground())
                                target->ToPlayer()->LeaveBattleground();
                            break;
                        }
                        case 42783: // Wrath of the Astromancer
                            target->CastSpell(target, GetAmount(), true, NULL, this);
                            break;
                        case 46308: // Burning Winds casted only at creatures at spawn
                            target->CastSpell(target, 47287, true, NULL, this);
                            break;
                        case 52172:  // Coyote Spirit Despawn Aura
                        case 60244:  // Blood Parrot Despawn Aura
                            target->CastSpell((Unit*)NULL, GetAmount(), true, NULL, this);
                            break;
                        case 58600: // Restricted Flight Area
                        case 58730: // Restricted Flight Area
                            if (aurApp->GetRemoveMode() == AURA_REMOVE_BY_EXPIRE)
                                target->CastSpell(target, 58601, true);
                            break;
                    }
                    break;
                case SPELLFAMILY_MAGE:
                    // Living Bomb
                    if (m_spellInfo->SpellFamilyFlags[1] & 0x20000)
                    {
                        AuraRemoveMode removeMode = aurApp->GetRemoveMode();
                        if (caster && (removeMode == AURA_REMOVE_BY_ENEMY_SPELL || removeMode == AURA_REMOVE_BY_EXPIRE))
                            caster->CastSpell(target, GetAmount(), true);
                    }
                    break;
                case SPELLFAMILY_PRIEST:
                    // Vampiric Touch
                    if (m_spellInfo->SpellFamilyFlags[1] & 0x0400 && aurApp->GetRemoveMode() == AURA_REMOVE_BY_ENEMY_SPELL && GetEffIndex() == 0)
                        if (AuraEffect const* aurEff = GetBase()->GetEffect(1))
                        {
                            int32 damage = aurEff->GetAmount() * 8;
                            // backfire damage
                            target->CastCustomSpell(target, 64085, &damage, NULL, NULL, true, NULL, NULL, GetCasterGUID());
                        }
                    break;
                case SPELLFAMILY_WARLOCK:
                    // Haunt
                    if (m_spellInfo->SpellFamilyFlags[1] & 0x40000)
                        if (caster)
                            target->CastCustomSpell(caster, 48210, &m_amount, 0, 0, true, NULL, this, GetCasterGUID());
                    break;
                case SPELLFAMILY_DRUID:
                    // Lifebloom
                    if (GetSpellInfo()->SpellFamilyFlags[1] & 0x10)
                    {
                        // Final heal only on duration end
                        if (aurApp->GetRemoveMode() != AURA_REMOVE_BY_EXPIRE)
                            return;

                        // final heal
                        int32 stack = GetBase()->GetStackAmount();
                        target->CastCustomSpell(target, 33778, &m_amount, &stack, NULL, true, NULL, this, GetCasterGUID());

                        // restore mana
                        if (caster)
                        {
                            int32 returnmana = CalculatePctU(caster->GetCreateMana(), GetSpellInfo()->ManaCostPercentage) * stack / 2;
                            caster->CastCustomSpell(caster, 64372, &returnmana, NULL, NULL, true, NULL, this, GetCasterGUID());
                        }
                    }
                    break;
                case SPELLFAMILY_HUNTER:
                    switch (GetId())
                    {
                        case 34477: // Misdirection
                            if (aurApp->GetRemoveMode() != AURA_REMOVE_BY_EXPIRE)
                                target->SetReducedThreatPercent(0, 0);
                            break;
                        case 35079: // Misdirection proc
                            target->SetReducedThreatPercent(0, 0);
                            break;
                    }
                    break;
                case SPELLFAMILY_DEATHKNIGHT:
                    // Summon Gargoyle (Dismiss Gargoyle at remove)
                    if (GetId() == 61777)
                        target->CastSpell(target, GetAmount(), true);
                    break;
                case SPELLFAMILY_ROGUE:
                    //  Tricks of the trade
                    switch(GetId())
                    {
                        case 59628: //Tricks of the trade buff on rogue (6sec duration)
                            target->SetReducedThreatPercent(0,0);
                            break;
<<<<<<< HEAD
=======
                        case 57934: //Tricks of the trade buff on rogue (30sec duration)
                            if (aurApp->GetRemoveMode() == AURA_REMOVE_BY_EXPIRE || !caster->GetMisdirectionTarget())
                                target->SetReducedThreatPercent(0,0);
                            else
                                target->SetReducedThreatPercent(0,caster->GetMisdirectionTarget()->GetGUID());
                            break;       
>>>>>>> 3bd80d2b
                    }
                default:
                    break;
            }
        }
    }

    // AT APPLY & REMOVE

    switch (m_spellInfo->SpellFamilyName)
    {
        case SPELLFAMILY_GENERIC:
        {
            if (!(mode & AURA_EFFECT_HANDLE_REAL))
                break;
            switch (GetId())
            {
                // Recently Bandaged
                case 11196:
                    target->ApplySpellImmune(GetId(), IMMUNITY_MECHANIC, GetMiscValue(), apply);
                    break;
                // Unstable Power
                case 24658:
                {
                    uint32 spellId = 24659;
                    if (apply && caster)
                    {
                        SpellInfo const* spell = sSpellMgr->GetSpellInfo(spellId);

                        for (uint32 i = 0; i < spell->StackAmount; ++i)
                            caster->CastSpell(target, spell->Id, true, NULL, NULL, GetCasterGUID());
                        break;
                    }
                    target->RemoveAurasDueToSpell(spellId);
                    break;
                }
                // Restless Strength
                case 24661:
                {
                    uint32 spellId = 24662;
                    if (apply && caster)
                    {
                        SpellInfo const* spell = sSpellMgr->GetSpellInfo(spellId);
                        for (uint32 i = 0; i < spell->StackAmount; ++i)
                            caster->CastSpell(target, spell->Id, true, NULL, NULL, GetCasterGUID());
                        break;
                    }
                    target->RemoveAurasDueToSpell(spellId);
                    break;
                }
                // Tag Murloc
                case 30877:
                {
                    // Tag/untag Blacksilt Scout
                    target->SetEntry(apply ? 17654 : 17326);
                    break;
                }
                //Summon Fire Elemental
                case 40133:
                {
                    if (!caster)
                        break;

                    Unit* owner = caster->GetOwner();
                    if (owner && owner->GetTypeId() == TYPEID_PLAYER)
                    {
                        if (apply)
                            owner->CastSpell(owner, 8985, true);
                        else
                            owner->ToPlayer()->RemovePet(NULL, PET_SAVE_NOT_IN_SLOT, true);
                    }
                    break;
                }
                //Summon Earth Elemental
                case 40132 :
                {
                    if (!caster)
                        break;

                    Unit* owner = caster->GetOwner();
                    if (owner && owner->GetTypeId() == TYPEID_PLAYER)
                    {
                        if (apply)
                            owner->CastSpell(owner, 19704, true);
                        else
                            owner->ToPlayer()->RemovePet(NULL, PET_SAVE_NOT_IN_SLOT, true);
                    }
                    break;
                }
                case 57723: // Exhaustion
                case 57724: // Sated
                {
                    switch (GetId())
                    {
                        case 57723: target->ApplySpellImmune(GetId(), IMMUNITY_ID, 32182, apply); break; // Heroism
                        case 57724: target->ApplySpellImmune(GetId(), IMMUNITY_ID, 2825, apply);  break; // Bloodlust
                    }
                    break;
                }
                case 57819: // Argent Champion
                case 57820: // Ebon Champion
                case 57821: // Champion of the Kirin Tor
                case 57822: // Wyrmrest Champion
                {
                    if (!caster || caster->GetTypeId() != TYPEID_PLAYER)
                        break;

                    uint32 FactionID = 0;

                    if (apply)
                    {
                        switch (m_spellInfo->Id)
                        {
                            case 57819: FactionID = 1106; break; // Argent Crusade
                            case 57820: FactionID = 1098; break; // Knights of the Ebon Blade
                            case 57821: FactionID = 1090; break; // Kirin Tor
                            case 57822: FactionID = 1091; break; // The Wyrmrest Accord
                        }
                    }
                    caster->ToPlayer()->SetChampioningFaction(FactionID);
                    break;
                }
                // LK Intro VO (1)
                case 58204:
                    if (target->GetTypeId() == TYPEID_PLAYER)
                    {
                        // Play part 1
                        if (apply)
                            target->PlayDirectSound(14970, target->ToPlayer());
                        // continue in 58205
                        else
                            target->CastSpell(target, 58205, true);
                    }
                    break;
                // LK Intro VO (2)
                case 58205:
                    if (target->GetTypeId() == TYPEID_PLAYER)
                    {
                        // Play part 2
                        if (apply)
                            target->PlayDirectSound(14971, target->ToPlayer());
                        // Play part 3
                        else
                            target->PlayDirectSound(14972, target->ToPlayer());
                    }
                    break;
                case 62061: // Festive Holiday Mount
                    if (target->HasAuraType(SPELL_AURA_MOUNTED))
                    {
                        uint32 creatureEntry = 0;
                        if (apply)
                        {
                            if (target->HasAuraType(SPELL_AURA_MOD_INCREASE_MOUNTED_FLIGHT_SPEED))
                                creatureEntry = 24906;
                            else
                                creatureEntry = 15665;
                        }
                        else
                            creatureEntry = target->GetAuraEffectsByType(SPELL_AURA_MOUNTED).front()->GetMiscValue();

                        if (CreatureTemplate const* creatureInfo = sObjectMgr->GetCreatureTemplate(creatureEntry))
                        {
                            uint32 team = 0;
                            if (target->GetTypeId() == TYPEID_PLAYER)
                                team = target->ToPlayer()->GetTeam();

                            uint32 displayID = sObjectMgr->ChooseDisplayId(team, creatureInfo);
                            sObjectMgr->GetCreatureModelRandomGender(&displayID);

                            target->SetUInt32Value(UNIT_FIELD_MOUNTDISPLAYID, displayID);
                        }
                    }
                    break;
            }

            break;
        }
        case SPELLFAMILY_MAGE:
        {
            //if (!(mode & AURA_EFFECT_HANDLE_REAL))
                //break;
            break;
        }
        case SPELLFAMILY_PRIEST:
        {
            //if (!(mode & AURA_EFFECT_HANDLE_REAL))
                //break;
            break;
        }
        case SPELLFAMILY_DRUID:
        {
            if (!(mode & AURA_EFFECT_HANDLE_CHANGE_AMOUNT_MASK))
                break;
            switch (GetId())
            {
                case 52610:                                 // Savage Roar
                {
                    uint32 spellId = 62071;
                    if (apply)
                    {
                        if (target->GetShapeshiftForm() != FORM_CAT)
                            break;

                        target->CastSpell(target, spellId, true, NULL, NULL, GetCasterGUID());
                        break;
                    }
                    target->RemoveAurasDueToSpell(spellId);
                    break;
                }
                case 61336:                                 // Survival Instincts
                {
                    if (!(mode & AURA_EFFECT_HANDLE_REAL))
                        break;

                    if (apply)
                    {
                        if (!target->IsInFeralForm())
                            break;

                        int32 bp0 = int32(target->CountPctFromMaxHealth(GetAmount()));
                        target->CastCustomSpell(target, 50322, &bp0, NULL, NULL, true);
                    }
                    else
                        target-> RemoveAurasDueToSpell(50322);
                    break;
                }
            }
            // Predatory Strikes
            if (target->GetTypeId() == TYPEID_PLAYER && GetSpellInfo()->SpellIconID == 1563)
            {
                target->ToPlayer()->UpdateAttackPowerAndDamage();
            }
            break;
        }
        case SPELLFAMILY_SHAMAN:
        {
            if (!(mode & AURA_EFFECT_HANDLE_REAL))
                break;
            // Sentry Totem
            if (GetId() == 6495 && caster->GetTypeId() == TYPEID_PLAYER)
            {
                if (apply)
                {
                    if (uint64 guid = caster->m_SummonSlot[4])
                    {
                        if (Creature* totem = caster->GetMap()->GetCreature(guid))
                            if (totem->isTotem())
                                caster->ToPlayer()->CastSpell(totem, 6277, true);
                    }
                }
                else
                    caster->ToPlayer()->StopCastingBindSight();
                return;
            }
            break;
        }
        case SPELLFAMILY_PALADIN:
            // if (!(mode & AURA_EFFECT_HANDLE_REAL))
            //    break;
            break;
        case SPELLFAMILY_DEATHKNIGHT:
        {
            //if (!(mode & AURA_EFFECT_HANDLE_REAL))
            //    break;
            break;
        }
    }
}

void AuraEffect::HandleChannelDeathItem(AuraApplication const* aurApp, uint8 mode, bool apply) const
{
    if (!(mode & AURA_EFFECT_HANDLE_REAL))
        return;

    if (!apply)
    {
        Unit* caster = GetCaster();

        if (!caster || caster->GetTypeId() != TYPEID_PLAYER)
            return;

        Player* plCaster = caster->ToPlayer();
        Unit* target = aurApp->GetTarget();

        if (target->getDeathState() != JUST_DIED)
            return;

        // Item amount
        if (GetAmount() <= 0)
            return;

        if (GetSpellInfo()->Effects[m_effIndex].ItemType == 0)
            return;

        // Soul Shard
        if (GetSpellInfo()->Effects[m_effIndex].ItemType == 6265)
        {
            // Soul Shard only from units that grant XP or honor
            if (!plCaster->isHonorOrXPTarget(target) ||
                (target->GetTypeId() == TYPEID_UNIT && !target->ToCreature()->isTappedBy(plCaster)))
                return;

            // If this is Drain Soul, check for Glyph of Drain Soul
            if (GetSpellInfo()->SpellFamilyName == SPELLFAMILY_WARLOCK && (GetSpellInfo()->SpellFamilyFlags[0] & 0x00004000))
            {
                // Glyph of Drain Soul - chance to create an additional Soul Shard
                if (AuraEffect* aur = caster->GetAuraEffect(58070, 0))
                    if (roll_chance_i(aur->GetMiscValue()))
                        caster->CastSpell(caster, 58068, true, 0, aur); // We _could_ simply do ++count here, but Blizz does it this way :)
            }
        }

        //Adding items
        uint32 noSpaceForCount = 0;
        uint32 count = m_amount;

        ItemPosCountVec dest;
        InventoryResult msg = plCaster->CanStoreNewItem(NULL_BAG, NULL_SLOT, dest, GetSpellInfo()->Effects[m_effIndex].ItemType, count, &noSpaceForCount);
        if (msg != EQUIP_ERR_OK)
        {
            count-=noSpaceForCount;
            plCaster->SendEquipError(msg, NULL, NULL, GetSpellInfo()->Effects[m_effIndex].ItemType);
            if (count == 0)
                return;
        }

        Item* newitem = plCaster->StoreNewItem(dest, GetSpellInfo()->Effects[m_effIndex].ItemType, true);
        if (!newitem)
        {
            plCaster->SendEquipError(EQUIP_ERR_ITEM_NOT_FOUND, NULL, NULL);
            return;
        }
        plCaster->SendNewItem(newitem, count, true, true);
    }
}

void AuraEffect::HandleBindSight(AuraApplication const* aurApp, uint8 mode, bool apply) const
{
    if (!(mode & AURA_EFFECT_HANDLE_REAL))
        return;

    Unit* target = aurApp->GetTarget();

    Unit* caster = GetCaster();

    if (!caster || caster->GetTypeId() != TYPEID_PLAYER)
        return;

    caster->ToPlayer()->SetViewpoint(target, apply);
}

void AuraEffect::HandleForceReaction(AuraApplication const* aurApp, uint8 mode, bool apply) const
{
    if (!(mode & AURA_EFFECT_HANDLE_CHANGE_AMOUNT_MASK))
        return;

    Unit* target = aurApp->GetTarget();

    if (target->GetTypeId() != TYPEID_PLAYER)
        return;

    Player* player = (Player*)target;

    uint32 faction_id = GetMiscValue();
    ReputationRank faction_rank = ReputationRank(m_amount);

    player->GetReputationMgr().ApplyForceReaction(faction_id, faction_rank, apply);
    player->GetReputationMgr().SendForceReactions();

    // stop fighting if at apply forced rank friendly or at remove real rank friendly
    if ((apply && faction_rank >= REP_FRIENDLY) || (!apply && player->GetReputationRank(faction_id) >= REP_FRIENDLY))
        player->StopAttackFaction(faction_id);
}

void AuraEffect::HandleAuraEmpathy(AuraApplication const* aurApp, uint8 mode, bool apply) const
{
    if (!(mode & AURA_EFFECT_HANDLE_REAL))
        return;

    Unit* target = aurApp->GetTarget();

    if (target->GetTypeId() != TYPEID_UNIT)
        return;

    if (!apply)
    {
        // do not remove unit flag if there are more than this auraEffect of that kind on unit on unit
        if (target->HasAuraType(GetAuraType()))
            return;
    }

    CreatureTemplate const* ci = sObjectMgr->GetCreatureTemplate(target->GetEntry());
    if (ci && ci->type == CREATURE_TYPE_BEAST)
        target->ApplyModUInt32Value(UNIT_DYNAMIC_FLAGS, UNIT_DYNFLAG_SPECIALINFO, apply);
}

void AuraEffect::HandleAuraModFaction(AuraApplication const* aurApp, uint8 mode, bool apply) const
{
    if (!(mode & AURA_EFFECT_HANDLE_REAL))
        return;

    Unit* target = aurApp->GetTarget();

    if (apply)
    {
        target->setFaction(GetMiscValue());
        if (target->GetTypeId() == TYPEID_PLAYER)
            target->RemoveFlag(UNIT_FIELD_FLAGS, UNIT_FLAG_PVP_ATTACKABLE);
    }
    else
    {
        target->RestoreFaction();
        if (target->GetTypeId() == TYPEID_PLAYER)
            target->SetFlag(UNIT_FIELD_FLAGS, UNIT_FLAG_PVP_ATTACKABLE);
    }
}

void AuraEffect::HandleComprehendLanguage(AuraApplication const* aurApp, uint8 mode, bool apply) const
{
    if (!(mode & AURA_EFFECT_HANDLE_SEND_FOR_CLIENT_MASK))
        return;

    Unit* target = aurApp->GetTarget();

    if (apply)
        target->SetFlag(UNIT_FIELD_FLAGS_2, UNIT_FLAG2_COMPREHEND_LANG);
    else
    {
        if (target->HasAuraType(GetAuraType()))
            return;

        target->RemoveFlag(UNIT_FIELD_FLAGS_2, UNIT_FLAG2_COMPREHEND_LANG);
    }
}

void AuraEffect::HandleAuraConvertRune(AuraApplication const* aurApp, uint8 mode, bool apply) const
{
    if (!(mode & AURA_EFFECT_HANDLE_REAL))
        return;

    Unit* target = aurApp->GetTarget();

    if (target->GetTypeId() != TYPEID_PLAYER)
        return;

    Player* player = (Player*)target;

    if (player->getClass() != CLASS_DEATH_KNIGHT)
        return;

    uint32 runes = m_amount;
    // convert number of runes specified in aura amount of rune type in miscvalue to runetype in miscvalueb
    if (apply)
    {
        for (uint32 i = 0; i < MAX_RUNES && runes; ++i)
        {
            if (GetMiscValue() != player->GetCurrentRune(i))
                continue;
            if (!player->GetRuneCooldown(i))
            {
                player->AddRuneByAuraEffect(i, RuneType(GetMiscValueB()), this);
                --runes;
            }
        }
    }
    else
        player->RemoveRunesByAuraEffect(this);
}

void AuraEffect::HandleAuraLinked(AuraApplication const* aurApp, uint8 mode, bool apply) const
{
    Unit* target = aurApp->GetTarget();

    uint32 triggeredSpellId = m_spellInfo->Effects[m_effIndex].TriggerSpell;
    SpellInfo const* triggeredSpellInfo = sSpellMgr->GetSpellInfo(triggeredSpellId);
    if (!triggeredSpellInfo)
        return;

    if (mode & AURA_EFFECT_HANDLE_REAL)
    {
        if (apply)
        {
            Unit* caster = triggeredSpellInfo->NeedsToBeTriggeredByCaster() ? GetCaster() : target;

            if (!caster)
                return;
            // If amount avalible cast with basepoints (Crypt Fever for example)
            if (GetAmount())
                caster->CastCustomSpell(target, triggeredSpellId, &m_amount, NULL, NULL, true, NULL, this);
            else
                caster->CastSpell(target, triggeredSpellId, true, NULL, this);
        }
        else
        {
            uint64 casterGUID = triggeredSpellInfo->NeedsToBeTriggeredByCaster() ? GetCasterGUID() : target->GetGUID();
            target->RemoveAura(triggeredSpellId, casterGUID, 0, aurApp->GetRemoveMode());
        }
    }
    else if (mode & AURA_EFFECT_HANDLE_REAPPLY && apply)
    {
        uint64 casterGUID = triggeredSpellInfo->NeedsToBeTriggeredByCaster() ? GetCasterGUID() : target->GetGUID();
        // change the stack amount to be equal to stack amount of our aura
        if (Aura* triggeredAura = target->GetAura(triggeredSpellId, casterGUID))
            triggeredAura->ModStackAmount(GetBase()->GetStackAmount() - triggeredAura->GetStackAmount());
    }
}

void AuraEffect::HandleAuraOpenStable(AuraApplication const* aurApp, uint8 mode, bool apply) const
{
    if (!(mode & AURA_EFFECT_HANDLE_REAL))
        return;

    Unit* target = aurApp->GetTarget();

    if (target->GetTypeId() != TYPEID_PLAYER || !target->IsInWorld())
        return;

    if (apply)
        target->ToPlayer()->GetSession()->SendStablePet(target->GetGUID());

     // client auto close stable dialog at !apply aura
}

void AuraEffect::HandleAuraModFakeInebriation(AuraApplication const* aurApp, uint8 mode, bool apply) const
{
    if (!(mode & AURA_EFFECT_HANDLE_CHANGE_AMOUNT_MASK))
        return;

    Unit* target = aurApp->GetTarget();

    if (apply)
    {
        target->m_invisibilityDetect.AddFlag(INVISIBILITY_DRUNK);
        target->m_invisibilityDetect.AddValue(INVISIBILITY_DRUNK, GetAmount());

        if (target->GetTypeId() == TYPEID_PLAYER)
        {
            int32 oldval = target->ToPlayer()->GetInt32Value(PLAYER_FAKE_INEBRIATION);
            target->ToPlayer()->SetInt32Value(PLAYER_FAKE_INEBRIATION, oldval + GetAmount());
        }
    }
    else
    {
        bool removeDetect = !target->HasAuraType(SPELL_AURA_MOD_FAKE_INEBRIATE);

        target->m_invisibilityDetect.AddValue(INVISIBILITY_DRUNK, -GetAmount());

        if (target->GetTypeId() == TYPEID_PLAYER)
        {
            int32 oldval = target->ToPlayer()->GetInt32Value(PLAYER_FAKE_INEBRIATION);
            target->ToPlayer()->SetInt32Value(PLAYER_FAKE_INEBRIATION, oldval - GetAmount());

            if (removeDetect)
                removeDetect = !target->ToPlayer()->GetDrunkValue();
        }

        if (removeDetect)
            target->m_invisibilityDetect.DelFlag(INVISIBILITY_DRUNK);
    }

    // call functions which may have additional effects after chainging state of unit
    target->UpdateObjectVisibility();
}

void AuraEffect::HandleAuraOverrideSpells(AuraApplication const* aurApp, uint8 mode, bool apply) const
{
    if (!(mode & AURA_EFFECT_HANDLE_REAL))
        return;

    Player* target = aurApp->GetTarget()->ToPlayer();

    if (!target || !target->IsInWorld())
        return;

    uint32 overrideId = uint32(GetMiscValue());

    if (apply)
    {
        target->SetUInt16Value(PLAYER_FIELD_BYTES2, 0, overrideId);
        if (OverrideSpellDataEntry const* overrideSpells = sOverrideSpellDataStore.LookupEntry(overrideId))
            for (uint8 i = 0; i < MAX_OVERRIDE_SPELL; ++i)
                if (uint32 spellId = overrideSpells->spellId[i])
                    target->AddTemporarySpell(spellId);
    }
    else
    {
        target->SetUInt16Value(PLAYER_FIELD_BYTES2, 0, 0);
        if (OverrideSpellDataEntry const* overrideSpells = sOverrideSpellDataStore.LookupEntry(overrideId))
            for (uint8 i = 0; i < MAX_OVERRIDE_SPELL; ++i)
                if (uint32 spellId = overrideSpells->spellId[i])
                    target->RemoveTemporarySpell(spellId);
    }
}

void AuraEffect::HandleAuraSetVehicle(AuraApplication const* aurApp, uint8 mode, bool apply) const
{
    if (!(mode & AURA_EFFECT_HANDLE_REAL))
        return;

    Unit* target = aurApp->GetTarget();

    if (target->GetTypeId() != TYPEID_PLAYER || !target->IsInWorld())
        return;

    uint32 vehicleId = GetMiscValue();

    if (apply)
    {
        if (!target->CreateVehicleKit(vehicleId, 0))
            return;
    }
    else if (target->GetVehicleKit())
        target->RemoveVehicleKit();

    WorldPacket data(SMSG_PLAYER_VEHICLE_DATA, target->GetPackGUID().size()+4);
    data.appendPackGUID(target->GetGUID());
    data << uint32(apply ? vehicleId : 0);
    target->SendMessageToSet(&data, true);

    if (apply)
    {
        data.Initialize(SMSG_ON_CANCEL_EXPECTED_RIDE_VEHICLE_AURA, 0);
        target->ToPlayer()->GetSession()->SendPacket(&data);
    }
}

void AuraEffect::HandlePreventResurrection(AuraApplication const* aurApp, uint8 mode, bool apply) const
{
    if (!(mode & AURA_EFFECT_HANDLE_REAL))
        return;

    if (aurApp->GetTarget()->GetTypeId() != TYPEID_PLAYER)
        return;

    if (apply)
        aurApp->GetTarget()->RemoveByteFlag(PLAYER_FIELD_BYTES, 0, PLAYER_FIELD_BYTE_RELEASE_TIMER);
    else if (!aurApp->GetTarget()->GetBaseMap()->Instanceable())
        aurApp->GetTarget()->SetByteFlag(PLAYER_FIELD_BYTES, 0, PLAYER_FIELD_BYTE_RELEASE_TIMER);
}

void AuraEffect::HandlePeriodicDummyAuraTick(Unit* target, Unit* caster) const
{
    switch (GetSpellInfo()->SpellFamilyName)
    {
        case SPELLFAMILY_GENERIC:
            switch (GetId())
            {
                case 66149: // Bullet Controller Periodic - 10 Man
                case 68396: // Bullet Controller Periodic - 25 Man
                {
                    if (!caster)
                        break;

                    caster->CastCustomSpell(66152, SPELLVALUE_MAX_TARGETS, urand(1, 6), target, true);
                    caster->CastCustomSpell(66153, SPELLVALUE_MAX_TARGETS, urand(1, 6), target, true);
                    break;
                }
                case 54798: // FLAMING Arrow Triggered Effect
                {
                    if (!caster || !target || !target->ToCreature() || !caster->GetVehicle() || target->HasAura(54683))
                        break;

                    target->CastSpell(target, 54683, true);

                    // Credit Frostworgs
                    if (target->GetEntry() == 29358)
                        caster->CastSpell(caster, 54896, true);
                    // Credit Frost Giants
                    else if (target->GetEntry() == 29351)
                        caster->CastSpell(caster, 54893, true);
                    break;
                }
                case 62292: // Blaze (Pool of Tar)
                    // should we use custom damage?
                    target->CastSpell((Unit*)NULL, m_spellInfo->Effects[m_effIndex].TriggerSpell, true);
                    break;
                case 62399: // Overload Circuit
                    if (target->GetMap()->IsDungeon() && int(target->GetAppliedAuras().count(62399)) >= (target->GetMap()->IsHeroic() ? 4 : 2))
                    {
                         target->CastSpell(target, 62475, true); // System Shutdown
                         if (Unit* veh = target->GetVehicleBase())
                             veh->CastSpell(target, 62475, true);
                    }
                    break;
                case 64821: // Fuse Armor (Razorscale)
                    if (GetBase()->GetStackAmount() == GetSpellInfo()->StackAmount)
                    {
                        target->CastSpell(target, 64774, true, NULL, NULL, GetCasterGUID());
                        target->RemoveAura(64821);
                    }
                    break;
            }
            break;
        case SPELLFAMILY_MAGE:
        {
            // Mirror Image
            if (GetId() == 55342)
                // Set name of summons to name of caster
                target->CastSpell((Unit*)NULL, m_spellInfo->Effects[m_effIndex].TriggerSpell, true);
            break;
        }
        case SPELLFAMILY_WARLOCK:
        {
            switch (GetSpellInfo()->Id)
            {
                // Demonic Circle
                case 48018:
                    if (GameObject* obj = target->GetGameObject(GetSpellInfo()->Id))
                    {
                        SpellInfo const* spellInfo = sSpellMgr->GetSpellInfo(48020);
                        if (target->IsWithinDist(obj, spellInfo->GetMaxRange(true)))
                        {
                            if (!target->HasAura(62388))
                                target->CastSpell(target, 62388, true);
                        }
                        else
                            target->RemoveAura(62388);
                    }
                    break;
            }
            break;
        }
        case SPELLFAMILY_DRUID:
        {
            switch (GetSpellInfo()->Id)
            {
                // Frenzied Regeneration
                case 22842:
                {
                    // Converts up to 10 rage per second into health for $d.  Each point of rage is converted into ${$m2/10}.1% of max health.
                    // Should be manauser
                    if (target->getPowerType() != POWER_RAGE)
                        break;
                    uint32 rage = target->GetPower(POWER_RAGE);
                    // Nothing todo
                    if (rage == 0)
                        break;
                    int32 mod = (rage < 100) ? rage : 100;
                    int32 points = target->CalculateSpellDamage(target, GetSpellInfo(), 1);
                    int32 regen = target->GetMaxHealth() * (mod * points / 10) / 1000;
                    target->CastCustomSpell(target, 22845, &regen, 0, 0, true, 0, this);
                    target->SetPower(POWER_RAGE, rage-mod);
                    break;
                }
            }
            break;
        }
        case SPELLFAMILY_ROGUE:
        {
            switch (GetSpellInfo()->Id)
            {
                // Master of Subtlety
                case 31666:
                    if (!target->HasAuraType(SPELL_AURA_MOD_STEALTH))
                        target->RemoveAurasDueToSpell(31665);
                    break;
                // Killing Spree
                case 51690:
                {
                    // TODO: this should use effect[1] of 51690
                    UnitList targets;
                    {
                        // eff_radius == 0
                        float radius = GetSpellInfo()->GetMaxRange(false);

                        CellCoord p(Trinity::ComputeCellCoord(target->GetPositionX(), target->GetPositionY()));
                        Cell cell(p);

                        Trinity::AnyUnfriendlyAttackableVisibleUnitInObjectRangeCheck u_check(target, radius);
                        Trinity::UnitListSearcher<Trinity::AnyUnfriendlyAttackableVisibleUnitInObjectRangeCheck> checker(target, targets, u_check);

                        TypeContainerVisitor<Trinity::UnitListSearcher<Trinity::AnyUnfriendlyAttackableVisibleUnitInObjectRangeCheck>, GridTypeMapContainer > grid_object_checker(checker);
                        TypeContainerVisitor<Trinity::UnitListSearcher<Trinity::AnyUnfriendlyAttackableVisibleUnitInObjectRangeCheck>, WorldTypeMapContainer > world_object_checker(checker);

                        cell.Visit(p, grid_object_checker,  *GetBase()->GetOwner()->GetMap(), *target, radius);
                        cell.Visit(p, world_object_checker, *GetBase()->GetOwner()->GetMap(), *target, radius);
                    }

                    if (targets.empty())
                        return;

                    Unit* spellTarget = SelectRandomContainerElement(targets);

                    target->CastSpell(spellTarget, 57840, true);
                    target->CastSpell(spellTarget, 57841, true);
                    break;
                }
                // Overkill
                case 58428:
                    if (!target->HasAuraType(SPELL_AURA_MOD_STEALTH))
                        target->RemoveAurasDueToSpell(58427);
                    break;
            }
            break;
        }
        case SPELLFAMILY_HUNTER:
        {
            // Explosive Shot
            if (GetSpellInfo()->SpellFamilyFlags[1] & 0x80000000)
            {
                if (caster)
                    caster->CastCustomSpell(53352, SPELLVALUE_BASE_POINT0, m_amount, target, true, NULL, this);
                break;
            }
            switch (GetSpellInfo()->Id)
            {
                // Feeding Frenzy Rank 1
                case 53511:
                    if (target->getVictim() && target->getVictim()->HealthBelowPct(35))
                        target->CastSpell(target, 60096, true, 0, this);
                    return;
                // Feeding Frenzy Rank 2
                case 53512:
                    if (target->getVictim() && target->getVictim()->HealthBelowPct(35))
                        target->CastSpell(target, 60097, true, 0, this);
                    return;
                default:
                    break;
            }
            break;
        }
        case SPELLFAMILY_SHAMAN:
            if (GetId() == 52179) // Astral Shift
            {
                // Periodic need for remove visual on stun/fear/silence lost
                if (!(target->GetUInt32Value(UNIT_FIELD_FLAGS)&(UNIT_FLAG_STUNNED|UNIT_FLAG_FLEEING|UNIT_FLAG_SILENCED)))
                    target->RemoveAurasDueToSpell(52179);
                break;
            }
            break;
        case SPELLFAMILY_DEATHKNIGHT:
            switch (GetId())
            {
                case 49016: // Hysteria
                    uint32 damage = uint32(target->CountPctFromMaxHealth(1));
                    target->DealDamage(target, damage, NULL, NODAMAGE, SPELL_SCHOOL_MASK_NORMAL, NULL, false);
                    break;
            }
            // Death and Decay
            if (GetSpellInfo()->SpellFamilyFlags[0] & 0x20)
            {
                if (caster)
                    caster->CastCustomSpell(target, 52212, &m_amount, NULL, NULL, true, 0, this);
                break;
            }
            // Blood of the North
            // Reaping
            // Death Rune Mastery
            if (GetSpellInfo()->SpellIconID == 3041 || GetSpellInfo()->SpellIconID == 22 || GetSpellInfo()->SpellIconID == 2622)
            {
                if (target->GetTypeId() != TYPEID_PLAYER)
                    return;
                if (target->ToPlayer()->getClass() != CLASS_DEATH_KNIGHT)
                    return;

                 // timer expired - remove death runes
                target->ToPlayer()->RemoveRunesByAuraEffect(this);
            }
            break;
        default:
            break;
    }
}

void AuraEffect::HandlePeriodicTriggerSpellAuraTick(Unit* target, Unit* caster) const
{
    // generic casting code with custom spells and target/caster customs
    uint32 triggerSpellId = GetSpellInfo()->Effects[GetEffIndex()].TriggerSpell;

    SpellInfo const* triggeredSpellInfo = sSpellMgr->GetSpellInfo(triggerSpellId);
    SpellInfo const* auraSpellInfo = GetSpellInfo();
    uint32 auraId = auraSpellInfo->Id;

    // specific code for cases with no trigger spell provided in field
    if (triggeredSpellInfo == NULL)
    {
        switch (auraSpellInfo->SpellFamilyName)
        {
            case SPELLFAMILY_GENERIC:
            {
                switch (auraId)
                {
                    // Thaumaturgy Channel
                    case 9712:
                        triggerSpellId = 21029;
                        break;
                    // Brood Affliction: Bronze
                    case 23170:
                        triggerSpellId = 23171;
                        break;
                    // Restoration
                    case 24379:
                    case 23493:
                    {
                        if (caster)
                        {
                            int32 heal = caster->CountPctFromMaxHealth(10);
                            caster->HealBySpell(target, auraSpellInfo, heal);

                            if (int32 mana = caster->GetMaxPower(POWER_MANA))
                            {
                                mana /= 10;
                                caster->EnergizeBySpell(caster, 23493, mana, POWER_MANA);
                            }
                        }
                        return;
                    }
                    // Nitrous Boost
                    case 27746:
                        if (caster && target->GetPower(POWER_MANA) >= 10)
                        {
                            target->ModifyPower(POWER_MANA, -10);
                            target->SendEnergizeSpellLog(caster, 27746, 10, POWER_MANA);
                        }
                        else
                            target->RemoveAurasDueToSpell(27746);
                        return;
                    // Frost Blast
                    case 27808:
                        if (caster)
                            caster->CastCustomSpell(29879, SPELLVALUE_BASE_POINT0, int32(target->CountPctFromMaxHealth(21)), target, true, NULL, this);
                        return;
                    // Detonate Mana
                    case 27819:
                        if (int32 mana = (int32)(target->GetMaxPower(POWER_MANA) / 10))
                        {
                            mana = target->ModifyPower(POWER_MANA, -mana);
                            target->CastCustomSpell(27820, SPELLVALUE_BASE_POINT0, -mana*10, target, true, NULL, this);
                        }
                        return;
                    // Inoculate Nestlewood Owlkin
                    case 29528:
                        if (target->GetTypeId() != TYPEID_UNIT) // prevent error reports in case ignored player target
                            return;
                        break;
                    // Feed Captured Animal
                    case 29917:
                        triggerSpellId = 29916;
                        break;
                    // Extract Gas
                    case 30427:
                    {
                        // move loot to player inventory and despawn target
                        if (caster && caster->GetTypeId() == TYPEID_PLAYER &&
                                target->GetTypeId() == TYPEID_UNIT &&
                                target->ToCreature()->GetCreatureInfo()->type == CREATURE_TYPE_GAS_CLOUD)
                        {
                            Player* player = caster->ToPlayer();
                            Creature* creature = target->ToCreature();
                            // missing lootid has been reported on startup - just return
                            if (!creature->GetCreatureInfo()->SkinLootId)
                                return;

                            player->AutoStoreLoot(creature->GetCreatureInfo()->SkinLootId, LootTemplates_Skinning, true);

                            creature->DespawnOrUnsummon();
                        }
                        return;
                    }
                    // Quake
                    case 30576:
                        triggerSpellId = 30571;
                        break;
                    // Doom
                    // TODO: effect trigger spell may be independant on spell targets, and executed in spell finish phase
                    // so instakill will be naturally done before trigger spell
                    case 31347:
                    {
                        target->CastSpell(target, 31350, true, NULL, this);
                        target->Kill(target);
                        return;
                    }
                    // Spellcloth
                    case 31373:
                    {
                        // Summon Elemental after create item
                        target->SummonCreature(17870, 0, 0, 0, target->GetOrientation(), TEMPSUMMON_DEAD_DESPAWN, 0);
                        return;
                    }
                    // Flame Quills
                    case 34229:
                    {
                        // cast 24 spells 34269-34289, 34314-34316
                        for (uint32 spell_id = 34269; spell_id != 34290; ++spell_id)
                            target->CastSpell(target, spell_id, true, NULL, this);
                        for (uint32 spell_id = 34314; spell_id != 34317; ++spell_id)
                            target->CastSpell(target, spell_id, true, NULL, this);
                        return;
                    }
                    // Remote Toy
                    case 37027:
                        triggerSpellId = 37029;
                        break;
                    // Eye of Grillok
                    case 38495:
                        triggerSpellId = 38530;
                        break;
                    // Absorb Eye of Grillok (Zezzak's Shard)
                    case 38554:
                    {
                        if (!caster || target->GetTypeId() != TYPEID_UNIT)
                            return;

                        caster->CastSpell(caster, 38495, true, NULL, this);

                        Creature* creatureTarget = target->ToCreature();

                        creatureTarget->DespawnOrUnsummon();
                        return;
                    }
                    // Tear of Azzinoth Summon Channel - it's not really supposed to do anything, and this only prevents the console spam
                    case 39857:
                        triggerSpellId = 39856;
                        break;
                    // Personalized Weather
                    case 46736:
                        triggerSpellId = 46737;
                        break;
                }
                break;
            }
            case SPELLFAMILY_SHAMAN:
            {
                switch (auraId)
                {
                    // Lightning Shield (The Earthshatterer set trigger after cast Lighting Shield)
                    case 28820:
                    {
                        // Need remove self if Lightning Shield not active
                        if (!target->GetAuraEffect(SPELL_AURA_PROC_TRIGGER_SPELL, SPELLFAMILY_SHAMAN, 0x400))
                            target->RemoveAurasDueToSpell(28820);
                        return;
                    }
                    // Totemic Mastery (Skyshatter Regalia (Shaman Tier 6) - bonus)
                    case 38443:
                    {
                        bool all = true;
                        for (int i = SUMMON_SLOT_TOTEM; i < MAX_TOTEM_SLOT; ++i)
                        {
                            if (!target->m_SummonSlot[i])
                            {
                                all = false;
                                break;
                            }
                        }

                        if (all)
                            target->CastSpell(target, 38437, true, NULL, this);
                        else
                            target->RemoveAurasDueToSpell(38437);
                        return;
                    }
                }
                break;
            }
            default:
                break;
        }
    }
    else
    {
        // Spell exist but require custom code
        switch (auraId)
        {
            // Pursuing Spikes (Anub'arak)
            case 65920:
            case 65922:
            case 65923:
            {
                Unit* permafrostCaster = NULL;
                Aura* permafrostAura = target->GetAura(66193);
                if (!permafrostAura)
                    permafrostAura = target->GetAura(67855);
                if (!permafrostAura)
                    permafrostAura = target->GetAura(67856);
                if (!permafrostAura)
                    permafrostAura = target->GetAura(67857);

                if (permafrostAura)
                    permafrostCaster = permafrostAura->GetCaster();

                if (permafrostCaster)
                {
                    if (Creature* permafrostCasterCreature = permafrostCaster->ToCreature())
                        permafrostCasterCreature->DespawnOrUnsummon(3000);

                    target->CastSpell(target, 66181, false);
                    target->RemoveAllAuras();
                    if (Creature* targetCreature = target->ToCreature())
                        targetCreature->DisappearAndDie();
                }
                break;
            }
            // Mana Tide
            case 16191:
                target->CastCustomSpell(target, triggerSpellId, &m_amount, NULL, NULL, true, NULL, this);
                return;
            // Negative Energy Periodic
            case 46284:
                target->CastCustomSpell(triggerSpellId, SPELLVALUE_MAX_TARGETS, m_tickNumber / 10 + 1, NULL, true, NULL, this);
                return;
            // Poison (Grobbulus)
            case 28158:
            case 54362:
            // Slime Pool (Dreadscale & Acidmaw)
            case 66882:
                target->CastCustomSpell(triggerSpellId, SPELLVALUE_RADIUS_MOD, (int32)((((float)m_tickNumber / 60) * 0.9f + 0.1f) * 10000 * 2 / 3), NULL, true, NULL, this);
                return;
            // Beacon of Light
            case 53563:
            {
                // area aura owner casts the spell
                GetBase()->GetUnitOwner()->CastSpell(target, triggeredSpellInfo, true, 0, this, GetBase()->GetUnitOwner()->GetGUID());
                return;
            }
            // Slime Spray - temporary here until preventing default effect works again
            // added on 9.10.2010
            case 69508:
            {
                if (caster)
                    caster->CastSpell(target, triggerSpellId, true, NULL, NULL, caster->GetGUID());
                return;
            }
            case 24745: // Summon Templar, Trigger
            case 24747: // Summon Templar Fire, Trigger
            case 24757: // Summon Templar Air, Trigger
            case 24759: // Summon Templar Earth, Trigger
            case 24761: // Summon Templar Water, Trigger
            case 24762: // Summon Duke, Trigger
            case 24766: // Summon Duke Fire, Trigger
            case 24769: // Summon Duke Air, Trigger
            case 24771: // Summon Duke Earth, Trigger
            case 24773: // Summon Duke Water, Trigger
            case 24785: // Summon Royal, Trigger
            case 24787: // Summon Royal Fire, Trigger
            case 24791: // Summon Royal Air, Trigger
            case 24792: // Summon Royal Earth, Trigger
            case 24793: // Summon Royal Water, Trigger
            {
                // All this spells trigger a spell that requires reagents; if the
                // triggered spell is cast as "triggered", reagents are not consumed
                if (caster)
                    caster->CastSpell(target, triggerSpellId, false);
                return;
            }
        }
    }

    // Reget trigger spell proto
    triggeredSpellInfo = sSpellMgr->GetSpellInfo(triggerSpellId);

    if (triggeredSpellInfo)
    {
        if (Unit* triggerCaster = triggeredSpellInfo->NeedsToBeTriggeredByCaster() ? caster : target)
        {
            triggerCaster->CastSpell(target, triggeredSpellInfo, true, NULL, this);
            sLog->outDebug(LOG_FILTER_SPELLS_AURAS, "AuraEffect::HandlePeriodicTriggerSpellAuraTick: Spell %u Trigger %u", GetId(), triggeredSpellInfo->Id);
        }
    }
    else
    {
        Creature* c = target->ToCreature();
        if (!c || !caster || !sScriptMgr->OnDummyEffect(caster, GetId(), SpellEffIndex(GetEffIndex()), target->ToCreature()) ||
            !c->AI()->sOnDummyEffect(caster, GetId(), SpellEffIndex(GetEffIndex())))
            sLog->outDebug(LOG_FILTER_SPELLS_AURAS, "AuraEffect::HandlePeriodicTriggerSpellAuraTick: Spell %u has non-existent spell %u in EffectTriggered[%d] and is therefor not triggered.", GetId(), triggerSpellId, GetEffIndex());
    }
}

void AuraEffect::HandlePeriodicTriggerSpellWithValueAuraTick(Unit* target, Unit* caster) const
{
    uint32 triggerSpellId = GetSpellInfo()->Effects[m_effIndex].TriggerSpell;
    if (SpellInfo const* triggeredSpellInfo = sSpellMgr->GetSpellInfo(triggerSpellId))
    {
        if (Unit* triggerCaster = triggeredSpellInfo->NeedsToBeTriggeredByCaster() ? caster : target)
        {
            int32 basepoints0 = GetAmount();
            triggerCaster->CastCustomSpell(target, triggerSpellId, &basepoints0, 0, 0, true, 0, this);
            sLog->outDebug(LOG_FILTER_SPELLS_AURAS, "AuraEffect::HandlePeriodicTriggerSpellWithValueAuraTick: Spell %u Trigger %u", GetId(), triggeredSpellInfo->Id);
        }
    }
    else
        sLog->outDebug(LOG_FILTER_SPELLS_AURAS,"AuraEffect::HandlePeriodicTriggerSpellWithValueAuraTick: Spell %u has non-existent spell %u in EffectTriggered[%d] and is therefor not triggered.", GetId(), triggerSpellId, GetEffIndex());
}

void AuraEffect::HandlePeriodicDamageAurasTick(Unit* target, Unit* caster) const
{
    if (!caster || !target->isAlive())
        return;

    if (target->HasUnitState(UNIT_STAT_ISOLATED) || target->IsImmunedToDamage(GetSpellInfo()))
    {
        SendTickImmune(target, caster);
        return;
    }

    // Consecrate ticks can miss and will not show up in the combat log
    if (GetSpellInfo()->Effects[GetEffIndex()].Effect == SPELL_EFFECT_PERSISTENT_AREA_AURA &&
        caster->SpellHitResult(target, GetSpellInfo(), false) != SPELL_MISS_NONE)
        return;

    // some auras remove at specific health level or more
    if (GetAuraType() == SPELL_AURA_PERIODIC_DAMAGE)
    {
        switch (GetSpellInfo()->Id)
        {
            case 43093: case 31956: case 38801:  // Grievous Wound
            case 35321: case 38363: case 39215:  // Gushing Wound
                if (target->IsFullHealth())
                {
                    target->RemoveAurasDueToSpell(GetSpellInfo()->Id);
                    return;
                }
                break;
            case 38772: // Grievous Wound
            {
                uint32 percent = GetSpellInfo()->Effects[EFFECT_1].CalcValue(caster);
                if (!target->HealthBelowPct(percent))
                {
                    target->RemoveAurasDueToSpell(GetSpellInfo()->Id);
                    return;
                }
                break;
            }
        }
    }

    uint32 absorb = 0;
    uint32 resist = 0;
    CleanDamage cleanDamage =  CleanDamage(0, 0, BASE_ATTACK, MELEE_HIT_NORMAL);

    // ignore non positive values (can be result apply spellmods to aura damage
    uint32 damage = std::max(GetAmount(), 0);

    if (GetAuraType() == SPELL_AURA_PERIODIC_DAMAGE)
    {
        damage = caster->SpellDamageBonus(target, GetSpellInfo(), damage, DOT, GetBase()->GetStackAmount());

        // Calculate armor mitigation
        if (Unit::IsDamageReducedByArmor(GetSpellInfo()->GetSchoolMask(), GetSpellInfo(), GetEffIndex()))
        {
            uint32 damageReductedArmor = caster->CalcArmorReducedDamage(target, damage, GetSpellInfo());
            cleanDamage.mitigated_damage += damage - damageReductedArmor;
            damage = damageReductedArmor;
        }

        // Curse of Agony damage-per-tick calculation
        if (GetSpellInfo()->SpellFamilyName == SPELLFAMILY_WARLOCK && (GetSpellInfo()->SpellFamilyFlags[0] & 0x400) && GetSpellInfo()->SpellIconID == 544)
        {
            uint32 totalTick = GetTotalTicks();
            // 1..4 ticks, 1/2 from normal tick damage
            if (m_tickNumber <= totalTick / 3)
                damage = damage/2;
            // 9..12 ticks, 3/2 from normal tick damage
            else if (m_tickNumber > totalTick * 2 / 3)
                damage += (damage+1)/2;           // +1 prevent 0.5 damage possible lost at 1..4 ticks
            // 5..8 ticks have normal tick damage
        }
        // There is a Chance to make a Soul Shard when Drain soul does damage
        if (GetSpellInfo()->SpellFamilyName == SPELLFAMILY_WARLOCK && (GetSpellInfo()->SpellFamilyFlags[0] & 0x00004000))
        {
            if (caster->GetTypeId() == TYPEID_PLAYER && caster->ToPlayer()->isHonorOrXPTarget(target))
            {
                if (roll_chance_i(20))
                {
                    caster->CastSpell(caster, 43836, true, 0, this);
                    // Glyph of Drain Soul - chance to create an additional Soul Shard
                    if (AuraEffect* aur = caster->GetAuraEffect(58070, 0))
                        if (roll_chance_i(aur->GetMiscValue()))
                            caster->CastSpell(caster, 58068, true, 0, aur);
                }
            }
        }
        if (GetSpellInfo()->SpellFamilyName == SPELLFAMILY_GENERIC)
        {
            switch (GetId())
            {
                case 70911: // Unbound Plague
                case 72854: // Unbound Plague
                case 72855: // Unbound Plague
                case 72856: // Unbound Plague
                    damage *= uint32(pow(1.25f, int32(m_tickNumber)));
                    break;
                default:
                    break;
            }
        }
    }
    else
        damage = uint32(target->CountPctFromMaxHealth(damage));

    bool crit = IsPeriodicTickCrit(target, caster);
    if (crit)
        damage = caster->SpellCriticalDamageBonus(m_spellInfo, damage, target);

    int32 dmg = damage;
    caster->ApplyResilience(target, NULL, &dmg, crit, CR_CRIT_TAKEN_SPELL);
    damage = dmg;

    caster->CalcAbsorbResist(target, GetSpellInfo()->GetSchoolMask(), DOT, damage, &absorb, &resist, GetSpellInfo());

    sLog->outDetail("PeriodicTick: %u (TypeId: %u) attacked %u (TypeId: %u) for %u dmg inflicted by %u abs is %u",
        GUID_LOPART(GetCasterGUID()), GuidHigh2TypeId(GUID_HIPART(GetCasterGUID())), target->GetGUIDLow(), target->GetTypeId(), damage, GetId(), absorb);

    caster->DealDamageMods(target, damage, &absorb);

    // Set trigger flag
    uint32 procAttacker = PROC_FLAG_DONE_PERIODIC;
    uint32 procVictim   = PROC_FLAG_TAKEN_PERIODIC;
    uint32 procEx = (crit ? PROC_EX_CRITICAL_HIT : PROC_EX_NORMAL_HIT) | PROC_EX_INTERNAL_DOT;
    damage = (damage <= absorb+resist) ? 0 : (damage-absorb-resist);
    if (damage)
        procVictim |= PROC_FLAG_TAKEN_DAMAGE;

    int32 overkill = damage - target->GetHealth();
    if (overkill < 0)
        overkill = 0;

    SpellPeriodicAuraLogInfo pInfo(this, damage, overkill, absorb, resist, 0.0f, crit);
    target->SendPeriodicAuraLog(&pInfo);

    caster->ProcDamageAndSpell(target, procAttacker, procVictim, procEx, damage, BASE_ATTACK, GetSpellInfo());

    caster->DealDamage(target, damage, &cleanDamage, DOT, GetSpellInfo()->GetSchoolMask(), GetSpellInfo(), true);
}

void AuraEffect::HandlePeriodicHealthLeechAuraTick(Unit* target, Unit* caster) const
{
    if (!caster || !caster->isAlive() || !target->isAlive())
        return;

    if (target->HasUnitState(UNIT_STAT_ISOLATED) || target->IsImmunedToDamage(GetSpellInfo()))
    {
        SendTickImmune(target, caster);
        return;
    }

    if (GetSpellInfo()->Effects[GetEffIndex()].Effect == SPELL_EFFECT_PERSISTENT_AREA_AURA &&
        caster->SpellHitResult(target, GetSpellInfo(), false) != SPELL_MISS_NONE)
        return;

    uint32 absorb = 0;
    uint32 resist = 0;
    CleanDamage cleanDamage = CleanDamage(0, 0, BASE_ATTACK, MELEE_HIT_NORMAL);

    uint32 damage = std::max(GetAmount(), 0);
    damage = caster->SpellDamageBonus(target, GetSpellInfo(), damage, DOT, GetBase()->GetStackAmount());

    bool crit = IsPeriodicTickCrit(target, caster);
    if (crit)
        damage = caster->SpellCriticalDamageBonus(m_spellInfo, damage, target);

    // Calculate armor mitigation
    if (Unit::IsDamageReducedByArmor(GetSpellInfo()->GetSchoolMask(), GetSpellInfo(), m_effIndex))
    {
        uint32 damageReductedArmor = caster->CalcArmorReducedDamage(target, damage, GetSpellInfo());
        cleanDamage.mitigated_damage += damage - damageReductedArmor;
        damage = damageReductedArmor;
    }

    int32 dmg = damage;
    caster->ApplyResilience(target, NULL, &dmg, crit, CR_CRIT_TAKEN_SPELL);
    damage = dmg;

    caster->CalcAbsorbResist(target, GetSpellInfo()->GetSchoolMask(), DOT, damage, &absorb, &resist, m_spellInfo);

    if (target->GetHealth() < damage)
        damage = uint32(target->GetHealth());

    sLog->outDetail("PeriodicTick: %u (TypeId: %u) health leech of %u (TypeId: %u) for %u dmg inflicted by %u abs is %u",
        GUID_LOPART(GetCasterGUID()), GuidHigh2TypeId(GUID_HIPART(GetCasterGUID())), target->GetGUIDLow(), target->GetTypeId(), damage, GetId(), absorb);

    caster->SendSpellNonMeleeDamageLog(target, GetId(), damage, GetSpellInfo()->GetSchoolMask(), absorb, resist, false, 0, crit);

    // Set trigger flag
    uint32 procAttacker = PROC_FLAG_DONE_PERIODIC;
    uint32 procVictim   = PROC_FLAG_TAKEN_PERIODIC;
    uint32 procEx = (crit ? PROC_EX_CRITICAL_HIT : PROC_EX_NORMAL_HIT) | PROC_EX_INTERNAL_DOT;
    damage = (damage <= absorb+resist) ? 0 : (damage-absorb-resist);
    if (damage)
        procVictim |= PROC_FLAG_TAKEN_DAMAGE;
    caster->ProcDamageAndSpell(target, procAttacker, procVictim, procEx, damage, BASE_ATTACK, GetSpellInfo());
    int32 new_damage = caster->DealDamage(target, damage, &cleanDamage, DOT, GetSpellInfo()->GetSchoolMask(), GetSpellInfo(), false);

    float gainMultiplier = GetSpellInfo()->Effects[GetEffIndex()].CalcValueMultiplier(caster);

    uint32 heal = uint32(caster->SpellHealingBonus(caster, GetSpellInfo(), uint32(new_damage * gainMultiplier), DOT, GetBase()->GetStackAmount()));

    int32 gain = caster->HealBySpell(caster, GetSpellInfo(), heal);
    caster->getHostileRefManager().threatAssist(caster, gain * 0.5f, GetSpellInfo());
}

void AuraEffect::HandlePeriodicHealthFunnelAuraTick(Unit* target, Unit* caster) const
{
    if (!caster || !caster->isAlive() || !target->isAlive())
        return;

    if (target->HasUnitState(UNIT_STAT_ISOLATED))
    {
        SendTickImmune(target, caster);
        return;
    }

    uint32 damage = std::max(GetAmount(), 0);
    // do not kill health donator
    if (caster->GetHealth() < damage)
        damage = caster->GetHealth() - 1;
    if (!damage)
        return;

    caster->ModifyHealth(-(int32)damage);
    sLog->outDebug(LOG_FILTER_SPELLS_AURAS, "PeriodicTick: donator %u target %u damage %u.", caster->GetEntry(), target->GetEntry(), damage);

    float gainMultiplier = GetSpellInfo()->Effects[GetEffIndex()].CalcValueMultiplier(caster);

    damage = int32(damage * gainMultiplier);

    caster->HealBySpell(target, GetSpellInfo(), damage);
}

void AuraEffect::HandlePeriodicHealAurasTick(Unit* target, Unit* caster) const
{
    if (!caster || !target->isAlive())
        return;

    if (target->HasUnitState(UNIT_STAT_ISOLATED))
    {
        SendTickImmune(target, caster);
        return;
    }

    // heal for caster damage (must be alive)
    if (target != caster && GetSpellInfo()->AttributesEx2 & SPELL_ATTR2_HEALTH_FUNNEL && !caster->isAlive())
        return;

    // don't regen when permanent aura target has full power
    if (GetBase()->IsPermanent() && target->IsFullHealth())
        return;

    // ignore negative values (can be result apply spellmods to aura damage
    int32 damage = std::max(m_amount, 0);

    if (GetAuraType() == SPELL_AURA_OBS_MOD_HEALTH)
    {
        // Taken mods
        float TakenTotalMod = 1.0f;

        // Tenacity increase healing % taken
        if (AuraEffect const* Tenacity = target->GetAuraEffect(58549, 0))
            AddPctN(TakenTotalMod, Tenacity->GetAmount());

        // Healing taken percent
        float minval = (float)target->GetMaxNegativeAuraModifier(SPELL_AURA_MOD_HEALING_PCT);
        if (minval)
            AddPctF(TakenTotalMod, minval);

        float maxval = (float)target->GetMaxPositiveAuraModifier(SPELL_AURA_MOD_HEALING_PCT);
        if (maxval)
            AddPctF(TakenTotalMod, maxval);

        // Healing over time taken percent
        float minval_hot = (float)target->GetMaxNegativeAuraModifier(SPELL_AURA_MOD_HOT_PCT);
        if (minval_hot)
            AddPctF(TakenTotalMod, minval_hot);

        float maxval_hot = (float)target->GetMaxPositiveAuraModifier(SPELL_AURA_MOD_HOT_PCT);
        if (maxval_hot)
            AddPctF(TakenTotalMod, maxval_hot);

        TakenTotalMod = std::max(TakenTotalMod, 0.0f);

        damage = uint32(target->CountPctFromMaxHealth(damage));
        damage = uint32(damage * TakenTotalMod);
    }
    else
    {
        // Wild Growth = amount + (6 - 2*doneTicks) * ticks* amount / 100
        if (m_spellInfo->SpellFamilyName == SPELLFAMILY_DRUID && m_spellInfo->SpellIconID == 2864)
        {
            int32 addition = int32(float(damage * GetTotalTicks()) * ((6-float(2*(GetTickNumber()-1)))/100));

            // Item - Druid T10 Restoration 2P Bonus
            if (AuraEffect* aurEff = caster->GetAuraEffect(70658, 0))
                // divided by 50 instead of 100 because calculated as for every 2 tick
                addition += abs(int32((addition * aurEff->GetAmount()) / 50));

            damage += addition;
        }

        damage = caster->SpellHealingBonus(target, GetSpellInfo(), damage, DOT, GetBase()->GetStackAmount());
    }

    bool crit = IsPeriodicTickCrit(target, caster);
    if (crit)
        damage = caster->SpellCriticalHealingBonus(m_spellInfo, damage, target);

    sLog->outDetail("PeriodicTick: %u (TypeId: %u) heal of %u (TypeId: %u) for %u health inflicted by %u",
        GUID_LOPART(GetCasterGUID()), GuidHigh2TypeId(GUID_HIPART(GetCasterGUID())), target->GetGUIDLow(), target->GetTypeId(), damage, GetId());

    uint32 absorb = 0;
    uint32 heal = uint32(damage);
    caster->CalcHealAbsorb(target, GetSpellInfo(), heal, absorb);
    int32 gain = caster->DealHeal(target, heal);

    SpellPeriodicAuraLogInfo pInfo(this, damage, damage - gain, absorb, 0, 0.0f, crit);
    target->SendPeriodicAuraLog(&pInfo);

    target->getHostileRefManager().threatAssist(caster, float(gain) * 0.5f, GetSpellInfo());

    bool haveCastItem = GetBase()->GetCastItemGUID() != 0;

    // Health Funnel
    // damage caster for heal amount
    if (target != caster && GetSpellInfo()->AttributesEx2 & SPELL_ATTR2_HEALTH_FUNNEL)
    {
        uint32 funnelDamage = GetSpellInfo()->Effects[EFFECT_0].CalcValue(); // damage is not affected by spell power
        if ((int32)funnelDamage > gain)
            funnelDamage = gain;
        uint32 funnelAbsorb = 0;
        caster->DealDamageMods(caster, funnelDamage, &funnelAbsorb);
        caster->SendSpellNonMeleeDamageLog(caster, GetId(), funnelDamage, GetSpellInfo()->GetSchoolMask(), funnelAbsorb, 0, false, 0, false);

        CleanDamage cleanDamage =  CleanDamage(0, 0, BASE_ATTACK, MELEE_HIT_NORMAL);
        caster->DealDamage(caster, funnelDamage, &cleanDamage, NODAMAGE, GetSpellInfo()->GetSchoolMask(), GetSpellInfo(), true);
    }

    uint32 procAttacker = PROC_FLAG_DONE_PERIODIC;
    uint32 procVictim   = PROC_FLAG_TAKEN_PERIODIC;
    uint32 procEx = (crit ? PROC_EX_CRITICAL_HIT : PROC_EX_NORMAL_HIT) | PROC_EX_INTERNAL_HOT;
    // ignore item heals
    if (!haveCastItem)
        caster->ProcDamageAndSpell(target, procAttacker, procVictim, procEx, damage, BASE_ATTACK, GetSpellInfo());
}

void AuraEffect::HandlePeriodicManaLeechAuraTick(Unit* target, Unit* caster) const
{
    Powers powerType = Powers(GetMiscValue());

    if (!caster || !caster->isAlive() || !target->isAlive() || target->getPowerType() != powerType)
        return;

    if (target->HasUnitState(UNIT_STAT_ISOLATED) || target->IsImmunedToDamage(GetSpellInfo()))
    {
        SendTickImmune(target, caster);
        return;
    }

    if (GetSpellInfo()->Effects[GetEffIndex()].Effect == SPELL_EFFECT_PERSISTENT_AREA_AURA &&
        caster->SpellHitResult(target, GetSpellInfo(), false) != SPELL_MISS_NONE)
        return;

    // ignore negative values (can be result apply spellmods to aura damage
    int32 drainAmount = std::max(m_amount, 0);

    // Special case: draining x% of mana (up to a maximum of 2*x% of the caster's maximum mana)
    // It's mana percent cost spells, m_amount is percent drain from target
    if (m_spellInfo->ManaCostPercentage)
    {
        // max value
        int32 maxmana = CalculatePctF(caster->GetMaxPower(powerType), drainAmount * 2.0f);
        ApplyPctU(drainAmount, target->GetMaxPower(powerType));
        if (drainAmount > maxmana)
            drainAmount = maxmana;
    }

    sLog->outDetail("PeriodicTick: %u (TypeId: %u) power leech of %u (TypeId: %u) for %u dmg inflicted by %u",
        GUID_LOPART(GetCasterGUID()), GuidHigh2TypeId(GUID_HIPART(GetCasterGUID())), target->GetGUIDLow(), target->GetTypeId(), drainAmount, GetId());

    // resilience reduce mana draining effect at spell crit damage reduction (added in 2.4)
    if (powerType == POWER_MANA)
        drainAmount -= target->GetSpellCritDamageReduction(drainAmount);

    int32 drainedAmount = -target->ModifyPower(powerType, -drainAmount);

    float gainMultiplier = GetSpellInfo()->Effects[GetEffIndex()].CalcValueMultiplier(caster);

    SpellPeriodicAuraLogInfo pInfo(this, drainedAmount, 0, 0, 0, gainMultiplier, false);
    target->SendPeriodicAuraLog(&pInfo);

    int32 gainAmount = int32(drainedAmount * gainMultiplier);
    int32 gainedAmount = 0;
    if (gainAmount)
    {
        gainedAmount = caster->ModifyPower(powerType, gainAmount);
        target->AddThreat(caster, float(gainedAmount) * 0.5f, GetSpellInfo()->GetSchoolMask(), GetSpellInfo());
    }

    // spell-specific code
    switch (GetId())
    {
        case 31447: // Mark of Kaz'rogal
            if (target->GetPower(powerType) == 0)
            {
                target->CastSpell(target, 31463, true, 0, this);
                // Remove aura
                GetBase()->SetDuration(0);
            }
            break;
        case 32960: // Mark of Kazzak
        {
            int32 modifier = int32(target->GetPower(powerType) * 0.05f);
            target->ModifyPower(powerType, -modifier);

            if (target->GetPower(powerType) == 0)
            {
                target->CastSpell(target, 32961, true, 0, this);
                // Remove aura
                GetBase()->SetDuration(0);
            }
            break;
        }
        default:
            break;
    }
    // Drain Mana
    if (m_spellInfo->SpellFamilyName == SPELLFAMILY_WARLOCK
        && m_spellInfo->SpellFamilyFlags[0] & 0x00000010)
    {
        int32 manaFeedVal = 0;
        if (AuraEffect const* aurEff = GetBase()->GetEffect(1))
            manaFeedVal = aurEff->GetAmount();
        // Mana Feed - Drain Mana
        if (manaFeedVal > 0)
        {
            int32 feedAmount = CalculatePctN(gainedAmount, manaFeedVal);
            caster->CastCustomSpell(caster, 32554, &feedAmount, NULL, NULL, true, NULL, this);
        }
    }
}

void AuraEffect::HandleObsModPowerAuraTick(Unit* target, Unit* caster) const
{
    Powers powerType;
    if (GetMiscValue() == POWER_ALL)
        powerType = target->getPowerType();
    else
        powerType = Powers(GetMiscValue());

    if (!target->isAlive() || !target->GetMaxPower(powerType))
        return;

    if (target->HasUnitState(UNIT_STAT_ISOLATED))
    {
        SendTickImmune(target, caster);
        return;
    }

    // don't regen when permanent aura target has full power
    if (GetBase()->IsPermanent() && target->GetPower(powerType) == target->GetMaxPower(powerType))
        return;

    // ignore negative values (can be result apply spellmods to aura damage
    uint32 amount = std::max(m_amount, 0) * target->GetMaxPower(powerType) /100;
    sLog->outDetail("PeriodicTick: %u (TypeId: %u) energize %u (TypeId: %u) for %u dmg inflicted by %u",
        GUID_LOPART(GetCasterGUID()), GuidHigh2TypeId(GUID_HIPART(GetCasterGUID())), target->GetGUIDLow(), target->GetTypeId(), amount, GetId());

    SpellPeriodicAuraLogInfo pInfo(this, amount, 0, 0, 0, 0.0f, false);
    target->SendPeriodicAuraLog(&pInfo);

    int32 gain = target->ModifyPower(powerType, amount);

    if (caster)
        target->getHostileRefManager().threatAssist(caster, float(gain) * 0.5f, GetSpellInfo());
}

void AuraEffect::HandlePeriodicEnergizeAuraTick(Unit* target, Unit* caster) const
{
    Powers powerType = Powers(GetMiscValue());

    if (!target->isAlive() || !target->GetMaxPower(powerType))
        return;

    if (target->HasUnitState(UNIT_STAT_ISOLATED))
    {
        SendTickImmune(target, caster);
        return;
    }

    // don't regen when permanent aura target has full power
    if (GetBase()->IsPermanent() && target->GetPower(powerType) == target->GetMaxPower(powerType))
        return;

    // ignore negative values (can be result apply spellmods to aura damage
    int32 amount = std::max(m_amount, 0);

    SpellPeriodicAuraLogInfo pInfo(this, amount, 0, 0, 0, 0.0f, false);
    target->SendPeriodicAuraLog(&pInfo);

    sLog->outDetail("PeriodicTick: %u (TypeId: %u) energize %u (TypeId: %u) for %u dmg inflicted by %u",
        GUID_LOPART(GetCasterGUID()), GuidHigh2TypeId(GUID_HIPART(GetCasterGUID())), target->GetGUIDLow(), target->GetTypeId(), amount, GetId());

    int32 gain = target->ModifyPower(powerType, amount);

    if (caster)
        target->getHostileRefManager().threatAssist(caster, float(gain) * 0.5f, GetSpellInfo());
}

void AuraEffect::HandlePeriodicPowerBurnAuraTick(Unit* target, Unit* caster) const
{
    Powers powerType = Powers(GetMiscValue());

    if (!caster || !target->isAlive() || target->getPowerType() != powerType)
        return;

    if (target->HasUnitState(UNIT_STAT_ISOLATED) || target->IsImmunedToDamage(GetSpellInfo()))
    {
        SendTickImmune(target, caster);
        return;
    }

    // ignore negative values (can be result apply spellmods to aura damage
    int32 damage = std::max(m_amount, 0);

    // resilience reduce mana draining effect at spell crit damage reduction (added in 2.4)
    if (powerType == POWER_MANA)
        damage -= target->GetSpellCritDamageReduction(damage);

    uint32 gain = uint32(-target->ModifyPower(powerType, -damage));

    float dmgMultiplier = GetSpellInfo()->Effects[GetEffIndex()].CalcValueMultiplier(caster);

    SpellInfo const* spellProto = GetSpellInfo();
    // maybe has to be sent different to client, but not by SMSG_PERIODICAURALOG
    SpellNonMeleeDamage damageInfo(caster, target, spellProto->Id, spellProto->SchoolMask);
    // no SpellDamageBonus for burn mana
    caster->CalculateSpellDamageTaken(&damageInfo, int32(gain * dmgMultiplier), spellProto);

    caster->DealDamageMods(damageInfo.target, damageInfo.damage, &damageInfo.absorb);

    caster->SendSpellNonMeleeDamageLog(&damageInfo);

    // Set trigger flag
    uint32 procAttacker = PROC_FLAG_DONE_PERIODIC;
    uint32 procVictim   = PROC_FLAG_TAKEN_PERIODIC;
    uint32 procEx       = createProcExtendMask(&damageInfo, SPELL_MISS_NONE) | PROC_EX_INTERNAL_DOT;
    if (damageInfo.damage)
        procVictim |= PROC_FLAG_TAKEN_DAMAGE;

    caster->ProcDamageAndSpell(damageInfo.target, procAttacker, procVictim, procEx, damageInfo.damage, BASE_ATTACK, spellProto);

    caster->DealSpellDamage(&damageInfo, true);
}

void AuraEffect::HandleProcTriggerSpellAuraProc(AuraApplication* aurApp, ProcEventInfo& eventInfo)
{
    Unit* triggerCaster = aurApp->GetTarget();
    Unit* triggerTarget = eventInfo.GetProcTarget();

    uint32 triggerSpellId = GetSpellInfo()->Effects[GetEffIndex()].TriggerSpell;
    if (SpellInfo const* triggeredSpellInfo = sSpellMgr->GetSpellInfo(triggerSpellId))
    {
        sLog->outDebug(LOG_FILTER_SPELLS_AURAS, "AuraEffect::HandleProcTriggerSpellAuraProc: Triggering spell %u from aura %u proc", triggeredSpellInfo->Id, GetId());
        triggerCaster->CastSpell(triggerTarget, triggeredSpellInfo, true, NULL, this);
    }
    else
        sLog->outDebug(LOG_FILTER_SPELLS_AURAS,"AuraEffect::HandleProcTriggerSpellAuraProc: Could not trigger spell %u from aura %u proc, because the spell does not have an entry in Spell.dbc.", triggerSpellId, GetId());
}

void AuraEffect::HandleProcTriggerSpellWithValueAuraProc(AuraApplication* aurApp, ProcEventInfo& eventInfo)
{
    Unit* triggerCaster = aurApp->GetTarget();
    Unit* triggerTarget = eventInfo.GetProcTarget();

    uint32 triggerSpellId = GetSpellInfo()->Effects[m_effIndex].TriggerSpell;
    if (SpellInfo const* triggeredSpellInfo = sSpellMgr->GetSpellInfo(triggerSpellId))
    {
        int32 basepoints0 = GetAmount();
        sLog->outDebug(LOG_FILTER_SPELLS_AURAS, "AuraEffect::HandleProcTriggerSpellWithValueAuraProc: Triggering spell %u with value %d from aura %u proc", triggeredSpellInfo->Id, basepoints0, GetId());
        triggerCaster->CastCustomSpell(triggerTarget, triggerSpellId, &basepoints0, NULL, NULL, true, NULL, this);
    }
    else
        sLog->outDebug(LOG_FILTER_SPELLS_AURAS,"AuraEffect::HandleProcTriggerSpellWithValueAuraProc: Could not trigger spell %u from aura %u proc, because the spell does not have an entry in Spell.dbc.", triggerSpellId, GetId());
}

void AuraEffect::HandleProcTriggerDamageAuraProc(AuraApplication* aurApp, ProcEventInfo& eventInfo)
{
    Unit* target = aurApp->GetTarget();
    Unit* triggerTarget = eventInfo.GetProcTarget();
    SpellNonMeleeDamage damageInfo(target, triggerTarget, GetId(), GetSpellInfo()->SchoolMask);
    uint32 damage = target->SpellDamageBonus(triggerTarget, GetSpellInfo(), GetAmount(), SPELL_DIRECT_DAMAGE);
    target->CalculateSpellDamageTaken(&damageInfo, damage, GetSpellInfo());
    target->DealDamageMods(damageInfo.target, damageInfo.damage, &damageInfo.absorb);
    target->SendSpellNonMeleeDamageLog(&damageInfo);
    sLog->outDebug(LOG_FILTER_SPELLS_AURAS, "AuraEffect::HandleProcTriggerDamageAuraProc: Triggering %u spell damage from aura %u proc", damage, GetId());
    target->DealSpellDamage(&damageInfo, true);
}

void AuraEffect::HandleRaidProcFromChargeAuraProc(AuraApplication* aurApp, ProcEventInfo& /*eventInfo*/)
{
    Unit* target = aurApp->GetTarget();

    uint32 triggerSpellId;
    switch (GetId())
    {
        case 57949:            // Shiver
            triggerSpellId = 57952;
            //animationSpellId = 57951; dummy effects for jump spell have unknown use (see also 41637)
            break;
        case 59978:            // Shiver
            triggerSpellId = 59979;
            break;
        case 43593:            // Cold Stare
            triggerSpellId = 43594;
            break;
        default:
            sLog->outDebug(LOG_FILTER_SPELLS_AURAS, "AuraEffect::HandleRaidProcFromChargeAuraProc: received not handled spell: %u", GetId());
            return;
    }

    int32 jumps = GetBase()->GetCharges();

    // current aura expire on proc finish
    GetBase()->SetCharges(0);
    GetBase()->SetUsingCharges(true);

    // next target selection
    if (jumps > 0)
    {
        if (Unit* caster = GetCaster())
        {
            float radius = GetSpellInfo()->Effects[GetEffIndex()].CalcRadius(caster);

            if (Unit* triggerTarget = target->GetNextRandomRaidMemberOrPet(radius))
            {
                target->CastSpell(triggerTarget, GetSpellInfo(), true, NULL, this, GetCasterGUID());
                if (Aura* aura = triggerTarget->GetAura(GetId(), GetCasterGUID()))
                    aura->SetCharges(jumps);
            }
        }
    }

    sLog->outDebug(LOG_FILTER_SPELLS_AURAS, "AuraEffect::HandleRaidProcFromChargeAuraProc: Triggering spell %u from aura %u proc", triggerSpellId, GetId());
    target->CastSpell(target, triggerSpellId, true, NULL, this, GetCasterGUID());
}


void AuraEffect::HandleRaidProcFromChargeWithValueAuraProc(AuraApplication* aurApp, ProcEventInfo& /*eventInfo*/)
{
    Unit* target = aurApp->GetTarget();

    // Currently only Prayer of Mending
    if (!(GetSpellInfo()->SpellFamilyName == SPELLFAMILY_PRIEST && GetSpellInfo()->SpellFamilyFlags[1] & 0x20))
    {
        sLog->outDebug(LOG_FILTER_SPELLS_AURAS, "AuraEffect::HandleRaidProcFromChargeWithValueAuraProc: received not handled spell: %u", GetId());
        return;
    }
    uint32 triggerSpellId = 33110;

    int32 value = GetAmount();

    int32 jumps = GetBase()->GetCharges();

    // current aura expire on proc finish
    GetBase()->SetCharges(0);
    GetBase()->SetUsingCharges(true);

    // next target selection
    if (jumps > 0)
    {
        if (Unit* caster = GetCaster())
        {
            float radius = GetSpellInfo()->Effects[GetEffIndex()].CalcRadius(caster);

            if (Unit* triggerTarget = target->GetNextRandomRaidMemberOrPet(radius))
            {
                target->CastCustomSpell(triggerTarget, GetId(), &value, NULL, NULL, true, NULL, this, GetCasterGUID());
                if (Aura* aura = triggerTarget->GetAura(GetId(), GetCasterGUID()))
                    aura->SetCharges(jumps);
            }
        }
    }

    sLog->outDebug(LOG_FILTER_SPELLS_AURAS, "AuraEffect::HandleRaidProcFromChargeWithValueAuraProc: Triggering spell %u from aura %u proc", triggerSpellId, GetId());
    target->CastCustomSpell(target, triggerSpellId, &value, NULL, NULL, true, NULL, this, GetCasterGUID());
}<|MERGE_RESOLUTION|>--- conflicted
+++ resolved
@@ -4972,15 +4972,12 @@
                         case 59628: //Tricks of the trade buff on rogue (6sec duration)
                             target->SetReducedThreatPercent(0,0);
                             break;
-<<<<<<< HEAD
-=======
                         case 57934: //Tricks of the trade buff on rogue (30sec duration)
                             if (aurApp->GetRemoveMode() == AURA_REMOVE_BY_EXPIRE || !caster->GetMisdirectionTarget())
                                 target->SetReducedThreatPercent(0,0);
                             else
                                 target->SetReducedThreatPercent(0,caster->GetMisdirectionTarget()->GetGUID());
                             break;       
->>>>>>> 3bd80d2b
                     }
                 default:
                     break;
