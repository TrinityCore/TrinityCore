/*
 * Copyright (C) 2008-2017 TrinityCore <http://www.trinitycore.org/>
 * Copyright (C) 2005-2009 MaNGOS <http://getmangos.com/>
 *
 * This program is free software; you can redistribute it and/or modify it
 * under the terms of the GNU General Public License as published by the
 * Free Software Foundation; either version 2 of the License, or (at your
 * option) any later version.
 *
 * This program is distributed in the hope that it will be useful, but WITHOUT
 * ANY WARRANTY; without even the implied warranty of MERCHANTABILITY or
 * FITNESS FOR A PARTICULAR PURPOSE. See the GNU General Public License for
 * more details.
 *
 * You should have received a copy of the GNU General Public License along
 * with this program. If not, see <http://www.gnu.org/licenses/>.
 */

#include "Common.h"
#include "WorldPacket.h"
#include "Opcodes.h"
#include "Log.h"
#include "ObjectMgr.h"
#include "SpellMgr.h"
#include "Player.h"
#include "Unit.h"
#include "ObjectAccessor.h"
#include "CellImpl.h"
#include "Util.h"
#include "Spell.h"
#include "SpellHistory.h"
#include "SpellAuraEffects.h"
#include "Battleground.h"
#include "OutdoorPvPMgr.h"
#include "GridNotifiers.h"
#include "GridNotifiersImpl.h"
#include "ScriptMgr.h"
#include "Vehicle.h"
#include "Battlefield.h"
#include "BattlefieldMgr.h"
#include "Pet.h"
#include "ReputationMgr.h"

class Aura;
//
// EFFECT HANDLER NOTES
//
// in aura handler there should be check for modes:
// AURA_EFFECT_HANDLE_REAL set
// AURA_EFFECT_HANDLE_SEND_FOR_CLIENT_MASK set
// AURA_EFFECT_HANDLE_CHANGE_AMOUNT_MASK set - aura is recalculated or is just applied/removed - need to redo all things related to m_amount
// AURA_EFFECT_HANDLE_CHANGE_AMOUNT_SEND_FOR_CLIENT_MASK - logical or of above conditions
// AURA_EFFECT_HANDLE_STAT - set when stats are reapplied
// such checks will speedup trinity change amount/send for client operations
// because for change amount operation packets will not be send
// aura effect handlers shouldn't contain any AuraEffect or Aura object modifications

pAuraEffectHandler AuraEffectHandler[TOTAL_AURAS]=
{
    &AuraEffect::HandleNULL,                                      //  0 SPELL_AURA_NONE
    &AuraEffect::HandleBindSight,                                 //  1 SPELL_AURA_BIND_SIGHT
    &AuraEffect::HandleModPossess,                                //  2 SPELL_AURA_MOD_POSSESS
    &AuraEffect::HandleNoImmediateEffect,                         //  3 SPELL_AURA_PERIODIC_DAMAGE implemented in AuraEffect::PeriodicTick
    &AuraEffect::HandleAuraDummy,                                 //  4 SPELL_AURA_DUMMY
    &AuraEffect::HandleModConfuse,                                //  5 SPELL_AURA_MOD_CONFUSE
    &AuraEffect::HandleModCharm,                                  //  6 SPELL_AURA_MOD_CHARM
    &AuraEffect::HandleModFear,                                   //  7 SPELL_AURA_MOD_FEAR
    &AuraEffect::HandleNoImmediateEffect,                         //  8 SPELL_AURA_PERIODIC_HEAL implemented in AuraEffect::PeriodicTick
    &AuraEffect::HandleModAttackSpeed,                            //  9 SPELL_AURA_MOD_ATTACKSPEED
    &AuraEffect::HandleModThreat,                                 // 10 SPELL_AURA_MOD_THREAT
    &AuraEffect::HandleModTaunt,                                  // 11 SPELL_AURA_MOD_TAUNT
    &AuraEffect::HandleAuraModStun,                               // 12 SPELL_AURA_MOD_STUN
    &AuraEffect::HandleModDamageDone,                             // 13 SPELL_AURA_MOD_DAMAGE_DONE
    &AuraEffect::HandleNoImmediateEffect,                         // 14 SPELL_AURA_MOD_DAMAGE_TAKEN implemented in Unit::MeleeDamageBonus and Unit::SpellDamageBonus
    &AuraEffect::HandleNoImmediateEffect,                         // 15 SPELL_AURA_DAMAGE_SHIELD    implemented in Unit::DoAttackDamage
    &AuraEffect::HandleModStealth,                                // 16 SPELL_AURA_MOD_STEALTH
    &AuraEffect::HandleModStealthDetect,                          // 17 SPELL_AURA_MOD_DETECT
    &AuraEffect::HandleModInvisibility,                           // 18 SPELL_AURA_MOD_INVISIBILITY
    &AuraEffect::HandleModInvisibilityDetect,                     // 19 SPELL_AURA_MOD_INVISIBILITY_DETECTION
    &AuraEffect::HandleNoImmediateEffect,                         // 20 SPELL_AURA_OBS_MOD_HEALTH implemented in AuraEffect::PeriodicTick
    &AuraEffect::HandleNoImmediateEffect,                         // 21 SPELL_AURA_OBS_MOD_POWER implemented in AuraEffect::PeriodicTick
    &AuraEffect::HandleAuraModResistance,                         // 22 SPELL_AURA_MOD_RESISTANCE
    &AuraEffect::HandleNoImmediateEffect,                         // 23 SPELL_AURA_PERIODIC_TRIGGER_SPELL implemented in AuraEffect::PeriodicTick
    &AuraEffect::HandleNoImmediateEffect,                         // 24 SPELL_AURA_PERIODIC_ENERGIZE implemented in AuraEffect::PeriodicTick
    &AuraEffect::HandleAuraModPacify,                             // 25 SPELL_AURA_MOD_PACIFY
    &AuraEffect::HandleAuraModRoot,                               // 26 SPELL_AURA_MOD_ROOT
    &AuraEffect::HandleAuraModSilence,                            // 27 SPELL_AURA_MOD_SILENCE
    &AuraEffect::HandleNoImmediateEffect,                         // 28 SPELL_AURA_REFLECT_SPELLS        implement in Unit::SpellHitResult
    &AuraEffect::HandleAuraModStat,                               // 29 SPELL_AURA_MOD_STAT
    &AuraEffect::HandleAuraModSkill,                              // 30 SPELL_AURA_MOD_SKILL
    &AuraEffect::HandleAuraModIncreaseSpeed,                      // 31 SPELL_AURA_MOD_INCREASE_SPEED
    &AuraEffect::HandleAuraModIncreaseMountedSpeed,               // 32 SPELL_AURA_MOD_INCREASE_MOUNTED_SPEED
    &AuraEffect::HandleAuraModDecreaseSpeed,                      // 33 SPELL_AURA_MOD_DECREASE_SPEED
    &AuraEffect::HandleAuraModIncreaseHealth,                     // 34 SPELL_AURA_MOD_INCREASE_HEALTH
    &AuraEffect::HandleAuraModIncreaseEnergy,                     // 35 SPELL_AURA_MOD_INCREASE_ENERGY
    &AuraEffect::HandleAuraModShapeshift,                         // 36 SPELL_AURA_MOD_SHAPESHIFT
    &AuraEffect::HandleAuraModEffectImmunity,                     // 37 SPELL_AURA_EFFECT_IMMUNITY
    &AuraEffect::HandleAuraModStateImmunity,                      // 38 SPELL_AURA_STATE_IMMUNITY
    &AuraEffect::HandleAuraModSchoolImmunity,                     // 39 SPELL_AURA_SCHOOL_IMMUNITY
    &AuraEffect::HandleAuraModDmgImmunity,                        // 40 SPELL_AURA_DAMAGE_IMMUNITY
    &AuraEffect::HandleAuraModDispelImmunity,                     // 41 SPELL_AURA_DISPEL_IMMUNITY
    &AuraEffect::HandleNoImmediateEffect,                         // 42 SPELL_AURA_PROC_TRIGGER_SPELL  implemented in AuraEffect::HandleProc
    &AuraEffect::HandleNoImmediateEffect,                         // 43 SPELL_AURA_PROC_TRIGGER_DAMAGE implemented in AuraEffect::HandleProc
    &AuraEffect::HandleAuraTrackCreatures,                        // 44 SPELL_AURA_TRACK_CREATURES
    &AuraEffect::HandleAuraTrackResources,                        // 45 SPELL_AURA_TRACK_RESOURCES
    &AuraEffect::HandleNULL,                                      // 46 SPELL_AURA_46 (used in test spells 54054 and 54058, and spell 48050) (3.0.8a)
    &AuraEffect::HandleAuraModParryPercent,                       // 47 SPELL_AURA_MOD_PARRY_PERCENT
    &AuraEffect::HandleNULL,                                      // 48 SPELL_AURA_48 spell Napalm (area damage spell with additional delayed damage effect)
    &AuraEffect::HandleAuraModDodgePercent,                       // 49 SPELL_AURA_MOD_DODGE_PERCENT
    &AuraEffect::HandleNoImmediateEffect,                         // 50 SPELL_AURA_MOD_CRITICAL_HEALING_AMOUNT implemented in Unit::SpellCriticalHealingBonus
    &AuraEffect::HandleAuraModBlockPercent,                       // 51 SPELL_AURA_MOD_BLOCK_PERCENT
    &AuraEffect::HandleAuraModWeaponCritPercent,                  // 52 SPELL_AURA_MOD_WEAPON_CRIT_PERCENT
    &AuraEffect::HandleNoImmediateEffect,                         // 53 SPELL_AURA_PERIODIC_LEECH implemented in AuraEffect::PeriodicTick
    &AuraEffect::HandleModHitChance,                              // 54 SPELL_AURA_MOD_HIT_CHANCE
    &AuraEffect::HandleModSpellHitChance,                         // 55 SPELL_AURA_MOD_SPELL_HIT_CHANCE
    &AuraEffect::HandleAuraTransform,                             // 56 SPELL_AURA_TRANSFORM
    &AuraEffect::HandleModSpellCritChance,                        // 57 SPELL_AURA_MOD_SPELL_CRIT_CHANCE
    &AuraEffect::HandleAuraModIncreaseSwimSpeed,                  // 58 SPELL_AURA_MOD_INCREASE_SWIM_SPEED
    &AuraEffect::HandleNoImmediateEffect,                         // 59 SPELL_AURA_MOD_DAMAGE_DONE_CREATURE implemented in Unit::MeleeDamageBonus and Unit::SpellDamageBonus
    &AuraEffect::HandleAuraModPacifyAndSilence,                   // 60 SPELL_AURA_MOD_PACIFY_SILENCE
    &AuraEffect::HandleAuraModScale,                              // 61 SPELL_AURA_MOD_SCALE
    &AuraEffect::HandleNoImmediateEffect,                         // 62 SPELL_AURA_PERIODIC_HEALTH_FUNNEL implemented in AuraEffect::PeriodicTick
    &AuraEffect::HandleUnused,                                    // 63 unused (3.2.0) old SPELL_AURA_PERIODIC_MANA_FUNNEL
    &AuraEffect::HandleNoImmediateEffect,                         // 64 SPELL_AURA_PERIODIC_MANA_LEECH implemented in AuraEffect::PeriodicTick
    &AuraEffect::HandleModCastingSpeed,                           // 65 SPELL_AURA_MOD_CASTING_SPEED_NOT_STACK
    &AuraEffect::HandleFeignDeath,                                // 66 SPELL_AURA_FEIGN_DEATH
    &AuraEffect::HandleAuraModDisarm,                             // 67 SPELL_AURA_MOD_DISARM
    &AuraEffect::HandleAuraModStalked,                            // 68 SPELL_AURA_MOD_STALKED
    &AuraEffect::HandleNoImmediateEffect,                         // 69 SPELL_AURA_SCHOOL_ABSORB implemented in Unit::CalcAbsorbResist
    &AuraEffect::HandleUnused,                                    // 70 SPELL_AURA_EXTRA_ATTACKS clientside
    &AuraEffect::HandleModSpellCritChanceShool,                   // 71 SPELL_AURA_MOD_SPELL_CRIT_CHANCE_SCHOOL
    &AuraEffect::HandleModPowerCostPCT,                           // 72 SPELL_AURA_MOD_POWER_COST_SCHOOL_PCT
    &AuraEffect::HandleModPowerCost,                              // 73 SPELL_AURA_MOD_POWER_COST_SCHOOL
    &AuraEffect::HandleNoImmediateEffect,                         // 74 SPELL_AURA_REFLECT_SPELLS_SCHOOL  implemented in Unit::SpellHitResult
    &AuraEffect::HandleNoImmediateEffect,                         // 75 SPELL_AURA_MOD_LANGUAGE
    &AuraEffect::HandleNoImmediateEffect,                         // 76 SPELL_AURA_FAR_SIGHT
    &AuraEffect::HandleModMechanicImmunity,                       // 77 SPELL_AURA_MECHANIC_IMMUNITY
    &AuraEffect::HandleAuraMounted,                               // 78 SPELL_AURA_MOUNTED
    &AuraEffect::HandleModDamagePercentDone,                      // 79 SPELL_AURA_MOD_DAMAGE_PERCENT_DONE
    &AuraEffect::HandleModPercentStat,                            // 80 SPELL_AURA_MOD_PERCENT_STAT
    &AuraEffect::HandleNoImmediateEffect,                         // 81 SPELL_AURA_SPLIT_DAMAGE_PCT implemented in Unit::CalcAbsorbResist
    &AuraEffect::HandleWaterBreathing,                            // 82 SPELL_AURA_WATER_BREATHING
    &AuraEffect::HandleModBaseResistance,                         // 83 SPELL_AURA_MOD_BASE_RESISTANCE
    &AuraEffect::HandleNoImmediateEffect,                         // 84 SPELL_AURA_MOD_REGEN implemented in Player::RegenerateHealth
    &AuraEffect::HandleModPowerRegen,                             // 85 SPELL_AURA_MOD_POWER_REGEN implemented in Player::Regenerate
    &AuraEffect::HandleChannelDeathItem,                          // 86 SPELL_AURA_CHANNEL_DEATH_ITEM
    &AuraEffect::HandleNoImmediateEffect,                         // 87 SPELL_AURA_MOD_DAMAGE_PERCENT_TAKEN implemented in Unit::MeleeDamageBonus and Unit::SpellDamageBonus
    &AuraEffect::HandleNoImmediateEffect,                         // 88 SPELL_AURA_MOD_HEALTH_REGEN_PERCENT implemented in Player::RegenerateHealth
    &AuraEffect::HandleNoImmediateEffect,                         // 89 SPELL_AURA_PERIODIC_DAMAGE_PERCENT
    &AuraEffect::HandleUnused,                                    // 90 unused (3.0.8a) old SPELL_AURA_MOD_RESIST_CHANCE
    &AuraEffect::HandleNoImmediateEffect,                         // 91 SPELL_AURA_MOD_DETECT_RANGE implemented in Creature::GetAttackDistance
    &AuraEffect::HandlePreventFleeing,                            // 92 SPELL_AURA_PREVENTS_FLEEING
    &AuraEffect::HandleModUnattackable,                           // 93 SPELL_AURA_MOD_UNATTACKABLE
    &AuraEffect::HandleNoImmediateEffect,                         // 94 SPELL_AURA_INTERRUPT_REGEN implemented in Player::Regenerate
    &AuraEffect::HandleAuraGhost,                                 // 95 SPELL_AURA_GHOST
    &AuraEffect::HandleNoImmediateEffect,                         // 96 SPELL_AURA_SPELL_MAGNET implemented in Unit::SelectMagnetTarget
    &AuraEffect::HandleNoImmediateEffect,                         // 97 SPELL_AURA_MANA_SHIELD implemented in Unit::CalcAbsorbResist
    &AuraEffect::HandleAuraModSkill,                              // 98 SPELL_AURA_MOD_SKILL_TALENT
    &AuraEffect::HandleAuraModAttackPower,                        // 99 SPELL_AURA_MOD_ATTACK_POWER
    &AuraEffect::HandleUnused,                                    //100 SPELL_AURA_AURAS_VISIBLE obsolete? all player can see all auras now, but still have spells including GM-spell
    &AuraEffect::HandleModResistancePercent,                      //101 SPELL_AURA_MOD_RESISTANCE_PCT
    &AuraEffect::HandleNoImmediateEffect,                         //102 SPELL_AURA_MOD_MELEE_ATTACK_POWER_VERSUS implemented in Unit::MeleeDamageBonus
    &AuraEffect::HandleAuraModTotalThreat,                        //103 SPELL_AURA_MOD_TOTAL_THREAT
    &AuraEffect::HandleAuraWaterWalk,                             //104 SPELL_AURA_WATER_WALK
    &AuraEffect::HandleAuraFeatherFall,                           //105 SPELL_AURA_FEATHER_FALL
    &AuraEffect::HandleAuraHover,                                 //106 SPELL_AURA_HOVER
    &AuraEffect::HandleNoImmediateEffect,                         //107 SPELL_AURA_ADD_FLAT_MODIFIER implemented in AuraEffect::CalculateSpellMod()
    &AuraEffect::HandleNoImmediateEffect,                         //108 SPELL_AURA_ADD_PCT_MODIFIER implemented in AuraEffect::CalculateSpellMod()
    &AuraEffect::HandleNoImmediateEffect,                         //109 SPELL_AURA_ADD_TARGET_TRIGGER
    &AuraEffect::HandleModPowerRegenPCT,                          //110 SPELL_AURA_MOD_POWER_REGEN_PERCENT implemented in Player::Regenerate, Creature::Regenerate
    &AuraEffect::HandleNoImmediateEffect,                         //111 SPELL_AURA_ADD_CASTER_HIT_TRIGGER implemented in Unit::SelectMagnetTarget
    &AuraEffect::HandleNoImmediateEffect,                         //112 SPELL_AURA_OVERRIDE_CLASS_SCRIPTS
    &AuraEffect::HandleNoImmediateEffect,                         //113 SPELL_AURA_MOD_RANGED_DAMAGE_TAKEN implemented in Unit::MeleeDamageBonus
    &AuraEffect::HandleNoImmediateEffect,                         //114 SPELL_AURA_MOD_RANGED_DAMAGE_TAKEN_PCT implemented in Unit::MeleeDamageBonus
    &AuraEffect::HandleNoImmediateEffect,                         //115 SPELL_AURA_MOD_HEALING                 implemented in Unit::SpellBaseHealingBonusForVictim
    &AuraEffect::HandleNoImmediateEffect,                         //116 SPELL_AURA_MOD_REGEN_DURING_COMBAT
    &AuraEffect::HandleNoImmediateEffect,                         //117 SPELL_AURA_MOD_MECHANIC_RESISTANCE     implemented in Unit::MagicSpellHitResult
    &AuraEffect::HandleNoImmediateEffect,                         //118 SPELL_AURA_MOD_HEALING_PCT             implemented in Unit::SpellHealingBonus
    &AuraEffect::HandleUnused,                                    //119 unused (3.2.0) old SPELL_AURA_SHARE_PET_TRACKING
    &AuraEffect::HandleAuraUntrackable,                           //120 SPELL_AURA_UNTRACKABLE
    &AuraEffect::HandleAuraEmpathy,                               //121 SPELL_AURA_EMPATHY
    &AuraEffect::HandleModOffhandDamagePercent,                   //122 SPELL_AURA_MOD_OFFHAND_DAMAGE_PCT
    &AuraEffect::HandleModTargetResistance,                       //123 SPELL_AURA_MOD_TARGET_RESISTANCE
    &AuraEffect::HandleAuraModRangedAttackPower,                  //124 SPELL_AURA_MOD_RANGED_ATTACK_POWER
    &AuraEffect::HandleNoImmediateEffect,                         //125 SPELL_AURA_MOD_MELEE_DAMAGE_TAKEN implemented in Unit::MeleeDamageBonus
    &AuraEffect::HandleNoImmediateEffect,                         //126 SPELL_AURA_MOD_MELEE_DAMAGE_TAKEN_PCT implemented in Unit::MeleeDamageBonus
    &AuraEffect::HandleNoImmediateEffect,                         //127 SPELL_AURA_RANGED_ATTACK_POWER_ATTACKER_BONUS implemented in Unit::MeleeDamageBonus
    &AuraEffect::HandleModPossessPet,                             //128 SPELL_AURA_MOD_POSSESS_PET
    &AuraEffect::HandleAuraModIncreaseSpeed,                      //129 SPELL_AURA_MOD_SPEED_ALWAYS
    &AuraEffect::HandleAuraModIncreaseMountedSpeed,               //130 SPELL_AURA_MOD_MOUNTED_SPEED_ALWAYS
    &AuraEffect::HandleNoImmediateEffect,                         //131 SPELL_AURA_MOD_RANGED_ATTACK_POWER_VERSUS implemented in Unit::MeleeDamageBonus
    &AuraEffect::HandleAuraModIncreaseEnergyPercent,              //132 SPELL_AURA_MOD_INCREASE_ENERGY_PERCENT
    &AuraEffect::HandleAuraModIncreaseHealthPercent,              //133 SPELL_AURA_MOD_INCREASE_HEALTH_PERCENT
    &AuraEffect::HandleAuraModRegenInterrupt,                     //134 SPELL_AURA_MOD_MANA_REGEN_INTERRUPT
    &AuraEffect::HandleModHealingDone,                            //135 SPELL_AURA_MOD_HEALING_DONE
    &AuraEffect::HandleNoImmediateEffect,                         //136 SPELL_AURA_MOD_HEALING_DONE_PERCENT   implemented in Unit::SpellHealingBonus
    &AuraEffect::HandleModTotalPercentStat,                       //137 SPELL_AURA_MOD_TOTAL_STAT_PERCENTAGE
    &AuraEffect::HandleModMeleeSpeedPct,                          //138 SPELL_AURA_MOD_MELEE_HASTE
    &AuraEffect::HandleForceReaction,                             //139 SPELL_AURA_FORCE_REACTION
    &AuraEffect::HandleAuraModRangedHaste,                        //140 SPELL_AURA_MOD_RANGED_HASTE
    &AuraEffect::HandleRangedAmmoHaste,                           //141 SPELL_AURA_MOD_RANGED_AMMO_HASTE
    &AuraEffect::HandleAuraModBaseResistancePCT,                  //142 SPELL_AURA_MOD_BASE_RESISTANCE_PCT
    &AuraEffect::HandleAuraModResistanceExclusive,                //143 SPELL_AURA_MOD_RESISTANCE_EXCLUSIVE
    &AuraEffect::HandleNoImmediateEffect,                         //144 SPELL_AURA_SAFE_FALL                         implemented in WorldSession::HandleMovementOpcodes
    &AuraEffect::HandleAuraModPetTalentsPoints,                   //145 SPELL_AURA_MOD_PET_TALENT_POINTS
    &AuraEffect::HandleNoImmediateEffect,                         //146 SPELL_AURA_ALLOW_TAME_PET_TYPE
    &AuraEffect::HandleModMechanicImmunityMask,                   //147 SPELL_AURA_MECHANIC_IMMUNITY_MASK
    &AuraEffect::HandleAuraRetainComboPoints,                     //148 SPELL_AURA_RETAIN_COMBO_POINTS
    &AuraEffect::HandleNoImmediateEffect,                         //149 SPELL_AURA_REDUCE_PUSHBACK
    &AuraEffect::HandleShieldBlockValuePercent,                   //150 SPELL_AURA_MOD_SHIELD_BLOCKVALUE_PCT
    &AuraEffect::HandleAuraTrackStealthed,                        //151 SPELL_AURA_TRACK_STEALTHED
    &AuraEffect::HandleNoImmediateEffect,                         //152 SPELL_AURA_MOD_DETECTED_RANGE implemented in Creature::GetAttackDistance
    &AuraEffect::HandleNoImmediateEffect,                         //153 SPELL_AURA_SPLIT_DAMAGE_FLAT
    &AuraEffect::HandleModStealthLevel,                           //154 SPELL_AURA_MOD_STEALTH_LEVEL
    &AuraEffect::HandleNoImmediateEffect,                         //155 SPELL_AURA_MOD_WATER_BREATHING
    &AuraEffect::HandleNoImmediateEffect,                         //156 SPELL_AURA_MOD_REPUTATION_GAIN
    &AuraEffect::HandleNULL,                                      //157 SPELL_AURA_PET_DAMAGE_MULTI
    &AuraEffect::HandleShieldBlockValue,                          //158 SPELL_AURA_MOD_SHIELD_BLOCKVALUE
    &AuraEffect::HandleNoImmediateEffect,                         //159 SPELL_AURA_NO_PVP_CREDIT      only for Honorless Target spell
    &AuraEffect::HandleNoImmediateEffect,                         //160 SPELL_AURA_MOD_AOE_AVOIDANCE                 implemented in Unit::MagicSpellHitResult
    &AuraEffect::HandleNoImmediateEffect,                         //161 SPELL_AURA_MOD_HEALTH_REGEN_IN_COMBAT
    &AuraEffect::HandleNoImmediateEffect,                         //162 SPELL_AURA_POWER_BURN implemented in AuraEffect::PeriodicTick
    &AuraEffect::HandleNoImmediateEffect,                         //163 SPELL_AURA_MOD_CRIT_DAMAGE_BONUS
    &AuraEffect::HandleUnused,                                    //164 unused (3.2.0), only one test spell
    &AuraEffect::HandleNoImmediateEffect,                         //165 SPELL_AURA_MELEE_ATTACK_POWER_ATTACKER_BONUS implemented in Unit::MeleeDamageBonus
    &AuraEffect::HandleAuraModAttackPowerPercent,                 //166 SPELL_AURA_MOD_ATTACK_POWER_PCT
    &AuraEffect::HandleAuraModRangedAttackPowerPercent,           //167 SPELL_AURA_MOD_RANGED_ATTACK_POWER_PCT
    &AuraEffect::HandleNoImmediateEffect,                         //168 SPELL_AURA_MOD_DAMAGE_DONE_VERSUS            implemented in Unit::SpellDamageBonus, Unit::MeleeDamageBonus
    &AuraEffect::HandleNoImmediateEffect,                         //169 SPELL_AURA_MOD_CRIT_PERCENT_VERSUS           implemented in Unit::DealDamageBySchool, Unit::DoAttackDamage, Unit::SpellCriticalBonus
    &AuraEffect::HandleNULL,                                      //170 SPELL_AURA_DETECT_AMORE       various spells that change visual of units for aura target (clientside?)
    &AuraEffect::HandleAuraModIncreaseSpeed,                      //171 SPELL_AURA_MOD_SPEED_NOT_STACK
    &AuraEffect::HandleAuraModIncreaseMountedSpeed,               //172 SPELL_AURA_MOD_MOUNTED_SPEED_NOT_STACK
    &AuraEffect::HandleUnused,                                    //173 unused (3.2.0) no spells, old SPELL_AURA_ALLOW_CHAMPION_SPELLS  only for Proclaim Champion spell
    &AuraEffect::HandleModSpellDamagePercentFromStat,             //174 SPELL_AURA_MOD_SPELL_DAMAGE_OF_STAT_PERCENT  implemented in Unit::SpellBaseDamageBonus
    &AuraEffect::HandleModSpellHealingPercentFromStat,            //175 SPELL_AURA_MOD_SPELL_HEALING_OF_STAT_PERCENT implemented in Unit::SpellBaseHealingBonus
    &AuraEffect::HandleSpiritOfRedemption,                        //176 SPELL_AURA_SPIRIT_OF_REDEMPTION   only for Spirit of Redemption spell, die at aura end
    &AuraEffect::HandleCharmConvert,                              //177 SPELL_AURA_AOE_CHARM
    &AuraEffect::HandleNoImmediateEffect,                         //178 SPELL_AURA_MOD_DEBUFF_RESISTANCE          implemented in Unit::MagicSpellHitResult
    &AuraEffect::HandleNoImmediateEffect,                         //179 SPELL_AURA_MOD_ATTACKER_SPELL_CRIT_CHANCE implemented in Unit::SpellCriticalBonus
    &AuraEffect::HandleNoImmediateEffect,                         //180 SPELL_AURA_MOD_FLAT_SPELL_DAMAGE_VERSUS   implemented in Unit::SpellDamageBonus
    &AuraEffect::HandleUnused,                                    //181 unused (3.2.0) old SPELL_AURA_MOD_FLAT_SPELL_CRIT_DAMAGE_VERSUS
    &AuraEffect::HandleAuraModResistenceOfStatPercent,            //182 SPELL_AURA_MOD_RESISTANCE_OF_STAT_PERCENT
    &AuraEffect::HandleNULL,                                      //183 SPELL_AURA_MOD_CRITICAL_THREAT only used in 28746 - miscvalue - spell school
    &AuraEffect::HandleNoImmediateEffect,                         //184 SPELL_AURA_MOD_ATTACKER_MELEE_HIT_CHANCE  implemented in Unit::RollMeleeOutcomeAgainst
    &AuraEffect::HandleNoImmediateEffect,                         //185 SPELL_AURA_MOD_ATTACKER_RANGED_HIT_CHANCE implemented in Unit::RollMeleeOutcomeAgainst
    &AuraEffect::HandleNoImmediateEffect,                         //186 SPELL_AURA_MOD_ATTACKER_SPELL_HIT_CHANCE  implemented in Unit::MagicSpellHitResult
    &AuraEffect::HandleNoImmediateEffect,                         //187 SPELL_AURA_MOD_ATTACKER_MELEE_CRIT_CHANCE  implemented in Unit::GetUnitCriticalChance
    &AuraEffect::HandleNoImmediateEffect,                         //188 SPELL_AURA_MOD_ATTACKER_RANGED_CRIT_CHANCE implemented in Unit::GetUnitCriticalChance
    &AuraEffect::HandleModRating,                                 //189 SPELL_AURA_MOD_RATING
    &AuraEffect::HandleNoImmediateEffect,                         //190 SPELL_AURA_MOD_FACTION_REPUTATION_GAIN     implemented in Player::CalculateReputationGain
    &AuraEffect::HandleAuraModUseNormalSpeed,                     //191 SPELL_AURA_USE_NORMAL_MOVEMENT_SPEED
    &AuraEffect::HandleModMeleeRangedSpeedPct,                    //192 SPELL_AURA_MOD_MELEE_RANGED_HASTE
    &AuraEffect::HandleModCombatSpeedPct,                         //193 SPELL_AURA_MELEE_SLOW (in fact combat (any type attack) speed pct)
    &AuraEffect::HandleNoImmediateEffect,                         //194 SPELL_AURA_MOD_TARGET_ABSORB_SCHOOL implemented in Unit::CalcAbsorbResist
    &AuraEffect::HandleNoImmediateEffect,                         //195 SPELL_AURA_MOD_TARGET_ABILITY_ABSORB_SCHOOL implemented in Unit::CalcAbsorbResist
    &AuraEffect::HandleNULL,                                      //196 SPELL_AURA_MOD_COOLDOWN - flat mod of spell cooldowns
    &AuraEffect::HandleNoImmediateEffect,                         //197 SPELL_AURA_MOD_ATTACKER_SPELL_AND_WEAPON_CRIT_CHANCE implemented in Unit::SpellCriticalBonus Unit::GetUnitCriticalChance
    &AuraEffect::HandleUnused,                                    //198 unused (3.2.0) old SPELL_AURA_MOD_ALL_WEAPON_SKILLS
    &AuraEffect::HandleNoImmediateEffect,                         //199 SPELL_AURA_MOD_INCREASES_SPELL_PCT_TO_HIT  implemented in Unit::MagicSpellHitResult
    &AuraEffect::HandleNoImmediateEffect,                         //200 SPELL_AURA_MOD_XP_PCT implemented in Player::RewardPlayerAndGroupAtKill
    &AuraEffect::HandleAuraAllowFlight,                           //201 SPELL_AURA_FLY                             this aura enable flight mode...
    &AuraEffect::HandleNoImmediateEffect,                         //202 SPELL_AURA_CANNOT_BE_DODGED                implemented in Unit::RollPhysicalOutcomeAgainst
    &AuraEffect::HandleNoImmediateEffect,                         //203 SPELL_AURA_MOD_ATTACKER_MELEE_CRIT_DAMAGE  implemented in Unit::CalculateMeleeDamage and Unit::CalculateSpellDamage
    &AuraEffect::HandleNoImmediateEffect,                         //204 SPELL_AURA_MOD_ATTACKER_RANGED_CRIT_DAMAGE implemented in Unit::CalculateMeleeDamage and Unit::CalculateSpellDamage
    &AuraEffect::HandleNULL,                                      //205 SPELL_AURA_MOD_SCHOOL_CRIT_DMG_TAKEN
    &AuraEffect::HandleAuraModIncreaseFlightSpeed,                //206 SPELL_AURA_MOD_INCREASE_VEHICLE_FLIGHT_SPEED
    &AuraEffect::HandleAuraModIncreaseFlightSpeed,                //207 SPELL_AURA_MOD_INCREASE_MOUNTED_FLIGHT_SPEED
    &AuraEffect::HandleAuraModIncreaseFlightSpeed,                //208 SPELL_AURA_MOD_INCREASE_FLIGHT_SPEED
    &AuraEffect::HandleAuraModIncreaseFlightSpeed,                //209 SPELL_AURA_MOD_MOUNTED_FLIGHT_SPEED_ALWAYS
    &AuraEffect::HandleAuraModIncreaseFlightSpeed,                //210 SPELL_AURA_MOD_VEHICLE_SPEED_ALWAYS
    &AuraEffect::HandleAuraModIncreaseFlightSpeed,                //211 SPELL_AURA_MOD_FLIGHT_SPEED_NOT_STACK
    &AuraEffect::HandleAuraModRangedAttackPowerOfStatPercent,     //212 SPELL_AURA_MOD_RANGED_ATTACK_POWER_OF_STAT_PERCENT
    &AuraEffect::HandleNoImmediateEffect,                         //213 SPELL_AURA_MOD_RAGE_FROM_DAMAGE_DEALT implemented in Player::RewardRage
    &AuraEffect::HandleNULL,                                      //214 Tamed Pet Passive
    &AuraEffect::HandleArenaPreparation,                          //215 SPELL_AURA_ARENA_PREPARATION
    &AuraEffect::HandleModCastingSpeed,                           //216 SPELL_AURA_HASTE_SPELLS
    &AuraEffect::HandleNULL,                                      //217 69106 - killing spree helper - unknown use
    &AuraEffect::HandleAuraModRangedHaste,                        //218 SPELL_AURA_HASTE_RANGED
    &AuraEffect::HandleModManaRegen,                              //219 SPELL_AURA_MOD_MANA_REGEN_FROM_STAT
    &AuraEffect::HandleModRatingFromStat,                         //220 SPELL_AURA_MOD_RATING_FROM_STAT
    &AuraEffect::HandleNULL,                                      //221 SPELL_AURA_MOD_DETAUNT
    &AuraEffect::HandleUnused,                                    //222 unused (3.2.0) only for spell 44586 that not used in real spell cast
    &AuraEffect::HandleNoImmediateEffect,                         //223 SPELL_AURA_RAID_PROC_FROM_CHARGE
    &AuraEffect::HandleUnused,                                    //224 unused (3.0.8a)
    &AuraEffect::HandleNoImmediateEffect,                         //225 SPELL_AURA_RAID_PROC_FROM_CHARGE_WITH_VALUE
    &AuraEffect::HandleNoImmediateEffect,                         //226 SPELL_AURA_PERIODIC_DUMMY implemented in AuraEffect::PeriodicTick
    &AuraEffect::HandleNoImmediateEffect,                         //227 SPELL_AURA_PERIODIC_TRIGGER_SPELL_WITH_VALUE implemented in AuraEffect::PeriodicTick
    &AuraEffect::HandleNoImmediateEffect,                         //228 SPELL_AURA_DETECT_STEALTH stealth detection
    &AuraEffect::HandleNoImmediateEffect,                         //229 SPELL_AURA_MOD_AOE_DAMAGE_AVOIDANCE
    &AuraEffect::HandleAuraModIncreaseHealth,                     //230 SPELL_AURA_MOD_INCREASE_HEALTH_2
    &AuraEffect::HandleNoImmediateEffect,                         //231 SPELL_AURA_PROC_TRIGGER_SPELL_WITH_VALUE
    &AuraEffect::HandleNoImmediateEffect,                         //232 SPELL_AURA_MECHANIC_DURATION_MOD           implement in Unit::CalculateSpellDuration
    &AuraEffect::HandleUnused,                                    //233 set model id to the one of the creature with id GetMiscValue() - clientside
    &AuraEffect::HandleNoImmediateEffect,                         //234 SPELL_AURA_MECHANIC_DURATION_MOD_NOT_STACK implement in Unit::CalculateSpellDuration
    &AuraEffect::HandleNoImmediateEffect,                         //235 SPELL_AURA_MOD_DISPEL_RESIST               implement in Unit::MagicSpellHitResult
    &AuraEffect::HandleAuraControlVehicle,                        //236 SPELL_AURA_CONTROL_VEHICLE
    &AuraEffect::HandleModSpellDamagePercentFromAttackPower,      //237 SPELL_AURA_MOD_SPELL_DAMAGE_OF_ATTACK_POWER  implemented in Unit::SpellBaseDamageBonus
    &AuraEffect::HandleModSpellHealingPercentFromAttackPower,     //238 SPELL_AURA_MOD_SPELL_HEALING_OF_ATTACK_POWER implemented in Unit::SpellBaseHealingBonus
    &AuraEffect::HandleAuraModScale,                              //239 SPELL_AURA_MOD_SCALE_2 only in Noggenfogger Elixir (16595) before 2.3.0 aura 61
    &AuraEffect::HandleAuraModExpertise,                          //240 SPELL_AURA_MOD_EXPERTISE
    &AuraEffect::HandleForceMoveForward,                          //241 SPELL_AURA_FORCE_MOVE_FORWARD Forces the caster to move forward
    &AuraEffect::HandleNULL,                                      //242 SPELL_AURA_MOD_SPELL_DAMAGE_FROM_HEALING - 2 test spells: 44183 and 44182
    &AuraEffect::HandleAuraModFaction,                            //243 SPELL_AURA_MOD_FACTION
    &AuraEffect::HandleComprehendLanguage,                        //244 SPELL_AURA_COMPREHEND_LANGUAGE
    &AuraEffect::HandleNoImmediateEffect,                         //245 SPELL_AURA_MOD_AURA_DURATION_BY_DISPEL
    &AuraEffect::HandleNoImmediateEffect,                         //246 SPELL_AURA_MOD_AURA_DURATION_BY_DISPEL_NOT_STACK implemented in Spell::EffectApplyAura
    &AuraEffect::HandleAuraCloneCaster,                           //247 SPELL_AURA_CLONE_CASTER
    &AuraEffect::HandleNoImmediateEffect,                         //248 SPELL_AURA_MOD_COMBAT_RESULT_CHANCE         implemented in Unit::RollMeleeOutcomeAgainst
    &AuraEffect::HandleAuraConvertRune,                           //249 SPELL_AURA_CONVERT_RUNE
    &AuraEffect::HandleAuraModIncreaseHealth,                     //250 SPELL_AURA_MOD_INCREASE_HEALTH_2
    &AuraEffect::HandleNoImmediateEffect,                         //251 SPELL_AURA_MOD_ENEMY_DODGE                  implemented in Unit::GetUnitDodgeChance
    &AuraEffect::HandleModCombatSpeedPct,                         //252 SPELL_AURA_252 Is there any difference between this and SPELL_AURA_MELEE_SLOW ? maybe not stacking mod?
    &AuraEffect::HandleNoImmediateEffect,                         //253 SPELL_AURA_MOD_BLOCK_CRIT_CHANCE  implemented in Unit::isBlockCritical
    &AuraEffect::HandleAuraModDisarm,                             //254 SPELL_AURA_MOD_DISARM_OFFHAND
    &AuraEffect::HandleNoImmediateEffect,                         //255 SPELL_AURA_MOD_MECHANIC_DAMAGE_TAKEN_PERCENT    implemented in Unit::SpellDamageBonus
    &AuraEffect::HandleNoReagentUseAura,                          //256 SPELL_AURA_NO_REAGENT_USE Use SpellClassMask for spell select
    &AuraEffect::HandleNULL,                                      //257 SPELL_AURA_MOD_TARGET_RESIST_BY_SPELL_CLASS Use SpellClassMask for spell select
    &AuraEffect::HandleNULL,                                      //258 SPELL_AURA_MOD_SPELL_VISUAL
    &AuraEffect::HandleNoImmediateEffect,                         //259 SPELL_AURA_MOD_HOT_PCT implemented in Unit::SpellHealingBonus
    &AuraEffect::HandleNoImmediateEffect,                         //260 SPELL_AURA_SCREEN_EFFECT (miscvalue = id in ScreenEffect.dbc) not required any code
    &AuraEffect::HandlePhase,                                     //261 SPELL_AURA_PHASE
    &AuraEffect::HandleNoImmediateEffect,                         //262 SPELL_AURA_ABILITY_IGNORE_AURASTATE implemented in Spell::CheckCast
    &AuraEffect::HandleAuraAllowOnlyAbility,                      //263 SPELL_AURA_ALLOW_ONLY_ABILITY player can use only abilities set in SpellClassMask
    &AuraEffect::HandleUnused,                                    //264 unused (3.2.0)
    &AuraEffect::HandleUnused,                                    //265 unused (3.2.0)
    &AuraEffect::HandleUnused,                                    //266 unused (3.2.0)
    &AuraEffect::HandleNoImmediateEffect,                         //267 SPELL_AURA_MOD_IMMUNE_AURA_APPLY_SCHOOL         implemented in Unit::IsImmunedToSpellEffect
    &AuraEffect::HandleAuraModAttackPowerOfStatPercent,           //268 SPELL_AURA_MOD_ATTACK_POWER_OF_STAT_PERCENT
    &AuraEffect::HandleNoImmediateEffect,                         //269 SPELL_AURA_MOD_IGNORE_TARGET_RESIST implemented in Unit::CalcAbsorbResist and CalcArmorReducedDamage
    &AuraEffect::HandleNoImmediateEffect,                         //270 SPELL_AURA_MOD_ABILITY_IGNORE_TARGET_RESIST implemented in Unit::CalcAbsorbResist and CalcArmorReducedDamage
    &AuraEffect::HandleNoImmediateEffect,                         //271 SPELL_AURA_MOD_DAMAGE_FROM_CASTER    implemented in Unit::SpellDamageBonus
    &AuraEffect::HandleNoImmediateEffect,                         //272 SPELL_AURA_IGNORE_MELEE_RESET
    &AuraEffect::HandleUnused,                                    //273 clientside
    &AuraEffect::HandleNoImmediateEffect,                         //274 SPELL_AURA_CONSUME_NO_AMMO implemented in spell::CalculateDamageDoneForAllTargets
    &AuraEffect::HandleNoImmediateEffect,                         //275 SPELL_AURA_MOD_IGNORE_SHAPESHIFT Use SpellClassMask for spell select
    &AuraEffect::HandleNULL,                                      //276 mod damage % mechanic?
    &AuraEffect::HandleNoImmediateEffect,                         //277 SPELL_AURA_MOD_ABILITY_AFFECTED_TARGETS implemented in spell::settargetmap
    &AuraEffect::HandleAuraModDisarm,                             //278 SPELL_AURA_MOD_DISARM_RANGED disarm ranged weapon
    &AuraEffect::HandleNoImmediateEffect,                         //279 SPELL_AURA_INITIALIZE_IMAGES
    &AuraEffect::HandleNoImmediateEffect,                         //280 SPELL_AURA_MOD_TARGET_ARMOR_PCT
    &AuraEffect::HandleNoImmediateEffect,                         //281 SPELL_AURA_MOD_HONOR_GAIN_PCT implemented in Player::RewardHonor
    &AuraEffect::HandleAuraIncreaseBaseHealthPercent,             //282 SPELL_AURA_MOD_BASE_HEALTH_PCT
    &AuraEffect::HandleNoImmediateEffect,                         //283 SPELL_AURA_MOD_HEALING_RECEIVED       implemented in Unit::SpellHealingBonus
    &AuraEffect::HandleAuraLinked,                                //284 SPELL_AURA_LINKED
    &AuraEffect::HandleAuraModAttackPowerOfArmor,                 //285 SPELL_AURA_MOD_ATTACK_POWER_OF_ARMOR  implemented in Player::UpdateAttackPowerAndDamage
    &AuraEffect::HandleNoImmediateEffect,                         //286 SPELL_AURA_ABILITY_PERIODIC_CRIT implemented in AuraEffect::PeriodicTick
    &AuraEffect::HandleNoImmediateEffect,                         //287 SPELL_AURA_DEFLECT_SPELLS             implemented in Unit::MagicSpellHitResult and Unit::MeleeSpellHitResult
    &AuraEffect::HandleNoImmediateEffect,                         //288 SPELL_AURA_IGNORE_HIT_DIRECTION  implemented in Unit::MagicSpellHitResult and Unit::MeleeSpellHitResult Unit::RollMeleeOutcomeAgainst
    &AuraEffect::HandleNoImmediateEffect,                         //289 SPELL_AURA_PREVENT_DURABILITY_LOSS implemented in Player::DurabilityPointsLoss
    &AuraEffect::HandleAuraModCritPct,                            //290 SPELL_AURA_MOD_CRIT_PCT
    &AuraEffect::HandleNoImmediateEffect,                         //291 SPELL_AURA_MOD_XP_QUEST_PCT  implemented in Player::RewardQuest
    &AuraEffect::HandleAuraOpenStable,                            //292 SPELL_AURA_OPEN_STABLE
    &AuraEffect::HandleAuraOverrideSpells,                        //293 SPELL_AURA_OVERRIDE_SPELLS auras which probably add set of abilities to their target based on it's miscvalue
    &AuraEffect::HandleNoImmediateEffect,                         //294 SPELL_AURA_PREVENT_REGENERATE_POWER implemented in Player::Regenerate(Powers power)
    &AuraEffect::HandleUnused,                                    //295 0 spells in 3.3.5
    &AuraEffect::HandleAuraSetVehicle,                            //296 SPELL_AURA_SET_VEHICLE_ID sets vehicle on target
    &AuraEffect::HandleNULL,                                      //297 Spirit Burst spells
    &AuraEffect::HandleNULL,                                      //298 70569 - Strangulating, maybe prevents talk or cast
    &AuraEffect::HandleUnused,                                    //299 unused
    &AuraEffect::HandleNoImmediateEffect,                         //300 SPELL_AURA_SHARE_DAMAGE_PCT implemented in Unit::DealDamage
    &AuraEffect::HandleNoImmediateEffect,                         //301 SPELL_AURA_SCHOOL_HEAL_ABSORB implemented in Unit::CalcHealAbsorb
    &AuraEffect::HandleUnused,                                    //302 0 spells in 3.3.5
    &AuraEffect::HandleNoImmediateEffect,                         //303 SPELL_AURA_MOD_DAMAGE_DONE_VERSUS_AURASTATE implemented in Unit::SpellDamageBonus, Unit::MeleeDamageBonus
    &AuraEffect::HandleAuraModFakeInebriation,                    //304 SPELL_AURA_MOD_DRUNK
    &AuraEffect::HandleAuraModIncreaseSpeed,                      //305 SPELL_AURA_MOD_MINIMUM_SPEED
    &AuraEffect::HandleUnused,                                    //306 0 spells in 3.3.5
    &AuraEffect::HandleUnused,                                    //307 0 spells in 3.3.5
    &AuraEffect::HandleNoImmediateEffect,                         //308 SPELL_AURA_MOD_CRIT_CHANCE_FOR_CASTER implemented in Unit::GetUnitCriticalChance and Unit::GetUnitSpellCriticalChance
    &AuraEffect::HandleUnused,                                    //309 0 spells in 3.3.5
    &AuraEffect::HandleNoImmediateEffect,                         //310 SPELL_AURA_MOD_CREATURE_AOE_DAMAGE_AVOIDANCE implemented in Spell::CalculateDamageDone
    &AuraEffect::HandleNULL,                                      //311 0 spells in 3.3.5
    &AuraEffect::HandleNULL,                                      //312 0 spells in 3.3.5
    &AuraEffect::HandleUnused,                                    //313 0 spells in 3.3.5
    &AuraEffect::HandlePreventResurrection,                       //314 SPELL_AURA_PREVENT_RESURRECTION todo
    &AuraEffect::HandleNoImmediateEffect,                         //315 SPELL_AURA_UNDERWATER_WALKING todo
    &AuraEffect::HandleNoImmediateEffect,                         //316 SPELL_AURA_PERIODIC_HASTE implemented in AuraEffect::CalculatePeriodic
};

AuraEffect::AuraEffect(Aura* base, uint8 effIndex, int32 *baseAmount, Unit* caster):
m_base(base), m_spellInfo(base->GetSpellInfo()),
m_baseAmount(baseAmount ? *baseAmount : m_spellInfo->Effects[effIndex].BasePoints),
m_bonusAmount(0), m_critChance(0.0f), m_donePct(1.0f),
m_spellmod(NULL), m_periodicTimer(0), m_tickNumber(0), m_effIndex(effIndex),
m_canBeRecalculated(true), m_isPeriodic(false)
{
    CalculatePeriodic(caster, true, false);

    m_amount = CalculateAmount(caster);

    CalculateSpellMod();
}

AuraEffect::~AuraEffect()
{
    delete m_spellmod;
}

void AuraEffect::GetTargetList(std::list<Unit*> & targetList) const
{
    Aura::ApplicationMap const & targetMap = GetBase()->GetApplicationMap();
    // remove all targets which were not added to new list - they no longer deserve area aura
    for (Aura::ApplicationMap::const_iterator appIter = targetMap.begin(); appIter != targetMap.end(); ++appIter)
    {
        if (appIter->second->HasEffect(GetEffIndex()))
            targetList.push_back(appIter->second->GetTarget());
    }
}

void AuraEffect::GetApplicationList(std::list<AuraApplication*> & applicationList) const
{
    Aura::ApplicationMap const & targetMap = GetBase()->GetApplicationMap();
    for (Aura::ApplicationMap::const_iterator appIter = targetMap.begin(); appIter != targetMap.end(); ++appIter)
    {
        if (appIter->second->HasEffect(GetEffIndex()))
            applicationList.push_back(appIter->second);
    }
}

int32 AuraEffect::CalculateAmount(Unit* caster)
{
    // default amount calculation
    int32 amount = m_spellInfo->Effects[m_effIndex].CalcValue(caster, &m_baseAmount, NULL);

    // check item enchant aura cast
    if (!amount && caster)
        if (ObjectGuid itemGUID = GetBase()->GetCastItemGUID())
            if (Player* playerCaster = caster->ToPlayer())
                if (Item* castItem = playerCaster->GetItemByGuid(itemGUID))
                    if (castItem->GetItemSuffixFactor())
                    {
                        ItemRandomSuffixEntry const* item_rand_suffix = sItemRandomSuffixStore.LookupEntry(abs(castItem->GetItemRandomPropertyId()));
                        if (item_rand_suffix)
                        {
                            for (int k = 0; k < MAX_ITEM_ENCHANTMENT_EFFECTS; k++)
                            {
                                SpellItemEnchantmentEntry const* pEnchant = sSpellItemEnchantmentStore.LookupEntry(item_rand_suffix->enchant_id[k]);
                                if (pEnchant)
                                {
                                    for (int t = 0; t < MAX_ITEM_ENCHANTMENT_EFFECTS; t++)
                                        if (pEnchant->spellid[t] == m_spellInfo->Id)
                                    {
                                        amount = uint32((item_rand_suffix->prefix[k]*castItem->GetItemSuffixFactor()) / 10000);
                                        break;
                                    }
                                }

                                if (amount)
                                    break;
                            }
                        }
                    }

    // custom amount calculations go here
    switch (GetAuraType())
    {
        // crowd control auras
        case SPELL_AURA_MOD_CONFUSE:
        case SPELL_AURA_MOD_FEAR:
        case SPELL_AURA_MOD_STUN:
        case SPELL_AURA_MOD_ROOT:
        case SPELL_AURA_TRANSFORM:
            m_canBeRecalculated = false;
            if (!m_spellInfo->ProcFlags)
                break;
            amount = int32(GetBase()->GetUnitOwner()->CountPctFromMaxHealth(10));
            if (caster)
            {
                // Glyphs increasing damage cap
                Unit::AuraEffectList const& overrideClassScripts = caster->GetAuraEffectsByType(SPELL_AURA_OVERRIDE_CLASS_SCRIPTS);
                for (Unit::AuraEffectList::const_iterator itr = overrideClassScripts.begin(); itr != overrideClassScripts.end(); ++itr)
                {
                    if ((*itr)->IsAffectedOnSpell(m_spellInfo))
                    {
                        // Glyph of Fear, Glyph of Frost nova and similar auras
                        if ((*itr)->GetMiscValue() == 7801)
                        {
                            AddPct(amount, (*itr)->GetAmount());
                            break;
                        }
                    }
                }
            }
            break;
        case SPELL_AURA_SCHOOL_ABSORB:
        case SPELL_AURA_MANA_SHIELD:
            m_canBeRecalculated = false;
            break;
        default:
            break;
    }

    GetBase()->CallScriptEffectCalcAmountHandlers(this, amount, m_canBeRecalculated);
    amount *= GetBase()->GetStackAmount();
    return amount;
}

void AuraEffect::CalculatePeriodic(Unit* caster, bool resetPeriodicTimer /*= true*/, bool load /*= false*/)
{
    m_amplitude = m_spellInfo->Effects[m_effIndex].Amplitude;

    // prepare periodics
    switch (GetAuraType())
    {
        case SPELL_AURA_OBS_MOD_POWER:
            // 3 spells have no amplitude set
            if (!m_amplitude)
                m_amplitude = 1 * IN_MILLISECONDS;
        case SPELL_AURA_PERIODIC_DAMAGE:
        case SPELL_AURA_PERIODIC_HEAL:
        case SPELL_AURA_OBS_MOD_HEALTH:
        case SPELL_AURA_PERIODIC_TRIGGER_SPELL:
        case SPELL_AURA_PERIODIC_ENERGIZE:
        case SPELL_AURA_PERIODIC_LEECH:
        case SPELL_AURA_PERIODIC_HEALTH_FUNNEL:
        case SPELL_AURA_PERIODIC_MANA_LEECH:
        case SPELL_AURA_PERIODIC_DAMAGE_PERCENT:
        case SPELL_AURA_POWER_BURN:
        case SPELL_AURA_PERIODIC_DUMMY:
        case SPELL_AURA_PERIODIC_TRIGGER_SPELL_WITH_VALUE:
            m_isPeriodic = true;
            break;
        default:
            break;
    }

    GetBase()->CallScriptEffectCalcPeriodicHandlers(this, m_isPeriodic, m_amplitude);

    if (!m_isPeriodic)
        return;

    Player* modOwner = caster ? caster->GetSpellModOwner() : nullptr;
    // Apply casting time mods
    if (m_amplitude)
    {
        // Apply periodic time mod
        if (modOwner)
            modOwner->ApplySpellMod<SPELLMOD_ACTIVATION_TIME>(GetId(), m_amplitude);

        if (caster)
        {
            // Haste modifies periodic time of channeled spells
            if (m_spellInfo->IsChanneled())
                caster->ModSpellDurationTime(m_spellInfo, m_amplitude);
            // and periodic time of auras affected by SPELL_AURA_PERIODIC_HASTE
            else if (caster->HasAuraTypeWithAffectMask(SPELL_AURA_PERIODIC_HASTE, m_spellInfo) || m_spellInfo->HasAttribute(SPELL_ATTR5_HASTE_AFFECT_DURATION))
                m_amplitude = int32(m_amplitude * caster->GetFloatValue(UNIT_MOD_CAST_SPEED));
        }
    }

    if (load) // aura loaded from db
    {
        m_tickNumber = m_amplitude ? GetBase()->GetDuration() / m_amplitude : 0;
        m_periodicTimer = m_amplitude ? GetBase()->GetDuration() % m_amplitude : 0;
        if (m_spellInfo->HasAttribute(SPELL_ATTR5_START_PERIODIC_AT_APPLY))
            ++m_tickNumber;
    }
    else // aura just created or reapplied
    {
        m_tickNumber = 0;

        // reset periodic timer on aura create or reapply
        // we don't reset periodic timers when aura is triggered by proc
        if (resetPeriodicTimer)
        {
            m_periodicTimer = 0;
            // Start periodic on next tick or at aura apply
            if (m_amplitude && !m_spellInfo->HasAttribute(SPELL_ATTR5_START_PERIODIC_AT_APPLY))
                m_periodicTimer += m_amplitude;
        }
    }
}

void AuraEffect::CalculateSpellMod()
{
    switch (GetAuraType())
    {
        case SPELL_AURA_ADD_FLAT_MODIFIER:
        case SPELL_AURA_ADD_PCT_MODIFIER:
            if (!m_spellmod)
            {
                m_spellmod = new SpellModifier(GetBase());
                m_spellmod->op = SpellModOp(GetMiscValue());

                m_spellmod->type = SpellModType(uint32(GetAuraType())); // SpellModType value == spell aura types
                m_spellmod->spellId = GetId();
                m_spellmod->mask = GetSpellInfo()->Effects[GetEffIndex()].SpellClassMask;
            }
            m_spellmod->value = GetAmount();
            break;
        default:
            break;
    }
    GetBase()->CallScriptEffectCalcSpellModHandlers(this, m_spellmod);
}

void AuraEffect::ChangeAmount(int32 newAmount, bool mark, bool onStackOrReapply)
{
    // Reapply if amount change
    uint8 handleMask = 0;
    if (newAmount != GetAmount())
        handleMask |= AURA_EFFECT_HANDLE_CHANGE_AMOUNT;
    if (onStackOrReapply)
        handleMask |= AURA_EFFECT_HANDLE_REAPPLY;

    if (!handleMask)
        return;

    std::list<AuraApplication*> effectApplications;
    GetApplicationList(effectApplications);

    for (std::list<AuraApplication*>::const_iterator apptItr = effectApplications.begin(); apptItr != effectApplications.end(); ++apptItr)
        if ((*apptItr)->HasEffect(GetEffIndex()))
            HandleEffect(*apptItr, handleMask, false);

    if (handleMask & AURA_EFFECT_HANDLE_CHANGE_AMOUNT)
    {
        if (!mark)
            m_amount = newAmount;
        else
            SetAmount(newAmount);
        CalculateSpellMod();
    }

    for (std::list<AuraApplication*>::const_iterator apptItr = effectApplications.begin(); apptItr != effectApplications.end(); ++apptItr)
        if ((*apptItr)->HasEffect(GetEffIndex()))
            HandleEffect(*apptItr, handleMask, true);
}

void AuraEffect::HandleEffect(AuraApplication * aurApp, uint8 mode, bool apply)
{
    // check if call is correct, we really don't want using bitmasks here (with 1 exception)
    ASSERT(mode == AURA_EFFECT_HANDLE_REAL
        || mode == AURA_EFFECT_HANDLE_SEND_FOR_CLIENT
        || mode == AURA_EFFECT_HANDLE_CHANGE_AMOUNT
        || mode == AURA_EFFECT_HANDLE_STAT
        || mode == AURA_EFFECT_HANDLE_SKILL
        || mode == AURA_EFFECT_HANDLE_REAPPLY
        || mode == (AURA_EFFECT_HANDLE_CHANGE_AMOUNT | AURA_EFFECT_HANDLE_REAPPLY));

    // register/unregister effect in lists in case of real AuraEffect apply/remove
    // registration/unregistration is done always before real effect handling (some effect handlers code is depending on this)
    if (mode & AURA_EFFECT_HANDLE_REAL)
        aurApp->GetTarget()->_RegisterAuraEffect(this, apply);

    // real aura apply/remove, handle modifier
    if (mode & AURA_EFFECT_HANDLE_CHANGE_AMOUNT_MASK)
        ApplySpellMod(aurApp->GetTarget(), apply);

    // call scripts helping/replacing effect handlers
    bool prevented = false;
    if (apply)
        prevented = GetBase()->CallScriptEffectApplyHandlers(this, aurApp, (AuraEffectHandleModes)mode);
    else
        prevented = GetBase()->CallScriptEffectRemoveHandlers(this, aurApp, (AuraEffectHandleModes)mode);

    // check if script events have removed the aura or if default effect prevention was requested
    if ((apply && aurApp->GetRemoveMode()) || prevented)
        return;

    (*this.*AuraEffectHandler[GetAuraType()])(aurApp, mode, apply);

    // check if script events have removed the aura or if default effect prevention was requested
    if (apply && aurApp->GetRemoveMode())
        return;

    // call scripts triggering additional events after apply/remove
    if (apply)
        GetBase()->CallScriptAfterEffectApplyHandlers(this, aurApp, (AuraEffectHandleModes)mode);
    else
        GetBase()->CallScriptAfterEffectRemoveHandlers(this, aurApp, (AuraEffectHandleModes)mode);
}

void AuraEffect::HandleEffect(Unit* target, uint8 mode, bool apply)
{
    AuraApplication* aurApp = GetBase()->GetApplicationOfTarget(target->GetGUID());
    ASSERT(aurApp);
    HandleEffect(aurApp, mode, apply);
}

void AuraEffect::ApplySpellMod(Unit* target, bool apply)
{
    if (!m_spellmod || target->GetTypeId() != TYPEID_PLAYER)
        return;

    target->ToPlayer()->AddSpellMod(m_spellmod, apply);

    // Auras with charges do not mod amount of passive auras
    if (GetBase()->IsUsingCharges())
        return;
    // reapply some passive spells after add/remove related spellmods
    // Warning: it is a dead loop if 2 auras each other amount-shouldn't happen
    switch (GetMiscValue())
    {
        case SPELLMOD_ALL_EFFECTS:
        case SPELLMOD_EFFECT1:
        case SPELLMOD_EFFECT2:
        case SPELLMOD_EFFECT3:
        {
            ObjectGuid guid = target->GetGUID();
            Unit::AuraApplicationMap & auras = target->GetAppliedAuras();
            for (Unit::AuraApplicationMap::iterator iter = auras.begin(); iter != auras.end(); ++iter)
            {
                Aura* aura = iter->second->GetBase();
                // only passive and permament auras-active auras should have amount set on spellcast and not be affected
                // if aura is cast by others, it will not be affected
                if ((aura->IsPassive() || aura->IsPermanent()) && aura->GetCasterGUID() == guid && aura->GetSpellInfo()->IsAffectedBySpellMod(m_spellmod))
                {
                    if (GetMiscValue() == SPELLMOD_ALL_EFFECTS)
                    {
                        for (uint8 i = 0; i<MAX_SPELL_EFFECTS; ++i)
                        {
                            if (AuraEffect* aurEff = aura->GetEffect(i))
                                aurEff->RecalculateAmount();
                        }
                    }
                    else if (GetMiscValue() == SPELLMOD_EFFECT1)
                    {
                       if (AuraEffect* aurEff = aura->GetEffect(0))
                            aurEff->RecalculateAmount();
                    }
                    else if (GetMiscValue() == SPELLMOD_EFFECT2)
                    {
                       if (AuraEffect* aurEff = aura->GetEffect(1))
                            aurEff->RecalculateAmount();
                    }
                    else //if (modOp == SPELLMOD_EFFECT3)
                    {
                       if (AuraEffect* aurEff = aura->GetEffect(2))
                            aurEff->RecalculateAmount();
                    }
                }
            }
        }
        default:
            break;
    }
}

void AuraEffect::Update(uint32 diff, Unit* caster)
{
    if (m_isPeriodic && (GetBase()->GetDuration() >=0 || GetBase()->IsPassive() || GetBase()->IsPermanent()))
    {
        if (m_periodicTimer > int32(diff))
            m_periodicTimer -= diff;
        else // tick also at m_periodicTimer == 0 to prevent lost last tick in case max m_duration == (max m_periodicTimer)*N
        {
            ++m_tickNumber;

            // update before tick (aura can be removed in TriggerSpell or PeriodicTick calls)
            m_periodicTimer += m_amplitude - diff;
            UpdatePeriodic(caster);

            std::list<AuraApplication*> effectApplications;
            GetApplicationList(effectApplications);
            // tick on targets of effects
            for (std::list<AuraApplication*>::const_iterator apptItr = effectApplications.begin(); apptItr != effectApplications.end(); ++apptItr)
                if ((*apptItr)->HasEffect(GetEffIndex()))
                    PeriodicTick(*apptItr, caster);
        }
    }
}

void AuraEffect::UpdatePeriodic(Unit* caster)
{
    switch (GetAuraType())
    {
        case SPELL_AURA_PERIODIC_DUMMY:
            switch (GetSpellInfo()->SpellFamilyName)
            {
                case SPELLFAMILY_GENERIC:
                    switch (GetId())
                    {
                        // Drink
                        case 430:
                        case 431:
                        case 432:
                        case 1133:
                        case 1135:
                        case 1137:
                        case 10250:
                        case 22734:
                        case 27089:
                        case 34291:
                        case 43182:
                        case 43183:
                        case 46755:
                        case 49472: // Drink Coffee
                        case 57073:
                        case 61830:
                        case 72623:
                            if (!caster || caster->GetTypeId() != TYPEID_PLAYER)
                                return;
                            // Get SPELL_AURA_MOD_POWER_REGEN aura from spell
                            if (AuraEffect* aurEff = GetBase()->GetEffect(0))
                            {
                                if (aurEff->GetAuraType() != SPELL_AURA_MOD_POWER_REGEN)
                                {
                                    m_isPeriodic = false;
                                    TC_LOG_ERROR("spells", "Aura %d structure has been changed - first aura is no longer SPELL_AURA_MOD_POWER_REGEN", GetId());
                                }
                                else
                                {
                                    // default case - not in arena
                                    if (!caster->ToPlayer()->InArena())
                                    {
                                        aurEff->ChangeAmount(GetAmount());
                                        m_isPeriodic = false;
                                    }
                                    else
                                    {
                                        // **********************************************
                                        // This feature uses only in arenas
                                        // **********************************************
                                        // Here need increase mana regen per tick (6 second rule)
                                        // on 0 tick -   0  (handled in 2 second)
                                        // on 1 tick - 166% (handled in 4 second)
                                        // on 2 tick - 133% (handled in 6 second)

                                        // Apply bonus for 1 - 4 tick
                                        switch (m_tickNumber)
                                        {
                                            case 1:   // 0%
                                                aurEff->ChangeAmount(0);
                                                break;
                                            case 2:   // 166%
                                                aurEff->ChangeAmount(GetAmount() * 5 / 3);
                                                break;
                                            case 3:   // 133%
                                                aurEff->ChangeAmount(GetAmount() * 4 / 3);
                                                break;
                                            default:  // 100% - normal regen
                                                aurEff->ChangeAmount(GetAmount());
                                                // No need to update after 4th tick
                                                m_isPeriodic = false;
                                                break;
                                        }
                                    }
                                }
                            }
                            break;
                        case 58549: // Tenacity
                        case 59911: // Tenacity (vehicle)
                           GetBase()->RefreshDuration();
                           break;
                        default:
                            break;
                    }
                    break;
                case SPELLFAMILY_MAGE:
                    if (GetId() == 55342)// Mirror Image
                        m_isPeriodic = false;
                    break;
                case SPELLFAMILY_DEATHKNIGHT:
                    // Chains of Ice
                    if (GetSpellInfo()->SpellFamilyFlags[1] & 0x00004000)
                    {
                        // Get 0 effect aura
                        if (AuraEffect* slow = GetBase()->GetEffect(0))
                        {
                            int32 newAmount = slow->GetAmount() + GetAmount();
                            if (newAmount > 0)
                                newAmount = 0;
                            slow->ChangeAmount(newAmount);
                        }
                        return;
                    }
                    break;
                default:
                    break;
           }
       default:
           break;
    }
    GetBase()->CallScriptEffectUpdatePeriodicHandlers(this);
}

bool AuraEffect::CanPeriodicTickCrit(Unit const* caster) const
{
    ASSERT(caster);
    if (caster->HasAuraTypeWithAffectMask(SPELL_AURA_ABILITY_PERIODIC_CRIT, m_spellInfo))
        return true;

    // Rupture - since 3.3.3 can crit
    if (m_spellInfo->SpellIconID == 500 && m_spellInfo->SpellFamilyName == SPELLFAMILY_ROGUE)
        return true;

    return false;
}

bool AuraEffect::IsAffectedOnSpell(SpellInfo const* spell) const
{
    if (!spell)
        return false;

    // Check family name and EffectClassMask
    if (!spell->IsAffected(m_spellInfo->SpellFamilyName, m_spellInfo->Effects[m_effIndex].SpellClassMask))
        return false;

    return true;
}

void AuraEffect::SendTickImmune(Unit* target, Unit* caster) const
{
    if (caster)
        caster->SendSpellDamageImmune(target, m_spellInfo->Id);
}

void AuraEffect::PeriodicTick(AuraApplication * aurApp, Unit* caster) const
{
    bool prevented = GetBase()->CallScriptEffectPeriodicHandlers(this, aurApp);
    if (prevented)
        return;

    Unit* target = aurApp->GetTarget();

    switch (GetAuraType())
    {
        case SPELL_AURA_PERIODIC_DUMMY:
            HandlePeriodicDummyAuraTick(target, caster);
            break;
        case SPELL_AURA_PERIODIC_TRIGGER_SPELL:
            HandlePeriodicTriggerSpellAuraTick(target, caster);
            break;
        case SPELL_AURA_PERIODIC_TRIGGER_SPELL_WITH_VALUE:
            HandlePeriodicTriggerSpellWithValueAuraTick(target, caster);
            break;
        case SPELL_AURA_PERIODIC_DAMAGE:
        case SPELL_AURA_PERIODIC_DAMAGE_PERCENT:
            HandlePeriodicDamageAurasTick(target, caster);
            break;
        case SPELL_AURA_PERIODIC_LEECH:
            HandlePeriodicHealthLeechAuraTick(target, caster);
            break;
        case SPELL_AURA_PERIODIC_HEALTH_FUNNEL:
            HandlePeriodicHealthFunnelAuraTick(target, caster);
            break;
        case SPELL_AURA_PERIODIC_HEAL:
        case SPELL_AURA_OBS_MOD_HEALTH:
            HandlePeriodicHealAurasTick(target, caster);
            break;
        case SPELL_AURA_PERIODIC_MANA_LEECH:
            HandlePeriodicManaLeechAuraTick(target, caster);
            break;
        case SPELL_AURA_OBS_MOD_POWER:
            HandleObsModPowerAuraTick(target, caster);
            break;
        case SPELL_AURA_PERIODIC_ENERGIZE:
            HandlePeriodicEnergizeAuraTick(target, caster);
            break;
        case SPELL_AURA_POWER_BURN:
            HandlePeriodicPowerBurnAuraTick(target, caster);
            break;
        default:
            break;
    }
}

bool AuraEffect::CheckEffectProc(AuraApplication* aurApp, ProcEventInfo& eventInfo) const
{
    bool result = GetBase()->CallScriptCheckEffectProcHandlers(this, aurApp, eventInfo);
    if (!result)
        return false;

    SpellInfo const* spellInfo = eventInfo.GetSpellInfo();
    switch (GetAuraType())
    {
        case SPELL_AURA_MOD_CONFUSE:
        case SPELL_AURA_MOD_FEAR:
        case SPELL_AURA_MOD_STUN:
        case SPELL_AURA_MOD_ROOT:
        case SPELL_AURA_TRANSFORM:
        {
            DamageInfo* damageInfo = eventInfo.GetDamageInfo();
            if (!damageInfo || !damageInfo->GetDamage())
                return false;

            // Spell own damage at apply won't break CC
            if (spellInfo && spellInfo == GetSpellInfo())
            {
                Aura* aura = GetBase();
                // called from spellcast, should not have ticked yet
                if (aura->GetDuration() == aura->GetMaxDuration())
                    return false;
            }
            break;
        }
        case SPELL_AURA_MECHANIC_IMMUNITY:
        case SPELL_AURA_MOD_MECHANIC_RESISTANCE:
            // compare mechanic
            if (!spellInfo || static_cast<int32>(spellInfo->Mechanic) != GetMiscValue())
                return false;
            break;
        case SPELL_AURA_MOD_CASTING_SPEED_NOT_STACK:
            // skip melee hits and instant cast spells
            if (!spellInfo || !spellInfo->CalcCastTime())
                return false;
            break;
        case SPELL_AURA_MOD_DAMAGE_FROM_CASTER:
            // Compare casters
            if (GetCasterGUID() != eventInfo.GetActor()->GetGUID())
                return false;
            break;
        case SPELL_AURA_MOD_POWER_COST_SCHOOL:
        case SPELL_AURA_MOD_POWER_COST_SCHOOL_PCT:
            // Skip melee hits and spells with wrong school or zero cost
            if (!spellInfo || (!spellInfo->ManaCost && !spellInfo->ManaCostPercentage) || // Cost Check
                !(spellInfo->GetSchoolMask() & GetMiscValue())) // School Check
                return false;
            break;
        case SPELL_AURA_REFLECT_SPELLS_SCHOOL:
            // Skip melee hits and spells with wrong school
            if (!spellInfo || !(spellInfo->GetSchoolMask() & GetMiscValue()))
                return false;
            break;
        case SPELL_AURA_PROC_TRIGGER_SPELL:
        case SPELL_AURA_PROC_TRIGGER_SPELL_WITH_VALUE:
        {
            // Don't proc extra attacks while already processing extra attack spell
            uint32 triggerSpellId = GetSpellInfo()->Effects[GetEffIndex()].TriggerSpell;
            if (SpellInfo const* triggeredSpellInfo = sSpellMgr->GetSpellInfo(triggerSpellId))
                if (aurApp->GetTarget()->m_extraAttacks && triggeredSpellInfo->HasEffect(SPELL_EFFECT_ADD_EXTRA_ATTACKS))
                    return false;
            break;
        }
        default:
            break;
    }

    return result;
}

void AuraEffect::HandleProc(AuraApplication* aurApp, ProcEventInfo& eventInfo)
{
    bool prevented = GetBase()->CallScriptEffectProcHandlers(this, aurApp, eventInfo);
    if (prevented)
        return;

    switch (GetAuraType())
    {
        // CC Auras which use their amount to drop
        // Are there any more auras which need this?
        case SPELL_AURA_MOD_CONFUSE:
        case SPELL_AURA_MOD_FEAR:
        case SPELL_AURA_MOD_STUN:
        case SPELL_AURA_MOD_ROOT:
        case SPELL_AURA_TRANSFORM:
            HandleBreakableCCAuraProc(aurApp, eventInfo);
            break;
        case SPELL_AURA_DUMMY:
        case SPELL_AURA_PROC_TRIGGER_SPELL:
            HandleProcTriggerSpellAuraProc(aurApp, eventInfo);
            break;
        case SPELL_AURA_PROC_TRIGGER_SPELL_WITH_VALUE:
            HandleProcTriggerSpellWithValueAuraProc(aurApp, eventInfo);
            break;
        case SPELL_AURA_PROC_TRIGGER_DAMAGE:
            HandleProcTriggerDamageAuraProc(aurApp, eventInfo);
            break;
        case SPELL_AURA_RAID_PROC_FROM_CHARGE:
            HandleRaidProcFromChargeAuraProc(aurApp, eventInfo);
            break;
        case SPELL_AURA_RAID_PROC_FROM_CHARGE_WITH_VALUE:
            HandleRaidProcFromChargeWithValueAuraProc(aurApp, eventInfo);
            break;
        default:
            break;
    }

    GetBase()->CallScriptAfterEffectProcHandlers(this, aurApp, eventInfo);
}

void AuraEffect::CleanupTriggeredSpells(Unit* target)
{
    uint32 tSpellId = m_spellInfo->Effects[GetEffIndex()].TriggerSpell;
    if (!tSpellId)
        return;

    SpellInfo const* tProto = sSpellMgr->GetSpellInfo(tSpellId);
    if (!tProto)
        return;

    if (tProto->GetDuration() != -1)
        return;

    // needed for spell 43680, maybe others
    /// @todo is there a spell flag, which can solve this in a more sophisticated way?
    if (m_spellInfo->Effects[GetEffIndex()].ApplyAuraName == SPELL_AURA_PERIODIC_TRIGGER_SPELL &&
            uint32(m_spellInfo->GetDuration()) == m_spellInfo->Effects[GetEffIndex()].Amplitude)
        return;

    target->RemoveAurasDueToSpell(tSpellId, GetCasterGUID());
}

void AuraEffect::HandleShapeshiftBoosts(Unit* target, bool apply) const
{
    uint32 spellId = 0;
    uint32 spellId2 = 0;
    //uint32 spellId3 = 0;
    uint32 HotWSpellId = 0;

    switch (GetMiscValue())
    {
        case FORM_CAT:
            spellId = 3025;
            HotWSpellId = 24900;
            break;
        case FORM_TREE:
            spellId = 34123;
            break;
        case FORM_TRAVEL:
            spellId = 5419;
            break;
        case FORM_AQUA:
            spellId = 5421;
            break;
        case FORM_BEAR:
            spellId = 1178;
            spellId2 = 21178;
            HotWSpellId = 24899;
            break;
        case FORM_DIREBEAR:
            spellId = 9635;
            spellId2 = 21178;
            HotWSpellId = 24899;
            break;
        case FORM_BATTLESTANCE:
            spellId = 21156;
            break;
        case FORM_DEFENSIVESTANCE:
            spellId = 7376;
            break;
        case FORM_BERSERKERSTANCE:
            spellId = 7381;
            break;
        case FORM_MOONKIN:
            spellId = 24905;
            spellId2 = 69366;
            break;
        case FORM_FLIGHT:
            spellId = 33948;
            spellId2 = 34764;
            break;
        case FORM_FLIGHT_EPIC:
            spellId  = 40122;
            spellId2 = 40121;
            break;
        case FORM_METAMORPHOSIS:
            spellId  = 54817;
            spellId2 = 54879;
            break;
        case FORM_SPIRITOFREDEMPTION:
            spellId  = 27792;
            spellId2 = 27795;                               // must be second, this important at aura remove to prevent to early iterator invalidation.
            break;
        case FORM_SHADOW:
            spellId = 49868;
            spellId2 = 71167;
            break;
        case FORM_GHOSTWOLF:
            spellId = 67116;
            break;
        case FORM_GHOUL:
        case FORM_AMBIENT:
        case FORM_STEALTH:
        case FORM_CREATURECAT:
        case FORM_CREATUREBEAR:
            break;
        default:
            break;
    }

    if (apply)
    {
        if (spellId)
            target->CastSpell(target, spellId, true, nullptr, this);

        if (spellId2)
            target->CastSpell(target, spellId2, true, nullptr, this);

        if (target->GetTypeId() == TYPEID_PLAYER)
        {
            PlayerSpellMap const& sp_list = target->ToPlayer()->GetSpellMap();
            for (auto itr = sp_list.begin(); itr != sp_list.end(); ++itr)
            {
                if (itr->second->state == PLAYERSPELL_REMOVED || itr->second->disabled)
                    continue;

                if (itr->first == spellId || itr->first == spellId2)
                    continue;

                SpellInfo const* spellInfo = sSpellMgr->GetSpellInfo(itr->first);
                if (!spellInfo || !(spellInfo->IsPassive() || spellInfo->HasAttribute(SPELL_ATTR0_HIDDEN_CLIENTSIDE)))
                    continue;

                if (spellInfo->Stances & (UI64LIT(1) << (GetMiscValue() - 1)))
                    target->CastSpell(target, itr->first, true, nullptr, this);
            }

            // Also do it for Glyphs
            for (uint32 i = 0; i < MAX_GLYPH_SLOT_INDEX; ++i)
            {
                if (uint32 glyphId = target->ToPlayer()->GetGlyph(i))
                {
                    if (GlyphPropertiesEntry const* glyph = sGlyphPropertiesStore.LookupEntry(glyphId))
                    {
                        SpellInfo const* spellInfo = sSpellMgr->GetSpellInfo(glyph->SpellId);
                        if (!spellInfo || !(spellInfo->HasAttribute(SPELL_ATTR0_PASSIVE) || spellInfo->HasAttribute(SPELL_ATTR0_HIDDEN_CLIENTSIDE)))
                            continue;

                        if (spellInfo->Stances & (UI64LIT(1) << (GetMiscValue() - 1)))
                            target->CastSpell(target, glyph->SpellId, true, nullptr, this);
                    }
                }
            }

            // Leader of the Pack
            if (target->ToPlayer()->HasSpell(17007))
            {
                SpellInfo const* spellInfo = sSpellMgr->GetSpellInfo(24932);
                if (spellInfo && spellInfo->Stances & (UI64LIT(1) << (GetMiscValue() - 1)))
                    target->CastSpell(target, 24932, true, nullptr, this);
            }
            // Improved Barkskin - apply/remove armor bonus due to shapeshift
            if (target->ToPlayer()->HasSpell(63410) || target->ToPlayer()->HasSpell(63411))
            {
                target->RemoveAurasDueToSpell(66530);
                if (GetMiscValue() == FORM_TRAVEL || GetMiscValue() == FORM_NONE) // "while in Travel Form or while not shapeshifted"
                    target->CastSpell(target, 66530, true);
            }
            // Heart of the Wild
            if (HotWSpellId)
            {   // hacky, but the only way as spell family is not SPELLFAMILY_DRUID
                Unit::AuraEffectList const& mModTotalStatPct = target->GetAuraEffectsByType(SPELL_AURA_MOD_TOTAL_STAT_PERCENTAGE);
                for (AuraEffect const* aurEff : mModTotalStatPct)
                {
                    // Heart of the Wild
                    if (aurEff->GetSpellInfo()->SpellIconID == 240 && aurEff->GetMiscValue() == 3)
                    {
                        int32 HotWMod = aurEff->GetAmount() / 2; // For each 2% Intelligence, you get 1% stamina and 1% attack power.

                        target->CastCustomSpell(HotWSpellId, SPELLVALUE_BASE_POINT0, HotWMod, target, true, nullptr, this);
                        break;
                    }
                }
            }
            switch (GetMiscValue())
            {
                case FORM_CAT:
                    // Savage Roar
                    if (target->GetAuraEffect(SPELL_AURA_DUMMY, SPELLFAMILY_DRUID, 0, 0x10000000, 0))
                        target->CastSpell(target, 62071, true);
                    // Nurturing Instinct
                    if (AuraEffect const* aurEff = target->GetAuraEffect(SPELL_AURA_MOD_SPELL_HEALING_OF_STAT_PERCENT, SPELLFAMILY_DRUID, 2254, 0))
                    {
                        uint32 spellId3 = 0;
                        switch (aurEff->GetId())
                        {
                            case 33872:
                                spellId3 = 47179;
                                break;
                            case 33873:
                                spellId3 = 47180;
                                break;
                        }
                        target->CastSpell(target, spellId3, true, nullptr, this);
                    }
                    // Master Shapeshifter - Cat
                    if (AuraEffect const* aurEff = target->GetDummyAuraEffect(SPELLFAMILY_GENERIC, 2851, 0))
                    {
                        int32 bp = aurEff->GetAmount();
                        target->CastCustomSpell(48420, SPELLVALUE_BASE_POINT0, bp, target, true);
                    }
                break;
                case FORM_DIREBEAR:
                case FORM_BEAR:
                    // Master Shapeshifter - Bear
                    if (AuraEffect const* aurEff = target->GetDummyAuraEffect(SPELLFAMILY_GENERIC, 2851, 0))
                    {
                        int32 bp = aurEff->GetAmount();
                        target->CastCustomSpell(48418, SPELLVALUE_BASE_POINT0, bp, target, true);
                    }
                    // Survival of the Fittest
                    if (AuraEffect const* aurEff = target->GetAuraEffect(SPELL_AURA_MOD_TOTAL_STAT_PERCENTAGE, SPELLFAMILY_DRUID, 961, 0))
                    {
                        int32 bp = aurEff->GetSpellInfo()->Effects[EFFECT_2].CalcValue();
                        target->CastCustomSpell(62069, SPELLVALUE_BASE_POINT0, bp, target, true, nullptr, this);
                    }
                break;
                case FORM_MOONKIN:
                    // Master Shapeshifter - Moonkin
                    if (AuraEffect const* aurEff = target->GetDummyAuraEffect(SPELLFAMILY_GENERIC, 2851, 0))
                    {
                        int32 bp = aurEff->GetAmount();
                        target->CastCustomSpell(48421, SPELLVALUE_BASE_POINT0, bp, target, true);
                    }
                break;
                    // Master Shapeshifter - Tree of Life
                case FORM_TREE:
                    if (AuraEffect const* aurEff = target->GetDummyAuraEffect(SPELLFAMILY_GENERIC, 2851, 0))
                    {
                        int32 bp = aurEff->GetAmount();
                        target->CastCustomSpell(48422, SPELLVALUE_BASE_POINT0, bp, target, true);
                    }
                break;
            }
        }
    }
    else
    {
        if (spellId)
            target->RemoveOwnedAura(spellId, target->GetGUID());
        if (spellId2)
            target->RemoveOwnedAura(spellId2, target->GetGUID());

        // Improved Barkskin - apply/remove armor bonus due to shapeshift
        if (Player* player = target->ToPlayer())
        {
            if (player->HasSpell(63410) || player->HasSpell(63411))
            {
                target->RemoveAurasDueToSpell(66530);
                target->CastSpell(target, 66530, true);
            }
        }

        Unit::AuraEffectList const& shapeshifts = target->GetAuraEffectsByType(SPELL_AURA_MOD_SHAPESHIFT);
        AuraEffect const* newAura = nullptr;
        // Iterate through all the shapeshift auras that the target has, if there is another aura with SPELL_AURA_MOD_SHAPESHIFT, then this aura is being removed due to that one being applied
        for (AuraEffect const* aurEff : shapeshifts)
        {
            if (aurEff != this)
            {
                newAura = aurEff;
                break;
            }
        }

        Unit::AuraApplicationMap& tAuras = target->GetAppliedAuras();
        for (auto itr = tAuras.begin(); itr != tAuras.end();)
        {
            // Use the new aura to see on what stance the target will be
            uint64 newStance = newAura ? (UI64LIT(1) << (newAura->GetMiscValue() - 1)) : 0;

            // If the stances are not compatible with the spell, remove it
            if (itr->second->GetBase()->IsRemovedOnShapeLost(target) && !(itr->second->GetBase()->GetSpellInfo()->Stances & newStance))
                target->RemoveAura(itr);
            else
                ++itr;
        }
    }
}

/*********************************************************/
/***               AURA EFFECT HANDLERS                ***/
/*********************************************************/

/**************************************/
/***       VISIBILITY & PHASES      ***/
/**************************************/

void AuraEffect::HandleModInvisibilityDetect(AuraApplication const* aurApp, uint8 mode, bool apply) const
{
    if (!(mode & AURA_EFFECT_HANDLE_CHANGE_AMOUNT_MASK))
        return;

    Unit* target = aurApp->GetTarget();
    InvisibilityType type = InvisibilityType(GetMiscValue());

    if (apply)
    {
        target->m_invisibilityDetect.AddFlag(type);
        target->m_invisibilityDetect.AddValue(type, GetAmount());
    }
    else
    {
        if (!target->HasAuraType(SPELL_AURA_MOD_INVISIBILITY_DETECT))
            target->m_invisibilityDetect.DelFlag(type);

        target->m_invisibilityDetect.AddValue(type, -GetAmount());
    }

    // call functions which may have additional effects after chainging state of unit
    target->UpdateObjectVisibility();
}

void AuraEffect::HandleModInvisibility(AuraApplication const* aurApp, uint8 mode, bool apply) const
{
    if (!(mode & AURA_EFFECT_HANDLE_CHANGE_AMOUNT_SEND_FOR_CLIENT_MASK))
        return;

    Unit* target = aurApp->GetTarget();
    InvisibilityType type = InvisibilityType(GetMiscValue());

    if (apply)
    {
        // apply glow vision
        if (target->GetTypeId() == TYPEID_PLAYER)
            target->SetByteFlag(PLAYER_FIELD_BYTES2, PLAYER_FIELD_BYTES_2_OFFSET_AURA_VISION, PLAYER_FIELD_BYTE2_INVISIBILITY_GLOW);

        target->m_invisibility.AddFlag(type);
        target->m_invisibility.AddValue(type, GetAmount());
    }
    else
    {
        if (!target->HasAuraType(SPELL_AURA_MOD_INVISIBILITY))
        {
            // if not have different invisibility auras.
            // remove glow vision
            if (target->GetTypeId() == TYPEID_PLAYER)
                target->RemoveByteFlag(PLAYER_FIELD_BYTES2, PLAYER_FIELD_BYTES_2_OFFSET_AURA_VISION, PLAYER_FIELD_BYTE2_INVISIBILITY_GLOW);

            target->m_invisibility.DelFlag(type);
        }
        else
        {
            bool found = false;
            Unit::AuraEffectList const& invisAuras = target->GetAuraEffectsByType(SPELL_AURA_MOD_INVISIBILITY);
            for (Unit::AuraEffectList::const_iterator i = invisAuras.begin(); i != invisAuras.end(); ++i)
            {
                if (GetMiscValue() == (*i)->GetMiscValue())
                {
                    found = true;
                    break;
                }
            }
            if (!found)
                target->m_invisibility.DelFlag(type);
        }

        target->m_invisibility.AddValue(type, -GetAmount());
    }

    // call functions which may have additional effects after chainging state of unit
    if (apply && (mode & AURA_EFFECT_HANDLE_REAL))
    {
        // drop flag at invisibiliy in bg
        target->RemoveAurasWithInterruptFlags(AURA_INTERRUPT_FLAG_IMMUNE_OR_LOST_SELECTION);
    }
    target->UpdateObjectVisibility();
}

void AuraEffect::HandleModStealthDetect(AuraApplication const* aurApp, uint8 mode, bool apply) const
{
    if (!(mode & AURA_EFFECT_HANDLE_CHANGE_AMOUNT_MASK))
        return;

    Unit* target = aurApp->GetTarget();
    StealthType type = StealthType(GetMiscValue());

    if (apply)
    {
        target->m_stealthDetect.AddFlag(type);
        target->m_stealthDetect.AddValue(type, GetAmount());
    }
    else
    {
        if (!target->HasAuraType(SPELL_AURA_MOD_STEALTH_DETECT))
            target->m_stealthDetect.DelFlag(type);

        target->m_stealthDetect.AddValue(type, -GetAmount());
    }

    // call functions which may have additional effects after chainging state of unit
    target->UpdateObjectVisibility();
}

void AuraEffect::HandleModStealth(AuraApplication const* aurApp, uint8 mode, bool apply) const
{
    if (!(mode & AURA_EFFECT_HANDLE_CHANGE_AMOUNT_SEND_FOR_CLIENT_MASK))
        return;

    Unit* target = aurApp->GetTarget();
    StealthType type = StealthType(GetMiscValue());

    if (apply)
    {
        target->m_stealth.AddFlag(type);
        target->m_stealth.AddValue(type, GetAmount());

        target->SetStandFlags(UNIT_STAND_FLAGS_CREEP);
        if (target->GetTypeId() == TYPEID_PLAYER)
            target->SetByteFlag(PLAYER_FIELD_BYTES2, PLAYER_FIELD_BYTES_2_OFFSET_AURA_VISION, PLAYER_FIELD_BYTE2_STEALTH);
    }
    else
    {
        target->m_stealth.AddValue(type, -GetAmount());

        if (!target->HasAuraType(SPELL_AURA_MOD_STEALTH)) // if last SPELL_AURA_MOD_STEALTH
        {
            target->m_stealth.DelFlag(type);

            target->RemoveStandFlags(UNIT_STAND_FLAGS_CREEP);
            if (target->GetTypeId() == TYPEID_PLAYER)
                target->RemoveByteFlag(PLAYER_FIELD_BYTES2, PLAYER_FIELD_BYTES_2_OFFSET_AURA_VISION, PLAYER_FIELD_BYTE2_STEALTH);
        }
    }

    // call functions which may have additional effects after chainging state of unit
    if (apply && (mode & AURA_EFFECT_HANDLE_REAL))
    {
        // drop flag at stealth in bg
        target->RemoveAurasWithInterruptFlags(AURA_INTERRUPT_FLAG_IMMUNE_OR_LOST_SELECTION);
    }
    target->UpdateObjectVisibility();
}

void AuraEffect::HandleModStealthLevel(AuraApplication const* aurApp, uint8 mode, bool apply) const
{
    if (!(mode & AURA_EFFECT_HANDLE_CHANGE_AMOUNT_MASK))
        return;

    Unit* target = aurApp->GetTarget();
    StealthType type = StealthType(GetMiscValue());

    if (apply)
        target->m_stealth.AddValue(type, GetAmount());
    else
        target->m_stealth.AddValue(type, -GetAmount());

    // call functions which may have additional effects after chainging state of unit
    target->UpdateObjectVisibility();
}

void AuraEffect::HandleSpiritOfRedemption(AuraApplication const* aurApp, uint8 mode, bool apply) const
{
    if (!(mode & AURA_EFFECT_HANDLE_REAL))
        return;

    Unit* target = aurApp->GetTarget();

    if (target->GetTypeId() != TYPEID_PLAYER)
        return;

    // prepare spirit state
    if (apply)
    {
        if (target->GetTypeId() == TYPEID_PLAYER)
        {
            // disable breath/etc timers
            target->ToPlayer()->StopMirrorTimers();

            // set stand state (expected in this form)
            if (!target->IsStandState())
                target->SetStandState(UNIT_STAND_STATE_STAND);
        }

        target->SetHealth(1);
    }
    // die at aura end
    else if (target->IsAlive())
        // call functions which may have additional effects after chainging state of unit
        target->setDeathState(JUST_DIED);
}

void AuraEffect::HandleAuraGhost(AuraApplication const* aurApp, uint8 mode, bool apply) const
{
    if (!(mode & AURA_EFFECT_HANDLE_SEND_FOR_CLIENT_MASK))
        return;

    Unit* target = aurApp->GetTarget();

    if (target->GetTypeId() != TYPEID_PLAYER)
        return;

    if (apply)
    {
        target->SetFlag(PLAYER_FLAGS, PLAYER_FLAGS_GHOST);
        target->m_serverSideVisibility.SetValue(SERVERSIDE_VISIBILITY_GHOST, GHOST_VISIBILITY_GHOST);
        target->m_serverSideVisibilityDetect.SetValue(SERVERSIDE_VISIBILITY_GHOST, GHOST_VISIBILITY_GHOST);
    }
    else
    {
        if (target->HasAuraType(SPELL_AURA_GHOST))
            return;

        target->RemoveFlag(PLAYER_FLAGS, PLAYER_FLAGS_GHOST);
        target->m_serverSideVisibility.SetValue(SERVERSIDE_VISIBILITY_GHOST, GHOST_VISIBILITY_ALIVE);
        target->m_serverSideVisibilityDetect.SetValue(SERVERSIDE_VISIBILITY_GHOST, GHOST_VISIBILITY_ALIVE);
    }
}

void AuraEffect::HandlePhase(AuraApplication const* aurApp, uint8 mode, bool apply) const
{
    if (!(mode & AURA_EFFECT_HANDLE_REAL))
        return;

    Unit* target = aurApp->GetTarget();

    // no-phase is also phase state so same code for apply and remove
    uint32 newPhase = 0;
    Unit::AuraEffectList const& phases = target->GetAuraEffectsByType(SPELL_AURA_PHASE);
    if (!phases.empty())
        for (Unit::AuraEffectList::const_iterator itr = phases.begin(); itr != phases.end(); ++itr)
            newPhase |= (*itr)->GetMiscValue();

    if (Player* player = target->ToPlayer())
    {
        if (!newPhase)
            newPhase = PHASEMASK_NORMAL;

        // GM-mode have mask 0xFFFFFFFF
        if (player->IsGameMaster())
            newPhase = 0xFFFFFFFF;

        player->SetPhaseMask(newPhase, false);
        player->GetSession()->SendSetPhaseShift(newPhase);
    }
    else
    {
        if (!newPhase)
        {
            newPhase = PHASEMASK_NORMAL;
            if (Creature* creature = target->ToCreature())
                if (CreatureData const* data = sObjectMgr->GetCreatureData(creature->GetSpawnId()))
                    newPhase = data->phaseMask;
        }

        target->SetPhaseMask(newPhase, false);
    }

    // call functions which may have additional effects after chainging state of unit
    // phase auras normally not expected at BG but anyway better check
    if (apply)
    {
        // drop flag at invisibiliy in bg
        target->RemoveAurasWithInterruptFlags(AURA_INTERRUPT_FLAG_IMMUNE_OR_LOST_SELECTION);
    }

    // need triggering visibility update base at phase update of not GM invisible (other GMs anyway see in any phases)
    if (target->IsVisible())
        target->UpdateObjectVisibility();
}

/**********************/
/***   UNIT MODEL   ***/
/**********************/

void AuraEffect::HandleAuraModShapeshift(AuraApplication const* aurApp, uint8 mode, bool apply) const
{
    if (!(mode & AURA_EFFECT_HANDLE_REAL))
        return;

    Unit* target = aurApp->GetTarget();

    uint32 modelid = 0;
    Powers PowerType = POWER_MANA;
    ShapeshiftForm form = ShapeshiftForm(GetMiscValue());

    switch (form)
    {
        case FORM_CAT:                                      // 0x01
        case FORM_GHOUL:                                    // 0x07
            PowerType = POWER_ENERGY;
            break;

        case FORM_BEAR:                                     // 0x05
        case FORM_DIREBEAR:                                 // 0x08

        case FORM_BATTLESTANCE:                             // 0x11
        case FORM_DEFENSIVESTANCE:                          // 0x12
        case FORM_BERSERKERSTANCE:                          // 0x13
            PowerType = POWER_RAGE;
            break;

        case FORM_TREE:                                     // 0x02
        case FORM_TRAVEL:                                   // 0x03
        case FORM_AQUA:                                     // 0x04
        case FORM_AMBIENT:                                  // 0x06

        case FORM_STEVES_GHOUL:                             // 0x09
        case FORM_THARONJA_SKELETON:                        // 0x0A
        case FORM_TEST_OF_STRENGTH:                         // 0x0B
        case FORM_BLB_PLAYER:                               // 0x0C
        case FORM_SHADOW_DANCE:                             // 0x0D
        case FORM_CREATUREBEAR:                             // 0x0E
        case FORM_CREATURECAT:                              // 0x0F
        case FORM_GHOSTWOLF:                                // 0x10

        case FORM_TEST:                                     // 0x14
        case FORM_ZOMBIE:                                   // 0x15
        case FORM_METAMORPHOSIS:                            // 0x16
        case FORM_UNDEAD:                                   // 0x19
        case FORM_MASTER_ANGLER:                            // 0x1A
        case FORM_FLIGHT_EPIC:                              // 0x1B
        case FORM_SHADOW:                                   // 0x1C
        case FORM_FLIGHT:                                   // 0x1D
        case FORM_STEALTH:                                  // 0x1E
        case FORM_MOONKIN:                                  // 0x1F
        case FORM_SPIRITOFREDEMPTION:                       // 0x20
            break;
        default:
            TC_LOG_ERROR("spells", "Auras: Unknown Shapeshift Type: %u", GetMiscValue());
    }

    modelid = target->GetModelForForm(form, GetId());

    if (apply)
    {
        // remove polymorph before changing display id to keep new display id
        switch (form)
        {
            case FORM_CAT:
            case FORM_TREE:
            case FORM_TRAVEL:
            case FORM_AQUA:
            case FORM_BEAR:
            case FORM_DIREBEAR:
            case FORM_FLIGHT_EPIC:
            case FORM_FLIGHT:
            case FORM_MOONKIN:
            {
                // remove movement affects
                target->RemoveAurasByShapeShift();

                // and polymorphic affects
                if (target->IsPolymorphed())
                    target->RemoveAurasDueToSpell(target->getTransForm());
                break;
            }
            default:
               break;
        }

        // remove other shapeshift before applying a new one
        target->RemoveAurasByType(SPELL_AURA_MOD_SHAPESHIFT, ObjectGuid::Empty, GetBase());

        // stop handling the effect if it was removed by linked event
        if (aurApp->GetRemoveMode())
            return;

        if (PowerType != POWER_MANA)
        {
            uint32 oldPower = target->GetPower(PowerType);
            // reset power to default values only at power change
            if (target->getPowerType() != PowerType)
                target->setPowerType(PowerType);

            switch (form)
            {
                case FORM_CAT:
                case FORM_BEAR:
                case FORM_DIREBEAR:
                {
                    // get furor proc chance
                    uint32 FurorChance = 0;
                    if (AuraEffect const* dummy = target->GetDummyAuraEffect(SPELLFAMILY_DRUID, 238, 0))
                        FurorChance = std::max(dummy->GetAmount(), 0);

                    switch (GetMiscValue())
                    {
                        case FORM_CAT:
                        {
                            int32 basePoints = int32(std::min(oldPower, FurorChance));
                            target->SetPower(POWER_ENERGY, 0);
                            target->CastCustomSpell(target, 17099, &basePoints, NULL, NULL, true, NULL, this);
                            break;
                        }
                        case FORM_BEAR:
                        case FORM_DIREBEAR:
                            if (urand(0, 99) < FurorChance)
                                target->CastSpell(target, 17057, true);
                            break;
                        default:
                        {
                            uint32 newEnergy = std::min(target->GetPower(POWER_ENERGY), FurorChance);
                            target->SetPower(POWER_ENERGY, newEnergy);
                            break;
                        }
                    }
                    break;
                }
                default:
                    break;
            }
        }
        // stop handling the effect if it was removed by linked event
        if (aurApp->GetRemoveMode())
            return;

        ShapeshiftForm prevForm = target->GetShapeshiftForm();
        target->SetShapeshiftForm(form);
        // add the shapeshift aura's boosts
        if (prevForm != form)
            HandleShapeshiftBoosts(target, true);

        if (modelid > 0)
        {
            SpellInfo const* transformSpellInfo = sSpellMgr->GetSpellInfo(target->getTransForm());
            if (!transformSpellInfo || !GetSpellInfo()->IsPositive())
                target->SetDisplayId(modelid);
        }
    }
    else
    {
        // reset model id if no other auras present
        // may happen when aura is applied on linked event on aura removal
        if (!target->HasAuraType(SPELL_AURA_MOD_SHAPESHIFT))
        {
            target->SetShapeshiftForm(FORM_NONE);
            if (target->getClass() == CLASS_DRUID)
            {
                target->setPowerType(POWER_MANA);
                // Remove movement impairing effects also when shifting out
                target->RemoveAurasByShapeShift();
            }
        }

        if (modelid > 0)
            target->RestoreDisplayId();

        switch (form)
        {
            // Nordrassil Harness - bonus
            case FORM_BEAR:
            case FORM_DIREBEAR:
            case FORM_CAT:
                if (AuraEffect* dummy = target->GetAuraEffect(37315, 0))
                    target->CastSpell(target, 37316, true, NULL, dummy);
                break;
            // Nordrassil Regalia - bonus
            case FORM_MOONKIN:
                if (AuraEffect* dummy = target->GetAuraEffect(37324, 0))
                    target->CastSpell(target, 37325, true, NULL, dummy);
                break;
            case FORM_BATTLESTANCE:
            case FORM_DEFENSIVESTANCE:
            case FORM_BERSERKERSTANCE:
            {
                uint32 Rage_val = 0;
                // Defensive Tactics
                if (form == FORM_DEFENSIVESTANCE)
                {
                    if (AuraEffect const* aurEff = target->IsScriptOverriden(m_spellInfo, 831))
                        Rage_val += aurEff->GetAmount() * 10;
                }
                // Stance mastery + Tactical mastery (both passive, and last have aura only in defense stance, but need apply at any stance switch)
                if (target->GetTypeId() == TYPEID_PLAYER)
                {
                    PlayerSpellMap const& sp_list = target->ToPlayer()->GetSpellMap();
                    for (PlayerSpellMap::const_iterator itr = sp_list.begin(); itr != sp_list.end(); ++itr)
                    {
                        if (itr->second->state == PLAYERSPELL_REMOVED || itr->second->disabled)
                            continue;

                        SpellInfo const* spellInfo = sSpellMgr->GetSpellInfo(itr->first);
                        if (spellInfo && spellInfo->SpellFamilyName == SPELLFAMILY_WARRIOR && spellInfo->SpellIconID == 139)
                            Rage_val += target->CalculateSpellDamage(target, spellInfo, 0) * 10;
                    }
                }
                if (target->GetPower(POWER_RAGE) > Rage_val)
                    target->SetPower(POWER_RAGE, Rage_val);
                break;
            }
            default:
                break;
        }

        // remove the shapeshift aura's boosts
        HandleShapeshiftBoosts(target, false);
    }

    if (target->GetTypeId() == TYPEID_PLAYER)
        target->ToPlayer()->InitDataForForm();

    if (target->getClass() == CLASS_DRUID)
    {
        // Dash
        if (AuraEffect* aurEff = target->GetAuraEffect(SPELL_AURA_MOD_INCREASE_SPEED, SPELLFAMILY_DRUID, 0, 0, 0x8))
            aurEff->RecalculateAmount();

        // Disarm handling
        // If druid shifts while being disarmed we need to deal with that since forms aren't affected by disarm
        // and also HandleAuraModDisarm is not triggered
        if (!target->CanUseAttackType(BASE_ATTACK))
        {
            if (Item* pItem = target->ToPlayer()->GetItemByPos(INVENTORY_SLOT_BAG_0, EQUIPMENT_SLOT_MAINHAND))
            {
                target->ToPlayer()->_ApplyWeaponDamage(EQUIPMENT_SLOT_MAINHAND, pItem->GetTemplate(), NULL, apply);
            }
        }
    }

    // stop handling the effect if it was removed by linked event
    if (apply && aurApp->GetRemoveMode())
        return;

    if (target->GetTypeId() == TYPEID_PLAYER)
    {
        SpellShapeshiftEntry const* shapeInfo = sSpellShapeshiftStore.LookupEntry(form);
        ASSERT(shapeInfo);
        // Learn spells for shapeshift form - no need to send action bars or add spells to spellbook
        for (uint8 i = 0; i<MAX_SHAPESHIFT_SPELLS; ++i)
        {
            if (!shapeInfo->stanceSpell[i])
                continue;
            if (apply)
                target->ToPlayer()->AddTemporarySpell(shapeInfo->stanceSpell[i]);
            else
                target->ToPlayer()->RemoveTemporarySpell(shapeInfo->stanceSpell[i]);
        }
    }
}

void AuraEffect::HandleAuraTransform(AuraApplication const* aurApp, uint8 mode, bool apply) const
{
    if (!(mode & AURA_EFFECT_HANDLE_SEND_FOR_CLIENT_MASK))
        return;

    Unit* target = aurApp->GetTarget();

    if (apply)
    {
        // update active transform spell only when transform not set or not overwriting negative by positive case
        SpellInfo const* transformSpellInfo = sSpellMgr->GetSpellInfo(target->getTransForm());
        if (!transformSpellInfo || !GetSpellInfo()->IsPositive() || transformSpellInfo->IsPositive())
        {
            target->setTransForm(GetId());
            // special case (spell specific functionality)
            if (GetMiscValue() == 0)
            {
                switch (GetId())
                {
                    // Orb of Deception
                    case 16739:
                    {
                        if (target->GetTypeId() != TYPEID_PLAYER)
                            return;

                        switch (target->getRace())
                        {
                            // Blood Elf
                            case RACE_BLOODELF:
                                target->SetDisplayId(target->getGender() == GENDER_FEMALE ? 17830 : 17829);
                                break;
                            // Orc
                            case RACE_ORC:
                                target->SetDisplayId(target->getGender() == GENDER_FEMALE ? 10140 : 10139);
                                break;
                            // Troll
                            case RACE_TROLL:
                                target->SetDisplayId(target->getGender() == GENDER_FEMALE ? 10134 : 10135);
                                break;
                            // Tauren
                            case RACE_TAUREN:
                                target->SetDisplayId(target->getGender() == GENDER_FEMALE ? 10147 : 10136);
                                break;
                            // Undead
                            case RACE_UNDEAD_PLAYER:
                                target->SetDisplayId(target->getGender() == GENDER_FEMALE ? 10145 : 10146);
                                break;
                            // Draenei
                            case RACE_DRAENEI:
                                target->SetDisplayId(target->getGender() == GENDER_FEMALE ? 17828 : 17827);
                                break;
                            // Dwarf
                            case RACE_DWARF:
                                target->SetDisplayId(target->getGender() == GENDER_FEMALE ? 10142 : 10141);
                                break;
                            // Gnome
                            case RACE_GNOME:
                                target->SetDisplayId(target->getGender() == GENDER_FEMALE ? 10149 : 10148);
                                break;
                            // Human
                            case RACE_HUMAN:
                                target->SetDisplayId(target->getGender() == GENDER_FEMALE ? 10138 : 10137);
                                break;
                            // Night Elf
                            case RACE_NIGHTELF:
                                target->SetDisplayId(target->getGender() == GENDER_FEMALE ? 10144 : 10143);
                                break;
                            default:
                                break;
                        }
                        break;
                    }
                    // Murloc costume
                    case 42365:
                        target->SetDisplayId(21723);
                        break;
                    // Dread Corsair
                    case 50517:
                    // Corsair Costume
                    case 51926:
                    {
                        if (target->GetTypeId() != TYPEID_PLAYER)
                            return;

                        switch (target->getRace())
                        {
                            // Blood Elf
                            case RACE_BLOODELF:
                                target->SetDisplayId(target->getGender() == GENDER_MALE ? 25032 : 25043);
                                break;
                            // Orc
                            case RACE_ORC:
                                target->SetDisplayId(target->getGender() == GENDER_MALE ? 25039 : 25050);
                                break;
                            // Troll
                            case RACE_TROLL:
                                target->SetDisplayId(target->getGender() == GENDER_MALE ? 25041 : 25052);
                                break;
                            // Tauren
                            case RACE_TAUREN:
                                target->SetDisplayId(target->getGender() == GENDER_MALE ? 25040 : 25051);
                                break;
                            // Undead
                            case RACE_UNDEAD_PLAYER:
                                target->SetDisplayId(target->getGender() == GENDER_MALE ? 25042 : 25053);
                                break;
                            // Draenei
                            case RACE_DRAENEI:
                                target->SetDisplayId(target->getGender() == GENDER_MALE ? 25033 : 25044);
                                break;
                            // Dwarf
                            case RACE_DWARF:
                                target->SetDisplayId(target->getGender() == GENDER_MALE ? 25034 : 25045);
                                break;
                            // Gnome
                            case RACE_GNOME:
                                target->SetDisplayId(target->getGender() == GENDER_MALE ? 25035 : 25046);
                                break;
                            // Human
                            case RACE_HUMAN:
                                target->SetDisplayId(target->getGender() == GENDER_MALE ? 25037 : 25048);
                                break;
                            // Night Elf
                            case RACE_NIGHTELF:
                                target->SetDisplayId(target->getGender() == GENDER_MALE ? 25038 : 25049);
                                break;
                            default:
                                break;
                        }
                        break;
                    }
                    // Pygmy Oil
                    case 53806:
                        target->SetDisplayId(22512);
                        break;
                    // Honor the Dead
                    case 65386:
                    case 65495:
                        target->SetDisplayId(target->getGender() == GENDER_MALE ? 29203 : 29204);
                        break;
                    // Darkspear Pride
                    case 75532:
                        target->SetDisplayId(target->getGender() == GENDER_MALE ? 31737 : 31738);
                        break;
                    // Gnomeregan Pride
                    case 75531:
                        target->SetDisplayId(target->getGender() == GENDER_MALE ? 31654 : 31655);
                        break;
                    default:
                        break;
                }
            }
            else
            {
                CreatureTemplate const* ci = sObjectMgr->GetCreatureTemplate(GetMiscValue());
                if (!ci)
                {
                    target->SetDisplayId(16358);              // pig pink ^_^
                    TC_LOG_ERROR("spells", "Auras: unknown creature id = %d (only need its modelid) From Spell Aura Transform in Spell ID = %d", GetMiscValue(), GetId());
                }
                else
                {
                    uint32 model_id = 0;

<<<<<<< HEAD
                    if (uint32 modelid = sObjectMgr->GetCreatureDisplay(ci->GetRandomValidModelId()))
                        model_id = modelid;                     // Will use the default model here
=======
                    // choose a model, based on trigger flag
                    if (uint32 modelid = ObjectMgr::ChooseDisplayId(ci))
                        model_id = modelid;
>>>>>>> ab4db663

                    // Polymorph (sheep)
                    if (GetSpellInfo()->SpellFamilyName == SPELLFAMILY_MAGE && GetSpellInfo()->SpellIconID == 82 && GetSpellInfo()->SpellVisual[0] == 12978)
                        if (Unit* caster = GetCaster())
                            if (caster->HasAura(52648))         // Glyph of the Penguin
                                model_id = 26452;

                    target->SetDisplayId(model_id);

                    // Dragonmaw Illusion (set mount model also)
                    if (GetId() == 42016 && target->GetMountID() && !target->GetAuraEffectsByType(SPELL_AURA_MOD_INCREASE_MOUNTED_FLIGHT_SPEED).empty())
                        target->SetUInt32Value(UNIT_FIELD_MOUNTDISPLAYID, 16314);
                }
            }
        }

        // polymorph case
        if ((mode & AURA_EFFECT_HANDLE_REAL) && target->GetTypeId() == TYPEID_PLAYER && target->IsPolymorphed())
        {
            // for players, start regeneration after 1s (in polymorph fast regeneration case)
            // only if caster is Player (after patch 2.4.2)
            if (GetCasterGUID().IsPlayer())
                target->ToPlayer()->setRegenTimerCount(1*IN_MILLISECONDS);

            //dismount polymorphed target (after patch 2.4.2)
            if (target->IsMounted())
                target->RemoveAurasByType(SPELL_AURA_MOUNTED);
        }
    }
    else
    {
        // HandleEffect(this, AURA_EFFECT_HANDLE_SEND_FOR_CLIENT, true) will reapply it if need
        if (target->getTransForm() == GetId())
            target->setTransForm(0);

        target->RestoreDisplayId();

        // Dragonmaw Illusion (restore mount model)
        if (GetId() == 42016 && target->GetMountID() == 16314)
        {
            if (!target->GetAuraEffectsByType(SPELL_AURA_MOUNTED).empty())
            {
                uint32 cr_id = target->GetAuraEffectsByType(SPELL_AURA_MOUNTED).front()->GetMiscValue();
                if (CreatureTemplate const* ci = sObjectMgr->GetCreatureTemplate(cr_id))
                {
                    uint32 displayID = sObjectMgr->GetCreatureDisplay(ObjectMgr::ChooseDisplayId(ci));
                    sObjectMgr->GetCreatureModelRandomGender(&displayID);

                    target->SetUInt32Value(UNIT_FIELD_MOUNTDISPLAYID, displayID);
                }
            }
        }
    }
}

void AuraEffect::HandleAuraModScale(AuraApplication const* aurApp, uint8 mode, bool apply) const
{
    if (!(mode & AURA_EFFECT_HANDLE_CHANGE_AMOUNT_SEND_FOR_CLIENT_MASK))
        return;

    Unit* target = aurApp->GetTarget();

    float scale = target->GetObjectScale();
    scale += CalculatePct(1.0f, apply ? GetAmount() : -GetAmount());
    target->SetObjectScale(scale);
}

void AuraEffect::HandleAuraCloneCaster(AuraApplication const* aurApp, uint8 mode, bool apply) const
{
    if (!(mode & AURA_EFFECT_HANDLE_SEND_FOR_CLIENT_MASK))
        return;

    Unit* target = aurApp->GetTarget();

    if (apply)
    {
        Unit* caster = GetCaster();
        if (!caster || caster == target)
            return;

        // What must be cloned? at least display and scale
        target->SetDisplayId(caster->GetDisplayId());
        //target->SetObjectScale(caster->GetObjectScale()); // we need retail info about how scaling is handled (aura maybe?)
        target->SetFlag(UNIT_FIELD_FLAGS_2, UNIT_FLAG2_MIRROR_IMAGE);
    }
    else
    {
        target->SetDisplayId(target->GetNativeDisplayId());
        target->RemoveFlag(UNIT_FIELD_FLAGS_2, UNIT_FLAG2_MIRROR_IMAGE);
    }
}

/************************/
/***      FIGHT       ***/
/************************/

void AuraEffect::HandleFeignDeath(AuraApplication const* aurApp, uint8 mode, bool apply) const
{
    if (!(mode & AURA_EFFECT_HANDLE_REAL))
        return;

    Unit* target = aurApp->GetTarget();

    if (apply)
    {
        /*
        WorldPacket data(SMSG_FEIGN_DEATH_RESISTED, 9);
        data << target->GetGUID();
        data << uint8(0);
        target->SendMessageToSet(&data, true);
        */

        UnitList targets;
        Trinity::AnyUnfriendlyUnitInObjectRangeCheck u_check(target, target, target->GetMap()->GetVisibilityRange());
        Trinity::UnitListSearcher<Trinity::AnyUnfriendlyUnitInObjectRangeCheck> searcher(target, targets, u_check);
        target->VisitNearbyObject(target->GetMap()->GetVisibilityRange(), searcher);
        for (UnitList::iterator iter = targets.begin(); iter != targets.end(); ++iter)
        {
            if (!(*iter)->HasUnitState(UNIT_STATE_CASTING))
                continue;

            for (uint32 i = CURRENT_FIRST_NON_MELEE_SPELL; i < CURRENT_MAX_SPELL; i++)
            {
                if ((*iter)->GetCurrentSpell(i)
                && (*iter)->GetCurrentSpell(i)->m_targets.GetUnitTargetGUID() == target->GetGUID())
                {
                    (*iter)->InterruptSpell(CurrentSpellTypes(i), false);
                }
            }
        }
        target->CombatStop();
        target->RemoveAurasWithInterruptFlags(AURA_INTERRUPT_FLAG_IMMUNE_OR_LOST_SELECTION);

        // prevent interrupt message
        if (GetCasterGUID() == target->GetGUID() && target->GetCurrentSpell(CURRENT_GENERIC_SPELL))
            target->FinishSpell(CURRENT_GENERIC_SPELL, false);
        target->InterruptNonMeleeSpells(true);
        target->getHostileRefManager().deleteReferences();

        // stop handling the effect if it was removed by linked event
        if (aurApp->GetRemoveMode())
            return;

        target->SetFlag(UNIT_FIELD_FLAGS, UNIT_FLAG_UNK_29);            // blizz like 2.0.x
        target->SetFlag(UNIT_FIELD_FLAGS_2, UNIT_FLAG2_FEIGN_DEATH);    // blizz like 2.0.x
        target->SetFlag(UNIT_DYNAMIC_FLAGS, UNIT_DYNFLAG_DEAD);         // blizz like 2.0.x
        target->AddUnitState(UNIT_STATE_DIED);

        if (Creature* creature = target->ToCreature())
            creature->SetReactState(REACT_PASSIVE);
    }
    else
    {
        /*
        WorldPacket data(SMSG_FEIGN_DEATH_RESISTED, 9);
        data << target->GetGUID();
        data << uint8(1);
        target->SendMessageToSet(&data, true);
        */

        target->RemoveFlag(UNIT_FIELD_FLAGS, UNIT_FLAG_UNK_29);         // blizz like 2.0.x
        target->RemoveFlag(UNIT_FIELD_FLAGS_2, UNIT_FLAG2_FEIGN_DEATH); // blizz like 2.0.x
        target->RemoveFlag(UNIT_DYNAMIC_FLAGS, UNIT_DYNFLAG_DEAD);      // blizz like 2.0.x
        target->ClearUnitState(UNIT_STATE_DIED);

        if (Creature* creature = target->ToCreature())
            creature->InitializeReactState();
    }
}

void AuraEffect::HandleModUnattackable(AuraApplication const* aurApp, uint8 mode, bool apply) const
{
    if (!(mode & AURA_EFFECT_HANDLE_SEND_FOR_CLIENT_MASK))
        return;

    Unit* target = aurApp->GetTarget();

    // do not remove unit flag if there are more than this auraEffect of that kind on unit on unit
    if (!apply && target->HasAuraType(SPELL_AURA_MOD_UNATTACKABLE))
        return;

    target->ApplyModFlag(UNIT_FIELD_FLAGS, UNIT_FLAG_NON_ATTACKABLE, apply);

    // call functions which may have additional effects after chainging state of unit
    if (apply && (mode & AURA_EFFECT_HANDLE_REAL))
    {
        target->CombatStop();
        target->RemoveAurasWithInterruptFlags(AURA_INTERRUPT_FLAG_IMMUNE_OR_LOST_SELECTION);
    }
}

void AuraEffect::HandleAuraModDisarm(AuraApplication const* aurApp, uint8 mode, bool apply) const
{
    if (!(mode & AURA_EFFECT_HANDLE_REAL))
        return;

    Unit* target = aurApp->GetTarget();

    AuraType type = GetAuraType();

    //Prevent handling aura twice
    if ((apply) ? target->GetAuraEffectsByType(type).size() > 1 : target->HasAuraType(type))
        return;

    uint32 field, flag, slot;
    WeaponAttackType attType;
    switch (type)
    {
        case SPELL_AURA_MOD_DISARM:
            field = UNIT_FIELD_FLAGS;
            flag = UNIT_FLAG_DISARMED;
            slot = EQUIPMENT_SLOT_MAINHAND;
            attType = BASE_ATTACK;
            break;
        case SPELL_AURA_MOD_DISARM_OFFHAND:
            field = UNIT_FIELD_FLAGS_2;
            flag = UNIT_FLAG2_DISARM_OFFHAND;
            slot = EQUIPMENT_SLOT_OFFHAND;
            attType = OFF_ATTACK;
            break;
        case SPELL_AURA_MOD_DISARM_RANGED:
            field = UNIT_FIELD_FLAGS_2;
            flag = UNIT_FLAG2_DISARM_RANGED;
            slot = EQUIPMENT_SLOT_RANGED;
            attType = RANGED_ATTACK;
            break;
        default:
            return;
    }

    // if disarm aura is to be removed, remove the flag first to reapply damage/aura mods
    if (!apply)
        target->RemoveFlag(field, flag);

    // Handle damage modification, shapeshifted druids are not affected
    if (target->GetTypeId() == TYPEID_PLAYER && !target->IsInFeralForm())
    {
        Player* player = target->ToPlayer();
        if (Item* item = player->GetItemByPos(INVENTORY_SLOT_BAG_0, slot))
        {
            WeaponAttackType const attackType = Player::GetAttackBySlot(slot);

            player->ApplyItemDependentAuras(item, !apply);
            if (attackType != MAX_ATTACK)
            {
                player->_ApplyWeaponDamage(slot, item->GetTemplate(), NULL, !apply);
                if (!apply) // apply case already handled on item dependent aura removal (if any)
                    player->UpdateWeaponDependentAuras(attackType);
            }
        }
    }

    // if disarm effects should be applied, wait to set flag until damage mods are unapplied
    if (apply)
        target->SetFlag(field, flag);

    if (target->GetTypeId() == TYPEID_UNIT && target->ToCreature()->GetCurrentEquipmentId())
        target->UpdateDamagePhysical(attType);
}

void AuraEffect::HandleAuraModSilence(AuraApplication const* aurApp, uint8 mode, bool apply) const
{
    if (!(mode & AURA_EFFECT_HANDLE_REAL))
        return;

    Unit* target = aurApp->GetTarget();

    if (apply)
    {
        target->SetFlag(UNIT_FIELD_FLAGS, UNIT_FLAG_SILENCED);

        // call functions which may have additional effects after chainging state of unit
        // Stop cast only spells vs PreventionType == SPELL_PREVENTION_TYPE_SILENCE
        for (uint32 i = CURRENT_MELEE_SPELL; i < CURRENT_MAX_SPELL; ++i)
            if (Spell* spell = target->GetCurrentSpell(CurrentSpellTypes(i)))
                if (spell->m_spellInfo->PreventionType == SPELL_PREVENTION_TYPE_SILENCE)
                    // Stop spells on prepare or casting state
                    target->InterruptSpell(CurrentSpellTypes(i), false);
    }
    else
    {
        // do not remove unit flag if there are more than this auraEffect of that kind on unit on unit
        if (target->HasAuraType(SPELL_AURA_MOD_SILENCE) || target->HasAuraType(SPELL_AURA_MOD_PACIFY_SILENCE))
            return;

        target->RemoveFlag(UNIT_FIELD_FLAGS, UNIT_FLAG_SILENCED);
    }
}

void AuraEffect::HandleAuraModPacify(AuraApplication const* aurApp, uint8 mode, bool apply) const
{
    if (!(mode & AURA_EFFECT_HANDLE_SEND_FOR_CLIENT_MASK))
        return;

    Unit* target = aurApp->GetTarget();

    if (apply)
    {
        target->SetFlag(UNIT_FIELD_FLAGS, UNIT_FLAG_PACIFIED);
        target->AttackStop();
    }
    else
    {
        // do not remove unit flag if there are more than this auraEffect of that kind on unit on unit
        if (target->HasAuraType(SPELL_AURA_MOD_PACIFY) || target->HasAuraType(SPELL_AURA_MOD_PACIFY_SILENCE))
            return;
        target->RemoveFlag(UNIT_FIELD_FLAGS, UNIT_FLAG_PACIFIED);
    }
}

void AuraEffect::HandleAuraModPacifyAndSilence(AuraApplication const* aurApp, uint8 mode, bool apply) const
{
    if (!(mode & AURA_EFFECT_HANDLE_SEND_FOR_CLIENT_MASK))
        return;

    Unit* target = aurApp->GetTarget();

    // Vengeance of the Blue Flight (@todo REMOVE THIS!)
    /// @workaround
    if (m_spellInfo->Id == 45839)
    {
        if (apply)
            target->SetFlag(UNIT_FIELD_FLAGS, UNIT_FLAG_NON_ATTACKABLE);
        else
            target->RemoveFlag(UNIT_FIELD_FLAGS, UNIT_FLAG_NON_ATTACKABLE);
    }
    if (!(apply))
    {
        // do not remove unit flag if there are more than this auraEffect of that kind on unit on unit
        if (target->HasAuraType(SPELL_AURA_MOD_PACIFY_SILENCE))
            return;
    }
    HandleAuraModPacify(aurApp, mode, apply);
    HandleAuraModSilence(aurApp, mode, apply);
}

void AuraEffect::HandleAuraAllowOnlyAbility(AuraApplication const* aurApp, uint8 mode, bool apply) const
{
    if (!(mode & AURA_EFFECT_HANDLE_SEND_FOR_CLIENT_MASK))
        return;

    Unit* target = aurApp->GetTarget();

    if (target->GetTypeId() == TYPEID_PLAYER)
    {
        if (apply)
            target->SetFlag(PLAYER_FLAGS, PLAYER_ALLOW_ONLY_ABILITY);
        else
        {
            // do not remove unit flag if there are more than this auraEffect of that kind on unit on unit
            if (target->HasAuraType(SPELL_AURA_ALLOW_ONLY_ABILITY))
                return;
            target->RemoveFlag(PLAYER_FLAGS, PLAYER_ALLOW_ONLY_ABILITY);
        }
    }
}

/****************************/
/***      TRACKING        ***/
/****************************/

void AuraEffect::HandleAuraTrackCreatures(AuraApplication const* aurApp, uint8 mode, bool apply) const
{
    if (!(mode & AURA_EFFECT_HANDLE_SEND_FOR_CLIENT_MASK))
        return;

    Unit* target = aurApp->GetTarget();

    if (target->GetTypeId() != TYPEID_PLAYER)
        return;

    if (apply)
        target->SetFlag(PLAYER_TRACK_CREATURES, uint32(1) << (GetMiscValue() - 1));
    else
        target->RemoveFlag(PLAYER_TRACK_CREATURES, uint32(1) << (GetMiscValue() - 1));
}

void AuraEffect::HandleAuraTrackResources(AuraApplication const* aurApp, uint8 mode, bool apply) const
{
    if (!(mode & AURA_EFFECT_HANDLE_SEND_FOR_CLIENT_MASK))
        return;

    Unit* target = aurApp->GetTarget();

    if (target->GetTypeId() != TYPEID_PLAYER)
        return;

    if (apply)
        target->SetFlag(PLAYER_TRACK_RESOURCES, uint32(1) << (GetMiscValue() - 1));
    else
        target->RemoveFlag(PLAYER_TRACK_RESOURCES, uint32(1) << (GetMiscValue() - 1));
}

void AuraEffect::HandleAuraTrackStealthed(AuraApplication const* aurApp, uint8 mode, bool apply) const
{
    if (!(mode & AURA_EFFECT_HANDLE_SEND_FOR_CLIENT_MASK))
        return;

    Unit* target = aurApp->GetTarget();

    if (target->GetTypeId() != TYPEID_PLAYER)
        return;

    if (!(apply))
    {
        // do not remove unit flag if there are more than this auraEffect of that kind on unit on unit
        if (target->HasAuraType(GetAuraType()))
            return;
    }
    target->ApplyModByteFlag(PLAYER_FIELD_BYTES, PLAYER_FIELD_BYTES_OFFSET_FLAGS, PLAYER_FIELD_BYTE_TRACK_STEALTHED, apply);
}

void AuraEffect::HandleAuraModStalked(AuraApplication const* aurApp, uint8 mode, bool apply) const
{
    if (!(mode & AURA_EFFECT_HANDLE_SEND_FOR_CLIENT_MASK))
        return;

    Unit* target = aurApp->GetTarget();

    // used by spells: Hunter's Mark, Mind Vision, Syndicate Tracker (MURP) DND
    if (apply)
        target->SetFlag(UNIT_DYNAMIC_FLAGS, UNIT_DYNFLAG_TRACK_UNIT);
    else
    {
        // do not remove unit flag if there are more than this auraEffect of that kind on unit on unit
        if (!target->HasAuraType(GetAuraType()))
            target->RemoveFlag(UNIT_DYNAMIC_FLAGS, UNIT_DYNFLAG_TRACK_UNIT);
    }

    // call functions which may have additional effects after chainging state of unit
    target->UpdateObjectVisibility();
}

void AuraEffect::HandleAuraUntrackable(AuraApplication const* aurApp, uint8 mode, bool apply) const
{
    if (!(mode & AURA_EFFECT_HANDLE_SEND_FOR_CLIENT_MASK))
        return;

    Unit* target = aurApp->GetTarget();

    if (apply)
        target->SetByteFlag(UNIT_FIELD_BYTES_1, UNIT_BYTES_1_OFFSET_VIS_FLAG, UNIT_STAND_FLAGS_UNTRACKABLE);
    else
    {
        // do not remove unit flag if there are more than this auraEffect of that kind on unit on unit
        if (target->HasAuraType(GetAuraType()))
            return;
        target->RemoveByteFlag(UNIT_FIELD_BYTES_1, UNIT_BYTES_1_OFFSET_VIS_FLAG, UNIT_STAND_FLAGS_UNTRACKABLE);
    }
}

/****************************/
/***  SKILLS & TALENTS    ***/
/****************************/

void AuraEffect::HandleAuraModPetTalentsPoints(AuraApplication const* aurApp, uint8 mode, bool /*apply*/) const
{
    if (!(mode & AURA_EFFECT_HANDLE_CHANGE_AMOUNT_MASK))
        return;

    Unit* target = aurApp->GetTarget();

    if (target->GetTypeId() != TYPEID_PLAYER)
        return;

    // Recalculate pet talent points
    if (Pet* pet = target->ToPlayer()->GetPet())
        pet->InitTalentForLevel();
}

void AuraEffect::HandleAuraModSkill(AuraApplication const* aurApp, uint8 mode, bool apply) const
{
    if (!(mode & (AURA_EFFECT_HANDLE_CHANGE_AMOUNT_MASK | AURA_EFFECT_HANDLE_SKILL)))
        return;
    Unit* target = aurApp->GetTarget();

    if (target->GetTypeId() != TYPEID_PLAYER)
        return;

    uint32 prot = GetMiscValue();
    int32 points = GetAmount();

    target->ToPlayer()->ModifySkillBonus(prot, ((apply) ? points: -points), GetAuraType() == SPELL_AURA_MOD_SKILL_TALENT);
    if (prot == SKILL_DEFENSE)
        target->ToPlayer()->UpdateDefenseBonusesMod();
}

/****************************/
/***       MOVEMENT       ***/
/****************************/

void AuraEffect::HandleAuraMounted(AuraApplication const* aurApp, uint8 mode, bool apply) const
{
    if (!(mode & AURA_EFFECT_HANDLE_SEND_FOR_CLIENT_MASK))
        return;

    Unit* target = aurApp->GetTarget();

    if (apply)
    {
        uint32 creatureEntry = GetMiscValue();
        uint32 displayId = 0;
        uint32 vehicleId = 0;

        // Festive Holiday Mount
        if (target->HasAura(62061))
        {
            if (GetBase()->HasEffectType(SPELL_AURA_MOD_INCREASE_MOUNTED_FLIGHT_SPEED))
                creatureEntry = 24906;
            else
                creatureEntry = 15665;
        }

        if (CreatureTemplate const* creatureInfo = sObjectMgr->GetCreatureTemplate(creatureEntry))
        {
            displayId = sObjectMgr->GetCreatureDisplay(ObjectMgr::ChooseDisplayId(creatureInfo));
            sObjectMgr->GetCreatureModelRandomGender(&displayId);

            vehicleId = creatureInfo->VehicleId;

            //some spell has one aura of mount and one of vehicle
            for (uint32 i = 0; i < MAX_SPELL_EFFECTS; ++i)
                if (GetSpellInfo()->Effects[i].Effect == SPELL_EFFECT_SUMMON
                    && GetSpellInfo()->Effects[i].MiscValue == GetMiscValue())
                    displayId = 0;
        }

        target->Mount(displayId, vehicleId, creatureEntry);
    }
    else
    {
        target->Dismount();
        //some mounts like Headless Horseman's Mount or broom stick are skill based spell
        // need to remove ALL arura related to mounts, this will stop client crash with broom stick
        // and never endless flying after using Headless Horseman's Mount
        if (mode & AURA_EFFECT_HANDLE_REAL)
            target->RemoveAurasByType(SPELL_AURA_MOUNTED);
    }
}

void AuraEffect::HandleAuraAllowFlight(AuraApplication const* aurApp, uint8 mode, bool apply) const
{
    if (!(mode & AURA_EFFECT_HANDLE_SEND_FOR_CLIENT_MASK))
        return;

    Unit* target = aurApp->GetTarget();

    if (!apply)
    {
        // do not remove unit flag if there are more than this auraEffect of that kind on unit on unit
        if (target->HasAuraType(GetAuraType()) || target->HasAuraType(SPELL_AURA_MOD_INCREASE_MOUNTED_FLIGHT_SPEED))
            return;
    }

    if (target->SetCanFly(apply))
        if (!apply && !target->IsLevitating())
            target->GetMotionMaster()->MoveFall();
}

void AuraEffect::HandleAuraWaterWalk(AuraApplication const* aurApp, uint8 mode, bool apply) const
{
    if (!(mode & AURA_EFFECT_HANDLE_SEND_FOR_CLIENT_MASK))
        return;

    Unit* target = aurApp->GetTarget();

    if (!apply)
    {
        // do not remove unit flag if there are more than this auraEffect of that kind on unit on unit
        if (target->HasAuraType(GetAuraType()))
            return;
    }

    target->SetWaterWalking(apply);
}

void AuraEffect::HandleAuraFeatherFall(AuraApplication const* aurApp, uint8 mode, bool apply) const
{
    if (!(mode & AURA_EFFECT_HANDLE_SEND_FOR_CLIENT_MASK))
        return;

    Unit* target = aurApp->GetTarget();

    if (!apply)
    {
        // do not remove unit flag if there are more than this auraEffect of that kind on unit on unit
        if (target->HasAuraType(GetAuraType()))
            return;
    }

    target->SetFeatherFall(apply);

    // start fall from current height
    if (!apply && target->GetTypeId() == TYPEID_PLAYER)
        target->ToPlayer()->SetFallInformation(0, target->GetPositionZ());
}

void AuraEffect::HandleAuraHover(AuraApplication const* aurApp, uint8 mode, bool apply) const
{
    if (!(mode & AURA_EFFECT_HANDLE_SEND_FOR_CLIENT_MASK))
        return;

    Unit* target = aurApp->GetTarget();

    if (!apply)
    {
        // do not remove unit flag if there are more than this auraEffect of that kind on unit on unit
        if (target->HasAuraType(GetAuraType()))
            return;
    }

    target->SetHover(apply);    //! Sets movementflags
}

void AuraEffect::HandleWaterBreathing(AuraApplication const* aurApp, uint8 mode, bool /*apply*/) const
{
    if (!(mode & AURA_EFFECT_HANDLE_SEND_FOR_CLIENT_MASK))
        return;

    Unit* target = aurApp->GetTarget();

    // update timers in client
    if (target->GetTypeId() == TYPEID_PLAYER)
        target->ToPlayer()->UpdateMirrorTimers();
}

void AuraEffect::HandleForceMoveForward(AuraApplication const* aurApp, uint8 mode, bool apply) const
{
    if (!(mode & AURA_EFFECT_HANDLE_SEND_FOR_CLIENT_MASK))
        return;

    Unit* target = aurApp->GetTarget();

    if (apply)
        target->SetFlag(UNIT_FIELD_FLAGS_2, UNIT_FLAG2_FORCE_MOVEMENT);
    else
    {
        // do not remove unit flag if there are more than this auraEffect of that kind on unit on unit
        if (target->HasAuraType(GetAuraType()))
            return;
        target->RemoveFlag(UNIT_FIELD_FLAGS_2, UNIT_FLAG2_FORCE_MOVEMENT);
    }
}

/****************************/
/***        THREAT        ***/
/****************************/

void AuraEffect::HandleModThreat(AuraApplication const* aurApp, uint8 mode, bool apply) const
{
    if (!(mode & AURA_EFFECT_HANDLE_CHANGE_AMOUNT_MASK))
        return;

    Unit* target = aurApp->GetTarget();
    for (uint8 i = 0; i < MAX_SPELL_SCHOOL; ++i)
    {
        if (GetMiscValue() & (1 << i))
        {
            if (apply)
                AddPct(target->m_threatModifier[i], GetAmount());
            else
            {
                float amount = target->GetTotalAuraMultiplierByMiscMask(SPELL_AURA_MOD_THREAT, 1 << i);
                target->m_threatModifier[i] = amount;
            }
        }
    }
}

void AuraEffect::HandleAuraModTotalThreat(AuraApplication const* aurApp, uint8 mode, bool apply) const
{
    if (!(mode & AURA_EFFECT_HANDLE_CHANGE_AMOUNT_MASK))
        return;

    Unit* target = aurApp->GetTarget();

    if (!target->IsAlive() || target->GetTypeId() != TYPEID_PLAYER)
        return;

    Unit* caster = GetCaster();
    if (caster && caster->IsAlive())
        target->getHostileRefManager().addTempThreat((float)GetAmount(), apply);
}

void AuraEffect::HandleModTaunt(AuraApplication const* aurApp, uint8 mode, bool apply) const
{
    if (!(mode & AURA_EFFECT_HANDLE_REAL))
        return;

    Unit* target = aurApp->GetTarget();

    if (!target->IsAlive() || !target->CanHaveThreatList())
        return;

    Unit* caster = GetCaster();
    if (!caster || !caster->IsAlive())
        return;

    if (apply)
        target->TauntApply(caster);
    else
    {
        // When taunt aura fades out, mob will switch to previous target if current has less than 1.1 * secondthreat
        target->TauntFadeOut(caster);
    }
}

/*****************************/
/***        CONTROL        ***/
/*****************************/

void AuraEffect::HandleModConfuse(AuraApplication const* aurApp, uint8 mode, bool apply) const
{
    if (!(mode & AURA_EFFECT_HANDLE_REAL))
        return;

    Unit* target = aurApp->GetTarget();

    target->SetControlled(apply, UNIT_STATE_CONFUSED);
}

void AuraEffect::HandleModFear(AuraApplication const* aurApp, uint8 mode, bool apply) const
{
    if (!(mode & AURA_EFFECT_HANDLE_REAL))
        return;

    Unit* target = aurApp->GetTarget();

    target->SetControlled(apply, UNIT_STATE_FLEEING);
}

void AuraEffect::HandleAuraModStun(AuraApplication const* aurApp, uint8 mode, bool apply) const
{
    if (!(mode & AURA_EFFECT_HANDLE_REAL))
        return;

    Unit* target = aurApp->GetTarget();

    target->SetControlled(apply, UNIT_STATE_STUNNED);
}

void AuraEffect::HandleAuraModRoot(AuraApplication const* aurApp, uint8 mode, bool apply) const
{
    if (!(mode & AURA_EFFECT_HANDLE_REAL))
        return;

    Unit* target = aurApp->GetTarget();

    target->SetControlled(apply, UNIT_STATE_ROOT);
}

void AuraEffect::HandlePreventFleeing(AuraApplication const* aurApp, uint8 mode, bool apply) const
{
    if (!(mode & AURA_EFFECT_HANDLE_REAL))
        return;

    Unit* target = aurApp->GetTarget();

    // Since patch 3.0.2 this mechanic no longer affects fear effects. It will ONLY prevent humanoids from fleeing due to low health.
    if (!apply || target->HasAuraType(SPELL_AURA_MOD_FEAR))
        return;
    /// TODO: find a way to cancel fleeing for assistance.
    /// Currently this will only stop creatures fleeing due to low health that could not find nearby allies to flee towards.
    target->SetControlled(false, UNIT_STATE_FLEEING);
}

/***************************/
/***        CHARM        ***/
/***************************/

void AuraEffect::HandleModPossess(AuraApplication const* aurApp, uint8 mode, bool apply) const
{
    if (!(mode & AURA_EFFECT_HANDLE_REAL))
        return;

    Unit* target = aurApp->GetTarget();

    Unit* caster = GetCaster();

    // no support for posession AI yet
    if (caster && caster->GetTypeId() == TYPEID_UNIT)
    {
        HandleModCharm(aurApp, mode, apply);
        return;
    }

    if (apply)
        target->SetCharmedBy(caster, CHARM_TYPE_POSSESS, aurApp);
    else
        target->RemoveCharmedBy(caster);
}

void AuraEffect::HandleModPossessPet(AuraApplication const* aurApp, uint8 mode, bool apply) const
{
    // Used by spell "Eyes of the Beast"

    if (!(mode & AURA_EFFECT_HANDLE_REAL))
        return;

    Unit* caster = GetCaster();
    if (!caster || caster->GetTypeId() != TYPEID_PLAYER)
        return;

    //seems it may happen that when removing it is no longer owner's pet
    //if (caster->ToPlayer()->GetPet() != target)
    //    return;

    Unit* target = aurApp->GetTarget();
    if (target->GetTypeId() != TYPEID_UNIT || !target->IsPet())
        return;

    Pet* pet = target->ToPet();

    if (apply)
    {
        if (caster->ToPlayer()->GetPet() != pet)
            return;

        // Must clear current motion or pet leashes back to owner after a few yards
        //  when under spell 'Eyes of the Beast'
        pet->GetMotionMaster()->Clear();
        pet->SetCharmedBy(caster, CHARM_TYPE_POSSESS, aurApp);
    }
    else
    {
        pet->RemoveCharmedBy(caster);

        if (!pet->IsWithinDistInMap(caster, pet->GetMap()->GetVisibilityRange()))
            pet->Remove(PET_SAVE_NOT_IN_SLOT, true);
        else
        {
            // Reinitialize the pet bar or it will appear greyed out
            caster->ToPlayer()->PetSpellInitialize();

            // Follow owner only if not fighting or owner didn't click "stay" at new location
            // This may be confusing because pet bar shows "stay" when under the spell but it retains
            //  the "follow" flag. Player MUST click "stay" while under the spell.
            if (!pet->GetVictim() && !pet->GetCharmInfo()->HasCommandState(COMMAND_STAY))
            {
                pet->GetMotionMaster()->MoveFollow(caster, PET_FOLLOW_DIST, pet->GetFollowAngle());
            }
        }
    }
}

void AuraEffect::HandleModCharm(AuraApplication const* aurApp, uint8 mode, bool apply) const
{
    if (!(mode & AURA_EFFECT_HANDLE_REAL))
        return;

    Unit* target = aurApp->GetTarget();

    Unit* caster = GetCaster();

    if (apply)
        target->SetCharmedBy(caster, CHARM_TYPE_CHARM, aurApp);
    else
        target->RemoveCharmedBy(caster);
}

void AuraEffect::HandleCharmConvert(AuraApplication const* aurApp, uint8 mode, bool apply) const
{
    if (!(mode & AURA_EFFECT_HANDLE_REAL))
        return;

    Unit* target = aurApp->GetTarget();

    Unit* caster = GetCaster();

    if (apply)
        target->SetCharmedBy(caster, CHARM_TYPE_CONVERT, aurApp);
    else
        target->RemoveCharmedBy(caster);
}

/**
 * Such auras are applied from a caster(=player) to a vehicle.
 * This has been verified using spell #49256
 */
void AuraEffect::HandleAuraControlVehicle(AuraApplication const* aurApp, uint8 mode, bool apply) const
{
    if (!(mode & AURA_EFFECT_HANDLE_CHANGE_AMOUNT_MASK))
        return;

    Unit* target = aurApp->GetTarget();
    if (!target->IsVehicle())
        return;

    Unit* caster = GetCaster();
    if (!caster || caster == target)
        return;

    if (apply)
    {
        // Currently spells that have base points  0 and DieSides 0 = "0/0" exception are pushed to -1,
        // however the idea of 0/0 is to ingore flag VEHICLE_SEAT_FLAG_CAN_ENTER_OR_EXIT and -1 checks for it,
        // so this break such spells or most of them.
        // Current formula about m_amount: effect base points + dieside - 1
        // TO DO: Reasearch more about 0/0 and fix it.
        caster->_EnterVehicle(target->GetVehicleKit(), m_amount - 1, aurApp);
    }
    else
    {
        // Remove pending passengers before exiting vehicle - might cause an Uninstall
        target->GetVehicleKit()->RemovePendingEventsForPassenger(caster);

        if (GetId() == 53111) // Devour Humanoid
        {
            target->Kill(caster);
            if (caster->GetTypeId() == TYPEID_UNIT)
                caster->ToCreature()->DespawnOrUnsummon();
        }

        if (!(mode & AURA_EFFECT_HANDLE_CHANGE_AMOUNT))
            caster->_ExitVehicle();
        else
            target->GetVehicleKit()->RemovePassenger(caster);  // Only remove passenger from vehicle without launching exit movement or despawning the vehicle

        // some SPELL_AURA_CONTROL_VEHICLE auras have a dummy effect on the player - remove them
        caster->RemoveAurasDueToSpell(GetId());
    }
}

/*********************************************************/
/***                  MODIFY SPEED                     ***/
/*********************************************************/
void AuraEffect::HandleAuraModIncreaseSpeed(AuraApplication const* aurApp, uint8 mode, bool /*apply*/) const
{
    if (!(mode & AURA_EFFECT_HANDLE_CHANGE_AMOUNT_MASK))
        return;

    Unit* target = aurApp->GetTarget();

    target->UpdateSpeed(MOVE_RUN);
}

void AuraEffect::HandleAuraModIncreaseMountedSpeed(AuraApplication const* aurApp, uint8 mode, bool apply) const
{
    HandleAuraModIncreaseSpeed(aurApp, mode, apply);
}

void AuraEffect::HandleAuraModIncreaseFlightSpeed(AuraApplication const* aurApp, uint8 mode, bool apply) const
{
    if (!(mode & AURA_EFFECT_HANDLE_CHANGE_AMOUNT_SEND_FOR_CLIENT_MASK))
        return;

    Unit* target = aurApp->GetTarget();
    if (mode & AURA_EFFECT_HANDLE_CHANGE_AMOUNT_MASK)
        target->UpdateSpeed(MOVE_FLIGHT);

    //! Update ability to fly
    if (GetAuraType() == SPELL_AURA_MOD_INCREASE_MOUNTED_FLIGHT_SPEED)
    {
        // do not remove unit flag if there are more than this auraEffect of that kind on unit on unit
        if (mode & AURA_EFFECT_HANDLE_SEND_FOR_CLIENT_MASK && (apply || (!target->HasAuraType(SPELL_AURA_MOD_INCREASE_MOUNTED_FLIGHT_SPEED) && !target->HasAuraType(SPELL_AURA_FLY))))
        {
            if (target->SetCanFly(apply))
                if (!apply && !target->IsLevitating())
                    target->GetMotionMaster()->MoveFall();
        }

        //! Someone should clean up these hacks and remove it from this function. It doesn't even belong here.
        if (mode & AURA_EFFECT_HANDLE_REAL)
        {
            //Players on flying mounts must be immune to polymorph
            if (target->GetTypeId() == TYPEID_PLAYER)
                target->ApplySpellImmune(GetId(), IMMUNITY_MECHANIC, MECHANIC_POLYMORPH, apply);

            // Dragonmaw Illusion (overwrite mount model, mounted aura already applied)
            if (apply && target->HasAuraEffect(42016, 0) && target->GetMountID())
                target->SetUInt32Value(UNIT_FIELD_MOUNTDISPLAYID, 16314);
        }
    }
}

void AuraEffect::HandleAuraModIncreaseSwimSpeed(AuraApplication const* aurApp, uint8 mode, bool /*apply*/) const
{
    if (!(mode & AURA_EFFECT_HANDLE_CHANGE_AMOUNT_MASK))
        return;

    Unit* target = aurApp->GetTarget();

    target->UpdateSpeed(MOVE_SWIM);
}

void AuraEffect::HandleAuraModDecreaseSpeed(AuraApplication const* aurApp, uint8 mode, bool /*apply*/) const
{
    if (!(mode & AURA_EFFECT_HANDLE_CHANGE_AMOUNT_MASK))
        return;

    Unit* target = aurApp->GetTarget();

    target->UpdateSpeed(MOVE_RUN);
    target->UpdateSpeed(MOVE_SWIM);
    target->UpdateSpeed(MOVE_FLIGHT);
    target->UpdateSpeed(MOVE_RUN_BACK);
    target->UpdateSpeed(MOVE_SWIM_BACK);
    target->UpdateSpeed(MOVE_FLIGHT_BACK);
}

void AuraEffect::HandleAuraModUseNormalSpeed(AuraApplication const* aurApp, uint8 mode, bool /*apply*/) const
{
    if (!(mode & AURA_EFFECT_HANDLE_REAL))
        return;

    Unit* target = aurApp->GetTarget();

    target->UpdateSpeed(MOVE_RUN);
    target->UpdateSpeed(MOVE_SWIM);
    target->UpdateSpeed(MOVE_FLIGHT);
}

/*********************************************************/
/***                     IMMUNITY                      ***/
/*********************************************************/

void AuraEffect::HandleModMechanicImmunityMask(AuraApplication const* aurApp, uint8 mode, bool apply) const
{
    if (!(mode & AURA_EFFECT_HANDLE_REAL))
        return;

    Unit* target = aurApp->GetTarget();
    m_spellInfo->ApplyAllSpellImmunitiesTo(target, GetEffIndex(), apply);
}

void AuraEffect::HandleModMechanicImmunity(AuraApplication const* aurApp, uint8 mode, bool apply) const
{
    if (!(mode & AURA_EFFECT_HANDLE_REAL))
        return;

    Unit* target = aurApp->GetTarget();
    m_spellInfo->ApplyAllSpellImmunitiesTo(target, GetEffIndex(), apply);
}

void AuraEffect::HandleAuraModEffectImmunity(AuraApplication const* aurApp, uint8 mode, bool apply) const
{
    if (!(mode & AURA_EFFECT_HANDLE_REAL))
        return;

    Unit* target = aurApp->GetTarget();
    m_spellInfo->ApplyAllSpellImmunitiesTo(target, GetEffIndex(), apply);

    // when removing flag aura, handle flag drop
    Player* player = target->ToPlayer();
    if (!apply && player && (GetSpellInfo()->AuraInterruptFlags & AURA_INTERRUPT_FLAG_IMMUNE_OR_LOST_SELECTION))
    {
        if (player->InBattleground())
        {
            if (Battleground* bg = player->GetBattleground())
                bg->EventPlayerDroppedFlag(player);
        }
        else
            sOutdoorPvPMgr->HandleDropFlag(player, GetSpellInfo()->Id);
    }
}

void AuraEffect::HandleAuraModStateImmunity(AuraApplication const* aurApp, uint8 mode, bool apply) const
{
    if (!(mode & AURA_EFFECT_HANDLE_REAL))
        return;

    Unit* target = aurApp->GetTarget();
    m_spellInfo->ApplyAllSpellImmunitiesTo(target, GetEffIndex(), apply);
}

void AuraEffect::HandleAuraModSchoolImmunity(AuraApplication const* aurApp, uint8 mode, bool apply) const
{
    if (!(mode & AURA_EFFECT_HANDLE_REAL))
        return;

    Unit* target = aurApp->GetTarget();
    m_spellInfo->ApplyAllSpellImmunitiesTo(target, GetEffIndex(), apply);

    if (GetSpellInfo()->Mechanic == MECHANIC_BANISH)
    {
        if (apply)
            target->AddUnitState(UNIT_STATE_ISOLATED);
        else
        {
            bool banishFound = false;
            Unit::AuraEffectList const& banishAuras = target->GetAuraEffectsByType(GetAuraType());
            for (AuraEffect const* aurEff : banishAuras)
            {
                if (aurEff->GetSpellInfo()->Mechanic == MECHANIC_BANISH)
                {
                    banishFound = true;
                    break;
                }
            }

            if (!banishFound)
                target->ClearUnitState(UNIT_STATE_ISOLATED);
        }
    }

    if (apply && GetMiscValue() == SPELL_SCHOOL_MASK_NORMAL)
        target->RemoveAurasWithInterruptFlags(AURA_INTERRUPT_FLAG_IMMUNE_OR_LOST_SELECTION);

    // remove all flag auras (they are positive, but they must be removed when you are immune)
    if (GetSpellInfo()->HasAttribute(SPELL_ATTR1_DISPEL_AURAS_ON_IMMUNITY)
        && GetSpellInfo()->HasAttribute(SPELL_ATTR2_DAMAGE_REDUCED_SHIELD))
        target->RemoveAurasWithInterruptFlags(AURA_INTERRUPT_FLAG_IMMUNE_OR_LOST_SELECTION);
}

void AuraEffect::HandleAuraModDmgImmunity(AuraApplication const* aurApp, uint8 mode, bool apply) const
{
    if (!(mode & AURA_EFFECT_HANDLE_REAL))
        return;

    Unit* target = aurApp->GetTarget();
    m_spellInfo->ApplyAllSpellImmunitiesTo(target, GetEffIndex(), apply);
}

void AuraEffect::HandleAuraModDispelImmunity(AuraApplication const* aurApp, uint8 mode, bool apply) const
{
    if (!(mode & AURA_EFFECT_HANDLE_REAL))
        return;

    Unit* target = aurApp->GetTarget();
    m_spellInfo->ApplyAllSpellImmunitiesTo(target, GetEffIndex(), apply);
}

/*********************************************************/
/***                  MODIFY STATS                     ***/
/*********************************************************/

/********************************/
/***        RESISTANCE        ***/
/********************************/

void AuraEffect::HandleAuraModResistanceExclusive(AuraApplication const* aurApp, uint8 mode, bool apply) const
{
    if (!(mode & (AURA_EFFECT_HANDLE_CHANGE_AMOUNT_MASK | AURA_EFFECT_HANDLE_STAT)))
        return;

    Unit* target = aurApp->GetTarget();

    for (uint8 x = SPELL_SCHOOL_NORMAL; x < MAX_SPELL_SCHOOL; ++x)
    {
        if (GetMiscValue() & (1 << x))
        {
            int32 amount = target->GetMaxPositiveAuraModifierByMiscMask(SPELL_AURA_MOD_RESISTANCE_EXCLUSIVE, 1 << x, this);
            if (amount < GetAmount())
            {
                float value = float(GetAmount() - amount);
                target->HandleStatFlatModifier(UnitMods(UNIT_MOD_RESISTANCE_START + x), BASE_VALUE, value, apply);
                if (target->GetTypeId() == TYPEID_PLAYER || target->IsPet())
                    target->UpdateResistanceBuffModsMod(SpellSchools(x));
            }
        }
    }
}

void AuraEffect::HandleAuraModResistance(AuraApplication const* aurApp, uint8 mode, bool apply) const
{
    if (!(mode & (AURA_EFFECT_HANDLE_CHANGE_AMOUNT_MASK | AURA_EFFECT_HANDLE_STAT)))
        return;

    Unit* target = aurApp->GetTarget();

    for (uint8 x = SPELL_SCHOOL_NORMAL; x < MAX_SPELL_SCHOOL; ++x)
    {
        if (GetMiscValue() & (1 << x))
        {
            target->HandleStatFlatModifier(UnitMods(UNIT_MOD_RESISTANCE_START + x), TOTAL_VALUE, float(GetAmount()), apply);
            if (target->GetTypeId() == TYPEID_PLAYER || target->IsPet())
                target->UpdateResistanceBuffModsMod(SpellSchools(x));
        }
    }
}

void AuraEffect::HandleAuraModBaseResistancePCT(AuraApplication const* aurApp, uint8 mode, bool apply) const
{
    if (!(mode & (AURA_EFFECT_HANDLE_CHANGE_AMOUNT_MASK | AURA_EFFECT_HANDLE_STAT)))
        return;

    Unit* target = aurApp->GetTarget();

    // only players have base stats
    if (target->GetTypeId() != TYPEID_PLAYER)
    {
        //pets only have base armor
        if (target->IsPet() && (GetMiscValue() & SPELL_SCHOOL_MASK_NORMAL))
        {
            if (apply)
                target->ApplyStatPctModifier(UNIT_MOD_ARMOR, BASE_PCT, float(GetAmount()));
            else
            {
                float amount = target->GetTotalAuraMultiplierByMiscMask(SPELL_AURA_MOD_BASE_RESISTANCE_PCT, SPELL_SCHOOL_MASK_NORMAL);
                target->SetStatPctModifier(UNIT_MOD_ARMOR, BASE_PCT, amount);
            }
        }
    }
    else
    {
        for (uint8 x = SPELL_SCHOOL_NORMAL; x < MAX_SPELL_SCHOOL; ++x)
        {
            if (GetMiscValue() & (1 << x))
            {
                if (apply)
                    target->ApplyStatPctModifier(UnitMods(UNIT_MOD_RESISTANCE_START + x), BASE_PCT, float(GetAmount()));
                else
                {
                    float amount = target->GetTotalAuraMultiplierByMiscMask(SPELL_AURA_MOD_BASE_RESISTANCE_PCT, 1 << x);
                    target->SetStatPctModifier(UnitMods(UNIT_MOD_RESISTANCE_START + x), BASE_PCT, amount);
                }
            }
        }
    }
}

void AuraEffect::HandleModResistancePercent(AuraApplication const* aurApp, uint8 mode, bool /*apply*/) const
{
    if (!(mode & (AURA_EFFECT_HANDLE_CHANGE_AMOUNT_MASK | AURA_EFFECT_HANDLE_STAT)))
        return;

    Unit* target = aurApp->GetTarget();

    for (uint8 i = SPELL_SCHOOL_NORMAL; i < MAX_SPELL_SCHOOL; ++i)
    {
        if (GetMiscValue() & (1 << i))
        {
            float amount = target->GetTotalAuraMultiplierByMiscMask(SPELL_AURA_MOD_RESISTANCE_PCT, 1 << i);
            if (target->GetPctModifierValue(UnitMods(UNIT_MOD_RESISTANCE_START + i), TOTAL_PCT) == amount)
                continue;

            target->SetStatPctModifier(UnitMods(UNIT_MOD_RESISTANCE_START + i), TOTAL_PCT, amount);
            if (target->GetTypeId() == TYPEID_PLAYER || target->IsPet())
                target->UpdateResistanceBuffModsMod(SpellSchools(i));
        }
    }
}

void AuraEffect::HandleModBaseResistance(AuraApplication const* aurApp, uint8 mode, bool apply) const
{
    if (!(mode & (AURA_EFFECT_HANDLE_CHANGE_AMOUNT_MASK | AURA_EFFECT_HANDLE_STAT)))
        return;

    Unit* target = aurApp->GetTarget();

    // only players have base stats
    if (target->GetTypeId() != TYPEID_PLAYER)
    {
        //pets only have base armor
        if (target->IsPet() && (GetMiscValue() & SPELL_SCHOOL_MASK_NORMAL))
            target->HandleStatFlatModifier(UNIT_MOD_ARMOR, TOTAL_VALUE, float(GetAmount()), apply);
    }
    else
    {
        for (uint8 i = SPELL_SCHOOL_NORMAL; i < MAX_SPELL_SCHOOL; ++i)
            if (GetMiscValue() & (1 << i))
                target->HandleStatFlatModifier(UnitMods(UNIT_MOD_RESISTANCE_START + i), TOTAL_VALUE, float(GetAmount()), apply);
    }
}

void AuraEffect::HandleModTargetResistance(AuraApplication const* aurApp, uint8 mode, bool apply) const
{
    if (!(mode & (AURA_EFFECT_HANDLE_CHANGE_AMOUNT_MASK | AURA_EFFECT_HANDLE_STAT)))
        return;

    Unit* target = aurApp->GetTarget();

    // applied to damage as HandleNoImmediateEffect in Unit::CalcAbsorbResist and Unit::CalcArmorReducedDamage

    // show armor penetration
    if (target->GetTypeId() == TYPEID_PLAYER && (GetMiscValue() & SPELL_SCHOOL_MASK_NORMAL))
        target->ApplyModInt32Value(PLAYER_FIELD_MOD_TARGET_PHYSICAL_RESISTANCE, GetAmount(), apply);

    // show as spell penetration only full spell penetration bonuses (all resistances except armor and holy
    if (target->GetTypeId() == TYPEID_PLAYER && (GetMiscValue() & SPELL_SCHOOL_MASK_SPELL) == SPELL_SCHOOL_MASK_SPELL)
        target->ApplyModInt32Value(PLAYER_FIELD_MOD_TARGET_RESISTANCE, GetAmount(), apply);
}

/********************************/
/***           STAT           ***/
/********************************/

void AuraEffect::HandleAuraModStat(AuraApplication const* aurApp, uint8 mode, bool apply) const
{
    if (!(mode & (AURA_EFFECT_HANDLE_CHANGE_AMOUNT_MASK | AURA_EFFECT_HANDLE_STAT)))
        return;

    if (GetMiscValue() < -2 || GetMiscValue() > 4)
    {
        TC_LOG_ERROR("spells", "WARNING: Spell %u effect %u has an unsupported misc value (%i) for SPELL_AURA_MOD_STAT ", GetId(), GetEffIndex(), GetMiscValue());
        return;
    }

    Unit* target = aurApp->GetTarget();
    int32 spellGroupVal = target->GetHighestExclusiveSameEffectSpellGroupValue(this, SPELL_AURA_MOD_STAT, true, GetMiscValue());
    if (abs(spellGroupVal) >= abs(GetAmount()))
        return;

    for (int32 i = STAT_STRENGTH; i < MAX_STATS; ++i)
    {
        // -1 or -2 is all stats (misc < -2 checked in function beginning)
        if (GetMiscValue() < 0 || GetMiscValue() == i)
        {
            if (spellGroupVal)
            {
                target->HandleStatFlatModifier(UnitMods(UNIT_MOD_STAT_START + i), TOTAL_VALUE, float(spellGroupVal), !apply);
                if (target->GetTypeId() == TYPEID_PLAYER || target->IsPet())
                    target->UpdateStatBuffMod(Stats(i));
            }

            target->HandleStatFlatModifier(UnitMods(UNIT_MOD_STAT_START + i), TOTAL_VALUE, float(GetAmount()), apply);
            if (target->GetTypeId() == TYPEID_PLAYER || target->IsPet())
                target->UpdateStatBuffMod(Stats(i));
        }
    }
}

void AuraEffect::HandleModPercentStat(AuraApplication const* aurApp, uint8 mode, bool apply) const
{
    if (!(mode & (AURA_EFFECT_HANDLE_CHANGE_AMOUNT_MASK | AURA_EFFECT_HANDLE_STAT)))
        return;

    Unit* target = aurApp->GetTarget();

    if (GetMiscValue() < -1 || GetMiscValue() > 4)
    {
        TC_LOG_ERROR("spells", "WARNING: Misc Value for SPELL_AURA_MOD_PERCENT_STAT not valid");
        return;
    }

    // only players have base stats
    if (target->GetTypeId() != TYPEID_PLAYER)
        return;

    for (int32 i = STAT_STRENGTH; i < MAX_STATS; ++i)
    {
        if (GetMiscValue() == i || GetMiscValue() == -1)
        {
            if (apply)
                target->ApplyStatPctModifier(UnitMods(UNIT_MOD_STAT_START + i), BASE_PCT, float(m_amount));
            else
            {
                float amount = target->GetTotalAuraMultiplier(SPELL_AURA_MOD_PERCENT_STAT, [i](AuraEffect const* aurEff) -> bool
                {
                    if (aurEff->GetMiscValue() == i || aurEff->GetMiscValue() == -1)
                        return true;
                    return false;
                });
                target->SetStatPctModifier(UnitMods(UNIT_MOD_STAT_START + i), BASE_PCT, amount);
            }
        }
    }
}

void AuraEffect::HandleModSpellDamagePercentFromStat(AuraApplication const* aurApp, uint8 mode, bool /*apply*/) const
{
    if (!(mode & (AURA_EFFECT_HANDLE_CHANGE_AMOUNT_MASK | AURA_EFFECT_HANDLE_STAT)))
        return;

    Unit* target = aurApp->GetTarget();

    if (target->GetTypeId() != TYPEID_PLAYER)
        return;

    // Magic damage modifiers implemented in Unit::SpellDamageBonus
    // This information for client side use only
    // Recalculate bonus
    target->ToPlayer()->UpdateSpellDamageAndHealingBonus();
}

void AuraEffect::HandleModSpellHealingPercentFromStat(AuraApplication const* aurApp, uint8 mode, bool /*apply*/) const
{
    if (!(mode & (AURA_EFFECT_HANDLE_CHANGE_AMOUNT_MASK | AURA_EFFECT_HANDLE_STAT)))
        return;

    Unit* target = aurApp->GetTarget();

    if (target->GetTypeId() != TYPEID_PLAYER)
        return;

    // Recalculate bonus
    target->ToPlayer()->UpdateSpellDamageAndHealingBonus();
}

void AuraEffect::HandleModSpellDamagePercentFromAttackPower(AuraApplication const* aurApp, uint8 mode, bool /*apply*/) const
{
    if (!(mode & (AURA_EFFECT_HANDLE_CHANGE_AMOUNT_MASK | AURA_EFFECT_HANDLE_STAT)))
        return;

    Unit* target = aurApp->GetTarget();

    if (target->GetTypeId() != TYPEID_PLAYER)
        return;

    // Magic damage modifiers implemented in Unit::SpellDamageBonus
    // This information for client side use only
    // Recalculate bonus
    target->ToPlayer()->UpdateSpellDamageAndHealingBonus();
}

void AuraEffect::HandleModSpellHealingPercentFromAttackPower(AuraApplication const* aurApp, uint8 mode, bool /*apply*/) const
{
    if (!(mode & (AURA_EFFECT_HANDLE_CHANGE_AMOUNT_MASK | AURA_EFFECT_HANDLE_STAT)))
        return;

    Unit* target = aurApp->GetTarget();

    if (target->GetTypeId() != TYPEID_PLAYER)
        return;

    // Recalculate bonus
    target->ToPlayer()->UpdateSpellDamageAndHealingBonus();
}

void AuraEffect::HandleModHealingDone(AuraApplication const* aurApp, uint8 mode, bool /*apply*/) const
{
    if (!(mode & (AURA_EFFECT_HANDLE_CHANGE_AMOUNT_MASK | AURA_EFFECT_HANDLE_STAT)))
        return;

    Unit* target = aurApp->GetTarget();

    if (target->GetTypeId() != TYPEID_PLAYER)
        return;
    // implemented in Unit::SpellHealingBonus
    // this information is for client side only
    target->ToPlayer()->UpdateSpellDamageAndHealingBonus();
}

void AuraEffect::HandleModTotalPercentStat(AuraApplication const* aurApp, uint8 mode, bool /*apply*/) const
{
    if (!(mode & (AURA_EFFECT_HANDLE_CHANGE_AMOUNT_MASK | AURA_EFFECT_HANDLE_STAT)))
        return;

    if (GetMiscValue() < -1 || GetMiscValue() > 4)
    {
        TC_LOG_ERROR("spells", "WARNING: Misc Value for SPELL_AURA_MOD_PERCENT_STAT not valid");
        return;
    }

    Unit* target = aurApp->GetTarget();

    // save current health state
    float healthPct = target->GetHealthPct();
    bool alive = target->IsAlive();

    for (int32 i = STAT_STRENGTH; i < MAX_STATS; ++i)
    {
        if (GetMiscValue() == i || GetMiscValue() == -1) // affect the same stats
        {
            float amount = target->GetTotalAuraMultiplier(SPELL_AURA_MOD_TOTAL_STAT_PERCENTAGE, [i](AuraEffect const* aurEff) -> bool
            {
                if (aurEff->GetMiscValue() == i || aurEff->GetMiscValue() == -1)
                    return true;
                return false;
            });

            if (target->GetPctModifierValue(UnitMods(UNIT_MOD_STAT_START + i), TOTAL_PCT) == amount)
                continue;

            target->SetStatPctModifier(UnitMods(UNIT_MOD_STAT_START + i), TOTAL_PCT, amount);
            if (target->GetTypeId() == TYPEID_PLAYER || target->IsPet())
                target->UpdateStatBuffMod(Stats(i));
        }
    }

    // recalculate current HP/MP after applying aura modifications (only for spells with SPELL_ATTR0_ABILITY 0x00000010 flag)
    // this check is total bullshit i think
    if ((GetMiscValue() == STAT_STAMINA || GetMiscValue() == - 1) && m_spellInfo->HasAttribute(SPELL_ATTR0_ABILITY))
        target->SetHealth(std::max<uint32>(uint32(healthPct * target->GetMaxHealth() * 0.01f), (alive ? 1 : 0)));
}

void AuraEffect::HandleAuraModResistenceOfStatPercent(AuraApplication const* aurApp, uint8 mode, bool /*apply*/) const
{
    if (!(mode & (AURA_EFFECT_HANDLE_CHANGE_AMOUNT_MASK | AURA_EFFECT_HANDLE_STAT)))
        return;

    Unit* target = aurApp->GetTarget();

    if (target->GetTypeId() != TYPEID_PLAYER)
        return;

    if (GetMiscValue() != SPELL_SCHOOL_MASK_NORMAL)
    {
        // support required adding replace UpdateArmor by loop by UpdateResistence at intellect update
        // and include in UpdateResistence same code as in UpdateArmor for aura mod apply.
        TC_LOG_ERROR("spells", "Aura SPELL_AURA_MOD_RESISTANCE_OF_STAT_PERCENT(182) does not work for non-armor type resistances!");
        return;
    }

    // Recalculate Armor
    target->UpdateArmor();
}

void AuraEffect::HandleAuraModExpertise(AuraApplication const* aurApp, uint8 mode, bool /*apply*/) const
{
    if (!(mode & (AURA_EFFECT_HANDLE_CHANGE_AMOUNT_MASK | AURA_EFFECT_HANDLE_STAT)))
        return;

    Unit* target = aurApp->GetTarget();

    if (target->GetTypeId() != TYPEID_PLAYER)
        return;

    target->ToPlayer()->UpdateExpertise(BASE_ATTACK);
    target->ToPlayer()->UpdateExpertise(OFF_ATTACK);
}

/********************************/
/***      HEAL & ENERGIZE     ***/
/********************************/
void AuraEffect::HandleModPowerRegen(AuraApplication const* aurApp, uint8 mode, bool /*apply*/) const
{
    if (!(mode & (AURA_EFFECT_HANDLE_CHANGE_AMOUNT_MASK | AURA_EFFECT_HANDLE_STAT)))
        return;

    Unit* target = aurApp->GetTarget();

    if (target->GetTypeId() != TYPEID_PLAYER)
        return;

    // Update manaregen value
    if (GetMiscValue() == POWER_MANA)
        target->ToPlayer()->UpdateManaRegen();
    else if (GetMiscValue() == POWER_RUNE)
        target->ToPlayer()->UpdateRuneRegen(RuneType(GetMiscValueB()));
    // other powers are not immediate effects - implemented in Player::Regenerate, Creature::Regenerate
}

void AuraEffect::HandleModPowerRegenPCT(AuraApplication const* aurApp, uint8 mode, bool apply) const
{
    HandleModPowerRegen(aurApp, mode, apply);
}

void AuraEffect::HandleModManaRegen(AuraApplication const* aurApp, uint8 mode, bool /*apply*/) const
{
    if (!(mode & (AURA_EFFECT_HANDLE_CHANGE_AMOUNT_MASK | AURA_EFFECT_HANDLE_STAT)))
        return;

    Unit* target = aurApp->GetTarget();

    if (target->GetTypeId() != TYPEID_PLAYER)
        return;

    //Note: an increase in regen does NOT cause threat.
    target->ToPlayer()->UpdateManaRegen();
}

void AuraEffect::HandleAuraModIncreaseHealth(AuraApplication const* aurApp, uint8 mode, bool apply) const
{
    if (!(mode & (AURA_EFFECT_HANDLE_CHANGE_AMOUNT_MASK | AURA_EFFECT_HANDLE_STAT)))
        return;

    Unit* target = aurApp->GetTarget();

    if (apply)
    {
        target->HandleStatFlatModifier(UNIT_MOD_HEALTH, TOTAL_VALUE, float(GetAmount()), apply);
        target->ModifyHealth(GetAmount());
    }
    else
    {
        if (target->GetHealth() > 0)
        {
            int32 value = std::min<int32>(target->GetHealth() - 1, GetAmount());
            target->ModifyHealth(-value);
        }
        target->HandleStatFlatModifier(UNIT_MOD_HEALTH, TOTAL_VALUE, float(GetAmount()), apply);
    }
}

void AuraEffect::HandleAuraModIncreaseMaxHealth(AuraApplication const* aurApp, uint8 mode, bool apply) const
{
    if (!(mode & (AURA_EFFECT_HANDLE_CHANGE_AMOUNT_MASK | AURA_EFFECT_HANDLE_STAT)))
        return;

    Unit* target = aurApp->GetTarget();

    float percent = target->GetHealthPct();

    target->HandleStatFlatModifier(UNIT_MOD_HEALTH, TOTAL_VALUE, float(GetAmount()), apply);

    // refresh percentage
    if (target->GetHealth() > 0)
    {
        uint32 newHealth = std::max<uint32>(target->CountPctFromMaxHealth(int32(percent)), 1);
        target->SetHealth(newHealth);
    }
}

void AuraEffect::HandleAuraModIncreaseEnergy(AuraApplication const* aurApp, uint8 mode, bool apply) const
{
    if (!(mode & (AURA_EFFECT_HANDLE_CHANGE_AMOUNT_MASK | AURA_EFFECT_HANDLE_STAT)))
        return;

    Unit* target = aurApp->GetTarget();

    Powers powerType = Powers(GetMiscValue());
    // do not check power type, we can always modify the maximum
    // as the client will not see any difference
    // also, placing conditions that may change during the aura duration
    // inside effect handlers is not a good idea
    //if (int32(powerType) != GetMiscValue())
    //    return;

    UnitMods unitMod = UnitMods(UNIT_MOD_POWER_START + powerType);

    target->HandleStatFlatModifier(unitMod, TOTAL_VALUE, float(GetAmount()), apply);
}

void AuraEffect::HandleAuraModIncreaseEnergyPercent(AuraApplication const* aurApp, uint8 mode, bool apply) const
{
    if (!(mode & (AURA_EFFECT_HANDLE_CHANGE_AMOUNT_MASK | AURA_EFFECT_HANDLE_STAT)))
        return;

    Unit* target = aurApp->GetTarget();

    Powers powerType = Powers(GetMiscValue());

    UnitMods unitMod = UnitMods(UNIT_MOD_POWER_START + powerType);

    if (apply)
    {
        float amount = float(GetAmount());
        target->ApplyStatPctModifier(unitMod, TOTAL_PCT, amount);

        float power = target->GetMaxPower(powerType);
        AddPct(power, amount);
        target->ModifyPower(powerType, (int32)power - (int32)target->GetMaxPower(powerType));
    }
    else
    {
        float amount = target->GetTotalAuraMultiplierByMiscValue(SPELL_AURA_MOD_INCREASE_ENERGY_PERCENT, GetMiscValue());
        target->SetStatPctModifier(unitMod, TOTAL_PCT, amount);
    }
}

void AuraEffect::HandleAuraModIncreaseHealthPercent(AuraApplication const* aurApp, uint8 mode, bool apply) const
{
    if (!(mode & (AURA_EFFECT_HANDLE_CHANGE_AMOUNT_MASK | AURA_EFFECT_HANDLE_STAT)))
        return;

    Unit* target = aurApp->GetTarget();

    // Unit will keep hp% after MaxHealth being modified if unit is alive.
    float percent = target->GetHealthPct();
    if (apply)
        target->ApplyStatPctModifier(UNIT_MOD_HEALTH, TOTAL_PCT, float(GetAmount()));
    else
    {
        float amount = target->GetTotalAuraMultiplier(SPELL_AURA_MOD_INCREASE_HEALTH_PERCENT);
        target->SetStatPctModifier(UNIT_MOD_HEALTH, TOTAL_PCT, amount);
    }

    if (target->GetHealth() > 0)
    {
        uint32 newHealth = std::max<uint32>(CalculatePct(target->GetMaxHealth(), percent), 1);
        target->SetHealth(newHealth);
    }
}

void AuraEffect::HandleAuraIncreaseBaseHealthPercent(AuraApplication const* aurApp, uint8 mode, bool apply) const
{
    if (!(mode & (AURA_EFFECT_HANDLE_CHANGE_AMOUNT_MASK | AURA_EFFECT_HANDLE_STAT)))
        return;

    Unit* target = aurApp->GetTarget();

    if (apply)
        target->ApplyStatPctModifier(UNIT_MOD_HEALTH, BASE_PCT, float(GetAmount()));
    else
    {
        float amount = target->GetTotalAuraMultiplier(SPELL_AURA_MOD_BASE_HEALTH_PCT);
        target->SetStatPctModifier(UNIT_MOD_HEALTH, BASE_PCT, amount);
    }
}

/********************************/
/***          FIGHT           ***/
/********************************/

void AuraEffect::HandleAuraModParryPercent(AuraApplication const* aurApp, uint8 mode, bool /*apply*/) const
{
    if (!(mode & (AURA_EFFECT_HANDLE_CHANGE_AMOUNT_MASK | AURA_EFFECT_HANDLE_STAT)))
        return;

    Unit* target = aurApp->GetTarget();

    if (target->GetTypeId() != TYPEID_PLAYER)
        return;

    target->ToPlayer()->UpdateParryPercentage();
}

void AuraEffect::HandleAuraModDodgePercent(AuraApplication const* aurApp, uint8 mode, bool /*apply*/) const
{
    if (!(mode & (AURA_EFFECT_HANDLE_CHANGE_AMOUNT_MASK | AURA_EFFECT_HANDLE_STAT)))
        return;

    Unit* target = aurApp->GetTarget();

    if (target->GetTypeId() != TYPEID_PLAYER)
        return;

    target->ToPlayer()->UpdateDodgePercentage();
}

void AuraEffect::HandleAuraModBlockPercent(AuraApplication const* aurApp, uint8 mode, bool /*apply*/) const
{
    if (!(mode & (AURA_EFFECT_HANDLE_CHANGE_AMOUNT_MASK | AURA_EFFECT_HANDLE_STAT)))
        return;

    Unit* target = aurApp->GetTarget();

    if (target->GetTypeId() != TYPEID_PLAYER)
        return;

    target->ToPlayer()->UpdateBlockPercentage();
}

void AuraEffect::HandleAuraModRegenInterrupt(AuraApplication const* aurApp, uint8 mode, bool apply) const
{
    HandleModManaRegen(aurApp, mode, apply);
}

void AuraEffect::HandleAuraModWeaponCritPercent(AuraApplication const* aurApp, uint8 mode, bool /*apply*/) const
{
    if (!(mode & (AURA_EFFECT_HANDLE_CHANGE_AMOUNT_MASK | AURA_EFFECT_HANDLE_STAT)))
        return;

    Player* target = aurApp->GetTarget()->ToPlayer();
    if (!target)
        return;

    target->UpdateAllWeaponDependentCritAuras();
}

void AuraEffect::HandleModHitChance(AuraApplication const* aurApp, uint8 mode, bool apply) const
{
    if (!(mode & (AURA_EFFECT_HANDLE_CHANGE_AMOUNT_MASK | AURA_EFFECT_HANDLE_STAT)))
        return;

    Unit* target = aurApp->GetTarget();

    if (target->GetTypeId() == TYPEID_PLAYER)
    {
        target->ToPlayer()->UpdateMeleeHitChances();
        target->ToPlayer()->UpdateRangedHitChances();
    }
    else
    {
        target->m_modMeleeHitChance += (apply) ? GetAmount() : (-GetAmount());
        target->m_modRangedHitChance += (apply) ? GetAmount() : (-GetAmount());
    }
}

void AuraEffect::HandleModSpellHitChance(AuraApplication const* aurApp, uint8 mode, bool apply) const
{
    if (!(mode & (AURA_EFFECT_HANDLE_CHANGE_AMOUNT_MASK | AURA_EFFECT_HANDLE_STAT)))
        return;

    Unit* target = aurApp->GetTarget();

    if (target->GetTypeId() == TYPEID_PLAYER)
        target->ToPlayer()->UpdateSpellHitChances();
    else
        target->m_modSpellHitChance += (apply) ? GetAmount(): (-GetAmount());
}

void AuraEffect::HandleModSpellCritChance(AuraApplication const* aurApp, uint8 mode, bool apply) const
{
    if (!(mode & (AURA_EFFECT_HANDLE_CHANGE_AMOUNT_MASK | AURA_EFFECT_HANDLE_STAT)))
        return;

    Unit* target = aurApp->GetTarget();

    if (target->GetTypeId() == TYPEID_PLAYER)
        target->ToPlayer()->UpdateAllSpellCritChances();
    else
        target->m_baseSpellCritChance += (apply) ? GetAmount() : -GetAmount();
}

void AuraEffect::HandleModSpellCritChanceShool(AuraApplication const* aurApp, uint8 mode, bool /*apply*/) const
{
    if (!(mode & (AURA_EFFECT_HANDLE_CHANGE_AMOUNT_MASK | AURA_EFFECT_HANDLE_STAT)))
        return;

    Unit* target = aurApp->GetTarget();

    if (target->GetTypeId() != TYPEID_PLAYER)
        return;

    for (int school = SPELL_SCHOOL_NORMAL; school < MAX_SPELL_SCHOOL; ++school)
        if (GetMiscValue() & (1<<school))
            target->ToPlayer()->UpdateSpellCritChance(school);
}

void AuraEffect::HandleAuraModCritPct(AuraApplication const* aurApp, uint8 mode, bool apply) const
{
    if (!(mode & (AURA_EFFECT_HANDLE_CHANGE_AMOUNT_MASK | AURA_EFFECT_HANDLE_STAT)))
        return;

    Unit* target = aurApp->GetTarget();

    if (target->GetTypeId() != TYPEID_PLAYER)
    {
        target->m_baseSpellCritChance += (apply) ? GetAmount() : -GetAmount();
        return;
    }

    target->ToPlayer()->UpdateAllWeaponDependentCritAuras();

    // included in Player::UpdateSpellCritChance calculation
    target->ToPlayer()->UpdateAllSpellCritChances();
}

/********************************/
/***         ATTACK SPEED     ***/
/********************************/

void AuraEffect::HandleModCastingSpeed(AuraApplication const* aurApp, uint8 mode, bool apply) const
{
    if (!(mode & (AURA_EFFECT_HANDLE_CHANGE_AMOUNT_MASK | AURA_EFFECT_HANDLE_STAT)))
        return;

    Unit* target = aurApp->GetTarget();

    target->ApplyCastTimePercentMod((float)GetAmount(), apply);
}

void AuraEffect::HandleModMeleeRangedSpeedPct(AuraApplication const* aurApp, uint8 mode, bool apply) const
{
    if (!(mode & (AURA_EFFECT_HANDLE_CHANGE_AMOUNT_MASK | AURA_EFFECT_HANDLE_STAT)))
        return;

    Unit* target = aurApp->GetTarget();

    target->ApplyAttackTimePercentMod(BASE_ATTACK, (float)GetAmount(), apply);
    target->ApplyAttackTimePercentMod(OFF_ATTACK, (float)GetAmount(), apply);
    target->ApplyAttackTimePercentMod(RANGED_ATTACK, (float)GetAmount(), apply);
}

void AuraEffect::HandleModCombatSpeedPct(AuraApplication const* aurApp, uint8 mode, bool apply) const
{
    if (!(mode & (AURA_EFFECT_HANDLE_CHANGE_AMOUNT_MASK | AURA_EFFECT_HANDLE_STAT)))
        return;

    Unit* target = aurApp->GetTarget();
    int32 spellGroupVal = target->GetHighestExclusiveSameEffectSpellGroupValue(this, SPELL_AURA_MELEE_SLOW);
    if (abs(spellGroupVal) >= abs(GetAmount()))
        return;

    if (spellGroupVal)
    {
        target->ApplyCastTimePercentMod(float(spellGroupVal), !apply);
        target->ApplyAttackTimePercentMod(BASE_ATTACK, float(spellGroupVal), !apply);
        target->ApplyAttackTimePercentMod(OFF_ATTACK, float(spellGroupVal), !apply);
        target->ApplyAttackTimePercentMod(RANGED_ATTACK, float(spellGroupVal), !apply);
    }
    target->ApplyCastTimePercentMod(float(m_amount), apply);
    target->ApplyAttackTimePercentMod(BASE_ATTACK, float(GetAmount()), apply);
    target->ApplyAttackTimePercentMod(OFF_ATTACK, float(GetAmount()), apply);
    target->ApplyAttackTimePercentMod(RANGED_ATTACK, float(GetAmount()), apply);
}

void AuraEffect::HandleModAttackSpeed(AuraApplication const* aurApp, uint8 mode, bool apply) const
{
    if (!(mode & (AURA_EFFECT_HANDLE_CHANGE_AMOUNT_MASK | AURA_EFFECT_HANDLE_STAT)))
        return;

    Unit* target = aurApp->GetTarget();

    target->ApplyAttackTimePercentMod(BASE_ATTACK, float(GetAmount()), apply);
    target->UpdateDamagePhysical(BASE_ATTACK);
}

void AuraEffect::HandleModMeleeSpeedPct(AuraApplication const* aurApp, uint8 mode, bool apply) const
{
    if (!(mode & (AURA_EFFECT_HANDLE_CHANGE_AMOUNT_MASK | AURA_EFFECT_HANDLE_STAT)))
        return;

    Unit* target = aurApp->GetTarget();
    int32 spellGroupVal = target->GetHighestExclusiveSameEffectSpellGroupValue(this, SPELL_AURA_MOD_MELEE_HASTE);
    if (abs(spellGroupVal) >= abs(GetAmount()))
        return;

    if (spellGroupVal)
    {
        target->ApplyAttackTimePercentMod(BASE_ATTACK, float(spellGroupVal), !apply);
        target->ApplyAttackTimePercentMod(OFF_ATTACK, float(spellGroupVal), !apply);
    }
    target->ApplyAttackTimePercentMod(BASE_ATTACK, float(GetAmount()), apply);
    target->ApplyAttackTimePercentMod(OFF_ATTACK,  float(GetAmount()), apply);
}

void AuraEffect::HandleAuraModRangedHaste(AuraApplication const* aurApp, uint8 mode, bool apply) const
{
    if (!(mode & (AURA_EFFECT_HANDLE_CHANGE_AMOUNT_MASK | AURA_EFFECT_HANDLE_STAT)))
        return;

    Unit* target = aurApp->GetTarget();

    target->ApplyAttackTimePercentMod(RANGED_ATTACK, (float)GetAmount(), apply);
}

void AuraEffect::HandleRangedAmmoHaste(AuraApplication const* aurApp, uint8 mode, bool apply) const
{
    if (!(mode & (AURA_EFFECT_HANDLE_CHANGE_AMOUNT_MASK | AURA_EFFECT_HANDLE_STAT)))
        return;

    Unit* target = aurApp->GetTarget();

    if (target->GetTypeId() != TYPEID_PLAYER)
        return;

    target->ApplyAttackTimePercentMod(RANGED_ATTACK, (float)GetAmount(), apply);
}

/********************************/
/***       COMBAT RATING      ***/
/********************************/

void AuraEffect::HandleModRating(AuraApplication const* aurApp, uint8 mode, bool apply) const
{
    if (!(mode & (AURA_EFFECT_HANDLE_CHANGE_AMOUNT_MASK | AURA_EFFECT_HANDLE_STAT)))
        return;

    Unit* target = aurApp->GetTarget();

    if (target->GetTypeId() != TYPEID_PLAYER)
        return;

    for (uint32 rating = 0; rating < MAX_COMBAT_RATING; ++rating)
        if (GetMiscValue() & (1 << rating))
            target->ToPlayer()->ApplyRatingMod(CombatRating(rating), GetAmount(), apply);
}

void AuraEffect::HandleModRatingFromStat(AuraApplication const* aurApp, uint8 mode, bool apply) const
{
    if (!(mode & (AURA_EFFECT_HANDLE_CHANGE_AMOUNT_MASK | AURA_EFFECT_HANDLE_STAT)))
        return;

    Unit* target = aurApp->GetTarget();

    if (target->GetTypeId() != TYPEID_PLAYER)
        return;

    // Just recalculate ratings
    for (uint32 rating = 0; rating < MAX_COMBAT_RATING; ++rating)
        if (GetMiscValue() & (1 << rating))
            target->ToPlayer()->ApplyRatingMod(CombatRating(rating), 0, apply);
}

/********************************/
/***        ATTACK POWER      ***/
/********************************/

void AuraEffect::HandleAuraModAttackPower(AuraApplication const* aurApp, uint8 mode, bool apply) const
{
    if (!(mode & (AURA_EFFECT_HANDLE_CHANGE_AMOUNT_MASK | AURA_EFFECT_HANDLE_STAT)))
        return;

    Unit* target = aurApp->GetTarget();

    target->HandleStatFlatModifier(UNIT_MOD_ATTACK_POWER, TOTAL_VALUE, float(GetAmount()), apply);
}

void AuraEffect::HandleAuraModRangedAttackPower(AuraApplication const* aurApp, uint8 mode, bool apply) const
{
    if (!(mode & (AURA_EFFECT_HANDLE_CHANGE_AMOUNT_MASK | AURA_EFFECT_HANDLE_STAT)))
        return;

    Unit* target = aurApp->GetTarget();

    if ((target->getClassMask() & CLASSMASK_WAND_USERS) != 0)
        return;

    target->HandleStatFlatModifier(UNIT_MOD_ATTACK_POWER_RANGED, TOTAL_VALUE, float(GetAmount()), apply);
}

void AuraEffect::HandleAuraModAttackPowerPercent(AuraApplication const* aurApp, uint8 mode, bool apply) const
{
    if (!(mode & (AURA_EFFECT_HANDLE_CHANGE_AMOUNT_MASK | AURA_EFFECT_HANDLE_STAT)))
        return;

    Unit* target = aurApp->GetTarget();

    //UNIT_FIELD_ATTACK_POWER_MULTIPLIER = multiplier - 1
    if (apply)
        target->ApplyStatPctModifier(UNIT_MOD_ATTACK_POWER, TOTAL_PCT, float(GetAmount()));
    else
    {
        float amount = target->GetTotalAuraMultiplier(SPELL_AURA_MOD_ATTACK_POWER_PCT);
        target->SetStatPctModifier(UNIT_MOD_ATTACK_POWER, TOTAL_PCT, amount);
    }
}

void AuraEffect::HandleAuraModRangedAttackPowerPercent(AuraApplication const* aurApp, uint8 mode, bool apply) const
{
    if (!(mode & (AURA_EFFECT_HANDLE_CHANGE_AMOUNT_MASK | AURA_EFFECT_HANDLE_STAT)))
        return;

    Unit* target = aurApp->GetTarget();

    if ((target->getClassMask() & CLASSMASK_WAND_USERS) != 0)
        return;

    //UNIT_FIELD_RANGED_ATTACK_POWER_MULTIPLIER = multiplier - 1
    if (apply)
        target->ApplyStatPctModifier(UNIT_MOD_ATTACK_POWER_RANGED, TOTAL_PCT, float(GetAmount()));
    else
    {
        float amount = target->GetTotalAuraMultiplier(SPELL_AURA_MOD_RANGED_ATTACK_POWER_PCT);
        target->SetStatPctModifier(UNIT_MOD_ATTACK_POWER_RANGED, TOTAL_PCT, amount);
    }
}

void AuraEffect::HandleAuraModRangedAttackPowerOfStatPercent(AuraApplication const* aurApp, uint8 mode, bool /*apply*/) const
{
    if (!(mode & (AURA_EFFECT_HANDLE_CHANGE_AMOUNT_MASK | AURA_EFFECT_HANDLE_STAT)))
        return;

    Unit* target = aurApp->GetTarget();

    // Recalculate bonus
    if (target->GetTypeId() == TYPEID_PLAYER && !(target->getClassMask() & CLASSMASK_WAND_USERS))
        target->ToPlayer()->UpdateAttackPowerAndDamage(true);
}

void AuraEffect::HandleAuraModAttackPowerOfStatPercent(AuraApplication const* aurApp, uint8 mode, bool apply) const
{
    HandleAuraModAttackPowerOfArmor(aurApp, mode, apply);
}

void AuraEffect::HandleAuraModAttackPowerOfArmor(AuraApplication const* aurApp, uint8 mode, bool /*apply*/) const
{
    if (!(mode & (AURA_EFFECT_HANDLE_CHANGE_AMOUNT_MASK | AURA_EFFECT_HANDLE_STAT)))
        return;

    Unit* target = aurApp->GetTarget();

    // Recalculate bonus
    if (target->GetTypeId() == TYPEID_PLAYER)
        target->ToPlayer()->UpdateAttackPowerAndDamage(false);
}

/********************************/
/***        DAMAGE BONUS      ***/
/********************************/
void AuraEffect::HandleModDamageDone(AuraApplication const* aurApp, uint8 mode, bool apply) const
{
    if (!(mode & (AURA_EFFECT_HANDLE_CHANGE_AMOUNT_MASK | AURA_EFFECT_HANDLE_STAT)))
        return;

    Unit* target = aurApp->GetTarget();

    if (GetMiscValue() & SPELL_SCHOOL_MASK_NORMAL)
        target->UpdateAllDamageDoneMods();

    // Magic damage modifiers implemented in Unit::SpellBaseDamageBonusDone
    // This information for client side use only
    if (target->GetTypeId() == TYPEID_PLAYER)
    {
        uint16 baseField = GetAmount() >= 0 ? PLAYER_FIELD_MOD_DAMAGE_DONE_POS : PLAYER_FIELD_MOD_DAMAGE_DONE_NEG;
        for (uint16 i = SPELL_SCHOOL_NORMAL; i < MAX_SPELL_SCHOOL; ++i)
            if (GetMiscValue() & (1 << i))
                target->ApplyModInt32Value(baseField + i, GetAmount(), apply);

        if (Guardian* pet = target->ToPlayer()->GetGuardianPet())
            pet->UpdateAttackPowerAndDamage();
    }
}

void AuraEffect::HandleModDamagePercentDone(AuraApplication const* aurApp, uint8 mode, bool /*apply*/) const
{
    if (!(mode & (AURA_EFFECT_HANDLE_CHANGE_AMOUNT_MASK | AURA_EFFECT_HANDLE_STAT)))
        return;

    Unit* target = aurApp->GetTarget();

    // also handles spell group stacks
    if (GetMiscValue() & SPELL_SCHOOL_MASK_NORMAL)
        target->UpdateAllDamagePctDoneMods();

    if (target->GetTypeId() == TYPEID_PLAYER)
    {
        for (uint8 i = 0; i < MAX_SPELL_SCHOOL; ++i)
        {
            if (GetMiscValue() & (1 << i))
            {
                // only aura type modifying PLAYER_FIELD_MOD_DAMAGE_DONE_PCT
                float amount = target->GetTotalAuraMultiplierByMiscMask(SPELL_AURA_MOD_DAMAGE_PERCENT_DONE, 1 << i);
                target->SetFloatValue(PLAYER_FIELD_MOD_DAMAGE_DONE_PCT + i, amount);
            }
        }
    }
}

void AuraEffect::HandleModOffhandDamagePercent(AuraApplication const* aurApp, uint8 mode, bool /*apply*/) const
{
    if (!(mode & (AURA_EFFECT_HANDLE_CHANGE_AMOUNT_MASK | AURA_EFFECT_HANDLE_STAT)))
        return;

    Unit* target = aurApp->GetTarget();

    // also handles spell group stacks
    target->UpdateDamagePctDoneMods(OFF_ATTACK);
}

void AuraEffect::HandleShieldBlockValue(AuraApplication const* aurApp, uint8 mode, bool apply) const
{
    if (!(mode & (AURA_EFFECT_HANDLE_CHANGE_AMOUNT_MASK | AURA_EFFECT_HANDLE_STAT)))
        return;

    Player* target = aurApp->GetTarget()->ToPlayer();
    if (!target)
        return;

    target->HandleBaseModFlatValue(SHIELD_BLOCK_VALUE, float(GetAmount()), apply);
}

void AuraEffect::HandleShieldBlockValuePercent(AuraApplication const* aurApp, uint8 mode, bool apply) const
{
    if (!(mode & (AURA_EFFECT_HANDLE_CHANGE_AMOUNT_MASK | AURA_EFFECT_HANDLE_STAT)))
        return;

    Player* target = aurApp->GetTarget()->ToPlayer();
    if (!target)
        return;

    if (apply)
        target->ApplyBaseModPctValue(SHIELD_BLOCK_VALUE, float(GetAmount()));
    else
    {
        float amount = target->GetTotalAuraMultiplier(SPELL_AURA_MOD_SHIELD_BLOCKVALUE_PCT);
        target->SetBaseModPctValue(SHIELD_BLOCK_VALUE, amount);
    }
}

/********************************/
/***        POWER COST        ***/
/********************************/

void AuraEffect::HandleModPowerCostPCT(AuraApplication const* aurApp, uint8 mode, bool apply) const
{
    if (!(mode & AURA_EFFECT_HANDLE_CHANGE_AMOUNT_MASK))
        return;

    Unit* target = aurApp->GetTarget();

    float amount = CalculatePct(1.0f, GetAmount());
    for (int i = 0; i < MAX_SPELL_SCHOOL; ++i)
        if (GetMiscValue() & (1 << i))
            target->ApplyModSignedFloatValue(UNIT_FIELD_POWER_COST_MULTIPLIER + i, amount, apply);
}

void AuraEffect::HandleModPowerCost(AuraApplication const* aurApp, uint8 mode, bool apply) const
{
    if (!(mode & AURA_EFFECT_HANDLE_CHANGE_AMOUNT_MASK))
        return;

    Unit* target = aurApp->GetTarget();

    for (int i = 0; i < MAX_SPELL_SCHOOL; ++i)
        if (GetMiscValue() & (1<<i))
            target->ApplyModInt32Value(UNIT_FIELD_POWER_COST_MODIFIER+i, GetAmount(), apply);
}

void AuraEffect::HandleArenaPreparation(AuraApplication const* aurApp, uint8 mode, bool apply) const
{
    if (!(mode & AURA_EFFECT_HANDLE_REAL))
        return;

    Unit* target = aurApp->GetTarget();

    if (apply)
        target->SetFlag(UNIT_FIELD_FLAGS, UNIT_FLAG_PREPARATION);
    else
    {
        // do not remove unit flag if there are more than this auraEffect of that kind on unit on unit
        if (target->HasAuraType(GetAuraType()))
            return;
        target->RemoveFlag(UNIT_FIELD_FLAGS, UNIT_FLAG_PREPARATION);
    }
}

void AuraEffect::HandleNoReagentUseAura(AuraApplication const* aurApp, uint8 mode, bool /*apply*/) const
{
    if (!(mode & AURA_EFFECT_HANDLE_REAL))
        return;

    Unit* target = aurApp->GetTarget();

    if (target->GetTypeId() != TYPEID_PLAYER)
        return;

    flag96 mask;
    Unit::AuraEffectList const& noReagent = target->GetAuraEffectsByType(SPELL_AURA_NO_REAGENT_USE);
        for (Unit::AuraEffectList::const_iterator i = noReagent.begin(); i != noReagent.end(); ++i)
            mask |= (*i)->m_spellInfo->Effects[(*i)->m_effIndex].SpellClassMask;

    target->SetUInt32Value(PLAYER_NO_REAGENT_COST_1  , mask[0]);
    target->SetUInt32Value(PLAYER_NO_REAGENT_COST_1+1, mask[1]);
    target->SetUInt32Value(PLAYER_NO_REAGENT_COST_1+2, mask[2]);
}

void AuraEffect::HandleAuraRetainComboPoints(AuraApplication const* aurApp, uint8 mode, bool apply) const
{
    if (!(mode & AURA_EFFECT_HANDLE_REAL))
        return;

    Unit* target = aurApp->GetTarget();

    if (target->GetTypeId() != TYPEID_PLAYER)
        return;

    // combo points was added in SPELL_EFFECT_ADD_COMBO_POINTS handler
    // remove only if aura expire by time (in case combo points amount change aura removed without combo points lost)
    if (!(apply) && GetBase()->GetDuration() == 0 && target->ToPlayer()->GetComboTarget())
        if (Unit* unit = ObjectAccessor::GetUnit(*target, target->ToPlayer()->GetComboTarget()))
            target->ToPlayer()->AddComboPoints(unit, -GetAmount());
}

/*********************************************************/
/***                    OTHERS                         ***/
/*********************************************************/

void AuraEffect::HandleAuraDummy(AuraApplication const* aurApp, uint8 mode, bool apply) const
{
    if (!(mode & (AURA_EFFECT_HANDLE_CHANGE_AMOUNT_MASK | AURA_EFFECT_HANDLE_REAPPLY)))
        return;

    Unit* target = aurApp->GetTarget();

    Unit* caster = GetCaster();

    if (mode & AURA_EFFECT_HANDLE_REAL)
    {
        // pet auras
        if (PetAura const* petSpell = sSpellMgr->GetPetAura(GetId(), m_effIndex))
        {
            if (apply)
                target->AddPetAura(petSpell);
            else
                target->RemovePetAura(petSpell);
        }
    }

    if (mode & (AURA_EFFECT_HANDLE_REAL | AURA_EFFECT_HANDLE_REAPPLY))
    {
        // AT APPLY
        if (apply)
        {
            switch (GetId())
            {
                case 1515:                                      // Tame beast
                    // FIX_ME: this is 2.0.12 threat effect replaced in 2.1.x by dummy aura, must be checked for correctness
                    if (caster && target->CanHaveThreatList())
                        target->AddThreat(caster, 10.0f);
                    break;
                case 13139:                                     // net-o-matic
                    // root to self part of (root_target->charge->root_self sequence
                    if (caster)
                        caster->CastSpell(caster, 13138, true, NULL, this);
                    break;
                case 34026:   // kill command
                {
                    Unit* pet = target->GetGuardianPet();
                    if (!pet)
                        break;

                    target->CastSpell(target, 34027, true, NULL, this);

                    // set 3 stacks and 3 charges (to make all auras not disappear at once)
                    Aura* owner_aura = target->GetAura(34027, GetCasterGUID());
                    Aura* pet_aura  = pet->GetAura(58914, GetCasterGUID());
                    if (owner_aura)
                    {
                        owner_aura->SetStackAmount(owner_aura->GetSpellInfo()->StackAmount);
                        if (pet_aura)
                        {
                            pet_aura->SetCharges(0);
                            pet_aura->SetStackAmount(owner_aura->GetSpellInfo()->StackAmount);
                        }
                    }
                    break;
                }
                case 37096:                                     // Blood Elf Illusion
                {
                    if (caster)
                    {
                        if (caster->getGender() == GENDER_FEMALE)
                            caster->CastSpell(target, 37095, true, NULL, this); // Blood Elf Disguise
                        else
                            caster->CastSpell(target, 37093, true, NULL, this);
                    }
                    break;
                }
                case 55198:   // Tidal Force
                {
                    target->CastSpell(target, 55166, true, NULL, this);
                    // set 3 stacks and 3 charges (to make all auras not disappear at once)
                    Aura* owner_aura = target->GetAura(55166, GetCasterGUID());
                    if (owner_aura)
                    {
                        // This aura lasts 2 sec, need this hack to properly proc spells
                        /// @todo drop aura charges for ApplySpellMod in ProcDamageAndSpell
                        GetBase()->SetDuration(owner_aura->GetDuration());
                        // Make aura be not charged-this prevents removing charge on not crit spells
                        owner_aura->SetCharges(0);
                        owner_aura->SetStackAmount(owner_aura->GetSpellInfo()->StackAmount);
                    }
                    break;
                }
                case 39850:                                     // Rocket Blast
                    if (roll_chance_i(20))                       // backfire stun
                        target->CastSpell(target, 51581, true, NULL, this);
                    break;
                case 43873:                                     // Headless Horseman Laugh
                    target->PlayDistanceSound(11965);
                    break;
                case 46354:                                     // Blood Elf Illusion
                    if (caster)
                    {
                        if (caster->getGender() == GENDER_FEMALE)
                            caster->CastSpell(target, 46356, true, NULL, this);
                        else
                            caster->CastSpell(target, 46355, true, NULL, this);
                    }
                    break;
                case 46361:                                     // Reinforced Net
                    if (caster)
                        target->GetMotionMaster()->MoveFall();
                    break;
                case 46699:                                     // Requires No Ammo
                    if (target->GetTypeId() == TYPEID_PLAYER)
                        target->ToPlayer()->RemoveAmmo();      // not use ammo and not allow use
                    break;
            }
        }
        // AT REMOVE
        else
        {
            if ((GetSpellInfo()->IsQuestTame()) && caster && caster->IsAlive() && target->IsAlive())
            {
                uint32 finalSpelId = 0;
                switch (GetId())
                {
                    case 19548: finalSpelId = 19597; break;
                    case 19674: finalSpelId = 19677; break;
                    case 19687: finalSpelId = 19676; break;
                    case 19688: finalSpelId = 19678; break;
                    case 19689: finalSpelId = 19679; break;
                    case 19692: finalSpelId = 19680; break;
                    case 19693: finalSpelId = 19684; break;
                    case 19694: finalSpelId = 19681; break;
                    case 19696: finalSpelId = 19682; break;
                    case 19697: finalSpelId = 19683; break;
                    case 19699: finalSpelId = 19685; break;
                    case 19700: finalSpelId = 19686; break;
                    case 30646: finalSpelId = 30647; break;
                    case 30653: finalSpelId = 30648; break;
                    case 30654: finalSpelId = 30652; break;
                    case 30099: finalSpelId = 30100; break;
                    case 30102: finalSpelId = 30103; break;
                    case 30105: finalSpelId = 30104; break;
                }

                if (finalSpelId)
                    caster->CastSpell(target, finalSpelId, true, NULL, this);
            }

            switch (m_spellInfo->SpellFamilyName)
            {
                case SPELLFAMILY_GENERIC:
                    switch (GetId())
                    {
                        case 2584: // Waiting to Resurrect
                            // Waiting to resurrect spell cancel, we must remove player from resurrect queue
                            if (target->GetTypeId() == TYPEID_PLAYER)
                            {
                                if (Battleground* bg = target->ToPlayer()->GetBattleground())
                                    bg->RemovePlayerFromResurrectQueue(target->GetGUID());
                                if (Battlefield* bf = sBattlefieldMgr->GetBattlefieldToZoneId(target->GetZoneId()))
                                    bf->RemovePlayerFromResurrectQueue(target->GetGUID());
                            }
                            break;
                        case 36730:                                     // Flame Strike
                        {
                            target->CastSpell(target, 36731, true, NULL, this);
                            break;
                        }
                        case 44191:                                     // Flame Strike
                        {
                            if (target->GetMap()->IsDungeon())
                            {
                                uint32 spellId = target->GetMap()->IsHeroic() ? 46163 : 44190;

                                target->CastSpell(target, spellId, true, NULL, this);
                            }
                            break;
                        }
                        case 43681: // Inactive
                        {
                            if (target->GetTypeId() != TYPEID_PLAYER || aurApp->GetRemoveMode() != AURA_REMOVE_BY_EXPIRE)
                                return;

                            if (target->GetMap()->IsBattleground())
                                target->ToPlayer()->LeaveBattleground();
                            break;
                        }
                        case 42783: // Wrath of the Astromancer
                            target->CastSpell(target, GetAmount(), true, NULL, this);
                            break;
                        case 46308: // Burning Winds cast only at creatures at spawn
                            target->CastSpell(target, 47287, true, NULL, this);
                            break;
                        case 52172:  // Coyote Spirit Despawn Aura
                        case 60244:  // Blood Parrot Despawn Aura
                            target->CastSpell((Unit*)NULL, GetAmount(), true, NULL, this);
                            break;
                        case 58600: // Restricted Flight Area
                        case 58730: // Restricted Flight Area
                            if (aurApp->GetRemoveMode() == AURA_REMOVE_BY_EXPIRE)
                                target->CastSpell(target, 58601, true);
                            break;
                    }
                    break;
                case SPELLFAMILY_DEATHKNIGHT:
                    // Summon Gargoyle (Dismiss Gargoyle at remove)
                    if (GetId() == 61777)
                        target->CastSpell(target, GetAmount(), true);
                    break;
                default:
                    break;
            }
        }
    }

    // AT APPLY & REMOVE

    switch (m_spellInfo->SpellFamilyName)
    {
        case SPELLFAMILY_GENERIC:
        {
            if (!(mode & AURA_EFFECT_HANDLE_REAL))
                break;
            switch (GetId())
            {
                // Recently Bandaged
                case 11196:
                    target->ApplySpellImmune(GetId(), IMMUNITY_MECHANIC, GetMiscValue(), apply);
                    break;
                // Unstable Power
                case 24658:
                {
                    uint32 spellId = 24659;
                    if (apply && caster)
                    {
                        SpellInfo const* spell = sSpellMgr->AssertSpellInfo(spellId);

                        for (uint32 i = 0; i < spell->StackAmount; ++i)
                            caster->CastSpell(target, spell->Id, true, NULL, NULL, GetCasterGUID());
                        break;
                    }
                    target->RemoveAurasDueToSpell(spellId);
                    break;
                }
                // Restless Strength
                case 24661:
                {
                    uint32 spellId = 24662;
                    if (apply && caster)
                    {
                        SpellInfo const* spell = sSpellMgr->AssertSpellInfo(spellId);
                        for (uint32 i = 0; i < spell->StackAmount; ++i)
                            caster->CastSpell(target, spell->Id, true, NULL, NULL, GetCasterGUID());
                        break;
                    }
                    target->RemoveAurasDueToSpell(spellId);
                    break;
                }
                // Tag Murloc
                case 30877:
                {
                    // Tag/untag Blacksilt Scout
                    target->SetEntry(apply ? 17654 : 17326);
                    break;
                }
                case 57819: // Argent Champion
                case 57820: // Ebon Champion
                case 57821: // Champion of the Kirin Tor
                case 57822: // Wyrmrest Champion
                {
                    if (!caster || caster->GetTypeId() != TYPEID_PLAYER)
                        break;

                    uint32 FactionID = 0;

                    if (apply)
                    {
                        switch (m_spellInfo->Id)
                        {
                            case 57819: FactionID = 1106; break; // Argent Crusade
                            case 57820: FactionID = 1098; break; // Knights of the Ebon Blade
                            case 57821: FactionID = 1090; break; // Kirin Tor
                            case 57822: FactionID = 1091; break; // The Wyrmrest Accord
                        }
                    }
                    caster->ToPlayer()->SetChampioningFaction(FactionID);
                    break;
                }
                // LK Intro VO (1)
                case 58204:
                    if (target->GetTypeId() == TYPEID_PLAYER)
                    {
                        // Play part 1
                        if (apply)
                            target->PlayDirectSound(14970, target->ToPlayer());
                        // continue in 58205
                        else
                            target->CastSpell(target, 58205, true);
                    }
                    break;
                // LK Intro VO (2)
                case 58205:
                    if (target->GetTypeId() == TYPEID_PLAYER)
                    {
                        // Play part 2
                        if (apply)
                            target->PlayDirectSound(14971, target->ToPlayer());
                        // Play part 3
                        else
                            target->PlayDirectSound(14972, target->ToPlayer());
                    }
                    break;
                case 62061: // Festive Holiday Mount
                    if (target->HasAuraType(SPELL_AURA_MOUNTED))
                    {
                        uint32 creatureEntry = 0;
                        if (apply)
                        {
                            if (target->HasAuraType(SPELL_AURA_MOD_INCREASE_MOUNTED_FLIGHT_SPEED))
                                creatureEntry = 24906;
                            else
                                creatureEntry = 15665;
                        }
                        else
                            creatureEntry = target->GetAuraEffectsByType(SPELL_AURA_MOUNTED).front()->GetMiscValue();

                        if (CreatureTemplate const* creatureInfo = sObjectMgr->GetCreatureTemplate(creatureEntry))
                        {
                            uint32 displayID = sObjectMgr->GetCreatureDisplay(ObjectMgr::ChooseDisplayId(creatureInfo));
                            sObjectMgr->GetCreatureModelRandomGender(&displayID);

                            target->SetUInt32Value(UNIT_FIELD_MOUNTDISPLAYID, displayID);
                        }
                    }
                    break;
            }

            break;
        }
        case SPELLFAMILY_MAGE:
        {
            //if (!(mode & AURA_EFFECT_HANDLE_REAL))
                //break;
            break;
        }
        case SPELLFAMILY_PRIEST:
        {
            //if (!(mode & AURA_EFFECT_HANDLE_REAL))
                //break;
            break;
        }
        case SPELLFAMILY_DRUID:
        {
            //if (!(mode & AURA_EFFECT_HANDLE_REAL))
                //break;
            break;
        }
        case SPELLFAMILY_SHAMAN:
        {
            //if (!(mode & AURA_EFFECT_HANDLE_REAL))
                //break;
            break;
        }
        case SPELLFAMILY_PALADIN:
            // if (!(mode & AURA_EFFECT_HANDLE_REAL))
            //    break;
            break;
        case SPELLFAMILY_DEATHKNIGHT:
        {
            //if (!(mode & AURA_EFFECT_HANDLE_REAL))
            //    break;
            break;
        }
    }
}

void AuraEffect::HandleChannelDeathItem(AuraApplication const* aurApp, uint8 mode, bool apply) const
{
    if (!(mode & AURA_EFFECT_HANDLE_REAL))
        return;

    if (apply || aurApp->GetRemoveMode() != AURA_REMOVE_BY_DEATH)
        return;

    Unit* caster = GetCaster();

    if (!caster || caster->GetTypeId() != TYPEID_PLAYER)
        return;

    Player* plCaster = caster->ToPlayer();
    Unit* target = aurApp->GetTarget();

    // Item amount
    if (GetAmount() <= 0)
        return;

    if (GetSpellInfo()->Effects[m_effIndex].ItemType == 0)
        return;

    // Soul Shard
    if (GetSpellInfo()->Effects[m_effIndex].ItemType == 6265)
    {
        // Soul Shard only from units that grant XP or honor
        if (!plCaster->isHonorOrXPTarget(target) ||
            (target->GetTypeId() == TYPEID_UNIT && !target->ToCreature()->isTappedBy(plCaster)))
            return;

        // If this is Drain Soul, check for Glyph of Drain Soul
        if (GetSpellInfo()->SpellFamilyName == SPELLFAMILY_WARLOCK && (GetSpellInfo()->SpellFamilyFlags[0] & 0x00004000))
        {
            // Glyph of Drain Soul - chance to create an additional Soul Shard
            if (AuraEffect* aur = caster->GetAuraEffect(58070, 0))
                if (roll_chance_i(aur->GetMiscValue()))
                    caster->CastSpell(caster, 58068, true, nullptr, aur); // We _could_ simply do ++count here, but Blizz does it this way :)
        }
    }

    //Adding items
    uint32 noSpaceForCount = 0;
    uint32 count = m_amount;

    ItemPosCountVec dest;
    InventoryResult msg = plCaster->CanStoreNewItem(NULL_BAG, NULL_SLOT, dest, GetSpellInfo()->Effects[m_effIndex].ItemType, count, &noSpaceForCount);
    if (msg != EQUIP_ERR_OK)
    {
        count-=noSpaceForCount;
        plCaster->SendEquipError(msg, NULL, NULL, GetSpellInfo()->Effects[m_effIndex].ItemType);
        if (count == 0)
            return;
    }

    Item* newitem = plCaster->StoreNewItem(dest, GetSpellInfo()->Effects[m_effIndex].ItemType, true);
    if (!newitem)
    {
        plCaster->SendEquipError(EQUIP_ERR_ITEM_NOT_FOUND, NULL, NULL);
        return;
    }
    plCaster->SendNewItem(newitem, count, true, true);
}

void AuraEffect::HandleBindSight(AuraApplication const* aurApp, uint8 mode, bool apply) const
{
    if (!(mode & AURA_EFFECT_HANDLE_REAL))
        return;

    Unit* target = aurApp->GetTarget();

    Unit* caster = GetCaster();

    if (!caster || caster->GetTypeId() != TYPEID_PLAYER)
        return;

    caster->ToPlayer()->SetViewpoint(target, apply);
}

void AuraEffect::HandleForceReaction(AuraApplication const* aurApp, uint8 mode, bool apply) const
{
    if (!(mode & AURA_EFFECT_HANDLE_CHANGE_AMOUNT_MASK))
        return;

    Unit* target = aurApp->GetTarget();

    Player* player = target->ToPlayer();
    if (!player)
        return;

    uint32 factionId = GetMiscValue();
    ReputationRank factionRank = ReputationRank(m_amount);

    player->GetReputationMgr().ApplyForceReaction(factionId, factionRank, apply);
    player->GetReputationMgr().SendForceReactions();

    // stop fighting if at apply forced rank friendly or at remove real rank friendly
    if ((apply && factionRank >= REP_FRIENDLY) || (!apply && player->GetReputationRank(factionId) >= REP_FRIENDLY))
        player->StopAttackFaction(factionId);
}

void AuraEffect::HandleAuraEmpathy(AuraApplication const* aurApp, uint8 mode, bool apply) const
{
    if (!(mode & AURA_EFFECT_HANDLE_REAL))
        return;

    Unit* target = aurApp->GetTarget();
    if (!apply)
    {
        // do not remove unit flag if there are more than this auraEffect of that kind on unit on unit
        if (target->HasAuraType(GetAuraType()))
            return;
    }

    if (target->GetCreatureType() == CREATURE_TYPE_BEAST)
        target->ApplyModUInt32Value(UNIT_DYNAMIC_FLAGS, UNIT_DYNFLAG_SPECIALINFO, apply);
}

void AuraEffect::HandleAuraModFaction(AuraApplication const* aurApp, uint8 mode, bool apply) const
{
    if (!(mode & AURA_EFFECT_HANDLE_REAL))
        return;

    Unit* target = aurApp->GetTarget();

    if (apply)
    {
        target->setFaction(GetMiscValue());
        if (target->GetTypeId() == TYPEID_PLAYER)
            target->RemoveFlag(UNIT_FIELD_FLAGS, UNIT_FLAG_PVP_ATTACKABLE);
    }
    else
    {
        target->RestoreFaction();
        if (target->GetTypeId() == TYPEID_PLAYER)
            target->SetFlag(UNIT_FIELD_FLAGS, UNIT_FLAG_PVP_ATTACKABLE);
    }
}

void AuraEffect::HandleComprehendLanguage(AuraApplication const* aurApp, uint8 mode, bool apply) const
{
    if (!(mode & AURA_EFFECT_HANDLE_SEND_FOR_CLIENT_MASK))
        return;

    Unit* target = aurApp->GetTarget();

    if (apply)
        target->SetFlag(UNIT_FIELD_FLAGS_2, UNIT_FLAG2_COMPREHEND_LANG);
    else
    {
        if (target->HasAuraType(GetAuraType()))
            return;

        target->RemoveFlag(UNIT_FIELD_FLAGS_2, UNIT_FLAG2_COMPREHEND_LANG);
    }
}

void AuraEffect::HandleAuraConvertRune(AuraApplication const* aurApp, uint8 mode, bool apply) const
{
    if (!(mode & AURA_EFFECT_HANDLE_REAL))
        return;

    Unit* target = aurApp->GetTarget();

    Player* player = target->ToPlayer();
    if (!player)
        return;

    if (player->getClass() != CLASS_DEATH_KNIGHT)
        return;

    uint32 runes = m_amount;
    // convert number of runes specified in aura amount of rune type in miscvalue to runetype in miscvalueb
    if (apply)
    {
        for (uint32 i = 0; i < MAX_RUNES && runes; ++i)
        {
            if (GetMiscValue() != player->GetCurrentRune(i))
                continue;
            if (!player->GetRuneCooldown(i))
            {
                player->AddRuneByAuraEffect(i, RuneType(GetMiscValueB()), this);
                --runes;
            }
        }
    }
    else
        player->RemoveRunesByAuraEffect(this);
}

void AuraEffect::HandleAuraLinked(AuraApplication const* aurApp, uint8 mode, bool apply) const
{
    Unit* target = aurApp->GetTarget();

    uint32 triggeredSpellId = sSpellMgr->GetSpellIdForDifficulty(m_spellInfo->Effects[m_effIndex].TriggerSpell, target);
    SpellInfo const* triggeredSpellInfo = sSpellMgr->GetSpellInfo(triggeredSpellId);
    if (!triggeredSpellInfo)
        return;

    if (mode & AURA_EFFECT_HANDLE_REAL)
    {
        if (apply)
        {
            Unit* caster = triggeredSpellInfo->NeedsToBeTriggeredByCaster(m_spellInfo) ? GetCaster() : target;

            if (!caster)
                return;
            // If amount avalible cast with basepoints (Crypt Fever for example)
            if (GetAmount())
                caster->CastCustomSpell(target, triggeredSpellId, &m_amount, NULL, NULL, true, NULL, this);
            else
                caster->CastSpell(target, triggeredSpellId, true, NULL, this);
        }
        else
        {
            ObjectGuid casterGUID = triggeredSpellInfo->NeedsToBeTriggeredByCaster(m_spellInfo) ? GetCasterGUID() : target->GetGUID();
            target->RemoveAura(triggeredSpellId, casterGUID, 0, aurApp->GetRemoveMode());
        }
    }
    else if (mode & AURA_EFFECT_HANDLE_REAPPLY && apply)
    {
        ObjectGuid casterGUID = triggeredSpellInfo->NeedsToBeTriggeredByCaster(m_spellInfo) ? GetCasterGUID() : target->GetGUID();
        // change the stack amount to be equal to stack amount of our aura
        if (Aura* triggeredAura = target->GetAura(triggeredSpellId, casterGUID))
            triggeredAura->ModStackAmount(GetBase()->GetStackAmount() - triggeredAura->GetStackAmount());
    }
}

void AuraEffect::HandleAuraOpenStable(AuraApplication const* aurApp, uint8 mode, bool apply) const
{
    if (!(mode & AURA_EFFECT_HANDLE_REAL))
        return;

    Unit* target = aurApp->GetTarget();

    if (target->GetTypeId() != TYPEID_PLAYER || !target->IsInWorld())
        return;

    if (apply)
        target->ToPlayer()->GetSession()->SendStablePet(target->GetGUID());

     // client auto close stable dialog at !apply aura
}

void AuraEffect::HandleAuraModFakeInebriation(AuraApplication const* aurApp, uint8 mode, bool apply) const
{
    if (!(mode & AURA_EFFECT_HANDLE_CHANGE_AMOUNT_MASK))
        return;

    Unit* target = aurApp->GetTarget();

    if (apply)
    {
        target->m_invisibilityDetect.AddFlag(INVISIBILITY_DRUNK);
        target->m_invisibilityDetect.AddValue(INVISIBILITY_DRUNK, GetAmount());

        if (target->GetTypeId() == TYPEID_PLAYER)
        {
            int32 oldval = target->ToPlayer()->GetInt32Value(PLAYER_FAKE_INEBRIATION);
            target->ToPlayer()->SetInt32Value(PLAYER_FAKE_INEBRIATION, oldval + GetAmount());
        }
    }
    else
    {
        bool removeDetect = !target->HasAuraType(SPELL_AURA_MOD_FAKE_INEBRIATE);

        target->m_invisibilityDetect.AddValue(INVISIBILITY_DRUNK, -GetAmount());

        if (target->GetTypeId() == TYPEID_PLAYER)
        {
            int32 oldval = target->ToPlayer()->GetInt32Value(PLAYER_FAKE_INEBRIATION);
            target->ToPlayer()->SetInt32Value(PLAYER_FAKE_INEBRIATION, oldval - GetAmount());

            if (removeDetect)
                removeDetect = !target->ToPlayer()->GetDrunkValue();
        }

        if (removeDetect)
            target->m_invisibilityDetect.DelFlag(INVISIBILITY_DRUNK);
    }

    // call functions which may have additional effects after chainging state of unit
    target->UpdateObjectVisibility();
}

void AuraEffect::HandleAuraOverrideSpells(AuraApplication const* aurApp, uint8 mode, bool apply) const
{
    if (!(mode & AURA_EFFECT_HANDLE_REAL))
        return;

    Player* target = aurApp->GetTarget()->ToPlayer();

    if (!target || !target->IsInWorld())
        return;

    uint32 overrideId = uint32(GetMiscValue());

    if (apply)
    {
        target->SetUInt16Value(PLAYER_FIELD_BYTES2, PLAYER_BYTES_2_OVERRIDE_SPELLS_UINT16_OFFSET, overrideId);
        if (OverrideSpellDataEntry const* overrideSpells = sOverrideSpellDataStore.LookupEntry(overrideId))
            for (uint8 i = 0; i < MAX_OVERRIDE_SPELL; ++i)
                if (uint32 spellId = overrideSpells->spellId[i])
                    target->AddTemporarySpell(spellId);
    }
    else
    {
        target->SetUInt16Value(PLAYER_FIELD_BYTES2, PLAYER_BYTES_2_OVERRIDE_SPELLS_UINT16_OFFSET, 0);
        if (OverrideSpellDataEntry const* overrideSpells = sOverrideSpellDataStore.LookupEntry(overrideId))
            for (uint8 i = 0; i < MAX_OVERRIDE_SPELL; ++i)
                if (uint32 spellId = overrideSpells->spellId[i])
                    target->RemoveTemporarySpell(spellId);
    }
}

void AuraEffect::HandleAuraSetVehicle(AuraApplication const* aurApp, uint8 mode, bool apply) const
{
    if (!(mode & AURA_EFFECT_HANDLE_REAL))
        return;

    Unit* target = aurApp->GetTarget();

    if (target->GetTypeId() != TYPEID_PLAYER || !target->IsInWorld())
        return;

    uint32 vehicleId = GetMiscValue();

    if (apply)
    {
        if (!target->CreateVehicleKit(vehicleId, 0))
            return;
    }
    else if (target->GetVehicleKit())
        target->RemoveVehicleKit();

    WorldPacket data(SMSG_PLAYER_VEHICLE_DATA, target->GetPackGUID().size()+4);
    data << target->GetPackGUID();
    data << uint32(apply ? vehicleId : 0);
    target->SendMessageToSet(&data, true);

    if (apply)
        target->ToPlayer()->SendOnCancelExpectedVehicleRideAura();
}

void AuraEffect::HandlePreventResurrection(AuraApplication const* aurApp, uint8 mode, bool apply) const
{
    if (!(mode & AURA_EFFECT_HANDLE_REAL))
        return;

    if (aurApp->GetTarget()->GetTypeId() != TYPEID_PLAYER)
        return;

    if (apply)
        aurApp->GetTarget()->RemoveByteFlag(PLAYER_FIELD_BYTES, PLAYER_FIELD_BYTES_OFFSET_FLAGS, PLAYER_FIELD_BYTE_RELEASE_TIMER);
    else if (!aurApp->GetTarget()->GetBaseMap()->Instanceable())
        aurApp->GetTarget()->SetByteFlag(PLAYER_FIELD_BYTES, PLAYER_FIELD_BYTES_OFFSET_FLAGS, PLAYER_FIELD_BYTE_RELEASE_TIMER);
}

void AuraEffect::HandlePeriodicDummyAuraTick(Unit* target, Unit* caster) const
{
    switch (GetSpellInfo()->SpellFamilyName)
    {
        case SPELLFAMILY_GENERIC:
            switch (GetId())
            {
                case 66149: // Bullet Controller Periodic - 10 Man
                case 68396: // Bullet Controller Periodic - 25 Man
                {
                    if (!caster)
                        break;

                    caster->CastCustomSpell(66152, SPELLVALUE_MAX_TARGETS, urand(1, 6), target, true);
                    caster->CastCustomSpell(66153, SPELLVALUE_MAX_TARGETS, urand(1, 6), target, true);
                    break;
                }
                case 62292: // Blaze (Pool of Tar)
                    // should we use custom damage?
                    target->CastSpell((Unit*)NULL, m_spellInfo->Effects[m_effIndex].TriggerSpell, true);
                    break;
                case 62399: // Overload Circuit
                    if (target->GetMap()->IsDungeon() && int(target->GetAppliedAuras().count(62399)) >= (target->GetMap()->IsHeroic() ? 4 : 2))
                    {
                         target->CastSpell(target, 62475, true); // System Shutdown
                         if (Unit* veh = target->GetVehicleBase())
                             veh->CastSpell(target, 62475, true);
                    }
                    break;
                case 64821: // Fuse Armor (Razorscale)
                    if (GetBase()->GetStackAmount() == GetSpellInfo()->StackAmount)
                    {
                        target->CastSpell(target, 64774, true, NULL, NULL, GetCasterGUID());
                        target->RemoveAura(64821);
                    }
                    break;
            }
            break;
        case SPELLFAMILY_MAGE:
        {
            // Mirror Image
            if (GetId() == 55342)
                // Set name of summons to name of caster
                target->CastSpell((Unit*)NULL, m_spellInfo->Effects[m_effIndex].TriggerSpell, true);
            break;
        }
        case SPELLFAMILY_DRUID:
        {
            switch (GetSpellInfo()->Id)
            {
                // Frenzied Regeneration
                case 22842:
                {
                    // Converts up to 10 rage per second into health for $d.  Each point of rage is converted into ${$m2/10}.1% of max health.
                    // Should be manauser
                    if (target->getPowerType() != POWER_RAGE)
                        break;
                    uint32 rage = target->GetPower(POWER_RAGE);
                    // Nothing todo
                    if (rage == 0)
                        break;
                    int32 mod = (rage < 100) ? rage : 100;
                    int32 points = target->CalculateSpellDamage(target, GetSpellInfo(), 1);
                    int32 regen = target->GetMaxHealth() * (mod * points / 10) / 1000;
                    target->CastCustomSpell(target, 22845, &regen, nullptr, nullptr, true, nullptr, this);
                    target->SetPower(POWER_RAGE, rage-mod);
                    break;
                }
            }
            break;
        }
        case SPELLFAMILY_ROGUE:
        {
            switch (GetSpellInfo()->Id)
            {
                // Master of Subtlety
                case 31666:
                    target->RemoveAurasDueToSpell(31665);
                    break;
                // Overkill
                case 58428:
                    target->RemoveAurasDueToSpell(58427);
                    break;
            }
            break;
        }
        case SPELLFAMILY_HUNTER:
        {
            // Explosive Shot
            if (GetSpellInfo()->SpellFamilyFlags[1] & 0x80000000)
            {
                if (caster)
                    caster->CastCustomSpell(53352, SPELLVALUE_BASE_POINT0, m_amount, target, true, NULL, this);
                break;
            }
            switch (GetSpellInfo()->Id)
            {
                // Feeding Frenzy Rank 1
                case 53511:
                    if (target->GetVictim() && target->EnsureVictim()->HealthBelowPct(35))
                        target->CastSpell(target, 60096, true, nullptr, this);
                    return;
                // Feeding Frenzy Rank 2
                case 53512:
                    if (target->GetVictim() && target->EnsureVictim()->HealthBelowPct(35))
                        target->CastSpell(target, 60097, true, nullptr, this);
                    return;
                default:
                    break;
            }
            break;
        }
        case SPELLFAMILY_SHAMAN:
            if (GetId() == 52179) // Astral Shift
            {
                // Periodic need for remove visual on stun/fear/silence lost
                if (!(target->GetUInt32Value(UNIT_FIELD_FLAGS)&(UNIT_FLAG_STUNNED|UNIT_FLAG_FLEEING|UNIT_FLAG_SILENCED)))
                    target->RemoveAurasDueToSpell(52179);
                break;
            }
            break;
        case SPELLFAMILY_DEATHKNIGHT:
            switch (GetId())
            {
                case 49016: // Hysteria
                    uint32 damage = uint32(target->CountPctFromMaxHealth(1));
                    target->DealDamage(target, damage, NULL, NODAMAGE, SPELL_SCHOOL_MASK_NORMAL, NULL, false);
                    break;
            }
            // Blood of the North
            // Reaping
            // Death Rune Mastery
            if (GetSpellInfo()->SpellIconID == 3041 || GetSpellInfo()->SpellIconID == 22 || GetSpellInfo()->SpellIconID == 2622)
            {
                if (target->GetTypeId() != TYPEID_PLAYER)
                    return;
                if (target->ToPlayer()->getClass() != CLASS_DEATH_KNIGHT)
                    return;

                 // timer expired - remove death runes
                target->ToPlayer()->RemoveRunesByAuraEffect(this);
            }
            break;
        default:
            break;
    }
}

void AuraEffect::HandlePeriodicTriggerSpellAuraTick(Unit* target, Unit* caster) const
{
    // generic casting code with custom spells and target/caster customs
    uint32 triggerSpellId = GetSpellInfo()->Effects[GetEffIndex()].TriggerSpell;

    SpellInfo const* triggeredSpellInfo = sSpellMgr->GetSpellInfo(triggerSpellId);
    SpellInfo const* auraSpellInfo = GetSpellInfo();
    uint32 auraId = auraSpellInfo->Id;

    // specific code for cases with no trigger spell provided in field
    if (triggeredSpellInfo == NULL)
    {
        switch (auraSpellInfo->SpellFamilyName)
        {
            case SPELLFAMILY_GENERIC:
            {
                switch (auraId)
                {
                    // Brood Affliction: Bronze
                    case 23170:
                        triggerSpellId = 23171;
                        break;
                    // Restoration
                    case 24379:
                    case 23493:
                    {
                        if (caster)
                        {
                            int32 heal = caster->CountPctFromMaxHealth(10);
                            HealInfo healInfo(caster, target, heal, auraSpellInfo, auraSpellInfo->GetSchoolMask());
                            caster->HealBySpell(healInfo);

                            /// @todo: should proc other auras?
                            if (int32 mana = caster->GetMaxPower(POWER_MANA))
                            {
                                mana /= 10;
                                caster->EnergizeBySpell(caster, 23493, mana, POWER_MANA);
                            }
                        }
                        return;
                    }
                    // Nitrous Boost
                    case 27746:
                        if (caster && target->GetPower(POWER_MANA) >= 10)
                        {
                            target->ModifyPower(POWER_MANA, -10);
                            target->SendEnergizeSpellLog(caster, 27746, 10, POWER_MANA);
                        }
                        else
                            target->RemoveAurasDueToSpell(27746);
                        return;
                    // Frost Blast
                    case 27808:
                        if (caster)
                            caster->CastCustomSpell(29879, SPELLVALUE_BASE_POINT0, int32(target->CountPctFromMaxHealth(21)), target, true, NULL, this);
                        return;
                    // Inoculate Nestlewood Owlkin
                    case 29528:
                        if (target->GetTypeId() != TYPEID_UNIT) // prevent error reports in case ignored player target
                            return;
                        break;
                    // Feed Captured Animal
                    case 29917:
                        triggerSpellId = 29916;
                        break;
                    // Extract Gas
                    case 30427:
                    {
                        // move loot to player inventory and despawn target
                        if (caster && caster->GetTypeId() == TYPEID_PLAYER &&
                                target->GetTypeId() == TYPEID_UNIT &&
                                target->ToCreature()->GetCreatureTemplate()->type == CREATURE_TYPE_GAS_CLOUD)
                        {
                            Player* player = caster->ToPlayer();
                            Creature* creature = target->ToCreature();
                            // missing lootid has been reported on startup - just return
                            if (!creature->GetCreatureTemplate()->SkinLootId)
                                return;

                            player->AutoStoreLoot(creature->GetCreatureTemplate()->SkinLootId, LootTemplates_Skinning, true);

                            creature->DespawnOrUnsummon();
                        }
                        return;
                    }
                    // Quake
                    case 30576:
                        triggerSpellId = 30571;
                        break;
                    // Doom
                    /// @todo effect trigger spell may be independant on spell targets, and executed in spell finish phase
                    // so instakill will be naturally done before trigger spell
                    case 31347:
                    {
                        target->CastSpell(target, 31350, true, NULL, this);
                        target->KillSelf();
                        return;
                    }
                    // Spellcloth
                    case 31373:
                    {
                        // Summon Elemental after create item
                        target->SummonCreature(17870, 0, 0, 0, target->GetOrientation(), TEMPSUMMON_DEAD_DESPAWN, 0);
                        return;
                    }
                    // Flame Quills
                    case 34229:
                    {
                        // cast 24 spells 34269-34289, 34314-34316
                        for (uint32 spell_id = 34269; spell_id != 34290; ++spell_id)
                            target->CastSpell(target, spell_id, true, NULL, this);
                        for (uint32 spell_id = 34314; spell_id != 34317; ++spell_id)
                            target->CastSpell(target, spell_id, true, NULL, this);
                        return;
                    }
                    // Remote Toy
                    case 37027:
                        triggerSpellId = 37029;
                        break;
                    // Eye of Grillok
                    case 38495:
                        triggerSpellId = 38530;
                        break;
                    // Absorb Eye of Grillok (Zezzak's Shard)
                    case 38554:
                    {
                        if (!caster || target->GetTypeId() != TYPEID_UNIT)
                            return;

                        caster->CastSpell(caster, 38495, true, NULL, this);

                        Creature* creatureTarget = target->ToCreature();

                        creatureTarget->DespawnOrUnsummon();
                        return;
                    }
                    // Tear of Azzinoth Summon Channel - it's not really supposed to do anything, and this only prevents the console spam
                    case 39857:
                        triggerSpellId = 39856;
                        break;
                    // Personalized Weather
                    case 46736:
                        triggerSpellId = 46737;
                        break;
                }
                break;
            }
            case SPELLFAMILY_SHAMAN:
            {
                switch (auraId)
                {
                    // Lightning Shield (The Earthshatterer set trigger after cast Lighting Shield)
                    case 28820:
                    {
                        // Need remove self if Lightning Shield not active
                        if (!target->GetAuraEffect(SPELL_AURA_PROC_TRIGGER_SPELL, SPELLFAMILY_SHAMAN, 0x400, 0, 0))
                            target->RemoveAurasDueToSpell(28820);
                        return;
                    }
                }
                break;
            }
            default:
                break;
        }
    }
    else
    {
        // Spell exist but require custom code
        switch (auraId)
        {
            // Pursuing Spikes (Anub'arak)
            case 65920:
            case 65922:
            case 65923:
            {
                Unit* permafrostCaster = NULL;
                Aura* permafrostAura = target->GetAura(66193);
                if (!permafrostAura)
                    permafrostAura = target->GetAura(67855);
                if (!permafrostAura)
                    permafrostAura = target->GetAura(67856);
                if (!permafrostAura)
                    permafrostAura = target->GetAura(67857);

                if (permafrostAura)
                    permafrostCaster = permafrostAura->GetCaster();

                if (permafrostCaster)
                {
                    if (Creature* permafrostCasterCreature = permafrostCaster->ToCreature())
                        permafrostCasterCreature->DespawnOrUnsummon(3000);

                    target->CastSpell(target, 66181, false);
                    target->RemoveAllAuras();
                    if (Creature* targetCreature = target->ToCreature())
                        targetCreature->DisappearAndDie();
                }
                break;
            }
            // Mana Tide
            case 16191:
                target->CastCustomSpell(target, triggerSpellId, &m_amount, NULL, NULL, true, NULL, this);
                return;
            // Negative Energy Periodic
            case 46284:
                target->CastCustomSpell(triggerSpellId, SPELLVALUE_MAX_TARGETS, m_tickNumber / 10 + 1, NULL, true, NULL, this);
                return;
            // Slime Pool (Dreadscale & Acidmaw)
            case 66882:
                target->CastCustomSpell(triggerSpellId, SPELLVALUE_RADIUS_MOD, (int32)((((float)m_tickNumber / 60) * 0.9f + 0.1f) * 10000 * 2 / 3), NULL, true, NULL, this);
                return;
            // Beacon of Light
            case 53563:
            {
                // area aura owner casts the spell
                GetBase()->GetUnitOwner()->CastSpell(target, triggeredSpellInfo, true, nullptr, this, GetBase()->GetUnitOwner()->GetGUID());
                return;
            }
            // Slime Spray - temporary here until preventing default effect works again
            // added on 9.10.2010
            case 69508:
            {
                if (caster)
                    caster->CastSpell(target, triggerSpellId, true, NULL, NULL, caster->GetGUID());
                return;
            }
            case 24745: // Summon Templar, Trigger
            case 24747: // Summon Templar Fire, Trigger
            case 24757: // Summon Templar Air, Trigger
            case 24759: // Summon Templar Earth, Trigger
            case 24761: // Summon Templar Water, Trigger
            case 24762: // Summon Duke, Trigger
            case 24766: // Summon Duke Fire, Trigger
            case 24769: // Summon Duke Air, Trigger
            case 24771: // Summon Duke Earth, Trigger
            case 24773: // Summon Duke Water, Trigger
            case 24785: // Summon Royal, Trigger
            case 24787: // Summon Royal Fire, Trigger
            case 24791: // Summon Royal Air, Trigger
            case 24792: // Summon Royal Earth, Trigger
            case 24793: // Summon Royal Water, Trigger
            {
                // All this spells trigger a spell that requires reagents; if the
                // triggered spell is cast as "triggered", reagents are not consumed
                if (caster)
                    caster->CastSpell(target, triggerSpellId, false);
                return;
            }
        }
    }

    // Reget trigger spell proto
    triggeredSpellInfo = sSpellMgr->GetSpellInfo(triggerSpellId);

    if (triggeredSpellInfo)
    {
        if (Unit* triggerCaster = triggeredSpellInfo->NeedsToBeTriggeredByCaster(m_spellInfo) ? caster : target)
        {
            triggerCaster->CastSpell(target, triggeredSpellInfo, true, NULL, this);
            TC_LOG_DEBUG("spells", "AuraEffect::HandlePeriodicTriggerSpellAuraTick: Spell %u Trigger %u", GetId(), triggeredSpellInfo->Id);
        }
    }
    else
    {
        Creature* c = target->ToCreature();
        if (!c || !caster || !sScriptMgr->OnDummyEffect(caster, GetId(), SpellEffIndex(GetEffIndex()), target->ToCreature()) ||
            !c->AI()->sOnDummyEffect(caster, GetId(), SpellEffIndex(GetEffIndex())))
            TC_LOG_DEBUG("spells", "AuraEffect::HandlePeriodicTriggerSpellAuraTick: Spell %u has non-existent spell %u in EffectTriggered[%d] and is therefor not triggered.", GetId(), triggerSpellId, GetEffIndex());
    }
}

void AuraEffect::HandlePeriodicTriggerSpellWithValueAuraTick(Unit* target, Unit* caster) const
{
    uint32 triggerSpellId = GetSpellInfo()->Effects[m_effIndex].TriggerSpell;
    if (SpellInfo const* triggeredSpellInfo = sSpellMgr->GetSpellInfo(triggerSpellId))
    {
        if (Unit* triggerCaster = triggeredSpellInfo->NeedsToBeTriggeredByCaster(m_spellInfo) ? caster : target)
        {
            int32 basepoints = GetAmount();
            triggerCaster->CastCustomSpell(target, triggerSpellId, &basepoints, &basepoints, &basepoints, true, nullptr, this);
            TC_LOG_DEBUG("spells", "AuraEffect::HandlePeriodicTriggerSpellWithValueAuraTick: Spell %u Trigger %u", GetId(), triggeredSpellInfo->Id);
        }
    }
    else
        TC_LOG_DEBUG("spells","AuraEffect::HandlePeriodicTriggerSpellWithValueAuraTick: Spell %u has non-existent spell %u in EffectTriggered[%d] and is therefor not triggered.", GetId(), triggerSpellId, GetEffIndex());
}

void AuraEffect::HandlePeriodicDamageAurasTick(Unit* target, Unit* caster) const
{
    if (!caster || !target->IsAlive())
        return;

    if (target->HasUnitState(UNIT_STATE_ISOLATED) || target->IsImmunedToDamage(GetSpellInfo()))
    {
        SendTickImmune(target, caster);
        return;
    }

    // Consecrate ticks can miss and will not show up in the combat log
    if (GetSpellInfo()->Effects[GetEffIndex()].Effect == SPELL_EFFECT_PERSISTENT_AREA_AURA &&
        caster->SpellHitResult(target, GetSpellInfo(), false) != SPELL_MISS_NONE)
        return;

    // some auras remove at specific health level or more
    if (GetAuraType() == SPELL_AURA_PERIODIC_DAMAGE)
    {
        switch (GetSpellInfo()->Id)
        {
            case 43093: case 31956: case 38801:  // Grievous Wound
            case 35321: case 38363: case 39215:  // Gushing Wound
                if (target->IsFullHealth())
                {
                    target->RemoveAurasDueToSpell(GetSpellInfo()->Id);
                    return;
                }
                break;
            case 38772: // Grievous Wound
            {
                uint32 percent = GetSpellInfo()->Effects[EFFECT_1].CalcValue(caster);
                if (!target->HealthBelowPct(percent))
                {
                    target->RemoveAurasDueToSpell(GetSpellInfo()->Id);
                    return;
                }
                break;
            }
        }
    }

    CleanDamage cleanDamage = CleanDamage(0, 0, BASE_ATTACK, MELEE_HIT_NORMAL);

    // AOE spells are not affected by the new periodic system.
    bool isAreaAura = m_spellInfo->Effects[m_effIndex].IsAreaAuraEffect() || m_spellInfo->Effects[m_effIndex].IsEffect(SPELL_EFFECT_PERSISTENT_AREA_AURA);
    // ignore negative values (can be result apply spellmods to aura damage
    uint32 damage = std::max(GetAmount() + GetBonusAmount(), 0); // if isAreaAura == true, GetBonusAmount == 0.

    // Script Hook For HandlePeriodicDamageAurasTick -- Allow scripts to change the Damage pre class mitigation calculations
    sScriptMgr->ModifyPeriodicDamageAurasTick(target, caster, damage);

    if (GetAuraType() == SPELL_AURA_PERIODIC_DAMAGE)
    {
        if (isAreaAura)
            damage = caster->SpellDamageBonusDone(target, GetSpellInfo(), damage, DOT, GetBase()->GetStackAmount()) * caster->SpellDamagePctDone(target, m_spellInfo, DOT);
        else
            damage = std::max(int32(damage * GetDonePct()), 0);

        if (Player* modOwner = caster->GetSpellModOwner())
            modOwner->ApplySpellMod<SPELLMOD_DOT>(GetSpellInfo()->Id, damage);

        damage = target->SpellDamageBonusTaken(caster, GetSpellInfo(), damage, DOT, GetBase()->GetStackAmount());

        // Calculate armor mitigation
        if (Unit::IsDamageReducedByArmor(GetSpellInfo()->GetSchoolMask(), GetSpellInfo(), GetEffIndex()))
        {
            uint32 damageReductedArmor = caster->CalcArmorReducedDamage(target, damage, GetSpellInfo());
            cleanDamage.mitigated_damage += damage - damageReductedArmor;
            damage = damageReductedArmor;
        }

        // Curse of Agony damage-per-tick calculation
        if (GetSpellInfo()->SpellFamilyName == SPELLFAMILY_WARLOCK && (GetSpellInfo()->SpellFamilyFlags[0] & 0x400) && GetSpellInfo()->SpellIconID == 544)
        {
            uint32 totalTick = GetTotalTicks();
            // 1..4 ticks, 1/2 from normal tick damage
            if (m_tickNumber <= totalTick / 3)
                damage = damage/2;
            // 9..12 ticks, 3/2 from normal tick damage
            else if (m_tickNumber > totalTick * 2 / 3)
                damage += (damage+1)/2;           // +1 prevent 0.5 damage possible lost at 1..4 ticks
            // 5..8 ticks have normal tick damage
        }
        // There is a Chance to make a Soul Shard when Drain soul does damage
        if (GetSpellInfo()->SpellFamilyName == SPELLFAMILY_WARLOCK && (GetSpellInfo()->SpellFamilyFlags[0] & 0x00004000))
        {
            if (caster->GetTypeId() == TYPEID_PLAYER && caster->ToPlayer()->isHonorOrXPTarget(target))
            {
                if (roll_chance_i(20))
                {
                    caster->CastSpell(caster, 43836, true, nullptr, this);
                    // Glyph of Drain Soul - chance to create an additional Soul Shard
                    if (AuraEffect* aur = caster->GetAuraEffect(58070, 0))
                        if (roll_chance_i(aur->GetMiscValue()))
                            caster->CastSpell(caster, 58068, true, nullptr, aur);
                }
            }
        }
        if (GetSpellInfo()->SpellFamilyName == SPELLFAMILY_GENERIC)
        {
            switch (GetId())
            {
                case 70911: // Unbound Plague
                case 72854: // Unbound Plague
                case 72855: // Unbound Plague
                case 72856: // Unbound Plague
                    damage *= uint32(pow(1.25f, int32(m_tickNumber)));
                    break;
                default:
                    break;
            }
        }
    }
    else // ceil obtained value, it may happen that 10 ticks for 10% damage may not kill owner
        damage = uint32(ceil(CalculatePct<float, float>(target->GetMaxHealth(), damage)));

    if (!m_spellInfo->HasAttribute(SPELL_ATTR4_FIXED_DAMAGE))
    {
        if (m_spellInfo->Effects[m_effIndex].IsTargetingArea() || isAreaAura)
        {
            damage = int32(float(damage) * target->GetTotalAuraMultiplierByMiscMask(SPELL_AURA_MOD_AOE_DAMAGE_AVOIDANCE, m_spellInfo->SchoolMask));
            if (caster->GetTypeId() != TYPEID_PLAYER)
                damage = int32(float(damage) * target->GetTotalAuraMultiplierByMiscMask(SPELL_AURA_MOD_CREATURE_AOE_DAMAGE_AVOIDANCE, m_spellInfo->SchoolMask));
        }
    }

    bool crit = false;

    if (CanPeriodicTickCrit(caster))
        crit = roll_chance_f(isAreaAura ? caster->GetUnitSpellCriticalChance(target, m_spellInfo, m_spellInfo->GetSchoolMask()) : GetCritChance());

    if (crit)
        damage = caster->SpellCriticalDamageBonus(m_spellInfo, damage, target);

    int32 dmg = damage;
    if (!GetSpellInfo()->HasAttribute(SPELL_ATTR4_FIXED_DAMAGE))
        caster->ApplyResilience(target, nullptr, &dmg, crit, CR_CRIT_TAKEN_SPELL);
    damage = dmg;

    DamageInfo damageInfo(caster, target, damage, GetSpellInfo(), GetSpellInfo()->GetSchoolMask(), DOT, BASE_ATTACK);
    caster->CalcAbsorbResist(damageInfo);
    damage = damageInfo.GetDamage();

    uint32 absorb = damageInfo.GetAbsorb();
    uint32 resist = damageInfo.GetResist();
    TC_LOG_DEBUG("spells.periodic", "PeriodicTick: %s attacked %s for %u dmg inflicted by %u absorb is %u",
        GetCasterGUID().ToString().c_str(), target->GetGUID().ToString().c_str(), damage, GetId(), absorb);

    caster->DealDamageMods(target, damage, &absorb);

    // Set trigger flag
    uint32 procAttacker = PROC_FLAG_DONE_PERIODIC;
    uint32 procVictim   = PROC_FLAG_TAKEN_PERIODIC;
    uint32 hitMask = damageInfo.GetHitMask();
    if (damage)
    {
        hitMask |= crit ? PROC_HIT_CRITICAL : PROC_HIT_NORMAL;
        procVictim |= PROC_FLAG_TAKEN_DAMAGE;
    }

    int32 overkill = damage - target->GetHealth();
    if (overkill < 0)
        overkill = 0;

    SpellPeriodicAuraLogInfo pInfo(this, damage, overkill, absorb, resist, 0.0f, crit);
    target->SendPeriodicAuraLog(&pInfo);

    caster->DealDamage(target, damage, &cleanDamage, DOT, GetSpellInfo()->GetSchoolMask(), GetSpellInfo(), true);

    caster->ProcSkillsAndAuras(target, procAttacker, procVictim, PROC_SPELL_TYPE_DAMAGE, PROC_SPELL_PHASE_NONE, hitMask, nullptr, &damageInfo, nullptr);
}

void AuraEffect::HandlePeriodicHealthLeechAuraTick(Unit* target, Unit* caster) const
{
    if (!caster || !target->IsAlive())
        return;

    if (target->HasUnitState(UNIT_STATE_ISOLATED) || target->IsImmunedToDamage(GetSpellInfo()))
    {
        SendTickImmune(target, caster);
        return;
    }

    if (GetSpellInfo()->Effects[GetEffIndex()].Effect == SPELL_EFFECT_PERSISTENT_AREA_AURA &&
        caster->SpellHitResult(target, GetSpellInfo(), false) != SPELL_MISS_NONE)
        return;

    CleanDamage cleanDamage = CleanDamage(0, 0, BASE_ATTACK, MELEE_HIT_NORMAL);

    bool isAreaAura = m_spellInfo->Effects[m_effIndex].IsAreaAuraEffect() || m_spellInfo->Effects[m_effIndex].IsEffect(SPELL_EFFECT_PERSISTENT_AREA_AURA);
    // ignore negative values (can be result apply spellmods to aura damage
    uint32 damage = std::max(GetAmount() + GetBonusAmount(), 0); // if isAreaAura == true, GetBonusAmount == 0.

    // Script Hook For HandlePeriodicDamageAurasTick -- Allow scripts to change the Damage pre class mitigation calculations
    sScriptMgr->ModifyPeriodicDamageAurasTick(target, caster, damage);

    if (isAreaAura)
        damage = caster->SpellDamageBonusDone(target, GetSpellInfo(), damage, DOT, GetBase()->GetStackAmount()) * caster->SpellDamagePctDone(target, m_spellInfo, DOT);
    else
        damage = std::max(int32(damage * GetDonePct()), 0);

    if (Player* modOwner = caster->GetSpellModOwner())
        modOwner->ApplySpellMod<SPELLMOD_DOT>(GetSpellInfo()->Id, damage);

    damage = target->SpellDamageBonusTaken(caster, GetSpellInfo(), damage, DOT, GetBase()->GetStackAmount());

    // Calculate armor mitigation
    if (Unit::IsDamageReducedByArmor(GetSpellInfo()->GetSchoolMask(), GetSpellInfo(), GetEffIndex()))
    {
        uint32 damageReductedArmor = caster->CalcArmorReducedDamage(target, damage, GetSpellInfo());
        cleanDamage.mitigated_damage += damage - damageReductedArmor;
        damage = damageReductedArmor;
    }

    if (!m_spellInfo->HasAttribute(SPELL_ATTR4_FIXED_DAMAGE))
    {
        if (m_spellInfo->Effects[m_effIndex].IsTargetingArea() || isAreaAura)
        {
            damage = uint32(float(damage) * target->GetTotalAuraMultiplierByMiscMask(SPELL_AURA_MOD_AOE_DAMAGE_AVOIDANCE, m_spellInfo->SchoolMask));
            if (caster->GetTypeId() != TYPEID_PLAYER)
                damage = uint32(float(damage) * target->GetTotalAuraMultiplierByMiscMask(SPELL_AURA_MOD_CREATURE_AOE_DAMAGE_AVOIDANCE, m_spellInfo->SchoolMask));
        }
    }

    bool crit = false;

    if (CanPeriodicTickCrit(caster))
        crit = roll_chance_f(isAreaAura ? caster->GetUnitSpellCriticalChance(target, m_spellInfo, m_spellInfo->GetSchoolMask()) : GetCritChance());

    if (crit)
        damage = caster->SpellCriticalDamageBonus(m_spellInfo, damage, target);

    int32 dmg = damage;
    if (!GetSpellInfo()->HasAttribute(SPELL_ATTR4_FIXED_DAMAGE))
        caster->ApplyResilience(target, nullptr, &dmg, crit, CR_CRIT_TAKEN_SPELL);
    damage = dmg;

    DamageInfo damageInfo(caster, target, damage, GetSpellInfo(), GetSpellInfo()->GetSchoolMask(), DOT, BASE_ATTACK);
    caster->CalcAbsorbResist(damageInfo);

    uint32 absorb = damageInfo.GetAbsorb();
    uint32 resist = damageInfo.GetResist();
    TC_LOG_DEBUG("spells.periodic", "PeriodicTick: %s health leech of %s for %u dmg inflicted by %u abs is %u",
        GetCasterGUID().ToString().c_str(), target->GetGUID().ToString().c_str(), damage, GetId(), absorb);

    // SendSpellNonMeleeDamageLog expects non-absorbed/non-resisted damage
    caster->SendSpellNonMeleeDamageLog(target, GetId(), damage, GetSpellInfo()->GetSchoolMask(), absorb, resist, false, 0, crit);
    damage = damageInfo.GetDamage();

    // Set trigger flag
    uint32 procAttacker = PROC_FLAG_DONE_PERIODIC;
    uint32 procVictim   = PROC_FLAG_TAKEN_PERIODIC;
    uint32 hitMask = damageInfo.GetHitMask();
    if (damage)
    {
        hitMask |= crit ? PROC_HIT_CRITICAL : PROC_HIT_NORMAL;
        procVictim |= PROC_FLAG_TAKEN_DAMAGE;
    }

    int32 new_damage = caster->DealDamage(target, damage, &cleanDamage, DOT, GetSpellInfo()->GetSchoolMask(), GetSpellInfo(), false);
    if (caster->IsAlive())
    {
        caster->ProcSkillsAndAuras(target, procAttacker, procVictim, PROC_SPELL_TYPE_DAMAGE, PROC_SPELL_PHASE_NONE, hitMask, nullptr, &damageInfo, nullptr);

        float gainMultiplier = GetSpellInfo()->Effects[GetEffIndex()].CalcValueMultiplier(caster);

        uint32 heal = uint32(caster->SpellHealingBonusDone(caster, GetSpellInfo(), uint32(new_damage * gainMultiplier), DOT, GetBase()->GetStackAmount()));
        heal = uint32(caster->SpellHealingBonusTaken(caster, GetSpellInfo(), heal, DOT, GetBase()->GetStackAmount()));

        HealInfo healInfo(caster, caster, heal, GetSpellInfo(), GetSpellInfo()->GetSchoolMask());
        caster->HealBySpell(healInfo);

        caster->getHostileRefManager().threatAssist(caster, healInfo.GetEffectiveHeal() * 0.5f, GetSpellInfo());
        caster->ProcSkillsAndAuras(caster, PROC_FLAG_DONE_PERIODIC, PROC_FLAG_TAKEN_PERIODIC, PROC_SPELL_TYPE_HEAL, PROC_SPELL_PHASE_NONE, hitMask, nullptr, nullptr, &healInfo);
    }
}

void AuraEffect::HandlePeriodicHealthFunnelAuraTick(Unit* target, Unit* caster) const
{
    if (!caster || !caster->IsAlive() || !target->IsAlive())
        return;

    if (target->HasUnitState(UNIT_STATE_ISOLATED))
    {
        SendTickImmune(target, caster);
        return;
    }

    uint32 damage = std::max(GetAmount(), 0);
    // do not kill health donator
    if (caster->GetHealth() < damage)
        damage = caster->GetHealth() - 1;
    if (!damage)
        return;

    caster->ModifyHealth(-(int32)damage);
    TC_LOG_DEBUG("spells", "PeriodicTick: donator %u target %u damage %u.", caster->GetEntry(), target->GetEntry(), damage);

    float gainMultiplier = GetSpellInfo()->Effects[GetEffIndex()].CalcValueMultiplier(caster);

    damage = int32(damage * gainMultiplier);

    HealInfo healInfo(caster, target, damage, GetSpellInfo(), GetSpellInfo()->GetSchoolMask());
    caster->HealBySpell(healInfo);
    caster->ProcSkillsAndAuras(target, PROC_FLAG_DONE_PERIODIC, PROC_FLAG_TAKEN_PERIODIC, PROC_SPELL_TYPE_HEAL, PROC_SPELL_PHASE_NONE, PROC_HIT_NORMAL, nullptr, nullptr, &healInfo);
}

void AuraEffect::HandlePeriodicHealAurasTick(Unit* target, Unit* caster) const
{
    if (!caster || !target->IsAlive())
        return;

    if (target->HasUnitState(UNIT_STATE_ISOLATED))
    {
        SendTickImmune(target, caster);
        return;
    }

    // heal for caster damage (must be alive)
    if (target != caster && GetSpellInfo()->HasAttribute(SPELL_ATTR2_HEALTH_FUNNEL) && !caster->IsAlive())
        return;

    // don't regen when permanent aura target has full power
    if (GetBase()->IsPermanent() && target->IsFullHealth())
        return;

    bool isAreaAura = m_spellInfo->Effects[m_effIndex].IsAreaAuraEffect() || m_spellInfo->Effects[m_effIndex].IsEffect(SPELL_EFFECT_PERSISTENT_AREA_AURA);
    // ignore negative values (can be result apply spellmods to aura damage
    uint32 damage = std::max(GetAmount() + GetBonusAmount(), 0); // if isAreaAura == true, GetBonusAmount == 0.

    // Script Hook For HandlePeriodicHealAurasTick -- Allow scripts to change the Damage pre class mitigation calculations
    sScriptMgr->ModifyPeriodicDamageAurasTick(target, caster, damage);

    if (GetAuraType() == SPELL_AURA_OBS_MOD_HEALTH)
    {
        // Taken mods
        float TakenTotalMod = 1.0f;

        // Tenacity increase healing % taken
        if (AuraEffect const* Tenacity = target->GetAuraEffect(58549, 0))
            AddPct(TakenTotalMod, Tenacity->GetAmount());

        // Healing taken percent
        float minval = (float)target->GetMaxNegativeAuraModifier(SPELL_AURA_MOD_HEALING_PCT);
        if (minval)
            AddPct(TakenTotalMod, minval);

        float maxval = (float)target->GetMaxPositiveAuraModifier(SPELL_AURA_MOD_HEALING_PCT);
        if (maxval)
            AddPct(TakenTotalMod, maxval);

        // Healing over time taken percent
        float minval_hot = (float)target->GetMaxNegativeAuraModifier(SPELL_AURA_MOD_HOT_PCT);
        if (minval_hot)
            AddPct(TakenTotalMod, minval_hot);

        float maxval_hot = (float)target->GetMaxPositiveAuraModifier(SPELL_AURA_MOD_HOT_PCT);
        if (maxval_hot)
            AddPct(TakenTotalMod, maxval_hot);

        TakenTotalMod = std::max(TakenTotalMod, 0.0f);

        damage = uint32(target->CountPctFromMaxHealth(damage));
        damage = uint32(damage * TakenTotalMod);
    }
    else
    {
        // Wild Growth = amount + (6 - 2*doneTicks) * ticks* amount / 100
        if (m_spellInfo->SpellFamilyName == SPELLFAMILY_DRUID && m_spellInfo->SpellIconID == 2864)
        {
            int32 addition = int32(float(damage * GetTotalTicks()) * ((6-float(2*(GetTickNumber()-1)))/100));

            // Item - Druid T10 Restoration 2P Bonus
            if (AuraEffect* aurEff = caster->GetAuraEffect(70658, 0))
                // divided by 50 instead of 100 because calculated as for every 2 tick
                addition += abs(int32((addition * aurEff->GetAmount()) / 50));

            damage += addition;
        }

        if (isAreaAura)
            damage = caster->SpellHealingBonusDone(target, GetSpellInfo(), damage, DOT, GetBase()->GetStackAmount()) * caster->SpellHealingPctDone(target, m_spellInfo);
        else
            damage = std::max(int32(damage * GetDonePct()), 0);

        if (Player* modOwner = caster->GetSpellModOwner())
            modOwner->ApplySpellMod<SPELLMOD_DOT>(GetSpellInfo()->Id, damage);

        damage = target->SpellHealingBonusTaken(caster, GetSpellInfo(), damage, DOT, GetBase()->GetStackAmount());
    }

    bool crit = false;

    if (CanPeriodicTickCrit(caster))
        crit = roll_chance_f(isAreaAura ? caster->GetUnitSpellCriticalChance(target, m_spellInfo, m_spellInfo->GetSchoolMask()) : GetCritChance());

    if (crit)
        damage = caster->SpellCriticalHealingBonus(m_spellInfo, damage, target);

    TC_LOG_DEBUG("spells.periodic", "PeriodicTick: %s heal of %s for %u health inflicted by %u",
        GetCasterGUID().ToString().c_str(), target->GetGUID().ToString().c_str(), damage, GetId());

    uint32 heal = damage;

    HealInfo healInfo(caster, target, damage, GetSpellInfo(), GetSpellInfo()->GetSchoolMask());
    caster->CalcHealAbsorb(healInfo);
    caster->DealHeal(healInfo);

    SpellPeriodicAuraLogInfo pInfo(this, heal, heal - healInfo.GetEffectiveHeal(), healInfo.GetAbsorb(), 0, 0.0f, crit);
    target->SendPeriodicAuraLog(&pInfo);

    target->getHostileRefManager().threatAssist(caster, float(healInfo.GetEffectiveHeal()) * 0.5f, GetSpellInfo());

    bool haveCastItem = !GetBase()->GetCastItemGUID().IsEmpty();

    // Health Funnel
    // damage caster for heal amount
    if (target != caster && GetSpellInfo()->HasAttribute(SPELL_ATTR2_HEALTH_FUNNEL))
    {
        uint32 funnelDamage = GetSpellInfo()->ManaPerSecond; // damage is not affected by spell power

        if (funnelDamage > healInfo.GetEffectiveHeal() && healInfo.GetEffectiveHeal())
            funnelDamage = healInfo.GetEffectiveHeal();

        uint32 funnelAbsorb = 0;
        caster->DealDamageMods(caster, funnelDamage, &funnelAbsorb);
        caster->SendSpellNonMeleeDamageLog(caster, GetId(), funnelDamage, GetSpellInfo()->GetSchoolMask(), funnelAbsorb, 0, false, 0, false);

        CleanDamage cleanDamage = CleanDamage(0, 0, BASE_ATTACK, MELEE_HIT_NORMAL);
        caster->DealDamage(caster, funnelDamage, &cleanDamage, NODAMAGE, GetSpellInfo()->GetSchoolMask(), GetSpellInfo(), true);
    }

    // %-based heal - does not proc auras
    if (GetAuraType() == SPELL_AURA_OBS_MOD_HEALTH)
        return;

    uint32 procAttacker = PROC_FLAG_DONE_PERIODIC;
    uint32 procVictim   = PROC_FLAG_TAKEN_PERIODIC;
    uint32 hitMask = crit ? PROC_HIT_CRITICAL : PROC_HIT_NORMAL;
    // ignore item heals
    if (!haveCastItem)
        caster->ProcSkillsAndAuras(target, procAttacker, procVictim, PROC_SPELL_TYPE_HEAL, PROC_SPELL_PHASE_NONE, hitMask, nullptr, nullptr, &healInfo);
}

void AuraEffect::HandlePeriodicManaLeechAuraTick(Unit* target, Unit* caster) const
{
    Powers powerType = Powers(GetMiscValue());

    if (!caster || !caster->IsAlive() || !target->IsAlive() || target->getPowerType() != powerType)
        return;

    if (target->HasUnitState(UNIT_STATE_ISOLATED) || target->IsImmunedToDamage(GetSpellInfo()))
    {
        SendTickImmune(target, caster);
        return;
    }

    if (GetSpellInfo()->Effects[GetEffIndex()].Effect == SPELL_EFFECT_PERSISTENT_AREA_AURA &&
        caster->SpellHitResult(target, GetSpellInfo(), false) != SPELL_MISS_NONE)
        return;

    // ignore negative values (can be result apply spellmods to aura damage
    int32 drainAmount = std::max(m_amount, 0);

    // Special case: draining x% of mana (up to a maximum of 2*x% of the caster's maximum mana)
    // It's mana percent cost spells, m_amount is percent drain from target
    if (m_spellInfo->ManaCostPercentage)
    {
        // max value
        int32 maxmana = CalculatePct(caster->GetMaxPower(powerType), drainAmount * 2.0f);
        ApplyPct(drainAmount, target->GetMaxPower(powerType));
        if (drainAmount > maxmana)
            drainAmount = maxmana;
    }

    TC_LOG_DEBUG("spells.periodic", "PeriodicTick: %s power leech of %s for %u dmg inflicted by %u",
        GetCasterGUID().ToString().c_str(), target->GetGUID().ToString().c_str(), drainAmount, GetId());

    // resilience reduce mana draining effect at spell crit damage reduction (added in 2.4)
    if (powerType == POWER_MANA)
        drainAmount -= target->GetSpellCritDamageReduction(drainAmount);

    int32 drainedAmount = -target->ModifyPower(powerType, -drainAmount);

    float gainMultiplier = GetSpellInfo()->Effects[GetEffIndex()].CalcValueMultiplier(caster);

    SpellPeriodicAuraLogInfo pInfo(this, drainedAmount, 0, 0, 0, gainMultiplier, false);
    target->SendPeriodicAuraLog(&pInfo);

    int32 gainAmount = int32(drainedAmount * gainMultiplier);
    int32 gainedAmount = 0;
    if (gainAmount)
    {
        gainedAmount = caster->ModifyPower(powerType, gainAmount);
        target->AddThreat(caster, float(gainedAmount) * 0.5f, GetSpellInfo()->GetSchoolMask(), GetSpellInfo());
    }

    // Drain Mana
    if (m_spellInfo->SpellFamilyName == SPELLFAMILY_WARLOCK
        && m_spellInfo->SpellFamilyFlags[0] & 0x00000010)
    {
        int32 manaFeedVal = 0;
        if (AuraEffect const* aurEff = GetBase()->GetEffect(1))
            manaFeedVal = aurEff->GetAmount();
        // Mana Feed - Drain Mana
        if (manaFeedVal > 0)
        {
            int32 feedAmount = CalculatePct(gainedAmount, manaFeedVal);
            caster->CastCustomSpell(caster, 32554, &feedAmount, NULL, NULL, true, NULL, this);
        }
    }
}

void AuraEffect::HandleObsModPowerAuraTick(Unit* target, Unit* caster) const
{
    Powers powerType;
    if (GetMiscValue() == POWER_ALL)
        powerType = target->getPowerType();
    else
        powerType = Powers(GetMiscValue());

    if (!target->IsAlive() || !target->GetMaxPower(powerType))
        return;

    if (target->HasUnitState(UNIT_STATE_ISOLATED))
    {
        SendTickImmune(target, caster);
        return;
    }

    // don't regen when permanent aura target has full power
    if (GetBase()->IsPermanent() && target->GetPower(powerType) == target->GetMaxPower(powerType))
        return;

    // ignore negative values (can be result apply spellmods to aura damage
    uint32 amount = std::max(m_amount, 0) * target->GetMaxPower(powerType) /100;
    TC_LOG_DEBUG("spells.periodic", "PeriodicTick: %s energize %s for %u dmg inflicted by %u",
        GetCasterGUID().ToString().c_str(), target->GetGUID().ToString().c_str(), amount, GetId());

    SpellPeriodicAuraLogInfo pInfo(this, amount, 0, 0, 0, 0.0f, false);
    target->SendPeriodicAuraLog(&pInfo);

    int32 gain = target->ModifyPower(powerType, amount);

    if (caster)
        target->getHostileRefManager().threatAssist(caster, float(gain) * 0.5f, GetSpellInfo());
}

void AuraEffect::HandlePeriodicEnergizeAuraTick(Unit* target, Unit* caster) const
{
    Powers powerType = Powers(GetMiscValue());

    if (target->GetTypeId() == TYPEID_PLAYER && target->getPowerType() != powerType && !m_spellInfo->HasAttribute(SPELL_ATTR7_CAN_RESTORE_SECONDARY_POWER))
        return;

    if (!target->IsAlive() || !target->GetMaxPower(powerType))
        return;

    if (target->HasUnitState(UNIT_STATE_ISOLATED))
    {
        SendTickImmune(target, caster);
        return;
    }

    // don't regen when permanent aura target has full power
    if (GetBase()->IsPermanent() && target->GetPower(powerType) == target->GetMaxPower(powerType))
        return;

    // ignore negative values (can be result apply spellmods to aura damage
    int32 amount = std::max(m_amount, 0);

    SpellPeriodicAuraLogInfo pInfo(this, amount, 0, 0, 0, 0.0f, false);
    target->SendPeriodicAuraLog(&pInfo);

    TC_LOG_DEBUG("spells.periodic", "PeriodicTick: %s energize %s for %u dmg inflicted by %u",
        GetCasterGUID().ToString().c_str(), target->GetGUID().ToString().c_str(), amount, GetId());

    int32 gain = target->ModifyPower(powerType, amount);

    if (caster)
        target->getHostileRefManager().threatAssist(caster, float(gain) * 0.5f, GetSpellInfo());
}

void AuraEffect::HandlePeriodicPowerBurnAuraTick(Unit* target, Unit* caster) const
{
    Powers powerType = Powers(GetMiscValue());

    if (!caster || !target->IsAlive() || target->getPowerType() != powerType)
        return;

    if (target->HasUnitState(UNIT_STATE_ISOLATED) || target->IsImmunedToDamage(GetSpellInfo()))
    {
        SendTickImmune(target, caster);
        return;
    }

    // ignore negative values (can be result apply spellmods to aura damage
    int32 damage = std::max(m_amount, 0);

    // resilience reduce mana draining effect at spell crit damage reduction (added in 2.4)
    if (powerType == POWER_MANA)
        damage -= target->GetSpellCritDamageReduction(damage);

    uint32 gain = uint32(-target->ModifyPower(powerType, -damage));

    float dmgMultiplier = GetSpellInfo()->Effects[GetEffIndex()].CalcValueMultiplier(caster);

    SpellInfo const* spellProto = GetSpellInfo();
    // maybe has to be sent different to client, but not by SMSG_PERIODICAURALOG
    SpellNonMeleeDamage damageInfo(caster, target, spellProto->Id, spellProto->SchoolMask);
    // no SpellDamageBonus for burn mana
    caster->CalculateSpellDamageTaken(&damageInfo, int32(gain * dmgMultiplier), spellProto);

    caster->DealDamageMods(damageInfo.target, damageInfo.damage, &damageInfo.absorb);

    caster->SendSpellNonMeleeDamageLog(&damageInfo);

    // Set trigger flag
    uint32 procAttacker = PROC_FLAG_DONE_PERIODIC;
    uint32 procVictim   = PROC_FLAG_TAKEN_PERIODIC;
    uint32 hitMask      = createProcHitMask(&damageInfo, SPELL_MISS_NONE);
    uint32 spellTypeMask = PROC_SPELL_TYPE_NO_DMG_HEAL;
    if (damageInfo.damage)
    {
        procVictim |= PROC_FLAG_TAKEN_DAMAGE;
        spellTypeMask |= PROC_SPELL_TYPE_DAMAGE;
    }

    caster->DealSpellDamage(&damageInfo, true);

    DamageInfo dotDamageInfo(damageInfo, DOT, BASE_ATTACK, hitMask);
    caster->ProcSkillsAndAuras(target, procAttacker, procVictim, spellTypeMask, PROC_SPELL_PHASE_NONE, hitMask, nullptr, &dotDamageInfo, nullptr);
}

void AuraEffect::HandleBreakableCCAuraProc(AuraApplication* aurApp, ProcEventInfo& eventInfo)
{
    int32 const damageLeft = GetAmount() - static_cast<int32>(eventInfo.GetDamageInfo()->GetDamage());

    if (damageLeft <= 0)
        aurApp->GetTarget()->RemoveAura(aurApp);
    else
        SetAmount(damageLeft);
}

void AuraEffect::HandleProcTriggerSpellAuraProc(AuraApplication* aurApp, ProcEventInfo& eventInfo)
{
    Unit* triggerCaster = aurApp->GetTarget();
    Unit* triggerTarget = eventInfo.GetProcTarget();

    uint32 triggerSpellId = GetSpellInfo()->Effects[GetEffIndex()].TriggerSpell;
    if (SpellInfo const* triggeredSpellInfo = sSpellMgr->GetSpellInfo(triggerSpellId))
    {
        TC_LOG_DEBUG("spells", "AuraEffect::HandleProcTriggerSpellAuraProc: Triggering spell %u from aura %u proc", triggeredSpellInfo->Id, GetId());
        triggerCaster->CastSpell(triggerTarget, triggeredSpellInfo, true, NULL, this);
    }
    else
        TC_LOG_ERROR("spells","AuraEffect::HandleProcTriggerSpellAuraProc: Could not trigger spell %u from aura %u proc, because the spell does not have an entry in Spell.dbc.", triggerSpellId, GetId());
}

void AuraEffect::HandleProcTriggerSpellWithValueAuraProc(AuraApplication* aurApp, ProcEventInfo& eventInfo)
{
    Unit* triggerCaster = aurApp->GetTarget();
    Unit* triggerTarget = eventInfo.GetProcTarget();

    uint32 triggerSpellId = GetSpellInfo()->Effects[m_effIndex].TriggerSpell;
    if (SpellInfo const* triggeredSpellInfo = sSpellMgr->GetSpellInfo(triggerSpellId))
    {
        int32 basepoints0 = GetAmount();
        TC_LOG_DEBUG("spells", "AuraEffect::HandleProcTriggerSpellWithValueAuraProc: Triggering spell %u with value %d from aura %u proc", triggeredSpellInfo->Id, basepoints0, GetId());
        triggerCaster->CastCustomSpell(triggerTarget, triggerSpellId, &basepoints0, NULL, NULL, true, NULL, this);
    }
    else
        TC_LOG_ERROR("spells","AuraEffect::HandleProcTriggerSpellWithValueAuraProc: Could not trigger spell %u from aura %u proc, because the spell does not have an entry in Spell.dbc.", triggerSpellId, GetId());
}

void AuraEffect::HandleProcTriggerDamageAuraProc(AuraApplication* aurApp, ProcEventInfo& eventInfo)
{
    if (!aurApp)
        return;

    Unit* target = aurApp->GetTarget();
    Unit* triggerTarget = eventInfo.GetProcTarget();
    if (triggerTarget->HasUnitState(UNIT_STATE_ISOLATED) || triggerTarget->IsImmunedToDamage(GetSpellInfo()))
    {
        SendTickImmune(triggerTarget, target);
        return;
    }

    SpellNonMeleeDamage damageInfo(target, triggerTarget, GetId(), GetSpellInfo()->SchoolMask);
    uint32 damage = target->SpellDamageBonusDone(triggerTarget, GetSpellInfo(), GetAmount(), SPELL_DIRECT_DAMAGE);
    damage = triggerTarget->SpellDamageBonusTaken(target, GetSpellInfo(), damage, SPELL_DIRECT_DAMAGE);
    target->CalculateSpellDamageTaken(&damageInfo, damage, GetSpellInfo());
    target->DealDamageMods(damageInfo.target, damageInfo.damage, &damageInfo.absorb);
    target->SendSpellNonMeleeDamageLog(&damageInfo);
    TC_LOG_DEBUG("spells", "AuraEffect::HandleProcTriggerDamageAuraProc: Triggering %u spell damage from aura %u proc", damage, GetId());
    target->DealSpellDamage(&damageInfo, true);
}

void AuraEffect::HandleRaidProcFromChargeAuraProc(AuraApplication* aurApp, ProcEventInfo& /*eventInfo*/)
{
    Unit* target = aurApp->GetTarget();

    uint32 triggerSpellId;
    switch (GetId())
    {
        case 57949:            // Shiver
            triggerSpellId = 57952;
            //animationSpellId = 57951; dummy effects for jump spell have unknown use (see also 41637)
            break;
        case 59978:            // Shiver
            triggerSpellId = 59979;
            break;
        case 43593:            // Cold Stare
            triggerSpellId = 43594;
            break;
        default:
            TC_LOG_DEBUG("spells", "AuraEffect::HandleRaidProcFromChargeAuraProc: received not handled spell: %u", GetId());
            return;
    }

    int32 jumps = GetBase()->GetCharges();

    // current aura expire on proc finish
    GetBase()->SetCharges(0);
    GetBase()->SetUsingCharges(true);

    // next target selection
    if (jumps > 0)
    {
        if (Unit* caster = GetCaster())
        {
            float radius = GetSpellInfo()->Effects[GetEffIndex()].CalcRadius(caster);

            if (Unit* triggerTarget = target->GetNextRandomRaidMemberOrPet(radius))
            {
                target->CastSpell(triggerTarget, GetSpellInfo(), true, NULL, this, GetCasterGUID());
                if (Aura* aura = triggerTarget->GetAura(GetId(), GetCasterGUID()))
                    aura->SetCharges(jumps);
            }
        }
    }

    TC_LOG_DEBUG("spells", "AuraEffect::HandleRaidProcFromChargeAuraProc: Triggering spell %u from aura %u proc", triggerSpellId, GetId());
    target->CastSpell(target, triggerSpellId, true, NULL, this, GetCasterGUID());
}


void AuraEffect::HandleRaidProcFromChargeWithValueAuraProc(AuraApplication* aurApp, ProcEventInfo& /*eventInfo*/)
{
    Unit* target = aurApp->GetTarget();

    // Currently only Prayer of Mending
    if (!(GetSpellInfo()->SpellFamilyName == SPELLFAMILY_PRIEST && GetSpellInfo()->SpellFamilyFlags[1] & 0x20))
    {
        TC_LOG_DEBUG("spells", "AuraEffect::HandleRaidProcFromChargeWithValueAuraProc: received not handled spell: %u", GetId());
        return;
    }
    uint32 triggerSpellId = 33110;

    int32 value = GetAmount();

    int32 jumps = GetBase()->GetCharges();

    // current aura expire on proc finish
    GetBase()->SetCharges(0);
    GetBase()->SetUsingCharges(true);

    // next target selection
    if (jumps > 0)
    {
        if (Unit* caster = GetCaster())
        {
            float radius = GetSpellInfo()->Effects[GetEffIndex()].CalcRadius(caster);

            if (Unit* triggerTarget = target->GetNextRandomRaidMemberOrPet(radius))
            {
                target->CastCustomSpell(triggerTarget, GetId(), &value, NULL, NULL, true, NULL, this, GetCasterGUID());
                if (Aura* aura = triggerTarget->GetAura(GetId(), GetCasterGUID()))
                    aura->SetCharges(jumps);
            }
        }
    }

    TC_LOG_DEBUG("spells", "AuraEffect::HandleRaidProcFromChargeWithValueAuraProc: Triggering spell %u from aura %u proc", triggerSpellId, GetId());
    target->CastCustomSpell(target, triggerSpellId, &value, NULL, NULL, true, NULL, this, GetCasterGUID());
}<|MERGE_RESOLUTION|>--- conflicted
+++ resolved
@@ -2064,14 +2064,9 @@
                 {
                     uint32 model_id = 0;
 
-<<<<<<< HEAD
-                    if (uint32 modelid = sObjectMgr->GetCreatureDisplay(ci->GetRandomValidModelId()))
-                        model_id = modelid;                     // Will use the default model here
-=======
                     // choose a model, based on trigger flag
-                    if (uint32 modelid = ObjectMgr::ChooseDisplayId(ci))
+                    if (uint32 modelid = sObjectMgr->GetCreatureDisplay(ObjectMgr::ChooseDisplayId(ci)))
                         model_id = modelid;
->>>>>>> ab4db663
 
                     // Polymorph (sheep)
                     if (GetSpellInfo()->SpellFamilyName == SPELLFAMILY_MAGE && GetSpellInfo()->SpellIconID == 82 && GetSpellInfo()->SpellVisual[0] == 12978)
