/*
 * Copyright (C) 2008-2011 TrinityCore <http://www.trinitycore.org/>
 * Copyright (C) 2005-2009 MaNGOS <http://getmangos.com/>
 *
 * This program is free software; you can redistribute it and/or modify it
 * under the terms of the GNU General Public License as published by the
 * Free Software Foundation; either version 2 of the License, or (at your
 * option) any later version.
 *
 * This program is distributed in the hope that it will be useful, but WITHOUT
 * ANY WARRANTY; without even the implied warranty of MERCHANTABILITY or
 * FITNESS FOR A PARTICULAR PURPOSE. See the GNU General Public License for
 * more details.
 *
 * You should have received a copy of the GNU General Public License along
 * with this program. If not, see <http://www.gnu.org/licenses/>.
 */

#include "Common.h"
#include "WorldPacket.h"
#include "Opcodes.h"
#include "Log.h"
#include "ObjectMgr.h"
#include "SpellMgr.h"
#include "Player.h"
#include "Unit.h"
#include "ObjectAccessor.h"
#include "Util.h"
#include "Spell.h"
#include "SpellAuraEffects.h"
#include "Battleground.h"
#include "OutdoorPvPMgr.h"
#include "OutdoorPvPWG.h"
#include "Formulas.h"
#include "GridNotifiers.h"
#include "GridNotifiersImpl.h"
#include "CellImpl.h"
#include "ScriptMgr.h"

class Aura;
//
// EFFECT HANDLER NOTES
//
// in aura handler there should be check for modes:
// AURA_EFFECT_HANDLE_REAL set -  aura mod is just applied/removed on the target
// AURA_EFFECT_HANDLE_SEND_FOR_CLIENT_MASK set - aura is just applied/removed, or aura packet request is made
// AURA_EFFECT_HANDLE_CHANGE_AMOUNT_MASK set - aura is recalculated or is just applied/removed - need to redo all things related to m_amount
// AURA_EFFECT_HANDLE_CHANGE_AMOUNT_SEND_FOR_CLIENT_MASK - logical or of above conditions
// AURA_EFFECT_HANDLE_STAT - set when stats are reapplied
// such checks will speedup trinity change amount/send for client operations
// because for change amount operation packets will not be send
// aura effect handlers shouldn't contain any AuraEffect or Aura object modifications

pAuraEffectHandler AuraEffectHandler[TOTAL_AURAS]=
{
    &AuraEffect::HandleNULL,                                      //  0 SPELL_AURA_NONE
    &AuraEffect::HandleBindSight,                                 //  1 SPELL_AURA_BIND_SIGHT
    &AuraEffect::HandleModPossess,                                //  2 SPELL_AURA_MOD_POSSESS
    &AuraEffect::HandleNoImmediateEffect,                         //  3 SPELL_AURA_PERIODIC_DAMAGE implemented in AuraEffect::PeriodicTick
    &AuraEffect::HandleAuraDummy,                                 //  4 SPELL_AURA_DUMMY
    &AuraEffect::HandleModConfuse,                                //  5 SPELL_AURA_MOD_CONFUSE
    &AuraEffect::HandleModCharm,                                  //  6 SPELL_AURA_MOD_CHARM
    &AuraEffect::HandleModFear,                                   //  7 SPELL_AURA_MOD_FEAR
    &AuraEffect::HandleNoImmediateEffect,                         //  8 SPELL_AURA_PERIODIC_HEAL implemented in AuraEffect::PeriodicTick
    &AuraEffect::HandleModAttackSpeed,                            //  9 SPELL_AURA_MOD_ATTACKSPEED
    &AuraEffect::HandleModThreat,                                 // 10 SPELL_AURA_MOD_THREAT
    &AuraEffect::HandleModTaunt,                                  // 11 SPELL_AURA_MOD_TAUNT
    &AuraEffect::HandleAuraModStun,                               // 12 SPELL_AURA_MOD_STUN
    &AuraEffect::HandleModDamageDone,                             // 13 SPELL_AURA_MOD_DAMAGE_DONE
    &AuraEffect::HandleNoImmediateEffect,                         // 14 SPELL_AURA_MOD_DAMAGE_TAKEN implemented in Unit::MeleeDamageBonus and Unit::SpellDamageBonus
    &AuraEffect::HandleNoImmediateEffect,                         // 15 SPELL_AURA_DAMAGE_SHIELD    implemented in Unit::DoAttackDamage
    &AuraEffect::HandleModStealth,                                // 16 SPELL_AURA_MOD_STEALTH
    &AuraEffect::HandleModStealthDetect,                          // 17 SPELL_AURA_MOD_DETECT
    &AuraEffect::HandleModInvisibility,                           // 18 SPELL_AURA_MOD_INVISIBILITY
    &AuraEffect::HandleModInvisibilityDetect,                     // 19 SPELL_AURA_MOD_INVISIBILITY_DETECTION
    &AuraEffect::HandleNoImmediateEffect,                         // 20 SPELL_AURA_OBS_MOD_HEALTH implemented in AuraEffect::PeriodicTick
    &AuraEffect::HandleNoImmediateEffect,                         // 21 SPELL_AURA_OBS_MOD_POWER implemented in AuraEffect::PeriodicTick
    &AuraEffect::HandleAuraModResistance,                         // 22 SPELL_AURA_MOD_RESISTANCE
    &AuraEffect::HandleNoImmediateEffect,                         // 23 SPELL_AURA_PERIODIC_TRIGGER_SPELL implemented in AuraEffect::PeriodicTick
    &AuraEffect::HandleNoImmediateEffect,                         // 24 SPELL_AURA_PERIODIC_ENERGIZE implemented in AuraEffect::PeriodicTick
    &AuraEffect::HandleAuraModPacify,                             // 25 SPELL_AURA_MOD_PACIFY
    &AuraEffect::HandleAuraModRoot,                               // 26 SPELL_AURA_MOD_ROOT
    &AuraEffect::HandleAuraModSilence,                            // 27 SPELL_AURA_MOD_SILENCE
    &AuraEffect::HandleNoImmediateEffect,                         // 28 SPELL_AURA_REFLECT_SPELLS        implement in Unit::SpellHitResult
    &AuraEffect::HandleAuraModStat,                               // 29 SPELL_AURA_MOD_STAT
    &AuraEffect::HandleAuraModSkill,                              // 30 SPELL_AURA_MOD_SKILL
    &AuraEffect::HandleAuraModIncreaseSpeed,                      // 31 SPELL_AURA_MOD_INCREASE_SPEED
    &AuraEffect::HandleAuraModIncreaseMountedSpeed,               // 32 SPELL_AURA_MOD_INCREASE_MOUNTED_SPEED
    &AuraEffect::HandleAuraModDecreaseSpeed,                      // 33 SPELL_AURA_MOD_DECREASE_SPEED
    &AuraEffect::HandleAuraModIncreaseHealth,                     // 34 SPELL_AURA_MOD_INCREASE_HEALTH
    &AuraEffect::HandleAuraModIncreaseEnergy,                     // 35 SPELL_AURA_MOD_INCREASE_ENERGY
    &AuraEffect::HandleAuraModShapeshift,                         // 36 SPELL_AURA_MOD_SHAPESHIFT
    &AuraEffect::HandleAuraModEffectImmunity,                     // 37 SPELL_AURA_EFFECT_IMMUNITY
    &AuraEffect::HandleAuraModStateImmunity,                      // 38 SPELL_AURA_STATE_IMMUNITY
    &AuraEffect::HandleAuraModSchoolImmunity,                     // 39 SPELL_AURA_SCHOOL_IMMUNITY
    &AuraEffect::HandleAuraModDmgImmunity,                        // 40 SPELL_AURA_DAMAGE_IMMUNITY
    &AuraEffect::HandleAuraModDispelImmunity,                     // 41 SPELL_AURA_DISPEL_IMMUNITY
    &AuraEffect::HandleNoImmediateEffect,                         // 42 SPELL_AURA_PROC_TRIGGER_SPELL  implemented in Unit::ProcDamageAndSpellFor and Unit::HandleProcTriggerSpell
    &AuraEffect::HandleNoImmediateEffect,                         // 43 SPELL_AURA_PROC_TRIGGER_DAMAGE implemented in Unit::ProcDamageAndSpellFor
    &AuraEffect::HandleAuraTrackCreatures,                        // 44 SPELL_AURA_TRACK_CREATURES
    &AuraEffect::HandleAuraTrackResources,                        // 45 SPELL_AURA_TRACK_RESOURCES
    &AuraEffect::HandleNULL,                                      // 46 SPELL_AURA_46 (used in test spells 54054 and 54058, and spell 48050) (3.0.8a)
    &AuraEffect::HandleAuraModParryPercent,                       // 47 SPELL_AURA_MOD_PARRY_PERCENT
    &AuraEffect::HandleNULL,                                      // 48 SPELL_AURA_48 spell Napalm (area damage spell with additional delayed damage effect)
    &AuraEffect::HandleAuraModDodgePercent,                       // 49 SPELL_AURA_MOD_DODGE_PERCENT
    &AuraEffect::HandleNoImmediateEffect,                         // 50 SPELL_AURA_MOD_CRITICAL_HEALING_AMOUNT implemented in Unit::SpellCriticalHealingBonus
    &AuraEffect::HandleAuraModBlockPercent,                       // 51 SPELL_AURA_MOD_BLOCK_PERCENT
    &AuraEffect::HandleAuraModWeaponCritPercent,                  // 52 SPELL_AURA_MOD_WEAPON_CRIT_PERCENT
    &AuraEffect::HandleNoImmediateEffect,                         // 53 SPELL_AURA_PERIODIC_LEECH implemented in AuraEffect::PeriodicTick
    &AuraEffect::HandleModHitChance,                              // 54 SPELL_AURA_MOD_HIT_CHANCE
    &AuraEffect::HandleModSpellHitChance,                         // 55 SPELL_AURA_MOD_SPELL_HIT_CHANCE
    &AuraEffect::HandleAuraTransform,                             // 56 SPELL_AURA_TRANSFORM
    &AuraEffect::HandleModSpellCritChance,                        // 57 SPELL_AURA_MOD_SPELL_CRIT_CHANCE
    &AuraEffect::HandleAuraModIncreaseSwimSpeed,                  // 58 SPELL_AURA_MOD_INCREASE_SWIM_SPEED
    &AuraEffect::HandleNoImmediateEffect,                         // 59 SPELL_AURA_MOD_DAMAGE_DONE_CREATURE implemented in Unit::MeleeDamageBonus and Unit::SpellDamageBonus
    &AuraEffect::HandleAuraModPacifyAndSilence,                   // 60 SPELL_AURA_MOD_PACIFY_SILENCE
    &AuraEffect::HandleAuraModScale,                              // 61 SPELL_AURA_MOD_SCALE
    &AuraEffect::HandleNoImmediateEffect,                         // 62 SPELL_AURA_PERIODIC_HEALTH_FUNNEL implemented in AuraEffect::PeriodicTick
    &AuraEffect::HandleNULL,                                      // 63 unused (3.2.0) old SPELL_AURA_PERIODIC_MANA_FUNNEL
    &AuraEffect::HandleNoImmediateEffect,                         // 64 SPELL_AURA_PERIODIC_MANA_LEECH implemented in AuraEffect::PeriodicTick
    &AuraEffect::HandleModCastingSpeed,                           // 65 SPELL_AURA_MOD_CASTING_SPEED_NOT_STACK
    &AuraEffect::HandleFeignDeath,                                // 66 SPELL_AURA_FEIGN_DEATH
    &AuraEffect::HandleAuraModDisarm,                             // 67 SPELL_AURA_MOD_DISARM
    &AuraEffect::HandleAuraModStalked,                            // 68 SPELL_AURA_MOD_STALKED
    &AuraEffect::HandleNoImmediateEffect,                         // 69 SPELL_AURA_SCHOOL_ABSORB implemented in Unit::CalcAbsorbResist
    &AuraEffect::HandleUnused,                                    // 70 SPELL_AURA_EXTRA_ATTACKS clientside
    &AuraEffect::HandleModSpellCritChanceShool,                   // 71 SPELL_AURA_MOD_SPELL_CRIT_CHANCE_SCHOOL
    &AuraEffect::HandleModPowerCostPCT,                           // 72 SPELL_AURA_MOD_POWER_COST_SCHOOL_PCT
    &AuraEffect::HandleModPowerCost,                              // 73 SPELL_AURA_MOD_POWER_COST_SCHOOL
    &AuraEffect::HandleNoImmediateEffect,                         // 74 SPELL_AURA_REFLECT_SPELLS_SCHOOL  implemented in Unit::SpellHitResult
    &AuraEffect::HandleNoImmediateEffect,                         // 75 SPELL_AURA_MOD_LANGUAGE
    &AuraEffect::HandleNoImmediateEffect,                         // 76 SPELL_AURA_FAR_SIGHT
    &AuraEffect::HandleModMechanicImmunity,                       // 77 SPELL_AURA_MECHANIC_IMMUNITY
    &AuraEffect::HandleAuraMounted,                               // 78 SPELL_AURA_MOUNTED
    &AuraEffect::HandleModDamagePercentDone,                      // 79 SPELL_AURA_MOD_DAMAGE_PERCENT_DONE
    &AuraEffect::HandleModPercentStat,                            // 80 SPELL_AURA_MOD_PERCENT_STAT
    &AuraEffect::HandleNoImmediateEffect,                         // 81 SPELL_AURA_SPLIT_DAMAGE_PCT implemented in Unit::CalcAbsorbResist
    &AuraEffect::HandleWaterBreathing,                            // 82 SPELL_AURA_WATER_BREATHING
    &AuraEffect::HandleModBaseResistance,                         // 83 SPELL_AURA_MOD_BASE_RESISTANCE
    &AuraEffect::HandleNoImmediateEffect,                         // 84 SPELL_AURA_MOD_REGEN implemented in Player::RegenerateHealth
    &AuraEffect::HandleModPowerRegen,                             // 85 SPELL_AURA_MOD_POWER_REGEN implemented in Player::Regenerate
    &AuraEffect::HandleChannelDeathItem,                          // 86 SPELL_AURA_CHANNEL_DEATH_ITEM
    &AuraEffect::HandleNoImmediateEffect,                         // 87 SPELL_AURA_MOD_DAMAGE_PERCENT_TAKEN implemented in Unit::MeleeDamageBonus and Unit::SpellDamageBonus
    &AuraEffect::HandleNoImmediateEffect,                         // 88 SPELL_AURA_MOD_HEALTH_REGEN_PERCENT implemented in Player::RegenerateHealth
    &AuraEffect::HandleNoImmediateEffect,                         // 89 SPELL_AURA_PERIODIC_DAMAGE_PERCENT
    &AuraEffect::HandleNULL,                                      // 90 unused (3.0.8a) old SPELL_AURA_MOD_RESIST_CHANCE
    &AuraEffect::HandleNoImmediateEffect,                         // 91 SPELL_AURA_MOD_DETECT_RANGE implemented in Creature::GetAttackDistance
    &AuraEffect::HandlePreventFleeing,                            // 92 SPELL_AURA_PREVENTS_FLEEING
    &AuraEffect::HandleModUnattackable,                           // 93 SPELL_AURA_MOD_UNATTACKABLE
    &AuraEffect::HandleNoImmediateEffect,                         // 94 SPELL_AURA_INTERRUPT_REGEN implemented in Player::Regenerate
    &AuraEffect::HandleAuraGhost,                                 // 95 SPELL_AURA_GHOST
    &AuraEffect::HandleNoImmediateEffect,                         // 96 SPELL_AURA_SPELL_MAGNET implemented in Unit::SelectMagnetTarget
    &AuraEffect::HandleNoImmediateEffect,                         // 97 SPELL_AURA_MANA_SHIELD implemented in Unit::CalcAbsorbResist
    &AuraEffect::HandleAuraModSkill,                              // 98 SPELL_AURA_MOD_SKILL_TALENT
    &AuraEffect::HandleAuraModAttackPower,                        // 99 SPELL_AURA_MOD_ATTACK_POWER
    &AuraEffect::HandleUnused,                                    //100 SPELL_AURA_AURAS_VISIBLE obsolete? all player can see all auras now, but still have spells including GM-spell
    &AuraEffect::HandleModResistancePercent,                      //101 SPELL_AURA_MOD_RESISTANCE_PCT
    &AuraEffect::HandleNoImmediateEffect,                         //102 SPELL_AURA_MOD_MELEE_ATTACK_POWER_VERSUS implemented in Unit::MeleeDamageBonus
    &AuraEffect::HandleAuraModTotalThreat,                        //103 SPELL_AURA_MOD_TOTAL_THREAT
    &AuraEffect::HandleAuraWaterWalk,                             //104 SPELL_AURA_WATER_WALK
    &AuraEffect::HandleAuraFeatherFall,                           //105 SPELL_AURA_FEATHER_FALL
    &AuraEffect::HandleAuraHover,                                 //106 SPELL_AURA_HOVER
    &AuraEffect::HandleNoImmediateEffect,                         //107 SPELL_AURA_ADD_FLAT_MODIFIER implemented in AuraEffect::CalculateSpellMod()
    &AuraEffect::HandleNoImmediateEffect,                         //108 SPELL_AURA_ADD_PCT_MODIFIER implemented in AuraEffect::CalculateSpellMod()
    &AuraEffect::HandleNoImmediateEffect,                         //109 SPELL_AURA_ADD_TARGET_TRIGGER
    &AuraEffect::HandleModPowerRegenPCT,                          //110 SPELL_AURA_MOD_POWER_REGEN_PERCENT implemented in Player::Regenerate, Creature::Regenerate
    &AuraEffect::HandleNoImmediateEffect,                         //111 SPELL_AURA_ADD_CASTER_HIT_TRIGGER implemented in Unit::SelectMagnetTarget
    &AuraEffect::HandleNoImmediateEffect,                         //112 SPELL_AURA_OVERRIDE_CLASS_SCRIPTS
    &AuraEffect::HandleNoImmediateEffect,                         //113 SPELL_AURA_MOD_RANGED_DAMAGE_TAKEN implemented in Unit::MeleeDamageBonus
    &AuraEffect::HandleNoImmediateEffect,                         //114 SPELL_AURA_MOD_RANGED_DAMAGE_TAKEN_PCT implemented in Unit::MeleeDamageBonus
    &AuraEffect::HandleNoImmediateEffect,                         //115 SPELL_AURA_MOD_HEALING                 implemented in Unit::SpellBaseHealingBonusForVictim
    &AuraEffect::HandleNoImmediateEffect,                         //116 SPELL_AURA_MOD_REGEN_DURING_COMBAT
    &AuraEffect::HandleNoImmediateEffect,                         //117 SPELL_AURA_MOD_MECHANIC_RESISTANCE     implemented in Unit::MagicSpellHitResult
    &AuraEffect::HandleNoImmediateEffect,                         //118 SPELL_AURA_MOD_HEALING_PCT             implemented in Unit::SpellHealingBonus
    &AuraEffect::HandleNULL,                                      //119 unused (3.2.0) old SPELL_AURA_SHARE_PET_TRACKING
    &AuraEffect::HandleAuraUntrackable,                           //120 SPELL_AURA_UNTRACKABLE
    &AuraEffect::HandleAuraEmpathy,                               //121 SPELL_AURA_EMPATHY
    &AuraEffect::HandleModOffhandDamagePercent,                   //122 SPELL_AURA_MOD_OFFHAND_DAMAGE_PCT
    &AuraEffect::HandleModTargetResistance,                       //123 SPELL_AURA_MOD_TARGET_RESISTANCE
    &AuraEffect::HandleAuraModRangedAttackPower,                  //124 SPELL_AURA_MOD_RANGED_ATTACK_POWER
    &AuraEffect::HandleNoImmediateEffect,                         //125 SPELL_AURA_MOD_MELEE_DAMAGE_TAKEN implemented in Unit::MeleeDamageBonus
    &AuraEffect::HandleNoImmediateEffect,                         //126 SPELL_AURA_MOD_MELEE_DAMAGE_TAKEN_PCT implemented in Unit::MeleeDamageBonus
    &AuraEffect::HandleNoImmediateEffect,                         //127 SPELL_AURA_RANGED_ATTACK_POWER_ATTACKER_BONUS implemented in Unit::MeleeDamageBonus
    &AuraEffect::HandleModPossessPet,                             //128 SPELL_AURA_MOD_POSSESS_PET
    &AuraEffect::HandleAuraModIncreaseSpeed,                      //129 SPELL_AURA_MOD_SPEED_ALWAYS
    &AuraEffect::HandleAuraModIncreaseMountedSpeed,               //130 SPELL_AURA_MOD_MOUNTED_SPEED_ALWAYS
    &AuraEffect::HandleNoImmediateEffect,                         //131 SPELL_AURA_MOD_RANGED_ATTACK_POWER_VERSUS implemented in Unit::MeleeDamageBonus
    &AuraEffect::HandleAuraModIncreaseEnergyPercent,              //132 SPELL_AURA_MOD_INCREASE_ENERGY_PERCENT
    &AuraEffect::HandleAuraModIncreaseHealthPercent,              //133 SPELL_AURA_MOD_INCREASE_HEALTH_PERCENT
    &AuraEffect::HandleAuraModRegenInterrupt,                     //134 SPELL_AURA_MOD_MANA_REGEN_INTERRUPT
    &AuraEffect::HandleModHealingDone,                            //135 SPELL_AURA_MOD_HEALING_DONE
    &AuraEffect::HandleNoImmediateEffect,                         //136 SPELL_AURA_MOD_HEALING_DONE_PERCENT   implemented in Unit::SpellHealingBonus
    &AuraEffect::HandleModTotalPercentStat,                       //137 SPELL_AURA_MOD_TOTAL_STAT_PERCENTAGE
    &AuraEffect::HandleModMeleeSpeedPct,                          //138 SPELL_AURA_MOD_MELEE_HASTE
    &AuraEffect::HandleForceReaction,                             //139 SPELL_AURA_FORCE_REACTION
    &AuraEffect::HandleAuraModRangedHaste,                        //140 SPELL_AURA_MOD_RANGED_HASTE
    &AuraEffect::HandleRangedAmmoHaste,                           //141 SPELL_AURA_MOD_RANGED_AMMO_HASTE
    &AuraEffect::HandleAuraModBaseResistancePCT,                  //142 SPELL_AURA_MOD_BASE_RESISTANCE_PCT
    &AuraEffect::HandleAuraModResistanceExclusive,                //143 SPELL_AURA_MOD_RESISTANCE_EXCLUSIVE
    &AuraEffect::HandleNoImmediateEffect,                         //144 SPELL_AURA_SAFE_FALL                         implemented in WorldSession::HandleMovementOpcodes
    &AuraEffect::HandleAuraModPetTalentsPoints,                   //145 SPELL_AURA_MOD_PET_TALENT_POINTS
    &AuraEffect::HandleNoImmediateEffect,                         //146 SPELL_AURA_ALLOW_TAME_PET_TYPE
    &AuraEffect::HandleModStateImmunityMask,                      //147 SPELL_AURA_MECHANIC_IMMUNITY_MASK
    &AuraEffect::HandleAuraRetainComboPoints,                     //148 SPELL_AURA_RETAIN_COMBO_POINTS
    &AuraEffect::HandleNoImmediateEffect,                         //149 SPELL_AURA_REDUCE_PUSHBACK
    &AuraEffect::HandleShieldBlockValue,                          //150 SPELL_AURA_MOD_SHIELD_BLOCKVALUE_PCT
    &AuraEffect::HandleAuraTrackStealthed,                        //151 SPELL_AURA_TRACK_STEALTHED
    &AuraEffect::HandleNoImmediateEffect,                         //152 SPELL_AURA_MOD_DETECTED_RANGE implemented in Creature::GetAttackDistance
    &AuraEffect::HandleNoImmediateEffect,                         //153 SPELL_AURA_SPLIT_DAMAGE_FLAT
    &AuraEffect::HandleModStealthLevel,                           //154 SPELL_AURA_MOD_STEALTH_LEVEL
    &AuraEffect::HandleNoImmediateEffect,                         //155 SPELL_AURA_MOD_WATER_BREATHING
    &AuraEffect::HandleNoImmediateEffect,                         //156 SPELL_AURA_MOD_REPUTATION_GAIN
    &AuraEffect::HandleNULL,                                      //157 SPELL_AURA_PET_DAMAGE_MULTI
    &AuraEffect::HandleShieldBlockValue,                          //158 SPELL_AURA_MOD_SHIELD_BLOCKVALUE
    &AuraEffect::HandleNoImmediateEffect,                         //159 SPELL_AURA_NO_PVP_CREDIT      only for Honorless Target spell
    &AuraEffect::HandleNoImmediateEffect,                         //160 SPELL_AURA_MOD_AOE_AVOIDANCE                 implemented in Unit::MagicSpellHitResult
    &AuraEffect::HandleNoImmediateEffect,                         //161 SPELL_AURA_MOD_HEALTH_REGEN_IN_COMBAT
    &AuraEffect::HandleNoImmediateEffect,                         //162 SPELL_AURA_POWER_BURN_MANA implemented in AuraEffect::PeriodicTick
    &AuraEffect::HandleNoImmediateEffect,                         //163 SPELL_AURA_MOD_CRIT_DAMAGE_BONUS_MELEE
    &AuraEffect::HandleUnused,                                    //164 unused (3.2.0), only one test spell
    &AuraEffect::HandleNoImmediateEffect,                         //165 SPELL_AURA_MELEE_ATTACK_POWER_ATTACKER_BONUS implemented in Unit::MeleeDamageBonus
    &AuraEffect::HandleAuraModAttackPowerPercent,                 //166 SPELL_AURA_MOD_ATTACK_POWER_PCT
    &AuraEffect::HandleAuraModRangedAttackPowerPercent,           //167 SPELL_AURA_MOD_RANGED_ATTACK_POWER_PCT
    &AuraEffect::HandleNoImmediateEffect,                         //168 SPELL_AURA_MOD_DAMAGE_DONE_VERSUS            implemented in Unit::SpellDamageBonus, Unit::MeleeDamageBonus
    &AuraEffect::HandleNoImmediateEffect,                         //169 SPELL_AURA_MOD_CRIT_PERCENT_VERSUS           implemented in Unit::DealDamageBySchool, Unit::DoAttackDamage, Unit::SpellCriticalBonus
    &AuraEffect::HandleNULL,                                      //170 SPELL_AURA_DETECT_AMORE       various spells that change visual of units for aura target (clientside?)
    &AuraEffect::HandleAuraModIncreaseSpeed,                      //171 SPELL_AURA_MOD_SPEED_NOT_STACK
    &AuraEffect::HandleAuraModIncreaseMountedSpeed,               //172 SPELL_AURA_MOD_MOUNTED_SPEED_NOT_STACK
    &AuraEffect::HandleNULL,                                      //173 unused (3.2.0) no spells, old SPELL_AURA_ALLOW_CHAMPION_SPELLS  only for Proclaim Champion spell
    &AuraEffect::HandleModSpellDamagePercentFromStat,             //174 SPELL_AURA_MOD_SPELL_DAMAGE_OF_STAT_PERCENT  implemented in Unit::SpellBaseDamageBonus
    &AuraEffect::HandleModSpellHealingPercentFromStat,            //175 SPELL_AURA_MOD_SPELL_HEALING_OF_STAT_PERCENT implemented in Unit::SpellBaseHealingBonus
    &AuraEffect::HandleSpiritOfRedemption,                        //176 SPELL_AURA_SPIRIT_OF_REDEMPTION   only for Spirit of Redemption spell, die at aura end
    &AuraEffect::HandleCharmConvert,                              //177 SPELL_AURA_AOE_CHARM
    &AuraEffect::HandleNoImmediateEffect,                         //178 SPELL_AURA_MOD_DEBUFF_RESISTANCE          implemented in Unit::MagicSpellHitResult
    &AuraEffect::HandleNoImmediateEffect,                         //179 SPELL_AURA_MOD_ATTACKER_SPELL_CRIT_CHANCE implemented in Unit::SpellCriticalBonus
    &AuraEffect::HandleNoImmediateEffect,                         //180 SPELL_AURA_MOD_FLAT_SPELL_DAMAGE_VERSUS   implemented in Unit::SpellDamageBonus
    &AuraEffect::HandleNULL,                                      //181 unused (3.2.0) old SPELL_AURA_MOD_FLAT_SPELL_CRIT_DAMAGE_VERSUS
    &AuraEffect::HandleAuraModResistenceOfStatPercent,            //182 SPELL_AURA_MOD_RESISTANCE_OF_STAT_PERCENT
    &AuraEffect::HandleNULL,                                      //183 SPELL_AURA_MOD_CRITICAL_THREAT only used in 28746 - miscvalue - spell school
    &AuraEffect::HandleNoImmediateEffect,                         //184 SPELL_AURA_MOD_ATTACKER_MELEE_HIT_CHANCE  implemented in Unit::RollMeleeOutcomeAgainst
    &AuraEffect::HandleNoImmediateEffect,                         //185 SPELL_AURA_MOD_ATTACKER_RANGED_HIT_CHANCE implemented in Unit::RollMeleeOutcomeAgainst
    &AuraEffect::HandleNoImmediateEffect,                         //186 SPELL_AURA_MOD_ATTACKER_SPELL_HIT_CHANCE  implemented in Unit::MagicSpellHitResult
    &AuraEffect::HandleNoImmediateEffect,                         //187 SPELL_AURA_MOD_ATTACKER_MELEE_CRIT_CHANCE  implemented in Unit::GetUnitCriticalChance
    &AuraEffect::HandleNoImmediateEffect,                         //188 SPELL_AURA_MOD_ATTACKER_RANGED_CRIT_CHANCE implemented in Unit::GetUnitCriticalChance
    &AuraEffect::HandleModRating,                                 //189 SPELL_AURA_MOD_RATING
    &AuraEffect::HandleNoImmediateEffect,                         //190 SPELL_AURA_MOD_FACTION_REPUTATION_GAIN     implemented in Player::CalculateReputationGain
    &AuraEffect::HandleAuraModUseNormalSpeed,                     //191 SPELL_AURA_USE_NORMAL_MOVEMENT_SPEED
    &AuraEffect::HandleModMeleeRangedSpeedPct,                    //192 SPELL_AURA_MOD_MELEE_RANGED_HASTE
    &AuraEffect::HandleModCombatSpeedPct,                         //193 SPELL_AURA_MELEE_SLOW (in fact combat (any type attack) speed pct)
    &AuraEffect::HandleNoImmediateEffect,                         //194 SPELL_AURA_MOD_TARGET_ABSORB_SCHOOL implemented in Unit::CalcAbsorbResist
    &AuraEffect::HandleNoImmediateEffect,                         //195 SPELL_AURA_MOD_TARGET_ABILITY_ABSORB_SCHOOL implemented in Unit::CalcAbsorbResist
    &AuraEffect::HandleNULL,                                      //196 SPELL_AURA_MOD_COOLDOWN - flat mod of spell cooldowns
    &AuraEffect::HandleNoImmediateEffect,                         //197 SPELL_AURA_MOD_ATTACKER_SPELL_AND_WEAPON_CRIT_CHANCE implemented in Unit::SpellCriticalBonus Unit::GetUnitCriticalChance
    &AuraEffect::HandleNULL,                                      //198 unused (3.2.0) old SPELL_AURA_MOD_ALL_WEAPON_SKILLS
    &AuraEffect::HandleNoImmediateEffect,                         //199 SPELL_AURA_MOD_INCREASES_SPELL_PCT_TO_HIT  implemented in Unit::MagicSpellHitResult
    &AuraEffect::HandleNoImmediateEffect,                         //200 SPELL_AURA_MOD_XP_PCT implemented in Player::RewardPlayerAndGroupAtKill
    &AuraEffect::HandleAuraAllowFlight,                           //201 SPELL_AURA_FLY                             this aura enable flight mode...
    &AuraEffect::HandleNoImmediateEffect,                         //202 SPELL_AURA_CANNOT_BE_DODGED                implemented in Unit::RollPhysicalOutcomeAgainst
    &AuraEffect::HandleNoImmediateEffect,                         //203 SPELL_AURA_MOD_ATTACKER_MELEE_CRIT_DAMAGE  implemented in Unit::CalculateMeleeDamage and Unit::CalculateSpellDamage
    &AuraEffect::HandleNoImmediateEffect,                         //204 SPELL_AURA_MOD_ATTACKER_RANGED_CRIT_DAMAGE implemented in Unit::CalculateMeleeDamage and Unit::CalculateSpellDamage
    &AuraEffect::HandleNULL,                                      //205 SPELL_AURA_MOD_SCHOOL_CRIT_DMG_TAKEN
    &AuraEffect::HandleAuraModIncreaseFlightSpeed,                //206 SPELL_AURA_MOD_INCREASE_VEHICLE_FLIGHT_SPEED
    &AuraEffect::HandleAuraModIncreaseFlightSpeed,                //207 SPELL_AURA_MOD_INCREASE_MOUNTED_FLIGHT_SPEED
    &AuraEffect::HandleAuraModIncreaseFlightSpeed,                //208 SPELL_AURA_MOD_INCREASE_FLIGHT_SPEED
    &AuraEffect::HandleAuraModIncreaseFlightSpeed,                //209 SPELL_AURA_MOD_MOUNTED_FLIGHT_SPEED_ALWAYS
    &AuraEffect::HandleAuraModIncreaseFlightSpeed,                //210 SPELL_AURA_MOD_VEHICLE_SPEED_ALWAYS
    &AuraEffect::HandleAuraModIncreaseFlightSpeed,                //211 SPELL_AURA_MOD_FLIGHT_SPEED_NOT_STACK
    &AuraEffect::HandleAuraModRangedAttackPowerOfStatPercent,     //212 SPELL_AURA_MOD_RANGED_ATTACK_POWER_OF_STAT_PERCENT
    &AuraEffect::HandleNoImmediateEffect,                         //213 SPELL_AURA_MOD_RAGE_FROM_DAMAGE_DEALT implemented in Player::RewardRage
    &AuraEffect::HandleNULL,                                      //214 Tamed Pet Passive
    &AuraEffect::HandleArenaPreparation,                          //215 SPELL_AURA_ARENA_PREPARATION
    &AuraEffect::HandleModCastingSpeed,                           //216 SPELL_AURA_HASTE_SPELLS
    &AuraEffect::HandleNULL,                                      //217 69106 - killing spree helper - unknown use
    &AuraEffect::HandleAuraModRangedHaste,                        //218 SPELL_AURA_HASTE_RANGED
    &AuraEffect::HandleModManaRegen,                              //219 SPELL_AURA_MOD_MANA_REGEN_FROM_STAT
    &AuraEffect::HandleModRatingFromStat,                         //220 SPELL_AURA_MOD_RATING_FROM_STAT
    &AuraEffect::HandleNULL,                                      //221 SPELL_AURA_MOD_DETAUNT
    &AuraEffect::HandleUnused,                                    //222 unused (3.2.0) only for spell 44586 that not used in real spell cast
    &AuraEffect::HandleNoImmediateEffect,                         //223 SPELL_AURA_RAID_PROC_FROM_CHARGE
    &AuraEffect::HandleUnused,                                    //224 unused (3.0.8a)
    &AuraEffect::HandleNoImmediateEffect,                         //225 SPELL_AURA_RAID_PROC_FROM_CHARGE_WITH_VALUE
    &AuraEffect::HandleNoImmediateEffect,                         //226 SPELL_AURA_PERIODIC_DUMMY implemented in AuraEffect::PeriodicTick
    &AuraEffect::HandleNoImmediateEffect,                         //227 SPELL_AURA_PERIODIC_TRIGGER_SPELL_WITH_VALUE implemented in AuraEffect::PeriodicTick
    &AuraEffect::HandleNoImmediateEffect,                         //228 SPELL_AURA_DETECT_STEALTH stealth detection
    &AuraEffect::HandleNoImmediateEffect,                         //229 SPELL_AURA_MOD_AOE_DAMAGE_AVOIDANCE
    &AuraEffect::HandleAuraModIncreaseHealth,                     //230 SPELL_AURA_MOD_INCREASE_HEALTH_2
    &AuraEffect::HandleNoImmediateEffect,                         //231 SPELL_AURA_PROC_TRIGGER_SPELL_WITH_VALUE
    &AuraEffect::HandleNoImmediateEffect,                         //232 SPELL_AURA_MECHANIC_DURATION_MOD           implement in Unit::CalculateSpellDuration
    &AuraEffect::HandleUnused,                                    //233 set model id to the one of the creature with id GetMiscValue() - clientside
    &AuraEffect::HandleNoImmediateEffect,                         //234 SPELL_AURA_MECHANIC_DURATION_MOD_NOT_STACK implement in Unit::CalculateSpellDuration
    &AuraEffect::HandleNoImmediateEffect,                         //235 SPELL_AURA_MOD_DISPEL_RESIST               implement in Unit::MagicSpellHitResult
    &AuraEffect::HandleAuraControlVehicle,                        //236 SPELL_AURA_CONTROL_VEHICLE
    &AuraEffect::HandleModSpellDamagePercentFromAttackPower,      //237 SPELL_AURA_MOD_SPELL_DAMAGE_OF_ATTACK_POWER  implemented in Unit::SpellBaseDamageBonus
    &AuraEffect::HandleModSpellHealingPercentFromAttackPower,     //238 SPELL_AURA_MOD_SPELL_HEALING_OF_ATTACK_POWER implemented in Unit::SpellBaseHealingBonus
    &AuraEffect::HandleAuraModScale,                              //239 SPELL_AURA_MOD_SCALE_2 only in Noggenfogger Elixir (16595) before 2.3.0 aura 61
    &AuraEffect::HandleAuraModExpertise,                          //240 SPELL_AURA_MOD_EXPERTISE
    &AuraEffect::HandleForceMoveForward,                          //241 SPELL_AURA_FORCE_MOVE_FORWARD Forces the caster to move forward
    &AuraEffect::HandleNULL,                                      //242 SPELL_AURA_MOD_SPELL_DAMAGE_FROM_HEALING - 2 test spells: 44183 and 44182
    &AuraEffect::HandleAuraModFaction,                            //243 SPELL_AURA_MOD_FACTION
    &AuraEffect::HandleComprehendLanguage,                        //244 SPELL_AURA_COMPREHEND_LANGUAGE
    &AuraEffect::HandleNoImmediateEffect,                         //245 SPELL_AURA_MOD_AURA_DURATION_BY_DISPEL
    &AuraEffect::HandleNoImmediateEffect,                         //246 SPELL_AURA_MOD_AURA_DURATION_BY_DISPEL_NOT_STACK implemented in Spell::EffectApplyAura
    &AuraEffect::HandleAuraCloneCaster,                           //247 SPELL_AURA_CLONE_CASTER
    &AuraEffect::HandleNoImmediateEffect,                         //248 SPELL_AURA_MOD_COMBAT_RESULT_CHANCE         implemented in Unit::RollMeleeOutcomeAgainst
    &AuraEffect::HandleAuraConvertRune,                           //249 SPELL_AURA_CONVERT_RUNE
    &AuraEffect::HandleAuraModIncreaseHealth,                     //250 SPELL_AURA_MOD_INCREASE_HEALTH_2
    &AuraEffect::HandleNoImmediateEffect,                         //251 SPELL_AURA_MOD_ENEMY_DODGE
    &AuraEffect::HandleModCombatSpeedPct,                         //252 SPELL_AURA_252 Is there any difference between this and SPELL_AURA_MELEE_SLOW ? maybe not stacking mod?
    &AuraEffect::HandleNoImmediateEffect,                         //253 SPELL_AURA_MOD_BLOCK_CRIT_CHANCE  implemented in Unit::isBlockCritical
    &AuraEffect::HandleAuraModDisarm,                             //254 SPELL_AURA_MOD_DISARM_OFFHAND
    &AuraEffect::HandleNoImmediateEffect,                         //255 SPELL_AURA_MOD_MECHANIC_DAMAGE_TAKEN_PERCENT    implemented in Unit::SpellDamageBonus
    &AuraEffect::HandleNoReagentUseAura,                          //256 SPELL_AURA_NO_REAGENT_USE Use SpellClassMask for spell select
    &AuraEffect::HandleNULL,                                      //257 SPELL_AURA_MOD_TARGET_RESIST_BY_SPELL_CLASS Use SpellClassMask for spell select
    &AuraEffect::HandleNULL,                                      //258 SPELL_AURA_MOD_SPELL_VISUAL
    &AuraEffect::HandleNoImmediateEffect,                         //259 SPELL_AURA_MOD_HOT_PCT implemented in Unit::SpellHealingBonus
    &AuraEffect::HandleNoImmediateEffect,                         //260 SPELL_AURA_SCREEN_EFFECT (miscvalue = id in ScreenEffect.dbc) not required any code
    &AuraEffect::HandlePhase,                                     //261 SPELL_AURA_PHASE undetactable invisibility?     implemented in Unit::isVisibleForOrDetect
    &AuraEffect::HandleNoImmediateEffect,                         //262 SPELL_AURA_ABILITY_IGNORE_AURASTATE implemented in spell::cancast
    &AuraEffect::HandleAuraAllowOnlyAbility,                      //263 SPELL_AURA_ALLOW_ONLY_ABILITY player can use only abilities set in SpellClassMask
    &AuraEffect::HandleUnused,                                    //264 unused (3.2.0)
    &AuraEffect::HandleUnused,                                    //265 unused (3.2.0)
    &AuraEffect::HandleUnused,                                    //266 unused (3.2.0)
    &AuraEffect::HandleNoImmediateEffect,                         //267 SPELL_AURA_MOD_IMMUNE_AURA_APPLY_SCHOOL         implemented in Unit::IsImmunedToSpellEffect
    &AuraEffect::HandleAuraModAttackPowerOfStatPercent,           //268 SPELL_AURA_MOD_ATTACK_POWER_OF_STAT_PERCENT
    &AuraEffect::HandleNoImmediateEffect,                         //269 SPELL_AURA_MOD_IGNORE_TARGET_RESIST implemented in Unit::CalcAbsorbResist and CalcArmorReducedDamage
    &AuraEffect::HandleNoImmediateEffect,                         //270 SPELL_AURA_MOD_ABILITY_IGNORE_TARGET_RESIST implemented in Unit::CalcAbsorbResist and CalcArmorReducedDamage
    &AuraEffect::HandleNoImmediateEffect,                         //271 SPELL_AURA_MOD_DAMAGE_FROM_CASTER    implemented in Unit::SpellDamageBonus
    &AuraEffect::HandleNoImmediateEffect,                         //272 SPELL_AURA_IGNORE_MELEE_RESET
    &AuraEffect::HandleUnused,                                    //273 clientside
    &AuraEffect::HandleNoImmediateEffect,                         //274 SPELL_AURA_CONSUME_NO_AMMO implemented in spell::CalculateDamageDoneForAllTargets
    &AuraEffect::HandleNoImmediateEffect,                         //275 SPELL_AURA_MOD_IGNORE_SHAPESHIFT Use SpellClassMask for spell select
    &AuraEffect::HandleNULL,                                      //276 mod damage % mechanic?
    &AuraEffect::HandleNoImmediateEffect,                         //277 SPELL_AURA_MOD_ABILITY_AFFECTED_TARGETS implemented in spell::settargetmap
    &AuraEffect::HandleAuraModDisarm,                             //278 SPELL_AURA_MOD_DISARM_RANGED disarm ranged weapon
    &AuraEffect::HandleNoImmediateEffect,                         //279 SPELL_AURA_INITIALIZE_IMAGES
    &AuraEffect::HandleNoImmediateEffect,                         //280 SPELL_AURA_MOD_TARGET_ARMOR_PCT
    &AuraEffect::HandleNoImmediateEffect,                         //281 SPELL_AURA_MOD_HONOR_GAIN_PCT implemented in Player::RewardHonor
    &AuraEffect::HandleAuraIncreaseBaseHealthPercent,             //282 SPELL_AURA_INCREASE_BASE_HEALTH_PERCENT
    &AuraEffect::HandleNoImmediateEffect,                         //283 SPELL_AURA_MOD_HEALING_RECEIVED       implemented in Unit::SpellHealingBonus
    &AuraEffect::HandleAuraLinked,                                //284 SPELL_AURA_LINKED
    &AuraEffect::HandleAuraModAttackPowerOfArmor,                 //285 SPELL_AURA_MOD_ATTACK_POWER_OF_ARMOR  implemented in Player::UpdateAttackPowerAndDamage
    &AuraEffect::HandleNoImmediateEffect,                         //286 SPELL_AURA_ABILITY_PERIODIC_CRIT implemented in AuraEffect::PeriodicTick
    &AuraEffect::HandleNoImmediateEffect,                         //287 SPELL_AURA_DEFLECT_SPELLS             implemented in Unit::MagicSpellHitResult and Unit::MeleeSpellHitResult
    &AuraEffect::HandleNoImmediateEffect,                         //288 SPELL_AURA_IGNORE_HIT_DIRECTION  implemented in Unit::MagicSpellHitResult and Unit::MeleeSpellHitResult Unit::RollMeleeOutcomeAgainst
    &AuraEffect::HandleNULL,                                      //289 unused (3.2.0)
    &AuraEffect::HandleAuraModCritPct,                            //290 SPELL_AURA_MOD_CRIT_PCT
    &AuraEffect::HandleNoImmediateEffect,                         //291 SPELL_AURA_MOD_XP_QUEST_PCT  implemented in Player::RewardQuest
    &AuraEffect::HandleAuraOpenStable,                            //292 SPELL_AURA_OPEN_STABLE
    &AuraEffect::HandleAuraOverrideSpells,                        //293 auras which probably add set of abilities to their target based on it's miscvalue
    &AuraEffect::HandleNoImmediateEffect,                         //294 SPELL_AURA_PREVENT_REGENERATE_POWER implemented in Player::Regenerate(Powers power)
    &AuraEffect::HandleNULL,                                      //295 0 spells in 3.3.5
    &AuraEffect::HandleAuraSetVehicle,                            //296 SPELL_AURA_SET_VEHICLE_ID sets vehicle on target
    &AuraEffect::HandleNULL,                                      //297 Spirit Burst spells
    &AuraEffect::HandleNULL,                                      //298 70569 - Strangulating, maybe prevents talk or cast
    &AuraEffect::HandleNULL,                                      //299 unused
    &AuraEffect::HandleNoImmediateEffect,                         //300 SPELL_AURA_SHARE_DAMAGE_PCT implemented in Unit::DealDamage
    &AuraEffect::HandleNoImmediateEffect,                         //301 SPELL_AURA_SCHOOL_HEAL_ABSORB implemented in Unit::CalcHealAbsorb
    &AuraEffect::HandleNULL,                                      //302 0 spells in 3.3.5
    &AuraEffect::HandleNoImmediateEffect,                         //303 SPELL_AURA_MOD_DAMAGE_DONE_VERSUS_AURASTATE implemented in Unit::SpellDamageBonus, Unit::MeleeDamageBonus
    &AuraEffect::HandleAuraModFakeInebriation,                    //304 SPELL_AURA_MOD_DRUNK
    &AuraEffect::HandleAuraModIncreaseSpeed,                      //305 SPELL_AURA_MOD_MINIMUM_SPEED
    &AuraEffect::HandleNULL,                                      //306 0 spells in 3.3.5
    &AuraEffect::HandleNULL,                                      //307 0 spells in 3.3.5
    &AuraEffect::HandleNULL,                                      //308 new aura for hunter traps
    &AuraEffect::HandleNULL,                                      //309 0 spells in 3.3.5
    &AuraEffect::HandleNoImmediateEffect,                         //310 SPELL_AURA_MOD_CREATURE_AOE_DAMAGE_AVOIDANCE implemented in Spell::CalculateDamageDone
    &AuraEffect::HandleNULL,                                      //311 0 spells in 3.3.5
    &AuraEffect::HandleNULL,                                      //312 0 spells in 3.3.5
    &AuraEffect::HandleNULL,                                      //313 0 spells in 3.3.5
    &AuraEffect::HandleNoImmediateEffect,                         //314 SPELL_AURA_PREVENT_RESSURECTION todo
    &AuraEffect::HandleNoImmediateEffect,                         //315 SPELL_AURA_UNDERWATER_WALKING todo
    &AuraEffect::HandleNoImmediateEffect,                         //316 SPELL_AURA_PERIODIC_HASTE implemented in AuraEffect::CalculatePeriodic
};

AuraEffect::AuraEffect(Aura * base, uint8 effIndex, int32 *baseAmount, Unit * caster):
m_base(base), m_spellProto(base->GetSpellProto()), m_effIndex(effIndex),
m_baseAmount(baseAmount ? *baseAmount : m_spellProto->EffectBasePoints[m_effIndex]),
m_canBeRecalculated(true), m_spellmod(NULL), m_isPeriodic(false),
m_periodicTimer(0), m_tickNumber(0)
{
    CalculatePeriodic(caster, true);

    m_amount = CalculateAmount(caster);

    CalculateSpellMod();
}

AuraEffect::~AuraEffect()
{
    delete m_spellmod;
}

void AuraEffect::GetTargetList(std::list<Unit *> & targetList) const
{
    Aura::ApplicationMap const & targetMap = GetBase()->GetApplicationMap();
    // remove all targets which were not added to new list - they no longer deserve area aura
    for (Aura::ApplicationMap::const_iterator appIter = targetMap.begin(); appIter != targetMap.end(); ++appIter)
    {
        if (appIter->second->HasEffect(GetEffIndex()))
            targetList.push_back(appIter->second->GetTarget());
    }
}

void AuraEffect::GetApplicationList(std::list<AuraApplication *> & applicationList) const
{
    Aura::ApplicationMap const & targetMap = GetBase()->GetApplicationMap();
    // remove all targets which were not added to new list - they no longer deserve area aura
    for (Aura::ApplicationMap::const_iterator appIter = targetMap.begin(); appIter != targetMap.end(); ++appIter)
    {
        if (appIter->second->HasEffect(GetEffIndex()))
            applicationList.push_back(appIter->second);
    }
}

int32 AuraEffect::CalculateAmount(Unit * caster)
{
    int32 amount;
    // default amount calculation
    amount = SpellMgr::CalculateSpellEffectAmount(m_spellProto, m_effIndex, caster, &m_baseAmount, NULL);

    // check item enchant aura cast
    if (!amount && caster)
        if (uint64 itemGUID = GetBase()->GetCastItemGUID())
            if (Player *playerCaster = dynamic_cast<Player*>(caster))
                if (Item *castItem = playerCaster->GetItemByGuid(itemGUID))
                    if (castItem->GetItemSuffixFactor())
                    {
                        ItemRandomSuffixEntry const *item_rand_suffix = sItemRandomSuffixStore.LookupEntry(abs(castItem->GetItemRandomPropertyId()));
                        if (item_rand_suffix)
                        {
                            for (int k = 0; k < MAX_ITEM_ENCHANTMENT_EFFECTS; k++)
                            {
                                SpellItemEnchantmentEntry const *pEnchant = sSpellItemEnchantmentStore.LookupEntry(item_rand_suffix->enchant_id[k]);
                                if (pEnchant)
                                {
                                    for (int t = 0; t < MAX_ITEM_ENCHANTMENT_EFFECTS; t++)
                                        if (pEnchant->spellid[t] == m_spellProto->Id)
                                    {
                                        amount = uint32((item_rand_suffix->prefix[k]*castItem->GetItemSuffixFactor()) / 10000);
                                        break;
                                    }
                                }

                                if (amount)
                                    break;
                            }
                        }
                    }

    float DoneActualBenefit = 0.0f;

    // custom amount calculations go here
    switch(GetAuraType())
    {
        // crowd control auras
        case SPELL_AURA_MOD_CONFUSE:
        case SPELL_AURA_MOD_FEAR:
        case SPELL_AURA_MOD_STUN:
        case SPELL_AURA_MOD_ROOT:
        case SPELL_AURA_TRANSFORM:
            m_canBeRecalculated = false;
            if (!m_spellProto->procFlags)
                break;
            amount = int32(GetBase()->GetUnitOwner()->CountPctFromMaxHealth(10));
            if (caster)
            {
                // Glyphs increasing damage cap
                Unit::AuraEffectList const& overrideClassScripts = caster->GetAuraEffectsByType(SPELL_AURA_OVERRIDE_CLASS_SCRIPTS);
                for (Unit::AuraEffectList::const_iterator itr = overrideClassScripts.begin(); itr != overrideClassScripts.end(); ++itr)
                {
                    if ((*itr)->IsAffectedOnSpell(m_spellProto))
                    {
                        // Glyph of Fear, Glyph of Frost nova and similar auras
                        if ((*itr)->GetMiscValue() == 7801)
                        {
                            AddPctN(amount, (*itr)->GetAmount());
                            break;
                        }
                    }
                }
            }
            break;
        case SPELL_AURA_SCHOOL_ABSORB:
            m_canBeRecalculated = false;
            if (!caster)
                break;
            switch(GetSpellProto()->SpellFamilyName)
            {
                case SPELLFAMILY_GENERIC:
                    if (GetId()==70845)
                        DoneActualBenefit = caster->GetMaxHealth() * 0.2f;
                    break;
                case SPELLFAMILY_MAGE:
                    // Ice Barrier
                    if (GetSpellProto()->SpellFamilyFlags[1] & 0x1 && GetSpellProto()->SpellFamilyFlags[2] & 0x8)
                    {
                        // +80.68% from sp bonus
                        DoneActualBenefit += caster->SpellBaseDamageBonus(GetSpellSchoolMask(m_spellProto)) * 0.8068f;
                        // Glyph of Ice Barrier: its weird having a SPELLMOD_ALL_EFFECTS here but its blizzards doing :)
                        // Glyph of Ice Barrier is only applied at the spell damage bonus because it was already applied to the base value in CalculateSpellDamage
                        DoneActualBenefit = caster->ApplyEffectModifiers(GetSpellProto(), m_effIndex, DoneActualBenefit);
                    }
                    // Fire Ward
                    else if(GetSpellProto()->SpellFamilyFlags[0] & 0x8 && GetSpellProto()->SpellFamilyFlags[2] & 0x8)
                    {
                        // +80.68% from sp bonus
                        DoneActualBenefit += caster->SpellBaseDamageBonus(GetSpellSchoolMask(m_spellProto)) * 0.8068f;
                    }
                    // Frost Ward
                    else if(GetSpellProto()->SpellFamilyFlags[0] & 0x100 && GetSpellProto()->SpellFamilyFlags[2] & 0x8)
                    {
                        // +80.68% from sp bonus
                        DoneActualBenefit += caster->SpellBaseDamageBonus(GetSpellSchoolMask(m_spellProto)) * 0.8068f;
                    }
                    break;
                case SPELLFAMILY_WARLOCK:
                    // Shadow Ward
                    if (m_spellProto->SpellFamilyFlags[2] & 0x40)
                    {
                        // +80.68% from sp bonus
                        DoneActualBenefit += caster->SpellBaseDamageBonus(GetSpellSchoolMask(m_spellProto)) * 0.8068f;
                    }
                    break;
                case SPELLFAMILY_PRIEST:
                    // Power Word: Shield
                    if (GetSpellProto()->SpellFamilyFlags[0] & 0x1 && GetSpellProto()->SpellFamilyFlags[2] & 0x400)
                    {
                        // +80.68% from sp bonus
                        float bonus = 0.8068f;

                        // Borrowed Time
                        if (AuraEffect const* pAurEff = caster->GetAuraEffect(SPELL_AURA_DUMMY, SPELLFAMILY_PRIEST, 2899, 1))
                            bonus += CalculatePctN(1.0f, pAurEff->GetAmount());

                        DoneActualBenefit += caster->SpellBaseHealingBonus(GetSpellSchoolMask(m_spellProto)) * bonus;
                        // Improved PW: Shield: its weird having a SPELLMOD_ALL_EFFECTS here but its blizzards doing :)
                        // Improved PW: Shield is only applied at the spell healing bonus because it was already applied to the base value in CalculateSpellDamage
                        DoneActualBenefit = caster->ApplyEffectModifiers(GetSpellProto(), m_effIndex, DoneActualBenefit);
                        DoneActualBenefit *= caster->CalculateLevelPenalty(GetSpellProto());

                        amount += int32(DoneActualBenefit);

                        // Twin Disciplines
                        if (AuraEffect const* pAurEff = caster->GetAuraEffect(SPELL_AURA_ADD_PCT_MODIFIER, SPELLFAMILY_PRIEST, 0x400000, 0, 0, caster->GetGUID()))
                            AddPctN(amount, pAurEff->GetAmount());

                        // Focused Power
                        // Reuse variable, not sure if this code below can be moved before Twin Disciplines
                        DoneActualBenefit = float(amount);
                        DoneActualBenefit *= caster->GetTotalAuraMultiplier(SPELL_AURA_MOD_HEALING_DONE_PERCENT);
                        amount = int32(DoneActualBenefit);

                        return amount;
                    }
                    break;
                case SPELLFAMILY_PALADIN:
                    // Sacred Shield
                    if (m_spellProto->SpellFamilyFlags[1] & 0x80000)
                    {
                        //+75.00% from sp bonus
                        float bonus = 0.75f;

                        DoneActualBenefit += caster->SpellBaseHealingBonus(GetSpellSchoolMask(m_spellProto)) * bonus;
                        // Divine Guardian is only applied at the spell healing bonus because it was already applied to the base value in CalculateSpellDamage
                        DoneActualBenefit = caster->ApplyEffectModifiers(GetSpellProto(), m_effIndex, DoneActualBenefit);
                        DoneActualBenefit *= caster->CalculateLevelPenalty(GetSpellProto());

                        amount += (int32)DoneActualBenefit;

                        // Arena - Dampening
                        if (AuraEffect const* pAurEff = caster->GetAuraEffect(74410, 0))
                            AddPctN(amount, pAurEff->GetAmount());
                        // Battleground - Dampening
                        else if (AuraEffect const* pAurEff = caster->GetAuraEffect(74411, 0))
                            AddPctN(amount, pAurEff->GetAmount());

                        return amount;
                    }
                    break;
                default:
                    break;
            }
            break;
        case SPELL_AURA_MANA_SHIELD:
            m_canBeRecalculated = false;
            if (!caster)
                break;
            // Mana Shield
            if (GetSpellProto()->SpellFamilyName == SPELLFAMILY_MAGE && GetSpellProto()->SpellFamilyFlags[0] & 0x8000 && m_spellProto->SpellFamilyFlags[2] & 0x8)
            {
                // +80.53% from +spd bonus
                DoneActualBenefit += caster->SpellBaseDamageBonus(GetSpellSchoolMask(m_spellProto)) * 0.8053f;;
            }
            break;
        case SPELL_AURA_DUMMY:
            if (!caster)
                break;
            // Earth Shield
            if (GetSpellProto()->SpellFamilyName == SPELLFAMILY_SHAMAN && m_spellProto->SpellFamilyFlags[1] & 0x400)
                amount = caster->SpellHealingBonus(GetBase()->GetUnitOwner(), GetSpellProto(), amount, SPELL_DIRECT_DAMAGE);
            break;
        case SPELL_AURA_PERIODIC_DAMAGE:
            if (!caster)
                break;
            // Rupture
            if (GetSpellProto()->SpellFamilyName == SPELLFAMILY_ROGUE && m_spellProto->SpellFamilyFlags[0] & 0x100000)
            {
                m_canBeRecalculated = false;
                if (caster->GetTypeId() != TYPEID_PLAYER)
                    break;
                //1 point : ${($m1+$b1*1+0.015*$AP)*4} damage over 8 secs
                //2 points: ${($m1+$b1*2+0.024*$AP)*5} damage over 10 secs
                //3 points: ${($m1+$b1*3+0.03*$AP)*6} damage over 12 secs
                //4 points: ${($m1+$b1*4+0.03428571*$AP)*7} damage over 14 secs
                //5 points: ${($m1+$b1*5+0.0375*$AP)*8} damage over 16 secs
                float AP_per_combo[6] = {0.0f, 0.015f, 0.024f, 0.03f, 0.03428571f, 0.0375f};
                uint8 cp = caster->ToPlayer()->GetComboPoints();
                if (cp > 5) cp = 5;
                amount += int32(caster->GetTotalAttackPowerValue(BASE_ATTACK) * AP_per_combo[cp]);
            }
            // Rip
            else if (GetSpellProto()->SpellFamilyName == SPELLFAMILY_DRUID && m_spellProto->SpellFamilyFlags[0] & 0x00800000 && GetAuraType() == SPELL_AURA_PERIODIC_DAMAGE)
            {
                m_canBeRecalculated = false;
                // 0.01*$AP*cp
                if (caster->GetTypeId() != TYPEID_PLAYER)
                    break;

                uint8 cp = caster->ToPlayer()->GetComboPoints();

                // Idol of Feral Shadows. Cant be handled as SpellMod in SpellAura:Dummy due its dependency from CPs
                if (AuraEffect const * aurEff = caster->GetAuraEffect(34241, 0))
                    amount += cp * aurEff->GetAmount();

                amount += uint32(CalculatePctU(caster->GetTotalAttackPowerValue(BASE_ATTACK), cp));
            }
            // Rend
            else if (GetSpellProto()->SpellFamilyName == SPELLFAMILY_WARRIOR && GetSpellProto()->SpellFamilyFlags[0] & 0x20)
            {
                m_canBeRecalculated = false;
                // $0.2 * (($MWB + $mwb) / 2 + $AP / 14 * $MWS) bonus per tick
                float ap = caster->GetTotalAttackPowerValue(BASE_ATTACK);
                int32 mws = caster->GetAttackTime(BASE_ATTACK);
                float mwb_min = caster->GetWeaponDamageRange(BASE_ATTACK, MINDAMAGE);
                float mwb_max = caster->GetWeaponDamageRange(BASE_ATTACK, MAXDAMAGE);
                float mwb = ((mwb_min + mwb_max) / 2 + ap * mws / 14000) * 0.2f;
                amount += int32(caster->ApplyEffectModifiers(m_spellProto, m_effIndex, mwb));
                // "If used while your target is above 75% health, Rend does 35% more damage."
                // as for 3.1.3 only ranks above 9 (wrong tooltip?)
                if (sSpellMgr->GetSpellRank(m_spellProto->Id) >= 9)
                {
                    if (GetBase()->GetUnitOwner()->HasAuraState(AURA_STATE_HEALTH_ABOVE_75_PERCENT, m_spellProto, caster))
                        AddPctN(amount, SpellMgr::CalculateSpellEffectAmount(m_spellProto, 2, caster));
                }
            }
            // Unholy Blight damage over time effect
            else if (GetId() == 50536)
            {
                m_canBeRecalculated = false;
                // we're getting total damage on aura apply, change it to be damage per tick
                amount = int32((float)amount / GetTotalTicks());
            }
            break;
        case SPELL_AURA_PERIODIC_ENERGIZE:
            if (GetSpellProto()->SpellFamilyName == SPELLFAMILY_GENERIC)
            {
                // Replenishment (0.25% from max)
                // Infinite Replenishment
                if (m_spellProto->SpellIconID == 3184 && m_spellProto->SpellVisual[0] == 12495)
                    amount = GetBase()->GetUnitOwner()->GetMaxPower(POWER_MANA) * 25 / 10000;
            }
            // Innervate
            else if (m_spellProto->Id == 29166)
                ApplyPctF(amount, float(GetBase()->GetUnitOwner()->GetCreatePowers(POWER_MANA)) / GetTotalTicks());
            // Owlkin Frenzy
            else if (m_spellProto->Id == 48391)
                ApplyPctU(amount, GetBase()->GetUnitOwner()->GetCreatePowers(POWER_MANA));
            break;
        case SPELL_AURA_PERIODIC_HEAL:
            if (!caster)
                break;
            // Lightwell Renew
            if (GetSpellProto()->SpellFamilyName == SPELLFAMILY_PRIEST && m_spellProto->SpellFamilyFlags[2] & 0x4000)
            {
                if (caster->GetTypeId() == TYPEID_PLAYER)
                // Bonus from Glyph of Lightwell
                if (AuraEffect* modHealing = caster->GetAuraEffect(55673, 0))
                    AddPctN(amount, modHealing->GetAmount());
            }
            break;
        case SPELL_AURA_MOD_DAMAGE_PERCENT_TAKEN:
            if (!caster)
                break;
            // Icebound Fortitude
            if (GetSpellProto()->SpellFamilyName == SPELLFAMILY_DEATHKNIGHT && m_spellProto->SpellFamilyFlags[0] & 0x00100000)
            {
                if (caster->GetTypeId() == TYPEID_PLAYER)
                {
                    int32 value = (-1 * amount) - 10;
                    uint32 defva = uint32(caster->ToPlayer()->GetSkillValue(SKILL_DEFENSE) + caster->ToPlayer()->GetRatingBonusValue(CR_DEFENSE_SKILL));

                    if (defva > 400)
                        value += int32((defva - 400) * 0.15);

                    // Glyph of Icebound Fortitude
                    if (AuraEffect const * aurEff = caster->GetAuraEffect(58625, 0))
                    {
                        int32 valMax = aurEff->GetAmount();
                        if (value < valMax)
                            value = valMax;
                    }
                    amount = -value;
                }
            }
            // Hand of Salvation
            else if (GetSpellProto()->SpellFamilyName == SPELLFAMILY_PALADIN && GetSpellProto()->SpellFamilyFlags[0] & 0x00000100)
            {
                //Glyph of Salvation
                if (caster->GetGUID() == GetBase()->GetUnitOwner()->GetGUID())
                    if (AuraEffect const * aurEff = caster->GetAuraEffect(63225, 0))
                        amount = -aurEff->GetAmount();
            }
            break;
        case SPELL_AURA_MOD_THREAT:
        {
            uint8 level_diff = 0;
            float multiplier = 0.0;
            switch (GetId())
            {
                // Arcane Shroud
                case 26400:
                    level_diff = GetBase()->GetUnitOwner()->getLevel() - 60;
                    multiplier = 2;
                    break;
                // The Eye of Diminution
                case 28862:
                    level_diff = GetBase()->GetUnitOwner()->getLevel() - 60;
                    multiplier = 1;
                    break;
            }
            if (level_diff > 0)
                amount += int32(multiplier * level_diff);
            break;
        }
        case SPELL_AURA_MOD_INCREASE_HEALTH:
            // Vampiric Blood
            if (GetId() == 55233)
                amount = GetBase()->GetUnitOwner()->CountPctFromMaxHealth(amount);
            break;
        case SPELL_AURA_MOD_INCREASE_ENERGY:
            // Hymn of Hope
            if (GetId() == 64904)
                ApplyPctU(amount, GetBase()->GetUnitOwner()->GetMaxPower(GetBase()->GetUnitOwner()->getPowerType()));
            break;
        case SPELL_AURA_MOD_INCREASE_SPEED:
            // Dash - do not set speed if not in cat form
            if (GetSpellProto()->SpellFamilyName == SPELLFAMILY_DRUID && GetSpellProto()->SpellFamilyFlags[2] & 0x00000008)
                amount = GetBase()->GetUnitOwner()->GetShapeshiftForm() == FORM_CAT ? amount : 0;
            break;
        default:
            break;
    }
    if (DoneActualBenefit != 0.0f)
    {
        DoneActualBenefit *= caster->CalculateLevelPenalty(GetSpellProto());
        amount += (int32)DoneActualBenefit;
    }

    GetBase()->CallScriptEffectCalcAmountHandlers(const_cast<AuraEffect const *>(this), amount, m_canBeRecalculated);
    amount *= GetBase()->GetStackAmount();
    return amount;
}

void AuraEffect::CalculatePeriodic(Unit * caster, bool create)
{
    m_amplitude = m_spellProto->EffectAmplitude[m_effIndex];

    // prepare periodics
    switch (GetAuraType())
    {
        case SPELL_AURA_OBS_MOD_POWER:
            // 3 spells have no amplitude set
            if (!m_amplitude)
                m_amplitude = 1 * IN_MILLISECONDS;
        case SPELL_AURA_PERIODIC_DAMAGE:
        case SPELL_AURA_PERIODIC_HEAL:
        case SPELL_AURA_PERIODIC_ENERGIZE:
        case SPELL_AURA_OBS_MOD_HEALTH:
        case SPELL_AURA_PERIODIC_LEECH:
        case SPELL_AURA_PERIODIC_HEALTH_FUNNEL:
        case SPELL_AURA_PERIODIC_MANA_LEECH:
        case SPELL_AURA_PERIODIC_DAMAGE_PERCENT:
        case SPELL_AURA_POWER_BURN_MANA:
            m_isPeriodic = true;
            break;
        case SPELL_AURA_PERIODIC_TRIGGER_SPELL:
            if (GetId() == 51912)
            {
                m_amplitude = 3000;
            }
            m_isPeriodic = true;
            break;
        case SPELL_AURA_PERIODIC_TRIGGER_SPELL_WITH_VALUE:
        case SPELL_AURA_PERIODIC_DUMMY:
            m_isPeriodic = true;
            break;
        case SPELL_AURA_DUMMY:
            // Haunting Spirits - perdiodic trigger demon
            if (GetId() == 7057)
            {
                m_isPeriodic = true;
                m_amplitude = irand (0, 60) + 30;
                m_amplitude *= IN_MILLISECONDS;
            }
            break;
        default:
            break;
    }

    GetBase()->CallScriptEffectCalcPeriodicHandlers(const_cast<AuraEffect const *>(this), m_isPeriodic, m_amplitude);

    if (!m_isPeriodic)
        return;

    Player* modOwner = caster ? caster->GetSpellModOwner() : NULL;

    // Apply casting time mods
    if (m_amplitude)
    {
        // Apply periodic time mod
        if (modOwner)
            modOwner->ApplySpellMod(GetId(), SPELLMOD_ACTIVATION_TIME, m_amplitude);

        if (caster)
        {
            // Haste modifies periodic time of channeled spells
            if (IsChanneledSpell(m_spellProto))
            {
                if (m_spellProto->AttributesEx5 & SPELL_ATTR5_HASTE_AFFECT_DURATION)
                    caster->ModSpellCastTime(m_spellProto, m_amplitude);
            }
            // and periodic time of auras affected by SPELL_AURA_PERIODIC_HASTE
            else if (caster->HasAuraTypeWithAffectMask(SPELL_AURA_PERIODIC_HASTE, m_spellProto) || m_spellProto->AttributesEx5 & SPELL_ATTR5_HASTE_AFFECT_DURATION)
                m_amplitude = int32(m_amplitude * caster->GetFloatValue(UNIT_MOD_CAST_SPEED));
        }
    }

    if (create)
    {
        // Start periodic on next tick or at aura apply
        if (m_amplitude && !(m_spellProto->AttributesEx5 & SPELL_ATTR5_START_PERIODIC_AT_APPLY))
            m_periodicTimer += m_amplitude;
    }
    else if (m_amplitude) // load aura from character_aura
    {
        m_tickNumber = GetBase()->GetDuration() / m_amplitude;
        m_periodicTimer = GetBase()->GetDuration() % m_amplitude;
        if (m_spellProto->AttributesEx5 & SPELL_ATTR5_START_PERIODIC_AT_APPLY)
            ++m_tickNumber;
    }
}

void AuraEffect::CalculateSpellMod()
{
    switch (GetAuraType())
    {
        case SPELL_AURA_DUMMY:
            switch(GetSpellProto()->SpellFamilyName)
            {
                case SPELLFAMILY_PRIEST:
                    // Pain and Suffering
                    if (m_spellProto->SpellIconID == 2874)
                    {
                        if (!m_spellmod)
                        {
                            m_spellmod = new SpellModifier(GetBase());
                            m_spellmod->op = SPELLMOD_DOT;
                            m_spellmod->type = SPELLMOD_PCT;
                            m_spellmod->spellId = GetId();
                            m_spellmod->mask[1] = 0x00002000;
                        }
                        m_spellmod->value = GetAmount();
                    }
                    break;
                case SPELLFAMILY_DRUID:
                    switch (GetId())
                    {
                        case 34246:                                 // Idol of the Emerald Queen
                        case 60779:                                 // Idol of Lush Moss
                        {
                            if (!m_spellmod)
                            {
                                m_spellmod = new SpellModifier(GetBase());
                                m_spellmod->op = SPELLMOD_DOT;
                                m_spellmod->type = SPELLMOD_FLAT;
                                m_spellmod->spellId = GetId();
                                m_spellmod->mask[1] = 0x0010;
                            }
                            m_spellmod->value = GetAmount()/7;
                        }
                        break;
                    }
                    break;
                default:
                    break;
            }
        case SPELL_AURA_MOD_SPELL_CRIT_CHANCE:
            switch(GetId())
            {
                case 51466: // Elemental oath
                case 51470: // Elemental oath
                    // "while Clearcasting from Elemental Focus is active, you deal 5%/10% more spell damage."
                    if (!m_spellmod)
                    {
                        m_spellmod = new SpellModifier(GetBase());
                        m_spellmod->op = SPELLMOD_EFFECT2;
                        m_spellmod->type = SPELLMOD_FLAT;
                        m_spellmod->spellId = GetId();
                        m_spellmod->mask[1] = 0x0004000;
                    }
                    m_spellmod->value = GetBase()->GetUnitOwner()->CalculateSpellDamage(GetBase()->GetUnitOwner(), GetSpellProto(), 1);
                    break;
                default:
                    break;
            }
            break;
        case SPELL_AURA_ADD_FLAT_MODIFIER:
        case SPELL_AURA_ADD_PCT_MODIFIER:
            if (!m_spellmod)
            {
                m_spellmod = new SpellModifier(GetBase());
                m_spellmod->op = SpellModOp(GetMiscValue());
                ASSERT(m_spellmod->op < MAX_SPELLMOD);

                m_spellmod->type = SpellModType(GetAuraType());    // SpellModType value == spell aura types
                m_spellmod->spellId = GetId();
                m_spellmod->mask = GetSpellProto()->EffectSpellClassMask[GetEffIndex()];
                m_spellmod->charges = GetBase()->GetCharges();
            }
            m_spellmod->value = GetAmount();
            break;
        default:
            break;
    }
    GetBase()->CallScriptEffectCalcSpellModHandlers(const_cast<AuraEffect const *>(this), m_spellmod);
}

void AuraEffect::ChangeAmount(int32 newAmount, bool mark)
{
    //Unit * caster = GetCaster();
    // Reapply if amount change
    if (newAmount != GetAmount())
    {
        UnitList targetList;
        GetTargetList(targetList);
        for (UnitList::iterator aurEffTarget = targetList.begin(); aurEffTarget != targetList.end(); ++aurEffTarget)
        {
            HandleEffect(*aurEffTarget, AURA_EFFECT_HANDLE_CHANGE_AMOUNT, false);
        }
        if (!mark)
            m_amount = newAmount;
        else
            SetAmount(newAmount);
        CalculateSpellMod();
        for (UnitList::iterator aurEffTarget = targetList.begin(); aurEffTarget != targetList.end(); ++aurEffTarget)
        {
            HandleEffect(*aurEffTarget, AURA_EFFECT_HANDLE_CHANGE_AMOUNT, true);
        }
    }
}

void AuraEffect::HandleEffect(AuraApplication const * aurApp, uint8 mode, bool apply)
{
    // check if call is correct
    ASSERT(!mode
        || mode == AURA_EFFECT_HANDLE_REAL
        || mode == AURA_EFFECT_HANDLE_SEND_FOR_CLIENT
        || mode == AURA_EFFECT_HANDLE_CHANGE_AMOUNT
        || mode == AURA_EFFECT_HANDLE_STAT);

    // real aura apply/remove, handle modifier
    if (mode & AURA_EFFECT_HANDLE_CHANGE_AMOUNT_MASK)
        ApplySpellMod(aurApp->GetTarget(), apply);

    bool prevented = false;
    if (apply)
        prevented = GetBase()->CallScriptEffectApplyHandlers(const_cast<AuraEffect const *>(this), aurApp, (AuraEffectHandleModes)mode);
    else
        prevented = GetBase()->CallScriptEffectRemoveHandlers(const_cast<AuraEffect const *>(this), aurApp, (AuraEffectHandleModes)mode);

    // check if script events have removed the aura or if default effect prevention was requested
    if ((apply && aurApp->GetRemoveMode()) || prevented)
        return;

    (*this.*AuraEffectHandler [GetAuraType()])(aurApp, mode, apply);
}

void AuraEffect::HandleEffect(Unit * target, uint8 mode, bool apply)
{
    AuraApplication const * aurApp = GetBase()->GetApplicationOfTarget(target->GetGUID());
    ASSERT(aurApp);
    HandleEffect(aurApp, mode, apply);
}

void AuraEffect::ApplySpellMod(Unit * target, bool apply)
{
    if (!m_spellmod || target->GetTypeId() != TYPEID_PLAYER)
        return;

    target->ToPlayer()->AddSpellMod(m_spellmod, apply);

    // Auras with charges do not mod amount of passive auras
    if (GetBase()->GetCharges())
        return;
    // reapply some passive spells after add/remove related spellmods
    // Warning: it is a dead loop if 2 auras each other amount-shouldn't happen
    switch (GetMiscValue())
    {
        case SPELLMOD_ALL_EFFECTS:
        case SPELLMOD_EFFECT1:
        case SPELLMOD_EFFECT2:
        case SPELLMOD_EFFECT3:
        {
            uint64 guid = target->GetGUID();
            Unit::AuraApplicationMap & auras = target->GetAppliedAuras();
            for (Unit::AuraApplicationMap::iterator iter = auras.begin(); iter != auras.end(); ++iter)
            {
                Aura * aura = iter->second->GetBase();
                // only passive auras-active auras should have amount set on spellcast and not be affected
                // if aura is casted by others, it will not be affected
                if ((aura->IsPassive() || aura->GetSpellProto()->AttributesEx2 & SPELL_ATTR2_ALWAYS_APPLY_MODIFIERS) && aura->GetCasterGUID() == guid && sSpellMgr->IsAffectedByMod(aura->GetSpellProto(), m_spellmod))
                {
                    if (GetMiscValue() == SPELLMOD_ALL_EFFECTS)
                    {
                        for (uint8 i = 0; i<MAX_SPELL_EFFECTS; ++i)
                        {
                            if (AuraEffect * aurEff = aura->GetEffect(i))
                                aurEff->RecalculateAmount();
                        }
                    }
                    else if (GetMiscValue() == SPELLMOD_EFFECT1)
                    {
                       if (AuraEffect * aurEff = aura->GetEffect(0))
                            aurEff->RecalculateAmount();
                    }
                    else if (GetMiscValue() == SPELLMOD_EFFECT2)
                    {
                       if (AuraEffect * aurEff = aura->GetEffect(1))
                            aurEff->RecalculateAmount();
                    }
                    else //if (modOp == SPELLMOD_EFFECT3)
                    {
                       if (AuraEffect * aurEff = aura->GetEffect(2))
                            aurEff->RecalculateAmount();
                    }
                }
            }
        }
        default:
            break;
    }
}

void AuraEffect::Update(uint32 diff, Unit * caster)
{
    if (m_isPeriodic && (GetBase()->GetDuration() >=0 || GetBase()->IsPassive() || GetBase()->IsPermanent()))
    {
        if (m_periodicTimer > int32(diff))
            m_periodicTimer -= diff;
        else // tick also at m_periodicTimer == 0 to prevent lost last tick in case max m_duration == (max m_periodicTimer)*N
        {
            ++m_tickNumber;

            // update before tick (aura can be removed in TriggerSpell or PeriodicTick calls)
            m_periodicTimer += m_amplitude - diff;
            UpdatePeriodic(caster);

            std::list<AuraApplication*> effectApplications;
            GetApplicationList(effectApplications);
            // tick on targets of effects
            for (std::list<AuraApplication*>::iterator apptItr = effectApplications.begin(); apptItr != effectApplications.end(); ++apptItr)
                PeriodicTick(*apptItr, caster);
        }
    }
}

void AuraEffect::UpdatePeriodic(Unit * caster)
{
    switch(GetAuraType())
    {
        case SPELL_AURA_DUMMY:
            // Haunting Spirits
            if (GetId() == 7057)
            {
                m_amplitude = irand (0 , 60) + 30;
                m_amplitude *= IN_MILLISECONDS;
            }
            break;
        case SPELL_AURA_PERIODIC_DUMMY:
            switch(GetSpellProto()->SpellFamilyName)
            {
                case SPELLFAMILY_GENERIC:
                    switch(GetId())
                    {
                        // Drink
                        case 430:
                        case 431:
                        case 432:
                        case 1133:
                        case 1135:
                        case 1137:
                        case 10250:
                        case 22734:
                        case 27089:
                        case 34291:
                        case 43182:
                        case 43183:
                        case 46755:
                        case 49472: // Drink Coffee
                        case 57073:
                        case 61830:
                            if (!caster || caster->GetTypeId() != TYPEID_PLAYER)
                                return;
                            // Get SPELL_AURA_MOD_POWER_REGEN aura from spell
                            if (AuraEffect * aurEff = GetBase()->GetEffect(0))
                            {
                                if (aurEff->GetAuraType() != SPELL_AURA_MOD_POWER_REGEN)
                                {
                                    m_isPeriodic = false;
                                    sLog->outError("Aura %d structure has been changed - first aura is no longer SPELL_AURA_MOD_POWER_REGEN", GetId());
                                }
                                else
                                {
                                    // default case - not in arena
                                    if (!caster->ToPlayer()->InArena())
                                    {
                                        aurEff->ChangeAmount(GetAmount());
                                        m_isPeriodic = false;
                                    }
                                    else
                                    {
                                        // **********************************************
                                        // This feature uses only in arenas
                                        // **********************************************
                                        // Here need increase mana regen per tick (6 second rule)
                                        // on 0 tick -   0  (handled in 2 second)
                                        // on 1 tick - 166% (handled in 4 second)
                                        // on 2 tick - 133% (handled in 6 second)

                                        // Apply bonus for 1 - 4 tick
                                        switch (m_tickNumber)
                                        {
                                            case 1:   // 0%
                                                aurEff->ChangeAmount(0);
                                                break;
                                            case 2:   // 166%
                                                aurEff->ChangeAmount(GetAmount() * 5 / 3);
                                                break;
                                            case 3:   // 133%
                                                aurEff->ChangeAmount(GetAmount() * 4 / 3);
                                                break;
                                            default:  // 100% - normal regen
                                                aurEff->ChangeAmount(GetAmount());
                                                // No need to update after 4th tick
                                                m_isPeriodic = false;
                                                break;
                                        }
                                    }
                                }
                            }
                            break;
                        case 58549: // Tenacity
                        case 59911: // Tenacity (vehicle)
                           GetBase()->RefreshDuration();
                           break;
                        case 66823: case 67618: case 67619: case 67620: // Paralytic Toxin
                            // Get 0 effect aura
                            if (AuraEffect *slow = GetBase()->GetEffect(0))
                            {
                                int32 newAmount = slow->GetAmount() - 10;
                                if (newAmount < -100)
                                    newAmount = -100;
                                slow->ChangeAmount(newAmount);
                            }
                            break;
                        default:
                            break;
                    }
                    break;
                case SPELLFAMILY_MAGE:
                    if (GetId() == 55342)// Mirror Image
                        m_isPeriodic = false;
                    break;
                case SPELLFAMILY_DEATHKNIGHT:
                    // Chains of Ice
                    if (GetSpellProto()->SpellFamilyFlags[1] & 0x00004000)
                    {
                        // Get 0 effect aura
                        if (AuraEffect *slow = GetBase()->GetEffect(0))
                        {
                            int32 newAmount = slow->GetAmount() + GetAmount();
                            if (newAmount > 0)
                                newAmount = 0;
                            slow->ChangeAmount(newAmount);
                        }
                        return;
                    }
                    break;
                default:
                    break;
           }
       default:
           break;
    }
    GetBase()->CallScriptEffectUpdatePeriodicHandlers(this);
}

bool AuraEffect::IsPeriodicTickCrit(Unit * target, Unit const * caster) const
{
    ASSERT(caster);
    Unit::AuraEffectList const& mPeriodicCritAuras= caster->GetAuraEffectsByType(SPELL_AURA_ABILITY_PERIODIC_CRIT);
    for (Unit::AuraEffectList::const_iterator itr = mPeriodicCritAuras.begin(); itr != mPeriodicCritAuras.end(); ++itr)
    {
        if ((*itr)->IsAffectedOnSpell(m_spellProto) && caster->isSpellCrit(target, m_spellProto, GetSpellSchoolMask(m_spellProto)))
            return true;
    }
    // Rupture - since 3.3.3 can crit
    if (target->GetAuraEffect(SPELL_AURA_PERIODIC_DAMAGE, SPELLFAMILY_ROGUE, 0x100000, 0x0, 0x0, caster->GetGUID()))
    {
        if (caster->isSpellCrit(target, m_spellProto, GetSpellSchoolMask(m_spellProto)))
            return true;
    }
    return false;
}

void AuraEffect::SendTickImmune(Unit * target, Unit *caster) const
{
    if (caster)
        caster->SendSpellDamageImmune(target, m_spellProto->Id);
}

void AuraEffect::PeriodicTick(AuraApplication * aurApp, Unit * caster) const
{
    bool prevented = GetBase()->CallScriptEffectPeriodicHandlers(this, aurApp);
    if (prevented)
        return;

    Unit * target = aurApp->GetTarget();

    switch(GetAuraType())
    {
        case SPELL_AURA_PERIODIC_DAMAGE:
        case SPELL_AURA_PERIODIC_DAMAGE_PERCENT:
        {
            if (!caster)
                break;

            if (!target->isAlive())
                return;

            if (target->HasUnitState(UNIT_STAT_ISOLATED))
            {
                SendTickImmune(target, caster);
                return;
            }

            // Consecrate ticks can miss and will not show up in the combat log
            if (GetSpellProto()->Effect[GetEffIndex()] == SPELL_EFFECT_PERSISTENT_AREA_AURA &&
                caster->SpellHitResult(target, GetSpellProto(), false) != SPELL_MISS_NONE)
                break;

            // Check for immune (not use charges)
            if (target->IsImmunedToDamage(GetSpellProto()))
            {
                SendTickImmune(target, caster);
                break;
            }

            // some auras remove at specific health level or more
            if (GetAuraType() == SPELL_AURA_PERIODIC_DAMAGE)
            {
                switch (GetId())
                {
                    case 43093: case 31956: case 38801:  // Grievous Wound
                    case 35321: case 38363: case 39215:  // Gushing Wound
                        if (target->IsFullHealth())
                        {
                            target->RemoveAurasDueToSpell(GetId());
                            return;
                        }
                        break;
                    case 38772: // Grievous Wound
                    {
                        uint32 percent =
                            GetEffIndex() < 2 && GetSpellProto()->Effect[GetEffIndex()] == SPELL_EFFECT_DUMMY ?
                            caster->CalculateSpellDamage(target, GetSpellProto(), GetEffIndex()+1) :
                            100;
                            if (!target->HealthBelowPct(percent))
                        {
                            target->RemoveAurasDueToSpell(GetId());
                            return;
                        }
                        break;
                    }
                }
            }

            uint32 absorb=0;
            uint32 resist=0;
            CleanDamage cleanDamage =  CleanDamage(0, 0, BASE_ATTACK, MELEE_HIT_NORMAL);

            // ignore non positive values (can be result apply spellmods to aura damage
            uint32 damage = GetAmount() > 0 ? GetAmount() : 0;

            if (GetAuraType() == SPELL_AURA_PERIODIC_DAMAGE)
            {
                damage = caster->SpellDamageBonus(target, GetSpellProto(), damage, DOT, GetBase()->GetStackAmount());

                // Calculate armor mitigation
                if (Unit::IsDamageReducedByArmor(GetSpellSchoolMask(GetSpellProto()), GetSpellProto(), m_effIndex))
                {
                    uint32 damageReductedArmor = caster->CalcArmorReducedDamage(target, damage, GetSpellProto());
                    cleanDamage.mitigated_damage += damage - damageReductedArmor;
                    damage = damageReductedArmor;
                }

                // Curse of Agony damage-per-tick calculation
                if (GetSpellProto()->SpellFamilyName == SPELLFAMILY_WARLOCK && (GetSpellProto()->SpellFamilyFlags[0] & 0x400) && GetSpellProto()->SpellIconID == 544)
                {
                    uint32 totalTick = GetTotalTicks();
                    // 1..4 ticks, 1/2 from normal tick damage
                    if (m_tickNumber <= totalTick / 3)
                        damage = damage/2;
                    // 9..12 ticks, 3/2 from normal tick damage
                    else if (m_tickNumber > totalTick * 2 / 3)
                        damage += (damage+1)/2;           // +1 prevent 0.5 damage possible lost at 1..4 ticks
                    // 5..8 ticks have normal tick damage
                }
                // There is a Chance to make a Soul Shard when Drain soul does damage
                if (GetSpellProto()->SpellFamilyName == SPELLFAMILY_WARLOCK && (GetSpellProto()->SpellFamilyFlags[0] & 0x00004000))
                {
                    if (caster->GetTypeId() == TYPEID_PLAYER && caster->ToPlayer()->isHonorOrXPTarget(target))
                    {
                        if (roll_chance_i(20))
                        {
                            caster->CastSpell(caster, 43836, true, 0, this);
                            // Glyph of Drain Soul - chance to create an additional Soul Shard
                            if (AuraEffect *aur = caster->GetAuraEffect(58070, 0))
                                if (roll_chance_i(aur->GetMiscValue()))
                                    caster->CastSpell(caster, 58068, true, 0, aur);
                        }
                    }
                }
                if (GetSpellProto()->SpellFamilyName == SPELLFAMILY_GENERIC)
                {
                    switch (GetId())
                    {
                        case 70911: // Unbound Plague
                        case 72854: // Unbound Plague
                        case 72855: // Unbound Plague
                        case 72856: // Unbound Plague
                            damage *= uint32(pow(1.25f, int32(m_tickNumber)));
                            break;
                        default:
                            break;
                    }
                }
            }
            else
                damage = uint32(target->CountPctFromMaxHealth(damage));

            bool crit = IsPeriodicTickCrit(target, caster);
            if (crit)
                damage = caster->SpellCriticalDamageBonus(m_spellProto, damage, target);

            int32 dmg = damage;
            caster->ApplyResilience(target, NULL, &dmg, crit, CR_CRIT_TAKEN_SPELL);
            damage = dmg;

            caster->CalcAbsorbResist(target, GetSpellSchoolMask(GetSpellProto()), DOT, damage, &absorb, &resist, m_spellProto);

            sLog->outDetail("PeriodicTick: %u (TypeId: %u) attacked %u (TypeId: %u) for %u dmg inflicted by %u abs is %u",
                GUID_LOPART(GetCasterGUID()), GuidHigh2TypeId(GUID_HIPART(GetCasterGUID())), target->GetGUIDLow(), target->GetTypeId(), damage, GetId(), absorb);

            caster->DealDamageMods(target, damage, &absorb);

            // Set trigger flag
            uint32 procAttacker = PROC_FLAG_DONE_PERIODIC;
            uint32 procVictim   = PROC_FLAG_TAKEN_PERIODIC;
            uint32 procEx = (crit ? PROC_EX_CRITICAL_HIT : PROC_EX_NORMAL_HIT) | PROC_EX_INTERNAL_DOT;
            damage = (damage <= absorb+resist) ? 0 : (damage-absorb-resist);
            if (damage)
                procVictim|=PROC_FLAG_TAKEN_DAMAGE;

            int32 overkill = damage - target->GetHealth();
            if (overkill < 0)
              overkill = 0;

            SpellPeriodicAuraLogInfo pInfo(this, damage, overkill, absorb, resist, 0.0f, crit);
            target->SendPeriodicAuraLog(&pInfo);

            caster->ProcDamageAndSpell(target, procAttacker, procVictim, procEx, damage, BASE_ATTACK, GetSpellProto());

            caster->DealDamage(target, damage, &cleanDamage, DOT, GetSpellSchoolMask(GetSpellProto()), GetSpellProto(), true);
            break;
        }
        case SPELL_AURA_PERIODIC_LEECH:
        {
            if (!caster)
                return;

            if (!caster->isAlive())
                return;

            if (!target->isAlive())
                return;

            if (target->HasUnitState(UNIT_STAT_ISOLATED))
            {
                SendTickImmune(target, caster);
                return;
            }

            if (GetSpellProto()->Effect[GetEffIndex()] == SPELL_EFFECT_PERSISTENT_AREA_AURA &&
                caster->SpellHitResult(target, GetSpellProto(), false) != SPELL_MISS_NONE)
                return;

            // Check for immune
            if (target->IsImmunedToDamage(GetSpellProto()))
            {
                SendTickImmune(target, caster);
                return;
            }

            uint32 absorb=0;
            uint32 resist=0;
            CleanDamage cleanDamage =  CleanDamage(0, 0, BASE_ATTACK, MELEE_HIT_NORMAL);

            //uint32 damage = GetModifierValuePerStack() > 0 ? GetModifierValuePerStack() : 0;
            uint32 damage = GetAmount() > 0 ? GetAmount() : 0;
            damage = caster->SpellDamageBonus(target, GetSpellProto(), damage, DOT, GetBase()->GetStackAmount());

            bool crit = IsPeriodicTickCrit(target, caster);
            if (crit)
                damage = caster->SpellCriticalDamageBonus(m_spellProto, damage, target);

            // Calculate armor mitigation
            if (Unit::IsDamageReducedByArmor(GetSpellSchoolMask(GetSpellProto()), GetSpellProto(), m_effIndex))
            {
                uint32 damageReductedArmor = caster->CalcArmorReducedDamage(target, damage, GetSpellProto());
                cleanDamage.mitigated_damage += damage - damageReductedArmor;
                damage = damageReductedArmor;
            }

            int32 dmg = damage;
            caster->ApplyResilience(target, NULL, &dmg, crit, CR_CRIT_TAKEN_SPELL);
            damage = dmg;

            caster->CalcAbsorbResist(target, GetSpellSchoolMask(GetSpellProto()), DOT, damage, &absorb, &resist, m_spellProto);

            if (target->GetHealth() < damage)
                damage = uint32(target->GetHealth());

            sLog->outDetail("PeriodicTick: %u (TypeId: %u) health leech of %u (TypeId: %u) for %u dmg inflicted by %u abs is %u",
                GUID_LOPART(GetCasterGUID()), GuidHigh2TypeId(GUID_HIPART(GetCasterGUID())), target->GetGUIDLow(), target->GetTypeId(), damage, GetId(), absorb);

            caster->SendSpellNonMeleeDamageLog(target, GetId(), damage, GetSpellSchoolMask(GetSpellProto()), absorb, resist, false, 0, crit);

            // Set trigger flag
            uint32 procAttacker = PROC_FLAG_DONE_PERIODIC;
            uint32 procVictim   = PROC_FLAG_TAKEN_PERIODIC;
            uint32 procEx = (crit ? PROC_EX_CRITICAL_HIT : PROC_EX_NORMAL_HIT) | PROC_EX_INTERNAL_DOT;
            damage = (damage <= absorb+resist) ? 0 : (damage-absorb-resist);
            if (damage)
                procVictim|=PROC_FLAG_TAKEN_DAMAGE;
            caster->ProcDamageAndSpell(target, procAttacker, procVictim, procEx, damage, BASE_ATTACK, GetSpellProto());
            int32 new_damage = caster->DealDamage(target, damage, &cleanDamage, DOT, GetSpellSchoolMask(GetSpellProto()), GetSpellProto(), false);

            if (!target->isAlive() && caster->IsNonMeleeSpellCasted(false))
                for (uint32 i = CURRENT_FIRST_NON_MELEE_SPELL; i < CURRENT_MAX_SPELL; ++i)
                    if (Spell* spell = caster->GetCurrentSpell(CurrentSpellTypes(i)))
                        if (spell->m_spellInfo->Id == GetId())
                            spell->cancel();

            float gainMultiplier = SpellMgr::CalculateSpellEffectValueMultiplier(GetSpellProto(), GetEffIndex(), caster);

            uint32 heal = uint32(caster->SpellHealingBonus(caster, GetSpellProto(), uint32(new_damage * gainMultiplier), DOT, GetBase()->GetStackAmount()));

            int32 gain = caster->HealBySpell(caster, GetSpellProto(), heal);
            caster->getHostileRefManager().threatAssist(caster, gain * 0.5f, GetSpellProto());
            break;
        }
        case SPELL_AURA_PERIODIC_HEALTH_FUNNEL: // only three spells
        {
            if (!caster || !caster->GetHealth())
                break;

            if (!target->isAlive())
                return;

            if (target->HasUnitState(UNIT_STAT_ISOLATED))
            {
                SendTickImmune(target, caster);
                return;
            }

            uint32 damage = GetAmount();
            // do not kill health donator
            if (caster->GetHealth() < damage)
                damage = caster->GetHealth() - 1;
            if (!damage)
                break;

            //donator->SendSpellNonMeleeDamageLog(donator, GetId(), damage, GetSpellSchoolMask(spellProto), 0, 0, false, 0);
            caster->ModifyHealth(-(int32)damage);
            sLog->outDebug(LOG_FILTER_SPELLS_AURAS, "PeriodicTick: donator %u target %u damage %u.", target->GetEntry(), target->GetEntry(), damage);

            float gainMultiplier = SpellMgr::CalculateSpellEffectValueMultiplier(GetSpellProto(), GetEffIndex(), caster);

            damage = int32(damage * gainMultiplier);

            caster->HealBySpell(target, GetSpellProto(), damage);
            break;
        }
        case SPELL_AURA_PERIODIC_HEAL:
        case SPELL_AURA_OBS_MOD_HEALTH:
        {
            if (!caster)
                break;

            if (!target->isAlive())
                return;

            if (target->HasUnitState(UNIT_STAT_ISOLATED))
            {
                SendTickImmune(target, caster);
                return;
            }

            // heal for caster damage (must be alive)
            if (target != caster && GetSpellProto()->AttributesEx2 & SPELL_ATTR2_HEALTH_FUNNEL && !caster->isAlive())
                break;

            if (GetBase()->GetDuration() == -1 && target->IsFullHealth())
                break;

            // ignore non positive values (can be result apply spellmods to aura damage
            int32 damage = m_amount > 0 ? m_amount : 0;

            if (GetAuraType() == SPELL_AURA_OBS_MOD_HEALTH)
            {
                // Taken mods
                float TakenTotalMod = 1.0f;

                // Tenacity increase healing % taken
                if (AuraEffect const* Tenacity = target->GetAuraEffect(58549, 0))
                    AddPctN(TakenTotalMod, Tenacity->GetAmount());

                // Healing taken percent
                float minval = (float)target->GetMaxNegativeAuraModifier(SPELL_AURA_MOD_HEALING_PCT);
                if (minval)
                    AddPctF(TakenTotalMod, minval);

                float maxval = (float)target->GetMaxPositiveAuraModifier(SPELL_AURA_MOD_HEALING_PCT);
                if (maxval)
                    AddPctF(TakenTotalMod, maxval);

                // Healing over time taken percent
                float minval_hot = (float)target->GetMaxNegativeAuraModifier(SPELL_AURA_MOD_HOT_PCT);
                if (minval_hot)
                    AddPctF(TakenTotalMod, minval_hot);

                float maxval_hot = (float)target->GetMaxPositiveAuraModifier(SPELL_AURA_MOD_HOT_PCT);
                if (maxval_hot)
                    AddPctF(TakenTotalMod, maxval_hot);

                TakenTotalMod = std::max(TakenTotalMod, 0.0f);

                damage = uint32(target->CountPctFromMaxHealth(damage));
                damage = uint32(damage * TakenTotalMod);
            }
            else
            {
                // Wild Growth = amount + (6 - 2*doneTicks) * ticks* amount / 100
                if (m_spellProto->SpellFamilyName == SPELLFAMILY_DRUID && m_spellProto->SpellIconID == 2864)
                {
                    int32 addition = int32(float(damage * GetTotalTicks()) * ((6-float(2*(GetTickNumber()-1)))/100));

                    // Item - Druid T10 Restoration 2P Bonus
                    if (AuraEffect* aurEff = caster->GetAuraEffect(70658, 0))
                        // divided by 50 instead of 100 because calculated as for every 2 tick
                        addition += abs(int32((addition * aurEff->GetAmount()) / 50));

                    damage += addition;
                }

                damage = caster->SpellHealingBonus(target, GetSpellProto(), damage, DOT, GetBase()->GetStackAmount());
            }

            bool crit = IsPeriodicTickCrit(target, caster);
            if (crit)
                damage = caster->SpellCriticalHealingBonus(m_spellProto, damage, target);

            sLog->outDetail("PeriodicTick: %u (TypeId: %u) heal of %u (TypeId: %u) for %u health inflicted by %u",
                GUID_LOPART(GetCasterGUID()), GuidHigh2TypeId(GUID_HIPART(GetCasterGUID())), target->GetGUIDLow(), target->GetTypeId(), damage, GetId());

            uint32 absorb = 0;
            uint32 heal = uint32(damage);
            caster->CalcHealAbsorb(target, GetSpellProto(), heal, absorb);
            int32 gain = caster->DealHeal(target, heal);

            SpellPeriodicAuraLogInfo pInfo(this, damage, damage - gain, absorb, 0, 0.0f, crit);
            target->SendPeriodicAuraLog(&pInfo);

            target->getHostileRefManager().threatAssist(caster, float(gain) * 0.5f, GetSpellProto());

            bool haveCastItem = GetBase()->GetCastItemGUID() != 0;

            // Health Funnel
            // damage caster for heal amount
            if (target != caster && GetSpellProto()->AttributesEx2 & SPELL_ATTR2_HEALTH_FUNNEL)
            {
                uint32 damage = SpellMgr::CalculateSpellEffectAmount(GetSpellProto(), 0); // damage is not affected by spell power
                if ((int32)damage > gain)
                    damage = gain;
                uint32 absorb = 0;
                caster->DealDamageMods(caster, damage, &absorb);
                caster->SendSpellNonMeleeDamageLog(caster, GetId(), damage, GetSpellSchoolMask(GetSpellProto()), absorb, 0, false, 0, false);

                CleanDamage cleanDamage =  CleanDamage(0, 0, BASE_ATTACK, MELEE_HIT_NORMAL);
                caster->DealDamage(caster, damage, &cleanDamage, NODAMAGE, GetSpellSchoolMask(GetSpellProto()), GetSpellProto(), true);
            }

            uint32 procAttacker = PROC_FLAG_DONE_PERIODIC;
            uint32 procVictim   = PROC_FLAG_TAKEN_PERIODIC;
            uint32 procEx = (crit ? PROC_EX_CRITICAL_HIT : PROC_EX_NORMAL_HIT) | PROC_EX_INTERNAL_HOT;
            // ignore item heals
            if (!haveCastItem)
                caster->ProcDamageAndSpell(target, procAttacker, procVictim, procEx, damage, BASE_ATTACK, GetSpellProto());
            break;
        }
        case SPELL_AURA_PERIODIC_MANA_LEECH:
        {
            if (GetMiscValue() < 0 || GetMiscValue() >= int8(MAX_POWERS))
                break;

            if (!target->isAlive())
                return;

            if (target->HasUnitState(UNIT_STAT_ISOLATED))
            {
                SendTickImmune(target, caster);
                return;
            }

            Powers power = Powers(GetMiscValue());

            // power type might have changed between aura applying and tick (druid's shapeshift)
            if (target->getPowerType() != power)
                break;

            if (!caster || !caster->isAlive())
                break;

            if (GetSpellProto()->Effect[GetEffIndex()] == SPELL_EFFECT_PERSISTENT_AREA_AURA &&
                caster->SpellHitResult(target, GetSpellProto(), false) != SPELL_MISS_NONE)
                break;

            // Check for immune (not use charges)
            if (target->IsImmunedToDamage(GetSpellProto()))
            {
                SendTickImmune(target, caster);
                break;
            }

            // ignore non positive values (can be result apply spellmods to aura damage
            uint32 damage = m_amount > 0 ? m_amount : 0;

            // Special case: draining x% of mana (up to a maximum of 2*x% of the caster's maximum mana)
            // It's mana percent cost spells, m_amount is percent drain from target
            if (m_spellProto->ManaCostPercentage)
            {
                // max value
                uint32 maxmana = CalculatePctF(caster->GetMaxPower(power), damage * 2.0f);
                ApplyPctU(damage, target->GetMaxPower(power));
                if (damage > maxmana)
                    damage = maxmana;
            }

            sLog->outDetail("PeriodicTick: %u (TypeId: %u) power leech of %u (TypeId: %u) for %u dmg inflicted by %u",
                GUID_LOPART(GetCasterGUID()), GuidHigh2TypeId(GUID_HIPART(GetCasterGUID())), target->GetGUIDLow(), target->GetTypeId(), damage, GetId());

            int32 drain_amount = std::min(target->GetPower(power), damage);

            // resilience reduce mana draining effect at spell crit damage reduction (added in 2.4)
            if (power == POWER_MANA)
                drain_amount -= target->GetSpellCritDamageReduction(drain_amount);

            target->ModifyPower(power, -drain_amount);

            float gain_multiplier = 0.0f;

            if (caster->GetMaxPower(power) > 0)
                gain_multiplier = SpellMgr::CalculateSpellEffectValueMultiplier(GetSpellProto(), GetEffIndex(), caster);

            SpellPeriodicAuraLogInfo pInfo(this, drain_amount, 0, 0, 0, gain_multiplier, false);
            target->SendPeriodicAuraLog(&pInfo);

            int32 gain_amount = int32(drain_amount * gain_multiplier);

            if (gain_amount)
            {
                int32 gain = caster->ModifyPower(power, gain_amount);
                target->AddThreat(caster, float(gain) * 0.5f, GetSpellSchoolMask(GetSpellProto()), GetSpellProto());
            }

            switch(GetId())
            {
                case 31447: // Mark of Kaz'rogal
                    if (target->GetPower(power) == 0)
                    {
                        target->CastSpell(target, 31463, true, 0, this);
                        // Remove aura
                        GetBase()->SetDuration(0);
                    }
                    break;

                case 32960: // Mark of Kazzak
                    int32 modifier = int32(target->GetPower(power) * 0.05f);
                    target->ModifyPower(power, -modifier);

                    if (target->GetPower(power) == 0)
                    {
                        target->CastSpell(target, 32961, true, 0, this);
                        // Remove aura
                        GetBase()->SetDuration(0);
                    }
            }
            // Drain Mana
            if (m_spellProto->SpellFamilyName == SPELLFAMILY_WARLOCK
                && m_spellProto->SpellFamilyFlags[0] & 0x00000010)
            {
                int32 manaFeedVal = 0;
                if (AuraEffect const * aurEff = GetBase()->GetEffect(1))
                    manaFeedVal = aurEff->GetAmount();
                // Mana Feed - Drain Mana
                if (manaFeedVal > 0)
                {
                    ApplyPctN(manaFeedVal, gain_amount);
                    caster->CastCustomSpell(caster, 32554, &manaFeedVal, NULL, NULL, true, NULL, this);
                }
            }
            break;
        }
        case SPELL_AURA_OBS_MOD_POWER:
        {
            if (GetMiscValue() < 0)
                return;

            if (!target->isAlive())
                return;

            if (target->HasUnitState(UNIT_STAT_ISOLATED))
            {
                SendTickImmune(target, caster);
                return;
            }

            Powers power;
            if (GetMiscValue() == POWER_ALL)
                power = target->getPowerType();
            else
                power = Powers(GetMiscValue());

            if (target->GetMaxPower(power) == 0)
                return;

            if (GetBase()->GetDuration() == -1 && target->GetPower(power) == target->GetMaxPower(power))
                return;

            uint32 amount = m_amount * target->GetMaxPower(power) /100;
            sLog->outDetail("PeriodicTick: %u (TypeId: %u) energize %u (TypeId: %u) for %u dmg inflicted by %u",
                GUID_LOPART(GetCasterGUID()), GuidHigh2TypeId(GUID_HIPART(GetCasterGUID())), target->GetGUIDLow(), target->GetTypeId(), amount, GetId());

            SpellPeriodicAuraLogInfo pInfo(this, amount, 0, 0, 0, 0.0f, false);
            target->SendPeriodicAuraLog(&pInfo);

            int32 gain = target->ModifyPower(power, amount);

            if (caster)
                target->getHostileRefManager().threatAssist(caster, float(gain) * 0.5f, GetSpellProto());
            break;
        }
        case SPELL_AURA_PERIODIC_ENERGIZE:
        {
            // ignore non positive values (can be result apply spellmods to aura damage
            if (m_amount < 0 || GetMiscValue() >= int8(MAX_POWERS))
                return;

            if (!target->isAlive())
                return;

            if (target->HasUnitState(UNIT_STAT_ISOLATED))
            {
                SendTickImmune(target, caster);
                return;
            }

            Powers power = Powers(GetMiscValue());

            if (target->GetMaxPower(power) == 0)
                return;

            if (GetBase()->GetDuration() == -1 && target->GetPower(power) == target->GetMaxPower(power))
                return;

            uint32 amount = m_amount;

            SpellPeriodicAuraLogInfo pInfo(this, amount, 0, 0, 0, 0.0f, false);
            target->SendPeriodicAuraLog(&pInfo);

            sLog->outDetail("PeriodicTick: %u (TypeId: %u) energize %u (TypeId: %u) for %u dmg inflicted by %u",
                GUID_LOPART(GetCasterGUID()), GuidHigh2TypeId(GUID_HIPART(GetCasterGUID())), target->GetGUIDLow(), target->GetTypeId(), amount, GetId());

            int32 gain = target->ModifyPower(power, amount);

            if (caster)
                target->getHostileRefManager().threatAssist(caster, float(gain) * 0.5f, GetSpellProto());
            break;
        }
        case SPELL_AURA_POWER_BURN_MANA:
        {
            if (!caster)
                return;

            if (!target->isAlive())
                return;

            if (target->HasUnitState(UNIT_STAT_ISOLATED))
            {
                SendTickImmune(target, caster);
                return;
            }

            // Check for immune (not use charges)
            if (target->IsImmunedToDamage(GetSpellProto()))
            {
                SendTickImmune(target, caster);
                return;
            }

            int32 damage = m_amount > 0 ? m_amount : 0;

            Powers powerType = Powers(GetMiscValue());

            if (!target->isAlive() || target->getPowerType() != powerType)
                return;

            // resilience reduce mana draining effect at spell crit damage reduction (added in 2.4)
            if (powerType == POWER_MANA)
                damage -= target->GetSpellCritDamageReduction(damage);

            uint32 gain = uint32(-target->ModifyPower(powerType, -damage));

            float dmgMultiplier = SpellMgr::CalculateSpellEffectValueMultiplier(GetSpellProto(), GetEffIndex(), caster);

            SpellEntry const* spellProto = GetSpellProto();
            //maybe has to be sent different to client, but not by SMSG_PERIODICAURALOG
            SpellNonMeleeDamage damageInfo(caster, target, spellProto->Id, spellProto->SchoolMask);
            //no SpellDamageBonus for burn mana
            caster->CalculateSpellDamageTaken(&damageInfo, int32(gain * dmgMultiplier), spellProto);

            caster->DealDamageMods(damageInfo.target, damageInfo.damage, &damageInfo.absorb);

            caster->SendSpellNonMeleeDamageLog(&damageInfo);

            // Set trigger flag
            uint32 procAttacker = PROC_FLAG_DONE_PERIODIC;
            uint32 procVictim   = PROC_FLAG_TAKEN_PERIODIC;
            uint32 procEx       = createProcExtendMask(&damageInfo, SPELL_MISS_NONE) | PROC_EX_INTERNAL_DOT;
            if (damageInfo.damage)
                procVictim|=PROC_FLAG_TAKEN_DAMAGE;

            caster->ProcDamageAndSpell(damageInfo.target, procAttacker, procVictim, procEx, damageInfo.damage, BASE_ATTACK, spellProto);

            caster->DealSpellDamage(&damageInfo, true);
            break;
        }
        case SPELL_AURA_DUMMY:
            // Haunting Spirits
            if (GetId() == 7057)
                target->CastSpell((Unit*)NULL , GetAmount() , true);
            break;
        case SPELL_AURA_PERIODIC_DUMMY:
            if(GetId() == 72178)
                caster->CastSpell(caster, 72202, true);
            PeriodicDummyTick(target, caster);
            break;
        case SPELL_AURA_PERIODIC_TRIGGER_SPELL:
            TriggerSpell(target, caster);
            break;
        case SPELL_AURA_PERIODIC_TRIGGER_SPELL_WITH_VALUE:
            TriggerSpellWithValue(target, caster);
            break;
        default:
            break;
    }
}

void AuraEffect::PeriodicDummyTick(Unit * target, Unit * caster) const
{
    switch (GetSpellProto()->SpellFamilyName)
    {
        case SPELLFAMILY_GENERIC:
        switch (GetId())
        {
            // Forsaken Skills
            case 7054:
            {
                // Possibly need cast one of them (but
                // 7038 Forsaken Skill: Swords
                // 7039 Forsaken Skill: Axes
                // 7040 Forsaken Skill: Daggers
                // 7041 Forsaken Skill: Maces
                // 7042 Forsaken Skill: Staves
                // 7043 Forsaken Skill: Bows
                // 7044 Forsaken Skill: Guns
                // 7045 Forsaken Skill: 2H Axes
                // 7046 Forsaken Skill: 2H Maces
                // 7047 Forsaken Skill: 2H Swords
                // 7048 Forsaken Skill: Defense
                // 7049 Forsaken Skill: Fire
                // 7050 Forsaken Skill: Frost
                // 7051 Forsaken Skill: Holy
                // 7053 Forsaken Skill: Shadow
                return;
            }
            case 54798: // FLAMING Arrow Triggered Effect
            {
                if (!target || !target->ToCreature() || !caster->IsVehicle())
                    return;

                Unit *rider = caster->GetVehicleKit()->GetPassenger(0);
                if (!rider)
                    return;

                // set ablaze
                if (target->HasAuraEffect(54683, EFFECT_0))
                    return;
                else
                    target->CastSpell(target, 54683, true);

                // Credit Frostworgs
                if (target->GetEntry() == 29358)
                    rider->CastSpell(rider, 54896, true);
                // Credit Frost Giants
                else if (target->GetEntry() == 29351)
                    rider->CastSpell(rider, 54893, true);

                break;
            }
            case 62292: // Blaze (Pool of Tar)
                // should we use custom damage?
                target->CastSpell((Unit*)NULL, m_spellProto->EffectTriggerSpell[m_effIndex], true);
                break;
            case 62399: // Overload Circuit
                if (target->GetMap()->IsDungeon() && int(target->GetAppliedAuras().count(62399)) >= (target->GetMap()->IsHeroic() ? 4 : 2))
                {
                     target->CastSpell(target, 62475, true); // System Shutdown
                     if (Unit *veh = target->GetVehicleBase())
                         veh->CastSpell(target, 62475, true);
                }
                break;
            case 64821: // Fuse Armor (Razorscale)
                if (GetBase()->GetStackAmount() == GetSpellProto()->StackAmount)
                {
                    target->CastSpell(target, 64774, true, NULL, NULL, GetCasterGUID());
                    target->RemoveAura(64821);
                }
                break;
            case 75765: // [DND] Music (Operation Gnomeregan event)
                target->CastSpell(target, 75782, true);
                break;
        }
        break;
        case SPELLFAMILY_MAGE:
        {
            // Mirror Image
            if (GetId() == 55342)
                // Set name of summons to name of caster
                target->CastSpell((Unit *)NULL, m_spellProto->EffectTriggerSpell[m_effIndex], true);
            break;
        }
        case SPELLFAMILY_WARLOCK:
        {
            switch (GetSpellProto()->Id)
            {
                // Demonic Circle
                case 48018:
                    if (GameObject* obj = target->GetGameObject(GetSpellProto()->Id))
                    {
                        if (target->IsWithinDist(obj, GetSpellMaxRange(48020, true)))
                        {
                            if (!target->HasAura(62388))
                                target->CastSpell(target, 62388, true);
                        }
                        else
                            target->RemoveAura(62388);
                    }
                    break;
            }
            break;
        }
        case SPELLFAMILY_DRUID:
        {
            switch (GetSpellProto()->Id)
            {
                // Frenzied Regeneration
                case 22842:
                {
                    // Converts up to 10 rage per second into health for $d.  Each point of rage is converted into ${$m2/10}.1% of max health.
                    // Should be manauser
                    if (target->getPowerType() != POWER_RAGE)
                        break;
                    uint32 rage = target->GetPower(POWER_RAGE);
                    // Nothing todo
                    if (rage == 0)
                        break;
                    int32 mod = (rage < 100) ? rage : 100;
                    int32 points = target->CalculateSpellDamage(target, GetSpellProto(), 1);
                    int32 regen = target->GetMaxHealth() * (mod * points / 10) / 1000;
                    target->CastCustomSpell(target, 22845, &regen, 0, 0, true, 0, this);
                    target->SetPower(POWER_RAGE, rage-mod);
                    break;
                }
                // Force of Nature
                case 33831:
                    break;
            }
            break;
        }
        case SPELLFAMILY_ROGUE:
        {
            switch (GetSpellProto()->Id)
            {
                // Master of Subtlety
                case 31666:
                    if (!target->HasAuraType(SPELL_AURA_MOD_STEALTH))
                        target->RemoveAurasDueToSpell(31665);
                    break;
                // Killing Spree
                case 51690:
                {
                    // TODO: this should use effect[1] of 51690
                    UnitList targets;
                    {
                        // eff_radius == 0
                        float radius = GetSpellMaxRange(GetSpellProto(), false);

                        CellPair p(Trinity::ComputeCellPair(caster->GetPositionX(), caster->GetPositionY()));
                        Cell cell(p);
                        cell.data.Part.reserved = ALL_DISTRICT;

                        Trinity::AnyUnfriendlyVisibleUnitInObjectRangeCheck u_check(caster, caster, radius);
                        Trinity::UnitListSearcher<Trinity::AnyUnfriendlyVisibleUnitInObjectRangeCheck> checker(caster, targets, u_check);

                        TypeContainerVisitor<Trinity::UnitListSearcher<Trinity::AnyUnfriendlyVisibleUnitInObjectRangeCheck>, GridTypeMapContainer > grid_object_checker(checker);
                        TypeContainerVisitor<Trinity::UnitListSearcher<Trinity::AnyUnfriendlyVisibleUnitInObjectRangeCheck>, WorldTypeMapContainer > world_object_checker(checker);

                        cell.Visit(p, grid_object_checker,  *GetBase()->GetOwner()->GetMap(), *caster, radius);
                        cell.Visit(p, world_object_checker, *GetBase()->GetOwner()->GetMap(), *caster, radius);
                    }

                    if (targets.empty())
                        return;

                    UnitList::const_iterator itr = targets.begin();
                    std::advance(itr, rand()%targets.size());
                    Unit* spellTarget = *itr;

                    target->CastSpell(spellTarget, 57840, true);
                    target->CastSpell(spellTarget, 57841, true);
                    break;
                }
                // Overkill
                case 58428:
                    if (!target->HasAuraType(SPELL_AURA_MOD_STEALTH))
                        target->RemoveAurasDueToSpell(58427);
                    break;
            }
            break;
        }
        case SPELLFAMILY_HUNTER:
        {
            // Explosive Shot
            if (GetSpellProto()->SpellFamilyFlags[1] & 0x80000000)
            {
                if (caster)
                    caster->CastCustomSpell(53352, SPELLVALUE_BASE_POINT0, m_amount, target, true, NULL, this);
                break;
            }
            switch (GetSpellProto()->Id)
            {
                // Feeding Frenzy Rank 1
                case 53511:
                    if (target->getVictim() && target->getVictim()->HealthBelowPct(35))
                        target->CastSpell(target, 60096, true, 0, this);
                    return;
                // Feeding Frenzy Rank 2
                case 53512:
                    if (target->getVictim() && target->getVictim()->HealthBelowPct(35))
                        target->CastSpell(target, 60097, true, 0, this);
                    return;
                default:
                    break;
            }
            break;
        }
        case SPELLFAMILY_SHAMAN:
            if (GetId() == 52179) // Astral Shift
            {
                // Periodic need for remove visual on stun/fear/silence lost
                if (!(target->GetUInt32Value(UNIT_FIELD_FLAGS)&(UNIT_FLAG_STUNNED|UNIT_FLAG_FLEEING|UNIT_FLAG_SILENCED)))
                    target->RemoveAurasDueToSpell(52179);
                break;
            }
            break;
        case SPELLFAMILY_DEATHKNIGHT:
            switch (GetId())
            {
                case 49016: // Hysteria
                    uint32 damage = uint32(target->CountPctFromMaxHealth(1));
                    target->DealDamage(target, damage, NULL, NODAMAGE, SPELL_SCHOOL_MASK_NORMAL, NULL, false);
                    break;
            }
            // Death and Decay
            if (GetSpellProto()->SpellFamilyFlags[0] & 0x20)
            {
                if (caster)
                    caster->CastCustomSpell(target, 52212, &m_amount, NULL, NULL, true, 0, this);
                break;
            }
            // Blood of the North
            // Reaping
            // Death Rune Mastery
            if (GetSpellProto()->SpellIconID == 3041 || GetSpellProto()->SpellIconID == 22 || GetSpellProto()->SpellIconID == 2622)
            {
                if (target->GetTypeId() != TYPEID_PLAYER)
                    return;
                if (target->ToPlayer()->getClass() != CLASS_DEATH_KNIGHT)
                    return;

                 // timer expired - remove death runes
                target->ToPlayer()->RemoveRunesByAuraEffect(this);
            }
            break;
        default:
            break;
    }
}

void AuraEffect::TriggerSpell(Unit * target, Unit * caster) const
{
    if (!caster || !target)
        return;

    Unit* triggerTarget = target;

    // generic casting code with custom spells and target/caster customs
    uint32 triggerSpellId = GetSpellProto()->EffectTriggerSpell[GetEffIndex()];

    SpellEntry const *triggeredSpellInfo = sSpellStore.LookupEntry(triggerSpellId);
    SpellEntry const *auraSpellInfo = GetSpellProto();
    uint32 auraId = auraSpellInfo->Id;

    // specific code for cases with no trigger spell provided in field
    if (triggeredSpellInfo == NULL)
    {
        switch (auraSpellInfo->SpellFamilyName)
        {
            case SPELLFAMILY_GENERIC:
            {
                switch (auraId)
                {
                    // Thaumaturgy Channel
                    case 9712:
                        triggerSpellId = 21029;
                        break;
                    // Brood Affliction: Bronze
                    case 23170:
                        triggerSpellId = 23171;
                        return;
                    // Restoration
                    case 24379:
                    case 23493:
                    {
                        int32 heal = caster->CountPctFromMaxHealth(10);
                        caster->HealBySpell(target, auraSpellInfo, heal);

                        int32 mana = caster->GetMaxPower(POWER_MANA);
                        if (mana)
                        {
                            mana /= 10;
                            caster->EnergizeBySpell(caster, 23493, mana, POWER_MANA);
                        }
                        return;
                    }
                    // Nitrous Boost
                    case 27746:
                        if (target->GetPower(POWER_MANA) >= 10)
                        {
                            target->ModifyPower(POWER_MANA, -10);
                            target->SendEnergizeSpellLog(caster, 27746, 10, POWER_MANA);
                        }
                        else
                            target->RemoveAurasDueToSpell(27746);
                        return;
                    // Frost Blast
                    case 27808:
                        caster->CastCustomSpell(29879, SPELLVALUE_BASE_POINT0, int32(target->CountPctFromMaxHealth(21)), target, true, NULL, this);
                        return;
                    // Detonate Mana
                    case 27819:
                        if (int32 mana = (int32)(target->GetMaxPower(POWER_MANA) / 10))
                        {
                            mana = target->ModifyPower(POWER_MANA, -mana);
                            target->CastCustomSpell(27820, SPELLVALUE_BASE_POINT0, -mana*10, target, true, NULL, this);
                        }
                        return;
                    // Inoculate Nestlewood Owlkin
                    case 29528:
                        if (triggerTarget->GetTypeId() != TYPEID_UNIT)// prevent error reports in case ignored player target
                            return;
                        break;
                    // Feed Captured Animal
                    case 29917:
                        triggerSpellId = 29916;
                        break;
                    // Extract Gas
                    case 30427:
                    {
                        // move loot to player inventory and despawn target
                        if (caster->GetTypeId() == TYPEID_PLAYER &&
                                triggerTarget->GetTypeId() == TYPEID_UNIT &&
                                triggerTarget->ToCreature()->GetCreatureInfo()->type == CREATURE_TYPE_GAS_CLOUD)
                        {
                            Player* player = (Player*)caster;
                            Creature* creature = triggerTarget->ToCreature();
                            // missing lootid has been reported on startup - just return
                            if (!creature->GetCreatureInfo()->SkinLootId)
                                return;

                            player->AutoStoreLoot(creature->GetCreatureInfo()->SkinLootId, LootTemplates_Skinning, true);

                            creature->DespawnOrUnsummon();
                        }
                        return;
                    }
                    // Quake
                    case 30576: triggerSpellId = 30571; break;
                    // Doom
                    // TODO: effect trigger spell may be independant on spell targets, and executed in spell finish phase
                    // so instakill will be naturally done before trigger spell
                    case 31347:
                    {
                        target->CastSpell(target, 31350, true, NULL, this);
                        target->Kill(target);
                        return;
                    }
                    // Spellcloth
                    case 31373:
                    {
                        // Summon Elemental after create item
                        target->SummonCreature(17870, 0, 0, 0, target->GetOrientation(), TEMPSUMMON_DEAD_DESPAWN, 0);
                        return;
                    }
                    // Flame Quills
                    case 34229:
                    {
                        // cast 24 spells 34269-34289, 34314-34316
                        for (uint32 spell_id = 34269; spell_id != 34290; ++spell_id)
                            caster->CastSpell(target, spell_id, true, NULL, this);
                        for (uint32 spell_id = 34314; spell_id != 34317; ++spell_id)
                            caster->CastSpell(target, spell_id, true, NULL, this);
                        return;
                    }
                    // Remote Toy
                    case 37027: triggerSpellId = 37029; break;
                    // Eye of Grillok
                    case 38495:
                    {
                        target->CastSpell(target, 38530, true, NULL, this);
                        return;
                    }
                    // Absorb Eye of Grillok (Zezzak's Shard)
                    case 38554:
                    {
                        if (target->GetTypeId() != TYPEID_UNIT)
                            return;

                        caster->CastSpell(caster, 38495, true, NULL, this);

                        Creature* creatureTarget = target->ToCreature();

                        creatureTarget->DespawnOrUnsummon();
                        return;
                    }
                    // Tear of Azzinoth Summon Channel - it's not really supposed to do anything, and this only prevents the console spam
                    case 39857:
                        triggerSpellId = 39856;
                        break;
                    // Personalized Weather
                    case 46736:
                        triggerSpellId = 46737;
                        break;
                    // Shield Level 1
                    case 63130:
                    // Shield Level 2
                    case 63131:
                    // Shield Level 3
                    case 63132:
                    // Ball of Flames Visual
                    case 71706:
                        return;
                }
                break;
            }
            case SPELLFAMILY_MAGE:
            {
                switch(auraId)
                {
                    // Invisibility
                    case 66:
                    // Here need periodic triger reducing threat spell (or do it manually)
                        return;
                }
                break;
            }
            case SPELLFAMILY_DRUID:
            {
                switch(auraId)
                {
                    // Cat Form
                    // triggerSpellId not set and unknown effect triggered in this case, ignoring for while
                    case 768:
                        return;
                }
                break;
            }
            case SPELLFAMILY_SHAMAN:
            {
                switch(auraId)
                {
                    // Lightning Shield (The Earthshatterer set trigger after cast Lighting Shield)
                    case 28820:
                    {
                        // Need remove self if Lightning Shield not active
                        if (!target->GetAuraEffect(SPELL_AURA_PROC_TRIGGER_SPELL, SPELLFAMILY_SHAMAN, 0x400))
                            target->RemoveAurasDueToSpell(28820);
                        return;
                    }
                    // Totemic Mastery (Skyshatter Regalia (Shaman Tier 6) - bonus)
                    case 38443:
                    {
                        bool all = true;
                        for (int i = SUMMON_SLOT_TOTEM; i < MAX_TOTEM_SLOT; ++i)
                        {
                            if (!target->m_SummonSlot[i])
                            {
                                all = false;
                                break;
                            }
                        }

                        if (all)
                            caster->CastSpell(target, 38437, true, NULL, this);
                        else
                            target->RemoveAurasDueToSpell(38437);
                        return;
                    }
                }
                break;
            }
            default:
                break;
        }
    }
    else
    {
        // Spell exist but require custom code
        switch (auraId)
        {
            // Pursuing Spikes (Anub'arak)
            case 65920:
            case 65922:
            case 65923:
                {
                    Unit *permafrostCaster = NULL;
                    if (caster->HasAura(66193)) permafrostCaster = caster->GetAura(66193)->GetCaster();
                    if (caster->HasAura(67855)) permafrostCaster = caster->GetAura(67855)->GetCaster();
                    if (caster->HasAura(67856)) permafrostCaster = caster->GetAura(67856)->GetCaster();
                    if (caster->HasAura(67857)) permafrostCaster = caster->GetAura(67857)->GetCaster();

                    if (permafrostCaster)
                    {
                        if (Creature *permafrostCasterAsCreature = permafrostCaster->ToCreature())
                            permafrostCasterAsCreature->DespawnOrUnsummon(3000);

                        caster->CastSpell(caster, 66181, false);
                        caster->RemoveAllAuras();
                        if (Creature *casterAsCreature = caster->ToCreature())
                            casterAsCreature->DisappearAndDie();
                    }
                }
                break;
            // Mana Tide
            case 16191:
                target->CastCustomSpell(triggerTarget, triggerSpellId, &m_amount, NULL, NULL, true, NULL, this);
                return;
            // Negative Energy Periodic
            case 46284:
                caster->CastCustomSpell(triggerSpellId, SPELLVALUE_MAX_TARGETS, m_tickNumber / 10 + 1, NULL, true, NULL, this);
                return;
            // Poison (Grobbulus)
            case 28158:
            case 54362:
            // Slime Pool (Dreadscale & Acidmaw)
            case 66882:
                target->CastCustomSpell(triggerSpellId, SPELLVALUE_RADIUS_MOD, (int32)((((float)m_tickNumber / 60) * 0.9f + 0.1f) * 10000 * 2 / 3), NULL, true, NULL, this);
                return;
            // Beacon of Light
            case 53563:
            {
                Unit * triggerCaster = (Unit *)(GetBase()->GetOwner());
                triggerCaster->CastSpell(triggerTarget, triggeredSpellInfo, true, 0, this, triggerCaster->GetGUID());
                return;
            }
            // Slime Spray - temporary here until preventing default effect works again
            // added on 9.10.2010
            case 69508:
            {
                caster->CastSpell(triggerTarget, triggerSpellId, true, NULL, NULL, caster->GetGUID());
                return;
            }
        }
    }

    // Reget trigger spell proto
    triggeredSpellInfo = sSpellStore.LookupEntry(triggerSpellId);

    if (triggeredSpellInfo)
    {
        Unit * triggerCaster = GetTriggeredSpellCaster(triggeredSpellInfo, caster, triggerTarget);
        triggerCaster->CastSpell(triggerTarget, triggeredSpellInfo, true, NULL, this);
        sLog->outDebug(LOG_FILTER_SPELLS_AURAS, "AuraEffect::TriggerSpell: Spell %u Trigger %u", GetId(), triggeredSpellInfo->Id);
    }
    else
    {
        Creature* c = triggerTarget->ToCreature();
        if (!c || (c && !sScriptMgr->OnDummyEffect(caster, GetId(), SpellEffIndex(GetEffIndex()), triggerTarget->ToCreature())) ||
            (c && !c->AI()->sOnDummyEffect(caster, GetId(), SpellEffIndex(GetEffIndex()))))
            sLog->outError("AuraEffect::TriggerSpell: Spell %u has value 0 in EffectTriggered[%d] and is therefor not handled. Define as custom case?", GetId(), GetEffIndex());
    }
}

void AuraEffect::TriggerSpellWithValue(Unit * target, Unit * caster) const
{
    if (!caster || !target)
        return;

    Unit* triggerTarget = target;

    uint32 triggerSpellId = GetSpellProto()->EffectTriggerSpell[m_effIndex];
    SpellEntry const *triggeredSpellInfo = sSpellStore.LookupEntry(triggerSpellId);
    if (triggeredSpellInfo)
    {
        Unit * triggerCaster = GetTriggeredSpellCaster(triggeredSpellInfo, caster, triggerTarget);

        // generic casting code with custom spells and target/caster customs
        int32  basepoints0 = GetAmount();
        triggerCaster->CastCustomSpell(triggerTarget, triggerSpellId, &basepoints0, 0, 0, true, 0, this);
    }
    else
        sLog->outError("AuraEffect::TriggerSpellWithValue: Spell %u has value 0 in EffectTriggered[%d] and is therefor not handled. Define as custom case?", GetId(), GetEffIndex());
}

bool AuraEffect::IsAffectedOnSpell(SpellEntry const *spell) const
{
    if (!spell)
        return false;
    // Check family name
    if (spell->SpellFamilyName != m_spellProto->SpellFamilyName)
        return false;

    // Check EffectClassMask
    if (m_spellProto->EffectSpellClassMask[m_effIndex] & spell->SpellFamilyFlags)
        return true;
    return false;
}

void AuraEffect::CleanupTriggeredSpells(Unit * target)
{
    uint32 tSpellId = m_spellProto->EffectTriggerSpell[GetEffIndex()];
    if (!tSpellId)
        return;

    SpellEntry const* tProto = sSpellStore.LookupEntry(tSpellId);
    if (!tProto)
        return;

    if (GetSpellDuration(tProto) != -1)
        return;

    // needed for spell 43680, maybe others
    // TODO: is there a spell flag, which can solve this in a more sophisticated way?
    if (m_spellProto->EffectApplyAuraName[GetEffIndex()] == SPELL_AURA_PERIODIC_TRIGGER_SPELL &&
            uint32(GetSpellDuration(m_spellProto)) == m_spellProto->EffectAmplitude[GetEffIndex()])
        return;

    target->RemoveAurasDueToSpell(tSpellId, GetCasterGUID());
}

void AuraEffect::HandleShapeshiftBoosts(Unit * target, bool apply) const
{
    uint32 spellId = 0;
    uint32 spellId2 = 0;
    //uint32 spellId3 = 0;
    uint32 HotWSpellId = 0;

    switch(GetMiscValue())
    {
        case FORM_CAT:
            spellId = 3025;
            HotWSpellId = 24900;
            break;
        case FORM_TREE:
            spellId = 34123;
            break;
        case FORM_TRAVEL:
            spellId = 5419;
            break;
        case FORM_AQUA:
            spellId = 5421;
            break;
        case FORM_BEAR:
            spellId = 1178;
            spellId2 = 21178;
            HotWSpellId = 24899;
            break;
        case FORM_DIREBEAR:
            spellId = 9635;
            spellId2 = 21178;
            HotWSpellId = 24899;
            break;
        case FORM_BATTLESTANCE:
            spellId = 21156;
            break;
        case FORM_DEFENSIVESTANCE:
            spellId = 7376;
            break;
        case FORM_BERSERKERSTANCE:
            spellId = 7381;
            break;
        case FORM_MOONKIN:
            spellId = 24905;
            spellId2 = 69366;
            break;
        case FORM_FLIGHT:
            spellId = 33948;
            spellId2 = 34764;
            break;
        case FORM_FLIGHT_EPIC:
            spellId  = 40122;
            spellId2 = 40121;
            break;
        case FORM_METAMORPHOSIS:
            spellId  = 54817;
            spellId2 = 54879;
            break;
        case FORM_SPIRITOFREDEMPTION:
            spellId  = 27792;
            spellId2 = 27795;                               // must be second, this important at aura remove to prevent to early iterator invalidation.
            break;
        case FORM_SHADOW:
            spellId = 49868;
            spellId2 = 71167;
            break;
        case FORM_GHOSTWOLF:
            spellId = 67116;
            break;
        case FORM_GHOUL:
        case FORM_AMBIENT:
        case FORM_STEALTH:
        case FORM_CREATURECAT:
        case FORM_CREATUREBEAR:
            break;
        default:
            break;
    }

    if (apply)
    {
        // Remove cooldown of spells triggered on stance change - they may share cooldown with stance spell
        if (spellId)
        {
            if (target->GetTypeId() == TYPEID_PLAYER)
                target->ToPlayer()->RemoveSpellCooldown(spellId);
            target->CastSpell(target, spellId, true, NULL, this);
        }

        if (spellId2)
        {
            if (target->GetTypeId() == TYPEID_PLAYER)
                target->ToPlayer()->RemoveSpellCooldown(spellId2);
            target->CastSpell(target, spellId2, true, NULL, this);
        }

        if (target->GetTypeId() == TYPEID_PLAYER)
        {
            const PlayerSpellMap& sp_list = target->ToPlayer()->GetSpellMap();
            for (PlayerSpellMap::const_iterator itr = sp_list.begin(); itr != sp_list.end(); ++itr)
            {
                if (itr->second->state == PLAYERSPELL_REMOVED || itr->second->disabled) continue;
                if (itr->first == spellId || itr->first == spellId2) continue;
                SpellEntry const *spellInfo = sSpellStore.LookupEntry(itr->first);
                if (!spellInfo || !(spellInfo->Attributes & (SPELL_ATTR0_PASSIVE | SPELL_ATTR0_UNK7))) continue;
                if (spellInfo->Stances & (1<<(GetMiscValue()-1)))
                    target->CastSpell(target, itr->first, true, NULL, this);
            }
            // Leader of the Pack
            if (target->ToPlayer()->HasSpell(17007))
            {
                SpellEntry const *spellInfo = sSpellStore.LookupEntry(24932);
                if (spellInfo && spellInfo->Stances & (1<<(GetMiscValue()-1)))
                    target->CastSpell(target, 24932, true, NULL, this);
            }
            // Improved Barkskin - apply/remove armor bonus due to shapeshift
            if (target->ToPlayer()->HasSpell(63410) || target->ToPlayer()->HasSpell(63411))
            {
                target->RemoveAurasDueToSpell(66530);
                if (GetMiscValue() == FORM_TRAVEL || GetMiscValue() == FORM_NONE) // "while in Travel Form or while not shapeshifted"
                    target->CastSpell(target, 66530, true);
            }
            // Heart of the Wild
            if (HotWSpellId)
            {   // hacky, but the only way as spell family is not SPELLFAMILY_DRUID
                Unit::AuraEffectList const& mModTotalStatPct = target->GetAuraEffectsByType(SPELL_AURA_MOD_TOTAL_STAT_PERCENTAGE);
                for (Unit::AuraEffectList::const_iterator i = mModTotalStatPct.begin(); i != mModTotalStatPct.end(); ++i)
                {
                    // Heart of the Wild
                    if ((*i)->GetSpellProto()->SpellIconID == 240 && (*i)->GetMiscValue() == 3)
                    {
                        int32 HotWMod = (*i)->GetAmount();

                        target->CastCustomSpell(target, HotWSpellId, &HotWMod, NULL, NULL, true, NULL, this);
                        break;
                    }
                }
            }
            switch(GetMiscValue())
            {
                case FORM_CAT:
                    // Savage Roar
                    if (target->GetAuraEffect(SPELL_AURA_DUMMY, SPELLFAMILY_DRUID, 0 , 0x10000000, 0))
                        target->CastSpell(target, 62071, true);
                    // Nurturing Instinct
                    if (AuraEffect const * aurEff = target->GetAuraEffect(SPELL_AURA_MOD_SPELL_HEALING_OF_STAT_PERCENT, SPELLFAMILY_DRUID, 2254, 0))
                    {
                        uint32 spellId = 0;
                        switch (aurEff->GetId())
                        {
                        case 33872:
                            spellId = 47179;
                            break;
                        case 33873:
                            spellId = 47180;
                            break;
                        }
                        target->CastSpell(target, spellId, true, NULL, this);
                    }
                    // Master Shapeshifter - Cat
                    if (AuraEffect const * aurEff = target->GetDummyAuraEffect(SPELLFAMILY_GENERIC, 2851, 0))
                    {
                        int32 bp = aurEff->GetAmount();
                        target->CastCustomSpell(target, 48420, &bp, NULL, NULL, true);
                    }
                break;
                case FORM_DIREBEAR:
                case FORM_BEAR:
                    // Master Shapeshifter - Bear
                    if (AuraEffect const * aurEff = target->GetDummyAuraEffect(SPELLFAMILY_GENERIC, 2851, 0))
                    {
                        int32 bp = aurEff->GetAmount();
                        target->CastCustomSpell(target, 48418, &bp, NULL, NULL, true);
                    }
                    // Survival of the Fittest
                    if (AuraEffect const * aurEff = target->GetAuraEffect(SPELL_AURA_MOD_TOTAL_STAT_PERCENTAGE, SPELLFAMILY_DRUID, 961, 0))
                    {
                        int32 bp = 100 + SpellMgr::CalculateSpellEffectAmount(aurEff->GetSpellProto(), 2);
                        target->CastCustomSpell(target, 62069, &bp, NULL, NULL, true, 0, this);
                    }
                break;
                case FORM_MOONKIN:
                    // Master Shapeshifter - Moonkin
                    if (AuraEffect const * aurEff = target->GetDummyAuraEffect(SPELLFAMILY_GENERIC, 2851, 0))
                    {
                        int32 bp = aurEff->GetAmount();
                        target->CastCustomSpell(target, 48421, &bp, NULL, NULL, true);
                    }
                break;
                    // Master Shapeshifter - Tree of Life
                case FORM_TREE:
                    if (AuraEffect const * aurEff = target->GetDummyAuraEffect(SPELLFAMILY_GENERIC, 2851, 0))
                    {
                        int32 bp = aurEff->GetAmount();
                        target->CastCustomSpell(target, 48422, &bp, NULL, NULL, true);
                    }
                break;
            }
        }
    }
    else
    {
        if (spellId)
            target->RemoveAurasDueToSpell(spellId);
        if (spellId2)
            target->RemoveAurasDueToSpell(spellId2);

        // Improved Barkskin - apply/remove armor bonus due to shapeshift
        if (Player *pl=target->ToPlayer())
        {
            if (pl->HasSpell(63410) || pl->HasSpell(63411))
            {
                target->RemoveAurasDueToSpell(66530);
                target->CastSpell(target, 66530, true);
            }
        }

        Unit::AuraApplicationMap& tAuras = target->GetAppliedAuras();
        for (Unit::AuraApplicationMap::iterator itr = tAuras.begin(); itr != tAuras.end();)
        {
            if (itr->second->GetBase()->IsRemovedOnShapeLost(target))
                target->RemoveAura(itr);
            else
                ++itr;
        }
    }
}

/*********************************************************/
/***               AURA EFFECT HANDLERS                ***/
/*********************************************************/

/**************************************/
/***       VISIBILITY & PHASES      ***/
/**************************************/

void AuraEffect::HandleModInvisibilityDetect(AuraApplication const * aurApp, uint8 mode, bool apply) const
{
    if (!(mode & AURA_EFFECT_HANDLE_REAL))
        return;

    Unit * target = aurApp->GetTarget();
    InvisibilityType type = InvisibilityType(GetMiscValue());

    if (apply)
    {
        target->m_invisibilityDetect.AddFlag(type);
        target->m_invisibilityDetect.AddValue(type, GetAmount());
    }
    else
    {
        if (!target->HasAuraType(SPELL_AURA_MOD_INVISIBILITY_DETECT))
            target->m_invisibilityDetect.DelFlag(type);

        target->m_invisibilityDetect.AddValue(type, -GetAmount());
    }

    target->UpdateObjectVisibility();
}

void AuraEffect::HandleModInvisibility(AuraApplication const * aurApp, uint8 mode, bool apply) const
{
    if (!(mode & AURA_EFFECT_HANDLE_SEND_FOR_CLIENT_MASK))
        return;

    Unit * target = aurApp->GetTarget();
    InvisibilityType type = InvisibilityType(GetMiscValue());

    if (apply)
    {
        if (mode & AURA_EFFECT_HANDLE_REAL)
        {
            // drop flag at invisibiliy in bg
            target->RemoveAurasWithInterruptFlags(AURA_INTERRUPT_FLAG_IMMUNE_OR_LOST_SELECTION);
        }

        // apply glow vision
        if (target->GetTypeId() == TYPEID_PLAYER)
            target->SetByteFlag(PLAYER_FIELD_BYTES2, 3, PLAYER_FIELD_BYTE2_INVISIBILITY_GLOW);

        target->m_invisibility.AddFlag(type);
        target->m_invisibility.AddValue(type, GetAmount());
    }
    else
    {
        if (!target->HasAuraType(SPELL_AURA_MOD_INVISIBILITY))
        {
            // if not have different invisibility auras.
            // remove glow vision
            if (target->GetTypeId() == TYPEID_PLAYER)
                target->RemoveByteFlag(PLAYER_FIELD_BYTES2, 3, PLAYER_FIELD_BYTE2_INVISIBILITY_GLOW);

            target->m_invisibility.DelFlag(type);
        }
        else
        {
            bool found = false;
            Unit::AuraEffectList const& invisAuras = target->GetAuraEffectsByType(SPELL_AURA_MOD_INVISIBILITY);
            for (Unit::AuraEffectList::const_iterator i = invisAuras.begin(); i != invisAuras.end(); ++i)
            {
                if (GetMiscValue() == (*i)->GetMiscValue())
                {
                    found = true;
                    break;
                }
            }
            if (!found)
                target->m_invisibility.DelFlag(type);
        }

        target->m_invisibility.AddValue(type, -GetAmount());
    }

    target->UpdateObjectVisibility();
}

void AuraEffect::HandleModStealthDetect(AuraApplication const * aurApp, uint8 mode, bool apply) const
{
    if (!(mode & AURA_EFFECT_HANDLE_REAL))
        return;

    Unit * target = aurApp->GetTarget();
    StealthType type = StealthType(GetMiscValue());

    if (apply)
    {
        target->m_stealthDetect.AddFlag(type);
        target->m_stealthDetect.AddValue(type, GetAmount());
    }
    else
    {
        if (!target->HasAuraType(SPELL_AURA_MOD_STEALTH_DETECT))
            target->m_stealthDetect.DelFlag(type);

        target->m_stealthDetect.AddValue(type, -GetAmount());
    }

    target->UpdateObjectVisibility();
}

void AuraEffect::HandleModStealth(AuraApplication const * aurApp, uint8 mode, bool apply) const
{
    if (!(mode & AURA_EFFECT_HANDLE_SEND_FOR_CLIENT_MASK))
        return;

    Unit * target = aurApp->GetTarget();
    StealthType type = StealthType(GetMiscValue());

    if (apply)
    {
        if (mode & AURA_EFFECT_HANDLE_REAL)
        {
            // drop flag at stealth in bg
            target->RemoveAurasWithInterruptFlags(AURA_INTERRUPT_FLAG_IMMUNE_OR_LOST_SELECTION);
        }

        // stop handling the effect if it was removed by linked event
        if (aurApp->GetRemoveMode())
            return;

        target->m_stealth.AddFlag( type);
        target->m_stealth.AddValue(type, GetAmount());

        target->SetStandFlags(UNIT_STAND_FLAGS_CREEP);
        if (target->GetTypeId() == TYPEID_PLAYER)
            target->SetByteFlag(PLAYER_FIELD_BYTES2, 3, PLAYER_FIELD_BYTE2_STEALTH);
    }
    else
    {
        target->m_stealth.AddValue(type, -GetAmount());

        if (!target->HasAuraType(SPELL_AURA_MOD_STEALTH)) // if last SPELL_AURA_MOD_STEALTH
        {
            target->m_stealth.DelFlag(type);

            target->RemoveStandFlags(UNIT_STAND_FLAGS_CREEP);
            if (target->GetTypeId() == TYPEID_PLAYER)
                target->RemoveByteFlag(PLAYER_FIELD_BYTES2, 3, PLAYER_FIELD_BYTE2_STEALTH);
        }
    }

    target->UpdateObjectVisibility();
}

void AuraEffect::HandleModStealthLevel(AuraApplication const * aurApp, uint8 mode, bool apply) const
{
    if (!(mode & AURA_EFFECT_HANDLE_REAL))
        return;

    Unit * target = aurApp->GetTarget();
    StealthType type = StealthType(GetMiscValue());

    if (apply)
        target->m_stealth.AddValue(type, GetAmount());
    else
        target->m_stealth.AddValue(type, -GetAmount());

    target->UpdateObjectVisibility();
}

void AuraEffect::HandleSpiritOfRedemption(AuraApplication const * aurApp, uint8 mode, bool apply) const
{
    if (!(mode & AURA_EFFECT_HANDLE_REAL))
        return;

    Unit * target = aurApp->GetTarget();

    if (target->GetTypeId() != TYPEID_PLAYER)
        return;

    // prepare spirit state
    if (apply)
    {
        if (target->GetTypeId() == TYPEID_PLAYER)
        {
            // disable breath/etc timers
            target->ToPlayer()->StopMirrorTimers();

            // set stand state (expected in this form)
            if (!target->IsStandState())
                target->SetStandState(UNIT_STAND_STATE_STAND);
        }

        target->SetHealth(1);
    }
    // die at aura end
    else if (target->isAlive())
        target->setDeathState(JUST_DIED);
}

void AuraEffect::HandleAuraGhost(AuraApplication const * aurApp, uint8 mode, bool apply) const
{
    if (!(mode & AURA_EFFECT_HANDLE_SEND_FOR_CLIENT_MASK))
        return;

    Unit * target = aurApp->GetTarget();

    if (target->GetTypeId() != TYPEID_PLAYER)
        return;

    if (apply)
    {
        target->SetFlag(PLAYER_FLAGS, PLAYER_FLAGS_GHOST);
        target->m_serverSideVisibility.SetValue(SERVERSIDE_VISIBILITY_GHOST, GHOST_VISIBILITY_GHOST);
        target->m_serverSideVisibilityDetect.SetValue(SERVERSIDE_VISIBILITY_GHOST, GHOST_VISIBILITY_GHOST);
    }
    else
    {
        if (target->HasAuraType(SPELL_AURA_GHOST))
            return;

        target->RemoveFlag(PLAYER_FLAGS, PLAYER_FLAGS_GHOST);
        target->m_serverSideVisibility.SetValue(SERVERSIDE_VISIBILITY_GHOST, GHOST_VISIBILITY_ALIVE);
        target->m_serverSideVisibilityDetect.SetValue(SERVERSIDE_VISIBILITY_GHOST, GHOST_VISIBILITY_ALIVE);
    }
}

void AuraEffect::HandlePhase(AuraApplication const * aurApp, uint8 mode, bool apply) const
{
    if (!(mode & AURA_EFFECT_HANDLE_REAL))
        return;

    Unit * target = aurApp->GetTarget();

    // no-phase is also phase state so same code for apply and remove
    uint32 newPhase = 0;
    Unit::AuraEffectList const& phases = target->GetAuraEffectsByType(SPELL_AURA_PHASE);
    if (!phases.empty())
        for (Unit::AuraEffectList::const_iterator itr = phases.begin(); itr != phases.end(); ++itr)
            newPhase |= (*itr)->GetMiscValue();

    // phase auras normally not expected at BG but anyway better check
    if (Player* player = target->ToPlayer())
    {
        if (!newPhase)
            newPhase = PHASEMASK_NORMAL;

        // drop flag at invisible in bg
        if (player->InBattleground())
            if (Battleground *bg = player->GetBattleground())
                bg->EventPlayerDroppedFlag(player);

        // stop handling the effect if it was removed by linked event
        if (apply && aurApp->GetRemoveMode())
            return;

        // GM-mode have mask 0xFFFFFFFF
        if (player->isGameMaster())
            newPhase = 0xFFFFFFFF;

        player->SetPhaseMask(newPhase, false);
        player->GetSession()->SendSetPhaseShift(newPhase);
    }
    else
    {
        if (!newPhase)
        {
            newPhase = PHASEMASK_NORMAL;
            if (Creature* creature = target->ToCreature())
                if (CreatureData const* data = sObjectMgr->GetCreatureData(creature->GetDBTableGUIDLow()))
                    newPhase = data->phaseMask;
        }

        target->SetPhaseMask(newPhase, false);
    }

    // need triggering visibility update base at phase update of not GM invisible (other GMs anyway see in any phases)
    if (target->IsVisible())
        target->UpdateObjectVisibility();
}

/**********************/
/***   UNIT MODEL   ***/
/**********************/

void AuraEffect::HandleAuraModShapeshift(AuraApplication const * aurApp, uint8 mode, bool apply) const
{
    if (!(mode & AURA_EFFECT_HANDLE_REAL))
        return;

    Unit * target = aurApp->GetTarget();

    uint32 modelid = 0;
    Powers PowerType = POWER_MANA;
    ShapeshiftForm form = ShapeshiftForm(GetMiscValue());

    switch (form)
    {
        case FORM_CAT:                                      // 0x01
        case FORM_GHOUL:                                    // 0x07
            PowerType = POWER_ENERGY;
            break;

        case FORM_BEAR:                                     // 0x05
        case FORM_DIREBEAR:                                 // 0x08

        case FORM_BATTLESTANCE:                             // 0x11
        case FORM_DEFENSIVESTANCE:                          // 0x12
        case FORM_BERSERKERSTANCE:                          // 0x13
            PowerType = POWER_RAGE;
            break;

        case FORM_TREE:                                     // 0x02
        case FORM_TRAVEL:                                   // 0x03
        case FORM_AQUA:                                     // 0x04
        case FORM_AMBIENT:                                  // 0x06

        case FORM_STEVES_GHOUL:                             // 0x09
        case FORM_THARONJA_SKELETON:                        // 0x0A
        case FORM_TEST_OF_STRENGTH:                         // 0x0B
        case FORM_BLB_PLAYER:                               // 0x0C
        case FORM_SHADOW_DANCE:                             // 0x0D
        case FORM_CREATUREBEAR:                             // 0x0E
        case FORM_CREATURECAT:                              // 0x0F
        case FORM_GHOSTWOLF:                                // 0x10

        case FORM_TEST:                                     // 0x14
        case FORM_ZOMBIE:                                   // 0x15
        case FORM_METAMORPHOSIS:                            // 0x16
        case FORM_UNDEAD:                                   // 0x19
        case FORM_MASTER_ANGLER:                            // 0x1A
        case FORM_FLIGHT_EPIC:                              // 0x1B
        case FORM_SHADOW:                                   // 0x1C
        case FORM_FLIGHT:                                   // 0x1D
        case FORM_STEALTH:                                  // 0x1E
        case FORM_MOONKIN:                                  // 0x1F
        case FORM_SPIRITOFREDEMPTION:                       // 0x20
            break;
        default:
            sLog->outError("Auras: Unknown Shapeshift Type: %u", GetMiscValue());
    }

    modelid = target->GetModelForForm(form);

    if (apply)
    {
        // remove polymorph before changing display id to keep new display id
        switch (form)
        {
            case FORM_CAT:
            case FORM_TREE:
            case FORM_TRAVEL:
            case FORM_AQUA:
            case FORM_BEAR:
            case FORM_DIREBEAR:
            case FORM_FLIGHT_EPIC:
            case FORM_FLIGHT:
            case FORM_MOONKIN:
            {
                // remove movement affects
                target->RemoveMovementImpairingAuras();

                // and polymorphic affects
                if (target->IsPolymorphed())
                    target->RemoveAurasDueToSpell(target->getTransForm());
                break;
            }
            default:
               break;
        }

        // remove other shapeshift before applying a new one
        target->RemoveAurasByType(SPELL_AURA_MOD_SHAPESHIFT, 0, GetBase());
        target->RemoveAurasDueToSpell(64904); // Hymn of Hope exploit fix

        // stop handling the effect if it was removed by linked event
        if (aurApp->GetRemoveMode())
            return;

        if (modelid > 0)
            target->SetDisplayId(modelid);

        if (PowerType != POWER_MANA)
        {
            uint32 oldPower = target->GetPower(PowerType);
            // reset power to default values only at power change
            if (target->getPowerType() != PowerType)
                target->setPowerType(PowerType);

            switch (form)
            {
                case FORM_CAT:
                case FORM_BEAR:
                case FORM_DIREBEAR:
                {
                    // get furor proc chance
                    uint32 FurorChance = 0;
                    if (AuraEffect const *dummy = target->GetDummyAuraEffect(SPELLFAMILY_DRUID, 238, 0))
                        FurorChance = std::max(dummy->GetAmount(), 0);

                    switch (GetMiscValue())
                    {
                        case FORM_CAT:
                        {
                            int32 basePoints = int32(std::min(oldPower, FurorChance));
                            target->SetPower(POWER_ENERGY, 0);
                            target->CastCustomSpell(target, 17099, &basePoints, NULL, NULL, true, NULL, this);
                        }
                        break;
                        case FORM_BEAR:
                        case FORM_DIREBEAR:
                        if (urand(0, 99) < FurorChance)
                            target->CastSpell(target, 17057, true);
                        default:
                        {
                            uint32 newEnergy = std::min(target->GetPower(POWER_ENERGY), FurorChance);
                            target->SetPower(POWER_ENERGY, newEnergy);
                        }
                        break;
                    }
                    break;
                }
                default:
                    break;
            }
        }
        // stop handling the effect if it was removed by linked event
        if (aurApp->GetRemoveMode())
            return;

        target->SetShapeshiftForm(form);
    }
    else
    {
        // reset model id if no other auras present
        // may happen when aura is applied on linked event on aura removal
        if (!target->HasAuraType(SPELL_AURA_MOD_SHAPESHIFT))
        {
            target->SetShapeshiftForm(FORM_NONE);
            if (target->getClass() == CLASS_DRUID)
            {
                target->setPowerType(POWER_MANA);
                // Remove movement impairing effects also when shifting out
                target->RemoveMovementImpairingAuras();
            }
        }

        if (modelid > 0)
            target->RestoreDisplayId();

        switch (form)
        {
            // Nordrassil Harness - bonus
            case FORM_BEAR:
            case FORM_DIREBEAR:
            case FORM_CAT:
                if (AuraEffect* dummy = target->GetAuraEffect(37315, 0))
                    target->CastSpell(target, 37316, true, NULL, dummy);
                break;
            // Nordrassil Regalia - bonus
            case FORM_MOONKIN:
                if (AuraEffect* dummy = target->GetAuraEffect(37324, 0))
                    target->CastSpell(target, 37325, true, NULL, dummy);
                break;
            case FORM_BATTLESTANCE:
            case FORM_DEFENSIVESTANCE:
            case FORM_BERSERKERSTANCE:
            {
                uint32 Rage_val = 0;
                // Defensive Tactics
                if (form == FORM_DEFENSIVESTANCE)
                {
                    if (AuraEffect const * aurEff = target->IsScriptOverriden(m_spellProto, 831))
                        Rage_val += aurEff->GetAmount() * 10;
                }
                // Stance mastery + Tactical mastery (both passive, and last have aura only in defense stance, but need apply at any stance switch)
                if (target->GetTypeId() == TYPEID_PLAYER)
                {
                    PlayerSpellMap const& sp_list = target->ToPlayer()->GetSpellMap();
                    for (PlayerSpellMap::const_iterator itr = sp_list.begin(); itr != sp_list.end(); ++itr)
                    {
                        if (itr->second->state == PLAYERSPELL_REMOVED || itr->second->disabled) continue;
                        SpellEntry const *spellInfo = sSpellStore.LookupEntry(itr->first);
                        if (spellInfo && spellInfo->SpellFamilyName == SPELLFAMILY_WARRIOR && spellInfo->SpellIconID == 139)
                            Rage_val += target->CalculateSpellDamage(target, spellInfo, 0) * 10;
                    }
                }
                if (target->GetPower(POWER_RAGE) > Rage_val)
                    target->SetPower(POWER_RAGE, Rage_val);
                break;
            }
            default:
                break;
        }
    }

    // adding/removing linked auras
    // add/remove the shapeshift aura's boosts
    HandleShapeshiftBoosts(target, apply);

    if (target->GetTypeId() == TYPEID_PLAYER)
        target->ToPlayer()->InitDataForForm();

    if (target->getClass() == CLASS_DRUID)
    {
        // Dash
        if (AuraEffect * aurEff =target->GetAuraEffect(SPELL_AURA_MOD_INCREASE_SPEED, SPELLFAMILY_DRUID, 0, 0, 0x8))
            aurEff->RecalculateAmount();

        // Disarm handling
        // If druid shifts while being disarmed we need to deal with that since forms aren't affected by disarm
        // and also HandleAuraModDisarm is not triggered
        if(!target->CanUseAttackType(BASE_ATTACK))
        {
            if (Item *pItem = target->ToPlayer()->GetItemByPos(INVENTORY_SLOT_BAG_0, EQUIPMENT_SLOT_MAINHAND))
            {
                    target->ToPlayer()->_ApplyWeaponDamage(EQUIPMENT_SLOT_MAINHAND, pItem->GetTemplate(), NULL, apply);
            }
        }
    }

    // stop handling the effect if it was removed by linked event
    if (apply && aurApp->GetRemoveMode())
        return;

    if (target->GetTypeId() == TYPEID_PLAYER)
    {
        SpellShapeshiftEntry const *shapeInfo = sSpellShapeshiftStore.LookupEntry(form);
        // Learn spells for shapeshift form - no need to send action bars or add spells to spellbook
        for (uint8 i = 0; i<MAX_SHAPESHIFT_SPELLS; ++i)
        {
            if (!shapeInfo->stanceSpell[i])
                continue;
            if (apply)
                target->ToPlayer()->AddTemporarySpell(shapeInfo->stanceSpell[i]);
            else
                target->ToPlayer()->RemoveTemporarySpell(shapeInfo->stanceSpell[i]);
        }
    }
}

void AuraEffect::HandleAuraTransform(AuraApplication const * aurApp, uint8 mode, bool apply) const
{
    if (!(mode & AURA_EFFECT_HANDLE_SEND_FOR_CLIENT_MASK))
        return;

    Unit * target = aurApp->GetTarget();

    if (apply)
    {
        // update active transform spell only when transform or shapeshift not set or not overwriting negative by positive case
        if (!target->GetModelForForm(target->GetShapeshiftForm()) || !IsPositiveSpell(GetId()))
        {
            // special case (spell specific functionality)
            if (GetMiscValue() == 0)
            {
                switch (GetId())
                {
                    // Orb of Deception
                    case 16739:
                    {
                        if (target->GetTypeId() != TYPEID_PLAYER)
                            return;

                        switch (target->getRace())
                        {
                            // Blood Elf
                            case RACE_BLOODELF:
                                target->SetDisplayId(target->getGender() == GENDER_MALE ? 17829 : 17830);
                                break;
                            // Orc
                            case RACE_ORC:
                                target->SetDisplayId(target->getGender() == GENDER_MALE ? 10139 : 10140);
                                break;
                            // Troll
                            case RACE_TROLL:
                                target->SetDisplayId(target->getGender() == GENDER_MALE ? 10135 : 10134);
                                break;
                            // Tauren
                            case RACE_TAUREN:
                                target->SetDisplayId(target->getGender() == GENDER_MALE ? 10136 : 10147);
                                break;
                            // Undead
                            case RACE_UNDEAD_PLAYER:
                                target->SetDisplayId(target->getGender() == GENDER_MALE ? 10146 : 10145);
                                break;
                            // Draenei
                            case RACE_DRAENEI:
                                target->SetDisplayId(target->getGender() == GENDER_MALE ? 17827 : 17828);
                                break;
                            // Dwarf
                            case RACE_DWARF:
                                target->SetDisplayId(target->getGender() == GENDER_MALE ? 10141 : 10142);
                                break;
                            // Gnome
                            case RACE_GNOME:
                                target->SetDisplayId(target->getGender() == GENDER_MALE ? 10148 : 10149);
                                break;
                            // Human
                            case RACE_HUMAN:
                                target->SetDisplayId(target->getGender() == GENDER_MALE ? 10137 : 10138);
                                break;
                            // Night Elf
                            case RACE_NIGHTELF:
                                target->SetDisplayId(target->getGender() == GENDER_MALE ? 10143 : 10144);
                                break;
                            default:
                                break;
                        }
                        break;
                    }
                    // Murloc costume
                    case 42365:
                        target->SetDisplayId(21723);
                        break;
                    // Dread Corsair
                    case 50517:
                    // Corsair Costume
                    case 51926:
                    {
                        if (target->GetTypeId() != TYPEID_PLAYER)
                            return;

                        switch (target->getRace())
                        {
                            // Blood Elf
                            case RACE_BLOODELF:
                                target->SetDisplayId(target->getGender() == GENDER_MALE ? 25032 : 25043);
                                break;
                            // Orc
                            case RACE_ORC:
                                target->SetDisplayId(target->getGender() == GENDER_MALE ? 25039 : 25050);
                                break;
                            // Troll
                            case RACE_TROLL:
                                target->SetDisplayId(target->getGender() == GENDER_MALE ? 25041 : 25052);
                                break;
                            // Tauren
                            case RACE_TAUREN:
                                target->SetDisplayId(target->getGender() == GENDER_MALE ? 25040 : 25051);
                                break;
                            // Undead
                            case RACE_UNDEAD_PLAYER:
                                target->SetDisplayId(target->getGender() == GENDER_MALE ? 25042 : 25053);
                                break;
                            // Draenei
                            case RACE_DRAENEI:
                                target->SetDisplayId(target->getGender() == GENDER_MALE ? 25033 : 25044);
                                break;
                            // Dwarf
                            case RACE_DWARF:
                                target->SetDisplayId(target->getGender() == GENDER_MALE ? 25034 : 25045);
                                break;
                            // Gnome
                            case RACE_GNOME:
                                target->SetDisplayId(target->getGender() == GENDER_MALE ? 25035 : 25046);
                                break;
                            // Human
                            case RACE_HUMAN:
                                target->SetDisplayId(target->getGender() == GENDER_MALE ? 25037 : 25048);
                                break;
                            // Night Elf
                            case RACE_NIGHTELF:
                                target->SetDisplayId(target->getGender() == GENDER_MALE ? 25038 : 25049);
                                break;
                            default:
                                break;
                        }
                        break;
                    }
                    // Pygmy Oil
<<<<<<< HEAD
                    case 53806: target->SetDisplayId(22512); break;
                    case 50517:                                 // Dread Corsair
                    case 51926:                                 // Corsair Costume
                    {
                        // expected for players
                        uint32 race = target->getRace();

                        switch(race)
                        {
                            case RACE_HUMAN:
                                target->SetDisplayId(target->getGender() == GENDER_MALE ? 25037 : 25048);
                                break;
                            case RACE_ORC:
                                target->SetDisplayId(target->getGender() == GENDER_MALE ? 25039 : 25050);
                                break;
                            case RACE_DWARF:
                                target->SetDisplayId(target->getGender() == GENDER_MALE ? 25034 : 25045);
                                break;
                            case RACE_NIGHTELF:
                                target->SetDisplayId(target->getGender() == GENDER_MALE ? 25038 : 25049);
                                break;
                            case RACE_UNDEAD_PLAYER:
                                target->SetDisplayId(target->getGender() == GENDER_MALE ? 25042 : 25053);
                                break;
                            case RACE_TAUREN:
                                target->SetDisplayId(target->getGender() == GENDER_MALE ? 25040 : 25051);
                                break;
                            case RACE_GNOME:
                                target->SetDisplayId(target->getGender() == GENDER_MALE ? 25035 : 25046);
                                break;
                            case RACE_TROLL:
                                target->SetDisplayId(target->getGender() == GENDER_MALE ? 25041 : 25052);
                                break;
                            //case RACE_GOBLIN:                   // not really player race (3.x), but model exist
                                //target->SetDisplayId(target->getGender() == GENDER_MALE ? 25036 : 25047);
                                //break;
                            case RACE_BLOODELF:
                                target->SetDisplayId(target->getGender() == GENDER_MALE ? 25032 : 25043);
                                break;
                            case RACE_DRAENEI:
                                target->SetDisplayId(target->getGender() == GENDER_MALE ? 25033 : 25044);
                                break;
                        }   

                        break;
                    }
                    case 65495:
                    {
                        switch(target->getGender())
                        {
                            case GENDER_MALE:
                                target->SetDisplayId(29203);    // Chapman
                                break;
                            case GENDER_FEMALE:
                            case GENDER_NONE:
                                target->SetDisplayId(29204);    // Catrina
                                break;
                        }
                        break;
                    }
                    case 65528:                                 // Gossip NPC Appearance - Pirates' Day
                    {
                        // expecting npc's using this spell to have models with race info.
                        uint32 race = GetCreatureModelRace(target->GetNativeDisplayId());

                        // random gender, regardless of current gender
                        switch(race)
                        {
                            case RACE_HUMAN:
                                target->SetDisplayId(roll_chance_i(50) ? 25037 : 25048);
                                break;
                            case RACE_ORC:
                                target->SetDisplayId(roll_chance_i(50) ? 25039 : 25050);
                                break;
                            case RACE_DWARF:
                                target->SetDisplayId(roll_chance_i(50) ? 25034 : 25045);
                                break;
                            case RACE_NIGHTELF:
                                target->SetDisplayId(roll_chance_i(50) ? 25038 : 25049);
                                break;
                            case RACE_UNDEAD_PLAYER:
                                target->SetDisplayId(roll_chance_i(50) ? 25042 : 25053);
                                break;
                            case RACE_TAUREN:
                                target->SetDisplayId(roll_chance_i(50) ? 25040 : 25051);
                                break;
                            case RACE_GNOME:
                                target->SetDisplayId(roll_chance_i(50) ? 25035 : 25046);
                                break;
                            case RACE_TROLL:
                                target->SetDisplayId(roll_chance_i(50) ? 25041 : 25052);
                                break;
                            //case RACE_GOBLIN:
                                //target->SetDisplayId(roll_chance_i(50) ? 25036 : 25047);
                                //break;
                            case RACE_BLOODELF:
                                target->SetDisplayId(roll_chance_i(50) ? 25032 : 25043);
                                break;
                            case RACE_DRAENEI:
                                target->SetDisplayId(roll_chance_i(50) ? 25033 : 25044);
                                break;
                        }

                        break;
                    }
                    case 65529:                                 // Gossip NPC Appearance - Day of the Dead (DotD)
                        // random, regardless of current gender
                        target->SetDisplayId(roll_chance_i(50) ? 29203 : 29204);
                        break;
                    case 71450:                                 // Crown Parcel Service Uniform
                        target->SetDisplayId(target->getGender() == GENDER_MALE ? 31002 : 31003);
                        break;
                    case 75531:                               // Gnomeregan Pride
                        target->SetDisplayId(31654);
                        break;
                    case 75532:                               // Darkspear Pride
                        target->SetDisplayId(target->getGender() == GENDER_MALE ? 31737 : 31738);
                        break;
                    default:
                        sLog->outError("Aura::HandleAuraTransform, spell %u does not have creature entry defined, need custom defined model.", GetId());
=======
                    case 53806:
                        target->SetDisplayId(22512);
                        break;
                    // Honor the Dead
                    case 65386:
                    case 65495:
                        target->SetDisplayId(target->getGender() == GENDER_MALE ? 29203 : 29204);
                        break;
                    // Darkspear Pride
                    case 75532:
                        target->SetDisplayId(target->getGender() == GENDER_MALE ? 31737 : 31738);
                        break;
                    default:
>>>>>>> 53032387
                        break;
                }
            }
            else
            {
                CreatureTemplate const* ci = sObjectMgr->GetCreatureTemplate(GetMiscValue());
                if (!ci)
                {
                    target->SetDisplayId(16358);              // pig pink ^_^
                    sLog->outError("Auras: unknown creature id = %d (only need its modelid) From Spell Aura Transform in Spell ID = %d", GetMiscValue(), GetId());
                }
                else
                {
                    uint32 model_id = 0;

                    if (uint32 modelid = ci->GetRandomValidModelId())
                        model_id = modelid;                     // Will use the default model here

                    // Polymorph (sheep)
                    if (GetSpellProto()->SpellFamilyName == SPELLFAMILY_MAGE && GetSpellProto()->SpellIconID == 82 && GetSpellProto()->SpellVisual[0] == 12978)
                        if (Unit* caster = GetCaster())
                            if (caster->HasAura(52648))         // Glyph of the Penguin
                                model_id = 26452;

                    target->SetDisplayId(model_id);

                    // Dragonmaw Illusion (set mount model also)
                    if (GetId() == 42016 && target->GetMountID() && !target->GetAuraEffectsByType(SPELL_AURA_MOD_INCREASE_MOUNTED_FLIGHT_SPEED).empty())
                        target->SetUInt32Value(UNIT_FIELD_MOUNTDISPLAYID, 16314);
                }
            }
        }

        // update active transform spell only when transform or shapeshift not set or not overwriting negative by positive case
        if (!target->getTransForm() || !IsPositiveSpell(GetId()) || IsPositiveSpell(target->getTransForm()))
            target->setTransForm(GetId());

        // polymorph case
        if ((mode & AURA_EFFECT_HANDLE_REAL) && target->GetTypeId() == TYPEID_PLAYER && target->IsPolymorphed())
        {
            // for players, start regeneration after 1s (in polymorph fast regeneration case)
            // only if caster is Player (after patch 2.4.2)
            if (IS_PLAYER_GUID(GetCasterGUID()))
                target->ToPlayer()->setRegenTimerCount(1*IN_MILLISECONDS);

            //dismount polymorphed target (after patch 2.4.2)
            if (target->IsMounted())
                target->RemoveAurasByType(SPELL_AURA_MOUNTED);
        }
    }
    else
    {
        // HandleEffect(this, AURA_EFFECT_HANDLE_SEND_FOR_CLIENT, true) will reapply it if need
        if (target->getTransForm() == GetId())
            target->setTransForm(0);

        target->RestoreDisplayId();

        // Dragonmaw Illusion (restore mount model)
        if (GetId() == 42016 && target->GetMountID() == 16314)
        {
            if (!target->GetAuraEffectsByType(SPELL_AURA_MOUNTED).empty())
            {
                uint32 cr_id = target->GetAuraEffectsByType(SPELL_AURA_MOUNTED).front()->GetMiscValue();
                if (CreatureTemplate const* ci = sObjectMgr->GetCreatureTemplate(cr_id))
                {
                    uint32 team = 0;
                    if (target->GetTypeId() == TYPEID_PLAYER)
                        team = target->ToPlayer()->GetTeam();

                    uint32 displayID = sObjectMgr->ChooseDisplayId(team, ci);
                    sObjectMgr->GetCreatureModelRandomGender(&displayID);

                    target->SetUInt32Value(UNIT_FIELD_MOUNTDISPLAYID, displayID);
                }
            }
        }
    }
}

void AuraEffect::HandleAuraModScale(AuraApplication const * aurApp, uint8 mode, bool apply) const
{
    if (!(mode & AURA_EFFECT_HANDLE_CHANGE_AMOUNT_SEND_FOR_CLIENT_MASK))
        return;

    Unit * target = aurApp->GetTarget();

    target->ApplyPercentModFloatValue(OBJECT_FIELD_SCALE_X, (float)GetAmount(), apply);
}

void AuraEffect::HandleAuraCloneCaster(AuraApplication const * aurApp, uint8 mode, bool apply) const
{
    if (!(mode & AURA_EFFECT_HANDLE_SEND_FOR_CLIENT_MASK))
        return;

    Unit * target = aurApp->GetTarget();

    if (apply)
    {
        Unit * caster = GetCaster();
        if (!caster || caster == target)
            return;
        // What must be cloned? at least display and scale
        target->SetDisplayId(caster->GetDisplayId());
        target->SetCreatorGUID(caster->GetGUID());
        //target->SetFloatValue(OBJECT_FIELD_SCALE_X, caster->GetFloatValue(OBJECT_FIELD_SCALE_X)); // we need retail info about how scaling is handled (aura maybe?)
        target->SetFlag(UNIT_FIELD_FLAGS_2, UNIT_FLAG2_MIRROR_IMAGE);
    }
    else
    {
        target->SetCreatorGUID(0);
        target->SetDisplayId(target->GetNativeDisplayId());
        target->RemoveFlag(UNIT_FIELD_FLAGS_2, UNIT_FLAG2_MIRROR_IMAGE);
    }
}

/************************/
/***      FIGHT       ***/
/************************/

void AuraEffect::HandleFeignDeath(AuraApplication const * aurApp, uint8 mode, bool apply) const
{
    if (!(mode & AURA_EFFECT_HANDLE_REAL))
        return;

    Unit * target = aurApp->GetTarget();

    if (target->GetTypeId() != TYPEID_PLAYER)
        return;

    if (apply)
    {
        /*
        WorldPacket data(SMSG_FEIGN_DEATH_RESISTED, 9);
        data<<target->GetGUID();
        data<<uint8(0);
        target->SendMessageToSet(&data, true);
        */

        UnitList targets;
        Trinity::AnyUnfriendlyUnitInObjectRangeCheck u_check(target, target, target->GetMap()->GetVisibilityRange());
        Trinity::UnitListSearcher<Trinity::AnyUnfriendlyUnitInObjectRangeCheck> searcher(target, targets, u_check);
        target->VisitNearbyObject(target->GetMap()->GetVisibilityRange(), searcher);
        for (UnitList::iterator iter = targets.begin(); iter != targets.end(); ++iter)
        {
            if (!(*iter)->HasUnitState(UNIT_STAT_CASTING))
                continue;

            for (uint32 i = CURRENT_FIRST_NON_MELEE_SPELL; i < CURRENT_MAX_SPELL; i++)
            {
                if ((*iter)->GetCurrentSpell(i)
                && (*iter)->GetCurrentSpell(i)->m_targets.getUnitTargetGUID() == target->GetGUID())
                {
                    (*iter)->InterruptSpell(CurrentSpellTypes(i), false);
                }
            }
        }
        target->CombatStop();
        target->RemoveAurasWithInterruptFlags(AURA_INTERRUPT_FLAG_IMMUNE_OR_LOST_SELECTION);

        // prevent interrupt message
        if (GetCasterGUID() == target->GetGUID() && target->GetCurrentSpell(CURRENT_GENERIC_SPELL))
            target->FinishSpell(CURRENT_GENERIC_SPELL, false);
        target->InterruptNonMeleeSpells(true);
        target->getHostileRefManager().deleteReferences();

        // stop handling the effect if it was removed by linked event
        if (aurApp->GetRemoveMode())
            return;
                                                            // blizz like 2.0.x
        target->SetFlag(UNIT_FIELD_FLAGS, UNIT_FLAG_UNK_29);
                                                            // blizz like 2.0.x
        target->SetFlag(UNIT_FIELD_FLAGS_2, UNIT_FLAG2_FEIGN_DEATH);
                                                            // blizz like 2.0.x
        target->SetFlag(UNIT_DYNAMIC_FLAGS, UNIT_DYNFLAG_DEAD);

        target->AddUnitState(UNIT_STAT_DIED);
    }
    else
    {
        /*
        WorldPacket data(SMSG_FEIGN_DEATH_RESISTED, 9);
        data<<target->GetGUID();
        data<<uint8(1);
        target->SendMessageToSet(&data, true);
        */
                                                            // blizz like 2.0.x
        target->RemoveFlag(UNIT_FIELD_FLAGS, UNIT_FLAG_UNK_29);
                                                            // blizz like 2.0.x
        target->RemoveFlag(UNIT_FIELD_FLAGS_2, UNIT_FLAG2_FEIGN_DEATH);
                                                            // blizz like 2.0.x
        target->RemoveFlag(UNIT_DYNAMIC_FLAGS, UNIT_DYNFLAG_DEAD);

        target->ClearUnitState(UNIT_STAT_DIED);
    }
}

void AuraEffect::HandleModUnattackable(AuraApplication const * aurApp, uint8 mode, bool apply) const
{
    if (!(mode & AURA_EFFECT_HANDLE_SEND_FOR_CLIENT_MASK))
        return;

    Unit * target = aurApp->GetTarget();

    if (apply)
    {
        if (mode & AURA_EFFECT_HANDLE_REAL)
        {
            target->CombatStop();
            target->RemoveAurasWithInterruptFlags(AURA_INTERRUPT_FLAG_IMMUNE_OR_LOST_SELECTION);
        }
        // stop handling the effect if it was removed by linked event
        if (aurApp->GetRemoveMode())
            return;
    }
    // do not remove unit flag if there are more than this auraEffect of that kind on unit on unit
    else if (target->HasAuraType(SPELL_AURA_MOD_UNATTACKABLE))
        return;

    target->ApplyModFlag(UNIT_FIELD_FLAGS, UNIT_FLAG_NON_ATTACKABLE, apply);
}

void AuraEffect::HandleAuraModDisarm(AuraApplication const * aurApp, uint8 mode, bool apply) const
{
    if (!(mode & AURA_EFFECT_HANDLE_REAL))
        return;

    Unit * target = aurApp->GetTarget();

    AuraType type = GetAuraType();

    //Prevent handling aura twice
    if ((apply) ? target->GetAuraEffectsByType(type).size() > 1 : target->HasAuraType(type))
        return;

    uint32 field, flag, slot;
    WeaponAttackType attType;
    switch (type)
    {
    case SPELL_AURA_MOD_DISARM:
        field=UNIT_FIELD_FLAGS;
        flag=UNIT_FLAG_DISARMED;
        slot=EQUIPMENT_SLOT_MAINHAND;
        attType=BASE_ATTACK;
        break;
    case SPELL_AURA_MOD_DISARM_OFFHAND:
        field=UNIT_FIELD_FLAGS_2;
        flag=UNIT_FLAG2_DISARM_OFFHAND;
        slot=EQUIPMENT_SLOT_OFFHAND;
        attType=OFF_ATTACK;
        break;
    case SPELL_AURA_MOD_DISARM_RANGED:
        field=UNIT_FIELD_FLAGS_2;
        flag=UNIT_FLAG2_DISARM_RANGED;
        slot=EQUIPMENT_SLOT_RANGED;
        attType=RANGED_ATTACK;
        break;
    default:
        return;
    }

    if (!apply)
        target->RemoveFlag(field, flag);

    if (apply)
        target->SetFlag(field, flag);

    // Handle damage modifcation, shapeshifted druids are not affected
    if (target->GetTypeId() == TYPEID_PLAYER && !target->IsInFeralForm())
    {
        if (Item *pItem = target->ToPlayer()->GetItemByPos(INVENTORY_SLOT_BAG_0, slot))
        {
            uint8 attacktype = Player::GetAttackBySlot(slot);

            if (attacktype < MAX_ATTACK)
                target->ToPlayer()->_ApplyWeaponDamage(slot, pItem->GetTemplate(), NULL, !apply);
        }
    }

    if (target->GetTypeId() == TYPEID_UNIT && target->ToCreature()->GetCurrentEquipmentId())
        target->UpdateDamagePhysical(attType);
}

void AuraEffect::HandleAuraModSilence(AuraApplication const * aurApp, uint8 mode, bool apply) const
{
    if (!(mode & AURA_EFFECT_HANDLE_REAL))
        return;

    Unit * target = aurApp->GetTarget();

    if (apply)
    {
        target->SetFlag(UNIT_FIELD_FLAGS, UNIT_FLAG_SILENCED);
        // Stop cast only spells vs PreventionType == SPELL_PREVENTION_TYPE_SILENCE
        for (uint32 i = CURRENT_MELEE_SPELL; i < CURRENT_MAX_SPELL; ++i)
            if (Spell* spell = target->GetCurrentSpell(CurrentSpellTypes(i)))
                if (spell->m_spellInfo->PreventionType == SPELL_PREVENTION_TYPE_SILENCE)
                    // Stop spells on prepare or casting state
                    target->InterruptSpell(CurrentSpellTypes(i), false);
    }
    else
    {
        // do not remove unit flag if there are more than this auraEffect of that kind on unit on unit
        if (target->HasAuraType(SPELL_AURA_MOD_SILENCE) || target->HasAuraType(SPELL_AURA_MOD_PACIFY_SILENCE))
            return;

        target->RemoveFlag(UNIT_FIELD_FLAGS, UNIT_FLAG_SILENCED);
    }
}

void AuraEffect::HandleAuraModPacify(AuraApplication const * aurApp, uint8 mode, bool apply) const
{
    if (!(mode & AURA_EFFECT_HANDLE_SEND_FOR_CLIENT_MASK))
        return;

    Unit * target = aurApp->GetTarget();

    if (apply)
        target->SetFlag(UNIT_FIELD_FLAGS, UNIT_FLAG_PACIFIED);
    else
    {
        // do not remove unit flag if there are more than this auraEffect of that kind on unit on unit
        if (target->HasAuraType(SPELL_AURA_MOD_PACIFY) || target->HasAuraType(SPELL_AURA_MOD_PACIFY_SILENCE))
            return;
        target->RemoveFlag(UNIT_FIELD_FLAGS, UNIT_FLAG_PACIFIED);
    }
}

void AuraEffect::HandleAuraModPacifyAndSilence(AuraApplication const * aurApp, uint8 mode, bool apply) const
{
    if (!(mode & AURA_EFFECT_HANDLE_SEND_FOR_CLIENT_MASK))
        return;

    Unit * target = aurApp->GetTarget();

    // Vengeance of the Blue Flight (TODO: REMOVE THIS!)
    if (m_spellProto->Id == 45839)
    {
        if (apply)
            target->SetFlag(UNIT_FIELD_FLAGS, UNIT_FLAG_NON_ATTACKABLE);
        else
            target->RemoveFlag(UNIT_FIELD_FLAGS, UNIT_FLAG_NON_ATTACKABLE);
    }
    if (!(apply))
    {
        // do not remove unit flag if there are more than this auraEffect of that kind on unit on unit
        if (target->HasAuraType(SPELL_AURA_MOD_PACIFY_SILENCE))
            return;
    }
    HandleAuraModPacify(aurApp, mode, apply);
    HandleAuraModSilence(aurApp, mode, apply);
}

void AuraEffect::HandleAuraAllowOnlyAbility(AuraApplication const * aurApp, uint8 mode, bool apply) const
{
    if (!(mode & AURA_EFFECT_HANDLE_SEND_FOR_CLIENT_MASK))
        return;

    Unit * target = aurApp->GetTarget();

    if (target->GetTypeId() == TYPEID_PLAYER)
    {
        if (apply)
            target->SetFlag(PLAYER_FLAGS, PLAYER_ALLOW_ONLY_ABILITY);
        else
        {
            // do not remove unit flag if there are more than this auraEffect of that kind on unit on unit
            if (target->HasAuraType(SPELL_AURA_ALLOW_ONLY_ABILITY))
                return;
            target->RemoveFlag(PLAYER_FLAGS, PLAYER_ALLOW_ONLY_ABILITY);
        }
    }
}

/****************************/
/***      TRACKING        ***/
/****************************/

void AuraEffect::HandleAuraTrackCreatures(AuraApplication const * aurApp, uint8 mode, bool apply) const
{
    if (!(mode & AURA_EFFECT_HANDLE_SEND_FOR_CLIENT_MASK))
        return;

    Unit * target = aurApp->GetTarget();

    if (target->GetTypeId() != TYPEID_PLAYER)
        return;

    target->SetUInt32Value(PLAYER_TRACK_CREATURES, (apply) ? ((uint32)1)<<(GetMiscValue()-1) : 0);
}

void AuraEffect::HandleAuraTrackResources(AuraApplication const * aurApp, uint8 mode, bool apply) const
{
    if (!(mode & AURA_EFFECT_HANDLE_SEND_FOR_CLIENT_MASK))
        return;

    Unit * target = aurApp->GetTarget();

    if (target->GetTypeId() != TYPEID_PLAYER)
        return;

    target->SetUInt32Value(PLAYER_TRACK_RESOURCES, (apply) ? ((uint32)1)<<(GetMiscValue()-1): 0);
}

void AuraEffect::HandleAuraTrackStealthed(AuraApplication const * aurApp, uint8 mode, bool apply) const
{
    if (!(mode & AURA_EFFECT_HANDLE_SEND_FOR_CLIENT_MASK))
        return;

    Unit * target = aurApp->GetTarget();

    if (target->GetTypeId() != TYPEID_PLAYER)
        return;

    if (!(apply))
    {
        // do not remove unit flag if there are more than this auraEffect of that kind on unit on unit
        if (target->HasAuraType(GetAuraType()))
            return;
    }
    target->ApplyModFlag(PLAYER_FIELD_BYTES, PLAYER_FIELD_BYTE_TRACK_STEALTHED, apply);
}

void AuraEffect::HandleAuraModStalked(AuraApplication const * aurApp, uint8 mode, bool apply) const
{
    if (!(mode & AURA_EFFECT_HANDLE_SEND_FOR_CLIENT_MASK))
        return;

    Unit * target = aurApp->GetTarget();

    // used by spells: Hunter's Mark, Mind Vision, Syndicate Tracker (MURP) DND
    if (apply)
        target->SetFlag(UNIT_DYNAMIC_FLAGS, UNIT_DYNFLAG_TRACK_UNIT);
    else
    {
        // do not remove unit flag if there are more than this auraEffect of that kind on unit on unit
        if (!target->HasAuraType(GetAuraType()))
            target->RemoveFlag(UNIT_DYNAMIC_FLAGS, UNIT_DYNFLAG_TRACK_UNIT);
    }

    target->UpdateObjectVisibility();
}

void AuraEffect::HandleAuraUntrackable(AuraApplication const * aurApp, uint8 mode, bool apply) const
{
    if (!(mode & AURA_EFFECT_HANDLE_SEND_FOR_CLIENT_MASK))
        return;

    Unit * target = aurApp->GetTarget();

    if (apply)
        target->SetByteFlag(UNIT_FIELD_BYTES_1, 3, UNIT_BYTE1_FLAG_UNTRACKABLE);
    else
    {
        // do not remove unit flag if there are more than this auraEffect of that kind on unit on unit
        if (target->HasAuraType(GetAuraType()))
            return;
        target->RemoveByteFlag(UNIT_FIELD_BYTES_1, 3, UNIT_BYTE1_FLAG_UNTRACKABLE);
    }
}

/****************************/
/***  SKILLS & TALENTS    ***/
/****************************/

void AuraEffect::HandleAuraModPetTalentsPoints(AuraApplication const * aurApp, uint8 mode, bool /*apply*/) const
{
    if (!(mode & AURA_EFFECT_HANDLE_CHANGE_AMOUNT_MASK))
        return;

    Unit * target = aurApp->GetTarget();

    if (target->GetTypeId() != TYPEID_PLAYER)
        return;

    // Recalculate pet talent points
    if (Pet *pet = target->ToPlayer()->GetPet())
        pet->InitTalentForLevel();
}

void AuraEffect::HandleAuraModSkill(AuraApplication const * aurApp, uint8 /*mode*/, bool apply) const
{
    Unit * target = aurApp->GetTarget();

    if (target->GetTypeId() != TYPEID_PLAYER)
        return;

    uint32 prot = GetMiscValue();
    int32 points = GetAmount();

    target->ToPlayer()->ModifySkillBonus(prot, ((apply) ? points: -points), GetAuraType() == SPELL_AURA_MOD_SKILL_TALENT);
    if (prot == SKILL_DEFENSE)
        target->ToPlayer()->UpdateDefenseBonusesMod();
}

/****************************/
/***       MOVEMENT       ***/
/****************************/

void AuraEffect::HandleAuraMounted(AuraApplication const * aurApp, uint8 mode, bool apply) const
{
    if (!(mode & AURA_EFFECT_HANDLE_SEND_FOR_CLIENT_MASK))
        return;

    Unit * target = aurApp->GetTarget();

    if (apply)
    {
        uint32 creatureEntry = GetMiscValue();

        // Festive Holiday Mount
        if (target->HasAura(62061))
        {
            if (GetBase()->HasEffectType(SPELL_AURA_MOD_INCREASE_MOUNTED_FLIGHT_SPEED))
                creatureEntry = 24906;
            else
                creatureEntry = 15665;
        }

        CreatureTemplate const* ci = sObjectMgr->GetCreatureTemplate(creatureEntry);
        if (!ci)
        {
            sLog->outErrorDb("AuraMounted: `creature_template`='%u' not found in database (only need its modelid)", GetMiscValue());
            return;
        }

        uint32 team = 0;
        if (target->GetTypeId() == TYPEID_PLAYER)
            team = target->ToPlayer()->GetTeam();

        uint32 displayID = sObjectMgr->ChooseDisplayId(team, ci);
        sObjectMgr->GetCreatureModelRandomGender(&displayID);

        //some spell has one aura of mount and one of vehicle
        for (uint32 i = 0; i < MAX_SPELL_EFFECTS; ++i)
            if (GetSpellProto()->Effect[i] == SPELL_EFFECT_SUMMON
                && GetSpellProto()->EffectMiscValue[i] == GetMiscValue())
                displayID = 0;

        target->Mount(displayID, ci->VehicleId, GetMiscValue());
    }
    else
    {
        target->Unmount();
        //some mounts like Headless Horseman's Mount or broom stick are skill based spell
        // need to remove ALL arura related to mounts, this will stop client crash with broom stick
        // and never endless flying after using Headless Horseman's Mount
        if (mode & AURA_EFFECT_HANDLE_REAL)
            target->RemoveAurasByType(SPELL_AURA_MOUNTED);
    }
}

void AuraEffect::HandleAuraAllowFlight(AuraApplication const * aurApp, uint8 mode, bool apply) const
{
    if (!(mode & AURA_EFFECT_HANDLE_SEND_FOR_CLIENT_MASK))
        return;

    Unit * target = aurApp->GetTarget();

    if (!apply)
    {
        // do not remove unit flag if there are more than this auraEffect of that kind on unit on unit
        if (target->HasAuraType(GetAuraType()) || target->HasAuraType(SPELL_AURA_MOD_INCREASE_MOUNTED_FLIGHT_SPEED))
            return;
    }

    if (target->GetTypeId() == TYPEID_UNIT)
        target->SetFlying(apply);

    if (Player *plr = target->m_movedPlayer)
    {
        // allow fly
        WorldPacket data;
        if (apply)
            data.Initialize(SMSG_MOVE_SET_CAN_FLY, 12);
        else
            data.Initialize(SMSG_MOVE_UNSET_CAN_FLY, 12);
        data.append(target->GetPackGUID());
        data << uint32(0);                                      // unk
        plr->SendDirectMessage(&data);
    }
}

void AuraEffect::HandleAuraWaterWalk(AuraApplication const * aurApp, uint8 mode, bool apply) const
{
    if (!(mode & AURA_EFFECT_HANDLE_SEND_FOR_CLIENT_MASK))
        return;

    Unit * target = aurApp->GetTarget();

    if (!(apply))
    {
        // do not remove unit flag if there are more than this auraEffect of that kind on unit on unit
        if (target->HasAuraType(GetAuraType()))
            return;
    }

    WorldPacket data;
    if (apply)
        data.Initialize(SMSG_MOVE_WATER_WALK, 8+4);
    else
        data.Initialize(SMSG_MOVE_LAND_WALK, 8+4);
    data.append(target->GetPackGUID());
    data << uint32(0);
    target->SendMessageToSet(&data, true);
}

void AuraEffect::HandleAuraFeatherFall(AuraApplication const * aurApp, uint8 mode, bool apply) const
{
    if (!(mode & AURA_EFFECT_HANDLE_SEND_FOR_CLIENT_MASK))
        return;

    Unit * target = aurApp->GetTarget();

    if (!(apply))
    {
        // do not remove unit flag if there are more than this auraEffect of that kind on unit on unit
        if (target->HasAuraType(GetAuraType()))
            return;
    }

    WorldPacket data;
    if (apply)
        data.Initialize(SMSG_MOVE_FEATHER_FALL, 8+4);
    else
        data.Initialize(SMSG_MOVE_NORMAL_FALL, 8+4);
    data.append(target->GetPackGUID());
    data << uint32(0);
    target->SendMessageToSet(&data, true);

    // start fall from current height
    if (!apply && target->GetTypeId() == TYPEID_PLAYER)
        target->ToPlayer()->SetFallInformation(0, target->GetPositionZ());
}

void AuraEffect::HandleAuraHover(AuraApplication const * aurApp, uint8 mode, bool apply) const
{
    if (!(mode & AURA_EFFECT_HANDLE_SEND_FOR_CLIENT_MASK))
        return;

    Unit * target = aurApp->GetTarget();

    if (!(apply))
    {
        // do not remove unit flag if there are more than this auraEffect of that kind on unit on unit
        if (target->HasAuraType(GetAuraType()))
            return;
    }

    WorldPacket data;
    if (apply)
        data.Initialize(SMSG_MOVE_SET_HOVER, 8+4);
    else
        data.Initialize(SMSG_MOVE_UNSET_HOVER, 8+4);
    data.append(target->GetPackGUID());
    data << uint32(0);
    target->SendMessageToSet(&data, true);
}

void AuraEffect::HandleWaterBreathing(AuraApplication const * aurApp, uint8 mode, bool /*apply*/) const
{
    if (!(mode & AURA_EFFECT_HANDLE_SEND_FOR_CLIENT_MASK))
        return;

    Unit * target = aurApp->GetTarget();

    // update timers in client
    if (target->GetTypeId() == TYPEID_PLAYER)
        target->ToPlayer()->UpdateMirrorTimers();
}

void AuraEffect::HandleForceMoveForward(AuraApplication const * aurApp, uint8 mode, bool apply) const
{
    if (!(mode & AURA_EFFECT_HANDLE_SEND_FOR_CLIENT_MASK))
        return;

    Unit * target = aurApp->GetTarget();

    if (apply)
        target->SetFlag(UNIT_FIELD_FLAGS_2, UNIT_FLAG2_FORCE_MOVE);
    else
    {
        // do not remove unit flag if there are more than this auraEffect of that kind on unit on unit
        if (target->HasAuraType(GetAuraType()))
            return;
        target->RemoveFlag(UNIT_FIELD_FLAGS_2, UNIT_FLAG2_FORCE_MOVE);
    }
}

/****************************/
/***        THREAT        ***/
/****************************/

void AuraEffect::HandleModThreat(AuraApplication const * aurApp, uint8 mode, bool apply) const
{
    if (!(mode & AURA_EFFECT_HANDLE_CHANGE_AMOUNT_MASK))
        return;

    Unit * target = aurApp->GetTarget();
    for (int32 i = 0; i < MAX_SPELL_SCHOOL; ++i)
        if (GetMiscValue() & (1 << i))
            ApplyPercentModFloatVar(target->m_threatModifier[i], float(GetAmount()), apply);
}

void AuraEffect::HandleAuraModTotalThreat(AuraApplication const * aurApp, uint8 mode, bool apply) const
{
    if (!(mode & AURA_EFFECT_HANDLE_CHANGE_AMOUNT_MASK))
        return;

    Unit * target = aurApp->GetTarget();

    if (!target->isAlive() || target->GetTypeId() != TYPEID_PLAYER)
        return;

    Unit * caster = GetCaster();
    if (!caster || !caster->isAlive())
        return;

    target->getHostileRefManager().addTempThreat((float)GetAmount(), apply);
}

void AuraEffect::HandleModTaunt(AuraApplication const * aurApp, uint8 mode, bool apply) const
{
    if (!(mode & AURA_EFFECT_HANDLE_REAL))
        return;

    Unit * target = aurApp->GetTarget();

    if (!target->isAlive() || !target->CanHaveThreatList())
        return;

    Unit * caster = GetCaster();
    if (!caster || !caster->isAlive())
        return;

    if (apply)
        target->TauntApply(caster);
    else
    {
        // When taunt aura fades out, mob will switch to previous target if current has less than 1.1 * secondthreat
        target->TauntFadeOut(caster);
    }
}

/*****************************/
/***        CONTROL        ***/
/*****************************/

void AuraEffect::HandleModConfuse(AuraApplication const * aurApp, uint8 mode, bool apply) const
{
    if (!(mode & AURA_EFFECT_HANDLE_REAL))
        return;

    Unit * target = aurApp->GetTarget();

    target->SetControlled(apply, UNIT_STAT_CONFUSED);
}

void AuraEffect::HandleModFear(AuraApplication const * aurApp, uint8 mode, bool apply) const
{
    if (!(mode & AURA_EFFECT_HANDLE_REAL))
        return;

    Unit * target = aurApp->GetTarget();

    target->SetControlled(apply, UNIT_STAT_FLEEING);
}

void AuraEffect::HandleAuraModStun(AuraApplication const * aurApp, uint8 mode, bool apply) const
{
    if (!(mode & AURA_EFFECT_HANDLE_REAL))
        return;

    Unit * target = aurApp->GetTarget();

    target->SetControlled(apply, UNIT_STAT_STUNNED);
}

void AuraEffect::HandleAuraModRoot(AuraApplication const * aurApp, uint8 mode, bool apply) const
{
    if (!(mode & AURA_EFFECT_HANDLE_REAL))
        return;

    Unit * target = aurApp->GetTarget();

    target->SetControlled(apply, UNIT_STAT_ROOT);
}

void AuraEffect::HandlePreventFleeing(AuraApplication const * aurApp, uint8 mode, bool apply) const
{
    if (!(mode & AURA_EFFECT_HANDLE_REAL))
        return;

    Unit * target = aurApp->GetTarget();

    Unit::AuraEffectList const& fearAuras = target->GetAuraEffectsByType(SPELL_AURA_MOD_FEAR);
    if (!fearAuras.empty())
        target->SetControlled(!(apply), UNIT_STAT_FLEEING);
}

/***************************/
/***        CHARM        ***/
/***************************/

void AuraEffect::HandleModPossess(AuraApplication const * aurApp, uint8 mode, bool apply) const
{
    if (!(mode & AURA_EFFECT_HANDLE_REAL))
        return;

    Unit * target = aurApp->GetTarget();

    Unit * caster = GetCaster();
    if (caster && caster->GetTypeId() == TYPEID_UNIT)
    {
        HandleModCharm(aurApp, mode, apply);
        return;
    }

    if (apply)
        target->SetCharmedBy(caster, CHARM_TYPE_POSSESS, aurApp);
    else
        target->RemoveCharmedBy(caster);
}

// only one spell has this aura
void AuraEffect::HandleModPossessPet(AuraApplication const * aurApp, uint8 mode, bool apply) const
{
    if (!(mode & AURA_EFFECT_HANDLE_REAL))
        return;

    Unit* caster = GetCaster();
    if (!caster || caster->GetTypeId() != TYPEID_PLAYER)
        return;

    //seems it may happen that when removing it is no longer owner's pet
    //if (caster->ToPlayer()->GetPet() != target)
    //    return;

    Unit* target = aurApp->GetTarget();
    if (target->GetTypeId() != TYPEID_UNIT || !target->ToCreature()->isPet())
        return;

    Pet* pet = target->ToPet();

    if (apply)
    {
        if (caster->ToPlayer()->GetPet() != pet)
            return;

        pet->SetCharmedBy(caster, CHARM_TYPE_POSSESS, aurApp);
    }
    else
    {
        pet->RemoveCharmedBy(caster);

        if (!pet->IsWithinDistInMap(caster, pet->GetMap()->GetVisibilityRange()))
            pet->Remove(PET_SAVE_NOT_IN_SLOT, true);
        else
        {
            // Reinitialize the pet bar and make the pet come back to the owner
            caster->ToPlayer()->PetSpellInitialize();
            if (!pet->getVictim())
            {
                pet->GetMotionMaster()->MoveFollow(caster, PET_FOLLOW_DIST, pet->GetFollowAngle());
                //if (target->GetCharmInfo())
                //    target->GetCharmInfo()->SetCommandState(COMMAND_FOLLOW);
            }
        }
    }
}

void AuraEffect::HandleModCharm(AuraApplication const * aurApp, uint8 mode, bool apply) const
{
    if (!(mode & AURA_EFFECT_HANDLE_REAL))
        return;

    Unit * target = aurApp->GetTarget();

    Unit * caster = GetCaster();

    if (apply)
        target->SetCharmedBy(caster, CHARM_TYPE_CHARM, aurApp);
    else
        target->RemoveCharmedBy(caster);
}

void AuraEffect::HandleCharmConvert(AuraApplication const * aurApp, uint8 mode, bool apply) const
{
    if (!(mode & AURA_EFFECT_HANDLE_REAL))
        return;

    Unit * target = aurApp->GetTarget();

    Unit * caster = GetCaster();

    if (apply)
        target->SetCharmedBy(caster, CHARM_TYPE_CONVERT, aurApp);
    else
        target->RemoveCharmedBy(caster);
}

/**
 * Such auras are applied from a caster(=player) to a vehicle.
 * This has been verified using spell #49256
 */
void AuraEffect::HandleAuraControlVehicle(AuraApplication const * aurApp, uint8 mode, bool apply) const
{
    if (!(mode & AURA_EFFECT_HANDLE_REAL))
        return;

    Unit * target = aurApp->GetTarget();

    if (!target->IsVehicle())
        return;

    Unit * caster = GetCaster();

    if (!caster || caster == target)
        return;

    if (apply)
    {
        caster->_EnterVehicle(target->GetVehicleKit(), m_amount - 1, aurApp);
    }
    else
    {
        if (GetId() == 53111) // Devour Humanoid
        {
            target->Kill(caster);
            if (caster->GetTypeId() == TYPEID_UNIT)
                caster->ToCreature()->RemoveCorpse();
        }

        // some SPELL_AURA_CONTROL_VEHICLE auras have a dummy effect on the player - remove them
        caster->RemoveAurasDueToSpell(GetId());
        caster->_ExitVehicle();
    }
}

/*********************************************************/
/***                  MODIFY SPEED                     ***/
/*********************************************************/
void AuraEffect::HandleAuraModIncreaseSpeed(AuraApplication const * aurApp, uint8 mode, bool /*apply*/) const
{
    if (!(mode & AURA_EFFECT_HANDLE_CHANGE_AMOUNT_MASK))
        return;

    Unit * target = aurApp->GetTarget();

    target->UpdateSpeed(MOVE_RUN, true);
}

void AuraEffect::HandleAuraModIncreaseMountedSpeed(AuraApplication const * aurApp, uint8 mode, bool apply) const
{
    HandleAuraModIncreaseSpeed(aurApp, mode, apply);
}

void AuraEffect::HandleAuraModIncreaseFlightSpeed(AuraApplication const * aurApp, uint8 mode, bool apply) const
{
    if (!(mode & AURA_EFFECT_HANDLE_CHANGE_AMOUNT_SEND_FOR_CLIENT_MASK))
        return;

    Unit * target = aurApp->GetTarget();

    // Enable Fly mode for flying mounts
    if (GetAuraType() == SPELL_AURA_MOD_INCREASE_MOUNTED_FLIGHT_SPEED)
    {
        // do not remove unit flag if there are more than this auraEffect of that kind on unit on unit
        if (mode & AURA_EFFECT_HANDLE_SEND_FOR_CLIENT_MASK && (apply || (!target->HasAuraType(SPELL_AURA_MOD_INCREASE_MOUNTED_FLIGHT_SPEED) && !target->HasAuraType(SPELL_AURA_FLY))))
        {
            if (Player *plr = target->m_movedPlayer)
            {
                WorldPacket data;
                if (apply)
                    data.Initialize(SMSG_MOVE_SET_CAN_FLY, 12);
                else
                    data.Initialize(SMSG_MOVE_UNSET_CAN_FLY, 12);
                data.append(plr->GetPackGUID());
                data << uint32(0);                                      // unknown
                plr->SendDirectMessage(&data);
            }
        }

        if (mode & AURA_EFFECT_HANDLE_REAL)
        {
            //Players on flying mounts must be immune to polymorph
            if (target->GetTypeId() == TYPEID_PLAYER)
                target->ApplySpellImmune(GetId(), IMMUNITY_MECHANIC, MECHANIC_POLYMORPH, apply);

            // Dragonmaw Illusion (overwrite mount model, mounted aura already applied)
            if (apply && target->HasAuraEffect(42016, 0) && target->GetMountID())
                target->SetUInt32Value(UNIT_FIELD_MOUNTDISPLAYID, 16314);
        }
    }

    if (mode & AURA_EFFECT_HANDLE_CHANGE_AMOUNT_MASK)
        target->UpdateSpeed(MOVE_FLIGHT, true);
}

void AuraEffect::HandleAuraModIncreaseSwimSpeed(AuraApplication const * aurApp, uint8 mode, bool /*apply*/) const
{
    if (!(mode & AURA_EFFECT_HANDLE_CHANGE_AMOUNT_MASK))
        return;

    Unit * target = aurApp->GetTarget();

    target->UpdateSpeed(MOVE_SWIM, true);
}

void AuraEffect::HandleAuraModDecreaseSpeed(AuraApplication const * aurApp, uint8 mode, bool /*apply*/) const
{
    if (!(mode & AURA_EFFECT_HANDLE_CHANGE_AMOUNT_MASK))
        return;

    Unit * target = aurApp->GetTarget();

    target->UpdateSpeed(MOVE_RUN, true);
    target->UpdateSpeed(MOVE_SWIM, true);
    target->UpdateSpeed(MOVE_FLIGHT, true);
    target->UpdateSpeed(MOVE_RUN_BACK, true);
    target->UpdateSpeed(MOVE_SWIM_BACK, true);
    target->UpdateSpeed(MOVE_FLIGHT_BACK, true);
}

void AuraEffect::HandleAuraModUseNormalSpeed(AuraApplication const * aurApp, uint8 mode, bool /*apply*/) const
{
    if (!(mode & AURA_EFFECT_HANDLE_REAL))
        return;

    Unit * target = aurApp->GetTarget();

    target->UpdateSpeed(MOVE_RUN,  true);
    target->UpdateSpeed(MOVE_SWIM, true);
    target->UpdateSpeed(MOVE_FLIGHT,  true);
}

/*********************************************************/
/***                     IMMUNITY                      ***/
/*********************************************************/

void AuraEffect::HandleModStateImmunityMask(AuraApplication const * aurApp, uint8 mode, bool apply) const
{
    if (!(mode & AURA_EFFECT_HANDLE_REAL))
        return;

    Unit * target = aurApp->GetTarget();

    std::list <AuraType> immunity_list;
    if (GetMiscValue() & (1<<10))
        immunity_list.push_back(SPELL_AURA_MOD_STUN);
    if (GetMiscValue() & (1<<1))
        immunity_list.push_back(SPELL_AURA_TRANSFORM);

    // These flag can be recognized wrong:
    if (GetMiscValue() & (1<<6))
        immunity_list.push_back(SPELL_AURA_MOD_DECREASE_SPEED);
    if (GetMiscValue() & (1<<0))
        immunity_list.push_back(SPELL_AURA_MOD_ROOT);
    if (GetMiscValue() & (1<<2))
        immunity_list.push_back(SPELL_AURA_MOD_CONFUSE);
    if (GetMiscValue() & (1<<9))
        immunity_list.push_back(SPELL_AURA_MOD_FEAR);

    // must be last due to Bladestorm
    if (GetMiscValue() & (1<<7))
        immunity_list.push_back(SPELL_AURA_MOD_DISARM);

    // TODO: figure out a better place to put this...
    // Patch 3.0.3 Bladestorm now breaks all snares and roots on the warrior when activated.
    // however not all mechanic specified in immunity
    if (apply && GetId() == 46924)
    {
        immunity_list.pop_back(); // delete Disarm
        target->RemoveAurasByType(SPELL_AURA_MOD_ROOT);
        target->RemoveAurasByType(SPELL_AURA_MOD_DECREASE_SPEED);
    }

    if (apply && GetSpellProto()->AttributesEx & SPELL_ATTR1_DISPEL_AURAS_ON_IMMUNITY)
        for (std::list <AuraType>::iterator iter = immunity_list.begin(); iter != immunity_list.end(); ++iter)
            target->RemoveAurasByType(*iter);

    // stop handling the effect if it was removed by linked event
    if (apply && aurApp->GetRemoveMode())
        return;

    for (std::list <AuraType>::iterator iter = immunity_list.begin(); iter != immunity_list.end(); ++iter)
        target->ApplySpellImmune(GetId(), IMMUNITY_STATE, *iter, apply);
}

void AuraEffect::HandleModMechanicImmunity(AuraApplication const * aurApp, uint8 mode, bool apply) const
{
    if (!(mode & AURA_EFFECT_HANDLE_REAL))
        return;

    Unit * target = aurApp->GetTarget();
    uint32 mechanic;

    switch (GetId())
    {
        case 42292: // PvP trinket
        case 59752: // Every Man for Himself
            mechanic = IMMUNE_TO_MOVEMENT_IMPAIRMENT_AND_LOSS_CONTROL_MASK;
            // Actually we should apply immunities here, too, but the aura has only 100 ms duration, so there is practically no point
            break;
        case 54508: // Demonic Empowerment
            mechanic = (1 << MECHANIC_SNARE) | (1 << MECHANIC_ROOT);
            target->ApplySpellImmune(GetId(), IMMUNITY_MECHANIC, MECHANIC_SNARE, apply);
            target->ApplySpellImmune(GetId(), IMMUNITY_MECHANIC, MECHANIC_ROOT, apply);
            target->ApplySpellImmune(GetId(), IMMUNITY_MECHANIC, MECHANIC_STUN, apply);
            break;
        case 34471: // The Beast Within
        case 19574: // Bestial Wrath
            mechanic = (1 << MECHANIC_SNARE) | (1 << MECHANIC_ROOT) | (1 << MECHANIC_FEAR) | (1 << MECHANIC_STUN) | (1 << MECHANIC_SLEEP) | (1 << MECHANIC_CHARM) | (1 << MECHANIC_SAPPED) | (1 << MECHANIC_HORROR) | (1 << MECHANIC_POLYMORPH) | (1 << MECHANIC_DISORIENTED) | (1 << MECHANIC_FREEZE) | (1 << MECHANIC_TURN);
            target->ApplySpellImmune(GetId(), IMMUNITY_MECHANIC, MECHANIC_SNARE, apply);
            target->ApplySpellImmune(GetId(), IMMUNITY_MECHANIC, MECHANIC_ROOT, apply);
            target->ApplySpellImmune(GetId(), IMMUNITY_MECHANIC, MECHANIC_FEAR, apply);
            target->ApplySpellImmune(GetId(), IMMUNITY_MECHANIC, MECHANIC_STUN, apply);
            target->ApplySpellImmune(GetId(), IMMUNITY_MECHANIC, MECHANIC_SLEEP, apply);
            target->ApplySpellImmune(GetId(), IMMUNITY_MECHANIC, MECHANIC_CHARM, apply);
            target->ApplySpellImmune(GetId(), IMMUNITY_MECHANIC, MECHANIC_SAPPED, apply);
            target->ApplySpellImmune(GetId(), IMMUNITY_MECHANIC, MECHANIC_HORROR, apply);
            target->ApplySpellImmune(GetId(), IMMUNITY_MECHANIC, MECHANIC_POLYMORPH, apply);
            target->ApplySpellImmune(GetId(), IMMUNITY_MECHANIC, MECHANIC_DISORIENTED, apply);
            target->ApplySpellImmune(GetId(), IMMUNITY_MECHANIC, MECHANIC_FREEZE, apply);
            target->ApplySpellImmune(GetId(), IMMUNITY_MECHANIC, MECHANIC_TURN, apply);
            break;
        default:
            if (GetMiscValue() < 1)
                return;
            mechanic = 1 << GetMiscValue();
            target->ApplySpellImmune(GetId(), IMMUNITY_MECHANIC, GetMiscValue(), apply);
            break;
    }

    if (apply && GetSpellProto()->AttributesEx & SPELL_ATTR1_DISPEL_AURAS_ON_IMMUNITY)
        target->RemoveAurasWithMechanic(mechanic, AURA_REMOVE_BY_DEFAULT, GetId());
}

void AuraEffect::HandleAuraModEffectImmunity(AuraApplication const * aurApp, uint8 mode, bool apply) const
{
    if (!(mode & AURA_EFFECT_HANDLE_REAL))
        return;

    Unit * target = aurApp->GetTarget();

    // when removing flag aura, handle flag drop
    if (!(apply) && target->GetTypeId() == TYPEID_PLAYER
        && (GetSpellProto()->AuraInterruptFlags & AURA_INTERRUPT_FLAG_IMMUNE_OR_LOST_SELECTION))
    {
        if (target->GetTypeId() == TYPEID_PLAYER)
        {
            if (target->ToPlayer()->InBattleground())
            {
                if (Battleground *bg = target->ToPlayer()->GetBattleground())
                    bg->EventPlayerDroppedFlag(target->ToPlayer());
            }
            else
                sOutdoorPvPMgr->HandleDropFlag((Player*)target, GetSpellProto()->Id);
        }
    }
    // stop handling the effect if it was removed by linked event
    if (apply && aurApp->GetRemoveMode())
        return;

    target->ApplySpellImmune(GetId(), IMMUNITY_EFFECT, GetMiscValue(), apply);
}

void AuraEffect::HandleAuraModStateImmunity(AuraApplication const * aurApp, uint8 mode, bool apply) const
{
    if (!(mode & AURA_EFFECT_HANDLE_REAL))
        return;

    Unit * target = aurApp->GetTarget();

    if ((apply) && GetSpellProto()->AttributesEx & SPELL_ATTR1_DISPEL_AURAS_ON_IMMUNITY)
        target->RemoveAurasByType(AuraType(GetMiscValue()), 0 , GetBase());

    // stop handling the effect if it was removed by linked event
    if (apply && aurApp->GetRemoveMode())
        return;

    target->ApplySpellImmune(GetId(), IMMUNITY_STATE, GetMiscValue(), apply);
}

void AuraEffect::HandleAuraModSchoolImmunity(AuraApplication const * aurApp, uint8 mode, bool apply) const
{
    if (!(mode & AURA_EFFECT_HANDLE_REAL))
        return;

    Unit * target = aurApp->GetTarget();

    if ((apply) && GetMiscValue() == SPELL_SCHOOL_MASK_NORMAL)
        target->RemoveAurasWithInterruptFlags(AURA_INTERRUPT_FLAG_IMMUNE_OR_LOST_SELECTION);

    // stop handling the effect if it was removed by linked event
    if (apply && aurApp->GetRemoveMode())
        return;

    target->ApplySpellImmune(GetId(), IMMUNITY_SCHOOL, GetMiscValue(), (apply));

    // remove all flag auras (they are positive, but they must be removed when you are immune)
    if (GetSpellProto()->AttributesEx & SPELL_ATTR1_DISPEL_AURAS_ON_IMMUNITY
        && GetSpellProto()->AttributesEx2 & SPELL_ATTR2_DAMAGE_REDUCED_SHIELD)
        target->RemoveAurasWithInterruptFlags(AURA_INTERRUPT_FLAG_IMMUNE_OR_LOST_SELECTION);

    // TODO: optimalize this cycle - use RemoveAurasWithInterruptFlags call or something else
    if ((apply)
        && GetSpellProto()->AttributesEx & SPELL_ATTR1_DISPEL_AURAS_ON_IMMUNITY
        && IsPositiveSpell(GetId()))                       //Only positive immunity removes auras
    {
        uint32 school_mask = GetMiscValue();
        Unit::AuraApplicationMap& Auras = target->GetAppliedAuras();
        for (Unit::AuraApplicationMap::iterator iter = Auras.begin(); iter != Auras.end();)
        {
            SpellEntry const *spell = iter->second->GetBase()->GetSpellProto();
            if ((GetSpellSchoolMask(spell) & school_mask)//Check for school mask
                && CanSpellDispelAura(GetSpellProto(), spell)
                && !iter->second->IsPositive()          //Don't remove positive spells
                && spell->Id != GetId())               //Don't remove self
            {
                target->RemoveAura(iter);
            }
            else
                ++iter;
        }
    }

    // stop handling the effect if it was removed by linked event
    if (apply && aurApp->GetRemoveMode())
        return;

    if (GetSpellProto()->Mechanic == MECHANIC_BANISH)
    {
        if (apply)
            target->AddUnitState(UNIT_STAT_ISOLATED);
        else
        {
            bool banishFound = false;
            Unit::AuraEffectList const& banishAuras = target->GetAuraEffectsByType(GetAuraType());
            for (Unit::AuraEffectList::const_iterator i = banishAuras.begin(); i !=  banishAuras.end(); ++i)
                if ((*i)->GetSpellProto()->Mechanic == MECHANIC_BANISH)
                {
                    banishFound = true;
                    break;
                }
            if (!banishFound)
                target->ClearUnitState(UNIT_STAT_ISOLATED);
        }
    }
}

void AuraEffect::HandleAuraModDmgImmunity(AuraApplication const * aurApp, uint8 mode, bool apply) const
{
    if (!(mode & AURA_EFFECT_HANDLE_REAL))
        return;

    Unit * target = aurApp->GetTarget();

    target->ApplySpellImmune(GetId(), IMMUNITY_DAMAGE, GetMiscValue(), apply);
}

void AuraEffect::HandleAuraModDispelImmunity(AuraApplication const * aurApp, uint8 mode, bool apply) const
{
    if (!(mode & AURA_EFFECT_HANDLE_REAL))
        return;

    Unit * target = aurApp->GetTarget();

    target->ApplySpellDispelImmunity(m_spellProto, DispelType(GetMiscValue()), (apply));
}

/*********************************************************/
/***                  MODIFY STATS                     ***/
/*********************************************************/

/********************************/
/***        RESISTANCE        ***/
/********************************/

void AuraEffect::HandleAuraModResistanceExclusive(AuraApplication const * aurApp, uint8 mode, bool apply) const
{
    if (!(mode & (AURA_EFFECT_HANDLE_CHANGE_AMOUNT_MASK | AURA_EFFECT_HANDLE_STAT)))
        return;

    Unit * target = aurApp->GetTarget();

    for (int8 x = SPELL_SCHOOL_NORMAL; x < MAX_SPELL_SCHOOL; x++)
    {
        if (GetMiscValue() & int32(1<<x))
        {
            int32 amount = target->GetMaxPositiveAuraModifierByMiscMask(SPELL_AURA_MOD_RESISTANCE_EXCLUSIVE, 1<<x, this);
            if (amount < GetAmount())
            {
                target->HandleStatModifier(UnitMods(UNIT_MOD_RESISTANCE_START + x), BASE_VALUE, float(GetAmount() - amount), apply);
                if (target->GetTypeId() == TYPEID_PLAYER)
                    target->ApplyResistanceBuffModsMod(SpellSchools(x), aurApp->IsPositive(), float(GetAmount() - amount), apply);
            }
        }
    }
}

void AuraEffect::HandleAuraModResistance(AuraApplication const * aurApp, uint8 mode, bool apply) const
{
    if (!(mode & (AURA_EFFECT_HANDLE_CHANGE_AMOUNT_MASK | AURA_EFFECT_HANDLE_STAT)))
        return;

    Unit * target = aurApp->GetTarget();

    for (int8 x = SPELL_SCHOOL_NORMAL; x < MAX_SPELL_SCHOOL; x++)
    {
        if (GetMiscValue() & int32(1<<x))
        {
            target->HandleStatModifier(UnitMods(UNIT_MOD_RESISTANCE_START + x), TOTAL_VALUE, float(GetAmount()), apply);
            if (target->GetTypeId() == TYPEID_PLAYER || target->ToCreature()->isPet())
                target->ApplyResistanceBuffModsMod(SpellSchools(x), GetAmount() > 0, (float)GetAmount(), apply);
        }
    }
}

void AuraEffect::HandleAuraModBaseResistancePCT(AuraApplication const * aurApp, uint8 mode, bool apply) const
{
    if (!(mode & (AURA_EFFECT_HANDLE_CHANGE_AMOUNT_MASK | AURA_EFFECT_HANDLE_STAT)))
        return;

    Unit * target = aurApp->GetTarget();

    // only players have base stats
    if (target->GetTypeId() != TYPEID_PLAYER)
    {
        //pets only have base armor
        if (target->ToCreature()->isPet() && (GetMiscValue() & SPELL_SCHOOL_MASK_NORMAL))
            target->HandleStatModifier(UNIT_MOD_ARMOR, BASE_PCT, float(GetAmount()), apply);
    }
    else
    {
        for (int8 x = SPELL_SCHOOL_NORMAL; x < MAX_SPELL_SCHOOL; x++)
        {
            if (GetMiscValue() & int32(1<<x))
                target->HandleStatModifier(UnitMods(UNIT_MOD_RESISTANCE_START + x), BASE_PCT, float(GetAmount()), apply);
        }
    }
}

void AuraEffect::HandleModResistancePercent(AuraApplication const * aurApp, uint8 mode, bool apply) const
{
    if (!(mode & (AURA_EFFECT_HANDLE_CHANGE_AMOUNT_MASK | AURA_EFFECT_HANDLE_STAT)))
        return;

    Unit * target = aurApp->GetTarget();

    for (int8 i = SPELL_SCHOOL_NORMAL; i < MAX_SPELL_SCHOOL; i++)
    {
        if (GetMiscValue() & int32(1<<i))
        {
            target->HandleStatModifier(UnitMods(UNIT_MOD_RESISTANCE_START + i), TOTAL_PCT, float(GetAmount()), apply);
            if (target->GetTypeId() == TYPEID_PLAYER || target->ToCreature()->isPet())
            {
                target->ApplyResistanceBuffModsPercentMod(SpellSchools(i), true, (float)GetAmount(), apply);
                target->ApplyResistanceBuffModsPercentMod(SpellSchools(i), false, (float)GetAmount(), apply);
            }
        }
    }
}

void AuraEffect::HandleModBaseResistance(AuraApplication const * aurApp, uint8 mode, bool apply) const
{
    if (!(mode & (AURA_EFFECT_HANDLE_CHANGE_AMOUNT_MASK | AURA_EFFECT_HANDLE_STAT)))
        return;

    Unit * target = aurApp->GetTarget();

    // only players have base stats
    if (target->GetTypeId() != TYPEID_PLAYER)
    {
        //only pets have base stats
        if (target->ToCreature()->isPet() && (GetMiscValue() & SPELL_SCHOOL_MASK_NORMAL))
            target->HandleStatModifier(UNIT_MOD_ARMOR, TOTAL_VALUE, float(GetAmount()), apply);
    }
    else
    {
        for (int i = SPELL_SCHOOL_NORMAL; i < MAX_SPELL_SCHOOL; i++)
            if (GetMiscValue() & (1<<i))
                target->HandleStatModifier(UnitMods(UNIT_MOD_RESISTANCE_START + i), TOTAL_VALUE, float(GetAmount()), apply);
    }
}

void AuraEffect::HandleModTargetResistance(AuraApplication const * aurApp, uint8 mode, bool apply) const
{
    if (!(mode & (AURA_EFFECT_HANDLE_CHANGE_AMOUNT_MASK | AURA_EFFECT_HANDLE_STAT)))
        return;

    Unit * target = aurApp->GetTarget();

    // applied to damage as HandleNoImmediateEffect in Unit::CalcAbsorbResist and Unit::CalcArmorReducedDamage

    // show armor penetration
    if (target->GetTypeId() == TYPEID_PLAYER && (GetMiscValue() & SPELL_SCHOOL_MASK_NORMAL))
        target->ApplyModInt32Value(PLAYER_FIELD_MOD_TARGET_PHYSICAL_RESISTANCE, GetAmount(), apply);

    // show as spell penetration only full spell penetration bonuses (all resistances except armor and holy
    if (target->GetTypeId() == TYPEID_PLAYER && (GetMiscValue() & SPELL_SCHOOL_MASK_SPELL) == SPELL_SCHOOL_MASK_SPELL)
        target->ApplyModInt32Value(PLAYER_FIELD_MOD_TARGET_RESISTANCE, GetAmount(), apply);
}

/********************************/
/***           STAT           ***/
/********************************/

void AuraEffect::HandleAuraModStat(AuraApplication const * aurApp, uint8 mode, bool apply) const
{
    if (!(mode & (AURA_EFFECT_HANDLE_CHANGE_AMOUNT_MASK | AURA_EFFECT_HANDLE_STAT)))
        return;

    Unit * target = aurApp->GetTarget();

    if (GetMiscValue() < -2 || GetMiscValue() > 4)
    {
        sLog->outError("WARNING: Spell %u effect %u has an unsupported misc value (%i) for SPELL_AURA_MOD_STAT ", GetId(), GetEffIndex(), GetMiscValue());
        return;
    }

    for (int32 i = STAT_STRENGTH; i < MAX_STATS; i++)
    {
        // -1 or -2 is all stats (misc < -2 checked in function beginning)
        if (GetMiscValue() < 0 || GetMiscValue() == i)
        {
            //target->ApplyStatMod(Stats(i), m_amount, apply);
            target->HandleStatModifier(UnitMods(UNIT_MOD_STAT_START + i), TOTAL_VALUE, float(GetAmount()), apply);
            if (target->GetTypeId() == TYPEID_PLAYER || target->ToCreature()->isPet())
                target->ApplyStatBuffMod(Stats(i), (float)GetAmount(), apply);
        }
    }
}

void AuraEffect::HandleModPercentStat(AuraApplication const * aurApp, uint8 mode, bool apply) const
{
    if (!(mode & (AURA_EFFECT_HANDLE_CHANGE_AMOUNT_MASK | AURA_EFFECT_HANDLE_STAT)))
        return;

    Unit * target = aurApp->GetTarget();

    if (GetMiscValue() < -1 || GetMiscValue() > 4)
    {
        sLog->outError("WARNING: Misc Value for SPELL_AURA_MOD_PERCENT_STAT not valid");
        return;
    }

    // only players have base stats
    if (target->GetTypeId() != TYPEID_PLAYER)
        return;

    for (int32 i = STAT_STRENGTH; i < MAX_STATS; ++i)
    {
        if (GetMiscValue() == i || GetMiscValue() == -1)
            target->HandleStatModifier(UnitMods(UNIT_MOD_STAT_START + i), BASE_PCT, float(m_amount), apply);
    }
}

void AuraEffect::HandleModSpellDamagePercentFromStat(AuraApplication const * aurApp, uint8 mode, bool /*apply*/) const
{
    if (!(mode & (AURA_EFFECT_HANDLE_CHANGE_AMOUNT_MASK | AURA_EFFECT_HANDLE_STAT)))
        return;

    Unit * target = aurApp->GetTarget();

    if (target->GetTypeId() != TYPEID_PLAYER)
        return;

    // Magic damage modifiers implemented in Unit::SpellDamageBonus
    // This information for client side use only
    // Recalculate bonus
    target->ToPlayer()->UpdateSpellDamageAndHealingBonus();
}

void AuraEffect::HandleModSpellHealingPercentFromStat(AuraApplication const * aurApp, uint8 mode, bool /*apply*/) const
{
    if (!(mode & (AURA_EFFECT_HANDLE_CHANGE_AMOUNT_MASK | AURA_EFFECT_HANDLE_STAT)))
        return;

    Unit * target = aurApp->GetTarget();

    if (target->GetTypeId() != TYPEID_PLAYER)
        return;

    // Recalculate bonus
    target->ToPlayer()->UpdateSpellDamageAndHealingBonus();
}

void AuraEffect::HandleModSpellDamagePercentFromAttackPower(AuraApplication const * aurApp, uint8 mode, bool /*apply*/) const
{
    if (!(mode & (AURA_EFFECT_HANDLE_CHANGE_AMOUNT_MASK | AURA_EFFECT_HANDLE_STAT)))
        return;

    Unit * target = aurApp->GetTarget();

    if (target->GetTypeId() != TYPEID_PLAYER)
        return;

    // Magic damage modifiers implemented in Unit::SpellDamageBonus
    // This information for client side use only
    // Recalculate bonus
    target->ToPlayer()->UpdateSpellDamageAndHealingBonus();
}

void AuraEffect::HandleModSpellHealingPercentFromAttackPower(AuraApplication const * aurApp, uint8 mode, bool /*apply*/) const
{
    if (!(mode & (AURA_EFFECT_HANDLE_CHANGE_AMOUNT_MASK | AURA_EFFECT_HANDLE_STAT)))
        return;

    Unit * target = aurApp->GetTarget();

    if (target->GetTypeId() != TYPEID_PLAYER)
        return;

    // Recalculate bonus
    target->ToPlayer()->UpdateSpellDamageAndHealingBonus();
}

void AuraEffect::HandleModHealingDone(AuraApplication const * aurApp, uint8 mode, bool /*apply*/) const
{
    if (!(mode & (AURA_EFFECT_HANDLE_CHANGE_AMOUNT_MASK | AURA_EFFECT_HANDLE_STAT)))
        return;

    Unit * target = aurApp->GetTarget();

    if (target->GetTypeId() != TYPEID_PLAYER)
        return;
    // implemented in Unit::SpellHealingBonus
    // this information is for client side only
    target->ToPlayer()->UpdateSpellDamageAndHealingBonus();
}

void AuraEffect::HandleModTotalPercentStat(AuraApplication const * aurApp, uint8 mode, bool apply) const
{
    if (!(mode & (AURA_EFFECT_HANDLE_CHANGE_AMOUNT_MASK | AURA_EFFECT_HANDLE_STAT)))
        return;

    Unit * target = aurApp->GetTarget();

    if (GetMiscValue() < -1 || GetMiscValue() > 4)
    {
        sLog->outError("WARNING: Misc Value for SPELL_AURA_MOD_PERCENT_STAT not valid");
        return;
    }

    // save current health state
    float healthPct = target->GetHealthPct();
    bool alive = target->isAlive();

    for (int32 i = STAT_STRENGTH; i < MAX_STATS; i++)
    {
        if (GetMiscValue() == i || GetMiscValue() == -1)
        {
            target->HandleStatModifier(UnitMods(UNIT_MOD_STAT_START + i), TOTAL_PCT, float(GetAmount()), apply);
            if (target->GetTypeId() == TYPEID_PLAYER || target->ToCreature()->isPet())
                target->ApplyStatPercentBuffMod(Stats(i), float(GetAmount()), apply);
        }
    }

    //recalculate current HP/MP after applying aura modifications (only for spells with SPELL_ATTR0_UNK4 0x00000010 flag)
    if (GetMiscValue() == STAT_STAMINA && (m_spellProto->Attributes & SPELL_ATTR0_UNK4))
        target->SetHealth(std::max<uint32>(uint32(healthPct * target->GetMaxHealth() * 0.01f), (alive ? 1 : 0)));
}

void AuraEffect::HandleAuraModResistenceOfStatPercent(AuraApplication const * aurApp, uint8 mode, bool /*apply*/) const
{
    if (!(mode & (AURA_EFFECT_HANDLE_CHANGE_AMOUNT_MASK | AURA_EFFECT_HANDLE_STAT)))
        return;

    Unit * target = aurApp->GetTarget();

    if (target->GetTypeId() != TYPEID_PLAYER)
        return;

    if (GetMiscValue() != SPELL_SCHOOL_MASK_NORMAL)
    {
        // support required adding replace UpdateArmor by loop by UpdateResistence at intellect update
        // and include in UpdateResistence same code as in UpdateArmor for aura mod apply.
        sLog->outError("Aura SPELL_AURA_MOD_RESISTANCE_OF_STAT_PERCENT(182) does not work for non-armor type resistances!");
        return;
    }

    // Recalculate Armor
    target->UpdateArmor();
}

void AuraEffect::HandleAuraModExpertise(AuraApplication const * aurApp, uint8 mode, bool /*apply*/) const
{
    if (!(mode & (AURA_EFFECT_HANDLE_CHANGE_AMOUNT_MASK | AURA_EFFECT_HANDLE_STAT)))
        return;

    Unit * target = aurApp->GetTarget();

    if (target->GetTypeId() != TYPEID_PLAYER)
        return;

    target->ToPlayer()->UpdateExpertise(BASE_ATTACK);
    target->ToPlayer()->UpdateExpertise(OFF_ATTACK);
}

/********************************/
/***      HEAL & ENERGIZE     ***/
/********************************/
void AuraEffect::HandleModPowerRegen(AuraApplication const * aurApp, uint8 mode, bool /*apply*/) const
{
    if (!(mode & (AURA_EFFECT_HANDLE_CHANGE_AMOUNT_MASK | AURA_EFFECT_HANDLE_STAT)))
        return;

    Unit * target = aurApp->GetTarget();

    if (target->GetTypeId() != TYPEID_PLAYER)
        return;

    // Update manaregen value
    if (GetMiscValue() == POWER_MANA)
        target->ToPlayer()->UpdateManaRegen();
    // other powers are not immediate effects - implemented in Player::Regenerate, Creature::Regenerate
}

void AuraEffect::HandleModPowerRegenPCT(AuraApplication const * aurApp, uint8 mode, bool apply) const
{
    HandleModPowerRegen(aurApp, mode, apply);
}

void AuraEffect::HandleModManaRegen(AuraApplication const * aurApp, uint8 mode, bool /*apply*/) const
{
    if (!(mode & (AURA_EFFECT_HANDLE_CHANGE_AMOUNT_MASK | AURA_EFFECT_HANDLE_STAT)))
        return;

    Unit * target = aurApp->GetTarget();

    if (target->GetTypeId() != TYPEID_PLAYER)
        return;

    //Note: an increase in regen does NOT cause threat.
    target->ToPlayer()->UpdateManaRegen();
}

void AuraEffect::HandleAuraModIncreaseHealth(AuraApplication const * aurApp, uint8 mode, bool apply) const
{
    if (!(mode & (AURA_EFFECT_HANDLE_CHANGE_AMOUNT_MASK | AURA_EFFECT_HANDLE_STAT)))
        return;

    Unit * target = aurApp->GetTarget();

    if (apply)
    {
        target->HandleStatModifier(UNIT_MOD_HEALTH, TOTAL_VALUE, float(GetAmount()), apply);
        target->ModifyHealth(GetAmount());
    }
    else
    {
        if (int32(target->GetHealth()) > GetAmount())
            target->ModifyHealth(-GetAmount());
        else
            target->SetHealth(1);
        target->HandleStatModifier(UNIT_MOD_HEALTH, TOTAL_VALUE, float(GetAmount()), apply);
    }
}

void AuraEffect::HandleAuraModIncreaseMaxHealth(AuraApplication const * aurApp, uint8 mode, bool apply) const
{
    if (!(mode & (AURA_EFFECT_HANDLE_CHANGE_AMOUNT_MASK | AURA_EFFECT_HANDLE_STAT)))
        return;

    Unit * target = aurApp->GetTarget();

    uint32 oldhealth = target->GetHealth();
    double healthPercentage = (double)oldhealth / (double)target->GetMaxHealth();

    target->HandleStatModifier(UNIT_MOD_HEALTH, TOTAL_VALUE, float(GetAmount()), apply);

    // refresh percentage
    if (oldhealth > 0)
    {
        uint32 newhealth = uint32(ceil((double)target->GetMaxHealth() * healthPercentage));
        if (newhealth == 0)
            newhealth = 1;

        target->SetHealth(newhealth);
    }
}

void AuraEffect::HandleAuraModIncreaseEnergy(AuraApplication const * aurApp, uint8 mode, bool apply) const
{
    if (!(mode & (AURA_EFFECT_HANDLE_CHANGE_AMOUNT_MASK | AURA_EFFECT_HANDLE_STAT)))
        return;

    Unit * target = aurApp->GetTarget();

    Powers powerType = Powers(GetMiscValue());
    // do not check power type, we can always modify the maximum
    // as the client will not see any difference
    // also, placing conditions that may change during the aura duration
    // inside effect handlers is not a good idea
    //if (int32(powerType) != GetMiscValue())
    //    return;

    UnitMods unitMod = UnitMods(UNIT_MOD_POWER_START + powerType);

    // Special case with temporary increase max/current power (percent)
    if (GetId() == 64904)                                     // Hymn of Hope
    {
        if (mode & AURA_EFFECT_HANDLE_CHANGE_AMOUNT_MASK)
        {
            int32 change = target->GetPower(powerType) + (apply ? GetAmount() : -GetAmount());
            if (change < 0)
                change = 0;
            target->SetPower(powerType, change);
        }
    }

    // generic flat case
    target->HandleStatModifier(unitMod, TOTAL_VALUE, float(GetAmount()), apply);
}

void AuraEffect::HandleAuraModIncreaseEnergyPercent(AuraApplication const * aurApp, uint8 mode, bool apply) const
{
    if (!(mode & (AURA_EFFECT_HANDLE_CHANGE_AMOUNT_MASK | AURA_EFFECT_HANDLE_STAT)))
        return;

    Unit * target = aurApp->GetTarget();

    Powers powerType = Powers(GetMiscValue());
    // do not check power type, we can always modify the maximum
    // as the client will not see any difference
    // also, placing conditions that may change during the aura duration
    // inside effect handlers is not a good idea
    //if (int32(powerType) != GetMiscValue())
    //    return;

    UnitMods unitMod = UnitMods(UNIT_MOD_POWER_START + powerType);

    target->HandleStatModifier(unitMod, TOTAL_PCT, float(GetAmount()), apply);
}

void AuraEffect::HandleAuraModIncreaseHealthPercent(AuraApplication const * aurApp, uint8 mode, bool apply) const
{
    if (!(mode & (AURA_EFFECT_HANDLE_CHANGE_AMOUNT_MASK | AURA_EFFECT_HANDLE_STAT)))
        return;

    Unit * target = aurApp->GetTarget();

    // Unit will keep hp% after MaxHealth being modified if unit is alive.
    float percent = target->GetHealthPct();
    target->HandleStatModifier(UNIT_MOD_HEALTH, TOTAL_PCT, float(GetAmount()), apply);
    if (target->isAlive())
        target->SetHealth(target->CountPctFromMaxHealth(int32(percent)));
}

void AuraEffect::HandleAuraIncreaseBaseHealthPercent(AuraApplication const * aurApp, uint8 mode, bool apply) const
{
    if (!(mode & (AURA_EFFECT_HANDLE_CHANGE_AMOUNT_MASK | AURA_EFFECT_HANDLE_STAT)))
        return;

    Unit * target = aurApp->GetTarget();

    target->HandleStatModifier(UNIT_MOD_HEALTH, BASE_PCT, float(GetAmount()), apply);
}

/********************************/
/***          FIGHT           ***/
/********************************/

void AuraEffect::HandleAuraModParryPercent(AuraApplication const * aurApp, uint8 mode, bool /*apply*/) const
{
    if (!(mode & (AURA_EFFECT_HANDLE_CHANGE_AMOUNT_MASK | AURA_EFFECT_HANDLE_STAT)))
        return;

    Unit * target = aurApp->GetTarget();

    if (target->GetTypeId() != TYPEID_PLAYER)
        return;

    target->ToPlayer()->UpdateParryPercentage();
}

void AuraEffect::HandleAuraModDodgePercent(AuraApplication const * aurApp, uint8 mode, bool /*apply*/) const
{
    if (!(mode & (AURA_EFFECT_HANDLE_CHANGE_AMOUNT_MASK | AURA_EFFECT_HANDLE_STAT)))
        return;

    Unit * target = aurApp->GetTarget();

    if (target->GetTypeId() != TYPEID_PLAYER)
        return;

    target->ToPlayer()->UpdateDodgePercentage();
}

void AuraEffect::HandleAuraModBlockPercent(AuraApplication const * aurApp, uint8 mode, bool /*apply*/) const
{
    if (!(mode & (AURA_EFFECT_HANDLE_CHANGE_AMOUNT_MASK | AURA_EFFECT_HANDLE_STAT)))
        return;

    Unit * target = aurApp->GetTarget();

    if (target->GetTypeId() != TYPEID_PLAYER)
        return;

    target->ToPlayer()->UpdateBlockPercentage();
}

void AuraEffect::HandleAuraModRegenInterrupt(AuraApplication const * aurApp, uint8 mode, bool apply) const
{
    HandleModManaRegen(aurApp, mode, apply);
}

void AuraEffect::HandleAuraModWeaponCritPercent(AuraApplication const * aurApp, uint8 mode, bool apply) const
{
    if (!(mode & (AURA_EFFECT_HANDLE_CHANGE_AMOUNT_MASK | AURA_EFFECT_HANDLE_STAT)))
        return;

    Unit * target = aurApp->GetTarget();

    if (target->GetTypeId() != TYPEID_PLAYER)
        return;

    for (int i = 0; i < MAX_ATTACK; ++i)
        if (Item* pItem = target->ToPlayer()->GetWeaponForAttack(WeaponAttackType(i), true))
            target->ToPlayer()->_ApplyWeaponDependentAuraCritMod(pItem, WeaponAttackType(i), this, apply);

    // mods must be applied base at equipped weapon class and subclass comparison
    // with spell->EquippedItemClass and  EquippedItemSubClassMask and EquippedItemInventoryTypeMask
    // GetMiscValue() comparison with item generated damage types

    if (GetSpellProto()->EquippedItemClass == -1)
    {
        target->ToPlayer()->HandleBaseModValue(CRIT_PERCENTAGE,         FLAT_MOD, float (GetAmount()), apply);
        target->ToPlayer()->HandleBaseModValue(OFFHAND_CRIT_PERCENTAGE, FLAT_MOD, float (GetAmount()), apply);
        target->ToPlayer()->HandleBaseModValue(RANGED_CRIT_PERCENTAGE,  FLAT_MOD, float (GetAmount()), apply);
    }
    else
    {
        // done in Player::_ApplyWeaponDependentAuraMods
    }
}

void AuraEffect::HandleModHitChance(AuraApplication const * aurApp, uint8 mode, bool apply) const
{
    if (!(mode & (AURA_EFFECT_HANDLE_CHANGE_AMOUNT_MASK | AURA_EFFECT_HANDLE_STAT)))
        return;

    Unit * target = aurApp->GetTarget();

    if (target->GetTypeId() == TYPEID_PLAYER)
    {
        target->ToPlayer()->UpdateMeleeHitChances();
        target->ToPlayer()->UpdateRangedHitChances();
    }
    else
    {
        target->m_modMeleeHitChance += (apply) ? GetAmount() : (-GetAmount());
        target->m_modRangedHitChance += (apply) ? GetAmount() : (-GetAmount());
    }
}

void AuraEffect::HandleModSpellHitChance(AuraApplication const * aurApp, uint8 mode, bool apply) const
{
    if (!(mode & (AURA_EFFECT_HANDLE_CHANGE_AMOUNT_MASK | AURA_EFFECT_HANDLE_STAT)))
        return;

    Unit * target = aurApp->GetTarget();

    if (target->GetTypeId() == TYPEID_PLAYER)
        target->ToPlayer()->UpdateSpellHitChances();
    else
        target->m_modSpellHitChance += (apply) ? GetAmount(): (-GetAmount());
}

void AuraEffect::HandleModSpellCritChance(AuraApplication const * aurApp, uint8 mode, bool apply) const
{
    if (!(mode & (AURA_EFFECT_HANDLE_CHANGE_AMOUNT_MASK | AURA_EFFECT_HANDLE_STAT)))
        return;

    Unit * target = aurApp->GetTarget();

    if (target->GetTypeId() == TYPEID_PLAYER)
        target->ToPlayer()->UpdateAllSpellCritChances();
    else
        target->m_baseSpellCritChance += (apply) ? GetAmount():-GetAmount();
}

void AuraEffect::HandleModSpellCritChanceShool(AuraApplication const * aurApp, uint8 mode, bool /*apply*/) const
{
    if (!(mode & (AURA_EFFECT_HANDLE_CHANGE_AMOUNT_MASK | AURA_EFFECT_HANDLE_STAT)))
        return;

    Unit * target = aurApp->GetTarget();

    if (target->GetTypeId() != TYPEID_PLAYER)
        return;

    for (int school = SPELL_SCHOOL_NORMAL; school < MAX_SPELL_SCHOOL; ++school)
        if (GetMiscValue() & (1<<school))
            target->ToPlayer()->UpdateSpellCritChance(school);
}

void AuraEffect::HandleAuraModCritPct(AuraApplication const * aurApp, uint8 mode, bool apply) const
{
    if (!(mode & (AURA_EFFECT_HANDLE_CHANGE_AMOUNT_MASK | AURA_EFFECT_HANDLE_STAT)))
        return;

    Unit * target = aurApp->GetTarget();

    if (target->GetTypeId() != TYPEID_PLAYER)
    {
        target->m_baseSpellCritChance += (apply) ? GetAmount():-GetAmount();
        return;
    }

    target->ToPlayer()->HandleBaseModValue(CRIT_PERCENTAGE,         FLAT_MOD, float (GetAmount()), apply);
    target->ToPlayer()->HandleBaseModValue(OFFHAND_CRIT_PERCENTAGE, FLAT_MOD, float (GetAmount()), apply);
    target->ToPlayer()->HandleBaseModValue(RANGED_CRIT_PERCENTAGE,  FLAT_MOD, float (GetAmount()), apply);

    // included in Player::UpdateSpellCritChance calculation
    target->ToPlayer()->UpdateAllSpellCritChances();
}

/********************************/
/***         ATTACK SPEED     ***/
/********************************/

void AuraEffect::HandleModCastingSpeed(AuraApplication const * aurApp, uint8 mode, bool apply) const
{
    if (!(mode & (AURA_EFFECT_HANDLE_CHANGE_AMOUNT_MASK | AURA_EFFECT_HANDLE_STAT)))
        return;

    Unit * target = aurApp->GetTarget();

    target->ApplyCastTimePercentMod((float)GetAmount(), apply);
}

void AuraEffect::HandleModMeleeRangedSpeedPct(AuraApplication const * aurApp, uint8 mode, bool apply) const
{
    if (!(mode & (AURA_EFFECT_HANDLE_CHANGE_AMOUNT_MASK | AURA_EFFECT_HANDLE_STAT)))
        return;

    Unit * target = aurApp->GetTarget();

    target->ApplyAttackTimePercentMod(BASE_ATTACK, (float)GetAmount(), apply);
    target->ApplyAttackTimePercentMod(OFF_ATTACK, (float)GetAmount(), apply);
    target->ApplyAttackTimePercentMod(RANGED_ATTACK, (float)GetAmount(), apply);
}

void AuraEffect::HandleModCombatSpeedPct(AuraApplication const * aurApp, uint8 mode, bool apply) const
{
    if (!(mode & (AURA_EFFECT_HANDLE_CHANGE_AMOUNT_MASK | AURA_EFFECT_HANDLE_STAT)))
        return;

    Unit * target = aurApp->GetTarget();

    target->ApplyCastTimePercentMod(float(m_amount), apply);
    target->ApplyAttackTimePercentMod(BASE_ATTACK, float(GetAmount()), apply);
    target->ApplyAttackTimePercentMod(OFF_ATTACK, float(GetAmount()), apply);
    target->ApplyAttackTimePercentMod(RANGED_ATTACK, float(GetAmount()), apply);
}

void AuraEffect::HandleModAttackSpeed(AuraApplication const * aurApp, uint8 mode, bool apply) const
{
    if (!(mode & (AURA_EFFECT_HANDLE_CHANGE_AMOUNT_MASK | AURA_EFFECT_HANDLE_STAT)))
        return;

    Unit * target = aurApp->GetTarget();

    target->ApplyAttackTimePercentMod(BASE_ATTACK, (float)GetAmount(), apply);
    target->UpdateDamagePhysical(BASE_ATTACK);
}

void AuraEffect::HandleModMeleeSpeedPct(AuraApplication const * aurApp, uint8 mode, bool apply) const
{
    if (!(mode & (AURA_EFFECT_HANDLE_CHANGE_AMOUNT_MASK | AURA_EFFECT_HANDLE_STAT)))
        return;

    Unit * target = aurApp->GetTarget();

    target->ApplyAttackTimePercentMod(BASE_ATTACK,   (float)GetAmount(), apply);
    target->ApplyAttackTimePercentMod(OFF_ATTACK,    (float)GetAmount(), apply);
}

void AuraEffect::HandleAuraModRangedHaste(AuraApplication const * aurApp, uint8 mode, bool apply) const
{
    if (!(mode & (AURA_EFFECT_HANDLE_CHANGE_AMOUNT_MASK | AURA_EFFECT_HANDLE_STAT)))
        return;

    Unit * target = aurApp->GetTarget();

    target->ApplyAttackTimePercentMod(RANGED_ATTACK, (float)GetAmount(), apply);
}

void AuraEffect::HandleRangedAmmoHaste(AuraApplication const * aurApp, uint8 mode, bool apply) const
{
    if (!(mode & (AURA_EFFECT_HANDLE_CHANGE_AMOUNT_MASK | AURA_EFFECT_HANDLE_STAT)))
        return;

    Unit * target = aurApp->GetTarget();

    if (target->GetTypeId() != TYPEID_PLAYER)
        return;

    target->ApplyAttackTimePercentMod(RANGED_ATTACK, (float)GetAmount(), apply);
}

/********************************/
/***       COMBAT RATING      ***/
/********************************/

void AuraEffect::HandleModRating(AuraApplication const * aurApp, uint8 mode, bool apply) const
{
    if (!(mode & (AURA_EFFECT_HANDLE_CHANGE_AMOUNT_MASK | AURA_EFFECT_HANDLE_STAT)))
        return;

    Unit * target = aurApp->GetTarget();

    if (target->GetTypeId() != TYPEID_PLAYER)
        return;

    for (uint32 rating = 0; rating < MAX_COMBAT_RATING; ++rating)
        if (GetMiscValue() & (1 << rating))
            target->ToPlayer()->ApplyRatingMod(CombatRating(rating), GetAmount(), apply);
}

void AuraEffect::HandleModRatingFromStat(AuraApplication const * aurApp, uint8 mode, bool apply) const
{
    if (!(mode & (AURA_EFFECT_HANDLE_CHANGE_AMOUNT_MASK | AURA_EFFECT_HANDLE_STAT)))
        return;

    Unit * target = aurApp->GetTarget();

    if (target->GetTypeId() != TYPEID_PLAYER)
        return;

    // Just recalculate ratings
    for (uint32 rating = 0; rating < MAX_COMBAT_RATING; ++rating)
        if (GetMiscValue() & (1 << rating))
            target->ToPlayer()->ApplyRatingMod(CombatRating(rating), 0, apply);
}

/********************************/
/***        ATTACK POWER      ***/
/********************************/

void AuraEffect::HandleAuraModAttackPower(AuraApplication const * aurApp, uint8 mode, bool apply) const
{
    if (!(mode & (AURA_EFFECT_HANDLE_CHANGE_AMOUNT_MASK | AURA_EFFECT_HANDLE_STAT)))
        return;

    Unit * target = aurApp->GetTarget();

    target->HandleStatModifier(UNIT_MOD_ATTACK_POWER, TOTAL_VALUE, float(GetAmount()), apply);
}

void AuraEffect::HandleAuraModRangedAttackPower(AuraApplication const * aurApp, uint8 mode, bool apply) const
{
    if (!(mode & (AURA_EFFECT_HANDLE_CHANGE_AMOUNT_MASK | AURA_EFFECT_HANDLE_STAT)))
        return;

    Unit * target = aurApp->GetTarget();

    if ((target->getClassMask() & CLASSMASK_WAND_USERS) != 0)
        return;

    target->HandleStatModifier(UNIT_MOD_ATTACK_POWER_RANGED, TOTAL_VALUE, float(GetAmount()), apply);
}

void AuraEffect::HandleAuraModAttackPowerPercent(AuraApplication const * aurApp, uint8 mode, bool apply) const
{
    if (!(mode & (AURA_EFFECT_HANDLE_CHANGE_AMOUNT_MASK | AURA_EFFECT_HANDLE_STAT)))
        return;

    Unit * target = aurApp->GetTarget();

    //UNIT_FIELD_ATTACK_POWER_MULTIPLIER = multiplier - 1
    target->HandleStatModifier(UNIT_MOD_ATTACK_POWER, TOTAL_PCT, float(GetAmount()), apply);
}

void AuraEffect::HandleAuraModRangedAttackPowerPercent(AuraApplication const * aurApp, uint8 mode, bool apply) const
{
    if (!(mode & (AURA_EFFECT_HANDLE_CHANGE_AMOUNT_MASK | AURA_EFFECT_HANDLE_STAT)))
        return;

    Unit * target = aurApp->GetTarget();

    if ((target->getClassMask() & CLASSMASK_WAND_USERS) != 0)
        return;

    //UNIT_FIELD_RANGED_ATTACK_POWER_MULTIPLIER = multiplier - 1
    target->HandleStatModifier(UNIT_MOD_ATTACK_POWER_RANGED, TOTAL_PCT, float(GetAmount()), apply);
}

void AuraEffect::HandleAuraModRangedAttackPowerOfStatPercent(AuraApplication const * aurApp, uint8 mode, bool /*apply*/) const
{
    if (!(mode & (AURA_EFFECT_HANDLE_CHANGE_AMOUNT_MASK | AURA_EFFECT_HANDLE_STAT)))
        return;

    Unit * target = aurApp->GetTarget();

    // Recalculate bonus
    if (target->GetTypeId() == TYPEID_PLAYER && !(target->getClassMask() & CLASSMASK_WAND_USERS))
        target->ToPlayer()->UpdateAttackPowerAndDamage(true);
}

void AuraEffect::HandleAuraModAttackPowerOfStatPercent(AuraApplication const * aurApp, uint8 mode, bool apply) const
{
    HandleAuraModAttackPowerOfArmor(aurApp, mode, apply);
}

void AuraEffect::HandleAuraModAttackPowerOfArmor(AuraApplication const * aurApp, uint8 mode, bool /*apply*/) const
{
    if (!(mode & (AURA_EFFECT_HANDLE_CHANGE_AMOUNT_MASK | AURA_EFFECT_HANDLE_STAT)))
        return;

    Unit * target = aurApp->GetTarget();

    // Recalculate bonus
    if (target->GetTypeId() == TYPEID_PLAYER)
        target->ToPlayer()->UpdateAttackPowerAndDamage(false);
}
/********************************/
/***        DAMAGE BONUS      ***/
/********************************/
void AuraEffect::HandleModDamageDone(AuraApplication const * aurApp, uint8 mode, bool apply) const
{
    if (!(mode & (AURA_EFFECT_HANDLE_CHANGE_AMOUNT_MASK | AURA_EFFECT_HANDLE_STAT)))
        return;

    Unit * target = aurApp->GetTarget();

    // apply item specific bonuses for already equipped weapon
    if (target->GetTypeId() == TYPEID_PLAYER)
    {
        for (int i = 0; i < MAX_ATTACK; ++i)
            if (Item* pItem = target->ToPlayer()->GetWeaponForAttack(WeaponAttackType(i), true))
                target->ToPlayer()->_ApplyWeaponDependentAuraDamageMod(pItem, WeaponAttackType(i), this, apply);
    }

    // GetMiscValue() is bitmask of spell schools
    // 1 (0-bit) - normal school damage (SPELL_SCHOOL_MASK_NORMAL)
    // 126 - full bitmask all magic damages (SPELL_SCHOOL_MASK_MAGIC) including wands
    // 127 - full bitmask any damages
    //
    // mods must be applied base at equipped weapon class and subclass comparison
    // with spell->EquippedItemClass and  EquippedItemSubClassMask and EquippedItemInventoryTypeMask
    // GetMiscValue() comparison with item generated damage types

    if ((GetMiscValue() & SPELL_SCHOOL_MASK_NORMAL) != 0)
    {
        // apply generic physical damage bonuses including wand case
        if (GetSpellProto()->EquippedItemClass == -1 || target->GetTypeId() != TYPEID_PLAYER)
        {
            target->HandleStatModifier(UNIT_MOD_DAMAGE_MAINHAND, TOTAL_VALUE, float(GetAmount()), apply);
            target->HandleStatModifier(UNIT_MOD_DAMAGE_OFFHAND, TOTAL_VALUE, float(GetAmount()), apply);
            target->HandleStatModifier(UNIT_MOD_DAMAGE_RANGED, TOTAL_VALUE, float(GetAmount()), apply);

            if (target->GetTypeId() == TYPEID_PLAYER)
            {
                if (GetAmount() > 0)
                    target->ApplyModUInt32Value(PLAYER_FIELD_MOD_DAMAGE_DONE_POS, GetAmount(), apply);
                else
                    target->ApplyModUInt32Value(PLAYER_FIELD_MOD_DAMAGE_DONE_NEG, GetAmount(), apply);
            }
        }
        else
        {
            // done in Player::_ApplyWeaponDependentAuraMods
        }
    }

    // Skip non magic case for speedup
    if ((GetMiscValue() & SPELL_SCHOOL_MASK_MAGIC) == 0)
        return;

    if (GetSpellProto()->EquippedItemClass != -1 || GetSpellProto()->EquippedItemInventoryTypeMask != 0)
    {
        // wand magic case (skip generic to all item spell bonuses)
        // done in Player::_ApplyWeaponDependentAuraMods

        // Skip item specific requirements for not wand magic damage
        return;
    }

    // Magic damage modifiers implemented in Unit::SpellDamageBonus
    // This information for client side use only
    if (target->GetTypeId() == TYPEID_PLAYER)
    {
        if (GetAmount() > 0)
        {
            for (int i = SPELL_SCHOOL_HOLY; i < MAX_SPELL_SCHOOL; i++)
            {
                if ((GetMiscValue() & (1<<i)) != 0)
                    target->ApplyModUInt32Value(PLAYER_FIELD_MOD_DAMAGE_DONE_POS+i, GetAmount(), apply);
            }
        }
        else
        {
            for (int i = SPELL_SCHOOL_HOLY; i < MAX_SPELL_SCHOOL; i++)
            {
                if ((GetMiscValue() & (1<<i)) != 0)
                    target->ApplyModUInt32Value(PLAYER_FIELD_MOD_DAMAGE_DONE_NEG+i, GetAmount(), apply);
            }
        }
        if (Guardian* pet = target->ToPlayer()->GetGuardianPet())
            pet->UpdateAttackPowerAndDamage();
    }
}

void AuraEffect::HandleModDamagePercentDone(AuraApplication const * aurApp, uint8 mode, bool apply) const
{
    if (!(mode & AURA_EFFECT_HANDLE_REAL))
        return;

    Player* target = aurApp->GetTarget()->ToPlayer();
    if (!target)
        return;

    if (target->HasItemFitToSpellRequirements(GetSpellProto()))
        aurApp->GetTarget()->ApplyModSignedFloatValue(PLAYER_FIELD_MOD_DAMAGE_DONE_PCT, GetAmount()/100.0f, apply);
}

void AuraEffect::HandleModOffhandDamagePercent(AuraApplication const * aurApp, uint8 mode, bool apply) const
{
    if (!(mode & (AURA_EFFECT_HANDLE_CHANGE_AMOUNT_MASK | AURA_EFFECT_HANDLE_STAT)))
        return;

    Unit * target = aurApp->GetTarget();

    target->HandleStatModifier(UNIT_MOD_DAMAGE_OFFHAND, TOTAL_PCT, float(GetAmount()), apply);
}

void AuraEffect::HandleShieldBlockValue(AuraApplication const * aurApp, uint8 mode, bool apply) const
{
    if (!(mode & (AURA_EFFECT_HANDLE_CHANGE_AMOUNT_MASK | AURA_EFFECT_HANDLE_STAT)))
        return;

    Unit * target = aurApp->GetTarget();

    BaseModType modType = FLAT_MOD;
    if (GetAuraType() == SPELL_AURA_MOD_SHIELD_BLOCKVALUE_PCT)
        modType = PCT_MOD;

    if (target->GetTypeId() == TYPEID_PLAYER)
        target->ToPlayer()->HandleBaseModValue(SHIELD_BLOCK_VALUE, modType, float(GetAmount()), apply);
}

/********************************/
/***        POWER COST        ***/
/********************************/

void AuraEffect::HandleModPowerCostPCT(AuraApplication const * aurApp, uint8 mode, bool apply) const
{
    if (!(mode & AURA_EFFECT_HANDLE_CHANGE_AMOUNT_MASK))
        return;

    Unit * target = aurApp->GetTarget();

    float amount = CalculatePctN(1.0f, GetAmount());
    for (int i = 0; i < MAX_SPELL_SCHOOL; ++i)
        if (GetMiscValue() & (1 << i))
            target->ApplyModSignedFloatValue(UNIT_FIELD_POWER_COST_MULTIPLIER + i, amount, apply);
}

void AuraEffect::HandleModPowerCost(AuraApplication const * aurApp, uint8 mode, bool apply) const
{
    if (!(mode & AURA_EFFECT_HANDLE_CHANGE_AMOUNT_MASK))
        return;

    Unit * target = aurApp->GetTarget();

    for (int i = 0; i < MAX_SPELL_SCHOOL; ++i)
        if (GetMiscValue() & (1<<i))
            target->ApplyModInt32Value(UNIT_FIELD_POWER_COST_MODIFIER+i, GetAmount(), apply);
}

void AuraEffect::HandleArenaPreparation(AuraApplication const * aurApp, uint8 mode, bool apply) const
{
    if (!(mode & AURA_EFFECT_HANDLE_REAL))
        return;

    Unit * target = aurApp->GetTarget();

    if (apply)
        target->SetFlag(UNIT_FIELD_FLAGS, UNIT_FLAG_PREPARATION);
    else
    {
        // do not remove unit flag if there are more than this auraEffect of that kind on unit on unit
        if (target->HasAuraType(GetAuraType()))
            return;
        target->RemoveFlag(UNIT_FIELD_FLAGS, UNIT_FLAG_PREPARATION);
    }
}

void AuraEffect::HandleNoReagentUseAura(AuraApplication const * aurApp, uint8 mode, bool /*apply*/) const
{
    if (!(mode & AURA_EFFECT_HANDLE_REAL))
        return;

    Unit * target = aurApp->GetTarget();

    if (target->GetTypeId() != TYPEID_PLAYER)
        return;

    flag96 mask;
    Unit::AuraEffectList const& noReagent = target->GetAuraEffectsByType(SPELL_AURA_NO_REAGENT_USE);
        for (Unit::AuraEffectList::const_iterator i = noReagent.begin(); i !=  noReagent.end(); ++i)
            mask |= (*i)->m_spellProto->EffectSpellClassMask[(*i)->m_effIndex];

    target->SetUInt32Value(PLAYER_NO_REAGENT_COST_1  , mask[0]);
    target->SetUInt32Value(PLAYER_NO_REAGENT_COST_1+1, mask[1]);
    target->SetUInt32Value(PLAYER_NO_REAGENT_COST_1+2, mask[2]);
}

void AuraEffect::HandleAuraRetainComboPoints(AuraApplication const * aurApp, uint8 mode, bool apply) const
{
    if (!(mode & AURA_EFFECT_HANDLE_REAL))
        return;

    Unit * target = aurApp->GetTarget();

    if (target->GetTypeId() != TYPEID_PLAYER)
        return;

    // combo points was added in SPELL_EFFECT_ADD_COMBO_POINTS handler
    // remove only if aura expire by time (in case combo points amount change aura removed without combo points lost)
    if (!(apply) && GetBase()->GetDuration() == 0 && target->ToPlayer()->GetComboTarget())
        if (Unit* unit = ObjectAccessor::GetUnit(*target, target->ToPlayer()->GetComboTarget()))
            target->ToPlayer()->AddComboPoints(unit, -GetAmount());
}

/*********************************************************/
/***                    OTHERS                         ***/
/*********************************************************/

void AuraEffect::HandleAuraDummy(AuraApplication const * aurApp, uint8 mode, bool apply) const
{
    if (!(mode & AURA_EFFECT_HANDLE_CHANGE_AMOUNT_MASK))
        return;

    Unit * target = aurApp->GetTarget();

    Unit * caster = GetCaster();

    if (mode & AURA_EFFECT_HANDLE_REAL)
    {
        // AT APPLY
        if (apply)
        {
            // Overpower
            if (caster && m_spellProto->SpellFamilyName == SPELLFAMILY_WARRIOR &&
                m_spellProto->SpellFamilyFlags[0] & 0x4)
            {
                // In addition, if you strike a player..
                if (target->GetTypeId() != TYPEID_PLAYER)
                    return;
                //  ..while they are casting
                if (target->IsNonMeleeSpellCasted(false, false, true, false, false))
                    if (AuraEffect * aurEff = caster->GetAuraEffect(SPELL_AURA_ADD_FLAT_MODIFIER, SPELLFAMILY_WARRIOR, 2775, 0))
                        switch (aurEff->GetId())
                        {
                            // Unrelenting Assault, rank 1
                            case 46859:
                                target->CastSpell(target, 64849, true, NULL, aurEff);
                                break;
                            // Unrelenting Assault, rank 2
                            case 46860:
                                target->CastSpell(target, 64850, true, NULL, aurEff);
                                break;
                        }
            }
            switch(GetId())
            {
                case 1515:                                      // Tame beast
                    // FIX_ME: this is 2.0.12 threat effect replaced in 2.1.x by dummy aura, must be checked for correctness
                    if (caster && target->CanHaveThreatList())
                        target->AddThreat(caster, 10.0f);
                    break;
                case 13139:                                     // net-o-matic
                    // root to self part of (root_target->charge->root_self sequence
                    if (caster)
                        caster->CastSpell(caster, 13138, true, NULL, this);
                    break;
                case 34026:   // kill command
                {
                    Unit * pet = target->GetGuardianPet();
                    if (!pet)
                        break;

                    target->CastSpell(target, 34027, true, NULL, this);

                    // set 3 stacks and 3 charges (to make all auras not disappear at once)
                    Aura * owner_aura = target->GetAura(34027, GetCasterGUID());
                    Aura * pet_aura  = pet->GetAura(58914, GetCasterGUID());
                    if (owner_aura)
                    {
                        owner_aura->SetStackAmount(owner_aura->GetSpellProto()->StackAmount);
                    }
                    if (pet_aura)
                    {
                        pet_aura->SetCharges(0);
                        pet_aura->SetStackAmount(owner_aura->GetSpellProto()->StackAmount);
                    }
                    break;
                }
                case 37096:                                     // Blood Elf Illusion
                {
                    if (caster)
                    {
                        switch(caster->getGender())
                        {
                            case GENDER_FEMALE:
                                caster->CastSpell(target, 37095, true, NULL, this); // Blood Elf Disguise
                                break;
                            case GENDER_MALE:
                                caster->CastSpell(target, 37093, true, NULL, this);
                                break;
                            default:
                                break;
                        }
                    }
                    break;
                }
                case 55198:   // Tidal Force
                {
                    target->CastSpell(target, 55166, true, NULL, this);
                    // set 3 stacks and 3 charges (to make all auras not disappear at once)
                    Aura * owner_aura = target->GetAura(55166, GetCasterGUID());
                    if (owner_aura)
                    {
                        // This aura lasts 2 sec, need this hack to properly proc spells
                        // TODO: drop aura charges for ApplySpellMod in ProcDamageAndSpell
                        GetBase()->SetDuration(owner_aura->GetDuration());
                        // Make aura be not charged-this prevents removing charge on not crit spells
                        owner_aura->SetCharges(0);
                        owner_aura->SetStackAmount(owner_aura->GetSpellProto()->StackAmount);
                    }
                    break;
                }
                case 39850:                                     // Rocket Blast
                    if (roll_chance_i(20))                       // backfire stun
                        target->CastSpell(target, 51581, true, NULL, this);
                    break;
                case 43873:                                     // Headless Horseman Laugh
                    target->PlayDistanceSound(11965);
                    break;
                case 46354:                                     // Blood Elf Illusion
                    if (caster)
                    {
                        switch(caster->getGender())
                        {
                            case GENDER_FEMALE:
                                caster->CastSpell(target, 46356, true, NULL, this);
                                break;
                            case GENDER_MALE:
                                caster->CastSpell(target, 46355, true, NULL, this);
                                break;
                        }
                    }
                    break;
                case 46361:                                     // Reinforced Net
                    if (caster)
                    {
                        float currentGroundLevel = target->GetBaseMap()->GetHeight(target->GetPositionX(), target->GetPositionY(), MAX_HEIGHT);
                        if (target->GetPositionZ() > currentGroundLevel)
                            target->GetMotionMaster()->MoveFall(currentGroundLevel);
                    }
                    break;
                case 46699:                                     // Requires No Ammo
                    if (target->GetTypeId() == TYPEID_PLAYER)
                        target->ToPlayer()->RemoveAmmo();      // not use ammo and not allow use
                    break;
                case 49028:
                    if (caster)
                        if (AuraEffect *aurEff = caster->GetAuraEffect(63330, 0)) // glyph of Dancing Rune Weapon
                            GetBase()->SetDuration(GetBase()->GetDuration() + aurEff->GetAmount());
                    break;
                case 52916: // Honor Among Thieves
                    if (target->GetTypeId() == TYPEID_PLAYER)
                        if (Unit * spellTarget = ObjectAccessor::GetUnit(*target, target->ToPlayer()->GetComboTarget()))
                            target->CastSpell(spellTarget, 51699, true);
                   break;
                case 28832: // Mark of Korth'azz
                case 28833: // Mark of Blaumeux
                case 28834: // Mark of Rivendare
                case 28835: // Mark of Zeliek
                    if (caster) // actually we can also use cast(this, originalcasterguid)
                    {
                        int32 damage;
                        switch(GetBase()->GetStackAmount())
                        {
                            case 1: damage = 0;     break;
                            case 2: damage = 500;   break;
                            case 3: damage = 1000;  break;
                            case 4: damage = 1500;  break;
                            case 5: damage = 4000;  break;
                            case 6: damage = 12000; break;
                            default:damage = 20000 + 1000 * (GetBase()->GetStackAmount() - 7); break;
                        }
                        if (damage)
                            caster->CastCustomSpell(28836, SPELLVALUE_BASE_POINT0, damage, target);
                    }
                    break;
                case 63322: // Saronite Vapors
                {
                    int32 mana = int32(GetAmount() * pow(2.0f, GetBase()->GetStackAmount())); // mana restore - bp * 2^stackamount
                    int32 damage = mana * 2; // damage
                    caster->CastCustomSpell(target, 63337, &mana, NULL, NULL, true);
                    caster->CastCustomSpell(target, 63338, &damage, NULL, NULL, true);
                    break;
                }
                case 75572: // Eject!
                {
                    if (Vehicle *vehicle = caster->GetVehicleKit())
                        if (Unit *driver = vehicle->GetPassenger(0))
                        {
                            driver->ExitVehicle();
                            driver->GetMotionMaster()->MoveJump(driver->GetPositionX(), driver->GetPositionY(), driver->GetPositionZ()+7.0f, 2.0f, 2.0f);
                        }
                    break;
                }
                case 71563:
                {
                    if (Aura* newAura = target->AddAura(71564, target))
                        newAura->SetStackAmount(newAura->GetSpellProto()->StackAmount);
                    break;
                }
                case 74401:
                {
                    caster->CastSpell(caster, GetAmount(), true);
                    break;
                }
            }
        }
        // AT REMOVE
        else
        {
            if ((IsQuestTameSpell(GetId())) && caster && caster->isAlive() && target->isAlive())
            {
                uint32 finalSpelId = 0;
                switch(GetId())
                {
                    case 19548: finalSpelId = 19597; break;
                    case 19674: finalSpelId = 19677; break;
                    case 19687: finalSpelId = 19676; break;
                    case 19688: finalSpelId = 19678; break;
                    case 19689: finalSpelId = 19679; break;
                    case 19692: finalSpelId = 19680; break;
                    case 19693: finalSpelId = 19684; break;
                    case 19694: finalSpelId = 19681; break;
                    case 19696: finalSpelId = 19682; break;
                    case 19697: finalSpelId = 19683; break;
                    case 19699: finalSpelId = 19685; break;
                    case 19700: finalSpelId = 19686; break;
                    case 30646: finalSpelId = 30647; break;
                    case 30653: finalSpelId = 30648; break;
                    case 30654: finalSpelId = 30652; break;
                    case 30099: finalSpelId = 30100; break;
                    case 30102: finalSpelId = 30103; break;
                    case 30105: finalSpelId = 30104; break;
                }

                if (finalSpelId)
                    caster->CastSpell(target, finalSpelId, true, NULL, this);
            }

            switch(m_spellProto->SpellFamilyName)
            {
                case SPELLFAMILY_GENERIC:
                    switch(GetId())
                    {
                        case 2584: // Waiting to Resurrect
                            // Waiting to resurrect spell cancel, we must remove player from resurrect queue
                            if (target->GetTypeId() == TYPEID_PLAYER)
                                if (Battleground *bg = target->ToPlayer()->GetBattleground())
                                    bg->RemovePlayerFromResurrectQueue(target->GetGUID());
                            break;
                        case 36730:                                     // Flame Strike
                        {
                            target->CastSpell(target, 36731, true, NULL, this);
                            break;
                        }
                        case 44191:                                     // Flame Strike
                        {
                            if (target->GetMap()->IsDungeon())
                            {
                                uint32 spellId = target->GetMap()->IsHeroic() ? 46163 : 44190;

                                target->CastSpell(target, spellId, true, NULL, this);
                            }
                            break;
                        }
                        case 43681: // Inactive
                        {
                            if (!target || target->GetTypeId() != TYPEID_PLAYER || aurApp->GetRemoveMode() != AURA_REMOVE_BY_EXPIRE)
                                return;

                            if (target->GetMap()->IsBattleground())
                                target->ToPlayer()->LeaveBattleground();
                            break;
                        }
                        case 42783: // Wrath of the Astromancer
                            target->CastSpell(target, GetAmount(), true, NULL, this);
                            break;
                        case 46308: // Burning Winds casted only at creatures at spawn
                            target->CastSpell(target, 47287, true, NULL, this);
                            break;
                        case 52172:  // Coyote Spirit Despawn Aura
                        case 60244:  // Blood Parrot Despawn Aura
                            target->CastSpell((Unit*)NULL, GetAmount(), true, NULL, this);
                            break;
                        case 58730: // Restricted Flight Area
                            if (aurApp->GetRemoveMode() == AURA_REMOVE_BY_EXPIRE)
                            {
                                target->CastSpell(target, 58601, true);
                                target->CastSpell(target, 45472, true);
                            }
                            break;
                        case 58600: // Restricted Flight Area
                            if (aurApp->GetRemoveMode() == AURA_REMOVE_BY_EXPIRE)
                                target->CastSpell(target, 58601, true);
                            break;
                    }
                    break;
                case SPELLFAMILY_MAGE:
                    // Living Bomb
                    if (m_spellProto->SpellFamilyFlags[1] & 0x20000)
                    {
                        AuraRemoveMode mode = aurApp->GetRemoveMode();
                        if (caster && (mode == AURA_REMOVE_BY_ENEMY_SPELL || mode == AURA_REMOVE_BY_EXPIRE))
                            caster->CastSpell(target, GetAmount(), true);
                    }
                    break;
                case SPELLFAMILY_WARLOCK:
                    // Haunt
                    if (m_spellProto->SpellFamilyFlags[1] & 0x40000)
                    {
                        if (caster)
                            caster->CastCustomSpell(caster, 48210, &m_amount, 0, 0, true, NULL, this);
                    }
                    break;
                case SPELLFAMILY_DRUID:
                    // Lifebloom
                    if (GetSpellProto()->SpellFamilyFlags[1] & 0x10)
                    {
                        // Final heal only on duration end
                        if (aurApp->GetRemoveMode() != AURA_REMOVE_BY_EXPIRE)
                            return;

                        // final heal
                        int32 stack = GetBase()->GetStackAmount();
                        target->CastCustomSpell(target, 33778, &m_amount, &stack, NULL, true, NULL, this, GetCasterGUID());

                        // restore mana
                        if (caster)
                        {
                            int32 returnmana = CalculatePctU(caster->GetCreateMana(), GetSpellProto()->ManaCostPercentage) * stack / 2;
                            caster->CastCustomSpell(caster, 64372, &returnmana, NULL, NULL, true, NULL, this, GetCasterGUID());
                        }
                    }
                    break;
                case SPELLFAMILY_PRIEST:
                    // Vampiric Touch
                    if (m_spellProto->SpellFamilyFlags[1] & 0x0400 && aurApp->GetRemoveMode() == AURA_REMOVE_BY_ENEMY_SPELL && GetEffIndex() == 0)
                    {
                        if (AuraEffect const * aurEff = GetBase()->GetEffect(1))
                        {
                            int32 damage = aurEff->GetAmount() * 8;
                            // backfire damage
                            target->CastCustomSpell(target, 64085, &damage, NULL, NULL, true, NULL, NULL, GetCasterGUID());
                        }
                    }
                    break;
                case SPELLFAMILY_HUNTER:
                    // Misdirection
                    if (GetId() == 34477)
                        target->SetReducedThreatPercent(0, 0);
                    break;
                case SPELLFAMILY_DEATHKNIGHT:
                    // Summon Gargoyle (will start feeding gargoyle)
                    if (GetId() == 61777)
                        target->CastSpell(target, m_spellProto->EffectTriggerSpell[m_effIndex], true);
                    break;
                default:
                    break;
            }
        }
    }

    // AT APPLY & REMOVE

    switch(m_spellProto->SpellFamilyName)
    {
        case SPELLFAMILY_GENERIC:
        {
            if (!(mode & AURA_EFFECT_HANDLE_REAL))
                break;
            switch(GetId())
            {
                // Recently Bandaged
                case 11196:
                    target->ApplySpellImmune(GetId(), IMMUNITY_MECHANIC, GetMiscValue(), apply);
                    break;
                // Unstable Power
                case 24658:
                {
                    uint32 spellId = 24659;
                    if (apply && caster)
                    {
                        SpellEntry const * spell = sSpellStore.LookupEntry(spellId);

                        for (uint32 i = 0; i < spell->StackAmount; ++i)
                            caster->CastSpell(target, spell->Id, true, NULL, NULL, GetCasterGUID());
                        break;
                    }
                    target->RemoveAurasDueToSpell(spellId);
                    break;
                }
                // Restless Strength
                case 24661:
                {
                    uint32 spellId = 24662;
                    if (apply && caster)
                    {
                        SpellEntry const * spell = sSpellStore.LookupEntry(spellId);
                        for (uint32 i = 0; i < spell->StackAmount; ++i)
                            caster->CastSpell(target, spell->Id, true, NULL, NULL, GetCasterGUID());
                        break;
                    }
                    target->RemoveAurasDueToSpell(spellId);
                    break;
                }
                // Tag Murloc
                case 30877:
                {
                    // Tag/untag Blacksilt Scout
                    target->SetEntry(apply ? 17654 : 17326);
                    break;
                }
                //Summon Fire Elemental
                case 40133:
                {
                    if (!caster)
                        break;

                    Unit *owner = caster->GetOwner();
                    if (owner && owner->GetTypeId() == TYPEID_PLAYER)
                    {
                        if (apply)
                            owner->CastSpell(owner, 8985, true);
                        else
                            owner->ToPlayer()->RemovePet(NULL, PET_SAVE_NOT_IN_SLOT, true);
                    }
                    break;
                }
                //Summon Earth Elemental
                case 40132 :
                {
                    if (!caster)
                        break;

                    Unit *owner = caster->GetOwner();
                    if (owner && owner->GetTypeId() == TYPEID_PLAYER)
                    {
                        if (apply)
                            owner->CastSpell(owner, 19704, true);
                        else
                            owner->ToPlayer()->RemovePet(NULL, PET_SAVE_NOT_IN_SLOT, true);
                    }
                    break;
                }
                case 57723: // Exhaustion
                case 57724: // Sated
                {
                    switch(GetId())
                    {
                        case 57723: target->ApplySpellImmune(GetId(), IMMUNITY_ID, 32182, apply); break; // Heroism
                        case 57724: target->ApplySpellImmune(GetId(), IMMUNITY_ID, 2825, apply);  break; // Bloodlust
                    }
                    break;
                }
                case 57819: // Argent Champion
                case 57820: // Ebon Champion
                case 57821: // Champion of the Kirin Tor
                case 57822: // Wyrmrest Champion
                {
                    if (!caster || caster->GetTypeId() != TYPEID_PLAYER)
                        break;

                    uint32 FactionID = 0;

                    if (apply)
                    {
                        switch(m_spellProto->Id)
                        {
                            case 57819: FactionID = 1106; break; // Argent Crusade
                            case 57820: FactionID = 1098; break; // Knights of the Ebon Blade
                            case 57821: FactionID = 1090; break; // Kirin Tor
                            case 57822: FactionID = 1091; break; // The Wyrmrest Accord
                        }
                    }
                    caster->ToPlayer()->SetChampioningFaction(FactionID);
                    break;
                }
                // LK Intro VO (1)
                case 58204:
                    if (target->GetTypeId() == TYPEID_PLAYER)
                    {
                        // Play part 1
                        if (apply)
                            target->PlayDirectSound(14970, target->ToPlayer());
                        // continue in 58205
                        else
                            target->CastSpell(target, 58205, true);
                    }
                    break;
                // LK Intro VO (2)
                case 58205:
                    if (target->GetTypeId() == TYPEID_PLAYER)
                    {
                        // Play part 2
                        if (apply)
                            target->PlayDirectSound(14971, target->ToPlayer());
                        // Play part 3
                        else
                            target->PlayDirectSound(14972, target->ToPlayer());
                    }
                    break;
                case 62061: // Festive Holiday Mount
                    if (target->HasAuraType(SPELL_AURA_MOUNTED))
                    {
                        uint32 creatureEntry = 0;
                        if (apply)
                        {
                            if (target->HasAuraType(SPELL_AURA_MOD_INCREASE_MOUNTED_FLIGHT_SPEED))
                                creatureEntry = 24906;
                            else
                                creatureEntry = 15665;
                        }
                        else
                            creatureEntry = target->GetAuraEffectsByType(SPELL_AURA_MOUNTED).front()->GetMiscValue();

                        if (CreatureTemplate const* creatureInfo = sObjectMgr->GetCreatureTemplate(creatureEntry))
                        {
                            uint32 team = 0;
                            if (target->GetTypeId() == TYPEID_PLAYER)
                                team = target->ToPlayer()->GetTeam();

                            uint32 displayID = sObjectMgr->ChooseDisplayId(team, creatureInfo);
                            sObjectMgr->GetCreatureModelRandomGender(&displayID);

                            target->SetUInt32Value(UNIT_FIELD_MOUNTDISPLAYID, displayID);
                        }
                    }
                    break;
            }

            break;
        }
        case SPELLFAMILY_MAGE:
        {
            //if (!(mode & AURA_EFFECT_HANDLE_REAL))
                //break;
            break;
        }
        case SPELLFAMILY_PRIEST:
        {
            //if (!(mode & AURA_EFFECT_HANDLE_REAL))
                //break;
            break;
        }
        case SPELLFAMILY_DRUID:
        {
            if (!(mode & AURA_EFFECT_HANDLE_CHANGE_AMOUNT_MASK))
                break;
            switch(GetId())
            {
                case 52610:                                 // Savage Roar
                {
                    uint32 spellId = 62071;
                    if (apply)
                    {
                        if (target->GetShapeshiftForm() != FORM_CAT)
                            break;

                        target->CastSpell(target, spellId, true, NULL, NULL, GetCasterGUID());
                        break;
                    }
                    target->RemoveAurasDueToSpell(spellId);
                    break;
                }
                case 61336:                                 // Survival Instincts
                {
                    if (!(mode & AURA_EFFECT_HANDLE_REAL))
                        break;

                    if (apply)
                    {
                        if (!target->IsInFeralForm())
                            break;

                        int32 bp0 = int32(target->CountPctFromMaxHealth(GetAmount()));
                        target->CastCustomSpell(target, 50322, &bp0, NULL, NULL, true);
                    }
                    else
                        target-> RemoveAurasDueToSpell(50322);
                    break;
                }
            }
            // Predatory Strikes
            if (target->GetTypeId() == TYPEID_PLAYER && GetSpellProto()->SpellIconID == 1563)
            {
                target->ToPlayer()->UpdateAttackPowerAndDamage();
            }
            break;
        }
        case SPELLFAMILY_SHAMAN:
        {
            if (!(mode & AURA_EFFECT_HANDLE_REAL))
                break;
            // Sentry Totem
            if (GetId() == 6495 && caster->GetTypeId() == TYPEID_PLAYER)
            {
                if (apply)
                {
                    uint64 guid = caster->m_SummonSlot[3];
                    if (guid)
                    {
                        Creature *totem = caster->GetMap()->GetCreature(guid);
                        if (totem && totem->isTotem())
                            caster->ToPlayer()->CastSpell(totem, 6277, true);
                    }
                }
                else
                    caster->ToPlayer()->StopCastingBindSight();
                return;
            }
            break;
        }
        case SPELLFAMILY_PALADIN:
            // if (!(mode & AURA_EFFECT_HANDLE_REAL))
            //    break;
            break;
    }

    // stop handling the effect if it was removed by linked event
    if (apply && aurApp->GetRemoveMode())
        return;

    if (mode & AURA_EFFECT_HANDLE_REAL)
    {
        // pet auras
        if (PetAura const* petSpell = sSpellMgr->GetPetAura(GetId(), m_effIndex))
        {
            if (apply)
                target->AddPetAura(petSpell);
            else
                target->RemovePetAura(petSpell);
        }
    }
}

void AuraEffect::HandleChannelDeathItem(AuraApplication const * aurApp, uint8 mode, bool apply) const
{
    if (!(mode & AURA_EFFECT_HANDLE_REAL))
        return;

    if (!(apply))
    {
        Unit * caster = GetCaster();

        if (!caster || caster->GetTypeId() != TYPEID_PLAYER)
            return;

        Player *plCaster = caster->ToPlayer();
        Unit *target = aurApp->GetTarget();

        if (target->getDeathState() != JUST_DIED)
            return;

        // Item amount
        if (GetAmount() <= 0)
            return;

        if (GetSpellProto()->EffectItemType[m_effIndex] == 0)
            return;

        // Soul Shard
        if (GetSpellProto()->EffectItemType[m_effIndex] == 6265)
        {
            // Soul Shard only from units that grant XP or honor
            if (!plCaster->isHonorOrXPTarget(target) ||
                (target->GetTypeId() == TYPEID_UNIT && !target->ToCreature()->isTappedBy(plCaster)))
                return;

            // If this is Drain Soul, check for Glyph of Drain Soul
            if (GetSpellProto()->SpellFamilyName == SPELLFAMILY_WARLOCK && (GetSpellProto()->SpellFamilyFlags[0] & 0x00004000))
            {
                // Glyph of Drain Soul - chance to create an additional Soul Shard
                if (AuraEffect *aur = caster->GetAuraEffect(58070, 0))
                    if (roll_chance_i(aur->GetMiscValue()))
                        caster->CastSpell(caster, 58068, true, 0, aur); // We _could_ simply do ++count here, but Blizz does it this way :)
            }
        }

        //Adding items
        uint32 noSpaceForCount = 0;
        uint32 count = m_amount;

        ItemPosCountVec dest;
        InventoryResult msg = plCaster->CanStoreNewItem(NULL_BAG, NULL_SLOT, dest, GetSpellProto()->EffectItemType[m_effIndex], count, &noSpaceForCount);
        if (msg != EQUIP_ERR_OK)
        {
            count-=noSpaceForCount;
            plCaster->SendEquipError(msg, NULL, NULL, GetSpellProto()->EffectItemType[m_effIndex]);
            if (count == 0)
                return;
        }

        Item* newitem = plCaster->StoreNewItem(dest, GetSpellProto()->EffectItemType[m_effIndex], true);
        if (!newitem)
        {
            plCaster->SendEquipError(EQUIP_ERR_ITEM_NOT_FOUND, NULL, NULL);
            return;
        }
        plCaster->SendNewItem(newitem, count, true, true);
    }
}

void AuraEffect::HandleBindSight(AuraApplication const * aurApp, uint8 mode, bool apply) const
{
    if (!(mode & AURA_EFFECT_HANDLE_REAL))
        return;

    Unit * target = aurApp->GetTarget();

    Unit * caster = GetCaster();

    if (!caster || caster->GetTypeId() != TYPEID_PLAYER)
        return;

    caster->ToPlayer()->SetViewpoint(target, (apply));
}

void AuraEffect::HandleForceReaction(AuraApplication const * aurApp, uint8 mode, bool apply) const
{
    if (!(mode & AURA_EFFECT_HANDLE_CHANGE_AMOUNT_MASK))
        return;

    Unit * target = aurApp->GetTarget();

    if (target->GetTypeId() != TYPEID_PLAYER)
        return;

    Player* player = (Player*)target;

    uint32 faction_id = GetMiscValue();
    ReputationRank faction_rank = ReputationRank(m_amount);

    player->GetReputationMgr().ApplyForceReaction(faction_id, faction_rank, apply);
    player->GetReputationMgr().SendForceReactions();

    // stop fighting if at apply forced rank friendly or at remove real rank friendly
    if ((apply && faction_rank >= REP_FRIENDLY) || (!apply && player->GetReputationRank(faction_id) >= REP_FRIENDLY))
        player->StopAttackFaction(faction_id);
}

void AuraEffect::HandleAuraEmpathy(AuraApplication const * aurApp, uint8 mode, bool apply) const
{
    if (!(mode & AURA_EFFECT_HANDLE_REAL))
        return;

    Unit * target = aurApp->GetTarget();

    if (target->GetTypeId() != TYPEID_UNIT)
        return;

    if (!(apply))
    {
        // do not remove unit flag if there are more than this auraEffect of that kind on unit on unit
        if (target->HasAuraType(GetAuraType()))
            return;
    }

    CreatureTemplate const * ci = sObjectMgr->GetCreatureTemplate(target->GetEntry());
    if (ci && ci->type == CREATURE_TYPE_BEAST)
        target->ApplyModUInt32Value(UNIT_DYNAMIC_FLAGS, UNIT_DYNFLAG_SPECIALINFO, apply);
}

void AuraEffect::HandleAuraModFaction(AuraApplication const * aurApp, uint8 mode, bool apply) const
{
    if (!(mode & AURA_EFFECT_HANDLE_REAL))
        return;

    Unit * target = aurApp->GetTarget();

    if (apply)
    {
        target->setFaction(GetMiscValue());
        if (target->GetTypeId() == TYPEID_PLAYER)
            target->RemoveFlag(UNIT_FIELD_FLAGS, UNIT_FLAG_PVP_ATTACKABLE);
    }
    else
    {
        target->RestoreFaction();
        if (target->GetTypeId() == TYPEID_PLAYER)
            target->SetFlag(UNIT_FIELD_FLAGS, UNIT_FLAG_PVP_ATTACKABLE);
    }
}

void AuraEffect::HandleComprehendLanguage(AuraApplication const * aurApp, uint8 mode, bool apply) const
{
    if (!(mode & AURA_EFFECT_HANDLE_SEND_FOR_CLIENT_MASK))
        return;

    Unit * target = aurApp->GetTarget();

    if (apply)
        target->SetFlag(UNIT_FIELD_FLAGS_2, UNIT_FLAG2_COMPREHEND_LANG);
    else
    {
        if (target->HasAuraType(GetAuraType()))
            return;

        target->RemoveFlag(UNIT_FIELD_FLAGS_2, UNIT_FLAG2_COMPREHEND_LANG);
    }
}

void AuraEffect::HandleAuraConvertRune(AuraApplication const * aurApp, uint8 mode, bool apply) const
{
    if (!(mode & AURA_EFFECT_HANDLE_REAL))
        return;

    Unit * target = aurApp->GetTarget();

    if (target->GetTypeId() != TYPEID_PLAYER)
        return;

    Player *plr = (Player*)target;

    if (plr->getClass() != CLASS_DEATH_KNIGHT)
        return;

    uint32 runes = m_amount;
    // convert number of runes specified in aura amount of rune type in miscvalue to runetype in miscvalueb
    if (apply)
    {
        for (uint32 i = 0; i < MAX_RUNES && runes; ++i)
        {
            if (GetMiscValue() != plr->GetCurrentRune(i))
                continue;
            if (!plr->GetRuneCooldown(i))
            {
                plr->AddRuneByAuraEffect(i, RuneType(GetMiscValueB()), this);
                --runes;
            }
        }
    }
    else
        plr->RemoveRunesByAuraEffect(this);
}

void AuraEffect::HandleAuraLinked(AuraApplication const * aurApp, uint8 mode, bool apply) const
{
    if (!(mode & AURA_EFFECT_HANDLE_REAL))
        return;

    Unit * target = aurApp->GetTarget();

    if (apply)
    {
        Unit * caster = GetTriggeredSpellCaster(m_spellProto, GetCaster(), target);

        if (!caster)
            return;
        // If amount avalible cast with basepoints (Crypt Fever for example)
        if (GetAmount())
            caster->CastCustomSpell(target, m_spellProto->EffectTriggerSpell[m_effIndex], &m_amount, NULL, NULL, true, NULL, this);
        else
            caster->CastSpell(target, m_spellProto->EffectTriggerSpell[m_effIndex], true, NULL, this);
    }
    else
        target->RemoveAura(m_spellProto->EffectTriggerSpell[m_effIndex], GetCasterGUID(), 0, AuraRemoveMode(aurApp->GetRemoveMode()));
}

void AuraEffect::HandleAuraOpenStable(AuraApplication const * aurApp, uint8 mode, bool apply) const
{
    if (!(mode & AURA_EFFECT_HANDLE_REAL))
        return;

    Unit * target = aurApp->GetTarget();

    if (target->GetTypeId() != TYPEID_PLAYER || !target->IsInWorld())
        return;

    if (apply)
        target->ToPlayer()->GetSession()->SendStablePet(target->GetGUID());

     // client auto close stable dialog at !apply aura
}

void AuraEffect::HandleAuraModFakeInebriation(AuraApplication const * aurApp, uint8 mode, bool apply) const
{
    if (!(mode & AURA_EFFECT_HANDLE_REAL))
        return;

    Unit* target = aurApp->GetTarget();

    if (apply)
    {
        target->m_invisibilityDetect.AddFlag( INVISIBILITY_DRUNK);
        target->m_invisibilityDetect.AddValue(INVISIBILITY_DRUNK, GetAmount());

        if (target->GetTypeId() == TYPEID_PLAYER)
        {
            int32 oldval = target->ToPlayer()->GetInt32Value(PLAYER_FAKE_INEBRIATION);
            target->ToPlayer()->SetInt32Value(PLAYER_FAKE_INEBRIATION, oldval + GetAmount());
        }
    }
    else
    {
        bool removeDetect = !target->HasAuraType(SPELL_AURA_MOD_FAKE_INEBRIATE);

        target->m_invisibilityDetect.AddValue(INVISIBILITY_DRUNK, -GetAmount());

        if (target->GetTypeId() == TYPEID_PLAYER)
        {
            int32 oldval = target->ToPlayer()->GetInt32Value(PLAYER_FAKE_INEBRIATION);
            target->ToPlayer()->SetInt32Value(PLAYER_FAKE_INEBRIATION, oldval - GetAmount());

            if (removeDetect)
                removeDetect = !target->ToPlayer()->GetDrunkValue();
        }

        if (removeDetect)
            target->m_invisibilityDetect.DelFlag(INVISIBILITY_DRUNK);
    }

    target->UpdateObjectVisibility();
}

void AuraEffect::HandleAuraOverrideSpells(AuraApplication const * aurApp, uint8 mode, bool apply) const
{
    if (!(mode & AURA_EFFECT_HANDLE_REAL))
        return;

    Player * target = aurApp->GetTarget()->ToPlayer();

    if (!target || !target->IsInWorld())
        return;

    uint32 overrideId = uint32(GetMiscValue());

    if (apply)
    {
        target->SetUInt16Value(PLAYER_FIELD_BYTES2, 0, overrideId);
        if (OverrideSpellDataEntry const* overrideSpells = sOverrideSpellDataStore.LookupEntry(overrideId))
            for (uint8 i = 0; i < MAX_OVERRIDE_SPELL; ++i)
                if (uint32 spellId = overrideSpells->spellId[i])
                    target->AddTemporarySpell(spellId);
    }
    else
    {
        target->SetUInt16Value(PLAYER_FIELD_BYTES2, 0, 0);
        if (OverrideSpellDataEntry const* overrideSpells = sOverrideSpellDataStore.LookupEntry(overrideId))
            for (uint8 i = 0; i < MAX_OVERRIDE_SPELL; ++i)
                if (uint32 spellId = overrideSpells->spellId[i])
                    target->RemoveTemporarySpell(spellId);
    }
}

void AuraEffect::HandleAuraSetVehicle(AuraApplication const * aurApp, uint8 mode, bool apply) const
{
    if (!(mode & AURA_EFFECT_HANDLE_REAL))
        return;

    Unit * target = aurApp->GetTarget();

    if (target->GetTypeId() != TYPEID_PLAYER || !target->IsInWorld())
        return;

    uint32 vehicleId = GetMiscValue();

    if (apply)
    {
        if (!target->CreateVehicleKit(vehicleId, 0))
            return;
    }
    else if (target->GetVehicleKit())
        target->RemoveVehicleKit();

    WorldPacket data(SMSG_PLAYER_VEHICLE_DATA, target->GetPackGUID().size()+4);
    data.appendPackGUID(target->GetGUID());
    data << uint32(apply ? vehicleId : 0);
    target->SendMessageToSet(&data, true);

    if (apply)
    {
        data.Initialize(SMSG_ON_CANCEL_EXPECTED_RIDE_VEHICLE_AURA, 0);
        target->ToPlayer()->GetSession()->SendPacket(&data);
    }
}<|MERGE_RESOLUTION|>--- conflicted
+++ resolved
@@ -3414,73 +3414,23 @@
                             case RACE_NIGHTELF:
                                 target->SetDisplayId(target->getGender() == GENDER_MALE ? 25038 : 25049);
                                 break;
+                            //case RACE_GOBLIN:                   // not really player race (3.x), but model exist
+                                //target->SetDisplayId(target->getGender() == GENDER_MALE ? 25036 : 25047);
+                                //break;
                             default:
                                 break;
                         }
                         break;
                     }
                     // Pygmy Oil
-<<<<<<< HEAD
-                    case 53806: target->SetDisplayId(22512); break;
-                    case 50517:                                 // Dread Corsair
-                    case 51926:                                 // Corsair Costume
-                    {
-                        // expected for players
-                        uint32 race = target->getRace();
-
-                        switch(race)
-                        {
-                            case RACE_HUMAN:
-                                target->SetDisplayId(target->getGender() == GENDER_MALE ? 25037 : 25048);
-                                break;
-                            case RACE_ORC:
-                                target->SetDisplayId(target->getGender() == GENDER_MALE ? 25039 : 25050);
-                                break;
-                            case RACE_DWARF:
-                                target->SetDisplayId(target->getGender() == GENDER_MALE ? 25034 : 25045);
-                                break;
-                            case RACE_NIGHTELF:
-                                target->SetDisplayId(target->getGender() == GENDER_MALE ? 25038 : 25049);
-                                break;
-                            case RACE_UNDEAD_PLAYER:
-                                target->SetDisplayId(target->getGender() == GENDER_MALE ? 25042 : 25053);
-                                break;
-                            case RACE_TAUREN:
-                                target->SetDisplayId(target->getGender() == GENDER_MALE ? 25040 : 25051);
-                                break;
-                            case RACE_GNOME:
-                                target->SetDisplayId(target->getGender() == GENDER_MALE ? 25035 : 25046);
-                                break;
-                            case RACE_TROLL:
-                                target->SetDisplayId(target->getGender() == GENDER_MALE ? 25041 : 25052);
-                                break;
-                            //case RACE_GOBLIN:                   // not really player race (3.x), but model exist
-                                //target->SetDisplayId(target->getGender() == GENDER_MALE ? 25036 : 25047);
-                                //break;
-                            case RACE_BLOODELF:
-                                target->SetDisplayId(target->getGender() == GENDER_MALE ? 25032 : 25043);
-                                break;
-                            case RACE_DRAENEI:
-                                target->SetDisplayId(target->getGender() == GENDER_MALE ? 25033 : 25044);
-                                break;
-                        }   
-
+                    case 53806:
+                        target->SetDisplayId(22512);
                         break;
-                    }
+                    // Honor the Dead
+                    case 65386:
                     case 65495:
-                    {
-                        switch(target->getGender())
-                        {
-                            case GENDER_MALE:
-                                target->SetDisplayId(29203);    // Chapman
-                                break;
-                            case GENDER_FEMALE:
-                            case GENDER_NONE:
-                                target->SetDisplayId(29204);    // Catrina
-                                break;
-                        }
+                        target->SetDisplayId(target->getGender() == GENDER_MALE ? 29203 : 29204);
                         break;
-                    }
                     case 65528:                                 // Gossip NPC Appearance - Pirates' Day
                     {
                         // expecting npc's using this spell to have models with race info.
@@ -3541,22 +3491,6 @@
                         break;
                     default:
                         sLog->outError("Aura::HandleAuraTransform, spell %u does not have creature entry defined, need custom defined model.", GetId());
-=======
-                    case 53806:
-                        target->SetDisplayId(22512);
-                        break;
-                    // Honor the Dead
-                    case 65386:
-                    case 65495:
-                        target->SetDisplayId(target->getGender() == GENDER_MALE ? 29203 : 29204);
-                        break;
-                    // Darkspear Pride
-                    case 75532:
-                        target->SetDisplayId(target->getGender() == GENDER_MALE ? 31737 : 31738);
-                        break;
-                    default:
->>>>>>> 53032387
-                        break;
                 }
             }
             else
