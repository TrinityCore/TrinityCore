/*
 * Copyright (C) 2008-2019 TrinityCore <https://www.trinitycore.org/>
 * Copyright (C) 2005-2009 MaNGOS <http://getmangos.com/>
 *
 * This program is free software; you can redistribute it and/or modify it
 * under the terms of the GNU General Public License as published by the
 * Free Software Foundation; either version 2 of the License, or (at your
 * option) any later version.
 *
 * This program is distributed in the hope that it will be useful, but WITHOUT
 * ANY WARRANTY; without even the implied warranty of MERCHANTABILITY or
 * FITNESS FOR A PARTICULAR PURPOSE. See the GNU General Public License for
 * more details.
 *
 * You should have received a copy of the GNU General Public License along
 * with this program. If not, see <http://www.gnu.org/licenses/>.
 */

#include "SpellAuraEffects.h"
#include "Battlefield.h"
#include "BattlefieldMgr.h"
#include "Battleground.h"
#include "CellImpl.h"
#include "Common.h"
#include "DBCStores.h"
#include "GridNotifiersImpl.h"
#include "Item.h"
#include "Log.h"
#include "MotionMaster.h"
#include "ObjectAccessor.h"
#include "ObjectMgr.h"
#include "Opcodes.h"
#include "OutdoorPvPMgr.h"
#include "Pet.h"
#include "Player.h"
#include "ReputationMgr.h"
#include "ScriptMgr.h"
#include "Spell.h"
#include "SpellHistory.h"
#include "SpellMgr.h"
#include "ThreatManager.h"
#include "Unit.h"
#include "Util.h"
#include "Vehicle.h"
#ifdef ELUNA
#include "LuaEngine.h"
#endif
#include "WorldPacket.h"
#include <numeric>

//
// EFFECT HANDLER NOTES
//
// in aura handler there should be check for modes:
// AURA_EFFECT_HANDLE_REAL set
// AURA_EFFECT_HANDLE_SEND_FOR_CLIENT_MASK set
// AURA_EFFECT_HANDLE_CHANGE_AMOUNT_MASK set - aura is recalculated or is just applied/removed - need to redo all things related to m_amount
// AURA_EFFECT_HANDLE_CHANGE_AMOUNT_SEND_FOR_CLIENT_MASK - logical or of above conditions
// AURA_EFFECT_HANDLE_STAT - set when stats are reapplied
// such checks will speedup trinity change amount/send for client operations
// because for change amount operation packets will not be send
// aura effect handlers shouldn't contain any AuraEffect or Aura object modifications

pAuraEffectHandler AuraEffectHandler[TOTAL_AURAS]=
{
    &AuraEffect::HandleNULL,                                      //  0 SPELL_AURA_NONE
    &AuraEffect::HandleBindSight,                                 //  1 SPELL_AURA_BIND_SIGHT
    &AuraEffect::HandleModPossess,                                //  2 SPELL_AURA_MOD_POSSESS
    &AuraEffect::HandleNoImmediateEffect,                         //  3 SPELL_AURA_PERIODIC_DAMAGE implemented in AuraEffect::PeriodicTick
    &AuraEffect::HandleAuraDummy,                                 //  4 SPELL_AURA_DUMMY
    &AuraEffect::HandleModConfuse,                                //  5 SPELL_AURA_MOD_CONFUSE
    &AuraEffect::HandleModCharm,                                  //  6 SPELL_AURA_MOD_CHARM
    &AuraEffect::HandleModFear,                                   //  7 SPELL_AURA_MOD_FEAR
    &AuraEffect::HandleNoImmediateEffect,                         //  8 SPELL_AURA_PERIODIC_HEAL implemented in AuraEffect::PeriodicTick
    &AuraEffect::HandleModAttackSpeed,                            //  9 SPELL_AURA_MOD_ATTACKSPEED
    &AuraEffect::HandleModThreat,                                 // 10 SPELL_AURA_MOD_THREAT
    &AuraEffect::HandleModTaunt,                                  // 11 SPELL_AURA_MOD_TAUNT
    &AuraEffect::HandleAuraModStun,                               // 12 SPELL_AURA_MOD_STUN
    &AuraEffect::HandleModDamageDone,                             // 13 SPELL_AURA_MOD_DAMAGE_DONE
    &AuraEffect::HandleNoImmediateEffect,                         // 14 SPELL_AURA_MOD_DAMAGE_TAKEN implemented in Unit::MeleeDamageBonus and Unit::SpellDamageBonus
    &AuraEffect::HandleNoImmediateEffect,                         // 15 SPELL_AURA_DAMAGE_SHIELD    implemented in Unit::DoAttackDamage
    &AuraEffect::HandleModStealth,                                // 16 SPELL_AURA_MOD_STEALTH
    &AuraEffect::HandleModStealthDetect,                          // 17 SPELL_AURA_MOD_DETECT
    &AuraEffect::HandleModInvisibility,                           // 18 SPELL_AURA_MOD_INVISIBILITY
    &AuraEffect::HandleModInvisibilityDetect,                     // 19 SPELL_AURA_MOD_INVISIBILITY_DETECTION
    &AuraEffect::HandleNoImmediateEffect,                         // 20 SPELL_AURA_OBS_MOD_HEALTH implemented in AuraEffect::PeriodicTick
    &AuraEffect::HandleNoImmediateEffect,                         // 21 SPELL_AURA_OBS_MOD_POWER implemented in AuraEffect::PeriodicTick
    &AuraEffect::HandleAuraModResistance,                         // 22 SPELL_AURA_MOD_RESISTANCE
    &AuraEffect::HandleNoImmediateEffect,                         // 23 SPELL_AURA_PERIODIC_TRIGGER_SPELL implemented in AuraEffect::PeriodicTick
    &AuraEffect::HandleNoImmediateEffect,                         // 24 SPELL_AURA_PERIODIC_ENERGIZE implemented in AuraEffect::PeriodicTick
    &AuraEffect::HandleAuraModPacify,                             // 25 SPELL_AURA_MOD_PACIFY
    &AuraEffect::HandleAuraModRoot,                               // 26 SPELL_AURA_MOD_ROOT
    &AuraEffect::HandleAuraModSilence,                            // 27 SPELL_AURA_MOD_SILENCE
    &AuraEffect::HandleNoImmediateEffect,                         // 28 SPELL_AURA_REFLECT_SPELLS        implement in Unit::SpellHitResult
    &AuraEffect::HandleAuraModStat,                               // 29 SPELL_AURA_MOD_STAT
    &AuraEffect::HandleAuraModSkill,                              // 30 SPELL_AURA_MOD_SKILL
    &AuraEffect::HandleAuraModIncreaseSpeed,                      // 31 SPELL_AURA_MOD_INCREASE_SPEED
    &AuraEffect::HandleAuraModIncreaseMountedSpeed,               // 32 SPELL_AURA_MOD_INCREASE_MOUNTED_SPEED
    &AuraEffect::HandleAuraModDecreaseSpeed,                      // 33 SPELL_AURA_MOD_DECREASE_SPEED
    &AuraEffect::HandleAuraModIncreaseHealth,                     // 34 SPELL_AURA_MOD_INCREASE_HEALTH
    &AuraEffect::HandleAuraModIncreaseEnergy,                     // 35 SPELL_AURA_MOD_INCREASE_ENERGY
    &AuraEffect::HandleAuraModShapeshift,                         // 36 SPELL_AURA_MOD_SHAPESHIFT
    &AuraEffect::HandleAuraModEffectImmunity,                     // 37 SPELL_AURA_EFFECT_IMMUNITY
    &AuraEffect::HandleAuraModStateImmunity,                      // 38 SPELL_AURA_STATE_IMMUNITY
    &AuraEffect::HandleAuraModSchoolImmunity,                     // 39 SPELL_AURA_SCHOOL_IMMUNITY
    &AuraEffect::HandleAuraModDmgImmunity,                        // 40 SPELL_AURA_DAMAGE_IMMUNITY
    &AuraEffect::HandleAuraModDispelImmunity,                     // 41 SPELL_AURA_DISPEL_IMMUNITY
    &AuraEffect::HandleNoImmediateEffect,                         // 42 SPELL_AURA_PROC_TRIGGER_SPELL  implemented in AuraEffect::HandleProc
    &AuraEffect::HandleNoImmediateEffect,                         // 43 SPELL_AURA_PROC_TRIGGER_DAMAGE implemented in AuraEffect::HandleProc
    &AuraEffect::HandleAuraTrackCreatures,                        // 44 SPELL_AURA_TRACK_CREATURES
    &AuraEffect::HandleAuraTrackResources,                        // 45 SPELL_AURA_TRACK_RESOURCES
    &AuraEffect::HandleNULL,                                      // 46 SPELL_AURA_46 (used in test spells 54054 and 54058, and spell 48050) (3.0.8a)
    &AuraEffect::HandleAuraModParryPercent,                       // 47 SPELL_AURA_MOD_PARRY_PERCENT
    &AuraEffect::HandleNULL,                                      // 48 SPELL_AURA_48 spell Napalm (area damage spell with additional delayed damage effect)
    &AuraEffect::HandleAuraModDodgePercent,                       // 49 SPELL_AURA_MOD_DODGE_PERCENT
    &AuraEffect::HandleNoImmediateEffect,                         // 50 SPELL_AURA_MOD_CRITICAL_HEALING_AMOUNT implemented in Unit::SpellCriticalHealingBonus
    &AuraEffect::HandleAuraModBlockPercent,                       // 51 SPELL_AURA_MOD_BLOCK_PERCENT
    &AuraEffect::HandleAuraModWeaponCritPercent,                  // 52 SPELL_AURA_MOD_WEAPON_CRIT_PERCENT
    &AuraEffect::HandleNoImmediateEffect,                         // 53 SPELL_AURA_PERIODIC_LEECH implemented in AuraEffect::PeriodicTick
    &AuraEffect::HandleNoImmediateEffect,                         // 54 SPELL_AURA_MOD_HIT_CHANCE implemented in Unit::MeleeSpellMissChance
    &AuraEffect::HandleModSpellHitChance,                         // 55 SPELL_AURA_MOD_SPELL_HIT_CHANCE
    &AuraEffect::HandleAuraTransform,                             // 56 SPELL_AURA_TRANSFORM
    &AuraEffect::HandleModSpellCritChance,                        // 57 SPELL_AURA_MOD_SPELL_CRIT_CHANCE
    &AuraEffect::HandleAuraModIncreaseSwimSpeed,                  // 58 SPELL_AURA_MOD_INCREASE_SWIM_SPEED
    &AuraEffect::HandleNoImmediateEffect,                         // 59 SPELL_AURA_MOD_DAMAGE_DONE_CREATURE implemented in Unit::MeleeDamageBonus and Unit::SpellDamageBonus
    &AuraEffect::HandleAuraModPacifyAndSilence,                   // 60 SPELL_AURA_MOD_PACIFY_SILENCE
    &AuraEffect::HandleAuraModScale,                              // 61 SPELL_AURA_MOD_SCALE
    &AuraEffect::HandleNoImmediateEffect,                         // 62 SPELL_AURA_PERIODIC_HEALTH_FUNNEL implemented in AuraEffect::PeriodicTick
    &AuraEffect::HandleUnused,                                    // 63 unused (3.2.0) old SPELL_AURA_PERIODIC_MANA_FUNNEL
    &AuraEffect::HandleNoImmediateEffect,                         // 64 SPELL_AURA_PERIODIC_MANA_LEECH implemented in AuraEffect::PeriodicTick
    &AuraEffect::HandleModCastingSpeed,                           // 65 SPELL_AURA_MOD_CASTING_SPEED_NOT_STACK
    &AuraEffect::HandleFeignDeath,                                // 66 SPELL_AURA_FEIGN_DEATH
    &AuraEffect::HandleAuraModDisarm,                             // 67 SPELL_AURA_MOD_DISARM
    &AuraEffect::HandleAuraModStalked,                            // 68 SPELL_AURA_MOD_STALKED
    &AuraEffect::HandleNoImmediateEffect,                         // 69 SPELL_AURA_SCHOOL_ABSORB implemented in Unit::CalcAbsorbResist
    &AuraEffect::HandleUnused,                                    // 70 SPELL_AURA_EXTRA_ATTACKS clientside
    &AuraEffect::HandleModSpellCritChanceShool,                   // 71 SPELL_AURA_MOD_SPELL_CRIT_CHANCE_SCHOOL
    &AuraEffect::HandleModPowerCostPCT,                           // 72 SPELL_AURA_MOD_POWER_COST_SCHOOL_PCT
    &AuraEffect::HandleModPowerCost,                              // 73 SPELL_AURA_MOD_POWER_COST_SCHOOL
    &AuraEffect::HandleNoImmediateEffect,                         // 74 SPELL_AURA_REFLECT_SPELLS_SCHOOL  implemented in Unit::SpellHitResult
    &AuraEffect::HandleNoImmediateEffect,                         // 75 SPELL_AURA_MOD_LANGUAGE
    &AuraEffect::HandleNoImmediateEffect,                         // 76 SPELL_AURA_FAR_SIGHT
    &AuraEffect::HandleModMechanicImmunity,                       // 77 SPELL_AURA_MECHANIC_IMMUNITY
    &AuraEffect::HandleAuraMounted,                               // 78 SPELL_AURA_MOUNTED
    &AuraEffect::HandleModDamagePercentDone,                      // 79 SPELL_AURA_MOD_DAMAGE_PERCENT_DONE
    &AuraEffect::HandleModPercentStat,                            // 80 SPELL_AURA_MOD_PERCENT_STAT
    &AuraEffect::HandleNoImmediateEffect,                         // 81 SPELL_AURA_SPLIT_DAMAGE_PCT implemented in Unit::CalcAbsorbResist
    &AuraEffect::HandleWaterBreathing,                            // 82 SPELL_AURA_WATER_BREATHING
    &AuraEffect::HandleModBaseResistance,                         // 83 SPELL_AURA_MOD_BASE_RESISTANCE
    &AuraEffect::HandleNoImmediateEffect,                         // 84 SPELL_AURA_MOD_REGEN implemented in Player::RegenerateHealth
    &AuraEffect::HandleModPowerRegen,                             // 85 SPELL_AURA_MOD_POWER_REGEN implemented in Player::Regenerate
    &AuraEffect::HandleChannelDeathItem,                          // 86 SPELL_AURA_CHANNEL_DEATH_ITEM
    &AuraEffect::HandleNoImmediateEffect,                         // 87 SPELL_AURA_MOD_DAMAGE_PERCENT_TAKEN implemented in Unit::MeleeDamageBonus and Unit::SpellDamageBonus
    &AuraEffect::HandleNoImmediateEffect,                         // 88 SPELL_AURA_MOD_HEALTH_REGEN_PERCENT implemented in Player::RegenerateHealth
    &AuraEffect::HandleNoImmediateEffect,                         // 89 SPELL_AURA_PERIODIC_DAMAGE_PERCENT
    &AuraEffect::HandleUnused,                                    // 90 unused (3.0.8a) old SPELL_AURA_MOD_RESIST_CHANCE
    &AuraEffect::HandleNoImmediateEffect,                         // 91 SPELL_AURA_MOD_DETECT_RANGE implemented in Creature::GetAttackDistance
    &AuraEffect::HandlePreventFleeing,                            // 92 SPELL_AURA_PREVENTS_FLEEING
    &AuraEffect::HandleModUnattackable,                           // 93 SPELL_AURA_MOD_UNATTACKABLE
    &AuraEffect::HandleNoImmediateEffect,                         // 94 SPELL_AURA_INTERRUPT_REGEN implemented in Player::Regenerate
    &AuraEffect::HandleAuraGhost,                                 // 95 SPELL_AURA_GHOST
    &AuraEffect::HandleNoImmediateEffect,                         // 96 SPELL_AURA_SPELL_MAGNET implemented in Unit::SelectMagnetTarget
    &AuraEffect::HandleNoImmediateEffect,                         // 97 SPELL_AURA_MANA_SHIELD implemented in Unit::CalcAbsorbResist
    &AuraEffect::HandleAuraModSkill,                              // 98 SPELL_AURA_MOD_SKILL_TALENT
    &AuraEffect::HandleAuraModAttackPower,                        // 99 SPELL_AURA_MOD_ATTACK_POWER
    &AuraEffect::HandleUnused,                                    //100 SPELL_AURA_AURAS_VISIBLE obsolete? all player can see all auras now, but still have spells including GM-spell
    &AuraEffect::HandleModResistancePercent,                      //101 SPELL_AURA_MOD_RESISTANCE_PCT
    &AuraEffect::HandleNoImmediateEffect,                         //102 SPELL_AURA_MOD_MELEE_ATTACK_POWER_VERSUS implemented in Unit::MeleeDamageBonus
    &AuraEffect::HandleAuraModTotalThreat,                        //103 SPELL_AURA_MOD_TOTAL_THREAT
    &AuraEffect::HandleAuraWaterWalk,                             //104 SPELL_AURA_WATER_WALK
    &AuraEffect::HandleAuraFeatherFall,                           //105 SPELL_AURA_FEATHER_FALL
    &AuraEffect::HandleAuraHover,                                 //106 SPELL_AURA_HOVER
    &AuraEffect::HandleNoImmediateEffect,                         //107 SPELL_AURA_ADD_FLAT_MODIFIER implemented in AuraEffect::CalculateSpellMod()
    &AuraEffect::HandleNoImmediateEffect,                         //108 SPELL_AURA_ADD_PCT_MODIFIER implemented in AuraEffect::CalculateSpellMod()
    &AuraEffect::HandleNoImmediateEffect,                         //109 SPELL_AURA_ADD_TARGET_TRIGGER
    &AuraEffect::HandleModPowerRegenPCT,                          //110 SPELL_AURA_MOD_POWER_REGEN_PERCENT implemented in Player::Regenerate, Creature::Regenerate
    &AuraEffect::HandleNoImmediateEffect,                         //111 SPELL_AURA_ADD_CASTER_HIT_TRIGGER implemented in Unit::SelectMagnetTarget
    &AuraEffect::HandleNoImmediateEffect,                         //112 SPELL_AURA_OVERRIDE_CLASS_SCRIPTS
    &AuraEffect::HandleNoImmediateEffect,                         //113 SPELL_AURA_MOD_RANGED_DAMAGE_TAKEN implemented in Unit::MeleeDamageBonus
    &AuraEffect::HandleNoImmediateEffect,                         //114 SPELL_AURA_MOD_RANGED_DAMAGE_TAKEN_PCT implemented in Unit::MeleeDamageBonus
    &AuraEffect::HandleNoImmediateEffect,                         //115 SPELL_AURA_MOD_HEALING                 implemented in Unit::SpellBaseHealingBonusForVictim
    &AuraEffect::HandleNoImmediateEffect,                         //116 SPELL_AURA_MOD_REGEN_DURING_COMBAT
    &AuraEffect::HandleNoImmediateEffect,                         //117 SPELL_AURA_MOD_MECHANIC_RESISTANCE     implemented in Unit::MagicSpellHitResult
    &AuraEffect::HandleNoImmediateEffect,                         //118 SPELL_AURA_MOD_HEALING_PCT             implemented in Unit::SpellHealingBonus
    &AuraEffect::HandleUnused,                                    //119 unused (3.2.0) old SPELL_AURA_SHARE_PET_TRACKING
    &AuraEffect::HandleAuraUntrackable,                           //120 SPELL_AURA_UNTRACKABLE
    &AuraEffect::HandleAuraEmpathy,                               //121 SPELL_AURA_EMPATHY
    &AuraEffect::HandleModOffhandDamagePercent,                   //122 SPELL_AURA_MOD_OFFHAND_DAMAGE_PCT
    &AuraEffect::HandleModTargetResistance,                       //123 SPELL_AURA_MOD_TARGET_RESISTANCE
    &AuraEffect::HandleAuraModRangedAttackPower,                  //124 SPELL_AURA_MOD_RANGED_ATTACK_POWER
    &AuraEffect::HandleNoImmediateEffect,                         //125 SPELL_AURA_MOD_MELEE_DAMAGE_TAKEN implemented in Unit::MeleeDamageBonus
    &AuraEffect::HandleNoImmediateEffect,                         //126 SPELL_AURA_MOD_MELEE_DAMAGE_TAKEN_PCT implemented in Unit::MeleeDamageBonus
    &AuraEffect::HandleNoImmediateEffect,                         //127 SPELL_AURA_RANGED_ATTACK_POWER_ATTACKER_BONUS implemented in Unit::MeleeDamageBonus
    &AuraEffect::HandleModPossessPet,                             //128 SPELL_AURA_MOD_POSSESS_PET
    &AuraEffect::HandleAuraModIncreaseSpeed,                      //129 SPELL_AURA_MOD_SPEED_ALWAYS
    &AuraEffect::HandleAuraModIncreaseMountedSpeed,               //130 SPELL_AURA_MOD_MOUNTED_SPEED_ALWAYS
    &AuraEffect::HandleNoImmediateEffect,                         //131 SPELL_AURA_MOD_RANGED_ATTACK_POWER_VERSUS implemented in Unit::MeleeDamageBonus
    &AuraEffect::HandleAuraModIncreaseEnergyPercent,              //132 SPELL_AURA_MOD_INCREASE_ENERGY_PERCENT
    &AuraEffect::HandleAuraModIncreaseHealthPercent,              //133 SPELL_AURA_MOD_INCREASE_HEALTH_PERCENT
    &AuraEffect::HandleAuraModRegenInterrupt,                     //134 SPELL_AURA_MOD_MANA_REGEN_INTERRUPT
    &AuraEffect::HandleModHealingDone,                            //135 SPELL_AURA_MOD_HEALING_DONE
    &AuraEffect::HandleNoImmediateEffect,                         //136 SPELL_AURA_MOD_HEALING_DONE_PERCENT   implemented in Unit::SpellHealingBonus
    &AuraEffect::HandleModTotalPercentStat,                       //137 SPELL_AURA_MOD_TOTAL_STAT_PERCENTAGE
    &AuraEffect::HandleModMeleeSpeedPct,                          //138 SPELL_AURA_MOD_MELEE_HASTE
    &AuraEffect::HandleForceReaction,                             //139 SPELL_AURA_FORCE_REACTION
    &AuraEffect::HandleAuraModRangedHaste,                        //140 SPELL_AURA_MOD_RANGED_HASTE
    &AuraEffect::HandleRangedAmmoHaste,                           //141 SPELL_AURA_MOD_RANGED_AMMO_HASTE
    &AuraEffect::HandleAuraModBaseResistancePCT,                  //142 SPELL_AURA_MOD_BASE_RESISTANCE_PCT
    &AuraEffect::HandleAuraModResistanceExclusive,                //143 SPELL_AURA_MOD_RESISTANCE_EXCLUSIVE
    &AuraEffect::HandleNoImmediateEffect,                         //144 SPELL_AURA_SAFE_FALL                         implemented in WorldSession::HandleMovementOpcodes
    &AuraEffect::HandleAuraModPetTalentsPoints,                   //145 SPELL_AURA_MOD_PET_TALENT_POINTS
    &AuraEffect::HandleNoImmediateEffect,                         //146 SPELL_AURA_ALLOW_TAME_PET_TYPE
    &AuraEffect::HandleModMechanicImmunityMask,                   //147 SPELL_AURA_MECHANIC_IMMUNITY_MASK
    &AuraEffect::HandleAuraRetainComboPoints,                     //148 SPELL_AURA_RETAIN_COMBO_POINTS
    &AuraEffect::HandleNoImmediateEffect,                         //149 SPELL_AURA_REDUCE_PUSHBACK
    &AuraEffect::HandleShieldBlockValuePercent,                   //150 SPELL_AURA_MOD_SHIELD_BLOCKVALUE_PCT
    &AuraEffect::HandleAuraTrackStealthed,                        //151 SPELL_AURA_TRACK_STEALTHED
    &AuraEffect::HandleNoImmediateEffect,                         //152 SPELL_AURA_MOD_DETECTED_RANGE implemented in Creature::GetAttackDistance
    &AuraEffect::HandleNoImmediateEffect,                         //153 SPELL_AURA_SPLIT_DAMAGE_FLAT
    &AuraEffect::HandleModStealthLevel,                           //154 SPELL_AURA_MOD_STEALTH_LEVEL
    &AuraEffect::HandleNoImmediateEffect,                         //155 SPELL_AURA_MOD_WATER_BREATHING
    &AuraEffect::HandleNoImmediateEffect,                         //156 SPELL_AURA_MOD_REPUTATION_GAIN
    &AuraEffect::HandleNULL,                                      //157 SPELL_AURA_PET_DAMAGE_MULTI
    &AuraEffect::HandleShieldBlockValue,                          //158 SPELL_AURA_MOD_SHIELD_BLOCKVALUE
    &AuraEffect::HandleNoImmediateEffect,                         //159 SPELL_AURA_NO_PVP_CREDIT      only for Honorless Target spell
    &AuraEffect::HandleNoImmediateEffect,                         //160 SPELL_AURA_MOD_AOE_AVOIDANCE                 implemented in Unit::MagicSpellHitResult
    &AuraEffect::HandleNoImmediateEffect,                         //161 SPELL_AURA_MOD_HEALTH_REGEN_IN_COMBAT
    &AuraEffect::HandleNoImmediateEffect,                         //162 SPELL_AURA_POWER_BURN implemented in AuraEffect::PeriodicTick
    &AuraEffect::HandleNoImmediateEffect,                         //163 SPELL_AURA_MOD_CRIT_DAMAGE_BONUS
    &AuraEffect::HandleUnused,                                    //164 unused (3.2.0), only one test spell
    &AuraEffect::HandleNoImmediateEffect,                         //165 SPELL_AURA_MELEE_ATTACK_POWER_ATTACKER_BONUS implemented in Unit::MeleeDamageBonus
    &AuraEffect::HandleAuraModAttackPowerPercent,                 //166 SPELL_AURA_MOD_ATTACK_POWER_PCT
    &AuraEffect::HandleAuraModRangedAttackPowerPercent,           //167 SPELL_AURA_MOD_RANGED_ATTACK_POWER_PCT
    &AuraEffect::HandleNoImmediateEffect,                         //168 SPELL_AURA_MOD_DAMAGE_DONE_VERSUS            implemented in Unit::SpellDamageBonus, Unit::MeleeDamageBonus
    &AuraEffect::HandleNoImmediateEffect,                         //169 SPELL_AURA_MOD_CRIT_PERCENT_VERSUS           implemented in Unit::DealDamageBySchool, Unit::DoAttackDamage, Unit::SpellCriticalBonus
    &AuraEffect::HandleDetectAmore,                               //170 SPELL_AURA_DETECT_AMORE       used to detect various spells that change visual of units for aura target
    &AuraEffect::HandleAuraModIncreaseSpeed,                      //171 SPELL_AURA_MOD_SPEED_NOT_STACK
    &AuraEffect::HandleAuraModIncreaseMountedSpeed,               //172 SPELL_AURA_MOD_MOUNTED_SPEED_NOT_STACK
    &AuraEffect::HandleUnused,                                    //173 unused (3.2.0) no spells, old SPELL_AURA_ALLOW_CHAMPION_SPELLS  only for Proclaim Champion spell
    &AuraEffect::HandleModSpellDamagePercentFromStat,             //174 SPELL_AURA_MOD_SPELL_DAMAGE_OF_STAT_PERCENT  implemented in Unit::SpellBaseDamageBonus
    &AuraEffect::HandleModSpellHealingPercentFromStat,            //175 SPELL_AURA_MOD_SPELL_HEALING_OF_STAT_PERCENT implemented in Unit::SpellBaseHealingBonus
    &AuraEffect::HandleSpiritOfRedemption,                        //176 SPELL_AURA_SPIRIT_OF_REDEMPTION   only for Spirit of Redemption spell, die at aura end
    &AuraEffect::HandleCharmConvert,                              //177 SPELL_AURA_AOE_CHARM
    &AuraEffect::HandleNoImmediateEffect,                         //178 SPELL_AURA_MOD_DEBUFF_RESISTANCE          implemented in Unit::MagicSpellHitResult
    &AuraEffect::HandleNoImmediateEffect,                         //179 SPELL_AURA_MOD_ATTACKER_SPELL_CRIT_CHANCE implemented in Unit::SpellCriticalBonus
    &AuraEffect::HandleNoImmediateEffect,                         //180 SPELL_AURA_MOD_FLAT_SPELL_DAMAGE_VERSUS   implemented in Unit::SpellDamageBonus
    &AuraEffect::HandleUnused,                                    //181 unused (3.2.0) old SPELL_AURA_MOD_FLAT_SPELL_CRIT_DAMAGE_VERSUS
    &AuraEffect::HandleAuraModResistenceOfStatPercent,            //182 SPELL_AURA_MOD_RESISTANCE_OF_STAT_PERCENT
    &AuraEffect::HandleNULL,                                      //183 SPELL_AURA_MOD_CRITICAL_THREAT only used in 28746 - miscvalue - spell school
    &AuraEffect::HandleNoImmediateEffect,                         //184 SPELL_AURA_MOD_ATTACKER_MELEE_HIT_CHANCE  implemented in Unit::RollMeleeOutcomeAgainst
    &AuraEffect::HandleNoImmediateEffect,                         //185 SPELL_AURA_MOD_ATTACKER_RANGED_HIT_CHANCE implemented in Unit::RollMeleeOutcomeAgainst
    &AuraEffect::HandleNoImmediateEffect,                         //186 SPELL_AURA_MOD_ATTACKER_SPELL_HIT_CHANCE  implemented in Unit::MagicSpellHitResult
    &AuraEffect::HandleNoImmediateEffect,                         //187 SPELL_AURA_MOD_ATTACKER_MELEE_CRIT_CHANCE  implemented in Unit::GetUnitCriticalChance
    &AuraEffect::HandleNoImmediateEffect,                         //188 SPELL_AURA_MOD_ATTACKER_RANGED_CRIT_CHANCE implemented in Unit::GetUnitCriticalChance
    &AuraEffect::HandleModRating,                                 //189 SPELL_AURA_MOD_RATING
    &AuraEffect::HandleNoImmediateEffect,                         //190 SPELL_AURA_MOD_FACTION_REPUTATION_GAIN     implemented in Player::CalculateReputationGain
    &AuraEffect::HandleAuraModUseNormalSpeed,                     //191 SPELL_AURA_USE_NORMAL_MOVEMENT_SPEED
    &AuraEffect::HandleModMeleeRangedSpeedPct,                    //192 SPELL_AURA_MOD_MELEE_RANGED_HASTE
    &AuraEffect::HandleModCombatSpeedPct,                         //193 SPELL_AURA_MELEE_SLOW (in fact combat (any type attack) speed pct)
    &AuraEffect::HandleNoImmediateEffect,                         //194 SPELL_AURA_MOD_TARGET_ABSORB_SCHOOL implemented in Unit::CalcAbsorbResist
    &AuraEffect::HandleNoImmediateEffect,                         //195 SPELL_AURA_MOD_TARGET_ABILITY_ABSORB_SCHOOL implemented in Unit::CalcAbsorbResist
    &AuraEffect::HandleNULL,                                      //196 SPELL_AURA_MOD_COOLDOWN - flat mod of spell cooldowns
    &AuraEffect::HandleNoImmediateEffect,                         //197 SPELL_AURA_MOD_ATTACKER_SPELL_AND_WEAPON_CRIT_CHANCE implemented in Unit::SpellCriticalBonus Unit::GetUnitCriticalChance
    &AuraEffect::HandleUnused,                                    //198 unused (3.2.0) old SPELL_AURA_MOD_ALL_WEAPON_SKILLS
    &AuraEffect::HandleNoImmediateEffect,                         //199 SPELL_AURA_MOD_INCREASES_SPELL_PCT_TO_HIT  implemented in Unit::MagicSpellHitResult
    &AuraEffect::HandleNoImmediateEffect,                         //200 SPELL_AURA_MOD_XP_PCT implemented in Player::RewardPlayerAndGroupAtKill
    &AuraEffect::HandleAuraAllowFlight,                           //201 SPELL_AURA_FLY                             this aura enable flight mode...
    &AuraEffect::HandleNoImmediateEffect,                         //202 SPELL_AURA_CANNOT_BE_DODGED                implemented in Unit::RollPhysicalOutcomeAgainst
    &AuraEffect::HandleNoImmediateEffect,                         //203 SPELL_AURA_MOD_ATTACKER_MELEE_CRIT_DAMAGE  implemented in Unit::CalculateMeleeDamage and Unit::CalculateSpellDamage
    &AuraEffect::HandleNoImmediateEffect,                         //204 SPELL_AURA_MOD_ATTACKER_RANGED_CRIT_DAMAGE implemented in Unit::CalculateMeleeDamage and Unit::CalculateSpellDamage
    &AuraEffect::HandleNULL,                                      //205 SPELL_AURA_MOD_SCHOOL_CRIT_DMG_TAKEN
    &AuraEffect::HandleAuraModIncreaseFlightSpeed,                //206 SPELL_AURA_MOD_INCREASE_VEHICLE_FLIGHT_SPEED
    &AuraEffect::HandleAuraModIncreaseFlightSpeed,                //207 SPELL_AURA_MOD_INCREASE_MOUNTED_FLIGHT_SPEED
    &AuraEffect::HandleAuraModIncreaseFlightSpeed,                //208 SPELL_AURA_MOD_INCREASE_FLIGHT_SPEED
    &AuraEffect::HandleAuraModIncreaseFlightSpeed,                //209 SPELL_AURA_MOD_MOUNTED_FLIGHT_SPEED_ALWAYS
    &AuraEffect::HandleAuraModIncreaseFlightSpeed,                //210 SPELL_AURA_MOD_VEHICLE_SPEED_ALWAYS
    &AuraEffect::HandleAuraModIncreaseFlightSpeed,                //211 SPELL_AURA_MOD_FLIGHT_SPEED_NOT_STACK
    &AuraEffect::HandleAuraModRangedAttackPowerOfStatPercent,     //212 SPELL_AURA_MOD_RANGED_ATTACK_POWER_OF_STAT_PERCENT
    &AuraEffect::HandleNoImmediateEffect,                         //213 SPELL_AURA_MOD_RAGE_FROM_DAMAGE_DEALT implemented in Player::RewardRage
    &AuraEffect::HandleNULL,                                      //214 Tamed Pet Passive
    &AuraEffect::HandleArenaPreparation,                          //215 SPELL_AURA_ARENA_PREPARATION
    &AuraEffect::HandleModCastingSpeed,                           //216 SPELL_AURA_HASTE_SPELLS
    &AuraEffect::HandleNULL,                                      //217 69106 - killing spree helper - unknown use
    &AuraEffect::HandleAuraModRangedHaste,                        //218 SPELL_AURA_HASTE_RANGED
    &AuraEffect::HandleModManaRegen,                              //219 SPELL_AURA_MOD_MANA_REGEN_FROM_STAT
    &AuraEffect::HandleModRatingFromStat,                         //220 SPELL_AURA_MOD_RATING_FROM_STAT
    &AuraEffect::HandleModDetaunt,                                //221 SPELL_AURA_MOD_DETAUNT
    &AuraEffect::HandleUnused,                                    //222 unused (3.2.0) only for spell 44586 that not used in real spell cast
    &AuraEffect::HandleNoImmediateEffect,                         //223 SPELL_AURA_RAID_PROC_FROM_CHARGE
    &AuraEffect::HandleUnused,                                    //224 unused (3.0.8a)
    &AuraEffect::HandleNoImmediateEffect,                         //225 SPELL_AURA_RAID_PROC_FROM_CHARGE_WITH_VALUE
    &AuraEffect::HandleNoImmediateEffect,                         //226 SPELL_AURA_PERIODIC_DUMMY implemented in AuraEffect::PeriodicTick
    &AuraEffect::HandleNoImmediateEffect,                         //227 SPELL_AURA_PERIODIC_TRIGGER_SPELL_WITH_VALUE implemented in AuraEffect::PeriodicTick
    &AuraEffect::HandleNoImmediateEffect,                         //228 SPELL_AURA_DETECT_STEALTH stealth detection
    &AuraEffect::HandleNoImmediateEffect,                         //229 SPELL_AURA_MOD_AOE_DAMAGE_AVOIDANCE
    &AuraEffect::HandleAuraModIncreaseHealth,                     //230 SPELL_AURA_MOD_INCREASE_HEALTH_2
    &AuraEffect::HandleNoImmediateEffect,                         //231 SPELL_AURA_PROC_TRIGGER_SPELL_WITH_VALUE
    &AuraEffect::HandleNoImmediateEffect,                         //232 SPELL_AURA_MECHANIC_DURATION_MOD           implement in Unit::CalculateSpellDuration
    &AuraEffect::HandleUnused,                                    //233 set model id to the one of the creature with id GetMiscValue() - clientside
    &AuraEffect::HandleNoImmediateEffect,                         //234 SPELL_AURA_MECHANIC_DURATION_MOD_NOT_STACK implement in Unit::CalculateSpellDuration
    &AuraEffect::HandleNoImmediateEffect,                         //235 SPELL_AURA_MOD_DISPEL_RESIST               implement in Unit::MagicSpellHitResult
    &AuraEffect::HandleAuraControlVehicle,                        //236 SPELL_AURA_CONTROL_VEHICLE
    &AuraEffect::HandleModSpellDamagePercentFromAttackPower,      //237 SPELL_AURA_MOD_SPELL_DAMAGE_OF_ATTACK_POWER  implemented in Unit::SpellBaseDamageBonus
    &AuraEffect::HandleModSpellHealingPercentFromAttackPower,     //238 SPELL_AURA_MOD_SPELL_HEALING_OF_ATTACK_POWER implemented in Unit::SpellBaseHealingBonus
    &AuraEffect::HandleAuraModScale,                              //239 SPELL_AURA_MOD_SCALE_2 only in Noggenfogger Elixir (16595) before 2.3.0 aura 61
    &AuraEffect::HandleAuraModExpertise,                          //240 SPELL_AURA_MOD_EXPERTISE
    &AuraEffect::HandleForceMoveForward,                          //241 SPELL_AURA_FORCE_MOVE_FORWARD Forces the caster to move forward
    &AuraEffect::HandleNULL,                                      //242 SPELL_AURA_MOD_SPELL_DAMAGE_FROM_HEALING - 2 test spells: 44183 and 44182
    &AuraEffect::HandleAuraModFaction,                            //243 SPELL_AURA_MOD_FACTION
    &AuraEffect::HandleComprehendLanguage,                        //244 SPELL_AURA_COMPREHEND_LANGUAGE
    &AuraEffect::HandleNoImmediateEffect,                         //245 SPELL_AURA_MOD_AURA_DURATION_BY_DISPEL
    &AuraEffect::HandleNoImmediateEffect,                         //246 SPELL_AURA_MOD_AURA_DURATION_BY_DISPEL_NOT_STACK implemented in Spell::EffectApplyAura
    &AuraEffect::HandleAuraCloneCaster,                           //247 SPELL_AURA_CLONE_CASTER
    &AuraEffect::HandleNoImmediateEffect,                         //248 SPELL_AURA_MOD_COMBAT_RESULT_CHANCE         implemented in Unit::RollMeleeOutcomeAgainst
    &AuraEffect::HandleAuraConvertRune,                           //249 SPELL_AURA_CONVERT_RUNE
    &AuraEffect::HandleAuraModIncreaseHealth,                     //250 SPELL_AURA_MOD_INCREASE_HEALTH_2
    &AuraEffect::HandleNoImmediateEffect,                         //251 SPELL_AURA_MOD_ENEMY_DODGE                  implemented in Unit::GetUnitDodgeChance
    &AuraEffect::HandleModCombatSpeedPct,                         //252 SPELL_AURA_252 Is there any difference between this and SPELL_AURA_MELEE_SLOW ? maybe not stacking mod?
    &AuraEffect::HandleNoImmediateEffect,                         //253 SPELL_AURA_MOD_BLOCK_CRIT_CHANCE  implemented in Unit::isBlockCritical
    &AuraEffect::HandleAuraModDisarm,                             //254 SPELL_AURA_MOD_DISARM_OFFHAND
    &AuraEffect::HandleNoImmediateEffect,                         //255 SPELL_AURA_MOD_MECHANIC_DAMAGE_TAKEN_PERCENT    implemented in Unit::SpellDamageBonus
    &AuraEffect::HandleNoReagentUseAura,                          //256 SPELL_AURA_NO_REAGENT_USE Use SpellClassMask for spell select
    &AuraEffect::HandleNULL,                                      //257 SPELL_AURA_MOD_TARGET_RESIST_BY_SPELL_CLASS Use SpellClassMask for spell select
    &AuraEffect::HandleNULL,                                      //258 SPELL_AURA_MOD_SPELL_VISUAL
    &AuraEffect::HandleNoImmediateEffect,                         //259 SPELL_AURA_MOD_HOT_PCT implemented in Unit::SpellHealingBonus
    &AuraEffect::HandleNoImmediateEffect,                         //260 SPELL_AURA_SCREEN_EFFECT (miscvalue = id in ScreenEffect.dbc) not required any code
    &AuraEffect::HandlePhase,                                     //261 SPELL_AURA_PHASE
    &AuraEffect::HandleNoImmediateEffect,                         //262 SPELL_AURA_ABILITY_IGNORE_AURASTATE implemented in Spell::CheckCast
    &AuraEffect::HandleAuraAllowOnlyAbility,                      //263 SPELL_AURA_ALLOW_ONLY_ABILITY player can use only abilities set in SpellClassMask
    &AuraEffect::HandleUnused,                                    //264 unused (3.2.0)
    &AuraEffect::HandleUnused,                                    //265 unused (3.2.0)
    &AuraEffect::HandleUnused,                                    //266 unused (3.2.0)
    &AuraEffect::HandleNoImmediateEffect,                         //267 SPELL_AURA_MOD_IMMUNE_AURA_APPLY_SCHOOL         implemented in Unit::IsImmunedToSpellEffect
    &AuraEffect::HandleAuraModAttackPowerOfStatPercent,           //268 SPELL_AURA_MOD_ATTACK_POWER_OF_STAT_PERCENT
    &AuraEffect::HandleNoImmediateEffect,                         //269 SPELL_AURA_MOD_IGNORE_TARGET_RESIST implemented in Unit::CalcAbsorbResist and CalcArmorReducedDamage
    &AuraEffect::HandleNoImmediateEffect,                         //270 SPELL_AURA_MOD_ABILITY_IGNORE_TARGET_RESIST implemented in Unit::CalcAbsorbResist and CalcArmorReducedDamage
    &AuraEffect::HandleNoImmediateEffect,                         //271 SPELL_AURA_MOD_DAMAGE_FROM_CASTER    implemented in Unit::SpellDamageBonus
    &AuraEffect::HandleNoImmediateEffect,                         //272 SPELL_AURA_IGNORE_MELEE_RESET
    &AuraEffect::HandleUnused,                                    //273 clientside
    &AuraEffect::HandleNoImmediateEffect,                         //274 SPELL_AURA_CONSUME_NO_AMMO implemented in spell::CalculateDamageDoneForAllTargets
    &AuraEffect::HandleNoImmediateEffect,                         //275 SPELL_AURA_MOD_IGNORE_SHAPESHIFT Use SpellClassMask for spell select
    &AuraEffect::HandleNULL,                                      //276 mod damage % mechanic?
    &AuraEffect::HandleNoImmediateEffect,                         //277 SPELL_AURA_MOD_ABILITY_AFFECTED_TARGETS implemented in spell::settargetmap
    &AuraEffect::HandleAuraModDisarm,                             //278 SPELL_AURA_MOD_DISARM_RANGED disarm ranged weapon
    &AuraEffect::HandleNoImmediateEffect,                         //279 SPELL_AURA_INITIALIZE_IMAGES
    &AuraEffect::HandleNoImmediateEffect,                         //280 SPELL_AURA_MOD_TARGET_ARMOR_PCT
    &AuraEffect::HandleNoImmediateEffect,                         //281 SPELL_AURA_MOD_HONOR_GAIN_PCT implemented in Player::RewardHonor
    &AuraEffect::HandleAuraIncreaseBaseHealthPercent,             //282 SPELL_AURA_MOD_BASE_HEALTH_PCT
    &AuraEffect::HandleNoImmediateEffect,                         //283 SPELL_AURA_MOD_HEALING_RECEIVED       implemented in Unit::SpellHealingBonus
    &AuraEffect::HandleAuraLinked,                                //284 SPELL_AURA_LINKED
    &AuraEffect::HandleNoImmediateEffect,                         //285 SPELL_AURA_MOD_ATTACK_POWER_OF_ARMOR  implemented in AuraEffect::PeriodicTick and Player::UpdateAttackPowerAndDamage
    &AuraEffect::HandleNoImmediateEffect,                         //286 SPELL_AURA_ABILITY_PERIODIC_CRIT implemented in AuraEffect::PeriodicTick
    &AuraEffect::HandleNoImmediateEffect,                         //287 SPELL_AURA_DEFLECT_SPELLS             implemented in Unit::MagicSpellHitResult and Unit::MeleeSpellHitResult
    &AuraEffect::HandleNoImmediateEffect,                         //288 SPELL_AURA_IGNORE_HIT_DIRECTION  implemented in Unit::MagicSpellHitResult and Unit::MeleeSpellHitResult Unit::RollMeleeOutcomeAgainst
    &AuraEffect::HandleNoImmediateEffect,                         //289 SPELL_AURA_PREVENT_DURABILITY_LOSS implemented in Player::DurabilityPointsLoss
    &AuraEffect::HandleAuraModCritPct,                            //290 SPELL_AURA_MOD_CRIT_PCT
    &AuraEffect::HandleNoImmediateEffect,                         //291 SPELL_AURA_MOD_XP_QUEST_PCT  implemented in Player::RewardQuest
    &AuraEffect::HandleAuraOpenStable,                            //292 SPELL_AURA_OPEN_STABLE
    &AuraEffect::HandleAuraOverrideSpells,                        //293 SPELL_AURA_OVERRIDE_SPELLS auras which probably add set of abilities to their target based on it's miscvalue
    &AuraEffect::HandleNoImmediateEffect,                         //294 SPELL_AURA_PREVENT_REGENERATE_POWER implemented in Player::Regenerate(Powers power)
    &AuraEffect::HandleUnused,                                    //295 0 spells in 3.3.5
    &AuraEffect::HandleAuraSetVehicle,                            //296 SPELL_AURA_SET_VEHICLE_ID sets vehicle on target
    &AuraEffect::HandleNULL,                                      //297 Spirit Burst spells
    &AuraEffect::HandleNULL,                                      //298 70569 - Strangulating, maybe prevents talk or cast
    &AuraEffect::HandleUnused,                                    //299 unused
    &AuraEffect::HandleNoImmediateEffect,                         //300 SPELL_AURA_SHARE_DAMAGE_PCT implemented in Unit::DealDamage
    &AuraEffect::HandleNoImmediateEffect,                         //301 SPELL_AURA_SCHOOL_HEAL_ABSORB implemented in Unit::CalcHealAbsorb
    &AuraEffect::HandleUnused,                                    //302 0 spells in 3.3.5
    &AuraEffect::HandleNoImmediateEffect,                         //303 SPELL_AURA_MOD_DAMAGE_DONE_VERSUS_AURASTATE implemented in Unit::SpellDamageBonus, Unit::MeleeDamageBonus
    &AuraEffect::HandleAuraModFakeInebriation,                    //304 SPELL_AURA_MOD_DRUNK
    &AuraEffect::HandleAuraModIncreaseSpeed,                      //305 SPELL_AURA_MOD_MINIMUM_SPEED
    &AuraEffect::HandleUnused,                                    //306 0 spells in 3.3.5
    &AuraEffect::HandleUnused,                                    //307 0 spells in 3.3.5
    &AuraEffect::HandleNoImmediateEffect,                         //308 SPELL_AURA_MOD_CRIT_CHANCE_FOR_CASTER implemented in Unit::GetUnitCriticalChance and Unit::GetUnitSpellCriticalChance
    &AuraEffect::HandleUnused,                                    //309 0 spells in 3.3.5
    &AuraEffect::HandleNoImmediateEffect,                         //310 SPELL_AURA_MOD_CREATURE_AOE_DAMAGE_AVOIDANCE implemented in Spell::CalculateDamageDone
    &AuraEffect::HandleNULL,                                      //311 0 spells in 3.3.5
    &AuraEffect::HandleNULL,                                      //312 0 spells in 3.3.5
    &AuraEffect::HandleUnused,                                    //313 0 spells in 3.3.5
    &AuraEffect::HandlePreventResurrection,                       //314 SPELL_AURA_PREVENT_RESURRECTION todo
    &AuraEffect::HandleNoImmediateEffect,                         //315 SPELL_AURA_UNDERWATER_WALKING todo
    &AuraEffect::HandleNoImmediateEffect,                         //316 SPELL_AURA_PERIODIC_HASTE implemented in AuraEffect::CalculatePeriodic
};

AuraEffect::AuraEffect(Aura* base, uint8 effIndex, int32 const* baseAmount, Unit* caster):
m_base(base), m_spellInfo(base->GetSpellInfo()),
m_baseAmount(baseAmount ? *baseAmount : m_spellInfo->Effects[effIndex].BasePoints),
_amount(), m_spellmod(nullptr), _periodicTimer(0), _amplitude(0), _ticksDone(0), m_effIndex(effIndex),
m_canBeRecalculated(true), m_isPeriodic(false)
{
    CalculatePeriodic(caster, true, false);

    _amount = CalculateAmount(caster);

    CalculateSpellMod();
}

AuraEffect::~AuraEffect()
{
    delete m_spellmod;
}

template <typename Container>
void AuraEffect::GetTargetList(Container& targetContainer) const
{
    Aura::ApplicationMap const& targetMap = GetBase()->GetApplicationMap();
    // remove all targets which were not added to new list - they no longer deserve area aura
    for (auto appIter = targetMap.begin(); appIter != targetMap.end(); ++appIter)
    {
        if (appIter->second->HasEffect(GetEffIndex()))
            targetContainer.push_back(appIter->second->GetTarget());
    }
}

template <typename Container>
void AuraEffect::GetApplicationList(Container& applicationContainer) const
{
    Aura::ApplicationMap const& targetMap = GetBase()->GetApplicationMap();
    for (auto appIter = targetMap.begin(); appIter != targetMap.end(); ++appIter)
    {
        if (appIter->second->HasEffect(GetEffIndex()))
            applicationContainer.push_back(appIter->second);
    }
}

int32 AuraEffect::CalculateAmount(Unit* caster)
{
    // default amount calculation
    int32 amount = m_spellInfo->Effects[m_effIndex].CalcValue(caster, &m_baseAmount);

    // check item enchant aura cast
    if (!amount && caster)
    {
        if (ObjectGuid itemGUID = GetBase()->GetCastItemGUID())
        {
            if (Player* playerCaster = caster->ToPlayer())
            {
                if (Item* castItem = playerCaster->GetItemByGuid(itemGUID))
                {
                    if (castItem->GetItemSuffixFactor())
                    {
                        if (ItemRandomSuffixEntry const* item_rand_suffix = sItemRandomSuffixStore.LookupEntry(abs(castItem->GetItemRandomPropertyId())))
                        {
                            for (uint8 k = 0; k < MAX_ITEM_ENCHANTMENT_EFFECTS; ++k)
                            {
                                if (SpellItemEnchantmentEntry const* pEnchant = sSpellItemEnchantmentStore.LookupEntry(item_rand_suffix->enchant_id[k]))
                                {
                                    for (uint8 t = 0; t < MAX_ITEM_ENCHANTMENT_EFFECTS; ++t)
                                    {
                                        if (pEnchant->spellid[t] == m_spellInfo->Id)
                                        {
                                            amount = uint32((item_rand_suffix->prefix[k] * castItem->GetItemSuffixFactor()) / 10000);
                                            break;
                                        }
                                    }
                                }

                                if (amount)
                                    break;
                            }
                        }
                    }
                }
            }
        }
    }

    // custom amount calculations go here
    switch (GetAuraType())
    {
        // crowd control auras
        case SPELL_AURA_MOD_CONFUSE:
        case SPELL_AURA_MOD_FEAR:
        case SPELL_AURA_MOD_STUN:
        case SPELL_AURA_MOD_ROOT:
        case SPELL_AURA_TRANSFORM:
            m_canBeRecalculated = false;
            if (!m_spellInfo->ProcFlags)
                break;
            amount = int32(GetBase()->GetUnitOwner()->CountPctFromMaxHealth(10));
            if (caster)
            {
                // Glyphs increasing damage cap
                Unit::AuraEffectList const& overrideClassScripts = caster->GetAuraEffectsByType(SPELL_AURA_OVERRIDE_CLASS_SCRIPTS);
                for (Unit::AuraEffectList::const_iterator itr = overrideClassScripts.begin(); itr != overrideClassScripts.end(); ++itr)
                {
                    if ((*itr)->IsAffectedOnSpell(m_spellInfo))
                    {
                        // Glyph of Fear, Glyph of Frost nova and similar auras
                        if ((*itr)->GetMiscValue() == 7801)
                        {
                            AddPct(amount, (*itr)->GetAmount());
                            break;
                        }
                    }
                }
            }
            break;
        case SPELL_AURA_SCHOOL_ABSORB:
        case SPELL_AURA_MANA_SHIELD:
            m_canBeRecalculated = false;
            break;
        default:
            break;
    }

    if (caster)
    {
        switch (GetAuraType())
        {
            case SPELL_AURA_PERIODIC_DAMAGE:
            case SPELL_AURA_PERIODIC_LEECH:
                if (GetBase()->GetType() == UNIT_AURA_TYPE)
                    amount = caster->SpellDamageBonusDone(GetBase()->GetUnitOwner(), GetSpellInfo(), amount, DOT, GetEffIndex(), GetBase()->GetDonePct());
                break;
            case SPELL_AURA_PERIODIC_HEAL:
                if (GetBase()->GetType() == UNIT_AURA_TYPE)
                    amount = caster->SpellHealingBonusDone(GetBase()->GetUnitOwner(), GetSpellInfo(), amount, DOT, GetEffIndex(), GetBase()->GetDonePct());
                break;
            default:
                break;
        }
    }

    if (GetSpellInfo()->HasAttribute(SPELL_ATTR0_CU_ROLLING_PERIODIC))
    {
        Unit::AuraEffectList const& periodicAuras = GetBase()->GetUnitOwner()->GetAuraEffectsByType(GetAuraType());
        amount = std::accumulate(std::begin(periodicAuras), std::end(periodicAuras), amount, [this](int32 val, AuraEffect const* aurEff)
        {
            if (aurEff->GetCasterGUID() == GetCasterGUID() && aurEff->GetId() == GetId() && aurEff->GetEffIndex() == GetEffIndex() && aurEff->GetTotalTicks() > 0)
                val += aurEff->GetAmount() * static_cast<int32>(aurEff->GetRemainingTicks()) / static_cast<int32>(aurEff->GetTotalTicks());
            return val;
        });
    }

    GetBase()->CallScriptEffectCalcAmountHandlers(this, amount, m_canBeRecalculated);
    amount *= GetBase()->GetStackAmount();
    return amount;
}

uint32 AuraEffect::GetTotalTicks() const
{
    uint32 totalTicks = 0;
    if (_amplitude && !GetBase()->IsPermanent())
    {
        totalTicks = static_cast<uint32>(GetBase()->GetMaxDuration() / _amplitude);
        if (m_spellInfo->HasAttribute(SPELL_ATTR5_START_PERIODIC_AT_APPLY))
            ++totalTicks;
    }

    return totalTicks;
}

void AuraEffect::ResetPeriodic(bool resetPeriodicTimer /*= false*/)
{
    _ticksDone = 0;
    if (resetPeriodicTimer)
    {
        _periodicTimer = 0;
        // Start periodic on next tick or at aura apply
        if (m_spellInfo->HasAttribute(SPELL_ATTR5_START_PERIODIC_AT_APPLY))
            _periodicTimer = _amplitude;
    }
}

void AuraEffect::CalculatePeriodic(Unit* caster, bool resetPeriodicTimer /*= true*/, bool load /*= false*/)
{
    _amplitude = m_spellInfo->Effects[m_effIndex].Amplitude;

    // prepare periodics
    switch (GetAuraType())
    {
        case SPELL_AURA_OBS_MOD_POWER:
        case SPELL_AURA_PERIODIC_DAMAGE:
        case SPELL_AURA_PERIODIC_HEAL:
        case SPELL_AURA_OBS_MOD_HEALTH:
        case SPELL_AURA_PERIODIC_TRIGGER_SPELL:
        case SPELL_AURA_PERIODIC_ENERGIZE:
        case SPELL_AURA_PERIODIC_LEECH:
        case SPELL_AURA_PERIODIC_HEALTH_FUNNEL:
        case SPELL_AURA_PERIODIC_MANA_LEECH:
        case SPELL_AURA_PERIODIC_DAMAGE_PERCENT:
        case SPELL_AURA_POWER_BURN:
        case SPELL_AURA_PERIODIC_DUMMY:
        case SPELL_AURA_PERIODIC_TRIGGER_SPELL_WITH_VALUE:
        case SPELL_AURA_MOD_ATTACK_POWER_OF_ARMOR:
            m_isPeriodic = true;
            break;
        default:
            break;
    }

    GetBase()->CallScriptEffectCalcPeriodicHandlers(this, m_isPeriodic, _amplitude);

    if (!m_isPeriodic)
        return;

    Player* modOwner = caster ? caster->GetSpellModOwner() : nullptr;
    // Apply casting time mods
    if (_amplitude)
    {
        // Apply periodic time mod
        if (modOwner)
            modOwner->ApplySpellMod(GetId(), SPELLMOD_ACTIVATION_TIME, _amplitude);

        if (caster)
        {
            // Haste modifies periodic time of channeled spells
            if (m_spellInfo->IsChanneled())
                caster->ModSpellDurationTime(m_spellInfo, _amplitude);
            // and periodic time of auras affected by SPELL_AURA_PERIODIC_HASTE
            else if (caster->HasAuraTypeWithAffectMask(SPELL_AURA_PERIODIC_HASTE, m_spellInfo) || m_spellInfo->HasAttribute(SPELL_ATTR5_HASTE_AFFECT_DURATION))
                _amplitude = int32(_amplitude * caster->GetFloatValue(UNIT_MOD_CAST_SPEED));
        }
    }
    else // prevent infinite loop on Update
        m_isPeriodic = false;

    if (load) // aura loaded from db
    {
        if (_amplitude && !GetBase()->IsPermanent())
        {
            uint32 elapsedTime = GetBase()->GetMaxDuration() - GetBase()->GetDuration();
            _ticksDone = elapsedTime / uint32(_amplitude);
            _periodicTimer = elapsedTime % uint32(_amplitude);
        }

        if (m_spellInfo->HasAttribute(SPELL_ATTR5_START_PERIODIC_AT_APPLY))
            ++_ticksDone;
    }
    else // aura just created or reapplied
    {
        // reset periodic timer on aura create or reapply
        // we don't reset periodic timers when aura is triggered by proc
        ResetPeriodic(resetPeriodicTimer);
    }
}

void AuraEffect::CalculateSpellMod()
{
    switch (GetAuraType())
    {
        case SPELL_AURA_ADD_FLAT_MODIFIER:
        case SPELL_AURA_ADD_PCT_MODIFIER:
            if (!m_spellmod)
            {
                m_spellmod = new SpellModifier(GetBase());
                m_spellmod->op = SpellModOp(GetMiscValue());

                m_spellmod->type = SpellModType(uint32(GetAuraType())); // SpellModType value == spell aura types
                m_spellmod->spellId = GetId();
                m_spellmod->mask = GetSpellInfo()->Effects[GetEffIndex()].SpellClassMask;
            }
            m_spellmod->value = GetAmount();
            break;
        default:
            break;
    }
    GetBase()->CallScriptEffectCalcSpellModHandlers(this, m_spellmod);
}

void AuraEffect::ChangeAmount(int32 newAmount, bool mark, bool onStackOrReapply)
{
    // Reapply if amount change
    uint8 handleMask = 0;
    if (newAmount != GetAmount())
        handleMask |= AURA_EFFECT_HANDLE_CHANGE_AMOUNT;
    if (onStackOrReapply)
        handleMask |= AURA_EFFECT_HANDLE_REAPPLY;

    if (!handleMask)
        return;

    std::vector<AuraApplication*> effectApplications;
    GetApplicationList(effectApplications);

    for (AuraApplication* aurApp : effectApplications)
    {
        aurApp->GetTarget()->_RegisterAuraEffect(this, false);
        HandleEffect(aurApp, handleMask, false);
    }

    if (handleMask & AURA_EFFECT_HANDLE_CHANGE_AMOUNT)
    {
        if (!mark)
            _amount = newAmount;
        else
            SetAmount(newAmount);
        CalculateSpellMod();
    }

    for (AuraApplication* aurApp : effectApplications)
    {
        if (aurApp->GetRemoveMode() != AURA_REMOVE_NONE)
            continue;

        aurApp->GetTarget()->_RegisterAuraEffect(this, true);
        HandleEffect(aurApp, handleMask, true);
    }
}

void AuraEffect::HandleEffect(AuraApplication * aurApp, uint8 mode, bool apply)
{
    // check if call is correct, we really don't want using bitmasks here (with 1 exception)
    ASSERT(mode == AURA_EFFECT_HANDLE_REAL
        || mode == AURA_EFFECT_HANDLE_SEND_FOR_CLIENT
        || mode == AURA_EFFECT_HANDLE_CHANGE_AMOUNT
        || mode == AURA_EFFECT_HANDLE_STAT
        || mode == AURA_EFFECT_HANDLE_SKILL
        || mode == AURA_EFFECT_HANDLE_REAPPLY
        || mode == (AURA_EFFECT_HANDLE_CHANGE_AMOUNT | AURA_EFFECT_HANDLE_REAPPLY));

    // register/unregister effect in lists in case of real AuraEffect apply/remove
    // registration/unregistration is done always before real effect handling (some effect handlers code is depending on this)
    if (mode & AURA_EFFECT_HANDLE_REAL)
        aurApp->GetTarget()->_RegisterAuraEffect(this, apply);

    // real aura apply/remove, handle modifier
    if (mode & AURA_EFFECT_HANDLE_CHANGE_AMOUNT_MASK)
        ApplySpellMod(aurApp->GetTarget(), apply);

    // call scripts helping/replacing effect handlers
    bool prevented = false;
    if (apply)
        prevented = GetBase()->CallScriptEffectApplyHandlers(this, aurApp, (AuraEffectHandleModes)mode);
    else
        prevented = GetBase()->CallScriptEffectRemoveHandlers(this, aurApp, (AuraEffectHandleModes)mode);

    // check if script events have removed the aura already
    if (apply && aurApp->GetRemoveMode())
        return;

    // call default effect handler if it wasn't prevented
    if (!prevented)
        (*this.*AuraEffectHandler[GetAuraType()])(aurApp, mode, apply);

    // check if the default handler reemoved the aura
    if (apply && aurApp->GetRemoveMode())
        return;

    // call scripts triggering additional events after apply/remove
    if (apply)
        GetBase()->CallScriptAfterEffectApplyHandlers(this, aurApp, (AuraEffectHandleModes)mode);
    else
        GetBase()->CallScriptAfterEffectRemoveHandlers(this, aurApp, (AuraEffectHandleModes)mode);
}

void AuraEffect::HandleEffect(Unit* target, uint8 mode, bool apply)
{
    AuraApplication* aurApp = GetBase()->GetApplicationOfTarget(target->GetGUID());
    ASSERT(aurApp);
    HandleEffect(aurApp, mode, apply);
}

void AuraEffect::ApplySpellMod(Unit* target, bool apply)
{
    if (!m_spellmod || target->GetTypeId() != TYPEID_PLAYER)
        return;

    target->ToPlayer()->AddSpellMod(m_spellmod, apply);

    // Auras with charges do not mod amount of passive auras
    if (GetBase()->IsUsingCharges())
        return;
    // reapply some passive spells after add/remove related spellmods
    // Warning: it is a dead loop if 2 auras each other amount-shouldn't happen
    switch (GetMiscValue())
    {
        case SPELLMOD_ALL_EFFECTS:
        case SPELLMOD_EFFECT1:
        case SPELLMOD_EFFECT2:
        case SPELLMOD_EFFECT3:
        {
            ObjectGuid guid = target->GetGUID();
            Unit::AuraApplicationMap & auras = target->GetAppliedAuras();
            for (Unit::AuraApplicationMap::iterator iter = auras.begin(); iter != auras.end(); ++iter)
            {
                Aura* aura = iter->second->GetBase();
                // only passive and permament auras-active auras should have amount set on spellcast and not be affected
                // if aura is cast by others, it will not be affected
                if ((aura->IsPassive() || aura->IsPermanent()) && aura->GetCasterGUID() == guid && aura->GetSpellInfo()->IsAffectedBySpellMod(m_spellmod))
                {
                    if (GetMiscValue() == SPELLMOD_ALL_EFFECTS)
                    {
                        for (uint8 i = 0; i < MAX_SPELL_EFFECTS; ++i)
                        {
                            if (AuraEffect* aurEff = aura->GetEffect(i))
                                aurEff->RecalculateAmount();
                        }
                    }
                    else if (GetMiscValue() == SPELLMOD_EFFECT1)
                    {
                        if (AuraEffect* aurEff = aura->GetEffect(0))
                            aurEff->RecalculateAmount();
                    }
                    else if (GetMiscValue() == SPELLMOD_EFFECT2)
                    {
                        if (AuraEffect* aurEff = aura->GetEffect(1))
                            aurEff->RecalculateAmount();
                    }
                    else //if (modOp == SPELLMOD_EFFECT3)
                    {
                        if (AuraEffect* aurEff = aura->GetEffect(2))
                            aurEff->RecalculateAmount();
                    }
                }
            }
        }
        default:
            break;
    }
}

void AuraEffect::Update(uint32 diff, Unit* caster)
{
    if (!m_isPeriodic || (GetBase()->GetDuration() < 0 && !GetBase()->IsPassive() && !GetBase()->IsPermanent()))
        return;

    uint32 totalTicks = GetTotalTicks();

    _periodicTimer += diff;
    while (_periodicTimer >= _amplitude)
    {
        _periodicTimer -= _amplitude;

        if (!GetBase()->IsPermanent() && (_ticksDone + 1) > totalTicks)
            break;

        ++_ticksDone;

        GetBase()->CallScriptEffectUpdatePeriodicHandlers(this);

        std::vector<AuraApplication*> effectApplications;
        GetApplicationList(effectApplications);

        // tick on targets of effects
        for (AuraApplication* aurApp : effectApplications)
            PeriodicTick(aurApp, caster);
    }
}

float AuraEffect::GetCritChanceFor(Unit const* caster, Unit const* target) const
{
    return target->SpellCritChanceTaken(caster, GetSpellInfo(), GetSpellInfo()->GetSchoolMask(), GetBase()->GetCritChance(), GetSpellInfo()->GetAttackType(), true);
}

bool AuraEffect::IsAffectedOnSpell(SpellInfo const* spell) const
{
    if (!spell)
        return false;

    // Check family name and EffectClassMask
    if (!spell->IsAffected(m_spellInfo->SpellFamilyName, m_spellInfo->Effects[m_effIndex].SpellClassMask))
        return false;

    return true;
}

void AuraEffect::SendTickImmune(Unit* target, Unit* caster) const
{
    if (caster)
        caster->SendSpellDamageImmune(target, m_spellInfo->Id);
}

void AuraEffect::PeriodicTick(AuraApplication* aurApp, Unit* caster) const
{
    bool prevented = GetBase()->CallScriptEffectPeriodicHandlers(this, aurApp);
    if (prevented)
        return;

    Unit* target = aurApp->GetTarget();

    switch (GetAuraType())
    {
        case SPELL_AURA_PERIODIC_DUMMY:
            // handled via scripts
            break;
        case SPELL_AURA_PERIODIC_TRIGGER_SPELL:
            HandlePeriodicTriggerSpellAuraTick(target, caster);
            break;
        case SPELL_AURA_PERIODIC_TRIGGER_SPELL_WITH_VALUE:
            HandlePeriodicTriggerSpellWithValueAuraTick(target, caster);
            break;
        case SPELL_AURA_PERIODIC_DAMAGE:
        case SPELL_AURA_PERIODIC_DAMAGE_PERCENT:
            HandlePeriodicDamageAurasTick(target, caster);
            break;
        case SPELL_AURA_PERIODIC_LEECH:
            HandlePeriodicHealthLeechAuraTick(target, caster);
            break;
        case SPELL_AURA_PERIODIC_HEALTH_FUNNEL:
            HandlePeriodicHealthFunnelAuraTick(target, caster);
            break;
        case SPELL_AURA_PERIODIC_HEAL:
        case SPELL_AURA_OBS_MOD_HEALTH:
            HandlePeriodicHealAurasTick(target, caster);
            break;
        case SPELL_AURA_PERIODIC_MANA_LEECH:
            HandlePeriodicManaLeechAuraTick(target, caster);
            break;
        case SPELL_AURA_OBS_MOD_POWER:
            HandleObsModPowerAuraTick(target, caster);
            break;
        case SPELL_AURA_PERIODIC_ENERGIZE:
            HandlePeriodicEnergizeAuraTick(target, caster);
            break;
        case SPELL_AURA_POWER_BURN:
            HandlePeriodicPowerBurnAuraTick(target, caster);
            break;
        case SPELL_AURA_MOD_ATTACK_POWER_OF_ARMOR:
            HandleModAttackPowerOfArmorAuraTick(target, caster);
            break;
        default:
            break;
    }
}

bool AuraEffect::CheckEffectProc(AuraApplication* aurApp, ProcEventInfo& eventInfo) const
{
    bool result = GetBase()->CallScriptCheckEffectProcHandlers(this, aurApp, eventInfo);
    if (!result)
        return false;

    SpellInfo const* spellInfo = eventInfo.GetSpellInfo();
    switch (GetAuraType())
    {
        case SPELL_AURA_MOD_CONFUSE:
        case SPELL_AURA_MOD_FEAR:
        case SPELL_AURA_MOD_STUN:
        case SPELL_AURA_MOD_ROOT:
        case SPELL_AURA_TRANSFORM:
        {
            DamageInfo* damageInfo = eventInfo.GetDamageInfo();
            if (!damageInfo || !damageInfo->GetDamage())
                return false;

            // Spell own damage at apply won't break CC
            if (spellInfo && spellInfo == GetSpellInfo())
            {
                Aura* aura = GetBase();
                // called from spellcast, should not have ticked yet
                if (aura->GetDuration() == aura->GetMaxDuration())
                    return false;
            }
            break;
        }
        case SPELL_AURA_MECHANIC_IMMUNITY:
        case SPELL_AURA_MOD_MECHANIC_RESISTANCE:
            // compare mechanic
            if (!spellInfo || static_cast<int32>(spellInfo->Mechanic) != GetMiscValue())
                return false;
            break;
        case SPELL_AURA_MOD_CASTING_SPEED_NOT_STACK:
            // skip melee hits and instant cast spells
            if (!spellInfo || !spellInfo->CalcCastTime())
                return false;
            break;
        case SPELL_AURA_MOD_DAMAGE_FROM_CASTER:
            // Compare casters
            if (GetCasterGUID() != eventInfo.GetActor()->GetGUID())
                return false;
            break;
        case SPELL_AURA_MOD_POWER_COST_SCHOOL:
        case SPELL_AURA_MOD_POWER_COST_SCHOOL_PCT:
            // Skip melee hits and spells with wrong school or zero cost
            if (!spellInfo || (!spellInfo->ManaCost && !spellInfo->ManaCostPercentage) || // Cost Check
                !(spellInfo->GetSchoolMask() & GetMiscValue())) // School Check
                return false;
            break;
        case SPELL_AURA_REFLECT_SPELLS_SCHOOL:
            // Skip melee hits and spells with wrong school
            if (!spellInfo || !(spellInfo->GetSchoolMask() & GetMiscValue()))
                return false;
            break;
        case SPELL_AURA_PROC_TRIGGER_SPELL:
        case SPELL_AURA_PROC_TRIGGER_SPELL_WITH_VALUE:
        {
            // Don't proc extra attacks while already processing extra attack spell
            uint32 triggerSpellId = GetSpellInfo()->Effects[GetEffIndex()].TriggerSpell;
            if (SpellInfo const* triggeredSpellInfo = sSpellMgr->GetSpellInfo(triggerSpellId))
                if (aurApp->GetTarget()->m_extraAttacks && triggeredSpellInfo->HasEffect(SPELL_EFFECT_ADD_EXTRA_ATTACKS))
                    return false;
            break;
        }
        case SPELL_AURA_MOD_SPELL_CRIT_CHANCE:
            // skip spells that can't crit
            if (!spellInfo || !spellInfo->HasAttribute(SPELL_ATTR0_CU_CAN_CRIT))
                return false;
            break;
        default:
            break;
    }

    return result;
}

void AuraEffect::HandleProc(AuraApplication* aurApp, ProcEventInfo& eventInfo)
{
    bool prevented = GetBase()->CallScriptEffectProcHandlers(this, aurApp, eventInfo);
    if (prevented)
        return;

    switch (GetAuraType())
    {
        // CC Auras which use their amount to drop
        // Are there any more auras which need this?
        case SPELL_AURA_MOD_CONFUSE:
        case SPELL_AURA_MOD_FEAR:
        case SPELL_AURA_MOD_STUN:
        case SPELL_AURA_MOD_ROOT:
        case SPELL_AURA_TRANSFORM:
            HandleBreakableCCAuraProc(aurApp, eventInfo);
            break;
        case SPELL_AURA_DUMMY:
        case SPELL_AURA_PROC_TRIGGER_SPELL:
            HandleProcTriggerSpellAuraProc(aurApp, eventInfo);
            break;
        case SPELL_AURA_PROC_TRIGGER_SPELL_WITH_VALUE:
            HandleProcTriggerSpellWithValueAuraProc(aurApp, eventInfo);
            break;
        case SPELL_AURA_PROC_TRIGGER_DAMAGE:
            HandleProcTriggerDamageAuraProc(aurApp, eventInfo);
            break;
        case SPELL_AURA_RAID_PROC_FROM_CHARGE:
            HandleRaidProcFromChargeAuraProc(aurApp, eventInfo);
            break;
        case SPELL_AURA_RAID_PROC_FROM_CHARGE_WITH_VALUE:
            HandleRaidProcFromChargeWithValueAuraProc(aurApp, eventInfo);
            break;
        default:
            break;
    }

    GetBase()->CallScriptAfterEffectProcHandlers(this, aurApp, eventInfo);
}

void AuraEffect::CleanupTriggeredSpells(Unit* target)
{
    uint32 tSpellId = m_spellInfo->Effects[GetEffIndex()].TriggerSpell;
    if (!tSpellId)
        return;

    SpellInfo const* tProto = sSpellMgr->GetSpellInfo(tSpellId);
    if (!tProto)
        return;

    if (tProto->GetDuration() != -1)
        return;

    // needed for spell 43680, maybe others
    /// @todo is there a spell flag, which can solve this in a more sophisticated way?
    if (m_spellInfo->Effects[GetEffIndex()].ApplyAuraName == SPELL_AURA_PERIODIC_TRIGGER_SPELL &&
            uint32(m_spellInfo->GetDuration()) == m_spellInfo->Effects[GetEffIndex()].Amplitude)
        return;

    target->RemoveAurasDueToSpell(tSpellId, GetCasterGUID());
}

void AuraEffect::HandleShapeshiftBoosts(Unit* target, bool apply) const
{
    uint32 spellId = 0;
    uint32 spellId2 = 0;
    //uint32 spellId3 = 0;
    uint32 HotWSpellId = 0;

    switch (GetMiscValue())
    {
        case FORM_CAT:
            spellId = 3025;
            HotWSpellId = 24900;
            break;
        case FORM_TREE:
            spellId = 34123;
            break;
        case FORM_TRAVEL:
            spellId = 5419;
            break;
        case FORM_AQUA:
            spellId = 5421;
            break;
        case FORM_BEAR:
            spellId = 1178;
            spellId2 = 21178;
            HotWSpellId = 24899;
            break;
        case FORM_DIREBEAR:
            spellId = 9635;
            spellId2 = 21178;
            HotWSpellId = 24899;
            break;
        case FORM_BATTLESTANCE:
            spellId = 21156;
            break;
        case FORM_DEFENSIVESTANCE:
            spellId = 7376;
            break;
        case FORM_BERSERKERSTANCE:
            spellId = 7381;
            break;
        case FORM_MOONKIN:
            spellId = 24905;
            spellId2 = 69366;
            break;
        case FORM_FLIGHT:
            spellId = 33948;
            spellId2 = 34764;
            break;
        case FORM_FLIGHT_EPIC:
            spellId  = 40122;
            spellId2 = 40121;
            break;
        case FORM_METAMORPHOSIS:
            spellId  = 54817;
            spellId2 = 54879;
            break;
        case FORM_SPIRITOFREDEMPTION:
            spellId  = 27792;
            spellId2 = 27795;                               // must be second, this important at aura remove to prevent to early iterator invalidation.
            break;
        case FORM_SHADOW:
            spellId = 49868;
            spellId2 = 71167;
            break;
        case FORM_GHOSTWOLF:
            spellId = 67116;
            break;
        case FORM_GHOUL:
        case FORM_AMBIENT:
        case FORM_STEALTH:
        case FORM_CREATURECAT:
        case FORM_CREATUREBEAR:
            break;
        default:
            break;
    }

    if (apply)
    {
        if (spellId)
            target->CastSpell(target, spellId, this);

        if (spellId2)
            target->CastSpell(target, spellId2, this);

        if (target->GetTypeId() == TYPEID_PLAYER)
        {
            PlayerSpellMap const& sp_list = target->ToPlayer()->GetSpellMap();
            for (auto itr = sp_list.begin(); itr != sp_list.end(); ++itr)
            {
                if (itr->second->state == PLAYERSPELL_REMOVED || itr->second->disabled)
                    continue;

                if (itr->first == spellId || itr->first == spellId2)
                    continue;

                SpellInfo const* spellInfo = sSpellMgr->GetSpellInfo(itr->first);
                if (!spellInfo || !(spellInfo->IsPassive() || spellInfo->HasAttribute(SPELL_ATTR0_HIDDEN_CLIENTSIDE)))
                    continue;

                if (spellInfo->Stances & (UI64LIT(1) << (GetMiscValue() - 1)))
                    target->CastSpell(target, itr->first, this);
            }

            // Also do it for Glyphs
            for (uint32 i = 0; i < MAX_GLYPH_SLOT_INDEX; ++i)
            {
                if (uint32 glyphId = target->ToPlayer()->GetGlyph(i))
                {
                    if (GlyphPropertiesEntry const* glyph = sGlyphPropertiesStore.LookupEntry(glyphId))
                    {
                        SpellInfo const* spellInfo = sSpellMgr->GetSpellInfo(glyph->SpellId);
                        if (!spellInfo || !(spellInfo->HasAttribute(SPELL_ATTR0_PASSIVE) || spellInfo->HasAttribute(SPELL_ATTR0_HIDDEN_CLIENTSIDE)))
                            continue;

                        if (spellInfo->Stances & (UI64LIT(1) << (GetMiscValue() - 1)))
                            target->CastSpell(target, glyph->SpellId, this);
                    }
                }
            }

            // Leader of the Pack
            if (target->ToPlayer()->HasSpell(17007))
            {
                SpellInfo const* spellInfo = sSpellMgr->GetSpellInfo(24932);
                if (spellInfo && spellInfo->Stances & (UI64LIT(1) << (GetMiscValue() - 1)))
                    target->CastSpell(target, 24932, this);
            }
            // Improved Barkskin - apply/remove armor bonus due to shapeshift
            if (target->ToPlayer()->HasSpell(63410) || target->ToPlayer()->HasSpell(63411))
            {
                target->RemoveAurasDueToSpell(66530);
                if (GetMiscValue() == FORM_TRAVEL || GetMiscValue() == FORM_NONE) // "while in Travel Form or while not shapeshifted"
                    target->CastSpell(target, 66530, true);
            }
            // Heart of the Wild
            if (HotWSpellId)
            {   // hacky, but the only way as spell family is not SPELLFAMILY_DRUID
                Unit::AuraEffectList const& mModTotalStatPct = target->GetAuraEffectsByType(SPELL_AURA_MOD_TOTAL_STAT_PERCENTAGE);
                for (AuraEffect const* aurEff : mModTotalStatPct)
                {
                    // Heart of the Wild
                    if (aurEff->GetSpellInfo()->SpellIconID == 240 && aurEff->GetMiscValue() == 3)
                    {
                        CastSpellExtraArgs args(this);
                        args.AddSpellMod(SPELLVALUE_BASE_POINT0, aurEff->GetAmount() / 2); // For each 2% Intelligence, you get 1% stamina and 1% attack power.

                        target->CastSpell(target, HotWSpellId, args);
                        break;
                    }
                }
            }
            switch (GetMiscValue())
            {
                case FORM_CAT:
                    // Savage Roar
                    if (target->GetAuraEffect(SPELL_AURA_DUMMY, SPELLFAMILY_DRUID, 0, 0x10000000, 0))
                        target->CastSpell(target, 62071, true);
                    // Nurturing Instinct
                    if (AuraEffect const* aurEff = target->GetAuraEffect(SPELL_AURA_MOD_SPELL_HEALING_OF_STAT_PERCENT, SPELLFAMILY_DRUID, 2254, 0))
                    {
                        uint32 spellId3 = 0;
                        switch (aurEff->GetId())
                        {
                            case 33872:
                                spellId3 = 47179;
                                break;
                            case 33873:
                                spellId3 = 47180;
                                break;
                        }
                        target->CastSpell(target, spellId3, this);
                    }
                    // Master Shapeshifter - Cat
                    if (AuraEffect const* aurEff = target->GetDummyAuraEffect(SPELLFAMILY_GENERIC, 2851, 0))
                    {
                        CastSpellExtraArgs args(TRIGGERED_FULL_MASK);
                        args.AddSpellMod(SPELLVALUE_BASE_POINT0, aurEff->GetAmount());
                        target->CastSpell(target, 48420, args);
                    }
                    break;
                case FORM_DIREBEAR:
                case FORM_BEAR:
                    // Master Shapeshifter - Bear
                    if (AuraEffect const* aurEff = target->GetDummyAuraEffect(SPELLFAMILY_GENERIC, 2851, 0))
                    {
                        CastSpellExtraArgs args(TRIGGERED_FULL_MASK);
                        args.AddSpellMod(SPELLVALUE_BASE_POINT0, aurEff->GetAmount());
                        target->CastSpell(target, 48418, args);
                    }
                    // Survival of the Fittest
                    if (AuraEffect const* aurEff = target->GetAuraEffect(SPELL_AURA_MOD_TOTAL_STAT_PERCENTAGE, SPELLFAMILY_DRUID, 961, 0))
                    {
                        CastSpellExtraArgs args(this);
                        args.AddSpellMod(SPELLVALUE_BASE_POINT0, aurEff->GetSpellInfo()->Effects[EFFECT_2].CalcValue());
                        target->CastSpell(target, 62069, args);
                    }
                    break;
                case FORM_MOONKIN:
                    // Master Shapeshifter - Moonkin
                    if (AuraEffect const* aurEff = target->GetDummyAuraEffect(SPELLFAMILY_GENERIC, 2851, 0))
                    {
                        CastSpellExtraArgs args(TRIGGERED_FULL_MASK);
                        args.AddSpellMod(SPELLVALUE_BASE_POINT0, aurEff->GetAmount());
                        target->CastSpell(target, 48421, args);
                    }
                    break;
                case FORM_TREE:
                    // Master Shapeshifter - Tree of Life
                    if (AuraEffect const* aurEff = target->GetDummyAuraEffect(SPELLFAMILY_GENERIC, 2851, 0))
                    {
                        CastSpellExtraArgs args(TRIGGERED_FULL_MASK);
                        args.AddSpellMod(SPELLVALUE_BASE_POINT0, aurEff->GetAmount());
                        target->CastSpell(target, 48422, args);
                    }
                    break;
            }
        }
    }
    else
    {
        if (spellId)
            target->RemoveOwnedAura(spellId, target->GetGUID());
        if (spellId2)
            target->RemoveOwnedAura(spellId2, target->GetGUID());

        // Improved Barkskin - apply/remove armor bonus due to shapeshift
        if (Player* player = target->ToPlayer())
        {
            if (player->HasSpell(63410) || player->HasSpell(63411))
            {
                target->RemoveAurasDueToSpell(66530);
                target->CastSpell(target, 66530, true);
            }
        }

        Unit::AuraEffectList const& shapeshifts = target->GetAuraEffectsByType(SPELL_AURA_MOD_SHAPESHIFT);
        AuraEffect const* newAura = nullptr;
        // Iterate through all the shapeshift auras that the target has, if there is another aura with SPELL_AURA_MOD_SHAPESHIFT, then this aura is being removed due to that one being applied
        for (AuraEffect const* aurEff : shapeshifts)
        {
            if (aurEff != this)
            {
                newAura = aurEff;
                break;
            }
        }

        Unit::AuraApplicationMap& tAuras = target->GetAppliedAuras();
        for (auto itr = tAuras.begin(); itr != tAuras.end();)
        {
            // Use the new aura to see on what stance the target will be
            uint64 newStance = newAura ? (UI64LIT(1) << (newAura->GetMiscValue() - 1)) : 0;

            // If the stances are not compatible with the spell, remove it
            if (itr->second->GetBase()->IsRemovedOnShapeLost(target) && !(itr->second->GetBase()->GetSpellInfo()->Stances & newStance))
                target->RemoveAura(itr);
            else
                ++itr;
        }
    }
}

/*********************************************************/
/***               AURA EFFECT HANDLERS                ***/
/*********************************************************/

/**************************************/
/***       VISIBILITY & PHASES      ***/
/**************************************/

void AuraEffect::HandleModInvisibilityDetect(AuraApplication const* aurApp, uint8 mode, bool apply) const
{
    if (!(mode & AURA_EFFECT_HANDLE_CHANGE_AMOUNT_MASK))
        return;

    Unit* target = aurApp->GetTarget();
    InvisibilityType type = InvisibilityType(GetMiscValue());

    if (apply)
    {
        target->m_invisibilityDetect.AddFlag(type);
        target->m_invisibilityDetect.AddValue(type, GetAmount());
    }
    else
    {
        if (!target->HasAuraType(SPELL_AURA_MOD_INVISIBILITY_DETECT))
            target->m_invisibilityDetect.DelFlag(type);

        target->m_invisibilityDetect.AddValue(type, -GetAmount());
    }

    // call functions which may have additional effects after chainging state of unit
    target->UpdateObjectVisibility();
}

void AuraEffect::HandleModInvisibility(AuraApplication const* aurApp, uint8 mode, bool apply) const
{
    if (!(mode & AURA_EFFECT_HANDLE_CHANGE_AMOUNT_SEND_FOR_CLIENT_MASK))
        return;

    Unit* target = aurApp->GetTarget();
    InvisibilityType type = InvisibilityType(GetMiscValue());

    if (apply)
    {
        // apply glow vision
        if (target->GetTypeId() == TYPEID_PLAYER)
            target->SetByteFlag(PLAYER_FIELD_BYTES2, PLAYER_FIELD_BYTES_2_OFFSET_AURA_VISION, PLAYER_FIELD_BYTE2_INVISIBILITY_GLOW);

        target->m_invisibility.AddFlag(type);
        target->m_invisibility.AddValue(type, GetAmount());
    }
    else
    {
        if (!target->HasAuraType(SPELL_AURA_MOD_INVISIBILITY))
        {
            // if not have different invisibility auras.
            // remove glow vision
            if (target->GetTypeId() == TYPEID_PLAYER)
                target->RemoveByteFlag(PLAYER_FIELD_BYTES2, PLAYER_FIELD_BYTES_2_OFFSET_AURA_VISION, PLAYER_FIELD_BYTE2_INVISIBILITY_GLOW);

            target->m_invisibility.DelFlag(type);
        }
        else
        {
            bool found = false;
            Unit::AuraEffectList const& invisAuras = target->GetAuraEffectsByType(SPELL_AURA_MOD_INVISIBILITY);
            for (Unit::AuraEffectList::const_iterator i = invisAuras.begin(); i != invisAuras.end(); ++i)
            {
                if (GetMiscValue() == (*i)->GetMiscValue())
                {
                    found = true;
                    break;
                }
            }
            if (!found)
                target->m_invisibility.DelFlag(type);
        }

        target->m_invisibility.AddValue(type, -GetAmount());
    }

    // call functions which may have additional effects after chainging state of unit
    if (apply && (mode & AURA_EFFECT_HANDLE_REAL))
    {
        // drop flag at invisibiliy in bg
        target->RemoveAurasWithInterruptFlags(AURA_INTERRUPT_FLAG_IMMUNE_OR_LOST_SELECTION);
    }
    target->UpdateObjectVisibility();
}

void AuraEffect::HandleModStealthDetect(AuraApplication const* aurApp, uint8 mode, bool apply) const
{
    if (!(mode & AURA_EFFECT_HANDLE_CHANGE_AMOUNT_MASK))
        return;

    Unit* target = aurApp->GetTarget();
    StealthType type = StealthType(GetMiscValue());

    if (apply)
    {
        target->m_stealthDetect.AddFlag(type);
        target->m_stealthDetect.AddValue(type, GetAmount());
    }
    else
    {
        if (!target->HasAuraType(SPELL_AURA_MOD_STEALTH_DETECT))
            target->m_stealthDetect.DelFlag(type);

        target->m_stealthDetect.AddValue(type, -GetAmount());
    }

    // call functions which may have additional effects after chainging state of unit
    target->UpdateObjectVisibility();
}

void AuraEffect::HandleModStealth(AuraApplication const* aurApp, uint8 mode, bool apply) const
{
    if (!(mode & AURA_EFFECT_HANDLE_CHANGE_AMOUNT_SEND_FOR_CLIENT_MASK))
        return;

    Unit* target = aurApp->GetTarget();
    StealthType type = StealthType(GetMiscValue());

    if (apply)
    {
        target->m_stealth.AddFlag(type);
        target->m_stealth.AddValue(type, GetAmount());

        target->SetStandFlags(UNIT_STAND_FLAGS_CREEP);
        if (target->GetTypeId() == TYPEID_PLAYER)
            target->SetByteFlag(PLAYER_FIELD_BYTES2, PLAYER_FIELD_BYTES_2_OFFSET_AURA_VISION, PLAYER_FIELD_BYTE2_STEALTH);
    }
    else
    {
        target->m_stealth.AddValue(type, -GetAmount());

        if (!target->HasAuraType(SPELL_AURA_MOD_STEALTH)) // if last SPELL_AURA_MOD_STEALTH
        {
            target->m_stealth.DelFlag(type);

            target->RemoveStandFlags(UNIT_STAND_FLAGS_CREEP);
            if (target->GetTypeId() == TYPEID_PLAYER)
                target->RemoveByteFlag(PLAYER_FIELD_BYTES2, PLAYER_FIELD_BYTES_2_OFFSET_AURA_VISION, PLAYER_FIELD_BYTE2_STEALTH);
        }
    }

    // call functions which may have additional effects after chainging state of unit
    if (apply && (mode & AURA_EFFECT_HANDLE_REAL))
    {
        // drop flag at stealth in bg
        target->RemoveAurasWithInterruptFlags(AURA_INTERRUPT_FLAG_IMMUNE_OR_LOST_SELECTION);
    }
    target->UpdateObjectVisibility();
}

void AuraEffect::HandleModStealthLevel(AuraApplication const* aurApp, uint8 mode, bool apply) const
{
    if (!(mode & AURA_EFFECT_HANDLE_CHANGE_AMOUNT_MASK))
        return;

    Unit* target = aurApp->GetTarget();
    StealthType type = StealthType(GetMiscValue());

    if (apply)
        target->m_stealth.AddValue(type, GetAmount());
    else
        target->m_stealth.AddValue(type, -GetAmount());

    // call functions which may have additional effects after chainging state of unit
    target->UpdateObjectVisibility();
}

void AuraEffect::HandleDetectAmore(AuraApplication const* aurApp, uint8 mode, bool apply) const
{
    if (!(mode & AURA_EFFECT_HANDLE_SEND_FOR_CLIENT_MASK))
        return;

    Unit* target = aurApp->GetTarget();

    if (target->GetTypeId() != TYPEID_PLAYER)
        return;

    if (apply)
        target->SetByteFlag(PLAYER_FIELD_BYTES2, PLAYER_FIELD_BYTES_2_OFFSET_AURA_VISION, 1 << (GetMiscValue() - 1));
    else
    {
        if (target->HasAuraType(SPELL_AURA_DETECT_AMORE))
        {
            Unit::AuraEffectList const& amoreAuras = target->GetAuraEffectsByType(SPELL_AURA_DETECT_AMORE);
            for (Unit::AuraEffectList::const_iterator i = amoreAuras.begin(); i != amoreAuras.end(); ++i)
            {
                if (GetMiscValue() == (*i)->GetMiscValue())
                    return;
            }
        }

        target->RemoveByteFlag(PLAYER_FIELD_BYTES2, PLAYER_FIELD_BYTES_2_OFFSET_AURA_VISION, 1 << (GetMiscValue() - 1));
    }
}

void AuraEffect::HandleSpiritOfRedemption(AuraApplication const* aurApp, uint8 mode, bool apply) const
{
    if (!(mode & AURA_EFFECT_HANDLE_REAL))
        return;

    Unit* target = aurApp->GetTarget();

    if (target->GetTypeId() != TYPEID_PLAYER)
        return;

    // prepare spirit state
    if (apply)
    {
        if (target->GetTypeId() == TYPEID_PLAYER)
        {
            // set stand state (expected in this form)
            if (!target->IsStandState())
                target->SetStandState(UNIT_STAND_STATE_STAND);
        }

        target->SetHealth(1);
    }
    // die at aura end
    else if (target->IsAlive())
        // call functions which may have additional effects after chainging state of unit
        target->setDeathState(JUST_DIED);
}

void AuraEffect::HandleAuraGhost(AuraApplication const* aurApp, uint8 mode, bool apply) const
{
    if (!(mode & AURA_EFFECT_HANDLE_SEND_FOR_CLIENT_MASK))
        return;

    Unit* target = aurApp->GetTarget();
    if (target->GetTypeId() != TYPEID_PLAYER)
        return;

    if (apply)
    {
        target->SetFlag(PLAYER_FLAGS, PLAYER_FLAGS_GHOST);
        target->m_serverSideVisibility.SetValue(SERVERSIDE_VISIBILITY_GHOST, GHOST_VISIBILITY_GHOST);
        target->m_serverSideVisibilityDetect.SetValue(SERVERSIDE_VISIBILITY_GHOST, GHOST_VISIBILITY_GHOST);
    }
    else
    {
        if (target->HasAuraType(SPELL_AURA_GHOST))
            return;

        target->RemoveFlag(PLAYER_FLAGS, PLAYER_FLAGS_GHOST);
        target->m_serverSideVisibility.SetValue(SERVERSIDE_VISIBILITY_GHOST, GHOST_VISIBILITY_ALIVE);
        target->m_serverSideVisibilityDetect.SetValue(SERVERSIDE_VISIBILITY_GHOST, GHOST_VISIBILITY_ALIVE);
    }
}

void AuraEffect::HandlePhase(AuraApplication const* aurApp, uint8 mode, bool apply) const
{
    if (!(mode & AURA_EFFECT_HANDLE_REAL))
        return;

    Unit* target = aurApp->GetTarget();

    // no-phase is also phase state so same code for apply and remove
    uint32 newPhase = 0;
    Unit::AuraEffectList const& phases = target->GetAuraEffectsByType(SPELL_AURA_PHASE);
    if (!phases.empty())
        for (Unit::AuraEffectList::const_iterator itr = phases.begin(); itr != phases.end(); ++itr)
            newPhase |= (*itr)->GetMiscValue();

    if (Player* player = target->ToPlayer())
    {
        if (!newPhase)
            newPhase = PHASEMASK_NORMAL;

        // GM-mode have mask 0xFFFFFFFF
        if (player->IsGameMaster())
            newPhase = 0xFFFFFFFF;

        player->SetPhaseMask(newPhase, false);
        player->GetSession()->SendSetPhaseShift(newPhase);
    }
    else
    {
        if (!newPhase)
        {
            newPhase = PHASEMASK_NORMAL;
            if (Creature* creature = target->ToCreature())
                if (CreatureData const* data = sObjectMgr->GetCreatureData(creature->GetSpawnId()))
                    newPhase = data->phaseMask;
        }

        target->SetPhaseMask(newPhase, false);
    }

    // call functions which may have additional effects after chainging state of unit
    // phase auras normally not expected at BG but anyway better check
    if (apply)
    {
        // drop flag at invisibiliy in bg
        target->RemoveAurasWithInterruptFlags(AURA_INTERRUPT_FLAG_IMMUNE_OR_LOST_SELECTION);
    }

    // need triggering visibility update base at phase update of not GM invisible (other GMs anyway see in any phases)
    if (target->IsVisible())
        target->UpdateObjectVisibility();
}

/**********************/
/***   UNIT MODEL   ***/
/**********************/

void AuraEffect::HandleAuraModShapeshift(AuraApplication const* aurApp, uint8 mode, bool apply) const
{
    if (!(mode & AURA_EFFECT_HANDLE_REAL_OR_REAPPLY_MASK))
        return;

    Unit* target = aurApp->GetTarget();

    uint32 modelid = 0;
    Powers PowerType = POWER_MANA;
    ShapeshiftForm form = ShapeshiftForm(GetMiscValue());

    switch (form)
    {
        case FORM_CAT:                                      // 0x01
        case FORM_GHOUL:                                    // 0x07
            PowerType = POWER_ENERGY;
            break;

        case FORM_BEAR:                                     // 0x05
        case FORM_DIREBEAR:                                 // 0x08

        case FORM_BATTLESTANCE:                             // 0x11
        case FORM_DEFENSIVESTANCE:                          // 0x12
        case FORM_BERSERKERSTANCE:                          // 0x13
            PowerType = POWER_RAGE;
            break;

        case FORM_TREE:                                     // 0x02
        case FORM_TRAVEL:                                   // 0x03
        case FORM_AQUA:                                     // 0x04
        case FORM_AMBIENT:                                  // 0x06

        case FORM_STEVES_GHOUL:                             // 0x09
        case FORM_THARONJA_SKELETON:                        // 0x0A
        case FORM_TEST_OF_STRENGTH:                         // 0x0B
        case FORM_BLB_PLAYER:                               // 0x0C
        case FORM_SHADOW_DANCE:                             // 0x0D
        case FORM_CREATUREBEAR:                             // 0x0E
        case FORM_CREATURECAT:                              // 0x0F
        case FORM_GHOSTWOLF:                                // 0x10

        case FORM_TEST:                                     // 0x14
        case FORM_ZOMBIE:                                   // 0x15
        case FORM_METAMORPHOSIS:                            // 0x16
        case FORM_UNDEAD:                                   // 0x19
        case FORM_MASTER_ANGLER:                            // 0x1A
        case FORM_FLIGHT_EPIC:                              // 0x1B
        case FORM_SHADOW:                                   // 0x1C
        case FORM_FLIGHT:                                   // 0x1D
        case FORM_STEALTH:                                  // 0x1E
        case FORM_MOONKIN:                                  // 0x1F
        case FORM_SPIRITOFREDEMPTION:                       // 0x20
            break;
        default:
            TC_LOG_ERROR("spells.aura.effect", "Auras: Unknown Shapeshift Type: %u", GetMiscValue());
    }

    modelid = target->GetModelForForm(form, GetId());

    if (apply)
    {
        // remove polymorph before changing display id to keep new display id
        switch (form)
        {
            case FORM_CAT:
            case FORM_TREE:
            case FORM_TRAVEL:
            case FORM_AQUA:
            case FORM_BEAR:
            case FORM_DIREBEAR:
            case FORM_FLIGHT_EPIC:
            case FORM_FLIGHT:
            case FORM_MOONKIN:
            {
                // remove movement affects
                target->RemoveAurasByShapeShift();

                // and polymorphic affects
                if (target->IsPolymorphed())
                    target->RemoveAurasDueToSpell(target->GetTransformSpell());
                break;
            }
            default:
               break;
        }

        // remove other shapeshift before applying a new one
        target->RemoveAurasByType(SPELL_AURA_MOD_SHAPESHIFT, ObjectGuid::Empty, GetBase());

        // stop handling the effect if it was removed by linked event
        if (aurApp->GetRemoveMode())
            return;

        if (PowerType != POWER_MANA)
        {
            uint32 oldPower = target->GetPower(PowerType);
            // reset power to default values only at power change
            if (target->GetPowerType() != PowerType)
                target->SetPowerType(PowerType);

            switch (form)
            {
                case FORM_CAT:
                case FORM_BEAR:
                case FORM_DIREBEAR:
                {
                    // get furor proc chance
                    int32 FurorChance = 0;
                    if (AuraEffect const* dummy = target->GetDummyAuraEffect(SPELLFAMILY_DRUID, 238, 0))
                        FurorChance = std::max(dummy->GetAmount(), 0);

                    switch (GetMiscValue())
                    {
                        case FORM_CAT:
                        {
                            CastSpellExtraArgs args(this);
                            args.AddSpellMod(SPELLVALUE_BASE_POINT0, std::min<int32>(oldPower, FurorChance));
                            target->SetPower(POWER_ENERGY, 0);
                            target->CastSpell(target, 17099, args);
                            break;
                        }
                        case FORM_BEAR:
                        case FORM_DIREBEAR:
                            if (roll_chance_i(FurorChance))
                                target->CastSpell(target, 17057, true);
                            break;
                        default:
                        {
                            uint32 newEnergy = std::min<int32>(target->GetPower(POWER_ENERGY), FurorChance);
                            target->SetPower(POWER_ENERGY, newEnergy);
                            break;
                        }
                    }
                    break;
                }
                default:
                    break;
            }
        }
        // stop handling the effect if it was removed by linked event
        if (aurApp->GetRemoveMode())
            return;

        ShapeshiftForm prevForm = target->GetShapeshiftForm();
        target->SetShapeshiftForm(form);
        // add the shapeshift aura's boosts
        if (prevForm != form)
            HandleShapeshiftBoosts(target, true);

        if (modelid > 0)
        {
            SpellInfo const* transformSpellInfo = sSpellMgr->GetSpellInfo(target->GetTransformSpell());
            if (!transformSpellInfo || !GetSpellInfo()->IsPositive())
                target->SetDisplayId(modelid);
        }
    }
    else
    {
        // reset model id if no other auras present
        // may happen when aura is applied on linked event on aura removal
        if (!target->HasAuraType(SPELL_AURA_MOD_SHAPESHIFT))
        {
            target->SetShapeshiftForm(FORM_NONE);
            if (target->getClass() == CLASS_DRUID)
            {
                // Remove movement impairing effects also when shifting out
                target->RemoveAurasByShapeShift();
            }
        }

        if (modelid > 0)
            target->RestoreDisplayId();

        switch (form)
        {
            // Nordrassil Harness - bonus
            case FORM_BEAR:
            case FORM_DIREBEAR:
            case FORM_CAT:
                if (AuraEffect* dummy = target->GetAuraEffect(37315, 0))
                    target->CastSpell(target, 37316, dummy);
                break;
            // Nordrassil Regalia - bonus
            case FORM_MOONKIN:
                if (AuraEffect* dummy = target->GetAuraEffect(37324, 0))
                    target->CastSpell(target, 37325, dummy);
                break;
            case FORM_BATTLESTANCE:
            case FORM_DEFENSIVESTANCE:
            case FORM_BERSERKERSTANCE:
            {
                uint32 Rage_val = 0;
                // Defensive Tactics
                if (form == FORM_DEFENSIVESTANCE)
                {
                    if (AuraEffect const* aurEff = target->IsScriptOverriden(m_spellInfo, 831))
                        Rage_val += aurEff->GetAmount() * 10;
                }
                // Stance mastery + Tactical mastery (both passive, and last have aura only in defense stance, but need apply at any stance switch)
                if (target->GetTypeId() == TYPEID_PLAYER)
                {
                    PlayerSpellMap const& sp_list = target->ToPlayer()->GetSpellMap();
                    for (PlayerSpellMap::const_iterator itr = sp_list.begin(); itr != sp_list.end(); ++itr)
                    {
                        if (itr->second->state == PLAYERSPELL_REMOVED || itr->second->disabled)
                            continue;

                        SpellInfo const* spellInfo = sSpellMgr->GetSpellInfo(itr->first);
                        if (spellInfo && spellInfo->SpellFamilyName == SPELLFAMILY_WARRIOR && spellInfo->SpellIconID == 139)
                            Rage_val += target->CalculateSpellDamage(spellInfo, EFFECT_0) * 10;
                    }
                }
                if (target->GetPower(POWER_RAGE) > Rage_val)
                    target->SetPower(POWER_RAGE, Rage_val);
                break;
            }
            default:
                break;
        }

        // remove the shapeshift aura's boosts
        HandleShapeshiftBoosts(target, false);
    }

    if (target->GetTypeId() == TYPEID_PLAYER)
        target->ToPlayer()->InitDataForForm();
    else
        target->UpdateDisplayPower();

    if (target->getClass() == CLASS_DRUID)
    {
        // Dash
        if (AuraEffect* aurEff = target->GetAuraEffect(SPELL_AURA_MOD_INCREASE_SPEED, SPELLFAMILY_DRUID, 0, 0, 0x8))
            aurEff->RecalculateAmount();

        // Disarm handling
        // If druid shifts while being disarmed we need to deal with that since forms aren't affected by disarm
        // and also HandleAuraModDisarm is not triggered
        if (!target->CanUseAttackType(BASE_ATTACK))
        {
            if (Item* pItem = target->ToPlayer()->GetItemByPos(INVENTORY_SLOT_BAG_0, EQUIPMENT_SLOT_MAINHAND))
                target->ToPlayer()->_ApplyWeaponDamage(EQUIPMENT_SLOT_MAINHAND, pItem->GetTemplate(), apply);
        }
    }

    // stop handling the effect if it was removed by linked event
    if (apply && aurApp->GetRemoveMode())
        return;

    if (target->GetTypeId() == TYPEID_PLAYER)
    {
        SpellShapeshiftEntry const* shapeInfo = sSpellShapeshiftStore.LookupEntry(form);
        ASSERT(shapeInfo);
        // Learn spells for shapeshift form - no need to send action bars or add spells to spellbook
        for (uint8 i = 0; i<MAX_SHAPESHIFT_SPELLS; ++i)
        {
            if (!shapeInfo->stanceSpell[i])
                continue;
            if (apply)
                target->ToPlayer()->AddTemporarySpell(shapeInfo->stanceSpell[i]);
            else
                target->ToPlayer()->RemoveTemporarySpell(shapeInfo->stanceSpell[i]);
        }
    }
}

void AuraEffect::HandleAuraTransform(AuraApplication const* aurApp, uint8 mode, bool apply) const
{
    if (!(mode & AURA_EFFECT_HANDLE_SEND_FOR_CLIENT_MASK))
        return;

    Unit* target = aurApp->GetTarget();

    if (apply)
    {
        // update active transform spell only when transform not set or not overwriting negative by positive case
        SpellInfo const* transformSpellInfo = sSpellMgr->GetSpellInfo(target->GetTransformSpell());
        if (!transformSpellInfo || !GetSpellInfo()->IsPositive() || transformSpellInfo->IsPositive())
        {
            target->SetTransformSpell(GetId());
            // special case (spell specific functionality)
            if (GetMiscValue() == 0)
            {
                switch (GetId())
                {
                    // Orb of Deception
                    case 16739:
                    {
                        if (target->GetTypeId() != TYPEID_PLAYER)
                            return;

                        switch (target->getRace())
                        {
                            // Blood Elf
                            case RACE_BLOODELF:
                                target->SetDisplayId(target->getGender() == GENDER_FEMALE ? 17830 : 17829);
                                break;
                            // Orc
                            case RACE_ORC:
                                target->SetDisplayId(target->getGender() == GENDER_FEMALE ? 10140 : 10139);
                                break;
                            // Troll
                            case RACE_TROLL:
                                target->SetDisplayId(target->getGender() == GENDER_FEMALE ? 10134 : 10135);
                                break;
                            // Tauren
                            case RACE_TAUREN:
                                target->SetDisplayId(target->getGender() == GENDER_FEMALE ? 10147 : 10136);
                                break;
                            // Undead
                            case RACE_UNDEAD_PLAYER:
                                target->SetDisplayId(target->getGender() == GENDER_FEMALE ? 10145 : 10146);
                                break;
                            // Draenei
                            case RACE_DRAENEI:
                                target->SetDisplayId(target->getGender() == GENDER_FEMALE ? 17828 : 17827);
                                break;
                            // Dwarf
                            case RACE_DWARF:
                                target->SetDisplayId(target->getGender() == GENDER_FEMALE ? 10142 : 10141);
                                break;
                            // Gnome
                            case RACE_GNOME:
                                target->SetDisplayId(target->getGender() == GENDER_FEMALE ? 10149 : 10148);
                                break;
                            // Human
                            case RACE_HUMAN:
                                target->SetDisplayId(target->getGender() == GENDER_FEMALE ? 10138 : 10137);
                                break;
                            // Night Elf
                            case RACE_NIGHTELF:
                                target->SetDisplayId(target->getGender() == GENDER_FEMALE ? 10144 : 10143);
                                break;
                            default:
                                break;
                        }
                        break;
                    }
                    // Murloc costume
                    case 42365:
                        target->SetDisplayId(21723);
                        break;
                    // Dread Corsair
                    case 50517:
                    // Corsair Costume
                    case 51926:
                    {
                        if (target->GetTypeId() != TYPEID_PLAYER)
                            return;

                        switch (target->getRace())
                        {
                            // Blood Elf
                            case RACE_BLOODELF:
                                target->SetDisplayId(target->getGender() == GENDER_MALE ? 25032 : 25043);
                                break;
                            // Orc
                            case RACE_ORC:
                                target->SetDisplayId(target->getGender() == GENDER_MALE ? 25039 : 25050);
                                break;
                            // Troll
                            case RACE_TROLL:
                                target->SetDisplayId(target->getGender() == GENDER_MALE ? 25041 : 25052);
                                break;
                            // Tauren
                            case RACE_TAUREN:
                                target->SetDisplayId(target->getGender() == GENDER_MALE ? 25040 : 25051);
                                break;
                            // Undead
                            case RACE_UNDEAD_PLAYER:
                                target->SetDisplayId(target->getGender() == GENDER_MALE ? 25042 : 25053);
                                break;
                            // Draenei
                            case RACE_DRAENEI:
                                target->SetDisplayId(target->getGender() == GENDER_MALE ? 25033 : 25044);
                                break;
                            // Dwarf
                            case RACE_DWARF:
                                target->SetDisplayId(target->getGender() == GENDER_MALE ? 25034 : 25045);
                                break;
                            // Gnome
                            case RACE_GNOME:
                                target->SetDisplayId(target->getGender() == GENDER_MALE ? 25035 : 25046);
                                break;
                            // Human
                            case RACE_HUMAN:
                                target->SetDisplayId(target->getGender() == GENDER_MALE ? 25037 : 25048);
                                break;
                            // Night Elf
                            case RACE_NIGHTELF:
                                target->SetDisplayId(target->getGender() == GENDER_MALE ? 25038 : 25049);
                                break;
                            default:
                                break;
                        }
                        break;
                    }
                    // Pygmy Oil
                    case 53806:
                        target->SetDisplayId(22512);
                        break;
                    // Honor the Dead
                    case 65386:
                    case 65495:
                        target->SetDisplayId(target->getGender() == GENDER_MALE ? 29203 : 29204);
                        break;
                    // Darkspear Pride
                    case 75532:
                        target->SetDisplayId(target->getGender() == GENDER_MALE ? 31737 : 31738);
                        break;
                    // Gnomeregan Pride
                    case 75531:
                        target->SetDisplayId(target->getGender() == GENDER_MALE ? 31654 : 31655);
                        break;
                    default:
                        break;
                }
            }
            else
            {
                CreatureTemplate const* ci = sObjectMgr->GetCreatureTemplate(GetMiscValue());
                if (!ci)
                {
                    target->SetDisplayId(16358);              // pig pink ^_^
                    TC_LOG_ERROR("spells.aura.effect", "Auras: unknown creature id = %d (only need its modelid) From Spell Aura Transform in Spell ID = %d", GetMiscValue(), GetId());
                }
                else
                {
                    uint32 model_id = 0;

                    // choose a model, based on trigger flag
                    if (uint32 modelid = ObjectMgr::ChooseDisplayId(ci))
                        model_id = modelid;

                    // Polymorph (sheep)
                    if (GetSpellInfo()->SpellFamilyName == SPELLFAMILY_MAGE && GetSpellInfo()->SpellIconID == 82 && GetSpellInfo()->SpellVisual[0] == 12978)
                        if (Unit* caster = GetCaster())
                            if (caster->HasAura(52648))         // Glyph of the Penguin
                                model_id = 26452;

                    target->SetDisplayId(model_id);

                    // Dragonmaw Illusion (set mount model also)
                    if (GetId() == 42016 && target->GetMountID() && !target->GetAuraEffectsByType(SPELL_AURA_MOD_INCREASE_MOUNTED_FLIGHT_SPEED).empty())
                        target->SetUInt32Value(UNIT_FIELD_MOUNTDISPLAYID, 16314);
                }
            }
        }

        // polymorph case
        if ((mode & AURA_EFFECT_HANDLE_REAL) && target->GetTypeId() == TYPEID_PLAYER && target->IsPolymorphed())
        {
            // for players, start regeneration after 1s (in polymorph fast regeneration case)
            // only if caster is Player (after patch 2.4.2)
            if (GetCasterGUID().IsPlayer())
                target->ToPlayer()->setRegenTimerCount(1*IN_MILLISECONDS);

            //dismount polymorphed target (after patch 2.4.2)
            if (target->IsMounted())
                target->RemoveAurasByType(SPELL_AURA_MOUNTED);
        }
    }
    else
    {
        // HandleEffect(this, AURA_EFFECT_HANDLE_SEND_FOR_CLIENT, true) will reapply it if need
        if (target->GetTransformSpell() == GetId())
            target->SetTransformSpell(0);

        target->RestoreDisplayId();

        // Dragonmaw Illusion (restore mount model)
        if (GetId() == 42016 && target->GetMountID() == 16314)
        {
            if (!target->GetAuraEffectsByType(SPELL_AURA_MOUNTED).empty())
            {
                uint32 cr_id = target->GetAuraEffectsByType(SPELL_AURA_MOUNTED).front()->GetMiscValue();
                if (CreatureTemplate const* ci = sObjectMgr->GetCreatureTemplate(cr_id))
                {
                    uint32 displayID = ObjectMgr::ChooseDisplayId(ci);
                    sObjectMgr->GetCreatureModelRandomGender(&displayID);

                    target->SetUInt32Value(UNIT_FIELD_MOUNTDISPLAYID, displayID);
                }
            }
        }
    }
}

void AuraEffect::HandleAuraModScale(AuraApplication const* aurApp, uint8 mode, bool apply) const
{
    if (!(mode & AURA_EFFECT_HANDLE_CHANGE_AMOUNT_SEND_FOR_CLIENT_MASK))
        return;

    Unit* target = aurApp->GetTarget();

    float scale = target->GetObjectScale();
    scale += CalculatePct(1.0f, apply ? GetAmount() : -GetAmount());
    target->SetObjectScale(scale);
}

void AuraEffect::HandleAuraCloneCaster(AuraApplication const* aurApp, uint8 mode, bool apply) const
{
    if (!(mode & AURA_EFFECT_HANDLE_SEND_FOR_CLIENT_MASK))
        return;

    Unit* target = aurApp->GetTarget();

    if (apply)
    {
        Unit* caster = GetCaster();
        if (!caster || caster == target)
            return;

        // What must be cloned? at least display and scale
        target->SetDisplayId(caster->GetDisplayId());
        //target->SetObjectScale(caster->GetObjectScale()); // we need retail info about how scaling is handled (aura maybe?)
        target->SetFlag(UNIT_FIELD_FLAGS_2, UNIT_FLAG2_MIRROR_IMAGE);
    }
    else
    {
        target->SetDisplayId(target->GetNativeDisplayId());
        target->RemoveFlag(UNIT_FIELD_FLAGS_2, UNIT_FLAG2_MIRROR_IMAGE);
    }
}

/************************/
/***      FIGHT       ***/
/************************/

void AuraEffect::HandleFeignDeath(AuraApplication const* aurApp, uint8 mode, bool apply) const
{
    if (!(mode & AURA_EFFECT_HANDLE_REAL))
        return;

    Unit* target = aurApp->GetTarget();

    if (apply)
    {
        /*
        WorldPacket data(SMSG_FEIGN_DEATH_RESISTED, 9);
        data << target->GetGUID();
        data << uint8(0);
        target->SendMessageToSet(&data, true);
        */

        UnitList targets;
        Trinity::AnyUnfriendlyUnitInObjectRangeCheck u_check(target, target, target->GetMap()->GetVisibilityRange());
        Trinity::UnitListSearcher<Trinity::AnyUnfriendlyUnitInObjectRangeCheck> searcher(target, targets, u_check);
        Cell::VisitAllObjects(target, searcher, target->GetMap()->GetVisibilityRange());
        for (UnitList::iterator iter = targets.begin(); iter != targets.end(); ++iter)
        {
            if (!(*iter)->HasUnitState(UNIT_STATE_CASTING))
                continue;

            for (uint32 i = CURRENT_FIRST_NON_MELEE_SPELL; i < CURRENT_MAX_SPELL; i++)
            {
                if ((*iter)->GetCurrentSpell(i)
                && (*iter)->GetCurrentSpell(i)->m_targets.GetUnitTargetGUID() == target->GetGUID())
                {
                    (*iter)->InterruptSpell(CurrentSpellTypes(i), false);
                }
            }
        }

        if (target->GetMap()->IsDungeon()) // feign death does not remove combat in dungeons
        {
            target->AttackStop();
            if (Player* targetPlayer = target->ToPlayer())
                targetPlayer->SendAttackSwingCancelAttack();
        }
        else
            target->CombatStop(false, false);

        target->RemoveAurasWithInterruptFlags(AURA_INTERRUPT_FLAG_IMMUNE_OR_LOST_SELECTION);

        // prevent interrupt message
        if (GetCasterGUID() == target->GetGUID() && target->GetCurrentSpell(CURRENT_GENERIC_SPELL))
            target->FinishSpell(CURRENT_GENERIC_SPELL, false);
        target->InterruptNonMeleeSpells(true);

        // stop handling the effect if it was removed by linked event
        if (aurApp->GetRemoveMode())
            return;

        target->SetFlag(UNIT_FIELD_FLAGS, UNIT_FLAG_UNK_29);            // blizz like 2.0.x
        target->SetFlag(UNIT_FIELD_FLAGS_2, UNIT_FLAG2_FEIGN_DEATH);    // blizz like 2.0.x
        target->SetFlag(UNIT_DYNAMIC_FLAGS, UNIT_DYNFLAG_DEAD);         // blizz like 2.0.x
        target->AddUnitState(UNIT_STATE_DIED);

        if (Creature* creature = target->ToCreature())
            creature->SetReactState(REACT_PASSIVE);
    }
    else
    {
        /*
        WorldPacket data(SMSG_FEIGN_DEATH_RESISTED, 9);
        data << target->GetGUID();
        data << uint8(1);
        target->SendMessageToSet(&data, true);
        */

        target->RemoveFlag(UNIT_FIELD_FLAGS, UNIT_FLAG_UNK_29);         // blizz like 2.0.x
        target->RemoveFlag(UNIT_FIELD_FLAGS_2, UNIT_FLAG2_FEIGN_DEATH); // blizz like 2.0.x
        target->RemoveFlag(UNIT_DYNAMIC_FLAGS, UNIT_DYNFLAG_DEAD);      // blizz like 2.0.x
        target->ClearUnitState(UNIT_STATE_DIED);

        if (Creature* creature = target->ToCreature())
            creature->InitializeReactState();
    }
}

void AuraEffect::HandleModUnattackable(AuraApplication const* aurApp, uint8 mode, bool apply) const
{
    if (!(mode & AURA_EFFECT_HANDLE_SEND_FOR_CLIENT_MASK))
        return;

    Unit* target = aurApp->GetTarget();

    // do not remove unit flag if there are more than this auraEffect of that kind on unit on unit
    if (!apply && target->HasAuraType(SPELL_AURA_MOD_UNATTACKABLE))
        return;

    target->ApplyModFlag(UNIT_FIELD_FLAGS, UNIT_FLAG_NON_ATTACKABLE_2, apply);

    // call functions which may have additional effects after chainging state of unit
    if (apply && (mode & AURA_EFFECT_HANDLE_REAL))
    {
        if (target->GetMap()->IsDungeon())
        {
            target->AttackStop();
            if (Player* targetPlayer = target->ToPlayer())
                targetPlayer->SendAttackSwingCancelAttack();
        }
        else
            target->CombatStop();
        target->RemoveAurasWithInterruptFlags(AURA_INTERRUPT_FLAG_IMMUNE_OR_LOST_SELECTION);
    }
}

void AuraEffect::HandleAuraModDisarm(AuraApplication const* aurApp, uint8 mode, bool apply) const
{
    if (!(mode & AURA_EFFECT_HANDLE_REAL))
        return;

    Unit* target = aurApp->GetTarget();

    //Prevent handling aura twice
    AuraType type = GetAuraType();
    if (apply ? target->GetAuraEffectsByType(type).size() > 1 : target->HasAuraType(type))
        return;

    uint32 field, flag, slot;
    WeaponAttackType attType;
    switch (type)
    {
        case SPELL_AURA_MOD_DISARM:
            field = UNIT_FIELD_FLAGS;
            flag = UNIT_FLAG_DISARMED;
            slot = EQUIPMENT_SLOT_MAINHAND;
            attType = BASE_ATTACK;
            break;
        case SPELL_AURA_MOD_DISARM_OFFHAND:
            field = UNIT_FIELD_FLAGS_2;
            flag = UNIT_FLAG2_DISARM_OFFHAND;
            slot = EQUIPMENT_SLOT_OFFHAND;
            attType = OFF_ATTACK;
            break;
        case SPELL_AURA_MOD_DISARM_RANGED:
            field = UNIT_FIELD_FLAGS_2;
            flag = UNIT_FLAG2_DISARM_RANGED;
            slot = EQUIPMENT_SLOT_RANGED;
            attType = RANGED_ATTACK;
            break;
        default:
            return;
    }

    // set/remove flag before weapon bonuses so it's properly reflected in CanUseAttackType
    if (apply)
        target->SetFlag(field, flag);
    else
        target->RemoveFlag(field, flag);

    // Handle damage modification, shapeshifted druids are not affected
    if (target->GetTypeId() == TYPEID_PLAYER && !target->IsInFeralForm())
    {
        Player* player = target->ToPlayer();
        if (Item* item = player->GetItemByPos(INVENTORY_SLOT_BAG_0, slot))
        {
            WeaponAttackType const attackType = Player::GetAttackBySlot(slot);

            player->ApplyItemDependentAuras(item, !apply);
            if (attackType != MAX_ATTACK)
            {
                player->_ApplyWeaponDamage(slot, item->GetTemplate(), !apply);
                if (!apply) // apply case already handled on item dependent aura removal (if any)
                    player->UpdateWeaponDependentAuras(attackType);
            }
        }
    }

    if (target->GetTypeId() == TYPEID_UNIT && target->ToCreature()->GetCurrentEquipmentId())
        target->UpdateDamagePhysical(attType);
}

void AuraEffect::HandleAuraModSilence(AuraApplication const* aurApp, uint8 mode, bool apply) const
{
    if (!(mode & AURA_EFFECT_HANDLE_REAL))
        return;

    Unit* target = aurApp->GetTarget();

    if (apply)
    {
        target->SetFlag(UNIT_FIELD_FLAGS, UNIT_FLAG_SILENCED);

        // call functions which may have additional effects after chainging state of unit
        // Stop cast only spells vs PreventionType == SPELL_PREVENTION_TYPE_SILENCE
        for (uint32 i = CURRENT_MELEE_SPELL; i < CURRENT_MAX_SPELL; ++i)
            if (Spell* spell = target->GetCurrentSpell(CurrentSpellTypes(i)))
                if (spell->m_spellInfo->PreventionType == SPELL_PREVENTION_TYPE_SILENCE)
                    // Stop spells on prepare or casting state
                    target->InterruptSpell(CurrentSpellTypes(i), false);
    }
    else
    {
        // do not remove unit flag if there are more than this auraEffect of that kind on unit on unit
        if (target->HasAuraType(SPELL_AURA_MOD_SILENCE) || target->HasAuraType(SPELL_AURA_MOD_PACIFY_SILENCE))
            return;

        target->RemoveFlag(UNIT_FIELD_FLAGS, UNIT_FLAG_SILENCED);
    }
}

void AuraEffect::HandleAuraModPacify(AuraApplication const* aurApp, uint8 mode, bool apply) const
{
    if (!(mode & AURA_EFFECT_HANDLE_SEND_FOR_CLIENT_MASK))
        return;

    Unit* target = aurApp->GetTarget();

    if (apply)
    {
        target->SetFlag(UNIT_FIELD_FLAGS, UNIT_FLAG_PACIFIED);
        target->AttackStop();
    }
    else
    {
        // do not remove unit flag if there are more than this auraEffect of that kind on unit on unit
        if (target->HasAuraType(SPELL_AURA_MOD_PACIFY) || target->HasAuraType(SPELL_AURA_MOD_PACIFY_SILENCE))
            return;
        target->RemoveFlag(UNIT_FIELD_FLAGS, UNIT_FLAG_PACIFIED);
    }
}

void AuraEffect::HandleAuraModPacifyAndSilence(AuraApplication const* aurApp, uint8 mode, bool apply) const
{
    if (!(mode & AURA_EFFECT_HANDLE_SEND_FOR_CLIENT_MASK))
        return;

    Unit* target = aurApp->GetTarget();

    // Vengeance of the Blue Flight (@todo REMOVE THIS!)
    /// @workaround
    if (m_spellInfo->Id == 45839)
    {
        if (apply)
            target->SetFlag(UNIT_FIELD_FLAGS, UNIT_FLAG_NON_ATTACKABLE);
        else
            target->RemoveFlag(UNIT_FIELD_FLAGS, UNIT_FLAG_NON_ATTACKABLE);
    }
    if (!(apply))
    {
        // do not remove unit flag if there are more than this auraEffect of that kind on unit on unit
        if (target->HasAuraType(SPELL_AURA_MOD_PACIFY_SILENCE))
            return;
    }
    HandleAuraModPacify(aurApp, mode, apply);
    HandleAuraModSilence(aurApp, mode, apply);
}

void AuraEffect::HandleAuraAllowOnlyAbility(AuraApplication const* aurApp, uint8 mode, bool apply) const
{
    if (!(mode & AURA_EFFECT_HANDLE_SEND_FOR_CLIENT_MASK))
        return;

    Unit* target = aurApp->GetTarget();

    if (target->GetTypeId() == TYPEID_PLAYER)
    {
        if (apply)
            target->SetFlag(PLAYER_FLAGS, PLAYER_ALLOW_ONLY_ABILITY);
        else
        {
            // do not remove unit flag if there are more than this auraEffect of that kind on unit on unit
            if (target->HasAuraType(SPELL_AURA_ALLOW_ONLY_ABILITY))
                return;
            target->RemoveFlag(PLAYER_FLAGS, PLAYER_ALLOW_ONLY_ABILITY);
        }
    }
}

/****************************/
/***      TRACKING        ***/
/****************************/

void AuraEffect::HandleAuraTrackCreatures(AuraApplication const* aurApp, uint8 mode, bool apply) const
{
    if (!(mode & AURA_EFFECT_HANDLE_SEND_FOR_CLIENT_MASK))
        return;

    Unit* target = aurApp->GetTarget();

    if (target->GetTypeId() != TYPEID_PLAYER)
        return;

    if (apply)
        target->SetFlag(PLAYER_TRACK_CREATURES, uint32(1) << (GetMiscValue() - 1));
    else
        target->RemoveFlag(PLAYER_TRACK_CREATURES, uint32(1) << (GetMiscValue() - 1));
}

void AuraEffect::HandleAuraTrackResources(AuraApplication const* aurApp, uint8 mode, bool apply) const
{
    if (!(mode & AURA_EFFECT_HANDLE_SEND_FOR_CLIENT_MASK))
        return;

    Unit* target = aurApp->GetTarget();

    if (target->GetTypeId() != TYPEID_PLAYER)
        return;

    if (apply)
        target->SetFlag(PLAYER_TRACK_RESOURCES, uint32(1) << (GetMiscValue() - 1));
    else
        target->RemoveFlag(PLAYER_TRACK_RESOURCES, uint32(1) << (GetMiscValue() - 1));
}

void AuraEffect::HandleAuraTrackStealthed(AuraApplication const* aurApp, uint8 mode, bool apply) const
{
    if (!(mode & AURA_EFFECT_HANDLE_SEND_FOR_CLIENT_MASK))
        return;

    Unit* target = aurApp->GetTarget();

    if (target->GetTypeId() != TYPEID_PLAYER)
        return;

    if (!(apply))
    {
        // do not remove unit flag if there are more than this auraEffect of that kind on unit on unit
        if (target->HasAuraType(GetAuraType()))
            return;
    }
    target->ApplyModByteFlag(PLAYER_FIELD_BYTES, PLAYER_FIELD_BYTES_OFFSET_FLAGS, PLAYER_FIELD_BYTE_TRACK_STEALTHED, apply);
}

void AuraEffect::HandleAuraModStalked(AuraApplication const* aurApp, uint8 mode, bool apply) const
{
    if (!(mode & AURA_EFFECT_HANDLE_SEND_FOR_CLIENT_MASK))
        return;

    Unit* target = aurApp->GetTarget();

    // used by spells: Hunter's Mark, Mind Vision, Syndicate Tracker (MURP) DND
    if (apply)
        target->SetFlag(UNIT_DYNAMIC_FLAGS, UNIT_DYNFLAG_TRACK_UNIT);
    else
    {
        // do not remove unit flag if there are more than this auraEffect of that kind on unit on unit
        if (!target->HasAuraType(GetAuraType()))
            target->RemoveFlag(UNIT_DYNAMIC_FLAGS, UNIT_DYNFLAG_TRACK_UNIT);
    }

    // call functions which may have additional effects after chainging state of unit
    target->UpdateObjectVisibility();
}

void AuraEffect::HandleAuraUntrackable(AuraApplication const* aurApp, uint8 mode, bool apply) const
{
    if (!(mode & AURA_EFFECT_HANDLE_SEND_FOR_CLIENT_MASK))
        return;

    Unit* target = aurApp->GetTarget();

    if (apply)
        target->SetByteFlag(UNIT_FIELD_BYTES_1, UNIT_BYTES_1_OFFSET_VIS_FLAG, UNIT_STAND_FLAGS_UNTRACKABLE);
    else
    {
        // do not remove unit flag if there are more than this auraEffect of that kind on unit on unit
        if (target->HasAuraType(GetAuraType()))
            return;
        target->RemoveByteFlag(UNIT_FIELD_BYTES_1, UNIT_BYTES_1_OFFSET_VIS_FLAG, UNIT_STAND_FLAGS_UNTRACKABLE);
    }
}

/****************************/
/***  SKILLS & TALENTS    ***/
/****************************/

void AuraEffect::HandleAuraModPetTalentsPoints(AuraApplication const* aurApp, uint8 mode, bool /*apply*/) const
{
    if (!(mode & AURA_EFFECT_HANDLE_CHANGE_AMOUNT_MASK))
        return;

    Unit* target = aurApp->GetTarget();

    if (target->GetTypeId() != TYPEID_PLAYER)
        return;

    // Recalculate pet talent points
    if (Pet* pet = target->ToPlayer()->GetPet())
        pet->InitTalentForLevel();
}

void AuraEffect::HandleAuraModSkill(AuraApplication const* aurApp, uint8 mode, bool apply) const
{
    if (!(mode & (AURA_EFFECT_HANDLE_CHANGE_AMOUNT_MASK | AURA_EFFECT_HANDLE_SKILL)))
        return;
    Unit* target = aurApp->GetTarget();

    if (target->GetTypeId() != TYPEID_PLAYER)
        return;

    uint32 prot = GetMiscValue();
    int32 points = GetAmount();

    target->ToPlayer()->ModifySkillBonus(prot, ((apply) ? points: -points), GetAuraType() == SPELL_AURA_MOD_SKILL_TALENT);
    if (prot == SKILL_DEFENSE)
        target->ToPlayer()->UpdateDefenseBonusesMod();
}

/****************************/
/***       MOVEMENT       ***/
/****************************/

void AuraEffect::HandleAuraMounted(AuraApplication const* aurApp, uint8 mode, bool apply) const
{
    if (!(mode & AURA_EFFECT_HANDLE_SEND_FOR_CLIENT_MASK))
        return;

    Unit* target = aurApp->GetTarget();

    if (apply)
    {
        uint32 creatureEntry = GetMiscValue();
        uint32 displayId = 0;
        uint32 vehicleId = 0;

        // Festive Holiday Mount
        if (target->HasAura(62061))
        {
            if (GetBase()->HasEffectType(SPELL_AURA_MOD_INCREASE_MOUNTED_FLIGHT_SPEED))
                creatureEntry = 24906;
            else
                creatureEntry = 15665;
        }

        if (CreatureTemplate const* creatureInfo = sObjectMgr->GetCreatureTemplate(creatureEntry))
        {
            displayId = ObjectMgr::ChooseDisplayId(creatureInfo);
            sObjectMgr->GetCreatureModelRandomGender(&displayId);

            vehicleId = creatureInfo->VehicleId;

            //some spell has one aura of mount and one of vehicle
            for (uint32 i = 0; i < MAX_SPELL_EFFECTS; ++i)
                if (GetSpellInfo()->Effects[i].Effect == SPELL_EFFECT_SUMMON
                    && GetSpellInfo()->Effects[i].MiscValue == GetMiscValue())
                    displayId = 0;
        }

        target->Mount(displayId, vehicleId, creatureEntry);
    }
    else
    {
        target->Dismount();
        //some mounts like Headless Horseman's Mount or broom stick are skill based spell
        // need to remove ALL arura related to mounts, this will stop client crash with broom stick
        // and never endless flying after using Headless Horseman's Mount
        if (mode & AURA_EFFECT_HANDLE_REAL)
            target->RemoveAurasByType(SPELL_AURA_MOUNTED);
    }
}

void AuraEffect::HandleAuraAllowFlight(AuraApplication const* aurApp, uint8 mode, bool apply) const
{
    if (!(mode & AURA_EFFECT_HANDLE_SEND_FOR_CLIENT_MASK))
        return;

    Unit* target = aurApp->GetTarget();

    if (!apply)
    {
        // do not remove unit flag if there are more than this auraEffect of that kind on unit on unit
        if (target->HasAuraType(GetAuraType()) || target->HasAuraType(SPELL_AURA_MOD_INCREASE_MOUNTED_FLIGHT_SPEED))
            return;
    }

    if (target->SetCanFly(apply))
    {
        if (!apply && !target->IsLevitating())
            target->GetMotionMaster()->MoveFall();
    }
}

void AuraEffect::HandleAuraWaterWalk(AuraApplication const* aurApp, uint8 mode, bool apply) const
{
    if (!(mode & AURA_EFFECT_HANDLE_SEND_FOR_CLIENT_MASK))
        return;

    Unit* target = aurApp->GetTarget();

    if (!apply)
    {
        // do not remove unit flag if there are more than this auraEffect of that kind on unit on unit
        if (target->HasAuraType(GetAuraType()))
            return;
    }

    target->SetWaterWalking(apply);
}

void AuraEffect::HandleAuraFeatherFall(AuraApplication const* aurApp, uint8 mode, bool apply) const
{
    if (!(mode & AURA_EFFECT_HANDLE_SEND_FOR_CLIENT_MASK))
        return;

    Unit* target = aurApp->GetTarget();

    if (!apply)
    {
        // do not remove unit flag if there are more than this auraEffect of that kind on unit on unit
        if (target->HasAuraType(GetAuraType()))
            return;
    }

    target->SetFeatherFall(apply);

    // start fall from current height
    if (!apply && target->GetTypeId() == TYPEID_PLAYER)
        target->ToPlayer()->SetFallInformation(0, target->GetPositionZ());
}

void AuraEffect::HandleAuraHover(AuraApplication const* aurApp, uint8 mode, bool apply) const
{
    if (!(mode & AURA_EFFECT_HANDLE_SEND_FOR_CLIENT_MASK))
        return;

    Unit* target = aurApp->GetTarget();

    if (!apply)
    {
        // do not remove unit flag if there are more than this auraEffect of that kind on unit on unit
        if (target->HasAuraType(GetAuraType()))
            return;
    }

    target->SetHover(apply);    //! Sets movementflags
}

void AuraEffect::HandleWaterBreathing(AuraApplication const* aurApp, uint8 mode, bool /*apply*/) const
{
    if (!(mode & AURA_EFFECT_HANDLE_SEND_FOR_CLIENT_MASK))
        return;

    Unit* target = aurApp->GetTarget();

    // update timers in client
    if (target->GetTypeId() == TYPEID_PLAYER)
        target->ToPlayer()->UpdateMirrorTimers();
}

void AuraEffect::HandleForceMoveForward(AuraApplication const* aurApp, uint8 mode, bool apply) const
{
    if (!(mode & AURA_EFFECT_HANDLE_SEND_FOR_CLIENT_MASK))
        return;

    Unit* target = aurApp->GetTarget();

    if (apply)
        target->SetFlag(UNIT_FIELD_FLAGS_2, UNIT_FLAG2_FORCE_MOVEMENT);
    else
    {
        // do not remove unit flag if there are more than this auraEffect of that kind on unit on unit
        if (target->HasAuraType(GetAuraType()))
            return;
        target->RemoveFlag(UNIT_FIELD_FLAGS_2, UNIT_FLAG2_FORCE_MOVEMENT);
    }
}

/****************************/
/***        THREAT        ***/
/****************************/

void AuraEffect::HandleModThreat(AuraApplication const* aurApp, uint8 mode, bool /*apply*/) const
{
    if (!(mode & AURA_EFFECT_HANDLE_CHANGE_AMOUNT_MASK))
        return;

    aurApp->GetTarget()->GetThreatManager().UpdateMySpellSchoolModifiers();
}

void AuraEffect::HandleAuraModTotalThreat(AuraApplication const* aurApp, uint8 mode, bool /*apply*/) const
{
    if (!(mode & AURA_EFFECT_HANDLE_CHANGE_AMOUNT_MASK))
        return;

    Unit* target = aurApp->GetTarget();

    if (!target->IsAlive() || target->GetTypeId() != TYPEID_PLAYER)
        return;

    Unit* caster = GetCaster();
    if (caster && caster->IsAlive())
        caster->GetThreatManager().UpdateMyTempModifiers();
}

void AuraEffect::HandleModTaunt(AuraApplication const* aurApp, uint8 mode, bool /*apply*/) const
{
    if (!(mode & AURA_EFFECT_HANDLE_REAL))
        return;

    Unit* target = aurApp->GetTarget();

    if (!target->IsAlive() || !target->CanHaveThreatList())
        return;

    target->GetThreatManager().TauntUpdate();
}

void AuraEffect::HandleModDetaunt(AuraApplication const* aurApp, uint8 mode, bool /*apply*/) const
{
    if (!(mode & AURA_EFFECT_HANDLE_REAL))
        return;

    Unit* caster = GetCaster();
    Unit* target = aurApp->GetTarget();

    if (!caster || !caster->IsAlive() || !target->IsAlive() || !caster->CanHaveThreatList())
        return;

    caster->GetThreatManager().TauntUpdate();
}

/*****************************/
/***        CONTROL        ***/
/*****************************/

void AuraEffect::HandleModConfuse(AuraApplication const* aurApp, uint8 mode, bool apply) const
{
    if (!(mode & AURA_EFFECT_HANDLE_REAL))
        return;

    Unit* target = aurApp->GetTarget();

    target->SetControlled(apply, UNIT_STATE_CONFUSED);
    if (apply)
        target->GetThreatManager().EvaluateSuppressed();
}

void AuraEffect::HandleModFear(AuraApplication const* aurApp, uint8 mode, bool apply) const
{
    if (!(mode & AURA_EFFECT_HANDLE_REAL))
        return;

    Unit* target = aurApp->GetTarget();

    target->SetControlled(apply, UNIT_STATE_FLEEING);
}

void AuraEffect::HandleAuraModStun(AuraApplication const* aurApp, uint8 mode, bool apply) const
{
    if (!(mode & AURA_EFFECT_HANDLE_REAL))
        return;

    Unit* target = aurApp->GetTarget();

    target->SetControlled(apply, UNIT_STATE_STUNNED);
    if (apply)
        target->GetThreatManager().EvaluateSuppressed();
}

void AuraEffect::HandleAuraModRoot(AuraApplication const* aurApp, uint8 mode, bool apply) const
{
    if (!(mode & AURA_EFFECT_HANDLE_REAL))
        return;

    Unit* target = aurApp->GetTarget();

    target->SetControlled(apply, UNIT_STATE_ROOT);
}

void AuraEffect::HandlePreventFleeing(AuraApplication const* aurApp, uint8 mode, bool apply) const
{
    if (!(mode & AURA_EFFECT_HANDLE_REAL))
        return;

    Unit* target = aurApp->GetTarget();

    // Since patch 3.0.2 this mechanic no longer affects fear effects. It will ONLY prevent humanoids from fleeing due to low health.
    if (!apply || target->HasAuraType(SPELL_AURA_MOD_FEAR))
        return;
    /// TODO: find a way to cancel fleeing for assistance.
    /// Currently this will only stop creatures fleeing due to low health that could not find nearby allies to flee towards.
    target->SetControlled(false, UNIT_STATE_FLEEING);
}

/***************************/
/***        CHARM        ***/
/***************************/

void AuraEffect::HandleModPossess(AuraApplication const* aurApp, uint8 mode, bool apply) const
{
    if (!(mode & AURA_EFFECT_HANDLE_REAL))
        return;

    Unit* target = aurApp->GetTarget();

    Unit* caster = GetCaster();

    // no support for posession AI yet
    if (caster && caster->GetTypeId() == TYPEID_UNIT)
    {
        HandleModCharm(aurApp, mode, apply);
        return;
    }

    if (apply)
        target->SetCharmedBy(caster, CHARM_TYPE_POSSESS, aurApp);
    else
        target->RemoveCharmedBy(caster);
}

void AuraEffect::HandleModPossessPet(AuraApplication const* aurApp, uint8 mode, bool apply) const
{
    if (!(mode & AURA_EFFECT_HANDLE_REAL))
        return;

    Unit* caster = GetCaster();
    if (!caster || caster->GetTypeId() != TYPEID_PLAYER)
        return;

    // seems it may happen that when removing it is no longer owner's pet
    //if (caster->ToPlayer()->GetPet() != target)
    //    return;

    Unit* target = aurApp->GetTarget();
    if (target->GetTypeId() != TYPEID_UNIT || !target->IsPet())
        return;

    Pet* pet = target->ToPet();
    if (apply)
    {
        if (caster->ToPlayer()->GetPet() != pet)
            return;

        pet->SetCharmedBy(caster, CHARM_TYPE_POSSESS, aurApp);
    }
    else
    {
        pet->RemoveCharmedBy(caster);

        if (!pet->IsWithinDistInMap(caster, pet->GetMap()->GetVisibilityRange()))
            pet->Remove(PET_SAVE_NOT_IN_SLOT, true);
        else
        {
            // Reinitialize the pet bar or it will appear greyed out
            caster->ToPlayer()->PetSpellInitialize();

            // TODO: remove this
            if (!pet->GetVictim() && !pet->GetCharmInfo()->HasCommandState(COMMAND_STAY))
                pet->GetMotionMaster()->MoveFollow(caster, PET_FOLLOW_DIST, pet->GetFollowAngle());
        }
    }
}

void AuraEffect::HandleModCharm(AuraApplication const* aurApp, uint8 mode, bool apply) const
{
    if (!(mode & AURA_EFFECT_HANDLE_REAL))
        return;

    Unit* target = aurApp->GetTarget();

    Unit* caster = GetCaster();

    if (apply)
        target->SetCharmedBy(caster, CHARM_TYPE_CHARM, aurApp);
    else
        target->RemoveCharmedBy(caster);
}

void AuraEffect::HandleCharmConvert(AuraApplication const* aurApp, uint8 mode, bool apply) const
{
    if (!(mode & AURA_EFFECT_HANDLE_REAL))
        return;

    Unit* target = aurApp->GetTarget();

    Unit* caster = GetCaster();

    if (apply)
        target->SetCharmedBy(caster, CHARM_TYPE_CONVERT, aurApp);
    else
        target->RemoveCharmedBy(caster);
}

/**
 * Such auras are applied from a caster(=player) to a vehicle.
 * This has been verified using spell #49256
 */
void AuraEffect::HandleAuraControlVehicle(AuraApplication const* aurApp, uint8 mode, bool apply) const
{
    if (!(mode & AURA_EFFECT_HANDLE_CHANGE_AMOUNT_MASK))
        return;

    Unit* target = aurApp->GetTarget();
    if (!target->IsVehicle())
        return;

    Unit* caster = GetCaster();
    if (!caster || caster == target)
        return;

    if (apply)
    {
        // Currently spells that have base points  0 and DieSides 0 = "0/0" exception are pushed to -1,
        // however the idea of 0/0 is to ingore flag VEHICLE_SEAT_FLAG_CAN_ENTER_OR_EXIT and -1 checks for it,
        // so this break such spells or most of them.
        // Current formula about m_amount: effect base points + dieside - 1
        // TO DO: Reasearch more about 0/0 and fix it.
        caster->_EnterVehicle(target->GetVehicleKit(), GetAmount() - 1, aurApp);
    }
    else
    {
        // Remove pending passengers before exiting vehicle - might cause an Uninstall
        target->GetVehicleKit()->RemovePendingEventsForPassenger(caster);

        if (GetId() == 53111) // Devour Humanoid
        {
            Unit::Kill(target, caster);
            if (caster->GetTypeId() == TYPEID_UNIT)
                caster->ToCreature()->DespawnOrUnsummon();
        }

        if (!(mode & AURA_EFFECT_HANDLE_CHANGE_AMOUNT))
            caster->_ExitVehicle();
        else
            target->GetVehicleKit()->RemovePassenger(caster);  // Only remove passenger from vehicle without launching exit movement or despawning the vehicle

        // some SPELL_AURA_CONTROL_VEHICLE auras have a dummy effect on the player - remove them
        caster->RemoveAurasDueToSpell(GetId());
    }
}

/*********************************************************/
/***                  MODIFY SPEED                     ***/
/*********************************************************/
void AuraEffect::HandleAuraModIncreaseSpeed(AuraApplication const* aurApp, uint8 mode, bool /*apply*/) const
{
    if (!(mode & AURA_EFFECT_HANDLE_CHANGE_AMOUNT_MASK))
        return;

    Unit* target = aurApp->GetTarget();

    target->UpdateSpeed(MOVE_RUN);
}

void AuraEffect::HandleAuraModIncreaseMountedSpeed(AuraApplication const* aurApp, uint8 mode, bool apply) const
{
    HandleAuraModIncreaseSpeed(aurApp, mode, apply);
}

void AuraEffect::HandleAuraModIncreaseFlightSpeed(AuraApplication const* aurApp, uint8 mode, bool apply) const
{
    if (!(mode & AURA_EFFECT_HANDLE_CHANGE_AMOUNT_SEND_FOR_CLIENT_MASK))
        return;

    Unit* target = aurApp->GetTarget();
    if (mode & AURA_EFFECT_HANDLE_CHANGE_AMOUNT_MASK)
        target->UpdateSpeed(MOVE_FLIGHT);

    //! Update ability to fly
    if (GetAuraType() == SPELL_AURA_MOD_INCREASE_MOUNTED_FLIGHT_SPEED)
    {
        // do not remove unit flag if there are more than this auraEffect of that kind on unit on unit
        if (mode & AURA_EFFECT_HANDLE_SEND_FOR_CLIENT_MASK && (apply || (!target->HasAuraType(SPELL_AURA_MOD_INCREASE_MOUNTED_FLIGHT_SPEED) && !target->HasAuraType(SPELL_AURA_FLY))))
        {
            if (target->SetCanFly(apply))
                if (!apply && !target->IsLevitating())
                    target->GetMotionMaster()->MoveFall();
        }

        //! Someone should clean up these hacks and remove it from this function. It doesn't even belong here.
        if (mode & AURA_EFFECT_HANDLE_REAL)
        {
            //Players on flying mounts must be immune to polymorph
            if (target->GetTypeId() == TYPEID_PLAYER)
                target->ApplySpellImmune(GetId(), IMMUNITY_MECHANIC, MECHANIC_POLYMORPH, apply);

            // Dragonmaw Illusion (overwrite mount model, mounted aura already applied)
            if (apply && target->HasAuraEffect(42016, 0) && target->GetMountID())
                target->SetUInt32Value(UNIT_FIELD_MOUNTDISPLAYID, 16314);
        }
    }
}

void AuraEffect::HandleAuraModIncreaseSwimSpeed(AuraApplication const* aurApp, uint8 mode, bool /*apply*/) const
{
    if (!(mode & AURA_EFFECT_HANDLE_CHANGE_AMOUNT_MASK))
        return;

    Unit* target = aurApp->GetTarget();

    target->UpdateSpeed(MOVE_SWIM);
}

void AuraEffect::HandleAuraModDecreaseSpeed(AuraApplication const* aurApp, uint8 mode, bool /*apply*/) const
{
    if (!(mode & AURA_EFFECT_HANDLE_CHANGE_AMOUNT_MASK))
        return;

    Unit* target = aurApp->GetTarget();

    target->UpdateSpeed(MOVE_RUN);
    target->UpdateSpeed(MOVE_SWIM);
    target->UpdateSpeed(MOVE_FLIGHT);
    target->UpdateSpeed(MOVE_RUN_BACK);
    target->UpdateSpeed(MOVE_SWIM_BACK);
    target->UpdateSpeed(MOVE_FLIGHT_BACK);
}

void AuraEffect::HandleAuraModUseNormalSpeed(AuraApplication const* aurApp, uint8 mode, bool /*apply*/) const
{
    if (!(mode & AURA_EFFECT_HANDLE_REAL))
        return;

    Unit* target = aurApp->GetTarget();

    target->UpdateSpeed(MOVE_RUN);
    target->UpdateSpeed(MOVE_SWIM);
    target->UpdateSpeed(MOVE_FLIGHT);
}

/*********************************************************/
/***                     IMMUNITY                      ***/
/*********************************************************/

void AuraEffect::HandleModMechanicImmunityMask(AuraApplication const* aurApp, uint8 mode, bool apply) const
{
    if (!(mode & AURA_EFFECT_HANDLE_REAL))
        return;

    Unit* target = aurApp->GetTarget();
    m_spellInfo->ApplyAllSpellImmunitiesTo(target, GetEffIndex(), apply);
}

void AuraEffect::HandleModMechanicImmunity(AuraApplication const* aurApp, uint8 mode, bool apply) const
{
    if (!(mode & AURA_EFFECT_HANDLE_REAL))
        return;

    Unit* target = aurApp->GetTarget();
    m_spellInfo->ApplyAllSpellImmunitiesTo(target, GetEffIndex(), apply);
}

void AuraEffect::HandleAuraModEffectImmunity(AuraApplication const* aurApp, uint8 mode, bool apply) const
{
    if (!(mode & AURA_EFFECT_HANDLE_REAL))
        return;

    Unit* target = aurApp->GetTarget();
    m_spellInfo->ApplyAllSpellImmunitiesTo(target, GetEffIndex(), apply);

    // when removing flag aura, handle flag drop
    Player* player = target->ToPlayer();
    if (!apply && player && (GetSpellInfo()->AuraInterruptFlags & AURA_INTERRUPT_FLAG_IMMUNE_OR_LOST_SELECTION))
    {
        if (player->InBattleground())
        {
            if (Battleground* bg = player->GetBattleground())
                bg->EventPlayerDroppedFlag(player);
        }
        else
            sOutdoorPvPMgr->HandleDropFlag(player, GetSpellInfo()->Id);
    }
}

void AuraEffect::HandleAuraModStateImmunity(AuraApplication const* aurApp, uint8 mode, bool apply) const
{
    if (!(mode & AURA_EFFECT_HANDLE_REAL))
        return;

    Unit* target = aurApp->GetTarget();
    m_spellInfo->ApplyAllSpellImmunitiesTo(target, GetEffIndex(), apply);
}

void AuraEffect::HandleAuraModSchoolImmunity(AuraApplication const* aurApp, uint8 mode, bool apply) const
{
    if (!(mode & AURA_EFFECT_HANDLE_REAL))
        return;

    Unit* target = aurApp->GetTarget();
    m_spellInfo->ApplyAllSpellImmunitiesTo(target, GetEffIndex(), apply);

    if (GetSpellInfo()->Mechanic == MECHANIC_BANISH)
    {
        if (apply)
            target->AddUnitState(UNIT_STATE_ISOLATED);
        else
        {
            bool banishFound = false;
            Unit::AuraEffectList const& banishAuras = target->GetAuraEffectsByType(GetAuraType());
            for (AuraEffect const* aurEff : banishAuras)
            {
                if (aurEff->GetSpellInfo()->Mechanic == MECHANIC_BANISH)
                {
                    banishFound = true;
                    break;
                }
            }

            if (!banishFound)
                target->ClearUnitState(UNIT_STATE_ISOLATED);
        }
    }

    if (apply && GetMiscValue() == SPELL_SCHOOL_MASK_NORMAL)
        target->RemoveAurasWithInterruptFlags(AURA_INTERRUPT_FLAG_IMMUNE_OR_LOST_SELECTION);

    // remove all flag auras (they are positive, but they must be removed when you are immune)
    if (GetSpellInfo()->HasAttribute(SPELL_ATTR1_DISPEL_AURAS_ON_IMMUNITY)
        && GetSpellInfo()->HasAttribute(SPELL_ATTR2_DAMAGE_REDUCED_SHIELD))
        target->RemoveAurasWithInterruptFlags(AURA_INTERRUPT_FLAG_IMMUNE_OR_LOST_SELECTION);

    if (apply)
    {
        target->SetFlag(UNIT_FIELD_FLAGS, UNIT_FLAG_IMMUNE);
        target->GetThreatManager().EvaluateSuppressed();
    }
    else
    { 
        // do not remove unit flag if there are more than this auraEffect of that kind on unit
        if (target->HasAuraType(GetAuraType()))
            return;
        target->RemoveFlag(UNIT_FIELD_FLAGS, UNIT_FLAG_IMMUNE);
    }
}

void AuraEffect::HandleAuraModDmgImmunity(AuraApplication const* aurApp, uint8 mode, bool apply) const
{
    if (!(mode & AURA_EFFECT_HANDLE_REAL))
        return;

    Unit* target = aurApp->GetTarget();
    m_spellInfo->ApplyAllSpellImmunitiesTo(target, GetEffIndex(), apply);

    if (apply)
        target->GetThreatManager().EvaluateSuppressed();
}

void AuraEffect::HandleAuraModDispelImmunity(AuraApplication const* aurApp, uint8 mode, bool apply) const
{
    if (!(mode & AURA_EFFECT_HANDLE_REAL))
        return;

    Unit* target = aurApp->GetTarget();
    m_spellInfo->ApplyAllSpellImmunitiesTo(target, GetEffIndex(), apply);
}

/*********************************************************/
/***                  MODIFY STATS                     ***/
/*********************************************************/

/********************************/
/***        RESISTANCE        ***/
/********************************/

void AuraEffect::HandleAuraModResistanceExclusive(AuraApplication const* aurApp, uint8 mode, bool apply) const
{
    if (!(mode & (AURA_EFFECT_HANDLE_CHANGE_AMOUNT_MASK | AURA_EFFECT_HANDLE_STAT)))
        return;

    Unit* target = aurApp->GetTarget();

    for (uint8 x = SPELL_SCHOOL_NORMAL; x < MAX_SPELL_SCHOOL; ++x)
    {
        if (GetMiscValue() & (1 << x))
        {
            int32 amount = target->GetMaxPositiveAuraModifierByMiscMask(SPELL_AURA_MOD_RESISTANCE_EXCLUSIVE, 1 << x, this);
            if (amount < GetAmount())
            {
                float value = float(GetAmount() - amount);
                target->HandleStatFlatModifier(UnitMods(UNIT_MOD_RESISTANCE_START + x), BASE_VALUE, value, apply);
                if (target->GetTypeId() == TYPEID_PLAYER || target->IsPet())
                    target->UpdateResistanceBuffModsMod(SpellSchools(x));
            }
        }
    }
}

void AuraEffect::HandleAuraModResistance(AuraApplication const* aurApp, uint8 mode, bool apply) const
{
    if (!(mode & (AURA_EFFECT_HANDLE_CHANGE_AMOUNT_MASK | AURA_EFFECT_HANDLE_STAT)))
        return;

    Unit* target = aurApp->GetTarget();

    for (uint8 x = SPELL_SCHOOL_NORMAL; x < MAX_SPELL_SCHOOL; ++x)
    {
        if (GetMiscValue() & (1 << x))
        {
            target->HandleStatFlatModifier(UnitMods(UNIT_MOD_RESISTANCE_START + x), TOTAL_VALUE, float(GetAmount()), apply);
            if (target->GetTypeId() == TYPEID_PLAYER || target->IsPet())
                target->UpdateResistanceBuffModsMod(SpellSchools(x));
        }
    }
}

void AuraEffect::HandleAuraModBaseResistancePCT(AuraApplication const* aurApp, uint8 mode, bool apply) const
{
    if (!(mode & (AURA_EFFECT_HANDLE_CHANGE_AMOUNT_MASK | AURA_EFFECT_HANDLE_STAT)))
        return;

    Unit* target = aurApp->GetTarget();

    // only players have base stats
    if (target->GetTypeId() != TYPEID_PLAYER)
    {
        //pets only have base armor
        if (target->IsPet() && (GetMiscValue() & SPELL_SCHOOL_MASK_NORMAL))
        {
            if (apply)
                target->ApplyStatPctModifier(UNIT_MOD_ARMOR, BASE_PCT, float(GetAmount()));
            else
            {
                float amount = target->GetTotalAuraMultiplierByMiscMask(SPELL_AURA_MOD_BASE_RESISTANCE_PCT, SPELL_SCHOOL_MASK_NORMAL);
                target->SetStatPctModifier(UNIT_MOD_ARMOR, BASE_PCT, amount);
            }
        }
    }
    else
    {
        for (uint8 x = SPELL_SCHOOL_NORMAL; x < MAX_SPELL_SCHOOL; ++x)
        {
            if (GetMiscValue() & (1 << x))
            {
                if (apply)
                    target->ApplyStatPctModifier(UnitMods(UNIT_MOD_RESISTANCE_START + x), BASE_PCT, float(GetAmount()));
                else
                {
                    float amount = target->GetTotalAuraMultiplierByMiscMask(SPELL_AURA_MOD_BASE_RESISTANCE_PCT, 1 << x);
                    target->SetStatPctModifier(UnitMods(UNIT_MOD_RESISTANCE_START + x), BASE_PCT, amount);
                }
            }
        }
    }
}

void AuraEffect::HandleModResistancePercent(AuraApplication const* aurApp, uint8 mode, bool /*apply*/) const
{
    if (!(mode & (AURA_EFFECT_HANDLE_CHANGE_AMOUNT_MASK | AURA_EFFECT_HANDLE_STAT)))
        return;

    Unit* target = aurApp->GetTarget();

    for (uint8 i = SPELL_SCHOOL_NORMAL; i < MAX_SPELL_SCHOOL; ++i)
    {
        if (GetMiscValue() & (1 << i))
        {
            float amount = target->GetTotalAuraMultiplierByMiscMask(SPELL_AURA_MOD_RESISTANCE_PCT, 1 << i);
            if (target->GetPctModifierValue(UnitMods(UNIT_MOD_RESISTANCE_START + i), TOTAL_PCT) == amount)
                continue;

            target->SetStatPctModifier(UnitMods(UNIT_MOD_RESISTANCE_START + i), TOTAL_PCT, amount);
            if (target->GetTypeId() == TYPEID_PLAYER || target->IsPet())
                target->UpdateResistanceBuffModsMod(SpellSchools(i));
        }
    }
}

void AuraEffect::HandleModBaseResistance(AuraApplication const* aurApp, uint8 mode, bool apply) const
{
    if (!(mode & (AURA_EFFECT_HANDLE_CHANGE_AMOUNT_MASK | AURA_EFFECT_HANDLE_STAT)))
        return;

    Unit* target = aurApp->GetTarget();

    // only players have base stats
    if (target->GetTypeId() != TYPEID_PLAYER)
    {
        //pets only have base armor
        if (target->IsPet() && (GetMiscValue() & SPELL_SCHOOL_MASK_NORMAL))
            target->HandleStatFlatModifier(UNIT_MOD_ARMOR, TOTAL_VALUE, float(GetAmount()), apply);
    }
    else
    {
        for (uint8 i = SPELL_SCHOOL_NORMAL; i < MAX_SPELL_SCHOOL; ++i)
            if (GetMiscValue() & (1 << i))
                target->HandleStatFlatModifier(UnitMods(UNIT_MOD_RESISTANCE_START + i), TOTAL_VALUE, float(GetAmount()), apply);
    }
}

void AuraEffect::HandleModTargetResistance(AuraApplication const* aurApp, uint8 mode, bool apply) const
{
    if (!(mode & (AURA_EFFECT_HANDLE_CHANGE_AMOUNT_MASK | AURA_EFFECT_HANDLE_STAT)))
        return;

    Unit* target = aurApp->GetTarget();

    // applied to damage as HandleNoImmediateEffect in Unit::CalcAbsorbResist and Unit::CalcArmorReducedDamage

    // show armor penetration
    if (target->GetTypeId() == TYPEID_PLAYER && (GetMiscValue() & SPELL_SCHOOL_MASK_NORMAL))
        target->ApplyModInt32Value(PLAYER_FIELD_MOD_TARGET_PHYSICAL_RESISTANCE, GetAmount(), apply);

    // show as spell penetration only full spell penetration bonuses (all resistances except armor and holy
    if (target->GetTypeId() == TYPEID_PLAYER && (GetMiscValue() & SPELL_SCHOOL_MASK_SPELL) == SPELL_SCHOOL_MASK_SPELL)
        target->ApplyModInt32Value(PLAYER_FIELD_MOD_TARGET_RESISTANCE, GetAmount(), apply);
}

/********************************/
/***           STAT           ***/
/********************************/

void AuraEffect::HandleAuraModStat(AuraApplication const* aurApp, uint8 mode, bool apply) const
{
    if (!(mode & (AURA_EFFECT_HANDLE_CHANGE_AMOUNT_MASK | AURA_EFFECT_HANDLE_STAT)))
        return;

    if (GetMiscValue() < -2 || GetMiscValue() > 4)
    {
        TC_LOG_ERROR("spells.aura.effect", "WARNING: Spell %u effect %u has an unsupported misc value (%i) for SPELL_AURA_MOD_STAT ", GetId(), GetEffIndex(), GetMiscValue());
        return;
    }

    Unit* target = aurApp->GetTarget();
    int32 spellGroupVal = target->GetHighestExclusiveSameEffectSpellGroupValue(this, SPELL_AURA_MOD_STAT, true, GetMiscValue());
    if (abs(spellGroupVal) >= abs(GetAmount()))
        return;

    for (int32 i = STAT_STRENGTH; i < MAX_STATS; ++i)
    {
        // -1 or -2 is all stats (misc < -2 checked in function beginning)
        if (GetMiscValue() < 0 || GetMiscValue() == i)
        {
            if (spellGroupVal)
            {
                target->HandleStatFlatModifier(UnitMods(UNIT_MOD_STAT_START + i), TOTAL_VALUE, float(spellGroupVal), !apply);
                if (target->GetTypeId() == TYPEID_PLAYER || target->IsPet())
                    target->UpdateStatBuffMod(Stats(i));
            }

            target->HandleStatFlatModifier(UnitMods(UNIT_MOD_STAT_START + i), TOTAL_VALUE, float(GetAmount()), apply);
            if (target->GetTypeId() == TYPEID_PLAYER || target->IsPet())
                target->UpdateStatBuffMod(Stats(i));
        }
    }
}

void AuraEffect::HandleModPercentStat(AuraApplication const* aurApp, uint8 mode, bool apply) const
{
    if (!(mode & (AURA_EFFECT_HANDLE_CHANGE_AMOUNT_MASK | AURA_EFFECT_HANDLE_STAT)))
        return;

    Unit* target = aurApp->GetTarget();

    if (GetMiscValue() < -1 || GetMiscValue() > 4)
    {
        TC_LOG_ERROR("spells.aura.effect", "WARNING: Misc Value for SPELL_AURA_MOD_PERCENT_STAT not valid");
        return;
    }

    // only players have base stats
    if (target->GetTypeId() != TYPEID_PLAYER)
        return;

    for (int32 i = STAT_STRENGTH; i < MAX_STATS; ++i)
    {
        if (GetMiscValue() == i || GetMiscValue() == -1)
        {
            if (apply)
                target->ApplyStatPctModifier(UnitMods(UNIT_MOD_STAT_START + i), BASE_PCT, float(GetAmount()));
            else
            {
                float amount = target->GetTotalAuraMultiplier(SPELL_AURA_MOD_PERCENT_STAT, [i](AuraEffect const* aurEff) -> bool
                {
                    if (aurEff->GetMiscValue() == i || aurEff->GetMiscValue() == -1)
                        return true;
                    return false;
                });
                target->SetStatPctModifier(UnitMods(UNIT_MOD_STAT_START + i), BASE_PCT, amount);
            }
        }
    }
}

void AuraEffect::HandleModSpellDamagePercentFromStat(AuraApplication const* aurApp, uint8 mode, bool /*apply*/) const
{
    if (!(mode & (AURA_EFFECT_HANDLE_CHANGE_AMOUNT_MASK | AURA_EFFECT_HANDLE_STAT)))
        return;

    Unit* target = aurApp->GetTarget();

    if (target->GetTypeId() != TYPEID_PLAYER)
        return;

    // Magic damage modifiers implemented in Unit::SpellDamageBonus
    // This information for client side use only
    // Recalculate bonus
    target->ToPlayer()->UpdateSpellDamageAndHealingBonus();
}

void AuraEffect::HandleModSpellHealingPercentFromStat(AuraApplication const* aurApp, uint8 mode, bool /*apply*/) const
{
    if (!(mode & (AURA_EFFECT_HANDLE_CHANGE_AMOUNT_MASK | AURA_EFFECT_HANDLE_STAT)))
        return;

    Unit* target = aurApp->GetTarget();

    if (target->GetTypeId() != TYPEID_PLAYER)
        return;

    // Recalculate bonus
    target->ToPlayer()->UpdateSpellDamageAndHealingBonus();
}

void AuraEffect::HandleModSpellDamagePercentFromAttackPower(AuraApplication const* aurApp, uint8 mode, bool /*apply*/) const
{
    if (!(mode & (AURA_EFFECT_HANDLE_CHANGE_AMOUNT_MASK | AURA_EFFECT_HANDLE_STAT)))
        return;

    Unit* target = aurApp->GetTarget();

    if (target->GetTypeId() != TYPEID_PLAYER)
        return;

    // Magic damage modifiers implemented in Unit::SpellDamageBonus
    // This information for client side use only
    // Recalculate bonus
    target->ToPlayer()->UpdateSpellDamageAndHealingBonus();
}

void AuraEffect::HandleModSpellHealingPercentFromAttackPower(AuraApplication const* aurApp, uint8 mode, bool /*apply*/) const
{
    if (!(mode & (AURA_EFFECT_HANDLE_CHANGE_AMOUNT_MASK | AURA_EFFECT_HANDLE_STAT)))
        return;

    Unit* target = aurApp->GetTarget();

    if (target->GetTypeId() != TYPEID_PLAYER)
        return;

    // Recalculate bonus
    target->ToPlayer()->UpdateSpellDamageAndHealingBonus();
}

void AuraEffect::HandleModHealingDone(AuraApplication const* aurApp, uint8 mode, bool /*apply*/) const
{
    if (!(mode & (AURA_EFFECT_HANDLE_CHANGE_AMOUNT_MASK | AURA_EFFECT_HANDLE_STAT)))
        return;

    Unit* target = aurApp->GetTarget();

    if (target->GetTypeId() != TYPEID_PLAYER)
        return;
    // implemented in Unit::SpellHealingBonus
    // this information is for client side only
    target->ToPlayer()->UpdateSpellDamageAndHealingBonus();
}

void AuraEffect::HandleModTotalPercentStat(AuraApplication const* aurApp, uint8 mode, bool /*apply*/) const
{
    if (!(mode & (AURA_EFFECT_HANDLE_CHANGE_AMOUNT_MASK | AURA_EFFECT_HANDLE_STAT)))
        return;

    if (GetMiscValue() < -1 || GetMiscValue() > 4)
    {
        TC_LOG_ERROR("spells.aura.effect", "WARNING: Misc Value for SPELL_AURA_MOD_PERCENT_STAT not valid");
        return;
    }

    Unit* target = aurApp->GetTarget();

    // save current health state
    float healthPct = target->GetHealthPct();
    bool zeroHealth = !target->IsAlive();

    // players in corpse state may mean two different states:
    /// 1. player just died but did not release (in this case health == 0)
    /// 2. player is corpse running (ie ghost) (in this case health == 1)
    if (target->getDeathState() == CORPSE)
        zeroHealth = (target->GetHealth() == 0);

    for (int32 i = STAT_STRENGTH; i < MAX_STATS; ++i)
    {
        if (GetMiscValue() == i || GetMiscValue() == -1) // affect the same stats
        {
            float amount = target->GetTotalAuraMultiplier(SPELL_AURA_MOD_TOTAL_STAT_PERCENTAGE, [i](AuraEffect const* aurEff) -> bool
            {
                if (aurEff->GetMiscValue() == i || aurEff->GetMiscValue() == -1)
                    return true;
                return false;
            });

            if (target->GetPctModifierValue(UnitMods(UNIT_MOD_STAT_START + i), TOTAL_PCT) == amount)
                continue;

            target->SetStatPctModifier(UnitMods(UNIT_MOD_STAT_START + i), TOTAL_PCT, amount);
            if (target->GetTypeId() == TYPEID_PLAYER || target->IsPet())
                target->UpdateStatBuffMod(Stats(i));
        }
    }

    // recalculate current HP/MP after applying aura modifications (only for spells with SPELL_ATTR0_ABILITY 0x00000010 flag)
    // this check is total bullshit i think
    if ((GetMiscValue() == STAT_STAMINA || GetMiscValue() == -1) && m_spellInfo->HasAttribute(SPELL_ATTR0_ABILITY))
        target->SetHealth(std::max<uint32>(CalculatePct(target->GetMaxHealth(), healthPct), (zeroHealth ? 0 : 1)));
}

void AuraEffect::HandleAuraModResistenceOfStatPercent(AuraApplication const* aurApp, uint8 mode, bool /*apply*/) const
{
    if (!(mode & (AURA_EFFECT_HANDLE_CHANGE_AMOUNT_MASK | AURA_EFFECT_HANDLE_STAT)))
        return;

    Unit* target = aurApp->GetTarget();

    if (target->GetTypeId() != TYPEID_PLAYER)
        return;

    if (GetMiscValue() != SPELL_SCHOOL_MASK_NORMAL)
    {
        // support required adding replace UpdateArmor by loop by UpdateResistence at intellect update
        // and include in UpdateResistence same code as in UpdateArmor for aura mod apply.
        TC_LOG_ERROR("spells.aura.effect", "Aura SPELL_AURA_MOD_RESISTANCE_OF_STAT_PERCENT(182) does not work for non-armor type resistances!");
        return;
    }

    // Recalculate Armor
    target->UpdateArmor();
}

void AuraEffect::HandleAuraModExpertise(AuraApplication const* aurApp, uint8 mode, bool /*apply*/) const
{
    if (!(mode & (AURA_EFFECT_HANDLE_CHANGE_AMOUNT_MASK | AURA_EFFECT_HANDLE_STAT)))
        return;

    Unit* target = aurApp->GetTarget();

    if (target->GetTypeId() != TYPEID_PLAYER)
        return;

    target->ToPlayer()->UpdateExpertise(BASE_ATTACK);
    target->ToPlayer()->UpdateExpertise(OFF_ATTACK);
}

/********************************/
/***      HEAL & ENERGIZE     ***/
/********************************/
void AuraEffect::HandleModPowerRegen(AuraApplication const* aurApp, uint8 mode, bool /*apply*/) const
{
    if (!(mode & (AURA_EFFECT_HANDLE_CHANGE_AMOUNT_MASK | AURA_EFFECT_HANDLE_STAT)))
        return;

    Unit* target = aurApp->GetTarget();

    if (target->GetTypeId() != TYPEID_PLAYER)
        return;

    // Update manaregen value
    if (GetMiscValue() == POWER_MANA)
        target->ToPlayer()->UpdateManaRegen();
    else if (GetMiscValue() == POWER_RUNE)
        target->ToPlayer()->UpdateRuneRegen(RuneType(GetMiscValueB()));
    // other powers are not immediate effects - implemented in Player::Regenerate, Creature::Regenerate
}

void AuraEffect::HandleModPowerRegenPCT(AuraApplication const* aurApp, uint8 mode, bool apply) const
{
    HandleModPowerRegen(aurApp, mode, apply);
}

void AuraEffect::HandleModManaRegen(AuraApplication const* aurApp, uint8 mode, bool /*apply*/) const
{
    if (!(mode & (AURA_EFFECT_HANDLE_CHANGE_AMOUNT_MASK | AURA_EFFECT_HANDLE_STAT)))
        return;

    Unit* target = aurApp->GetTarget();

    if (target->GetTypeId() != TYPEID_PLAYER)
        return;

    //Note: an increase in regen does NOT cause threat.
    target->ToPlayer()->UpdateManaRegen();
}

void AuraEffect::HandleAuraModIncreaseHealth(AuraApplication const* aurApp, uint8 mode, bool apply) const
{
    if (!(mode & (AURA_EFFECT_HANDLE_CHANGE_AMOUNT_MASK | AURA_EFFECT_HANDLE_STAT)))
        return;

    Unit* target = aurApp->GetTarget();

    int32 const amt = apply ? GetAmount() : -GetAmount();
    if (amt < 0)
        target->ModifyHealth(std::max<int32>(1 - target->GetHealth(), amt));

    target->HandleStatFlatModifier(UNIT_MOD_HEALTH, TOTAL_VALUE, GetAmount(), apply);

    if (amt > 0)
        target->ModifyHealth(amt);
}

void AuraEffect::HandleAuraModIncreaseMaxHealth(AuraApplication const* aurApp, uint8 mode, bool apply) const
{
    if (!(mode & (AURA_EFFECT_HANDLE_CHANGE_AMOUNT_MASK | AURA_EFFECT_HANDLE_STAT)))
        return;

    Unit* target = aurApp->GetTarget();

    float percent = target->GetHealthPct();

    target->HandleStatFlatModifier(UNIT_MOD_HEALTH, TOTAL_VALUE, float(GetAmount()), apply);

    // refresh percentage
    if (target->GetHealth() > 0)
    {
        uint32 newHealth = std::max<uint32>(target->CountPctFromMaxHealth(int32(percent)), 1);
        target->SetHealth(newHealth);
    }
}

void AuraEffect::HandleAuraModIncreaseEnergy(AuraApplication const* aurApp, uint8 mode, bool apply) const
{
    if (!(mode & (AURA_EFFECT_HANDLE_CHANGE_AMOUNT_MASK | AURA_EFFECT_HANDLE_STAT)))
        return;

    Unit* target = aurApp->GetTarget();
    Powers powerType = Powers(GetMiscValue());
    UnitMods unitMod = UnitMods(UNIT_MOD_POWER_START + powerType);

    target->HandleStatFlatModifier(unitMod, TOTAL_VALUE, float(GetAmount()), apply);
}

void AuraEffect::HandleAuraModIncreaseEnergyPercent(AuraApplication const* aurApp, uint8 mode, bool apply) const
{
    if (!(mode & (AURA_EFFECT_HANDLE_CHANGE_AMOUNT_MASK | AURA_EFFECT_HANDLE_STAT)))
        return;

    Unit* target = aurApp->GetTarget();
    Powers powerType = Powers(GetMiscValue());
    UnitMods unitMod = UnitMods(UNIT_MOD_POWER_START + powerType);

    // Save old powers for further calculation
    int32 oldPower = int32(target->GetPower(powerType));
    int32 oldMaxPower = int32(target->GetMaxPower(powerType));

    // Handle aura effect for max power
    if (apply)
    {
        float amount = float(GetAmount());
        target->ApplyStatPctModifier(unitMod, TOTAL_PCT, amount);
    }
    else
    {
        float amount = target->GetTotalAuraMultiplierByMiscValue(SPELL_AURA_MOD_INCREASE_ENERGY_PERCENT, GetMiscValue());
        target->SetStatPctModifier(unitMod, TOTAL_PCT, amount);
    }

    // Calculate the current power change
    int32 change = target->GetMaxPower(powerType) - oldMaxPower;
    change = (oldPower + change) - target->GetPower(powerType);
    target->ModifyPower(powerType, change);
}

void AuraEffect::HandleAuraModIncreaseHealthPercent(AuraApplication const* aurApp, uint8 mode, bool apply) const
{
    if (!(mode & (AURA_EFFECT_HANDLE_CHANGE_AMOUNT_MASK | AURA_EFFECT_HANDLE_STAT)))
        return;

    Unit* target = aurApp->GetTarget();

    // Unit will keep hp% after MaxHealth being modified if unit is alive.
    float percent = target->GetHealthPct();
    if (apply)
        target->ApplyStatPctModifier(UNIT_MOD_HEALTH, TOTAL_PCT, float(GetAmount()));
    else
    {
        float amount = target->GetTotalAuraMultiplier(SPELL_AURA_MOD_INCREASE_HEALTH_PERCENT);
        target->SetStatPctModifier(UNIT_MOD_HEALTH, TOTAL_PCT, amount);
    }

    if (target->GetHealth() > 0)
    {
        uint32 newHealth = std::max<uint32>(CalculatePct(target->GetMaxHealth(), percent), 1);
        target->SetHealth(newHealth);
    }
}

void AuraEffect::HandleAuraIncreaseBaseHealthPercent(AuraApplication const* aurApp, uint8 mode, bool apply) const
{
    if (!(mode & (AURA_EFFECT_HANDLE_CHANGE_AMOUNT_MASK | AURA_EFFECT_HANDLE_STAT)))
        return;

    Unit* target = aurApp->GetTarget();

    if (apply)
        target->ApplyStatPctModifier(UNIT_MOD_HEALTH, BASE_PCT, float(GetAmount()));
    else
    {
        float amount = target->GetTotalAuraMultiplier(SPELL_AURA_MOD_BASE_HEALTH_PCT);
        target->SetStatPctModifier(UNIT_MOD_HEALTH, BASE_PCT, amount);
    }
}

/********************************/
/***          FIGHT           ***/
/********************************/

void AuraEffect::HandleAuraModParryPercent(AuraApplication const* aurApp, uint8 mode, bool /*apply*/) const
{
    if (!(mode & (AURA_EFFECT_HANDLE_CHANGE_AMOUNT_MASK | AURA_EFFECT_HANDLE_STAT)))
        return;

    Unit* target = aurApp->GetTarget();

    if (target->GetTypeId() != TYPEID_PLAYER)
        return;

    target->ToPlayer()->UpdateParryPercentage();
}

void AuraEffect::HandleAuraModDodgePercent(AuraApplication const* aurApp, uint8 mode, bool /*apply*/) const
{
    if (!(mode & (AURA_EFFECT_HANDLE_CHANGE_AMOUNT_MASK | AURA_EFFECT_HANDLE_STAT)))
        return;

    Unit* target = aurApp->GetTarget();

    if (target->GetTypeId() != TYPEID_PLAYER)
        return;

    target->ToPlayer()->UpdateDodgePercentage();
}

void AuraEffect::HandleAuraModBlockPercent(AuraApplication const* aurApp, uint8 mode, bool /*apply*/) const
{
    if (!(mode & (AURA_EFFECT_HANDLE_CHANGE_AMOUNT_MASK | AURA_EFFECT_HANDLE_STAT)))
        return;

    Unit* target = aurApp->GetTarget();

    if (target->GetTypeId() != TYPEID_PLAYER)
        return;

    target->ToPlayer()->UpdateBlockPercentage();
}

void AuraEffect::HandleAuraModRegenInterrupt(AuraApplication const* aurApp, uint8 mode, bool apply) const
{
    HandleModManaRegen(aurApp, mode, apply);
}

void AuraEffect::HandleAuraModWeaponCritPercent(AuraApplication const* aurApp, uint8 mode, bool /*apply*/) const
{
    if (!(mode & (AURA_EFFECT_HANDLE_CHANGE_AMOUNT_MASK | AURA_EFFECT_HANDLE_STAT)))
        return;

    Player* target = aurApp->GetTarget()->ToPlayer();
    if (!target)
        return;

    target->UpdateAllWeaponDependentCritAuras();
}

void AuraEffect::HandleModSpellHitChance(AuraApplication const* aurApp, uint8 mode, bool apply) const
{
    if (!(mode & (AURA_EFFECT_HANDLE_CHANGE_AMOUNT_MASK | AURA_EFFECT_HANDLE_STAT)))
        return;

    Unit* target = aurApp->GetTarget();

    if (target->GetTypeId() == TYPEID_PLAYER)
        target->ToPlayer()->UpdateSpellHitChances();
    else
        target->m_modSpellHitChance += (apply) ? GetAmount(): (-GetAmount());
}

void AuraEffect::HandleModSpellCritChance(AuraApplication const* aurApp, uint8 mode, bool apply) const
{
    if (!(mode & (AURA_EFFECT_HANDLE_CHANGE_AMOUNT_MASK | AURA_EFFECT_HANDLE_STAT)))
        return;

    Unit* target = aurApp->GetTarget();

    if (target->GetTypeId() == TYPEID_PLAYER)
        target->ToPlayer()->UpdateAllSpellCritChances();
    else
        target->m_baseSpellCritChance += (apply) ? GetAmount() : -GetAmount();
}

void AuraEffect::HandleModSpellCritChanceShool(AuraApplication const* aurApp, uint8 mode, bool /*apply*/) const
{
    if (!(mode & (AURA_EFFECT_HANDLE_CHANGE_AMOUNT_MASK | AURA_EFFECT_HANDLE_STAT)))
        return;

    Unit* target = aurApp->GetTarget();

    if (target->GetTypeId() != TYPEID_PLAYER)
        return;

    for (int school = SPELL_SCHOOL_NORMAL; school < MAX_SPELL_SCHOOL; ++school)
        if (GetMiscValue() & (1<<school))
            target->ToPlayer()->UpdateSpellCritChance(school);
}

void AuraEffect::HandleAuraModCritPct(AuraApplication const* aurApp, uint8 mode, bool apply) const
{
    if (!(mode & (AURA_EFFECT_HANDLE_CHANGE_AMOUNT_MASK | AURA_EFFECT_HANDLE_STAT)))
        return;

    Unit* target = aurApp->GetTarget();

    if (target->GetTypeId() != TYPEID_PLAYER)
    {
        target->m_baseSpellCritChance += (apply) ? GetAmount() : -GetAmount();
        return;
    }

    target->ToPlayer()->UpdateAllWeaponDependentCritAuras();

    // included in Player::UpdateSpellCritChance calculation
    target->ToPlayer()->UpdateAllSpellCritChances();
}

/********************************/
/***         ATTACK SPEED     ***/
/********************************/

void AuraEffect::HandleModCastingSpeed(AuraApplication const* aurApp, uint8 mode, bool apply) const
{
    if (!(mode & (AURA_EFFECT_HANDLE_CHANGE_AMOUNT_MASK | AURA_EFFECT_HANDLE_STAT)))
        return;

    Unit* target = aurApp->GetTarget();

    // Do not apply such auras in normal way
    if (GetAmount() >= 1000)
    {
        if (apply)
            target->SetInstantCast(true);
        else
        {
            // only SPELL_AURA_MOD_CASTING_SPEED_NOT_STACK can have this high amount
            // it's some rare case that you have 2 auras like that, but just in case ;)

            bool remove = true;
            Unit::AuraEffectList const& castingSpeedNotStack = target->GetAuraEffectsByType(SPELL_AURA_MOD_CASTING_SPEED_NOT_STACK);
            for (AuraEffect const* aurEff : castingSpeedNotStack)
            {
                if (aurEff != this && aurEff->GetAmount() >= 1000)
                {
                    remove = false;
                    break;
                }
            }

            if (remove)
                target->SetInstantCast(false);
        }

        return;
    }

    target->ApplyCastTimePercentMod((float)GetAmount(), apply);
}

void AuraEffect::HandleModMeleeRangedSpeedPct(AuraApplication const* aurApp, uint8 mode, bool apply) const
{
    if (!(mode & (AURA_EFFECT_HANDLE_CHANGE_AMOUNT_MASK | AURA_EFFECT_HANDLE_STAT)))
        return;

    Unit* target = aurApp->GetTarget();

    target->ApplyAttackTimePercentMod(BASE_ATTACK, (float)GetAmount(), apply);
    target->ApplyAttackTimePercentMod(OFF_ATTACK, (float)GetAmount(), apply);
    target->ApplyAttackTimePercentMod(RANGED_ATTACK, (float)GetAmount(), apply);
}

void AuraEffect::HandleModCombatSpeedPct(AuraApplication const* aurApp, uint8 mode, bool apply) const
{
    if (!(mode & (AURA_EFFECT_HANDLE_CHANGE_AMOUNT_MASK | AURA_EFFECT_HANDLE_STAT)))
        return;

    Unit* target = aurApp->GetTarget();
    int32 spellGroupVal = target->GetHighestExclusiveSameEffectSpellGroupValue(this, SPELL_AURA_MELEE_SLOW);
    if (abs(spellGroupVal) >= abs(GetAmount()))
        return;

    if (spellGroupVal)
    {
        target->ApplyCastTimePercentMod(float(spellGroupVal), !apply);
        target->ApplyAttackTimePercentMod(BASE_ATTACK, float(spellGroupVal), !apply);
        target->ApplyAttackTimePercentMod(OFF_ATTACK, float(spellGroupVal), !apply);
        target->ApplyAttackTimePercentMod(RANGED_ATTACK, float(spellGroupVal), !apply);
    }
    target->ApplyCastTimePercentMod(float(GetAmount()), apply);
    target->ApplyAttackTimePercentMod(BASE_ATTACK, float(GetAmount()), apply);
    target->ApplyAttackTimePercentMod(OFF_ATTACK, float(GetAmount()), apply);
    target->ApplyAttackTimePercentMod(RANGED_ATTACK, float(GetAmount()), apply);
}

void AuraEffect::HandleModAttackSpeed(AuraApplication const* aurApp, uint8 mode, bool apply) const
{
    if (!(mode & (AURA_EFFECT_HANDLE_CHANGE_AMOUNT_MASK | AURA_EFFECT_HANDLE_STAT)))
        return;

    Unit* target = aurApp->GetTarget();

    target->ApplyAttackTimePercentMod(BASE_ATTACK, float(GetAmount()), apply);
    target->UpdateDamagePhysical(BASE_ATTACK);
}

void AuraEffect::HandleModMeleeSpeedPct(AuraApplication const* aurApp, uint8 mode, bool apply) const
{
    if (!(mode & (AURA_EFFECT_HANDLE_CHANGE_AMOUNT_MASK | AURA_EFFECT_HANDLE_STAT)))
        return;

    Unit* target = aurApp->GetTarget();
    int32 spellGroupVal = target->GetHighestExclusiveSameEffectSpellGroupValue(this, SPELL_AURA_MOD_MELEE_HASTE);
    if (abs(spellGroupVal) >= abs(GetAmount()))
        return;

    if (spellGroupVal)
    {
        target->ApplyAttackTimePercentMod(BASE_ATTACK, float(spellGroupVal), !apply);
        target->ApplyAttackTimePercentMod(OFF_ATTACK, float(spellGroupVal), !apply);
    }
    target->ApplyAttackTimePercentMod(BASE_ATTACK, float(GetAmount()), apply);
    target->ApplyAttackTimePercentMod(OFF_ATTACK,  float(GetAmount()), apply);
}

void AuraEffect::HandleAuraModRangedHaste(AuraApplication const* aurApp, uint8 mode, bool apply) const
{
    if (!(mode & (AURA_EFFECT_HANDLE_CHANGE_AMOUNT_MASK | AURA_EFFECT_HANDLE_STAT)))
        return;

    Unit* target = aurApp->GetTarget();

    target->ApplyAttackTimePercentMod(RANGED_ATTACK, (float)GetAmount(), apply);
}

void AuraEffect::HandleRangedAmmoHaste(AuraApplication const* aurApp, uint8 mode, bool apply) const
{
    if (!(mode & (AURA_EFFECT_HANDLE_CHANGE_AMOUNT_MASK | AURA_EFFECT_HANDLE_STAT)))
        return;

    Unit* target = aurApp->GetTarget();

    if (target->GetTypeId() != TYPEID_PLAYER)
        return;

    target->ApplyAttackTimePercentMod(RANGED_ATTACK, (float)GetAmount(), apply);
}

/********************************/
/***       COMBAT RATING      ***/
/********************************/

void AuraEffect::HandleModRating(AuraApplication const* aurApp, uint8 mode, bool apply) const
{
    if (!(mode & (AURA_EFFECT_HANDLE_CHANGE_AMOUNT_MASK | AURA_EFFECT_HANDLE_STAT)))
        return;

    Unit* target = aurApp->GetTarget();

    if (target->GetTypeId() != TYPEID_PLAYER)
        return;

    for (uint32 rating = 0; rating < MAX_COMBAT_RATING; ++rating)
        if (GetMiscValue() & (1 << rating))
            target->ToPlayer()->ApplyRatingMod(CombatRating(rating), GetAmount(), apply);
}

void AuraEffect::HandleModRatingFromStat(AuraApplication const* aurApp, uint8 mode, bool apply) const
{
    if (!(mode & (AURA_EFFECT_HANDLE_CHANGE_AMOUNT_MASK | AURA_EFFECT_HANDLE_STAT)))
        return;

    Unit* target = aurApp->GetTarget();

    if (target->GetTypeId() != TYPEID_PLAYER)
        return;

    // Just recalculate ratings
    for (uint32 rating = 0; rating < MAX_COMBAT_RATING; ++rating)
        if (GetMiscValue() & (1 << rating))
            target->ToPlayer()->ApplyRatingMod(CombatRating(rating), 0, apply);
}

/********************************/
/***        ATTACK POWER      ***/
/********************************/

void AuraEffect::HandleAuraModAttackPower(AuraApplication const* aurApp, uint8 mode, bool apply) const
{
    if (!(mode & (AURA_EFFECT_HANDLE_CHANGE_AMOUNT_MASK | AURA_EFFECT_HANDLE_STAT)))
        return;

    Unit* target = aurApp->GetTarget();

    target->HandleStatFlatModifier(UNIT_MOD_ATTACK_POWER, TOTAL_VALUE, float(GetAmount()), apply);
}

void AuraEffect::HandleAuraModRangedAttackPower(AuraApplication const* aurApp, uint8 mode, bool apply) const
{
    if (!(mode & (AURA_EFFECT_HANDLE_CHANGE_AMOUNT_MASK | AURA_EFFECT_HANDLE_STAT)))
        return;

    Unit* target = aurApp->GetTarget();

    if ((target->getClassMask() & CLASSMASK_WAND_USERS) != 0)
        return;

    target->HandleStatFlatModifier(UNIT_MOD_ATTACK_POWER_RANGED, TOTAL_VALUE, float(GetAmount()), apply);
}

void AuraEffect::HandleAuraModAttackPowerPercent(AuraApplication const* aurApp, uint8 mode, bool apply) const
{
    if (!(mode & (AURA_EFFECT_HANDLE_CHANGE_AMOUNT_MASK | AURA_EFFECT_HANDLE_STAT)))
        return;

    Unit* target = aurApp->GetTarget();

    //UNIT_FIELD_ATTACK_POWER_MULTIPLIER = multiplier - 1
    if (apply)
        target->ApplyStatPctModifier(UNIT_MOD_ATTACK_POWER, TOTAL_PCT, float(GetAmount()));
    else
    {
        float amount = target->GetTotalAuraMultiplier(SPELL_AURA_MOD_ATTACK_POWER_PCT);
        target->SetStatPctModifier(UNIT_MOD_ATTACK_POWER, TOTAL_PCT, amount);
    }
}

void AuraEffect::HandleAuraModRangedAttackPowerPercent(AuraApplication const* aurApp, uint8 mode, bool apply) const
{
    if (!(mode & (AURA_EFFECT_HANDLE_CHANGE_AMOUNT_MASK | AURA_EFFECT_HANDLE_STAT)))
        return;

    Unit* target = aurApp->GetTarget();

    if ((target->getClassMask() & CLASSMASK_WAND_USERS) != 0)
        return;

    //UNIT_FIELD_RANGED_ATTACK_POWER_MULTIPLIER = multiplier - 1
    if (apply)
        target->ApplyStatPctModifier(UNIT_MOD_ATTACK_POWER_RANGED, TOTAL_PCT, float(GetAmount()));
    else
    {
        float amount = target->GetTotalAuraMultiplier(SPELL_AURA_MOD_RANGED_ATTACK_POWER_PCT);
        target->SetStatPctModifier(UNIT_MOD_ATTACK_POWER_RANGED, TOTAL_PCT, amount);
    }
}

void AuraEffect::HandleAuraModRangedAttackPowerOfStatPercent(AuraApplication const* aurApp, uint8 mode, bool /*apply*/) const
{
    if (!(mode & (AURA_EFFECT_HANDLE_CHANGE_AMOUNT_MASK | AURA_EFFECT_HANDLE_STAT)))
        return;

    Unit* target = aurApp->GetTarget();

    // Recalculate bonus
    if (target->GetTypeId() == TYPEID_PLAYER && !(target->getClassMask() & CLASSMASK_WAND_USERS))
        target->ToPlayer()->UpdateAttackPowerAndDamage(true);
}

void AuraEffect::HandleAuraModAttackPowerOfStatPercent(AuraApplication const* aurApp, uint8 mode, bool /*apply*/) const
{
    if (!(mode & (AURA_EFFECT_HANDLE_CHANGE_AMOUNT_MASK | AURA_EFFECT_HANDLE_STAT)))
        return;

    Unit* target = aurApp->GetTarget();

    // Recalculate bonus
    if (target->GetTypeId() == TYPEID_PLAYER)
        target->ToPlayer()->UpdateAttackPowerAndDamage(false);
}

/********************************/
/***        DAMAGE BONUS      ***/
/********************************/
void AuraEffect::HandleModDamageDone(AuraApplication const* aurApp, uint8 mode, bool apply) const
{
    if (!(mode & (AURA_EFFECT_HANDLE_CHANGE_AMOUNT_MASK | AURA_EFFECT_HANDLE_STAT)))
        return;

    Unit* target = aurApp->GetTarget();

    if (GetMiscValue() & SPELL_SCHOOL_MASK_NORMAL)
        target->UpdateAllDamageDoneMods();

    // Magic damage modifiers implemented in Unit::SpellBaseDamageBonusDone
    // This information for client side use only
    if (target->GetTypeId() == TYPEID_PLAYER)
    {
        uint16 baseField = GetAmount() >= 0 ? PLAYER_FIELD_MOD_DAMAGE_DONE_POS : PLAYER_FIELD_MOD_DAMAGE_DONE_NEG;
        for (uint16 i = SPELL_SCHOOL_NORMAL; i < MAX_SPELL_SCHOOL; ++i)
            if (GetMiscValue() & (1 << i))
                target->ApplyModInt32Value(baseField + i, GetAmount(), apply);

        if (Guardian* pet = target->ToPlayer()->GetGuardianPet())
            pet->UpdateAttackPowerAndDamage();
    }
}

void AuraEffect::HandleModDamagePercentDone(AuraApplication const* aurApp, uint8 mode, bool /*apply*/) const
{
    if (!(mode & (AURA_EFFECT_HANDLE_CHANGE_AMOUNT_MASK | AURA_EFFECT_HANDLE_STAT)))
        return;

    Unit* target = aurApp->GetTarget();

    // also handles spell group stacks
    if (GetMiscValue() & SPELL_SCHOOL_MASK_NORMAL)
        target->UpdateAllDamagePctDoneMods();

    if (target->GetTypeId() == TYPEID_PLAYER)
    {
        for (uint8 i = 0; i < MAX_SPELL_SCHOOL; ++i)
        {
            if (GetMiscValue() & (1 << i))
            {
                // only aura type modifying PLAYER_FIELD_MOD_DAMAGE_DONE_PCT
                float amount = target->GetTotalAuraMultiplierByMiscMask(SPELL_AURA_MOD_DAMAGE_PERCENT_DONE, 1 << i);
                target->SetFloatValue(PLAYER_FIELD_MOD_DAMAGE_DONE_PCT + i, amount);
            }
        }
    }
}

void AuraEffect::HandleModOffhandDamagePercent(AuraApplication const* aurApp, uint8 mode, bool /*apply*/) const
{
    if (!(mode & (AURA_EFFECT_HANDLE_CHANGE_AMOUNT_MASK | AURA_EFFECT_HANDLE_STAT)))
        return;

    Unit* target = aurApp->GetTarget();

    // also handles spell group stacks
    target->UpdateDamagePctDoneMods(OFF_ATTACK);
}

void AuraEffect::HandleShieldBlockValue(AuraApplication const* aurApp, uint8 mode, bool apply) const
{
    if (!(mode & (AURA_EFFECT_HANDLE_CHANGE_AMOUNT_MASK | AURA_EFFECT_HANDLE_STAT)))
        return;

    Player* target = aurApp->GetTarget()->ToPlayer();
    if (!target)
        return;

    target->HandleBaseModFlatValue(SHIELD_BLOCK_VALUE, float(GetAmount()), apply);
}

void AuraEffect::HandleShieldBlockValuePercent(AuraApplication const* aurApp, uint8 mode, bool apply) const
{
    if (!(mode & (AURA_EFFECT_HANDLE_CHANGE_AMOUNT_MASK | AURA_EFFECT_HANDLE_STAT)))
        return;

    Player* target = aurApp->GetTarget()->ToPlayer();
    if (!target)
        return;

    if (apply)
        target->ApplyBaseModPctValue(SHIELD_BLOCK_VALUE, float(GetAmount()));
    else
    {
        float amount = target->GetTotalAuraMultiplier(SPELL_AURA_MOD_SHIELD_BLOCKVALUE_PCT);
        target->SetBaseModPctValue(SHIELD_BLOCK_VALUE, amount);
    }
}

/********************************/
/***        POWER COST        ***/
/********************************/

void AuraEffect::HandleModPowerCostPCT(AuraApplication const* aurApp, uint8 mode, bool apply) const
{
    if (!(mode & AURA_EFFECT_HANDLE_CHANGE_AMOUNT_MASK))
        return;

    Unit* target = aurApp->GetTarget();

    float amount = CalculatePct(1.0f, GetAmount());
    for (int i = 0; i < MAX_SPELL_SCHOOL; ++i)
        if (GetMiscValue() & (1 << i))
            target->ApplyModSignedFloatValue(UNIT_FIELD_POWER_COST_MULTIPLIER + i, amount, apply);
}

void AuraEffect::HandleModPowerCost(AuraApplication const* aurApp, uint8 mode, bool apply) const
{
    if (!(mode & AURA_EFFECT_HANDLE_CHANGE_AMOUNT_MASK))
        return;

    Unit* target = aurApp->GetTarget();

    for (int i = 0; i < MAX_SPELL_SCHOOL; ++i)
        if (GetMiscValue() & (1<<i))
            target->ApplyModInt32Value(UNIT_FIELD_POWER_COST_MODIFIER+i, GetAmount(), apply);
}

void AuraEffect::HandleArenaPreparation(AuraApplication const* aurApp, uint8 mode, bool apply) const
{
    if (!(mode & AURA_EFFECT_HANDLE_REAL))
        return;

    Unit* target = aurApp->GetTarget();

    if (apply)
        target->SetFlag(UNIT_FIELD_FLAGS, UNIT_FLAG_PREPARATION);
    else
    {
        // do not remove unit flag if there are more than this auraEffect of that kind on unit on unit
        if (target->HasAuraType(GetAuraType()))
            return;
        target->RemoveFlag(UNIT_FIELD_FLAGS, UNIT_FLAG_PREPARATION);
    }
}

void AuraEffect::HandleNoReagentUseAura(AuraApplication const* aurApp, uint8 mode, bool /*apply*/) const
{
    if (!(mode & AURA_EFFECT_HANDLE_REAL))
        return;

    Unit* target = aurApp->GetTarget();

    if (target->GetTypeId() != TYPEID_PLAYER)
        return;

    flag96 mask;
    Unit::AuraEffectList const& noReagent = target->GetAuraEffectsByType(SPELL_AURA_NO_REAGENT_USE);
        for (Unit::AuraEffectList::const_iterator i = noReagent.begin(); i != noReagent.end(); ++i)
            mask |= (*i)->m_spellInfo->Effects[(*i)->m_effIndex].SpellClassMask;

    target->SetUInt32Value(PLAYER_NO_REAGENT_COST_1  , mask[0]);
    target->SetUInt32Value(PLAYER_NO_REAGENT_COST_1+1, mask[1]);
    target->SetUInt32Value(PLAYER_NO_REAGENT_COST_1+2, mask[2]);
}

void AuraEffect::HandleAuraRetainComboPoints(AuraApplication const* aurApp, uint8 mode, bool apply) const
{
    if (!(mode & AURA_EFFECT_HANDLE_REAL))
        return;

    Unit* target = aurApp->GetTarget();

    if (target->GetTypeId() != TYPEID_PLAYER)
        return;

    // combo points was added in SPELL_EFFECT_ADD_COMBO_POINTS handler
    // remove only if aura expire by time (in case combo points amount change aura removed without combo points lost)
    if (!(apply) && GetBase()->GetDuration() == 0)
        target->ToPlayer()->AddComboPoints(-GetAmount());
}

/*********************************************************/
/***                    OTHERS                         ***/
/*********************************************************/

void AuraEffect::HandleAuraDummy(AuraApplication const* aurApp, uint8 mode, bool apply) const
{
    if (!(mode & (AURA_EFFECT_HANDLE_CHANGE_AMOUNT_MASK | AURA_EFFECT_HANDLE_REAPPLY)))
        return;

    Unit* target = aurApp->GetTarget();

    Unit* caster = GetCaster();

    // pet auras
    if (target->GetTypeId() == TYPEID_PLAYER && (mode & AURA_EFFECT_HANDLE_REAL))
    {
        if (PetAura const* petSpell = sSpellMgr->GetPetAura(GetId(), m_effIndex))
        {
            if (apply)
                target->ToPlayer()->AddPetAura(petSpell);
            else
                target->ToPlayer()->RemovePetAura(petSpell);
        }
    }

    if (mode & (AURA_EFFECT_HANDLE_REAL | AURA_EFFECT_HANDLE_REAPPLY))
    {
        // AT APPLY
        if (apply)
        {
            switch (GetId())
            {
                case 1515:                                      // Tame beast
                    // FIX_ME: this is 2.0.12 threat effect replaced in 2.1.x by dummy aura, must be checked for correctness
                    if (caster && target->CanHaveThreatList())
                        target->GetThreatManager().AddThreat(caster, 10.0f);
                    break;
                case 13139:                                     // net-o-matic
                    // root to self part of (root_target->charge->root_self sequence
                    if (caster)
                        caster->CastSpell(caster, 13138, this);
                    break;
                case 34026:   // kill command
                {
                    Unit* pet = target->GetGuardianPet();
                    if (!pet)
                        break;

                    target->CastSpell(target, 34027, this);

                    // set 3 stacks and 3 charges (to make all auras not disappear at once)
                    Aura* owner_aura = target->GetAura(34027, GetCasterGUID());
                    Aura* pet_aura  = pet->GetAura(58914, GetCasterGUID());
                    if (owner_aura)
                    {
                        owner_aura->SetStackAmount(owner_aura->GetSpellInfo()->StackAmount);
                        if (pet_aura)
                        {
                            pet_aura->SetCharges(0);
                            pet_aura->SetStackAmount(owner_aura->GetSpellInfo()->StackAmount);
                        }
                    }
                    break;
                }
                case 37096:                                     // Blood Elf Illusion
                {
                    if (caster)
                    {
                        if (caster->getGender() == GENDER_FEMALE)
                            caster->CastSpell(target, 37095, this); // Blood Elf Disguise
                        else
                            caster->CastSpell(target, 37093, this);
                    }
                    break;
                }
                case 55198:   // Tidal Force
                {
                    target->CastSpell(target, 55166, this);
                    // set 3 stacks and 3 charges (to make all auras not disappear at once)
                    Aura* owner_aura = target->GetAura(55166, GetCasterGUID());
                    if (owner_aura)
                    {
                        // This aura lasts 2 sec, need this hack to properly proc spells
                        /// @todo drop aura charges for ApplySpellMod in ProcDamageAndSpell
                        GetBase()->SetDuration(owner_aura->GetDuration());
                        // Make aura be not charged-this prevents removing charge on not crit spells
                        owner_aura->SetCharges(0);
                        owner_aura->SetStackAmount(owner_aura->GetSpellInfo()->StackAmount);
                    }
                    break;
                }
                case 39850:                                     // Rocket Blast
                    if (roll_chance_i(20))                       // backfire stun
                        target->CastSpell(target, 51581, this);
                    break;
                case 43873:                                     // Headless Horseman Laugh
                    target->PlayDistanceSound(11965);
                    break;
                case 46354:                                     // Blood Elf Illusion
                    if (caster)
                    {
                        if (caster->getGender() == GENDER_FEMALE)
                            caster->CastSpell(target, 46356, this);
                        else
                            caster->CastSpell(target, 46355, this);
                    }
                    break;
                case 46361:                                     // Reinforced Net
                    if (caster)
                        target->GetMotionMaster()->MoveFall();
                    break;
                case 46699:                                     // Requires No Ammo
                    if (target->GetTypeId() == TYPEID_PLAYER)
                        target->ToPlayer()->RemoveAmmo();      // not use ammo and not allow use
                    break;
            }
        }
        // AT REMOVE
        else
        {
            if ((GetSpellInfo()->IsQuestTame()) && caster && caster->IsAlive() && target->IsAlive())
            {
                uint32 finalSpelId = 0;
                switch (GetId())
                {
                    case 19548: finalSpelId = 19597; break;
                    case 19674: finalSpelId = 19677; break;
                    case 19687: finalSpelId = 19676; break;
                    case 19688: finalSpelId = 19678; break;
                    case 19689: finalSpelId = 19679; break;
                    case 19692: finalSpelId = 19680; break;
                    case 19693: finalSpelId = 19684; break;
                    case 19694: finalSpelId = 19681; break;
                    case 19696: finalSpelId = 19682; break;
                    case 19697: finalSpelId = 19683; break;
                    case 19699: finalSpelId = 19685; break;
                    case 19700: finalSpelId = 19686; break;
                    case 30646: finalSpelId = 30647; break;
                    case 30653: finalSpelId = 30648; break;
                    case 30654: finalSpelId = 30652; break;
                    case 30099: finalSpelId = 30100; break;
                    case 30102: finalSpelId = 30103; break;
                    case 30105: finalSpelId = 30104; break;
                }

                if (finalSpelId)
                    caster->CastSpell(target, finalSpelId, this);
            }

            switch (m_spellInfo->SpellFamilyName)
            {
                case SPELLFAMILY_GENERIC:
                    switch (GetId())
                    {
                        case 2584: // Waiting to Resurrect
                            // Waiting to resurrect spell cancel, we must remove player from resurrect queue
                            if (target->GetTypeId() == TYPEID_PLAYER)
                            {
                                if (Battleground* bg = target->ToPlayer()->GetBattleground())
                                    bg->RemovePlayerFromResurrectQueue(target->GetGUID());
                                if (Battlefield* bf = sBattlefieldMgr->GetBattlefieldToZoneId(target->GetZoneId()))
                                    bf->RemovePlayerFromResurrectQueue(target->GetGUID());
                            }
                            break;
                        case 36730:                                     // Flame Strike
                            target->CastSpell(target, 36731, this);
                            break;
                        case 43681: // Inactive
                        {
                            if (target->GetTypeId() != TYPEID_PLAYER || aurApp->GetRemoveMode() != AURA_REMOVE_BY_EXPIRE)
                                return;

                            if (target->GetMap()->IsBattleground())
                                target->ToPlayer()->LeaveBattleground();
                            break;
                        }
                        case 42783: // Wrath of the Astromancer
                            target->CastSpell(target, GetAmount(), this);
                            break;
                        case 46308: // Burning Winds cast only at creatures at spawn
                            target->CastSpell(target, 47287, this);
                            break;
                        case 52172:  // Coyote Spirit Despawn Aura
                        case 60244:  // Blood Parrot Despawn Aura
                            target->CastSpell(nullptr, GetAmount(), this);
                            break;
                        case 58600: // Restricted Flight Area
                        case 58730: // Restricted Flight Area
                            if (aurApp->GetRemoveMode() == AURA_REMOVE_BY_EXPIRE)
                                target->CastSpell(target, 58601, true);
                            break;
                    }
                    break;
                case SPELLFAMILY_DEATHKNIGHT:
                    // Summon Gargoyle (Dismiss Gargoyle at remove)
                    if (GetId() == 61777)
                        target->CastSpell(target, GetAmount(), true);
                    break;
                default:
                    break;
            }
        }
    }

    // AT APPLY & REMOVE

    switch (m_spellInfo->SpellFamilyName)
    {
        case SPELLFAMILY_GENERIC:
        {
            if (!(mode & AURA_EFFECT_HANDLE_REAL))
                break;
            switch (GetId())
            {
                // Recently Bandaged
                case 11196:
                    target->ApplySpellImmune(GetId(), IMMUNITY_MECHANIC, GetMiscValue(), apply);
                    break;
                // Unstable Power
                case 24658:
                {
                    uint32 spellId = 24659;
                    if (apply && caster)
                    {
                        SpellInfo const* spell = sSpellMgr->AssertSpellInfo(spellId);

                        for (uint32 i = 0; i < spell->StackAmount; ++i)
                            caster->CastSpell(target, spell->Id, GetCasterGUID());
                        break;
                    }
                    target->RemoveAurasDueToSpell(spellId);
                    break;
                }
                // Restless Strength
                case 24661:
                {
                    uint32 spellId = 24662;
                    if (apply && caster)
                    {
                        SpellInfo const* spell = sSpellMgr->AssertSpellInfo(spellId);
                        for (uint32 i = 0; i < spell->StackAmount; ++i)
                            caster->CastSpell(target, spell->Id, GetCasterGUID());
                        break;
                    }
                    target->RemoveAurasDueToSpell(spellId);
                    break;
                }
                // Tag Murloc
                case 30877:
                {
                    // Tag/untag Blacksilt Scout
                    target->SetEntry(apply ? 17654 : 17326);
                    break;
                }
                case 57819: // Argent Champion
                case 57820: // Ebon Champion
                case 57821: // Champion of the Kirin Tor
                case 57822: // Wyrmrest Champion
                {
                    if (!caster || caster->GetTypeId() != TYPEID_PLAYER)
                        break;

                    uint32 FactionID = 0;

                    if (apply)
                    {
                        switch (m_spellInfo->Id)
                        {
                            case 57819: FactionID = 1106; break; // Argent Crusade
                            case 57820: FactionID = 1098; break; // Knights of the Ebon Blade
                            case 57821: FactionID = 1090; break; // Kirin Tor
                            case 57822: FactionID = 1091; break; // The Wyrmrest Accord
                        }
                    }
                    caster->ToPlayer()->SetChampioningFaction(FactionID);
                    break;
                }
                // LK Intro VO (1)
                case 58204:
                    if (target->GetTypeId() == TYPEID_PLAYER)
                    {
                        // Play part 1
                        if (apply)
                            target->PlayDirectSound(14970, target->ToPlayer());
                        // continue in 58205
                        else
                            target->CastSpell(target, 58205, true);
                    }
                    break;
                // LK Intro VO (2)
                case 58205:
                    if (target->GetTypeId() == TYPEID_PLAYER)
                    {
                        // Play part 2
                        if (apply)
                            target->PlayDirectSound(14971, target->ToPlayer());
                        // Play part 3
                        else
                            target->PlayDirectSound(14972, target->ToPlayer());
                    }
                    break;
                case 62061: // Festive Holiday Mount
                    if (target->HasAuraType(SPELL_AURA_MOUNTED))
                    {
                        uint32 creatureEntry = 0;
                        if (apply)
                        {
                            if (target->HasAuraType(SPELL_AURA_MOD_INCREASE_MOUNTED_FLIGHT_SPEED))
                                creatureEntry = 24906;
                            else
                                creatureEntry = 15665;
                        }
                        else
                            creatureEntry = target->GetAuraEffectsByType(SPELL_AURA_MOUNTED).front()->GetMiscValue();

                        if (CreatureTemplate const* creatureInfo = sObjectMgr->GetCreatureTemplate(creatureEntry))
                        {
                            uint32 displayID = ObjectMgr::ChooseDisplayId(creatureInfo);
                            sObjectMgr->GetCreatureModelRandomGender(&displayID);

                            target->SetUInt32Value(UNIT_FIELD_MOUNTDISPLAYID, displayID);
                        }
                    }
                    break;
            }

            break;
        }
        case SPELLFAMILY_MAGE:
        {
            //if (!(mode & AURA_EFFECT_HANDLE_REAL))
                //break;
            break;
        }
        case SPELLFAMILY_PRIEST:
        {
            //if (!(mode & AURA_EFFECT_HANDLE_REAL))
                //break;
            break;
        }
        case SPELLFAMILY_DRUID:
        {
            //if (!(mode & AURA_EFFECT_HANDLE_REAL))
                //break;
            break;
        }
        case SPELLFAMILY_SHAMAN:
        {
            //if (!(mode & AURA_EFFECT_HANDLE_REAL))
                //break;
            break;
        }
        case SPELLFAMILY_PALADIN:
            // if (!(mode & AURA_EFFECT_HANDLE_REAL))
            //    break;
            break;
        case SPELLFAMILY_DEATHKNIGHT:
        {
            //if (!(mode & AURA_EFFECT_HANDLE_REAL))
            //    break;
            break;
        }
    }
}

void AuraEffect::HandleChannelDeathItem(AuraApplication const* aurApp, uint8 mode, bool apply) const
{
    if (!(mode & AURA_EFFECT_HANDLE_REAL))
        return;

    if (apply || aurApp->GetRemoveMode() != AURA_REMOVE_BY_DEATH)
        return;

    Unit* caster = GetCaster();

    if (!caster || caster->GetTypeId() != TYPEID_PLAYER)
        return;

    Player* plCaster = caster->ToPlayer();
    Unit* target = aurApp->GetTarget();

    // Item amount
    if (GetAmount() <= 0)
        return;

    if (GetSpellInfo()->Effects[m_effIndex].ItemType == 0)
        return;

    // Soul Shard
    if (GetSpellInfo()->Effects[m_effIndex].ItemType == 6265)
    {
        // Soul Shard only from units that grant XP or honor
        if (!plCaster->isHonorOrXPTarget(target) ||
            (target->GetTypeId() == TYPEID_UNIT && !target->ToCreature()->isTappedBy(plCaster)))
            return;

        // If this is Drain Soul, check for Glyph of Drain Soul
        if (GetSpellInfo()->SpellFamilyName == SPELLFAMILY_WARLOCK && (GetSpellInfo()->SpellFamilyFlags[0] & 0x00004000))
        {
            // Glyph of Drain Soul - chance to create an additional Soul Shard
            if (AuraEffect* aur = caster->GetAuraEffect(58070, 0))
                if (roll_chance_i(aur->GetMiscValue()))
                    caster->CastSpell(caster, 58068, aur); // We _could_ simply do ++count here, but Blizz does it this way :)
        }
    }

    //Adding items
    uint32 noSpaceForCount = 0;
    uint32 count = GetAmount();

    ItemPosCountVec dest;
    InventoryResult msg = plCaster->CanStoreNewItem(NULL_BAG, NULL_SLOT, dest, GetSpellInfo()->Effects[m_effIndex].ItemType, count, &noSpaceForCount);
    if (msg != EQUIP_ERR_OK)
    {
        count -= noSpaceForCount;
        plCaster->SendEquipError(msg, nullptr, nullptr, GetSpellInfo()->Effects[m_effIndex].ItemType);
        if (count == 0)
            return;
    }

    Item* newitem = plCaster->StoreNewItem(dest, GetSpellInfo()->Effects[m_effIndex].ItemType, true);
    if (!newitem)
    {
        plCaster->SendEquipError(EQUIP_ERR_ITEM_NOT_FOUND, nullptr, nullptr);
        return;
    }
    plCaster->SendNewItem(newitem, count, true, true);
}

void AuraEffect::HandleBindSight(AuraApplication const* aurApp, uint8 mode, bool apply) const
{
    if (!(mode & AURA_EFFECT_HANDLE_REAL))
        return;

    Unit* target = aurApp->GetTarget();

    Unit* caster = GetCaster();

    if (!caster || caster->GetTypeId() != TYPEID_PLAYER)
        return;

    caster->ToPlayer()->SetViewpoint(target, apply);
}

void AuraEffect::HandleForceReaction(AuraApplication const* aurApp, uint8 mode, bool apply) const
{
    if (!(mode & AURA_EFFECT_HANDLE_CHANGE_AMOUNT_MASK))
        return;

    Unit* target = aurApp->GetTarget();

    Player* player = target->ToPlayer();
    if (!player)
        return;

    uint32 factionId = GetMiscValue();
    ReputationRank factionRank = ReputationRank(GetAmount());

    player->GetReputationMgr().ApplyForceReaction(factionId, factionRank, apply);
    player->GetReputationMgr().SendForceReactions();

    // stop fighting at apply (if forced rank friendly) or at remove (if real rank friendly)
    if ((apply && factionRank >= REP_FRIENDLY) || (!apply && player->GetReputationRank(factionId) >= REP_FRIENDLY))
        player->StopAttackFaction(factionId);
}

void AuraEffect::HandleAuraEmpathy(AuraApplication const* aurApp, uint8 mode, bool apply) const
{
    if (!(mode & AURA_EFFECT_HANDLE_REAL))
        return;

    Unit* target = aurApp->GetTarget();
    if (!apply)
    {
        // do not remove unit flag if there are more than this auraEffect of that kind on unit on unit
        if (target->HasAuraType(GetAuraType()))
            return;
    }

    if (target->GetCreatureType() == CREATURE_TYPE_BEAST)
        target->ApplyModUInt32Value(UNIT_DYNAMIC_FLAGS, UNIT_DYNFLAG_SPECIALINFO, apply);
}

void AuraEffect::HandleAuraModFaction(AuraApplication const* aurApp, uint8 mode, bool apply) const
{
    if (!(mode & AURA_EFFECT_HANDLE_REAL))
        return;

    Unit* target = aurApp->GetTarget();

    if (apply)
    {
        target->SetFaction(GetMiscValue());
        if (target->GetTypeId() == TYPEID_PLAYER)
            target->RemoveFlag(UNIT_FIELD_FLAGS, UNIT_FLAG_PLAYER_CONTROLLED);
    }
    else
    {
        target->RestoreFaction();
        if (target->GetTypeId() == TYPEID_PLAYER)
            target->SetFlag(UNIT_FIELD_FLAGS, UNIT_FLAG_PLAYER_CONTROLLED);
    }
}

void AuraEffect::HandleComprehendLanguage(AuraApplication const* aurApp, uint8 mode, bool apply) const
{
    if (!(mode & AURA_EFFECT_HANDLE_SEND_FOR_CLIENT_MASK))
        return;

    Unit* target = aurApp->GetTarget();

    if (apply)
        target->SetFlag(UNIT_FIELD_FLAGS_2, UNIT_FLAG2_COMPREHEND_LANG);
    else
    {
        if (target->HasAuraType(GetAuraType()))
            return;

        target->RemoveFlag(UNIT_FIELD_FLAGS_2, UNIT_FLAG2_COMPREHEND_LANG);
    }
}

void AuraEffect::HandleAuraConvertRune(AuraApplication const* aurApp, uint8 mode, bool apply) const
{
    if (!(mode & AURA_EFFECT_HANDLE_REAL))
        return;

    Unit* target = aurApp->GetTarget();

    Player* player = target->ToPlayer();
    if (!player)
        return;

    if (player->getClass() != CLASS_DEATH_KNIGHT)
        return;

    uint32 runes = GetAmount();
    // convert number of runes specified in aura amount of rune type in miscvalue to runetype in miscvalueb
    if (apply)
    {
        for (uint32 i = 0; i < MAX_RUNES && runes; ++i)
        {
            if (GetMiscValue() != player->GetCurrentRune(i))
                continue;
            if (!player->GetRuneCooldown(i))
            {
                player->AddRuneByAuraEffect(i, RuneType(GetMiscValueB()), this);
                --runes;
            }
        }
    }
    else
        player->RemoveRunesByAuraEffect(this);
}

void AuraEffect::HandleAuraLinked(AuraApplication const* aurApp, uint8 mode, bool apply) const
{
    Unit* target = aurApp->GetTarget();

    uint32 triggeredSpellId = sSpellMgr->GetSpellIdForDifficulty(m_spellInfo->Effects[m_effIndex].TriggerSpell, target);
    SpellInfo const* triggeredSpellInfo = sSpellMgr->GetSpellInfo(triggeredSpellId);
    if (!triggeredSpellInfo)
        return;

    if (mode & AURA_EFFECT_HANDLE_REAL)
    {
        if (apply)
        {
            Unit* caster = triggeredSpellInfo->NeedsToBeTriggeredByCaster(m_spellInfo) ? GetCaster() : target;
            if (!caster)
                return;

            CastSpellExtraArgs args(this);
            if (GetAmount()) // If amount avalible cast with basepoints (Crypt Fever for example)
                args.AddSpellMod(SPELLVALUE_BASE_POINT0, GetAmount());

            caster->CastSpell(target, triggeredSpellId, args);
        }
        else
        {
            ObjectGuid casterGUID = triggeredSpellInfo->NeedsToBeTriggeredByCaster(m_spellInfo) ? GetCasterGUID() : target->GetGUID();
            target->RemoveAura(triggeredSpellId, casterGUID);
        }
    }
    else if (mode & AURA_EFFECT_HANDLE_REAPPLY && apply)
    {
        ObjectGuid casterGUID = triggeredSpellInfo->NeedsToBeTriggeredByCaster(m_spellInfo) ? GetCasterGUID() : target->GetGUID();
        // change the stack amount to be equal to stack amount of our aura
        if (Aura* triggeredAura = target->GetAura(triggeredSpellId, casterGUID))
            triggeredAura->ModStackAmount(GetBase()->GetStackAmount() - triggeredAura->GetStackAmount());
    }
}

void AuraEffect::HandleAuraOpenStable(AuraApplication const* aurApp, uint8 mode, bool apply) const
{
    if (!(mode & AURA_EFFECT_HANDLE_REAL))
        return;

    Unit* target = aurApp->GetTarget();

    if (target->GetTypeId() != TYPEID_PLAYER || !target->IsInWorld())
        return;

    if (apply)
        target->ToPlayer()->GetSession()->SendStablePet(target->GetGUID());

     // client auto close stable dialog at !apply aura
}

void AuraEffect::HandleAuraModFakeInebriation(AuraApplication const* aurApp, uint8 mode, bool apply) const
{
    if (!(mode & AURA_EFFECT_HANDLE_CHANGE_AMOUNT_MASK))
        return;

    Unit* target = aurApp->GetTarget();

    if (apply)
    {
        target->m_invisibilityDetect.AddFlag(INVISIBILITY_DRUNK);
        target->m_invisibilityDetect.AddValue(INVISIBILITY_DRUNK, GetAmount());

        if (target->GetTypeId() == TYPEID_PLAYER)
        {
            int32 oldval = target->ToPlayer()->GetInt32Value(PLAYER_FAKE_INEBRIATION);
            target->ToPlayer()->SetInt32Value(PLAYER_FAKE_INEBRIATION, oldval + GetAmount());
        }
    }
    else
    {
        bool removeDetect = !target->HasAuraType(SPELL_AURA_MOD_FAKE_INEBRIATE);

        target->m_invisibilityDetect.AddValue(INVISIBILITY_DRUNK, -GetAmount());

        if (target->GetTypeId() == TYPEID_PLAYER)
        {
            int32 oldval = target->ToPlayer()->GetInt32Value(PLAYER_FAKE_INEBRIATION);
            target->ToPlayer()->SetInt32Value(PLAYER_FAKE_INEBRIATION, oldval - GetAmount());

            if (removeDetect)
                removeDetect = !target->ToPlayer()->GetDrunkValue();
        }

        if (removeDetect)
            target->m_invisibilityDetect.DelFlag(INVISIBILITY_DRUNK);
    }

    // call functions which may have additional effects after chainging state of unit
    target->UpdateObjectVisibility();
}

void AuraEffect::HandleAuraOverrideSpells(AuraApplication const* aurApp, uint8 mode, bool apply) const
{
    if (!(mode & AURA_EFFECT_HANDLE_REAL))
        return;

    Player* target = aurApp->GetTarget()->ToPlayer();

    if (!target || !target->IsInWorld())
        return;

    uint32 overrideId = uint32(GetMiscValue());

    if (apply)
    {
        target->SetUInt16Value(PLAYER_FIELD_BYTES2, PLAYER_BYTES_2_OVERRIDE_SPELLS_UINT16_OFFSET, overrideId);
        if (OverrideSpellDataEntry const* overrideSpells = sOverrideSpellDataStore.LookupEntry(overrideId))
            for (uint8 i = 0; i < MAX_OVERRIDE_SPELL; ++i)
                if (uint32 spellId = overrideSpells->spellId[i])
                    target->AddTemporarySpell(spellId);
    }
    else
    {
        target->SetUInt16Value(PLAYER_FIELD_BYTES2, PLAYER_BYTES_2_OVERRIDE_SPELLS_UINT16_OFFSET, 0);
        if (OverrideSpellDataEntry const* overrideSpells = sOverrideSpellDataStore.LookupEntry(overrideId))
            for (uint8 i = 0; i < MAX_OVERRIDE_SPELL; ++i)
                if (uint32 spellId = overrideSpells->spellId[i])
                    target->RemoveTemporarySpell(spellId);
    }
}

void AuraEffect::HandleAuraSetVehicle(AuraApplication const* aurApp, uint8 mode, bool apply) const
{
    if (!(mode & AURA_EFFECT_HANDLE_REAL))
        return;

    Unit* target = aurApp->GetTarget();

    if (target->GetTypeId() != TYPEID_PLAYER || !target->IsInWorld())
        return;

    uint32 vehicleId = GetMiscValue();

    if (apply)
    {
        if (!target->CreateVehicleKit(vehicleId, 0))
            return;
    }
    else if (target->GetVehicleKit())
        target->RemoveVehicleKit();

    WorldPacket data(SMSG_PLAYER_VEHICLE_DATA, target->GetPackGUID().size()+4);
    data << target->GetPackGUID();
    data << uint32(apply ? vehicleId : 0);
    target->SendMessageToSet(&data, true);

    if (apply)
        target->ToPlayer()->SendOnCancelExpectedVehicleRideAura();
}

void AuraEffect::HandlePreventResurrection(AuraApplication const* aurApp, uint8 mode, bool apply) const
{
    if (!(mode & AURA_EFFECT_HANDLE_REAL))
        return;

    if (aurApp->GetTarget()->GetTypeId() != TYPEID_PLAYER)
        return;

    if (apply)
        aurApp->GetTarget()->RemoveByteFlag(PLAYER_FIELD_BYTES, PLAYER_FIELD_BYTES_OFFSET_FLAGS, PLAYER_FIELD_BYTE_RELEASE_TIMER);
    else if (!aurApp->GetTarget()->GetBaseMap()->Instanceable())
        aurApp->GetTarget()->SetByteFlag(PLAYER_FIELD_BYTES, PLAYER_FIELD_BYTES_OFFSET_FLAGS, PLAYER_FIELD_BYTE_RELEASE_TIMER);
}

void AuraEffect::HandlePeriodicTriggerSpellAuraTick(Unit* target, Unit* caster) const
{
    uint32 triggerSpellId = GetSpellInfo()->Effects[GetEffIndex()].TriggerSpell;
    if (triggerSpellId == 0)
    {
        TC_LOG_WARN("spells.aura.effect.nospell", "AuraEffect::HandlePeriodicTriggerSpellAuraTick: Spell %u [EffectIndex: %u] does not have triggered spell.", GetId(), GetEffIndex());
        return;
    }

    if (SpellInfo const* triggeredSpellInfo = sSpellMgr->GetSpellInfo(triggerSpellId))
    {
        if (Unit* triggerCaster = triggeredSpellInfo->NeedsToBeTriggeredByCaster(m_spellInfo) ? caster : target)
        {
            CastSpellExtraArgs args(this);
            if (GetSpellInfo()->HasAttribute(SPELL_ATTR4_INHERIT_CRIT_FROM_AURA))
                args.AddSpellMod(SPELLVALUE_CRIT_CHANCE, int32(GetBase()->GetCritChance() * 100.0f)); // @todo: ugly x100 remove when basepoints are double

            triggerCaster->CastSpell(target, triggerSpellId, args);
            TC_LOG_DEBUG("spells.aura.effect", "AuraEffect::HandlePeriodicTriggerSpellAuraTick: Spell %u Trigger %u", GetId(), triggeredSpellInfo->Id);
        }
    }
    else
<<<<<<< HEAD
    {
#ifdef ELUNA
        Creature* c = target->ToCreature();
        if (c && caster && !sEluna->OnDummyEffect(caster, GetId(), SpellEffIndex(GetEffIndex()), target->ToCreature()))
            return;
#endif
        TC_LOG_WARN("spells.aura.effect", "AuraEffect::HandlePeriodicTriggerSpellAuraTick: Spell %u has non-existent spell %u in EffectTriggered[%d] and is therefore not triggered.", GetId(), triggerSpellId, GetEffIndex());
    }
=======
        TC_LOG_ERROR("spells.aura.effect.nospell", "AuraEffect::HandlePeriodicTriggerSpellAuraTick: Spell %u has non-existent spell %u in EffectTriggered[%d] and is therefore not triggered.", GetId(), triggerSpellId, GetEffIndex());
>>>>>>> 632a300d
}

void AuraEffect::HandlePeriodicTriggerSpellWithValueAuraTick(Unit* target, Unit* caster) const
{
    uint32 triggerSpellId = GetSpellInfo()->Effects[m_effIndex].TriggerSpell;
    if (triggerSpellId == 0)
    {
        TC_LOG_WARN("spells.aura.effect.nospell", "AuraEffect::HandlePeriodicTriggerSpellWithValueAuraTick: Spell %u [EffectIndex: %u] does not have triggered spell.", GetId(), GetEffIndex());
        return;
    }

    if (SpellInfo const* triggeredSpellInfo = sSpellMgr->GetSpellInfo(triggerSpellId))
    {
        if (Unit* triggerCaster = triggeredSpellInfo->NeedsToBeTriggeredByCaster(m_spellInfo) ? caster : target)
        {
            CastSpellExtraArgs args(this);
            for (uint32 i = 0; i < MAX_SPELL_EFFECTS; ++i)
                args.AddSpellMod(SpellValueMod(SPELLVALUE_BASE_POINT0 + i), GetAmount());
            if (GetSpellInfo()->HasAttribute(SPELL_ATTR4_INHERIT_CRIT_FROM_AURA))
                args.AddSpellMod(SPELLVALUE_CRIT_CHANCE, int32(GetBase()->GetCritChance() * 100.0f)); // @todo: ugly x100 remove when basepoints are double

            triggerCaster->CastSpell(target, triggerSpellId, args);
            TC_LOG_DEBUG("spells.aura.effect", "AuraEffect::HandlePeriodicTriggerSpellWithValueAuraTick: Spell %u Trigger %u", GetId(), triggeredSpellInfo->Id);
        }
    }
    else
        TC_LOG_ERROR("spells.aura.effect.nospell","AuraEffect::HandlePeriodicTriggerSpellWithValueAuraTick: Spell %u has non-existent spell %u in EffectTriggered[%d] and is therefore not triggered.", GetId(), triggerSpellId, GetEffIndex());
}

void AuraEffect::HandlePeriodicDamageAurasTick(Unit* target, Unit* caster) const
{
    if (!target->IsAlive())
        return;

    if (target->HasUnitState(UNIT_STATE_ISOLATED) || target->IsImmunedToDamage(GetSpellInfo()))
    {
        SendTickImmune(target, caster);
        return;
    }

    // Consecrate ticks can miss and will not show up in the combat log
    // dynobj auras must always have a caster
    if (GetSpellInfo()->Effects[GetEffIndex()].Effect == SPELL_EFFECT_PERSISTENT_AREA_AURA &&
        ASSERT_NOTNULL(caster)->SpellHitResult(target, GetSpellInfo(), false) != SPELL_MISS_NONE)
        return;

    CleanDamage cleanDamage = CleanDamage(0, 0, BASE_ATTACK, MELEE_HIT_NORMAL);

    // ignore negative values (can be result apply spellmods to aura damage
    uint32 damage = std::max(GetAmount(), 0);

    // Script Hook For HandlePeriodicDamageAurasTick -- Allow scripts to change the Damage pre class mitigation calculations
    sScriptMgr->ModifyPeriodicDamageAurasTick(target, caster, damage);

    if (GetAuraType() == SPELL_AURA_PERIODIC_DAMAGE)
    {
        // leave only target depending bonuses, rest is handled in calculate amount
        if (GetBase()->GetType() == DYNOBJ_AURA_TYPE)
            damage = caster->SpellDamageBonusDone(target, GetSpellInfo(), damage, DOT, GetEffIndex(), { }, GetBase()->GetStackAmount());

        switch (GetSpellInfo()->SpellFamilyName)
        {
            case SPELLFAMILY_GENERIC:
            {
                switch (GetId())
                {
                    case 70911: // Unbound Plague
                    case 72854: // Unbound Plague
                    case 72855: // Unbound Plague
                    case 72856: // Unbound Plague
                        damage *= uint32(pow(1.25f, int32(_ticksDone)));
                        break;
                    default:
                        break;
                }
                break;
            }
            default:
                break;
        }
    }
    else // ceil obtained value, it may happen that 10 ticks for 10% damage may not kill owner
        damage = uint32(ceil(CalculatePct<float, float>(target->GetMaxHealth(), damage)));

    damage = target->SpellDamageBonusTaken(caster, GetSpellInfo(), damage, DOT);

    bool crit = roll_chance_f(GetCritChanceFor(caster, target));
    if (crit)
        damage = Unit::SpellCriticalDamageBonus(caster, m_spellInfo, damage, target);

    // Calculate armor mitigation
    if (Unit::IsDamageReducedByArmor(GetSpellInfo()->GetSchoolMask(), GetSpellInfo()))
    {
        uint32 damageReducedArmor = Unit::CalcArmorReducedDamage(caster, target, damage, GetSpellInfo(), GetSpellInfo()->GetAttackType(), GetBase()->GetCasterLevel());
        cleanDamage.mitigated_damage += damage - damageReducedArmor;
        damage = damageReducedArmor;
    }

    if (!GetSpellInfo()->HasAttribute(SPELL_ATTR4_FIXED_DAMAGE))
    {
        if (GetSpellInfo()->Effects[GetEffIndex()].IsTargetingArea() || GetSpellInfo()->Effects[GetEffIndex()].IsAreaAuraEffect() || GetSpellInfo()->Effects[GetEffIndex()].Effect == SPELL_EFFECT_PERSISTENT_AREA_AURA)
            damage = target->CalculateAOEAvoidance(damage, m_spellInfo->SchoolMask, GetBase()->GetCasterGUID());
    }

    int32 dmg = damage;
    if (!GetSpellInfo()->HasAttribute(SPELL_ATTR4_FIXED_DAMAGE) && GetBase()->CanApplyResilience())
        Unit::ApplyResilience(target, nullptr, &dmg, crit, CR_CRIT_TAKEN_SPELL);
    damage = dmg;

    DamageInfo damageInfo(caster, target, damage, GetSpellInfo(), GetSpellInfo()->GetSchoolMask(), DOT, BASE_ATTACK);
    Unit::CalcAbsorbResist(damageInfo);
    damage = damageInfo.GetDamage();

    uint32 absorb = damageInfo.GetAbsorb();
    uint32 resist = damageInfo.GetResist();
    TC_LOG_DEBUG("spells.aura.effect", "PeriodicTick: %s attacked %s for %u dmg inflicted by %u absorb is %u",
        GetCasterGUID().ToString().c_str(), target->GetGUID().ToString().c_str(), damage, GetId(), absorb);

    Unit::DealDamageMods(target, damage, &absorb);

    // Set trigger flag
    uint32 procAttacker = PROC_FLAG_DONE_PERIODIC;
    uint32 procVictim   = PROC_FLAG_TAKEN_PERIODIC;
    uint32 hitMask = damageInfo.GetHitMask();
    if (damage)
    {
        hitMask |= crit ? PROC_HIT_CRITICAL : PROC_HIT_NORMAL;
        procVictim |= PROC_FLAG_TAKEN_DAMAGE;
    }

    int32 overkill = damage - target->GetHealth();
    if (overkill < 0)
        overkill = 0;

    SpellPeriodicAuraLogInfo pInfo(this, damage, overkill, absorb, resist, 0.0f, crit);
    target->SendPeriodicAuraLog(&pInfo);

    Unit::DealDamage(caster, target, damage, &cleanDamage, DOT, GetSpellInfo()->GetSchoolMask(), GetSpellInfo(), true);

    Unit::ProcSkillsAndAuras(caster, target, procAttacker, procVictim, PROC_SPELL_TYPE_DAMAGE, PROC_SPELL_PHASE_HIT, hitMask, nullptr, &damageInfo, nullptr);
}

void AuraEffect::HandlePeriodicHealthLeechAuraTick(Unit* target, Unit* caster) const
{
    if (!target->IsAlive())
        return;

    if (target->HasUnitState(UNIT_STATE_ISOLATED) || target->IsImmunedToDamage(GetSpellInfo()))
    {
        SendTickImmune(target, caster);
        return;
    }

    // dynobj auras must always have a caster
    if (GetSpellInfo()->Effects[GetEffIndex()].Effect == SPELL_EFFECT_PERSISTENT_AREA_AURA &&
        ASSERT_NOTNULL(caster)->SpellHitResult(target, GetSpellInfo(), false) != SPELL_MISS_NONE)
        return;

    CleanDamage cleanDamage = CleanDamage(0, 0, GetSpellInfo()->GetAttackType(), MELEE_HIT_NORMAL);

    // ignore negative values (can be result apply spellmods to aura damage
    uint32 damage = std::max(GetAmount(), 0);

    // Script Hook For HandlePeriodicDamageAurasTick -- Allow scripts to change the Damage pre class mitigation calculations
    sScriptMgr->ModifyPeriodicDamageAurasTick(target, caster, damage);

    // dynobj auras must always have a caster
    if (GetBase()->GetType() == DYNOBJ_AURA_TYPE)
        damage = ASSERT_NOTNULL(caster)->SpellDamageBonusDone(target, GetSpellInfo(), damage, DOT, GetEffIndex(), { }, GetBase()->GetStackAmount());
    damage = target->SpellDamageBonusTaken(caster, GetSpellInfo(), damage, DOT);

    bool crit = roll_chance_f(GetCritChanceFor(caster, target));
    if (crit)
        damage = Unit::SpellCriticalDamageBonus(caster, m_spellInfo, damage, target);

    // Calculate armor mitigation
    if (Unit::IsDamageReducedByArmor(GetSpellInfo()->GetSchoolMask(), GetSpellInfo()))
    {
        uint32 damageReducedArmor = Unit::CalcArmorReducedDamage(caster, target, damage, GetSpellInfo(), GetSpellInfo()->GetAttackType(), GetBase()->GetCasterLevel());
        cleanDamage.mitigated_damage += damage - damageReducedArmor;
        damage = damageReducedArmor;
    }

    if (!GetSpellInfo()->HasAttribute(SPELL_ATTR4_FIXED_DAMAGE))
    {
        if (GetSpellInfo()->Effects[GetEffIndex()].IsTargetingArea() || GetSpellInfo()->Effects[GetEffIndex()].IsAreaAuraEffect() || GetSpellInfo()->Effects[GetEffIndex()].Effect == SPELL_EFFECT_PERSISTENT_AREA_AURA)
            damage = target->CalculateAOEAvoidance(damage, m_spellInfo->SchoolMask, GetBase()->GetCasterGUID());
    }

    int32 dmg = damage;
    if (!GetSpellInfo()->HasAttribute(SPELL_ATTR4_FIXED_DAMAGE) && GetBase()->CanApplyResilience())
        Unit::ApplyResilience(target, nullptr, &dmg, crit, CR_CRIT_TAKEN_SPELL);
    damage = dmg;

    DamageInfo damageInfo(caster, target, damage, GetSpellInfo(), GetSpellInfo()->GetSchoolMask(), DOT, GetSpellInfo()->GetAttackType());
    Unit::CalcAbsorbResist(damageInfo);

    uint32 absorb = damageInfo.GetAbsorb();
    uint32 resist = damageInfo.GetResist();
    TC_LOG_DEBUG("spells.aura.effect", "PeriodicTick: %s health leech of %s for %u dmg inflicted by %u abs is %u",
        GetCasterGUID().ToString().c_str(), target->GetGUID().ToString().c_str(), damage, GetId(), absorb);

    // SendSpellNonMeleeDamageLog expects non-absorbed/non-resisted damage
    if (caster)
        caster->SendSpellNonMeleeDamageLog(target, GetId(), damage, GetSpellInfo()->GetSchoolMask(), absorb, resist, true, 0, crit);
    damage = damageInfo.GetDamage();

    // Set trigger flag
    uint32 procAttacker = PROC_FLAG_DONE_PERIODIC;
    uint32 procVictim   = PROC_FLAG_TAKEN_PERIODIC;
    uint32 hitMask = damageInfo.GetHitMask();
    if (damage)
    {
        hitMask |= crit ? PROC_HIT_CRITICAL : PROC_HIT_NORMAL;
        procVictim |= PROC_FLAG_TAKEN_DAMAGE;
    }

    int32 new_damage = Unit::DealDamage(caster, target, damage, &cleanDamage, DOT, GetSpellInfo()->GetSchoolMask(), GetSpellInfo(), false);
    Unit::ProcSkillsAndAuras(caster, target, procAttacker, procVictim, PROC_SPELL_TYPE_DAMAGE, PROC_SPELL_PHASE_HIT, hitMask, nullptr, &damageInfo, nullptr);

    // process caster heal from now on (must be in world)
    if (!caster || !caster->IsAlive())
        return;

    float gainMultiplier = GetSpellInfo()->Effects[GetEffIndex()].CalcValueMultiplier(caster);

    uint32 heal = caster->SpellHealingBonusDone(caster, GetSpellInfo(), uint32(new_damage * gainMultiplier), DOT, GetEffIndex(), { }, GetBase()->GetStackAmount());
    heal = caster->SpellHealingBonusTaken(caster, GetSpellInfo(), heal, DOT);

    HealInfo healInfo(caster, caster, heal, GetSpellInfo(), GetSpellInfo()->GetSchoolMask());
    caster->HealBySpell(healInfo);

    caster->GetThreatManager().ForwardThreatForAssistingMe(caster, healInfo.GetEffectiveHeal() * 0.5f, GetSpellInfo());
    Unit::ProcSkillsAndAuras(caster, caster, PROC_FLAG_DONE_PERIODIC, PROC_FLAG_TAKEN_PERIODIC, PROC_SPELL_TYPE_HEAL, PROC_SPELL_PHASE_HIT, hitMask, nullptr, nullptr, &healInfo);
}

void AuraEffect::HandlePeriodicHealthFunnelAuraTick(Unit* target, Unit* caster) const
{
    if (!caster || !caster->IsAlive() || !target->IsAlive())
        return;

    if (target->HasUnitState(UNIT_STATE_ISOLATED))
    {
        SendTickImmune(target, caster);
        return;
    }

    uint32 damage = std::max(GetAmount(), 0);
    // do not kill health donator
    if (caster->GetHealth() < damage)
        damage = caster->GetHealth() - 1;
    if (!damage)
        return;

    caster->ModifyHealth(-(int32)damage);
    TC_LOG_DEBUG("spells.aura.effect", "PeriodicTick: donator %u target %u damage %u.", caster->GetEntry(), target->GetEntry(), damage);

    float gainMultiplier = GetSpellInfo()->Effects[GetEffIndex()].CalcValueMultiplier(caster);

    damage = int32(damage * gainMultiplier);

    HealInfo healInfo(caster, target, damage, GetSpellInfo(), GetSpellInfo()->GetSchoolMask());
    caster->HealBySpell(healInfo);
    Unit::ProcSkillsAndAuras(caster, target, PROC_FLAG_DONE_PERIODIC, PROC_FLAG_TAKEN_PERIODIC, PROC_SPELL_TYPE_HEAL, PROC_SPELL_PHASE_HIT, PROC_HIT_NORMAL, nullptr, nullptr, &healInfo);
}

void AuraEffect::HandlePeriodicHealAurasTick(Unit* target, Unit* caster) const
{
    if (!target->IsAlive())
        return;

    if (target->HasUnitState(UNIT_STATE_ISOLATED))
    {
        SendTickImmune(target, caster);
        return;
    }

    // heal for caster damage (must be alive)
    if (target != caster && GetSpellInfo()->HasAttribute(SPELL_ATTR2_HEALTH_FUNNEL) && (!caster || !caster->IsAlive()))
        return;

    // don't regen when permanent aura target has full power
    if (GetBase()->IsPermanent() && target->IsFullHealth())
        return;

    // ignore negative values (can be result apply spellmods to aura damage
    uint32 damage = std::max(GetAmount(), 0);

    // Script Hook For HandlePeriodicHealAurasTick -- Allow scripts to change the Damage pre class mitigation calculations
    sScriptMgr->ModifyPeriodicDamageAurasTick(target, caster, damage);

    if (GetAuraType() == SPELL_AURA_OBS_MOD_HEALTH)
        damage = uint32(target->CountPctFromMaxHealth(damage));
    else
    {
        // dynobj auras must always have a caster
        if (GetBase()->GetType() == DYNOBJ_AURA_TYPE)
            damage = ASSERT_NOTNULL(caster)->SpellHealingBonusDone(target, GetSpellInfo(), damage, DOT, GetEffIndex(), { }, GetBase()->GetStackAmount());
    }

    damage = target->SpellHealingBonusTaken(caster, GetSpellInfo(), damage, DOT);

    bool crit = roll_chance_f(GetCritChanceFor(caster, target));
    if (crit)
        damage = Unit::SpellCriticalHealingBonus(caster, m_spellInfo, damage, target);

    TC_LOG_DEBUG("spells.aura.effect", "PeriodicTick: %s heal of %s for %u health inflicted by %u",
        GetCasterGUID().ToString().c_str(), target->GetGUID().ToString().c_str(), damage, GetId());

    uint32 heal = damage;

    HealInfo healInfo(caster, target, damage, GetSpellInfo(), GetSpellInfo()->GetSchoolMask());
    Unit::CalcHealAbsorb(healInfo);
    Unit::DealHeal(healInfo);

    SpellPeriodicAuraLogInfo pInfo(this, heal, heal - healInfo.GetEffectiveHeal(), healInfo.GetAbsorb(), 0, 0.0f, crit);
    target->SendPeriodicAuraLog(&pInfo);

    if (caster)
        target->GetThreatManager().ForwardThreatForAssistingMe(caster, healInfo.GetEffectiveHeal() * 0.5f, GetSpellInfo());

    bool haveCastItem = !GetBase()->GetCastItemGUID().IsEmpty();

    // Health Funnel
    // damage caster for heal amount
    if (target != caster && GetSpellInfo()->HasAttribute(SPELL_ATTR2_HEALTH_FUNNEL))
    {
        uint32 funnelDamage = GetSpellInfo()->ManaPerSecond; // damage is not affected by spell power

        if (funnelDamage > healInfo.GetEffectiveHeal() && healInfo.GetEffectiveHeal())
            funnelDamage = healInfo.GetEffectiveHeal();

        uint32 funnelAbsorb = 0;
        Unit::DealDamageMods(caster, funnelDamage, &funnelAbsorb);

        if (caster)
            caster->SendSpellNonMeleeDamageLog(caster, GetId(), funnelDamage, GetSpellInfo()->GetSchoolMask(), funnelAbsorb, 0, true, 0, false);

        CleanDamage cleanDamage = CleanDamage(0, 0, BASE_ATTACK, MELEE_HIT_NORMAL);
        Unit::DealDamage(caster, caster, funnelDamage, &cleanDamage, SELF_DAMAGE, GetSpellInfo()->GetSchoolMask(), GetSpellInfo(), true);
    }

    // %-based heal - does not proc auras
    if (GetAuraType() == SPELL_AURA_OBS_MOD_HEALTH)
        return;

    uint32 procAttacker = PROC_FLAG_DONE_PERIODIC;
    uint32 procVictim   = PROC_FLAG_TAKEN_PERIODIC;
    uint32 hitMask = crit ? PROC_HIT_CRITICAL : PROC_HIT_NORMAL;
    // ignore item heals
    if (!haveCastItem)
        Unit::ProcSkillsAndAuras(caster, target, procAttacker, procVictim, PROC_SPELL_TYPE_HEAL, PROC_SPELL_PHASE_HIT, hitMask, nullptr, nullptr, &healInfo);
}

void AuraEffect::HandlePeriodicManaLeechAuraTick(Unit* target, Unit* caster) const
{
    Powers powerType = Powers(GetMiscValue());

    if (!caster || !caster->IsAlive() || !target->IsAlive() || target->GetPowerType() != powerType)
        return;

    if (target->HasUnitState(UNIT_STATE_ISOLATED) || target->IsImmunedToDamage(GetSpellInfo()))
    {
        SendTickImmune(target, caster);
        return;
    }

    if (GetSpellInfo()->Effects[GetEffIndex()].Effect == SPELL_EFFECT_PERSISTENT_AREA_AURA &&
        caster->SpellHitResult(target, GetSpellInfo(), false) != SPELL_MISS_NONE)
        return;

    // ignore negative values (can be result apply spellmods to aura damage
    int32 drainAmount = std::max(GetAmount(), 0);

    // Special case: draining x% of mana (up to a maximum of 2*x% of the caster's maximum mana)
    // It's mana percent cost spells, m_amount is percent drain from target
    if (m_spellInfo->ManaCostPercentage)
    {
        // max value
        int32 maxmana = CalculatePct(caster->GetMaxPower(powerType), drainAmount * 2.0f);
        ApplyPct(drainAmount, target->GetMaxPower(powerType));
        if (drainAmount > maxmana)
            drainAmount = maxmana;
    }

    TC_LOG_DEBUG("spells.aura.effect", "PeriodicTick: %s power leech of %s for %u dmg inflicted by %u",
        GetCasterGUID().ToString().c_str(), target->GetGUID().ToString().c_str(), drainAmount, GetId());

    // resilience reduce mana draining effect at spell crit damage reduction (added in 2.4)
    if (powerType == POWER_MANA)
        drainAmount -= target->GetSpellCritDamageReduction(drainAmount);

    int32 drainedAmount = -target->ModifyPower(powerType, -drainAmount);

    float gainMultiplier = GetSpellInfo()->Effects[GetEffIndex()].CalcValueMultiplier(caster);

    SpellPeriodicAuraLogInfo pInfo(this, drainedAmount, 0, 0, 0, gainMultiplier, false);
    target->SendPeriodicAuraLog(&pInfo);

    int32 gainAmount = int32(drainedAmount * gainMultiplier);
    int32 gainedAmount = 0;
    if (gainAmount)
    {
        gainedAmount = caster->ModifyPower(powerType, gainAmount);
        // energize is not modified by threat modifiers
        target->GetThreatManager().AddThreat(caster, float(gainedAmount) * 0.5f, GetSpellInfo(), true);
    }

    // Drain Mana - Mana Feed effect
    if (caster->GetGuardianPet() && m_spellInfo->SpellFamilyName == SPELLFAMILY_WARLOCK && m_spellInfo->SpellFamilyFlags[0] & 0x00000010)
    {
        int32 manaFeedVal = 0;
        if (AuraEffect const* aurEff = GetBase()->GetEffect(EFFECT_1))
            manaFeedVal = aurEff->GetAmount();

        if (manaFeedVal > 0)
        {
            int32 feedAmount = CalculatePct(gainedAmount, manaFeedVal);

            CastSpellExtraArgs args(this);
            args.AddSpellMod(SPELLVALUE_BASE_POINT0, feedAmount);
            caster->CastSpell(caster, 32554, args);
        }
    }
}

void AuraEffect::HandleObsModPowerAuraTick(Unit* target, Unit* caster) const
{
    Powers powerType;
    if (GetMiscValue() == POWER_ALL)
        powerType = target->GetPowerType();
    else
        powerType = Powers(GetMiscValue());

    if (!target->IsAlive() || !target->GetMaxPower(powerType))
        return;

    if (target->HasUnitState(UNIT_STATE_ISOLATED))
    {
        SendTickImmune(target, caster);
        return;
    }

    // don't regen when permanent aura target has full power
    if (GetBase()->IsPermanent() && target->GetPower(powerType) == target->GetMaxPower(powerType))
        return;

    // ignore negative values (can be result apply spellmods to aura damage
    uint32 amount = std::max(GetAmount(), 0) * target->GetMaxPower(powerType) /100;
    TC_LOG_DEBUG("spells.aura.effect", "PeriodicTick: %s energize %s for %u dmg inflicted by %u",
        GetCasterGUID().ToString().c_str(), target->GetGUID().ToString().c_str(), amount, GetId());

    SpellPeriodicAuraLogInfo pInfo(this, amount, 0, 0, 0, 0.0f, false);
    target->SendPeriodicAuraLog(&pInfo);

    int32 gain = target->ModifyPower(powerType, amount);

    if (caster)
        target->GetThreatManager().ForwardThreatForAssistingMe(caster, float(gain)*0.5f, GetSpellInfo(), true);
}

void AuraEffect::HandlePeriodicEnergizeAuraTick(Unit* target, Unit* caster) const
{
    Powers powerType = Powers(GetMiscValue());

    if (target->GetTypeId() == TYPEID_PLAYER && target->GetPowerType() != powerType && !m_spellInfo->HasAttribute(SPELL_ATTR7_CAN_RESTORE_SECONDARY_POWER))
        return;

    if (!target->IsAlive() || !target->GetMaxPower(powerType))
        return;

    if (target->HasUnitState(UNIT_STATE_ISOLATED))
    {
        SendTickImmune(target, caster);
        return;
    }

    // don't regen when permanent aura target has full power
    if (GetBase()->IsPermanent() && target->GetPower(powerType) == target->GetMaxPower(powerType))
        return;

    // ignore negative values (can be result apply spellmods to aura damage
    int32 amount = std::max(GetAmount(), 0);

    SpellPeriodicAuraLogInfo pInfo(this, amount, 0, 0, 0, 0.0f, false);
    target->SendPeriodicAuraLog(&pInfo);

    TC_LOG_DEBUG("spells.aura.effect", "PeriodicTick: %s energize %s for %u dmg inflicted by %u",
        GetCasterGUID().ToString().c_str(), target->GetGUID().ToString().c_str(), amount, GetId());

    int32 gain = target->ModifyPower(powerType, amount);

    if (caster)
        target->GetThreatManager().ForwardThreatForAssistingMe(caster, float(gain)*0.5f, GetSpellInfo(), true);
}

void AuraEffect::HandlePeriodicPowerBurnAuraTick(Unit* target, Unit* caster) const
{
    Powers powerType = Powers(GetMiscValue());

    if (!caster || !target->IsAlive() || target->GetPowerType() != powerType)
        return;

    if (target->HasUnitState(UNIT_STATE_ISOLATED) || target->IsImmunedToDamage(GetSpellInfo()))
    {
        SendTickImmune(target, caster);
        return;
    }

    // ignore negative values (can be result apply spellmods to aura damage
    int32 damage = std::max(GetAmount(), 0);

    // resilience reduce mana draining effect at spell crit damage reduction (added in 2.4)
    if (powerType == POWER_MANA)
        damage -= target->GetSpellCritDamageReduction(damage);

    uint32 gain = uint32(-target->ModifyPower(powerType, -damage));

    float dmgMultiplier = GetSpellInfo()->Effects[GetEffIndex()].CalcValueMultiplier(caster);

    SpellInfo const* spellProto = GetSpellInfo();
    // maybe has to be sent different to client, but not by SMSG_PERIODICAURALOG
    SpellNonMeleeDamage damageInfo(caster, target, spellProto->Id, spellProto->SchoolMask);
    damageInfo.periodicLog = true;
    // no SpellDamageBonus for burn mana
    caster->CalculateSpellDamageTaken(&damageInfo, int32(gain * dmgMultiplier), spellProto);

    Unit::DealDamageMods(damageInfo.target, damageInfo.damage, &damageInfo.absorb);

    caster->SendSpellNonMeleeDamageLog(&damageInfo);

    // Set trigger flag
    uint32 procAttacker = PROC_FLAG_DONE_PERIODIC;
    uint32 procVictim   = PROC_FLAG_TAKEN_PERIODIC;
    uint32 hitMask      = createProcHitMask(&damageInfo, SPELL_MISS_NONE);
    uint32 spellTypeMask = PROC_SPELL_TYPE_NO_DMG_HEAL;
    if (damageInfo.damage)
    {
        procVictim |= PROC_FLAG_TAKEN_DAMAGE;
        spellTypeMask |= PROC_SPELL_TYPE_DAMAGE;
    }

    caster->DealSpellDamage(&damageInfo, true);

    DamageInfo dotDamageInfo(damageInfo, DOT, BASE_ATTACK, hitMask);
    Unit::ProcSkillsAndAuras(caster, target, procAttacker, procVictim, spellTypeMask, PROC_SPELL_PHASE_HIT, hitMask, nullptr, &dotDamageInfo, nullptr);
}

void AuraEffect::HandleModAttackPowerOfArmorAuraTick(Unit* target, Unit* caster) const
{
    int32 const armorMod = m_spellInfo->Effects[m_effIndex].CalcValue(caster, &m_baseAmount);
    const_cast<AuraEffect*>(this)->SetAmount(target->GetArmor() / armorMod);

    target->UpdateAttackPowerAndDamage(false);
    target->UpdateAttackPowerAndDamage(true);
}

void AuraEffect::HandleBreakableCCAuraProc(AuraApplication* aurApp, ProcEventInfo& eventInfo)
{
    int32 const damageLeft = GetAmount() - static_cast<int32>(eventInfo.GetDamageInfo()->GetDamage());

    if (damageLeft <= 0)
        aurApp->GetTarget()->RemoveAura(aurApp);
    else
        SetAmount(damageLeft);
}

void AuraEffect::HandleProcTriggerSpellAuraProc(AuraApplication* aurApp, ProcEventInfo& eventInfo)
{
    Unit* triggerCaster = aurApp->GetTarget();
    Unit* triggerTarget = eventInfo.GetProcTarget();

    uint32 triggerSpellId = GetSpellInfo()->Effects[GetEffIndex()].TriggerSpell;
    if (triggerSpellId == 0)
    {
        TC_LOG_WARN("spells.aura.effect.nospell", "AuraEffect::HandleProcTriggerSpellAuraProc: Spell %u [EffectIndex: %u] does not have triggered spell.", GetId(), GetEffIndex());
        return;
    }

    if (SpellInfo const* triggeredSpellInfo = sSpellMgr->GetSpellInfo(triggerSpellId))
    {
        TC_LOG_DEBUG("spells.aura.effect", "AuraEffect::HandleProcTriggerSpellAuraProc: Triggering spell %u from aura %u proc", triggeredSpellInfo->Id, GetId());
        triggerCaster->CastSpell(triggerTarget, triggeredSpellInfo->Id, this);
    }
    else
        TC_LOG_ERROR("spells.aura.effect.nospell","AuraEffect::HandleProcTriggerSpellAuraProc: Spell %u has non-existent spell %u in EffectTriggered[%d] and is therefore not triggered.", GetId(), triggerSpellId, GetEffIndex());
}

void AuraEffect::HandleProcTriggerSpellWithValueAuraProc(AuraApplication* aurApp, ProcEventInfo& eventInfo)
{
    Unit* triggerCaster = aurApp->GetTarget();
    Unit* triggerTarget = eventInfo.GetProcTarget();

    uint32 triggerSpellId = GetSpellInfo()->Effects[GetEffIndex()].TriggerSpell;
    if (triggerSpellId == 0)
    {
        TC_LOG_WARN("spells.aura.effect.nospell", "AuraEffect::HandleProcTriggerSpellAuraProc: Spell %u [EffectIndex: %u] does not have triggered spell.", GetId(), GetEffIndex());
        return;
    }

    if (SpellInfo const* triggeredSpellInfo = sSpellMgr->GetSpellInfo(triggerSpellId))
    {
        CastSpellExtraArgs args(this);
        args.AddSpellMod(SPELLVALUE_BASE_POINT0, GetAmount());
        triggerCaster->CastSpell(triggerTarget, triggerSpellId, args);
        TC_LOG_DEBUG("spells.aura.effect", "AuraEffect::HandleProcTriggerSpellWithValueAuraProc: Triggering spell %u with value %d from aura %u proc", triggeredSpellInfo->Id, GetAmount(), GetId());
    }
    else
        TC_LOG_ERROR("spells.aura.effect.nospell","AuraEffect::HandleProcTriggerSpellWithValueAuraProc: Spell %u has non-existent spell %u in EffectTriggered[%d] and is therefore not triggered.", GetId(), triggerSpellId, GetEffIndex());
}

void AuraEffect::HandleProcTriggerDamageAuraProc(AuraApplication* aurApp, ProcEventInfo& eventInfo)
{
    if (!aurApp)
        return;

    Unit* target = aurApp->GetTarget();
    Unit* triggerTarget = eventInfo.GetProcTarget();
    if (triggerTarget->HasUnitState(UNIT_STATE_ISOLATED) || triggerTarget->IsImmunedToDamage(GetSpellInfo()))
    {
        SendTickImmune(triggerTarget, target);
        return;
    }

    SpellNonMeleeDamage damageInfo(target, triggerTarget, GetId(), GetSpellInfo()->SchoolMask);
    uint32 damage = target->SpellDamageBonusDone(triggerTarget, GetSpellInfo(), GetAmount(), SPELL_DIRECT_DAMAGE, GetEffIndex(), { });
    damage = triggerTarget->SpellDamageBonusTaken(target, GetSpellInfo(), damage, SPELL_DIRECT_DAMAGE);
    target->CalculateSpellDamageTaken(&damageInfo, damage, GetSpellInfo());
    Unit::DealDamageMods(damageInfo.target, damageInfo.damage, &damageInfo.absorb);
    target->SendSpellNonMeleeDamageLog(&damageInfo);
    TC_LOG_DEBUG("spells.aura.effect", "AuraEffect::HandleProcTriggerDamageAuraProc: Triggering %u spell damage from aura %u proc", damage, GetId());
    target->DealSpellDamage(&damageInfo, true);
}

void AuraEffect::HandleRaidProcFromChargeAuraProc(AuraApplication* aurApp, ProcEventInfo& /*eventInfo*/)
{
    Unit* target = aurApp->GetTarget();

    uint32 triggerSpellId;
    switch (GetId())
    {
        case 57949:            // Shiver
            triggerSpellId = 57952;
            //animationSpellId = 57951; dummy effects for jump spell have unknown use (see also 41637)
            break;
        case 59978:            // Shiver
            triggerSpellId = 59979;
            break;
        case 43593:            // Cold Stare
            triggerSpellId = 43594;
            break;
        default:
            TC_LOG_DEBUG("spells.aura.effect", "AuraEffect::HandleRaidProcFromChargeAuraProc: received not handled spell: %u", GetId());
            return;
    }

    int32 jumps = GetBase()->GetCharges();

    // current aura expire on proc finish
    GetBase()->SetCharges(0);
    GetBase()->SetUsingCharges(true);

    // next target selection
    if (jumps > 0)
    {
        if (Unit* caster = GetCaster())
        {
            float radius = GetSpellInfo()->Effects[GetEffIndex()].CalcRadius(caster);

            if (Unit* triggerTarget = target->GetNextRandomRaidMemberOrPet(radius))
            {
                target->CastSpell(triggerTarget, GetId(), { this, GetCasterGUID() });
                if (Aura* aura = triggerTarget->GetAura(GetId(), GetCasterGUID()))
                    aura->SetCharges(jumps);
            }
        }
    }

    TC_LOG_DEBUG("spells.aura.effect", "AuraEffect::HandleRaidProcFromChargeAuraProc: Triggering spell %u from aura %u proc", triggerSpellId, GetId());
    target->CastSpell(target, triggerSpellId, { this, GetCasterGUID() });
}


void AuraEffect::HandleRaidProcFromChargeWithValueAuraProc(AuraApplication* aurApp, ProcEventInfo& /*eventInfo*/)
{
    Unit* target = aurApp->GetTarget();

    // Currently only Prayer of Mending
    if (!(GetSpellInfo()->SpellFamilyName == SPELLFAMILY_PRIEST && GetSpellInfo()->SpellFamilyFlags[1] & 0x20))
    {
        TC_LOG_DEBUG("spells.aura.effect", "AuraEffect::HandleRaidProcFromChargeWithValueAuraProc: received not handled spell: %u", GetId());
        return;
    }
    uint32 triggerSpellId = 33110;

    int32 jumps = GetBase()->GetCharges();

    // current aura expire on proc finish
    GetBase()->SetCharges(0);
    GetBase()->SetUsingCharges(true);

    CastSpellExtraArgs args(this);
    args.OriginalCaster = GetCasterGUID();
    args.AddSpellMod(SPELLVALUE_BASE_POINT0, GetAmount());

    // next target selection
    if (jumps > 0)
    {
        if (Unit* caster = GetCaster())
        {
            float radius = GetSpellInfo()->Effects[GetEffIndex()].CalcRadius(caster);

            if (Unit* triggerTarget = target->GetNextRandomRaidMemberOrPet(radius))
            {
                target->CastSpell(triggerTarget, GetId(), args);
                if (Aura* aura = triggerTarget->GetAura(GetId(), GetCasterGUID()))
                    aura->SetCharges(jumps);
            }
        }
    }

    TC_LOG_DEBUG("spells.aura.effect", "AuraEffect::HandleRaidProcFromChargeWithValueAuraProc: Triggering spell %u from aura %u proc", triggerSpellId, GetId());
    target->CastSpell(target, triggerSpellId, args);
}

template TC_GAME_API void AuraEffect::GetTargetList(std::list<Unit*>&) const;
template TC_GAME_API void AuraEffect::GetTargetList(std::deque<Unit*>&) const;
template TC_GAME_API void AuraEffect::GetTargetList(std::vector<Unit*>&) const;

template TC_GAME_API void AuraEffect::GetApplicationList(std::list<AuraApplication*>&) const;
template TC_GAME_API void AuraEffect::GetApplicationList(std::deque<AuraApplication*>&) const;
template TC_GAME_API void AuraEffect::GetApplicationList(std::vector<AuraApplication*>&) const;<|MERGE_RESOLUTION|>--- conflicted
+++ resolved
@@ -5033,23 +5033,19 @@
             if (GetSpellInfo()->HasAttribute(SPELL_ATTR4_INHERIT_CRIT_FROM_AURA))
                 args.AddSpellMod(SPELLVALUE_CRIT_CHANCE, int32(GetBase()->GetCritChance() * 100.0f)); // @todo: ugly x100 remove when basepoints are double
 
+#ifdef ELUNA
+            Creature* c = target->ToCreature();
+            if (c && caster && !sEluna->OnDummyEffect(triggerCaster, GetId(), SpellEffIndex(GetEffIndex()), c))
+                return;
+#endif
             triggerCaster->CastSpell(target, triggerSpellId, args);
             TC_LOG_DEBUG("spells.aura.effect", "AuraEffect::HandlePeriodicTriggerSpellAuraTick: Spell %u Trigger %u", GetId(), triggeredSpellInfo->Id);
         }
     }
     else
-<<<<<<< HEAD
-    {
-#ifdef ELUNA
-        Creature* c = target->ToCreature();
-        if (c && caster && !sEluna->OnDummyEffect(caster, GetId(), SpellEffIndex(GetEffIndex()), target->ToCreature()))
-            return;
-#endif
-        TC_LOG_WARN("spells.aura.effect", "AuraEffect::HandlePeriodicTriggerSpellAuraTick: Spell %u has non-existent spell %u in EffectTriggered[%d] and is therefore not triggered.", GetId(), triggerSpellId, GetEffIndex());
-    }
-=======
+    {
         TC_LOG_ERROR("spells.aura.effect.nospell", "AuraEffect::HandlePeriodicTriggerSpellAuraTick: Spell %u has non-existent spell %u in EffectTriggered[%d] and is therefore not triggered.", GetId(), triggerSpellId, GetEffIndex());
->>>>>>> 632a300d
+    }
 }
 
 void AuraEffect::HandlePeriodicTriggerSpellWithValueAuraTick(Unit* target, Unit* caster) const
