/*
 * Copyright (C) 2008-2013 TrinityCore <http://www.trinitycore.org/>
 * Copyright (C) 2005-2009 MaNGOS <http://getmangos.com/>
 *
 * This program is free software; you can redistribute it and/or modify it
 * under the terms of the GNU General Public License as published by the
 * Free Software Foundation; either version 2 of the License, or (at your
 * option) any later version.
 *
 * This program is distributed in the hope that it will be useful, but WITHOUT
 * ANY WARRANTY; without even the implied warranty of MERCHANTABILITY or
 * FITNESS FOR A PARTICULAR PURPOSE. See the GNU General Public License for
 * more details.
 *
 * You should have received a copy of the GNU General Public License along
 * with this program. If not, see <http://www.gnu.org/licenses/>.
 */

#include "Common.h"
#include "WorldPacket.h"
#include "Opcodes.h"
#include "Log.h"
#include "ObjectMgr.h"
#include "SpellMgr.h"
#include "Player.h"
#include "Unit.h"
#include "Spell.h"
#include "SpellAuraEffects.h"
#include "DynamicObject.h"
#include "ObjectAccessor.h"
#include "Util.h"
#include "GridNotifiers.h"
#include "GridNotifiersImpl.h"
#include "CellImpl.h"
#include "ScriptMgr.h"
#include "SpellScript.h"
#include "Vehicle.h"

AuraApplication::AuraApplication(Unit* target, Unit* caster, Aura* aura, uint8 effMask):
_target(target), _base(aura), _removeMode(AURA_REMOVE_NONE), _slot(MAX_AURAS),
_flags(AFLAG_NONE), _effectsToApply(effMask), _needClientUpdate(false)
{
    ASSERT(GetTarget() && GetBase());

    if (GetBase()->CanBeSentToClient())
    {
        // Try find slot for aura
        uint8 slot = MAX_AURAS;
        // Lookup for auras already applied from spell
        if (AuraApplication * foundAura = GetTarget()->GetAuraApplication(GetBase()->GetId(), GetBase()->GetCasterGUID(), GetBase()->GetCastItemGUID()))
        {
            // allow use single slot only by auras from same caster
            slot = foundAura->GetSlot();
        }
        else
        {
            Unit::VisibleAuraMap const* visibleAuras = GetTarget()->GetVisibleAuras();
            // lookup for free slots in units visibleAuras
            Unit::VisibleAuraMap::const_iterator itr = visibleAuras->find(0);
            for (uint32 freeSlot = 0; freeSlot < MAX_AURAS; ++itr, ++freeSlot)
            {
                if (itr == visibleAuras->end() || itr->first != freeSlot)
                {
                    slot = freeSlot;
                    break;
                }
            }
        }

        // Register Visible Aura
        if (slot < MAX_AURAS)
        {
            _slot = slot;
            GetTarget()->SetVisibleAura(slot, this);
            SetNeedClientUpdate();
            TC_LOG_DEBUG(LOG_FILTER_SPELLS_AURAS, "Aura: %u Effect: %d put to unit visible auras slot: %u", GetBase()->GetId(), GetEffectMask(), slot);
        }
        else
            TC_LOG_DEBUG(LOG_FILTER_SPELLS_AURAS, "Aura: %u Effect: %d could not find empty unit visible slot", GetBase()->GetId(), GetEffectMask());
    }

    _InitFlags(caster, effMask);
}

void AuraApplication::_Remove()
{
    uint8 slot = GetSlot();

    if (slot >= MAX_AURAS)
        return;

    if (AuraApplication * foundAura = _target->GetAuraApplication(GetBase()->GetId(), GetBase()->GetCasterGUID(), GetBase()->GetCastItemGUID()))
    {
        // Reuse visible aura slot by aura which is still applied - prevent storing dead pointers
        if (slot == foundAura->GetSlot())
        {
            if (GetTarget()->GetVisibleAura(slot) == this)
            {
                GetTarget()->SetVisibleAura(slot, foundAura);
                foundAura->SetNeedClientUpdate();
            }
            // set not valid slot for aura - prevent removing other visible aura
            slot = MAX_AURAS;
        }
    }

    // update for out of range group members
    if (slot < MAX_AURAS)
    {
        GetTarget()->RemoveVisibleAura(slot);
        ClientUpdate(true);
    }
}

void AuraApplication::_InitFlags(Unit* caster, uint8 effMask)
{
    // mark as selfcasted if needed
    _flags |= (GetBase()->GetCasterGUID() == GetTarget()->GetGUID()) ? AFLAG_CASTER : AFLAG_NONE;

    // aura is casted by self or an enemy
    // one negative effect and we know aura is negative
    if (IsSelfcasted() || !caster || !caster->IsFriendlyTo(GetTarget()))
    {
        bool negativeFound = false;
        for (uint8 i = 0; i < MAX_SPELL_EFFECTS; ++i)
        {
            if (((1<<i) & effMask) && !GetBase()->GetSpellInfo()->IsPositiveEffect(i))
            {
                negativeFound = true;
                break;
            }
        }
        _flags |= negativeFound ? AFLAG_NEGATIVE : AFLAG_POSITIVE;
    }
    // aura is casted by friend
    // one positive effect and we know aura is positive
    else
    {
        bool positiveFound = false;
        for (uint8 i = 0; i < MAX_SPELL_EFFECTS; ++i)
        {
            if (((1<<i) & effMask) && GetBase()->GetSpellInfo()->IsPositiveEffect(i))
            {
                positiveFound = true;
                break;
            }
        }
        _flags |= positiveFound ? AFLAG_POSITIVE : AFLAG_NEGATIVE;
    }

    if (GetBase()->GetSpellInfo()->AttributesEx8 & SPELL_ATTR8_AURA_SEND_AMOUNT)
        _flags |= AFLAG_ANY_EFFECT_AMOUNT_SENT;
}

void AuraApplication::_HandleEffect(uint8 effIndex, bool apply)
{
    AuraEffect* aurEff = GetBase()->GetEffect(effIndex);
    ASSERT(aurEff);
    ASSERT(HasEffect(effIndex) == (!apply));
    ASSERT((1<<effIndex) & _effectsToApply);
    TC_LOG_DEBUG(LOG_FILTER_SPELLS_AURAS, "AuraApplication::_HandleEffect: %u, apply: %u: amount: %u", aurEff->GetAuraType(), apply, aurEff->GetAmount());

    if (apply)
    {
        ASSERT(!(_flags & (1<<effIndex)));
        _flags |= 1<<effIndex;
        aurEff->HandleEffect(this, AURA_EFFECT_HANDLE_REAL, true);
    }
    else
    {
        ASSERT(_flags & (1<<effIndex));
        _flags &= ~(1<<effIndex);
        aurEff->HandleEffect(this, AURA_EFFECT_HANDLE_REAL, false);

        // Remove all triggered by aura spells vs unlimited duration
        aurEff->CleanupTriggeredSpells(GetTarget());
    }
    SetNeedClientUpdate();
}

void AuraApplication::BuildUpdatePacket(ByteBuffer& data, bool remove) const
{
    data << uint8(_slot);

    if (remove)
    {
        ASSERT(!_target->GetVisibleAura(_slot));
        data << uint32(0);
        return;
    }
    ASSERT(_target->GetVisibleAura(_slot));

    Aura const* aura = GetBase();
    data << uint32(aura->GetId());
    uint32 flags = _flags;
    if (aura->GetMaxDuration() > 0 && !(aura->GetSpellInfo()->AttributesEx5 & SPELL_ATTR5_HIDE_DURATION))
        flags |= AFLAG_DURATION;
    data << uint16(flags);
    data << uint8(aura->GetCasterLevel());
    // send stack amount for aura which could be stacked (never 0 - causes incorrect display) or charges
    // stack amount has priority over charges (checked on retail with spell 50262)
    data << uint8(aura->GetSpellInfo()->StackAmount ? aura->GetStackAmount() : aura->GetCharges());

    if (!(flags & AFLAG_CASTER))
        data.appendPackGUID(aura->GetCasterGUID());

    if (flags & AFLAG_DURATION)
    {
        data << uint32(aura->GetMaxDuration());
        data << uint32(aura->GetDuration());
    }

    if (flags & AFLAG_ANY_EFFECT_AMOUNT_SENT)
        for (uint32 i = 0; i < MAX_SPELL_EFFECTS; ++i)
            if (AuraEffect const* eff = aura->GetEffect(i))
                if (HasEffect(i))       // Not all of aura's effects have to be applied on every target
                    data << int32(eff->GetAmount());
}

void AuraApplication::ClientUpdate(bool remove)
{
    _needClientUpdate = false;

    WorldPacket data(SMSG_AURA_UPDATE);
    data.append(GetTarget()->GetPackGUID());
    BuildUpdatePacket(data, remove);

    _target->SendMessageToSet(&data, true);
}

uint8 Aura::BuildEffectMaskForOwner(SpellInfo const* spellProto, uint8 avalibleEffectMask, WorldObject* owner)
{
    ASSERT(spellProto);
    ASSERT(owner);
    uint8 effMask = 0;
    switch (owner->GetTypeId())
    {
        case TYPEID_UNIT:
        case TYPEID_PLAYER:
            for (uint8 i = 0; i< MAX_SPELL_EFFECTS; ++i)
            {
                if (spellProto->Effects[i].IsUnitOwnedAuraEffect())
                    effMask |= 1 << i;
            }
            break;
        case TYPEID_DYNAMICOBJECT:
            for (uint8 i = 0; i< MAX_SPELL_EFFECTS; ++i)
            {
                if (spellProto->Effects[i].Effect == SPELL_EFFECT_PERSISTENT_AREA_AURA)
                    effMask |= 1 << i;
            }
            break;
        default:
            break;
    }
    return effMask & avalibleEffectMask;
}

Aura* Aura::TryRefreshStackOrCreate(SpellInfo const* spellproto, uint8 tryEffMask, WorldObject* owner, Unit* caster, int32* baseAmount /*= NULL*/, Item* castItem /*= NULL*/, uint64 casterGUID /*= 0*/, bool* refresh /*= NULL*/)
{
    ASSERT(spellproto);
    ASSERT(owner);
    ASSERT(caster || casterGUID);
    ASSERT(tryEffMask <= MAX_EFFECT_MASK);
    if (refresh)
        *refresh = false;
    uint8 effMask = Aura::BuildEffectMaskForOwner(spellproto, tryEffMask, owner);
    if (!effMask)
        return NULL;
    if (Aura* foundAura = owner->ToUnit()->_TryStackingOrRefreshingExistingAura(spellproto, effMask, caster, baseAmount, castItem, casterGUID))
    {
        // we've here aura, which script triggered removal after modding stack amount
        // check the state here, so we won't create new Aura object
        if (foundAura->IsRemoved())
            return NULL;

        if (refresh)
            *refresh = true;
        return foundAura;
    }
    else
        return Create(spellproto, effMask, owner, caster, baseAmount, castItem, casterGUID);
}

Aura* Aura::TryCreate(SpellInfo const* spellproto, uint8 tryEffMask, WorldObject* owner, Unit* caster, int32* baseAmount /*= NULL*/, Item* castItem /*= NULL*/, uint64 casterGUID /*= 0*/)
{
    ASSERT(spellproto);
    ASSERT(owner);
    ASSERT(caster || casterGUID);
    ASSERT(tryEffMask <= MAX_EFFECT_MASK);
    uint8 effMask = Aura::BuildEffectMaskForOwner(spellproto, tryEffMask, owner);
    if (!effMask)
        return NULL;
    return Create(spellproto, effMask, owner, caster, baseAmount, castItem, casterGUID);
}

Aura* Aura::Create(SpellInfo const* spellproto, uint8 effMask, WorldObject* owner, Unit* caster, int32* baseAmount, Item* castItem, uint64 casterGUID)
{
    ASSERT(effMask);
    ASSERT(spellproto);
    ASSERT(owner);
    ASSERT(caster || casterGUID);
    ASSERT(effMask <= MAX_EFFECT_MASK);
    // try to get caster of aura
    if (casterGUID)
    {
        if (owner->GetGUID() == casterGUID)
            caster = owner->ToUnit();
        else
            caster = ObjectAccessor::GetUnit(*owner, casterGUID);
    }
    else
        casterGUID = caster->GetGUID();

    // check if aura can be owned by owner
    if (owner->isType(TYPEMASK_UNIT))
        if (!owner->IsInWorld() || ((Unit*)owner)->IsDuringRemoveFromWorld())
            // owner not in world so don't allow to own not self casted single target auras
            if (casterGUID != owner->GetGUID() && spellproto->IsSingleTarget())
                return NULL;

    Aura* aura = NULL;
    switch (owner->GetTypeId())
    {
        case TYPEID_UNIT:
        case TYPEID_PLAYER:
            aura = new UnitAura(spellproto, effMask, owner, caster, baseAmount, castItem, casterGUID);
            break;
        case TYPEID_DYNAMICOBJECT:
            aura = new DynObjAura(spellproto, effMask, owner, caster, baseAmount, castItem, casterGUID);
            break;
        default:
            ASSERT(false);
            return NULL;
    }
    // aura can be removed in Unit::_AddAura call
    if (aura->IsRemoved())
        return NULL;
    return aura;
}

Aura::Aura(SpellInfo const* spellproto, WorldObject* owner, Unit* caster, Item* castItem, uint64 casterGUID) :
m_spellInfo(spellproto), m_casterGuid(casterGUID ? casterGUID : caster->GetGUID()),
m_castItemGuid(castItem ? castItem->GetGUID() : 0), m_applyTime(time(NULL)),
m_owner(owner), m_timeCla(0), m_updateTargetMapInterval(0),
m_casterLevel(caster ? caster->getLevel() : m_spellInfo->SpellLevel), m_procCharges(0), m_stackAmount(1),
m_isRemoved(false), m_isSingleTarget(false), m_isUsingCharges(false)
{
    if (m_spellInfo->ManaPerSecond)
        m_timeCla = 1 * IN_MILLISECONDS;

    m_maxDuration = CalcMaxDuration(caster);
    m_duration = m_maxDuration;
    m_procCharges = CalcMaxCharges(caster);
    m_isUsingCharges = m_procCharges != 0;
    // m_casterLevel = cast item level/caster level, caster level should be saved to db, confirmed with sniffs
}

void Aura::_InitEffects(uint8 effMask, Unit* caster, int32 *baseAmount)
{
    // shouldn't be in constructor - functions in AuraEffect::AuraEffect use polymorphism
    for (uint8 i = 0; i < MAX_SPELL_EFFECTS; ++i)
    {
        if (effMask & (uint8(1) << i))
            m_effects[i] = new AuraEffect(this, i, baseAmount ? baseAmount + i : NULL, caster);
        else
            m_effects[i] = NULL;
    }
}

Aura::~Aura()
{
    // unload scripts
    while (!m_loadedScripts.empty())
    {
        std::list<AuraScript*>::iterator itr = m_loadedScripts.begin();
        (*itr)->_Unload();
        delete (*itr);
        m_loadedScripts.erase(itr);
    }

    // free effects memory
    for (uint8 i = 0; i < MAX_SPELL_EFFECTS; ++i)
         delete m_effects[i];

    ASSERT(m_applications.empty());
    _DeleteRemovedApplications();
}

Unit* Aura::GetCaster() const
{
    if (GetOwner()->GetGUID() == GetCasterGUID())
        return GetUnitOwner();
    if (AuraApplication const* aurApp = GetApplicationOfTarget(GetCasterGUID()))
        return aurApp->GetTarget();

    return ObjectAccessor::GetUnit(*GetOwner(), GetCasterGUID());
}

AuraObjectType Aura::GetType() const
{
    return (m_owner->GetTypeId() == TYPEID_DYNAMICOBJECT) ? DYNOBJ_AURA_TYPE : UNIT_AURA_TYPE;
}

void Aura::_ApplyForTarget(Unit* target, Unit* caster, AuraApplication * auraApp)
{
    ASSERT(target);
    ASSERT(auraApp);
    // aura mustn't be already applied on target
    ASSERT (!IsAppliedOnTarget(target->GetGUID()) && "Aura::_ApplyForTarget: aura musn't be already applied on target");

    m_applications[target->GetGUID()] = auraApp;

    // set infinity cooldown state for spells
    if (caster && caster->GetTypeId() == TYPEID_PLAYER)
    {
        if (m_spellInfo->Attributes & SPELL_ATTR0_DISABLED_WHILE_ACTIVE)
        {
            Item* castItem = m_castItemGuid ? caster->ToPlayer()->GetItemByGuid(m_castItemGuid) : NULL;
            caster->ToPlayer()->AddSpellAndCategoryCooldowns(m_spellInfo, castItem ? castItem->GetEntry() : 0, NULL, true);
        }
    }
}

void Aura::_UnapplyForTarget(Unit* target, Unit* caster, AuraApplication * auraApp)
{
    ASSERT(target);
    ASSERT(auraApp->GetRemoveMode());
    ASSERT(auraApp);

    ApplicationMap::iterator itr = m_applications.find(target->GetGUID());

    /// @todo Figure out why this happens
    if (itr == m_applications.end())
    {
        TC_LOG_ERROR(LOG_FILTER_SPELLS_AURAS, "Aura::_UnapplyForTarget, target:%u, caster:%u, spell:%u was not found in owners application map!",
        target->GetGUIDLow(), caster ? caster->GetGUIDLow() : 0, auraApp->GetBase()->GetSpellInfo()->Id);
        ASSERT(false);
    }

    // aura has to be already applied
    ASSERT(itr->second == auraApp);
    m_applications.erase(itr);

    m_removedApplications.push_back(auraApp);

    // reset cooldown state for spells
    if (caster && caster->GetTypeId() == TYPEID_PLAYER)
    {
        if (GetSpellInfo()->Attributes & SPELL_ATTR0_DISABLED_WHILE_ACTIVE)
            // note: item based cooldowns and cooldown spell mods with charges ignored (unknown existed cases)
            caster->ToPlayer()->SendCooldownEvent(GetSpellInfo());
    }
}

// removes aura from all targets
// and marks aura as removed
void Aura::_Remove(AuraRemoveMode removeMode)
{
    ASSERT (!m_isRemoved);
    m_isRemoved = true;
    ApplicationMap::iterator appItr = m_applications.begin();
    for (appItr = m_applications.begin(); appItr != m_applications.end();)
    {
        AuraApplication * aurApp = appItr->second;
        Unit* target = aurApp->GetTarget();
        target->_UnapplyAura(aurApp, removeMode);
        appItr = m_applications.begin();
    }
}

void Aura::UpdateTargetMap(Unit* caster, bool apply)
{
    if (IsRemoved())
        return;

    m_updateTargetMapInterval = UPDATE_TARGET_MAP_INTERVAL;

    // fill up to date target list
    //       target, effMask
    std::map<Unit*, uint8> targets;

    FillTargetMap(targets, caster);

    UnitList targetsToRemove;

    // mark all auras as ready to remove
    for (ApplicationMap::iterator appIter = m_applications.begin(); appIter != m_applications.end();++appIter)
    {
        std::map<Unit*, uint8>::iterator existing = targets.find(appIter->second->GetTarget());
        // not found in current area - remove the aura
        if (existing == targets.end())
            targetsToRemove.push_back(appIter->second->GetTarget());
        else
        {
            // needs readding - remove now, will be applied in next update cycle
            // (dbcs do not have auras which apply on same type of targets but have different radius, so this is not really needed)
            if (appIter->second->GetEffectMask() != existing->second || !CanBeAppliedOn(existing->first))
                targetsToRemove.push_back(appIter->second->GetTarget());
            // nothing todo - aura already applied
            // remove from auras to register list
            targets.erase(existing);
        }
    }

    // register auras for units
    for (std::map<Unit*, uint8>::iterator itr = targets.begin(); itr!= targets.end();)
    {
        // aura mustn't be already applied on target
        if (AuraApplication * aurApp = GetApplicationOfTarget(itr->first->GetGUID()))
        {
            // the core created 2 different units with same guid
            // this is a major failue, which i can't fix right now
            // let's remove one unit from aura list
            // this may cause area aura "bouncing" between 2 units after each update
            // but because we know the reason of a crash we can remove the assertion for now
            if (aurApp->GetTarget() != itr->first)
            {
                // remove from auras to register list
                targets.erase(itr++);
                continue;
            }
            else
            {
                // ok, we have one unit twice in target map (impossible, but...)
                ASSERT(false);
            }
        }

        bool addUnit = true;
        // check target immunities
        for (uint8 effIndex = 0; effIndex < MAX_SPELL_EFFECTS; ++effIndex)
        {
            if (itr->first->IsImmunedToSpellEffect(GetSpellInfo(), effIndex))
                itr->second &= ~(1 << effIndex);
        }
        if (!itr->second
            || itr->first->IsImmunedToSpell(GetSpellInfo())
            || !CanBeAppliedOn(itr->first))
            addUnit = false;

        if (addUnit)
        {
            // persistent area aura does not hit flying targets
            if (GetType() == DYNOBJ_AURA_TYPE)
            {
                if (itr->first->IsInFlight())
                    addUnit = false;
            }
            // unit auras can not stack with each other
            else // (GetType() == UNIT_AURA_TYPE)
            {
                // Allow to remove by stack when aura is going to be applied on owner
                if (itr->first != GetOwner())
                {
                    // check if not stacking aura already on target
                    // this one prevents unwanted usefull buff loss because of stacking and prevents overriding auras periodicaly by 2 near area aura owners
                    for (Unit::AuraApplicationMap::iterator iter = itr->first->GetAppliedAuras().begin(); iter != itr->first->GetAppliedAuras().end(); ++iter)
                    {
                        Aura const* aura = iter->second->GetBase();
                        if (!CanStackWith(aura))
                        {
                            addUnit = false;
                            break;
                        }
                    }
                }
            }
        }
        if (!addUnit)
            targets.erase(itr++);
        else
        {
            // owner has to be in world, or effect has to be applied to self
            if (!GetOwner()->IsSelfOrInSameMap(itr->first))
            {
                /// @todo There is a crash caused by shadowfiend load addon
                TC_LOG_FATAL(LOG_FILTER_SPELLS_AURAS, "Aura %u: Owner %s (map %u) is not in the same map as target %s (map %u).", GetSpellInfo()->Id,
                    GetOwner()->GetName().c_str(), GetOwner()->IsInWorld() ? GetOwner()->GetMap()->GetId() : uint32(-1),
                    itr->first->GetName().c_str(), itr->first->IsInWorld() ? itr->first->GetMap()->GetId() : uint32(-1));
                ASSERT(false);
            }
            itr->first->_CreateAuraApplication(this, itr->second);
            ++itr;
        }
    }

    // remove auras from units no longer needing them
    for (UnitList::iterator itr = targetsToRemove.begin(); itr != targetsToRemove.end();++itr)
        if (AuraApplication * aurApp = GetApplicationOfTarget((*itr)->GetGUID()))
            (*itr)->_UnapplyAura(aurApp, AURA_REMOVE_BY_DEFAULT);

    if (!apply)
        return;

    // apply aura effects for units
    for (std::map<Unit*, uint8>::iterator itr = targets.begin(); itr!= targets.end();++itr)
    {
        if (AuraApplication * aurApp = GetApplicationOfTarget(itr->first->GetGUID()))
        {
            // owner has to be in world, or effect has to be applied to self
            ASSERT((!GetOwner()->IsInWorld() && GetOwner() == itr->first) || GetOwner()->IsInMap(itr->first));
            itr->first->_ApplyAura(aurApp, itr->second);
        }
    }
}

// targets have to be registered and not have effect applied yet to use this function
void Aura::_ApplyEffectForTargets(uint8 effIndex)
{
    // prepare list of aura targets
    UnitList targetList;
    for (ApplicationMap::iterator appIter = m_applications.begin(); appIter != m_applications.end(); ++appIter)
    {
        if ((appIter->second->GetEffectsToApply() & (1<<effIndex)) && !appIter->second->HasEffect(effIndex))
            targetList.push_back(appIter->second->GetTarget());
    }

    // apply effect to targets
    for (UnitList::iterator itr = targetList.begin(); itr != targetList.end(); ++itr)
    {
        if (GetApplicationOfTarget((*itr)->GetGUID()))
        {
            // owner has to be in world, or effect has to be applied to self
            ASSERT((!GetOwner()->IsInWorld() && GetOwner() == *itr) || GetOwner()->IsInMap(*itr));
            (*itr)->_ApplyAuraEffect(this, effIndex);
        }
    }
}
void Aura::UpdateOwner(uint32 diff, WorldObject* owner)
{
    ASSERT(owner == m_owner);

    Unit* caster = GetCaster();
    // Apply spellmods for channeled auras
    // used for example when triggered spell of spell:10 is modded
    Spell* modSpell = NULL;
    Player* modOwner = NULL;
    if (caster)
    {
        modOwner = caster->GetSpellModOwner();
        if (modOwner)
        {
            modSpell = modOwner->FindCurrentSpellBySpellId(GetId());
            if (modSpell)
                modOwner->SetSpellModTakingSpell(modSpell, true);
        }
    }

    Update(diff, caster);

    if (m_updateTargetMapInterval <= int32(diff))
        UpdateTargetMap(caster);
    else
        m_updateTargetMapInterval -= diff;

    // update aura effects
    for (uint8 i = 0; i < MAX_SPELL_EFFECTS; ++i)
        if (m_effects[i])
            m_effects[i]->Update(diff, caster);

    // remove spellmods after effects update
    if (modSpell)
        modOwner->SetSpellModTakingSpell(modSpell, false);

    _DeleteRemovedApplications();
}

void Aura::Update(uint32 diff, Unit* caster)
{
    if (m_duration > 0)
    {
        m_duration -= diff;
        if (m_duration < 0)
            m_duration = 0;

        // handle manaPerSecond/manaPerSecondPerLevel
        if (m_timeCla)
        {
            if (m_timeCla > int32(diff))
                m_timeCla -= diff;
            else if (caster)
            {
                if (int32 manaPerSecond = m_spellInfo->ManaPerSecond)
                {
                    m_timeCla += 1000 - diff;

                    Powers powertype = Powers(m_spellInfo->PowerType);
                    if (powertype == POWER_HEALTH)
                    {
                        if (int32(caster->GetHealth()) > manaPerSecond)
                            caster->ModifyHealth(-manaPerSecond);
                        else
                        {
                            Remove();
                            return;
                        }
                    }
                    else
                    {
                        if (int32(caster->GetPower(powertype)) >= manaPerSecond)
                            caster->ModifyPower(powertype, -manaPerSecond);
                        else
                        {
                            Remove();
                            return;
                        }
                    }
                }
            }
        }
    }
}

int32 Aura::CalcMaxDuration(Unit* caster) const
{
    Player* modOwner = NULL;
    int32 maxDuration;

    if (caster)
    {
        modOwner = caster->GetSpellModOwner();
        maxDuration = caster->CalcSpellDuration(m_spellInfo);
    }
    else
        maxDuration = m_spellInfo->GetDuration();

    if (IsPassive() && !m_spellInfo->DurationEntry)
        maxDuration = -1;

    // IsPermanent() checks max duration (which we are supposed to calculate here)
    if (maxDuration != -1 && modOwner)
        modOwner->ApplySpellMod(GetId(), SPELLMOD_DURATION, maxDuration);
    return maxDuration;
}

void Aura::SetDuration(int32 duration, bool withMods)
{
    if (withMods)
    {
        if (Unit* caster = GetCaster())
            if (Player* modOwner = caster->GetSpellModOwner())
                modOwner->ApplySpellMod(GetId(), SPELLMOD_DURATION, duration);
    }
    m_duration = duration;
    SetNeedClientUpdateForTargets();
}

void Aura::RefreshDuration()
{
    SetDuration(GetMaxDuration());

    if (m_spellInfo->ManaPerSecond)
        m_timeCla = 1 * IN_MILLISECONDS;
}

void Aura::RefreshTimers()
{
    m_maxDuration = CalcMaxDuration();
    bool resetPeriodic = true;
    if (m_spellInfo->AttributesEx8 & SPELL_ATTR8_DONT_RESET_PERIODIC_TIMER)
    {
        int32 minAmplitude = m_maxDuration;
        for (uint8 i = 0; i < MAX_SPELL_EFFECTS; ++i)
            if (AuraEffect const* eff = GetEffect(i))
                if (int32 ampl = eff->GetAmplitude())
                    minAmplitude = std::min(ampl, minAmplitude);

        // If only one tick remaining, roll it over into new duration
        if (GetDuration() <= minAmplitude)
        {
            m_maxDuration += GetDuration();
            resetPeriodic = false;
        }
    }

    RefreshDuration();
    Unit* caster = GetCaster();
    for (uint8 i = 0; i < MAX_SPELL_EFFECTS; ++i)
        if (HasEffect(i))
            GetEffect(i)->CalculatePeriodic(caster, resetPeriodic, false);
}

void Aura::SetCharges(uint8 charges)
{
    if (m_procCharges == charges)
        return;
    m_procCharges = charges;
    m_isUsingCharges = m_procCharges != 0;
    SetNeedClientUpdateForTargets();
}

uint8 Aura::CalcMaxCharges(Unit* caster) const
{
    uint32 maxProcCharges = m_spellInfo->ProcCharges;
    if (SpellProcEntry const* procEntry = sSpellMgr->GetSpellProcEntry(GetId()))
        maxProcCharges = procEntry->charges;

    if (caster)
        if (Player* modOwner = caster->GetSpellModOwner())
            modOwner->ApplySpellMod(GetId(), SPELLMOD_CHARGES, maxProcCharges);
    return uint8(maxProcCharges);
}

bool Aura::ModCharges(int32 num, AuraRemoveMode removeMode)
{
    if (IsUsingCharges())
    {
        int32 charges = m_procCharges + num;
        int32 maxCharges = CalcMaxCharges();

        // limit charges (only on charges increase, charges may be changed manually)
        if ((num > 0) && (charges > int32(maxCharges)))
            charges = maxCharges;
        // we're out of charges, remove
        else if (charges <= 0)
        {
            Remove(removeMode);
            return true;
        }

        SetCharges(charges);
    }
    return false;
}

void Aura::SetStackAmount(uint8 stackAmount)
{
    m_stackAmount = stackAmount;
    Unit* caster = GetCaster();

    std::list<AuraApplication*> applications;
    GetApplicationList(applications);

    for (std::list<AuraApplication*>::const_iterator apptItr = applications.begin(); apptItr != applications.end(); ++apptItr)
        if (!(*apptItr)->GetRemoveMode())
            HandleAuraSpecificMods(*apptItr, caster, false, true);

    for (uint8 i = 0; i < MAX_SPELL_EFFECTS; ++i)
        if (HasEffect(i))
            m_effects[i]->ChangeAmount(m_effects[i]->CalculateAmount(caster), false, true);

    for (std::list<AuraApplication*>::const_iterator apptItr = applications.begin(); apptItr != applications.end(); ++apptItr)
        if (!(*apptItr)->GetRemoveMode())
            HandleAuraSpecificMods(*apptItr, caster, true, true);

    SetNeedClientUpdateForTargets();
}

bool Aura::ModStackAmount(int32 num, AuraRemoveMode removeMode)
{
    int32 stackAmount = m_stackAmount + num;

    // limit the stack amount (only on stack increase, stack amount may be changed manually)
    if ((num > 0) && (stackAmount > int32(m_spellInfo->StackAmount)))
    {
        // not stackable aura - set stack amount to 1
        if (!m_spellInfo->StackAmount)
            stackAmount = 1;
        else
            stackAmount = m_spellInfo->StackAmount;
    }
    // we're out of stacks, remove
    else if (stackAmount <= 0)
    {
        Remove(removeMode);
        return true;
    }

    bool refresh = stackAmount >= GetStackAmount();

    // Update stack amount
    SetStackAmount(stackAmount);

    if (refresh)
    {
        RefreshSpellMods();
        RefreshTimers();

        // reset charges
        SetCharges(CalcMaxCharges());
        // FIXME: not a best way to synchronize charges, but works
        for (uint8 i = 0; i < MAX_SPELL_EFFECTS; ++i)
            if (AuraEffect* aurEff = GetEffect(i))
                if (aurEff->GetAuraType() == SPELL_AURA_ADD_FLAT_MODIFIER || aurEff->GetAuraType() == SPELL_AURA_ADD_PCT_MODIFIER)
                    if (SpellModifier* mod = aurEff->GetSpellModifier())
                        mod->charges = GetCharges();
    }
    SetNeedClientUpdateForTargets();
    return false;
}

void Aura::RefreshSpellMods()
{
    for (Aura::ApplicationMap::const_iterator appIter = m_applications.begin(); appIter != m_applications.end(); ++appIter)
        if (Player* player = appIter->second->GetTarget()->ToPlayer())
            player->RestoreAllSpellMods(0, this);
}

bool Aura::IsArea() const
{
    for (uint8 i = 0; i < MAX_SPELL_EFFECTS; ++i)
    {
        if (HasEffect(i) && GetSpellInfo()->Effects[i].IsAreaAuraEffect())
            return true;
    }
    return false;
}

bool Aura::IsPassive() const
{
    return GetSpellInfo()->IsPassive();
}

bool Aura::IsDeathPersistent() const
{
    return GetSpellInfo()->IsDeathPersistent();
}

bool Aura::CanBeSaved() const
{
    if (IsPassive())
        return false;

    if (GetCasterGUID() != GetOwner()->GetGUID())
        if (GetSpellInfo()->IsSingleTarget())
            return false;

    // Can't be saved - aura handler relies on calculated amount and changes it
    if (HasEffectType(SPELL_AURA_CONVERT_RUNE))
        return false;

    // No point in saving this, since the stable dialog can't be open on aura load anyway.
    if (HasEffectType(SPELL_AURA_OPEN_STABLE))
        return false;

    // Can't save vehicle auras, it requires both caster & target to be in world
    if (HasEffectType(SPELL_AURA_CONTROL_VEHICLE))
        return false;

    // Incanter's Absorbtion - considering the minimal duration and problems with aura stacking
    // we skip saving this aura
    // Also for some reason other auras put as MultiSlot crash core on keeping them after restart,
    // so put here only these for which you are sure they get removed
    switch (GetId())
    {
        case 44413: // Incanter's Absorption
        case 40075: // Fel Flak Fire
        case 55849: // Power Spark
            return false;
            break;
    }

    // When a druid logins, he doesnt have either eclipse power, nor the marker auras, nor the eclipse buffs. Dont save them.
    if (GetId() == 67483 || GetId() == 67484 || GetId() == 48517 || GetId() == 48518)
        return false;

    // don't save auras removed by proc system
    if (IsUsingCharges() && !GetCharges())
        return false;

    return true;
}

bool Aura::CanBeSentToClient() const
{
    return !IsPassive() || GetSpellInfo()->HasAreaAuraEffect() || HasEffectType(SPELL_AURA_ABILITY_IGNORE_AURASTATE) || HasEffectType(SPELL_AURA_CAST_WHILE_WALKING);
}

void Aura::UnregisterSingleTarget()
{
    ASSERT(m_isSingleTarget);
    Unit* caster = GetCaster();
    /// @todo find a better way to do this.
    if (!caster)
        caster = ObjectAccessor::GetObjectInOrOutOfWorld(GetCasterGUID(), (Unit*)NULL);
    ASSERT(caster);
    caster->GetSingleCastAuras().remove(this);
    SetIsSingleTarget(false);
}

int32 Aura::CalcDispelChance(Unit* auraTarget, bool offensive) const
{
    // we assume that aura dispel chance is 100% on start
    // need formula for level difference based chance
    int32 resistChance = 0;

    // Apply dispel mod from aura caster
    if (Unit* caster = GetCaster())
        if (Player* modOwner = caster->GetSpellModOwner())
            modOwner->ApplySpellMod(GetId(), SPELLMOD_RESIST_DISPEL_CHANCE, resistChance);

    // Dispel resistance from target SPELL_AURA_MOD_DISPEL_RESIST
    // Only affects offensive dispels
    if (offensive && auraTarget)
        resistChance += auraTarget->GetTotalAuraModifier(SPELL_AURA_MOD_DISPEL_RESIST);

    resistChance = resistChance < 0 ? 0 : resistChance;
    resistChance = resistChance > 100 ? 100 : resistChance;
    return 100 - resistChance;
}

void Aura::SetLoadedState(int32 maxduration, int32 duration, int32 charges, uint8 stackamount, uint8 recalculateMask, int32 * amount)
{
    m_maxDuration = maxduration;
    m_duration = duration;
    m_procCharges = charges;
    m_isUsingCharges = m_procCharges != 0;
    m_stackAmount = stackamount;
    Unit* caster = GetCaster();
    for (uint8 i = 0; i < MAX_SPELL_EFFECTS; ++i)
        if (m_effects[i])
        {
            m_effects[i]->SetAmount(amount[i]);
            m_effects[i]->SetCanBeRecalculated(recalculateMask & (1<<i));
            m_effects[i]->CalculatePeriodic(caster, false, true);
            m_effects[i]->CalculateSpellMod();
            m_effects[i]->RecalculateAmount(caster);
        }
}

bool Aura::HasEffectType(AuraType type) const
{
    for (uint8 i = 0; i < MAX_SPELL_EFFECTS; ++i)
    {
        if (HasEffect(i) && m_effects[i]->GetAuraType() == type)
            return true;
    }
    return false;
}

void Aura::RecalculateAmountOfEffects()
{
    ASSERT (!IsRemoved());
    Unit* caster = GetCaster();
    for (uint8 i = 0; i < MAX_SPELL_EFFECTS; ++i)
        if (HasEffect(i))
            m_effects[i]->RecalculateAmount(caster);
}

void Aura::HandleAllEffects(AuraApplication * aurApp, uint8 mode, bool apply)
{
    ASSERT (!IsRemoved());
    for (uint8 i = 0; i < MAX_SPELL_EFFECTS; ++i)
        if (m_effects[i] && !IsRemoved())
            m_effects[i]->HandleEffect(aurApp, mode, apply);
}

void Aura::GetApplicationList(std::list<AuraApplication*> & applicationList) const
{
    for (Aura::ApplicationMap::const_iterator appIter = m_applications.begin(); appIter != m_applications.end(); ++appIter)
    {
        if (appIter->second->GetEffectMask())
            applicationList.push_back(appIter->second);
    }
}

void Aura::SetNeedClientUpdateForTargets() const
{
    for (ApplicationMap::const_iterator appIter = m_applications.begin(); appIter != m_applications.end(); ++appIter)
        appIter->second->SetNeedClientUpdate();
}

// trigger effects on real aura apply/remove
void Aura::HandleAuraSpecificMods(AuraApplication const* aurApp, Unit* caster, bool apply, bool onReapply)
{
    Unit* target = aurApp->GetTarget();
    AuraRemoveMode removeMode = aurApp->GetRemoveMode();
    // handle spell_area table
    SpellAreaForAreaMapBounds saBounds = sSpellMgr->GetSpellAreaForAuraMapBounds(GetId());
    if (saBounds.first != saBounds.second)
    {
        uint32 zone, area;
        target->GetZoneAndAreaId(zone, area);

        for (SpellAreaForAreaMap::const_iterator itr = saBounds.first; itr != saBounds.second; ++itr)
        {
            // some auras remove at aura remove
            if (!itr->second->IsFitToRequirements((Player*)target, zone, area))
                target->RemoveAurasDueToSpell(itr->second->spellId);
            // some auras applied at aura apply
            else if (itr->second->autocast)
            {
                if (!target->HasAura(itr->second->spellId))
                    target->CastSpell(target, itr->second->spellId, true);
            }
        }
    }

    // handle spell_linked_spell table
    if (!onReapply)
    {
        // apply linked auras
        if (apply)
        {
            if (std::vector<int32> const* spellTriggered = sSpellMgr->GetSpellLinked(GetId() + SPELL_LINK_AURA))
            {
                for (std::vector<int32>::const_iterator itr = spellTriggered->begin(); itr != spellTriggered->end(); ++itr)
                {
                    if (*itr < 0)
                        target->ApplySpellImmune(GetId(), IMMUNITY_ID, -(*itr), true);
                    else if (caster)
                        caster->AddAura(*itr, target);
                }
            }
        }
        else
        {
            // remove linked auras
            if (std::vector<int32> const* spellTriggered = sSpellMgr->GetSpellLinked(-(int32)GetId()))
            {
                for (std::vector<int32>::const_iterator itr = spellTriggered->begin(); itr != spellTriggered->end(); ++itr)
                {
                    if (*itr < 0)
                        target->RemoveAurasDueToSpell(-(*itr));
                    else if (removeMode != AURA_REMOVE_BY_DEATH)
                        target->CastSpell(target, *itr, true, NULL, NULL, GetCasterGUID());
                }
            }
            if (std::vector<int32> const* spellTriggered = sSpellMgr->GetSpellLinked(GetId() + SPELL_LINK_AURA))
            {
                for (std::vector<int32>::const_iterator itr = spellTriggered->begin(); itr != spellTriggered->end(); ++itr)
                {
                    if (*itr < 0)
                        target->ApplySpellImmune(GetId(), IMMUNITY_ID, -(*itr), false);
                    else
                        target->RemoveAura(*itr, GetCasterGUID(), 0, removeMode);
                }
            }
        }
    }
    else if (apply)
    {
        // modify stack amount of linked auras
        if (std::vector<int32> const* spellTriggered = sSpellMgr->GetSpellLinked(GetId() + SPELL_LINK_AURA))
        {
            for (std::vector<int32>::const_iterator itr = spellTriggered->begin(); itr != spellTriggered->end(); ++itr)
                if (*itr > 0)
                    if (Aura* triggeredAura = target->GetAura(*itr, GetCasterGUID()))
                        triggeredAura->ModStackAmount(GetStackAmount() - triggeredAura->GetStackAmount());
        }
    }

    // mods at aura apply
    if (apply)
    {
        switch (GetSpellInfo()->SpellFamilyName)
        {
            case SPELLFAMILY_GENERIC:
                switch (GetId())
                {
                    case 32474: // Buffeting Winds of Susurrus
                        if (target->GetTypeId() == TYPEID_PLAYER)
                            target->ToPlayer()->ActivateTaxiPathTo(506, GetId());
                        break;
                    case 33572: // Gronn Lord's Grasp, becomes stoned
                        if (GetStackAmount() >= 5 && !target->HasAura(33652))
                            target->CastSpell(target, 33652, true);
                        break;
                    case 50836: //Petrifying Grip, becomes stoned
                        if (GetStackAmount() >= 5 && !target->HasAura(50812))
                            target->CastSpell(target, 50812, true);
                        break;
                    case 60970: // Heroic Fury (remove Intercept cooldown)
                        if (target->GetTypeId() == TYPEID_PLAYER)
                            target->ToPlayer()->RemoveSpellCooldown(20252, true);
                        break;
                }
                break;
            case SPELLFAMILY_DRUID:
                if (!caster)
                    break;
                // Rejuvenation
                if (GetSpellInfo()->SpellFamilyFlags[0] & 0x10 && GetEffect(EFFECT_0))
                {
                    // Druid T8 Restoration 4P Bonus
                    if (caster->HasAura(64760))
                    {
                        int32 heal = GetEffect(EFFECT_0)->GetAmount();
                        caster->CastCustomSpell(target, 64801, &heal, NULL, NULL, true, NULL, GetEffect(EFFECT_0));
                    }
                }
                break;
            case SPELLFAMILY_MAGE:
                if (!caster)
                    break;
                /// @todo This should be moved to similar function in spell::hit
                if (GetSpellInfo()->SpellFamilyFlags[0] & 0x01000000)
                {
                    // Polymorph Sound - Sheep && Penguin
                    if (GetSpellInfo()->SpellIconID == 82 && GetSpellInfo()->SpellVisual[0] == 12978)
                    {
                        // Glyph of the Penguin
                        if (caster->HasAura(52648))
                            caster->CastSpell(target, 61635, true);
                        else
                            caster->CastSpell(target, 61634, true);
                    }
                }
                switch (GetId())
                {
                    case 12536: // Clearcasting
                    case 12043: // Presence of Mind
                        // Arcane Potency
                        if (AuraEffect const* aurEff = caster->GetAuraEffect(SPELL_AURA_DUMMY, SPELLFAMILY_MAGE, 2120, 0))
                        {
                            uint32 spellId = 0;

                            switch (aurEff->GetId())
                            {
                                case 31571: spellId = 57529; break;
                                case 31572: spellId = 57531; break;
                                default:
                                    TC_LOG_ERROR(LOG_FILTER_SPELLS_AURAS, "Aura::HandleAuraSpecificMods: Unknown rank of Arcane Potency (%d) found", aurEff->GetId());
                            }
                            if (spellId)
                                caster->CastSpell(caster, spellId, true);
                        }
                        break;
                    default:
                        break;
                }
                break;
            case SPELLFAMILY_PRIEST:
                if (!caster)
                    break;
                // Devouring Plague
                if (GetSpellInfo()->SpellFamilyFlags[0] & 0x02000000 && GetEffect(0))
                {
                    // Improved Devouring Plague
                    if (AuraEffect const* aurEff = caster->GetDummyAuraEffect(SPELLFAMILY_PRIEST, 3790, 0))
                    {
                        uint32 damage = caster->SpellDamageBonusDone(target, GetSpellInfo(), GetEffect(0)->GetAmount(), DOT);
                        damage = target->SpellDamageBonusTaken(caster, GetSpellInfo(), damage, DOT);
                        int32 basepoints0 = aurEff->GetAmount() * GetEffect(0)->GetTotalTicks() * int32(damage) / 100;
                        int32 heal = int32(CalculatePct(basepoints0, 15));

                        caster->CastCustomSpell(target, 63675, &basepoints0, NULL, NULL, true, NULL, GetEffect(0));
                        caster->CastCustomSpell(caster, 75999, &heal, NULL, NULL, true, NULL, GetEffect(0));
                    }
                }
                // Power Word: Shield
                else if (m_spellInfo->SpellFamilyFlags[0] & 0x1 && m_spellInfo->SpellFamilyFlags[2] & 0x400 && GetEffect(0))
                {
                    // Glyph of Power Word: Shield
                    if (AuraEffect* glyph = caster->GetAuraEffect(55672, 0))
                    {
                        // instantly heal m_amount% of the absorb-value
                        int32 heal = glyph->GetAmount() * GetEffect(0)->GetAmount()/100;
                        caster->CastCustomSpell(GetUnitOwner(), 56160, &heal, NULL, NULL, true, 0, GetEffect(0));
                    }
                }
                break;
            case SPELLFAMILY_ROGUE:
                // Sprint (skip non player casted spells by category)
                if (GetSpellInfo()->SpellFamilyFlags[0] & 0x40 && GetSpellInfo()->Category == 44)
                    // in official maybe there is only one icon?
                    if (target->HasAura(58039)) // Glyph of Blurred Speed
                        target->CastSpell(target, 61922, true); // Sprint (waterwalk)
                break;
        }
    }
    // mods at aura remove
    else
    {
        switch (GetSpellInfo()->SpellFamilyName)
        {
            case SPELLFAMILY_GENERIC:
                switch (GetId())
                {
                    case 61987: // Avenging Wrath
                        // Remove the immunity shield marker on Avenging Wrath removal if Forbearance is not present
                        if (target->HasAura(61988) && !target->HasAura(25771))
                            target->RemoveAura(61988);
                        break;
                    case 72368: // Shared Suffering
                    case 72369:
                        if (caster)
                        {
                            if (AuraEffect* aurEff = GetEffect(0))
                            {
                                int32 remainingDamage = aurEff->GetAmount() * (aurEff->GetTotalTicks() - aurEff->GetTickNumber());
                                if (remainingDamage > 0)
                                    caster->CastCustomSpell(caster, 72373, NULL, &remainingDamage, NULL, true);
                            }
                        }
                        break;
                }
                break;
            case SPELLFAMILY_MAGE:
                switch (GetId())
                {
                    case 66: // Invisibility
                        if (removeMode != AURA_REMOVE_BY_EXPIRE)
                            break;
                        target->CastSpell(target, 32612, true, NULL, GetEffect(1));
                        target->CombatStop();
                        break;
                    default:
                        break;
                }
                break;
            case SPELLFAMILY_WARLOCK:
                if (!caster)
                    break;
                // Improved Fear
                if (GetSpellInfo()->SpellFamilyFlags[1] & 0x00000400)
                {
                    if (AuraEffect* aurEff = caster->GetAuraEffect(SPELL_AURA_DUMMY, SPELLFAMILY_WARLOCK, 98, 0))
                    {
                        uint32 spellId = 0;
                        switch (aurEff->GetId())
                        {
                            case 53759: spellId = 60947; break;
                            case 53754: spellId = 60946; break;
                            default:
                                TC_LOG_ERROR(LOG_FILTER_SPELLS_AURAS, "Aura::HandleAuraSpecificMods: Unknown rank of Improved Fear (%d) found", aurEff->GetId());
                        }
                        if (spellId)
                            caster->CastSpell(target, spellId, true);
                    }
                }
                break;
            case SPELLFAMILY_PRIEST:
                if (!caster)
                    break;
                // Power word: shield
                if (removeMode == AURA_REMOVE_BY_ENEMY_SPELL && GetSpellInfo()->SpellFamilyFlags[0] & 0x00000001)
                {
                    // Rapture
                    if (Aura const* aura = caster->GetAuraOfRankedSpell(47535))
                    {
                        // check cooldown
                        if (caster->GetTypeId() == TYPEID_PLAYER)
                        {
                            if (caster->ToPlayer()->HasSpellCooldown(aura->GetId()))
                            {
                                // This additional check is needed to add a minimal delay before cooldown in in effect
                                // to allow all bubbles broken by a single damage source proc mana return
                                if (caster->ToPlayer()->GetSpellCooldownDelay(aura->GetId()) <= 11)
                                    break;
                            }
                            else    // and add if needed
                                caster->ToPlayer()->AddSpellCooldown(aura->GetId(), 0, uint32(time(NULL) + 12));
                        }

                        // effect on caster
                        if (AuraEffect const* aurEff = aura->GetEffect(0))
                        {
                            float multiplier = float(aurEff->GetAmount());
                            int32 basepoints0 = int32(CalculatePct(caster->GetMaxPower(POWER_MANA), multiplier));
                            caster->CastCustomSpell(caster, 47755, &basepoints0, NULL, NULL, true);
                        }
                    }
                }
                break;
            case SPELLFAMILY_ROGUE:
                // Remove Vanish on stealth remove
                if (GetId() == 1784)
                    target->RemoveAurasWithFamily(SPELLFAMILY_ROGUE, 0x0000800, 0, 0, target->GetGUID());
                break;
            case SPELLFAMILY_PALADIN:
                // Remove the immunity shield marker on Forbearance removal if AW marker is not present
                if (GetId() == 25771 && target->HasAura(61988) && !target->HasAura(61987))
                    target->RemoveAura(61988);
                break;
            case SPELLFAMILY_DEATHKNIGHT:
                // Blood of the North
                // Reaping
                // Death Rune Mastery
                if (GetSpellInfo()->SpellIconID == 3041 || GetSpellInfo()->SpellIconID == 22 || GetSpellInfo()->SpellIconID == 2622)
                {
                    if (!GetEffect(0) || GetEffect(0)->GetAuraType() != SPELL_AURA_PERIODIC_DUMMY)
                        break;
                    if (target->GetTypeId() != TYPEID_PLAYER)
                        break;
                    if (target->ToPlayer()->getClass() != CLASS_DEATH_KNIGHT)
                        break;

                     // aura removed - remove death runes
                    target->ToPlayer()->RemoveRunesByAuraEffect(GetEffect(0));
                }
                break;
            case SPELLFAMILY_HUNTER:
                // Glyph of Freezing Trap
                if (GetSpellInfo()->SpellFamilyFlags[0] & 0x00000008)
                    if (caster && caster->HasAura(56845))
                        target->CastSpell(target, 61394, true);
                break;
        }
    }

    // mods at aura apply or remove
    switch (GetSpellInfo()->SpellFamilyName)
    {
        case SPELLFAMILY_DRUID:
            // Enrage
            if ((GetSpellInfo()->SpellFamilyFlags[0] & 0x80000) && GetSpellInfo()->SpellIconID == 961)
            {
                if (target->HasAura(70726)) // Item - Druid T10 Feral 4P Bonus
                    if (apply)
                        target->CastSpell(target, 70725, true);
                break;
            }
            break;
        case SPELLFAMILY_ROGUE:
            // Stealth
            if (GetSpellInfo()->SpellFamilyFlags[0] & 0x00400000)
            {
                // Master of subtlety
                if (AuraEffect const* aurEff = target->GetAuraEffect(31223, 0))
                {
                    if (!apply)
                        target->CastSpell(target, 31666, true);
                    else
                    {
                        int32 basepoints0 = aurEff->GetAmount();
                        target->CastCustomSpell(target, 31665, &basepoints0, NULL, NULL, true);
                    }
                }
                break;
            }
            break;
        case SPELLFAMILY_HUNTER:
            switch (GetId())
            {
                case 19574: // Bestial Wrath
                    // The Beast Within cast on owner if talent present
                    if (Unit* owner = target->GetOwner())
                    {
                        // Search talent
                        if (owner->HasAura(34692))
                        {
                            if (apply)
                                owner->CastSpell(owner, 34471, true, 0, GetEffect(0));
                            else
                                owner->RemoveAurasDueToSpell(34471);
                        }
                    }
                    break;
            }
            break;
        case SPELLFAMILY_PALADIN:
            switch (GetId())
            {
                case 31821:
                    // Aura Mastery Triggered Spell Handler
                    // If apply Concentration Aura -> trigger -> apply Aura Mastery Immunity
                    // If remove Concentration Aura -> trigger -> remove Aura Mastery Immunity
                    // If remove Aura Mastery -> trigger -> remove Aura Mastery Immunity
                    // Do effects only on aura owner
                    if (GetCasterGUID() != target->GetGUID())
                        break;

                    if (apply)
                    {
                        if ((GetSpellInfo()->Id == 31821 && target->HasAura(19746, GetCasterGUID())) || (GetSpellInfo()->Id == 19746 && target->HasAura(31821)))
                            target->CastSpell(target, 64364, true);
                    }
                    else
                        target->RemoveAurasDueToSpell(64364, GetCasterGUID());
                    break;
                case 31842: // Divine Favor
                    // Item - Paladin T10 Holy 2P Bonus
                    if (target->HasAura(70755))
                    {
                        if (apply)
                            target->CastSpell(target, 71166, true);
                        else
                            target->RemoveAurasDueToSpell(71166);
                    }
                    break;
            }
            break;
        case SPELLFAMILY_WARLOCK:
            // Drain Soul - If the target is at or below 25% health, Drain Soul causes four times the normal damage
            if (GetSpellInfo()->SpellFamilyFlags[0] & 0x00004000)
            {
                if (!caster)
                    break;
                if (apply)
                {
                    if (target != caster && !target->HealthAbovePct(25))
                        caster->CastSpell(caster, 100001, true);
                }
                else
                {
                    if (target != caster)
                        caster->RemoveAurasDueToSpell(GetId());
                    else
                        caster->RemoveAurasDueToSpell(100001);
                }
            }
            break;
    }
}

bool Aura::CanBeAppliedOn(Unit* target)
{
    // unit not in world or during remove from world
    if (!target->IsInWorld() || target->IsDuringRemoveFromWorld())
    {
        // area auras mustn't be applied
        if (GetOwner() != target)
            return false;
        // not selfcasted single target auras mustn't be applied
        if (GetCasterGUID() != GetOwner()->GetGUID() && GetSpellInfo()->IsSingleTarget())
            return false;
        return true;
    }
    else
        return CheckAreaTarget(target);
}

bool Aura::CheckAreaTarget(Unit* target)
{
    return CallScriptCheckAreaTargetHandlers(target);
}

bool Aura::CanStackWith(Aura const* existingAura) const
{
    // Can stack with self
    if (this == existingAura)
        return true;

    // Dynobj auras always stack
    if (GetType() == DYNOBJ_AURA_TYPE || existingAura->GetType() == DYNOBJ_AURA_TYPE)
        return true;

    SpellInfo const* existingSpellInfo = existingAura->GetSpellInfo();
    bool sameCaster = GetCasterGUID() == existingAura->GetCasterGUID();

    // passive auras don't stack with another rank of the spell cast by same caster
    if (IsPassive() && sameCaster && m_spellInfo->IsDifferentRankOf(existingSpellInfo))
        return false;

    for (uint8 i = 0; i < MAX_SPELL_EFFECTS; ++i)
    {
        // prevent remove triggering aura by triggered aura
        if (existingSpellInfo->Effects[i].TriggerSpell == GetId()
            // prevent remove triggered aura by triggering aura refresh
            || m_spellInfo->Effects[i].TriggerSpell == existingAura->GetId())
            return true;
    }

    // check spell specific stack rules
    if (m_spellInfo->IsAuraExclusiveBySpecificWith(existingSpellInfo)
        || (sameCaster && m_spellInfo->IsAuraExclusiveBySpecificPerCasterWith(existingSpellInfo)))
        return false;

    // check spell group stack rules
    SpellGroupStackRule stackRule = sSpellMgr->CheckSpellGroupStackRules(m_spellInfo, existingSpellInfo);
    if (stackRule)
    {
        if (stackRule == SPELL_GROUP_STACK_RULE_EXCLUSIVE)
            return false;
        if (sameCaster && stackRule == SPELL_GROUP_STACK_RULE_EXCLUSIVE_FROM_SAME_CASTER)
            return false;
    }

    if (m_spellInfo->SpellFamilyName != existingSpellInfo->SpellFamilyName)
        return true;

    if (!sameCaster)
    {
        // Channeled auras can stack if not forbidden by db or aura type
        if (existingAura->GetSpellInfo()->IsChanneled())
            return true;

        if (m_spellInfo->AttributesEx3 & SPELL_ATTR3_STACK_FOR_DIFF_CASTERS)
            return true;

        // check same periodic auras
        for (uint32 i = 0; i < MAX_SPELL_EFFECTS; ++i)
        {
            switch (m_spellInfo->Effects[i].ApplyAuraName)
            {
                // DOT or HOT from different casters will stack
                case SPELL_AURA_PERIODIC_DAMAGE:
                case SPELL_AURA_PERIODIC_DUMMY:
                case SPELL_AURA_PERIODIC_HEAL:
                case SPELL_AURA_PERIODIC_TRIGGER_SPELL:
                case SPELL_AURA_PERIODIC_ENERGIZE:
                case SPELL_AURA_PERIODIC_MANA_LEECH:
                case SPELL_AURA_PERIODIC_LEECH:
                case SPELL_AURA_POWER_BURN:
                case SPELL_AURA_OBS_MOD_POWER:
                case SPELL_AURA_OBS_MOD_HEALTH:
                case SPELL_AURA_PERIODIC_TRIGGER_SPELL_WITH_VALUE:
                    // periodic auras which target areas are not allowed to stack this way (replenishment for example)
                    if (m_spellInfo->Effects[i].IsTargetingArea() || existingSpellInfo->Effects[i].IsTargetingArea())
                        break;
                    return true;
                default:
                    break;
            }
        }
    }

<<<<<<< HEAD
    if (HasEffectType(SPELL_AURA_CONTROL_VEHICLE) && existingAura->HasEffectType(SPELL_AURA_CONTROL_VEHICLE)) //Chequeando que exista el aura de control de vehiculo para evitar el crash.
=======
    if (HasEffectType(SPELL_AURA_CONTROL_VEHICLE) && existingAura->HasEffectType(SPELL_AURA_CONTROL_VEHICLE))
>>>>>>> e74c0e9f
    {
        Vehicle* veh = NULL;
        if (GetOwner()->ToUnit())
            veh = GetOwner()->ToUnit()->GetVehicleKit();

        if (!veh)
            return true;

        if (!veh->GetAvailableSeatCount())
            return false;   // No empty seat available

<<<<<<< HEAD
        return !sameCaster; // Asiento vacio libre y que sea diferente que el del caster.
=======
        return !sameCaster; // Empty seat available (skip rest) and different caster
>>>>>>> e74c0e9f
    }

    // spell of same spell rank chain
    if (m_spellInfo->IsRankOf(existingSpellInfo))
    {
        // don't allow passive area auras to stack
        if (m_spellInfo->IsMultiSlotAura() && !IsArea())
            return true;
        if (GetCastItemGUID() && existingAura->GetCastItemGUID())
            if (GetCastItemGUID() != existingAura->GetCastItemGUID() && (m_spellInfo->AttributesCu & SPELL_ATTR0_CU_ENCHANT_PROC))
                return true;
        // same spell with same caster should not stack
        return false;
    }

    return true;
}

bool Aura::IsProcOnCooldown() const
{
    /*if (m_procCooldown)
    {
        if (m_procCooldown > time(NULL))
            return true;
    }*/
    return false;
}

void Aura::AddProcCooldown(uint32 /*msec*/)
{
    //m_procCooldown = time(NULL) + msec;
}

void Aura::PrepareProcToTrigger(AuraApplication* aurApp, ProcEventInfo& eventInfo)
{
    bool prepare = CallScriptPrepareProcHandlers(aurApp, eventInfo);
    if (!prepare)
        return;

    // take one charge, aura expiration will be handled in Aura::TriggerProcOnEvent (if needed)
    if (IsUsingCharges())
    {
        --m_procCharges;
        SetNeedClientUpdateForTargets();
    }

    SpellProcEntry const* procEntry = sSpellMgr->GetSpellProcEntry(GetId());

    ASSERT(procEntry);

    // cooldowns should be added to the whole aura (see 51698 area aura)
    AddProcCooldown(procEntry->cooldown);
}

bool Aura::IsProcTriggeredOnEvent(AuraApplication* aurApp, ProcEventInfo& eventInfo) const
{
    SpellProcEntry const* procEntry = sSpellMgr->GetSpellProcEntry(GetId());
    // only auras with spell proc entry can trigger proc
    if (!procEntry)
        return false;

    // check if we have charges to proc with
    if (IsUsingCharges() && !GetCharges())
        return false;

    // check proc cooldown
    if (IsProcOnCooldown())
        return false;

    /// @todo
    // something about triggered spells triggering, and add extra attack effect

    // do checks against db data
    if (!sSpellMgr->CanSpellTriggerProcOnEvent(*procEntry, eventInfo))
        return false;

    // do checks using conditions table
    ConditionList conditions = sConditionMgr->GetConditionsForNotGroupedEntry(CONDITION_SOURCE_TYPE_SPELL_PROC, GetId());
    ConditionSourceInfo condInfo = ConditionSourceInfo(eventInfo.GetActor(), eventInfo.GetActionTarget());
    if (!sConditionMgr->IsObjectMeetToConditions(condInfo, conditions))
        return false;

    // AuraScript Hook
    bool check = const_cast<Aura*>(this)->CallScriptCheckProcHandlers(aurApp, eventInfo);
    if (!check)
        return false;

    /// @todo
    // do allow additional requirements for procs
    // this is needed because this is the last moment in which you can prevent aura charge drop on proc
    // and possibly a way to prevent default checks (if there're going to be any)

    // Check if current equipment meets aura requirements
    // do that only for passive spells
    /// @todo this needs to be unified for all kinds of auras
    Unit* target = aurApp->GetTarget();
    if (IsPassive() && target->GetTypeId() == TYPEID_PLAYER)
    {
        if (GetSpellInfo()->EquippedItemClass == ITEM_CLASS_WEAPON)
        {
            if (target->ToPlayer()->IsInFeralForm())
                return false;

            if (eventInfo.GetDamageInfo())
            {
                WeaponAttackType attType = eventInfo.GetDamageInfo()->GetAttackType();
                Item* item = NULL;
                if (attType == BASE_ATTACK)
                    item = target->ToPlayer()->GetUseableItemByPos(INVENTORY_SLOT_BAG_0, EQUIPMENT_SLOT_MAINHAND);
                else if (attType == OFF_ATTACK)
                    item = target->ToPlayer()->GetUseableItemByPos(INVENTORY_SLOT_BAG_0, EQUIPMENT_SLOT_OFFHAND);
                else
                    item = target->ToPlayer()->GetUseableItemByPos(INVENTORY_SLOT_BAG_0, EQUIPMENT_SLOT_RANGED);

                if (!item || item->IsBroken() || item->GetTemplate()->Class != ITEM_CLASS_WEAPON || !((1<<item->GetTemplate()->SubClass) & GetSpellInfo()->EquippedItemSubClassMask))
                    return false;
            }
        }
        else if (GetSpellInfo()->EquippedItemClass == ITEM_CLASS_ARMOR)
        {
            // Check if player is wearing shield
            Item* item = target->ToPlayer()->GetUseableItemByPos(INVENTORY_SLOT_BAG_0, EQUIPMENT_SLOT_OFFHAND);
            if (!item || item->IsBroken() || item->GetTemplate()->Class != ITEM_CLASS_ARMOR || !((1<<item->GetTemplate()->SubClass) & GetSpellInfo()->EquippedItemSubClassMask))
                return false;
        }
    }

    return roll_chance_f(CalcProcChance(*procEntry, eventInfo));
}

float Aura::CalcProcChance(SpellProcEntry const& procEntry, ProcEventInfo& eventInfo) const
{
    float chance = procEntry.chance;
    // calculate chances depending on unit with caster's data
    // so talents modifying chances and judgements will have properly calculated proc chance
    if (Unit* caster = GetCaster())
    {
        // calculate ppm chance if present and we're using weapon
        if (eventInfo.GetDamageInfo() && procEntry.ratePerMinute != 0)
        {
            uint32 WeaponSpeed = caster->GetAttackTime(eventInfo.GetDamageInfo()->GetAttackType());
            chance = caster->GetPPMProcChance(WeaponSpeed, procEntry.ratePerMinute, GetSpellInfo());
        }
        // apply chance modifer aura, applies also to ppm chance (see improved judgement of light spell)
        if (Player* modOwner = caster->GetSpellModOwner())
            modOwner->ApplySpellMod(GetId(), SPELLMOD_CHANCE_OF_SUCCESS, chance);
    }
    return chance;
}

void Aura::TriggerProcOnEvent(AuraApplication* aurApp, ProcEventInfo& eventInfo)
{
    CallScriptProcHandlers(aurApp, eventInfo);

    for (uint8 i = 0; i < MAX_SPELL_EFFECTS; ++i)
        if (aurApp->HasEffect(i))
            // OnEffectProc / AfterEffectProc hooks handled in AuraEffect::HandleProc()
            GetEffect(i)->HandleProc(aurApp, eventInfo);

    CallScriptAfterProcHandlers(aurApp, eventInfo);

    // Remove aura if we've used last charge to proc
    if (IsUsingCharges() && !GetCharges())
        Remove();
}

void Aura::_DeleteRemovedApplications()
{
    while (!m_removedApplications.empty())
    {
        delete m_removedApplications.front();
        m_removedApplications.pop_front();
    }
}

void Aura::LoadScripts()
{
    sScriptMgr->CreateAuraScripts(m_spellInfo->Id, m_loadedScripts);
    for (std::list<AuraScript*>::iterator itr = m_loadedScripts.begin(); itr != m_loadedScripts.end();)
    {
        if (!(*itr)->_Load(this))
        {
            std::list<AuraScript*>::iterator bitr = itr;
            ++itr;
            delete (*bitr);
            m_loadedScripts.erase(bitr);
            continue;
        }
        TC_LOG_DEBUG(LOG_FILTER_SPELLS_AURAS, "Aura::LoadScripts: Script `%s` for aura `%u` is loaded now", (*itr)->_GetScriptName()->c_str(), m_spellInfo->Id);
        (*itr)->Register();
        ++itr;
    }
}

bool Aura::CallScriptCheckAreaTargetHandlers(Unit* target)
{
    bool result = true;
    for (std::list<AuraScript*>::iterator scritr = m_loadedScripts.begin(); scritr != m_loadedScripts.end(); ++scritr)
    {
        (*scritr)->_PrepareScriptCall(AURA_SCRIPT_HOOK_CHECK_AREA_TARGET);
        std::list<AuraScript::CheckAreaTargetHandler>::iterator hookItrEnd = (*scritr)->DoCheckAreaTarget.end(), hookItr = (*scritr)->DoCheckAreaTarget.begin();
        for (; hookItr != hookItrEnd; ++hookItr)
            result &= hookItr->Call(*scritr, target);

        (*scritr)->_FinishScriptCall();
    }
    return result;
}

void Aura::CallScriptDispel(DispelInfo* dispelInfo)
{
    for (std::list<AuraScript*>::iterator scritr = m_loadedScripts.begin(); scritr != m_loadedScripts.end(); ++scritr)
    {
        (*scritr)->_PrepareScriptCall(AURA_SCRIPT_HOOK_DISPEL);
        std::list<AuraScript::AuraDispelHandler>::iterator hookItrEnd = (*scritr)->OnDispel.end(), hookItr = (*scritr)->OnDispel.begin();
        for (; hookItr != hookItrEnd; ++hookItr)
            hookItr->Call(*scritr, dispelInfo);

        (*scritr)->_FinishScriptCall();
    }
}

void Aura::CallScriptAfterDispel(DispelInfo* dispelInfo)
{
    for (std::list<AuraScript*>::iterator scritr = m_loadedScripts.begin(); scritr != m_loadedScripts.end(); ++scritr)
    {
        (*scritr)->_PrepareScriptCall(AURA_SCRIPT_HOOK_AFTER_DISPEL);
        std::list<AuraScript::AuraDispelHandler>::iterator hookItrEnd = (*scritr)->AfterDispel.end(), hookItr = (*scritr)->AfterDispel.begin();
        for (; hookItr != hookItrEnd; ++hookItr)
            hookItr->Call(*scritr, dispelInfo);

        (*scritr)->_FinishScriptCall();
    }
}

bool Aura::CallScriptEffectApplyHandlers(AuraEffect const* aurEff, AuraApplication const* aurApp, AuraEffectHandleModes mode)
{
    bool preventDefault = false;
    for (std::list<AuraScript*>::iterator scritr = m_loadedScripts.begin(); scritr != m_loadedScripts.end(); ++scritr)
    {
        (*scritr)->_PrepareScriptCall(AURA_SCRIPT_HOOK_EFFECT_APPLY, aurApp);
        std::list<AuraScript::EffectApplyHandler>::iterator effEndItr = (*scritr)->OnEffectApply.end(), effItr = (*scritr)->OnEffectApply.begin();
        for (; effItr != effEndItr; ++effItr)
            if (effItr->IsEffectAffected(m_spellInfo, aurEff->GetEffIndex()))
                effItr->Call(*scritr, aurEff, mode);

        if (!preventDefault)
            preventDefault = (*scritr)->_IsDefaultActionPrevented();

        (*scritr)->_FinishScriptCall();
    }

    return preventDefault;
}

bool Aura::CallScriptEffectRemoveHandlers(AuraEffect const* aurEff, AuraApplication const* aurApp, AuraEffectHandleModes mode)
{
    bool preventDefault = false;
    for (std::list<AuraScript*>::iterator scritr = m_loadedScripts.begin(); scritr != m_loadedScripts.end(); ++scritr)
    {
        (*scritr)->_PrepareScriptCall(AURA_SCRIPT_HOOK_EFFECT_REMOVE, aurApp);
        std::list<AuraScript::EffectApplyHandler>::iterator effEndItr = (*scritr)->OnEffectRemove.end(), effItr = (*scritr)->OnEffectRemove.begin();
        for (; effItr != effEndItr; ++effItr)
            if (effItr->IsEffectAffected(m_spellInfo, aurEff->GetEffIndex()))
                effItr->Call(*scritr, aurEff, mode);

        if (!preventDefault)
            preventDefault = (*scritr)->_IsDefaultActionPrevented();

        (*scritr)->_FinishScriptCall();
    }
    return preventDefault;
}

void Aura::CallScriptAfterEffectApplyHandlers(AuraEffect const* aurEff, AuraApplication const* aurApp, AuraEffectHandleModes mode)
{
    for (std::list<AuraScript*>::iterator scritr = m_loadedScripts.begin(); scritr != m_loadedScripts.end(); ++scritr)
    {
        (*scritr)->_PrepareScriptCall(AURA_SCRIPT_HOOK_EFFECT_AFTER_APPLY, aurApp);
        std::list<AuraScript::EffectApplyHandler>::iterator effEndItr = (*scritr)->AfterEffectApply.end(), effItr = (*scritr)->AfterEffectApply.begin();
        for (; effItr != effEndItr; ++effItr)
            if (effItr->IsEffectAffected(m_spellInfo, aurEff->GetEffIndex()))
                effItr->Call(*scritr, aurEff, mode);

        (*scritr)->_FinishScriptCall();
    }
}

void Aura::CallScriptAfterEffectRemoveHandlers(AuraEffect const* aurEff, AuraApplication const* aurApp, AuraEffectHandleModes mode)
{
    for (std::list<AuraScript*>::iterator scritr = m_loadedScripts.begin(); scritr != m_loadedScripts.end(); ++scritr)
    {
        (*scritr)->_PrepareScriptCall(AURA_SCRIPT_HOOK_EFFECT_AFTER_REMOVE, aurApp);
        std::list<AuraScript::EffectApplyHandler>::iterator effEndItr = (*scritr)->AfterEffectRemove.end(), effItr = (*scritr)->AfterEffectRemove.begin();
        for (; effItr != effEndItr; ++effItr)
            if (effItr->IsEffectAffected(m_spellInfo, aurEff->GetEffIndex()))
                effItr->Call(*scritr, aurEff, mode);

        (*scritr)->_FinishScriptCall();
    }
}

bool Aura::CallScriptEffectPeriodicHandlers(AuraEffect const* aurEff, AuraApplication const* aurApp)
{
    bool preventDefault = false;
    for (std::list<AuraScript*>::iterator scritr = m_loadedScripts.begin(); scritr != m_loadedScripts.end(); ++scritr)
    {
        (*scritr)->_PrepareScriptCall(AURA_SCRIPT_HOOK_EFFECT_PERIODIC, aurApp);
        std::list<AuraScript::EffectPeriodicHandler>::iterator effEndItr = (*scritr)->OnEffectPeriodic.end(), effItr = (*scritr)->OnEffectPeriodic.begin();
        for (; effItr != effEndItr; ++effItr)
            if (effItr->IsEffectAffected(m_spellInfo, aurEff->GetEffIndex()))
                effItr->Call(*scritr, aurEff);

        if (!preventDefault)
            preventDefault = (*scritr)->_IsDefaultActionPrevented();

        (*scritr)->_FinishScriptCall();
    }

    return preventDefault;
}

void Aura::CallScriptEffectUpdatePeriodicHandlers(AuraEffect* aurEff)
{
    for (std::list<AuraScript*>::iterator scritr = m_loadedScripts.begin(); scritr != m_loadedScripts.end(); ++scritr)
    {
        (*scritr)->_PrepareScriptCall(AURA_SCRIPT_HOOK_EFFECT_UPDATE_PERIODIC);
        std::list<AuraScript::EffectUpdatePeriodicHandler>::iterator effEndItr = (*scritr)->OnEffectUpdatePeriodic.end(), effItr = (*scritr)->OnEffectUpdatePeriodic.begin();
        for (; effItr != effEndItr; ++effItr)
            if (effItr->IsEffectAffected(m_spellInfo, aurEff->GetEffIndex()))
                effItr->Call(*scritr, aurEff);

        (*scritr)->_FinishScriptCall();
    }
}

void Aura::CallScriptEffectCalcAmountHandlers(AuraEffect const* aurEff, int32 & amount, bool & canBeRecalculated)
{
    for (std::list<AuraScript*>::iterator scritr = m_loadedScripts.begin(); scritr != m_loadedScripts.end(); ++scritr)
    {
        (*scritr)->_PrepareScriptCall(AURA_SCRIPT_HOOK_EFFECT_CALC_AMOUNT);
        std::list<AuraScript::EffectCalcAmountHandler>::iterator effEndItr = (*scritr)->DoEffectCalcAmount.end(), effItr = (*scritr)->DoEffectCalcAmount.begin();
        for (; effItr != effEndItr; ++effItr)
            if (effItr->IsEffectAffected(m_spellInfo, aurEff->GetEffIndex()))
                effItr->Call(*scritr, aurEff, amount, canBeRecalculated);

        (*scritr)->_FinishScriptCall();
    }
}

void Aura::CallScriptEffectCalcPeriodicHandlers(AuraEffect const* aurEff, bool & isPeriodic, int32 & amplitude)
{
    for (std::list<AuraScript*>::iterator scritr = m_loadedScripts.begin(); scritr != m_loadedScripts.end(); ++scritr)
    {
        (*scritr)->_PrepareScriptCall(AURA_SCRIPT_HOOK_EFFECT_CALC_PERIODIC);
        std::list<AuraScript::EffectCalcPeriodicHandler>::iterator effEndItr = (*scritr)->DoEffectCalcPeriodic.end(), effItr = (*scritr)->DoEffectCalcPeriodic.begin();
        for (; effItr != effEndItr; ++effItr)
            if (effItr->IsEffectAffected(m_spellInfo, aurEff->GetEffIndex()))
                effItr->Call(*scritr, aurEff, isPeriodic, amplitude);

        (*scritr)->_FinishScriptCall();
    }
}

void Aura::CallScriptEffectCalcSpellModHandlers(AuraEffect const* aurEff, SpellModifier* & spellMod)
{
    for (std::list<AuraScript*>::iterator scritr = m_loadedScripts.begin(); scritr != m_loadedScripts.end(); ++scritr)
    {
        (*scritr)->_PrepareScriptCall(AURA_SCRIPT_HOOK_EFFECT_CALC_SPELLMOD);
        std::list<AuraScript::EffectCalcSpellModHandler>::iterator effEndItr = (*scritr)->DoEffectCalcSpellMod.end(), effItr = (*scritr)->DoEffectCalcSpellMod.begin();
        for (; effItr != effEndItr; ++effItr)
            if (effItr->IsEffectAffected(m_spellInfo, aurEff->GetEffIndex()))
                effItr->Call(*scritr, aurEff, spellMod);

        (*scritr)->_FinishScriptCall();
    }
}

void Aura::CallScriptEffectAbsorbHandlers(AuraEffect* aurEff, AuraApplication const* aurApp, DamageInfo & dmgInfo, uint32 & absorbAmount, bool& defaultPrevented)
{
    for (std::list<AuraScript*>::iterator scritr = m_loadedScripts.begin(); scritr != m_loadedScripts.end(); ++scritr)
    {
        (*scritr)->_PrepareScriptCall(AURA_SCRIPT_HOOK_EFFECT_ABSORB, aurApp);
        std::list<AuraScript::EffectAbsorbHandler>::iterator effEndItr = (*scritr)->OnEffectAbsorb.end(), effItr = (*scritr)->OnEffectAbsorb.begin();
        for (; effItr != effEndItr; ++effItr)

            if (effItr->IsEffectAffected(m_spellInfo, aurEff->GetEffIndex()))
                effItr->Call(*scritr, aurEff, dmgInfo, absorbAmount);

        if (!defaultPrevented)
            defaultPrevented = (*scritr)->_IsDefaultActionPrevented();

        (*scritr)->_FinishScriptCall();
    }
}

void Aura::CallScriptEffectAfterAbsorbHandlers(AuraEffect* aurEff, AuraApplication const* aurApp, DamageInfo & dmgInfo, uint32 & absorbAmount)
{
    for (std::list<AuraScript*>::iterator scritr = m_loadedScripts.begin(); scritr != m_loadedScripts.end(); ++scritr)
    {
        (*scritr)->_PrepareScriptCall(AURA_SCRIPT_HOOK_EFFECT_AFTER_ABSORB, aurApp);
        std::list<AuraScript::EffectAbsorbHandler>::iterator effEndItr = (*scritr)->AfterEffectAbsorb.end(), effItr = (*scritr)->AfterEffectAbsorb.begin();
        for (; effItr != effEndItr; ++effItr)
            if (effItr->IsEffectAffected(m_spellInfo, aurEff->GetEffIndex()))
                effItr->Call(*scritr, aurEff, dmgInfo, absorbAmount);

        (*scritr)->_FinishScriptCall();
    }
}

void Aura::CallScriptEffectManaShieldHandlers(AuraEffect* aurEff, AuraApplication const* aurApp, DamageInfo & dmgInfo, uint32 & absorbAmount, bool & /*defaultPrevented*/)
{
    for (std::list<AuraScript*>::iterator scritr = m_loadedScripts.begin(); scritr != m_loadedScripts.end(); ++scritr)
    {
        (*scritr)->_PrepareScriptCall(AURA_SCRIPT_HOOK_EFFECT_MANASHIELD, aurApp);
        std::list<AuraScript::EffectManaShieldHandler>::iterator effEndItr = (*scritr)->OnEffectManaShield.end(), effItr = (*scritr)->OnEffectManaShield.begin();
        for (; effItr != effEndItr; ++effItr)
            if (effItr->IsEffectAffected(m_spellInfo, aurEff->GetEffIndex()))
                effItr->Call(*scritr, aurEff, dmgInfo, absorbAmount);

        (*scritr)->_FinishScriptCall();
    }
}

void Aura::CallScriptEffectAfterManaShieldHandlers(AuraEffect* aurEff, AuraApplication const* aurApp, DamageInfo & dmgInfo, uint32 & absorbAmount)
{
    for (std::list<AuraScript*>::iterator scritr = m_loadedScripts.begin(); scritr != m_loadedScripts.end(); ++scritr)
    {
        (*scritr)->_PrepareScriptCall(AURA_SCRIPT_HOOK_EFFECT_AFTER_MANASHIELD, aurApp);
        std::list<AuraScript::EffectManaShieldHandler>::iterator effEndItr = (*scritr)->AfterEffectManaShield.end(), effItr = (*scritr)->AfterEffectManaShield.begin();
        for (; effItr != effEndItr; ++effItr)
            if (effItr->IsEffectAffected(m_spellInfo, aurEff->GetEffIndex()))
                effItr->Call(*scritr, aurEff, dmgInfo, absorbAmount);

        (*scritr)->_FinishScriptCall();
    }
}

void Aura::CallScriptEffectSplitHandlers(AuraEffect* aurEff, AuraApplication const* aurApp, DamageInfo & dmgInfo, uint32 & splitAmount)
{
    for (std::list<AuraScript*>::iterator scritr = m_loadedScripts.begin(); scritr != m_loadedScripts.end(); ++scritr)
    {
        (*scritr)->_PrepareScriptCall(AURA_SCRIPT_HOOK_EFFECT_SPLIT, aurApp);
        std::list<AuraScript::EffectSplitHandler>::iterator effEndItr = (*scritr)->OnEffectSplit.end(), effItr = (*scritr)->OnEffectSplit.begin();
        for (; effItr != effEndItr; ++effItr)
            if (effItr->IsEffectAffected(m_spellInfo, aurEff->GetEffIndex()))
                effItr->Call(*scritr, aurEff, dmgInfo, splitAmount);

        (*scritr)->_FinishScriptCall();
    }
}

bool Aura::CallScriptCheckProcHandlers(AuraApplication const* aurApp, ProcEventInfo& eventInfo)
{
    bool result = true;
    for (std::list<AuraScript*>::iterator scritr = m_loadedScripts.begin(); scritr != m_loadedScripts.end(); ++scritr)
    {
        (*scritr)->_PrepareScriptCall(AURA_SCRIPT_HOOK_CHECK_PROC, aurApp);
        std::list<AuraScript::CheckProcHandler>::iterator hookItrEnd = (*scritr)->DoCheckProc.end(), hookItr = (*scritr)->DoCheckProc.begin();
        for (; hookItr != hookItrEnd; ++hookItr)
            result &= hookItr->Call(*scritr, eventInfo);

        (*scritr)->_FinishScriptCall();
    }

    return result;
}

bool Aura::CallScriptPrepareProcHandlers(AuraApplication const* aurApp, ProcEventInfo& eventInfo)
{
    bool prepare = true;
    for (std::list<AuraScript*>::iterator scritr = m_loadedScripts.begin(); scritr != m_loadedScripts.end(); ++scritr)
    {
        (*scritr)->_PrepareScriptCall(AURA_SCRIPT_HOOK_PREPARE_PROC, aurApp);
        std::list<AuraScript::AuraProcHandler>::iterator effEndItr = (*scritr)->DoPrepareProc.end(), effItr = (*scritr)->DoPrepareProc.begin();
        for (; effItr != effEndItr; ++effItr)
            effItr->Call(*scritr, eventInfo);

        if (prepare)
            prepare = !(*scritr)->_IsDefaultActionPrevented();

        (*scritr)->_FinishScriptCall();
    }

    return prepare;
}

void Aura::CallScriptProcHandlers(AuraApplication const* aurApp, ProcEventInfo& eventInfo)
{
    for (std::list<AuraScript*>::iterator scritr = m_loadedScripts.begin(); scritr != m_loadedScripts.end(); ++scritr)
    {
        (*scritr)->_PrepareScriptCall(AURA_SCRIPT_HOOK_PROC, aurApp);
        std::list<AuraScript::AuraProcHandler>::iterator hookItrEnd = (*scritr)->OnProc.end(), hookItr = (*scritr)->OnProc.begin();
        for (; hookItr != hookItrEnd; ++hookItr)
            hookItr->Call(*scritr, eventInfo);

        (*scritr)->_FinishScriptCall();
    }
}

void Aura::CallScriptAfterProcHandlers(AuraApplication const* aurApp, ProcEventInfo& eventInfo)
{
    for (std::list<AuraScript*>::iterator scritr = m_loadedScripts.begin(); scritr != m_loadedScripts.end(); ++scritr)
    {
        (*scritr)->_PrepareScriptCall(AURA_SCRIPT_HOOK_AFTER_PROC, aurApp);
        std::list<AuraScript::AuraProcHandler>::iterator hookItrEnd = (*scritr)->AfterProc.end(), hookItr = (*scritr)->AfterProc.begin();
        for (; hookItr != hookItrEnd; ++hookItr)
            hookItr->Call(*scritr, eventInfo);

        (*scritr)->_FinishScriptCall();
    }
}

bool Aura::CallScriptEffectProcHandlers(AuraEffect const* aurEff, AuraApplication const* aurApp, ProcEventInfo& eventInfo)
{
    bool preventDefault = false;
    for (std::list<AuraScript*>::iterator scritr = m_loadedScripts.begin(); scritr != m_loadedScripts.end(); ++scritr)
    {
        (*scritr)->_PrepareScriptCall(AURA_SCRIPT_HOOK_EFFECT_PROC, aurApp);
        std::list<AuraScript::EffectProcHandler>::iterator effEndItr = (*scritr)->OnEffectProc.end(), effItr = (*scritr)->OnEffectProc.begin();
        for (; effItr != effEndItr; ++effItr)
            if (effItr->IsEffectAffected(m_spellInfo, aurEff->GetEffIndex()))
                effItr->Call(*scritr, aurEff, eventInfo);

        if (!preventDefault)
            preventDefault = (*scritr)->_IsDefaultActionPrevented();

        (*scritr)->_FinishScriptCall();
    }
    return preventDefault;
}

void Aura::CallScriptAfterEffectProcHandlers(AuraEffect const* aurEff, AuraApplication const* aurApp, ProcEventInfo& eventInfo)
{
    for (std::list<AuraScript*>::iterator scritr = m_loadedScripts.begin(); scritr != m_loadedScripts.end(); ++scritr)
    {
        (*scritr)->_PrepareScriptCall(AURA_SCRIPT_HOOK_EFFECT_AFTER_PROC, aurApp);
        std::list<AuraScript::EffectProcHandler>::iterator effEndItr = (*scritr)->AfterEffectProc.end(), effItr = (*scritr)->AfterEffectProc.begin();
        for (; effItr != effEndItr; ++effItr)
            if (effItr->IsEffectAffected(m_spellInfo, aurEff->GetEffIndex()))
                effItr->Call(*scritr, aurEff, eventInfo);

        (*scritr)->_FinishScriptCall();
    }
}

UnitAura::UnitAura(SpellInfo const* spellproto, uint8 effMask, WorldObject* owner, Unit* caster, int32 *baseAmount, Item* castItem, uint64 casterGUID)
    : Aura(spellproto, owner, caster, castItem, casterGUID)
{
    m_AuraDRGroup = DIMINISHING_NONE;
    LoadScripts();
    _InitEffects(effMask, caster, baseAmount);
    GetUnitOwner()->_AddAura(this, caster);
}

void UnitAura::_ApplyForTarget(Unit* target, Unit* caster, AuraApplication * aurApp)
{
    Aura::_ApplyForTarget(target, caster, aurApp);

    // register aura diminishing on apply
    if (DiminishingGroup group = GetDiminishGroup())
        target->ApplyDiminishingAura(group, true);
}

void UnitAura::_UnapplyForTarget(Unit* target, Unit* caster, AuraApplication * aurApp)
{
    Aura::_UnapplyForTarget(target, caster, aurApp);

    // unregister aura diminishing (and store last time)
    if (DiminishingGroup group = GetDiminishGroup())
        target->ApplyDiminishingAura(group, false);
}

void UnitAura::Remove(AuraRemoveMode removeMode)
{
    if (IsRemoved())
        return;
    GetUnitOwner()->RemoveOwnedAura(this, removeMode);
}

void UnitAura::FillTargetMap(std::map<Unit*, uint8> & targets, Unit* caster)
{
    for (uint8 effIndex = 0; effIndex < MAX_SPELL_EFFECTS; ++effIndex)
    {
        if (!HasEffect(effIndex))
            continue;
        UnitList targetList;
        // non-area aura
        if (GetSpellInfo()->Effects[effIndex].Effect == SPELL_EFFECT_APPLY_AURA)
        {
            targetList.push_back(GetUnitOwner());
        }
        else
        {
            float radius = GetSpellInfo()->Effects[effIndex].CalcRadius(caster);

            if (!GetUnitOwner()->HasUnitState(UNIT_STATE_ISOLATED))
            {
                switch (GetSpellInfo()->Effects[effIndex].Effect)
                {
                    case SPELL_EFFECT_APPLY_AREA_AURA_PARTY:
                    case SPELL_EFFECT_APPLY_AREA_AURA_RAID:
                    {
                        targetList.push_back(GetUnitOwner());
                        Trinity::AnyGroupedUnitInObjectRangeCheck u_check(GetUnitOwner(), GetUnitOwner(), radius, GetSpellInfo()->Effects[effIndex].Effect == SPELL_EFFECT_APPLY_AREA_AURA_RAID);
                        Trinity::UnitListSearcher<Trinity::AnyGroupedUnitInObjectRangeCheck> searcher(GetUnitOwner(), targetList, u_check);
                        GetUnitOwner()->VisitNearbyObject(radius, searcher);
                        break;
                    }
                    case SPELL_EFFECT_APPLY_AREA_AURA_FRIEND:
                    {
                        targetList.push_back(GetUnitOwner());
                        Trinity::AnyFriendlyUnitInObjectRangeCheck u_check(GetUnitOwner(), GetUnitOwner(), radius);
                        Trinity::UnitListSearcher<Trinity::AnyFriendlyUnitInObjectRangeCheck> searcher(GetUnitOwner(), targetList, u_check);
                        GetUnitOwner()->VisitNearbyObject(radius, searcher);
                        break;
                    }
                    case SPELL_EFFECT_APPLY_AREA_AURA_ENEMY:
                    {
                        Trinity::AnyAoETargetUnitInObjectRangeCheck u_check(GetUnitOwner(), GetUnitOwner(), radius); // No GetCharmer in searcher
                        Trinity::UnitListSearcher<Trinity::AnyAoETargetUnitInObjectRangeCheck> searcher(GetUnitOwner(), targetList, u_check);
                        GetUnitOwner()->VisitNearbyObject(radius, searcher);
                        break;
                    }
                    case SPELL_EFFECT_APPLY_AREA_AURA_PET:
                        targetList.push_back(GetUnitOwner());
                    case SPELL_EFFECT_APPLY_AREA_AURA_OWNER:
                    {
                        if (Unit* owner = GetUnitOwner()->GetCharmerOrOwner())
                            if (GetUnitOwner()->IsWithinDistInMap(owner, radius))
                                targetList.push_back(owner);
                        break;
                    }
                }
            }
        }

        for (UnitList::iterator itr = targetList.begin(); itr!= targetList.end();++itr)
        {
            std::map<Unit*, uint8>::iterator existing = targets.find(*itr);
            if (existing != targets.end())
                existing->second |= 1<<effIndex;
            else
                targets[*itr] = 1<<effIndex;
        }
    }
}

DynObjAura::DynObjAura(SpellInfo const* spellproto, uint8 effMask, WorldObject* owner, Unit* caster, int32 *baseAmount, Item* castItem, uint64 casterGUID)
    : Aura(spellproto, owner, caster, castItem, casterGUID)
{
    LoadScripts();
    ASSERT(GetDynobjOwner());
    ASSERT(GetDynobjOwner()->IsInWorld());
    ASSERT(GetDynobjOwner()->GetMap() == caster->GetMap());
    _InitEffects(effMask, caster, baseAmount);
    GetDynobjOwner()->SetAura(this);
}

void DynObjAura::Remove(AuraRemoveMode removeMode)
{
    if (IsRemoved())
        return;
    _Remove(removeMode);
}

void DynObjAura::FillTargetMap(std::map<Unit*, uint8> & targets, Unit* /*caster*/)
{
    Unit* dynObjOwnerCaster = GetDynobjOwner()->GetCaster();
    float radius = GetDynobjOwner()->GetRadius();

    for (uint8 effIndex = 0; effIndex < MAX_SPELL_EFFECTS; ++effIndex)
    {
        if (!HasEffect(effIndex))
            continue;
        UnitList targetList;
        if (GetSpellInfo()->Effects[effIndex].TargetB.GetTarget() == TARGET_DEST_DYNOBJ_ALLY
            || GetSpellInfo()->Effects[effIndex].TargetB.GetTarget() == TARGET_UNIT_DEST_AREA_ALLY)
        {
            Trinity::AnyFriendlyUnitInObjectRangeCheck u_check(GetDynobjOwner(), dynObjOwnerCaster, radius);
            Trinity::UnitListSearcher<Trinity::AnyFriendlyUnitInObjectRangeCheck> searcher(GetDynobjOwner(), targetList, u_check);
            GetDynobjOwner()->VisitNearbyObject(radius, searcher);
        }
        else
        {
            Trinity::AnyAoETargetUnitInObjectRangeCheck u_check(GetDynobjOwner(), dynObjOwnerCaster, radius);
            Trinity::UnitListSearcher<Trinity::AnyAoETargetUnitInObjectRangeCheck> searcher(GetDynobjOwner(), targetList, u_check);
            GetDynobjOwner()->VisitNearbyObject(radius, searcher);
        }

        for (UnitList::iterator itr = targetList.begin(); itr!= targetList.end();++itr)
        {
            std::map<Unit*, uint8>::iterator existing = targets.find(*itr);
            if (existing != targets.end())
                existing->second |= 1<<effIndex;
            else
                targets[*itr] = 1<<effIndex;
        }
    }
}<|MERGE_RESOLUTION|>--- conflicted
+++ resolved
@@ -1597,27 +1597,19 @@
         }
     }
 
-<<<<<<< HEAD
-    if (HasEffectType(SPELL_AURA_CONTROL_VEHICLE) && existingAura->HasEffectType(SPELL_AURA_CONTROL_VEHICLE)) //Chequeando que exista el aura de control de vehiculo para evitar el crash.
-=======
     if (HasEffectType(SPELL_AURA_CONTROL_VEHICLE) && existingAura->HasEffectType(SPELL_AURA_CONTROL_VEHICLE))
->>>>>>> e74c0e9f
     {
         Vehicle* veh = NULL;
         if (GetOwner()->ToUnit())
             veh = GetOwner()->ToUnit()->GetVehicleKit();
 
-        if (!veh)
+        if (!veh)           // We should probably just let it stack. Vehicle system will prevent undefined behaviour later
             return true;
 
         if (!veh->GetAvailableSeatCount())
             return false;   // No empty seat available
 
-<<<<<<< HEAD
-        return !sameCaster; // Asiento vacio libre y que sea diferente que el del caster.
-=======
         return !sameCaster; // Empty seat available (skip rest) and different caster
->>>>>>> e74c0e9f
     }
 
     // spell of same spell rank chain
