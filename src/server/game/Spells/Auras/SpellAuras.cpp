--- conflicted
+++ resolved
@@ -1422,33 +1422,6 @@
                         }
                     }
                 }
-<<<<<<< HEAD
-=======
-                switch (GetId())
-                {
-                    case 47788: // Guardian Spirit
-                        if (removeMode != AURA_REMOVE_BY_EXPIRE)
-                            break;
-                        if (caster->GetTypeId() != TYPEID_PLAYER)
-                            break;
-
-                        Player* player = caster->ToPlayer();
-                        // Glyph of Guardian Spirit
-                        if (AuraEffect* aurEff = player->GetAuraEffect(63231, 0))
-                        {
-                            if (!player->GetSpellHistory()->HasCooldown(47788))
-                                break;
-
-                            player->GetSpellHistory()->ResetCooldown(GetSpellInfo()->Id, true);
-                            player->GetSpellHistory()->AddCooldown(GetSpellInfo()->Id, 0, std::chrono::seconds(aurEff->GetAmount()));
-
-                            WorldPacket data;
-                            player->GetSpellHistory()->BuildCooldownPacket(data, SPELL_COOLDOWN_FLAG_NONE, GetSpellInfo()->Id, aurEff->GetAmount() * IN_MILLISECONDS);
-                            player->SendDirectMessage(&data);
-                        }
-                        break;
-                }
->>>>>>> dbaf8856
                 break;
             case SPELLFAMILY_ROGUE:
                 // Remove Vanish on stealth remove
