--- conflicted
+++ resolved
@@ -1040,13 +1040,8 @@
                         if (target->GetTypeId() == TYPEID_PLAYER)
                             if (GameObject* obj = target->GetGameObject(48018))
                             {
-<<<<<<< HEAD
-                                target->ToPlayer()->TeleportTo(obj->GetMapId(),obj->GetPositionX(),obj->GetPositionY(),obj->GetPositionZ(),obj->GetOrientation(),TELE_TO_NOT_LEAVE_COMBAT);
+                                target->ToPlayer()->TeleportTo(obj->GetMapId(),obj->GetPositionX(),obj->GetPositionY(),obj->GetPositionZ(),obj->GetOrientation());
                                 target->ToPlayer()->RemoveMovementImpairingAuras();
-=======
-                                target->NearTeleportTo(obj->GetPositionX(), obj->GetPositionY(), obj->GetPositionZ(), obj->GetOrientation());
-                                target->RemoveMovementImpairingAuras();
->>>>>>> 4fe0fccc
                             }
                         break;
                 }
@@ -1417,6 +1412,52 @@
                 if (GetId() == 1784)
                     target->RemoveAurasWithFamily(SPELLFAMILY_ROGUE, 0x0000800, 0, 0, target->GetGUID());
                 break;
+            case SPELLFAMILY_PALADIN:
+                switch (GetId())
+                {                   
+                    case 25771: // Remove the immunity shield marker on Forbearance removal if AW marker is not present
+                        if (target->HasAura(61988) && !target->HasAura(61987))
+                            target->RemoveAura(61988);
+                        break;
+                    case 199997: // Divine Storm Helper (SERVERSIDE)
+                    {
+                        int32 damage = aurApp->GetBase()->GetEffect(EFFECT_0)->GetAmount();
+
+                        if (!damage)
+                            break;
+
+                        caster->CastCustomSpell(target, 54171, &damage, NULL, NULL, true);
+                        break;
+                    }
+                    default:
+                        break;
+                }
+                break;
+            case SPELLFAMILY_DEATHKNIGHT:
+                // Blood of the North
+                // Reaping
+                // Death Rune Mastery
+                if (GetSpellProto()->SpellIconID == 3041 || GetSpellProto()->SpellIconID == 22 || GetSpellProto()->SpellIconID == 2622)
+                {
+                    if (!GetEffect(0) || GetEffect(0)->GetAuraType() != SPELL_AURA_PERIODIC_DUMMY)
+                        break;
+                    if (target->GetTypeId() != TYPEID_PLAYER)
+                        break;
+                    if (target->ToPlayer()->getClass() != CLASS_DEATH_KNIGHT)
+                        break;
+
+                     // aura removed - remove death runes
+                    target->ToPlayer()->RemoveRunesByAuraEffect(GetEffect(0));
+                }
+                switch(GetId())
+                {
+                    case 50514: // Summon Gargoyle
+                        if (removeMode != AURA_REMOVE_BY_EXPIRE)
+                            break;
+                        target->CastSpell(target, GetEffect(0)->GetAmount(), true, NULL, GetEffect(0));
+                        break;
+                }
+                break;
             case SPELLFAMILY_HUNTER:
                 // Wyvern Sting
                 // If implemented through spell_linked_spell it can't proc from breaking by damage
@@ -1436,53 +1477,6 @@
                     caster->CastSpell(target, spell_id, true);
                 }
                 break;
-            case SPELLFAMILY_PALADIN:
-                switch (GetId())
-                {                   
-                    case 25771: // Remove the immunity shield marker on Forbearance removal if AW marker is not present
-                        if (target->HasAura(61988) && !target->HasAura(61987))
-                            target->RemoveAura(61988);
-                        break;
-                    case 199997: // Divine Storm Helper (SERVERSIDE)
-                    {
-                        int32 damage = aurApp->GetBase()->GetEffect(EFFECT_0)->GetAmount();
-
-                        if (!damage)
-                            break;
-
-                        caster->CastCustomSpell(target, 54171, &damage, NULL, NULL, true);
-                        break;
-                    }
-                    default:
-                        break;
-                }
-                break;
-            case SPELLFAMILY_DEATHKNIGHT:
-                // Blood of the North
-                // Reaping
-                // Death Rune Mastery
-                if (GetSpellProto()->SpellIconID == 3041 || GetSpellProto()->SpellIconID == 22 || GetSpellProto()->SpellIconID == 2622)
-                {
-                    if (!GetEffect(0) || GetEffect(0)->GetAuraType() != SPELL_AURA_PERIODIC_DUMMY)
-                        break;
-                    if (target->GetTypeId() != TYPEID_PLAYER)
-                        break;
-                    if (target->ToPlayer()->getClass() != CLASS_DEATH_KNIGHT)
-                        break;
-
-                     // aura removed - remove death runes
-                    target->ToPlayer()->RemoveRunesByAuraEffect(GetEffect(0));
-                }
-                switch(GetId())
-                {
-                    case 50514: // Summon Gargoyle
-                        if (removeMode != AURA_REMOVE_BY_EXPIRE)
-                            break;
-                        target->CastSpell(target, GetEffect(0)->GetAmount(), true, NULL, GetEffect(0));
-                        break;
-                }
-                break;
-            case SPELLFAMILY_HUNTER:
                 // Glyph of Freezing Trap
                 if (GetSpellProto()->SpellFamilyFlags[0] & 0x00000008)
                     if (caster && caster->HasAura(56845))
