--- conflicted
+++ resolved
@@ -1633,8 +1633,6 @@
             switch (GetId())
             {
                 case 19746:
-<<<<<<< HEAD
-=======
                     if (!caster)
                         break;
 
@@ -1647,7 +1645,6 @@
                             target->RemoveAura(63510);
                     }
                     break;
->>>>>>> 7fda6f37
                 case 31821:
                     // Aura Mastery Triggered Spell Handler
                     // If apply Concentration Aura -> trigger -> apply Aura Mastery Immunity
