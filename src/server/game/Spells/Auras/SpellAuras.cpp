--- conflicted
+++ resolved
@@ -429,16 +429,11 @@
         m_timeCla = 1 * IN_MILLISECONDS;
 
     m_maxDuration = CalcMaxDuration(createInfo.Caster);
-    m_duration = m_maxDuration;
-<<<<<<< HEAD
-    
+    m_duration = m_maxDuration;  
     if (m_spellInfo->HasAttribute(SPELL_ATTR0_HEARTBEAT_RESIST_CHECK))
         m_heartBeatTimer = m_maxDuration / 4;
     
-    m_procCharges = CalcMaxCharges(caster);
-=======
     m_procCharges = CalcMaxCharges(createInfo.Caster);
->>>>>>> f6333a1f
     m_isUsingCharges = m_procCharges != 0;
     memset(m_effects, 0, sizeof(m_effects));
 
