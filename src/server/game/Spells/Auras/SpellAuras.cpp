/*
 * Copyright (C) 2008-2012 TrinityCore <http://www.trinitycore.org/>
 * Copyright (C) 2005-2009 MaNGOS <http://getmangos.com/>
 *
 * This program is free software; you can redistribute it and/or modify it
 * under the terms of the GNU General Public License as published by the
 * Free Software Foundation; either version 2 of the License, or (at your
 * option) any later version.
 *
 * This program is distributed in the hope that it will be useful, but WITHOUT
 * ANY WARRANTY; without even the implied warranty of MERCHANTABILITY or
 * FITNESS FOR A PARTICULAR PURPOSE. See the GNU General Public License for
 * more details.
 *
 * You should have received a copy of the GNU General Public License along
 * with this program. If not, see <http://www.gnu.org/licenses/>.
 */

#include "Common.h"
#include "WorldPacket.h"
#include "Opcodes.h"
#include "Log.h"
#include "ObjectMgr.h"
#include "SpellMgr.h"
#include "Player.h"
#include "Unit.h"
#include "Spell.h"
#include "SpellAuraEffects.h"
#include "DynamicObject.h"
#include "ObjectAccessor.h"
#include "Util.h"
#include "GridNotifiers.h"
#include "GridNotifiersImpl.h"
#include "CellImpl.h"
#include "ScriptMgr.h"
#include "SpellScript.h"
#include "Vehicle.h"

AuraApplication::AuraApplication(Unit* target, Unit* caster, Aura* aura, uint8 effMask):
_target(target), _base(aura), _removeMode(AURA_REMOVE_NONE), _slot(MAX_AURAS),
_flags(AFLAG_NONE), _effectsToApply(effMask), _needClientUpdate(false)
{
    ASSERT(GetTarget() && GetBase());

    if (GetBase()->CanBeSentToClient())
    {
        // Try find slot for aura
        uint8 slot = MAX_AURAS;
        // Lookup for auras already applied from spell
        if (AuraApplication * foundAura = GetTarget()->GetAuraApplication(GetBase()->GetId(), GetBase()->GetCasterGUID(), GetBase()->GetCastItemGUID()))
        {
            // allow use single slot only by auras from same caster
            slot = foundAura->GetSlot();
        }
        else
        {
            Unit::VisibleAuraMap const* visibleAuras = GetTarget()->GetVisibleAuras();
            // lookup for free slots in units visibleAuras
            Unit::VisibleAuraMap::const_iterator itr = visibleAuras->find(0);
            for (uint32 freeSlot = 0; freeSlot < MAX_AURAS; ++itr, ++freeSlot)
            {
                if (itr == visibleAuras->end() || itr->first != freeSlot)
                {
                    slot = freeSlot;
                    break;
                }
            }
        }

        // Register Visible Aura
        if (slot < MAX_AURAS)
        {
            _slot = slot;
            GetTarget()->SetVisibleAura(slot, this);
            SetNeedClientUpdate();
            sLog->outDebug(LOG_FILTER_SPELLS_AURAS, "Aura: %u Effect: %d put to unit visible auras slot: %u", GetBase()->GetId(), GetEffectMask(), slot);
        }
        else
            sLog->outDebug(LOG_FILTER_SPELLS_AURAS, "Aura: %u Effect: %d could not find empty unit visible slot", GetBase()->GetId(), GetEffectMask());
    }

    _InitFlags(caster, effMask);
}

void AuraApplication::_Remove()
{
    uint8 slot = GetSlot();

    if (slot >= MAX_AURAS)
        return;

    if (AuraApplication * foundAura = _target->GetAuraApplication(GetBase()->GetId(), GetBase()->GetCasterGUID(), GetBase()->GetCastItemGUID()))
    {
        // Reuse visible aura slot by aura which is still applied - prevent storing dead pointers
        if (slot == foundAura->GetSlot())
        {
            if (GetTarget()->GetVisibleAura(slot) == this)
            {
                GetTarget()->SetVisibleAura(slot, foundAura);
                foundAura->SetNeedClientUpdate();
            }
            // set not valid slot for aura - prevent removing other visible aura
            slot = MAX_AURAS;
        }
    }

    // update for out of range group members
    if (slot < MAX_AURAS)
    {
        GetTarget()->RemoveVisibleAura(slot);
        ClientUpdate(true);
    }
}

void AuraApplication::_InitFlags(Unit* caster, uint8 effMask)
{
    // mark as selfcasted if needed
    _flags |= (GetBase()->GetCasterGUID() == GetTarget()->GetGUID()) ? AFLAG_CASTER : AFLAG_NONE;

    // aura is casted by self or an enemy
    // one negative effect and we know aura is negative
    if (IsSelfcasted() || !caster || !caster->IsFriendlyTo(GetTarget()))
    {
        bool negativeFound = false;
        for (uint8 i = 0; i < MAX_SPELL_EFFECTS; ++i)
        {
            if (((1<<i) & effMask) && !GetBase()->GetSpellInfo()->IsPositiveEffect(i))
            {
                negativeFound = true;
                break;
            }
        }
        _flags |= negativeFound ? AFLAG_NEGATIVE : AFLAG_POSITIVE;
    }
    // aura is casted by friend
    // one positive effect and we know aura is positive
    else
    {
        bool positiveFound = false;
        for (uint8 i = 0; i < MAX_SPELL_EFFECTS; ++i)
        {
            if (((1<<i) & effMask) && GetBase()->GetSpellInfo()->IsPositiveEffect(i))
            {
                positiveFound = true;
                break;
            }
        }
        _flags |= positiveFound ? AFLAG_POSITIVE : AFLAG_NEGATIVE;
    }
}

void AuraApplication::_HandleEffect(uint8 effIndex, bool apply)
{
    AuraEffect* aurEff = GetBase()->GetEffect(effIndex);
    ASSERT(aurEff);
    ASSERT(HasEffect(effIndex) == (!apply));
    ASSERT((1<<effIndex) & _effectsToApply);
    sLog->outDebug(LOG_FILTER_SPELLS_AURAS, "AuraApplication::_HandleEffect: %u, apply: %u: amount: %u", aurEff->GetAuraType(), apply, aurEff->GetAmount());

    if (apply)
    {
        ASSERT(!(_flags & (1<<effIndex)));
        _flags |= 1<<effIndex;
        aurEff->HandleEffect(this, AURA_EFFECT_HANDLE_REAL, true);
    }
    else
    {
        ASSERT(_flags & (1<<effIndex));
        _flags &= ~(1<<effIndex);
        aurEff->HandleEffect(this, AURA_EFFECT_HANDLE_REAL, false);

        // Remove all triggered by aura spells vs unlimited duration
        aurEff->CleanupTriggeredSpells(GetTarget());
    }
    SetNeedClientUpdate();
}

void AuraApplication::BuildUpdatePacket(ByteBuffer& data, bool remove) const
{
    data << uint8(_slot);

    if (remove)
    {
        ASSERT(!_target->GetVisibleAura(_slot));
        data << uint32(0);
        return;
    }
    ASSERT(_target->GetVisibleAura(_slot));

    Aura const* aura = GetBase();
    data << uint32(aura->GetId());
    uint32 flags = _flags;
    if (aura->GetMaxDuration() > 0 && !(aura->GetSpellInfo()->AttributesEx5 & SPELL_ATTR5_HIDE_DURATION))
        flags |= AFLAG_DURATION;
    data << uint8(flags);
    data << uint8(aura->GetCasterLevel());
    // send stack amount for aura which could be stacked (never 0 - causes incorrect display) or charges
    // stack amount has priority over charges (checked on retail with spell 50262)
    data << uint8(aura->GetSpellInfo()->StackAmount ? aura->GetStackAmount() : aura->GetCharges());

    if (!(flags & AFLAG_CASTER))
        data.appendPackGUID(aura->GetCasterGUID());

    if (flags & AFLAG_DURATION)
    {
        data << uint32(aura->GetMaxDuration());
        data << uint32(aura->GetDuration());
    }
}

void AuraApplication::ClientUpdate(bool remove)
{
    _needClientUpdate = false;

    WorldPacket data(SMSG_AURA_UPDATE);
    data.append(GetTarget()->GetPackGUID());
    BuildUpdatePacket(data, remove);

    _target->SendMessageToSet(&data, true);
}

uint8 Aura::BuildEffectMaskForOwner(SpellInfo const* spellProto, uint8 avalibleEffectMask, WorldObject* owner)
{
    ASSERT(spellProto);
    ASSERT(owner);
    uint8 effMask = 0;
    switch (owner->GetTypeId())
    {
        case TYPEID_UNIT:
        case TYPEID_PLAYER:
            for (uint8 i = 0; i< MAX_SPELL_EFFECTS; ++i)
            {
                if (spellProto->Effects[i].IsUnitOwnedAuraEffect())
                    effMask |= 1 << i;
            }
            break;
        case TYPEID_DYNAMICOBJECT:
            for (uint8 i = 0; i< MAX_SPELL_EFFECTS; ++i)
            {
                if (spellProto->Effects[i].Effect == SPELL_EFFECT_PERSISTENT_AREA_AURA)
                    effMask |= 1 << i;
            }
            break;
        default:
            break;
    }
    return effMask & avalibleEffectMask;
}

Aura* Aura::TryRefreshStackOrCreate(SpellInfo const* spellproto, uint8 tryEffMask, WorldObject* owner, Unit* caster, int32* baseAmount /*= NULL*/, Item* castItem /*= NULL*/, uint64 casterGUID /*= 0*/, bool* refresh /*= NULL*/)
{
    ASSERT(spellproto);
    ASSERT(owner);
    ASSERT(caster || casterGUID);
    ASSERT(tryEffMask <= MAX_EFFECT_MASK);
    if (refresh)
        *refresh = false;
    uint8 effMask = Aura::BuildEffectMaskForOwner(spellproto, tryEffMask, owner);
    if (!effMask)
        return NULL;
    if (Aura* foundAura = owner->ToUnit()->_TryStackingOrRefreshingExistingAura(spellproto, effMask, caster, baseAmount, castItem, casterGUID))
    {
        // we've here aura, which script triggered removal after modding stack amount
        // check the state here, so we won't create new Aura object
        if (foundAura->IsRemoved())
            return NULL;

        if (refresh)
            *refresh = true;
        return foundAura;
    }
    else
        return Create(spellproto, effMask, owner, caster, baseAmount, castItem, casterGUID);
}

Aura* Aura::TryCreate(SpellInfo const* spellproto, uint8 tryEffMask, WorldObject* owner, Unit* caster, int32* baseAmount /*= NULL*/, Item* castItem /*= NULL*/, uint64 casterGUID /*= 0*/)
{
    ASSERT(spellproto);
    ASSERT(owner);
    ASSERT(caster || casterGUID);
    ASSERT(tryEffMask <= MAX_EFFECT_MASK);
    uint8 effMask = Aura::BuildEffectMaskForOwner(spellproto, tryEffMask, owner);
    if (!effMask)
        return NULL;
    return Create(spellproto, effMask, owner, caster, baseAmount, castItem, casterGUID);
}

Aura* Aura::Create(SpellInfo const* spellproto, uint8 effMask, WorldObject* owner, Unit* caster, int32* baseAmount, Item* castItem, uint64 casterGUID)
{
    ASSERT(effMask);
    ASSERT(spellproto);
    ASSERT(owner);
    ASSERT(caster || casterGUID);
    ASSERT(effMask <= MAX_EFFECT_MASK);
    // try to get caster of aura
    if (casterGUID)
    {
        if (owner->GetGUID() == casterGUID)
            caster = owner->ToUnit();
        else
            caster = ObjectAccessor::GetUnit(*owner, casterGUID);
    }
    else
        casterGUID = caster->GetGUID();

    // check if aura can be owned by owner
    if (owner->isType(TYPEMASK_UNIT))
        if (!owner->IsInWorld() || ((Unit*)owner)->IsDuringRemoveFromWorld())
            // owner not in world so don't allow to own not self casted single target auras
            if (casterGUID != owner->GetGUID() && spellproto->IsSingleTarget())
                return NULL;

    Aura* aura = NULL;
    switch (owner->GetTypeId())
    {
        case TYPEID_UNIT:
        case TYPEID_PLAYER:
            aura = new UnitAura(spellproto, effMask, owner, caster, baseAmount, castItem, casterGUID);
            break;
        case TYPEID_DYNAMICOBJECT:
            aura = new DynObjAura(spellproto, effMask, owner, caster, baseAmount, castItem, casterGUID);
            break;
        default:
            ASSERT(false);
            return NULL;
    }
    // aura can be removed in Unit::_AddAura call
    if (aura->IsRemoved())
        return NULL;
    return aura;
}

Aura::Aura(SpellInfo const* spellproto, WorldObject* owner, Unit* caster, Item* castItem, uint64 casterGUID) :
m_spellInfo(spellproto), m_casterGuid(casterGUID ? casterGUID : caster->GetGUID()),
m_castItemGuid(castItem ? castItem->GetGUID() : 0), m_applyTime(time(NULL)),
m_owner(owner), m_timeCla(0), m_updateTargetMapInterval(0),
m_casterLevel(caster ? caster->getLevel() : m_spellInfo->SpellLevel), m_procCharges(0), m_stackAmount(1),
m_isRemoved(false), m_isSingleTarget(false), m_isUsingCharges(false)
{
    if (m_spellInfo->ManaPerSecond || m_spellInfo->ManaPerSecondPerLevel)
        m_timeCla = 1 * IN_MILLISECONDS;

    m_maxDuration = CalcMaxDuration(caster);
    m_duration = m_maxDuration;
    m_procCharges = CalcMaxCharges(caster);
    m_isUsingCharges = m_procCharges != 0;
    // m_casterLevel = cast item level/caster level, caster level should be saved to db, confirmed with sniffs
}

void Aura::_InitEffects(uint8 effMask, Unit* caster, int32 *baseAmount)
{
    // shouldn't be in constructor - functions in AuraEffect::AuraEffect use polymorphism
    for (uint8 i = 0; i < MAX_SPELL_EFFECTS; ++i)
    {
        if (effMask & (uint8(1) << i))
            m_effects[i] = new AuraEffect(this, i, baseAmount ? baseAmount + i : NULL, caster);
        else
            m_effects[i] = NULL;
    }

    // Mixology
    if (m_spellInfo->SpellFamilyName == SPELLFAMILY_POTION && caster /*&& caster->IsPlayer()*/ && caster->HasAura(53042))
    {
        if (sSpellMgr->IsSpellMemberOfSpellGroup(m_spellInfo->Id, SPELL_GROUP_ELIXIR_BATTLE) ||
            sSpellMgr->IsSpellMemberOfSpellGroup(m_spellInfo->Id, SPELL_GROUP_ELIXIR_GUARDIAN))
        {
            m_maxDuration *= 2;
            m_duration = m_maxDuration;
            for (uint8 i = 0 ; i < MAX_SPELL_EFFECTS; ++i)
            {
                if (effMask & (uint8(1) << i))
                    m_effects[i]->SetAmount((int32)(m_effects[i]->GetAmount() * 1.3f));
            }
        }
    }
}

Aura::~Aura()
{
    // unload scripts
    while (!m_loadedScripts.empty())
    {
        std::list<AuraScript*>::iterator itr = m_loadedScripts.begin();
        (*itr)->_Unload();
        delete (*itr);
        m_loadedScripts.erase(itr);
    }

    // free effects memory
    for (uint8 i = 0; i < MAX_SPELL_EFFECTS; ++i)
         delete m_effects[i];

    ASSERT(m_applications.empty());
    _DeleteRemovedApplications();
}

Unit* Aura::GetCaster() const
{
    if (GetOwner()->GetGUID() == GetCasterGUID())
        return GetUnitOwner();
    if (AuraApplication const* aurApp = GetApplicationOfTarget(GetCasterGUID()))
        return aurApp->GetTarget();

    return ObjectAccessor::GetUnit(*GetOwner(), GetCasterGUID());
}

AuraObjectType Aura::GetType() const
{
    return (m_owner->GetTypeId() == TYPEID_DYNAMICOBJECT) ? DYNOBJ_AURA_TYPE : UNIT_AURA_TYPE;
}

void Aura::_ApplyForTarget(Unit* target, Unit* caster, AuraApplication * auraApp)
{
    ASSERT(target);
    ASSERT(auraApp);
    // aura mustn't be already applied on target
    ASSERT (!IsAppliedOnTarget(target->GetGUID()) && "Aura::_ApplyForTarget: aura musn't be already applied on target");

    m_applications[target->GetGUID()] = auraApp;

    // set infinity cooldown state for spells
    if (caster && caster->GetTypeId() == TYPEID_PLAYER)
    {
        if (m_spellInfo->Attributes & SPELL_ATTR0_DISABLED_WHILE_ACTIVE)
        {
            Item* castItem = m_castItemGuid ? caster->ToPlayer()->GetItemByGuid(m_castItemGuid) : NULL;
            caster->ToPlayer()->AddSpellAndCategoryCooldowns(m_spellInfo, castItem ? castItem->GetEntry() : 0, NULL, true);
        }
    }
}

void Aura::_UnapplyForTarget(Unit* target, Unit* caster, AuraApplication * auraApp)
{
    ASSERT(target);
    ASSERT(auraApp->GetRemoveMode());
    ASSERT(auraApp);

    ApplicationMap::iterator itr = m_applications.find(target->GetGUID());

    // TODO: Figure out why this happens
    if (itr == m_applications.end())
    {
        sLog->outError("Aura::_UnapplyForTarget, target:%u, caster:%u, spell:%u was not found in owners application map!",
        target->GetGUIDLow(), caster->GetGUIDLow(), auraApp->GetBase()->GetSpellInfo()->Id);
        ASSERT(false);
    }

    // aura has to be already applied
    ASSERT(itr->second == auraApp);
    m_applications.erase(itr);

    m_removedApplications.push_back(auraApp);

    // reset cooldown state for spells
    if (caster && caster->GetTypeId() == TYPEID_PLAYER)
    {
        if (GetSpellInfo()->Attributes & SPELL_ATTR0_DISABLED_WHILE_ACTIVE)
            // note: item based cooldowns and cooldown spell mods with charges ignored (unknown existed cases)
            caster->ToPlayer()->SendCooldownEvent(GetSpellInfo());
    }
}

// removes aura from all targets
// and marks aura as removed
void Aura::_Remove(AuraRemoveMode removeMode)
{
    ASSERT (!m_isRemoved);
    m_isRemoved = true;
    ApplicationMap::iterator appItr = m_applications.begin();
    for (appItr = m_applications.begin(); appItr != m_applications.end();)
    {
        AuraApplication * aurApp = appItr->second;
        Unit* target = aurApp->GetTarget();
        target->_UnapplyAura(aurApp, removeMode);
        appItr = m_applications.begin();
    }
}

void Aura::UpdateTargetMap(Unit* caster, bool apply)
{
    if (IsRemoved())
        return;

    m_updateTargetMapInterval = UPDATE_TARGET_MAP_INTERVAL;

    // fill up to date target list
    //       target, effMask
    std::map<Unit*, uint8> targets;

    FillTargetMap(targets, caster);

    UnitList targetsToRemove;

    // mark all auras as ready to remove
    for (ApplicationMap::iterator appIter = m_applications.begin(); appIter != m_applications.end();++appIter)
    {
        std::map<Unit*, uint8>::iterator existing = targets.find(appIter->second->GetTarget());
        // not found in current area - remove the aura
        if (existing == targets.end())
            targetsToRemove.push_back(appIter->second->GetTarget());
        else
        {
            // needs readding - remove now, will be applied in next update cycle
            // (dbcs do not have auras which apply on same type of targets but have different radius, so this is not really needed)
            if (appIter->second->GetEffectMask() != existing->second || !CanBeAppliedOn(existing->first))
                targetsToRemove.push_back(appIter->second->GetTarget());
            // nothing todo - aura already applied
            // remove from auras to register list
            targets.erase(existing);
        }
    }

    // register auras for units
    for (std::map<Unit*, uint8>::iterator itr = targets.begin(); itr!= targets.end();)
    {
        // aura mustn't be already applied on target
        if (AuraApplication * aurApp = GetApplicationOfTarget(itr->first->GetGUID()))
        {
            // the core created 2 different units with same guid
            // this is a major failue, which i can't fix right now
            // let's remove one unit from aura list
            // this may cause area aura "bouncing" between 2 units after each update
            // but because we know the reason of a crash we can remove the assertion for now
            if (aurApp->GetTarget() != itr->first)
            {
                // remove from auras to register list
                targets.erase(itr++);
                continue;
            }
            else
            {
                // ok, we have one unit twice in target map (impossible, but...)
                ASSERT(false);
            }
        }

        bool addUnit = true;
        // check target immunities
        for (uint8 effIndex = 0; effIndex < MAX_SPELL_EFFECTS; ++effIndex)
        {
            if (itr->first->IsImmunedToSpellEffect(GetSpellInfo(), effIndex))
                itr->second &= ~(1 << effIndex);
        }
        if (!itr->second
            || itr->first->IsImmunedToSpell(GetSpellInfo())
            || !CanBeAppliedOn(itr->first))
            addUnit = false;

        if (addUnit)
        {
            // persistent area aura does not hit flying targets
            if (GetType() == DYNOBJ_AURA_TYPE)
            {
                if (itr->first->isInFlight())
                    addUnit = false;
            }
            // unit auras can not stack with each other
            else // (GetType() == UNIT_AURA_TYPE)
            {
                // Allow to remove by stack when aura is going to be applied on owner
                if (itr->first != GetOwner())
                {
                    // check if not stacking aura already on target
                    // this one prevents unwanted usefull buff loss because of stacking and prevents overriding auras periodicaly by 2 near area aura owners
                    for (Unit::AuraApplicationMap::iterator iter = itr->first->GetAppliedAuras().begin(); iter != itr->first->GetAppliedAuras().end(); ++iter)
                    {
                        Aura const* aura = iter->second->GetBase();
                        if (!CanStackWith(aura))
                        {
                            addUnit = false;
                            break;
                        }
                    }
                }
            }
        }
        if (!addUnit)
            targets.erase(itr++);
        else
        {
            // owner has to be in world, or effect has to be applied to self
            if (!GetOwner()->IsSelfOrInSameMap(itr->first))
            {
                //TODO: There is a crash caused by shadowfiend load addon
                sLog->outCrash("Aura %u: Owner %s (map %u) is not in the same map as target %s (map %u).", GetSpellInfo()->Id,
                    GetOwner()->GetName(), GetOwner()->IsInWorld() ? GetOwner()->GetMap()->GetId() : uint32(-1),
                    itr->first->GetName(), itr->first->IsInWorld() ? itr->first->GetMap()->GetId() : uint32(-1));
                ASSERT(false);
            }
            itr->first->_CreateAuraApplication(this, itr->second);
            ++itr;
        }
    }

    // remove auras from units no longer needing them
    for (UnitList::iterator itr = targetsToRemove.begin(); itr != targetsToRemove.end();++itr)
        if (AuraApplication * aurApp = GetApplicationOfTarget((*itr)->GetGUID()))
            (*itr)->_UnapplyAura(aurApp, AURA_REMOVE_BY_DEFAULT);

    if (!apply)
        return;

    // apply aura effects for units
    for (std::map<Unit*, uint8>::iterator itr = targets.begin(); itr!= targets.end();++itr)
    {
        if (AuraApplication * aurApp = GetApplicationOfTarget(itr->first->GetGUID()))
        {
            // owner has to be in world, or effect has to be applied to self
            ASSERT((!GetOwner()->IsInWorld() && GetOwner() == itr->first) || GetOwner()->IsInMap(itr->first));
            itr->first->_ApplyAura(aurApp, itr->second);
        }
    }
}

// targets have to be registered and not have effect applied yet to use this function
void Aura::_ApplyEffectForTargets(uint8 effIndex)
{
    // prepare list of aura targets
    UnitList targetList;
    for (ApplicationMap::iterator appIter = m_applications.begin(); appIter != m_applications.end(); ++appIter)
    {
        if ((appIter->second->GetEffectsToApply() & (1<<effIndex)) && !appIter->second->HasEffect(effIndex))
            targetList.push_back(appIter->second->GetTarget());
    }

    // apply effect to targets
    for (UnitList::iterator itr = targetList.begin(); itr != targetList.end(); ++itr)
    {
        if (GetApplicationOfTarget((*itr)->GetGUID()))
        {
            // owner has to be in world, or effect has to be applied to self
            ASSERT((!GetOwner()->IsInWorld() && GetOwner() == *itr) || GetOwner()->IsInMap(*itr));
            (*itr)->_ApplyAuraEffect(this, effIndex);
        }
    }
}
void Aura::UpdateOwner(uint32 diff, WorldObject* owner)
{
    ASSERT(owner == m_owner);

    Unit* caster = GetCaster();
    // Apply spellmods for channeled auras
    // used for example when triggered spell of spell:10 is modded
    Spell* modSpell = NULL;
    Player* modOwner = NULL;
    if (caster)
    {
        modOwner = caster->GetSpellModOwner();
        if (modOwner)
        {
            modSpell = modOwner->FindCurrentSpellBySpellId(GetId());
            if (modSpell)
                modOwner->SetSpellModTakingSpell(modSpell, true);
        }
    }

    Update(diff, caster);

    if (m_updateTargetMapInterval <= int32(diff))
        UpdateTargetMap(caster);
    else
        m_updateTargetMapInterval -= diff;

    // update aura effects
    for (uint8 i = 0; i < MAX_SPELL_EFFECTS; ++i)
        if (m_effects[i])
            m_effects[i]->Update(diff, caster);

    // remove spellmods after effects update
    if (modSpell)
        modOwner->SetSpellModTakingSpell(modSpell, false);

    _DeleteRemovedApplications();
}

void Aura::Update(uint32 diff, Unit* caster)
{
    if (m_duration > 0)
    {
        m_duration -= diff;
        if (m_duration < 0)
            m_duration = 0;

        // handle manaPerSecond/manaPerSecondPerLevel
        if (m_timeCla)
        {
            if (m_timeCla > int32(diff))
                m_timeCla -= diff;
            else if (caster)
            {
                if (int32 manaPerSecond = m_spellInfo->ManaPerSecond + m_spellInfo->ManaPerSecondPerLevel * caster->getLevel())
                {
                    m_timeCla += 1000 - diff;

                    Powers powertype = Powers(m_spellInfo->PowerType);
                    if (powertype == POWER_HEALTH)
                    {
                        if (int32(caster->GetHealth()) > manaPerSecond)
                            caster->ModifyHealth(-manaPerSecond);
                        else
                        {
                            Remove();
                            return;
                        }
                    }
                    else
                    {
                        if (int32(caster->GetPower(powertype)) >= manaPerSecond)
                            caster->ModifyPower(powertype, -manaPerSecond);
                        else
                        {
                            Remove();
                            return;
                        }
                    }
                }
            }
        }
    }
}

int32 Aura::CalcMaxDuration(Unit* caster) const
{
    Player* modOwner = NULL;
    int32 maxDuration;

    if (caster)
    {
        modOwner = caster->GetSpellModOwner();
        maxDuration = caster->CalcSpellDuration(m_spellInfo);
    }
    else
        maxDuration = m_spellInfo->GetDuration();

    if (IsPassive() && !m_spellInfo->DurationEntry)
        maxDuration = -1;

    // IsPermanent() checks max duration (which we are supposed to calculate here)
    if (maxDuration != -1 && modOwner)
        modOwner->ApplySpellMod(GetId(), SPELLMOD_DURATION, maxDuration);
    return maxDuration;
}

void Aura::SetDuration(int32 duration, bool withMods)
{
    if (withMods)
    {
        if (Unit* caster = GetCaster())
            if (Player* modOwner = caster->GetSpellModOwner())
                modOwner->ApplySpellMod(GetId(), SPELLMOD_DURATION, duration);
    }
    m_duration = duration;
    SetNeedClientUpdateForTargets();
}

void Aura::RefreshDuration()
{
    SetDuration(GetMaxDuration());

    if (m_spellInfo->ManaPerSecond || m_spellInfo->ManaPerSecondPerLevel)
        m_timeCla = 1 * IN_MILLISECONDS;
}

void Aura::RefreshTimers()
{
    m_maxDuration = CalcMaxDuration();
    RefreshDuration();
    Unit* caster = GetCaster();
    for (uint8 i = 0; i < MAX_SPELL_EFFECTS; ++i)
        if (HasEffect(i))
            GetEffect(i)->CalculatePeriodic(caster, false, false);
}

void Aura::SetCharges(uint8 charges)
{
    if (m_procCharges == charges)
        return;
    m_procCharges = charges;
    m_isUsingCharges = m_procCharges != 0;
    SetNeedClientUpdateForTargets();
}

uint8 Aura::CalcMaxCharges(Unit* caster) const
{
    uint8 maxProcCharges = m_spellInfo->ProcCharges;
    if (SpellProcEntry const* procEntry = sSpellMgr->GetSpellProcEntry(GetId()))
        maxProcCharges = procEntry->charges;

    if (caster)
        if (Player* modOwner = caster->GetSpellModOwner())
            modOwner->ApplySpellMod(GetId(), SPELLMOD_CHARGES, maxProcCharges);
    return maxProcCharges;
}

bool Aura::ModCharges(int32 num, AuraRemoveMode removeMode)
{
    if (IsUsingCharges())
    {
        int32 charges = m_procCharges + num;
        int32 maxCharges = CalcMaxCharges();

        // limit charges (only on charges increase, charges may be changed manually)
        if ((num > 0) && (charges > int32(maxCharges)))
            charges = maxCharges;
        // we're out of charges, remove
        else if (charges <= 0)
        {
            Remove(removeMode);
            return true;
        }

        SetCharges(charges);
    }
    return false;
}

void Aura::SetStackAmount(uint8 stackAmount)
{
    m_stackAmount = stackAmount;
    Unit* caster = GetCaster();

    std::list<AuraApplication*> applications;
    GetApplicationList(applications);

    for (std::list<AuraApplication*>::const_iterator apptItr = applications.begin(); apptItr != applications.end(); ++apptItr)
        if (!(*apptItr)->GetRemoveMode())
            HandleAuraSpecificMods(*apptItr, caster, false, true);

    for (uint8 i = 0; i < MAX_SPELL_EFFECTS; ++i)
        if (HasEffect(i))
            m_effects[i]->ChangeAmount(m_effects[i]->CalculateAmount(caster), false, true);

    for (std::list<AuraApplication*>::const_iterator apptItr = applications.begin(); apptItr != applications.end(); ++apptItr)
        if (!(*apptItr)->GetRemoveMode())
            HandleAuraSpecificMods(*apptItr, caster, true, true);

    SetNeedClientUpdateForTargets();
}

bool Aura::ModStackAmount(int32 num, AuraRemoveMode removeMode)
{
    int32 stackAmount = m_stackAmount + num;

    // limit the stack amount (only on stack increase, stack amount may be changed manually)
    if ((num > 0) && (stackAmount > int32(m_spellInfo->StackAmount)))
    {
        // not stackable aura - set stack amount to 1
        if (!m_spellInfo->StackAmount)
            stackAmount = 1;
        else
            stackAmount = m_spellInfo->StackAmount;
    }
    // we're out of stacks, remove
    else if (stackAmount <= 0)
    {
        Remove(removeMode);
        return true;
    }

    bool refresh = stackAmount >= GetStackAmount();

    // Update stack amount
    SetStackAmount(stackAmount);

    if (refresh)
    {
        RefreshSpellMods();
        RefreshTimers();

        // reset charges
        SetCharges(CalcMaxCharges());
        // FIXME: not a best way to synchronize charges, but works
        for (uint8 i = 0; i < MAX_SPELL_EFFECTS; ++i)
            if (AuraEffect* aurEff = GetEffect(i))
                if (aurEff->GetAuraType() == SPELL_AURA_ADD_FLAT_MODIFIER || aurEff->GetAuraType() == SPELL_AURA_ADD_PCT_MODIFIER)
                    if (SpellModifier* mod = aurEff->GetSpellModifier())
                        mod->charges = GetCharges();
    }
    SetNeedClientUpdateForTargets();
    return false;
}

void Aura::RefreshSpellMods()
{
    for (Aura::ApplicationMap::const_iterator appIter = m_applications.begin(); appIter != m_applications.end(); ++appIter)
        if (Player* player = appIter->second->GetTarget()->ToPlayer())
            player->RestoreAllSpellMods(0, this);
}

bool Aura::IsArea() const
{
    for (uint8 i = 0; i < MAX_SPELL_EFFECTS; ++i)
    {
        if (HasEffect(i) && GetSpellInfo()->Effects[i].IsAreaAuraEffect())
            return true;
    }
    return false;
}

bool Aura::IsPassive() const
{
    return GetSpellInfo()->IsPassive();
}

bool Aura::IsDeathPersistent() const
{
    return GetSpellInfo()->IsDeathPersistent();
}

bool Aura::CanBeSaved() const
{
    if (IsPassive())
        return false;

    if (GetCasterGUID() != GetOwner()->GetGUID())
        if (GetSpellInfo()->IsSingleTarget())
            return false;

    // Can't be saved - aura handler relies on calculated amount and changes it
    if (HasEffectType(SPELL_AURA_CONVERT_RUNE))
        return false;

    // No point in saving this, since the stable dialog can't be open on aura load anyway.
    if (HasEffectType(SPELL_AURA_OPEN_STABLE))
        return false;

    // Incanter's Absorbtion - considering the minimal duration and problems with aura stacking
    // we skip saving this aura
    if (GetId() == 44413)
        return false;

    // don't save auras removed by proc system
    if (IsUsingCharges() && !GetCharges())
        return false;

    return true;
}

bool Aura::CanBeSentToClient() const
{
    return !IsPassive() || GetSpellInfo()->HasAreaAuraEffect() || HasEffectType(SPELL_AURA_ABILITY_IGNORE_AURASTATE);
}

void Aura::UnregisterSingleTarget()
{
    ASSERT(m_isSingleTarget);
    Unit* caster = GetCaster();
    // TODO: find a better way to do this.
    if (!caster)
        caster = ObjectAccessor::GetObjectInOrOutOfWorld(GetCasterGUID(), (Unit*)NULL);
    ASSERT(caster);
    caster->GetSingleCastAuras().remove(this);
    SetIsSingleTarget(false);
}

int32 Aura::CalcDispelChance(Unit* auraTarget, bool offensive) const
{
    // we assume that aura dispel chance is 100% on start
    // need formula for level difference based chance
    int32 resistChance = 0;

    // Apply dispel mod from aura caster
    if (Unit* caster = GetCaster())
        if (Player* modOwner = caster->GetSpellModOwner())
            modOwner->ApplySpellMod(GetId(), SPELLMOD_RESIST_DISPEL_CHANCE, resistChance);

    // Dispel resistance from target SPELL_AURA_MOD_DISPEL_RESIST
    // Only affects offensive dispels
    if (offensive && auraTarget)
        resistChance += auraTarget->GetTotalAuraModifier(SPELL_AURA_MOD_DISPEL_RESIST);

    resistChance = resistChance < 0 ? 0 : resistChance;
    resistChance = resistChance > 100 ? 100 : resistChance;
    return 100 - resistChance;
}

void Aura::SetLoadedState(int32 maxduration, int32 duration, int32 charges, uint8 stackamount, uint8 recalculateMask, int32 * amount)
{
    m_maxDuration = maxduration;
    m_duration = duration;
    m_procCharges = charges;
    m_isUsingCharges = m_procCharges != 0;
    m_stackAmount = stackamount;
    Unit* caster = GetCaster();
    for (uint8 i = 0; i < MAX_SPELL_EFFECTS; ++i)
        if (m_effects[i])
        {
            m_effects[i]->SetAmount(amount[i]);
            m_effects[i]->SetCanBeRecalculated(recalculateMask & (1<<i));
            m_effects[i]->CalculatePeriodic(caster, false, true);
            m_effects[i]->CalculateSpellMod();
            m_effects[i]->RecalculateAmount(caster);
        }
}

bool Aura::HasEffectType(AuraType type) const
{
    for (uint8 i = 0; i < MAX_SPELL_EFFECTS; ++i)
    {
        if (HasEffect(i) && m_effects[i]->GetAuraType() == type)
            return true;
    }
    return false;
}

void Aura::RecalculateAmountOfEffects()
{
    ASSERT (!IsRemoved());
    Unit* caster = GetCaster();
    for (uint8 i = 0; i < MAX_SPELL_EFFECTS; ++i)
        if (HasEffect(i))
            m_effects[i]->RecalculateAmount(caster);
}

void Aura::HandleAllEffects(AuraApplication * aurApp, uint8 mode, bool apply)
{
    ASSERT (!IsRemoved());
    for (uint8 i = 0; i < MAX_SPELL_EFFECTS; ++i)
        if (m_effects[i] && !IsRemoved())
            m_effects[i]->HandleEffect(aurApp, mode, apply);
}

void Aura::GetApplicationList(std::list<AuraApplication*> & applicationList) const
{
    for (Aura::ApplicationMap::const_iterator appIter = m_applications.begin(); appIter != m_applications.end(); ++appIter)
    {
        if (appIter->second->GetEffectMask())
            applicationList.push_back(appIter->second);
    }
}

void Aura::SetNeedClientUpdateForTargets() const
{
    for (ApplicationMap::const_iterator appIter = m_applications.begin(); appIter != m_applications.end(); ++appIter)
        appIter->second->SetNeedClientUpdate();
}

// trigger effects on real aura apply/remove
void Aura::HandleAuraSpecificMods(AuraApplication const* aurApp, Unit* caster, bool apply, bool onReapply)
{
    Unit* target = aurApp->GetTarget();
    AuraRemoveMode removeMode = aurApp->GetRemoveMode();
    // handle spell_area table
    SpellAreaForAreaMapBounds saBounds = sSpellMgr->GetSpellAreaForAuraMapBounds(GetId());
    if (saBounds.first != saBounds.second)
    {
        uint32 zone, area;
        target->GetZoneAndAreaId(zone, area);

        for (SpellAreaForAreaMap::const_iterator itr = saBounds.first; itr != saBounds.second; ++itr)
        {
            // some auras remove at aura remove
            if (!itr->second->IsFitToRequirements((Player*)target, zone, area))
                target->RemoveAurasDueToSpell(itr->second->spellId);
            // some auras applied at aura apply
            else if (itr->second->autocast)
            {
                if (!target->HasAura(itr->second->spellId))
                    target->CastSpell(target, itr->second->spellId, true);
            }
        }
    }

    // handle spell_linked_spell table
    if (!onReapply)
    {
        // apply linked auras
        if (apply)
        {
            if (std::vector<int32> const* spellTriggered = sSpellMgr->GetSpellLinked(GetId() + SPELL_LINK_AURA))
            {
                for (std::vector<int32>::const_iterator itr = spellTriggered->begin(); itr != spellTriggered->end(); ++itr)
                {
                    if (*itr < 0)
                        target->ApplySpellImmune(GetId(), IMMUNITY_ID, -(*itr), true);
                    else if (caster)
                        caster->AddAura(*itr, target);
                }
            }
        }
        else
        {
            // remove linked auras
            if (std::vector<int32> const* spellTriggered = sSpellMgr->GetSpellLinked(-(int32)GetId()))
            {
                for (std::vector<int32>::const_iterator itr = spellTriggered->begin(); itr != spellTriggered->end(); ++itr)
                {
                    if (*itr < 0)
                        target->RemoveAurasDueToSpell(-(*itr));
                    else if (removeMode != AURA_REMOVE_BY_DEATH)
                        target->CastSpell(target, *itr, true, NULL, NULL, GetCasterGUID());
                }
            }
            if (std::vector<int32> const* spellTriggered = sSpellMgr->GetSpellLinked(GetId() + SPELL_LINK_AURA))
            {
                for (std::vector<int32>::const_iterator itr = spellTriggered->begin(); itr != spellTriggered->end(); ++itr)
                {
                    if (*itr < 0)
                        target->ApplySpellImmune(GetId(), IMMUNITY_ID, -(*itr), false);
                    else
                        target->RemoveAura(*itr, GetCasterGUID(), 0, removeMode);
                }
            }
        }
    }
    else if (apply)
    {
        // modify stack amount of linked auras
        if (std::vector<int32> const* spellTriggered = sSpellMgr->GetSpellLinked(GetId() + SPELL_LINK_AURA))
        {
            for (std::vector<int32>::const_iterator itr = spellTriggered->begin(); itr != spellTriggered->end(); ++itr)
                if (*itr > 0)
                    if (Aura* triggeredAura = target->GetAura(*itr, GetCasterGUID()))
                        triggeredAura->ModStackAmount(GetStackAmount() - triggeredAura->GetStackAmount());
        }
    }

    // mods at aura apply
    if (apply)
    {
        switch (GetSpellInfo()->SpellFamilyName)
        {
            case SPELLFAMILY_GENERIC:
                switch (GetId())
                {
                    case 32474: // Buffeting Winds of Susurrus
                        if (target->GetTypeId() == TYPEID_PLAYER)
                            target->ToPlayer()->ActivateTaxiPathTo(506, GetId());
                        break;
                    case 33572: // Gronn Lord's Grasp, becomes stoned
                        if (GetStackAmount() >= 5 && !target->HasAura(33652))
                            target->CastSpell(target, 33652, true);
                        break;
                    case 50836: //Petrifying Grip, becomes stoned
                        if (GetStackAmount() >= 5 && !target->HasAura(50812))
                            target->CastSpell(target, 50812, true);
                        break;
                    case 60970: // Heroic Fury (remove Intercept cooldown)
                        if (target->GetTypeId() == TYPEID_PLAYER)
                            target->ToPlayer()->RemoveSpellCooldown(20252, true);
                        break;
                }
                break;
            case SPELLFAMILY_DRUID:
                if (!caster)
                    break;
                // Rejuvenation
                if (GetSpellInfo()->SpellFamilyFlags[0] & 0x10 && GetEffect(EFFECT_0))
                {
                    // Druid T8 Restoration 4P Bonus
                    if (caster->HasAura(64760))
                    {
                        int32 heal = GetEffect(EFFECT_0)->GetAmount();
                        caster->CastCustomSpell(target, 64801, &heal, NULL, NULL, true, NULL, GetEffect(EFFECT_0));
                    }
                }
                break;
            case SPELLFAMILY_MAGE:
                if (!caster)
                    break;
                if (GetSpellInfo()->SpellFamilyFlags[0] & 0x00000001 && GetSpellInfo()->SpellFamilyFlags[2] & 0x00000008)
                {
                    // Glyph of Fireball
                    if (caster->HasAura(56368))
                        SetDuration(0);
                }
                else if (GetSpellInfo()->SpellFamilyFlags[0] & 0x00000020 && GetSpellInfo()->SpellVisual[0] == 13)
                {
                    // Glyph of Frostbolt
                    if (caster->HasAura(56370))
                        SetDuration(0);
                }
                // Todo: This should be moved to similar function in spell::hit
                else if (GetSpellInfo()->SpellFamilyFlags[0] & 0x01000000)
                {
                    // Polymorph Sound - Sheep && Penguin
                    if (GetSpellInfo()->SpellIconID == 82 && GetSpellInfo()->SpellVisual[0] == 12978)
                    {
                        // Glyph of the Penguin
                        if (caster->HasAura(52648))
                            caster->CastSpell(target, 61635, true);
                        else
                            caster->CastSpell(target, 61634, true);
                    }
                }
                switch (GetId())
                {
                    case 12536: // Clearcasting
                    case 12043: // Presence of Mind
                        // Arcane Potency
                        if (AuraEffect const* aurEff = caster->GetAuraEffect(SPELL_AURA_DUMMY, SPELLFAMILY_MAGE, 2120, 0))
                        {
                            uint32 spellId = 0;

                            switch (aurEff->GetId())
                            {
                                case 31571: spellId = 57529; break;
                                case 31572: spellId = 57531; break;
                                default:
                                    sLog->outError("Aura::HandleAuraSpecificMods: Unknown rank of Arcane Potency (%d) found", aurEff->GetId());
                            }
                            if (spellId)
                                caster->CastSpell(caster, spellId, true);
                        }
                        break;
                    case 44544: // Fingers of Frost
                    {
                        // See if we already have the indicator aura. If not, create one.
                        if (Aura* aur = target->GetAura(74396))
                        {
                            // Aura already there. Refresh duration and set original charges
                            aur->SetCharges(2);
                            aur->RefreshDuration();
                        }
                        else
                            target->AddAura(74396, target);
                    }
                    default:
                        break;
                }
                break;
            case SPELLFAMILY_PRIEST:
                if (!caster)
                    break;
                // Devouring Plague
                if (GetSpellInfo()->SpellFamilyFlags[0] & 0x02000000 && GetEffect(0))
                {
                    // Improved Devouring Plague
                    if (AuraEffect const* aurEff = caster->GetDummyAuraEffect(SPELLFAMILY_PRIEST, 3790, 1))
                    {
                        uint32 damage = caster->SpellDamageBonusDone(target, GetSpellInfo(), GetEffect(0)->GetAmount(), DOT);
                        damage = target->SpellDamageBonusTaken(caster, GetSpellInfo(), damage, DOT);
                        int32 basepoints0 = aurEff->GetAmount() * GetEffect(0)->GetTotalTicks() * int32(damage) / 100;
                        int32 heal = int32(CalculatePctN(basepoints0, 15));

                        caster->CastCustomSpell(target, 63675, &basepoints0, NULL, NULL, true, NULL, GetEffect(0));
                        caster->CastCustomSpell(caster, 75999, &heal, NULL, NULL, true, NULL, GetEffect(0));
                    }
                }
                // Power Word: Shield
                else if (m_spellInfo->SpellFamilyFlags[0] & 0x1 && m_spellInfo->SpellFamilyFlags[2] & 0x400 && GetEffect(0))
                {
                    // Glyph of Power Word: Shield
                    if (AuraEffect* glyph = caster->GetAuraEffect(55672, 0))
                    {
                        // instantly heal m_amount% of the absorb-value
                        int32 heal = glyph->GetAmount() * GetEffect(0)->GetAmount()/100;
                        caster->CastCustomSpell(GetUnitOwner(), 56160, &heal, NULL, NULL, true, 0, GetEffect(0));
                    }
                }
                break;
            case SPELLFAMILY_ROGUE:
                // Sprint (skip non player casted spells by category)
                if (GetSpellInfo()->SpellFamilyFlags[0] & 0x40 && GetSpellInfo()->Category == 44)
                    // in official maybe there is only one icon?
                    if (target->HasAura(58039)) // Glyph of Blurred Speed
                        target->CastSpell(target, 61922, true); // Sprint (waterwalk)
                break;
            case SPELLFAMILY_DEATHKNIGHT:
                if (!caster)
                    break;
                // Frost Fever and Blood Plague
                if (GetSpellInfo()->SpellFamilyFlags[2] & 0x2)
                {
                    // Can't proc on self
                    if (GetCasterGUID() == target->GetGUID())
                        break;

                    AuraEffect* aurEff = NULL;
                    // Ebon Plaguebringer / Crypt Fever
                    Unit::AuraEffectList const& TalentAuras = caster->GetAuraEffectsByType(SPELL_AURA_OVERRIDE_CLASS_SCRIPTS);
                    for (Unit::AuraEffectList::const_iterator itr = TalentAuras.begin(); itr != TalentAuras.end(); ++itr)
                    {
                        if ((*itr)->GetMiscValue() == 7282)
                        {
                            aurEff = *itr;
                            // Ebon Plaguebringer - end search if found
                            if ((*itr)->GetSpellInfo()->SpellIconID == 1766)
                                break;
                        }
                    }
                    if (aurEff)
                    {
                        uint32 spellId = 0;
                        switch (aurEff->GetId())
                        {
                            // Ebon Plague
                            case 51161: spellId = 51735; break;
                            case 51160: spellId = 51734; break;
                            case 51099: spellId = 51726; break;
                            // Crypt Fever
                            case 49632: spellId = 50510; break;
                            case 49631: spellId = 50509; break;
                            case 49032: spellId = 50508; break;
                            default:
                                sLog->outError("Aura::HandleAuraSpecificMods: Unknown rank of Crypt Fever/Ebon Plague (%d) found", aurEff->GetId());
                        }
                        caster->CastSpell(target, spellId, true, 0, GetEffect(0));
                    }
                }
                break;
        }
    }
    // mods at aura remove
    else
    {
        switch (GetSpellInfo()->SpellFamilyName)
        {
            case SPELLFAMILY_GENERIC:
                switch (GetId())
                {
                    case 61987: // Avenging Wrath
                        // Remove the immunity shield marker on Avenging Wrath removal if Forbearance is not present
                        if (target->HasAura(61988) && !target->HasAura(25771))
                            target->RemoveAura(61988);
                        break;
                    case 72368: // Shared Suffering
                    case 72369:
                        if (caster)
                        {
                            if (AuraEffect* aurEff = GetEffect(0))
                            {
                                int32 remainingDamage = aurEff->GetAmount() * (aurEff->GetTotalTicks() - aurEff->GetTickNumber());
                                if (remainingDamage > 0)
                                    caster->CastCustomSpell(caster, 72373, NULL, &remainingDamage, NULL, true);
                            }
                        }
                        break;
                    case 64465: // Shadow Beacon
                        if (removeMode != AURA_REMOVE_BY_EXPIRE)
                            break;
                        target->CastSpell(target, 64468, true, 0, 0, GetCasterGUID());
                        break;
                }
                break;
            case SPELLFAMILY_MAGE:
                switch (GetId())
                {
                    case 66: // Invisibility
                        if (removeMode != AURA_REMOVE_BY_EXPIRE)
                            break;
                        target->CastSpell(target, 32612, true, NULL, GetEffect(1));
                        target->CombatStop();
                        break;
                    case 74396: // Fingers of Frost
                        // Remove the IGNORE_AURASTATE aura
                        target->RemoveAurasDueToSpell(44544);
                        break;
                    case 44401: //Missile Barrage
                    case 48108: //Hot Streak
                    case 57761: //Fireball!
                        if (removeMode != AURA_REMOVE_BY_EXPIRE || aurApp->GetBase()->IsExpired())
                            break;
                        if (target->HasAura(70752)) //Item - Mage T10 2P Bonus
                            target->CastSpell(target, 70753, true);
                        break;
                    default:
                        break;
                }
                if (!caster)
                    break;
                // Ice barrier - dispel/absorb remove
                if (removeMode == AURA_REMOVE_BY_ENEMY_SPELL && GetSpellInfo()->SpellFamilyFlags[1] & 0x1)
                {
                    // Shattered Barrier
                    if (AuraEffect * dummy = caster->GetDummyAuraEffect(SPELLFAMILY_MAGE, 2945, 0))
                        if (roll_chance_i(dummy->GetSpellInfo()->ProcChance))
                            caster->CastSpell(target, 55080, true, NULL, GetEffect(0));
                }
                break;
            case SPELLFAMILY_WARRIOR:
                if (!caster)
                    break;
                // Spell Reflection
                if (GetSpellInfo()->SpellFamilyFlags[1] & 0x2)
                {
                    if (removeMode != AURA_REMOVE_BY_DEFAULT)
                    {
                        // Improved Spell Reflection
                        if (caster->GetDummyAuraEffect(SPELLFAMILY_WARRIOR, 1935, 1))
                        {
                            // aura remove - remove auras from all party members
                            std::list<Unit*> PartyMembers;
                            target->GetPartyMembers(PartyMembers);
                            for (std::list<Unit*>::iterator itr = PartyMembers.begin(); itr != PartyMembers.end(); ++itr)
                            {
                                if ((*itr)!= target)
                                    (*itr)->RemoveAurasWithFamily(SPELLFAMILY_WARRIOR, 0, 0x2, 0, GetCasterGUID());
                            }
                        }
                    }
                }
                break;
            case SPELLFAMILY_WARLOCK:
                if (!caster)
                    break;
<<<<<<< HEAD
                // Curse of Doom
                if (GetSpellInfo()->SpellFamilyFlags[1] & 0x02)
                {
                    if (removeMode == AURA_REMOVE_BY_DEATH)
                    {
                        if (caster->GetTypeId() == TYPEID_PLAYER && caster->ToPlayer()->isHonorOrXPTarget(target))
                            caster->CastSpell(target, 18662, true, NULL, GetEffect(0));
                    }
                    break;
                }
=======
>>>>>>> e72f0165
                // Improved Fear
                if (GetSpellInfo()->SpellFamilyFlags[1] & 0x00000400)
                {
                    if (AuraEffect* aurEff = caster->GetAuraEffect(SPELL_AURA_DUMMY, SPELLFAMILY_WARLOCK, 98, 0))
                    {
                        uint32 spellId = 0;
                        switch (aurEff->GetId())
                        {
                            case 53759: spellId = 60947; break;
                            case 53754: spellId = 60946; break;
                            default:
                                sLog->outError("Aura::HandleAuraSpecificMods: Unknown rank of Improved Fear (%d) found", aurEff->GetId());
                        }
                        if (spellId)
                            caster->CastSpell(target, spellId, true);
                    }
                }
                break;
            case SPELLFAMILY_PRIEST:
                if (!caster)
                    break;
                // Shadow word: Pain // Vampiric Touch
                if (removeMode == AURA_REMOVE_BY_ENEMY_SPELL && (GetSpellInfo()->SpellFamilyFlags[0] & 0x00008000 || GetSpellInfo()->SpellFamilyFlags[1] & 0x00000400))
                {
                    // Shadow Affinity
                    if (AuraEffect const* aurEff = caster->GetDummyAuraEffect(SPELLFAMILY_PRIEST, 178, 1))
                    {
                        int32 basepoints0 = aurEff->GetAmount() * caster->GetCreateMana() / 100;
                        caster->CastCustomSpell(caster, 64103, &basepoints0, NULL, NULL, true, NULL, GetEffect(0));
                    }
                }
                // Power word: shield
                else if (removeMode == AURA_REMOVE_BY_ENEMY_SPELL && GetSpellInfo()->SpellFamilyFlags[0] & 0x00000001)
                {
                    // Rapture
                    if (Aura const* aura = caster->GetAuraOfRankedSpell(47535))
                    {
                        // check cooldown
                        if (caster->GetTypeId() == TYPEID_PLAYER)
                        {
                            if (caster->ToPlayer()->HasSpellCooldown(aura->GetId()))
                                break;
                            // and add if needed
                            caster->ToPlayer()->AddSpellCooldown(aura->GetId(), 0, uint32(time(NULL) + 12));
                        }
                        // effect on caster
                        if (AuraEffect const* aurEff = aura->GetEffect(0))
                        {
                            float multiplier = (float)aurEff->GetAmount();
                            if (aurEff->GetId() == 47535)
                                multiplier -= 0.5f;
                            else if (aurEff->GetId() == 47537)
                                multiplier += 0.5f;

                            int32 basepoints0 = int32(CalculatePctF(caster->GetMaxPower(POWER_MANA), multiplier));
                            caster->CastCustomSpell(caster, 47755, &basepoints0, NULL, NULL, true);
                        }
                        // effect on aura target
                        if (AuraEffect const* aurEff = aura->GetEffect(1))
                        {
                            if (!roll_chance_i(aurEff->GetAmount()))
                                break;

                            int32 triggeredSpellId = 0;
                            switch (target->getPowerType())
                            {
                                case POWER_MANA:
                                {
                                    int32 basepoints0 = int32(CalculatePctN(target->GetMaxPower(POWER_MANA), 2));
                                    caster->CastCustomSpell(target, 63654, &basepoints0, NULL, NULL, true);
                                    break;
                                }
                                case POWER_RAGE:   triggeredSpellId = 63653; break;
                                case POWER_ENERGY: triggeredSpellId = 63655; break;
                                case POWER_RUNIC_POWER: triggeredSpellId = 63652; break;
                                default:
                                    break;
                            }
                            if (triggeredSpellId)
                                caster->CastSpell(target, triggeredSpellId, true);
                        }
                    }
                }
                switch (GetId())
                {
                    case 47788: // Guardian Spirit
                        if (removeMode != AURA_REMOVE_BY_EXPIRE)
                            break;
                        if (caster->GetTypeId() != TYPEID_PLAYER)
                            break;

                        Player* player = caster->ToPlayer();
                        // Glyph of Guardian Spirit
                        if (AuraEffect* aurEff = player->GetAuraEffect(63231, 0))
                        {
                            if (!player->HasSpellCooldown(47788))
                                break;

                            player->RemoveSpellCooldown(GetSpellInfo()->Id, true);
                            player->AddSpellCooldown(GetSpellInfo()->Id, 0, uint32(time(NULL) + aurEff->GetAmount()));

                            WorldPacket data(SMSG_SPELL_COOLDOWN, 8+1+4+4);
                            data << uint64(player->GetGUID());
                            data << uint8(0x0);                                     // flags (0x1, 0x2)
                            data << uint32(GetSpellInfo()->Id);
                            data << uint32(aurEff->GetAmount()*IN_MILLISECONDS);
                            player->SendDirectMessage(&data);
                        }
                        break;
                }
                break;
            case SPELLFAMILY_ROGUE:
                // Remove Vanish on stealth remove
                if (GetId() == 1784)
                    target->RemoveAurasWithFamily(SPELLFAMILY_ROGUE, 0x0000800, 0, 0, target->GetGUID());
                break;
            case SPELLFAMILY_PALADIN:
                switch (GetId())
                {                   
                    case 25771: // Remove the immunity shield marker on Forbearance removal if AW marker is not present
                        if (target->HasAura(61988) && !target->HasAura(61987))
                            target->RemoveAura(61988);
                        break;
                    case 199997: // Divine Storm Helper (SERVERSIDE)
                    {
                        int32 damage = aurApp->GetBase()->GetEffect(EFFECT_0)->GetAmount();

                        if (!damage)
                            break;

                        caster->CastCustomSpell(target, 54171, &damage, NULL, NULL, true);
                        break;
                    }
                    default:
                        break;
                }
                break;
            case SPELLFAMILY_DEATHKNIGHT:
                // Blood of the North
                // Reaping
                // Death Rune Mastery
                if (GetSpellInfo()->SpellIconID == 3041 || GetSpellInfo()->SpellIconID == 22 || GetSpellInfo()->SpellIconID == 2622)
                {
                    if (!GetEffect(0) || GetEffect(0)->GetAuraType() != SPELL_AURA_PERIODIC_DUMMY)
                        break;
                    if (target->GetTypeId() != TYPEID_PLAYER)
                        break;
                    if (target->ToPlayer()->getClass() != CLASS_DEATH_KNIGHT)
                        break;

                     // aura removed - remove death runes
                    target->ToPlayer()->RemoveRunesByAuraEffect(GetEffect(0));
                }
                break;
            case SPELLFAMILY_HUNTER:
                // Wyvern Sting
                // If implemented through spell_linked_spell it can't proc from breaking by damage
                if (removeMode != AURA_REMOVE_BY_DEATH &&
                    GetSpellInfo()->SpellFamilyFlags[1] & 0x1000 && caster)
                {
                    uint32 spell_id = 0;
                    switch(GetId())
                    {
                        case 19386: spell_id = 24131; break;
                        case 24132: spell_id = 24134; break;
                        case 24133: spell_id = 24135; break;
                        case 27068: spell_id = 27069; break;
                        case 49011: spell_id = 49009; break;
                        case 49012: spell_id = 49010; break;
                    }
                    caster->CastSpell(target, spell_id, true);
                }
                break;
                // Glyph of Freezing Trap
                if (GetSpellInfo()->SpellFamilyFlags[0] & 0x00000008)
                    if (caster && caster->HasAura(56845))
                        target->CastSpell(target, 61394, true);
                break;
        }
    }

    // mods at aura apply or remove
    switch (GetSpellInfo()->SpellFamilyName)
    {
        case SPELLFAMILY_GENERIC:
            switch (GetId())
            {
                case 50720: // Vigilance
                    if (apply)
                        target->CastSpell(caster, 59665, true, 0, 0, caster->GetGUID());
                    else
                        target->SetReducedThreatPercent(0, 0);
                    break;
            }
            break;
        case SPELLFAMILY_DRUID:
            // Enrage
            if ((GetSpellInfo()->SpellFamilyFlags[0] & 0x80000) && GetSpellInfo()->SpellIconID == 961)
            {
                if (target->HasAura(70726)) // Item - Druid T10 Feral 4P Bonus
                    if (apply)
                        target->CastSpell(target, 70725, true);
                break;
            }
            break;
        case SPELLFAMILY_ROGUE:
            // Stealth
            if (GetSpellInfo()->SpellFamilyFlags[0] & 0x00400000)
            {
                // Master of subtlety
                if (AuraEffect const* aurEff = target->GetAuraEffectOfRankedSpell(31221, 0))
                {
                    if (!apply)
                        target->CastSpell(target, 31666, true);
                    else
                    {
                        int32 basepoints0 = aurEff->GetAmount();
                        target->CastCustomSpell(target, 31665, &basepoints0, NULL, NULL, true);
                    }
                }
                // Overkill
                if (target->HasAura(58426))
                {
                    if (!apply)
                        target->CastSpell(target, 58428, true);
                    else
                        target->CastSpell(target, 58427, true);
                }
                break;
            }
            break;
        case SPELLFAMILY_HUNTER:
            switch (GetId())
            {
                case 19574: // Bestial Wrath
                    // The Beast Within cast on owner if talent present
                    if (Unit* owner = target->GetOwner())
                    {
                        // Search talent
                        if (owner->HasAura(34692))
                        {
                            if (apply)
                                owner->CastSpell(owner, 34471, true, 0, GetEffect(0));
                            else
                                owner->RemoveAurasDueToSpell(34471);
                        }
                    }
                    break;
            }
            break;
        case SPELLFAMILY_PALADIN:
            switch (GetId())
            {
                case 19746:
                case 31821:
                    // Aura Mastery Triggered Spell Handler
                    // If apply Concentration Aura -> trigger -> apply Aura Mastery Immunity
                    // If remove Concentration Aura -> trigger -> remove Aura Mastery Immunity
                    // If remove Aura Mastery -> trigger -> remove Aura Mastery Immunity
                    // Do effects only on aura owner
                    if (GetCasterGUID() != target->GetGUID())
                        break;
                    if (apply)
                    {
                        if ((GetSpellInfo()->Id == 31821 && target->HasAura(19746, GetCasterGUID())) || (GetSpellInfo()->Id == 19746 && target->HasAura(31821)))
                            target->CastSpell(target, 64364, true);
                    }
                    else
                        target->RemoveAurasDueToSpell(64364, GetCasterGUID());
                    break;
                case 31842: // Divine Illumination
                    // Item - Paladin T10 Holy 2P Bonus
                    if (target->HasAura(70755))
                    {
                        if (apply)
                            target->CastSpell(target, 71166, true);
                        else
                            target->RemoveAurasDueToSpell(71166);
                    }
                    break;
            }
            break;
        case SPELLFAMILY_DEATHKNIGHT:
            if (GetSpellInfo()->GetSpellSpecific() == SPELL_SPECIFIC_PRESENCE)
            {
                AuraEffect* bloodPresenceAura=0;  // healing by damage done
                AuraEffect* frostPresenceAura=0;  // increased health
                AuraEffect* unholyPresenceAura=0; // increased movement speed, faster rune recovery

                // Improved Presences
                Unit::AuraEffectList const& vDummyAuras = target->GetAuraEffectsByType(SPELL_AURA_DUMMY);
                for (Unit::AuraEffectList::const_iterator itr = vDummyAuras.begin(); itr != vDummyAuras.end(); ++itr)
                {
                    switch ((*itr)->GetId())
                    {
                        // Improved Blood Presence
                        case 50365:
                        case 50371:
                        {
                            bloodPresenceAura = (*itr);
                            break;
                        }
                        // Improved Frost Presence
                        case 50384:
                        case 50385:
                        {
                            frostPresenceAura = (*itr);
                            break;
                        }
                        // Improved Unholy Presence
                        case 50391:
                        case 50392:
                        {
                            unholyPresenceAura = (*itr);
                            break;
                        }
                    }
                }

                uint32 presence = GetId();
                if (apply)
                {
                    // Blood Presence bonus
                    if (presence == 48266)
                        target->CastSpell(target, 63611, true);
                    else if (bloodPresenceAura)
                    {
                        int32 basePoints1 = bloodPresenceAura->GetAmount();
                        target->CastCustomSpell(target, 63611, NULL, &basePoints1, NULL, true, 0, bloodPresenceAura);
                    }
                    // Frost Presence bonus
                    if (presence == 48263)
                        target->CastSpell(target, 61261, true);
                    else if (frostPresenceAura)
                    {
                        int32 basePoints0 = frostPresenceAura->GetAmount();
                        target->CastCustomSpell(target, 61261, &basePoints0, NULL, NULL, true, 0, frostPresenceAura);
                    }
                    // Unholy Presence bonus
                    if (presence == 48265)
                    {
                        if (unholyPresenceAura)
                        {
                            // Not listed as any effect, only base points set
                            int32 basePoints0 = unholyPresenceAura->GetSpellInfo()->Effects[EFFECT_1].CalcValue();
                            target->CastCustomSpell(target, 63622, &basePoints0, &basePoints0, &basePoints0, true, 0, unholyPresenceAura);
                        }
                        target->CastSpell(target, 49772, true);
                    }
                    else if (unholyPresenceAura)
                    {
                        int32 basePoints0 = unholyPresenceAura->GetAmount();
                        target->CastCustomSpell(target, 49772, &basePoints0, NULL, NULL, true, 0, unholyPresenceAura);
                    }
                }
                else
                {
                    // Remove passive auras
                    if (presence == 48266 || bloodPresenceAura)
                        target->RemoveAurasDueToSpell(63611);
                    if (presence == 48263 || frostPresenceAura)
                        target->RemoveAurasDueToSpell(61261);
                    if (presence == 48265 || unholyPresenceAura)
                    {
                        if (presence == 48265 && unholyPresenceAura)
                            target->RemoveAurasDueToSpell(63622);
                        target->RemoveAurasDueToSpell(49772);
                    }
                }
            }
            break;
        case SPELLFAMILY_WARLOCK:
            // Drain Soul - If the target is at or below 25% health, Drain Soul causes four times the normal damage
            if (GetSpellInfo()->SpellFamilyFlags[0] & 0x00004000)
            {
                if (!caster)
                    break;
                if (apply)
                {
                    if (target != caster && !target->HealthAbovePct(25))
                        caster->CastSpell(caster, 100001, true);
                }
                else
                {
                    if (target != caster)
                        caster->RemoveAurasDueToSpell(GetId());
                    else
                        caster->RemoveAurasDueToSpell(100001);
                }
            }
            break;
    }
}

bool Aura::CanBeAppliedOn(Unit* target)
{
    // unit not in world or during remove from world
    if (!target->IsInWorld() || target->IsDuringRemoveFromWorld())
    {
        // area auras mustn't be applied
        if (GetOwner() != target)
            return false;
        // not selfcasted single target auras mustn't be applied
        if (GetCasterGUID() != GetOwner()->GetGUID() && GetSpellInfo()->IsSingleTarget())
            return false;
        return true;
    }
    else
        return CheckAreaTarget(target);
}

bool Aura::CheckAreaTarget(Unit* target)
{
    return CallScriptCheckAreaTargetHandlers(target);
}

bool Aura::CanStackWith(Aura const* existingAura) const
{
    // Can stack with self
    if (this == existingAura)
        return true;

    // Dynobj auras always stack
    if (existingAura->GetType() == DYNOBJ_AURA_TYPE)
        return true;

    SpellInfo const* existingSpellInfo = existingAura->GetSpellInfo();
    bool sameCaster = GetCasterGUID() == existingAura->GetCasterGUID();

    // passive auras don't stack with another rank of the spell cast by same caster
    if (IsPassive() && sameCaster && m_spellInfo->IsDifferentRankOf(existingSpellInfo))
        return false;

    for (uint8 i = 0; i < MAX_SPELL_EFFECTS; ++i)
    {
        // prevent remove triggering aura by triggered aura
        if (existingSpellInfo->Effects[i].TriggerSpell == GetId()
            // prevent remove triggered aura by triggering aura refresh
            || m_spellInfo->Effects[i].TriggerSpell == existingAura->GetId())
            return true;
    }

    // check spell specific stack rules
    if (m_spellInfo->IsAuraExclusiveBySpecificWith(existingSpellInfo)
        || (sameCaster && m_spellInfo->IsAuraExclusiveBySpecificPerCasterWith(existingSpellInfo)))
        return false;

    // check spell group stack rules
    SpellGroupStackRule stackRule = sSpellMgr->CheckSpellGroupStackRules(m_spellInfo, existingSpellInfo);
    if (stackRule)
    {
        if (stackRule == SPELL_GROUP_STACK_RULE_EXCLUSIVE)
            return false;
        if (sameCaster && stackRule == SPELL_GROUP_STACK_RULE_EXCLUSIVE_FROM_SAME_CASTER)
            return false;
    }

    if (m_spellInfo->SpellFamilyName != existingSpellInfo->SpellFamilyName)
        return true;

    if (!sameCaster)
    {
        // Channeled auras can stack if not forbidden by db or aura type
        if (existingAura->GetSpellInfo()->IsChanneled())
            return true;

        if (m_spellInfo->AttributesEx3 & SPELL_ATTR3_STACK_FOR_DIFF_CASTERS)
            return true;

        // check same periodic auras
        for (uint32 i = 0; i < MAX_SPELL_EFFECTS; ++i)
        {
            switch (m_spellInfo->Effects[i].ApplyAuraName)
            {
                // DOT or HOT from different casters will stack
                case SPELL_AURA_PERIODIC_DAMAGE:
                case SPELL_AURA_PERIODIC_DUMMY:
                case SPELL_AURA_PERIODIC_HEAL:
                case SPELL_AURA_PERIODIC_TRIGGER_SPELL:
                case SPELL_AURA_PERIODIC_ENERGIZE:
                case SPELL_AURA_PERIODIC_MANA_LEECH:
                case SPELL_AURA_PERIODIC_LEECH:
                case SPELL_AURA_POWER_BURN:
                case SPELL_AURA_OBS_MOD_POWER:
                case SPELL_AURA_OBS_MOD_HEALTH:
                case SPELL_AURA_PERIODIC_TRIGGER_SPELL_WITH_VALUE:
                    // periodic auras which target areas are not allowed to stack this way (replenishment for example)
                    if (m_spellInfo->Effects[i].IsTargetingArea() || existingSpellInfo->Effects[i].IsTargetingArea())
                        break;
                    return true;
                default:
                    break;
            }
        }
    }

    bool isVehicleAura1 = false;
    bool isVehicleAura2 = false;
    uint8 i = 0;
    while (i < MAX_SPELL_EFFECTS && !(isVehicleAura1 && isVehicleAura2))
    {
        if (m_spellInfo->Effects[i].ApplyAuraName == SPELL_AURA_CONTROL_VEHICLE)
            isVehicleAura1 = true;
        if (existingSpellInfo->Effects[i].ApplyAuraName == SPELL_AURA_CONTROL_VEHICLE)
            isVehicleAura2 = true;

        ++i;
    }

    if (isVehicleAura1 && isVehicleAura2)
    {
        Vehicle* veh = NULL;
        if (GetOwner()->ToUnit())
            veh = GetOwner()->ToUnit()->GetVehicleKit();

        if (!veh)           // We should probably just let it stack. Vehicle system will prevent undefined behaviour later
            return true;

        if (!veh->GetAvailableSeatCount())
            return false;   // No empty seat available

        return true;        // Empty seat available (skip rest)
    }

    // spell of same spell rank chain
    if (m_spellInfo->IsRankOf(existingSpellInfo))
    {
        // don't allow passive area auras to stack
        if (m_spellInfo->IsMultiSlotAura() && !IsArea())
            return true;
        if (GetCastItemGUID() && existingAura->GetCastItemGUID())
            if (GetCastItemGUID() != existingAura->GetCastItemGUID() && (m_spellInfo->AttributesCu & SPELL_ATTR0_CU_ENCHANT_PROC))
                return true;
        // same spell with same caster should not stack
        return false;
    }

    return true;
}

bool Aura::IsProcOnCooldown() const
{
    /*if (m_procCooldown)
    {
        if (m_procCooldown > time(NULL))
            return true;
    }*/
    return false;
}

void Aura::AddProcCooldown(uint32 /*msec*/)
{
    //m_procCooldown = time(NULL) + msec;
}

void Aura::PrepareProcToTrigger()
{
    // TODO: allow scripts to prevent charge drop/cooldown
    // take one charge, aura expiration will be handled in Aura::TriggerProcOnEvent (if needed)
    if (IsUsingCharges())
    {
        --m_procCharges;
        SetNeedClientUpdateForTargets();
    }

    SpellProcEntry const* procEntry = sSpellMgr->GetSpellProcEntry(GetId());

    ASSERT(procEntry);

    // cooldowns should be added to the whole aura (see 51698 area aura)
    AddProcCooldown(procEntry->cooldown);
}

bool Aura::IsProcTriggeredOnEvent(AuraApplication* aurApp, ProcEventInfo& eventInfo) const
{
    SpellProcEntry const* procEntry = sSpellMgr->GetSpellProcEntry(GetId());
    // only auras with spell proc entry can trigger proc
    if (!procEntry)
        return false;

    // check if we have charges to proc with
    if (IsUsingCharges() && !GetCharges())
        return false;

    // check proc cooldown
    if (IsProcOnCooldown())
        return false;

    // TODO:
    // something about triggered spells triggering, and add extra attack effect

    // do checks against db data
    if (!sSpellMgr->CanSpellTriggerProcOnEvent(*procEntry, eventInfo))
        return false;

    // TODO:
    // - do checks using conditions table for eventInfo->GetActor() and eventInfo->GetActionTarget()
    // - add DoCheckProc() AuraScript hook
    // to allow additional requirements for procs
    // this is needed because this is the last moment in which you can prevent aura charge drop on proc
    // and possibly a way to prevent default checks (if there're going to be any)

    // Check if current equipment meets aura requirements
    // do that only for passive spells
    // TODO: this needs to be unified for all kinds of auras
    Unit* target = aurApp->GetTarget();
    if (IsPassive() && target->GetTypeId() == TYPEID_PLAYER)
    {
        if (GetSpellInfo()->EquippedItemClass == ITEM_CLASS_WEAPON)
        {
            if (target->ToPlayer()->IsInFeralForm())
                return false;

            if (eventInfo.GetDamageInfo())
            {
                WeaponAttackType attType = eventInfo.GetDamageInfo()->GetAttackType();
                Item* item = NULL;
                if (attType == BASE_ATTACK)
                    item = target->ToPlayer()->GetUseableItemByPos(INVENTORY_SLOT_BAG_0, EQUIPMENT_SLOT_MAINHAND);
                else if (attType == OFF_ATTACK)
                    item = target->ToPlayer()->GetUseableItemByPos(INVENTORY_SLOT_BAG_0, EQUIPMENT_SLOT_OFFHAND);
                else
                    item = target->ToPlayer()->GetUseableItemByPos(INVENTORY_SLOT_BAG_0, EQUIPMENT_SLOT_RANGED);

                if (!item || item->IsBroken() || item->GetTemplate()->Class != ITEM_CLASS_WEAPON || !((1<<item->GetTemplate()->SubClass) & GetSpellInfo()->EquippedItemSubClassMask))
                    return false;
            }
        }
        else if (GetSpellInfo()->EquippedItemClass == ITEM_CLASS_ARMOR)
        {
            // Check if player is wearing shield
            Item* item = target->ToPlayer()->GetUseableItemByPos(INVENTORY_SLOT_BAG_0, EQUIPMENT_SLOT_OFFHAND);
            if (!item || item->IsBroken() || item->GetTemplate()->Class != ITEM_CLASS_ARMOR || !((1<<item->GetTemplate()->SubClass) & GetSpellInfo()->EquippedItemSubClassMask))
                return false;
        }
    }

    return roll_chance_f(CalcProcChance(*procEntry, eventInfo));
}

float Aura::CalcProcChance(SpellProcEntry const& procEntry, ProcEventInfo& eventInfo) const
{
    float chance = procEntry.chance;
    // calculate chances depending on unit with caster's data
    // so talents modifying chances and judgements will have properly calculated proc chance
    if (Unit* caster = GetCaster())
    {
        // calculate ppm chance if present and we're using weapon
        if (eventInfo.GetDamageInfo() && procEntry.ratePerMinute != 0)
        {
            uint32 WeaponSpeed = caster->GetAttackTime(eventInfo.GetDamageInfo()->GetAttackType());
            chance = caster->GetPPMProcChance(WeaponSpeed, procEntry.ratePerMinute, GetSpellInfo());
        }
        // apply chance modifer aura, applies also to ppm chance (see improved judgement of light spell)
        if (Player* modOwner = caster->GetSpellModOwner())
            modOwner->ApplySpellMod(GetId(), SPELLMOD_CHANCE_OF_SUCCESS, chance);
    }
    return chance;
}

void Aura::TriggerProcOnEvent(AuraApplication* aurApp, ProcEventInfo& eventInfo)
{
    // TODO: OnProc hook here
    for (uint8 i = 0; i < MAX_SPELL_EFFECTS; ++i)
        if (aurApp->HasEffect(i))
            // TODO: OnEffectProc hook here (allowing prevention of selected effects)
            GetEffect(i)->HandleProc(aurApp, eventInfo);
            // TODO: AfterEffectProc hook here

    // TODO: AfterProc hook here

    // Remove aura if we've used last charge to proc
    if (IsUsingCharges() && !GetCharges())
        Remove();
}

void Aura::_DeleteRemovedApplications()
{
    while (!m_removedApplications.empty())
    {
        delete m_removedApplications.front();
        m_removedApplications.pop_front();
    }
}

void Aura::LoadScripts()
{
    sScriptMgr->CreateAuraScripts(m_spellInfo->Id, m_loadedScripts);
    for (std::list<AuraScript*>::iterator itr = m_loadedScripts.begin(); itr != m_loadedScripts.end();)
    {
        if (!(*itr)->_Load(this))
        {
            std::list<AuraScript*>::iterator bitr = itr;
            ++itr;
            m_loadedScripts.erase(bitr);
            continue;
        }
        sLog->outDebug(LOG_FILTER_SPELLS_AURAS, "Aura::LoadScripts: Script `%s` for aura `%u` is loaded now", (*itr)->_GetScriptName()->c_str(), m_spellInfo->Id);
        (*itr)->Register();
        ++itr;
    }
}

bool Aura::CallScriptCheckAreaTargetHandlers(Unit* target)
{
    for (std::list<AuraScript*>::iterator scritr = m_loadedScripts.begin(); scritr != m_loadedScripts.end(); ++scritr)
    {
        (*scritr)->_PrepareScriptCall(AURA_SCRIPT_HOOK_CHECK_AREA_TARGET);
        std::list<AuraScript::CheckAreaTargetHandler>::iterator hookItrEnd = (*scritr)->DoCheckAreaTarget.end(), hookItr = (*scritr)->DoCheckAreaTarget.begin();
        for (; hookItr != hookItrEnd; ++hookItr)
            if (!(*hookItr).Call(*scritr, target))
                return false;
        (*scritr)->_FinishScriptCall();
    }
    return true;
}

void Aura::CallScriptDispel(DispelInfo* dispelInfo)
{
    for (std::list<AuraScript*>::iterator scritr = m_loadedScripts.begin(); scritr != m_loadedScripts.end(); ++scritr)
    {
        (*scritr)->_PrepareScriptCall(AURA_SCRIPT_HOOK_DISPEL);
        std::list<AuraScript::AuraDispelHandler>::iterator hookItrEnd = (*scritr)->OnDispel.end(), hookItr = (*scritr)->OnDispel.begin();
        for (; hookItr != hookItrEnd; ++hookItr)
            (*hookItr).Call(*scritr, dispelInfo);
        (*scritr)->_FinishScriptCall();
    }
}

void Aura::CallScriptAfterDispel(DispelInfo* dispelInfo)
{
    for (std::list<AuraScript*>::iterator scritr = m_loadedScripts.begin(); scritr != m_loadedScripts.end(); ++scritr)
    {
        (*scritr)->_PrepareScriptCall(AURA_SCRIPT_HOOK_AFTER_DISPEL);
        std::list<AuraScript::AuraDispelHandler>::iterator hookItrEnd = (*scritr)->AfterDispel.end(), hookItr = (*scritr)->AfterDispel.begin();
        for (; hookItr != hookItrEnd; ++hookItr)
            (*hookItr).Call(*scritr, dispelInfo);
        (*scritr)->_FinishScriptCall();
    }
}

bool Aura::CallScriptEffectApplyHandlers(AuraEffect const* aurEff, AuraApplication const* aurApp, AuraEffectHandleModes mode)
{
    bool preventDefault = false;
    for (std::list<AuraScript*>::iterator scritr = m_loadedScripts.begin(); scritr != m_loadedScripts.end(); ++scritr)
    {
        (*scritr)->_PrepareScriptCall(AURA_SCRIPT_HOOK_EFFECT_APPLY, aurApp);
        std::list<AuraScript::EffectApplyHandler>::iterator effEndItr = (*scritr)->OnEffectApply.end(), effItr = (*scritr)->OnEffectApply.begin();
        for (; effItr != effEndItr; ++effItr)
        {
            if ((*effItr).IsEffectAffected(m_spellInfo, aurEff->GetEffIndex()))
                (*effItr).Call(*scritr, aurEff, mode);
        }
        if (!preventDefault)
            preventDefault = (*scritr)->_IsDefaultActionPrevented();
        (*scritr)->_FinishScriptCall();
    }
    return preventDefault;
}

bool Aura::CallScriptEffectRemoveHandlers(AuraEffect const* aurEff, AuraApplication const* aurApp, AuraEffectHandleModes mode)
{
    bool preventDefault = false;
    for (std::list<AuraScript*>::iterator scritr = m_loadedScripts.begin(); scritr != m_loadedScripts.end(); ++scritr)
    {
        (*scritr)->_PrepareScriptCall(AURA_SCRIPT_HOOK_EFFECT_REMOVE, aurApp);
        std::list<AuraScript::EffectApplyHandler>::iterator effEndItr = (*scritr)->OnEffectRemove.end(), effItr = (*scritr)->OnEffectRemove.begin();
        for (; effItr != effEndItr; ++effItr)
        {
            if ((*effItr).IsEffectAffected(m_spellInfo, aurEff->GetEffIndex()))
                (*effItr).Call(*scritr, aurEff, mode);
        }
        if (!preventDefault)
            preventDefault = (*scritr)->_IsDefaultActionPrevented();
        (*scritr)->_FinishScriptCall();
    }
    return preventDefault;
}

void Aura::CallScriptAfterEffectApplyHandlers(AuraEffect const* aurEff, AuraApplication const* aurApp, AuraEffectHandleModes mode)
{
    for (std::list<AuraScript*>::iterator scritr = m_loadedScripts.begin(); scritr != m_loadedScripts.end(); ++scritr)
    {
        (*scritr)->_PrepareScriptCall(AURA_SCRIPT_HOOK_EFFECT_AFTER_APPLY, aurApp);
        std::list<AuraScript::EffectApplyHandler>::iterator effEndItr = (*scritr)->AfterEffectApply.end(), effItr = (*scritr)->AfterEffectApply.begin();
        for (; effItr != effEndItr; ++effItr)
        {
            if ((*effItr).IsEffectAffected(m_spellInfo, aurEff->GetEffIndex()))
                (*effItr).Call(*scritr, aurEff, mode);
        }
        (*scritr)->_FinishScriptCall();
    }
}

void Aura::CallScriptAfterEffectRemoveHandlers(AuraEffect const* aurEff, AuraApplication const* aurApp, AuraEffectHandleModes mode)
{
    for (std::list<AuraScript*>::iterator scritr = m_loadedScripts.begin(); scritr != m_loadedScripts.end(); ++scritr)
    {
        (*scritr)->_PrepareScriptCall(AURA_SCRIPT_HOOK_EFFECT_AFTER_REMOVE, aurApp);
        std::list<AuraScript::EffectApplyHandler>::iterator effEndItr = (*scritr)->AfterEffectRemove.end(), effItr = (*scritr)->AfterEffectRemove.begin();
        for (; effItr != effEndItr; ++effItr)
        {
            if ((*effItr).IsEffectAffected(m_spellInfo, aurEff->GetEffIndex()))
                (*effItr).Call(*scritr, aurEff, mode);
        }
        (*scritr)->_FinishScriptCall();
    }
}

bool Aura::CallScriptEffectPeriodicHandlers(AuraEffect const* aurEff, AuraApplication const* aurApp)
{
    bool preventDefault = false;
    for (std::list<AuraScript*>::iterator scritr = m_loadedScripts.begin(); scritr != m_loadedScripts.end(); ++scritr)
    {
        (*scritr)->_PrepareScriptCall(AURA_SCRIPT_HOOK_EFFECT_PERIODIC, aurApp);
        std::list<AuraScript::EffectPeriodicHandler>::iterator effEndItr = (*scritr)->OnEffectPeriodic.end(), effItr = (*scritr)->OnEffectPeriodic.begin();
        for (; effItr != effEndItr; ++effItr)
        {
            if ((*effItr).IsEffectAffected(m_spellInfo, aurEff->GetEffIndex()))
                (*effItr).Call(*scritr, aurEff);
        }
        if (!preventDefault)
            preventDefault = (*scritr)->_IsDefaultActionPrevented();
        (*scritr)->_FinishScriptCall();
    }
    return preventDefault;
}

void Aura::CallScriptEffectUpdatePeriodicHandlers(AuraEffect* aurEff)
{
    for (std::list<AuraScript*>::iterator scritr = m_loadedScripts.begin(); scritr != m_loadedScripts.end(); ++scritr)
    {
        (*scritr)->_PrepareScriptCall(AURA_SCRIPT_HOOK_EFFECT_UPDATE_PERIODIC);
        std::list<AuraScript::EffectUpdatePeriodicHandler>::iterator effEndItr = (*scritr)->OnEffectUpdatePeriodic.end(), effItr = (*scritr)->OnEffectUpdatePeriodic.begin();
        for (; effItr != effEndItr; ++effItr)
        {
            if ((*effItr).IsEffectAffected(m_spellInfo, aurEff->GetEffIndex()))
                (*effItr).Call(*scritr, aurEff);
        }
        (*scritr)->_FinishScriptCall();
    }
}

void Aura::CallScriptEffectCalcAmountHandlers(AuraEffect const* aurEff, int32 & amount, bool & canBeRecalculated)
{
    for (std::list<AuraScript*>::iterator scritr = m_loadedScripts.begin(); scritr != m_loadedScripts.end(); ++scritr)
    {
        (*scritr)->_PrepareScriptCall(AURA_SCRIPT_HOOK_EFFECT_CALC_AMOUNT);
        std::list<AuraScript::EffectCalcAmountHandler>::iterator effEndItr = (*scritr)->DoEffectCalcAmount.end(), effItr = (*scritr)->DoEffectCalcAmount.begin();
        for (; effItr != effEndItr; ++effItr)
        {
            if ((*effItr).IsEffectAffected(m_spellInfo, aurEff->GetEffIndex()))
                (*effItr).Call(*scritr, aurEff, amount, canBeRecalculated);
        }
        (*scritr)->_FinishScriptCall();
    }
}

void Aura::CallScriptEffectCalcPeriodicHandlers(AuraEffect const* aurEff, bool & isPeriodic, int32 & amplitude)
{
    for (std::list<AuraScript*>::iterator scritr = m_loadedScripts.begin(); scritr != m_loadedScripts.end(); ++scritr)
    {
        (*scritr)->_PrepareScriptCall(AURA_SCRIPT_HOOK_EFFECT_CALC_PERIODIC);
        std::list<AuraScript::EffectCalcPeriodicHandler>::iterator effEndItr = (*scritr)->DoEffectCalcPeriodic.end(), effItr = (*scritr)->DoEffectCalcPeriodic.begin();
        for (; effItr != effEndItr; ++effItr)
        {
            if ((*effItr).IsEffectAffected(m_spellInfo, aurEff->GetEffIndex()))
                (*effItr).Call(*scritr, aurEff, isPeriodic, amplitude);
        }
        (*scritr)->_FinishScriptCall();
    }
}

void Aura::CallScriptEffectCalcSpellModHandlers(AuraEffect const* aurEff, SpellModifier* & spellMod)
{
    for (std::list<AuraScript*>::iterator scritr = m_loadedScripts.begin(); scritr != m_loadedScripts.end(); ++scritr)
    {
        (*scritr)->_PrepareScriptCall(AURA_SCRIPT_HOOK_EFFECT_CALC_SPELLMOD);
        std::list<AuraScript::EffectCalcSpellModHandler>::iterator effEndItr = (*scritr)->DoEffectCalcSpellMod.end(), effItr = (*scritr)->DoEffectCalcSpellMod.begin();
        for (; effItr != effEndItr; ++effItr)
        {
            if ((*effItr).IsEffectAffected(m_spellInfo, aurEff->GetEffIndex()))
                (*effItr).Call(*scritr, aurEff, spellMod);
        }
        (*scritr)->_FinishScriptCall();
    }
}

void Aura::CallScriptEffectAbsorbHandlers(AuraEffect* aurEff, AuraApplication const* aurApp, DamageInfo & dmgInfo, uint32 & absorbAmount, bool& defaultPrevented)
{
    for (std::list<AuraScript*>::iterator scritr = m_loadedScripts.begin(); scritr != m_loadedScripts.end(); ++scritr)
    {
        (*scritr)->_PrepareScriptCall(AURA_SCRIPT_HOOK_EFFECT_ABSORB, aurApp);
        std::list<AuraScript::EffectAbsorbHandler>::iterator effEndItr = (*scritr)->OnEffectAbsorb.end(), effItr = (*scritr)->OnEffectAbsorb.begin();
        for (; effItr != effEndItr; ++effItr)
        {
            if ((*effItr).IsEffectAffected(m_spellInfo, aurEff->GetEffIndex()))
                (*effItr).Call(*scritr, aurEff, dmgInfo, absorbAmount);
        }
        defaultPrevented = (*scritr)->_IsDefaultActionPrevented();
        (*scritr)->_FinishScriptCall();
    }
}

void Aura::CallScriptEffectAfterAbsorbHandlers(AuraEffect* aurEff, AuraApplication const* aurApp, DamageInfo & dmgInfo, uint32 & absorbAmount)
{
    for (std::list<AuraScript*>::iterator scritr = m_loadedScripts.begin(); scritr != m_loadedScripts.end(); ++scritr)
    {
        (*scritr)->_PrepareScriptCall(AURA_SCRIPT_HOOK_EFFECT_AFTER_ABSORB, aurApp);
        std::list<AuraScript::EffectAbsorbHandler>::iterator effEndItr = (*scritr)->AfterEffectAbsorb.end(), effItr = (*scritr)->AfterEffectAbsorb.begin();
        for (; effItr != effEndItr; ++effItr)
        {
            if ((*effItr).IsEffectAffected(m_spellInfo, aurEff->GetEffIndex()))
                (*effItr).Call(*scritr, aurEff, dmgInfo, absorbAmount);
        }
        (*scritr)->_FinishScriptCall();
    }
}

void Aura::CallScriptEffectManaShieldHandlers(AuraEffect* aurEff, AuraApplication const* aurApp, DamageInfo & dmgInfo, uint32 & absorbAmount, bool & /*defaultPrevented*/)
{
    for (std::list<AuraScript*>::iterator scritr = m_loadedScripts.begin(); scritr != m_loadedScripts.end(); ++scritr)
    {
        (*scritr)->_PrepareScriptCall(AURA_SCRIPT_HOOK_EFFECT_MANASHIELD, aurApp);
        std::list<AuraScript::EffectManaShieldHandler>::iterator effEndItr = (*scritr)->OnEffectManaShield.end(), effItr = (*scritr)->OnEffectManaShield.begin();
        for (; effItr != effEndItr; ++effItr)
        {
            if ((*effItr).IsEffectAffected(m_spellInfo, aurEff->GetEffIndex()))
                (*effItr).Call(*scritr, aurEff, dmgInfo, absorbAmount);
        }
        (*scritr)->_FinishScriptCall();
    }
}

void Aura::CallScriptEffectAfterManaShieldHandlers(AuraEffect* aurEff, AuraApplication const* aurApp, DamageInfo & dmgInfo, uint32 & absorbAmount)
{
    for (std::list<AuraScript*>::iterator scritr = m_loadedScripts.begin(); scritr != m_loadedScripts.end(); ++scritr)
    {
        (*scritr)->_PrepareScriptCall(AURA_SCRIPT_HOOK_EFFECT_AFTER_MANASHIELD, aurApp);
        std::list<AuraScript::EffectManaShieldHandler>::iterator effEndItr = (*scritr)->AfterEffectManaShield.end(), effItr = (*scritr)->AfterEffectManaShield.begin();
        for (; effItr != effEndItr; ++effItr)
        {
            if ((*effItr).IsEffectAffected(m_spellInfo, aurEff->GetEffIndex()))
                (*effItr).Call(*scritr, aurEff, dmgInfo, absorbAmount);
        }
        (*scritr)->_FinishScriptCall();
    }
}

UnitAura::UnitAura(SpellInfo const* spellproto, uint8 effMask, WorldObject* owner, Unit* caster, int32 *baseAmount, Item* castItem, uint64 casterGUID)
    : Aura(spellproto, owner, caster, castItem, casterGUID)
{
    m_AuraDRGroup = DIMINISHING_NONE;
    LoadScripts();
    _InitEffects(effMask, caster, baseAmount);
    GetUnitOwner()->_AddAura(this, caster);
};

void UnitAura::_ApplyForTarget(Unit* target, Unit* caster, AuraApplication * aurApp)
{
    Aura::_ApplyForTarget(target, caster, aurApp);

    // register aura diminishing on apply
    if (DiminishingGroup group = GetDiminishGroup())
        target->ApplyDiminishingAura(group, true);
}

void UnitAura::_UnapplyForTarget(Unit* target, Unit* caster, AuraApplication * aurApp)
{
    Aura::_UnapplyForTarget(target, caster, aurApp);

    // unregister aura diminishing (and store last time)
    if (DiminishingGroup group = GetDiminishGroup())
        target->ApplyDiminishingAura(group, false);
}

void UnitAura::Remove(AuraRemoveMode removeMode)
{
    if (IsRemoved())
        return;
    GetUnitOwner()->RemoveOwnedAura(this, removeMode);
}

void UnitAura::FillTargetMap(std::map<Unit*, uint8> & targets, Unit* caster)
{
    for (uint8 effIndex = 0; effIndex < MAX_SPELL_EFFECTS; ++effIndex)
    {
        if (!HasEffect(effIndex))
            continue;
        UnitList targetList;
        // non-area aura
        if (GetSpellInfo()->Effects[effIndex].Effect == SPELL_EFFECT_APPLY_AURA)
        {
            targetList.push_back(GetUnitOwner());
        }
        else
        {
            float radius = GetSpellInfo()->Effects[effIndex].CalcRadius(caster);

            if (!GetUnitOwner()->HasUnitState(UNIT_STATE_ISOLATED))
            {
                switch (GetSpellInfo()->Effects[effIndex].Effect)
                {
                    case SPELL_EFFECT_APPLY_AREA_AURA_PARTY:
                    case SPELL_EFFECT_APPLY_AREA_AURA_RAID:
                    {
                        targetList.push_back(GetUnitOwner());
                        Trinity::AnyGroupedUnitInObjectRangeCheck u_check(GetUnitOwner(), GetUnitOwner(), radius, GetSpellInfo()->Effects[effIndex].Effect == SPELL_EFFECT_APPLY_AREA_AURA_RAID);
                        Trinity::UnitListSearcher<Trinity::AnyGroupedUnitInObjectRangeCheck> searcher(GetUnitOwner(), targetList, u_check);
                        GetUnitOwner()->VisitNearbyObject(radius, searcher);
                        break;
                    }
                    case SPELL_EFFECT_APPLY_AREA_AURA_FRIEND:
                    {
                        targetList.push_back(GetUnitOwner());
                        Trinity::AnyFriendlyUnitInObjectRangeCheck u_check(GetUnitOwner(), GetUnitOwner(), radius);
                        Trinity::UnitListSearcher<Trinity::AnyFriendlyUnitInObjectRangeCheck> searcher(GetUnitOwner(), targetList, u_check);
                        GetUnitOwner()->VisitNearbyObject(radius, searcher);
                        break;
                    }
                    case SPELL_EFFECT_APPLY_AREA_AURA_ENEMY:
                    {
                        Trinity::AnyAoETargetUnitInObjectRangeCheck u_check(GetUnitOwner(), GetUnitOwner(), radius); // No GetCharmer in searcher
                        Trinity::UnitListSearcher<Trinity::AnyAoETargetUnitInObjectRangeCheck> searcher(GetUnitOwner(), targetList, u_check);
                        GetUnitOwner()->VisitNearbyObject(radius, searcher);
                        break;
                    }
                    case SPELL_EFFECT_APPLY_AREA_AURA_PET:
                        targetList.push_back(GetUnitOwner());
                    case SPELL_EFFECT_APPLY_AREA_AURA_OWNER:
                    {
                        if (Unit* owner = GetUnitOwner()->GetCharmerOrOwner())
                            if (GetUnitOwner()->IsWithinDistInMap(owner, radius))
                                targetList.push_back(owner);
                        break;
                    }
                }
            }
        }

        for (UnitList::iterator itr = targetList.begin(); itr!= targetList.end();++itr)
        {
            std::map<Unit*, uint8>::iterator existing = targets.find(*itr);
            if (existing != targets.end())
                existing->second |= 1<<effIndex;
            else
                targets[*itr] = 1<<effIndex;
        }
    }
}

DynObjAura::DynObjAura(SpellInfo const* spellproto, uint8 effMask, WorldObject* owner, Unit* caster, int32 *baseAmount, Item* castItem, uint64 casterGUID)
    : Aura(spellproto, owner, caster, castItem, casterGUID)
{
    LoadScripts();
    ASSERT(GetDynobjOwner());
    ASSERT(GetDynobjOwner()->IsInWorld());
    ASSERT(GetDynobjOwner()->GetMap() == caster->GetMap());
    _InitEffects(effMask, caster, baseAmount);
    GetDynobjOwner()->SetAura(this);
}

void DynObjAura::Remove(AuraRemoveMode removeMode)
{
    if (IsRemoved())
        return;
    _Remove(removeMode);
}

void DynObjAura::FillTargetMap(std::map<Unit*, uint8> & targets, Unit* /*caster*/)
{
    Unit* dynObjOwnerCaster = GetDynobjOwner()->GetCaster();
    float radius = GetDynobjOwner()->GetRadius();

    for (uint8 effIndex = 0; effIndex < MAX_SPELL_EFFECTS; ++effIndex)
    {
        if (!HasEffect(effIndex))
            continue;
        UnitList targetList;
        if (GetSpellInfo()->Effects[effIndex].TargetB.GetTarget() == TARGET_DEST_DYNOBJ_ALLY
            || GetSpellInfo()->Effects[effIndex].TargetB.GetTarget() == TARGET_UNIT_DEST_AREA_ALLY)
        {
            Trinity::AnyFriendlyUnitInObjectRangeCheck u_check(GetDynobjOwner(), dynObjOwnerCaster, radius);
            Trinity::UnitListSearcher<Trinity::AnyFriendlyUnitInObjectRangeCheck> searcher(GetDynobjOwner(), targetList, u_check);
            GetDynobjOwner()->VisitNearbyObject(radius, searcher);
        }
        else
        {
            Trinity::AnyAoETargetUnitInObjectRangeCheck u_check(GetDynobjOwner(), dynObjOwnerCaster, radius);
            Trinity::UnitListSearcher<Trinity::AnyAoETargetUnitInObjectRangeCheck> searcher(GetDynobjOwner(), targetList, u_check);
            GetDynobjOwner()->VisitNearbyObject(radius, searcher);
        }

        for (UnitList::iterator itr = targetList.begin(); itr!= targetList.end();++itr)
        {
            std::map<Unit*, uint8>::iterator existing = targets.find(*itr);
            if (existing != targets.end())
                existing->second |= 1<<effIndex;
            else
                targets[*itr] = 1<<effIndex;
        }
    }
}
<|MERGE_RESOLUTION|>--- conflicted
+++ resolved
@@ -1394,19 +1394,6 @@
             case SPELLFAMILY_WARLOCK:
                 if (!caster)
                     break;
-<<<<<<< HEAD
-                // Curse of Doom
-                if (GetSpellInfo()->SpellFamilyFlags[1] & 0x02)
-                {
-                    if (removeMode == AURA_REMOVE_BY_DEATH)
-                    {
-                        if (caster->GetTypeId() == TYPEID_PLAYER && caster->ToPlayer()->isHonorOrXPTarget(target))
-                            caster->CastSpell(target, 18662, true, NULL, GetEffect(0));
-                    }
-                    break;
-                }
-=======
->>>>>>> e72f0165
                 // Improved Fear
                 if (GetSpellInfo()->SpellFamilyFlags[1] & 0x00000400)
                 {
