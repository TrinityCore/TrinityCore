/*
 * Copyright (C) 2008-2011 TrinityCore <http://www.trinitycore.org/>
 * Copyright (C) 2005-2009 MaNGOS <http://getmangos.com/>
 *
 * This program is free software; you can redistribute it and/or modify it
 * under the terms of the GNU General Public License as published by the
 * Free Software Foundation; either version 2 of the License, or (at your
 * option) any later version.
 *
 * This program is distributed in the hope that it will be useful, but WITHOUT
 * ANY WARRANTY; without even the implied warranty of MERCHANTABILITY or
 * FITNESS FOR A PARTICULAR PURPOSE. See the GNU General Public License for
 * more details.
 *
 * You should have received a copy of the GNU General Public License along
 * with this program. If not, see <http://www.gnu.org/licenses/>.
 */

#include "Common.h"
#include "WorldPacket.h"
#include "Opcodes.h"
#include "Log.h"
#include "ObjectMgr.h"
#include "SpellMgr.h"
#include "Player.h"
#include "Unit.h"
#include "Spell.h"
#include "SpellAuraEffects.h"
#include "DynamicObject.h"
#include "ObjectAccessor.h"
#include "Util.h"
#include "GridNotifiers.h"
#include "GridNotifiersImpl.h"
#include "CellImpl.h"
#include "ScriptMgr.h"
#include "SpellScript.h"

AuraApplication::AuraApplication(Unit * target, Unit * caster, Aura * aura, uint8 effMask):
m_target(target), m_base(aura), m_slot(MAX_AURAS), m_flags(AFLAG_NONE),
m_effectsToApply(effMask), m_removeMode(AURA_REMOVE_NONE), m_needClientUpdate(false)
{
    ASSERT(GetTarget() && GetBase());

    if (GetBase()->CanBeSentToClient())
    {
        // Try find slot for aura
        uint8 slot = MAX_AURAS;
        // Lookup for auras already applied from spell
        if (AuraApplication * foundAura = GetTarget()->GetAuraApplication(GetBase()->GetId(), GetBase()->GetCasterGUID(), GetBase()->GetCastItemGUID()))
        {
            // allow use single slot only by auras from same caster
            slot = foundAura->GetSlot();
        }
        else
        {
            Unit::VisibleAuraMap const * visibleAuras = GetTarget()->GetVisibleAuras();
            // lookup for free slots in units visibleAuras
            Unit::VisibleAuraMap::const_iterator itr = visibleAuras->find(0);
            for (uint32 freeSlot = 0; freeSlot < MAX_AURAS; ++itr , ++freeSlot)
            {
                if (itr == visibleAuras->end() || itr->first != freeSlot)
                {
                    slot = freeSlot;
                    break;
                }
            }
        }

        // Register Visible Aura
        if (slot < MAX_AURAS)
        {
            m_slot = slot;
            GetTarget()->SetVisibleAura(slot, this);
            SetNeedClientUpdate();
            sLog->outDebug(LOG_FILTER_SPELLS_AURAS, "Aura: %u Effect: %d put to unit visible auras slot: %u", GetBase()->GetId(), GetEffectMask(), slot);
        }
        else
            sLog->outDebug(LOG_FILTER_SPELLS_AURAS, "Aura: %u Effect: %d could not find empty unit visible slot", GetBase()->GetId(), GetEffectMask());
    }

    _InitFlags(caster, effMask);
}

void AuraApplication::_Remove()
{
    uint8 slot = GetSlot();

    if (slot >= MAX_AURAS)
        return;

    if (AuraApplication * foundAura = m_target->GetAuraApplication(GetBase()->GetId(), GetBase()->GetCasterGUID(), GetBase()->GetCastItemGUID()))
    {
        // Reuse visible aura slot by aura which is still applied - prevent storing dead pointers
        if (slot == foundAura->GetSlot())
        {
            if (GetTarget()->GetVisibleAura(slot) == this)
            {
                GetTarget()->SetVisibleAura(slot, foundAura);
                foundAura->SetNeedClientUpdate();
            }
            // set not valid slot for aura - prevent removing other visible aura
            slot = MAX_AURAS;
        }
    }

    // update for out of range group members
    if (slot < MAX_AURAS)
    {
        GetTarget()->RemoveVisibleAura(slot);
        ClientUpdate(true);
    }
}

void AuraApplication::_InitFlags(Unit * caster, uint8 effMask)
{
    // mark as selfcasted if needed
    m_flags |= (GetBase()->GetCasterGUID() == GetTarget()->GetGUID()) ? AFLAG_CASTER : AFLAG_NONE;

    // aura is casted by self or an enemy
    // one negative effect and we know aura is negative
    if (IsSelfcasted() || !caster || !caster->IsFriendlyTo(GetTarget()))
    {
        bool negativeFound = false;
        for (uint8 i = 0; i < MAX_SPELL_EFFECTS; ++i)
        {
            if (((1<<i) & effMask) && !IsPositiveEffect(GetBase()->GetId(), i))
            {
                negativeFound = true;
                break;
            }
        }
        m_flags |= negativeFound ? AFLAG_NEGATIVE : AFLAG_POSITIVE;
    }
    // aura is casted by friend
    // one positive effect and we know aura is positive
    else
    {
        bool positiveFound = false;
        for (uint8 i = 0; i < MAX_SPELL_EFFECTS; ++i)
        {
            if (((1<<i) & effMask) && IsPositiveEffect(GetBase()->GetId(), i))
            {
                positiveFound = true;
                break;
            }
        }
        m_flags |= positiveFound ? AFLAG_POSITIVE : AFLAG_NEGATIVE;
    }
}

void AuraApplication::_HandleEffect(uint8 effIndex, bool apply)
{
    AuraEffect * aurEff = GetBase()->GetEffect(effIndex);
    ASSERT(aurEff);
    ASSERT(HasEffect(effIndex) == (!apply));
    ASSERT((1<<effIndex) & m_effectsToApply);
    sLog->outDebug(LOG_FILTER_SPELLS_AURAS, "AuraApplication::_HandleEffect: %u, apply: %u: amount: %u", aurEff->GetAuraType(), apply, aurEff->GetAmount());

    if (apply)
    {
        ASSERT(!(m_flags & (1<<effIndex)));
        m_flags |= 1<<effIndex;
        aurEff->HandleEffect(this, AURA_EFFECT_HANDLE_REAL, true);
    }
    else
    {
        ASSERT(m_flags & (1<<effIndex));
        m_flags &= ~(1<<effIndex);
        aurEff->HandleEffect(this, AURA_EFFECT_HANDLE_REAL, false);

        // Remove all triggered by aura spells vs unlimited duration
        aurEff->CleanupTriggeredSpells(GetTarget());
    }
    SetNeedClientUpdate();
}

void AuraApplication::BuildUpdatePacket(ByteBuffer& data, bool remove) const
{
    data << uint8(m_slot);

    if (remove)
    {
        ASSERT(!m_target->GetVisibleAura(m_slot));
        data << uint32(0);
        return;
    }
    ASSERT(m_target->GetVisibleAura(m_slot));

    Aura const * aura = GetBase();
    data << uint32(aura->GetId());
    uint32 flags = m_flags;
    if (aura->GetMaxDuration() > 0 && !(aura->GetSpellProto()->AttributesEx5 & SPELL_ATTR5_HIDE_DURATION))
        flags |= AFLAG_DURATION;
    data << uint8(flags);
    data << uint8(aura->GetCasterLevel());
    data << uint8(aura->GetStackAmount() > 1 ? aura->GetStackAmount() : (aura->GetCharges()) ? aura->GetCharges() : 1);

    if (!(flags & AFLAG_CASTER))
        data.appendPackGUID(aura->GetCasterGUID());

    if (flags & AFLAG_DURATION)
    {
        data << uint32(aura->GetMaxDuration());
        data << uint32(aura->GetDuration());
    }
}

void AuraApplication::ClientUpdate(bool remove)
{
    m_needClientUpdate = false;

    WorldPacket data(SMSG_AURA_UPDATE);
    data.append(GetTarget()->GetPackGUID());
    BuildUpdatePacket(data, remove);

    m_target->SendMessageToSet(&data, true);
}

uint8 Aura::BuildEffectMaskForOwner(SpellEntry const* spellProto, uint8 avalibleEffectMask, WorldObject* owner)
{
    ASSERT(spellProto);
    ASSERT(owner);
    uint8 effMask = 0;
    switch(owner->GetTypeId())
    {
        case TYPEID_UNIT:
        case TYPEID_PLAYER:
            for (uint8 i = 0; i< MAX_SPELL_EFFECTS; ++i)
            {
                if (IsUnitOwnedAuraEffect(spellProto->Effect[i]))
                    effMask |= 1 << i;
            }
            break;
        case TYPEID_DYNAMICOBJECT:
            for (uint8 i = 0; i< MAX_SPELL_EFFECTS; ++i)
            {
                if (spellProto->Effect[i] == SPELL_EFFECT_PERSISTENT_AREA_AURA)
                    effMask |= 1 << i;
            }
            break;
        default:
            break;
    }
    return effMask & avalibleEffectMask;
}

Aura* Aura::TryRefreshStackOrCreate(SpellEntry const* spellproto, uint8 tryEffMask, WorldObject* owner, Unit* caster, int32* baseAmount /*= NULL*/, Item* castItem /*= NULL*/, uint64 casterGUID /*= 0*/, bool* refresh /*= NULL*/)
{
    ASSERT(spellproto);
    ASSERT(owner);
    ASSERT(caster || casterGUID);
    ASSERT(tryEffMask <= MAX_EFFECT_MASK);
    if (refresh)
        *refresh = false;
    uint8 effMask = Aura::BuildEffectMaskForOwner(spellproto, tryEffMask, owner);
    if (!effMask)
        return NULL;
    if (Aura* foundAura = owner->ToUnit()->_TryStackingOrRefreshingExistingAura(spellproto, effMask, caster, baseAmount, castItem, casterGUID))
    {
        // we've here aura, which script triggered removal after modding stack amount
        // check the state here, so we won't create new Aura object
        if (foundAura->IsRemoved())
            return NULL;

        if (refresh)
            *refresh = true;
        return foundAura;
    }
    else
        return Create(spellproto, effMask, owner, caster, baseAmount, castItem, casterGUID);
}

Aura* Aura::TryCreate(SpellEntry const* spellproto, uint8 tryEffMask, WorldObject* owner, Unit* caster, int32* baseAmount /*= NULL*/, Item* castItem /*= NULL*/, uint64 casterGUID /*= 0*/)
{
    ASSERT(spellproto);
    ASSERT(owner);
    ASSERT(caster || casterGUID);
    ASSERT(tryEffMask <= MAX_EFFECT_MASK);
    uint8 effMask = Aura::BuildEffectMaskForOwner(spellproto, tryEffMask, owner);
    if (!effMask)
        return NULL;
    return Create(spellproto, effMask, owner, caster, baseAmount, castItem, casterGUID);
}

Aura* Aura::Create(SpellEntry const* spellproto, uint8 effMask, WorldObject* owner, Unit* caster, int32* baseAmount, Item* castItem, uint64 casterGUID)
{
    ASSERT(effMask);
    ASSERT(spellproto);
    ASSERT(owner);
    ASSERT(caster || casterGUID);
    ASSERT(effMask <= MAX_EFFECT_MASK);
    // try to get caster of aura
    if (casterGUID)
    {
        if (owner->GetGUID() == casterGUID)
            caster = owner->ToUnit();
        else
            caster = ObjectAccessor::GetUnit(*owner, casterGUID);
    }
    else
        casterGUID = caster->GetGUID();

    // check if aura can be owned by owner
    if (owner->isType(TYPEMASK_UNIT))
        if (!owner->IsInWorld() || ((Unit*)owner)->IsDuringRemoveFromWorld())
            // owner not in world so don't allow to own not self casted single target auras
            if (casterGUID != owner->GetGUID() && IsSingleTargetSpell(spellproto))
                return NULL;

    Aura* aura = NULL;
    switch (owner->GetTypeId())
    {
        case TYPEID_UNIT:
        case TYPEID_PLAYER:
            aura = new UnitAura(spellproto, effMask, owner, caster, baseAmount, castItem, casterGUID);
            break;
        case TYPEID_DYNAMICOBJECT:
            aura = new DynObjAura(spellproto, effMask, owner, caster, baseAmount, castItem, casterGUID);
            break;
        default:
            ASSERT(false);
            return NULL;
    }
    // aura can be removed in Unit::_AddAura call
    if (aura->IsRemoved())
        return NULL;
    return aura;
}

Aura::Aura(SpellEntry const* spellproto, WorldObject * owner, Unit * caster, Item * castItem, uint64 casterGUID) :
m_spellProto(spellproto), m_casterGuid(casterGUID ? casterGUID : caster->GetGUID()),
m_castItemGuid(castItem ? castItem->GetGUID() : 0), m_applyTime(time(NULL)),
m_owner(owner), m_timeCla(0), m_updateTargetMapInterval(0),
m_casterLevel(caster ? caster->getLevel() : m_spellProto->spellLevel), m_procCharges(0), m_stackAmount(1),
m_isRemoved(false), m_isSingleTarget(false)
{
    if (m_spellProto->manaPerSecond || m_spellProto->manaPerSecondPerLevel)
        m_timeCla = 1 * IN_MILLISECONDS;

    m_maxDuration = CalcMaxDuration(caster);
    m_duration = m_maxDuration;
    m_procCharges = CalcMaxCharges(caster);
}

void Aura::_InitEffects(uint8 effMask, Unit * caster, int32 *baseAmount)
{
    // shouldn't be in constructor - functions in AuraEffect::AuraEffect use polymorphism
    for (uint8 i=0 ; i<MAX_SPELL_EFFECTS; ++i)
    {
        if (effMask & (uint8(1) << i))
            m_effects[i] = new AuraEffect(this, i, baseAmount ? baseAmount + i : NULL, caster);
        else
            m_effects[i] = NULL;
    }
}

Aura::~Aura()
{
    // unload scripts
    while(!m_loadedScripts.empty())
    {
        std::list<AuraScript *>::iterator itr = m_loadedScripts.begin();
        (*itr)->_Unload();
        delete (*itr);
        m_loadedScripts.erase(itr);
    }

    // free effects memory
    for (uint8 i = 0 ; i < MAX_SPELL_EFFECTS; ++i)
         delete m_effects[i];

    ASSERT(m_applications.empty());
    _DeleteRemovedApplications();
}

Unit* Aura::GetCaster() const
{
    if (GetOwner()->GetGUID() == GetCasterGUID())
        return GetUnitOwner();
    if (AuraApplication const * aurApp = GetApplicationOfTarget(GetCasterGUID()))
        return aurApp->GetTarget();

    return ObjectAccessor::GetUnit(*GetOwner(), GetCasterGUID());
}

AuraObjectType Aura::GetType() const
{
    return (m_owner->GetTypeId() == TYPEID_DYNAMICOBJECT) ? DYNOBJ_AURA_TYPE : UNIT_AURA_TYPE;
}

void Aura::_ApplyForTarget(Unit * target, Unit * caster, AuraApplication * auraApp)
{
    ASSERT(target);
    ASSERT(auraApp);
    // aura mustn't be already applied on target
    ASSERT (!IsAppliedOnTarget(target->GetGUID()) && "Aura::_ApplyForTarget: aura musn't be already applied on target");

    m_applications[target->GetGUID()] = auraApp;

    // set infinity cooldown state for spells
    if (caster && caster->GetTypeId() == TYPEID_PLAYER)
    {
        if (m_spellProto->Attributes & SPELL_ATTR0_DISABLED_WHILE_ACTIVE)
        {
            Item* castItem = m_castItemGuid ? caster->ToPlayer()->GetItemByGuid(m_castItemGuid) : NULL;
            caster->ToPlayer()->AddSpellAndCategoryCooldowns(m_spellProto, castItem ? castItem->GetEntry() : 0, NULL, true);
        }
    }
}

void Aura::_UnapplyForTarget(Unit * target, Unit * caster, AuraApplication * auraApp)
{
    ASSERT(target);
    ASSERT(auraApp->GetRemoveMode());
    ASSERT(auraApp);

    ApplicationMap::iterator itr = m_applications.find(target->GetGUID());

    // TODO: Figure out why this happens
    if (itr == m_applications.end())
    {
        sLog->outError("Aura::_UnapplyForTarget, target:%u, caster:%u, spell:%u was not found in owners application map!",
        target->GetGUIDLow(), caster->GetGUIDLow(), auraApp->GetBase()->GetSpellProto()->Id);
        ASSERT(false);
    }

    // aura has to be already applied
    ASSERT(itr->second == auraApp);
    m_applications.erase(itr);

    m_removedApplications.push_back(auraApp);

    // reset cooldown state for spells
    if (caster && caster->GetTypeId() == TYPEID_PLAYER)
    {
        if (GetSpellProto()->Attributes & SPELL_ATTR0_DISABLED_WHILE_ACTIVE)
            // note: item based cooldowns and cooldown spell mods with charges ignored (unknown existed cases)
            caster->ToPlayer()->SendCooldownEvent(GetSpellProto());
    }
}

// removes aura from all targets
// and marks aura as removed
void Aura::_Remove(AuraRemoveMode removeMode)
{
    ASSERT (!m_isRemoved);
    m_isRemoved = true;
    ApplicationMap::iterator appItr = m_applications.begin();
    for (appItr = m_applications.begin(); appItr != m_applications.end();)
    {
        AuraApplication * aurApp =  appItr->second;
        Unit * target = aurApp->GetTarget();
        target->_UnapplyAura(aurApp, removeMode);
        appItr = m_applications.begin();
    }
}

void Aura::UpdateTargetMap(Unit * caster, bool apply)
{
    if (IsRemoved())
        return;

    m_updateTargetMapInterval = UPDATE_TARGET_MAP_INTERVAL;

    // fill up to date target list
    //       target, effMask
    std::map<Unit *, uint8> targets;

    FillTargetMap(targets, caster);

    UnitList targetsToRemove;

    // mark all auras as ready to remove
    for (ApplicationMap::iterator appIter = m_applications.begin(); appIter != m_applications.end();++appIter)
    {
        std::map<Unit *, uint8>::iterator existing = targets.find(appIter->second->GetTarget());
        // not found in current area - remove the aura
        if (existing == targets.end())
            targetsToRemove.push_back(appIter->second->GetTarget());
        else
        {
            // needs readding - remove now, will be applied in next update cycle
            // (dbcs do not have auras which apply on same type of targets but have different radius, so this is not really needed)
            if (appIter->second->GetEffectMask() != existing->second || !CanBeAppliedOn(existing->first))
                targetsToRemove.push_back(appIter->second->GetTarget());
            // nothing todo - aura already applied
            // remove from auras to register list
            targets.erase(existing);
        }
    }

    // register auras for units
    for (std::map<Unit *, uint8>::iterator itr = targets.begin(); itr!= targets.end();)
    {
        // aura mustn't be already applied on target
        if (AuraApplication * aurApp = GetApplicationOfTarget(itr->first->GetGUID()))
        {
            // the core created 2 different units with same guid
            // this is a major failue, which i can't fix right now
            // let's remove one unit from aura list
            // this may cause area aura "bouncing" between 2 units after each update
            // but because we know the reason of a crash we can remove the assertion for now
            if (aurApp->GetTarget() != itr->first)
            {
                // remove from auras to register list
                targets.erase(itr++);
                continue;
            }
            else
            {
                // ok, we have one unit twice in target map (impossible, but...)
                ASSERT(false);
            }
        }

        bool addUnit = true;
        // check target immunities
        if (itr->first->IsImmunedToSpell(GetSpellProto())
            || !CanBeAppliedOn(itr->first))
            addUnit = false;

        if (addUnit)
        {
            // persistent area aura does not hit flying targets
            if (GetType() == DYNOBJ_AURA_TYPE)
            {
                if (itr->first->isInFlight())
                    addUnit = false;
            }
            // unit auras can not stack with each other
            else // (GetType() == UNIT_AURA_TYPE)
            {
                // Allow to remove by stack when aura is going to be applied on owner
                if (itr->first != GetOwner())
                {
                    // check if not stacking aura already on target
                    // this one prevents unwanted usefull buff loss because of stacking and prevents overriding auras periodicaly by 2 near area aura owners
                    for (Unit::AuraApplicationMap::iterator iter = itr->first->GetAppliedAuras().begin(); iter != itr->first->GetAppliedAuras().end(); ++iter)
                    {
                        Aura const * aura = iter->second->GetBase();
                        if (!sSpellMgr->CanAurasStack(this, aura, aura->GetCasterGUID() == GetCasterGUID()))
                        {
                            addUnit = false;
                            break;
                        }
                    }
                }
            }
        }
        if (!addUnit)
            targets.erase(itr++);
        else
        {
            // owner has to be in world, or effect has to be applied to self
            ASSERT((!GetOwner()->IsInWorld() && GetOwner() == itr->first) || GetOwner()->IsInMap(itr->first));
            itr->first->_CreateAuraApplication(this, itr->second);
            ++itr;
        }
    }

    // remove auras from units no longer needing them
    for (UnitList::iterator itr = targetsToRemove.begin(); itr != targetsToRemove.end();++itr)
        if (AuraApplication * aurApp = GetApplicationOfTarget((*itr)->GetGUID()))
            (*itr)->_UnapplyAura(aurApp, AURA_REMOVE_BY_DEFAULT);

    if (!apply)
        return;

    // apply aura effects for units
    for (std::map<Unit *, uint8>::iterator itr = targets.begin(); itr!= targets.end();++itr)
    {
        if (AuraApplication * aurApp = GetApplicationOfTarget(itr->first->GetGUID()))
        {
            // owner has to be in world, or effect has to be applied to self
            ASSERT((!GetOwner()->IsInWorld() && GetOwner() == itr->first) || GetOwner()->IsInMap(itr->first));
            itr->first->_ApplyAura(aurApp, itr->second);
        }
    }
}

// targets have to be registered and not have effect applied yet to use this function
void Aura::_ApplyEffectForTargets(uint8 effIndex)
{
    // prepare list of aura targets
    UnitList targetList;
    for (ApplicationMap::iterator appIter = m_applications.begin(); appIter != m_applications.end(); ++appIter)
    {
        if ((appIter->second->GetEffectsToApply() & (1<<effIndex)) && !appIter->second->HasEffect(effIndex))
            targetList.push_back(appIter->second->GetTarget());
    }

    // apply effect to targets
    for (UnitList::iterator itr = targetList.begin(); itr != targetList.end(); ++itr)
    {
        if (GetApplicationOfTarget((*itr)->GetGUID()))
        {
            // owner has to be in world, or effect has to be applied to self
            ASSERT((!GetOwner()->IsInWorld() && GetOwner() == *itr) || GetOwner()->IsInMap(*itr));
            (*itr)->_ApplyAuraEffect(this, effIndex);
        }
    }
}
void Aura::UpdateOwner(uint32 diff, WorldObject * owner)
{
    ASSERT(owner == m_owner);

    Unit * caster = GetCaster();
    // Apply spellmods for channeled auras
    // used for example when triggered spell of spell:10 is modded
    Spell * modSpell = NULL;
    Player * modOwner = NULL;
    if (caster)
    {
        modOwner = caster->GetSpellModOwner();
        if (modOwner)
        {
            modSpell = modOwner->FindCurrentSpellBySpellId(GetId());
            if (modSpell)
                modOwner->SetSpellModTakingSpell(modSpell, true);
        }
    }

    Update(diff, caster);

    if (m_updateTargetMapInterval <= int32(diff))
        UpdateTargetMap(caster);
    else
        m_updateTargetMapInterval -= diff;

    // update aura effects
    for (uint8 i = 0; i < MAX_SPELL_EFFECTS; ++i)
        if (m_effects[i])
            m_effects[i]->Update(diff, caster);

    // remove spellmods after effects update
    if (modSpell)
        modOwner->SetSpellModTakingSpell(modSpell, false);

    _DeleteRemovedApplications();
}

void Aura::Update(uint32 diff, Unit * caster)
{
    if (m_duration > 0)
    {
        m_duration -= diff;
        if (m_duration < 0)
            m_duration = 0;

        // handle manaPerSecond/manaPerSecondPerLevel
        if (m_timeCla)
        {
            if (m_timeCla > int32(diff))
                m_timeCla -= diff;
            else if (caster)
            {
                if (int32 manaPerSecond = m_spellProto->manaPerSecond + m_spellProto->manaPerSecondPerLevel * caster->getLevel())
                {
                    m_timeCla += 1000 - diff;

                    Powers powertype = Powers(m_spellProto->powerType);
                    if (powertype == POWER_HEALTH)
                    {
                        if (int32(caster->GetHealth()) > manaPerSecond)
                            caster->ModifyHealth(-manaPerSecond);
                        else
                        {
                            Remove();
                            return;
                        }
                    }
                    else
                    {
                        if (int32(caster->GetPower(powertype)) >= manaPerSecond)
                            caster->ModifyPower(powertype, -manaPerSecond);
                        else
                        {
                            Remove();
                            return;
                        }
                    }
                }
            }
        }
    }
}

int32 Aura::CalcMaxDuration(Unit* caster) const
{
    Player* modOwner = NULL;
    int32 maxDuration;

    if (caster)
    {
        modOwner = caster->GetSpellModOwner();
        maxDuration = caster->CalcSpellDuration(m_spellProto);
    }
    else
        maxDuration = GetSpellDuration(m_spellProto);

    if (IsPassive() && m_spellProto->DurationIndex == 0)
        maxDuration = -1;

    if (!IsPermanent() && modOwner)
        modOwner->ApplySpellMod(GetId(), SPELLMOD_DURATION, maxDuration);
    return maxDuration;
}

void Aura::SetDuration(int32 duration, bool withMods)
{
    if (withMods)
    {
        if (Unit * caster = GetCaster())
            if (Player * modOwner = caster->GetSpellModOwner())
                modOwner->ApplySpellMod(GetId(), SPELLMOD_DURATION, duration);
    }
    m_duration = duration;
    SetNeedClientUpdateForTargets();
}

void Aura::RefreshDuration()
{
    SetDuration(GetMaxDuration());

    if (m_spellProto->manaPerSecond || m_spellProto->manaPerSecondPerLevel)
        m_timeCla = 1 * IN_MILLISECONDS;
}

void Aura::RefreshTimers()
{
    m_maxDuration = CalcMaxDuration();
    RefreshDuration();
    Unit * caster = GetCaster();
    for (uint8 i = 0; i < MAX_SPELL_EFFECTS; ++i)
        if (HasEffect(i))
            GetEffect(i)->CalculatePeriodic(caster, false, false);
}

void Aura::SetCharges(uint8 charges)
{
    if (m_procCharges == charges)
        return;
    m_procCharges = charges;
    SetNeedClientUpdateForTargets();
}

uint8 Aura::CalcMaxCharges(Unit * caster) const
{
    uint8 maxProcCharges = m_spellProto->procCharges;
    
    if (caster)
        if (Player* modOwner = caster->GetSpellModOwner())
            modOwner->ApplySpellMod(GetId(), SPELLMOD_CHARGES, maxProcCharges);
    return maxProcCharges;
}

bool Aura::ModCharges(int32 num, AuraRemoveMode removeMode)
{
    if (m_procCharges)
    {
        int32 charges = m_procCharges + num;
        int32 maxCharges = CalcMaxCharges();

        // limit charges (only on charges increase, charges may be changed manually)
        if ((num > 0) && (charges > int32(maxCharges)))
            charges = maxCharges;
        // we're out of charges, remove
        else if (charges <= 0)
        {
            Remove(removeMode);
            return true;
        }

        SetCharges(charges);
    }
    return false;
}

void Aura::SetStackAmount(uint8 stackAmount)
{
    m_stackAmount = stackAmount;
    Unit * caster = GetCaster();
    
    std::list<AuraApplication*> applications;
    GetApplicationList(applications);

    for (std::list<AuraApplication*>::const_iterator apptItr = applications.begin(); apptItr != applications.end(); ++apptItr)
        if (!(*apptItr)->GetRemoveMode())
            HandleAuraSpecificMods(*apptItr, caster, false, true);

    for (uint8 i = 0; i < MAX_SPELL_EFFECTS; ++i)
        if (HasEffect(i))
            m_effects[i]->ChangeAmount(m_effects[i]->CalculateAmount(caster), false, true);

    for (std::list<AuraApplication*>::const_iterator apptItr = applications.begin(); apptItr != applications.end(); ++apptItr)
        if (!(*apptItr)->GetRemoveMode())
            HandleAuraSpecificMods(*apptItr, caster, true, true);

    SetNeedClientUpdateForTargets();
}

bool Aura::ModStackAmount(int32 num, AuraRemoveMode removeMode)
{
    int32 stackAmount = m_stackAmount + num;

    // limit the stack amount (only on stack increase, stack amount may be changed manually)
    if ((num > 0) && (stackAmount > int32(m_spellProto->StackAmount)))
    {
        // not stackable aura - set stack amount to 1
        if(!m_spellProto->StackAmount)
            stackAmount = 1;
        else
            stackAmount = m_spellProto->StackAmount;
    }
    // we're out of stacks, remove
    else if (stackAmount <= 0)
    {
        Remove(removeMode);
        return true;
    }

    bool refresh = stackAmount >= GetStackAmount();

    // Update stack amount
    SetStackAmount(stackAmount);

    if (refresh)
    {
        RefreshTimers();

        // reset charges
        SetCharges(CalcMaxCharges());
    }
    SetNeedClientUpdateForTargets();
    return false;
}

bool Aura::IsPassive() const
{
    return IsPassiveSpell(GetSpellProto());
}

bool Aura::IsDeathPersistent() const
{
    return IsDeathPersistentSpell(GetSpellProto());
}

bool Aura::CanBeSaved() const
{
    if (IsPassive())
        return false;

    if (GetCasterGUID() != GetOwner()->GetGUID())
        if (IsSingleTargetSpell(GetSpellProto()))
            return false;

    // Can't be saved - aura handler relies on calculated amount and changes it
    if (HasEffectType(SPELL_AURA_CONVERT_RUNE))
        return false;

    // No point in saving this, since the stable dialog can't be open on aura load anyway.
    if (HasEffectType(SPELL_AURA_OPEN_STABLE))
        return false;

    // Incanter's Absorbtion - considering the minimal duration and problems with aura stacking
    // we skip saving this aura
    if (GetId() == 44413)
        return false;

    return true;
}

bool Aura::CanBeSentToClient() const
{
    return !IsPassive() || HasAreaAuraEffect(GetSpellProto()) || HasEffectType(SPELL_AURA_ABILITY_IGNORE_AURASTATE);
}

void Aura::UnregisterSingleTarget()
{
    ASSERT(m_isSingleTarget);
    Unit * caster = GetCaster();
    // TODO: find a better way to do this.
    if (!caster)
        caster = ObjectAccessor::GetObjectInOrOutOfWorld(GetCasterGUID(), (Unit*)NULL);
    ASSERT(caster);
    caster->GetSingleCastAuras().remove(this);
    SetIsSingleTarget(false);
}

void Aura::SetLoadedState(int32 maxduration, int32 duration, int32 charges, uint8 stackamount, uint8 recalculateMask, int32 * amount)
{
    m_maxDuration = maxduration;
    m_duration = duration;
    m_procCharges = charges;
    m_stackAmount = stackamount;
    Unit * caster = GetCaster();
    for (uint8 i = 0; i < MAX_SPELL_EFFECTS; ++i)
        if (m_effects[i])
        {
            m_effects[i]->SetAmount(amount[i]);
            m_effects[i]->SetCanBeRecalculated(recalculateMask & (1<<i));
            m_effects[i]->CalculatePeriodic(caster, false, true);
            m_effects[i]->CalculateSpellMod();
            m_effects[i]->RecalculateAmount(caster);
        }
}

bool Aura::HasEffectType(AuraType type) const
{
    for (uint8 i = 0; i < MAX_SPELL_EFFECTS; ++i)
    {
        if (HasEffect(i) && m_effects[i]->GetAuraType() == type)
            return true;
    }
    return false;
}

void Aura::RecalculateAmountOfEffects()
{
    ASSERT (!IsRemoved());
    Unit * caster = GetCaster();
    for (uint8 i = 0; i < MAX_SPELL_EFFECTS; ++i)
        if (HasEffect(i))
            m_effects[i]->RecalculateAmount(caster);
}

void Aura::HandleAllEffects(AuraApplication * aurApp, uint8 mode, bool apply)
{
    ASSERT (!IsRemoved());
    for (uint8 i = 0; i < MAX_SPELL_EFFECTS; ++i)
        if (m_effects[i] && !IsRemoved())
            m_effects[i]->HandleEffect(aurApp, mode, apply);
}

void Aura::GetApplicationList(std::list<AuraApplication*> & applicationList) const
{
    for (Aura::ApplicationMap::const_iterator appIter = m_applications.begin(); appIter != m_applications.end(); ++appIter)
    {
        if (appIter->second->GetEffectMask())
            applicationList.push_back(appIter->second);
    }
}

void Aura::SetNeedClientUpdateForTargets() const
{
    for (ApplicationMap::const_iterator appIter = m_applications.begin(); appIter != m_applications.end(); ++appIter)
        appIter->second->SetNeedClientUpdate();
}

// trigger effects on real aura apply/remove
void Aura::HandleAuraSpecificMods(AuraApplication const * aurApp, Unit * caster, bool apply, bool onReapply)
{
    Unit * target = aurApp->GetTarget();
    AuraRemoveMode removeMode = aurApp->GetRemoveMode();
    // spell_area table
    SpellAreaForAreaMapBounds saBounds = sSpellMgr->GetSpellAreaForAuraMapBounds(GetId());
    if (saBounds.first != saBounds.second)
    {
        uint32 zone, area;
        target->GetZoneAndAreaId(zone, area);

        for (SpellAreaForAreaMap::const_iterator itr = saBounds.first; itr != saBounds.second; ++itr)
        {
            // some auras remove at aura remove
            if (!itr->second->IsFitToRequirements((Player*)target, zone, area))
                target->RemoveAurasDueToSpell(itr->second->spellId);
            // some auras applied at aura apply
            else if (itr->second->autocast)
            {
                if (!target->HasAura(itr->second->spellId))
                    target->CastSpell(target, itr->second->spellId, true);
            }
        }
    }
    // mods at aura apply
    if (apply)
    {
        // Apply linked auras (On first aura apply)
        if (sSpellMgr->GetSpellCustomAttr(GetId()) & SPELL_ATTR0_CU_LINK_AURA)
        {
            if (const std::vector<int32> *spell_triggered = sSpellMgr->GetSpellLinked(GetId() + SPELL_LINK_AURA))
                for (std::vector<int32>::const_iterator itr = spell_triggered->begin(); itr != spell_triggered->end(); ++itr)
                {
                    if (*itr < 0)
                        target->ApplySpellImmune(GetId(), IMMUNITY_ID, -(*itr), true);
                    else if (caster)
                        caster->AddAura(*itr, target);
                }
        }
        switch (GetSpellProto()->SpellFamilyName)
        {
            case SPELLFAMILY_GENERIC:
                switch(GetId())
                {
                    case 32474: // Buffeting Winds of Susurrus
                        if (target->GetTypeId() == TYPEID_PLAYER)
                            target->ToPlayer()->ActivateTaxiPathTo(506, GetId());
                        break;
                    case 33572: // Gronn Lord's Grasp, becomes stoned
                        if (GetStackAmount() >= 5 && !target->HasAura(33652))
                            target->CastSpell(target, 33652, true);
                        break;
                    case 50836: //Petrifying Grip, becomes stoned
                        if (GetStackAmount() >= 5 && !target->HasAura(50812))
                            target->CastSpell(target, 50812, true);
                        break;
                    case 60970: // Heroic Fury (remove Intercept cooldown)
                        if (target->GetTypeId() == TYPEID_PLAYER)
                            target->ToPlayer()->RemoveSpellCooldown(20252, true);
                        break;
                }
                break;
            case SPELLFAMILY_DRUID:
                if (!caster)
                    break;
                // Rejuvenation
                if (GetSpellProto()->SpellFamilyFlags[0] & 0x10 && GetEffect(EFFECT_0))
                {
                    // Druid T8 Restoration 4P Bonus
                    if (caster->HasAura(64760))
                    {
                        int32 heal = GetEffect(EFFECT_0)->GetAmount();
                        caster->CastCustomSpell(target, 64801, &heal, NULL, NULL, true, NULL, GetEffect(EFFECT_0));
                    }
                }
                break;
            case SPELLFAMILY_MAGE:
                if (!caster)
                    break;
                if (GetSpellProto()->SpellFamilyFlags[0] & 0x00000001 && GetSpellProto()->SpellFamilyFlags[2] & 0x00000008)
                {
                    // Glyph of Fireball
                    if (caster->HasAura(56368))
                        SetDuration(0);
                }
                else if (GetSpellProto()->SpellFamilyFlags[0] & 0x00000020 && GetSpellProto()->SpellVisual[0] == 13)
                {
                    // Glyph of Frostbolt
                    if (caster->HasAura(56370))
                        SetDuration(0);
                }
                // Todo: This should be moved to similar function in spell::hit
                else if (GetSpellProto()->SpellFamilyFlags[0] & 0x01000000)
                {
                    // Polymorph Sound - Sheep && Penguin
                    if (GetSpellProto()->SpellIconID == 82 && GetSpellProto()->SpellVisual[0] == 12978)
                    {
                        // Glyph of the Penguin
                        if (caster->HasAura(52648))
                            caster->CastSpell(target, 61635, true);
                        else
                            caster->CastSpell(target, 61634, true);
                    }
                }
                switch(GetId())
                {
                    case 12536: // Clearcasting
                    case 12043: // Presence of Mind
                        // Arcane Potency
                        if (AuraEffect const * aurEff = caster->GetAuraEffect(SPELL_AURA_DUMMY, SPELLFAMILY_MAGE, 2120, 0))
                        {
                            uint32 spellId = 0;

                            switch (aurEff->GetId())
                            {
                                case 31571: spellId = 57529; break;
                                case 31572: spellId = 57531; break;
                                default:
                                    sLog->outError("Aura::HandleAuraSpecificMods: Unknown rank of Arcane Potency (%d) found", aurEff->GetId());
                            }
                            if (spellId)
                                caster->CastSpell(caster, spellId, true);
                        }
                        break;
                    case 44544: // Fingers of Frost
                    {
                        // See if we already have the indicator aura. If not, create one.
                        if (Aura *aur = target->GetAura(74396))
                        {
                            // Aura already there. Refresh duration and set original charges
                            aur->SetCharges(2);
                            aur->RefreshDuration();
                        }
                        else
                            target->AddAura(74396, target);
                    }
                    default:
                        break;
                }
                break;
            case SPELLFAMILY_WARLOCK:
                switch(GetId())
                {
                    case 48020: // Demonic Circle
                        if (target->GetTypeId() == TYPEID_PLAYER)
                            if (GameObject* obj = target->GetGameObject(48018))
                            {
                                target->ToPlayer()->TeleportTo(obj->GetMapId(),obj->GetPositionX(),obj->GetPositionY(),obj->GetPositionZ(),obj->GetOrientation());
                                target->ToPlayer()->RemoveMovementImpairingAuras();
                            }
                        break;
                }
                break;
            case SPELLFAMILY_PRIEST:
                if (!caster)
                    break;
                // Devouring Plague
                if (GetSpellProto()->SpellFamilyFlags[0] & 0x02000000 && GetEffect(0))
                {
                    // Improved Devouring Plague
                    if (AuraEffect const * aurEff = caster->GetDummyAuraEffect(SPELLFAMILY_PRIEST, 3790, 1))
                    {
                        int32 basepoints0 = aurEff->GetAmount() * GetEffect(0)->GetTotalTicks() * caster->SpellDamageBonus(target, GetSpellProto(), GetEffect(0)->GetAmount(), DOT) / 100;
                        int32 heal = int32(CalculatePctN(basepoints0, 15));
                        caster->CastCustomSpell(target, 63675, &basepoints0, NULL, NULL, true, NULL, GetEffect(0));
                        caster->CastCustomSpell(caster, 75999, &heal, NULL, NULL, true, NULL, GetEffect(0));
                    }
                }
                // Renew
                else if (GetSpellProto()->SpellFamilyFlags[0] & 0x00000040 && GetEffect(0))
                {
                    // Empowered Renew
                    if (AuraEffect const * aurEff = caster->GetDummyAuraEffect(SPELLFAMILY_PRIEST, 3021, 1))
                    {
                        int32 basepoints0 = aurEff->GetAmount() * GetEffect(0)->GetTotalTicks() * caster->SpellHealingBonus(target, GetSpellProto(), GetEffect(0)->GetAmount(), HEAL) / 100;
                        caster->CastCustomSpell(target, 63544, &basepoints0, NULL, NULL, true, NULL, GetEffect(0));
                    }
                }
                // Power Word: Shield
                else if (m_spellProto->SpellFamilyFlags[0] & 0x1 && m_spellProto->SpellFamilyFlags[2] & 0x400 && GetEffect(0))
                {
                    // Glyph of Power Word: Shield
                    if (AuraEffect* glyph = caster->GetAuraEffect(55672, 0))
                    {
                        // instantly heal m_amount% of the absorb-value
                        int32 heal = glyph->GetAmount() * GetEffect(0)->GetAmount()/100;
                        caster->CastCustomSpell(GetUnitOwner(), 56160, &heal, NULL, NULL, true, 0, GetEffect(0));
                    }
                }
                break;
            case SPELLFAMILY_ROGUE:
                // Sprint (skip non player casted spells by category)
                if (GetSpellProto()->SpellFamilyFlags[0] & 0x40 && GetSpellProto()->Category == 44)
                    // in official maybe there is only one icon?
                    if (target->HasAura(58039)) // Glyph of Blurred Speed
                        target->CastSpell(target, 61922, true); // Sprint (waterwalk)
                break;
            case SPELLFAMILY_DEATHKNIGHT:
                if (!caster)
                    break;
                // Frost Fever and Blood Plague
                if (GetSpellProto()->SpellFamilyFlags[2] & 0x2)
                {
                    // Can't proc on self
                    if (GetCasterGUID() == target->GetGUID())
                        break;

                    AuraEffect * aurEff = NULL;
                    // Ebon Plaguebringer / Crypt Fever
                    Unit::AuraEffectList const& TalentAuras = caster->GetAuraEffectsByType(SPELL_AURA_OVERRIDE_CLASS_SCRIPTS);
                    for (Unit::AuraEffectList::const_iterator itr = TalentAuras.begin(); itr != TalentAuras.end(); ++itr)
                    {
                        if ((*itr)->GetMiscValue() == 7282)
                        {
                            aurEff = *itr;
                            // Ebon Plaguebringer - end search if found
                            if ((*itr)->GetSpellProto()->SpellIconID == 1766)
                                break;
                        }
                    }
                    if (aurEff)
                    {
                        uint32 spellId = 0;
                        switch (aurEff->GetId())
                        {
                            // Ebon Plague
                            case 51161: spellId = 51735; break;
                            case 51160: spellId = 51734; break;
                            case 51099: spellId = 51726; break;
                            // Crypt Fever
                            case 49632: spellId = 50510; break;
                            case 49631: spellId = 50509; break;
                            case 49032: spellId = 50508; break;
                            default:
                                sLog->outError("Aura::HandleAuraSpecificMods: Unknown rank of Crypt Fever/Ebon Plague (%d) found", aurEff->GetId());
                        }
                        caster->CastSpell(target, spellId, true, 0, GetEffect(0));
                    }
                }
                break;
        }
    }
    // mods at aura remove
    else
    {
        // Remove Linked Auras
        if (!onReapply && removeMode != AURA_REMOVE_BY_DEATH)
        {
            if (uint32 customAttr = sSpellMgr->GetSpellCustomAttr(GetId()))
            {
                if (customAttr & SPELL_ATTR0_CU_LINK_REMOVE)
                {
                    if (const std::vector<int32> *spell_triggered = sSpellMgr->GetSpellLinked(-(int32)GetId()))
                        for (std::vector<int32>::const_iterator itr = spell_triggered->begin(); itr != spell_triggered->end(); ++itr)
                        {
                            if (*itr < 0)
                                target->RemoveAurasDueToSpell(-(*itr));
                            else if (removeMode != AURA_REMOVE_BY_DEFAULT)
                                target->CastSpell(target, *itr, true, NULL, NULL, GetCasterGUID());
                        }
                }
                if (customAttr & SPELL_ATTR0_CU_LINK_AURA)
                {
                    if (const std::vector<int32> *spell_triggered = sSpellMgr->GetSpellLinked(GetId() + SPELL_LINK_AURA))
                        for (std::vector<int32>::const_iterator itr = spell_triggered->begin(); itr != spell_triggered->end(); ++itr)
                        {
                            if (*itr < 0)
                                target->ApplySpellImmune(GetId(), IMMUNITY_ID, -(*itr), false);
                            else
                                target->RemoveAurasDueToSpell(*itr);
                        }
                }
            }
        }
        switch(GetSpellProto()->SpellFamilyName)
        {
            case SPELLFAMILY_GENERIC:
                switch(GetId())
                {
                    case 61987: // Avenging Wrath
                        // Remove the immunity shield marker on Avenging Wrath removal if Forbearance is not present
                        if (target->HasAura(61988) && !target->HasAura(25771))
                            target->RemoveAura(61988);
                        break;
                    case 72368: // Shared Suffering
                    case 72369:
                        if (caster)
                        {
                            if (AuraEffect* aurEff = GetEffect(0))
                            {
                                int32 remainingDamage = aurEff->GetAmount() * (aurEff->GetTotalTicks() - aurEff->GetTickNumber());
                                if (remainingDamage > 0)
                                    caster->CastCustomSpell(caster, 72373, NULL, &remainingDamage, NULL, true);
                            }
                        }
                        break;
                    case 63830: // Malady of the Mind
                    case 63881:
                    {
                        if (removeMode != AURA_REMOVE_BY_EXPIRE)
                            break;
                        // it will attempt to jump to a nearby friend when removed
                        std::list<Unit*> unitList;
                        target->GetRaidMember(unitList, 10);
                        for (std::list<Unit*>::iterator itr = unitList.begin(); itr != unitList.end(); ++itr)
                        {
                            Unit* pUnit = *itr;
                            if (!pUnit || pUnit == target)
                                continue;

                            pUnit->CastSpell(pUnit, 63881, true, 0, 0);
                            return;
                        }
                        break;
                    }
                    case 64465: // Shadow Beacon
                        if (removeMode != AURA_REMOVE_BY_EXPIRE)
                            break;
                        target->CastSpell(target, 64468, true, 0, 0, GetCasterGUID());
                        break;
                }
                break;
            case SPELLFAMILY_MAGE:
                switch(GetId())
                {
                    case 66: // Invisibility
                        if (removeMode != AURA_REMOVE_BY_EXPIRE)
                            break;
                        target->CastSpell(target, 32612, true, NULL, GetEffect(1));
                        break;
                    case 74396: // Fingers of Frost
                        // Remove the IGNORE_AURASTATE aura
                        target->RemoveAurasDueToSpell(44544);
                        break;
                    case 44401: //Missile Barrage
                    case 48108: //Hot Streak
                    case 57761: //Fireball!
                        if (removeMode != AURA_REMOVE_BY_EXPIRE || aurApp->GetBase()->IsExpired())
                            break;
                        if (target->HasAura(70752)) //Item - Mage T10 2P Bonus
                            target->CastSpell(target, 70753, true);
                        break;
                    default:
                        break;
                }
                if (!caster)
                    break;
                // Ice barrier - dispel/absorb remove
                if (removeMode == AURA_REMOVE_BY_ENEMY_SPELL && GetSpellProto()->SpellFamilyFlags[1] & 0x1)
                {
                    // Shattered Barrier
                    if (caster->GetDummyAuraEffect(SPELLFAMILY_MAGE, 2945, 0))
                        caster->CastSpell(target, 55080, true, NULL, GetEffect(0));
                }
                break;
            case SPELLFAMILY_WARRIOR:
                if (!caster)
                    break;
                // Spell Reflection
                if (GetSpellProto()->SpellFamilyFlags[1] & 0x2)
                {
                    if (removeMode != AURA_REMOVE_BY_DEFAULT)
                    {
                        // Improved Spell Reflection
                        if (caster->GetDummyAuraEffect(SPELLFAMILY_WARRIOR, 1935, 1))
                        {
                            // aura remove - remove auras from all party members
                            std::list<Unit*> PartyMembers;
                            target->GetPartyMembers(PartyMembers);
                            for (std::list<Unit*>::iterator itr = PartyMembers.begin(); itr != PartyMembers.end(); ++itr)
                            {
                                if ((*itr)!= target)
                                    (*itr)->RemoveAurasWithFamily(SPELLFAMILY_WARRIOR, 0, 0x2, 0, GetCasterGUID());
                            }
                        }
                    }
                }
                break;
            case SPELLFAMILY_WARLOCK:
                if (!caster)
                    break;
                // Curse of Doom
                if (GetSpellProto()->SpellFamilyFlags[1] & 0x02)
                {
                    if (removeMode == AURA_REMOVE_BY_DEATH)
                    {
                        if (caster->GetTypeId() == TYPEID_PLAYER && caster->ToPlayer()->isHonorOrXPTarget(target))
                            caster->CastSpell(target, 18662, true, NULL, GetEffect(0));
                    }
                    break;
                }
                // Improved Fear
                if (GetSpellProto()->SpellFamilyFlags[1] & 0x00000400)
                {
                    if (AuraEffect* aurEff = caster->GetAuraEffect(SPELL_AURA_DUMMY, SPELLFAMILY_WARLOCK, 98, 0))
                    {
                        uint32 spellId = 0;
                        switch (aurEff->GetId())
                        {
                            case 53759: spellId = 60947; break;
                            case 53754: spellId = 60946; break;
                            default:
                                sLog->outError("Aura::HandleAuraSpecificMods: Unknown rank of Improved Fear (%d) found", aurEff->GetId());
                        }
                        if (spellId)
                            caster->CastSpell(target, spellId, true);
                    }
                    break;
                }
                switch(GetId())
                {
<<<<<<< HEAD
                    case 48020: // Demonic Circle
                        if (target->GetTypeId() == TYPEID_PLAYER)
                            if (GameObject* obj = target->GetGameObject(48018))
                            {
                                target->NearTeleportTo(obj->GetPositionX(), obj->GetPositionY(), obj->GetPositionZ(), obj->GetOrientation());
                                target->RemoveMovementImpairingAuras();
                            }
                        break;
=======
                   case 48018: // Demonic Circle
                        // Do not remove GO when aura is removed by stack
                        // to prevent remove GO added by new spell
                        // old one is already removed
                        if (!onReapply)
                            target->RemoveGameObject(GetId(), true);
                        target->RemoveAura(62388);
                    break;
>>>>>>> 5bbeccd0
                }
                break;
            case SPELLFAMILY_PRIEST:
                if (!caster)
                    break;
                // Shadow word: Pain // Vampiric Touch
                if (removeMode == AURA_REMOVE_BY_ENEMY_SPELL && (GetSpellProto()->SpellFamilyFlags[0] & 0x00008000 || GetSpellProto()->SpellFamilyFlags[1] & 0x00000400))
                {
                    // Shadow Affinity
                    if (AuraEffect const * aurEff = caster->GetDummyAuraEffect(SPELLFAMILY_PRIEST, 178, 1))
                    {
                        int32 basepoints0 = aurEff->GetAmount() * caster->GetCreateMana() / 100;
                        caster->CastCustomSpell(caster, 64103, &basepoints0, NULL, NULL, true, NULL, GetEffect(0));
                    }
                }
                // Power word: shield
                else if (removeMode == AURA_REMOVE_BY_ENEMY_SPELL && GetSpellProto()->SpellFamilyFlags[0] & 0x00000001)
                {
                    // Rapture
                    if (Aura const * aura = caster->GetAuraOfRankedSpell(47535))
                    {
                        // check cooldown
                        if (caster->GetTypeId() == TYPEID_PLAYER)
                        {
                            if (caster->ToPlayer()->HasSpellCooldown(aura->GetId()))
                                break;
                            // and add if needed
                            caster->ToPlayer()->AddSpellCooldown(aura->GetId(), 0, uint32(time(NULL) + 12));
                        }
                        // effect on caster
                        if (AuraEffect const * aurEff = aura->GetEffect(0))
                        {
                            float multiplier = (float)aurEff->GetAmount();
                            if (aurEff->GetId() == 47535)
                                multiplier -= 0.5f;
                            else if (aurEff->GetId() == 47537)
                                multiplier += 0.5f;

                            int32 basepoints0 = int32(CalculatePctF(caster->GetMaxPower(POWER_MANA), multiplier));
                            caster->CastCustomSpell(caster, 47755, &basepoints0, NULL, NULL, true);
                        }
                        // effect on aura target
                        if (AuraEffect const * aurEff = aura->GetEffect(1))
                        {
                            if (!roll_chance_i(aurEff->GetAmount()))
                                break;

                            int32 triggeredSpellId = 0;
                            switch(target->getPowerType())
                            {
                                case POWER_MANA:
                                {
                                    int32 basepoints0 = int32(CalculatePctN(target->GetMaxPower(POWER_MANA), 2));
                                    caster->CastCustomSpell(target, 63654, &basepoints0, NULL, NULL, true);
                                    break;
                                }
                                case POWER_RAGE:   triggeredSpellId = 63653; break;
                                case POWER_ENERGY: triggeredSpellId = 63655; break;
                                case POWER_RUNIC_POWER: triggeredSpellId = 63652; break;
                                default:
                                    break;
                            }
                            if (triggeredSpellId)
                                caster->CastSpell(target, triggeredSpellId, true);
                        }
                    }
                }
                switch(GetId())
                {
                    case 47788: // Guardian Spirit
                        if (removeMode != AURA_REMOVE_BY_EXPIRE)
                            break;
                        if (caster->GetTypeId() != TYPEID_PLAYER)
                            break;

                        Player *player = caster->ToPlayer();
                        // Glyph of Guardian Spirit
                        if (AuraEffect * aurEff = player->GetAuraEffect(63231, 0))
                        {
                            if (!player->HasSpellCooldown(47788))
                                break;

                            player->RemoveSpellCooldown(GetSpellProto()->Id, true);
                            player->AddSpellCooldown(GetSpellProto()->Id, 0, uint32(time(NULL) + aurEff->GetAmount()));

                            WorldPacket data(SMSG_SPELL_COOLDOWN, 8+1+4+4);
                            data << uint64(player->GetGUID());
                            data << uint8(0x0);                                     // flags (0x1, 0x2)
                            data << uint32(GetSpellProto()->Id);
                            data << uint32(aurEff->GetAmount()*IN_MILLISECONDS);
                            player->SendDirectMessage(&data);
                        }
                        break;
                }
                break;
            case SPELLFAMILY_ROGUE:
                // Remove Vanish on stealth remove
                if (GetId() == 1784)
                    target->RemoveAurasWithFamily(SPELLFAMILY_ROGUE, 0x0000800, 0, 0, target->GetGUID());
                break;
            case SPELLFAMILY_PALADIN:
                switch (GetId())
                {                   
                    case 25771: // Remove the immunity shield marker on Forbearance removal if AW marker is not present
                        if (target->HasAura(61988) && !target->HasAura(61987))
                            target->RemoveAura(61988);
                        break;
                    case 199997: // Divine Storm Helper (SERVERSIDE)
                    {
                        int32 damage = aurApp->GetBase()->GetEffect(EFFECT_0)->GetAmount();

                        if (!damage)
                            break;

                        caster->CastCustomSpell(target, 54171, &damage, NULL, NULL, true);
                        break;
                    }
                    default:
                        break;
                }
                break;
            case SPELLFAMILY_DEATHKNIGHT:
                // Blood of the North
                // Reaping
                // Death Rune Mastery
                if (GetSpellProto()->SpellIconID == 3041 || GetSpellProto()->SpellIconID == 22 || GetSpellProto()->SpellIconID == 2622)
                {
                    if (!GetEffect(0) || GetEffect(0)->GetAuraType() != SPELL_AURA_PERIODIC_DUMMY)
                        break;
                    if (target->GetTypeId() != TYPEID_PLAYER)
                        break;
                    if (target->ToPlayer()->getClass() != CLASS_DEATH_KNIGHT)
                        break;

                     // aura removed - remove death runes
                    target->ToPlayer()->RemoveRunesByAuraEffect(GetEffect(0));
                }
                break;
            case SPELLFAMILY_HUNTER:
                // Wyvern Sting
                // If implemented through spell_linked_spell it can't proc from breaking by damage
                if (removeMode != AURA_REMOVE_BY_DEATH &&
                    GetSpellProto()->SpellFamilyFlags[1] & 0x1000 && caster)
                {
                    uint32 spell_id = 0;
                    switch(GetId())
                    {
                        case 19386: spell_id = 24131; break;
                        case 24132: spell_id = 24134; break;
                        case 24133: spell_id = 24135; break;
                        case 27068: spell_id = 27069; break;
                        case 49011: spell_id = 49009; break;
                        case 49012: spell_id = 49010; break;
                    }
                    caster->CastSpell(target, spell_id, true);
                }
                break;
                // Glyph of Freezing Trap
                if (GetSpellProto()->SpellFamilyFlags[0] & 0x00000008)
                    if (caster && caster->HasAura(56845))
                        target->CastSpell(target, 61394, true);
                break;
        }
    }

    // mods at aura apply or remove
    switch (GetSpellProto()->SpellFamilyName)
    {
        case SPELLFAMILY_GENERIC:
            switch (GetId())
            {
                case 50720: // Vigilance
                    if (apply)
                        target->CastSpell(caster, 59665, true, 0, 0, caster->GetGUID());
                    else
                        target->SetReducedThreatPercent(0, 0);
                    break;
            }
            break;
        case SPELLFAMILY_DRUID:
            // Enrage
            if (GetSpellProto()->SpellFamilyFlags[0] & 0x80000)
            {
                if (target->HasAura(70726)) // Druid T10 Feral 4P Bonus
                {
                    if (apply)
                        target->CastSpell(target, 70725, true);
                }
                else // armor reduction implemented here
                    if (AuraEffect * auraEff = target->GetAuraEffectOfRankedSpell(1178, 0))
                    {
                        int32 value = auraEff->GetAmount();
                        int32 mod;
                        switch (auraEff->GetId())
                        {
                            case 1178: mod = 27; break;
                            case 9635: mod = 16; break;
                        }
                        mod = value / 100 * mod;
                        value = value + (apply ? -mod : mod);
                        auraEff->ChangeAmount(value);
                    }
                break;
            }
            break;
        case SPELLFAMILY_ROGUE:
            // Stealth
            if (GetSpellProto()->SpellFamilyFlags[0] & 0x00400000)
            {
                // Master of subtlety
                if (AuraEffect const * aurEff = target->GetAuraEffectOfRankedSpell(31221, 0))
                {
                    if (!apply)
                        target->CastSpell(target, 31666, true);
                    else
                    {
                        int32 basepoints0 = aurEff->GetAmount();
                        target->CastCustomSpell(target, 31665, &basepoints0, NULL, NULL , true);
                    }
                }
                // Overkill
                if (target->HasAura(58426))
                {
                    if (!apply)
                        target->CastSpell(target, 58428, true);
                    else
                        target->CastSpell(target, 58427, true);
                }
                break;
            }
            break;
        case SPELLFAMILY_HUNTER:
            switch(GetId())
            {
                case 19574: // Bestial Wrath
                    // The Beast Within cast on owner if talent present
                    if (Unit* owner = target->GetOwner())
                    {
                        // Search talent
                        if (owner->HasAura(34692))
                        {
                            if (apply)
                                owner->CastSpell(owner, 34471, true, 0, GetEffect(0));
                            else
                                owner->RemoveAurasDueToSpell(34471);
                        }
                    }
                    break;
            }
            break;
        case SPELLFAMILY_PALADIN:
            switch(GetId())
            {
                case 19746:
                case 31821:
                    // Aura Mastery Triggered Spell Handler
                    // If apply Concentration Aura -> trigger -> apply Aura Mastery Immunity
                    // If remove Concentration Aura -> trigger -> remove Aura Mastery Immunity
                    // If remove Aura Mastery -> trigger -> remove Aura Mastery Immunity
                    // Do effects only on aura owner
                    if (GetCasterGUID() != target->GetGUID())
                        break;
                    if (apply)
                    {
                        if ((GetSpellProto()->Id == 31821 && target->HasAura(19746, GetCasterGUID())) || (GetSpellProto()->Id == 19746 && target->HasAura(31821)))
                            target->CastSpell(target, 64364, true);
                    }
                    else
                        target->RemoveAurasDueToSpell(64364, GetCasterGUID());
                    break;
                case 31842:
                    if (caster->HasAura(70755))
                    {
                        if (apply)
                            caster->CastSpell(caster, 71166, true);
                        else
                            caster->RemoveAurasDueToSpell(71166);
                    }
                    break;
            }
            break;
        case SPELLFAMILY_DEATHKNIGHT:
            if (GetSpellSpecific(GetSpellProto()) == SPELL_SPECIFIC_PRESENCE)
            {
                AuraEffect *bloodPresenceAura=0;  // healing by damage done
                AuraEffect *frostPresenceAura=0;  // increased health
                AuraEffect *unholyPresenceAura=0; // increased movement speed, faster rune recovery

                // Improved Presences
                Unit::AuraEffectList const& vDummyAuras = target->GetAuraEffectsByType(SPELL_AURA_DUMMY);
                for (Unit::AuraEffectList::const_iterator itr = vDummyAuras.begin(); itr != vDummyAuras.end(); ++itr)
                {
                    switch((*itr)->GetId())
                    {
                        // Improved Blood Presence
                        case 50365:
                        case 50371:
                        {
                            bloodPresenceAura = (*itr);
                            break;
                        }
                        // Improved Frost Presence
                        case 50384:
                        case 50385:
                        {
                            frostPresenceAura = (*itr);
                            break;
                        }
                        // Improved Unholy Presence
                        case 50391:
                        case 50392:
                        {
                            unholyPresenceAura = (*itr);
                            break;
                        }
                    }
                }

                uint32 presence=GetId();
                if (apply)
                {
                    // Blood Presence bonus
                    if (presence == 48266)
                        target->CastSpell(target, 63611, true);
                    else if (bloodPresenceAura)
                    {
                        int32 basePoints1=bloodPresenceAura->GetAmount();
                        target->CastCustomSpell(target, 63611, NULL, &basePoints1, NULL, true, 0, bloodPresenceAura);
                    }
                    // Frost Presence bonus
                    if (presence == 48263)
                        target->CastSpell(target, 61261, true);
                    else if (frostPresenceAura)
                    {
                        int32 basePoints0=frostPresenceAura->GetAmount();
                        target->CastCustomSpell(target, 61261, &basePoints0, NULL, NULL, true, 0, frostPresenceAura);
                    }
                    // Unholy Presence bonus
                    if (presence == 48265)
                    {
                        if (unholyPresenceAura)
                        {
                            // Not listed as any effect, only base points set
                            int32 basePoints0 = SpellMgr::CalculateSpellEffectAmount(unholyPresenceAura->GetSpellProto(), 1);
                            target->CastCustomSpell(target, 63622, &basePoints0 , &basePoints0, &basePoints0, true, 0, unholyPresenceAura);
                            target->CastCustomSpell(target, 65095, &basePoints0 , NULL, NULL, true, 0, unholyPresenceAura);
                        }
                        target->CastSpell(target, 49772, true);
                    }
                    else if (unholyPresenceAura)
                    {
                        int32 basePoints0=unholyPresenceAura->GetAmount();
                        target->CastCustomSpell(target, 49772, &basePoints0, NULL, NULL, true, 0, unholyPresenceAura);
                    }
                }
                else
                {
                    // Remove passive auras
                    if (presence == 48266 || bloodPresenceAura)
                        target->RemoveAurasDueToSpell(63611);
                    if (presence == 48263 || frostPresenceAura)
                        target->RemoveAurasDueToSpell(61261);
                    if (presence == 48265 || unholyPresenceAura)
                    {
                        if (presence == 48265 && unholyPresenceAura)
                        {
                            target->RemoveAurasDueToSpell(63622);
                            target->RemoveAurasDueToSpell(65095);
                        }
                        target->RemoveAurasDueToSpell(49772);
                    }
                }
            }
            break;
        case SPELLFAMILY_WARLOCK:
            // Drain Soul - If the target is at or below 25% health, Drain Soul causes four times the normal damage
            if (GetSpellProto()->SpellFamilyFlags[0] & 0x00004000)
            {
                if (!caster)
                    break;
                if (apply)
                {
                    if (target != caster && !target->HealthAbovePct(25))
                        caster->CastSpell(caster, 100001, true);
                }
                else
                {
                    if (target != caster)
                        caster->RemoveAurasDueToSpell(GetId());
                    else
                        caster->RemoveAurasDueToSpell(100001);
                }
            }
            break;
    }
}

bool Aura::CanBeAppliedOn(Unit *target)
{
    // unit not in world or during remove from world
    if (!target->IsInWorld() || target->IsDuringRemoveFromWorld())
    {
        // area auras mustn't be applied
        if (GetOwner() != target)
            return false;
        // not selfcasted single target auras mustn't be applied
        if (GetCasterGUID() != GetOwner()->GetGUID() && IsSingleTargetSpell(GetSpellProto()))
            return false;
        return true;
    }
    else
        return CheckAreaTarget(target);
}

bool Aura::CheckAreaTarget(Unit* target)
{
    return CallScriptCheckAreaTargetHandlers(target);
}

void Aura::_DeleteRemovedApplications()
{
    while (!m_removedApplications.empty())
    {
        delete m_removedApplications.front();
        m_removedApplications.pop_front();
    }
}

void Aura::LoadScripts()
{
    sLog->outDebug(LOG_FILTER_SPELLS_AURAS, "Aura::LoadScripts");
    sScriptMgr->CreateAuraScripts(m_spellProto->Id, m_loadedScripts);
    for(std::list<AuraScript *>::iterator itr = m_loadedScripts.begin(); itr != m_loadedScripts.end() ;)
    {
        if (!(*itr)->_Load(this))
        {
            std::list<AuraScript *>::iterator bitr = itr;
            ++itr;
            m_loadedScripts.erase(bitr);
            continue;
        }
        (*itr)->Register();
        ++itr;
    }
}

bool Aura::CallScriptCheckAreaTargetHandlers(Unit* target)
{
    for(std::list<AuraScript*>::iterator scritr = m_loadedScripts.begin(); scritr != m_loadedScripts.end() ; ++scritr)
    {
        (*scritr)->_PrepareScriptCall(AURA_SCRIPT_HOOK_CHECK_AREA_TARGET);
        std::list<AuraScript::CheckAreaTargetHandler>::iterator hookItrEnd = (*scritr)->DoCheckAreaTarget.end(), hookItr = (*scritr)->DoCheckAreaTarget.begin();
        for (; hookItr != hookItrEnd ; ++hookItr)
            if(!(*hookItr).Call(*scritr, target))
                return false;
        (*scritr)->_FinishScriptCall();
    }
    return true;
}

bool Aura::CallScriptEffectApplyHandlers(AuraEffect const * aurEff, AuraApplication const * aurApp, AuraEffectHandleModes mode)
{
    bool preventDefault = false;
    for(std::list<AuraScript *>::iterator scritr = m_loadedScripts.begin(); scritr != m_loadedScripts.end() ; ++scritr)
    {
        (*scritr)->_PrepareScriptCall(AURA_SCRIPT_HOOK_EFFECT_APPLY, aurApp);
        std::list<AuraScript::EffectApplyHandler>::iterator effEndItr = (*scritr)->OnEffectApply.end(), effItr = (*scritr)->OnEffectApply.begin();
        for(; effItr != effEndItr ; ++effItr)
        {
            if ((*effItr).IsEffectAffected(m_spellProto, aurEff->GetEffIndex()))
                (*effItr).Call(*scritr, aurEff, mode);
        }
        if (!preventDefault)
            preventDefault = (*scritr)->_IsDefaultActionPrevented();
        (*scritr)->_FinishScriptCall();
    }
    return preventDefault;
}

bool Aura::CallScriptEffectRemoveHandlers(AuraEffect const * aurEff, AuraApplication const * aurApp, AuraEffectHandleModes mode)
{
    bool preventDefault = false;
    for(std::list<AuraScript *>::iterator scritr = m_loadedScripts.begin(); scritr != m_loadedScripts.end() ; ++scritr)
    {
        (*scritr)->_PrepareScriptCall(AURA_SCRIPT_HOOK_EFFECT_REMOVE, aurApp);
        std::list<AuraScript::EffectApplyHandler>::iterator effEndItr = (*scritr)->OnEffectRemove.end(), effItr = (*scritr)->OnEffectRemove.begin();
        for(; effItr != effEndItr ; ++effItr)
        {
            if ((*effItr).IsEffectAffected(m_spellProto, aurEff->GetEffIndex()))
                (*effItr).Call(*scritr, aurEff, mode);
        }
        if (!preventDefault)
            preventDefault = (*scritr)->_IsDefaultActionPrevented();
        (*scritr)->_FinishScriptCall();
    }
    return preventDefault;
}

void Aura::CallScriptAfterEffectApplyHandlers(AuraEffect const * aurEff, AuraApplication const * aurApp, AuraEffectHandleModes mode)
{
    for(std::list<AuraScript *>::iterator scritr = m_loadedScripts.begin(); scritr != m_loadedScripts.end() ; ++scritr)
    {
        (*scritr)->_PrepareScriptCall(AURA_SCRIPT_HOOK_EFFECT_AFTER_APPLY, aurApp);
        std::list<AuraScript::EffectApplyHandler>::iterator effEndItr = (*scritr)->AfterEffectApply.end(), effItr = (*scritr)->AfterEffectApply.begin();
        for(; effItr != effEndItr ; ++effItr)
        {
            if ((*effItr).IsEffectAffected(m_spellProto, aurEff->GetEffIndex()))
                (*effItr).Call(*scritr, aurEff, mode);
        }
        (*scritr)->_FinishScriptCall();
    }
}

void Aura::CallScriptAfterEffectRemoveHandlers(AuraEffect const * aurEff, AuraApplication const * aurApp, AuraEffectHandleModes mode)
{
    for(std::list<AuraScript *>::iterator scritr = m_loadedScripts.begin(); scritr != m_loadedScripts.end() ; ++scritr)
    {
        (*scritr)->_PrepareScriptCall(AURA_SCRIPT_HOOK_EFFECT_AFTER_REMOVE, aurApp);
        std::list<AuraScript::EffectApplyHandler>::iterator effEndItr = (*scritr)->AfterEffectRemove.end(), effItr = (*scritr)->AfterEffectRemove.begin();
        for(; effItr != effEndItr ; ++effItr)
        {
            if ((*effItr).IsEffectAffected(m_spellProto, aurEff->GetEffIndex()))
                (*effItr).Call(*scritr, aurEff, mode);
        }
        (*scritr)->_FinishScriptCall();
    }
}

bool Aura::CallScriptEffectPeriodicHandlers(AuraEffect const * aurEff, AuraApplication const * aurApp)
{
    bool preventDefault = false;
    for(std::list<AuraScript *>::iterator scritr = m_loadedScripts.begin(); scritr != m_loadedScripts.end() ; ++scritr)
    {
        (*scritr)->_PrepareScriptCall(AURA_SCRIPT_HOOK_EFFECT_PERIODIC, aurApp);
        std::list<AuraScript::EffectPeriodicHandler>::iterator effEndItr = (*scritr)->OnEffectPeriodic.end(), effItr = (*scritr)->OnEffectPeriodic.begin();
        for(; effItr != effEndItr ; ++effItr)
        {
            if ((*effItr).IsEffectAffected(m_spellProto, aurEff->GetEffIndex()))
                (*effItr).Call(*scritr, aurEff);
        }
        if (!preventDefault)
            preventDefault = (*scritr)->_IsDefaultActionPrevented();
        (*scritr)->_FinishScriptCall();
    }
    return preventDefault;
}

void Aura::CallScriptEffectUpdatePeriodicHandlers(AuraEffect * aurEff)
{
    for(std::list<AuraScript *>::iterator scritr = m_loadedScripts.begin(); scritr != m_loadedScripts.end() ; ++scritr)
    {
        (*scritr)->_PrepareScriptCall(AURA_SCRIPT_HOOK_EFFECT_UPDATE_PERIODIC);
        std::list<AuraScript::EffectUpdatePeriodicHandler>::iterator effEndItr = (*scritr)->OnEffectUpdatePeriodic.end(), effItr = (*scritr)->OnEffectUpdatePeriodic.begin();
        for(; effItr != effEndItr ; ++effItr)
        {
            if ((*effItr).IsEffectAffected(m_spellProto, aurEff->GetEffIndex()))
                (*effItr).Call(*scritr, aurEff);
        }
        (*scritr)->_FinishScriptCall();
    }
}

void Aura::CallScriptEffectCalcAmountHandlers(AuraEffect const * aurEff, int32 & amount, bool & canBeRecalculated)
{
    for(std::list<AuraScript *>::iterator scritr = m_loadedScripts.begin(); scritr != m_loadedScripts.end() ; ++scritr)
    {
        (*scritr)->_PrepareScriptCall(AURA_SCRIPT_HOOK_EFFECT_CALC_AMOUNT);
        std::list<AuraScript::EffectCalcAmountHandler>::iterator effEndItr = (*scritr)->DoEffectCalcAmount.end(), effItr = (*scritr)->DoEffectCalcAmount.begin();
        for(; effItr != effEndItr ; ++effItr)
        {
            if ((*effItr).IsEffectAffected(m_spellProto, aurEff->GetEffIndex()))
                (*effItr).Call(*scritr, aurEff, amount, canBeRecalculated);
        }
        (*scritr)->_FinishScriptCall();
    }
}

void Aura::CallScriptEffectCalcPeriodicHandlers(AuraEffect const * aurEff, bool & isPeriodic, int32 & amplitude)
{
    for(std::list<AuraScript *>::iterator scritr = m_loadedScripts.begin(); scritr != m_loadedScripts.end() ; ++scritr)
    {
        (*scritr)->_PrepareScriptCall(AURA_SCRIPT_HOOK_EFFECT_CALC_PERIODIC);
        std::list<AuraScript::EffectCalcPeriodicHandler>::iterator effEndItr = (*scritr)->DoEffectCalcPeriodic.end(), effItr = (*scritr)->DoEffectCalcPeriodic.begin();
        for(; effItr != effEndItr ; ++effItr)
        {
            if ((*effItr).IsEffectAffected(m_spellProto, aurEff->GetEffIndex()))
                (*effItr).Call(*scritr, aurEff, isPeriodic, amplitude);
        }
        (*scritr)->_FinishScriptCall();
    }
}

void Aura::CallScriptEffectCalcSpellModHandlers(AuraEffect const * aurEff, SpellModifier *& spellMod)
{
    for(std::list<AuraScript *>::iterator scritr = m_loadedScripts.begin(); scritr != m_loadedScripts.end() ; ++scritr)
    {
        (*scritr)->_PrepareScriptCall(AURA_SCRIPT_HOOK_EFFECT_CALC_SPELLMOD);
        std::list<AuraScript::EffectCalcSpellModHandler>::iterator effEndItr = (*scritr)->DoEffectCalcSpellMod.end(), effItr = (*scritr)->DoEffectCalcSpellMod.begin();
        for(; effItr != effEndItr ; ++effItr)
        {
            if ((*effItr).IsEffectAffected(m_spellProto, aurEff->GetEffIndex()))
                (*effItr).Call(*scritr, aurEff, spellMod);
        }
        (*scritr)->_FinishScriptCall();
    }
}

void Aura::CallScriptEffectAbsorbHandlers(AuraEffect * aurEff, AuraApplication const * aurApp, DamageInfo & dmgInfo, uint32 & absorbAmount, bool & /*defaultPrevented*/)
{
    for(std::list<AuraScript *>::iterator scritr = m_loadedScripts.begin(); scritr != m_loadedScripts.end() ; ++scritr)
    {
        (*scritr)->_PrepareScriptCall(AURA_SCRIPT_HOOK_EFFECT_ABSORB, aurApp);
        std::list<AuraScript::EffectAbsorbHandler>::iterator effEndItr = (*scritr)->OnEffectAbsorb.end(), effItr = (*scritr)->OnEffectAbsorb.begin();
        for(; effItr != effEndItr ; ++effItr)
        {
            if ((*effItr).IsEffectAffected(m_spellProto, aurEff->GetEffIndex()))
                (*effItr).Call(*scritr, aurEff, dmgInfo, absorbAmount);
        }
        (*scritr)->_FinishScriptCall();
    }
}

void Aura::CallScriptEffectAfterAbsorbHandlers(AuraEffect * aurEff, AuraApplication const * aurApp, DamageInfo & dmgInfo, uint32 & absorbAmount)
{
    for(std::list<AuraScript *>::iterator scritr = m_loadedScripts.begin(); scritr != m_loadedScripts.end() ; ++scritr)
    {
        (*scritr)->_PrepareScriptCall(AURA_SCRIPT_HOOK_EFFECT_AFTER_ABSORB, aurApp);
        std::list<AuraScript::EffectAbsorbHandler>::iterator effEndItr = (*scritr)->AfterEffectAbsorb.end(), effItr = (*scritr)->AfterEffectAbsorb.begin();
        for(; effItr != effEndItr ; ++effItr)
        {
            if ((*effItr).IsEffectAffected(m_spellProto, aurEff->GetEffIndex()))
                (*effItr).Call(*scritr, aurEff, dmgInfo, absorbAmount);
        }
        (*scritr)->_FinishScriptCall();
    }
}

void Aura::CallScriptEffectManaShieldHandlers(AuraEffect * aurEff, AuraApplication const * aurApp, DamageInfo & dmgInfo, uint32 & absorbAmount, bool & /*defaultPrevented*/)
{
    for(std::list<AuraScript *>::iterator scritr = m_loadedScripts.begin(); scritr != m_loadedScripts.end() ; ++scritr)
    {
        (*scritr)->_PrepareScriptCall(AURA_SCRIPT_HOOK_EFFECT_MANASHIELD, aurApp);
        std::list<AuraScript::EffectManaShieldHandler>::iterator effEndItr = (*scritr)->OnEffectManaShield.end(), effItr = (*scritr)->OnEffectManaShield.begin();
        for(; effItr != effEndItr ; ++effItr)
        {
            if ((*effItr).IsEffectAffected(m_spellProto, aurEff->GetEffIndex()))
                (*effItr).Call(*scritr, aurEff, dmgInfo, absorbAmount);
        }
        (*scritr)->_FinishScriptCall();
    }
}

void Aura::CallScriptEffectAfterManaShieldHandlers(AuraEffect * aurEff, AuraApplication const * aurApp, DamageInfo & dmgInfo, uint32 & absorbAmount)
{
    for(std::list<AuraScript *>::iterator scritr = m_loadedScripts.begin(); scritr != m_loadedScripts.end() ; ++scritr)
    {
        (*scritr)->_PrepareScriptCall(AURA_SCRIPT_HOOK_EFFECT_AFTER_MANASHIELD, aurApp);
        std::list<AuraScript::EffectManaShieldHandler>::iterator effEndItr = (*scritr)->AfterEffectManaShield.end(), effItr = (*scritr)->AfterEffectManaShield.begin();
        for(; effItr != effEndItr ; ++effItr)
        {
            if ((*effItr).IsEffectAffected(m_spellProto, aurEff->GetEffIndex()))
                (*effItr).Call(*scritr, aurEff, dmgInfo, absorbAmount);
        }
        (*scritr)->_FinishScriptCall();
    }
}

UnitAura::UnitAura(SpellEntry const* spellproto, uint8 effMask, WorldObject * owner, Unit * caster, int32 *baseAmount, Item * castItem, uint64 casterGUID)
    : Aura(spellproto, owner, caster, castItem, casterGUID)
{
    m_AuraDRGroup = DIMINISHING_NONE;
    LoadScripts();
    _InitEffects(effMask, caster, baseAmount);
    GetUnitOwner()->_AddAura(this, caster);
};

void UnitAura::_ApplyForTarget(Unit * target, Unit * caster, AuraApplication * aurApp)
{
    Aura::_ApplyForTarget(target, caster, aurApp);

    // register aura diminishing on apply
    if (DiminishingGroup group = GetDiminishGroup())
        target->ApplyDiminishingAura(group, true);
}

void UnitAura::_UnapplyForTarget(Unit * target, Unit * caster, AuraApplication * aurApp)
{
    Aura::_UnapplyForTarget(target, caster, aurApp);

    // unregister aura diminishing (and store last time)
    if (DiminishingGroup group = GetDiminishGroup())
        target->ApplyDiminishingAura(group, false);
}

void UnitAura::Remove(AuraRemoveMode removeMode)
{
    if (IsRemoved())
        return;
    GetUnitOwner()->RemoveOwnedAura(this, removeMode);
}

void UnitAura::FillTargetMap(std::map<Unit *, uint8> & targets, Unit * caster)
{
    Player * modOwner = NULL;
    if (caster)
        modOwner = caster->GetSpellModOwner();

    for (uint8 effIndex = 0; effIndex < MAX_SPELL_EFFECTS ; ++effIndex)
    {
        if (!HasEffect(effIndex))
            continue;
        UnitList targetList;
        // non-area aura
        if (GetSpellProto()->Effect[effIndex] == SPELL_EFFECT_APPLY_AURA)
        {
            targetList.push_back(GetUnitOwner());
        }
        else
        {
            float radius;
            if (GetSpellProto()->Effect[effIndex] == SPELL_EFFECT_APPLY_AREA_AURA_ENEMY)
                radius = GetSpellRadiusForHostile(sSpellRadiusStore.LookupEntry(GetSpellProto()->EffectRadiusIndex[effIndex]));
            else
                radius = GetSpellRadiusForFriend(sSpellRadiusStore.LookupEntry(GetSpellProto()->EffectRadiusIndex[effIndex]));

            if (modOwner)
                modOwner->ApplySpellMod(GetId(), SPELLMOD_RADIUS, radius);

            if (!GetUnitOwner()->HasUnitState(UNIT_STAT_ISOLATED))
            {
                switch(GetSpellProto()->Effect[effIndex])
                {
                    case SPELL_EFFECT_APPLY_AREA_AURA_PARTY:
                        targetList.push_back(GetUnitOwner());
                        GetUnitOwner()->GetPartyMemberInDist(targetList, radius);
                        break;
                    case SPELL_EFFECT_APPLY_AREA_AURA_RAID:
                        targetList.push_back(GetUnitOwner());
                        GetUnitOwner()->GetRaidMember(targetList, radius);
                        break;
                    case SPELL_EFFECT_APPLY_AREA_AURA_FRIEND:
                    {
                        targetList.push_back(GetUnitOwner());
                        Trinity::AnyFriendlyUnitInObjectRangeCheck u_check(GetUnitOwner(), GetUnitOwner(), radius);
                        Trinity::UnitListSearcher<Trinity::AnyFriendlyUnitInObjectRangeCheck> searcher(GetUnitOwner(), targetList, u_check);
                        GetUnitOwner()->VisitNearbyObject(radius, searcher);
                        break;
                    }
                    case SPELL_EFFECT_APPLY_AREA_AURA_ENEMY:
                    {
                        Trinity::AnyAoETargetUnitInObjectRangeCheck u_check(GetUnitOwner(), GetUnitOwner(), radius); // No GetCharmer in searcher
                        Trinity::UnitListSearcher<Trinity::AnyAoETargetUnitInObjectRangeCheck> searcher(GetUnitOwner(), targetList, u_check);
                        GetUnitOwner()->VisitNearbyObject(radius, searcher);
                        break;
                    }
                    case SPELL_EFFECT_APPLY_AREA_AURA_PET:
                        targetList.push_back(GetUnitOwner());
                    case SPELL_EFFECT_APPLY_AREA_AURA_OWNER:
                    {
                        if (Unit *owner = GetUnitOwner()->GetCharmerOrOwner())
                            if (GetUnitOwner()->IsWithinDistInMap(owner, radius))
                                targetList.push_back(owner);
                        break;
                    }
                }
            }
        }

        for (UnitList::iterator itr = targetList.begin(); itr!= targetList.end();++itr)
        {
            std::map<Unit *, uint8>::iterator existing = targets.find(*itr);
            if (existing != targets.end())
                existing->second |= 1<<effIndex;
            else
                targets[*itr] = 1<<effIndex;
        }
    }
}

DynObjAura::DynObjAura(SpellEntry const* spellproto, uint8 effMask, WorldObject * owner, Unit * caster, int32 *baseAmount, Item * castItem, uint64 casterGUID)
    : Aura(spellproto, owner, caster, castItem, casterGUID)
{
    LoadScripts();
    ASSERT(GetDynobjOwner());
    ASSERT(GetDynobjOwner()->IsInWorld());
    ASSERT(GetDynobjOwner()->GetMap() == caster->GetMap());
    _InitEffects(effMask, caster, baseAmount);
    GetDynobjOwner()->SetAura(this);
}

void DynObjAura::Remove(AuraRemoveMode removeMode)
{
    if (IsRemoved())
        return;
    _Remove(removeMode);
}

void DynObjAura::FillTargetMap(std::map<Unit *, uint8> & targets, Unit * /*caster*/)
{
    Unit * dynObjOwnerCaster = GetDynobjOwner()->GetCaster();
    float radius = GetDynobjOwner()->GetRadius();

    for (uint8 effIndex = 0; effIndex < MAX_SPELL_EFFECTS; ++effIndex)
    {
        if (!HasEffect(effIndex))
            continue;
        UnitList targetList;
        if (GetSpellProto()->EffectImplicitTargetB[effIndex] == TARGET_DEST_DYNOBJ_ALLY
            || GetSpellProto()->EffectImplicitTargetB[effIndex] == TARGET_UNIT_AREA_ALLY_DST)
        {
            Trinity::AnyFriendlyUnitInObjectRangeCheck u_check(GetDynobjOwner(), dynObjOwnerCaster, radius);
            Trinity::UnitListSearcher<Trinity::AnyFriendlyUnitInObjectRangeCheck> searcher(GetDynobjOwner(), targetList, u_check);
            GetDynobjOwner()->VisitNearbyObject(radius, searcher);
        }
        else
        {
            Trinity::AnyAoETargetUnitInObjectRangeCheck u_check(GetDynobjOwner(), dynObjOwnerCaster, radius);
            Trinity::UnitListSearcher<Trinity::AnyAoETargetUnitInObjectRangeCheck> searcher(GetDynobjOwner(), targetList, u_check);
            GetDynobjOwner()->VisitNearbyObject(radius, searcher);
        }

        for (UnitList::iterator itr = targetList.begin(); itr!= targetList.end();++itr)
        {
            std::map<Unit *, uint8>::iterator existing = targets.find(*itr);
            if (existing != targets.end())
                existing->second |= 1<<effIndex;
            else
                targets[*itr] = 1<<effIndex;
        }
    }
}
<|MERGE_RESOLUTION|>--- conflicted
+++ resolved
@@ -1359,16 +1359,6 @@
                 }
                 switch(GetId())
                 {
-<<<<<<< HEAD
-                    case 48020: // Demonic Circle
-                        if (target->GetTypeId() == TYPEID_PLAYER)
-                            if (GameObject* obj = target->GetGameObject(48018))
-                            {
-                                target->NearTeleportTo(obj->GetPositionX(), obj->GetPositionY(), obj->GetPositionZ(), obj->GetOrientation());
-                                target->RemoveMovementImpairingAuras();
-                            }
-                        break;
-=======
                    case 48018: // Demonic Circle
                         // Do not remove GO when aura is removed by stack
                         // to prevent remove GO added by new spell
@@ -1377,7 +1367,6 @@
                             target->RemoveGameObject(GetId(), true);
                         target->RemoveAura(62388);
                     break;
->>>>>>> 5bbeccd0
                 }
                 break;
             case SPELLFAMILY_PRIEST:
