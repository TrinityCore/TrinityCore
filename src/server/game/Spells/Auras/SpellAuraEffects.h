/*
 * Copyright (C) 2008-2018 TrinityCore <https://www.trinitycore.org/>
 * Copyright (C) 2005-2009 MaNGOS <http://getmangos.com/>
 *
 * This program is free software; you can redistribute it and/or modify it
 * under the terms of the GNU General Public License as published by the
 * Free Software Foundation; either version 2 of the License, or (at your
 * option) any later version.
 *
 * This program is distributed in the hope that it will be useful, but WITHOUT
 * ANY WARRANTY; without even the implied warranty of MERCHANTABILITY or
 * FITNESS FOR A PARTICULAR PURPOSE. See the GNU General Public License for
 * more details.
 *
 * You should have received a copy of the GNU General Public License along
 * with this program. If not, see <http://www.gnu.org/licenses/>.
 */

#ifndef TRINITY_SPELLAURAEFFECTS_H
#define TRINITY_SPELLAURAEFFECTS_H

class Unit;
class AuraEffect;
class Aura;

#include "SpellAuras.h"

typedef void(AuraEffect::*pAuraEffectHandler)(AuraApplication const* aurApp, uint8 mode, bool apply) const;

class TC_GAME_API AuraEffect
{
    friend void Aura::_InitEffects(uint32 effMask, Unit* caster, int32* baseAmount);
    friend Aura* Unit::_TryStackingOrRefreshingExistingAura(SpellInfo const* newAura, uint32 effMask, Unit* caster, int32* baseAmount, Item* castItem, ObjectGuid casterGUID, bool resetPeriodicTimer, ObjectGuid castItemGuid, int32 castItemLevel);
    friend Aura::~Aura();

    public:
        Ashamane::AnyData Variables;

        ~AuraEffect();
        AuraEffect(Aura* base, uint32 effIndex, int32 *baseAmount, Unit* caster);
        Unit* GetCaster() const { return GetBase()->GetCaster(); }
        ObjectGuid GetCasterGUID() const { return GetBase()->GetCasterGUID(); }
        Aura* GetBase() const { return m_base; }
        void GetTargetList(std::list<Unit*> & targetList) const;
        void GetApplicationList(std::list<AuraApplication*> & applicationList) const;

        SpellInfo const* GetSpellInfo() const { return m_spellInfo; }
        uint32 GetId() const { return m_spellInfo->Id; }
        uint32 GetEffIndex() const { return m_effIndex; }
        int32 GetBaseAmount() const { return m_baseAmount; }
        int32 GetPeriod() const { return m_period; }

        int32 GetMiscValueB() const { return GetSpellEffectInfo()->MiscValueB; }
        int32 GetMiscValue() const { return GetSpellEffectInfo()->MiscValue; }
        AuraType GetAuraType() const { return (AuraType)GetSpellEffectInfo()->ApplyAuraName; }
        int32 GetAmount() const { return m_amount; }
        void SetAmount(int32 amount) { m_amount = amount; m_canBeRecalculated = false; }
        void ModAmount(int32 amount) { SetAmount(m_amount + amount); }

        int32 GetPeriodicTimer() const { return m_periodicTimer; }
        void SetPeriodicTimer(int32 periodicTimer) { m_periodicTimer = periodicTimer; }

        int32 CalculateAmount(Unit* caster);
        void CalculatePeriodic(Unit* caster, bool resetPeriodicTimer = true, bool load = false);
        void CalculateSpellMod();
        void ChangeAmount(int32 newAmount, bool mark = true, bool onStackOrReapply = false);
        void RecalculateAmount() { if (!CanBeRecalculated()) return; ChangeAmount(CalculateAmount(GetCaster()), false); }
        void RecalculateAmount(Unit* caster) { if (!CanBeRecalculated()) return; ChangeAmount(CalculateAmount(caster), false); }
        bool CanBeRecalculated() const { return m_canBeRecalculated; }
        void SetCanBeRecalculated(bool val) { m_canBeRecalculated = val; }
        void HandleEffect(AuraApplication * aurApp, uint8 mode, bool apply);
        void HandleEffect(Unit* target, uint8 mode, bool apply);
        void ApplySpellMod(Unit* target, bool apply);

        void  SetDamage(int32 val) { m_damage = val; }
        int32 GetDamage() const { return m_damage; }
        void  SetCritChance(float val) { m_critChance = val; }
        float GetCritChance() const { return m_critChance; }
        void  SetDonePct(float val) { m_donePct = val; }
        float GetDonePct() const { return m_donePct; }

        void Update(uint32 diff, Unit* caster);
        void UpdatePeriodic(Unit* caster);

        uint32 GetTickNumber() const { return m_tickNumber; }
        int32 GetTotalTicks() const { return m_period ? (GetBase()->GetMaxDuration() / m_period) : 1;}
        void ResetPeriodic(bool resetPeriodicTimer = false) { if (resetPeriodicTimer) m_periodicTimer = m_period; m_tickNumber = 0;}

        bool IsPeriodic() const { return m_isPeriodic; }
        void SetPeriodic(bool isPeriodic) { m_isPeriodic = isPeriodic; }
        bool IsAffectingSpell(SpellInfo const* spell) const;
        bool HasSpellClassMask() const { return GetSpellEffectInfo()->SpellClassMask; }

        void SendTickImmune(Unit* target, Unit* caster) const;
        void PeriodicTick(AuraApplication* aurApp, Unit* caster) const;

        bool CheckEffectProc(AuraApplication* aurApp, ProcEventInfo& eventInfo) const;
        void HandleProc(AuraApplication* aurApp, ProcEventInfo& eventInfo);

        // add/remove SPELL_AURA_MOD_SHAPESHIFT (36) linked auras
        void HandleShapeshiftBoosts(Unit* target, bool apply) const;

        SpellEffectInfo const* GetSpellEffectInfo() const { return _effectInfo; }

        bool IsEffect() const { return _effectInfo->Effect != 0; }
        bool IsEffect(SpellEffectName effectName) const { return _effectInfo->Effect == uint32(effectName); }
        bool IsAreaAuraEffect() const;

    private:
        Aura* const m_base;

        SpellInfo const* const m_spellInfo;
        SpellEffectInfo const* _effectInfo;
        int32 const m_baseAmount;

        int32 m_amount;
        int32 m_damage;
        float m_critChance;
        float m_donePct;

        SpellModifier* m_spellmod;

        int32 m_periodicTimer;
        int32 m_period;
        uint32 m_tickNumber;

        uint8 const m_effIndex;
        bool m_canBeRecalculated;
        bool m_isPeriodic;
    private:
        bool CanPeriodicTickCrit(Unit const* caster) const;

    public:
        // aura effect apply/remove handlers
        void HandleNULL(AuraApplication const* /*aurApp*/, uint8 /*mode*/, bool /*apply*/) const
        {
            // not implemented
        }
        void HandleUnused(AuraApplication const* /*aurApp*/, uint8 /*mode*/, bool /*apply*/) const
        {
            // useless
        }
        void HandleNoImmediateEffect(AuraApplication const* /*aurApp*/, uint8 /*mode*/, bool /*apply*/) const
        {
            // aura type not have immediate effect at add/remove and handled by ID in other code place
        }
        //  visibility & phases
        void HandleModInvisibilityDetect(AuraApplication const* aurApp, uint8 mode, bool apply) const;
        void HandleModInvisibility(AuraApplication const* aurApp, uint8 mode, bool apply) const;
        void HandleModStealth(AuraApplication const* aurApp, uint8 mode, bool apply) const;
        void HandleModStealthLevel(AuraApplication const* aurApp, uint8 mode, bool apply) const;
        void HandleModStealthDetect(AuraApplication const* aurApp, uint8 mode, bool apply) const;
        void HandleSpiritOfRedemption(AuraApplication const* aurApp, uint8 mode, bool apply) const;
        void HandleAuraGhost(AuraApplication const* aurApp, uint8 mode, bool apply) const;
        void HandlePhase(AuraApplication const* aurApp, uint8 mode, bool apply) const;
        void HandlePhaseGroup(AuraApplication const* aurApp, uint8 mode, bool apply) const;

        //  unit model
        void HandleAuraModShapeshift(AuraApplication const* aurApp, uint8 mode, bool apply) const;
        void HandleAuraTransform(AuraApplication const* aurApp, uint8 mode, bool apply) const;
        void HandleAuraModScale(AuraApplication const* aurApp, uint8 mode, bool apply) const;
        void HandleAuraCloneCaster(AuraApplication const* aurApp, uint8 mode, bool apply) const;
        //  fight
        void HandleFeignDeath(AuraApplication const* aurApp, uint8 mode, bool apply) const;
        void HandleModUnattackable(AuraApplication const* aurApp, uint8 mode, bool apply) const;
        void HandleAuraModDisarm(AuraApplication const* aurApp, uint8 mode, bool apply) const;
        void HandleAuraModSilence(AuraApplication const* aurApp, uint8 mode, bool apply) const;
        void HandleAuraModPacify(AuraApplication const* aurApp, uint8 mode, bool apply) const;
        void HandleAuraModPacifyAndSilence(AuraApplication const* aurApp, uint8 mode, bool apply) const;
        void HandleAuraAllowOnlyAbility(AuraApplication const* aurApp, uint8 mode, bool apply) const;
        void HandleAuraModNoActions(AuraApplication const* aurApp, uint8 mode, bool apply) const;
        //  tracking
        void HandleAuraTrackResources(AuraApplication const* aurApp, uint8 mode, bool apply) const;
        void HandleAuraTrackCreatures(AuraApplication const* aurApp, uint8 mode, bool apply) const;
        void HandleAuraTrackStealthed(AuraApplication const* aurApp, uint8 mode, bool apply) const;
        void HandleAuraModStalked(AuraApplication const* aurApp, uint8 mode, bool apply) const;
        void HandleAuraUntrackable(AuraApplication const* aurApp, uint8 mode, bool apply) const;
        //  skills & talents
        void HandleAuraModSkill(AuraApplication const* aurApp, uint8 mode, bool apply) const;
        //  movement
        void HandleAuraMounted(AuraApplication const* aurApp, uint8 mode, bool apply) const;
        void HandleAuraAllowFlight(AuraApplication const* aurApp, uint8 mode, bool apply) const;
        void HandleAuraWaterWalk(AuraApplication const* aurApp, uint8 mode, bool apply) const;
        void HandleAuraFeatherFall(AuraApplication const* aurApp, uint8 mode, bool apply) const;
        void HandleAuraHover(AuraApplication const* aurApp, uint8 mode, bool apply) const;
        void HandleWaterBreathing(AuraApplication const* aurApp, uint8 mode, bool apply) const;
        void HandleForceMoveForward(AuraApplication const* aurApp, uint8 mode, bool apply) const;
        void HandleAuraCanTurnWhileFalling(AuraApplication const* aurApp, uint8 mode, bool apply) const;
        //  threat
        void HandleModThreat(AuraApplication const* aurApp, uint8 mode, bool apply) const;
        void HandleAuraModTotalThreat(AuraApplication const* aurApp, uint8 mode, bool apply) const;
        void HandleModTaunt(AuraApplication const* aurApp, uint8 mode, bool apply) const;
        //  control
        void HandleModConfuse(AuraApplication const* aurApp, uint8 mode, bool apply) const;
        void HandleModFear(AuraApplication const* aurApp, uint8 mode, bool apply) const;
        void HandleAuraModStun(AuraApplication const* aurApp, uint8 mode, bool apply) const;
        void HandleAuraModRoot(AuraApplication const* aurApp, uint8 mode, bool apply) const;
        void HandlePreventFleeing(AuraApplication const* aurApp, uint8 mode, bool apply) const;
        //  charm
        void HandleModPossess(AuraApplication const* aurApp, uint8 mode, bool apply) const;
        void HandleModPossessPet(AuraApplication const* aurApp, uint8 mode, bool apply) const;
        void HandleModCharm(AuraApplication const* aurApp, uint8 mode, bool apply) const;
        void HandleCharmConvert(AuraApplication const* aurApp, uint8 mode, bool apply) const;
        void HandleAuraControlVehicle(AuraApplication const* aurApp, uint8 mode, bool apply) const;
        //  modify speed
        void HandleAuraModIncreaseSpeed(AuraApplication const* aurApp, uint8 mode, bool apply) const;
        void HandleAuraModIncreaseMountedSpeed(AuraApplication const* aurApp, uint8 mode, bool apply) const;
        void HandleAuraModIncreaseFlightSpeed(AuraApplication const* aurApp, uint8 mode, bool apply) const;
        void HandleAuraModIncreaseSwimSpeed(AuraApplication const* aurApp, uint8 mode, bool apply) const;
        void HandleAuraModDecreaseSpeed(AuraApplication const* aurApp, uint8 mode, bool apply) const;
        void HandleAuraModUseNormalSpeed(AuraApplication const* aurApp, uint8 mode, bool apply) const;
        void HandleAuraModMinimumSpeedRate(AuraApplication const* aurApp, uint8 mode, bool apply) const;
        //  immunity
        void HandleModMechanicImmunityMask(AuraApplication const* aurApp, uint8 mode, bool apply) const;
        void HandleModMechanicImmunity(AuraApplication const* aurApp, uint8 mode, bool apply) const;
        void HandleAuraModEffectImmunity(AuraApplication const* aurApp, uint8 mode, bool apply) const;
        void HandleAuraModStateImmunity(AuraApplication const* aurApp, uint8 mode, bool apply) const;
        void HandleAuraModSchoolImmunity(AuraApplication const* aurApp, uint8 mode, bool apply) const;
        void HandleAuraModDmgImmunity(AuraApplication const* aurApp, uint8 mode, bool apply) const;
        void HandleAuraModDispelImmunity(AuraApplication const* aurApp, uint8 mode, bool apply) const;
        //  modify stats
        //   resistance
        void HandleAuraModResistance(AuraApplication const* aurApp, uint8 mode, bool apply) const;
        void HandleAuraModBaseResistancePCT(AuraApplication const* aurApp, uint8 mode, bool apply) const;
        void HandleModResistancePercent(AuraApplication const* aurApp, uint8 mode, bool apply) const;
        void HandleModBaseResistance(AuraApplication const* aurApp, uint8 mode, bool apply) const;
        void HandleModTargetResistance(AuraApplication const* aurApp, uint8 mode, bool apply) const;
        //    stat
        void HandleAuraModStat(AuraApplication const* aurApp, uint8 mode, bool apply) const;
        void HandleModPercentStat(AuraApplication const* aurApp, uint8 mode, bool apply) const;
        void HandleModSpellDamagePercentFromStat(AuraApplication const* aurApp, uint8 mode, bool apply) const;
        void HandleModSpellHealingPercentFromStat(AuraApplication const* aurApp, uint8 mode, bool apply) const;
        void HandleModSpellDamagePercentFromAttackPower(AuraApplication const* aurApp, uint8 mode, bool apply) const;
        void HandleModSpellHealingPercentFromAttackPower(AuraApplication const* aurApp, uint8 mode, bool apply) const;
        void HandleModHealingDone(AuraApplication const* aurApp, uint8 mode, bool apply) const;
        void HandleModHealingDonePct(AuraApplication const* aurApp, uint8 mode, bool apply) const;
        void HandleModTotalPercentStat(AuraApplication const* aurApp, uint8 mode, bool apply) const;
        void HandleAuraModResistenceOfStatPercent(AuraApplication const* aurApp, uint8 mode, bool apply) const;
        void HandleAuraModExpertise(AuraApplication const* aurApp, uint8 mode, bool apply) const;
        void HandleModStatBonusPercent(AuraApplication const* aurApp, uint8 mode, bool apply) const;
        void HandleOverrideSpellPowerByAttackPower(AuraApplication const* aurApp, uint8 mode, bool apply) const;
        void HandleOverrideAttackPowerBySpellPower(AuraApplication const* aurApp, uint8 mode, bool apply) const;
        void HandleModVersatilityByPct(AuraApplication const* aurApp, uint8 mode, bool apply) const;
        void HandleAuraModMaxPower(AuraApplication const* aurApp, uint8 mode, bool apply) const;
        void HandleAuraLeech(AuraApplication const* auraApp, uint8 mode, bool apply) const;
        //   heal and energize
        void HandleModPowerRegen(AuraApplication const* aurApp, uint8 mode, bool apply) const;
        void HandleModPowerRegenPCT(AuraApplication const* aurApp, uint8 mode, bool apply) const;
        void HandleModManaRegen(AuraApplication const* aurApp, uint8 mode, bool apply) const;
        void HandleModManaRegenPct(AuraApplication const* aurApp, uint8 mode, bool apply) const;
        void HandleAuraModIncreaseHealth(AuraApplication const* aurApp, uint8 mode, bool apply) const;
        void HandleAuraModIncreaseMaxHealth(AuraApplication const* aurApp, uint8 mode, bool apply) const;
        void HandleAuraModIncreaseEnergy(AuraApplication const* aurApp, uint8 mode, bool apply) const;
        void HandleAuraModIncreaseEnergyPercent(AuraApplication const* aurApp, uint8 mode, bool apply) const;
        void HandleAuraModIncreaseHealthPercent(AuraApplication const* aurApp, uint8 mode, bool apply) const;
        void HandleAuraIncreaseBaseHealthPercent(AuraApplication const* aurApp, uint8 mode, bool apply) const;
        void HandleAuraModIncreaseBaseManaPercent(AuraApplication const* aurApp, uint8 mode, bool apply) const;
        void HandleAuraModPowerDisplay(AuraApplication const* aurApp, uint8 mode, bool apply) const;
        void HandleAuraModOverridePowerDisplay(AuraApplication const* aurApp, uint8 mode, bool apply) const;
        void HandleAuraModMaxPowerPct(AuraApplication const* aurApp, uint8 mode, bool apply) const;
        //   fight
        void HandleAuraModParryPercent(AuraApplication const* aurApp, uint8 mode, bool apply) const;
        void HandleAuraModDodgePercent(AuraApplication const* aurApp, uint8 mode, bool apply) const;
        void HandleAuraModBlockPercent(AuraApplication const* aurApp, uint8 mode, bool apply) const;
        void HandleAuraModRegenInterrupt(AuraApplication const* aurApp, uint8 mode, bool apply) const;
        void HandleAuraModWeaponCritPercent(AuraApplication const* aurApp, uint8 mode, bool apply) const;
        void HandleModHitChance(AuraApplication const* aurApp, uint8 mode, bool apply) const;
        void HandleModSpellHitChance(AuraApplication const* aurApp, uint8 mode, bool apply) const;
        void HandleModSpellCritChance(AuraApplication const* aurApp, uint8 mode, bool apply) const;
        void HandleAuraModCritPct(AuraApplication const* aurApp, uint8 mode, bool apply) const;
        //   attack speed
        void HandleModCastingSpeed(AuraApplication const* aurApp, uint8 mode, bool apply) const;
        void HandleModMeleeRangedSpeedPct(AuraApplication const* aurApp, uint8 mode, bool apply) const;
        void HandleModCombatSpeedPct(AuraApplication const* aurApp, uint8 mode, bool apply) const;
        void HandleModAttackSpeed(AuraApplication const* aurApp, uint8 mode, bool apply) const;
        void HandleModMeleeSpeedPct(AuraApplication const* aurApp, uint8 mode, bool apply) const;
        void HandleAuraModRangedHaste(AuraApplication const* aurApp, uint8 mode, bool apply) const;
        //   combat rating
        void HandleModRating(AuraApplication const* aurApp, uint8 mode, bool apply) const;
        void HandleModRatingFromStat(AuraApplication const* aurApp, uint8 mode, bool apply) const;
        void HandleModRatingPct(AuraApplication const* aurApp, uint8 mode, bool apply) const;
        //   attack power
        void HandleAuraModAttackPower(AuraApplication const* aurApp, uint8 mode, bool apply) const;
        void HandleAuraModRangedAttackPower(AuraApplication const* aurApp, uint8 mode, bool apply) const;
        void HandleAuraModAttackPowerPercent(AuraApplication const* aurApp, uint8 mode, bool apply) const;
        void HandleAuraModRangedAttackPowerPercent(AuraApplication const* aurApp, uint8 mode, bool apply) const;
        void HandleAuraModAttackPowerOfArmor(AuraApplication const* aurApp, uint8 mode, bool apply) const;
        //   damage bonus
        void HandleModDamageDone(AuraApplication const* aurApp, uint8 mode, bool apply) const;
        void HandleModDamagePercentDone(AuraApplication const* aurApp, uint8 mode, bool apply) const;
        void HandleModOffhandDamagePercent(AuraApplication const* aurApp, uint8 mode, bool apply) const;
        void HandleShieldBlockValue(AuraApplication const* aurApp, uint8 mode, bool apply) const;
        //  power cost
        void HandleModPowerCostPCT(AuraApplication const* aurApp, uint8 mode, bool apply) const;
        void HandleModPowerCost(AuraApplication const* aurApp, uint8 mode, bool apply) const;
        void HandleArenaPreparation(AuraApplication const* aurApp, uint8 mode, bool apply) const;
        void HandleNoReagentUseAura(AuraApplication const* aurApp, uint8 mode, bool apply) const;
        void HandleAuraRetainComboPoints(AuraApplication const* aurApp, uint8 mode, bool apply) const;
        //  others
        void HandleAuraDummy(AuraApplication const* aurApp, uint8 mode, bool apply) const;
        void HandleChannelDeathItem(AuraApplication const* aurApp, uint8 mode, bool apply) const;
        void HandleBindSight(AuraApplication const* aurApp, uint8 mode, bool apply) const;
        void HandleForceReaction(AuraApplication const* aurApp, uint8 mode, bool apply) const;
        void HandleAuraEmpathy(AuraApplication const* aurApp, uint8 mode, bool apply) const;
        void HandleAuraModFaction(AuraApplication const* aurApp, uint8 mode, bool apply) const;
        void HandleComprehendLanguage(AuraApplication const* aurApp, uint8 mode, bool apply) const;
        void HandleAuraLinked(AuraApplication const* aurApp, uint8 mode, bool apply) const;
        void HandleAuraOpenStable(AuraApplication const* aurApp, uint8 mode, bool apply) const;
        void HandleAuraModFakeInebriation(AuraApplication const* aurApp, uint8 mode, bool apply) const;
        void HandleAuraOverrideSpells(AuraApplication const* aurApp, uint8 mode, bool apply) const;
        void HandleAuraSetVehicle(AuraApplication const* aurApp, uint8 mode, bool apply) const;
        void HandlePreventResurrection(AuraApplication const* aurApp, uint8 mode, bool apply) const;
        void HandleMastery(AuraApplication const* aurApp, uint8 mode, bool apply) const;
        void HandleAuraForceWeather(AuraApplication const* aurApp, uint8 mode, bool apply) const;
        void HandleEnableAltPower(AuraApplication const* aurApp, uint8 mode, bool apply) const;
        void HandleModSpellCategoryCooldown(AuraApplication const* aurApp, uint8 mode, bool apply) const;
        void HandleShowConfirmationPrompt(AuraApplication const* aurApp, uint8 mode, bool apply) const;
        void HandleOverridePetSpecs(AuraApplication const* aurApp, uint8 mode, bool apply) const;
        void HandleAllowUsingGameobjectsWhileMounted(AuraApplication const* aurApp, uint8 mode, bool apply) const;
        void HandlePlayScene(AuraApplication const* aurApp, uint8 mode, bool apply) const;
        void HandleCreateAreaTrigger(AuraApplication const* aurApp, uint8 mode, bool apply) const;
<<<<<<< HEAD
        void HandleProfilCamera(AuraApplication const* aurApp, uint8 mode, bool apply) const;
=======
        void HandleLinkedSummon(AuraApplication const* aurApp, uint8 mode, bool apply) const;
>>>>>>> 6bb1a34a

        // aura effect periodic tick handlers
        void HandlePeriodicDummyAuraTick(Unit* target, Unit* caster) const;
        void HandlePeriodicTriggerSpellAuraTick(Unit* target, Unit* caster) const;
        void HandlePeriodicTriggerSpellWithValueAuraTick(Unit* target, Unit* caster) const;
        void HandlePeriodicDamageAurasTick(Unit* target, Unit* caster) const;
        void HandlePeriodicHealthLeechAuraTick(Unit* target, Unit* caster) const;
        void HandlePeriodicHealthFunnelAuraTick(Unit* target, Unit* caster) const;
        void HandlePeriodicHealAurasTick(Unit* target, Unit* caster) const;
        void HandlePeriodicManaLeechAuraTick(Unit* target, Unit* caster) const;
        void HandleObsModPowerAuraTick(Unit* target, Unit* caster) const;
        void HandlePeriodicEnergizeAuraTick(Unit* target, Unit* caster) const;
        void HandlePeriodicPowerBurnAuraTick(Unit* target, Unit* caster) const;

        // aura effect proc handlers
        void HandleBreakableCCAuraProc(AuraApplication* aurApp, ProcEventInfo& eventInfo);
        void HandleProcTriggerSpellAuraProc(AuraApplication* aurApp, ProcEventInfo& eventInfo);
        void HandleProcTriggerSpellWithValueAuraProc(AuraApplication* aurApp, ProcEventInfo& eventInfo);
        void HandleProcTriggerDamageAuraProc(AuraApplication* aurApp, ProcEventInfo& eventInfo);

        // pvp talents
        void HandleAuraPvpTalents(AuraApplication const* auraApp, uint8 mode, bool apply) const;
};

namespace Trinity
{
    // Binary predicate for sorting the priority of absorption aura effects
    class AbsorbAuraOrderPred
    {
        public:
            AbsorbAuraOrderPred() { }
            bool operator() (AuraEffect* aurEffA, AuraEffect* aurEffB) const
            {
                SpellInfo const* spellProtoA = aurEffA->GetSpellInfo();
                SpellInfo const* spellProtoB = aurEffB->GetSpellInfo();

                // Fel Blossom
                if (spellProtoA->Id == 28527)
                    return true;
                if (spellProtoB->Id == 28527)
                    return false;

                // Ice Barrier
                if (spellProtoA->GetCategory() == 471)
                    return true;
                if (spellProtoB->GetCategory() == 471)
                    return false;

                // Sacrifice
                if (spellProtoA->Id == 7812)
                    return true;
                if (spellProtoB->Id == 7812)
                    return false;

                // Cauterize (must be last)
                if (spellProtoA->Id == 86949)
                    return false;
                if (spellProtoB->Id == 86949)
                    return true;

                // Spirit of Redemption (must be last)
                if (spellProtoA->Id == 20711)
                    return false;
                if (spellProtoB->Id == 20711)
                    return true;

                return false;
            }
    };
}
#endif<|MERGE_RESOLUTION|>--- conflicted
+++ resolved
@@ -319,11 +319,8 @@
         void HandleAllowUsingGameobjectsWhileMounted(AuraApplication const* aurApp, uint8 mode, bool apply) const;
         void HandlePlayScene(AuraApplication const* aurApp, uint8 mode, bool apply) const;
         void HandleCreateAreaTrigger(AuraApplication const* aurApp, uint8 mode, bool apply) const;
-<<<<<<< HEAD
         void HandleProfilCamera(AuraApplication const* aurApp, uint8 mode, bool apply) const;
-=======
         void HandleLinkedSummon(AuraApplication const* aurApp, uint8 mode, bool apply) const;
->>>>>>> 6bb1a34a
 
         // aura effect periodic tick handlers
         void HandlePeriodicDummyAuraTick(Unit* target, Unit* caster) const;
