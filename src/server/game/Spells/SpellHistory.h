/*
 * Copyright (C) 2008-2016 TrinityCore <http://www.trinitycore.org/>
 *
 * This program is free software; you can redistribute it and/or modify it
 * under the terms of the GNU General Public License as published by the
 * Free Software Foundation; either version 2 of the License, or (at your
 * option) any later version.
 *
 * This program is distributed in the hope that it will be useful, but WITHOUT
 * ANY WARRANTY; without even the implied warranty of MERCHANTABILITY or
 * FITNESS FOR A PARTICULAR PURPOSE. See the GNU General Public License for
 * more details.
 *
 * You should have received a copy of the GNU General Public License along
 * with this program. If not, see <http://www.gnu.org/licenses/>.
 */

#ifndef SpellHistory_h__
#define SpellHistory_h__

#include "SharedDefines.h"
#include "QueryResult.h"
#include "Transaction.h"
#include <chrono>
#include <deque>

class Item;
class Player;
class Spell;
class SpellInfo;
class Unit;
struct SpellCategoryEntry;

class SpellHistory
{
public:
    typedef std::chrono::system_clock Clock;

    struct CooldownEntry
    {
        uint32 SpellId = 0;
        Clock::time_point CooldownEnd;
        uint32 ItemId = 0;
        uint32 CategoryId = 0;
        Clock::time_point CategoryEnd;
        bool OnHold = false;
    };

    typedef std::unordered_map<uint32 /*spellId*/, CooldownEntry> CooldownStorageType;
    typedef std::unordered_map<uint32 /*categoryId*/, CooldownEntry*> CategoryCooldownStorageType;
    typedef std::unordered_map<uint32 /*categoryId*/, Clock::time_point> GlobalCooldownStorageType;

    explicit SpellHistory(Unit* owner) : _owner(owner), _schoolLockouts() { }

    template<class OwnerType>
    void LoadFromDB(PreparedQueryResult cooldownsResult);

    template<class OwnerType>
    void SaveToDB(SQLTransaction& trans);

    void Update();

    void HandleCooldowns(SpellInfo const* spellInfo, Item const* item, Spell* spell = nullptr);
    void HandleCooldowns(SpellInfo const* spellInfo, uint32 itemID, Spell* spell = nullptr);
    bool IsReady(SpellInfo const* spellInfo, uint32 itemId = 0) const;
    template<class OwnerType>
    void WritePacket(WorldPacket& packet) const;

    // Cooldowns
    static Clock::duration const InfinityCooldownDelay;  // used for set "infinity cooldowns" for spells and check
    static Clock::duration const InfinityCooldownDelayCheck;

    void StartCooldown(SpellInfo const* spellInfo, uint32 itemId, Spell* spell = nullptr, bool onHold = false);
    void SendCooldownEvent(SpellInfo const* spellInfo, uint32 itemId = 0, Spell* spell = nullptr, bool startCooldown = true);

    template<class Type, class Period>
    void AddCooldown(uint32 spellId, uint32 itemId, std::chrono::duration<Type, Period> cooldownDuration)
    {
        Clock::time_point now = Clock::now();
        AddCooldown(spellId, itemId, now + std::chrono::duration_cast<Clock::duration>(cooldownDuration), 0, now);
    }

    void AddCooldown(uint32 spellId, uint32 itemId, Clock::time_point cooldownEnd, uint32 categoryId, Clock::time_point categoryEnd, bool onHold = false);
    void ModifyCooldown(uint32 spellId, int32 cooldownModMs);
    void ResetCooldown(uint32 spellId, bool update = false);
    void ResetCooldown(CooldownStorageType::iterator& itr, bool update = false);
    template<typename Predicate>
    void ResetCooldowns(Predicate predicate, bool update = false)
    {
        std::vector<int32> resetCooldowns;
        resetCooldowns.reserve(_spellCooldowns.size());
        for (auto itr = _spellCooldowns.begin(); itr != _spellCooldowns.end();)
        {
            if (predicate(itr))
            {
                resetCooldowns.push_back(itr->first);
                ResetCooldown(itr, false);
            }
            else
                ++itr;
        }

        if (update && !resetCooldowns.empty())
            SendClearCooldowns(resetCooldowns);
    }

    void ResetAllCooldowns();
    bool HasCooldown(SpellInfo const* spellInfo, uint32 itemId = 0) const;
    bool HasCooldown(uint32 spellId, uint32 itemId = 0) const;
    uint32 GetRemainingCooldown(SpellInfo const* spellInfo) const;

    // School lockouts
    void LockSpellSchool(SpellSchoolMask schoolMask, uint32 lockoutTime);
    bool IsSchoolLocked(SpellSchoolMask schoolMask) const;

    // Global cooldown
    bool HasGlobalCooldown(SpellInfo const* spellInfo) const;
    void AddGlobalCooldown(SpellInfo const* spellInfo, uint32 duration);
    void CancelGlobalCooldown(SpellInfo const* spellInfo);

    void BuildCooldownPacket(WorldPacket& data, uint8 flags, uint32 spellId, uint32 cooldown) const;

    CooldownStorageType::size_type GetCooldownsSizeForPacket() const { return _spellCooldowns.size(); }
    void SaveCooldownStateBeforeDuel();
    void RestoreCooldownStateAfterDuel();
<<<<<<< HEAD
    
=======

>>>>>>> 233297c5
private:
    Player* GetPlayerOwner() const;
    void SendClearCooldowns(std::vector<int32> const& cooldowns) const;
    CooldownStorageType::iterator EraseCooldown(CooldownStorageType::iterator itr)
    {
        _categoryCooldowns.erase(itr->second.CategoryId);
        return _spellCooldowns.erase(itr);
    }

    typedef std::unordered_map<uint32, uint32> PacketCooldowns;
    void BuildCooldownPacket(WorldPacket& data, uint8 flags, PacketCooldowns const& cooldowns) const;

    static void GetCooldownDurations(SpellInfo const* spellInfo, uint32 itemId, int32* cooldown, uint32* categoryId, int32* categoryCooldown);

    Unit* _owner;
    CooldownStorageType _spellCooldowns;
    CooldownStorageType _spellCooldownsBeforeDuel;
    CategoryCooldownStorageType _categoryCooldowns;
    Clock::time_point _schoolLockouts[MAX_SPELL_SCHOOL];
    GlobalCooldownStorageType _globalCooldowns;

    template<class T>
    struct PersistenceHelper { };
};

#endif // SpellHistory_h__<|MERGE_RESOLUTION|>--- conflicted
+++ resolved
@@ -123,11 +123,7 @@
     CooldownStorageType::size_type GetCooldownsSizeForPacket() const { return _spellCooldowns.size(); }
     void SaveCooldownStateBeforeDuel();
     void RestoreCooldownStateAfterDuel();
-<<<<<<< HEAD
-    
-=======
 
->>>>>>> 233297c5
 private:
     Player* GetPlayerOwner() const;
     void SendClearCooldowns(std::vector<int32> const& cooldowns) const;
