--- conflicted
+++ resolved
@@ -3723,11 +3723,7 @@
             creatureCaster->ReleaseSpellFocus(this);
 
     // Okay, everything is prepared. Now we need to distinguish between immediate and evented delayed spells
-<<<<<<< HEAD
-    if ((m_spellInfo->HasHitDelay() && !m_spellInfo->IsChanneled()) || m_spellInfo->HasAttribute(SPELL_ATTR4_UNK4) || IsDelayedByMotionMaster())
-=======
-    if ((m_spellInfo->HasHitDelay() && !m_spellInfo->IsChanneled()) || m_spellInfo->HasAttribute(SPELL_ATTR4_NO_HARMFUL_THREAT))
->>>>>>> 634c0389
+    if ((m_spellInfo->HasHitDelay() && !m_spellInfo->IsChanneled()) || m_spellInfo->HasAttribute(SPELL_ATTR4_NO_HARMFUL_THREAT) || IsDelayedByMotionMaster())
     {
         // Remove used for cast item if need (it can be already NULL after TakeReagents call
         // in case delayed spell remove item at cast delay start
