/*
 * Copyright (C) 2008-2013 TrinityCore <http://www.trinitycore.org/>
 * Copyright (C) 2005-2009 MaNGOS <http://getmangos.com/>
 *
 * This program is free software; you can redistribute it and/or modify it
 * under the terms of the GNU General Public License as published by the
 * Free Software Foundation; either version 2 of the License, or (at your
 * option) any later version.
 *
 * This program is distributed in the hope that it will be useful, but WITHOUT
 * ANY WARRANTY; without even the implied warranty of MERCHANTABILITY or
 * FITNESS FOR A PARTICULAR PURPOSE. See the GNU General Public License for
 * more details.
 *
 * You should have received a copy of the GNU General Public License along
 * with this program. If not, see <http://www.gnu.org/licenses/>.
 */

#include "Common.h"
#include "DatabaseEnv.h"
#include "WorldPacket.h"
#include "WorldSession.h"
#include "GridNotifiers.h"
#include "GridNotifiersImpl.h"
#include "Opcodes.h"
#include "Log.h"
#include "UpdateMask.h"
#include "World.h"
#include "ObjectMgr.h"
#include "SpellMgr.h"
#include "Player.h"
#include "Pet.h"
#include "Unit.h"
#include "Totem.h"
#include "Spell.h"
#include "DynamicObject.h"
#include "Guild.h"
#include "Group.h"
#include "UpdateData.h"
#include "MapManager.h"
#include "ObjectAccessor.h"
#include "CellImpl.h"
#include "SharedDefines.h"
#include "LootMgr.h"
#include "VMapFactory.h"
#include "Battleground.h"
#include "Util.h"
#include "TemporarySummon.h"
#include "Vehicle.h"
#include "SpellAuraEffects.h"
#include "ScriptMgr.h"
#include "ConditionMgr.h"
#include "DisableMgr.h"
#include "SpellScript.h"
#include "InstanceScript.h"
#include "SpellInfo.h"
#include "DB2Stores.h"
#include "Battlefield.h"
#include "BattlefieldMgr.h"

extern pEffect SpellEffects[TOTAL_SPELL_EFFECTS];

SpellDestination::SpellDestination()
{
    _position.Relocate(0, 0, 0, 0);
    _transportGUID = 0;
    _transportOffset.Relocate(0, 0, 0, 0);
}

SpellDestination::SpellDestination(float x, float y, float z, float orientation, uint32 mapId)
{
    _position.Relocate(x, y, z, orientation);
    _transportGUID = 0;
    _position.m_mapId = mapId;
}

SpellDestination::SpellDestination(Position const& pos)
{
    _position.Relocate(pos);
    _transportGUID = 0;
}

SpellDestination::SpellDestination(WorldObject const& wObj)
{
    _transportGUID = wObj.GetTransGUID();
    _transportOffset.Relocate(wObj.GetTransOffsetX(), wObj.GetTransOffsetY(), wObj.GetTransOffsetZ(), wObj.GetTransOffsetO());
    _position.Relocate(wObj);
    _position.SetOrientation(wObj.GetOrientation());
}


SpellCastTargets::SpellCastTargets() : m_elevation(0), m_speed(0), m_strTarget()
{
    m_objectTarget = NULL;
    m_itemTarget = NULL;

    m_objectTargetGUID   = 0;
    m_itemTargetGUID   = 0;
    m_itemTargetEntry  = 0;

    m_targetMask = 0;
}

SpellCastTargets::~SpellCastTargets()
{
}

void SpellCastTargets::Read(ByteBuffer& data, Unit* caster)
{
    data >> m_targetMask;

    if (m_targetMask == TARGET_FLAG_NONE)
        return;

    if (m_targetMask & (TARGET_FLAG_UNIT | TARGET_FLAG_UNIT_MINIPET | TARGET_FLAG_GAMEOBJECT | TARGET_FLAG_CORPSE_ENEMY | TARGET_FLAG_CORPSE_ALLY))
        data.readPackGUID(m_objectTargetGUID);

    if (m_targetMask & (TARGET_FLAG_ITEM | TARGET_FLAG_TRADE_ITEM))
        data.readPackGUID(m_itemTargetGUID);

    if (m_targetMask & TARGET_FLAG_SOURCE_LOCATION)
    {
        data.readPackGUID(m_src._transportGUID);
        if (m_src._transportGUID)
            data >> m_src._transportOffset.PositionXYZStream();
        else
            data >> m_src._position.PositionXYZStream();
    }
    else
    {
        m_src._transportGUID = caster->GetTransGUID();
        if (m_src._transportGUID)
            m_src._transportOffset.Relocate(caster->GetTransOffsetX(), caster->GetTransOffsetY(), caster->GetTransOffsetZ(), caster->GetTransOffsetO());
        else
            m_src._position.Relocate(caster);
    }

    if (m_targetMask & TARGET_FLAG_DEST_LOCATION)
    {
        data.readPackGUID(m_dst._transportGUID);
        if (m_dst._transportGUID)
            data >> m_dst._transportOffset.PositionXYZStream();
        else
            data >> m_dst._position.PositionXYZStream();
    }
    else
    {
        m_dst._transportGUID = caster->GetTransGUID();
        if (m_dst._transportGUID)
            m_dst._transportOffset.Relocate(caster->GetTransOffsetX(), caster->GetTransOffsetY(), caster->GetTransOffsetZ(), caster->GetTransOffsetO());
        else
            m_dst._position.Relocate(caster);
    }

    if (m_targetMask & TARGET_FLAG_STRING)
        data >> m_strTarget;

    Update(caster);
}

void SpellCastTargets::Write(ByteBuffer& data)
{
    data << uint32(m_targetMask);

    if (m_targetMask & (TARGET_FLAG_UNIT | TARGET_FLAG_CORPSE_ALLY | TARGET_FLAG_GAMEOBJECT | TARGET_FLAG_CORPSE_ENEMY | TARGET_FLAG_UNIT_MINIPET))
        data.appendPackGUID(m_objectTargetGUID);

    if (m_targetMask & (TARGET_FLAG_ITEM | TARGET_FLAG_TRADE_ITEM))
    {
        if (m_itemTarget)
            data.append(m_itemTarget->GetPackGUID());
        else
            data << uint8(0);
    }

    if (m_targetMask & TARGET_FLAG_SOURCE_LOCATION)
    {
        data.appendPackGUID(m_src._transportGUID); // relative position guid here - transport for example
        if (m_src._transportGUID)
            data << m_src._transportOffset.PositionXYZStream();
        else
            data << m_src._position.PositionXYZStream();
    }

    if (m_targetMask & TARGET_FLAG_DEST_LOCATION)
    {
        data.appendPackGUID(m_dst._transportGUID); // relative position guid here - transport for example
        if (m_dst._transportGUID)
            data << m_dst._transportOffset.PositionXYZStream();
        else
            data << m_dst._position.PositionXYZStream();
    }

    if (m_targetMask & TARGET_FLAG_STRING)
        data << m_strTarget;
}

uint64 SpellCastTargets::GetUnitTargetGUID() const
{
    switch (GUID_HIPART(m_objectTargetGUID))
    {
        case HIGHGUID_PLAYER:
        case HIGHGUID_VEHICLE:
        case HIGHGUID_UNIT:
        case HIGHGUID_PET:
            return m_objectTargetGUID;
        default:
            return 0LL;
    }
}

Unit* SpellCastTargets::GetUnitTarget() const
{
    if (m_objectTarget)
        return m_objectTarget->ToUnit();
    return NULL;
}

void SpellCastTargets::SetUnitTarget(Unit* target)
{
    if (!target)
        return;

    m_objectTarget = target;
    m_objectTargetGUID = target->GetGUID();
    m_targetMask |= TARGET_FLAG_UNIT;
}

uint64 SpellCastTargets::GetGOTargetGUID() const
{
    switch (GUID_HIPART(m_objectTargetGUID))
    {
        case HIGHGUID_TRANSPORT:
        case HIGHGUID_MO_TRANSPORT:
        case HIGHGUID_GAMEOBJECT:
            return m_objectTargetGUID;
        default:
            return 0LL;
    }
}

GameObject* SpellCastTargets::GetGOTarget() const
{
    if (m_objectTarget)
        return m_objectTarget->ToGameObject();
    return NULL;
}


void SpellCastTargets::SetGOTarget(GameObject* target)
{
    if (!target)
        return;

    m_objectTarget = target;
    m_objectTargetGUID = target->GetGUID();
    m_targetMask |= TARGET_FLAG_GAMEOBJECT;
}

uint64 SpellCastTargets::GetCorpseTargetGUID() const
{
    switch (GUID_HIPART(m_objectTargetGUID))
    {
        case HIGHGUID_CORPSE:
            return m_objectTargetGUID;
        default:
            return 0LL;
    }
}

Corpse* SpellCastTargets::GetCorpseTarget() const
{
    if (m_objectTarget)
        return m_objectTarget->ToCorpse();
    return NULL;
}

WorldObject* SpellCastTargets::GetObjectTarget() const
{
    return m_objectTarget;
}

uint64 SpellCastTargets::GetObjectTargetGUID() const
{
    return m_objectTargetGUID;
}

void SpellCastTargets::RemoveObjectTarget()
{
    m_objectTarget = NULL;
    m_objectTargetGUID = 0LL;
    m_targetMask &= ~(TARGET_FLAG_UNIT_MASK | TARGET_FLAG_CORPSE_MASK | TARGET_FLAG_GAMEOBJECT_MASK);
}

void SpellCastTargets::SetItemTarget(Item* item)
{
    if (!item)
        return;

    m_itemTarget = item;
    m_itemTargetGUID = item->GetGUID();
    m_itemTargetEntry = item->GetEntry();
    m_targetMask |= TARGET_FLAG_ITEM;
}

void SpellCastTargets::SetTradeItemTarget(Player* caster)
{
    m_itemTargetGUID = uint64(TRADE_SLOT_NONTRADED);
    m_itemTargetEntry = 0;
    m_targetMask |= TARGET_FLAG_TRADE_ITEM;

    Update(caster);
}

void SpellCastTargets::UpdateTradeSlotItem()
{
    if (m_itemTarget && (m_targetMask & TARGET_FLAG_TRADE_ITEM))
    {
        m_itemTargetGUID = m_itemTarget->GetGUID();
        m_itemTargetEntry = m_itemTarget->GetEntry();
    }
}

SpellDestination const* SpellCastTargets::GetSrc() const
{
    return &m_src;
}

Position const* SpellCastTargets::GetSrcPos() const
{
    return &m_src._position;
}

void SpellCastTargets::SetSrc(float x, float y, float z)
{
    m_src = SpellDestination(x, y, z);
    m_targetMask |= TARGET_FLAG_SOURCE_LOCATION;
}

void SpellCastTargets::SetSrc(Position const& pos)
{
    m_src = SpellDestination(pos);
    m_targetMask |= TARGET_FLAG_SOURCE_LOCATION;
}

void SpellCastTargets::SetSrc(WorldObject const& wObj)
{
    m_src = SpellDestination(wObj);
    m_targetMask |= TARGET_FLAG_SOURCE_LOCATION;
}

void SpellCastTargets::ModSrc(Position const& pos)
{
    ASSERT(m_targetMask & TARGET_FLAG_SOURCE_LOCATION);

    if (m_src._transportGUID)
    {
        Position offset;
        m_src._position.GetPositionOffsetTo(pos, offset);
        m_src._transportOffset.RelocateOffset(offset);
    }
    m_src._position.Relocate(pos);
}

void SpellCastTargets::RemoveSrc()
{
    m_targetMask &= ~(TARGET_FLAG_SOURCE_LOCATION);
}

SpellDestination const* SpellCastTargets::GetDst() const
{
    return &m_dst;
}

WorldLocation const* SpellCastTargets::GetDstPos() const
{
    return &m_dst._position;
}

void SpellCastTargets::SetDst(float x, float y, float z, float orientation, uint32 mapId)
{
    m_dst = SpellDestination(x, y, z, orientation, mapId);
    m_targetMask |= TARGET_FLAG_DEST_LOCATION;
}

void SpellCastTargets::SetDst(Position const& pos)
{
    m_dst = SpellDestination(pos);
    m_targetMask |= TARGET_FLAG_DEST_LOCATION;
}

void SpellCastTargets::SetDst(WorldObject const& wObj)
{
    m_dst = SpellDestination(wObj);
    m_targetMask |= TARGET_FLAG_DEST_LOCATION;
}

void SpellCastTargets::SetDst(SpellCastTargets const& spellTargets)
{
    m_dst = spellTargets.m_dst;
    m_targetMask |= TARGET_FLAG_DEST_LOCATION;
}

void SpellCastTargets::ModDst(Position const& pos)
{
    ASSERT(m_targetMask & TARGET_FLAG_DEST_LOCATION);

    if (m_dst._transportGUID)
    {
        Position offset;
        m_dst._position.GetPositionOffsetTo(pos, offset);
        m_dst._transportOffset.RelocateOffset(offset);
    }
    m_dst._position.Relocate(pos);
}

void SpellCastTargets::RemoveDst()
{
    m_targetMask &= ~(TARGET_FLAG_DEST_LOCATION);
}

void SpellCastTargets::Update(Unit* caster)
{
    m_objectTarget = m_objectTargetGUID ? ((m_objectTargetGUID == caster->GetGUID()) ? caster : ObjectAccessor::GetWorldObject(*caster, m_objectTargetGUID)) : NULL;

    m_itemTarget = NULL;
    if (caster->GetTypeId() == TYPEID_PLAYER)
    {
        Player* player = caster->ToPlayer();
        if (m_targetMask & TARGET_FLAG_ITEM)
            m_itemTarget = player->GetItemByGuid(m_itemTargetGUID);
        else if (m_targetMask & TARGET_FLAG_TRADE_ITEM)
            if (m_itemTargetGUID == TRADE_SLOT_NONTRADED) // here it is not guid but slot. Also prevents hacking slots
                if (TradeData* pTrade = player->GetTradeData())
                    m_itemTarget = pTrade->GetTraderData()->GetItem(TRADE_SLOT_NONTRADED);

        if (m_itemTarget)
            m_itemTargetEntry = m_itemTarget->GetEntry();
    }

    // update positions by transport move
    if (HasSrc() && m_src._transportGUID)
    {
        if (WorldObject* transport = ObjectAccessor::GetWorldObject(*caster, m_src._transportGUID))
        {
            m_src._position.Relocate(transport);
            m_src._position.RelocateOffset(m_src._transportOffset);
        }
    }

    if (HasDst() && m_dst._transportGUID)
    {
        if (WorldObject* transport = ObjectAccessor::GetWorldObject(*caster, m_dst._transportGUID))
        {
            m_dst._position.Relocate(transport);
            m_dst._position.RelocateOffset(m_dst._transportOffset);
        }
    }
}

void SpellCastTargets::OutDebug() const
{
    if (!m_targetMask)
        TC_LOG_INFO(LOG_FILTER_SPELLS_AURAS, "No targets");

    TC_LOG_INFO(LOG_FILTER_SPELLS_AURAS, "target mask: %u", m_targetMask);
    if (m_targetMask & (TARGET_FLAG_UNIT_MASK | TARGET_FLAG_CORPSE_MASK | TARGET_FLAG_GAMEOBJECT_MASK))
        TC_LOG_INFO(LOG_FILTER_SPELLS_AURAS, "Object target: " UI64FMTD, m_objectTargetGUID);
    if (m_targetMask & TARGET_FLAG_ITEM)
        TC_LOG_INFO(LOG_FILTER_SPELLS_AURAS, "Item target: " UI64FMTD, m_itemTargetGUID);
    if (m_targetMask & TARGET_FLAG_TRADE_ITEM)
        TC_LOG_INFO(LOG_FILTER_SPELLS_AURAS, "Trade item target: " UI64FMTD, m_itemTargetGUID);
    if (m_targetMask & TARGET_FLAG_SOURCE_LOCATION)
        TC_LOG_INFO(LOG_FILTER_SPELLS_AURAS, "Source location: transport guid:" UI64FMTD " trans offset: %s position: %s", m_src._transportGUID, m_src._transportOffset.ToString().c_str(), m_src._position.ToString().c_str());
    if (m_targetMask & TARGET_FLAG_DEST_LOCATION)
        TC_LOG_INFO(LOG_FILTER_SPELLS_AURAS, "Destination location: transport guid:" UI64FMTD " trans offset: %s position: %s", m_dst._transportGUID, m_dst._transportOffset.ToString().c_str(), m_dst._position.ToString().c_str());
    if (m_targetMask & TARGET_FLAG_STRING)
        TC_LOG_INFO(LOG_FILTER_SPELLS_AURAS, "String: %s", m_strTarget.c_str());
    TC_LOG_INFO(LOG_FILTER_SPELLS_AURAS, "speed: %f", m_speed);
    TC_LOG_INFO(LOG_FILTER_SPELLS_AURAS, "elevation: %f", m_elevation);
}

SpellValue::SpellValue(SpellInfo const* proto)
{
    for (uint32 i = 0; i < MAX_SPELL_EFFECTS; ++i)
        EffectBasePoints[i] = proto->Effects[i].BasePoints;
    MaxAffectedTargets = proto->MaxAffectedTargets;
    RadiusMod = 1.0f;
    AuraStackAmount = 1;
}

Spell::Spell(Unit* caster, SpellInfo const* info, TriggerCastFlags triggerFlags, uint64 originalCasterGUID, bool skipCheck) :
m_spellInfo(sSpellMgr->GetSpellForDifficultyFromSpell(info, caster)),
m_caster((info->AttributesEx6 & SPELL_ATTR6_CAST_BY_CHARMER && caster->GetCharmerOrOwner()) ? caster->GetCharmerOrOwner() : caster)
, m_spellValue(new SpellValue(m_spellInfo)), m_preGeneratedPath(PathGenerator(m_caster))
{
    m_customError = SPELL_CUSTOM_ERROR_NONE;
    m_skipCheck = skipCheck;
    m_selfContainer = NULL;
    m_referencedFromCurrentSpell = false;
    m_executedCurrently = false;
    m_needComboPoints = m_spellInfo->NeedsComboPoints();
    m_comboPointGain = 0;
    m_delayStart = 0;
    m_delayAtDamageCount = 0;

    m_applyMultiplierMask = 0;
    m_auraScaleMask = 0;

    // Get data for type of attack
    switch (m_spellInfo->DmgClass)
    {
        case SPELL_DAMAGE_CLASS_MELEE:
            if (m_spellInfo->AttributesEx3 & SPELL_ATTR3_REQ_OFFHAND)
                m_attackType = OFF_ATTACK;
            else
                m_attackType = BASE_ATTACK;
            break;
        case SPELL_DAMAGE_CLASS_RANGED:
            m_attackType = m_spellInfo->IsRangedWeaponSpell() ? RANGED_ATTACK : BASE_ATTACK;
            break;
        default:
                                                            // Wands
            if (m_spellInfo->AttributesEx2 & SPELL_ATTR2_AUTOREPEAT_FLAG)
                m_attackType = RANGED_ATTACK;
            else
                m_attackType = BASE_ATTACK;
            break;
    }

    m_spellSchoolMask = info->GetSchoolMask();           // Can be override for some spell (wand shoot for example)

    if (m_attackType == RANGED_ATTACK)
        // wand case
        if ((m_caster->getClassMask() & CLASSMASK_WAND_USERS) != 0 && m_caster->GetTypeId() == TYPEID_PLAYER)
            if (Item* pItem = m_caster->ToPlayer()->GetWeaponForAttack(RANGED_ATTACK))
                m_spellSchoolMask = SpellSchoolMask(1 << pItem->GetTemplate()->DamageType);

    if (originalCasterGUID)
        m_originalCasterGUID = originalCasterGUID;
    else
        m_originalCasterGUID = m_caster->GetGUID();

    if (m_originalCasterGUID == m_caster->GetGUID())
        m_originalCaster = m_caster;
    else
    {
        m_originalCaster = ObjectAccessor::GetUnit(*m_caster, m_originalCasterGUID);
        if (m_originalCaster && !m_originalCaster->IsInWorld())
            m_originalCaster = NULL;
    }

    m_spellState = SPELL_STATE_NULL;
    _triggeredCastFlags = triggerFlags;
    if (info->AttributesEx4 & SPELL_ATTR4_TRIGGERED)
        _triggeredCastFlags = TRIGGERED_FULL_MASK;

    m_CastItem = NULL;
    m_castItemGUID = 0;

    unitTarget = NULL;
    itemTarget = NULL;
    gameObjTarget = NULL;
    focusObject = NULL;
    m_cast_count = 0;
    m_glyphIndex = 0;
    m_preCastSpell = 0;
    m_triggeredByAuraSpell  = NULL;
    m_spellAura = NULL;

    //Auto Shot & Shoot (wand)
    m_autoRepeat = m_spellInfo->IsAutoRepeatRangedSpell();

    m_runesState = 0;
    m_powerCost = 0;                                        // setup to correct value in Spell::prepare, must not be used before.
    m_casttime = 0;                                         // setup to correct value in Spell::prepare, must not be used before.
    m_timer = 0;                                            // will set to castime in prepare

    m_channelTargetEffectMask = 0;

    // Determine if spell can be reflected back to the caster
    // Patch 1.2 notes: Spell Reflection no longer reflects abilities
    m_canReflect = m_spellInfo->DmgClass == SPELL_DAMAGE_CLASS_MAGIC && !(m_spellInfo->Attributes & SPELL_ATTR0_ABILITY)
        && !(m_spellInfo->AttributesEx & SPELL_ATTR1_CANT_BE_REFLECTED) && !(m_spellInfo->Attributes & SPELL_ATTR0_UNAFFECTED_BY_INVULNERABILITY)
        && !m_spellInfo->IsPassive() && !m_spellInfo->IsPositive();

    CleanupTargetList();
    memset(m_effectExecuteData, 0, MAX_SPELL_EFFECTS * sizeof(ByteBuffer*));

    for (uint8 i = 0; i < MAX_SPELL_EFFECTS; ++i)
        m_destTargets[i] = SpellDestination(*m_caster);
}

Spell::~Spell()
{
    // unload scripts
    while (!m_loadedScripts.empty())
    {
        std::list<SpellScript*>::iterator itr = m_loadedScripts.begin();
        (*itr)->_Unload();
        delete (*itr);
        m_loadedScripts.erase(itr);
    }

    if (m_referencedFromCurrentSpell && m_selfContainer && *m_selfContainer == this)
    {
        // Clean the reference to avoid later crash.
        // If this error is repeating, we may have to add an ASSERT to better track down how we get into this case.
        TC_LOG_ERROR(LOG_FILTER_SPELLS_AURAS, "SPELL: deleting spell for spell ID %u. However, spell still referenced.", m_spellInfo->Id);
        *m_selfContainer = NULL;
    }

    if (m_caster && m_caster->GetTypeId() == TYPEID_PLAYER)
        ASSERT(m_caster->ToPlayer()->m_spellModTakingSpell != this);

    delete m_spellValue;

    CheckEffectExecuteData();
}

void Spell::InitExplicitTargets(SpellCastTargets const& targets)
{
    m_targets = targets;
    // this function tries to correct spell explicit targets for spell
    // client doesn't send explicit targets correctly sometimes - we need to fix such spells serverside
    // this also makes sure that we correctly send explicit targets to client (removes redundant data)
    uint32 neededTargets = m_spellInfo->GetExplicitTargetMask();

    if (WorldObject* target = m_targets.GetObjectTarget())
    {
        // check if object target is valid with needed target flags
        // for unit case allow corpse target mask because player with not released corpse is a unit target
        if ((target->ToUnit() && !(neededTargets & (TARGET_FLAG_UNIT_MASK | TARGET_FLAG_CORPSE_MASK)))
            || (target->ToGameObject() && !(neededTargets & TARGET_FLAG_GAMEOBJECT_MASK))
            || (target->ToCorpse() && !(neededTargets & TARGET_FLAG_CORPSE_MASK)))
            m_targets.RemoveObjectTarget();
    }
    else
    {
        // try to select correct unit target if not provided by client or by serverside cast
        if (neededTargets & (TARGET_FLAG_UNIT_MASK))
        {
            Unit* unit = NULL;
            // try to use player selection as a target
            if (Player* playerCaster = m_caster->ToPlayer())
            {
                // selection has to be found and to be valid target for the spell
                if (Unit* selectedUnit = ObjectAccessor::GetUnit(*m_caster, playerCaster->GetSelection()))
                    if (m_spellInfo->CheckExplicitTarget(m_caster, selectedUnit) == SPELL_CAST_OK)
                        unit = selectedUnit;
            }
            // try to use attacked unit as a target
            else if ((m_caster->GetTypeId() == TYPEID_UNIT) && neededTargets & (TARGET_FLAG_UNIT_ENEMY | TARGET_FLAG_UNIT))
                unit = m_caster->GetVictim();

            // didn't find anything - let's use self as target
            if (!unit && neededTargets & (TARGET_FLAG_UNIT_RAID | TARGET_FLAG_UNIT_PARTY | TARGET_FLAG_UNIT_ALLY))
                unit = m_caster;

            m_targets.SetUnitTarget(unit);
        }
    }

    // check if spell needs dst target
    if (neededTargets & TARGET_FLAG_DEST_LOCATION)
    {
        // and target isn't set
        if (!m_targets.HasDst())
        {
            // try to use unit target if provided
            if (WorldObject* target = targets.GetObjectTarget())
                m_targets.SetDst(*target);
            // or use self if not available
            else
                m_targets.SetDst(*m_caster);
        }
    }
    else
        m_targets.RemoveDst();

    if (neededTargets & TARGET_FLAG_SOURCE_LOCATION)
    {
        if (!targets.HasSrc())
            m_targets.SetSrc(*m_caster);
    }
    else
        m_targets.RemoveSrc();
}

void Spell::SelectExplicitTargets()
{
    // here go all explicit target changes made to explicit targets after spell prepare phase is finished
    if (Unit* target = m_targets.GetUnitTarget())
    {
        // check for explicit target redirection, for Grounding Totem for example
        if (m_spellInfo->GetExplicitTargetMask() & TARGET_FLAG_UNIT_ENEMY
            || (m_spellInfo->GetExplicitTargetMask() & TARGET_FLAG_UNIT && !m_spellInfo->IsPositive()))
        {
            Unit* redirect;
            switch (m_spellInfo->DmgClass)
            {
                case SPELL_DAMAGE_CLASS_MAGIC:
                    redirect = m_caster->GetMagicHitRedirectTarget(target, m_spellInfo);
                    break;
                case SPELL_DAMAGE_CLASS_MELEE:
                case SPELL_DAMAGE_CLASS_RANGED:
                    redirect = m_caster->GetMeleeHitRedirectTarget(target, m_spellInfo);
                    break;
                default:
                    redirect = NULL;
                    break;
            }
            if (redirect && (redirect != target))
                m_targets.SetUnitTarget(redirect);
        }
    }
}

void Spell::SelectSpellTargets()
{
    // select targets for cast phase
    SelectExplicitTargets();

    uint32 processedAreaEffectsMask = 0;
    for (uint32 i = 0; i < MAX_SPELL_EFFECTS; ++i)
    {
        // not call for empty effect.
        // Also some spells use not used effect targets for store targets for dummy effect in triggered spells
        if (!m_spellInfo->Effects[i].IsEffect())
            continue;

        // set expected type of implicit targets to be sent to client
        uint32 implicitTargetMask = GetTargetFlagMask(m_spellInfo->Effects[i].TargetA.GetObjectType()) | GetTargetFlagMask(m_spellInfo->Effects[i].TargetB.GetObjectType());
        if (implicitTargetMask & TARGET_FLAG_UNIT)
            m_targets.SetTargetFlag(TARGET_FLAG_UNIT);
        if (implicitTargetMask & (TARGET_FLAG_GAMEOBJECT | TARGET_FLAG_GAMEOBJECT_ITEM))
            m_targets.SetTargetFlag(TARGET_FLAG_GAMEOBJECT);

        SelectEffectImplicitTargets(SpellEffIndex(i), m_spellInfo->Effects[i].TargetA, processedAreaEffectsMask);
        SelectEffectImplicitTargets(SpellEffIndex(i), m_spellInfo->Effects[i].TargetB, processedAreaEffectsMask);

        // Select targets of effect based on effect type
        // those are used when no valid target could be added for spell effect based on spell target type
        // some spell effects use explicit target as a default target added to target map (like SPELL_EFFECT_LEARN_SPELL)
        // some spell effects add target to target map only when target type specified (like SPELL_EFFECT_WEAPON)
        // some spell effects don't add anything to target map (confirmed with sniffs) (like SPELL_EFFECT_DESTROY_ALL_TOTEMS)
        SelectEffectTypeImplicitTargets(i);

        if (m_targets.HasDst())
            AddDestTarget(*m_targets.GetDst(), i);

        if (m_spellInfo->IsChanneled())
        {
            uint8 mask = (1 << i);
            for (std::list<TargetInfo>::iterator ihit = m_UniqueTargetInfo.begin(); ihit != m_UniqueTargetInfo.end(); ++ihit)
            {
                if (ihit->effectMask & mask)
                {
                    m_channelTargetEffectMask |= mask;
                    break;
                }
            }
        }
        else if (m_auraScaleMask)
        {
            bool checkLvl = !m_UniqueTargetInfo.empty();
            for (std::list<TargetInfo>::iterator ihit = m_UniqueTargetInfo.begin(); ihit != m_UniqueTargetInfo.end();)
            {
                // remove targets which did not pass min level check
                if (m_auraScaleMask && ihit->effectMask == m_auraScaleMask)
                {
                    // Do not check for selfcast
                    if (!ihit->scaleAura && ihit->targetGUID != m_caster->GetGUID())
                    {
                         m_UniqueTargetInfo.erase(ihit++);
                         continue;
                    }
                }
                ++ihit;
            }
            if (checkLvl && m_UniqueTargetInfo.empty())
            {
                SendCastResult(SPELL_FAILED_LOWLEVEL);
                finish(false);
            }
        }
    }

    if (m_targets.HasDst())
    {
        if (m_targets.HasTraj())
        {
            float speed = m_targets.GetSpeedXY();
            if (speed > 0.0f)
                m_delayMoment = (uint64)floor(m_targets.GetDist2d() / speed * 1000.0f);
        }
        else if (m_spellInfo->Speed > 0.0f)
        {
            float dist = m_caster->GetDistance(*m_targets.GetDstPos());
            if (!(m_spellInfo->AttributesEx9 & SPELL_ATTR9_SPECIAL_DELAY_CALCULATION))
                m_delayMoment = uint64(floor(dist / m_spellInfo->Speed * 1000.0f));
            else
                m_delayMoment = uint64(m_spellInfo->Speed * 1000.0f);
        }
    }
}

void Spell::SelectEffectImplicitTargets(SpellEffIndex effIndex, SpellImplicitTargetInfo const& targetType, uint32& processedEffectMask)
{
    if (!targetType.GetTarget())
        return;

    uint32 effectMask = 1 << effIndex;
    // set the same target list for all effects
    // some spells appear to need this, however this requires more research
    switch (targetType.GetSelectionCategory())
    {
        case TARGET_SELECT_CATEGORY_NEARBY:
        case TARGET_SELECT_CATEGORY_CONE:
        case TARGET_SELECT_CATEGORY_AREA:
            // targets for effect already selected
            if (effectMask & processedEffectMask)
                return;
            // choose which targets we can select at once
            for (uint32 j = effIndex + 1; j < MAX_SPELL_EFFECTS; ++j)
            {
                SpellEffectInfo const* effects = GetSpellInfo()->Effects;
                if (effects[j].IsEffect() &&
                    effects[effIndex].TargetA.GetTarget() == effects[j].TargetA.GetTarget() &&
                    effects[effIndex].TargetB.GetTarget() == effects[j].TargetB.GetTarget() &&
                    effects[effIndex].ImplicitTargetConditions == effects[j].ImplicitTargetConditions &&
                    effects[effIndex].CalcRadius(m_caster) == effects[j].CalcRadius(m_caster) &&
                    CheckScriptEffectImplicitTargets(effIndex, j))
                {
                    effectMask |= 1 << j;
                }
            }
            processedEffectMask |= effectMask;
            break;
        default:
            break;
    }

    switch (targetType.GetSelectionCategory())
    {
        case TARGET_SELECT_CATEGORY_CHANNEL:
            SelectImplicitChannelTargets(effIndex, targetType);
            break;
        case TARGET_SELECT_CATEGORY_NEARBY:
            SelectImplicitNearbyTargets(effIndex, targetType, effectMask);
            break;
        case TARGET_SELECT_CATEGORY_CONE:
            SelectImplicitConeTargets(effIndex, targetType, effectMask);
            break;
        case TARGET_SELECT_CATEGORY_AREA:
            SelectImplicitAreaTargets(effIndex, targetType, effectMask);
            break;
        case TARGET_SELECT_CATEGORY_DEFAULT:
            switch (targetType.GetObjectType())
            {
                case TARGET_OBJECT_TYPE_SRC:
                    switch (targetType.GetReferenceType())
                    {
                        case TARGET_REFERENCE_TYPE_CASTER:
                            m_targets.SetSrc(*m_caster);
                            break;
                        default:
                            ASSERT(false && "Spell::SelectEffectImplicitTargets: received not implemented select target reference type for TARGET_TYPE_OBJECT_SRC");
                            break;
                    }
                    break;
                case TARGET_OBJECT_TYPE_DEST:
                     switch (targetType.GetReferenceType())
                     {
                         case TARGET_REFERENCE_TYPE_CASTER:
                             SelectImplicitCasterDestTargets(effIndex, targetType);
                             break;
                         case TARGET_REFERENCE_TYPE_TARGET:
                             SelectImplicitTargetDestTargets(effIndex, targetType);
                             break;
                         case TARGET_REFERENCE_TYPE_DEST:
                             SelectImplicitDestDestTargets(effIndex, targetType);
                             break;
                         default:
                             ASSERT(false && "Spell::SelectEffectImplicitTargets: received not implemented select target reference type for TARGET_TYPE_OBJECT_DEST");
                             break;
                     }
                     break;
                default:
                    switch (targetType.GetReferenceType())
                    {
                        case TARGET_REFERENCE_TYPE_CASTER:
                            SelectImplicitCasterObjectTargets(effIndex, targetType);
                            break;
                        case TARGET_REFERENCE_TYPE_TARGET:
                            SelectImplicitTargetObjectTargets(effIndex, targetType);
                            break;
                        default:
                            ASSERT(false && "Spell::SelectEffectImplicitTargets: received not implemented select target reference type for TARGET_TYPE_OBJECT");
                            break;
                    }
                    break;
            }
            break;
        case TARGET_SELECT_CATEGORY_NYI:
            TC_LOG_DEBUG(LOG_FILTER_SPELLS_AURAS, "SPELL: target type %u, found in spellID %u, effect %u is not implemented yet!", m_spellInfo->Id, effIndex, targetType.GetTarget());
            break;
        default:
            ASSERT(false && "Spell::SelectEffectImplicitTargets: received not implemented select target category");
            break;
    }
}

void Spell::SelectImplicitChannelTargets(SpellEffIndex effIndex, SpellImplicitTargetInfo const& targetType)
{
    if (targetType.GetReferenceType() != TARGET_REFERENCE_TYPE_CASTER)
    {
        ASSERT(false && "Spell::SelectImplicitChannelTargets: received not implemented target reference type");
        return;
    }

    Spell* channeledSpell = m_originalCaster->GetCurrentSpell(CURRENT_CHANNELED_SPELL);
    if (!channeledSpell)
    {
        TC_LOG_DEBUG(LOG_FILTER_SPELLS_AURAS, "Spell::SelectImplicitChannelTargets: cannot find channel spell for spell ID %u, effect %u", m_spellInfo->Id, effIndex);
        return;
    }
    switch (targetType.GetTarget())
    {
        case TARGET_UNIT_CHANNEL_TARGET:
        {
            WorldObject* target = ObjectAccessor::GetUnit(*m_caster, m_originalCaster->GetUInt64Value(UNIT_FIELD_CHANNEL_OBJECT));
            CallScriptObjectTargetSelectHandlers(target, effIndex);
            // unit target may be no longer avalible - teleported out of map for example
            if (target && target->ToUnit())
                AddUnitTarget(target->ToUnit(), 1 << effIndex);
            else
                TC_LOG_DEBUG(LOG_FILTER_SPELLS_AURAS, "SPELL: cannot find channel spell target for spell ID %u, effect %u", m_spellInfo->Id, effIndex);
            break;
        }
        case TARGET_DEST_CHANNEL_TARGET:
            if (channeledSpell->m_targets.HasDst())
                m_targets.SetDst(channeledSpell->m_targets);
            else if (WorldObject* target = ObjectAccessor::GetWorldObject(*m_caster, m_originalCaster->GetUInt64Value(UNIT_FIELD_CHANNEL_OBJECT)))
            {
                CallScriptObjectTargetSelectHandlers(target, effIndex);
                if (target)
                    m_targets.SetDst(*target);
            }
            else
                TC_LOG_DEBUG(LOG_FILTER_SPELLS_AURAS, "SPELL: cannot find channel spell destination for spell ID %u, effect %u", m_spellInfo->Id, effIndex);
            break;
        case TARGET_DEST_CHANNEL_CASTER:
            m_targets.SetDst(*channeledSpell->GetCaster());
            break;
        default:
            ASSERT(false && "Spell::SelectImplicitChannelTargets: received not implemented target type");
            break;
    }
}

void Spell::SelectImplicitNearbyTargets(SpellEffIndex effIndex, SpellImplicitTargetInfo const& targetType, uint32 effMask)
{
    if (targetType.GetReferenceType() != TARGET_REFERENCE_TYPE_CASTER)
    {
        ASSERT(false && "Spell::SelectImplicitNearbyTargets: received not implemented target reference type");
        return;
    }

    float range = 0.0f;
    switch (targetType.GetCheckType())
    {
        case TARGET_CHECK_ENEMY:
            range = m_spellInfo->GetMaxRange(false, m_caster, this);
            break;
        case TARGET_CHECK_ALLY:
        case TARGET_CHECK_PARTY:
        case TARGET_CHECK_RAID:
        case TARGET_CHECK_RAID_CLASS:
            range = m_spellInfo->GetMaxRange(true, m_caster, this);
            break;
        case TARGET_CHECK_ENTRY:
        case TARGET_CHECK_DEFAULT:
            range = m_spellInfo->GetMaxRange(m_spellInfo->IsPositive(), m_caster, this);
            break;
        default:
            ASSERT(false && "Spell::SelectImplicitNearbyTargets: received not implemented selection check type");
            break;
    }

    ConditionList* condList = m_spellInfo->Effects[effIndex].ImplicitTargetConditions;

    // handle emergency case - try to use other provided targets if no conditions provided
    if (targetType.GetCheckType() == TARGET_CHECK_ENTRY && (!condList || condList->empty()))
    {
        TC_LOG_DEBUG(LOG_FILTER_SPELLS_AURAS, "Spell::SelectImplicitNearbyTargets: no conditions entry for target with TARGET_CHECK_ENTRY of spell ID %u, effect %u - selecting default targets", m_spellInfo->Id, effIndex);
        switch (targetType.GetObjectType())
        {
            case TARGET_OBJECT_TYPE_GOBJ:
                if (m_spellInfo->RequiresSpellFocus)
                {
                    if (focusObject)
                        AddGOTarget(focusObject, effMask);
                    return;
                }
                break;
            case TARGET_OBJECT_TYPE_DEST:
                if (m_spellInfo->RequiresSpellFocus)
                {
                    if (focusObject)
                        m_targets.SetDst(*focusObject);
                    return;
                }
                break;
            default:
                break;
        }
    }

    WorldObject* target = SearchNearbyTarget(range, targetType.GetObjectType(), targetType.GetCheckType(), condList);
    if (!target)
    {
        TC_LOG_DEBUG(LOG_FILTER_SPELLS_AURAS, "Spell::SelectImplicitNearbyTargets: cannot find nearby target for spell ID %u, effect %u", m_spellInfo->Id, effIndex);
        return;
    }

    CallScriptObjectTargetSelectHandlers(target, effIndex);

    switch (targetType.GetObjectType())
    {
        case TARGET_OBJECT_TYPE_UNIT:
            if (Unit* unitTarget = target->ToUnit())
                AddUnitTarget(unitTarget, effMask, true, false);
            break;
        case TARGET_OBJECT_TYPE_GOBJ:
            if (GameObject* gobjTarget = target->ToGameObject())
                AddGOTarget(gobjTarget, effMask);
            break;
        case TARGET_OBJECT_TYPE_DEST:
            m_targets.SetDst(*target);
            break;
        default:
            ASSERT(false && "Spell::SelectImplicitNearbyTargets: received not implemented target object type");
            break;
    }

    SelectImplicitChainTargets(effIndex, targetType, target, effMask);
}

void Spell::SelectImplicitConeTargets(SpellEffIndex effIndex, SpellImplicitTargetInfo const& targetType, uint32 effMask)
{
    if (targetType.GetReferenceType() != TARGET_REFERENCE_TYPE_CASTER)
    {
        ASSERT(false && "Spell::SelectImplicitConeTargets: received not implemented target reference type");
        return;
    }
    std::list<WorldObject*> targets;
    SpellTargetObjectTypes objectType = targetType.GetObjectType();
    SpellTargetCheckTypes selectionType = targetType.GetCheckType();
    ConditionList* condList = m_spellInfo->Effects[effIndex].ImplicitTargetConditions;
    float coneAngle = M_PI/2;
    float radius = m_spellInfo->Effects[effIndex].CalcRadius(m_caster) * m_spellValue->RadiusMod;

    if (uint32 containerTypeMask = GetSearcherTypeMask(objectType, condList))
    {
        Trinity::WorldObjectSpellConeTargetCheck check(coneAngle, radius, m_caster, m_spellInfo, selectionType, condList);
        Trinity::WorldObjectListSearcher<Trinity::WorldObjectSpellConeTargetCheck> searcher(m_caster, targets, check, containerTypeMask);
        SearchTargets<Trinity::WorldObjectListSearcher<Trinity::WorldObjectSpellConeTargetCheck> >(searcher, containerTypeMask, m_caster, m_caster, radius);

        CallScriptObjectAreaTargetSelectHandlers(targets, effIndex);

        if (!targets.empty())
        {
            // Other special target selection goes here
            if (uint32 maxTargets = m_spellValue->MaxAffectedTargets)
                Trinity::Containers::RandomResizeList(targets, maxTargets);

            // for compability with older code - add only unit and go targets
            /// @todo remove this
            std::list<Unit*> unitTargets;
            std::list<GameObject*> gObjTargets;

            for (std::list<WorldObject*>::iterator itr = targets.begin(); itr != targets.end(); ++itr)
            {
                if (Unit* unitTarget = (*itr)->ToUnit())
                    unitTargets.push_back(unitTarget);
                else if (GameObject* gObjTarget = (*itr)->ToGameObject())
                    gObjTargets.push_back(gObjTarget);
            }

            for (std::list<Unit*>::iterator itr = unitTargets.begin(); itr != unitTargets.end(); ++itr)
                AddUnitTarget(*itr, effMask, false);

            for (std::list<GameObject*>::iterator itr = gObjTargets.begin(); itr != gObjTargets.end(); ++itr)
                AddGOTarget(*itr, effMask);
        }
    }
}

void Spell::SelectImplicitAreaTargets(SpellEffIndex effIndex, SpellImplicitTargetInfo const& targetType, uint32 effMask)
{
    Unit* referer = NULL;
    switch (targetType.GetReferenceType())
    {
        case TARGET_REFERENCE_TYPE_SRC:
        case TARGET_REFERENCE_TYPE_DEST:
        case TARGET_REFERENCE_TYPE_CASTER:
            referer = m_caster;
            break;
        case TARGET_REFERENCE_TYPE_TARGET:
            referer = m_targets.GetUnitTarget();
            break;
        case TARGET_REFERENCE_TYPE_LAST:
        {
            // find last added target for this effect
            for (std::list<TargetInfo>::reverse_iterator ihit = m_UniqueTargetInfo.rbegin(); ihit != m_UniqueTargetInfo.rend(); ++ihit)
            {
                if (ihit->effectMask & (1<<effIndex))
                {
                    referer = ObjectAccessor::GetUnit(*m_caster, ihit->targetGUID);
                    break;
                }
            }
            break;
        }
        default:
            ASSERT(false && "Spell::SelectImplicitAreaTargets: received not implemented target reference type");
            return;
    }
    if (!referer)
        return;

    Position const* center = NULL;
    switch (targetType.GetReferenceType())
    {
        case TARGET_REFERENCE_TYPE_SRC:
            center = m_targets.GetSrcPos();
            break;
        case TARGET_REFERENCE_TYPE_DEST:
            center = m_targets.GetDstPos();
            break;
        case TARGET_REFERENCE_TYPE_CASTER:
        case TARGET_REFERENCE_TYPE_TARGET:
        case TARGET_REFERENCE_TYPE_LAST:
            center = referer;
            break;
         default:
             ASSERT(false && "Spell::SelectImplicitAreaTargets: received not implemented target reference type");
             return;
    }
    std::list<WorldObject*> targets;
    float radius = m_spellInfo->Effects[effIndex].CalcRadius(m_caster) * m_spellValue->RadiusMod;
    SearchAreaTargets(targets, radius, center, referer, targetType.GetObjectType(), targetType.GetCheckType(), m_spellInfo->Effects[effIndex].ImplicitTargetConditions);

    // Custom entries
    /// @todo remove those
    switch (m_spellInfo->Id)
    {
        case 46584: // Raise Dead
        {
            if (Player* playerCaster = m_caster->ToPlayer())
            {
                for (std::list<WorldObject*>::iterator itr = targets.begin(); itr != targets.end(); ++itr)
                {
                    switch ((*itr)->GetTypeId())
                    {
                        case TYPEID_UNIT:
                        case TYPEID_PLAYER:
                        {
                            Unit* unitTarget = (*itr)->ToUnit();
                            if (unitTarget->IsAlive() || !playerCaster->isHonorOrXPTarget(unitTarget)
                                || ((unitTarget->GetCreatureTypeMask() & (1 << (CREATURE_TYPE_HUMANOID-1))) == 0)
                                || (unitTarget->GetDisplayId() != unitTarget->GetNativeDisplayId()))
                                break;
                            AddUnitTarget(unitTarget, effMask, false);
                            // no break;
                        }
                        case TYPEID_CORPSE: // wont work until corpses are allowed in target lists, but at least will send dest in packet
                            m_targets.SetDst(*(*itr));
                            return; // nothing more to do here
                        default:
                            break;
                    }
                }
            }
            return; // don't add targets to target map
        }
        // Corpse Explosion
        case 49158:
        case 51325:
        case 51326:
        case 51327:
        case 51328:
            // check if our target is not valid (spell can target ghoul or dead unit)
            if (!(m_targets.GetUnitTarget() && m_targets.GetUnitTarget()->GetDisplayId() == m_targets.GetUnitTarget()->GetNativeDisplayId() &&
                ((m_targets.GetUnitTarget()->GetEntry() == 26125 && m_targets.GetUnitTarget()->GetOwnerGUID() == m_caster->GetGUID())
                || m_targets.GetUnitTarget()->isDead())))
            {
                // remove existing targets
                CleanupTargetList();

                for (std::list<WorldObject*>::iterator itr = targets.begin(); itr != targets.end(); ++itr)
                {
                    switch ((*itr)->GetTypeId())
                    {
                        case TYPEID_UNIT:
                        case TYPEID_PLAYER:
                            if (!(*itr)->ToUnit()->isDead())
                                break;
                            AddUnitTarget((*itr)->ToUnit(), 1 << effIndex, false);
                            return;
                        default:
                            break;
                    }
                }
                if (m_caster->GetTypeId() == TYPEID_PLAYER)
                    m_caster->ToPlayer()->RemoveSpellCooldown(m_spellInfo->Id, true);
                SendCastResult(SPELL_FAILED_CANT_DO_THAT_RIGHT_NOW);
                finish(false);
            }
            return;
        default:
            break;
    }

    CallScriptObjectAreaTargetSelectHandlers(targets, effIndex);

    std::list<Unit*> unitTargets;
    std::list<GameObject*> gObjTargets;
    // for compability with older code - add only unit and go targets
    /// @todo remove this
    for (std::list<WorldObject*>::iterator itr = targets.begin(); itr != targets.end(); ++itr)
    {
        if (Unit* unitTarget = (*itr)->ToUnit())
            unitTargets.push_back(unitTarget);
        else if (GameObject* gObjTarget = (*itr)->ToGameObject())
            gObjTargets.push_back(gObjTarget);
    }

    if (!unitTargets.empty())
    {
        // Special target selection for smart heals and energizes
        uint32 maxSize = 0;
        int32 power = -1;
        switch (m_spellInfo->SpellFamilyName)
        {
            case SPELLFAMILY_GENERIC:
                switch (m_spellInfo->Id)
                {
                    case 52759: // Ancestral Awakening
                    case 71610: // Echoes of Light (Althor's Abacus normal version)
                    case 71641: // Echoes of Light (Althor's Abacus heroic version)
                        maxSize = 1;
                        power = POWER_HEALTH;
                        break;
                    case 54968: // Glyph of Holy Light
                        maxSize = m_spellInfo->MaxAffectedTargets;
                        power = POWER_HEALTH;
                        break;
                    case 57669: // Replenishment
                        // In arenas Replenishment may only affect the caster
                        if (m_caster->GetTypeId() == TYPEID_PLAYER && m_caster->ToPlayer()->InArena())
                        {
                            unitTargets.clear();
                            unitTargets.push_back(m_caster);
                            break;
                        }
                        maxSize = 10;
                        power = POWER_MANA;
                        break;
                    default:
                        break;
                }
                break;
            case SPELLFAMILY_PRIEST:
                if (m_spellInfo->SpellFamilyFlags[0] == 0x10000000) // Circle of Healing
                {
                    maxSize = m_caster->HasAura(55675) ? 6 : 5; // Glyph of Circle of Healing
                    power = POWER_HEALTH;
                }
                else if (m_spellInfo->Id == 64844) // Divine Hymn
                {
                    maxSize = 3;
                    power = POWER_HEALTH;
                }
                else if (m_spellInfo->Id == 64904) // Hymn of Hope
                {
                    maxSize = 3;
                    power = POWER_MANA;
                }
                else
                    break;

                // Remove targets outside caster's raid
                for (std::list<Unit*>::iterator itr = unitTargets.begin(); itr != unitTargets.end();)
                {
                    if (!(*itr)->IsInRaidWith(m_caster))
                        itr = unitTargets.erase(itr);
                    else
                        ++itr;
                }
                break;
            case SPELLFAMILY_DRUID:
                if (m_spellInfo->SpellFamilyFlags[1] == 0x04000000) // Wild Growth
                {
                    maxSize = m_caster->HasAura(62970) ? 6 : 5; // Glyph of Wild Growth
                    power = POWER_HEALTH;
                }
                else
                    break;

                // Remove targets outside caster's raid
                for (std::list<Unit*>::iterator itr = unitTargets.begin(); itr != unitTargets.end();)
                    if (!(*itr)->IsInRaidWith(m_caster))
                        itr = unitTargets.erase(itr);
                    else
                        ++itr;
                break;
            default:
                break;
        }

        if (maxSize && power != -1)
        {
            if (Powers(power) == POWER_HEALTH)
            {
                if (unitTargets.size() > maxSize)
                {
                    unitTargets.sort(Trinity::HealthPctOrderPred());
                    unitTargets.resize(maxSize);
                }
            }
            else
            {
                for (std::list<Unit*>::iterator itr = unitTargets.begin(); itr != unitTargets.end();)
                    if ((*itr)->getPowerType() != (Powers)power)
                        itr = unitTargets.erase(itr);
                    else
                        ++itr;

                if (unitTargets.size() > maxSize)
                {
                    unitTargets.sort(Trinity::PowerPctOrderPred((Powers)power));
                    unitTargets.resize(maxSize);
                }
            }
        }

        // Other special target selection goes here
        if (uint32 maxTargets = m_spellValue->MaxAffectedTargets)
            Trinity::Containers::RandomResizeList(unitTargets, maxTargets);

        for (std::list<Unit*>::iterator itr = unitTargets.begin(); itr != unitTargets.end(); ++itr)
            AddUnitTarget(*itr, effMask, false);
    }

    if (!gObjTargets.empty())
    {
        if (uint32 maxTargets = m_spellValue->MaxAffectedTargets)
            Trinity::Containers::RandomResizeList(gObjTargets, maxTargets);

        for (std::list<GameObject*>::iterator itr = gObjTargets.begin(); itr != gObjTargets.end(); ++itr)
            AddGOTarget(*itr, effMask);
    }
}

void Spell::SelectImplicitCasterDestTargets(SpellEffIndex effIndex, SpellImplicitTargetInfo const& targetType)
{
    switch (targetType.GetTarget())
    {
        case TARGET_DEST_CASTER:
            m_targets.SetDst(*m_caster);
            return;
        case TARGET_DEST_HOME:
            if (Player* playerCaster = m_caster->ToPlayer())
                m_targets.SetDst(playerCaster->m_homebindX, playerCaster->m_homebindY, playerCaster->m_homebindZ, playerCaster->GetOrientation(), playerCaster->m_homebindMapId);
            return;
        case TARGET_DEST_DB:
            if (SpellTargetPosition const* st = sSpellMgr->GetSpellTargetPosition(m_spellInfo->Id, effIndex))
            {
                /// @todo fix this check
                if (m_spellInfo->HasEffect(SPELL_EFFECT_TELEPORT_UNITS) || m_spellInfo->HasEffect(SPELL_EFFECT_BIND))
                    m_targets.SetDst(st->target_X, st->target_Y, st->target_Z, st->target_Orientation, (int32)st->target_mapId);
                else if (st->target_mapId == m_caster->GetMapId())
                    m_targets.SetDst(st->target_X, st->target_Y, st->target_Z, st->target_Orientation);
            }
            else
            {
                TC_LOG_DEBUG(LOG_FILTER_SPELLS_AURAS, "SPELL: unknown target coordinates for spell ID %u", m_spellInfo->Id);
                WorldObject* target = m_targets.GetObjectTarget();
                m_targets.SetDst(target ? *target : *m_caster);
            }
            return;
        case TARGET_DEST_CASTER_FISHING:
        {
             float min_dis = m_spellInfo->GetMinRange(true);
             float max_dis = m_spellInfo->GetMaxRange(true);
             float dis = (float)rand_norm() * (max_dis - min_dis) + min_dis;
             float x, y, z, angle;
             angle = (float)rand_norm() * static_cast<float>(M_PI * 35.0f / 180.0f) - static_cast<float>(M_PI * 17.5f / 180.0f);
             m_caster->GetClosePoint(x, y, z, DEFAULT_WORLD_OBJECT_SIZE, dis, angle);

             float ground = z;
             float liquidLevel = m_caster->GetMap()->GetWaterOrGroundLevel(x, y, z, &ground);
             if (liquidLevel <= ground) // When there is no liquid Map::GetWaterOrGroundLevel returns ground level
             {
                 SendCastResult(SPELL_FAILED_NOT_HERE);
                 SendChannelUpdate(0);
                 finish(false);
                 return;
             }

             if (ground + 0.75 > liquidLevel)
             {
                 SendCastResult(SPELL_FAILED_TOO_SHALLOW);
                 SendChannelUpdate(0);
                 finish(false);
                 return;
             }

             m_targets.SetDst(x, y, liquidLevel, m_caster->GetOrientation());
             return;
        }
        default:
            break;
    }

    float dist;
    float angle = targetType.CalcDirectionAngle();
    float objSize = m_caster->GetObjectSize();
    if (targetType.GetTarget() == TARGET_DEST_CASTER_SUMMON)
        dist = PET_FOLLOW_DIST;
    else
        dist = m_spellInfo->Effects[effIndex].CalcRadius(m_caster);

    if (dist < objSize)
        dist = objSize;
    else if (targetType.GetTarget() == TARGET_DEST_CASTER_RANDOM)
        dist = objSize + (dist - objSize) * (float)rand_norm();

    Position pos;
    if (targetType.GetTarget() == TARGET_DEST_CASTER_FRONT_LEAP)
        m_caster->GetFirstCollisionPosition(pos, dist, angle);
    else
        m_caster->GetNearPosition(pos, dist, angle);
    m_targets.SetDst(*m_caster);
    m_targets.ModDst(pos);
}

void Spell::SelectImplicitTargetDestTargets(SpellEffIndex effIndex, SpellImplicitTargetInfo const& targetType)
{
    WorldObject* target = m_targets.GetObjectTarget();
    switch (targetType.GetTarget())
    {
        case TARGET_DEST_TARGET_ENEMY:
        case TARGET_DEST_TARGET_ANY:
            m_targets.SetDst(*target);
            return;
        default:
            break;
    }

    float angle = targetType.CalcDirectionAngle();
    float objSize = target->GetObjectSize();
    float dist = m_spellInfo->Effects[effIndex].CalcRadius(m_caster);
    if (dist < objSize)
        dist = objSize;
    else if (targetType.GetTarget() == TARGET_DEST_TARGET_RANDOM)
        dist = objSize + (dist - objSize) * (float)rand_norm();

    Position pos;
    target->GetNearPosition(pos, dist, angle);
    m_targets.SetDst(*target);
    m_targets.ModDst(pos);
}

void Spell::SelectImplicitDestDestTargets(SpellEffIndex effIndex, SpellImplicitTargetInfo const& targetType)
{
    // set destination to caster if no dest provided
    // can only happen if previous destination target could not be set for some reason
    // (not found nearby target, or channel target for example
    // maybe we should abort the spell in such case?
    if (!m_targets.HasDst())
        m_targets.SetDst(*m_caster);

    switch (targetType.GetTarget())
    {
        case TARGET_DEST_DYNOBJ_ENEMY:
        case TARGET_DEST_DYNOBJ_ALLY:
        case TARGET_DEST_DYNOBJ_NONE:
        case TARGET_DEST_DEST:
            return;
        case TARGET_DEST_TRAJ:
            SelectImplicitTrajTargets();
            return;
        default:
            break;
    }

    float angle = targetType.CalcDirectionAngle();
    float dist = m_spellInfo->Effects[effIndex].CalcRadius(m_caster);
    if (targetType.GetTarget() == TARGET_DEST_DEST_RANDOM)
        dist *= (float)rand_norm();

    Position pos = *m_targets.GetDstPos();
    m_caster->MovePosition(pos, dist, angle);
    m_targets.ModDst(pos);
}

void Spell::SelectImplicitCasterObjectTargets(SpellEffIndex effIndex, SpellImplicitTargetInfo const& targetType)
{
    WorldObject* target = NULL;
    bool checkIfValid = true;

    switch (targetType.GetTarget())
    {
        case TARGET_UNIT_CASTER:
            target = m_caster;
            checkIfValid = false;
            break;
        case TARGET_UNIT_MASTER:
            target = m_caster->GetCharmerOrOwner();
            break;
        case TARGET_UNIT_PET:
            target = m_caster->GetGuardianPet();
            break;
        case TARGET_UNIT_SUMMONER:
            if (m_caster->IsSummon())
                target = m_caster->ToTempSummon()->GetSummoner();
            break;
        case TARGET_UNIT_VEHICLE:
            target = m_caster->GetVehicleBase();
            break;
        case TARGET_UNIT_PASSENGER_0:
        case TARGET_UNIT_PASSENGER_1:
        case TARGET_UNIT_PASSENGER_2:
        case TARGET_UNIT_PASSENGER_3:
        case TARGET_UNIT_PASSENGER_4:
        case TARGET_UNIT_PASSENGER_5:
        case TARGET_UNIT_PASSENGER_6:
        case TARGET_UNIT_PASSENGER_7:
            if (m_caster->GetTypeId() == TYPEID_UNIT && m_caster->ToCreature()->IsVehicle())
                target = m_caster->GetVehicleKit()->GetPassenger(targetType.GetTarget() - TARGET_UNIT_PASSENGER_0);
            break;
        default:
            break;
    }

    CallScriptObjectTargetSelectHandlers(target, effIndex);

    if (target && target->ToUnit())
        AddUnitTarget(target->ToUnit(), 1 << effIndex, checkIfValid);
}

void Spell::SelectImplicitTargetObjectTargets(SpellEffIndex effIndex, SpellImplicitTargetInfo const& targetType)
{
    ASSERT((m_targets.GetObjectTarget() || m_targets.GetItemTarget()) && "Spell::SelectImplicitTargetObjectTargets - no explicit object or item target available!");

    WorldObject* target = m_targets.GetObjectTarget();

    CallScriptObjectTargetSelectHandlers(target, effIndex);

    if (target)
    {
        if (Unit* unit = target->ToUnit())
            AddUnitTarget(unit, 1 << effIndex, true, false);
        else if (GameObject* gobj = target->ToGameObject())
            AddGOTarget(gobj, 1 << effIndex);

        SelectImplicitChainTargets(effIndex, targetType, target, 1 << effIndex);
    }
    // Script hook can remove object target and we would wrongly land here
    else if (Item* item = m_targets.GetItemTarget())
        AddItemTarget(item, 1 << effIndex);
}

void Spell::SelectImplicitChainTargets(SpellEffIndex effIndex, SpellImplicitTargetInfo const& targetType, WorldObject* target, uint32 effMask)
{
    uint32 maxTargets = m_spellInfo->Effects[effIndex].ChainTarget;
    if (Player* modOwner = m_caster->GetSpellModOwner())
        modOwner->ApplySpellMod(m_spellInfo->Id, SPELLMOD_JUMP_TARGETS, maxTargets, this);

    if (maxTargets > 1)
    {
        // mark damage multipliers as used
        for (uint32 k = effIndex; k < MAX_SPELL_EFFECTS; ++k)
            if (effMask & (1 << k))
                m_damageMultipliers[k] = 1.0f;
        m_applyMultiplierMask |= effMask;

        std::list<WorldObject*> targets;
        SearchChainTargets(targets, maxTargets - 1, target, targetType.GetObjectType(), targetType.GetCheckType()
            , m_spellInfo->Effects[effIndex].ImplicitTargetConditions, targetType.GetTarget() == TARGET_UNIT_TARGET_CHAINHEAL_ALLY);

        // Chain primary target is added earlier
        CallScriptObjectAreaTargetSelectHandlers(targets, effIndex);

        // for backward compability
        std::list<Unit*> unitTargets;
        for (std::list<WorldObject*>::iterator itr = targets.begin(); itr != targets.end(); ++itr)
            if (Unit* unitTarget = (*itr)->ToUnit())
                unitTargets.push_back(unitTarget);

        for (std::list<Unit*>::iterator itr = unitTargets.begin(); itr != unitTargets.end(); ++itr)
            AddUnitTarget(*itr, effMask, false);
    }
}

float tangent(float x)
{
    x = tan(x);
    //if (x < std::numeric_limits<float>::max() && x > -std::numeric_limits<float>::max()) return x;
    //if (x >= std::numeric_limits<float>::max()) return std::numeric_limits<float>::max();
    //if (x <= -std::numeric_limits<float>::max()) return -std::numeric_limits<float>::max();
    if (x < 100000.0f && x > -100000.0f) return x;
    if (x >= 100000.0f) return 100000.0f;
    if (x <= 100000.0f) return -100000.0f;
    return 0.0f;
}

#define DEBUG_TRAJ(a) //a

void Spell::SelectImplicitTrajTargets()
{
    if (!m_targets.HasTraj())
        return;

    float dist2d = m_targets.GetDist2d();
    if (!dist2d)
        return;

    float srcToDestDelta = m_targets.GetDstPos()->m_positionZ - m_targets.GetSrcPos()->m_positionZ;

    std::list<WorldObject*> targets;
    Trinity::WorldObjectSpellTrajTargetCheck check(dist2d, m_targets.GetSrcPos(), m_caster, m_spellInfo);
    Trinity::WorldObjectListSearcher<Trinity::WorldObjectSpellTrajTargetCheck> searcher(m_caster, targets, check, GRID_MAP_TYPE_MASK_ALL);
    SearchTargets<Trinity::WorldObjectListSearcher<Trinity::WorldObjectSpellTrajTargetCheck> > (searcher, GRID_MAP_TYPE_MASK_ALL, m_caster, m_targets.GetSrcPos(), dist2d);
    if (targets.empty())
        return;

    targets.sort(Trinity::ObjectDistanceOrderPred(m_caster));

    float b = tangent(m_targets.GetElevation());
    float a = (srcToDestDelta - dist2d * b) / (dist2d * dist2d);
    if (a > -0.0001f)
        a = 0;
    DEBUG_TRAJ(TC_LOG_ERROR(LOG_FILTER_SPELLS_AURAS, "Spell::SelectTrajTargets: a %f b %f", a, b);)

    float bestDist = m_spellInfo->GetMaxRange(false);

    std::list<WorldObject*>::const_iterator itr = targets.begin();
    for (; itr != targets.end(); ++itr)
    {
        if (Unit* unitTarget = (*itr)->ToUnit())
            if (m_caster == *itr || m_caster->IsOnVehicle(unitTarget) || (unitTarget)->GetVehicle())//(*itr)->IsOnVehicle(m_caster))
                continue;

        const float size = std::max((*itr)->GetObjectSize() * 0.7f, 1.0f); // 1/sqrt(3)
        /// @todo all calculation should be based on src instead of m_caster
        const float objDist2d = m_targets.GetSrcPos()->GetExactDist2d(*itr) * std::cos(m_targets.GetSrcPos()->GetRelativeAngle(*itr));
        const float dz = (*itr)->GetPositionZ() - m_targets.GetSrcPos()->m_positionZ;

        DEBUG_TRAJ(TC_LOG_ERROR(LOG_FILTER_SPELLS_AURAS, "Spell::SelectTrajTargets: check %u, dist between %f %f, height between %f %f.", (*itr)->GetEntry(), objDist2d - size, objDist2d + size, dz - size, dz + size);)

        float dist = objDist2d - size;
        float height = dist * (a * dist + b);
        DEBUG_TRAJ(TC_LOG_ERROR(LOG_FILTER_SPELLS_AURAS, "Spell::SelectTrajTargets: dist %f, height %f.", dist, height);)
        if (dist < bestDist && height < dz + size && height > dz - size)
        {
            bestDist = dist > 0 ? dist : 0;
            break;
        }

#define CHECK_DIST {\
            DEBUG_TRAJ(TC_LOG_ERROR(LOG_FILTER_SPELLS_AURAS, "Spell::SelectTrajTargets: dist %f, height %f.", dist, height);)\
            if (dist > bestDist)\
                continue;\
            if (dist < objDist2d + size && dist > objDist2d - size)\
            {\
                bestDist = dist;\
                break;\
            }\
        }

        if (!a)
        {
            height = dz - size;
            dist = height / b;
            CHECK_DIST;

            height = dz + size;
            dist = height / b;
            CHECK_DIST;

            continue;
        }

        height = dz - size;
        float sqrt1 = b * b + 4 * a * height;
        if (sqrt1 > 0)
        {
            sqrt1 = sqrt(sqrt1);
            dist = (sqrt1 - b) / (2 * a);
            CHECK_DIST;
        }

        height = dz + size;
        float sqrt2 = b * b + 4 * a * height;
        if (sqrt2 > 0)
        {
            sqrt2 = sqrt(sqrt2);
            dist = (sqrt2 - b) / (2 * a);
            CHECK_DIST;

            dist = (-sqrt2 - b) / (2 * a);
            CHECK_DIST;
        }

        if (sqrt1 > 0)
        {
            dist = (-sqrt1 - b) / (2 * a);
            CHECK_DIST;
        }
    }

    if (m_targets.GetSrcPos()->GetExactDist2d(m_targets.GetDstPos()) > bestDist)
    {
        float x = m_targets.GetSrcPos()->m_positionX + std::cos(m_caster->GetOrientation()) * bestDist;
        float y = m_targets.GetSrcPos()->m_positionY + std::sin(m_caster->GetOrientation()) * bestDist;
        float z = m_targets.GetSrcPos()->m_positionZ + bestDist * (a * bestDist + b);

        if (itr != targets.end())
        {
            float distSq = (*itr)->GetExactDistSq(x, y, z);
            float sizeSq = (*itr)->GetObjectSize();
            sizeSq *= sizeSq;
            DEBUG_TRAJ(TC_LOG_ERROR(LOG_FILTER_SPELLS_AURAS, "Initial %f %f %f %f %f", x, y, z, distSq, sizeSq);)
            if (distSq > sizeSq)
            {
                float factor = 1 - sqrt(sizeSq / distSq);
                x += factor * ((*itr)->GetPositionX() - x);
                y += factor * ((*itr)->GetPositionY() - y);
                z += factor * ((*itr)->GetPositionZ() - z);

                distSq = (*itr)->GetExactDistSq(x, y, z);
                DEBUG_TRAJ(TC_LOG_ERROR(LOG_FILTER_SPELLS_AURAS, "Initial %f %f %f %f %f", x, y, z, distSq, sizeSq);)
            }
        }

        Position trajDst;
        trajDst.Relocate(x, y, z, m_caster->GetOrientation());
        m_targets.ModDst(trajDst);
    }

    if (Vehicle* veh = m_caster->GetVehicleKit())
        veh->SetLastShootPos(*m_targets.GetDstPos());
}

void Spell::SelectEffectTypeImplicitTargets(uint8 effIndex)
{
    // special case for SPELL_EFFECT_SUMMON_RAF_FRIEND and SPELL_EFFECT_SUMMON_PLAYER
    /// @todo this is a workaround - target shouldn't be stored in target map for those spells
    switch (m_spellInfo->Effects[effIndex].Effect)
    {
        case SPELL_EFFECT_SUMMON_RAF_FRIEND:
        case SPELL_EFFECT_SUMMON_PLAYER:
            if (m_caster->GetTypeId() == TYPEID_PLAYER && m_caster->ToPlayer()->GetSelection())
            {
                WorldObject* target = ObjectAccessor::FindPlayer(m_caster->ToPlayer()->GetSelection());

                CallScriptObjectTargetSelectHandlers(target, SpellEffIndex(effIndex));

                if (target && target->ToPlayer())
                    AddUnitTarget(target->ToUnit(), 1 << effIndex, false);
            }
            return;
        default:
            break;
    }

    // select spell implicit targets based on effect type
    if (!m_spellInfo->Effects[effIndex].GetImplicitTargetType())
        return;

    uint32 targetMask = m_spellInfo->Effects[effIndex].GetMissingTargetMask();

    if (!targetMask)
        return;

    WorldObject* target = NULL;

    switch (m_spellInfo->Effects[effIndex].GetImplicitTargetType())
    {
        // add explicit object target or self to the target map
        case EFFECT_IMPLICIT_TARGET_EXPLICIT:
            // player which not released his spirit is Unit, but target flag for it is TARGET_FLAG_CORPSE_MASK
            if (targetMask & (TARGET_FLAG_UNIT_MASK | TARGET_FLAG_CORPSE_MASK))
            {
                if (Unit* unitTarget = m_targets.GetUnitTarget())
                    target = unitTarget;
                else if (targetMask & TARGET_FLAG_CORPSE_MASK)
                {
                    if (Corpse* corpseTarget = m_targets.GetCorpseTarget())
                    {
                        /// @todo this is a workaround - corpses should be added to spell target map too, but we can't do that so we add owner instead
                        if (Player* owner = ObjectAccessor::FindPlayer(corpseTarget->GetOwnerGUID()))
                            target = owner;
                    }
                }
                else //if (targetMask & TARGET_FLAG_UNIT_MASK)
                    target = m_caster;
            }
            if (targetMask & TARGET_FLAG_ITEM_MASK)
            {
                if (Item* itemTarget = m_targets.GetItemTarget())
                    AddItemTarget(itemTarget, 1 << effIndex);
                return;
            }
            if (targetMask & TARGET_FLAG_GAMEOBJECT_MASK)
                target = m_targets.GetGOTarget();
            break;
        // add self to the target map
        case EFFECT_IMPLICIT_TARGET_CASTER:
            if (targetMask & TARGET_FLAG_UNIT_MASK)
                target = m_caster;
            break;
        default:
            break;
    }

    CallScriptObjectTargetSelectHandlers(target, SpellEffIndex(effIndex));

    if (target)
    {
        if (target->ToUnit())
            AddUnitTarget(target->ToUnit(), 1 << effIndex, false);
        else if (target->ToGameObject())
            AddGOTarget(target->ToGameObject(), 1 << effIndex);
    }
}

uint32 Spell::GetSearcherTypeMask(SpellTargetObjectTypes objType, ConditionList* condList)
{
    // this function selects which containers need to be searched for spell target
    uint32 retMask = GRID_MAP_TYPE_MASK_ALL;

    // filter searchers based on searched object type
    switch (objType)
    {
        case TARGET_OBJECT_TYPE_UNIT:
        case TARGET_OBJECT_TYPE_UNIT_AND_DEST:
        case TARGET_OBJECT_TYPE_CORPSE:
        case TARGET_OBJECT_TYPE_CORPSE_ENEMY:
        case TARGET_OBJECT_TYPE_CORPSE_ALLY:
            retMask &= GRID_MAP_TYPE_MASK_PLAYER | GRID_MAP_TYPE_MASK_CORPSE | GRID_MAP_TYPE_MASK_CREATURE;
            break;
        case TARGET_OBJECT_TYPE_GOBJ:
        case TARGET_OBJECT_TYPE_GOBJ_ITEM:
            retMask &= GRID_MAP_TYPE_MASK_GAMEOBJECT;
            break;
        default:
            break;
    }
    if (!(m_spellInfo->AttributesEx2 & SPELL_ATTR2_CAN_TARGET_DEAD))
        retMask &= ~GRID_MAP_TYPE_MASK_CORPSE;
    if (m_spellInfo->AttributesEx3 & SPELL_ATTR3_ONLY_TARGET_PLAYERS)
        retMask &= GRID_MAP_TYPE_MASK_CORPSE | GRID_MAP_TYPE_MASK_PLAYER;
    if (m_spellInfo->AttributesEx3 & SPELL_ATTR3_ONLY_TARGET_GHOSTS)
        retMask &= GRID_MAP_TYPE_MASK_PLAYER;

    if (condList)
        retMask &= sConditionMgr->GetSearcherTypeMaskForConditionList(*condList);
    return retMask;
}

template<class SEARCHER>
void Spell::SearchTargets(SEARCHER& searcher, uint32 containerMask, Unit* referer, Position const* pos, float radius)
{
    if (!containerMask)
        return;

    // search world and grid for possible targets
    bool searchInGrid = containerMask & (GRID_MAP_TYPE_MASK_CREATURE | GRID_MAP_TYPE_MASK_GAMEOBJECT);
    bool searchInWorld = containerMask & (GRID_MAP_TYPE_MASK_CREATURE | GRID_MAP_TYPE_MASK_PLAYER | GRID_MAP_TYPE_MASK_CORPSE);
    if (searchInGrid || searchInWorld)
    {
        float x, y;
        x = pos->GetPositionX();
        y = pos->GetPositionY();

        CellCoord p(Trinity::ComputeCellCoord(x, y));
        Cell cell(p);
        cell.SetNoCreate();

        Map& map = *(referer->GetMap());

        if (searchInWorld)
        {
            TypeContainerVisitor<SEARCHER, WorldTypeMapContainer> world_object_notifier(searcher);
            cell.Visit(p, world_object_notifier, map, radius, x, y);
        }
        if (searchInGrid)
        {
            TypeContainerVisitor<SEARCHER, GridTypeMapContainer >  grid_object_notifier(searcher);
            cell.Visit(p, grid_object_notifier, map, radius, x, y);
        }
    }
}

WorldObject* Spell::SearchNearbyTarget(float range, SpellTargetObjectTypes objectType, SpellTargetCheckTypes selectionType, ConditionList* condList)
{
    WorldObject* target = NULL;
    uint32 containerTypeMask = GetSearcherTypeMask(objectType, condList);
    if (!containerTypeMask)
        return NULL;
    Trinity::WorldObjectSpellNearbyTargetCheck check(range, m_caster, m_spellInfo, selectionType, condList);
    Trinity::WorldObjectLastSearcher<Trinity::WorldObjectSpellNearbyTargetCheck> searcher(m_caster, target, check, containerTypeMask);
    SearchTargets<Trinity::WorldObjectLastSearcher<Trinity::WorldObjectSpellNearbyTargetCheck> > (searcher, containerTypeMask, m_caster, m_caster, range);
    return target;
}

void Spell::SearchAreaTargets(std::list<WorldObject*>& targets, float range, Position const* position, Unit* referer, SpellTargetObjectTypes objectType, SpellTargetCheckTypes selectionType, ConditionList* condList)
{
    uint32 containerTypeMask = GetSearcherTypeMask(objectType, condList);
    if (!containerTypeMask)
        return;
    Trinity::WorldObjectSpellAreaTargetCheck check(range, position, m_caster, referer, m_spellInfo, selectionType, condList);
    Trinity::WorldObjectListSearcher<Trinity::WorldObjectSpellAreaTargetCheck> searcher(m_caster, targets, check, containerTypeMask);
    SearchTargets<Trinity::WorldObjectListSearcher<Trinity::WorldObjectSpellAreaTargetCheck> > (searcher, containerTypeMask, m_caster, position, range);
}

void Spell::SearchChainTargets(std::list<WorldObject*>& targets, uint32 chainTargets, WorldObject* target, SpellTargetObjectTypes objectType, SpellTargetCheckTypes selectType, ConditionList* condList, bool isChainHeal)
{
    // max dist for jump target selection
    float jumpRadius = 0.0f;
    switch (m_spellInfo->DmgClass)
    {
        case SPELL_DAMAGE_CLASS_RANGED:
            // 7.5y for multi shot
            jumpRadius = 7.5f;
            break;
        case SPELL_DAMAGE_CLASS_MELEE:
            // 5y for swipe, cleave and similar
            jumpRadius = 5.0f;
            break;
        case SPELL_DAMAGE_CLASS_NONE:
        case SPELL_DAMAGE_CLASS_MAGIC:
            // 12.5y for chain heal spell since 3.2 patch
            if (isChainHeal)
                jumpRadius = 12.5f;
            // 10y as default for magic chain spells
            else
                jumpRadius = 10.0f;
            break;
    }

    // chain lightning/heal spells and similar - allow to jump at larger distance and go out of los
    bool isBouncingFar = (m_spellInfo->AttributesEx4 & SPELL_ATTR4_AREA_TARGET_CHAIN
        || m_spellInfo->DmgClass == SPELL_DAMAGE_CLASS_NONE
        || m_spellInfo->DmgClass == SPELL_DAMAGE_CLASS_MAGIC);

    // max dist which spell can reach
    float searchRadius = jumpRadius;
    if (isBouncingFar)
        searchRadius *= chainTargets;

    std::list<WorldObject*> tempTargets;
    SearchAreaTargets(tempTargets, searchRadius, target, m_caster, objectType, selectType, condList);
    tempTargets.remove(target);

    // remove targets which are always invalid for chain spells
    // for some spells allow only chain targets in front of caster (swipe for example)
    if (!isBouncingFar)
    {
        for (std::list<WorldObject*>::iterator itr = tempTargets.begin(); itr != tempTargets.end();)
        {
            std::list<WorldObject*>::iterator checkItr = itr++;
            if (!m_caster->HasInArc(static_cast<float>(M_PI), *checkItr))
                tempTargets.erase(checkItr);
        }
    }

    while (chainTargets)
    {
        // try to get unit for next chain jump
        std::list<WorldObject*>::iterator foundItr = tempTargets.end();
        // get unit with highest hp deficit in dist
        if (isChainHeal)
        {
            uint32 maxHPDeficit = 0;
            for (std::list<WorldObject*>::iterator itr = tempTargets.begin(); itr != tempTargets.end(); ++itr)
            {
                if (Unit* unitTarget = (*itr)->ToUnit())
                {
                    uint32 deficit = unitTarget->GetMaxHealth() - unitTarget->GetHealth();
                    if ((deficit > maxHPDeficit || foundItr == tempTargets.end()) && target->IsWithinDist(unitTarget, jumpRadius) && target->IsWithinLOSInMap(unitTarget))
                    {
                        foundItr = itr;
                        maxHPDeficit = deficit;
                    }
                }
            }
        }
        // get closest object
        else
        {
            for (std::list<WorldObject*>::iterator itr = tempTargets.begin(); itr != tempTargets.end(); ++itr)
            {
                if (foundItr == tempTargets.end())
                {
                    if ((!isBouncingFar || target->IsWithinDist(*itr, jumpRadius)) && target->IsWithinLOSInMap(*itr))
                        foundItr = itr;
                }
                else if (target->GetDistanceOrder(*itr, *foundItr) && target->IsWithinLOSInMap(*itr))
                    foundItr = itr;
            }
        }
        // not found any valid target - chain ends
        if (foundItr == tempTargets.end())
            break;
        target = *foundItr;
        tempTargets.erase(foundItr);
        targets.push_back(target);
        --chainTargets;
    }
}

GameObject* Spell::SearchSpellFocus()
{
    GameObject* focus = NULL;
    Trinity::GameObjectFocusCheck check(m_caster, m_spellInfo->RequiresSpellFocus);
    Trinity::GameObjectSearcher<Trinity::GameObjectFocusCheck> searcher(m_caster, focus, check);
    SearchTargets<Trinity::GameObjectSearcher<Trinity::GameObjectFocusCheck> > (searcher, GRID_MAP_TYPE_MASK_GAMEOBJECT, m_caster, m_caster, m_caster->GetVisibilityRange());
    return focus;
}

void Spell::prepareDataForTriggerSystem(AuraEffect const* /*triggeredByAura*/)
{
    //==========================================================================================
    // Now fill data for trigger system, need know:
    // can spell trigger another or not (m_canTrigger)
    // Create base triggers flags for Attacker and Victim (m_procAttacker, m_procVictim and m_procEx)
    //==========================================================================================

    m_procVictim = m_procAttacker = 0;
    // Get data for type of attack and fill base info for trigger
    switch (m_spellInfo->DmgClass)
    {
        case SPELL_DAMAGE_CLASS_MELEE:
            m_procAttacker = PROC_FLAG_DONE_SPELL_MELEE_DMG_CLASS;
            if (m_attackType == OFF_ATTACK)
                m_procAttacker |= PROC_FLAG_DONE_OFFHAND_ATTACK;
            else
                m_procAttacker |= PROC_FLAG_DONE_MAINHAND_ATTACK;
            m_procVictim   = PROC_FLAG_TAKEN_SPELL_MELEE_DMG_CLASS;
            break;
        case SPELL_DAMAGE_CLASS_RANGED:
            // Auto attack
            if (m_spellInfo->AttributesEx2 & SPELL_ATTR2_AUTOREPEAT_FLAG)
            {
                m_procAttacker = PROC_FLAG_DONE_RANGED_AUTO_ATTACK;
                m_procVictim   = PROC_FLAG_TAKEN_RANGED_AUTO_ATTACK;
            }
            else // Ranged spell attack
            {
                m_procAttacker = PROC_FLAG_DONE_SPELL_RANGED_DMG_CLASS;
                m_procVictim   = PROC_FLAG_TAKEN_SPELL_RANGED_DMG_CLASS;
            }
            break;
        default:
            if (m_spellInfo->EquippedItemClass == ITEM_CLASS_WEAPON &&
                m_spellInfo->EquippedItemSubClassMask & (1<<ITEM_SUBCLASS_WEAPON_WAND)
                && m_spellInfo->AttributesEx2 & SPELL_ATTR2_AUTOREPEAT_FLAG) // Wands auto attack
            {
                m_procAttacker = PROC_FLAG_DONE_RANGED_AUTO_ATTACK;
                m_procVictim   = PROC_FLAG_TAKEN_RANGED_AUTO_ATTACK;
            }
            // For other spells trigger procflags are set in Spell::DoAllEffectOnTarget
            // Because spell positivity is dependant on target
    }
    m_procEx = PROC_EX_NONE;

    // Hunter trap spells - activation proc for Lock and Load, Entrapment and Misdirection
    if (m_spellInfo->SpellFamilyName == SPELLFAMILY_HUNTER &&
        (m_spellInfo->SpellFamilyFlags[0] & 0x18 ||     // Freezing and Frost Trap, Freezing Arrow
        m_spellInfo->Id == 57879 ||                     // Snake Trap - done this way to avoid double proc
        m_spellInfo->SpellFamilyFlags[2] & 0x00024000)) // Explosive and Immolation Trap
    {
        m_procAttacker |= PROC_FLAG_DONE_TRAP_ACTIVATION;
    }

    /* Effects which are result of aura proc from triggered spell cannot proc
        to prevent chain proc of these spells */

    // Hellfire Effect - trigger as DOT
    if (m_spellInfo->SpellFamilyName == SPELLFAMILY_WARLOCK && m_spellInfo->SpellFamilyFlags[0] & 0x00000040)
    {
        m_procAttacker = PROC_FLAG_DONE_PERIODIC;
        m_procVictim   = PROC_FLAG_TAKEN_PERIODIC;
    }

    // Ranged autorepeat attack is set as triggered spell - ignore it
    if (!(m_procAttacker & PROC_FLAG_DONE_RANGED_AUTO_ATTACK))
    {
        if (_triggeredCastFlags & TRIGGERED_DISALLOW_PROC_EVENTS &&
            (m_spellInfo->AttributesEx2 & SPELL_ATTR2_TRIGGERED_CAN_TRIGGER_PROC ||
            m_spellInfo->AttributesEx3 & SPELL_ATTR3_TRIGGERED_CAN_TRIGGER_PROC_2))
            m_procEx |= PROC_EX_INTERNAL_CANT_PROC;
        else if (_triggeredCastFlags & TRIGGERED_DISALLOW_PROC_EVENTS)
            m_procEx |= PROC_EX_INTERNAL_TRIGGERED;
    }
    // Totem casts require spellfamilymask defined in spell_proc_event to proc
    if (m_originalCaster && m_caster != m_originalCaster && m_caster->GetTypeId() == TYPEID_UNIT && m_caster->ToCreature()->IsTotem() && m_caster->IsControlledByPlayer())
        m_procEx |= PROC_EX_INTERNAL_REQ_FAMILY;
}

void Spell::CleanupTargetList()
{
    m_UniqueTargetInfo.clear();
    m_UniqueGOTargetInfo.clear();
    m_UniqueItemInfo.clear();
    m_delayMoment = 0;
}

void Spell::AddUnitTarget(Unit* target, uint32 effectMask, bool checkIfValid /*= true*/, bool implicit /*= true*/)
{
    for (uint32 effIndex = 0; effIndex < MAX_SPELL_EFFECTS; ++effIndex)
        if (!m_spellInfo->Effects[effIndex].IsEffect() || !CheckEffectTarget(target, effIndex))
            effectMask &= ~(1 << effIndex);

    // no effects left
    if (!effectMask)
        return;

    if (checkIfValid)
        if (m_spellInfo->CheckTarget(m_caster, target, implicit) != SPELL_CAST_OK)
            return;

    // Check for effect immune skip if immuned
    for (uint32 effIndex = 0; effIndex < MAX_SPELL_EFFECTS; ++effIndex)
        if (target->IsImmunedToSpellEffect(m_spellInfo, effIndex))
            effectMask &= ~(1 << effIndex);

    uint64 targetGUID = target->GetGUID();

    // Lookup target in already in list
    for (std::list<TargetInfo>::iterator ihit = m_UniqueTargetInfo.begin(); ihit != m_UniqueTargetInfo.end(); ++ihit)
    {
        if (targetGUID == ihit->targetGUID)             // Found in list
        {
            ihit->effectMask |= effectMask;             // Immune effects removed from mask
            ihit->scaleAura = false;
            if (m_auraScaleMask && ihit->effectMask == m_auraScaleMask && m_caster != target)
            {
                SpellInfo const* auraSpell = m_spellInfo->GetFirstRankSpell();
                if (uint32(target->getLevel() + 10) >= auraSpell->SpellLevel)
                    ihit->scaleAura = true;
            }
            return;
        }
    }

    // This is new target calculate data for him

    // Get spell hit result on target
    TargetInfo targetInfo;
    targetInfo.targetGUID = targetGUID;                         // Store target GUID
    targetInfo.effectMask = effectMask;                         // Store all effects not immune
    targetInfo.processed  = false;                              // Effects not apply on target
    targetInfo.alive      = target->IsAlive();
    targetInfo.damage     = 0;
    targetInfo.crit       = false;
    targetInfo.scaleAura  = false;
    if (m_auraScaleMask && targetInfo.effectMask == m_auraScaleMask && m_caster != target)
    {
        SpellInfo const* auraSpell = m_spellInfo->GetFirstRankSpell();
        if (uint32(target->getLevel() + 10) >= auraSpell->SpellLevel)
            targetInfo.scaleAura = true;
    }

    // Calculate hit result
    if (m_originalCaster)
    {
        targetInfo.missCondition = m_originalCaster->SpellHitResult(target, m_spellInfo, m_canReflect);
        if (m_skipCheck && targetInfo.missCondition != SPELL_MISS_IMMUNE)
            targetInfo.missCondition = SPELL_MISS_NONE;
    }
    else
        targetInfo.missCondition = SPELL_MISS_EVADE; //SPELL_MISS_NONE;

    // Spell have speed - need calculate incoming time
    // Incoming time is zero for self casts. At least I think so.
    if (m_spellInfo->Speed > 0.0f && m_caster != target)
    {
        // calculate spell incoming interval
        /// @todo this is a hack
        float dist = m_caster->GetDistance(target->GetPositionX(), target->GetPositionY(), target->GetPositionZ());

        if (dist < 5.0f)
            dist = 5.0f;

        if (!(m_spellInfo->AttributesEx9 & SPELL_ATTR9_SPECIAL_DELAY_CALCULATION))
            targetInfo.timeDelay = uint64(floor(dist / m_spellInfo->Speed * 1000.0f));
        else
            targetInfo.timeDelay = uint64(m_spellInfo->Speed * 1000.0f);

        // Calculate minimum incoming time
        if (m_delayMoment == 0 || m_delayMoment > targetInfo.timeDelay)
            m_delayMoment = targetInfo.timeDelay;
    }
    else
        targetInfo.timeDelay = 0LL;

    // If target reflect spell back to caster
    if (targetInfo.missCondition == SPELL_MISS_REFLECT)
    {
        // Calculate reflected spell result on caster
        targetInfo.reflectResult = m_caster->SpellHitResult(m_caster, m_spellInfo, m_canReflect);

        if (targetInfo.reflectResult == SPELL_MISS_REFLECT)     // Impossible reflect again, so simply deflect spell
            targetInfo.reflectResult = SPELL_MISS_PARRY;

        // Increase time interval for reflected spells by 1.5
        targetInfo.timeDelay += targetInfo.timeDelay >> 1;
    }
    else
        targetInfo.reflectResult = SPELL_MISS_NONE;

    // Add target to list
    m_UniqueTargetInfo.push_back(targetInfo);
}

void Spell::AddGOTarget(GameObject* go, uint32 effectMask)
{
    for (uint32 effIndex = 0; effIndex < MAX_SPELL_EFFECTS; ++effIndex)
    {
        if (!m_spellInfo->Effects[effIndex].IsEffect())
            effectMask &= ~(1 << effIndex);
        else
        {
            switch (m_spellInfo->Effects[effIndex].Effect)
            {
            case SPELL_EFFECT_GAMEOBJECT_DAMAGE:
            case SPELL_EFFECT_GAMEOBJECT_REPAIR:
            case SPELL_EFFECT_GAMEOBJECT_SET_DESTRUCTION_STATE:
                if (go->GetGoType() != GAMEOBJECT_TYPE_DESTRUCTIBLE_BUILDING)
                    effectMask &= ~(1 << effIndex);
                break;
            default:
                break;
            }
        }
    }

    if (!effectMask)
        return;

    uint64 targetGUID = go->GetGUID();

    // Lookup target in already in list
    for (std::list<GOTargetInfo>::iterator ihit = m_UniqueGOTargetInfo.begin(); ihit != m_UniqueGOTargetInfo.end(); ++ihit)
    {
        if (targetGUID == ihit->targetGUID)                 // Found in list
        {
            ihit->effectMask |= effectMask;                 // Add only effect mask
            return;
        }
    }

    // This is new target calculate data for him

    GOTargetInfo target;
    target.targetGUID = targetGUID;
    target.effectMask = effectMask;
    target.processed  = false;                              // Effects not apply on target

    // Spell have speed - need calculate incoming time
    if (m_spellInfo->Speed > 0.0f)
    {
        // calculate spell incoming interval
        float dist = m_caster->GetDistance(go->GetPositionX(), go->GetPositionY(), go->GetPositionZ());
        if (dist < 5.0f)
            dist = 5.0f;

        if (!(m_spellInfo->AttributesEx9 & SPELL_ATTR9_SPECIAL_DELAY_CALCULATION))
            target.timeDelay = uint64(floor(dist / m_spellInfo->Speed * 1000.0f));
        else
            target.timeDelay = uint64(m_spellInfo->Speed * 1000.0f);

        if (m_delayMoment == 0 || m_delayMoment > target.timeDelay)
            m_delayMoment = target.timeDelay;
    }
    else
        target.timeDelay = 0LL;

    // Add target to list
    m_UniqueGOTargetInfo.push_back(target);
}

void Spell::AddItemTarget(Item* item, uint32 effectMask)
{
    for (uint32 effIndex = 0; effIndex < MAX_SPELL_EFFECTS; ++effIndex)
        if (!m_spellInfo->Effects[effIndex].IsEffect())
            effectMask &= ~(1 << effIndex);

    // no effects left
    if (!effectMask)
        return;

    // Lookup target in already in list
    for (std::list<ItemTargetInfo>::iterator ihit = m_UniqueItemInfo.begin(); ihit != m_UniqueItemInfo.end(); ++ihit)
    {
        if (item == ihit->item)                            // Found in list
        {
            ihit->effectMask |= effectMask;                 // Add only effect mask
            return;
        }
    }

    // This is new target add data

    ItemTargetInfo target;
    target.item       = item;
    target.effectMask = effectMask;

    m_UniqueItemInfo.push_back(target);
}

void Spell::AddDestTarget(SpellDestination const& dest, uint32 effIndex)
{
    m_destTargets[effIndex] = dest;
}

void Spell::DoAllEffectOnTarget(TargetInfo* target)
{
    if (!target || target->processed)
        return;

    target->processed = true;                               // Target checked in apply effects procedure

    // Get mask of effects for target
    uint8 mask = target->effectMask;

    Unit* unit = m_caster->GetGUID() == target->targetGUID ? m_caster : ObjectAccessor::GetUnit(*m_caster, target->targetGUID);
    if (!unit)
    {
        uint8 farMask = 0;
        // create far target mask
        for (uint8 i = 0; i < MAX_SPELL_EFFECTS; ++i)
            if (m_spellInfo->Effects[i].IsFarUnitTargetEffect())
                if ((1 << i) & mask)
                    farMask |= (1 << i);

        if (!farMask)
            return;
        // find unit in world
        unit = ObjectAccessor::FindUnit(target->targetGUID);
        if (!unit)
            return;

        // do far effects on the unit
        // can't use default call because of threading, do stuff as fast as possible
        for (uint8 i = 0; i < MAX_SPELL_EFFECTS; ++i)
            if (farMask & (1 << i))
                HandleEffects(unit, NULL, NULL, i, SPELL_EFFECT_HANDLE_HIT_TARGET);
        return;
    }

    if (unit->IsAlive() != target->alive)
        return;

    if (getState() == SPELL_STATE_DELAYED && !m_spellInfo->IsPositive() && (getMSTime() - target->timeDelay) <= unit->m_lastSanctuaryTime)
        return;                                             // No missinfo in that case

    // Get original caster (if exist) and calculate damage/healing from him data
    Unit* caster = m_originalCaster ? m_originalCaster : m_caster;

    // Skip if m_originalCaster not avaiable
    if (!caster)
        return;

    SpellMissInfo missInfo = target->missCondition;

    // Need init unitTarget by default unit (can changed in code on reflect)
    // Or on missInfo != SPELL_MISS_NONE unitTarget undefined (but need in trigger subsystem)
    unitTarget = unit;

    // Reset damage/healing counter
    m_damage = target->damage;
    m_healing = -target->damage;

    // Fill base trigger info
    uint32 procAttacker = m_procAttacker;
    uint32 procVictim   = m_procVictim;
    uint32 procEx = m_procEx;

    m_spellAura = NULL; // Set aura to null for every target-make sure that pointer is not used for unit without aura applied

                            //Spells with this flag cannot trigger if effect is casted on self
    bool canEffectTrigger = !(m_spellInfo->AttributesEx3 & SPELL_ATTR3_CANT_TRIGGER_PROC) && unitTarget->CanProc() && CanExecuteTriggersOnHit(mask);
    Unit* spellHitTarget = NULL;

    if (missInfo == SPELL_MISS_NONE)                          // In case spell hit target, do all effect on that target
        spellHitTarget = unit;
    else if (missInfo == SPELL_MISS_REFLECT)                // In case spell reflect from target, do all effect on caster (if hit)
    {
        if (target->reflectResult == SPELL_MISS_NONE)       // If reflected spell hit caster -> do all effect on him
        {
            spellHitTarget = m_caster;
            if (m_caster->GetTypeId() == TYPEID_UNIT)
                m_caster->ToCreature()->LowerPlayerDamageReq(target->damage);
        }
    }

    if (spellHitTarget)
    {
        SpellMissInfo missInfo2 = DoSpellHitOnUnit(spellHitTarget, mask, target->scaleAura);
        if (missInfo2 != SPELL_MISS_NONE)
        {
            if (missInfo2 != SPELL_MISS_MISS)
                m_caster->SendSpellMiss(unit, m_spellInfo->Id, missInfo2);
            m_damage = 0;
            spellHitTarget = NULL;
        }
    }

    // Do not take combo points on dodge and miss
    if (missInfo != SPELL_MISS_NONE && m_needComboPoints &&
            m_targets.GetUnitTargetGUID() == target->targetGUID)
    {
        m_needComboPoints = false;
        // Restore spell mods for a miss/dodge/parry Cold Blood
        /// @todo check how broad this rule should be
        if (m_caster->GetTypeId() == TYPEID_PLAYER && (missInfo == SPELL_MISS_MISS ||
                missInfo == SPELL_MISS_DODGE || missInfo == SPELL_MISS_PARRY))
            m_caster->ToPlayer()->RestoreSpellMods(this, 14177);
    }

    // Trigger info was not filled in spell::preparedatafortriggersystem - we do it now
    if (canEffectTrigger && !procAttacker && !procVictim)
    {
        bool positive = true;
        if (m_damage > 0)
            positive = false;
        else if (!m_healing)
        {
            for (uint8 i = 0; i< MAX_SPELL_EFFECTS; ++i)
                // If at least one effect negative spell is negative hit
                if (mask & (1<<i) && !m_spellInfo->IsPositiveEffect(i))
                {
                    positive = false;
                    break;
                }
        }
        switch (m_spellInfo->DmgClass)
        {
            case SPELL_DAMAGE_CLASS_MAGIC:
                if (positive)
                {
                    procAttacker |= PROC_FLAG_DONE_SPELL_MAGIC_DMG_CLASS_POS;
                    procVictim   |= PROC_FLAG_TAKEN_SPELL_MAGIC_DMG_CLASS_POS;
                }
                else
                {
                    procAttacker |= PROC_FLAG_DONE_SPELL_MAGIC_DMG_CLASS_NEG;
                    procVictim   |= PROC_FLAG_TAKEN_SPELL_MAGIC_DMG_CLASS_NEG;
                }
            break;
            case SPELL_DAMAGE_CLASS_NONE:
                if (positive)
                {
                    procAttacker |= PROC_FLAG_DONE_SPELL_NONE_DMG_CLASS_POS;
                    procVictim   |= PROC_FLAG_TAKEN_SPELL_NONE_DMG_CLASS_POS;
                }
                else
                {
                    procAttacker |= PROC_FLAG_DONE_SPELL_NONE_DMG_CLASS_NEG;
                    procVictim   |= PROC_FLAG_TAKEN_SPELL_NONE_DMG_CLASS_NEG;
                }
            break;
        }
    }
    CallScriptOnHitHandlers();

    // All calculated do it!
    // Do healing and triggers
    if (m_healing > 0)
    {
        bool crit = caster->isSpellCrit(unitTarget, m_spellInfo, m_spellSchoolMask);
        uint32 addhealth = m_healing;
        if (crit)
        {
            procEx |= PROC_EX_CRITICAL_HIT;
            addhealth = caster->SpellCriticalHealingBonus(m_spellInfo, addhealth, NULL);
        }
        else
            procEx |= PROC_EX_NORMAL_HIT;

        int32 gain = caster->HealBySpell(unitTarget, m_spellInfo, addhealth, crit);
        unitTarget->getHostileRefManager().threatAssist(caster, float(gain) * 0.5f, m_spellInfo);
        m_healing = gain;

        // Do triggers for unit (reflect triggers passed on hit phase for correct drop charge)
        if (canEffectTrigger && missInfo != SPELL_MISS_REFLECT)
            caster->ProcDamageAndSpell(unitTarget, procAttacker, procVictim, procEx, addhealth, m_attackType, m_spellInfo, m_triggeredByAuraSpell);
    }
    // Do damage and triggers
    else if (m_damage > 0)
    {
        // Fill base damage struct (unitTarget - is real spell target)
        SpellNonMeleeDamage damageInfo(caster, unitTarget, m_spellInfo->Id, m_spellSchoolMask);

        // Add bonuses and fill damageInfo struct
        caster->CalculateSpellDamageTaken(&damageInfo, m_damage, m_spellInfo, m_attackType,  target->crit);
        caster->DealDamageMods(damageInfo.target, damageInfo.damage, &damageInfo.absorb);

        // Send log damage message to client
        caster->SendSpellNonMeleeDamageLog(&damageInfo);

        procEx |= createProcExtendMask(&damageInfo, missInfo);
        procVictim |= PROC_FLAG_TAKEN_DAMAGE;

        // Do triggers for unit (reflect triggers passed on hit phase for correct drop charge)
        if (canEffectTrigger && missInfo != SPELL_MISS_REFLECT)
        {
            caster->ProcDamageAndSpell(unitTarget, procAttacker, procVictim, procEx, damageInfo.damage, m_attackType, m_spellInfo, m_triggeredByAuraSpell);
            if (caster->GetTypeId() == TYPEID_PLAYER && (m_spellInfo->Attributes & SPELL_ATTR0_STOP_ATTACK_TARGET) == 0 &&
               (m_spellInfo->DmgClass == SPELL_DAMAGE_CLASS_MELEE || m_spellInfo->DmgClass == SPELL_DAMAGE_CLASS_RANGED))
                caster->ToPlayer()->CastItemCombatSpell(unitTarget, m_attackType, procVictim, procEx);
        }

        m_damage = damageInfo.damage;

        caster->DealSpellDamage(&damageInfo, true);
    }
    // Passive spell hits/misses or active spells only misses (only triggers)
    else
    {
        // Fill base damage struct (unitTarget - is real spell target)
        SpellNonMeleeDamage damageInfo(caster, unitTarget, m_spellInfo->Id, m_spellSchoolMask);
        procEx |= createProcExtendMask(&damageInfo, missInfo);
        // Do triggers for unit (reflect triggers passed on hit phase for correct drop charge)
        if (canEffectTrigger && missInfo != SPELL_MISS_REFLECT)
            caster->ProcDamageAndSpell(unit, procAttacker, procVictim, procEx, 0, m_attackType, m_spellInfo, m_triggeredByAuraSpell);

        // Failed Pickpocket, reveal rogue
        if (missInfo == SPELL_MISS_RESIST && m_spellInfo->AttributesCu & SPELL_ATTR0_CU_PICKPOCKET && unitTarget->GetTypeId() == TYPEID_UNIT)
        {
            m_caster->RemoveAurasWithInterruptFlags(AURA_INTERRUPT_FLAG_TALK);
            if (unitTarget->ToCreature()->IsAIEnabled)
                unitTarget->ToCreature()->AI()->AttackStart(m_caster);
        }
    }

    if (missInfo != SPELL_MISS_EVADE && !m_caster->IsFriendlyTo(unit) && (!m_spellInfo->IsPositive() || m_spellInfo->HasEffect(SPELL_EFFECT_DISPEL)))
    {
        m_caster->CombatStart(unit, !(m_spellInfo->AttributesEx3 & SPELL_ATTR3_NO_INITIAL_AGGRO));

        if (m_spellInfo->AttributesCu & SPELL_ATTR0_CU_AURA_CC)
            if (!unit->IsStandState())
                unit->SetStandState(UNIT_STAND_STATE_STAND);
    }

    if (spellHitTarget)
    {
        //AI functions
        if (spellHitTarget->GetTypeId() == TYPEID_UNIT)
        {
            if (spellHitTarget->ToCreature()->IsAIEnabled)
                spellHitTarget->ToCreature()->AI()->SpellHit(m_caster, m_spellInfo);

            // cast at creature (or GO) quest objectives update at successful cast finished (+channel finished)
            // ignore pets or autorepeat/melee casts for speed (not exist quest for spells (hm...)
            if (m_originalCaster && m_originalCaster->IsControlledByPlayer() && !spellHitTarget->ToCreature()->IsPet() && !IsAutoRepeat() && !IsNextMeleeSwingSpell() && !IsChannelActive())
                if (Player* p = m_originalCaster->GetCharmerOrOwnerPlayerOrPlayerItself())
                    p->CastedCreatureOrGO(spellHitTarget->GetEntry(), spellHitTarget->GetGUID(), m_spellInfo->Id);
        }

        if (m_caster->GetTypeId() == TYPEID_UNIT && m_caster->ToCreature()->IsAIEnabled)
            m_caster->ToCreature()->AI()->SpellHitTarget(spellHitTarget, m_spellInfo);

        // Needs to be called after dealing damage/healing to not remove breaking on damage auras
        DoTriggersOnSpellHit(spellHitTarget, mask);

        // if target is fallged for pvp also flag caster if a player
        if (unit->IsPvP() && m_caster->GetTypeId() == TYPEID_PLAYER)
            m_caster->ToPlayer()->UpdatePvP(true);

        CallScriptAfterHitHandlers();
    }
}

SpellMissInfo Spell::DoSpellHitOnUnit(Unit* unit, uint32 effectMask, bool scaleAura)
{
    if (!unit || !effectMask)
        return SPELL_MISS_EVADE;

    // For delayed spells immunity may be applied between missile launch and hit - check immunity for that case
    if (m_spellInfo->Speed && (unit->IsImmunedToDamage(m_spellInfo) || unit->IsImmunedToSpell(m_spellInfo)))
        return SPELL_MISS_IMMUNE;

    // disable effects to which unit is immune
    SpellMissInfo returnVal = SPELL_MISS_IMMUNE;
    for (uint32 effectNumber = 0; effectNumber < MAX_SPELL_EFFECTS; ++effectNumber)
        if (effectMask & (1 << effectNumber))
            if (unit->IsImmunedToSpellEffect(m_spellInfo, effectNumber))
                effectMask &= ~(1 << effectNumber);

    if (!effectMask)
        return returnVal;

    PrepareScriptHitHandlers();
    CallScriptBeforeHitHandlers();

    if (Player* player = unit->ToPlayer())
    {
        player->StartTimedAchievement(ACHIEVEMENT_TIMED_TYPE_SPELL_TARGET, m_spellInfo->Id);
        player->UpdateAchievementCriteria(ACHIEVEMENT_CRITERIA_TYPE_BE_SPELL_TARGET, m_spellInfo->Id, 0, 0, m_caster);
        player->UpdateAchievementCriteria(ACHIEVEMENT_CRITERIA_TYPE_BE_SPELL_TARGET2, m_spellInfo->Id);
    }

    if (Player* player = m_caster->ToPlayer())
    {
        player->StartTimedAchievement(ACHIEVEMENT_TIMED_TYPE_SPELL_CASTER, m_spellInfo->Id);
        player->UpdateAchievementCriteria(ACHIEVEMENT_CRITERIA_TYPE_CAST_SPELL2, m_spellInfo->Id, 0, 0, unit);
    }

    if (m_caster != unit)
    {
        // Recheck  UNIT_FLAG_NON_ATTACKABLE for delayed spells
        if (m_spellInfo->Speed > 0.0f && unit->HasFlag(UNIT_FIELD_FLAGS, UNIT_FLAG_NON_ATTACKABLE) && unit->GetCharmerOrOwnerGUID() != m_caster->GetGUID())
            return SPELL_MISS_EVADE;

        if (m_caster->_IsValidAttackTarget(unit, m_spellInfo))
        {
            unit->RemoveAurasWithInterruptFlags(AURA_INTERRUPT_FLAG_HITBYSPELL);
            /// @todo This is a hack. But we do not know what types of stealth should be interrupted by CC
            if ((m_spellInfo->AttributesCu & SPELL_ATTR0_CU_AURA_CC) && unit->IsControlledByPlayer())
                unit->RemoveAurasByType(SPELL_AURA_MOD_STEALTH);
        }
        else if (m_caster->IsFriendlyTo(unit))
        {
            // for delayed spells ignore negative spells (after duel end) for friendly targets
            /// @todo this cause soul transfer bugged
            // 63881 - Malady of the Mind jump spell (Yogg-Saron)
            if (m_spellInfo->Speed > 0.0f && unit->GetTypeId() == TYPEID_PLAYER && !m_spellInfo->IsPositive() && m_spellInfo->Id != 63881)
                return SPELL_MISS_EVADE;

            // assisting case, healing and resurrection
            if (unit->HasUnitState(UNIT_STATE_ATTACK_PLAYER))
            {
                m_caster->SetContestedPvP();
                if (m_caster->GetTypeId() == TYPEID_PLAYER)
                    m_caster->ToPlayer()->UpdatePvP(true);
            }
            if (unit->IsInCombat() && !(m_spellInfo->AttributesEx3 & SPELL_ATTR3_NO_INITIAL_AGGRO))
            {
                m_caster->SetInCombatState(unit->GetCombatTimer() > 0, unit);
                unit->getHostileRefManager().threatAssist(m_caster, 0.0f);
            }
        }
    }

    // Get Data Needed for Diminishing Returns, some effects may have multiple auras, so this must be done on spell hit, not aura add
    m_diminishGroup = GetDiminishingReturnsGroupForSpell(m_spellInfo, m_triggeredByAuraSpell);
    if (m_diminishGroup)
    {
        m_diminishLevel = unit->GetDiminishing(m_diminishGroup);
        DiminishingReturnsType type = GetDiminishingReturnsGroupType(m_diminishGroup);
        // Increase Diminishing on unit, current informations for actually casts will use values above
        if ((type == DRTYPE_PLAYER && unit->GetCharmerOrOwnerPlayerOrPlayerItself()) || type == DRTYPE_ALL)
            unit->IncrDiminishing(m_diminishGroup);
    }

    uint8 aura_effmask = 0;
    for (uint8 i = 0; i < MAX_SPELL_EFFECTS; ++i)
        if (effectMask & (1 << i) && m_spellInfo->Effects[i].IsUnitOwnedAuraEffect())
            aura_effmask |= 1 << i;

    if (aura_effmask)
    {
        // Select rank for aura with level requirements only in specific cases
        // Unit has to be target only of aura effect, both caster and target have to be players, target has to be other than unit target
        SpellInfo const* aurSpellInfo = m_spellInfo;
        int32 basePoints[3];
        if (scaleAura)
        {
            aurSpellInfo = m_spellInfo->GetAuraRankForLevel(unitTarget->getLevel());
            ASSERT(aurSpellInfo);
            for (uint8 i = 0; i < MAX_SPELL_EFFECTS; ++i)
            {
                basePoints[i] = aurSpellInfo->Effects[i].BasePoints;
                if (m_spellInfo->Effects[i].Effect != aurSpellInfo->Effects[i].Effect)
                {
                    aurSpellInfo = m_spellInfo;
                    break;
                }
            }
        }

        if (m_originalCaster)
        {
            bool refresh = false;
            m_spellAura = Aura::TryRefreshStackOrCreate(aurSpellInfo, effectMask, unit,
                m_originalCaster, (aurSpellInfo == m_spellInfo)? &m_spellValue->EffectBasePoints[0] : &basePoints[0], m_CastItem, 0, &refresh);
            if (m_spellAura)
            {
                // Set aura stack amount to desired value
                if (m_spellValue->AuraStackAmount > 1)
                {
                    if (!refresh)
                        m_spellAura->SetStackAmount(m_spellValue->AuraStackAmount);
                    else
                        m_spellAura->ModStackAmount(m_spellValue->AuraStackAmount);
                }

                // Now Reduce spell duration using data received at spell hit
                int32 duration = m_spellAura->GetMaxDuration();
                int32 limitduration = GetDiminishingReturnsLimitDuration(m_diminishGroup, aurSpellInfo);
                float diminishMod = unit->ApplyDiminishingToDuration(m_diminishGroup, duration, m_originalCaster, m_diminishLevel, limitduration);

                // unit is immune to aura if it was diminished to 0 duration
                if (diminishMod == 0.0f)
                {
                    m_spellAura->Remove();
                    bool found = false;
                    for (uint8 i = 0; i < MAX_SPELL_EFFECTS; ++i)
                        if (effectMask & (1 << i) && m_spellInfo->Effects[i].Effect != SPELL_EFFECT_APPLY_AURA)
                            found = true;
                    if (!found)
                        return SPELL_MISS_IMMUNE;
                }
                else
                {
                    ((UnitAura*)m_spellAura)->SetDiminishGroup(m_diminishGroup);

                    bool positive = m_spellAura->GetSpellInfo()->IsPositive();
                    if (AuraApplication* aurApp = m_spellAura->GetApplicationOfTarget(m_originalCaster->GetGUID()))
                        positive = aurApp->IsPositive();

                    duration = m_originalCaster->ModSpellDuration(aurSpellInfo, unit, duration, positive, effectMask);

                    if (duration > 0)
                    {
                        // Haste modifies duration of channeled spells
                        if (m_spellInfo->IsChanneled())
                        {
                            if (m_spellInfo->AttributesEx5 & SPELL_ATTR5_HASTE_AFFECT_DURATION)
                                m_originalCaster->ModSpellCastTime(aurSpellInfo, duration, this);
                        }
                        else if (m_spellInfo->AttributesEx5 & SPELL_ATTR5_HASTE_AFFECT_DURATION)
                        {
                            int32 origDuration = duration;
                            duration = 0;
                            for (uint8 i = 0; i < MAX_SPELL_EFFECTS; ++i)
                                if (AuraEffect const* eff = m_spellAura->GetEffect(i))
                                    if (int32 amplitude = eff->GetAmplitude())  // amplitude is hastened by UNIT_MOD_CAST_SPEED
                                        duration = std::max(std::max(origDuration / amplitude, 1) * amplitude, duration);

                            // if there is no periodic effect
                            if (!duration)
                                duration = int32(origDuration * m_originalCaster->GetFloatValue(UNIT_MOD_CAST_SPEED));
                        }
                    }

                    if (duration != m_spellAura->GetMaxDuration())
                    {
                        m_spellAura->SetMaxDuration(duration);
                        m_spellAura->SetDuration(duration);
                    }
                    m_spellAura->_RegisterForTargets();
                }
            }
        }
    }

    for (uint32 effectNumber = 0; effectNumber < MAX_SPELL_EFFECTS; ++effectNumber)
        if (effectMask & (1 << effectNumber))
            HandleEffects(unit, NULL, NULL, effectNumber, SPELL_EFFECT_HANDLE_HIT_TARGET);

    return SPELL_MISS_NONE;
}

void Spell::DoTriggersOnSpellHit(Unit* unit, uint8 effMask)
{
    // Apply additional spell effects to target
    /// @todo move this code to scripts
    if (m_preCastSpell)
    {
        // Paladin immunity shields
        if (m_preCastSpell == 61988)
        {
            // Cast Forbearance
            m_caster->CastSpell(unit, 25771, true);
            // Cast Avenging Wrath Marker
            unit->CastSpell(unit, 61987, true);
        }

        // Avenging Wrath
        if (m_preCastSpell == 61987)
            // Cast the serverside immunity shield marker
            m_caster->CastSpell(unit, 61988, true);

        if (sSpellMgr->GetSpellInfo(m_preCastSpell))
            // Blizz seems to just apply aura without bothering to cast
            m_caster->AddAura(m_preCastSpell, unit);
    }

    // handle SPELL_AURA_ADD_TARGET_TRIGGER auras
    // this is executed after spell proc spells on target hit
    // spells are triggered for each hit spell target
    // info confirmed with retail sniffs of permafrost and shadow weaving
    if (!m_hitTriggerSpells.empty())
    {
        int _duration = 0;
        for (HitTriggerSpellList::const_iterator i = m_hitTriggerSpells.begin(); i != m_hitTriggerSpells.end(); ++i)
        {
            if (CanExecuteTriggersOnHit(effMask, i->triggeredByAura) && roll_chance_i(i->chance))
            {
                m_caster->CastSpell(unit, i->triggeredSpell, true);
                TC_LOG_DEBUG(LOG_FILTER_SPELLS_AURAS, "Spell %d triggered spell %d by SPELL_AURA_ADD_TARGET_TRIGGER aura", m_spellInfo->Id, i->triggeredSpell->Id);

                // SPELL_AURA_ADD_TARGET_TRIGGER auras shouldn't trigger auras without duration
                // set duration of current aura to the triggered spell
                if (i->triggeredSpell->GetDuration() == -1)
                {
                    if (Aura* triggeredAur = unit->GetAura(i->triggeredSpell->Id, m_caster->GetGUID()))
                    {
                        // get duration from aura-only once
                        if (!_duration)
                        {
                            Aura* aur = unit->GetAura(m_spellInfo->Id, m_caster->GetGUID());
                            _duration = aur ? aur->GetDuration() : -1;
                        }
                        triggeredAur->SetDuration(_duration);
                    }
                }
            }
        }
    }

    // trigger linked auras remove/apply
    /// @todo remove/cleanup this, as this table is not documented and people are doing stupid things with it
    if (std::vector<int32> const* spellTriggered = sSpellMgr->GetSpellLinked(m_spellInfo->Id + SPELL_LINK_HIT))
    {
        for (std::vector<int32>::const_iterator i = spellTriggered->begin(); i != spellTriggered->end(); ++i)
        {
            if (*i < 0)
                unit->RemoveAurasDueToSpell(-(*i));
            else
                unit->CastSpell(unit, *i, true, 0, 0, m_caster->GetGUID());
        }
    }
}

void Spell::DoAllEffectOnTarget(GOTargetInfo* target)
{
    if (target->processed)                                  // Check target
        return;
    target->processed = true;                               // Target checked in apply effects procedure

    uint32 effectMask = target->effectMask;
    if (!effectMask)
        return;

    GameObject* go = m_caster->GetMap()->GetGameObject(target->targetGUID);
    if (!go)
        return;

    PrepareScriptHitHandlers();
    CallScriptBeforeHitHandlers();

    for (uint32 effectNumber = 0; effectNumber < MAX_SPELL_EFFECTS; ++effectNumber)
        if (effectMask & (1 << effectNumber))
            HandleEffects(NULL, NULL, go, effectNumber, SPELL_EFFECT_HANDLE_HIT_TARGET);

    CallScriptOnHitHandlers();

    // cast at creature (or GO) quest objectives update at successful cast finished (+channel finished)
    // ignore autorepeat/melee casts for speed (not exist quest for spells (hm...)
    if (m_originalCaster && m_originalCaster->IsControlledByPlayer() && !IsAutoRepeat() && !IsNextMeleeSwingSpell() && !IsChannelActive())
        if (Player* p = m_originalCaster->GetCharmerOrOwnerPlayerOrPlayerItself())
            p->CastedCreatureOrGO(go->GetEntry(), go->GetGUID(), m_spellInfo->Id);
    CallScriptAfterHitHandlers();
}

void Spell::DoAllEffectOnTarget(ItemTargetInfo* target)
{
    uint32 effectMask = target->effectMask;
    if (!target->item || !effectMask)
        return;

    PrepareScriptHitHandlers();
    CallScriptBeforeHitHandlers();

    for (uint32 effectNumber = 0; effectNumber < MAX_SPELL_EFFECTS; ++effectNumber)
        if (effectMask & (1 << effectNumber))
            HandleEffects(NULL, target->item, NULL, effectNumber, SPELL_EFFECT_HANDLE_HIT_TARGET);

    CallScriptOnHitHandlers();

    CallScriptAfterHitHandlers();
}

bool Spell::UpdateChanneledTargetList()
{
    // Not need check return true
    if (m_channelTargetEffectMask == 0)
        return true;

    uint8 channelTargetEffectMask = m_channelTargetEffectMask;
    uint8 channelAuraMask = 0;
    for (uint8 i = 0; i < MAX_SPELL_EFFECTS; ++i)
        if (m_spellInfo->Effects[i].Effect == SPELL_EFFECT_APPLY_AURA)
            channelAuraMask |= 1<<i;

    channelAuraMask &= channelTargetEffectMask;

    float range = 0;
    if (channelAuraMask)
    {
        range = m_spellInfo->GetMaxRange(m_spellInfo->IsPositive());
        if (Player* modOwner = m_caster->GetSpellModOwner())
            modOwner->ApplySpellMod(m_spellInfo->Id, SPELLMOD_RANGE, range, this);
    }

    for (std::list<TargetInfo>::iterator ihit= m_UniqueTargetInfo.begin(); ihit != m_UniqueTargetInfo.end(); ++ihit)
    {
        if (ihit->missCondition == SPELL_MISS_NONE && (channelTargetEffectMask & ihit->effectMask))
        {
            Unit* unit = m_caster->GetGUID() == ihit->targetGUID ? m_caster : ObjectAccessor::GetUnit(*m_caster, ihit->targetGUID);

            if (!unit)
                continue;

            if (IsValidDeadOrAliveTarget(unit))
            {
                if (channelAuraMask & ihit->effectMask)
                {
                    if (AuraApplication * aurApp = unit->GetAuraApplication(m_spellInfo->Id, m_originalCasterGUID))
                    {
                        if (m_caster != unit && !m_caster->IsWithinDistInMap(unit, range))
                        {
                            ihit->effectMask &= ~aurApp->GetEffectMask();
                            unit->RemoveAura(aurApp);
                            continue;
                        }
                    }
                    else // aura is dispelled
                        continue;
                }

                channelTargetEffectMask &= ~ihit->effectMask;   // remove from need alive mask effect that have alive target
            }
        }
    }

    // is all effects from m_needAliveTargetMask have alive targets
    return channelTargetEffectMask == 0;
}

void Spell::prepare(SpellCastTargets const* targets, AuraEffect const* triggeredByAura)
{
    if (m_CastItem)
        m_castItemGUID = m_CastItem->GetGUID();
    else
        m_castItemGUID = 0;

    InitExplicitTargets(*targets);

    // Fill aura scaling information
    if (m_caster->IsControlledByPlayer() && !m_spellInfo->IsPassive() && m_spellInfo->SpellLevel && !m_spellInfo->IsChanneled() && !(_triggeredCastFlags & TRIGGERED_IGNORE_AURA_SCALING))
    {
        for (uint8 i = 0; i < MAX_SPELL_EFFECTS; ++i)
        {
            if (m_spellInfo->Effects[i].Effect == SPELL_EFFECT_APPLY_AURA)
            {
                // Change aura with ranks only if basepoints are taken from spellInfo and aura is positive
                if (m_spellInfo->IsPositiveEffect(i))
                {
                    m_auraScaleMask |= (1 << i);
                    if (m_spellValue->EffectBasePoints[i] != m_spellInfo->Effects[i].BasePoints)
                    {
                        m_auraScaleMask = 0;
                        break;
                    }
                }
            }
        }
    }

    m_spellState = SPELL_STATE_PREPARING;

    if (triggeredByAura)
        m_triggeredByAuraSpell  = triggeredByAura->GetSpellInfo();

    // create and add update event for this spell
    SpellEvent* Event = new SpellEvent(this);
    m_caster->m_Events.AddEvent(Event, m_caster->m_Events.CalculateTime(1));

    //Prevent casting at cast another spell (ServerSide check)
    if (!(_triggeredCastFlags & TRIGGERED_IGNORE_CAST_IN_PROGRESS) && m_caster->IsNonMeleeSpellCasted(false, true, true) && m_cast_count)
    {
        SendCastResult(SPELL_FAILED_SPELL_IN_PROGRESS);
        finish(false);
        return;
    }

    if (DisableMgr::IsDisabledFor(DISABLE_TYPE_SPELL, m_spellInfo->Id, m_caster))
    {
        SendCastResult(SPELL_FAILED_SPELL_UNAVAILABLE);
        finish(false);
        return;
    }
    LoadScripts();

    if (m_caster->GetTypeId() == TYPEID_PLAYER)
        m_caster->ToPlayer()->SetSpellModTakingSpell(this, true);
    // Fill cost data (not use power for item casts
    m_powerCost = m_CastItem ? 0 : m_spellInfo->CalcPowerCost(m_caster, m_spellSchoolMask);
    if (m_caster->GetTypeId() == TYPEID_PLAYER)
        m_caster->ToPlayer()->SetSpellModTakingSpell(this, false);

    // Set combo point requirement
    if ((_triggeredCastFlags & TRIGGERED_IGNORE_COMBO_POINTS) || m_CastItem || !m_caster->m_movedPlayer)
        m_needComboPoints = false;

    SpellCastResult result = CheckCast(true);
    // target is checked in too many locations and with different results to handle each of them
    // handle just the general SPELL_FAILED_BAD_TARGETS result which is the default result for most DBC target checks
    if (_triggeredCastFlags & TRIGGERED_IGNORE_TARGET_CHECK && result == SPELL_FAILED_BAD_TARGETS)
        result = SPELL_CAST_OK;
    if (result != SPELL_CAST_OK && !IsAutoRepeat())          //always cast autorepeat dummy for triggering
    {
        // Periodic auras should be interrupted when aura triggers a spell which can't be cast
        // for example bladestorm aura should be removed on disarm as of patch 3.3.5
        // channeled periodic spells should be affected by this (arcane missiles, penance, etc)
        // a possible alternative sollution for those would be validating aura target on unit state change
        if (triggeredByAura && triggeredByAura->IsPeriodic() && !triggeredByAura->GetBase()->IsPassive())
        {
            SendChannelUpdate(0);
            triggeredByAura->GetBase()->SetDuration(0);
        }

        SendCastResult(result);

        finish(false);
        return;
    }

    // Prepare data for triggers
    prepareDataForTriggerSystem(triggeredByAura);

    if (m_caster->GetTypeId() == TYPEID_PLAYER)
        m_caster->ToPlayer()->SetSpellModTakingSpell(this, true);
    // calculate cast time (calculated after first CheckCast check to prevent charge counting for first CheckCast fail)
    m_casttime = m_spellInfo->CalcCastTime(m_caster, this);
    if (m_caster->GetTypeId() == TYPEID_PLAYER)
    {
        m_caster->ToPlayer()->SetSpellModTakingSpell(this, false);

        // Set casttime to 0 if .cheat casttime is enabled.
        if (m_caster->ToPlayer()->GetCommandStatus(CHEAT_CASTTIME))
            m_casttime = 0;
    }

    // don't allow channeled spells / spells with cast time to be casted while moving
    // (even if they are interrupted on moving, spells with almost immediate effect get to have their effect processed before movement interrupter kicks in)
    // don't cancel spells which are affected by a SPELL_AURA_CAST_WHILE_WALKING effect
    if (((m_spellInfo->IsChanneled() || m_casttime) && m_caster->GetTypeId() == TYPEID_PLAYER && m_caster->isMoving() &&
        m_spellInfo->InterruptFlags & SPELL_INTERRUPT_FLAG_MOVEMENT) && !m_caster->HasAuraTypeWithAffectMask(SPELL_AURA_CAST_WHILE_WALKING, m_spellInfo))
    {
        SendCastResult(SPELL_FAILED_MOVING);
        finish(false);
        return;
    }

    // set timer base at cast time
    ReSetTimer();

    TC_LOG_DEBUG(LOG_FILTER_SPELLS_AURAS, "Spell::prepare: spell id %u source %u caster %d customCastFlags %u mask %u", m_spellInfo->Id, m_caster->GetEntry(), m_originalCaster ? m_originalCaster->GetEntry() : -1, _triggeredCastFlags, m_targets.GetTargetMask());

    //Containers for channeled spells have to be set
    /// @todoApply this to all casted spells if needed
    // Why check duration? 29350: channelled triggers channelled
    if ((_triggeredCastFlags & TRIGGERED_CAST_DIRECTLY) && (!m_spellInfo->IsChanneled() || !m_spellInfo->GetMaxDuration()))
        cast(true);
    else
    {
        // stealth must be removed at cast starting (at show channel bar)
        // skip triggered spell (item equip spell casting and other not explicit character casts/item uses)
        if (!(_triggeredCastFlags & TRIGGERED_IGNORE_AURA_INTERRUPT_FLAGS) && m_spellInfo->IsBreakingStealth())
        {
            m_caster->RemoveAurasWithInterruptFlags(AURA_INTERRUPT_FLAG_CAST);
            for (uint32 i = 0; i < MAX_SPELL_EFFECTS; ++i)
                if (m_spellInfo->Effects[i].GetUsedTargetObjectType() == TARGET_OBJECT_TYPE_UNIT)
                {
                    m_caster->RemoveAurasWithInterruptFlags(AURA_INTERRUPT_FLAG_SPELL_ATTACK);
                    break;
                }
        }

        m_caster->SetCurrentCastedSpell(this);
        SendSpellStart();

        // set target for proper facing
        if ((m_casttime || m_spellInfo->IsChanneled()) && !(_triggeredCastFlags & TRIGGERED_IGNORE_SET_FACING))
            if (m_caster->GetTypeId() == TYPEID_UNIT && m_targets.GetObjectTarget() && m_caster != m_targets.GetObjectTarget())
                m_caster->FocusTarget(this, m_targets.GetObjectTarget());

        if (!(_triggeredCastFlags & TRIGGERED_IGNORE_GCD))
            TriggerGlobalCooldown();

        //item: first cast may destroy item and second cast causes crash
        if (!m_casttime && !m_spellInfo->StartRecoveryTime && !m_castItemGUID && GetCurrentContainer() == CURRENT_GENERIC_SPELL)
            cast(true);
    }
}

void Spell::cancel()
{
    if (m_spellState == SPELL_STATE_FINISHED)
        return;

    uint32 oldState = m_spellState;
    m_spellState = SPELL_STATE_FINISHED;

    m_autoRepeat = false;
    switch (oldState)
    {
        case SPELL_STATE_PREPARING:
            CancelGlobalCooldown();
            if (m_caster->GetTypeId() == TYPEID_PLAYER)
                m_caster->ToPlayer()->RestoreSpellMods(this);
            // no break
        case SPELL_STATE_DELAYED:
            SendInterrupted(0);
            SendCastResult(SPELL_FAILED_INTERRUPTED);
            break;

        case SPELL_STATE_CASTING:
            for (std::list<TargetInfo>::const_iterator ihit = m_UniqueTargetInfo.begin(); ihit != m_UniqueTargetInfo.end(); ++ihit)
                if ((*ihit).missCondition == SPELL_MISS_NONE)
                    if (Unit* unit = m_caster->GetGUID() == ihit->targetGUID ? m_caster : ObjectAccessor::GetUnit(*m_caster, ihit->targetGUID))
                        unit->RemoveOwnedAura(m_spellInfo->Id, m_originalCasterGUID, 0, AURA_REMOVE_BY_CANCEL);

            SendChannelUpdate(0);
            SendInterrupted(0);
            SendCastResult(SPELL_FAILED_INTERRUPTED);

            // spell is canceled-take mods and clear list
            if (m_caster->GetTypeId() == TYPEID_PLAYER)
                m_caster->ToPlayer()->RemoveSpellMods(this);

            m_appliedMods.clear();
            break;

        default:
            break;
    }

    SetReferencedFromCurrent(false);
    if (m_selfContainer && *m_selfContainer == this)
        *m_selfContainer = NULL;

    m_caster->RemoveDynObject(m_spellInfo->Id);
    if (m_spellInfo->IsChanneled()) // if not channeled then the object for the current cast wasn't summoned yet
        m_caster->RemoveGameObject(m_spellInfo->Id, true);

    //set state back so finish will be processed
    m_spellState = oldState;

    finish(false);
}

void Spell::cast(bool skipCheck)
{
    // update pointers base at GUIDs to prevent access to non-existed already object
    UpdatePointers();

    // cancel at lost explicit target during cast
    if (m_targets.GetObjectTargetGUID() && !m_targets.GetObjectTarget())
    {
        cancel();
        return;
    }

    if (Player* playerCaster = m_caster->ToPlayer())
    {
        // now that we've done the basic check, now run the scripts
        // should be done before the spell is actually executed
        sScriptMgr->OnPlayerSpellCast(playerCaster, this, skipCheck);

        // As of 3.0.2 pets begin attacking their owner's target immediately
        // Let any pets know we've attacked something. Check DmgClass for harmful spells only
        // This prevents spells such as Hunter's Mark from triggering pet attack
        if (this->GetSpellInfo()->DmgClass != SPELL_DAMAGE_CLASS_NONE)
            if (Pet* playerPet = playerCaster->GetPet())
                if (playerPet->IsAlive() && playerPet->isControlled() && (m_targets.GetTargetMask() & TARGET_FLAG_UNIT))
                    playerPet->AI()->OwnerAttacked(m_targets.GetObjectTarget()->ToUnit());
    }

    SetExecutedCurrently(true);

    if (!(_triggeredCastFlags & TRIGGERED_IGNORE_SET_FACING))
        if (m_caster->GetTypeId() == TYPEID_UNIT && m_targets.GetObjectTarget() && m_caster != m_targets.GetObjectTarget())
            m_caster->SetInFront(m_targets.GetObjectTarget());

    // Should this be done for original caster?
    if (m_caster->GetTypeId() == TYPEID_PLAYER)
    {
        // Set spell which will drop charges for triggered cast spells
        // if not successfully casted, will be remove in finish(false)
        m_caster->ToPlayer()->SetSpellModTakingSpell(this, true);
    }

    CallScriptBeforeCastHandlers();

    // skip check if done already (for instant cast spells for example)
    if (!skipCheck)
    {
        SpellCastResult castResult = CheckCast(false);
        if (castResult != SPELL_CAST_OK)
        {
            SendCastResult(castResult);
            SendInterrupted(0);
            //restore spell mods
            if (m_caster->GetTypeId() == TYPEID_PLAYER)
            {
                m_caster->ToPlayer()->RestoreSpellMods(this);
                // cleanup after mod system
                // triggered spell pointer can be not removed in some cases
                m_caster->ToPlayer()->SetSpellModTakingSpell(this, false);
            }
            finish(false);
            SetExecutedCurrently(false);
            return;
        }

        // additional check after cast bar completes (must not be in CheckCast)
        // if trade not complete then remember it in trade data
        if (m_targets.GetTargetMask() & TARGET_FLAG_TRADE_ITEM)
        {
            if (m_caster->GetTypeId() == TYPEID_PLAYER)
            {
                if (TradeData* my_trade = m_caster->ToPlayer()->GetTradeData())
                {
                    if (!my_trade->IsInAcceptProcess())
                    {
                        // Spell will be casted at completing the trade. Silently ignore at this place
                        my_trade->SetSpell(m_spellInfo->Id, m_CastItem);
                        SendCastResult(SPELL_FAILED_DONT_REPORT);
                        SendInterrupted(0);
                        m_caster->ToPlayer()->RestoreSpellMods(this);
                        // cleanup after mod system
                        // triggered spell pointer can be not removed in some cases
                        m_caster->ToPlayer()->SetSpellModTakingSpell(this, false);
                        finish(false);
                        SetExecutedCurrently(false);
                        return;
                    }
                }
            }
        }
    }

    SelectSpellTargets();

    // Spell may be finished after target map check
    if (m_spellState == SPELL_STATE_FINISHED)
    {
        SendInterrupted(0);
        //restore spell mods
        if (m_caster->GetTypeId() == TYPEID_PLAYER)
        {
            m_caster->ToPlayer()->RestoreSpellMods(this);
            // cleanup after mod system
            // triggered spell pointer can be not removed in some cases
            m_caster->ToPlayer()->SetSpellModTakingSpell(this, false);
        }
        finish(false);
        SetExecutedCurrently(false);
        return;
    }

    PrepareTriggersExecutedOnHit();

    CallScriptOnCastHandlers();

    // traded items have trade slot instead of guid in m_itemTargetGUID
    // set to real guid to be sent later to the client
    m_targets.UpdateTradeSlotItem();

    if (Player* player = m_caster->ToPlayer())
    {
        if (!(_triggeredCastFlags & TRIGGERED_IGNORE_CAST_ITEM) && m_CastItem)
        {
            player->StartTimedAchievement(ACHIEVEMENT_TIMED_TYPE_ITEM, m_CastItem->GetEntry());
            player->UpdateAchievementCriteria(ACHIEVEMENT_CRITERIA_TYPE_USE_ITEM, m_CastItem->GetEntry());
        }

        player->UpdateAchievementCriteria(ACHIEVEMENT_CRITERIA_TYPE_CAST_SPELL, m_spellInfo->Id);
    }

    if (!(_triggeredCastFlags & TRIGGERED_IGNORE_POWER_AND_REAGENT_COST))
    {
        // Powers have to be taken before SendSpellGo
        TakePower();
        TakeReagents();                                         // we must remove reagents before HandleEffects to allow place crafted item in same slot
    }
    else if (Item* targetItem = m_targets.GetItemTarget())
    {
        /// Not own traded item (in trader trade slot) req. reagents including triggered spell case
        if (targetItem->GetOwnerGUID() != m_caster->GetGUID())
            TakeReagents();
    }

    // CAST SPELL
    SendSpellCooldown();

    PrepareScriptHitHandlers();

    HandleLaunchPhase();

    // we must send smsg_spell_go packet before m_castItem delete in TakeCastItem()...
    SendSpellGo();

    // Okay, everything is prepared. Now we need to distinguish between immediate and evented delayed spells
    if ((m_spellInfo->Speed > 0.0f && !m_spellInfo->IsChanneled()) || m_spellInfo->AttributesEx4 & SPELL_ATTR4_UNK4)
    {
        // Remove used for cast item if need (it can be already NULL after TakeReagents call
        // in case delayed spell remove item at cast delay start
        TakeCastItem();

        // Okay, maps created, now prepare flags
        m_immediateHandled = false;
        m_spellState = SPELL_STATE_DELAYED;
        SetDelayStart(0);

        if (m_caster->HasUnitState(UNIT_STATE_CASTING) && !m_caster->IsNonMeleeSpellCasted(false, false, true))
            m_caster->ClearUnitState(UNIT_STATE_CASTING);
    }
    else
    {
        // Immediate spell, no big deal
        handle_immediate();
    }

    CallScriptAfterCastHandlers();

    if (const std::vector<int32> *spell_triggered = sSpellMgr->GetSpellLinked(m_spellInfo->Id))
    {
        for (std::vector<int32>::const_iterator i = spell_triggered->begin(); i != spell_triggered->end(); ++i)
            if (*i < 0)
                m_caster->RemoveAurasDueToSpell(-(*i));
            else
                m_caster->CastSpell(m_targets.GetUnitTarget() ? m_targets.GetUnitTarget() : m_caster, *i, true);
    }

    if (m_caster->GetTypeId() == TYPEID_PLAYER)
    {
        m_caster->ToPlayer()->SetSpellModTakingSpell(this, false);

        //Clear spell cooldowns after every spell is cast if .cheat cooldown is enabled.
        if (m_caster->ToPlayer()->GetCommandStatus(CHEAT_COOLDOWN))
            m_caster->ToPlayer()->RemoveSpellCooldown(m_spellInfo->Id, true);
    }

    SetExecutedCurrently(false);
}

void Spell::handle_immediate()
{
    // start channeling if applicable
    if (m_spellInfo->IsChanneled())
    {
        int32 duration = m_spellInfo->GetDuration();
        if (duration > 0)
        {
            // First mod_duration then haste - see Missile Barrage
            // Apply duration mod
            if (Player* modOwner = m_caster->GetSpellModOwner())
                modOwner->ApplySpellMod(m_spellInfo->Id, SPELLMOD_DURATION, duration);
            // Apply haste mods
            if (m_spellInfo->AttributesEx5 & SPELL_ATTR5_HASTE_AFFECT_DURATION)
                m_caster->ModSpellCastTime(m_spellInfo, duration, this);

            m_spellState = SPELL_STATE_CASTING;
            m_caster->AddInterruptMask(m_spellInfo->ChannelInterruptFlags);
            SendChannelStart(duration);
        }
        else if (duration == -1)
        {
            m_spellState = SPELL_STATE_CASTING;
            m_caster->AddInterruptMask(m_spellInfo->ChannelInterruptFlags);
            SendChannelStart(duration);
        }
    }

    PrepareTargetProcessing();

    // process immediate effects (items, ground, etc.) also initialize some variables
    _handle_immediate_phase();

    for (std::list<TargetInfo>::iterator ihit= m_UniqueTargetInfo.begin(); ihit != m_UniqueTargetInfo.end(); ++ihit)
        DoAllEffectOnTarget(&(*ihit));

    for (std::list<GOTargetInfo>::iterator ihit= m_UniqueGOTargetInfo.begin(); ihit != m_UniqueGOTargetInfo.end(); ++ihit)
        DoAllEffectOnTarget(&(*ihit));

    FinishTargetProcessing();

    // spell is finished, perform some last features of the spell here
    _handle_finish_phase();

    // Remove used for cast item if need (it can be already NULL after TakeReagents call
    TakeCastItem();

    // handle ammo consumption for thrown weapons
    if (m_spellInfo->IsRangedWeaponSpell() && m_spellInfo->IsChanneled())
        TakeAmmo();

    if (m_spellState != SPELL_STATE_CASTING)
        finish(true);                                       // successfully finish spell cast (not last in case autorepeat or channel spell)
}

uint64 Spell::handle_delayed(uint64 t_offset)
{
    UpdatePointers();

    if (m_caster->GetTypeId() == TYPEID_PLAYER)
        m_caster->ToPlayer()->SetSpellModTakingSpell(this, true);

    uint64 next_time = 0;

    PrepareTargetProcessing();

    if (!m_immediateHandled)
    {
        _handle_immediate_phase();
        m_immediateHandled = true;
    }

    bool single_missile = (m_targets.HasDst());

    // now recheck units targeting correctness (need before any effects apply to prevent adding immunity at first effect not allow apply second spell effect and similar cases)
    for (std::list<TargetInfo>::iterator ihit= m_UniqueTargetInfo.begin(); ihit != m_UniqueTargetInfo.end(); ++ihit)
    {
        if (ihit->processed == false)
        {
            if (single_missile || ihit->timeDelay <= t_offset)
            {
                ihit->timeDelay = t_offset;
                DoAllEffectOnTarget(&(*ihit));
            }
            else if (next_time == 0 || ihit->timeDelay < next_time)
                next_time = ihit->timeDelay;
        }
    }

    // now recheck gameobject targeting correctness
    for (std::list<GOTargetInfo>::iterator ighit= m_UniqueGOTargetInfo.begin(); ighit != m_UniqueGOTargetInfo.end(); ++ighit)
    {
        if (ighit->processed == false)
        {
            if (single_missile || ighit->timeDelay <= t_offset)
                DoAllEffectOnTarget(&(*ighit));
            else if (next_time == 0 || ighit->timeDelay < next_time)
                next_time = ighit->timeDelay;
        }
    }

    FinishTargetProcessing();

    if (m_caster->GetTypeId() == TYPEID_PLAYER)
        m_caster->ToPlayer()->SetSpellModTakingSpell(this, false);

    // All targets passed - need finish phase
    if (next_time == 0)
    {
        // spell is finished, perform some last features of the spell here
        _handle_finish_phase();

        finish(true);                                       // successfully finish spell cast

        // return zero, spell is finished now
        return 0;
    }
    else
    {
        // spell is unfinished, return next execution time
        return next_time;
    }
}

void Spell::_handle_immediate_phase()
{
    m_spellAura = NULL;
    // initialize Diminishing Returns Data
    m_diminishLevel = DIMINISHING_LEVEL_1;
    m_diminishGroup = DIMINISHING_NONE;

    // handle some immediate features of the spell here
    HandleThreatSpells();

    PrepareScriptHitHandlers();

    // handle effects with SPELL_EFFECT_HANDLE_HIT mode
    for (uint32 j = 0; j < MAX_SPELL_EFFECTS; ++j)
    {
        // don't do anything for empty effect
        if (!m_spellInfo->Effects[j].IsEffect())
            continue;

        // call effect handlers to handle destination hit
        HandleEffects(NULL, NULL, NULL, j, SPELL_EFFECT_HANDLE_HIT);
    }

    // process items
    for (std::list<ItemTargetInfo>::iterator ihit= m_UniqueItemInfo.begin(); ihit != m_UniqueItemInfo.end(); ++ihit)
        DoAllEffectOnTarget(&(*ihit));

    if (!m_originalCaster)
        return;
    // Handle procs on cast
    /// @todo finish new proc system:P
    if (m_UniqueTargetInfo.empty() && m_targets.HasDst())
    {
        uint32 procAttacker = m_procAttacker;
        if (!procAttacker)
            procAttacker |= PROC_FLAG_DONE_SPELL_MAGIC_DMG_CLASS_POS;

        // Proc the spells that have DEST target
        m_originalCaster->ProcDamageAndSpell(NULL, procAttacker, 0, m_procEx | PROC_EX_NORMAL_HIT, 0, BASE_ATTACK, m_spellInfo, m_triggeredByAuraSpell);
    }
}

void Spell::_handle_finish_phase()
{
    if (m_caster->m_movedPlayer)
    {
        // Take for real after all targets are processed
        if (m_needComboPoints)
            m_caster->m_movedPlayer->ClearComboPoints();

        // Real add combo points from effects
        if (m_comboPointGain)
            m_caster->m_movedPlayer->GainSpellComboPoints(m_comboPointGain);

        if (m_spellInfo->PowerType == POWER_HOLY_POWER && m_caster->m_movedPlayer->getClass() == CLASS_PALADIN)
           HandleHolyPower(m_caster->m_movedPlayer);
    }

    if (m_caster->m_extraAttacks && GetSpellInfo()->HasEffect(SPELL_EFFECT_ADD_EXTRA_ATTACKS))
        m_caster->HandleProcExtraAttackFor(m_caster->GetVictim());

    /// @todo trigger proc phase finish here
}

void Spell::SendSpellCooldown()
{
    Player* _player = m_caster->ToPlayer();
    if (!_player)
        return;

    // mana/health/etc potions, disabled by client (until combat out as declarate)
    if (m_CastItem && m_CastItem->IsPotion())
    {
        // need in some way provided data for Spell::finish SendCooldownEvent
        _player->SetLastPotionId(m_CastItem->GetEntry());
        return;
    }

    // have infinity cooldown but set at aura apply                  // do not set cooldown for triggered spells (needed by reincarnation)
    if (m_spellInfo->Attributes & (SPELL_ATTR0_DISABLED_WHILE_ACTIVE | SPELL_ATTR0_PASSIVE) || (_triggeredCastFlags & TRIGGERED_IGNORE_SPELL_AND_CATEGORY_CD))
        return;

    _player->AddSpellAndCategoryCooldowns(m_spellInfo, m_CastItem ? m_CastItem->GetEntry() : 0, this);
}

void Spell::update(uint32 difftime)
{
    // update pointers based at it's GUIDs
    UpdatePointers();

    if (m_targets.GetUnitTargetGUID() && !m_targets.GetUnitTarget())
    {
        TC_LOG_DEBUG(LOG_FILTER_SPELLS_AURAS, "Spell %u is cancelled due to removal of target.", m_spellInfo->Id);
        cancel();
        return;
    }

    // check if the player caster has moved before the spell finished
    // with the exception of spells affected with SPELL_AURA_CAST_WHILE_WALKING effect
    if ((m_caster->GetTypeId() == TYPEID_PLAYER && m_timer != 0) &&
        m_caster->isMoving() && (m_spellInfo->InterruptFlags & SPELL_INTERRUPT_FLAG_MOVEMENT) &&
        (m_spellInfo->Effects[0].Effect != SPELL_EFFECT_STUCK || !m_caster->HasUnitMovementFlag(MOVEMENTFLAG_FALLING_FAR)) &&
        !m_caster->HasAuraTypeWithAffectMask(SPELL_AURA_CAST_WHILE_WALKING, m_spellInfo))
    {
        // don't cancel for melee, autorepeat, triggered and instant spells
        if (!IsNextMeleeSwingSpell() && !IsAutoRepeat() && !IsTriggered())
            cancel();
    }

    switch (m_spellState)
    {
        case SPELL_STATE_PREPARING:
        {
            if (m_timer > 0)
            {
                if (difftime >= (uint32)m_timer)
                    m_timer = 0;
                else
                    m_timer -= difftime;
            }

            if (m_timer == 0 && !IsNextMeleeSwingSpell() && !IsAutoRepeat())
                // don't CheckCast for instant spells - done in spell::prepare, skip duplicate checks, needed for range checks for example
                cast(!m_casttime);
            break;
        }
        case SPELL_STATE_CASTING:
        {
            if (m_timer)
            {
                // check if there are alive targets left
                if (!UpdateChanneledTargetList())
                {
                    TC_LOG_DEBUG(LOG_FILTER_SPELLS_AURAS, "Channeled spell %d is removed due to lack of targets", m_spellInfo->Id);
                    SendChannelUpdate(0);
                    finish();
                }

                if (m_timer > 0)
                {
                    if (difftime >= (uint32)m_timer)
                        m_timer = 0;
                    else
                        m_timer -= difftime;
                }
            }

            if (m_timer == 0)
            {
                SendChannelUpdate(0);

                // channeled spell processed independently for quest targeting
                // cast at creature (or GO) quest objectives update at successful cast channel finished
                // ignore autorepeat/melee casts for speed (not exist quest for spells (hm...)
                if (!IsAutoRepeat() && !IsNextMeleeSwingSpell())
                {
                    if (Player* p = m_caster->GetCharmerOrOwnerPlayerOrPlayerItself())
                    {
                        for (std::list<TargetInfo>::iterator ihit = m_UniqueTargetInfo.begin(); ihit != m_UniqueTargetInfo.end(); ++ihit)
                        {
                            TargetInfo* target = &*ihit;
                            if (!IS_CRE_OR_VEH_GUID(target->targetGUID))
                                continue;

                            Unit* unit = m_caster->GetGUID() == target->targetGUID ? m_caster : ObjectAccessor::GetUnit(*m_caster, target->targetGUID);
                            if (unit == NULL)
                                continue;

                            p->CastedCreatureOrGO(unit->GetEntry(), unit->GetGUID(), m_spellInfo->Id);
                        }

                        for (std::list<GOTargetInfo>::iterator ihit = m_UniqueGOTargetInfo.begin(); ihit != m_UniqueGOTargetInfo.end(); ++ihit)
                        {
                            GOTargetInfo* target = &*ihit;

                            GameObject* go = m_caster->GetMap()->GetGameObject(target->targetGUID);
                            if (!go)
                                continue;

                            p->CastedCreatureOrGO(go->GetEntry(), go->GetGUID(), m_spellInfo->Id);
                        }
                    }
                }

                finish();
            }
            break;
        }
        default:
            break;
    }
}

void Spell::finish(bool ok)
{
    if (!m_caster)
        return;

    if (m_spellState == SPELL_STATE_FINISHED)
        return;
    m_spellState = SPELL_STATE_FINISHED;

    if (m_spellInfo->IsChanneled())
        m_caster->UpdateInterruptMask();

    if (m_caster->HasUnitState(UNIT_STATE_CASTING) && !m_caster->IsNonMeleeSpellCasted(false, false, true))
        m_caster->ClearUnitState(UNIT_STATE_CASTING);

    // Unsummon summon as possessed creatures on spell cancel
    if (m_spellInfo->IsChanneled() && m_caster->GetTypeId() == TYPEID_PLAYER)
    {
        if (Unit* charm = m_caster->GetCharm())
            if (charm->GetTypeId() == TYPEID_UNIT
                && charm->ToCreature()->HasUnitTypeMask(UNIT_MASK_PUPPET)
                && charm->GetUInt32Value(UNIT_CREATED_BY_SPELL) == m_spellInfo->Id)
                ((Puppet*)charm)->UnSummon();
    }

    if (m_caster->GetTypeId() == TYPEID_UNIT)
        m_caster->ReleaseFocus(this);

    if (!ok)
        return;

    if (m_caster->GetTypeId() == TYPEID_UNIT && m_caster->ToCreature()->IsSummon())
    {
        // Unsummon statue
        uint32 spell = m_caster->GetUInt32Value(UNIT_CREATED_BY_SPELL);
        SpellInfo const* spellInfo = sSpellMgr->GetSpellInfo(spell);
        if (spellInfo && spellInfo->SpellIconID == 2056)
        {
            TC_LOG_DEBUG(LOG_FILTER_SPELLS_AURAS, "Statue %d is unsummoned in spell %d finish", m_caster->GetGUIDLow(), m_spellInfo->Id);
            m_caster->setDeathState(JUST_DIED);
            return;
        }
    }

    if (IsAutoActionResetSpell())
    {
        bool found = false;
        Unit::AuraEffectList const& vIgnoreReset = m_caster->GetAuraEffectsByType(SPELL_AURA_IGNORE_MELEE_RESET);
        for (Unit::AuraEffectList::const_iterator i = vIgnoreReset.begin(); i != vIgnoreReset.end(); ++i)
        {
            if ((*i)->IsAffectingSpell(m_spellInfo))
            {
                found = true;
                break;
            }
        }
        if (!found && !(m_spellInfo->AttributesEx2 & SPELL_ATTR2_NOT_RESET_AUTO_ACTIONS))
        {
            m_caster->resetAttackTimer(BASE_ATTACK);
            if (m_caster->haveOffhandWeapon())
                m_caster->resetAttackTimer(OFF_ATTACK);
            m_caster->resetAttackTimer(RANGED_ATTACK);
        }
    }

    // potions disabled by client, send event "not in combat" if need
    if (m_caster->GetTypeId() == TYPEID_PLAYER)
    {
        if (!m_triggeredByAuraSpell)
            m_caster->ToPlayer()->UpdatePotionCooldown(this);

        // triggered spell pointer can be not set in some cases
        // this is needed for proper apply of triggered spell mods
        m_caster->ToPlayer()->SetSpellModTakingSpell(this, true);

        // Take mods after trigger spell (needed for 14177 to affect 48664)
        // mods are taken only on succesfull cast and independantly from targets of the spell
        m_caster->ToPlayer()->RemoveSpellMods(this);
        m_caster->ToPlayer()->SetSpellModTakingSpell(this, false);
    }

    // Stop Attack for some spells
    if (m_spellInfo->Attributes & SPELL_ATTR0_STOP_ATTACK_TARGET)
        m_caster->AttackStop();
}

<<<<<<< HEAD
void Spell::SendCastResult(SpellCastResult result)
{
    if (result == SPELL_CAST_OK)
        return;

    if (m_caster->GetTypeId() != TYPEID_PLAYER)
        return;

    if (m_caster->ToPlayer()->GetSession()->PlayerLoading())  // don't send cast results at loading time
        return;

    SendCastResult(m_caster->ToPlayer(), m_spellInfo, m_cast_count, result, m_customError);
}

void Spell::SendCastResult(Player* caster, SpellInfo const* spellInfo, uint8 cast_count, SpellCastResult result, SpellCustomErrors customError /*= SPELL_CUSTOM_ERROR_NONE*/, Opcodes opcode /*= SMSG_CAST_FAILED*/)
{
    if (result == SPELL_CAST_OK)
        return;

    WorldPacket data(opcode, (4+1+1));
    data << uint8(cast_count);                              // single cast or multi 2.3 (0/1)
=======
void Spell::WriteCastResultInfo(WorldPacket& data, Player* caster, SpellInfo const* spellInfo, uint8 castCount, SpellCastResult result, SpellCustomErrors customError)
{
    data << uint8(castCount);                               // single cast or multi 2.3 (0/1)
>>>>>>> b6f14cd9
    data << uint32(spellInfo->Id);
    data << uint8(result);                                  // problem
    switch (result)
    {
        case SPELL_FAILED_NOT_READY:
            data << uint32(0);                              // unknown (value 1 update cooldowns on client flag)
            break;
        case SPELL_FAILED_REQUIRES_SPELL_FOCUS:
            data << uint32(spellInfo->RequiresSpellFocus);  // SpellFocusObject.dbc id
            break;
        case SPELL_FAILED_REQUIRES_AREA:                    // AreaTable.dbc id
            // hardcode areas limitation case
            switch (spellInfo->Id)
            {
                case 41617:                                 // Cenarion Mana Salve
                case 41619:                                 // Cenarion Healing Salve
                    data << uint32(3905);
                    break;
                case 41618:                                 // Bottled Nethergon Energy
                case 41620:                                 // Bottled Nethergon Vapor
                    data << uint32(3842);
                    break;
                case 45373:                                 // Bloodberry Elixir
                    data << uint32(4075);
                    break;
                default:                                    // default case (don't must be)
                    data << uint32(0);
                    break;
            }
            break;
        case SPELL_FAILED_TOTEMS:
            if (spellInfo->Totem[0])
                data << uint32(spellInfo->Totem[0]);
            if (spellInfo->Totem[1])
                data << uint32(spellInfo->Totem[1]);
            break;
        case SPELL_FAILED_TOTEM_CATEGORY:
            if (spellInfo->TotemCategory[0])
                data << uint32(spellInfo->TotemCategory[0]);
            if (spellInfo->TotemCategory[1])
                data << uint32(spellInfo->TotemCategory[1]);
            break;
        case SPELL_FAILED_EQUIPPED_ITEM_CLASS:
        case SPELL_FAILED_EQUIPPED_ITEM_CLASS_MAINHAND:
        case SPELL_FAILED_EQUIPPED_ITEM_CLASS_OFFHAND:
            data << uint32(spellInfo->EquippedItemClass);
            data << uint32(spellInfo->EquippedItemSubClassMask);
            break;
        case SPELL_FAILED_TOO_MANY_OF_ITEM:
        {
             uint32 item = 0;
             for (int8 eff = 0; eff < MAX_SPELL_EFFECTS; eff++)
                 if (spellInfo->Effects[eff].ItemType)
                     item = spellInfo->Effects[eff].ItemType;
             ItemTemplate const* proto = sObjectMgr->GetItemTemplate(item);
             if (proto && proto->ItemLimitCategory)
                 data << uint32(proto->ItemLimitCategory);
             break;
        }
        case SPELL_FAILED_PREVENTED_BY_MECHANIC:
            data << uint32(spellInfo->GetAllEffectsMechanicMask());  // SpellMechanic.dbc id
            break;
        case SPELL_FAILED_NEED_EXOTIC_AMMO:
            data << uint32(spellInfo->EquippedItemSubClassMask); // seems correct...
            break;
        case SPELL_FAILED_NEED_MORE_ITEMS:
            data << uint32(0);                              // Item id
            data << uint32(0);                              // Item count?
            break;
        case SPELL_FAILED_MIN_SKILL:
            data << uint32(0);                              // SkillLine.dbc id
            data << uint32(0);                              // required skill value
            break;
        case SPELL_FAILED_FISHING_TOO_LOW:
            data << uint32(0);                              // required fishing skill
            break;
        case SPELL_FAILED_CUSTOM_ERROR:
            data << uint32(customError);
            break;
        case SPELL_FAILED_SILENCED:
            data << uint32(0);                              // Unknown
            break;
        case SPELL_FAILED_REAGENTS:
        {
            uint32 missingItem = 0;
            for (uint32 i = 0; i < MAX_SPELL_REAGENTS; i++)
            {
                if (spellInfo->Reagent[i] <= 0)
                    continue;

                uint32 itemid    = spellInfo->Reagent[i];
                uint32 itemcount = spellInfo->ReagentCount[i];

                if (!caster->HasItemCount(itemid, itemcount))
                {
                    missingItem = itemid;
                    break;
                }
            }

            data << uint32(missingItem);  // first missing item
            break;
        }
        // TODO: SPELL_FAILED_NOT_STANDING
        default:
            break;
    }
}

void Spell::SendCastResult(Player* caster, SpellInfo const* spellInfo, uint8 castCount, SpellCastResult result, SpellCustomErrors customError /*= SPELL_CUSTOM_ERROR_NONE*/)
{
    if (result == SPELL_CAST_OK)
        return;

    WorldPacket data(SMSG_CAST_FAILED, 1 + 4 + 1);
    WriteCastResultInfo(data, caster, spellInfo, castCount, result, customError);

    caster->GetSession()->SendPacket(&data);
}

void Spell::SendCastResult(SpellCastResult result)
{
    if (result == SPELL_CAST_OK)
        return;

    if (m_caster->GetTypeId() != TYPEID_PLAYER)
        return;

    if (m_caster->ToPlayer()->GetSession()->PlayerLoading())  // don't send cast results at loading time
        return;

    SendCastResult(m_caster->ToPlayer(), m_spellInfo, m_cast_count, result, m_customError);
}

void Spell::SendPetCastResult(SpellCastResult result)
{
    if (result == SPELL_CAST_OK)
        return;

    Unit* owner = m_caster->GetCharmerOrOwner();
    if (!owner)
        return;

    Player* player = owner->ToPlayer();
    if (!player)
        return;

    WorldPacket data(SMSG_PET_CAST_FAILED, 1 + 4 + 1);
    WriteCastResultInfo(data, player, m_spellInfo, m_cast_count, result, m_customError);

    player->GetSession()->SendPacket(&data);
}

void Spell::SendSpellStart()
{
    if (!IsNeedSendToClient())
        return;

    //TC_LOG_DEBUG(LOG_FILTER_SPELLS_AURAS, "Sending SMSG_SPELL_START id=%u", m_spellInfo->Id);

    uint32 castFlags = CAST_FLAG_HAS_TRAJECTORY;

    if ((IsTriggered() && !m_spellInfo->IsAutoRepeatRangedSpell()) || m_triggeredByAuraSpell)
        castFlags |= CAST_FLAG_PENDING;

    if ((m_caster->GetTypeId() == TYPEID_PLAYER ||
        (m_caster->GetTypeId() == TYPEID_UNIT && m_caster->ToCreature()->IsPet()))
         && m_spellInfo->PowerType != POWER_HEALTH)
        castFlags |= CAST_FLAG_POWER_LEFT_SELF;

    if (m_spellInfo->RuneCostID && m_spellInfo->PowerType == POWER_RUNES)
        castFlags |= CAST_FLAG_UNKNOWN_19;

    WorldPacket data(SMSG_SPELL_START, (8+8+4+4+2));
    if (m_CastItem)
        data.append(m_CastItem->GetPackGUID());
    else
        data.append(m_caster->GetPackGUID());

    data.append(m_caster->GetPackGUID());
    data << uint8(m_cast_count);                            // pending spell cast?
    data << uint32(m_spellInfo->Id);                        // spellId
    data << uint32(castFlags);                              // cast flags
    data << uint32(m_timer);                                // delay?
    data << uint32(m_casttime);

    m_targets.Write(data);

    if (castFlags & CAST_FLAG_POWER_LEFT_SELF)
        data << uint32(m_caster->GetPower((Powers)m_spellInfo->PowerType));

    if (castFlags & CAST_FLAG_RUNE_LIST)                   // rune cooldowns list
    {
        //TODO: There is a crash caused by a spell with CAST_FLAG_RUNE_LIST casted by a creature
        //The creature is the mover of a player, so HandleCastSpellOpcode uses it as the caster
        if (Player* player = m_caster->ToPlayer())
        {
            data << uint8(m_runesState);                     // runes state before
            data << uint8(player->GetRunesState());          // runes state after
            for (uint8 i = 0; i < MAX_RUNES; ++i)
            {
                // float casts ensure the division is performed on floats as we need float result
                float baseCd = float(player->GetRuneBaseCooldown(i));
                data << uint8((baseCd - float(player->GetRuneCooldown(i))) / baseCd * 255); // rune cooldown passed
            }
        }
        else
        {
            data << uint8(0);
            data << uint8(0);
            for (uint8 i = 0; i < MAX_RUNES; ++i)
                data << uint8(0);
        }
    }

    if (castFlags & CAST_FLAG_PROJECTILE)
    {
        data << uint32(0); // Ammo display ID
        data << uint32(0); // Inventory Type
    }

    if (castFlags & CAST_FLAG_IMMUNITY)
    {
        data << uint32(0);
        data << uint32(0);
    }

    if (castFlags & CAST_FLAG_HEAL_PREDICTION)
    {
        data << uint32(0);
        data << uint8(0); // unkByte
        // if (unkByte == 2)
            // data.append(0);
    }

    m_caster->SendMessageToSet(&data, true);
}

void Spell::SendSpellGo()
{
    // not send invisible spell casting
    if (!IsNeedSendToClient())
        return;

    //TC_LOG_DEBUG(LOG_FILTER_SPELLS_AURAS, "Sending SMSG_SPELL_GO id=%u", m_spellInfo->Id);

    uint32 castFlags = CAST_FLAG_UNKNOWN_9;

    // triggered spells with spell visual != 0
    if ((IsTriggered() && !m_spellInfo->IsAutoRepeatRangedSpell()) || m_triggeredByAuraSpell)
        castFlags |= CAST_FLAG_PENDING;

    if ((m_caster->GetTypeId() == TYPEID_PLAYER ||
        (m_caster->GetTypeId() == TYPEID_UNIT && m_caster->ToCreature()->IsPet()))
        && m_spellInfo->PowerType != POWER_HEALTH)
        castFlags |= CAST_FLAG_POWER_LEFT_SELF; // should only be sent to self, but the current messaging doesn't make that possible

    if ((m_caster->GetTypeId() == TYPEID_PLAYER)
        && (m_caster->getClass() == CLASS_DEATH_KNIGHT)
        && m_spellInfo->RuneCostID
        && m_spellInfo->PowerType == POWER_RUNES)
    {
        castFlags |= CAST_FLAG_UNKNOWN_19;                   // same as in SMSG_SPELL_START
        castFlags |= CAST_FLAG_RUNE_LIST;                    // rune cooldowns list
    }

    if (m_spellInfo->HasEffect(SPELL_EFFECT_ACTIVATE_RUNE))
    {
        castFlags |= CAST_FLAG_RUNE_LIST;                    // rune cooldowns list
        castFlags |= CAST_FLAG_UNKNOWN_19;                   // same as in SMSG_SPELL_START
    }

    if (m_targets.HasTraj())
        castFlags |= CAST_FLAG_ADJUST_MISSILE;

    WorldPacket data(SMSG_SPELL_GO, 50);                    // guess size

    if (m_CastItem)
        data.append(m_CastItem->GetPackGUID());
    else
        data.append(m_caster->GetPackGUID());

    data.append(m_caster->GetPackGUID());
    data << uint8(m_cast_count);                            // pending spell cast?
    data << uint32(m_spellInfo->Id);                        // spellId
    data << uint32(castFlags);                              // cast flags
    data << uint32(m_timer);
    data << uint32(getMSTime());                            // timestamp

    WriteSpellGoTargets(&data);

    m_targets.Write(data);

    if (castFlags & CAST_FLAG_POWER_LEFT_SELF)
        data << uint32(m_caster->GetPower((Powers)m_spellInfo->PowerType));

    if (castFlags & CAST_FLAG_RUNE_LIST)                   // rune cooldowns list
    {
        /// @todo There is a crash caused by a spell with CAST_FLAG_RUNE_LIST casted by a creature
        //The creature is the mover of a player, so HandleCastSpellOpcode uses it as the caster
        if (Player* player = m_caster->ToPlayer())
        {
            data << uint8(m_runesState);                     // runes state before
            data << uint8(player->GetRunesState());          // runes state after
            for (uint8 i = 0; i < MAX_RUNES; ++i)
            {
                // float casts ensure the division is performed on floats as we need float result
                float baseCd = float(player->GetRuneBaseCooldown(i));
                data << uint8((baseCd - float(player->GetRuneCooldown(i))) / baseCd * 255); // rune cooldown passed
            }
        }
    }

    if (castFlags & CAST_FLAG_ADJUST_MISSILE)
    {
        data << m_targets.GetElevation();
        data << uint32(m_delayMoment);
    }

    if (castFlags & CAST_FLAG_PROJECTILE)
    {
        data << uint32(0); // Ammo display ID
        data << uint32(0); // Inventory Type
    }

    if (castFlags & CAST_FLAG_VISUAL_CHAIN)
    {
        data << uint32(0);
        data << uint32(0);
    }

    if (m_targets.GetTargetMask() & TARGET_FLAG_DEST_LOCATION)
    {
        data << uint8(0);
    }

    if (m_targets.GetTargetMask() & TARGET_FLAG_EXTRA_TARGETS)
    {
        data << uint32(0); // Extra targets count
        /*
        for (uint8 i = 0; i < count; ++i)
        {
            data << float(0);   // Target Position X
            data << float(0);   // Target Position Y
            data << float(0);   // Target Position Z
            data << uint64(0);  // Target Guid
        }
        */
    }

    m_caster->SendMessageToSet(&data, true);
}

/// Writes miss and hit targets for a SMSG_SPELL_GO packet
void Spell::WriteSpellGoTargets(WorldPacket* data)
{
    // This function also fill data for channeled spells:
    // m_needAliveTargetMask req for stop channelig if one target die
    for (std::list<TargetInfo>::iterator ihit = m_UniqueTargetInfo.begin(); ihit != m_UniqueTargetInfo.end(); ++ihit)
    {
        if ((*ihit).effectMask == 0)                  // No effect apply - all immuned add state
            // possibly SPELL_MISS_IMMUNE2 for this??
            ihit->missCondition = SPELL_MISS_IMMUNE2;
    }

    // Hit and miss target counts are both uint8, that limits us to 255 targets for each
    // sending more than 255 targets crashes the client (since count sent would be wrong)
    // Spells like 40647 (with a huge radius) can easily reach this limit (spell might need
    // target conditions but we still need to limit the number of targets sent and keeping
    // correct count for both hit and miss).

    uint32 hit = 0;
    size_t hitPos = data->wpos();
    *data << (uint8)0; // placeholder
    for (std::list<TargetInfo>::const_iterator ihit = m_UniqueTargetInfo.begin(); ihit != m_UniqueTargetInfo.end() && hit <= 255; ++ihit)
    {
        if ((*ihit).missCondition == SPELL_MISS_NONE)       // Add only hits
        {
            *data << uint64(ihit->targetGUID);
            m_channelTargetEffectMask |=ihit->effectMask;
            ++hit;
        }
    }

    for (std::list<GOTargetInfo>::const_iterator ighit = m_UniqueGOTargetInfo.begin(); ighit != m_UniqueGOTargetInfo.end() && hit <= 255; ++ighit)
    {
        *data << uint64(ighit->targetGUID);                 // Always hits
        ++hit;
    }

    uint32 miss = 0;
    size_t missPos = data->wpos();
    *data << (uint8)0; // placeholder
    for (std::list<TargetInfo>::const_iterator ihit = m_UniqueTargetInfo.begin(); ihit != m_UniqueTargetInfo.end() && miss <= 255; ++ihit)
    {
        if (ihit->missCondition != SPELL_MISS_NONE)        // Add only miss
        {
            *data << uint64(ihit->targetGUID);
            *data << uint8(ihit->missCondition);
            if (ihit->missCondition == SPELL_MISS_REFLECT)
                *data << uint8(ihit->reflectResult);
            ++miss;
        }
    }
    // Reset m_needAliveTargetMask for non channeled spell
    if (!m_spellInfo->IsChanneled())
        m_channelTargetEffectMask = 0;

    data->put<uint8>(hitPos, (uint8)hit);
    data->put<uint8>(missPos, (uint8)miss);
}

void Spell::SendLogExecute()
{
    WorldPacket data(SMSG_SPELLLOGEXECUTE, (8+4+4+4+4+8));

    data.append(m_caster->GetPackGUID());

    data << uint32(m_spellInfo->Id);

    uint8 effCount = 0;
    for (uint8 i = 0; i < MAX_SPELL_EFFECTS; ++i)
    {
        if (m_effectExecuteData[i])
            ++effCount;
    }

    if (!effCount)
        return;

    data << uint32(effCount);
    for (uint8 i = 0; i < MAX_SPELL_EFFECTS; ++i)
    {
        if (!m_effectExecuteData[i])
            continue;

        data << uint32(m_spellInfo->Effects[i].Effect);             // spell effect

        data.append(*m_effectExecuteData[i]);

        delete m_effectExecuteData[i];
        m_effectExecuteData[i] = NULL;
    }
    m_caster->SendMessageToSet(&data, true);
}

void Spell::ExecuteLogEffectTakeTargetPower(uint8 effIndex, Unit* target, uint32 powerType, uint32 powerTaken, float gainMultiplier)
{
    InitEffectExecuteData(effIndex);
    m_effectExecuteData[effIndex]->append(target->GetPackGUID());
    *m_effectExecuteData[effIndex] << uint32(powerTaken);
    *m_effectExecuteData[effIndex] << uint32(powerType);
    *m_effectExecuteData[effIndex] << float(gainMultiplier);
}

void Spell::ExecuteLogEffectExtraAttacks(uint8 effIndex, Unit* victim, uint32 attCount)
{
    InitEffectExecuteData(effIndex);
    m_effectExecuteData[effIndex]->append(victim->GetPackGUID());
    *m_effectExecuteData[effIndex] << uint32(attCount);
}

void Spell::ExecuteLogEffectInterruptCast(uint8 /*effIndex*/, Unit* victim, uint32 spellId)
{
    ObjectGuid casterGuid = m_caster->GetGUID();
    ObjectGuid targetGuid = victim->GetGUID();

    WorldPacket data(SMSG_SPELLINTERRUPTLOG, 8 + 8 + 4 + 4);
    data.WriteBit(targetGuid[4]);
    data.WriteBit(casterGuid[5]);
    data.WriteBit(casterGuid[6]);
    data.WriteBit(casterGuid[1]);
    data.WriteBit(casterGuid[3]);
    data.WriteBit(casterGuid[0]);
    data.WriteBit(targetGuid[3]);
    data.WriteBit(targetGuid[5]);
    data.WriteBit(targetGuid[1]);
    data.WriteBit(casterGuid[4]);
    data.WriteBit(casterGuid[7]);
    data.WriteBit(targetGuid[7]);
    data.WriteBit(targetGuid[6]);
    data.WriteBit(targetGuid[2]);
    data.WriteBit(casterGuid[2]);
    data.WriteBit(targetGuid[0]);

    data.WriteByteSeq(casterGuid[7]);
    data.WriteByteSeq(casterGuid[6]);
    data.WriteByteSeq(casterGuid[3]);
    data.WriteByteSeq(casterGuid[2]);
    data.WriteByteSeq(targetGuid[3]);
    data.WriteByteSeq(targetGuid[6]);
    data.WriteByteSeq(targetGuid[2]);
    data.WriteByteSeq(targetGuid[4]);
    data.WriteByteSeq(targetGuid[7]);
    data.WriteByteSeq(targetGuid[0]);
    data.WriteByteSeq(casterGuid[4]);
    data << uint32(m_spellInfo->Id);
    data.WriteByteSeq(targetGuid[1]);
    data.WriteByteSeq(casterGuid[0]);
    data.WriteByteSeq(casterGuid[5]);
    data.WriteByteSeq(casterGuid[1]);
    data << uint32(spellId);
    data.WriteByteSeq(targetGuid[5]);

    m_caster->SendMessageToSet(&data, true);
}

void Spell::ExecuteLogEffectDurabilityDamage(uint8 effIndex, Unit* victim, int32 itemId, int32 slot)
{
    InitEffectExecuteData(effIndex);
    m_effectExecuteData[effIndex]->append(victim->GetPackGUID());
    *m_effectExecuteData[effIndex] << int32(itemId);
    *m_effectExecuteData[effIndex] << int32(slot);
}

void Spell::ExecuteLogEffectOpenLock(uint8 effIndex, Object* obj)
{
    InitEffectExecuteData(effIndex);
    m_effectExecuteData[effIndex]->append(obj->GetPackGUID());
}

void Spell::ExecuteLogEffectCreateItem(uint8 effIndex, uint32 entry)
{
    InitEffectExecuteData(effIndex);
    *m_effectExecuteData[effIndex] << uint32(entry);
}

void Spell::ExecuteLogEffectDestroyItem(uint8 effIndex, uint32 entry)
{
    InitEffectExecuteData(effIndex);
    *m_effectExecuteData[effIndex] << uint32(entry);
}

void Spell::ExecuteLogEffectSummonObject(uint8 effIndex, WorldObject* obj)
{
    InitEffectExecuteData(effIndex);
    m_effectExecuteData[effIndex]->append(obj->GetPackGUID());
}

void Spell::ExecuteLogEffectUnsummonObject(uint8 effIndex, WorldObject* obj)
{
    InitEffectExecuteData(effIndex);
    m_effectExecuteData[effIndex]->append(obj->GetPackGUID());
}

void Spell::ExecuteLogEffectResurrect(uint8 effIndex, Unit* target)
{
    InitEffectExecuteData(effIndex);
    m_effectExecuteData[effIndex]->append(target->GetPackGUID());
}

void Spell::SendInterrupted(uint8 result)
{
    WorldPacket data(SMSG_SPELL_FAILURE, (8+4+1));
    data.append(m_caster->GetPackGUID());
    data << uint8(m_cast_count);
    data << uint32(m_spellInfo->Id);
    data << uint8(result);
    m_caster->SendMessageToSet(&data, true);

    data.Initialize(SMSG_SPELL_FAILED_OTHER, (8+4));
    data.append(m_caster->GetPackGUID());
    data << uint8(m_cast_count);
    data << uint32(m_spellInfo->Id);
    data << uint8(result);
    m_caster->SendMessageToSet(&data, true);
}

void Spell::SendChannelUpdate(uint32 time)
{
    if (time == 0)
    {
        m_caster->SetUInt64Value(UNIT_FIELD_CHANNEL_OBJECT, 0);
        m_caster->SetUInt32Value(UNIT_CHANNEL_SPELL, 0);
    }

    WorldPacket data(MSG_CHANNEL_UPDATE, 8+4);
    data.append(m_caster->GetPackGUID());
    data << uint32(time);

    m_caster->SendMessageToSet(&data, true);
}

void Spell::SendChannelStart(uint32 duration)
{
    uint64 channelTarget = m_targets.GetObjectTargetGUID();
    if (!channelTarget && !m_spellInfo->NeedsExplicitUnitTarget())
        if (m_UniqueTargetInfo.size() + m_UniqueGOTargetInfo.size() == 1)   // this is for TARGET_SELECT_CATEGORY_NEARBY
            channelTarget = !m_UniqueTargetInfo.empty() ? m_UniqueTargetInfo.front().targetGUID : m_UniqueGOTargetInfo.front().targetGUID;

    WorldPacket data(MSG_CHANNEL_START, (8+4+4));
    data.append(m_caster->GetPackGUID());
    data << uint32(m_spellInfo->Id);
    data << uint32(duration);
    data << uint8(0);                           // immunity (castflag & 0x04000000)
    /*
    if (immunity)
    {
        data << uint32();                       // CastSchoolImmunities
        data << uint32();                       // CastImmunities
    }
    */
    data << uint8(0);                           // healPrediction (castflag & 0x40000000)
    /*
    if (healPrediction)
    {
        data.appendPackGUID(channelTarget);     // target packguid
        data << uint32();                       // spellid
        data << uint8(0);                       // unk3
        if (unk3 == 2)
            data.append();                      // unk packed guid (unused ?)
    }
    */
    m_caster->SendMessageToSet(&data, true);

    m_timer = duration;
    if (channelTarget)
        m_caster->SetUInt64Value(UNIT_FIELD_CHANNEL_OBJECT, channelTarget);

    m_caster->SetUInt32Value(UNIT_CHANNEL_SPELL, m_spellInfo->Id);
}

void Spell::SendResurrectRequest(Player* target)
{
    // get ressurector name for creature resurrections, otherwise packet will be not accepted
    // for player resurrections the name is looked up by guid
    std::string const sentName(m_caster->GetTypeId() == TYPEID_PLAYER
                               ? ""
                               : m_caster->GetNameForLocaleIdx(target->GetSession()->GetSessionDbLocaleIndex()));

    WorldPacket data(SMSG_RESURRECT_REQUEST, (8+4+sentName.size()+1+1+1+4));
    data << uint64(m_caster->GetGUID());
    data << uint32(sentName.size() + 1);

    data << sentName;
    data << uint8(0); // null terminator

    data << uint8(m_caster->GetTypeId() == TYPEID_PLAYER ? 0 : 1); // "you'll be afflicted with resurrection sickness"
    // override delay sent with SMSG_CORPSE_RECLAIM_DELAY, set instant resurrection for spells with this attribute
    // 4.2.2 edit : id of the spell used to resurect. (used client-side for Mass Resurect)
    data << uint32(m_spellInfo->Id);
    target->GetSession()->SendPacket(&data);
}

void Spell::TakeCastItem()
{
    if (!m_CastItem)
        return;

    Player* player = m_caster->ToPlayer();
    if (!player)
        return;

    // not remove cast item at triggered spell (equipping, weapon damage, etc)
    if (_triggeredCastFlags & TRIGGERED_IGNORE_CAST_ITEM)
        return;

    ItemTemplate const* proto = m_CastItem->GetTemplate();

    if (!proto)
    {
        // This code is to avoid a crash
        // I'm not sure, if this is really an error, but I guess every item needs a prototype
        TC_LOG_ERROR(LOG_FILTER_SPELLS_AURAS, "Cast item has no item prototype highId=%d, lowId=%d", m_CastItem->GetGUIDHigh(), m_CastItem->GetGUIDLow());
        return;
    }

    bool expendable = false;
    bool withoutCharges = false;

    for (int i = 0; i < MAX_ITEM_PROTO_SPELLS; ++i)
    {
        if (proto->Spells[i].SpellId)
        {
            // item has limited charges
            if (proto->Spells[i].SpellCharges)
            {
                if (proto->Spells[i].SpellCharges < 0)
                    expendable = true;

                int32 charges = m_CastItem->GetSpellCharges(i);

                // item has charges left
                if (charges)
                {
                    (charges > 0) ? --charges : ++charges;  // abs(charges) less at 1 after use
                    if (proto->Stackable == 1)
                        m_CastItem->SetSpellCharges(i, charges);
                    m_CastItem->SetState(ITEM_CHANGED, player);
                }

                // all charges used
                withoutCharges = (charges == 0);
            }
        }
    }

    if (expendable && withoutCharges)
    {
        uint32 count = 1;
        m_caster->ToPlayer()->DestroyItemCount(m_CastItem, count, true);

        // prevent crash at access to deleted m_targets.GetItemTarget
        if (m_CastItem == m_targets.GetItemTarget())
            m_targets.SetItemTarget(NULL);

        m_CastItem = NULL;
    }
}

void Spell::TakePower()
{
    if (m_CastItem || m_triggeredByAuraSpell)
        return;

    //Don't take power if the spell is cast while .cheat power is enabled.
    if (m_caster->GetTypeId() == TYPEID_PLAYER)
    {
        if (m_caster->ToPlayer()->GetCommandStatus(CHEAT_POWER))
            return;
    }

    Powers powerType = Powers(m_spellInfo->PowerType);
    bool hit = true;
    if (m_caster->GetTypeId() == TYPEID_PLAYER)
    {
        if (powerType == POWER_RAGE || powerType == POWER_ENERGY || powerType == POWER_RUNES)
            if (uint64 targetGUID = m_targets.GetUnitTargetGUID())
                for (std::list<TargetInfo>::iterator ihit= m_UniqueTargetInfo.begin(); ihit != m_UniqueTargetInfo.end(); ++ihit)
                    if (ihit->targetGUID == targetGUID)
                    {
                        if (ihit->missCondition != SPELL_MISS_NONE)
                        {
                            hit = false;
                            //lower spell cost on fail (by talent aura)
                            if (Player* modOwner = m_caster->ToPlayer()->GetSpellModOwner())
                                modOwner->ApplySpellMod(m_spellInfo->Id, SPELLMOD_SPELL_COST_REFUND_ON_FAIL, m_powerCost);
                        }
                        break;
                    }
    }

    if (powerType == POWER_RUNES)
    {
        TakeRunePower(hit);
        return;
    }

    if (!m_powerCost)
        return;

    // health as power used
    if (powerType == POWER_HEALTH)
    {
        m_caster->ModifyHealth(-(int32)m_powerCost);
        return;
    }

    if (powerType >= MAX_POWERS)
    {
        TC_LOG_ERROR(LOG_FILTER_SPELLS_AURAS, "Spell::TakePower: Unknown power type '%d'", powerType);
        return;
    }

    if (hit)
        m_caster->ModifyPower(powerType, -m_powerCost);
    else
        m_caster->ModifyPower(powerType, -irand(0, m_powerCost/4));
}

void Spell::TakeAmmo()
{
    if (m_attackType == RANGED_ATTACK && m_caster->GetTypeId() == TYPEID_PLAYER)
    {
        Item* pItem = m_caster->ToPlayer()->GetWeaponForAttack(RANGED_ATTACK);

        // wands don't have ammo
        if (!pItem  || pItem->IsBroken() || pItem->GetTemplate()->SubClass == ITEM_SUBCLASS_WEAPON_WAND)
            return;

        if (pItem->GetTemplate()->InventoryType == INVTYPE_THROWN)
        {
            if (pItem->GetMaxStackCount() == 1)
            {
                // decrease durability for non-stackable throw weapon
                m_caster->ToPlayer()->DurabilityPointLossForEquipSlot(EQUIPMENT_SLOT_RANGED);
            }
            else
            {
                // decrease items amount for stackable throw weapon
                uint32 count = 1;
                m_caster->ToPlayer()->DestroyItemCount(pItem, count, true);
            }
        }
    }
}

SpellCastResult Spell::CheckRuneCost(uint32 runeCostID)
{
    if (m_spellInfo->PowerType != POWER_RUNES || !runeCostID)
        return SPELL_CAST_OK;

    Player* player = m_caster->ToPlayer();
    if (!player)
        return SPELL_CAST_OK;

    if (player->getClass() != CLASS_DEATH_KNIGHT)
        return SPELL_CAST_OK;

    SpellRuneCostEntry const* src = sSpellRuneCostStore.LookupEntry(runeCostID);
    if (!src)
        return SPELL_CAST_OK;

    if (src->NoRuneCost())
        return SPELL_CAST_OK;

    int32 runeCost[NUM_RUNE_TYPES];                         // blood, frost, unholy, death

    for (uint32 i = 0; i < RUNE_DEATH; ++i)
    {
        runeCost[i] = src->RuneCost[i];
        if (Player* modOwner = m_caster->GetSpellModOwner())
            modOwner->ApplySpellMod(m_spellInfo->Id, SPELLMOD_COST, runeCost[i], this);
    }

    runeCost[RUNE_DEATH] = MAX_RUNES;                       // calculated later

    for (uint32 i = 0; i < MAX_RUNES; ++i)
    {
        RuneType rune = player->GetCurrentRune(i);
        if ((player->GetRuneCooldown(i) == 0) && (runeCost[rune] > 0))
            runeCost[rune]--;
    }

    for (uint32 i = 0; i < RUNE_DEATH; ++i)
        if (runeCost[i] > 0)
            runeCost[RUNE_DEATH] += runeCost[i];

    if (runeCost[RUNE_DEATH] > MAX_RUNES)
        return SPELL_FAILED_NO_POWER;                       // not sure if result code is correct

    return SPELL_CAST_OK;
}

void Spell::TakeRunePower(bool didHit)
{
    if (m_caster->GetTypeId() != TYPEID_PLAYER || m_caster->getClass() != CLASS_DEATH_KNIGHT)
        return;

    SpellRuneCostEntry const* runeCostData = sSpellRuneCostStore.LookupEntry(m_spellInfo->RuneCostID);
    if (!runeCostData || (runeCostData->NoRuneCost() && runeCostData->NoRunicPowerGain()))
        return;

    Player* player = m_caster->ToPlayer();
    m_runesState = player->GetRunesState();                 // store previous state

    int32 runeCost[NUM_RUNE_TYPES];                         // blood, frost, unholy, death

    for (uint32 i = 0; i < RUNE_DEATH; ++i)
    {
        runeCost[i] = runeCostData->RuneCost[i];
        if (Player* modOwner = m_caster->GetSpellModOwner())
            modOwner->ApplySpellMod(m_spellInfo->Id, SPELLMOD_COST, runeCost[i], this);
    }

    runeCost[RUNE_DEATH] = 0;                               // calculated later

    for (uint32 i = 0; i < MAX_RUNES; ++i)
    {
        RuneType rune = player->GetCurrentRune(i);
        if (!player->GetRuneCooldown(i) && runeCost[rune] > 0)
        {
            player->SetRuneCooldown(i, didHit ? player->GetRuneBaseCooldown(i) : uint32(RUNE_MISS_COOLDOWN));
            player->SetLastUsedRune(rune);
            runeCost[rune]--;
        }
    }

    runeCost[RUNE_DEATH] = runeCost[RUNE_BLOOD] + runeCost[RUNE_UNHOLY] + runeCost[RUNE_FROST];

    if (runeCost[RUNE_DEATH] > 0)
    {
        for (uint32 i = 0; i < MAX_RUNES; ++i)
        {
            RuneType rune = player->GetCurrentRune(i);
            if (!player->GetRuneCooldown(i) && rune == RUNE_DEATH)
            {
                player->SetRuneCooldown(i, didHit ? player->GetRuneBaseCooldown(i) : uint32(RUNE_MISS_COOLDOWN));
                player->SetLastUsedRune(rune);
                runeCost[rune]--;

                // keep Death Rune type if missed
                if (didHit)
                    player->RestoreBaseRune(i);

                if (runeCost[RUNE_DEATH] == 0)
                    break;
            }
        }
    }

    // you can gain some runic power when use runes
    if (didHit)
        if (int32 rp = int32(runeCostData->runePowerGain * sWorld->getRate(RATE_POWER_RUNICPOWER_INCOME)))
            player->ModifyPower(POWER_RUNIC_POWER, int32(rp));
}

void Spell::TakeReagents()
{
    if (m_caster->GetTypeId() != TYPEID_PLAYER)
        return;

    ItemTemplate const* castItemTemplate = m_CastItem ? m_CastItem->GetTemplate() : NULL;

    // do not take reagents for these item casts
    if (castItemTemplate && castItemTemplate->Flags & ITEM_PROTO_FLAG_TRIGGERED_CAST)
        return;

    Player* p_caster = m_caster->ToPlayer();
    if (p_caster->CanNoReagentCast(m_spellInfo))
        return;

    for (uint32 x = 0; x < MAX_SPELL_REAGENTS; ++x)
    {
        if (m_spellInfo->Reagent[x] <= 0)
            continue;

        uint32 itemid = m_spellInfo->Reagent[x];
        uint32 itemcount = m_spellInfo->ReagentCount[x];

        // if CastItem is also spell reagent
        if (castItemTemplate && castItemTemplate->ItemId == itemid)
        {
            for (int s = 0; s < MAX_ITEM_PROTO_SPELLS; ++s)
            {
                // CastItem will be used up and does not count as reagent
                int32 charges = m_CastItem->GetSpellCharges(s);
                if (castItemTemplate->Spells[s].SpellCharges < 0 && abs(charges) < 2)
                {
                    ++itemcount;
                    break;
                }
            }

            m_CastItem = NULL;
        }

        // if GetItemTarget is also spell reagent
        if (m_targets.GetItemTargetEntry() == itemid)
            m_targets.SetItemTarget(NULL);

        p_caster->DestroyItemCount(itemid, itemcount, true);
    }
}

void Spell::HandleThreatSpells()
{
    if (m_UniqueTargetInfo.empty())
        return;

    if ((m_spellInfo->AttributesEx  & SPELL_ATTR1_NO_THREAT) ||
        (m_spellInfo->AttributesEx3 & SPELL_ATTR3_NO_INITIAL_AGGRO))
        return;

    float threat = 0.0f;
    if (SpellThreatEntry const* threatEntry = sSpellMgr->GetSpellThreatEntry(m_spellInfo->Id))
    {
        if (threatEntry->apPctMod != 0.0f)
            threat += threatEntry->apPctMod * m_caster->GetTotalAttackPowerValue(BASE_ATTACK);

        threat += threatEntry->flatMod;
    }
    else if ((m_spellInfo->AttributesCu & SPELL_ATTR0_CU_NO_INITIAL_THREAT) == 0)
        threat += m_spellInfo->SpellLevel;

    // past this point only multiplicative effects occur
    if (threat == 0.0f)
        return;

    // since 2.0.1 threat from positive effects also is distributed among all targets, so the overall caused threat is at most the defined bonus
    threat /= m_UniqueTargetInfo.size();

    for (std::list<TargetInfo>::iterator ihit = m_UniqueTargetInfo.begin(); ihit != m_UniqueTargetInfo.end(); ++ihit)
    {
        if (ihit->missCondition != SPELL_MISS_NONE)
            continue;

        Unit* target = ObjectAccessor::GetUnit(*m_caster, ihit->targetGUID);
        if (!target)
            continue;

        // positive spells distribute threat among all units that are in combat with target, like healing
        if (m_spellInfo->_IsPositiveSpell())
            target->getHostileRefManager().threatAssist(m_caster, threat, m_spellInfo);
        // for negative spells threat gets distributed among affected targets
        else
        {
            if (!target->CanHaveThreatList())
                continue;

            target->AddThreat(m_caster, threat, m_spellInfo->GetSchoolMask(), m_spellInfo);
        }
    }
    TC_LOG_DEBUG(LOG_FILTER_SPELLS_AURAS, "Spell %u, added an additional %f threat for %s %u target(s)", m_spellInfo->Id, threat, m_spellInfo->_IsPositiveSpell() ? "assisting" : "harming", uint32(m_UniqueTargetInfo.size()));
}

void Spell::HandleHolyPower(Player* caster)
{
    if (!caster)
        return;

    bool hit = true;
    Player* modOwner = caster->GetSpellModOwner();

    m_powerCost = caster->GetPower(POWER_HOLY_POWER); // Always use all the holy power we have

    if (!m_powerCost || !modOwner)
        return;

    if (uint64 targetGUID = m_targets.GetUnitTargetGUID())
    {
        for (std::list<TargetInfo>::iterator ihit = m_UniqueTargetInfo.begin(); ihit != m_UniqueTargetInfo.end(); ++ihit)
        {
            if (ihit->targetGUID == targetGUID)
            {
                if (ihit->missCondition != SPELL_MISS_NONE && ihit->missCondition != SPELL_MISS_MISS)
                    hit = false;

                break;
            }
        }

        // The spell did hit the target, apply aura cost mods if there are any.
        if (hit)
        {
            modOwner->ApplySpellMod(m_spellInfo->Id, SPELLMOD_COST, m_powerCost);
            m_caster->ModifyPower(POWER_HOLY_POWER, -m_powerCost);
        }
    }
}

void Spell::HandleEffects(Unit* pUnitTarget, Item* pItemTarget, GameObject* pGOTarget, uint32 i, SpellEffectHandleMode mode)
{
    effectHandleMode = mode;
    unitTarget = pUnitTarget;
    itemTarget = pItemTarget;
    gameObjTarget = pGOTarget;
    destTarget = &m_destTargets[i]._position;

    uint8 eff = m_spellInfo->Effects[i].Effect;

    TC_LOG_DEBUG(LOG_FILTER_SPELLS_AURAS, "Spell: %u Effect : %u", m_spellInfo->Id, eff);

    damage = CalculateDamage(i, unitTarget);

    bool preventDefault = CallScriptEffectHandlers((SpellEffIndex)i, mode);

    if (!preventDefault && eff < TOTAL_SPELL_EFFECTS)
    {
        (this->*SpellEffects[eff])((SpellEffIndex)i);
    }
}

SpellCastResult Spell::CheckCast(bool strict)
{
    // check death state
    if (!m_caster->IsAlive() && !(m_spellInfo->Attributes & SPELL_ATTR0_PASSIVE) && !((m_spellInfo->Attributes & SPELL_ATTR0_CASTABLE_WHILE_DEAD) || (IsTriggered() && !m_triggeredByAuraSpell)))
        return SPELL_FAILED_CASTER_DEAD;

    // check cooldowns to prevent cheating
    if (m_caster->GetTypeId() == TYPEID_PLAYER && !(m_spellInfo->Attributes & SPELL_ATTR0_PASSIVE))
    {
        //can cast triggered (by aura only?) spells while have this flag
        if (!(_triggeredCastFlags & TRIGGERED_IGNORE_CASTER_AURASTATE) && m_caster->ToPlayer()->HasFlag(PLAYER_FLAGS, PLAYER_ALLOW_ONLY_ABILITY))
            return SPELL_FAILED_SPELL_IN_PROGRESS;

        if (m_caster->ToPlayer()->HasSpellCooldown(m_spellInfo->Id))
        {
            if (m_triggeredByAuraSpell)
                return SPELL_FAILED_DONT_REPORT;
            else
                return SPELL_FAILED_NOT_READY;
        }
    }

    if (m_spellInfo->AttributesEx7 & SPELL_ATTR7_IS_CHEAT_SPELL && !m_caster->HasFlag(UNIT_FIELD_FLAGS_2, UNIT_FLAG2_ALLOW_CHEAT_SPELLS))
    {
        m_customError = SPELL_CUSTOM_ERROR_GM_ONLY;
        return SPELL_FAILED_CUSTOM_ERROR;
    }

    // Check global cooldown
    if (strict && !(_triggeredCastFlags & TRIGGERED_IGNORE_GCD) && HasGlobalCooldown())
        return SPELL_FAILED_NOT_READY;

    // only triggered spells can be processed an ended battleground
    if (!IsTriggered() && m_caster->GetTypeId() == TYPEID_PLAYER)
        if (Battleground* bg = m_caster->ToPlayer()->GetBattleground())
            if (bg->GetStatus() == STATUS_WAIT_LEAVE)
                return SPELL_FAILED_DONT_REPORT;

    if (m_caster->GetTypeId() == TYPEID_PLAYER && VMAP::VMapFactory::createOrGetVMapManager()->isLineOfSightCalcEnabled())
    {
        if (m_spellInfo->Attributes & SPELL_ATTR0_OUTDOORS_ONLY &&
                !m_caster->GetMap()->IsOutdoors(m_caster->GetPositionX(), m_caster->GetPositionY(), m_caster->GetPositionZ()))
            return SPELL_FAILED_ONLY_OUTDOORS;

        if (m_spellInfo->Attributes & SPELL_ATTR0_INDOORS_ONLY &&
                m_caster->GetMap()->IsOutdoors(m_caster->GetPositionX(), m_caster->GetPositionY(), m_caster->GetPositionZ()))
            return SPELL_FAILED_ONLY_INDOORS;
    }

    // only check at first call, Stealth auras are already removed at second call
    // for now, ignore triggered spells
    if (strict && !(_triggeredCastFlags & TRIGGERED_IGNORE_SHAPESHIFT))
    {
        bool checkForm = true;
        // Ignore form req aura
        Unit::AuraEffectList const& ignore = m_caster->GetAuraEffectsByType(SPELL_AURA_MOD_IGNORE_SHAPESHIFT);
        for (Unit::AuraEffectList::const_iterator i = ignore.begin(); i != ignore.end(); ++i)
        {
            if (!(*i)->IsAffectingSpell(m_spellInfo))
                continue;
            checkForm = false;
            break;
        }
        if (checkForm)
        {
            // Cannot be used in this stance/form
            SpellCastResult shapeError = m_spellInfo->CheckShapeshift(m_caster->GetShapeshiftForm());
            if (shapeError != SPELL_CAST_OK)
                return shapeError;

            if ((m_spellInfo->Attributes & SPELL_ATTR0_ONLY_STEALTHED) && !(m_caster->HasStealthAura()))
                return SPELL_FAILED_ONLY_STEALTHED;
        }
    }

    Unit::AuraEffectList const& blockSpells = m_caster->GetAuraEffectsByType(SPELL_AURA_BLOCK_SPELL_FAMILY);
    for (Unit::AuraEffectList::const_iterator blockItr = blockSpells.begin(); blockItr != blockSpells.end(); ++blockItr)
        if (uint32((*blockItr)->GetMiscValue()) == m_spellInfo->SpellFamilyName)
            return SPELL_FAILED_SPELL_UNAVAILABLE;

    bool reqCombat = true;
    Unit::AuraEffectList const& stateAuras = m_caster->GetAuraEffectsByType(SPELL_AURA_ABILITY_IGNORE_AURASTATE);
    for (Unit::AuraEffectList::const_iterator j = stateAuras.begin(); j != stateAuras.end(); ++j)
    {
        if ((*j)->IsAffectingSpell(m_spellInfo))
        {
            m_needComboPoints = false;
            if ((*j)->GetMiscValue() == 1)
            {
                reqCombat=false;
                break;
            }
        }
    }

    // caster state requirements
    // not for triggered spells (needed by execute)
    if (!(_triggeredCastFlags & TRIGGERED_IGNORE_CASTER_AURASTATE))
    {
        if (m_spellInfo->CasterAuraState && !m_caster->HasAuraState(AuraStateType(m_spellInfo->CasterAuraState), m_spellInfo, m_caster))
            return SPELL_FAILED_CASTER_AURASTATE;
        if (m_spellInfo->CasterAuraStateNot && m_caster->HasAuraState(AuraStateType(m_spellInfo->CasterAuraStateNot), m_spellInfo, m_caster))
            return SPELL_FAILED_CASTER_AURASTATE;

        // Note: spell 62473 requres casterAuraSpell = triggering spell
        if (m_spellInfo->CasterAuraSpell && !m_caster->HasAura(sSpellMgr->GetSpellIdForDifficulty(m_spellInfo->CasterAuraSpell, m_caster)))
            return SPELL_FAILED_CASTER_AURASTATE;
        if (m_spellInfo->ExcludeCasterAuraSpell && m_caster->HasAura(sSpellMgr->GetSpellIdForDifficulty(m_spellInfo->ExcludeCasterAuraSpell, m_caster)))
            return SPELL_FAILED_CASTER_AURASTATE;

        if (reqCombat && m_caster->IsInCombat() && !m_spellInfo->CanBeUsedInCombat())
            return SPELL_FAILED_AFFECTING_COMBAT;
    }

    // cancel autorepeat spells if cast start when moving
    // (not wand currently autorepeat cast delayed to moving stop anyway in spell update code)
    // Do not cancel spells which are affected by a SPELL_AURA_CAST_WHILE_WALKING effect
    if (m_caster->GetTypeId() == TYPEID_PLAYER && m_caster->ToPlayer()->isMoving() && !m_caster->HasAuraTypeWithAffectMask(SPELL_AURA_CAST_WHILE_WALKING, m_spellInfo))
    {
        // skip stuck spell to allow use it in falling case and apply spell limitations at movement
        if ((!m_caster->HasUnitMovementFlag(MOVEMENTFLAG_FALLING_FAR) || m_spellInfo->Effects[0].Effect != SPELL_EFFECT_STUCK) &&
            (IsAutoRepeat() || (m_spellInfo->AuraInterruptFlags & AURA_INTERRUPT_FLAG_NOT_SEATED) != 0))
            return SPELL_FAILED_MOVING;
    }

    // Check vehicle flags
    if (!(_triggeredCastFlags & TRIGGERED_IGNORE_CASTER_MOUNTED_OR_ON_VEHICLE))
    {
        SpellCastResult vehicleCheck = m_spellInfo->CheckVehicle(m_caster);
        if (vehicleCheck != SPELL_CAST_OK)
            return vehicleCheck;
    }

    // check spell cast conditions from database
    {
        ConditionSourceInfo condInfo = ConditionSourceInfo(m_caster);
        condInfo.mConditionTargets[1] = m_targets.GetObjectTarget();
        ConditionList conditions = sConditionMgr->GetConditionsForNotGroupedEntry(CONDITION_SOURCE_TYPE_SPELL, m_spellInfo->Id);
        if (!conditions.empty() && !sConditionMgr->IsObjectMeetToConditions(condInfo, conditions))
        {
            // mLastFailedCondition can be NULL if there was an error processing the condition in Condition::Meets (i.e. wrong data for ConditionTarget or others)
            if (condInfo.mLastFailedCondition && condInfo.mLastFailedCondition->ErrorType)
            {
                if (condInfo.mLastFailedCondition->ErrorType == SPELL_FAILED_CUSTOM_ERROR)
                    m_customError = SpellCustomErrors(condInfo.mLastFailedCondition->ErrorTextId);
                return SpellCastResult(condInfo.mLastFailedCondition->ErrorType);
            }
            if (!condInfo.mLastFailedCondition || !condInfo.mLastFailedCondition->ConditionTarget)
                return SPELL_FAILED_CASTER_AURASTATE;
            return SPELL_FAILED_BAD_TARGETS;
        }
    }

    // Don't check explicit target for passive spells (workaround) (check should be skipped only for learn case)
    // those spells may have incorrect target entries or not filled at all (for example 15332)
    // such spells when learned are not targeting anyone using targeting system, they should apply directly to caster instead
    // also, such casts shouldn't be sent to client
    if (!((m_spellInfo->Attributes & SPELL_ATTR0_PASSIVE) && (!m_targets.GetUnitTarget() || m_targets.GetUnitTarget() == m_caster)))
    {
        // Check explicit target for m_originalCaster - todo: get rid of such workarounds
        SpellCastResult castResult = m_spellInfo->CheckExplicitTarget(m_originalCaster ? m_originalCaster : m_caster, m_targets.GetObjectTarget(), m_targets.GetItemTarget());
        if (castResult != SPELL_CAST_OK)
            return castResult;
    }

    if (Unit* target = m_targets.GetUnitTarget())
    {
        SpellCastResult castResult = m_spellInfo->CheckTarget(m_caster, target, false);
        if (castResult != SPELL_CAST_OK)
            return castResult;

        if (target != m_caster)
        {
            // Must be behind the target
            if ((m_spellInfo->AttributesCu & SPELL_ATTR0_CU_REQ_CASTER_BEHIND_TARGET) && target->HasInArc(static_cast<float>(M_PI), m_caster))
                return SPELL_FAILED_NOT_BEHIND;

            // Target must be facing you
            if ((m_spellInfo->AttributesCu & SPELL_ATTR0_CU_REQ_TARGET_FACING_CASTER) && !target->HasInArc(static_cast<float>(M_PI), m_caster))
                return SPELL_FAILED_NOT_INFRONT;

            if (m_caster->GetEntry() != WORLD_TRIGGER) // Ignore LOS for gameobjects casts (wrongly casted by a trigger)
                if (!(m_spellInfo->AttributesEx2 & SPELL_ATTR2_CAN_TARGET_NOT_IN_LOS) && !DisableMgr::IsDisabledFor(DISABLE_TYPE_SPELL, m_spellInfo->Id, NULL, SPELL_DISABLE_LOS) && !m_caster->IsWithinLOSInMap(target))
                    return SPELL_FAILED_LINE_OF_SIGHT;
        }
    }

    // Check for line of sight for spells with dest
    if (m_targets.HasDst())
    {
        float x, y, z;
        m_targets.GetDstPos()->GetPosition(x, y, z);

        if (!(m_spellInfo->AttributesEx2 & SPELL_ATTR2_CAN_TARGET_NOT_IN_LOS) && !DisableMgr::IsDisabledFor(DISABLE_TYPE_SPELL, m_spellInfo->Id, NULL, SPELL_DISABLE_LOS) && !m_caster->IsWithinLOS(x, y, z))
            return SPELL_FAILED_LINE_OF_SIGHT;
    }

    // check pet presence
    for (int j = 0; j < MAX_SPELL_EFFECTS; ++j)
    {
        if (m_spellInfo->Effects[j].TargetA.GetTarget() == TARGET_UNIT_PET)
        {
            if (!m_caster->GetGuardianPet())
            {
                if (m_triggeredByAuraSpell)              // not report pet not existence for triggered spells
                    return SPELL_FAILED_DONT_REPORT;
                else
                    return SPELL_FAILED_NO_PET;
            }
            break;
        }
    }

    // Spell casted only on battleground
    if ((m_spellInfo->AttributesEx3 & SPELL_ATTR3_BATTLEGROUND) &&  m_caster->GetTypeId() == TYPEID_PLAYER)
        if (!m_caster->ToPlayer()->InBattleground())
            return SPELL_FAILED_ONLY_BATTLEGROUNDS;

    // do not allow spells to be cast in arenas or rated battlegrounds
    if (Player* player = m_caster->ToPlayer())
        if (player->InArena()/* || player->InRatedBattleGround() NYI*/)
        {
            SpellCastResult castResult = CheckArenaAndRatedBattlegroundCastRules();
            if (castResult != SPELL_CAST_OK)
                return castResult;
        }

    // zone check
    if (m_caster->GetTypeId() == TYPEID_UNIT || !m_caster->ToPlayer()->IsGameMaster())
    {
        uint32 zone, area;
        m_caster->GetZoneAndAreaId(zone, area);

        SpellCastResult locRes= m_spellInfo->CheckLocation(m_caster->GetMapId(), zone, area,
            m_caster->GetTypeId() == TYPEID_PLAYER ? m_caster->ToPlayer() : NULL);
        if (locRes != SPELL_CAST_OK)
            return locRes;
    }

    // not let players cast spells at mount (and let do it to creatures)
    if (m_caster->IsMounted() && m_caster->GetTypeId() == TYPEID_PLAYER && !(_triggeredCastFlags & TRIGGERED_IGNORE_CASTER_MOUNTED_OR_ON_VEHICLE) &&
        !m_spellInfo->IsPassive() && !(m_spellInfo->Attributes & SPELL_ATTR0_CASTABLE_WHILE_MOUNTED))
    {
        if (m_caster->IsInFlight())
            return SPELL_FAILED_NOT_ON_TAXI;
        else
            return SPELL_FAILED_NOT_MOUNTED;
    }

    // check spell focus object
    if (m_spellInfo->RequiresSpellFocus)
    {
        focusObject = SearchSpellFocus();
        if (!focusObject)
            return SPELL_FAILED_REQUIRES_SPELL_FOCUS;
    }

    SpellCastResult castResult = SPELL_CAST_OK;

    // always (except passive spells) check items (only player related checks)
    if (!m_spellInfo->IsPassive())
    {
        castResult = CheckItems();
        if (castResult != SPELL_CAST_OK)
            return castResult;
    }

    // Triggered spells also have range check
    /// @todo determine if there is some flag to enable/disable the check
    castResult = CheckRange(strict);
    if (castResult != SPELL_CAST_OK)
        return castResult;

    if (!(_triggeredCastFlags & TRIGGERED_IGNORE_POWER_AND_REAGENT_COST))
    {
        castResult = CheckPower();
        if (castResult != SPELL_CAST_OK)
            return castResult;
    }

    if (!(_triggeredCastFlags & TRIGGERED_IGNORE_CASTER_AURAS))
    {
        castResult = CheckCasterAuras();
        if (castResult != SPELL_CAST_OK)
            return castResult;
    }

    // script hook
    castResult = CallScriptCheckCastHandlers();
    if (castResult != SPELL_CAST_OK)
        return castResult;

    for (uint8 i = 0; i < MAX_SPELL_EFFECTS; ++i)
    {
        // for effects of spells that have only one target
        switch (m_spellInfo->Effects[i].Effect)
        {
            case SPELL_EFFECT_DUMMY:
            {
                if (m_spellInfo->Id == 19938)          // Awaken Peon
                {
                    Unit* unit = m_targets.GetUnitTarget();
                    if (!unit || !unit->HasAura(17743))
                        return SPELL_FAILED_BAD_TARGETS;
                }
                else if (m_spellInfo->Id == 31789)          // Righteous Defense
                {
                    if (m_caster->GetTypeId() != TYPEID_PLAYER)
                        return SPELL_FAILED_DONT_REPORT;

                    Unit* target = m_targets.GetUnitTarget();
                    if (!target || !target->IsFriendlyTo(m_caster) || target->getAttackers().empty())
                        return SPELL_FAILED_BAD_TARGETS;

                }
                break;
            }
            case SPELL_EFFECT_LEARN_SPELL:
            {
                if (m_caster->GetTypeId() != TYPEID_PLAYER)
                    return SPELL_FAILED_BAD_TARGETS;

                if (m_spellInfo->Effects[i].TargetA.GetTarget() != TARGET_UNIT_PET)
                    break;

                Pet* pet = m_caster->ToPlayer()->GetPet();

                if (!pet)
                    return SPELL_FAILED_NO_PET;

                SpellInfo const* learn_spellproto = sSpellMgr->GetSpellInfo(m_spellInfo->Effects[i].TriggerSpell);

                if (!learn_spellproto)
                    return SPELL_FAILED_NOT_KNOWN;

                if (m_spellInfo->SpellLevel > pet->getLevel())
                    return SPELL_FAILED_LOWLEVEL;

                break;
            }
            case SPELL_EFFECT_UNLOCK_GUILD_VAULT_TAB:
            {
                if (m_caster->GetTypeId() != TYPEID_PLAYER)
                    return SPELL_FAILED_BAD_TARGETS;
                if (Guild* guild = m_caster->ToPlayer()->GetGuild())
                    if (guild->GetLeaderGUID() != m_caster->ToPlayer()->GetGUID())
                        return SPELL_FAILED_CANT_DO_THAT_RIGHT_NOW;
                break;
            }
            case SPELL_EFFECT_LEARN_PET_SPELL:
            {
                // check target only for unit target case
                if (Unit* unitTarget = m_targets.GetUnitTarget())
                {
                    if (m_caster->GetTypeId() != TYPEID_PLAYER)
                        return SPELL_FAILED_BAD_TARGETS;

                    Pet* pet = unitTarget->ToPet();
                    if (!pet || pet->GetOwner() != m_caster)
                        return SPELL_FAILED_BAD_TARGETS;

                    SpellInfo const* learn_spellproto = sSpellMgr->GetSpellInfo(m_spellInfo->Effects[i].TriggerSpell);

                    if (!learn_spellproto)
                        return SPELL_FAILED_NOT_KNOWN;

                    if (m_spellInfo->SpellLevel > pet->getLevel())
                        return SPELL_FAILED_LOWLEVEL;
                }
                break;
            }
            case SPELL_EFFECT_APPLY_GLYPH:
            {
                uint32 glyphId = m_spellInfo->Effects[i].MiscValue;
                if (GlyphPropertiesEntry const* gp = sGlyphPropertiesStore.LookupEntry(glyphId))
                    if (m_caster->HasAura(gp->SpellId))
                        return SPELL_FAILED_UNIQUE_GLYPH;
                break;
            }
            case SPELL_EFFECT_FEED_PET:
            {
                if (m_caster->GetTypeId() != TYPEID_PLAYER)
                    return SPELL_FAILED_BAD_TARGETS;

                Item* foodItem = m_targets.GetItemTarget();
                if (!foodItem)
                    return SPELL_FAILED_BAD_TARGETS;

                Pet* pet = m_caster->ToPlayer()->GetPet();

                if (!pet)
                    return SPELL_FAILED_NO_PET;

                if (!pet->HaveInDiet(foodItem->GetTemplate()))
                    return SPELL_FAILED_WRONG_PET_FOOD;

                if (!pet->GetCurrentFoodBenefitLevel(foodItem->GetTemplate()->ItemLevel))
                    return SPELL_FAILED_FOOD_LOWLEVEL;

                if (m_caster->IsInCombat() || pet->IsInCombat())
                    return SPELL_FAILED_AFFECTING_COMBAT;

                break;
            }
            case SPELL_EFFECT_POWER_BURN:
            case SPELL_EFFECT_POWER_DRAIN:
            {
                // Can be area effect, Check only for players and not check if target - caster (spell can have multiply drain/burn effects)
                if (m_caster->GetTypeId() == TYPEID_PLAYER)
                    if (Unit* target = m_targets.GetUnitTarget())
                        if (target != m_caster && target->getPowerType() != Powers(m_spellInfo->Effects[i].MiscValue))
                            return SPELL_FAILED_BAD_TARGETS;
                break;
            }
            case SPELL_EFFECT_CHARGE:
            {
                if (m_spellInfo->SpellFamilyName == SPELLFAMILY_WARRIOR)
                {
                    // Warbringer - can't be handled in proc system - should be done before checkcast root check and charge effect process
                    if (strict && m_caster->IsScriptOverriden(m_spellInfo, 6953))
                        m_caster->RemoveMovementImpairingAuras();
                }

                if (m_caster->HasUnitState(UNIT_STATE_ROOT))
                    return SPELL_FAILED_ROOTED;

                if (GetSpellInfo()->NeedsExplicitUnitTarget())
                {
                    Unit* target = m_targets.GetUnitTarget();
                    if (!target)
                        return SPELL_FAILED_DONT_REPORT;

                    Position pos;
                    target->GetContactPoint(m_caster, pos.m_positionX, pos.m_positionY, pos.m_positionZ);
                    target->GetFirstCollisionPosition(pos, CONTACT_DISTANCE, target->GetRelativeAngle(m_caster));

                    m_preGeneratedPath.SetPathLengthLimit(m_spellInfo->GetMaxRange(true) * 1.5f);
                    bool result = m_preGeneratedPath.CalculatePath(pos.m_positionX, pos.m_positionY, pos.m_positionZ + target->GetObjectSize());
                    if (m_preGeneratedPath.GetPathType() & PATHFIND_SHORT)
                        return SPELL_FAILED_OUT_OF_RANGE;
                    else if (!result || m_preGeneratedPath.GetPathType() & PATHFIND_NOPATH)
                        return SPELL_FAILED_NOPATH;
                }
                break;
            }
            case SPELL_EFFECT_SKINNING:
            {
                if (m_caster->GetTypeId() != TYPEID_PLAYER || !m_targets.GetUnitTarget() || m_targets.GetUnitTarget()->GetTypeId() != TYPEID_UNIT)
                    return SPELL_FAILED_BAD_TARGETS;

                if (!(m_targets.GetUnitTarget()->GetUInt32Value(UNIT_FIELD_FLAGS) & UNIT_FLAG_SKINNABLE))
                    return SPELL_FAILED_TARGET_UNSKINNABLE;

                Creature* creature = m_targets.GetUnitTarget()->ToCreature();
                if (creature->GetCreatureType() != CREATURE_TYPE_CRITTER && !creature->loot.isLooted())
                    return SPELL_FAILED_TARGET_NOT_LOOTED;

                uint32 skill = creature->GetCreatureTemplate()->GetRequiredLootSkill();

                int32 skillValue = m_caster->ToPlayer()->GetSkillValue(skill);
                int32 TargetLevel = m_targets.GetUnitTarget()->getLevel();
                int32 ReqValue = (skillValue < 100 ? (TargetLevel-10) * 10 : TargetLevel * 5);
                if (ReqValue > skillValue)
                    return SPELL_FAILED_LOW_CASTLEVEL;

                // chance for fail at orange skinning attempt
                if ((m_selfContainer && (*m_selfContainer) == this) &&
                    skillValue < sWorld->GetConfigMaxSkillValue() &&
                    (ReqValue < 0 ? 0 : ReqValue) > irand(skillValue - 25, skillValue + 37))
                    return SPELL_FAILED_TRY_AGAIN;

                break;
            }
            case SPELL_EFFECT_OPEN_LOCK:
            {
                if (m_spellInfo->Effects[i].TargetA.GetTarget() != TARGET_GAMEOBJECT_TARGET &&
                    m_spellInfo->Effects[i].TargetA.GetTarget() != TARGET_GAMEOBJECT_ITEM_TARGET)
                    break;

                if (m_caster->GetTypeId() != TYPEID_PLAYER  // only players can open locks, gather etc.
                    // we need a go target in case of TARGET_GAMEOBJECT_TARGET
                    || (m_spellInfo->Effects[i].TargetA.GetTarget() == TARGET_GAMEOBJECT_TARGET && !m_targets.GetGOTarget()))
                    return SPELL_FAILED_BAD_TARGETS;

                Item* pTempItem = NULL;
                if (m_targets.GetTargetMask() & TARGET_FLAG_TRADE_ITEM)
                {
                    if (TradeData* pTrade = m_caster->ToPlayer()->GetTradeData())
                        pTempItem = pTrade->GetTraderData()->GetItem(TradeSlots(m_targets.GetItemTargetGUID()));
                }
                else if (m_targets.GetTargetMask() & TARGET_FLAG_ITEM)
                    pTempItem = m_caster->ToPlayer()->GetItemByGuid(m_targets.GetItemTargetGUID());

                // we need a go target, or an openable item target in case of TARGET_GAMEOBJECT_ITEM_TARGET
                if (m_spellInfo->Effects[i].TargetA.GetTarget() == TARGET_GAMEOBJECT_ITEM_TARGET &&
                    !m_targets.GetGOTarget() &&
                    (!pTempItem || !pTempItem->GetTemplate()->LockID || !pTempItem->IsLocked()))
                    return SPELL_FAILED_BAD_TARGETS;

                if (m_spellInfo->Id != 1842 || (m_targets.GetGOTarget() &&
                    m_targets.GetGOTarget()->GetGOInfo()->type != GAMEOBJECT_TYPE_TRAP))
                    if (m_caster->ToPlayer()->InBattleground() && // In Battleground players can use only flags and banners
                        !m_caster->ToPlayer()->CanUseBattlegroundObject(m_targets.GetGOTarget()))
                        return SPELL_FAILED_TRY_AGAIN;

                // get the lock entry
                uint32 lockId = 0;
                if (GameObject* go = m_targets.GetGOTarget())
                {
                    lockId = go->GetGOInfo()->GetLockId();
                    if (!lockId)
                        return SPELL_FAILED_BAD_TARGETS;
                }
                else if (Item* itm = m_targets.GetItemTarget())
                    lockId = itm->GetTemplate()->LockID;

                SkillType skillId = SKILL_NONE;
                int32 reqSkillValue = 0;
                int32 skillValue = 0;

                // check lock compatibility
                SpellCastResult res = CanOpenLock(i, lockId, skillId, reqSkillValue, skillValue);
                if (res != SPELL_CAST_OK)
                    return res;

                // chance for fail at orange mining/herb/LockPicking gathering attempt
                // second check prevent fail at rechecks
                if (skillId != SKILL_NONE && (!m_selfContainer || ((*m_selfContainer) != this)))
                {
                    bool canFailAtMax = skillId != SKILL_HERBALISM && skillId != SKILL_MINING;

                    // chance for failure in orange gather / lockpick (gathering skill can't fail at maxskill)
                    if ((canFailAtMax || skillValue < sWorld->GetConfigMaxSkillValue()) && reqSkillValue > irand(skillValue - 25, skillValue + 37))
                        return SPELL_FAILED_TRY_AGAIN;
                }
                break;
            }
            case SPELL_EFFECT_RESURRECT_PET:
            {
                Creature* pet = m_caster->GetGuardianPet();

                if (pet && pet->IsAlive())
                    return SPELL_FAILED_ALREADY_HAVE_SUMMON;

                break;
            }
            // This is generic summon effect
            case SPELL_EFFECT_SUMMON:
            {
                SummonPropertiesEntry const* SummonProperties = sSummonPropertiesStore.LookupEntry(m_spellInfo->Effects[i].MiscValueB);
                if (!SummonProperties)
                    break;
                switch (SummonProperties->Category)
                {
                    case SUMMON_CATEGORY_PET:
                        if (m_caster->GetPetGUID())
                            return SPELL_FAILED_ALREADY_HAVE_SUMMON;
                    case SUMMON_CATEGORY_PUPPET:
                        if (m_caster->GetCharmGUID())
                            return SPELL_FAILED_ALREADY_HAVE_CHARM;
                        break;
                }
                break;
            }
            case SPELL_EFFECT_CREATE_TAMED_PET:
            {
                if (m_targets.GetUnitTarget())
                {
                    if (m_targets.GetUnitTarget()->GetTypeId() != TYPEID_PLAYER)
                        return SPELL_FAILED_BAD_TARGETS;
                    if (m_targets.GetUnitTarget()->GetPetGUID())
                        return SPELL_FAILED_ALREADY_HAVE_SUMMON;
                }
                break;
            }
            case SPELL_EFFECT_SUMMON_PET:
            {
                if (m_caster->GetPetGUID())                  //let warlock do a replacement summon
                {
                    if (m_caster->GetTypeId() == TYPEID_PLAYER && m_caster->getClass() == CLASS_WARLOCK)
                    {
                        if (strict)                         //starting cast, trigger pet stun (cast by pet so it doesn't attack player)
                            if (Pet* pet = m_caster->ToPlayer()->GetPet())
                                pet->CastSpell(pet, 32752, true, NULL, NULL, pet->GetGUID());
                    }
                    else
                        return SPELL_FAILED_ALREADY_HAVE_SUMMON;
                }

                if (m_caster->GetCharmGUID())
                    return SPELL_FAILED_ALREADY_HAVE_CHARM;
                break;
            }
            case SPELL_EFFECT_SUMMON_PLAYER:
            {
                if (m_caster->GetTypeId() != TYPEID_PLAYER)
                    return SPELL_FAILED_BAD_TARGETS;
                if (!m_caster->ToPlayer()->GetSelection())
                    return SPELL_FAILED_BAD_TARGETS;

                Player* target = ObjectAccessor::FindPlayer(m_caster->ToPlayer()->GetSelection());
                if (!target || m_caster->ToPlayer() == target || (!target->IsInSameRaidWith(m_caster->ToPlayer()) && m_spellInfo->Id != 48955)) // refer-a-friend spell
                    return SPELL_FAILED_BAD_TARGETS;

                // check if our map is dungeon
                MapEntry const* map = sMapStore.LookupEntry(m_caster->GetMapId());
                if (map->IsDungeon())
                {
                    uint32 mapId = m_caster->GetMap()->GetId();
                    Difficulty difficulty = m_caster->GetMap()->GetDifficulty();
                    if (map->IsRaid())
                        if (InstancePlayerBind* targetBind = target->GetBoundInstance(mapId, difficulty))
                            if (InstancePlayerBind* casterBind = m_caster->ToPlayer()->GetBoundInstance(mapId, difficulty))
                                if (targetBind->perm && targetBind->save != casterBind->save)
                                    return SPELL_FAILED_TARGET_LOCKED_TO_RAID_INSTANCE;

                    InstanceTemplate const* instance = sObjectMgr->GetInstanceTemplate(mapId);
                    if (!instance)
                        return SPELL_FAILED_TARGET_NOT_IN_INSTANCE;
                    if (!target->Satisfy(sObjectMgr->GetAccessRequirement(mapId, difficulty), mapId))
                        return SPELL_FAILED_BAD_TARGETS;
                }
                break;
            }
            // RETURN HERE
            case SPELL_EFFECT_SUMMON_RAF_FRIEND:
            {
                if (m_caster->GetTypeId() != TYPEID_PLAYER)
                    return SPELL_FAILED_BAD_TARGETS;

                Player* playerCaster = m_caster->ToPlayer();
                    //
                if (!(playerCaster->GetSelection()))
                    return SPELL_FAILED_BAD_TARGETS;

                Player* target = ObjectAccessor::FindPlayer(playerCaster->GetSelection());

                if (!target ||
                    !(target->GetSession()->GetRecruiterId() == playerCaster->GetSession()->GetAccountId() || target->GetSession()->GetAccountId() == playerCaster->GetSession()->GetRecruiterId()))
                    return SPELL_FAILED_BAD_TARGETS;

                break;
            }
            case SPELL_EFFECT_LEAP:
            case SPELL_EFFECT_TELEPORT_UNITS_FACE_CASTER:
            {
              //Do not allow to cast it before BG starts.
                if (m_caster->GetTypeId() == TYPEID_PLAYER)
                    if (Battleground const* bg = m_caster->ToPlayer()->GetBattleground())
                        if (bg->GetStatus() != STATUS_IN_PROGRESS)
                            return SPELL_FAILED_TRY_AGAIN;
                break;
            }
            case SPELL_EFFECT_STEAL_BENEFICIAL_BUFF:
            {
                if (m_targets.GetUnitTarget() == m_caster)
                    return SPELL_FAILED_BAD_TARGETS;
                break;
            }
            case SPELL_EFFECT_LEAP_BACK:
            {
                if (m_caster->HasUnitState(UNIT_STATE_ROOT))
                {
                    if (m_caster->GetTypeId() == TYPEID_PLAYER)
                        return SPELL_FAILED_ROOTED;
                    else
                        return SPELL_FAILED_DONT_REPORT;
                }
                break;
            }
            case SPELL_EFFECT_TALENT_SPEC_SELECT:
                // can't change during already started arena/battleground
                if (m_caster->GetTypeId() == TYPEID_PLAYER)
                    if (Battleground const* bg = m_caster->ToPlayer()->GetBattleground())
                        if (bg->GetStatus() == STATUS_IN_PROGRESS)
                            return SPELL_FAILED_NOT_IN_BATTLEGROUND;
                break;
            default:
                break;
        }
    }

    for (uint8 i = 0; i < MAX_SPELL_EFFECTS; ++i)
    {
        switch (m_spellInfo->Effects[i].ApplyAuraName)
        {
            case SPELL_AURA_MOD_POSSESS_PET:
            {
                if (m_caster->GetTypeId() != TYPEID_PLAYER)
                    return SPELL_FAILED_NO_PET;

                Pet* pet = m_caster->ToPlayer()->GetPet();
                if (!pet)
                    return SPELL_FAILED_NO_PET;

                if (pet->GetCharmerGUID())
                    return SPELL_FAILED_CHARMED;
                break;
            }
            case SPELL_AURA_MOD_POSSESS:
            case SPELL_AURA_MOD_CHARM:
            case SPELL_AURA_AOE_CHARM:
            {
                if (m_caster->GetCharmerGUID())
                    return SPELL_FAILED_CHARMED;

                if (m_spellInfo->Effects[i].ApplyAuraName == SPELL_AURA_MOD_CHARM
                    || m_spellInfo->Effects[i].ApplyAuraName == SPELL_AURA_MOD_POSSESS)
                {
                    if (m_caster->GetPetGUID())
                        return SPELL_FAILED_ALREADY_HAVE_SUMMON;

                    if (m_caster->GetCharmGUID())
                        return SPELL_FAILED_ALREADY_HAVE_CHARM;
                }

                if (Unit* target = m_targets.GetUnitTarget())
                {
                    if (target->GetTypeId() == TYPEID_UNIT && target->ToCreature()->IsVehicle())
                        return SPELL_FAILED_BAD_IMPLICIT_TARGETS;

                    if (target->IsMounted())
                        return SPELL_FAILED_CANT_BE_CHARMED;

                    if (target->GetCharmerGUID())
                        return SPELL_FAILED_CHARMED;

                    if (target->GetOwner() && target->GetOwner()->GetTypeId() == TYPEID_PLAYER)
                        return SPELL_FAILED_TARGET_IS_PLAYER_CONTROLLED;

                    int32 damage = CalculateDamage(i, target);
                    if (damage && int32(target->getLevel()) > damage)
                        return SPELL_FAILED_HIGHLEVEL;
                }

                break;
            }
            case SPELL_AURA_MOUNTED:
            {
                if (m_caster->IsInWater())
                    return SPELL_FAILED_ONLY_ABOVEWATER;

                // Ignore map check if spell have AreaId. AreaId already checked and this prevent special mount spells
                bool allowMount = !m_caster->GetMap()->IsDungeon() || m_caster->GetMap()->IsBattlegroundOrArena();
                InstanceTemplate const* it = sObjectMgr->GetInstanceTemplate(m_caster->GetMapId());
                if (it)
                    allowMount = it->AllowMount;
                if (m_caster->GetTypeId() == TYPEID_PLAYER && !allowMount && !m_spellInfo->AreaGroupId)
                    return SPELL_FAILED_NO_MOUNTS_ALLOWED;

                if (m_caster->IsInDisallowedMountForm())
                    return SPELL_FAILED_NOT_SHAPESHIFT;

                break;
            }
            case SPELL_AURA_RANGED_ATTACK_POWER_ATTACKER_BONUS:
            {
                if (!m_targets.GetUnitTarget())
                    return SPELL_FAILED_BAD_IMPLICIT_TARGETS;

                // can be casted at non-friendly unit or own pet/charm
                if (m_caster->IsFriendlyTo(m_targets.GetUnitTarget()))
                    return SPELL_FAILED_TARGET_FRIENDLY;

                break;
            }
            case SPELL_AURA_FLY:
            case SPELL_AURA_MOD_INCREASE_MOUNTED_FLIGHT_SPEED:
            {
                // not allow cast fly spells if not have req. skills  (all spells is self target)
                // allow always ghost flight spells
                if (m_originalCaster && m_originalCaster->GetTypeId() == TYPEID_PLAYER && m_originalCaster->IsAlive())
                {
                    Battlefield* Bf = sBattlefieldMgr->GetBattlefieldToZoneId(m_originalCaster->GetZoneId());
                    if (AreaTableEntry const* area = GetAreaEntryByAreaID(m_originalCaster->GetAreaId()))
                        if (area->flags & AREA_FLAG_NO_FLY_ZONE  || (Bf && !Bf->CanFlyIn()))
                            return (_triggeredCastFlags & TRIGGERED_DONT_REPORT_CAST_ERROR) ? SPELL_FAILED_DONT_REPORT : SPELL_FAILED_NOT_HERE;
                }
                break;
            }
            case SPELL_AURA_PERIODIC_MANA_LEECH:
            {
                if (m_spellInfo->Effects[i].IsTargetingArea())
                    break;

                if (!m_targets.GetUnitTarget())
                    return SPELL_FAILED_BAD_IMPLICIT_TARGETS;

                if (m_caster->GetTypeId() != TYPEID_PLAYER || m_CastItem)
                    break;

                if (m_targets.GetUnitTarget()->getPowerType() != POWER_MANA)
                    return SPELL_FAILED_BAD_TARGETS;

                break;
            }
            default:
                break;
        }
    }

    // check trade slot case (last, for allow catch any another cast problems)
    if (m_targets.GetTargetMask() & TARGET_FLAG_TRADE_ITEM)
    {
        if (m_CastItem)
            return SPELL_FAILED_ITEM_ENCHANT_TRADE_WINDOW;

        if (m_caster->GetTypeId() != TYPEID_PLAYER)
            return SPELL_FAILED_NOT_TRADING;

        TradeData* my_trade = m_caster->ToPlayer()->GetTradeData();

        if (!my_trade)
            return SPELL_FAILED_NOT_TRADING;

        TradeSlots slot = TradeSlots(m_targets.GetItemTargetGUID());
        if (slot != TRADE_SLOT_NONTRADED)
            return SPELL_FAILED_BAD_TARGETS;

        if (!IsTriggered())
            if (my_trade->GetSpell())
                return SPELL_FAILED_ITEM_ALREADY_ENCHANTED;
    }

    // check if caster has at least 1 combo point for spells that require combo points
    if (m_needComboPoints)
        if (Player* plrCaster = m_caster->ToPlayer())
            if (!plrCaster->GetComboPoints())
                return SPELL_FAILED_NO_COMBO_POINTS;

    // all ok
    return SPELL_CAST_OK;
}

SpellCastResult Spell::CheckPetCast(Unit* target)
{
    if (m_caster->HasUnitState(UNIT_STATE_CASTING) && !(_triggeredCastFlags & TRIGGERED_IGNORE_CAST_IN_PROGRESS))              //prevent spellcast interruption by another spellcast
        return SPELL_FAILED_SPELL_IN_PROGRESS;

    // dead owner (pets still alive when owners ressed?)
    if (Unit* owner = m_caster->GetCharmerOrOwner())
        if (!owner->IsAlive())
            return SPELL_FAILED_CASTER_DEAD;

    if (!target && m_targets.GetUnitTarget())
        target = m_targets.GetUnitTarget();

    if (m_spellInfo->NeedsExplicitUnitTarget())
    {
        if (!target)
            return SPELL_FAILED_BAD_IMPLICIT_TARGETS;
        m_targets.SetUnitTarget(target);
    }

    // cooldown
    if (Creature const* creatureCaster = m_caster->ToCreature())
        if (creatureCaster->HasSpellCooldown(m_spellInfo->Id))
            return SPELL_FAILED_NOT_READY;

    // Check if spell is affected by GCD
    if (m_spellInfo->StartRecoveryCategory > 0)
        if (m_caster->GetCharmInfo() && m_caster->GetCharmInfo()->GetGlobalCooldownMgr().HasGlobalCooldown(m_spellInfo))
            return SPELL_FAILED_NOT_READY;

    return CheckCast(true);
}

SpellCastResult Spell::CheckCasterAuras() const
{
    // spells totally immuned to caster auras (wsg flag drop, give marks etc)
    if (m_spellInfo->AttributesEx6 & SPELL_ATTR6_IGNORE_CASTER_AURAS)
        return SPELL_CAST_OK;

    uint8 school_immune = 0;
    uint32 mechanic_immune = 0;
    uint32 dispel_immune = 0;

    // Check if the spell grants school or mechanic immunity.
    // We use bitmasks so the loop is done only once and not on every aura check below.
    if (m_spellInfo->AttributesEx & SPELL_ATTR1_DISPEL_AURAS_ON_IMMUNITY)
    {
        for (uint8 i = 0; i < MAX_SPELL_EFFECTS; ++i)
        {
            if (m_spellInfo->Effects[i].ApplyAuraName == SPELL_AURA_SCHOOL_IMMUNITY)
                school_immune |= uint32(m_spellInfo->Effects[i].MiscValue);
            else if (m_spellInfo->Effects[i].ApplyAuraName == SPELL_AURA_MECHANIC_IMMUNITY)
                mechanic_immune |= 1 << uint32(m_spellInfo->Effects[i].MiscValue);
            else if (m_spellInfo->Effects[i].ApplyAuraName == SPELL_AURA_DISPEL_IMMUNITY)
                dispel_immune |= SpellInfo::GetDispelMask(DispelType(m_spellInfo->Effects[i].MiscValue));
        }
        // immune movement impairment and loss of control
        if (m_spellInfo->Id == 42292 || m_spellInfo->Id == 59752 || m_spellInfo->Id == 19574)
            mechanic_immune = IMMUNE_TO_MOVEMENT_IMPAIRMENT_AND_LOSS_CONTROL_MASK;
    }

    bool usableInStun = m_spellInfo->AttributesEx5 & SPELL_ATTR5_USABLE_WHILE_STUNNED;

    // Glyph of Pain Suppression
    // Allow Pain Suppression and Guardian Spirit to be cast while stunned
    // there is no other way to handle it
    if ((m_spellInfo->Id == 33206 || m_spellInfo->Id == 47788) && !m_caster->HasAura(63248))
        usableInStun = false;

    // Check whether the cast should be prevented by any state you might have.
    SpellCastResult prevented_reason = SPELL_CAST_OK;
    // Have to check if there is a stun aura. Otherwise will have problems with ghost aura apply while logging out
    uint32 unitflag = m_caster->GetUInt32Value(UNIT_FIELD_FLAGS);     // Get unit state
    if (unitflag & UNIT_FLAG_STUNNED)
    {
        // spell is usable while stunned, check if caster has only mechanic stun auras, another stun types must prevent cast spell
        if (usableInStun)
        {
            bool foundNotStun = false;
            Unit::AuraEffectList const& stunAuras = m_caster->GetAuraEffectsByType(SPELL_AURA_MOD_STUN);
            for (Unit::AuraEffectList::const_iterator i = stunAuras.begin(); i != stunAuras.end(); ++i)
            {
                if ((*i)->GetSpellInfo()->GetAllEffectsMechanicMask() && !((*i)->GetSpellInfo()->GetAllEffectsMechanicMask() & (1<<MECHANIC_STUN)))
                {
                    foundNotStun = true;
                    break;
                }
            }
            if (foundNotStun && m_spellInfo->Id != 22812)
                prevented_reason = SPELL_FAILED_STUNNED;
        }
        else
            prevented_reason = SPELL_FAILED_STUNNED;
    }
    else if (unitflag & UNIT_FLAG_CONFUSED && !(m_spellInfo->AttributesEx5 & SPELL_ATTR5_USABLE_WHILE_CONFUSED))
        prevented_reason = SPELL_FAILED_CONFUSED;
    else if (unitflag & UNIT_FLAG_FLEEING && !(m_spellInfo->AttributesEx5 & SPELL_ATTR5_USABLE_WHILE_FEARED))
        prevented_reason = SPELL_FAILED_FLEEING;
    else if (unitflag & UNIT_FLAG_SILENCED && m_spellInfo->PreventionType == SPELL_PREVENTION_TYPE_SILENCE)
        prevented_reason = SPELL_FAILED_SILENCED;
    else if (unitflag & UNIT_FLAG_PACIFIED && m_spellInfo->PreventionType == SPELL_PREVENTION_TYPE_PACIFY)
        prevented_reason = SPELL_FAILED_PACIFIED;

    // Attr must make flag drop spell totally immune from all effects
    if (prevented_reason != SPELL_CAST_OK)
    {
        if (school_immune || mechanic_immune || dispel_immune)
        {
            //Checking auras is needed now, because you are prevented by some state but the spell grants immunity.
            Unit::AuraApplicationMap const& auras = m_caster->GetAppliedAuras();
            for (Unit::AuraApplicationMap::const_iterator itr = auras.begin(); itr != auras.end(); ++itr)
            {
                Aura const* aura = itr->second->GetBase();
                SpellInfo const* auraInfo = aura->GetSpellInfo();
                if (auraInfo->GetAllEffectsMechanicMask() & mechanic_immune)
                    continue;
                if (auraInfo->GetSchoolMask() & school_immune && !(auraInfo->AttributesEx & SPELL_ATTR1_UNAFFECTED_BY_SCHOOL_IMMUNE))
                    continue;
                if (auraInfo->GetDispelMask() & dispel_immune)
                    continue;

                //Make a second check for spell failed so the right SPELL_FAILED message is returned.
                //That is needed when your casting is prevented by multiple states and you are only immune to some of them.
                for (uint8 i = 0; i < MAX_SPELL_EFFECTS; ++i)
                {
                    if (AuraEffect* part = aura->GetEffect(i))
                    {
                        switch (part->GetAuraType())
                        {
                            case SPELL_AURA_MOD_STUN:
                                if (!usableInStun || !(auraInfo->GetAllEffectsMechanicMask() & (1<<MECHANIC_STUN)))
                                    return SPELL_FAILED_STUNNED;
                                break;
                            case SPELL_AURA_MOD_CONFUSE:
                                if (!(m_spellInfo->AttributesEx5 & SPELL_ATTR5_USABLE_WHILE_CONFUSED))
                                    return SPELL_FAILED_CONFUSED;
                                break;
                            case SPELL_AURA_MOD_FEAR:
                                if (!(m_spellInfo->AttributesEx5 & SPELL_ATTR5_USABLE_WHILE_FEARED))
                                    return SPELL_FAILED_FLEEING;
                                break;
                            case SPELL_AURA_MOD_SILENCE:
                            case SPELL_AURA_MOD_PACIFY:
                            case SPELL_AURA_MOD_PACIFY_SILENCE:
                                if (m_spellInfo->PreventionType == SPELL_PREVENTION_TYPE_PACIFY)
                                    return SPELL_FAILED_PACIFIED;
                                else if (m_spellInfo->PreventionType == SPELL_PREVENTION_TYPE_SILENCE)
                                    return SPELL_FAILED_SILENCED;
                                break;
                            default: break;
                        }
                    }
                }
            }
        }
        // You are prevented from casting and the spell casted does not grant immunity. Return a failed error.
        else
            return prevented_reason;
    }
    return SPELL_CAST_OK;
}

SpellCastResult Spell::CheckArenaAndRatedBattlegroundCastRules()
{
    bool isRatedBattleground = false; // NYI
    bool isArena = !isRatedBattleground;

    // check USABLE attributes
    // USABLE takes precedence over NOT_USABLE
    if (isRatedBattleground && m_spellInfo->AttributesEx9 & SPELL_ATTR9_USABLE_IN_RATED_BATTLEGROUNDS)
        return SPELL_CAST_OK;

    if (isArena && m_spellInfo->AttributesEx4 & SPELL_ATTR4_USABLE_IN_ARENA)
        return SPELL_CAST_OK;

    // check NOT_USABLE attributes
    if (m_spellInfo->AttributesEx4 & SPELL_ATTR4_NOT_USABLE_IN_ARENA_OR_RATED_BG)
        return isArena ? SPELL_FAILED_NOT_IN_ARENA : SPELL_FAILED_NOT_IN_RATED_BATTLEGROUND;

    if (isArena && m_spellInfo->AttributesEx9 & SPELL_ATTR9_NOT_USABLE_IN_ARENA)
            return SPELL_FAILED_NOT_IN_ARENA;

    // check cooldowns
    uint32 spellCooldown = m_spellInfo->GetRecoveryTime();
    if (isArena && spellCooldown > 10 * MINUTE * IN_MILLISECONDS) // not sure if still needed
        return SPELL_FAILED_NOT_IN_ARENA;

    if (isRatedBattleground && spellCooldown > 15 * MINUTE * IN_MILLISECONDS)
        return SPELL_FAILED_NOT_IN_RATED_BATTLEGROUND;

    return SPELL_CAST_OK;
}

bool Spell::CanAutoCast(Unit* target)
{
    uint64 targetguid = target->GetGUID();

    for (uint32 j = 0; j < MAX_SPELL_EFFECTS; ++j)
    {
        if (m_spellInfo->Effects[j].Effect == SPELL_EFFECT_APPLY_AURA)
        {
            if (m_spellInfo->StackAmount <= 1)
            {
                if (target->HasAuraEffect(m_spellInfo->Id, j))
                    return false;
            }
            else
            {
                if (AuraEffect* aureff = target->GetAuraEffect(m_spellInfo->Id, j))
                    if (aureff->GetBase()->GetStackAmount() >= m_spellInfo->StackAmount)
                        return false;
            }
        }
        else if (m_spellInfo->Effects[j].IsAreaAuraEffect())
        {
            if (target->HasAuraEffect(m_spellInfo->Id, j))
                return false;
        }
    }

    SpellCastResult result = CheckPetCast(target);

    if (result == SPELL_CAST_OK || result == SPELL_FAILED_UNIT_NOT_INFRONT)
    {
        SelectSpellTargets();
        //check if among target units, our WANTED target is as well (->only self cast spells return false)
        for (std::list<TargetInfo>::iterator ihit= m_UniqueTargetInfo.begin(); ihit != m_UniqueTargetInfo.end(); ++ihit)
            if (ihit->targetGUID == targetguid)
                return true;
    }
    return false;                                           //target invalid
}

SpellCastResult Spell::CheckRange(bool strict)
{
    // Don't check for instant cast spells
    if (!strict && m_casttime == 0)
        return SPELL_CAST_OK;

    uint32 range_type = 0;

    if (m_spellInfo->RangeEntry)
    {
        // check needed by 68766 51693 - both spells are cast on enemies and have 0 max range
        // these are triggered by other spells - possibly we should omit range check in that case?
        if (m_spellInfo->RangeEntry->ID == 1)
            return SPELL_CAST_OK;

        range_type = m_spellInfo->RangeEntry->type;
    }

    Unit* target = m_targets.GetUnitTarget();
    float max_range = m_caster->GetSpellMaxRangeForTarget(target, m_spellInfo);
    float min_range = m_caster->GetSpellMinRangeForTarget(target, m_spellInfo);

    if (Player* modOwner = m_caster->GetSpellModOwner())
        modOwner->ApplySpellMod(m_spellInfo->Id, SPELLMOD_RANGE, max_range, this);

    if (target && target != m_caster)
    {
        if (range_type == SPELL_RANGE_MELEE)
        {
            // Because of lag, we can not check too strictly here.
            if (!m_caster->IsWithinMeleeRange(target, max_range))
                return !(_triggeredCastFlags & TRIGGERED_DONT_REPORT_CAST_ERROR) ? SPELL_FAILED_OUT_OF_RANGE : SPELL_FAILED_DONT_REPORT;
        }
        else if (!m_caster->IsWithinCombatRange(target, max_range))
            return !(_triggeredCastFlags & TRIGGERED_DONT_REPORT_CAST_ERROR) ? SPELL_FAILED_OUT_OF_RANGE : SPELL_FAILED_DONT_REPORT; //0x5A;

        if (range_type == SPELL_RANGE_RANGED)
        {
            if (m_caster->IsWithinMeleeRange(target))
                return !(_triggeredCastFlags & TRIGGERED_DONT_REPORT_CAST_ERROR) ? SPELL_FAILED_TOO_CLOSE : SPELL_FAILED_DONT_REPORT;
        }
        else if (min_range && m_caster->IsWithinCombatRange(target, min_range)) // skip this check if min_range = 0
            return !(_triggeredCastFlags & TRIGGERED_DONT_REPORT_CAST_ERROR) ? SPELL_FAILED_TOO_CLOSE : SPELL_FAILED_DONT_REPORT;

        if (m_caster->GetTypeId() == TYPEID_PLAYER &&
            (m_spellInfo->FacingCasterFlags & SPELL_FACING_FLAG_INFRONT) && !m_caster->HasInArc(static_cast<float>(M_PI), target))
            return !(_triggeredCastFlags & TRIGGERED_DONT_REPORT_CAST_ERROR) ? SPELL_FAILED_UNIT_NOT_INFRONT : SPELL_FAILED_DONT_REPORT;
    }

    if (m_targets.HasDst() && !m_targets.HasTraj())
    {
        if (!m_caster->IsWithinDist3d(m_targets.GetDstPos(), max_range))
            return SPELL_FAILED_OUT_OF_RANGE;
        if (min_range && m_caster->IsWithinDist3d(m_targets.GetDstPos(), min_range))
            return SPELL_FAILED_TOO_CLOSE;
    }

    return SPELL_CAST_OK;
}

SpellCastResult Spell::CheckPower()
{
    // item cast not used power
    if (m_CastItem)
        return SPELL_CAST_OK;

    // health as power used - need check health amount
    if (m_spellInfo->PowerType == POWER_HEALTH)
    {
        if (int32(m_caster->GetHealth()) <= m_powerCost)
            return SPELL_FAILED_CASTER_AURASTATE;
        return SPELL_CAST_OK;
    }
    // Check valid power type
    if (m_spellInfo->PowerType >= MAX_POWERS)
    {
        TC_LOG_ERROR(LOG_FILTER_SPELLS_AURAS, "Spell::CheckPower: Unknown power type '%d'", m_spellInfo->PowerType);
        return SPELL_FAILED_UNKNOWN;
    }

    //check rune cost only if a spell has PowerType == POWER_RUNES
    if (m_spellInfo->PowerType == POWER_RUNES)
    {
        SpellCastResult failReason = CheckRuneCost(m_spellInfo->RuneCostID);
        if (failReason != SPELL_CAST_OK)
            return failReason;
    }

    // Check power amount
    Powers powerType = Powers(m_spellInfo->PowerType);
    if (int32(m_caster->GetPower(powerType)) < m_powerCost)
        return SPELL_FAILED_NO_POWER;
    else
        return SPELL_CAST_OK;
}

SpellCastResult Spell::CheckItems()
{
    Player* player = m_caster->ToPlayer();
    if (!player)
        return SPELL_CAST_OK;

    if (!m_CastItem)
    {
        if (m_castItemGUID)
            return SPELL_FAILED_ITEM_NOT_READY;
    }
    else
    {
        uint32 itemid = m_CastItem->GetEntry();
        if (!player->HasItemCount(itemid))
            return SPELL_FAILED_ITEM_NOT_READY;

        ItemTemplate const* proto = m_CastItem->GetTemplate();
        if (!proto)
            return SPELL_FAILED_ITEM_NOT_READY;

        for (uint8 i = 0; i < MAX_ITEM_SPELLS; ++i)
            if (proto->Spells[i].SpellCharges)
                if (m_CastItem->GetSpellCharges(i) == 0)
                    return SPELL_FAILED_NO_CHARGES_REMAIN;

        // consumable cast item checks
        if (proto->Class == ITEM_CLASS_CONSUMABLE && m_targets.GetUnitTarget())
        {
            // such items should only fail if there is no suitable effect at all - see Rejuvenation Potions for example
            SpellCastResult failReason = SPELL_CAST_OK;
            for (uint8 i = 0; i < MAX_SPELL_EFFECTS; ++i)
            {
                // skip check, pet not required like checks, and for TARGET_UNIT_PET m_targets.GetUnitTarget() is not the real target but the caster
                if (m_spellInfo->Effects[i].TargetA.GetTarget() == TARGET_UNIT_PET)
                    continue;

                if (m_spellInfo->Effects[i].Effect == SPELL_EFFECT_HEAL)
                {
                    if (m_targets.GetUnitTarget()->IsFullHealth())
                    {
                        failReason = SPELL_FAILED_ALREADY_AT_FULL_HEALTH;
                        continue;
                    }
                    else
                    {
                        failReason = SPELL_CAST_OK;
                        break;
                    }
                }

                // Mana Potion, Rage Potion, Thistle Tea(Rogue), ...
                if (m_spellInfo->Effects[i].Effect == SPELL_EFFECT_ENERGIZE)
                {
                    if (m_spellInfo->Effects[i].MiscValue < 0 || m_spellInfo->Effects[i].MiscValue >= int8(MAX_POWERS))
                    {
                        failReason = SPELL_FAILED_ALREADY_AT_FULL_POWER;
                        continue;
                    }

                    Powers power = Powers(m_spellInfo->Effects[i].MiscValue);
                    if (m_targets.GetUnitTarget()->GetPower(power) == m_targets.GetUnitTarget()->GetMaxPower(power))
                    {
                        failReason = SPELL_FAILED_ALREADY_AT_FULL_POWER;
                        continue;
                    }
                    else
                    {
                        failReason = SPELL_CAST_OK;
                        break;
                    }
                }
            }
            if (failReason != SPELL_CAST_OK)
                return failReason;
        }
    }

    // check target item
    if (m_targets.GetItemTargetGUID())
    {
        if (!m_targets.GetItemTarget())
            return SPELL_FAILED_ITEM_GONE;

        if (!m_targets.GetItemTarget()->IsFitToSpellRequirements(m_spellInfo))
            return SPELL_FAILED_EQUIPPED_ITEM_CLASS;
    }
    // if not item target then required item must be equipped
    else
    {
        if (!(_triggeredCastFlags & TRIGGERED_IGNORE_EQUIPPED_ITEM_REQUIREMENT))
            if (!player->HasItemFitToSpellRequirements(m_spellInfo))
                return SPELL_FAILED_EQUIPPED_ITEM_CLASS;
    }

    // do not take reagents for these item casts
    if (!(m_CastItem && m_CastItem->GetTemplate()->Flags & ITEM_PROTO_FLAG_TRIGGERED_CAST))
    {
        bool checkReagents = !(_triggeredCastFlags & TRIGGERED_IGNORE_POWER_AND_REAGENT_COST) && !player->CanNoReagentCast(m_spellInfo);
        // Not own traded item (in trader trade slot) requires reagents even if triggered spell
        if (!checkReagents)
            if (Item* targetItem = m_targets.GetItemTarget())
                if (targetItem->GetOwnerGUID() != m_caster->GetGUID())
                    checkReagents = true;

        // check reagents (ignore triggered spells with reagents processed by original spell) and special reagent ignore case.
        if (checkReagents)
        {
            for (uint32 i = 0; i < MAX_SPELL_REAGENTS; i++)
            {
                if (m_spellInfo->Reagent[i] <= 0)
                    continue;

                uint32 itemid    = m_spellInfo->Reagent[i];
                uint32 itemcount = m_spellInfo->ReagentCount[i];

                // if CastItem is also spell reagent
                if (m_CastItem && m_CastItem->GetEntry() == itemid)
                {
                    ItemTemplate const* proto = m_CastItem->GetTemplate();
                    if (!proto)
                        return SPELL_FAILED_ITEM_NOT_READY;
                    for (uint8 s = 0; s < MAX_ITEM_PROTO_SPELLS; ++s)
                    {
                        // CastItem will be used up and does not count as reagent
                        int32 charges = m_CastItem->GetSpellCharges(s);
                        if (proto->Spells[s].SpellCharges < 0 && abs(charges) < 2)
                        {
                            ++itemcount;
                            break;
                        }
                    }
                }
                if (!player->HasItemCount(itemid, itemcount))
                    return SPELL_FAILED_REAGENTS;
            }
        }

        // check totem-item requirements (items presence in inventory)
        uint32 totems = 2;
        for (uint8 i = 0; i < 2; ++i)
        {
            if (m_spellInfo->Totem[i] != 0)
            {
                if (player->HasItemCount(m_spellInfo->Totem[i]))
                {
                    totems -= 1;
                    continue;
                }
            }
            else
                totems -= 1;
        }
        if (totems != 0)
            return SPELL_FAILED_TOTEMS;
    }

    // special checks for spell effects
    for (uint8 i = 0; i < MAX_SPELL_EFFECTS; ++i)
    {
        switch (m_spellInfo->Effects[i].Effect)
        {
            case SPELL_EFFECT_CREATE_ITEM:
            case SPELL_EFFECT_CREATE_ITEM_2:
            {
                if (!IsTriggered() && m_spellInfo->Effects[i].ItemType)
                {
                    ItemPosCountVec dest;
                    InventoryResult msg = player->CanStoreNewItem(NULL_BAG, NULL_SLOT, dest, m_spellInfo->Effects[i].ItemType, 1);
                    if (msg != EQUIP_ERR_OK)
                    {
                        ItemTemplate const* pProto = sObjectMgr->GetItemTemplate(m_spellInfo->Effects[i].ItemType);
                        /// @todo Needs review
                        if (pProto && !(pProto->ItemLimitCategory))
                        {
                            player->SendEquipError(msg, NULL, NULL, m_spellInfo->Effects[i].ItemType);
                            return SPELL_FAILED_DONT_REPORT;
                        }
                        else
                        {
                            if (!(m_spellInfo->SpellFamilyName == SPELLFAMILY_MAGE && (m_spellInfo->SpellFamilyFlags[0] & 0x40000000)))
                                return SPELL_FAILED_TOO_MANY_OF_ITEM;
                            else if (!(player->HasItemCount(m_spellInfo->Effects[i].ItemType)))
                                return SPELL_FAILED_TOO_MANY_OF_ITEM;
                            else
                                player->CastSpell(m_caster, m_spellInfo->Effects[EFFECT_1].CalcValue(), false);        // move this to anywhere
                            return SPELL_FAILED_DONT_REPORT;
                        }
                    }
                }
                break;
            }
            case SPELL_EFFECT_ENCHANT_ITEM:
                if (m_spellInfo->Effects[i].ItemType && m_targets.GetItemTarget()
                    && (m_targets.GetItemTarget()->IsVellum()))
                {
                    // cannot enchant vellum for other player
                    if (m_targets.GetItemTarget()->GetOwner() != m_caster)
                        return SPELL_FAILED_NOT_TRADEABLE;
                    // do not allow to enchant vellum from scroll made by vellum-prevent exploit
                    if (m_CastItem && m_CastItem->GetTemplate()->Flags & ITEM_PROTO_FLAG_TRIGGERED_CAST)
                        return SPELL_FAILED_TOTEM_CATEGORY;
                    ItemPosCountVec dest;
                    InventoryResult msg = player->CanStoreNewItem(NULL_BAG, NULL_SLOT, dest, m_spellInfo->Effects[i].ItemType, 1);
                    if (msg != EQUIP_ERR_OK)
                    {
                        player->SendEquipError(msg, NULL, NULL, m_spellInfo->Effects[i].ItemType);
                        return SPELL_FAILED_DONT_REPORT;
                    }
                }
            case SPELL_EFFECT_ENCHANT_ITEM_PRISMATIC:
            {
                Item* targetItem = m_targets.GetItemTarget();
                if (!targetItem)
                    return SPELL_FAILED_ITEM_NOT_FOUND;

                if (targetItem->GetTemplate()->ItemLevel < m_spellInfo->BaseLevel)
                    return SPELL_FAILED_LOWLEVEL;

                bool isItemUsable = false;
                for (uint8 e = 0; e < MAX_ITEM_PROTO_SPELLS; ++e)
                {
                    ItemTemplate const* proto = targetItem->GetTemplate();
                    if (proto->Spells[e].SpellId && (
                        proto->Spells[e].SpellTrigger == ITEM_SPELLTRIGGER_ON_USE ||
                        proto->Spells[e].SpellTrigger == ITEM_SPELLTRIGGER_ON_NO_DELAY_USE))
                    {
                        isItemUsable = true;
                        break;
                    }
                }

                SpellItemEnchantmentEntry const* pEnchant = sSpellItemEnchantmentStore.LookupEntry(m_spellInfo->Effects[i].MiscValue);
                // do not allow adding usable enchantments to items that have use effect already
                if (pEnchant && isItemUsable)
                    for (uint8 s = 0; s < MAX_ITEM_ENCHANTMENT_EFFECTS; ++s)
                        if (pEnchant->type[s] == ITEM_ENCHANTMENT_TYPE_USE_SPELL)
                            return SPELL_FAILED_ON_USE_ENCHANT;

                // Not allow enchant in trade slot for some enchant type
                if (targetItem->GetOwner() != m_caster)
                {
                    if (!pEnchant)
                        return SPELL_FAILED_ERROR;
                    if (pEnchant->slot & ENCHANTMENT_CAN_SOULBOUND)
                        return SPELL_FAILED_NOT_TRADEABLE;
                }
                break;
            }
            case SPELL_EFFECT_ENCHANT_ITEM_TEMPORARY:
            {
                Item* item = m_targets.GetItemTarget();
                if (!item)
                    return SPELL_FAILED_ITEM_NOT_FOUND;
                // Not allow enchant in trade slot for some enchant type
                if (item->GetOwner() != m_caster)
                {
                    uint32 enchant_id = m_spellInfo->Effects[i].MiscValue;
                    SpellItemEnchantmentEntry const* pEnchant = sSpellItemEnchantmentStore.LookupEntry(enchant_id);
                    if (!pEnchant)
                        return SPELL_FAILED_ERROR;
                    if (pEnchant->slot & ENCHANTMENT_CAN_SOULBOUND)
                        return SPELL_FAILED_NOT_TRADEABLE;
                }
                break;
            }
            case SPELL_EFFECT_ENCHANT_HELD_ITEM:
                // check item existence in effect code (not output errors at offhand hold item effect to main hand for example
                break;
            case SPELL_EFFECT_DISENCHANT:
            {
                if (!m_targets.GetItemTarget())
                    return SPELL_FAILED_CANT_BE_DISENCHANTED;

                // prevent disenchanting in trade slot
                if (m_targets.GetItemTarget()->GetOwnerGUID() != m_caster->GetGUID())
                    return SPELL_FAILED_CANT_BE_DISENCHANTED;

                ItemTemplate const* itemProto = m_targets.GetItemTarget()->GetTemplate();
                if (!itemProto)
                    return SPELL_FAILED_CANT_BE_DISENCHANTED;

                uint32 item_quality = itemProto->Quality;
                // 2.0.x addon: Check player enchanting level against the item disenchanting requirements
                uint32 item_disenchantskilllevel = itemProto->RequiredDisenchantSkill;
                if (item_disenchantskilllevel == uint32(-1))
                    return SPELL_FAILED_CANT_BE_DISENCHANTED;
                if (item_disenchantskilllevel > player->GetSkillValue(SKILL_ENCHANTING))
                    return SPELL_FAILED_LOW_CASTLEVEL;
                if (item_quality > 4 || item_quality < 2)
                    return SPELL_FAILED_CANT_BE_DISENCHANTED;
                if (itemProto->Class != ITEM_CLASS_WEAPON && itemProto->Class != ITEM_CLASS_ARMOR)
                    return SPELL_FAILED_CANT_BE_DISENCHANTED;
                if (!itemProto->DisenchantID)
                    return SPELL_FAILED_CANT_BE_DISENCHANTED;
                break;
            }
            case SPELL_EFFECT_PROSPECTING:
            {
                if (!m_targets.GetItemTarget())
                    return SPELL_FAILED_CANT_BE_PROSPECTED;
                //ensure item is a prospectable ore
                if (!(m_targets.GetItemTarget()->GetTemplate()->Flags & ITEM_PROTO_FLAG_PROSPECTABLE))
                    return SPELL_FAILED_CANT_BE_PROSPECTED;
                //prevent prospecting in trade slot
                if (m_targets.GetItemTarget()->GetOwnerGUID() != m_caster->GetGUID())
                    return SPELL_FAILED_CANT_BE_PROSPECTED;
                //Check for enough skill in jewelcrafting
                uint32 item_prospectingskilllevel = m_targets.GetItemTarget()->GetTemplate()->RequiredSkillRank;
                if (item_prospectingskilllevel >player->GetSkillValue(SKILL_JEWELCRAFTING))
                    return SPELL_FAILED_LOW_CASTLEVEL;
                //make sure the player has the required ores in inventory
                if (m_targets.GetItemTarget()->GetCount() < 5)
                    return SPELL_FAILED_NEED_MORE_ITEMS;

                if (!LootTemplates_Prospecting.HaveLootFor(m_targets.GetItemTargetEntry()))
                    return SPELL_FAILED_CANT_BE_PROSPECTED;

                break;
            }
            case SPELL_EFFECT_MILLING:
            {
                if (!m_targets.GetItemTarget())
                    return SPELL_FAILED_CANT_BE_MILLED;
                //ensure item is a millable herb
                if (!(m_targets.GetItemTarget()->GetTemplate()->Flags & ITEM_PROTO_FLAG_MILLABLE))
                    return SPELL_FAILED_CANT_BE_MILLED;
                //prevent milling in trade slot
                if (m_targets.GetItemTarget()->GetOwnerGUID() != m_caster->GetGUID())
                    return SPELL_FAILED_CANT_BE_MILLED;
                //Check for enough skill in inscription
                uint32 item_millingskilllevel = m_targets.GetItemTarget()->GetTemplate()->RequiredSkillRank;
                if (item_millingskilllevel > player->GetSkillValue(SKILL_INSCRIPTION))
                    return SPELL_FAILED_LOW_CASTLEVEL;
                //make sure the player has the required herbs in inventory
                if (m_targets.GetItemTarget()->GetCount() < 5)
                    return SPELL_FAILED_NEED_MORE_ITEMS;

                if (!LootTemplates_Milling.HaveLootFor(m_targets.GetItemTargetEntry()))
                    return SPELL_FAILED_CANT_BE_MILLED;

                break;
            }
            case SPELL_EFFECT_WEAPON_DAMAGE:
            case SPELL_EFFECT_WEAPON_DAMAGE_NOSCHOOL:
            {
                if (m_attackType != RANGED_ATTACK)
                    break;

                Item* pItem = player->GetWeaponForAttack(m_attackType);
                if (!pItem || pItem->IsBroken())
                    return SPELL_FAILED_EQUIPPED_ITEM;

                switch (pItem->GetTemplate()->SubClass)
                {
                    case ITEM_SUBCLASS_WEAPON_THROWN:
                    {
                        uint32 ammo = pItem->GetEntry();
                        if (!player->HasItemCount(ammo))
                            return SPELL_FAILED_NO_AMMO;
                        break;
                    }
                    case ITEM_SUBCLASS_WEAPON_GUN:
                    case ITEM_SUBCLASS_WEAPON_BOW:
                    case ITEM_SUBCLASS_WEAPON_CROSSBOW:
                    case ITEM_SUBCLASS_WEAPON_WAND:
                        break;
                    default:
                        break;
                }
                break;
            }
            case SPELL_EFFECT_CREATE_MANA_GEM:
            {
                 uint32 item_id = m_spellInfo->Effects[i].ItemType;
                 ItemTemplate const* pProto = sObjectMgr->GetItemTemplate(item_id);

                 if (!pProto)
                     return SPELL_FAILED_ITEM_AT_MAX_CHARGES;

                 if (Item* pitem = player->GetItemByEntry(item_id))
                 {
                     for (int x = 0; x < MAX_ITEM_PROTO_SPELLS; ++x)
                         if (pProto->Spells[x].SpellCharges != 0 && pitem->GetSpellCharges(x) == pProto->Spells[x].SpellCharges)
                             return SPELL_FAILED_ITEM_AT_MAX_CHARGES;
                 }
                 break;
            }
            default:
                break;
        }
    }

    // check weapon presence in slots for main/offhand weapons
    if (!(_triggeredCastFlags & TRIGGERED_IGNORE_EQUIPPED_ITEM_REQUIREMENT) && m_spellInfo->EquippedItemClass >=0)
    {
        // main hand weapon required
        if (m_spellInfo->AttributesEx3 & SPELL_ATTR3_MAIN_HAND)
        {
            Item* item = m_caster->ToPlayer()->GetWeaponForAttack(BASE_ATTACK);

            // skip spell if no weapon in slot or broken
            if (!item || item->IsBroken())
                return (_triggeredCastFlags & TRIGGERED_DONT_REPORT_CAST_ERROR) ? SPELL_FAILED_DONT_REPORT : SPELL_FAILED_EQUIPPED_ITEM_CLASS;

            // skip spell if weapon not fit to triggered spell
            if (!item->IsFitToSpellRequirements(m_spellInfo))
                return (_triggeredCastFlags & TRIGGERED_DONT_REPORT_CAST_ERROR) ? SPELL_FAILED_DONT_REPORT : SPELL_FAILED_EQUIPPED_ITEM_CLASS;
        }

        // offhand hand weapon required
        if (m_spellInfo->AttributesEx3 & SPELL_ATTR3_REQ_OFFHAND)
        {
            Item* item = m_caster->ToPlayer()->GetWeaponForAttack(OFF_ATTACK);

            // skip spell if no weapon in slot or broken
            if (!item || item->IsBroken())
                return (_triggeredCastFlags & TRIGGERED_DONT_REPORT_CAST_ERROR) ? SPELL_FAILED_DONT_REPORT : SPELL_FAILED_EQUIPPED_ITEM_CLASS;

            // skip spell if weapon not fit to triggered spell
            if (!item->IsFitToSpellRequirements(m_spellInfo))
                return (_triggeredCastFlags & TRIGGERED_DONT_REPORT_CAST_ERROR) ? SPELL_FAILED_DONT_REPORT : SPELL_FAILED_EQUIPPED_ITEM_CLASS;
        }
    }

    return SPELL_CAST_OK;
}

void Spell::Delayed() // only called in DealDamage()
{
    if (!m_caster)// || m_caster->GetTypeId() != TYPEID_PLAYER)
        return;

    //if (m_spellState == SPELL_STATE_DELAYED)
    //    return;                                             // spell is active and can't be time-backed

    if (isDelayableNoMore())                                 // Spells may only be delayed twice
        return;

    // spells not loosing casting time (slam, dynamites, bombs..)
    //if (!(m_spellInfo->InterruptFlags & SPELL_INTERRUPT_FLAG_DAMAGE))
    //    return;

    //check pushback reduce
    int32 delaytime = 500;                                  // spellcasting delay is normally 500ms
    int32 delayReduce = 100;                                // must be initialized to 100 for percent modifiers
    m_caster->ToPlayer()->ApplySpellMod(m_spellInfo->Id, SPELLMOD_NOT_LOSE_CASTING_TIME, delayReduce, this);
    delayReduce += m_caster->GetTotalAuraModifier(SPELL_AURA_REDUCE_PUSHBACK) - 100;
    if (delayReduce >= 100)
        return;

    AddPct(delaytime, -delayReduce);

    if (m_timer + delaytime > m_casttime)
    {
        delaytime = m_casttime - m_timer;
        m_timer = m_casttime;
    }
    else
        m_timer += delaytime;

    TC_LOG_INFO(LOG_FILTER_SPELLS_AURAS, "Spell %u partially interrupted for (%d) ms at damage", m_spellInfo->Id, delaytime);

    WorldPacket data(SMSG_SPELL_DELAYED, 8+4);
    data.append(m_caster->GetPackGUID());
    data << uint32(delaytime);

    m_caster->SendMessageToSet(&data, true);
}

void Spell::DelayedChannel()
{
    if (!m_caster || m_caster->GetTypeId() != TYPEID_PLAYER || getState() != SPELL_STATE_CASTING)
        return;

    if (isDelayableNoMore())                                    // Spells may only be delayed twice
        return;

    //check pushback reduce
    int32 delaytime = CalculatePct(m_spellInfo->GetDuration(), 25); // channeling delay is normally 25% of its time per hit
    int32 delayReduce = 100;                                    // must be initialized to 100 for percent modifiers
    m_caster->ToPlayer()->ApplySpellMod(m_spellInfo->Id, SPELLMOD_NOT_LOSE_CASTING_TIME, delayReduce, this);
    delayReduce += m_caster->GetTotalAuraModifier(SPELL_AURA_REDUCE_PUSHBACK) - 100;
    if (delayReduce >= 100)
        return;

    AddPct(delaytime, -delayReduce);

    if (m_timer <= delaytime)
    {
        delaytime = m_timer;
        m_timer = 0;
    }
    else
        m_timer -= delaytime;

    TC_LOG_DEBUG(LOG_FILTER_SPELLS_AURAS, "Spell %u partially interrupted for %i ms, new duration: %u ms", m_spellInfo->Id, delaytime, m_timer);

    for (std::list<TargetInfo>::const_iterator ihit = m_UniqueTargetInfo.begin(); ihit != m_UniqueTargetInfo.end(); ++ihit)
        if ((*ihit).missCondition == SPELL_MISS_NONE)
            if (Unit* unit = (m_caster->GetGUID() == ihit->targetGUID) ? m_caster : ObjectAccessor::GetUnit(*m_caster, ihit->targetGUID))
                unit->DelayOwnedAuras(m_spellInfo->Id, m_originalCasterGUID, delaytime);

    // partially interrupt persistent area auras
    if (DynamicObject* dynObj = m_caster->GetDynObject(m_spellInfo->Id))
        dynObj->Delay(delaytime);

    SendChannelUpdate(m_timer);
}

void Spell::UpdatePointers()
{
    if (m_originalCasterGUID == m_caster->GetGUID())
        m_originalCaster = m_caster;
    else
    {
        m_originalCaster = ObjectAccessor::GetUnit(*m_caster, m_originalCasterGUID);
        if (m_originalCaster && !m_originalCaster->IsInWorld())
            m_originalCaster = NULL;
    }

    if (m_castItemGUID && m_caster->GetTypeId() == TYPEID_PLAYER)
        m_CastItem = m_caster->ToPlayer()->GetItemByGuid(m_castItemGUID);

    m_targets.Update(m_caster);

    // further actions done only for dest targets
    if (!m_targets.HasDst())
        return;

    // cache last transport
    WorldObject* transport = NULL;

    // update effect destinations (in case of moved transport dest target)
    for (uint8 effIndex = 0; effIndex < MAX_SPELL_EFFECTS; ++effIndex)
    {
        SpellDestination& dest = m_destTargets[effIndex];
        if (!dest._transportGUID)
            continue;

        if (!transport || transport->GetGUID() != dest._transportGUID)
            transport = ObjectAccessor::GetWorldObject(*m_caster, dest._transportGUID);

        if (transport)
        {
            dest._position.Relocate(transport);
            dest._position.RelocateOffset(dest._transportOffset);
        }
    }
}

CurrentSpellTypes Spell::GetCurrentContainer() const
{
    if (IsNextMeleeSwingSpell())
        return(CURRENT_MELEE_SPELL);
    else if (IsAutoRepeat())
        return(CURRENT_AUTOREPEAT_SPELL);
    else if (m_spellInfo->IsChanneled())
        return(CURRENT_CHANNELED_SPELL);
    else
        return(CURRENT_GENERIC_SPELL);
}

bool Spell::CheckEffectTarget(Unit const* target, uint32 eff) const
{
    switch (m_spellInfo->Effects[eff].ApplyAuraName)
    {
        case SPELL_AURA_MOD_POSSESS:
        case SPELL_AURA_MOD_CHARM:
        case SPELL_AURA_MOD_POSSESS_PET:
        case SPELL_AURA_AOE_CHARM:
            if (target->GetTypeId() == TYPEID_UNIT && target->IsVehicle())
                return false;
            if (target->IsMounted())
                return false;
            if (target->GetCharmerGUID())
                return false;
            if (int32 damage = CalculateDamage(eff, target))
                if ((int32)target->getLevel() > damage)
                    return false;
            break;
        default:
            break;
    }

    if (IsTriggered() || m_spellInfo->AttributesEx2 & SPELL_ATTR2_CAN_TARGET_NOT_IN_LOS || DisableMgr::IsDisabledFor(DISABLE_TYPE_SPELL, m_spellInfo->Id, NULL, SPELL_DISABLE_LOS))
        return true;

    /// @todo shit below shouldn't be here, but it's temporary
    //Check targets for LOS visibility (except spells without range limitations)
    switch (m_spellInfo->Effects[eff].Effect)
    {
        case SPELL_EFFECT_RESURRECT_NEW:
            // player far away, maybe his corpse near?
            if (target != m_caster && !target->IsWithinLOSInMap(m_caster))
            {
                if (!m_targets.GetCorpseTargetGUID())
                    return false;

                Corpse* corpse = ObjectAccessor::GetCorpse(*m_caster, m_targets.GetCorpseTargetGUID());
                if (!corpse)
                    return false;

                if (target->GetGUID() != corpse->GetOwnerGUID())
                    return false;

                if (!corpse->IsWithinLOSInMap(m_caster))
                    return false;
            }

            // all ok by some way or another, skip normal check
            break;
        default:                                            // normal case
            // Get GO cast coordinates if original caster -> GO
            WorldObject* caster = NULL;
            if (IS_GAMEOBJECT_GUID(m_originalCasterGUID))
                caster = m_caster->GetMap()->GetGameObject(m_originalCasterGUID);
            if (!caster)
                caster = m_caster;
            if (target != m_caster && !target->IsWithinLOSInMap(caster))
                return false;
            break;
    }

    return true;
}

bool Spell::IsNextMeleeSwingSpell() const
{
    return m_spellInfo->Attributes & SPELL_ATTR0_ON_NEXT_SWING;
}

bool Spell::IsAutoActionResetSpell() const
{
    /// @todo changed SPELL_INTERRUPT_FLAG_AUTOATTACK -> SPELL_INTERRUPT_FLAG_INTERRUPT to fix compile - is this check correct at all?
    return !IsTriggered() && (m_spellInfo->InterruptFlags & SPELL_INTERRUPT_FLAG_INTERRUPT);
}

bool Spell::IsNeedSendToClient() const
{
    return m_spellInfo->SpellVisual[0] || m_spellInfo->SpellVisual[1] || m_spellInfo->IsChanneled() ||
        (m_spellInfo->AttributesEx8 & SPELL_ATTR8_AURA_SEND_AMOUNT) || m_spellInfo->Speed > 0.0f || (!m_triggeredByAuraSpell && !IsTriggered());
}

bool Spell::HaveTargetsForEffect(uint8 effect) const
{
    for (std::list<TargetInfo>::const_iterator itr = m_UniqueTargetInfo.begin(); itr != m_UniqueTargetInfo.end(); ++itr)
        if (itr->effectMask & (1 << effect))
            return true;

    for (std::list<GOTargetInfo>::const_iterator itr = m_UniqueGOTargetInfo.begin(); itr != m_UniqueGOTargetInfo.end(); ++itr)
        if (itr->effectMask & (1 << effect))
            return true;

    for (std::list<ItemTargetInfo>::const_iterator itr = m_UniqueItemInfo.begin(); itr != m_UniqueItemInfo.end(); ++itr)
        if (itr->effectMask & (1 << effect))
            return true;

    return false;
}

SpellEvent::SpellEvent(Spell* spell) : BasicEvent()
{
    m_Spell = spell;
}

SpellEvent::~SpellEvent()
{
    if (m_Spell->getState() != SPELL_STATE_FINISHED)
        m_Spell->cancel();

    if (m_Spell->IsDeletable())
    {
        delete m_Spell;
    }
    else
    {
        TC_LOG_ERROR(LOG_FILTER_SPELLS_AURAS, "~SpellEvent: %s %u tried to delete non-deletable spell %u. Was not deleted, causes memory leak.",
            (m_Spell->GetCaster()->GetTypeId() == TYPEID_PLAYER ? "Player" : "Creature"), m_Spell->GetCaster()->GetGUIDLow(), m_Spell->m_spellInfo->Id);
        ASSERT(false);
    }
}

bool SpellEvent::Execute(uint64 e_time, uint32 p_time)
{
    // update spell if it is not finished
    if (m_Spell->getState() != SPELL_STATE_FINISHED)
        m_Spell->update(p_time);

    // check spell state to process
    switch (m_Spell->getState())
    {
        case SPELL_STATE_FINISHED:
        {
            // spell was finished, check deletable state
            if (m_Spell->IsDeletable())
            {
                // check, if we do have unfinished triggered spells
                return true;                                // spell is deletable, finish event
            }
            // event will be re-added automatically at the end of routine)
        } break;

        case SPELL_STATE_DELAYED:
        {
            // first, check, if we have just started
            if (m_Spell->GetDelayStart() != 0)
            {
                // no, we aren't, do the typical update
                // check, if we have channeled spell on our hands
                /*
                if (m_Spell->m_spellInfo->IsChanneled())
                {
                    // evented channeled spell is processed separately, casted once after delay, and not destroyed till finish
                    // check, if we have casting anything else except this channeled spell and autorepeat
                    if (m_Spell->GetCaster()->IsNonMeleeSpellCasted(false, true, true))
                    {
                        // another non-melee non-delayed spell is casted now, abort
                        m_Spell->cancel();
                    }
                    else
                    {
                        // Set last not triggered spell for apply spellmods
                        ((Player*)m_Spell->GetCaster())->SetSpellModTakingSpell(m_Spell, true);
                        // do the action (pass spell to channeling state)
                        m_Spell->handle_immediate();

                        // And remove after effect handling
                        ((Player*)m_Spell->GetCaster())->SetSpellModTakingSpell(m_Spell, false);
                    }
                    // event will be re-added automatically at the end of routine)
                }
                else
                */
                {
                    // run the spell handler and think about what we can do next
                    uint64 t_offset = e_time - m_Spell->GetDelayStart();
                    uint64 n_offset = m_Spell->handle_delayed(t_offset);
                    if (n_offset)
                    {
                        // re-add us to the queue
                        m_Spell->GetCaster()->m_Events.AddEvent(this, m_Spell->GetDelayStart() + n_offset, false);
                        return false;                       // event not complete
                    }
                    // event complete
                    // finish update event will be re-added automatically at the end of routine)
                }
            }
            else
            {
                // delaying had just started, record the moment
                m_Spell->SetDelayStart(e_time);
                // re-plan the event for the delay moment
                m_Spell->GetCaster()->m_Events.AddEvent(this, e_time + m_Spell->GetDelayMoment(), false);
                return false;                               // event not complete
            }
        } break;

        default:
        {
            // all other states
            // event will be re-added automatically at the end of routine)
        } break;
    }

    // spell processing not complete, plan event on the next update interval
    m_Spell->GetCaster()->m_Events.AddEvent(this, e_time + 1, false);
    return false;                                           // event not complete
}

void SpellEvent::Abort(uint64 /*e_time*/)
{
    // oops, the spell we try to do is aborted
    if (m_Spell->getState() != SPELL_STATE_FINISHED)
        m_Spell->cancel();
}

bool SpellEvent::IsDeletable() const
{
    return m_Spell->IsDeletable();
}

bool Spell::IsValidDeadOrAliveTarget(Unit const* target) const
{
    if (target->IsAlive())
        return !m_spellInfo->IsRequiringDeadTarget();
    if (m_spellInfo->IsAllowingDeadTarget())
        return true;
    return false;
}

void Spell::HandleLaunchPhase()
{
    // handle effects with SPELL_EFFECT_HANDLE_LAUNCH mode
    for (uint32 i = 0; i < MAX_SPELL_EFFECTS; ++i)
    {
        // don't do anything for empty effect
        if (!m_spellInfo->Effects[i].IsEffect())
            continue;

        HandleEffects(NULL, NULL, NULL, i, SPELL_EFFECT_HANDLE_LAUNCH);
    }

    float multiplier[MAX_SPELL_EFFECTS];
    for (uint8 i = 0; i < MAX_SPELL_EFFECTS; ++i)
        if (m_applyMultiplierMask & (1 << i))
            multiplier[i] = m_spellInfo->Effects[i].CalcDamageMultiplier(m_originalCaster, this);

    bool usesAmmo = m_spellInfo->AttributesCu & SPELL_ATTR0_CU_DIRECT_DAMAGE;

    for (std::list<TargetInfo>::iterator ihit= m_UniqueTargetInfo.begin(); ihit != m_UniqueTargetInfo.end(); ++ihit)
    {
        TargetInfo& target = *ihit;

        uint32 mask = target.effectMask;
        if (!mask)
            continue;

        // do not consume ammo anymore for Hunter's volley spell
        if (IsTriggered() && m_spellInfo->SpellFamilyName == SPELLFAMILY_HUNTER && m_spellInfo->IsTargetingArea())
            usesAmmo = false;

        if (usesAmmo)
        {
            bool ammoTaken = false;
            for (uint8 i = 0; i < MAX_SPELL_EFFECTS; i++)
            {
                if (!(mask & 1<<i))
                    continue;
                switch (m_spellInfo->Effects[i].Effect)
                {
                    case SPELL_EFFECT_SCHOOL_DAMAGE:
                    case SPELL_EFFECT_WEAPON_DAMAGE:
                    case SPELL_EFFECT_WEAPON_DAMAGE_NOSCHOOL:
                    case SPELL_EFFECT_NORMALIZED_WEAPON_DMG:
                    case SPELL_EFFECT_WEAPON_PERCENT_DAMAGE:
                    ammoTaken=true;
                    TakeAmmo();
                }
                if (ammoTaken)
                    break;
            }
        }
        DoAllEffectOnLaunchTarget(target, multiplier);
    }
}

void Spell::DoAllEffectOnLaunchTarget(TargetInfo& targetInfo, float* multiplier)
{
    Unit* unit = NULL;
    // In case spell hit target, do all effect on that target
    if (targetInfo.missCondition == SPELL_MISS_NONE)
        unit = m_caster->GetGUID() == targetInfo.targetGUID ? m_caster : ObjectAccessor::GetUnit(*m_caster, targetInfo.targetGUID);
    // In case spell reflect from target, do all effect on caster (if hit)
    else if (targetInfo.missCondition == SPELL_MISS_REFLECT && targetInfo.reflectResult == SPELL_MISS_NONE)
        unit = m_caster;
    if (!unit)
        return;

    for (uint32 i = 0; i < MAX_SPELL_EFFECTS; ++i)
    {
        if (targetInfo.effectMask & (1<<i))
        {
            m_damage = 0;
            m_healing = 0;

            HandleEffects(unit, NULL, NULL, i, SPELL_EFFECT_HANDLE_LAUNCH_TARGET);

            if (m_damage > 0)
            {
                if (m_spellInfo->Effects[i].IsTargetingArea())
                {
                    m_damage = int32(float(m_damage) * unit->GetTotalAuraMultiplierByMiscMask(SPELL_AURA_MOD_AOE_DAMAGE_AVOIDANCE, m_spellInfo->SchoolMask));
                    if (m_caster->GetTypeId() == TYPEID_UNIT)
                        m_damage = int32(float(m_damage) * unit->GetTotalAuraMultiplierByMiscMask(SPELL_AURA_MOD_CREATURE_AOE_DAMAGE_AVOIDANCE, m_spellInfo->SchoolMask));

                    if (m_caster->GetTypeId() == TYPEID_PLAYER)
                    {
                        uint32 targetAmount = m_UniqueTargetInfo.size();
                        if (targetAmount > 10)
                            m_damage = m_damage * 10/targetAmount;
                    }
                }
            }

            if (m_applyMultiplierMask & (1 << i))
            {
                m_damage = int32(m_damage * m_damageMultipliers[i]);
                m_damageMultipliers[i] *= multiplier[i];
            }
            targetInfo.damage += m_damage;
        }
    }

    targetInfo.crit = m_caster->isSpellCrit(unit, m_spellInfo, m_spellSchoolMask, m_attackType);
}

SpellCastResult Spell::CanOpenLock(uint32 effIndex, uint32 lockId, SkillType& skillId, int32& reqSkillValue, int32& skillValue)
{
    if (!lockId)                                             // possible case for GO and maybe for items.
        return SPELL_CAST_OK;

    // Get LockInfo
    LockEntry const* lockInfo = sLockStore.LookupEntry(lockId);

    if (!lockInfo)
        return SPELL_FAILED_BAD_TARGETS;

    bool reqKey = false;                                    // some locks not have reqs

    for (int j = 0; j < MAX_LOCK_CASE; ++j)
    {
        switch (lockInfo->Type[j])
        {
            // check key item (many fit cases can be)
            case LOCK_KEY_ITEM:
                if (lockInfo->Index[j] && m_CastItem && m_CastItem->GetEntry() == lockInfo->Index[j])
                    return SPELL_CAST_OK;
                reqKey = true;
                break;
                // check key skill (only single first fit case can be)
            case LOCK_KEY_SKILL:
            {
                reqKey = true;

                // wrong locktype, skip
                if (uint32(m_spellInfo->Effects[effIndex].MiscValue) != lockInfo->Index[j])
                    continue;

                skillId = SkillByLockType(LockType(lockInfo->Index[j]));

                if (skillId != SKILL_NONE)
                {
                    reqSkillValue = lockInfo->Skill[j];

                    // castitem check: rogue using skeleton keys. the skill values should not be added in this case.
                    skillValue = m_CastItem || m_caster->GetTypeId()!= TYPEID_PLAYER ?
                        0 : m_caster->ToPlayer()->GetSkillValue(skillId);

                    // skill bonus provided by casting spell (mostly item spells)
                    // add the effect base points modifier from the spell casted (cheat lock / skeleton key etc.)
                    if (m_spellInfo->Effects[effIndex].TargetA.GetTarget() == TARGET_GAMEOBJECT_ITEM_TARGET || m_spellInfo->Effects[effIndex].TargetB.GetTarget() == TARGET_GAMEOBJECT_ITEM_TARGET)
                        skillValue += m_spellInfo->Effects[effIndex].CalcValue();

                    if (skillValue < reqSkillValue)
                        return SPELL_FAILED_LOW_CASTLEVEL;
                }

                return SPELL_CAST_OK;
            }
        }
    }

    if (reqKey)
        return SPELL_FAILED_BAD_TARGETS;

    return SPELL_CAST_OK;
}

void Spell::SetSpellValue(SpellValueMod mod, int32 value)
{
    switch (mod)
    {
        case SPELLVALUE_BASE_POINT0:
            m_spellValue->EffectBasePoints[0] = m_spellInfo->Effects[EFFECT_0].CalcBaseValue(value);
            break;
        case SPELLVALUE_BASE_POINT1:
            m_spellValue->EffectBasePoints[1] = m_spellInfo->Effects[EFFECT_1].CalcBaseValue(value);
            break;
        case SPELLVALUE_BASE_POINT2:
            m_spellValue->EffectBasePoints[2] = m_spellInfo->Effects[EFFECT_2].CalcBaseValue(value);
            break;
        case SPELLVALUE_RADIUS_MOD:
            m_spellValue->RadiusMod = (float)value / 10000;
            break;
        case SPELLVALUE_MAX_TARGETS:
            m_spellValue->MaxAffectedTargets = (uint32)value;
            break;
        case SPELLVALUE_AURA_STACK:
            m_spellValue->AuraStackAmount = uint8(value);
            break;
    }
}

void Spell::PrepareTargetProcessing()
{
    CheckEffectExecuteData();
}

void Spell::FinishTargetProcessing()
{
    SendLogExecute();
}

void Spell::InitEffectExecuteData(uint8 effIndex)
{
    ASSERT(effIndex < MAX_SPELL_EFFECTS);
    if (!m_effectExecuteData[effIndex])
    {
        m_effectExecuteData[effIndex] = new ByteBuffer(0x20);
        // first dword - target counter
        *m_effectExecuteData[effIndex] << uint32(1);
    }
    else
    {
        // increase target counter by one
        uint32 count = (*m_effectExecuteData[effIndex]).read<uint32>(0);
        (*m_effectExecuteData[effIndex]).put<uint32>(0, ++count);
    }
}

void Spell::CheckEffectExecuteData()
{
    for (uint8 i = 0; i < MAX_SPELL_EFFECTS; ++i)
        ASSERT(!m_effectExecuteData[i]);
}

void Spell::LoadScripts()
{
    sScriptMgr->CreateSpellScripts(m_spellInfo->Id, m_loadedScripts);
    for (std::list<SpellScript*>::iterator itr = m_loadedScripts.begin(); itr != m_loadedScripts.end();)
    {
        if (!(*itr)->_Load(this))
        {
            std::list<SpellScript*>::iterator bitr = itr;
            ++itr;
            delete (*bitr);
            m_loadedScripts.erase(bitr);
            continue;
        }
        TC_LOG_DEBUG(LOG_FILTER_SPELLS_AURAS, "Spell::LoadScripts: Script `%s` for spell `%u` is loaded now", (*itr)->_GetScriptName()->c_str(), m_spellInfo->Id);
        (*itr)->Register();
        ++itr;
    }
}

void Spell::CallScriptBeforeCastHandlers()
{
    for (std::list<SpellScript*>::iterator scritr = m_loadedScripts.begin(); scritr != m_loadedScripts.end(); ++scritr)
    {
        (*scritr)->_PrepareScriptCall(SPELL_SCRIPT_HOOK_BEFORE_CAST);
        std::list<SpellScript::CastHandler>::iterator hookItrEnd = (*scritr)->BeforeCast.end(), hookItr = (*scritr)->BeforeCast.begin();
        for (; hookItr != hookItrEnd; ++hookItr)
            (*hookItr).Call(*scritr);

        (*scritr)->_FinishScriptCall();
    }
}

void Spell::CallScriptOnCastHandlers()
{
    for (std::list<SpellScript*>::iterator scritr = m_loadedScripts.begin(); scritr != m_loadedScripts.end(); ++scritr)
    {
        (*scritr)->_PrepareScriptCall(SPELL_SCRIPT_HOOK_ON_CAST);
        std::list<SpellScript::CastHandler>::iterator hookItrEnd = (*scritr)->OnCast.end(), hookItr = (*scritr)->OnCast.begin();
        for (; hookItr != hookItrEnd; ++hookItr)
            (*hookItr).Call(*scritr);

        (*scritr)->_FinishScriptCall();
    }
}

void Spell::CallScriptAfterCastHandlers()
{
    for (std::list<SpellScript*>::iterator scritr = m_loadedScripts.begin(); scritr != m_loadedScripts.end(); ++scritr)
    {
        (*scritr)->_PrepareScriptCall(SPELL_SCRIPT_HOOK_AFTER_CAST);
        std::list<SpellScript::CastHandler>::iterator hookItrEnd = (*scritr)->AfterCast.end(), hookItr = (*scritr)->AfterCast.begin();
        for (; hookItr != hookItrEnd; ++hookItr)
            (*hookItr).Call(*scritr);

        (*scritr)->_FinishScriptCall();
    }
}

SpellCastResult Spell::CallScriptCheckCastHandlers()
{
    SpellCastResult retVal = SPELL_CAST_OK;
    for (std::list<SpellScript*>::iterator scritr = m_loadedScripts.begin(); scritr != m_loadedScripts.end(); ++scritr)
    {
        (*scritr)->_PrepareScriptCall(SPELL_SCRIPT_HOOK_CHECK_CAST);
        std::list<SpellScript::CheckCastHandler>::iterator hookItrEnd = (*scritr)->OnCheckCast.end(), hookItr = (*scritr)->OnCheckCast.begin();
        for (; hookItr != hookItrEnd; ++hookItr)
        {
            SpellCastResult tempResult = (*hookItr).Call(*scritr);
            if (retVal == SPELL_CAST_OK)
                retVal = tempResult;
        }

        (*scritr)->_FinishScriptCall();
    }
    return retVal;
}

void Spell::PrepareScriptHitHandlers()
{
    for (std::list<SpellScript*>::iterator scritr = m_loadedScripts.begin(); scritr != m_loadedScripts.end(); ++scritr)
        (*scritr)->_InitHit();
}

bool Spell::CallScriptEffectHandlers(SpellEffIndex effIndex, SpellEffectHandleMode mode)
{
    // execute script effect handler hooks and check if effects was prevented
    bool preventDefault = false;
    for (std::list<SpellScript*>::iterator scritr = m_loadedScripts.begin(); scritr != m_loadedScripts.end(); ++scritr)
    {
        std::list<SpellScript::EffectHandler>::iterator effItr, effEndItr;
        SpellScriptHookType hookType;
        switch (mode)
        {
            case SPELL_EFFECT_HANDLE_LAUNCH:
                effItr = (*scritr)->OnEffectLaunch.begin();
                effEndItr = (*scritr)->OnEffectLaunch.end();
                hookType = SPELL_SCRIPT_HOOK_EFFECT_LAUNCH;
                break;
            case SPELL_EFFECT_HANDLE_LAUNCH_TARGET:
                effItr = (*scritr)->OnEffectLaunchTarget.begin();
                effEndItr = (*scritr)->OnEffectLaunchTarget.end();
                hookType = SPELL_SCRIPT_HOOK_EFFECT_LAUNCH_TARGET;
                break;
            case SPELL_EFFECT_HANDLE_HIT:
                effItr = (*scritr)->OnEffectHit.begin();
                effEndItr = (*scritr)->OnEffectHit.end();
                hookType = SPELL_SCRIPT_HOOK_EFFECT_HIT;
                break;
            case SPELL_EFFECT_HANDLE_HIT_TARGET:
                effItr = (*scritr)->OnEffectHitTarget.begin();
                effEndItr = (*scritr)->OnEffectHitTarget.end();
                hookType = SPELL_SCRIPT_HOOK_EFFECT_HIT_TARGET;
                break;
            default:
                ASSERT(false);
                return false;
        }
        (*scritr)->_PrepareScriptCall(hookType);
        for (; effItr != effEndItr; ++effItr)
            // effect execution can be prevented
            if (!(*scritr)->_IsEffectPrevented(effIndex) && (*effItr).IsEffectAffected(m_spellInfo, effIndex))
                (*effItr).Call(*scritr, effIndex);

        if (!preventDefault)
            preventDefault = (*scritr)->_IsDefaultEffectPrevented(effIndex);

        (*scritr)->_FinishScriptCall();
    }
    return preventDefault;
}

void Spell::CallScriptBeforeHitHandlers()
{
    for (std::list<SpellScript*>::iterator scritr = m_loadedScripts.begin(); scritr != m_loadedScripts.end(); ++scritr)
    {
        (*scritr)->_PrepareScriptCall(SPELL_SCRIPT_HOOK_BEFORE_HIT);
        std::list<SpellScript::HitHandler>::iterator hookItrEnd = (*scritr)->BeforeHit.end(), hookItr = (*scritr)->BeforeHit.begin();
        for (; hookItr != hookItrEnd; ++hookItr)
            (*hookItr).Call(*scritr);

        (*scritr)->_FinishScriptCall();
    }
}

void Spell::CallScriptOnHitHandlers()
{
    for (std::list<SpellScript*>::iterator scritr = m_loadedScripts.begin(); scritr != m_loadedScripts.end(); ++scritr)
    {
        (*scritr)->_PrepareScriptCall(SPELL_SCRIPT_HOOK_HIT);
        std::list<SpellScript::HitHandler>::iterator hookItrEnd = (*scritr)->OnHit.end(), hookItr = (*scritr)->OnHit.begin();
        for (; hookItr != hookItrEnd; ++hookItr)
            (*hookItr).Call(*scritr);

        (*scritr)->_FinishScriptCall();
    }
}

void Spell::CallScriptAfterHitHandlers()
{
    for (std::list<SpellScript*>::iterator scritr = m_loadedScripts.begin(); scritr != m_loadedScripts.end(); ++scritr)
    {
        (*scritr)->_PrepareScriptCall(SPELL_SCRIPT_HOOK_AFTER_HIT);
        std::list<SpellScript::HitHandler>::iterator hookItrEnd = (*scritr)->AfterHit.end(), hookItr = (*scritr)->AfterHit.begin();
        for (; hookItr != hookItrEnd; ++hookItr)
            (*hookItr).Call(*scritr);

        (*scritr)->_FinishScriptCall();
    }
}

void Spell::CallScriptObjectAreaTargetSelectHandlers(std::list<WorldObject*>& targets, SpellEffIndex effIndex)
{
    for (std::list<SpellScript*>::iterator scritr = m_loadedScripts.begin(); scritr != m_loadedScripts.end(); ++scritr)
    {
        (*scritr)->_PrepareScriptCall(SPELL_SCRIPT_HOOK_OBJECT_AREA_TARGET_SELECT);
        std::list<SpellScript::ObjectAreaTargetSelectHandler>::iterator hookItrEnd = (*scritr)->OnObjectAreaTargetSelect.end(), hookItr = (*scritr)->OnObjectAreaTargetSelect.begin();
        for (; hookItr != hookItrEnd; ++hookItr)
            if ((*hookItr).IsEffectAffected(m_spellInfo, effIndex))
                (*hookItr).Call(*scritr, targets);

        (*scritr)->_FinishScriptCall();
    }
}

void Spell::CallScriptObjectTargetSelectHandlers(WorldObject*& target, SpellEffIndex effIndex)
{
    for (std::list<SpellScript*>::iterator scritr = m_loadedScripts.begin(); scritr != m_loadedScripts.end(); ++scritr)
    {
        (*scritr)->_PrepareScriptCall(SPELL_SCRIPT_HOOK_OBJECT_TARGET_SELECT);
        std::list<SpellScript::ObjectTargetSelectHandler>::iterator hookItrEnd = (*scritr)->OnObjectTargetSelect.end(), hookItr = (*scritr)->OnObjectTargetSelect.begin();
        for (; hookItr != hookItrEnd; ++hookItr)
            if ((*hookItr).IsEffectAffected(m_spellInfo, effIndex))
                (*hookItr).Call(*scritr, target);

        (*scritr)->_FinishScriptCall();
    }
}

bool Spell::CheckScriptEffectImplicitTargets(uint32 effIndex, uint32 effIndexToCheck)
{
    // Skip if there are not any script
    if (!m_loadedScripts.size())
        return true;

    for (std::list<SpellScript*>::iterator itr = m_loadedScripts.begin(); itr != m_loadedScripts.end(); ++itr)
    {
        std::list<SpellScript::ObjectTargetSelectHandler>::iterator targetSelectHookEnd = (*itr)->OnObjectTargetSelect.end(), targetSelectHookItr = (*itr)->OnObjectTargetSelect.begin();
        for (; targetSelectHookItr != targetSelectHookEnd; ++targetSelectHookItr)
            if (((*targetSelectHookItr).IsEffectAffected(m_spellInfo, effIndex) && !(*targetSelectHookItr).IsEffectAffected(m_spellInfo, effIndexToCheck)) ||
                (!(*targetSelectHookItr).IsEffectAffected(m_spellInfo, effIndex) && (*targetSelectHookItr).IsEffectAffected(m_spellInfo, effIndexToCheck)))
                return false;

        std::list<SpellScript::ObjectAreaTargetSelectHandler>::iterator areaTargetSelectHookEnd = (*itr)->OnObjectAreaTargetSelect.end(), areaTargetSelectHookItr = (*itr)->OnObjectAreaTargetSelect.begin();
        for (; areaTargetSelectHookItr != areaTargetSelectHookEnd; ++areaTargetSelectHookItr)
            if (((*areaTargetSelectHookItr).IsEffectAffected(m_spellInfo, effIndex) && !(*areaTargetSelectHookItr).IsEffectAffected(m_spellInfo, effIndexToCheck)) ||
                (!(*areaTargetSelectHookItr).IsEffectAffected(m_spellInfo, effIndex) && (*areaTargetSelectHookItr).IsEffectAffected(m_spellInfo, effIndexToCheck)))
                return false;
    }
    return true;
}

bool Spell::CanExecuteTriggersOnHit(uint8 effMask, SpellInfo const* triggeredByAura) const
{
    bool only_on_caster = (triggeredByAura && (triggeredByAura->AttributesEx4 & SPELL_ATTR4_PROC_ONLY_ON_CASTER));
    // If triggeredByAura has SPELL_ATTR4_PROC_ONLY_ON_CASTER then it can only proc on a casted spell with TARGET_UNIT_CASTER
    for (uint8 i = 0;i < MAX_SPELL_EFFECTS; ++i)
    {
        if ((effMask & (1 << i)) && (!only_on_caster || (m_spellInfo->Effects[i].TargetA.GetTarget() == TARGET_UNIT_CASTER)))
            return true;
    }
    return false;
}

void Spell::PrepareTriggersExecutedOnHit()
{
    /// @todo move this to scripts
    if (m_spellInfo->SpellFamilyName)
    {
        SpellInfo const* excludeCasterSpellInfo = sSpellMgr->GetSpellInfo(m_spellInfo->ExcludeCasterAuraSpell);
        if (excludeCasterSpellInfo && !excludeCasterSpellInfo->IsPositive())
            m_preCastSpell = m_spellInfo->ExcludeCasterAuraSpell;
        SpellInfo const* excludeTargetSpellInfo = sSpellMgr->GetSpellInfo(m_spellInfo->ExcludeTargetAuraSpell);
        if (excludeTargetSpellInfo && !excludeTargetSpellInfo->IsPositive())
            m_preCastSpell = m_spellInfo->ExcludeTargetAuraSpell;
    }

    /// @todo move this to scripts
    switch (m_spellInfo->SpellFamilyName)
    {
        case SPELLFAMILY_MAGE:
        {
             // Permafrost
             if (m_spellInfo->SpellFamilyFlags[1] & 0x00001000 ||  m_spellInfo->SpellFamilyFlags[0] & 0x00100220)
                 m_preCastSpell = 68391;
             break;
        }
    }

    // handle SPELL_AURA_ADD_TARGET_TRIGGER auras:
    // save auras which were present on spell caster on cast, to prevent triggered auras from affecting caster
    // and to correctly calculate proc chance when combopoints are present
    Unit::AuraEffectList const& targetTriggers = m_caster->GetAuraEffectsByType(SPELL_AURA_ADD_TARGET_TRIGGER);
    for (Unit::AuraEffectList::const_iterator i = targetTriggers.begin(); i != targetTriggers.end(); ++i)
    {
        if (!(*i)->IsAffectingSpell(m_spellInfo))
            continue;
        SpellInfo const* auraSpellInfo = (*i)->GetSpellInfo();
        uint32 auraSpellIdx = (*i)->GetEffIndex();
        if (SpellInfo const* spellInfo = sSpellMgr->GetSpellInfo(auraSpellInfo->Effects[auraSpellIdx].TriggerSpell))
        {
            // calculate the chance using spell base amount, because aura amount is not updated on combo-points change
            // this possibly needs fixing
            int32 auraBaseAmount = (*i)->GetBaseAmount();
            // proc chance is stored in effect amount
            int32 chance = m_caster->CalculateSpellDamage(NULL, auraSpellInfo, auraSpellIdx, &auraBaseAmount);
            // build trigger and add to the list
            HitTriggerSpell spellTriggerInfo;
            spellTriggerInfo.triggeredSpell = spellInfo;
            spellTriggerInfo.triggeredByAura = auraSpellInfo;
            spellTriggerInfo.chance = chance * (*i)->GetBase()->GetStackAmount();
            m_hitTriggerSpells.push_back(spellTriggerInfo);
        }
    }
}

// Global cooldowns management
enum GCDLimits
{
    MIN_GCD = 1000,
    MAX_GCD = 1500
};

bool Spell::HasGlobalCooldown() const
{
    // Only player or controlled units have global cooldown
    if (m_caster->GetCharmInfo())
        return m_caster->GetCharmInfo()->GetGlobalCooldownMgr().HasGlobalCooldown(m_spellInfo);
    else if (m_caster->GetTypeId() == TYPEID_PLAYER)
        return m_caster->ToPlayer()->GetGlobalCooldownMgr().HasGlobalCooldown(m_spellInfo);
    else
        return false;
}

void Spell::TriggerGlobalCooldown()
{
    int32 gcd = m_spellInfo->StartRecoveryTime;
    if (!gcd)
        return;

    if (m_caster->GetTypeId() == TYPEID_PLAYER)
        if (m_caster->ToPlayer()->GetCommandStatus(CHEAT_COOLDOWN))
            return;

    // Global cooldown can't leave range 1..1.5 secs
    // There are some spells (mostly not casted directly by player) that have < 1 sec and > 1.5 sec global cooldowns
    // but as tests show are not affected by any spell mods.
    if (m_spellInfo->StartRecoveryTime >= MIN_GCD && m_spellInfo->StartRecoveryTime <= MAX_GCD)
    {
        // gcd modifier auras are applied only to own spells and only players have such mods
        if (m_caster->GetTypeId() == TYPEID_PLAYER)
            m_caster->ToPlayer()->ApplySpellMod(m_spellInfo->Id, SPELLMOD_GLOBAL_COOLDOWN, gcd, this);

        // Apply haste rating
        gcd = int32(float(gcd) * m_caster->GetFloatValue(UNIT_MOD_CAST_SPEED));
        if (gcd < MIN_GCD)
            gcd = MIN_GCD;
        else if (gcd > MAX_GCD)
            gcd = MAX_GCD;
    }

    // Only players or controlled units have global cooldown
    if (m_caster->GetCharmInfo())
        m_caster->GetCharmInfo()->GetGlobalCooldownMgr().AddGlobalCooldown(m_spellInfo, gcd);
    else if (m_caster->GetTypeId() == TYPEID_PLAYER)
        m_caster->ToPlayer()->GetGlobalCooldownMgr().AddGlobalCooldown(m_spellInfo, gcd);
}

void Spell::CancelGlobalCooldown()
{
    if (!m_spellInfo->StartRecoveryTime)
        return;

    // Cancel global cooldown when interrupting current cast
    if (m_caster->GetCurrentSpell(CURRENT_GENERIC_SPELL) != this)
        return;

    // Only players or controlled units have global cooldown
    if (m_caster->GetCharmInfo())
        m_caster->GetCharmInfo()->GetGlobalCooldownMgr().CancelGlobalCooldown(m_spellInfo);
    else if (m_caster->GetTypeId() == TYPEID_PLAYER)
        m_caster->ToPlayer()->GetGlobalCooldownMgr().CancelGlobalCooldown(m_spellInfo);
}

namespace Trinity
{

WorldObjectSpellTargetCheck::WorldObjectSpellTargetCheck(Unit* caster, Unit* referer, SpellInfo const* spellInfo,
            SpellTargetCheckTypes selectionType, ConditionList* condList) : _caster(caster), _referer(referer), _spellInfo(spellInfo),
    _targetSelectionType(selectionType), _condList(condList)
{
    if (condList)
        _condSrcInfo = new ConditionSourceInfo(NULL, caster);
    else
        _condSrcInfo = NULL;
}

WorldObjectSpellTargetCheck::~WorldObjectSpellTargetCheck()
{
    if (_condSrcInfo)
        delete _condSrcInfo;
}

bool WorldObjectSpellTargetCheck::operator()(WorldObject* target)
{
    if (_spellInfo->CheckTarget(_caster, target, true) != SPELL_CAST_OK)
        return false;
    Unit* unitTarget = target->ToUnit();
    if (Corpse* corpseTarget = target->ToCorpse())
    {
        // use ofter for party/assistance checks
        if (Player* owner = ObjectAccessor::FindPlayer(corpseTarget->GetOwnerGUID()))
            unitTarget = owner;
        else
            return false;
    }
    if (unitTarget)
    {
        switch (_targetSelectionType)
        {
            case TARGET_CHECK_ENEMY:
                if (unitTarget->IsTotem())
                    return false;
                if (!_caster->_IsValidAttackTarget(unitTarget, _spellInfo))
                    return false;
                break;
            case TARGET_CHECK_ALLY:
                if (unitTarget->IsTotem())
                    return false;
                if (!_caster->_IsValidAssistTarget(unitTarget, _spellInfo))
                    return false;
                break;
            case TARGET_CHECK_PARTY:
                if (unitTarget->IsTotem())
                    return false;
                if (!_caster->_IsValidAssistTarget(unitTarget, _spellInfo))
                    return false;
                if (!_referer->IsInPartyWith(unitTarget))
                    return false;
                break;
            case TARGET_CHECK_RAID_CLASS:
                if (_referer->getClass() != unitTarget->getClass())
                    return false;
                // nobreak;
            case TARGET_CHECK_RAID:
                if (unitTarget->IsTotem())
                    return false;
                if (!_caster->_IsValidAssistTarget(unitTarget, _spellInfo))
                    return false;
                if (!_referer->IsInRaidWith(unitTarget))
                    return false;
                break;
            default:
                break;
        }
    }
    if (!_condSrcInfo)
        return true;
    _condSrcInfo->mConditionTargets[0] = target;
    return sConditionMgr->IsObjectMeetToConditions(*_condSrcInfo, *_condList);
}

WorldObjectSpellNearbyTargetCheck::WorldObjectSpellNearbyTargetCheck(float range, Unit* caster, SpellInfo const* spellInfo,
    SpellTargetCheckTypes selectionType, ConditionList* condList)
    : WorldObjectSpellTargetCheck(caster, caster, spellInfo, selectionType, condList), _range(range), _position(caster)
{
}

bool WorldObjectSpellNearbyTargetCheck::operator()(WorldObject* target)
{
    float dist = target->GetDistance(*_position);
    if (dist < _range && WorldObjectSpellTargetCheck::operator ()(target))
    {
        _range = dist;
        return true;
    }
    return false;
}

WorldObjectSpellAreaTargetCheck::WorldObjectSpellAreaTargetCheck(float range, Position const* position, Unit* caster,
    Unit* referer, SpellInfo const* spellInfo, SpellTargetCheckTypes selectionType, ConditionList* condList)
    : WorldObjectSpellTargetCheck(caster, referer, spellInfo, selectionType, condList), _range(range), _position(position)
{
}

bool WorldObjectSpellAreaTargetCheck::operator()(WorldObject* target)
{
    if (!target->IsWithinDist3d(_position, _range) && !(target->ToGameObject() && target->ToGameObject()->IsInRange(_position->GetPositionX(), _position->GetPositionY(), _position->GetPositionZ(), _range)))
        return false;
    return WorldObjectSpellTargetCheck::operator ()(target);
}

WorldObjectSpellConeTargetCheck::WorldObjectSpellConeTargetCheck(float coneAngle, float range, Unit* caster,
    SpellInfo const* spellInfo, SpellTargetCheckTypes selectionType, ConditionList* condList)
    : WorldObjectSpellAreaTargetCheck(range, caster, caster, caster, spellInfo, selectionType, condList), _coneAngle(coneAngle)
{
}

bool WorldObjectSpellConeTargetCheck::operator()(WorldObject* target)
{
    if (_spellInfo->AttributesCu & SPELL_ATTR0_CU_CONE_BACK)
    {
        if (!_caster->isInBack(target, _coneAngle))
            return false;
    }
    else if (_spellInfo->AttributesCu & SPELL_ATTR0_CU_CONE_LINE)
    {
        if (!_caster->HasInLine(target, _caster->GetObjectSize()))
            return false;
    }
    else
    {
        if (!_caster->isInFront(target, _coneAngle))
            return false;
    }
    return WorldObjectSpellAreaTargetCheck::operator ()(target);
}

WorldObjectSpellTrajTargetCheck::WorldObjectSpellTrajTargetCheck(float range, Position const* position, Unit* caster, SpellInfo const* spellInfo)
    : WorldObjectSpellAreaTargetCheck(range, position, caster, caster, spellInfo, TARGET_CHECK_DEFAULT, NULL)
{
}

bool WorldObjectSpellTrajTargetCheck::operator()(WorldObject* target)
{
    // return all targets on missile trajectory (0 - size of a missile)
    if (!_caster->HasInLine(target, 0))
        return false;
    return WorldObjectSpellAreaTargetCheck::operator ()(target);
}

} //namespace Trinity<|MERGE_RESOLUTION|>--- conflicted
+++ resolved
@@ -3772,7 +3772,6 @@
         m_caster->AttackStop();
 }
 
-<<<<<<< HEAD
 void Spell::SendCastResult(SpellCastResult result)
 {
     if (result == SPELL_CAST_OK)
@@ -3787,18 +3786,25 @@
     SendCastResult(m_caster->ToPlayer(), m_spellInfo, m_cast_count, result, m_customError);
 }
 
+void Spell::SendPetCastResult(SpellCastResult result)
+{
+    if (result == SPELL_CAST_OK)
+        return;
+
+    Unit* owner = m_caster->GetCharmerOrOwner();
+    if (!owner || owner->GetTypeId() != TYPEID_PLAYER)
+        return;
+
+    SendCastResult(owner->ToPlayer(), m_spellInfo, m_cast_count, result, SPELL_CUSTOM_ERROR_NONE, SMSG_PET_CAST_FAILED);
+}
+
 void Spell::SendCastResult(Player* caster, SpellInfo const* spellInfo, uint8 cast_count, SpellCastResult result, SpellCustomErrors customError /*= SPELL_CUSTOM_ERROR_NONE*/, Opcodes opcode /*= SMSG_CAST_FAILED*/)
 {
     if (result == SPELL_CAST_OK)
         return;
 
     WorldPacket data(opcode, (4+1+1));
-    data << uint8(cast_count);                              // single cast or multi 2.3 (0/1)
-=======
-void Spell::WriteCastResultInfo(WorldPacket& data, Player* caster, SpellInfo const* spellInfo, uint8 castCount, SpellCastResult result, SpellCustomErrors customError)
-{
-    data << uint8(castCount);                               // single cast or multi 2.3 (0/1)
->>>>>>> b6f14cd9
+    data << uint8(cast_count);
     data << uint32(spellInfo->Id);
     data << uint8(result);                                  // problem
     switch (result)
@@ -3906,50 +3912,7 @@
         default:
             break;
     }
-}
-
-void Spell::SendCastResult(Player* caster, SpellInfo const* spellInfo, uint8 castCount, SpellCastResult result, SpellCustomErrors customError /*= SPELL_CUSTOM_ERROR_NONE*/)
-{
-    if (result == SPELL_CAST_OK)
-        return;
-
-    WorldPacket data(SMSG_CAST_FAILED, 1 + 4 + 1);
-    WriteCastResultInfo(data, caster, spellInfo, castCount, result, customError);
-
     caster->GetSession()->SendPacket(&data);
-}
-
-void Spell::SendCastResult(SpellCastResult result)
-{
-    if (result == SPELL_CAST_OK)
-        return;
-
-    if (m_caster->GetTypeId() != TYPEID_PLAYER)
-        return;
-
-    if (m_caster->ToPlayer()->GetSession()->PlayerLoading())  // don't send cast results at loading time
-        return;
-
-    SendCastResult(m_caster->ToPlayer(), m_spellInfo, m_cast_count, result, m_customError);
-}
-
-void Spell::SendPetCastResult(SpellCastResult result)
-{
-    if (result == SPELL_CAST_OK)
-        return;
-
-    Unit* owner = m_caster->GetCharmerOrOwner();
-    if (!owner)
-        return;
-
-    Player* player = owner->ToPlayer();
-    if (!player)
-        return;
-
-    WorldPacket data(SMSG_PET_CAST_FAILED, 1 + 4 + 1);
-    WriteCastResultInfo(data, player, m_spellInfo, m_cast_count, result, m_customError);
-
-    player->GetSession()->SendPacket(&data);
 }
 
 void Spell::SendSpellStart()
