--- conflicted
+++ resolved
@@ -6006,17 +6006,16 @@
             case SPELL_EFFECT_SKINNING:
             {
                 if (m_caster->GetTypeId() != TYPEID_PLAYER || !m_targets.GetUnitTarget() || m_targets.GetUnitTarget()->GetTypeId() != TYPEID_UNIT)
-                    return SPELL_FAILED_BAD_TARGETS;    //技能失败:错误的目标
+                    return SPELL_FAILED_BAD_TARGETS;    //����ʧ��:�����Ŀ��
 
                 if (!m_targets.GetUnitTarget()->HasUnitFlag(UNIT_FLAG_SKINNABLE))
-                    return SPELL_FAILED_TARGET_UNSKINNABLE; //技能失败:目标无法剥皮
+                    return SPELL_FAILED_TARGET_UNSKINNABLE; //����ʧ��:Ŀ���޷���Ƥ
 
                 Creature* creature = m_targets.GetUnitTarget()->ToCreature();
                 Loot* loot = creature->GetLootForPlayer(m_caster->ToPlayer());
                 if (loot && (!loot->isLooted() || loot->loot_type == LOOT_SKINNING))
-                    return SPELL_FAILED_TARGET_NOT_LOOTED;  //技能失败:目标未掉落
-
-<<<<<<< HEAD
+                    return SPELL_FAILED_TARGET_NOT_LOOTED;  //����ʧ��:Ŀ��δ����
+
                 uint32 skill = creature->GetCreatureTemplate()->GetRequiredLootSkill();
 
                 int32 skillValue = m_caster->ToPlayer()->GetSkillValue(skill);
@@ -6025,8 +6024,6 @@
                 /*if (ReqValue > skillValue)
                     return SPELL_FAILED_LOW_CASTLEVEL;*/  //技能失败:技能等级低
                 //此处注释,希望能让剥皮不提示等级过高(现在剥皮不需要等级了<10.0,更早版本都已开启>)
-=======
->>>>>>> 562f65f3
                 break;
             }
             case SPELL_EFFECT_OPEN_LOCK:
