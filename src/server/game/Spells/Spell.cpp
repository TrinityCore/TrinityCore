--- conflicted
+++ resolved
@@ -5728,11 +5728,7 @@
                 SpellInfo const* auraInfo = aura->GetSpellInfo();
                 if (auraInfo->GetAllEffectsMechanicMask() & mechanic_immune)
                     continue;
-<<<<<<< HEAD
-                if ((auraInfo->GetSchoolMask() & school_immune) && !(auraInfo->AttributesEx & SPELL_ATTR1_UNAFFECTED_BY_SCHOOL_IMMUNE))
-=======
                 if (auraInfo->GetSchoolMask() & school_immune && !(auraInfo->AttributesEx & SPELL_ATTR1_UNAFFECTED_BY_SCHOOL_IMMUNE))
->>>>>>> a0aecdb8
                     continue;
                 if (auraInfo->GetDispelMask() & dispel_immune)
                     continue;
