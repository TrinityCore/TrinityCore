--- conflicted
+++ resolved
@@ -6342,13 +6342,8 @@
             }
             case SPELL_EFFECT_CREATE_MANA_GEM:
             {
-<<<<<<< HEAD
                  uint32 item_id = effect->ItemType;
-                 ItemTemplate const* pProto = sObjectMgr->GetItemTemplate(item_id);
-=======
-                 uint32 item_id = m_spellInfo->Effects[i].ItemType;
                  ItemTemplate const* proto = sObjectMgr->GetItemTemplate(item_id);
->>>>>>> 05913b82
 
                  if (!proto)
                      return SPELL_FAILED_ITEM_AT_MAX_CHARGES;
