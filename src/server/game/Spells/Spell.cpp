/*
 * Copyright (C) 2008-2019 TrinityCore <https://www.trinitycore.org/>
 * Copyright (C) 2005-2009 MaNGOS <http://getmangos.com/>
 *
 * This program is free software; you can redistribute it and/or modify it
 * under the terms of the GNU General Public License as published by the
 * Free Software Foundation; either version 2 of the License, or (at your
 * option) any later version.
 *
 * This program is distributed in the hope that it will be useful, but WITHOUT
 * ANY WARRANTY; without even the implied warranty of MERCHANTABILITY or
 * FITNESS FOR A PARTICULAR PURPOSE. See the GNU General Public License for
 * more details.
 *
 * You should have received a copy of the GNU General Public License along
 * with this program. If not, see <http://www.gnu.org/licenses/>.
 */

#include "Spell.h"
#include "Battlefield.h"
#include "BattlefieldMgr.h"
#include "Battleground.h"
#include "CellImpl.h"
#include "Common.h"
#include "ConditionMgr.h"
#include "DatabaseEnv.h"
#include "DBCStores.h"
#include "DisableMgr.h"
#include "DynamicObject.h"
#include "G3DPosition.hpp"
#include "GameObjectAI.h"
#include "GridNotifiers.h"
#include "GridNotifiersImpl.h"
#include "GameTime.h"
#include "InstanceScript.h"
#include "Item.h"
#include "Log.h"
#include "LootMgr.h"
#include "ObjectAccessor.h"
#include "ObjectMgr.h"
#include "Opcodes.h"
#include "PathGenerator.h"
#include "Pet.h"
#include "Player.h"
#include "ScriptMgr.h"
#include "SharedDefines.h"
#include "SpellAuraEffects.h"
#include "SpellHistory.h"
#include "SpellInfo.h"
#include "SpellMgr.h"
#include "SpellPackets.h"
#include "SpellScript.h"
#include "TemporarySummon.h"
#include "TradeData.h"
#include "Unit.h"
#include "UpdateData.h"
#include "UpdateMask.h"
#include "Util.h"
#include "Vehicle.h"
#include "VMapFactory.h"
#include "World.h"
#include "WorldPacket.h"
#include "WorldSession.h"

extern SpellEffectHandlerFn SpellEffectHandlers[TOTAL_SPELL_EFFECTS];

SpellDestination::SpellDestination()
{
    _position.Relocate(0, 0, 0, 0);
    _transportGUID.Clear();
    _transportOffset.Relocate(0, 0, 0, 0);
}

SpellDestination::SpellDestination(float x, float y, float z, float orientation, uint32 mapId)
{
    _position.Relocate(x, y, z, orientation);
    _transportGUID.Clear();
    _position.m_mapId = mapId;
    _transportOffset.Relocate(0, 0, 0, 0);
}

SpellDestination::SpellDestination(Position const& pos)
{
    _position.Relocate(pos);
    _transportGUID.Clear();
    _transportOffset.Relocate(0, 0, 0, 0);
}

SpellDestination::SpellDestination(WorldObject const& wObj)
{
    _transportGUID = wObj.GetTransGUID();
    _transportOffset.Relocate(wObj.GetTransOffsetX(), wObj.GetTransOffsetY(), wObj.GetTransOffsetZ(), wObj.GetTransOffsetO());
    _position.Relocate(wObj);
}

void SpellDestination::Relocate(Position const& pos)
{
    if (_transportGUID)
    {
        Position offset;
        _position.GetPositionOffsetTo(pos, offset);
        _transportOffset.RelocateOffset(offset);
    }
    _position.Relocate(pos);
}

void SpellDestination::RelocateOffset(Position const& offset)
{
    if (_transportGUID)
        _transportOffset.RelocateOffset(offset);

    _position.RelocateOffset(offset);
}

SpellCastTargets::SpellCastTargets() : m_elevation(0), m_speed(0), m_strTarget()
{
    m_objectTarget = nullptr;
    m_itemTarget = nullptr;

    m_itemTargetEntry  = 0;

    m_targetMask = 0;
}

SpellCastTargets::~SpellCastTargets() { }

void SpellCastTargets::Read(ByteBuffer& data, Unit* caster)
{
    data >> m_targetMask;

    if (m_targetMask == TARGET_FLAG_NONE)
        return;

    if (m_targetMask & (TARGET_FLAG_UNIT | TARGET_FLAG_UNIT_MINIPET | TARGET_FLAG_GAMEOBJECT | TARGET_FLAG_CORPSE_ENEMY | TARGET_FLAG_CORPSE_ALLY))
        data >> m_objectTargetGUID.ReadAsPacked();

    if (m_targetMask & (TARGET_FLAG_ITEM | TARGET_FLAG_TRADE_ITEM))
        data >> m_itemTargetGUID.ReadAsPacked();

    if (m_targetMask & TARGET_FLAG_SOURCE_LOCATION)
    {
        data >> m_src._transportGUID.ReadAsPacked();
        if (m_src._transportGUID)
            data >> m_src._transportOffset.PositionXYZStream();
        else
            data >> m_src._position.PositionXYZStream();
    }
    else
    {
        m_src._transportGUID = caster->GetTransGUID();
        if (m_src._transportGUID)
            m_src._transportOffset.Relocate(caster->GetTransOffsetX(), caster->GetTransOffsetY(), caster->GetTransOffsetZ(), caster->GetTransOffsetO());
        else
            m_src._position.Relocate(caster);
    }

    if (m_targetMask & TARGET_FLAG_DEST_LOCATION)
    {
        data >> m_dst._transportGUID.ReadAsPacked();
        if (m_dst._transportGUID)
            data >> m_dst._transportOffset.PositionXYZStream();
        else
            data >> m_dst._position.PositionXYZStream();
    }
    else
    {
        m_dst._transportGUID = caster->GetTransGUID();
        if (m_dst._transportGUID)
            m_dst._transportOffset.Relocate(caster->GetTransOffsetX(), caster->GetTransOffsetY(), caster->GetTransOffsetZ(), caster->GetTransOffsetO());
        else
            m_dst._position.Relocate(caster);
    }

    if (m_targetMask & TARGET_FLAG_STRING)
        data >> m_strTarget;

    Update(caster);
}

void SpellCastTargets::Write(WorldPackets::Spells::SpellTargetData& data)
{
    data.Flags = m_targetMask;

    if (m_targetMask & (TARGET_FLAG_UNIT | TARGET_FLAG_CORPSE_ALLY | TARGET_FLAG_GAMEOBJECT | TARGET_FLAG_CORPSE_ENEMY | TARGET_FLAG_UNIT_MINIPET))
        data.Unit = m_objectTargetGUID;

    if (m_targetMask & (TARGET_FLAG_ITEM | TARGET_FLAG_TRADE_ITEM))
    {
        data.Item = boost::in_place();
        if (m_itemTarget)
            data.Item = m_itemTarget->GetGUID();
    }

    if (m_targetMask & TARGET_FLAG_SOURCE_LOCATION)
    {
        data.SrcLocation = boost::in_place();
        data.SrcLocation->Transport = m_src._transportGUID;
        if (!m_src._transportGUID.IsEmpty())
            data.SrcLocation->Location = m_src._transportOffset;
        else
            data.SrcLocation->Location = m_src._position;
    }

    if (m_targetMask & TARGET_FLAG_DEST_LOCATION)
    {
        data.DstLocation = boost::in_place();
        data.DstLocation->Transport = m_dst._transportGUID;
        if (m_dst._transportGUID)
            data.DstLocation->Location = m_dst._transportOffset;
        else
            data.DstLocation->Location = m_dst._position;
    }

    if (m_targetMask & TARGET_FLAG_STRING)
        data.Name = m_strTarget;
}

ObjectGuid SpellCastTargets::GetOrigUnitTargetGUID() const
{
    switch (m_origObjectTargetGUID.GetHigh())
    {
        case HighGuid::Player:
        case HighGuid::Vehicle:
        case HighGuid::Unit:
        case HighGuid::Pet:
            return m_origObjectTargetGUID;
        default:
            return ObjectGuid();
    }
}

void SpellCastTargets::SetOrigUnitTarget(Unit* target)
{
    if (!target)
        return;

    m_origObjectTargetGUID = target->GetGUID();
}

ObjectGuid SpellCastTargets::GetUnitTargetGUID() const
{
    if (m_objectTargetGUID.IsUnit())
        return m_objectTargetGUID;

    return ObjectGuid::Empty;
}

Unit* SpellCastTargets::GetUnitTarget() const
{
    if (m_objectTarget)
        return m_objectTarget->ToUnit();

    return nullptr;
}

void SpellCastTargets::SetUnitTarget(Unit* target)
{
    if (!target)
        return;

    m_objectTarget = target;
    m_objectTargetGUID = target->GetGUID();
    m_targetMask |= TARGET_FLAG_UNIT;
}

ObjectGuid SpellCastTargets::GetGOTargetGUID() const
{
    if (m_objectTargetGUID.IsAnyTypeGameObject())
        return m_objectTargetGUID;

    return ObjectGuid::Empty;
}

GameObject* SpellCastTargets::GetGOTarget() const
{
    if (m_objectTarget)
        return m_objectTarget->ToGameObject();

    return nullptr;
}

void SpellCastTargets::SetGOTarget(GameObject* target)
{
    if (!target)
        return;

    m_objectTarget = target;
    m_objectTargetGUID = target->GetGUID();
    m_targetMask |= TARGET_FLAG_GAMEOBJECT;
}

ObjectGuid SpellCastTargets::GetCorpseTargetGUID() const
{
    if (m_objectTargetGUID.IsCorpse())
        return m_objectTargetGUID;

    return ObjectGuid::Empty;
}

Corpse* SpellCastTargets::GetCorpseTarget() const
{
    if (m_objectTarget)
        return m_objectTarget->ToCorpse();

    return nullptr;
}

WorldObject* SpellCastTargets::GetObjectTarget() const
{
    return m_objectTarget;
}

ObjectGuid SpellCastTargets::GetObjectTargetGUID() const
{
    return m_objectTargetGUID;
}

void SpellCastTargets::RemoveObjectTarget()
{
    m_objectTarget = nullptr;
    m_objectTargetGUID.Clear();
    m_targetMask &= ~(TARGET_FLAG_UNIT_MASK | TARGET_FLAG_CORPSE_MASK | TARGET_FLAG_GAMEOBJECT_MASK);
}

void SpellCastTargets::SetItemTarget(Item* item)
{
    if (!item)
        return;

    m_itemTarget = item;
    m_itemTargetGUID = item->GetGUID();
    m_itemTargetEntry = item->GetEntry();
    m_targetMask |= TARGET_FLAG_ITEM;
}

void SpellCastTargets::SetTradeItemTarget(Player* caster)
{
    m_itemTargetGUID.Set(uint64(TRADE_SLOT_NONTRADED));
    m_itemTargetEntry = 0;
    m_targetMask |= TARGET_FLAG_TRADE_ITEM;

    Update(caster);
}

void SpellCastTargets::UpdateTradeSlotItem()
{
    if (m_itemTarget && (m_targetMask & TARGET_FLAG_TRADE_ITEM))
    {
        m_itemTargetGUID = m_itemTarget->GetGUID();
        m_itemTargetEntry = m_itemTarget->GetEntry();
    }
}

SpellDestination const* SpellCastTargets::GetSrc() const
{
    return &m_src;
}

Position const* SpellCastTargets::GetSrcPos() const
{
    return &m_src._position;
}

void SpellCastTargets::SetSrc(float x, float y, float z)
{
    m_src = SpellDestination(x, y, z);
    m_targetMask |= TARGET_FLAG_SOURCE_LOCATION;
}

void SpellCastTargets::SetSrc(Position const& pos)
{
    m_src = SpellDestination(pos);
    m_targetMask |= TARGET_FLAG_SOURCE_LOCATION;
}

void SpellCastTargets::SetSrc(WorldObject const& wObj)
{
    m_src = SpellDestination(wObj);
    m_targetMask |= TARGET_FLAG_SOURCE_LOCATION;
}

void SpellCastTargets::ModSrc(Position const& pos)
{
    ASSERT(m_targetMask & TARGET_FLAG_SOURCE_LOCATION);
    m_src.Relocate(pos);
}

void SpellCastTargets::RemoveSrc()
{
    m_targetMask &= ~(TARGET_FLAG_SOURCE_LOCATION);
}

SpellDestination const* SpellCastTargets::GetDst() const
{
    return &m_dst;
}

WorldLocation const* SpellCastTargets::GetDstPos() const
{
    return &m_dst._position;
}

void SpellCastTargets::SetDst(float x, float y, float z, float orientation, uint32 mapId)
{
    m_dst = SpellDestination(x, y, z, orientation, mapId);
    m_targetMask |= TARGET_FLAG_DEST_LOCATION;
}

void SpellCastTargets::SetDst(Position const& pos)
{
    m_dst = SpellDestination(pos);
    m_targetMask |= TARGET_FLAG_DEST_LOCATION;
}

void SpellCastTargets::SetDst(WorldObject const& wObj)
{
    m_dst = SpellDestination(wObj);
    m_targetMask |= TARGET_FLAG_DEST_LOCATION;
}

void SpellCastTargets::SetDst(SpellDestination const& spellDest)
{
    m_dst = spellDest;
    m_targetMask |= TARGET_FLAG_DEST_LOCATION;
}

void SpellCastTargets::SetDst(SpellCastTargets const& spellTargets)
{
    m_dst = spellTargets.m_dst;
    m_targetMask |= TARGET_FLAG_DEST_LOCATION;
}

void SpellCastTargets::ModDst(Position const& pos)
{
    ASSERT(m_targetMask & TARGET_FLAG_DEST_LOCATION);
    m_dst.Relocate(pos);
}

void SpellCastTargets::ModDst(SpellDestination const& spellDest)
{
    ASSERT(m_targetMask & TARGET_FLAG_DEST_LOCATION);
    m_dst = spellDest;
}

void SpellCastTargets::RemoveDst()
{
    m_targetMask &= ~(TARGET_FLAG_DEST_LOCATION);
}

bool SpellCastTargets::HasSrc() const
{
    return (GetTargetMask() & TARGET_FLAG_SOURCE_LOCATION) != 0;
}

bool SpellCastTargets::HasDst() const
{
    return (GetTargetMask() & TARGET_FLAG_DEST_LOCATION) != 0;
}

void SpellCastTargets::Update(WorldObject* caster)
{
    m_objectTarget = (m_objectTargetGUID == caster->GetGUID()) ? caster : ObjectAccessor::GetWorldObject(*caster, m_objectTargetGUID);

    m_itemTarget = nullptr;
    if (caster->GetTypeId() == TYPEID_PLAYER)
    {
        Player* player = caster->ToPlayer();
        if (m_targetMask & TARGET_FLAG_ITEM)
            m_itemTarget = player->GetItemByGuid(m_itemTargetGUID);
        else if (m_targetMask & TARGET_FLAG_TRADE_ITEM)
            if (m_itemTargetGUID.GetRawValue() == TRADE_SLOT_NONTRADED) // here it is not guid but slot. Also prevents hacking slots
                if (TradeData* pTrade = player->GetTradeData())
                    m_itemTarget = pTrade->GetTraderData()->GetItem(TRADE_SLOT_NONTRADED);

        if (m_itemTarget)
            m_itemTargetEntry = m_itemTarget->GetEntry();
    }

    // update positions by transport move
    if (HasSrc() && m_src._transportGUID)
    {
        if (WorldObject* transport = ObjectAccessor::GetWorldObject(*caster, m_src._transportGUID))
        {
            m_src._position.Relocate(transport);
            m_src._position.RelocateOffset(m_src._transportOffset);
        }
    }

    if (HasDst() && m_dst._transportGUID)
    {
        if (WorldObject* transport = ObjectAccessor::GetWorldObject(*caster, m_dst._transportGUID))
        {
            m_dst._position.Relocate(transport);
            m_dst._position.RelocateOffset(m_dst._transportOffset);
        }
    }
}

SpellValue::SpellValue(SpellInfo const* proto)
{
    for (uint32 i = 0; i < MAX_SPELL_EFFECTS; ++i)
        EffectBasePoints[i] = proto->Effects[i].BasePoints;
    MaxAffectedTargets = proto->MaxAffectedTargets;
    RadiusMod = 1.0f;
    AuraStackAmount = 1;
    CriticalChance = 0.0f;
}

class TC_GAME_API SpellEvent : public BasicEvent
{
    public:
        SpellEvent(Spell* spell);
        ~SpellEvent();

        bool Execute(uint64 e_time, uint32 p_time) override;
        void Abort(uint64 e_time) override;
        bool IsDeletable() const override;

    protected:
        Spell* m_Spell;
};

Spell::Spell(WorldObject* caster, SpellInfo const* info, TriggerCastFlags triggerFlags, ObjectGuid originalCasterGUID) :
m_spellInfo(sSpellMgr->GetSpellForDifficultyFromSpell(info, caster)),
m_caster((info->HasAttribute(SPELL_ATTR6_CAST_BY_CHARMER) && caster->GetCharmerOrOwner()) ? caster->GetCharmerOrOwner() : caster)
, m_spellValue(new SpellValue(m_spellInfo)), _spellEvent(nullptr)
{
    m_customError = SPELL_CUSTOM_ERROR_NONE;
    m_selfContainer = nullptr;
    m_referencedFromCurrentSpell = false;
    m_executedCurrently = false;
    m_needComboPoints = m_spellInfo->NeedsComboPoints();
    m_comboTarget = nullptr;
    m_comboPointGain = 0;
    m_delayStart = 0;
    m_delayAtDamageCount = 0;

    m_applyMultiplierMask = 0;
    m_auraScaleMask = 0;
    memset(m_damageMultipliers, 0, sizeof(m_damageMultipliers));

    // Get data for type of attack
    m_attackType = info->GetAttackType();

    m_spellSchoolMask = info->GetSchoolMask();           // Can be override for some spell (wand shoot for example)

    if (Player const* playerCaster = m_caster->ToPlayer())
    {
        // wand case
        if (m_attackType == RANGED_ATTACK)
            if ((playerCaster->GetClassMask() & CLASSMASK_WAND_USERS) != 0)
                if (Item* pItem = playerCaster->GetWeaponForAttack(RANGED_ATTACK))
                    m_spellSchoolMask = SpellSchoolMask(1 << pItem->GetTemplate()->Damage[0].DamageType);
    }

    if (originalCasterGUID)
        m_originalCasterGUID = originalCasterGUID;
    else
        m_originalCasterGUID = m_caster->GetGUID();

    if (m_originalCasterGUID == m_caster->GetGUID())
        m_originalCaster = m_caster->ToUnit();
    else
    {
        m_originalCaster = ObjectAccessor::GetUnit(*m_caster, m_originalCasterGUID);
        if (m_originalCaster && !m_originalCaster->IsInWorld())
            m_originalCaster = nullptr;
    }

    m_spellState = SPELL_STATE_NULL;
    _triggeredCastFlags = triggerFlags;
    if (info->HasAttribute(SPELL_ATTR4_CAN_CAST_WHILE_CASTING))
        _triggeredCastFlags = TriggerCastFlags(uint32(_triggeredCastFlags) | TRIGGERED_IGNORE_CAST_IN_PROGRESS | TRIGGERED_CAST_DIRECTLY);

    m_CastItem = nullptr;
    m_castItemGUID.Clear();
    m_castItemEntry = 0;

    unitTarget = nullptr;
    itemTarget = nullptr;
    gameObjTarget = nullptr;
    destTarget = nullptr;
    damage = 0;
    targetMissInfo = SPELL_MISS_NONE;
    effectHandleMode = SPELL_EFFECT_HANDLE_LAUNCH;
    m_damage = 0;
    m_healing = 0;
    m_procAttacker = 0;
    m_procVictim = 0;
    m_hitMask = 0;
    focusObject = nullptr;
    m_cast_count = 0;
    m_glyphIndex = 0;
    m_triggeredByAuraSpell  = nullptr;
    unitCaster = nullptr;
    _spellAura = nullptr;
    _dynObjAura = nullptr;

    //Auto Shot & Shoot (wand)
    m_autoRepeat = m_spellInfo->IsAutoRepeatRangedSpell();

    m_runesState = 0;
    m_powerCost = 0;                                        // setup to correct value in Spell::prepare, must not be used before.
    m_casttime = 0;                                         // setup to correct value in Spell::prepare, must not be used before.
    m_timer = 0;                                            // will set to castime in prepare
    m_channeledDuration = 0;                                // will be setup in Spell::handle_immediate
    m_immediateHandled = false;

    m_channelTargetEffectMask = 0;

    // Determine if spell can be reflected back to the caster
    // Patch 1.2 notes: Spell Reflection no longer reflects abilities
    m_canReflect = caster->isType(TYPEMASK_UNIT) && m_spellInfo->DmgClass == SPELL_DAMAGE_CLASS_MAGIC && !m_spellInfo->HasAttribute(SPELL_ATTR0_ABILITY)
        && !m_spellInfo->HasAttribute(SPELL_ATTR1_CANT_BE_REFLECTED) && !m_spellInfo->HasAttribute(SPELL_ATTR0_UNAFFECTED_BY_INVULNERABILITY)
        && !m_spellInfo->IsPassive();

    CleanupTargetList();
    memset(m_effectExecuteData, 0, MAX_SPELL_EFFECTS * sizeof(ByteBuffer*));

    for (uint8 i = 0; i < MAX_SPELL_EFFECTS; ++i)
        m_destTargets[i] = SpellDestination(*m_caster);
}

Spell::~Spell()
{
    // unload scripts
    for (auto itr = m_loadedScripts.begin(); itr != m_loadedScripts.end(); ++itr)
    {
        (*itr)->_Unload();
        delete (*itr);
    }

    if (m_referencedFromCurrentSpell && m_selfContainer && *m_selfContainer == this)
    {
        // Clean the reference to avoid later crash.
        // If this error is repeating, we may have to add an ASSERT to better track down how we get into this case.
        TC_LOG_ERROR("spells", "SPELL: deleting spell for spell ID %u. However, spell still referenced.", m_spellInfo->Id);
        *m_selfContainer = nullptr;
    }

    if (m_caster && m_caster->GetTypeId() == TYPEID_PLAYER)
        ASSERT(m_caster->ToPlayer()->m_spellModTakingSpell != this);

    delete m_spellValue;

    // missing cleanup somewhere, mem leaks so let's crash
    AssertEffectExecuteData();
}

void Spell::InitExplicitTargets(SpellCastTargets const& targets)
{
    m_targets = targets;
    m_targets.SetOrigUnitTarget(m_targets.GetUnitTarget());
    // this function tries to correct spell explicit targets for spell
    // client doesn't send explicit targets correctly sometimes - we need to fix such spells serverside
    // this also makes sure that we correctly send explicit targets to client (removes redundant data)
    uint32 neededTargets = m_spellInfo->GetExplicitTargetMask();

    if (WorldObject* target = m_targets.GetObjectTarget())
    {
        // check if object target is valid with needed target flags
        // for unit case allow corpse target mask because player with not released corpse is a unit target
        if ((target->ToUnit() && !(neededTargets & (TARGET_FLAG_UNIT_MASK | TARGET_FLAG_CORPSE_MASK)))
            || (target->ToGameObject() && !(neededTargets & TARGET_FLAG_GAMEOBJECT_MASK))
            || (target->ToCorpse() && !(neededTargets & TARGET_FLAG_CORPSE_MASK)))
            m_targets.RemoveObjectTarget();
    }
    else
    {
        // try to select correct unit target if not provided by client or by serverside cast
        if (neededTargets & (TARGET_FLAG_UNIT_MASK))
        {
            Unit* unit = nullptr;
            // try to use player selection as a target
            if (Player* playerCaster = m_caster->ToPlayer())
            {
                // selection has to be found and to be valid target for the spell
                if (Unit* selectedUnit = ObjectAccessor::GetUnit(*m_caster, playerCaster->GetTarget()))
                    if (m_spellInfo->CheckExplicitTarget(m_caster, selectedUnit) == SPELL_CAST_OK)
                        unit = selectedUnit;
            }
            // try to use attacked unit as a target
            else if ((m_caster->GetTypeId() == TYPEID_UNIT) && neededTargets & (TARGET_FLAG_UNIT_ENEMY | TARGET_FLAG_UNIT))
                unit = m_caster->ToCreature()->GetVictim();

            // didn't find anything - let's use self as target
            if (!unit && neededTargets & (TARGET_FLAG_UNIT_RAID | TARGET_FLAG_UNIT_PARTY | TARGET_FLAG_UNIT_ALLY))
                unit = m_caster->ToUnit();

            m_targets.SetUnitTarget(unit);
        }
    }

    // check if spell needs dst target
    if (neededTargets & TARGET_FLAG_DEST_LOCATION)
    {
        // and target isn't set
        if (!m_targets.HasDst())
        {
            // try to use unit target if provided
            if (WorldObject* target = targets.GetObjectTarget())
                m_targets.SetDst(*target);
            // or use self if not available
            else
                m_targets.SetDst(*m_caster);
        }
    }
    else
        m_targets.RemoveDst();

    if (neededTargets & TARGET_FLAG_SOURCE_LOCATION)
    {
        if (!targets.HasSrc())
            m_targets.SetSrc(*m_caster);
    }
    else
        m_targets.RemoveSrc();
}

void Spell::SelectExplicitTargets()
{
    // here go all explicit target changes made to explicit targets after spell prepare phase is finished
    if (Unit* target = m_targets.GetUnitTarget())
    {
        // check for explicit target redirection, for Grounding Totem for example
        if ((m_spellInfo->GetExplicitTargetMask() & TARGET_FLAG_UNIT_ENEMY) ||
            ((m_spellInfo->GetExplicitTargetMask() & TARGET_FLAG_UNIT) && !m_caster->IsFriendlyTo(target)))
        {
            Unit* redirect = nullptr;
            switch (m_spellInfo->DmgClass)
            {
                case SPELL_DAMAGE_CLASS_MAGIC:
                    redirect = m_caster->GetMagicHitRedirectTarget(target, m_spellInfo);
                    break;
                case SPELL_DAMAGE_CLASS_MELEE:
                case SPELL_DAMAGE_CLASS_RANGED:
                    // should gameobjects cast damagetype melee/ranged spells this needs to be changed
                    redirect = ASSERT_NOTNULL(m_caster->ToUnit())->GetMeleeHitRedirectTarget(target, m_spellInfo);
                    break;
                default:
                    break;
            }
            if (redirect && (redirect != target))
                m_targets.SetUnitTarget(redirect);
        }
    }
}

void Spell::SelectSpellTargets()
{
    // select targets for cast phase
    SelectExplicitTargets();

    uint32 processedAreaEffectsMask = 0;
    for (uint32 i = 0; i < MAX_SPELL_EFFECTS; ++i)
    {
        // not call for empty effect.
        // Also some spells use not used effect targets for store targets for dummy effect in triggered spells
        if (!m_spellInfo->Effects[i].IsEffect())
            continue;

        // set expected type of implicit targets to be sent to client
        uint32 implicitTargetMask = GetTargetFlagMask(m_spellInfo->Effects[i].TargetA.GetObjectType()) | GetTargetFlagMask(m_spellInfo->Effects[i].TargetB.GetObjectType());
        if (implicitTargetMask & TARGET_FLAG_UNIT)
            m_targets.SetTargetFlag(TARGET_FLAG_UNIT);
        if (implicitTargetMask & (TARGET_FLAG_GAMEOBJECT | TARGET_FLAG_GAMEOBJECT_ITEM))
            m_targets.SetTargetFlag(TARGET_FLAG_GAMEOBJECT);

        SelectEffectImplicitTargets(SpellEffIndex(i), m_spellInfo->Effects[i].TargetA, processedAreaEffectsMask);
        SelectEffectImplicitTargets(SpellEffIndex(i), m_spellInfo->Effects[i].TargetB, processedAreaEffectsMask);

        // Select targets of effect based on effect type
        // those are used when no valid target could be added for spell effect based on spell target type
        // some spell effects use explicit target as a default target added to target map (like SPELL_EFFECT_LEARN_SPELL)
        // some spell effects add target to target map only when target type specified (like SPELL_EFFECT_WEAPON)
        // some spell effects don't add anything to target map (confirmed with sniffs) (like SPELL_EFFECT_DESTROY_ALL_TOTEMS)
        SelectEffectTypeImplicitTargets(i);

        if (m_targets.HasDst())
            AddDestTarget(*m_targets.GetDst(), i);

        if (m_spellInfo->IsChanneled())
        {
            // maybe do this for all spells?
            if (!focusObject && m_UniqueTargetInfo.empty() && m_UniqueGOTargetInfo.empty() && m_UniqueItemInfo.empty() && !m_targets.HasDst())
            {
                SendCastResult(SPELL_FAILED_BAD_IMPLICIT_TARGETS);
                finish(false);
                return;
            }

            uint8 mask = (1 << i);
            for (auto ihit = m_UniqueTargetInfo.begin(); ihit != m_UniqueTargetInfo.end(); ++ihit)
            {
                if (ihit->EffectMask & mask)
                {
                    m_channelTargetEffectMask |= mask;
                    break;
                }
            }
        }
        else if (m_auraScaleMask)
        {
            bool checkLvl = !m_UniqueTargetInfo.empty();
            m_UniqueTargetInfo.erase(std::remove_if(std::begin(m_UniqueTargetInfo), std::end(m_UniqueTargetInfo), [&](TargetInfo const& targetInfo) -> bool
            {
                // remove targets which did not pass min level check
                if (m_auraScaleMask && targetInfo.EffectMask == m_auraScaleMask)
                {
                    // Do not check for selfcast
                    if (!targetInfo.ScaleAura && targetInfo.TargetGUID != m_caster->GetGUID())
                        return true;
                }

                return false;
            }), std::end(m_UniqueTargetInfo));

            if (checkLvl && m_UniqueTargetInfo.empty())
            {
                SendCastResult(SPELL_FAILED_LOWLEVEL);
                finish(false);
            }
        }
    }

    if (uint64 dstDelay = CalculateDelayMomentForDst())
        m_delayMoment = dstDelay;
}

uint64 Spell::CalculateDelayMomentForDst() const
{
    if (m_targets.HasDst())
    {
        if (m_targets.HasTraj())
        {
            float speed = m_targets.GetSpeedXY();
            if (speed > 0.0f)
                return (uint64)floor(m_targets.GetDist2d() / speed * 1000.0f);
        }
        else if (m_spellInfo->Speed > 0.0f)
        {
            // We should not subtract caster size from dist calculation (fixes execution time desync with animation on client, eg. Malleable Goo cast by PP)
            float dist = m_caster->GetExactDist(*m_targets.GetDstPos());
            return (uint64)std::floor(dist / m_spellInfo->Speed * 1000.0f);
        }
    }

    return 0;
}

void Spell::RecalculateDelayMomentForDst()
{
    m_delayMoment = CalculateDelayMomentForDst();
    m_caster->m_Events.ModifyEventTime(_spellEvent, GetDelayStart() + m_delayMoment);
}

void Spell::SelectEffectImplicitTargets(SpellEffIndex effIndex, SpellImplicitTargetInfo const& targetType, uint32& processedEffectMask)
{
    if (!targetType.GetTarget())
        return;

    uint32 effectMask = 1 << effIndex;
    // set the same target list for all effects
    // some spells appear to need this, however this requires more research
    switch (targetType.GetSelectionCategory())
    {
        case TARGET_SELECT_CATEGORY_NEARBY:
        case TARGET_SELECT_CATEGORY_CONE:
        case TARGET_SELECT_CATEGORY_AREA:
            // targets for effect already selected
            if (effectMask & processedEffectMask)
                return;
            // choose which targets we can select at once
            for (uint32 j = effIndex + 1; j < MAX_SPELL_EFFECTS; ++j)
            {
                SpellEffectInfo const* effects = GetSpellInfo()->Effects;
                if (effects[j].IsEffect() &&
                    effects[effIndex].TargetA.GetTarget() == effects[j].TargetA.GetTarget() &&
                    effects[effIndex].TargetB.GetTarget() == effects[j].TargetB.GetTarget() &&
                    effects[effIndex].ImplicitTargetConditions == effects[j].ImplicitTargetConditions &&
                    effects[effIndex].CalcRadius(m_caster) == effects[j].CalcRadius(m_caster) &&
                    CheckScriptEffectImplicitTargets(effIndex, j))
                {
                    effectMask |= 1 << j;
                }
            }
            processedEffectMask |= effectMask;
            break;
        default:
            break;
    }

    switch (targetType.GetSelectionCategory())
    {
        case TARGET_SELECT_CATEGORY_CHANNEL:
            SelectImplicitChannelTargets(effIndex, targetType);
            break;
        case TARGET_SELECT_CATEGORY_NEARBY:
            SelectImplicitNearbyTargets(effIndex, targetType, effectMask);
            break;
        case TARGET_SELECT_CATEGORY_CONE:
            SelectImplicitConeTargets(effIndex, targetType, effectMask);
            break;
        case TARGET_SELECT_CATEGORY_AREA:
            SelectImplicitAreaTargets(effIndex, targetType, effectMask);
            break;
        case TARGET_SELECT_CATEGORY_TRAJ:
            // just in case there is no dest, explanation in SelectImplicitDestDestTargets
            CheckDst();

            SelectImplicitTrajTargets(effIndex, targetType);
            break;
        case TARGET_SELECT_CATEGORY_DEFAULT:
            switch (targetType.GetObjectType())
            {
                case TARGET_OBJECT_TYPE_SRC:
                    switch (targetType.GetReferenceType())
                    {
                        case TARGET_REFERENCE_TYPE_CASTER:
                            m_targets.SetSrc(*m_caster);
                            break;
                        default:
                            ASSERT(false && "Spell::SelectEffectImplicitTargets: received not implemented select target reference type for TARGET_TYPE_OBJECT_SRC");
                            break;
                    }
                    break;
                case TARGET_OBJECT_TYPE_DEST:
                     switch (targetType.GetReferenceType())
                     {
                         case TARGET_REFERENCE_TYPE_CASTER:
                             SelectImplicitCasterDestTargets(effIndex, targetType);
                             break;
                         case TARGET_REFERENCE_TYPE_TARGET:
                             SelectImplicitTargetDestTargets(effIndex, targetType);
                             break;
                         case TARGET_REFERENCE_TYPE_DEST:
                             SelectImplicitDestDestTargets(effIndex, targetType);
                             break;
                         default:
                             ASSERT(false && "Spell::SelectEffectImplicitTargets: received not implemented select target reference type for TARGET_TYPE_OBJECT_DEST");
                             break;
                     }
                     break;
                default:
                    switch (targetType.GetReferenceType())
                    {
                        case TARGET_REFERENCE_TYPE_CASTER:
                            SelectImplicitCasterObjectTargets(effIndex, targetType);
                            break;
                        case TARGET_REFERENCE_TYPE_TARGET:
                            SelectImplicitTargetObjectTargets(effIndex, targetType);
                            break;
                        default:
                            ASSERT(false && "Spell::SelectEffectImplicitTargets: received not implemented select target reference type for TARGET_TYPE_OBJECT");
                            break;
                    }
                    break;
            }
            break;
        case TARGET_SELECT_CATEGORY_NYI:
            TC_LOG_DEBUG("spells", "SPELL: target type %u, found in spellID %u, effect %u is not implemented yet!", m_spellInfo->Id, effIndex, targetType.GetTarget());
            break;
        default:
            ASSERT(false && "Spell::SelectEffectImplicitTargets: received not implemented select target category");
            break;
    }
}

void Spell::SelectImplicitChannelTargets(SpellEffIndex effIndex, SpellImplicitTargetInfo const& targetType)
{
    if (targetType.GetReferenceType() != TARGET_REFERENCE_TYPE_CASTER)
    {
        ASSERT(false && "Spell::SelectImplicitChannelTargets: received not implemented target reference type");
        return;
    }

    Spell* channeledSpell = m_originalCaster->GetCurrentSpell(CURRENT_CHANNELED_SPELL);
    if (!channeledSpell)
    {
        TC_LOG_DEBUG("spells", "Spell::SelectImplicitChannelTargets: cannot find channel spell for spell ID %u, effect %u", m_spellInfo->Id, effIndex);
        return;
    }
    switch (targetType.GetTarget())
    {
        case TARGET_UNIT_CHANNEL_TARGET:
        {
            WorldObject* target = ObjectAccessor::GetUnit(*m_caster, m_originalCaster->GetChannelObjectGuid());
            CallScriptObjectTargetSelectHandlers(target, effIndex, targetType);
            // unit target may be no longer avalible - teleported out of map for example
            if (target && target->ToUnit())
                AddUnitTarget(target->ToUnit(), 1 << effIndex);
            else
                TC_LOG_DEBUG("spells", "SPELL: cannot find channel spell target for spell ID %u, effect %u", m_spellInfo->Id, effIndex);
            break;
        }
        case TARGET_DEST_CHANNEL_TARGET:
            if (channeledSpell->m_targets.HasDst())
                m_targets.SetDst(channeledSpell->m_targets);
            else if (WorldObject* target = ObjectAccessor::GetWorldObject(*m_caster, m_originalCaster->GetChannelObjectGuid()))
            {
                CallScriptObjectTargetSelectHandlers(target, effIndex, targetType);
                if (target)
                {
                    SpellDestination dest(*target);
                    CallScriptDestinationTargetSelectHandlers(dest, effIndex, targetType);
                    m_targets.SetDst(dest);
                }
            }
            else
                TC_LOG_DEBUG("spells", "SPELL: cannot find channel spell destination for spell ID %u, effect %u", m_spellInfo->Id, effIndex);
            break;
        case TARGET_DEST_CHANNEL_CASTER:
        {
            SpellDestination dest(*channeledSpell->GetCaster());
            CallScriptDestinationTargetSelectHandlers(dest, effIndex, targetType);
            m_targets.SetDst(dest);
            break;
        }
        default:
            ASSERT(false && "Spell::SelectImplicitChannelTargets: received not implemented target type");
            break;
    }
}

void Spell::SelectImplicitNearbyTargets(SpellEffIndex effIndex, SpellImplicitTargetInfo const& targetType, uint32 effMask)
{
    if (targetType.GetReferenceType() != TARGET_REFERENCE_TYPE_CASTER)
    {
        ASSERT(false && "Spell::SelectImplicitNearbyTargets: received not implemented target reference type");
        return;
    }

    float range = 0.0f;
    switch (targetType.GetCheckType())
    {
        case TARGET_CHECK_ENEMY:
            range = m_spellInfo->GetMaxRange(false, m_caster, this);
            break;
        case TARGET_CHECK_ALLY:
        case TARGET_CHECK_PARTY:
        case TARGET_CHECK_RAID:
        case TARGET_CHECK_RAID_CLASS:
            range = m_spellInfo->GetMaxRange(true, m_caster, this);
            break;
        case TARGET_CHECK_ENTRY:
        case TARGET_CHECK_DEFAULT:
            range = m_spellInfo->GetMaxRange(IsPositive(), m_caster, this);
            break;
        default:
            ASSERT(false && "Spell::SelectImplicitNearbyTargets: received not implemented selection check type");
            break;
    }

    ConditionContainer* condList = m_spellInfo->Effects[effIndex].ImplicitTargetConditions;

    // handle emergency case - try to use other provided targets if no conditions provided
    if (targetType.GetCheckType() == TARGET_CHECK_ENTRY && (!condList || condList->empty()))
    {
        TC_LOG_DEBUG("spells", "Spell::SelectImplicitNearbyTargets: no conditions entry for target with TARGET_CHECK_ENTRY of spell ID %u, effect %u - selecting default targets", m_spellInfo->Id, effIndex);
        switch (targetType.GetObjectType())
        {
            case TARGET_OBJECT_TYPE_GOBJ:
                if (m_spellInfo->RequiresSpellFocus)
                {
                    if (focusObject)
                        AddGOTarget(focusObject, effMask);
                    else
                    {
                        SendCastResult(SPELL_FAILED_BAD_IMPLICIT_TARGETS);
                        finish(false);
                    }
                    return;
                }
                break;
            case TARGET_OBJECT_TYPE_DEST:
                if (m_spellInfo->RequiresSpellFocus)
                {
                    if (focusObject)
                    {
                        SpellDestination dest(*focusObject);
                        CallScriptDestinationTargetSelectHandlers(dest, effIndex, targetType);
                        m_targets.SetDst(dest);
                    }
                    else
                    {
                        SendCastResult(SPELL_FAILED_BAD_IMPLICIT_TARGETS);
                        finish(false);
                    }
                    return;
                }
                break;
            default:
                break;
        }
    }

    WorldObject* target = SearchNearbyTarget(range, targetType.GetObjectType(), targetType.GetCheckType(), condList);
    if (!target)
    {
        TC_LOG_DEBUG("spells", "Spell::SelectImplicitNearbyTargets: cannot find nearby target for spell ID %u, effect %u", m_spellInfo->Id, effIndex);
        SendCastResult(SPELL_FAILED_BAD_IMPLICIT_TARGETS);
        finish(false);
        return;
    }

    CallScriptObjectTargetSelectHandlers(target, effIndex, targetType);
    if (!target)
    {
        TC_LOG_DEBUG("spells", "Spell::SelectImplicitNearbyTargets: OnObjectTargetSelect script hook for spell Id %u set NULL target, effect %u", m_spellInfo->Id, effIndex);
        SendCastResult(SPELL_FAILED_BAD_IMPLICIT_TARGETS);
        finish(false);
        return;
    }

    switch (targetType.GetObjectType())
    {
        case TARGET_OBJECT_TYPE_UNIT:
            if (Unit* unit = target->ToUnit())
                AddUnitTarget(unit, effMask, true, false);
            else
            {
                TC_LOG_DEBUG("spells", "Spell::SelectImplicitNearbyTargets: OnObjectTargetSelect script hook for spell Id %u set object of wrong type, expected unit, got %s, effect %u", m_spellInfo->Id, target->GetGUID().GetTypeName(), effMask);
                SendCastResult(SPELL_FAILED_BAD_IMPLICIT_TARGETS);
                finish(false);
                return;
            }
            break;
        case TARGET_OBJECT_TYPE_GOBJ:
            if (GameObject* gobjTarget = target->ToGameObject())
                AddGOTarget(gobjTarget, effMask);
            else
            {
                TC_LOG_DEBUG("spells", "Spell::SelectImplicitNearbyTargets: OnObjectTargetSelect script hook for spell Id %u set object of wrong type, expected gameobject, got %s, effect %u", m_spellInfo->Id, target->GetGUID().GetTypeName(), effMask);
                SendCastResult(SPELL_FAILED_BAD_IMPLICIT_TARGETS);
                finish(false);
                return;
            }
            break;
        case TARGET_OBJECT_TYPE_DEST:
        {
            SpellDestination dest(*target);
            CallScriptDestinationTargetSelectHandlers(dest, effIndex, targetType);
            m_targets.SetDst(dest);
            break;
        }
        default:
            ASSERT(false && "Spell::SelectImplicitNearbyTargets: received not implemented target object type");
            break;
    }

    SelectImplicitChainTargets(effIndex, targetType, target, effMask);
}

void Spell::SelectImplicitConeTargets(SpellEffIndex effIndex, SpellImplicitTargetInfo const& targetType, uint32 effMask)
{
    if (targetType.GetReferenceType() != TARGET_REFERENCE_TYPE_CASTER)
    {
        ASSERT(false && "Spell::SelectImplicitConeTargets: received not implemented target reference type");
        return;
    }
    std::list<WorldObject*> targets;
    SpellTargetObjectTypes objectType = targetType.GetObjectType();
    SpellTargetCheckTypes selectionType = targetType.GetCheckType();
    ConditionContainer* condList = m_spellInfo->Effects[effIndex].ImplicitTargetConditions;
    float coneAngle = float(M_PI) / 2.f;

    float radius = m_spellInfo->Effects[effIndex].CalcRadius(m_caster);
    // Workaround for some spells that don't have RadiusEntry set in dbc (but SpellRange instead)
    if (G3D::fuzzyEq(radius, 0.f))
        radius = m_spellInfo->GetMaxRange(m_spellInfo->IsPositiveEffect(effIndex), m_caster, this);

    radius *= m_spellValue->RadiusMod;

    if (uint32 containerTypeMask = GetSearcherTypeMask(objectType, condList))
    {
        Trinity::WorldObjectSpellConeTargetCheck check(coneAngle, radius, m_caster, m_spellInfo, selectionType, condList);
        Trinity::WorldObjectListSearcher<Trinity::WorldObjectSpellConeTargetCheck> searcher(m_caster, targets, check, containerTypeMask);
        SearchTargets<Trinity::WorldObjectListSearcher<Trinity::WorldObjectSpellConeTargetCheck> >(searcher, containerTypeMask, m_caster, m_caster, radius);

        CallScriptObjectAreaTargetSelectHandlers(targets, effIndex, targetType);

        if (!targets.empty())
        {
            // Other special target selection goes here
            if (uint32 maxTargets = m_spellValue->MaxAffectedTargets)
            {
                if (Unit* unitCaster = m_caster->ToUnit())
                    maxTargets += unitCaster->GetTotalAuraModifierByAffectMask(SPELL_AURA_MOD_MAX_AFFECTED_TARGETS, m_spellInfo);
                Trinity::Containers::RandomResize(targets, maxTargets);
            }

            for (std::list<WorldObject*>::iterator itr = targets.begin(); itr != targets.end(); ++itr)
            {
                if (Unit* unit = (*itr)->ToUnit())
                    AddUnitTarget(unit, effMask, false);
                else if (GameObject* gObjTarget = (*itr)->ToGameObject())
                    AddGOTarget(gObjTarget, effMask);
            }
        }
    }
}

void Spell::SelectImplicitAreaTargets(SpellEffIndex effIndex, SpellImplicitTargetInfo const& targetType, uint32 effMask)
{
    WorldObject* referer = nullptr;
    switch (targetType.GetReferenceType())
    {
        case TARGET_REFERENCE_TYPE_SRC:
        case TARGET_REFERENCE_TYPE_DEST:
        case TARGET_REFERENCE_TYPE_CASTER:
            referer = m_caster;
            break;
        case TARGET_REFERENCE_TYPE_TARGET:
            referer = m_targets.GetUnitTarget();
            break;
        case TARGET_REFERENCE_TYPE_LAST:
        {
            // find last added target for this effect
            for (auto ihit = m_UniqueTargetInfo.rbegin(); ihit != m_UniqueTargetInfo.rend(); ++ihit)
            {
                if (ihit->EffectMask & (1 << effIndex))
                {
                    referer = ObjectAccessor::GetUnit(*m_caster, ihit->TargetGUID);
                    break;
                }
            }
            break;
        }
        default:
            ASSERT(false && "Spell::SelectImplicitAreaTargets: received not implemented target reference type");
            return;
    }
    if (!referer)
        return;

    Position const* center = nullptr;
    switch (targetType.GetReferenceType())
    {
        case TARGET_REFERENCE_TYPE_SRC:
            center = m_targets.GetSrcPos();
            break;
        case TARGET_REFERENCE_TYPE_DEST:
            center = m_targets.GetDstPos();
            break;
        case TARGET_REFERENCE_TYPE_CASTER:
        case TARGET_REFERENCE_TYPE_TARGET:
        case TARGET_REFERENCE_TYPE_LAST:
            center = referer;
            break;
         default:
             ASSERT(false && "Spell::SelectImplicitAreaTargets: received not implemented target reference type");
             return;
    }
    std::list<WorldObject*> targets;
    float radius = m_spellInfo->Effects[effIndex].CalcRadius(m_caster);
    // Workaround for some spells that don't have RadiusEntry set in dbc (but SpellRange instead)
    if (G3D::fuzzyEq(radius, 0.f))
        radius = m_spellInfo->GetMaxRange(m_spellInfo->IsPositiveEffect(effIndex), m_caster, this);

    radius *= m_spellValue->RadiusMod;

    SearchAreaTargets(targets, radius, center, referer, targetType.GetObjectType(), targetType.GetCheckType(), m_spellInfo->Effects[effIndex].ImplicitTargetConditions);

    CallScriptObjectAreaTargetSelectHandlers(targets, effIndex, targetType);

    if (!targets.empty())
    {
        // Other special target selection goes here
        if (uint32 maxTargets = m_spellValue->MaxAffectedTargets)
        {
            if (Unit* unitCaster = m_caster->ToUnit())
                maxTargets += unitCaster->GetTotalAuraModifierByAffectMask(SPELL_AURA_MOD_MAX_AFFECTED_TARGETS, m_spellInfo);
            Trinity::Containers::RandomResize(targets, maxTargets);
        }

        for (std::list<WorldObject*>::iterator itr = targets.begin(); itr != targets.end(); ++itr)
        {
            if (Unit* unit = (*itr)->ToUnit())
                AddUnitTarget(unit, effMask, false, true, center);
            else if (GameObject* gObjTarget = (*itr)->ToGameObject())
                AddGOTarget(gObjTarget, effMask);
        }
    }
}

void Spell::SelectImplicitCasterDestTargets(SpellEffIndex effIndex, SpellImplicitTargetInfo const& targetType)
{
    SpellDestination dest(*m_caster);

    switch (targetType.GetTarget())
    {
        case TARGET_DEST_CASTER:
            break;
        case TARGET_DEST_HOME:
            if (Player* playerCaster = m_caster->ToPlayer())
                dest = SpellDestination(playerCaster->m_homebindX, playerCaster->m_homebindY, playerCaster->m_homebindZ, playerCaster->GetOrientation(), playerCaster->m_homebindMapId);
            break;
        case TARGET_DEST_DB:
            if (SpellTargetPosition const* st = sSpellMgr->GetSpellTargetPosition(m_spellInfo->Id, effIndex))
            {
                /// @todo fix this check
                if (m_spellInfo->HasEffect(SPELL_EFFECT_TELEPORT_UNITS) || m_spellInfo->HasEffect(SPELL_EFFECT_BIND))
                    dest = SpellDestination(st->target_X, st->target_Y, st->target_Z, st->target_Orientation, (int32)st->target_mapId);
                else if (st->target_mapId == m_caster->GetMapId())
                    dest = SpellDestination(st->target_X, st->target_Y, st->target_Z, st->target_Orientation);
            }
            else
            {
                TC_LOG_DEBUG("spells", "SPELL: unknown target coordinates for spell ID %u", m_spellInfo->Id);
                if (WorldObject* target = m_targets.GetObjectTarget())
                    dest = SpellDestination(*target);
            }
            break;
        case TARGET_DEST_CASTER_FISHING:
        {
            float minDist = m_spellInfo->GetMinRange(true);
            float maxDist = m_spellInfo->GetMaxRange(true);
            float dist = frand(minDist, maxDist);
            float x, y, z;
            float angle = float(rand_norm()) * static_cast<float>(M_PI * 35.0f / 180.0f) - static_cast<float>(M_PI * 17.5f / 180.0f);
            m_caster->GetClosePoint(x, y, z, DEFAULT_PLAYER_BOUNDING_RADIUS, dist, angle);

            float ground = m_caster->GetMapHeight(x, y, z);
            float liquidLevel = VMAP_INVALID_HEIGHT_VALUE;
            LiquidData liquidData;
            if (m_caster->GetMap()->GetLiquidStatus(x, y, z, MAP_ALL_LIQUIDS, &liquidData, m_caster->GetCollisionHeight()))
                liquidLevel = liquidData.level;

            if (liquidLevel <= ground) // When there is no liquid Map::GetWaterOrGroundLevel returns ground level
            {
                SendCastResult(SPELL_FAILED_NOT_HERE);
                SendChannelUpdate(0);
                finish(false);
                return;
            }

            if (ground + 0.75 > liquidLevel)
            {
                SendCastResult(SPELL_FAILED_TOO_SHALLOW);
                SendChannelUpdate(0);
                finish(false);
                return;
            }

            dest = SpellDestination(x, y, liquidLevel, m_caster->GetOrientation());
            break;
        }
        case TARGET_DEST_CASTER_FRONT_LEAP:
        {
            Unit* unitCaster = m_caster->ToUnit();
            if (!unitCaster)
                break;

            float dist = m_spellInfo->Effects[effIndex].CalcRadius(unitCaster);
            float angle = targetType.CalcDirectionAngle();

            Position pos = dest._position;

            unitCaster->MovePositionToFirstCollision(pos, dist, angle);
            // Generate path to that point.
            if (!m_preGeneratedPath)
                m_preGeneratedPath = std::make_unique<PathGenerator>(unitCaster);

            m_preGeneratedPath->SetPathLengthLimit(dist);

            // Should we use straightline here ? What do we do when we don't have a full path ?
            bool pathResult = m_preGeneratedPath->CalculatePath(pos.GetPositionX(), pos.GetPositionY(), pos.GetPositionZ(), false, true);
            if (pathResult && m_preGeneratedPath->GetPathType() & (PATHFIND_NORMAL | PATHFIND_SHORTCUT))
            {
                pos.m_positionX = m_preGeneratedPath->GetActualEndPosition().x;
                pos.m_positionY = m_preGeneratedPath->GetActualEndPosition().y;
                pos.m_positionZ = m_preGeneratedPath->GetActualEndPosition().z;
                dest.Relocate(pos);
            }
            break;
        }
        default:
        {
            float dist = m_spellInfo->Effects[effIndex].CalcRadius(m_caster);
            float angle = targetType.CalcDirectionAngle();
            float objSize = m_caster->GetCombatReach();

            switch (targetType.GetTarget())
            {
                case TARGET_DEST_CASTER_SUMMON:
                    dist = PET_FOLLOW_DIST;
                    break;
                case TARGET_DEST_CASTER_RANDOM:
                    if (dist > objSize)
                        dist = objSize + (dist - objSize) * float(rand_norm());
                    break;
                case TARGET_DEST_CASTER_FRONT_LEFT:
                case TARGET_DEST_CASTER_BACK_LEFT:
                case TARGET_DEST_CASTER_FRONT_RIGHT:
                case TARGET_DEST_CASTER_BACK_RIGHT:
                {
                    static float const DefaultTotemDistance = 3.0f;
                    if (!m_spellInfo->Effects[effIndex].HasRadius())
                        dist = DefaultTotemDistance;
                    break;
                }
                default:
                    break;
            }

            if (dist < objSize)
                dist = objSize;

            Position pos = dest._position;
            m_caster->MovePositionToFirstCollision(pos, dist, angle);

            dest.Relocate(pos);
            break;
        }
    }

    CallScriptDestinationTargetSelectHandlers(dest, effIndex, targetType);
    m_targets.SetDst(dest);
}

void Spell::SelectImplicitTargetDestTargets(SpellEffIndex effIndex, SpellImplicitTargetInfo const& targetType)
{
    ASSERT(m_targets.GetObjectTarget() && "Spell::SelectImplicitTargetDestTargets - no explicit object target available!");
    WorldObject* target = m_targets.GetObjectTarget();

    SpellDestination dest(*target);

    switch (targetType.GetTarget())
    {
        case TARGET_DEST_TARGET_ENEMY:
        case TARGET_DEST_TARGET_ANY:
            break;
        default:
        {
            float angle = targetType.CalcDirectionAngle();
            float dist = m_spellInfo->Effects[effIndex].CalcRadius(nullptr);
            if (targetType.GetTarget() == TARGET_DEST_TARGET_RANDOM)
                dist *= float(rand_norm());

            Position pos = dest._position;
            target->MovePositionToFirstCollision(pos, dist, angle);

            dest.Relocate(pos);
            break;
        }
    }

    CallScriptDestinationTargetSelectHandlers(dest, effIndex, targetType);
    m_targets.SetDst(dest);
}

void Spell::SelectImplicitDestDestTargets(SpellEffIndex effIndex, SpellImplicitTargetInfo const& targetType)
{
    // set destination to caster if no dest provided
    // can only happen if previous destination target could not be set for some reason
    // (not found nearby target, or channel target for example
    // maybe we should abort the spell in such case?
    CheckDst();

    SpellDestination dest(*m_targets.GetDst());

    switch (targetType.GetTarget())
    {
        case TARGET_DEST_DYNOBJ_ENEMY:
        case TARGET_DEST_DYNOBJ_ALLY:
        case TARGET_DEST_DYNOBJ_NONE:
        case TARGET_DEST_DEST:
            return;
        default:
        {
            float angle = targetType.CalcDirectionAngle();
            float dist = m_spellInfo->Effects[effIndex].CalcRadius(m_caster);
            if (targetType.GetTarget() == TARGET_DEST_DEST_RANDOM)
                dist *= float(rand_norm());

            Position pos = dest._position;
            m_caster->MovePositionToFirstCollision(pos, dist, angle);

            dest.Relocate(pos);
            break;
        }
    }

    CallScriptDestinationTargetSelectHandlers(dest, effIndex, targetType);
    m_targets.ModDst(dest);
}

void Spell::SelectImplicitCasterObjectTargets(SpellEffIndex effIndex, SpellImplicitTargetInfo const& targetType)
{
    WorldObject* target = nullptr;
    bool checkIfValid = true;

    switch (targetType.GetTarget())
    {
        case TARGET_UNIT_CASTER:
            target = m_caster;
            checkIfValid = false;
            break;
        case TARGET_UNIT_MASTER:
            target = m_caster->GetCharmerOrOwner();
            break;
        case TARGET_UNIT_PET:
            if (Unit* unitCaster = m_caster->ToUnit())
                target = unitCaster->GetGuardianPet();
            break;
        case TARGET_UNIT_SUMMONER:
            if (Unit* unitCaster = m_caster->ToUnit())
                if (unitCaster->IsSummon())
                    target = unitCaster->ToTempSummon()->GetSummonerUnit();
            break;
        case TARGET_UNIT_VEHICLE:
            if (Unit* unitCaster = m_caster->ToUnit())
                target = unitCaster->GetVehicleBase();
            break;
        case TARGET_UNIT_PASSENGER_0:
        case TARGET_UNIT_PASSENGER_1:
        case TARGET_UNIT_PASSENGER_2:
        case TARGET_UNIT_PASSENGER_3:
        case TARGET_UNIT_PASSENGER_4:
        case TARGET_UNIT_PASSENGER_5:
        case TARGET_UNIT_PASSENGER_6:
        case TARGET_UNIT_PASSENGER_7:
            if (Creature* vehicleBase = m_caster->ToCreature())
                if (vehicleBase->IsVehicle())
                    target = vehicleBase->GetVehicleKit()->GetPassenger(targetType.GetTarget() - TARGET_UNIT_PASSENGER_0);
            break;
        default:
            break;
    }

    CallScriptObjectTargetSelectHandlers(target, effIndex, targetType);

    if (target)
    {
        if (Unit* unit = target->ToUnit())
            AddUnitTarget(unit, 1 << effIndex, checkIfValid);
        else if (GameObject* go = target->ToGameObject())
            AddGOTarget(go, 1 << effIndex);
    }
}

void Spell::SelectImplicitTargetObjectTargets(SpellEffIndex effIndex, SpellImplicitTargetInfo const& targetType)
{
    ASSERT((m_targets.GetObjectTarget() || m_targets.GetItemTarget()) && "Spell::SelectImplicitTargetObjectTargets - no explicit object or item target available!");

    WorldObject* target = m_targets.GetObjectTarget();

    CallScriptObjectTargetSelectHandlers(target, effIndex, targetType);

    if (target)
    {
        if (Unit* unit = target->ToUnit())
            AddUnitTarget(unit, 1 << effIndex, true, false);
        else if (GameObject* gobj = target->ToGameObject())
            AddGOTarget(gobj, 1 << effIndex);

        SelectImplicitChainTargets(effIndex, targetType, target, 1 << effIndex);
    }
    // Script hook can remove object target and we would wrongly land here
    else if (Item* item = m_targets.GetItemTarget())
        AddItemTarget(item, 1 << effIndex);
}

void Spell::SelectImplicitChainTargets(SpellEffIndex effIndex, SpellImplicitTargetInfo const& targetType, WorldObject* target, uint32 effMask)
{
    uint32 maxTargets = m_spellInfo->Effects[effIndex].ChainTarget;
    if (Player* modOwner = m_caster->GetSpellModOwner())
        modOwner->ApplySpellMod(m_spellInfo->Id, SPELLMOD_JUMP_TARGETS, maxTargets, this);

    if (maxTargets > 1)
    {
        // mark damage multipliers as used
        for (uint32 k = effIndex; k < MAX_SPELL_EFFECTS; ++k)
            if (effMask & (1 << k))
                m_damageMultipliers[k] = 1.0f;
        m_applyMultiplierMask |= effMask;

        std::list<WorldObject*> targets;
        SearchChainTargets(targets, maxTargets - 1, target, targetType.GetObjectType(), targetType.GetCheckType()
            , m_spellInfo->Effects[effIndex].ImplicitTargetConditions, targetType.GetTarget() == TARGET_UNIT_TARGET_CHAINHEAL_ALLY);

        // Chain primary target is added earlier
        CallScriptObjectAreaTargetSelectHandlers(targets, effIndex, targetType);

        for (std::list<WorldObject*>::iterator itr = targets.begin(); itr != targets.end(); ++itr)
            if (Unit* unit = (*itr)->ToUnit())
                AddUnitTarget(unit, effMask, false);
    }
}

float tangent(float x)
{
    x = std::tan(x);
    //if (x < std::numeric_limits<float>::max() && x > -std::numeric_limits<float>::max()) return x;
    //if (x >= std::numeric_limits<float>::max()) return std::numeric_limits<float>::max();
    //if (x <= -std::numeric_limits<float>::max()) return -std::numeric_limits<float>::max();
    if (x < 100000.0f && x > -100000.0f) return x;
    if (x >= 100000.0f) return 100000.0f;
    if (x <= 100000.0f) return -100000.0f;
    return 0.0f;
}

void Spell::SelectImplicitTrajTargets(SpellEffIndex effIndex, SpellImplicitTargetInfo const& targetType)
{
    if (!m_targets.HasTraj())
        return;

    float dist2d = m_targets.GetDist2d();
    if (!dist2d)
        return;

    Position srcPos = *m_targets.GetSrcPos();
    srcPos.SetOrientation(m_caster->GetOrientation());
    float srcToDestDelta = m_targets.GetDstPos()->m_positionZ - srcPos.m_positionZ;

    std::list<WorldObject*> targets;
    Trinity::WorldObjectSpellTrajTargetCheck check(dist2d, &srcPos, m_caster, m_spellInfo, targetType.GetCheckType(), m_spellInfo->Effects[effIndex].ImplicitTargetConditions);
    Trinity::WorldObjectListSearcher<Trinity::WorldObjectSpellTrajTargetCheck> searcher(m_caster, targets, check, GRID_MAP_TYPE_MASK_ALL);
    SearchTargets<Trinity::WorldObjectListSearcher<Trinity::WorldObjectSpellTrajTargetCheck> > (searcher, GRID_MAP_TYPE_MASK_ALL, m_caster, &srcPos, dist2d);
    if (targets.empty())
        return;

    targets.sort(Trinity::ObjectDistanceOrderPred(m_caster));

    float b = tangent(m_targets.GetElevation());
    float a = (srcToDestDelta - dist2d * b) / (dist2d * dist2d);
    if (a > -0.0001f)
        a = 0.f;

    // We should check if triggered spell has greater range (which is true in many cases, and initial spell has too short max range)
    // limit max range to 300 yards, sometimes triggered spells can have 50000yds
    float bestDist = m_spellInfo->GetMaxRange(false);
    if (SpellInfo const* triggerSpellInfo = sSpellMgr->GetSpellInfo(m_spellInfo->Effects[effIndex].TriggerSpell))
        bestDist = std::min(std::max(bestDist, triggerSpellInfo->GetMaxRange(false)), std::min(dist2d, 300.0f));

    // GameObjects don't cast traj
    Unit* unitCaster = ASSERT_NOTNULL(m_caster->ToUnit());
    for (auto itr = targets.begin(); itr != targets.end(); ++itr)
    {
        if (m_spellInfo->CheckTarget(unitCaster, *itr, true) != SPELL_CAST_OK)
            continue;

        if (Unit* unit = (*itr)->ToUnit())
        {
            if (unitCaster == *itr || unitCaster->IsOnVehicle(unit) || unit->GetVehicle())
                continue;

            if (Creature* creatureTarget = unit->ToCreature())
            {
                if (!(creatureTarget->GetCreatureTemplate()->type_flags & CREATURE_TYPE_FLAG_CAN_COLLIDE_WITH_MISSILES))
                    continue;
            }
        }

        float const size = std::max((*itr)->GetCombatReach(), 1.0f);
        float const objDist2d = srcPos.GetExactDist2d(*itr);
        float const dz = (*itr)->GetPositionZ() - srcPos.m_positionZ;

        float const horizontalDistToTraj = std::fabs(objDist2d * std::sin(srcPos.GetRelativeAngle(*itr)));
        float const sizeFactor = std::cos((horizontalDistToTraj / size) * (M_PI / 2.0f));
        float const distToHitPoint = std::max(objDist2d * std::cos(srcPos.GetRelativeAngle(*itr)) - size * sizeFactor, 0.0f);
        float const height = distToHitPoint * (a * distToHitPoint + b);

        if (fabs(dz - height) > size + b / 2.0f + TRAJECTORY_MISSILE_SIZE)
            continue;

        if (distToHitPoint < bestDist)
        {
            bestDist = distToHitPoint;
            break;
        }
    }

    if (dist2d > bestDist)
    {
        float x = m_targets.GetSrcPos()->m_positionX + std::cos(unitCaster->GetOrientation()) * bestDist;
        float y = m_targets.GetSrcPos()->m_positionY + std::sin(unitCaster->GetOrientation()) * bestDist;
        float z = m_targets.GetSrcPos()->m_positionZ + bestDist * (a * bestDist + b);

        SpellDestination dest(x, y, z, unitCaster->GetOrientation());
        CallScriptDestinationTargetSelectHandlers(dest, effIndex, targetType);
        m_targets.ModDst(dest);
    }
}

void Spell::SelectEffectTypeImplicitTargets(uint8 effIndex)
{
    // special case for SPELL_EFFECT_SUMMON_RAF_FRIEND and SPELL_EFFECT_SUMMON_PLAYER, queue them on map for later execution
    switch (m_spellInfo->Effects[effIndex].Effect)
    {
        case SPELL_EFFECT_SUMMON_RAF_FRIEND:
        case SPELL_EFFECT_SUMMON_PLAYER:
            if (m_caster->GetTypeId() == TYPEID_PLAYER && m_caster->ToPlayer()->GetTarget())
            {
                WorldObject* target = ObjectAccessor::FindPlayer(m_caster->ToPlayer()->GetTarget());
                CallScriptObjectTargetSelectHandlers(target, SpellEffIndex(effIndex), SpellImplicitTargetInfo());

                // scripts may modify the target - recheck
                if (target && target->GetTypeId() == TYPEID_PLAYER)
                {
                    // target is not stored in target map for those spells
                    // since we're completely skipping AddUnitTarget logic, we need to check immunity manually
                    // eg. aura 21546 makes target immune to summons
                    Player* player = target->ToPlayer();
                    if (player->IsImmunedToSpellEffect(m_spellInfo, effIndex, nullptr))
                        return;

                    target->GetMap()->AddFarSpellCallback(std::bind([](Map* map, Spell* spell, uint8 effIndex, ObjectGuid const& targetGuid)
                    {
                        Player* player = ObjectAccessor::GetPlayer(map, targetGuid);
                        if (!player)
                            return;

                        // check immunity again in case it changed during update
                        if (player->IsImmunedToSpellEffect(spell->GetSpellInfo(), effIndex, nullptr))
                            return;

                        spell->HandleEffects(player, nullptr, nullptr, effIndex, SPELL_EFFECT_HANDLE_HIT_TARGET);
                    }, std::placeholders::_1, this, effIndex, target->GetGUID()));
                }
            }
            return;
        default:
            break;
    }

    // select spell implicit targets based on effect type
    if (!m_spellInfo->Effects[effIndex].GetImplicitTargetType())
        return;

    uint32 targetMask = m_spellInfo->Effects[effIndex].GetMissingTargetMask();

    if (!targetMask)
        return;

    WorldObject* target = nullptr;

    switch (m_spellInfo->Effects[effIndex].GetImplicitTargetType())
    {
        // add explicit object target or self to the target map
        case EFFECT_IMPLICIT_TARGET_EXPLICIT:
            // player which not released his spirit is Unit, but target flag for it is TARGET_FLAG_CORPSE_MASK
            if (targetMask & (TARGET_FLAG_UNIT_MASK | TARGET_FLAG_CORPSE_MASK))
            {
                if (Unit* unit = m_targets.GetUnitTarget())
                    target = unit;
                else if (targetMask & TARGET_FLAG_CORPSE_MASK)
                {
                    if (Corpse* corpseTarget = m_targets.GetCorpseTarget())
                    {
                        /// @todo this is a workaround - corpses should be added to spell target map too, but we can't do that so we add owner instead
                        if (Player* owner = ObjectAccessor::FindPlayer(corpseTarget->GetOwnerGUID()))
                            target = owner;
                    }
                }
                else //if (targetMask & TARGET_FLAG_UNIT_MASK)
                    target = m_caster;
            }
            if (targetMask & TARGET_FLAG_ITEM_MASK)
            {
                if (Item* item = m_targets.GetItemTarget())
                    AddItemTarget(item, 1 << effIndex);
                return;
            }
            if (targetMask & TARGET_FLAG_GAMEOBJECT_MASK)
                target = m_targets.GetGOTarget();
            break;
        // add self to the target map
        case EFFECT_IMPLICIT_TARGET_CASTER:
            if (targetMask & TARGET_FLAG_UNIT_MASK)
                target = m_caster;
            break;
        default:
            break;
    }

    CallScriptObjectTargetSelectHandlers(target, SpellEffIndex(effIndex), SpellImplicitTargetInfo());

    if (target)
    {
        if (target->ToUnit())
            AddUnitTarget(target->ToUnit(), 1 << effIndex, false);
        else if (target->ToGameObject())
            AddGOTarget(target->ToGameObject(), 1 << effIndex);
    }
}

uint32 Spell::GetSearcherTypeMask(SpellTargetObjectTypes objType, ConditionContainer* condList)
{
    // this function selects which containers need to be searched for spell target
    uint32 retMask = GRID_MAP_TYPE_MASK_ALL;

    // filter searchers based on searched object type
    switch (objType)
    {
        case TARGET_OBJECT_TYPE_UNIT:
        case TARGET_OBJECT_TYPE_UNIT_AND_DEST:
        case TARGET_OBJECT_TYPE_CORPSE:
        case TARGET_OBJECT_TYPE_CORPSE_ENEMY:
        case TARGET_OBJECT_TYPE_CORPSE_ALLY:
            retMask &= GRID_MAP_TYPE_MASK_PLAYER | GRID_MAP_TYPE_MASK_CORPSE | GRID_MAP_TYPE_MASK_CREATURE;
            break;
        case TARGET_OBJECT_TYPE_GOBJ:
        case TARGET_OBJECT_TYPE_GOBJ_ITEM:
            retMask &= GRID_MAP_TYPE_MASK_GAMEOBJECT;
            break;
        default:
            break;
    }
    if (!m_spellInfo->HasAttribute(SPELL_ATTR2_CAN_TARGET_DEAD))
        retMask &= ~GRID_MAP_TYPE_MASK_CORPSE;
    if (m_spellInfo->HasAttribute(SPELL_ATTR3_ONLY_TARGET_PLAYERS))
        retMask &= GRID_MAP_TYPE_MASK_CORPSE | GRID_MAP_TYPE_MASK_PLAYER;
    if (m_spellInfo->HasAttribute(SPELL_ATTR3_ONLY_TARGET_GHOSTS))
        retMask &= GRID_MAP_TYPE_MASK_PLAYER;

    if (condList)
        retMask &= sConditionMgr->GetSearcherTypeMaskForConditionList(*condList);
    return retMask;
}

template<class SEARCHER>
void Spell::SearchTargets(SEARCHER& searcher, uint32 containerMask, WorldObject* referer, Position const* pos, float radius)
{
    if (!containerMask)
        return;

    // search world and grid for possible targets
    bool searchInGrid = (containerMask & (GRID_MAP_TYPE_MASK_CREATURE | GRID_MAP_TYPE_MASK_GAMEOBJECT)) != 0;
    bool searchInWorld = (containerMask & (GRID_MAP_TYPE_MASK_CREATURE | GRID_MAP_TYPE_MASK_PLAYER | GRID_MAP_TYPE_MASK_CORPSE)) != 0;
    if (searchInGrid || searchInWorld)
    {
        float x, y;
        x = pos->GetPositionX();
        y = pos->GetPositionY();

        Map* map = referer->GetMap();

        if (searchInWorld)
            Cell::VisitWorldObjects(x, y, map, searcher, radius);

        if (searchInGrid)
            Cell::VisitGridObjects(x, y, map, searcher, radius);
    }
}

WorldObject* Spell::SearchNearbyTarget(float range, SpellTargetObjectTypes objectType, SpellTargetCheckTypes selectionType, ConditionContainer* condList)
{
    WorldObject* target = nullptr;
    uint32 containerTypeMask = GetSearcherTypeMask(objectType, condList);
    if (!containerTypeMask)
        return nullptr;
    Trinity::WorldObjectSpellNearbyTargetCheck check(range, m_caster, m_spellInfo, selectionType, condList);
    Trinity::WorldObjectLastSearcher<Trinity::WorldObjectSpellNearbyTargetCheck> searcher(m_caster, target, check, containerTypeMask);
    SearchTargets<Trinity::WorldObjectLastSearcher<Trinity::WorldObjectSpellNearbyTargetCheck> > (searcher, containerTypeMask, m_caster, m_caster, range);
    return target;
}

void Spell::SearchAreaTargets(std::list<WorldObject*>& targets, float range, Position const* position, WorldObject* referer, SpellTargetObjectTypes objectType, SpellTargetCheckTypes selectionType, ConditionContainer* condList)
{
    uint32 containerTypeMask = GetSearcherTypeMask(objectType, condList);
    if (!containerTypeMask)
        return;
    Trinity::WorldObjectSpellAreaTargetCheck check(range, position, m_caster, referer, m_spellInfo, selectionType, condList);
    Trinity::WorldObjectListSearcher<Trinity::WorldObjectSpellAreaTargetCheck> searcher(m_caster, targets, check, containerTypeMask);
    SearchTargets<Trinity::WorldObjectListSearcher<Trinity::WorldObjectSpellAreaTargetCheck> > (searcher, containerTypeMask, m_caster, position, range);
}

void Spell::SearchChainTargets(std::list<WorldObject*>& targets, uint32 chainTargets, WorldObject* target, SpellTargetObjectTypes objectType, SpellTargetCheckTypes selectType, ConditionContainer* condList, bool isChainHeal)
{
    // max dist for jump target selection
    float jumpRadius = 0.0f;
    switch (m_spellInfo->DmgClass)
    {
        case SPELL_DAMAGE_CLASS_RANGED:
            // 7.5y for multi shot
            jumpRadius = 7.5f;
            break;
        case SPELL_DAMAGE_CLASS_MELEE:
            // 5y for swipe, cleave and similar
            jumpRadius = 5.0f;
            break;
        case SPELL_DAMAGE_CLASS_NONE:
        case SPELL_DAMAGE_CLASS_MAGIC:
            // 12.5y for chain heal spell since 3.2 patch
            if (isChainHeal)
                jumpRadius = 12.5f;
            // 10y as default for magic chain spells
            else
                jumpRadius = 10.0f;
            break;
    }

    // chain lightning/heal spells and similar - allow to jump at larger distance and go out of los
    bool isBouncingFar = (m_spellInfo->HasAttribute(SPELL_ATTR4_AREA_TARGET_CHAIN)
        || m_spellInfo->DmgClass == SPELL_DAMAGE_CLASS_NONE
        || m_spellInfo->DmgClass == SPELL_DAMAGE_CLASS_MAGIC);

    // max dist which spell can reach
    float searchRadius = jumpRadius;
    if (isBouncingFar)
        searchRadius *= chainTargets;

    std::list<WorldObject*> tempTargets;
    SearchAreaTargets(tempTargets, searchRadius, target, m_caster, objectType, selectType, condList);
    tempTargets.remove(target);

    // remove targets which are always invalid for chain spells
    // for some spells allow only chain targets in front of caster (swipe for example)
    if (!isBouncingFar)
    {
        for (std::list<WorldObject*>::iterator itr = tempTargets.begin(); itr != tempTargets.end();)
        {
            std::list<WorldObject*>::iterator checkItr = itr++;
            if (!m_caster->HasInArc(static_cast<float>(M_PI), *checkItr))
                tempTargets.erase(checkItr);
        }
    }

    while (chainTargets)
    {
        // try to get unit for next chain jump
        std::list<WorldObject*>::iterator foundItr = tempTargets.end();
        // get unit with highest hp deficit in dist
        if (isChainHeal)
        {
            uint32 maxHPDeficit = 0;
            for (std::list<WorldObject*>::iterator itr = tempTargets.begin(); itr != tempTargets.end(); ++itr)
            {
                if (Unit* unit = (*itr)->ToUnit())
                {
                    uint32 deficit = unit->GetMaxHealth() - unit->GetHealth();
                    if (deficit > maxHPDeficit && target->IsWithinDist(unit, jumpRadius) && target->IsWithinLOSInMap(unit, LINEOFSIGHT_ALL_CHECKS, VMAP::ModelIgnoreFlags::M2))
                    {
                        foundItr = itr;
                        maxHPDeficit = deficit;
                    }
                }
            }
        }
        // get closest object
        else
        {
            for (std::list<WorldObject*>::iterator itr = tempTargets.begin(); itr != tempTargets.end(); ++itr)
            {
                if (foundItr == tempTargets.end())
                {
                    if ((!isBouncingFar || target->IsWithinDist(*itr, jumpRadius)) && target->IsWithinLOSInMap(*itr, LINEOFSIGHT_ALL_CHECKS, VMAP::ModelIgnoreFlags::M2))
                        foundItr = itr;
                }
                else if (target->GetDistanceOrder(*itr, *foundItr) && target->IsWithinLOSInMap(*itr, LINEOFSIGHT_ALL_CHECKS, VMAP::ModelIgnoreFlags::M2))
                    foundItr = itr;
            }
        }
        // not found any valid target - chain ends
        if (foundItr == tempTargets.end())
            break;
        target = *foundItr;
        tempTargets.erase(foundItr);
        targets.push_back(target);
        --chainTargets;
    }
}

GameObject* Spell::SearchSpellFocus()
{
    GameObject* focus = nullptr;
    Trinity::GameObjectFocusCheck check(m_caster, m_spellInfo->RequiresSpellFocus);
    Trinity::GameObjectSearcher<Trinity::GameObjectFocusCheck> searcher(m_caster, focus, check);
    SearchTargets(searcher, GRID_MAP_TYPE_MASK_GAMEOBJECT, m_caster, m_caster, m_caster->GetVisibilityRange());
    return focus;
}

void Spell::prepareDataForTriggerSystem()
{
    //==========================================================================================
    // Now fill data for trigger system, need know:
    // Create base triggers flags for Attacker and Victim (m_procAttacker, m_procVictim and m_hitMask)
    //==========================================================================================

    m_procVictim = m_procAttacker = 0;
    // Get data for type of attack and fill base info for trigger
    switch (m_spellInfo->DmgClass)
    {
        case SPELL_DAMAGE_CLASS_MELEE:
            m_procAttacker = PROC_FLAG_DONE_SPELL_MELEE_DMG_CLASS;
            if (m_attackType == OFF_ATTACK)
                m_procAttacker |= PROC_FLAG_DONE_OFFHAND_ATTACK;
            else
                m_procAttacker |= PROC_FLAG_DONE_MAINHAND_ATTACK;
            m_procVictim   = PROC_FLAG_TAKEN_SPELL_MELEE_DMG_CLASS;
            break;
        case SPELL_DAMAGE_CLASS_RANGED:
            // Auto attack
            if (m_spellInfo->HasAttribute(SPELL_ATTR2_AUTOREPEAT_FLAG))
            {
                m_procAttacker = PROC_FLAG_DONE_RANGED_AUTO_ATTACK;
                m_procVictim   = PROC_FLAG_TAKEN_RANGED_AUTO_ATTACK;
            }
            else // Ranged spell attack
            {
                m_procAttacker = PROC_FLAG_DONE_SPELL_RANGED_DMG_CLASS;
                m_procVictim   = PROC_FLAG_TAKEN_SPELL_RANGED_DMG_CLASS;
            }
            break;
        default:
            if (m_spellInfo->EquippedItemClass == ITEM_CLASS_WEAPON &&
                m_spellInfo->EquippedItemSubClassMask & (1 << ITEM_SUBCLASS_WEAPON_WAND)
                && m_spellInfo->HasAttribute(SPELL_ATTR2_AUTOREPEAT_FLAG)) // Wands auto attack
            {
                m_procAttacker = PROC_FLAG_DONE_RANGED_AUTO_ATTACK;
                m_procVictim   = PROC_FLAG_TAKEN_RANGED_AUTO_ATTACK;
            }
            // For other spells trigger procflags are set in Spell::TargetInfo::DoDamageAndTriggers
            // Because spell positivity is dependant on target
    }

    // Hunter trap spells - activation proc for Lock and Load, Entrapment and Misdirection
    if (m_spellInfo->SpellFamilyName == SPELLFAMILY_HUNTER &&
        (m_spellInfo->SpellFamilyFlags[0] & 0x18 ||         // Freezing and Frost Trap, Freezing Arrow
            m_spellInfo->Id == 57879 ||                     // Snake Trap - done this way to avoid double proc
            m_spellInfo->SpellFamilyFlags[2] & 0x00024000)) // Explosive and Immolation Trap
    {
        m_procAttacker |= PROC_FLAG_DONE_TRAP_ACTIVATION;

        // also fill up other flags (TargetInfo::DoDamageAndTriggers only fills up flag if both are not set)
        m_procAttacker |= PROC_FLAG_DONE_SPELL_MAGIC_DMG_CLASS_NEG;
        m_procVictim |= PROC_FLAG_TAKEN_SPELL_MAGIC_DMG_CLASS_NEG;
    }

    // Hellfire Effect - trigger as DOT
    if (m_spellInfo->SpellFamilyName == SPELLFAMILY_WARLOCK && m_spellInfo->SpellFamilyFlags[0] & 0x00000040)
    {
        m_procAttacker = PROC_FLAG_DONE_PERIODIC;
        m_procVictim   = PROC_FLAG_TAKEN_PERIODIC;
    }
}

void Spell::CleanupTargetList()
{
    m_UniqueTargetInfo.clear();
    m_UniqueGOTargetInfo.clear();
    m_UniqueItemInfo.clear();
    m_delayMoment = 0;
}

class ProcReflectDelayed : public BasicEvent
{
    public:
        ProcReflectDelayed(Unit* owner, ObjectGuid casterGuid) : _victim(owner), _casterGuid(casterGuid) { }

        bool Execute(uint64 /*e_time*/, uint32 /*p_time*/) override
        {
            Unit* caster = ObjectAccessor::GetUnit(*_victim, _casterGuid);
            if (!caster)
                return true;

            uint32 const typeMaskActor = PROC_FLAG_NONE;
            uint32 const typeMaskActionTarget = PROC_FLAG_TAKEN_SPELL_MAGIC_DMG_CLASS_NEG | PROC_FLAG_TAKEN_SPELL_NONE_DMG_CLASS_NEG;
            uint32 const spellTypeMask = PROC_SPELL_TYPE_DAMAGE | PROC_SPELL_TYPE_NO_DMG_HEAL;
            uint32 const spellPhaseMask = PROC_SPELL_PHASE_NONE;
            uint32 const hitMask = PROC_HIT_REFLECT;

            Unit::ProcSkillsAndAuras(caster, _victim, typeMaskActor, typeMaskActionTarget, spellTypeMask, spellPhaseMask, hitMask, nullptr, nullptr, nullptr);
            return true;
        }

    private:
        Unit* _victim;
        ObjectGuid _casterGuid;
};

void Spell::AddUnitTarget(Unit* target, uint32 effectMask, bool checkIfValid /*= true*/, bool implicit /*= true*/, Position const* losPosition /*= nullptr*/)
{
    for (uint32 effIndex = 0; effIndex < MAX_SPELL_EFFECTS; ++effIndex)
        if (!m_spellInfo->Effects[effIndex].IsEffect() || !CheckEffectTarget(target, effIndex, losPosition))
            effectMask &= ~(1 << effIndex);

    // no effects left
    if (!effectMask)
        return;

    if (checkIfValid)
        if (m_spellInfo->CheckTarget(m_caster, target, implicit) != SPELL_CAST_OK) // skip stealth checks for AOE
            return;

    // Check for effect immune skip if immuned
    for (uint32 effIndex = 0; effIndex < MAX_SPELL_EFFECTS; ++effIndex)
        if (target->IsImmunedToSpellEffect(m_spellInfo, effIndex, m_caster))
            effectMask &= ~(1 << effIndex);

    ObjectGuid targetGUID = target->GetGUID();

    // Lookup target in already in list
    auto ihit = std::find_if(std::begin(m_UniqueTargetInfo), std::end(m_UniqueTargetInfo), [targetGUID](TargetInfo const& target) { return target.TargetGUID == targetGUID; });
    if (ihit != std::end(m_UniqueTargetInfo)) // Found in list
    {
        // Immune effects removed from mask
        ihit->EffectMask |= effectMask;
        ihit->ScaleAura = false;
        if (m_auraScaleMask && ihit->EffectMask == m_auraScaleMask && m_caster != target)
        {
            SpellInfo const* auraSpell = m_spellInfo->GetFirstRankSpell();
            if (uint32(target->GetLevel() + 10) >= auraSpell->SpellLevel)
                ihit->ScaleAura = true;
        }
        return;
    }

    // This is new target calculate data for him

    // Get spell hit result on target
    TargetInfo targetInfo;
    targetInfo.TargetGUID = targetGUID;                         // Store target GUID
    targetInfo.EffectMask = effectMask;                         // Store all effects not immune
    targetInfo.IsAlive    = target->IsAlive();
    targetInfo.Damage     = 0;
    targetInfo.Healing    = 0;
    targetInfo.IsCrit     = false;
    targetInfo.ScaleAura  = false;
    if (m_auraScaleMask && targetInfo.EffectMask == m_auraScaleMask && m_caster != target)
    {
        SpellInfo const* auraSpell = m_spellInfo->GetFirstRankSpell();
        if (uint32(target->GetLevel() + 10) >= auraSpell->SpellLevel)
            targetInfo.ScaleAura = true;
    }

    // Calculate hit result
    WorldObject* caster = m_originalCaster ? m_originalCaster : m_caster;
    targetInfo.MissCondition = caster->SpellHitResult(target, m_spellInfo, m_canReflect && !(IsPositive() && m_caster->IsFriendlyTo(target)));

    // Spell have speed - need calculate incoming time
    // Incoming time is zero for self casts. At least I think so.
    if (m_spellInfo->Speed > 0.0f && m_caster != target)
    {
        // calculate spell incoming interval
        /// @todo this is a hack
        float dist = m_caster->GetDistance(target->GetPositionX(), target->GetPositionY(), target->GetPositionZ());

        if (dist < 5.0f)
            dist = 5.0f;
        targetInfo.TimeDelay = uint64(std::floor(dist / m_spellInfo->Speed * 1000.0f));

        // Calculate minimum incoming time
        if (!m_delayMoment || m_delayMoment > targetInfo.TimeDelay)
            m_delayMoment = targetInfo.TimeDelay;
    }
    else
        targetInfo.TimeDelay = 0ULL;

    // If target reflect spell back to caster
    if (targetInfo.MissCondition == SPELL_MISS_REFLECT)
    {
        // Calculate reflected spell result on caster (shouldn't be able to reflect gameobject spells)
        Unit* unitCaster = ASSERT_NOTNULL(m_caster->ToUnit());
        targetInfo.ReflectResult = unitCaster->SpellHitResult(unitCaster, m_spellInfo, false); // can't reflect twice

        // Proc spell reflect aura when missile hits the original target
        target->m_Events.AddEvent(new ProcReflectDelayed(target, m_originalCasterGUID), target->m_Events.CalculateTime(targetInfo.TimeDelay));

        // Increase time interval for reflected spells by 1.5
        targetInfo.TimeDelay += targetInfo.TimeDelay >> 1;
    }
    else
        targetInfo.ReflectResult = SPELL_MISS_NONE;

    // Add target to list
    m_UniqueTargetInfo.emplace_back(std::move(targetInfo));
}

void Spell::AddGOTarget(GameObject* go, uint32 effectMask)
{
    for (uint32 effIndex = 0; effIndex < MAX_SPELL_EFFECTS; ++effIndex)
    {
        if (!m_spellInfo->Effects[effIndex].IsEffect())
            effectMask &= ~(1 << effIndex);
        else
        {
            switch (m_spellInfo->Effects[effIndex].Effect)
            {
                case SPELL_EFFECT_GAMEOBJECT_DAMAGE:
                case SPELL_EFFECT_GAMEOBJECT_REPAIR:
                case SPELL_EFFECT_GAMEOBJECT_SET_DESTRUCTION_STATE:
                    if (go->GetGoType() != GAMEOBJECT_TYPE_DESTRUCTIBLE_BUILDING)
                        effectMask &= ~(1 << effIndex);
                    break;
                default:
                    break;
            }
        }
    }

    if (!effectMask)
        return;

    ObjectGuid targetGUID = go->GetGUID();

    // Lookup target in already in list
    auto ihit = std::find_if(std::begin(m_UniqueGOTargetInfo), std::end(m_UniqueGOTargetInfo), [targetGUID](GOTargetInfo const& target) { return target.TargetGUID == targetGUID; });
    if (ihit != std::end(m_UniqueGOTargetInfo)) // Found in list
    {
        // Add only effect mask
        ihit->EffectMask |= effectMask;
        return;
    }

    // This is new target calculate data for him

    GOTargetInfo target;
    target.TargetGUID = targetGUID;
    target.EffectMask = effectMask;

    // Spell have speed - need calculate incoming time
    if (m_spellInfo->Speed > 0.0f)
    {
        // calculate spell incoming interval
        float dist = m_caster->GetDistance(go->GetPositionX(), go->GetPositionY(), go->GetPositionZ());
        if (dist < 5.0f)
            dist = 5.0f;
        target.TimeDelay = uint64(std::floor(dist / m_spellInfo->Speed * 1000.0f));
        if (!m_delayMoment || m_delayMoment > target.TimeDelay)
            m_delayMoment = target.TimeDelay;
    }
    else
        target.TimeDelay = 0ULL;

    // Add target to list
    m_UniqueGOTargetInfo.emplace_back(std::move(target));
}

void Spell::AddItemTarget(Item* item, uint32 effectMask)
{
    for (uint32 effIndex = 0; effIndex < MAX_SPELL_EFFECTS; ++effIndex)
        if (!m_spellInfo->Effects[effIndex].IsEffect())
            effectMask &= ~(1 << effIndex);

    // no effects left
    if (!effectMask)
        return;

    // Lookup target in already in list
    auto ihit = std::find_if(std::begin(m_UniqueItemInfo), std::end(m_UniqueItemInfo), [item](ItemTargetInfo const& target) { return target.TargetItem == item; });
    if (ihit != std::end(m_UniqueItemInfo)) // Found in list
    {
        // Add only effect mask
        ihit->EffectMask |= effectMask;
        return;
    }

    // This is new target add data

    ItemTargetInfo target;
    target.TargetItem = item;
    target.EffectMask = effectMask;

    m_UniqueItemInfo.emplace_back(std::move(target));
}

void Spell::AddDestTarget(SpellDestination const& dest, uint32 effIndex)
{
    m_destTargets[effIndex] = dest;
}

void Spell::TargetInfo::PreprocessTarget(Spell* spell)
{
    Unit* unit = spell->m_caster->GetGUID() == TargetGUID ? spell->m_caster->ToUnit() : ObjectAccessor::GetUnit(*spell->m_caster, TargetGUID);
    if (!unit)
        return;

    // Need init unitTarget by default unit (can changed in code on reflect)
    spell->unitTarget = unit;

    // Reset damage/healing counter
    spell->m_damage = Damage;
    spell->m_healing = Healing;

    _spellHitTarget = nullptr;
    if (MissCondition == SPELL_MISS_NONE)
        _spellHitTarget = unit;
    else if (MissCondition == SPELL_MISS_REFLECT && ReflectResult == SPELL_MISS_NONE)
        _spellHitTarget = spell->m_caster->ToUnit();

    // Ensure that a player target is put in combat by a taunt, even if they result immune clientside
    if ((MissCondition == SPELL_MISS_IMMUNE || MissCondition == SPELL_MISS_IMMUNE2) && spell->m_caster->GetTypeId() == TYPEID_PLAYER && unit->GetTypeId() == TYPEID_PLAYER && spell->m_caster->IsValidAttackTarget(unit, spell->GetSpellInfo()))
        unit->SetInCombatWith(spell->m_caster->ToPlayer());

    spell->CallScriptBeforeHitHandlers(MissCondition);

    _enablePVP = false; // need to check PvP state before spell effects, but act on it afterwards
    if (_spellHitTarget)
    {
        // if target is flagged for pvp also flag caster if a player
        if (unit->IsPvP() && spell->m_caster->GetTypeId() == TYPEID_PLAYER)
            _enablePVP = true; // Decide on PvP flagging now, but act on it later.

        SpellMissInfo missInfo = spell->PreprocessSpellHit(_spellHitTarget, ScaleAura, *this);
        if (missInfo != SPELL_MISS_NONE)
        {
            if (missInfo != SPELL_MISS_MISS)
                spell->m_caster->SendSpellMiss(unit, spell->m_spellInfo->Id, missInfo);
            spell->m_damage = 0;
            spell->m_healing = 0;
            _spellHitTarget = nullptr;
        }
    }

    spell->CallScriptOnHitHandlers();

    // scripts can modify damage/healing for current target, save them
    Damage = spell->m_damage;
    Healing = spell->m_healing;
}

void Spell::TargetInfo::DoTargetSpellHit(Spell* spell, uint8 effIndex)
{
    Unit* unit = spell->m_caster->GetGUID() == TargetGUID ? spell->m_caster->ToUnit() : ObjectAccessor::GetUnit(*spell->m_caster, TargetGUID);
    if (!unit)
        return;

    // Need init unitTarget by default unit (can changed in code on reflect)
    // Or on missInfo != SPELL_MISS_NONE unitTarget undefined (but need in trigger subsystem)
    spell->unitTarget = unit;
    spell->targetMissInfo = MissCondition;

    // Reset damage/healing counter
    spell->m_damage = Damage;
    spell->m_healing = Healing;

    if (unit->IsAlive() != IsAlive)
        return;

    if (spell->getState() == SPELL_STATE_DELAYED && !spell->IsPositive() && (GameTime::GetGameTimeMS() - TimeDelay) <= unit->m_lastSanctuaryTime)
        return;                                             // No missinfo in that case

    if (_spellHitTarget)
        spell->DoSpellEffectHit(_spellHitTarget, effIndex, *this);

    // scripts can modify damage/healing for current target, save them
    Damage = spell->m_damage;
    Healing = spell->m_healing;
}

void Spell::TargetInfo::DoDamageAndTriggers(Spell* spell)
{
    Unit* unit = spell->m_caster->GetGUID() == TargetGUID ? spell->m_caster->ToUnit() : ObjectAccessor::GetUnit(*spell->m_caster, TargetGUID);
    if (!unit)
        return;

    // other targets executed before this one changed pointer
    spell->unitTarget = unit;
    if (_spellHitTarget)
        spell->unitTarget = _spellHitTarget;

    // Reset damage/healing counter
    spell->m_damage = Damage;
    spell->m_healing = Healing;

    // Get original caster (if exist) and calculate damage/healing from him data
    // Skip if m_originalCaster not available
    Unit* caster = spell->m_originalCaster ? spell->m_originalCaster : spell->m_caster->ToUnit();

    if (caster)
    {
        // Fill base trigger info
        uint32 procAttacker = spell->m_procAttacker;
        uint32 procVictim = spell->m_procVictim;
        uint32 procSpellType = PROC_SPELL_TYPE_NONE;
        uint32 hitMask = PROC_HIT_NONE;

        // Spells with this flag cannot trigger if effect is cast on self
        bool const canEffectTrigger = !spell->m_spellInfo->HasAttribute(SPELL_ATTR3_CANT_TRIGGER_PROC) && spell->unitTarget->CanProc() &&
            (spell->CanExecuteTriggersOnHit(EffectMask) || MissCondition == SPELL_MISS_IMMUNE || MissCondition == SPELL_MISS_IMMUNE2);

        // Trigger info was not filled in Spell::prepareDataForTriggerSystem - we do it now
        if (canEffectTrigger && !procAttacker && !procVictim)
        {
            bool positive = true;
            if (spell->m_damage > 0)
                positive = false;
            else if (!spell->m_healing)
            {
                for (uint8 i = 0; i < MAX_SPELL_EFFECTS; ++i)
                {
                    // in case of immunity, check all effects to choose correct procFlags, as none has technically hit
                    if (EffectMask && !(EffectMask & (1 << i)))
                        continue;

                    if (!spell->m_spellInfo->IsPositiveEffect(i))
                    {
                        positive = false;
                        break;
                    }
                }
            }

            switch (spell->m_spellInfo->DmgClass)
            {
                case SPELL_DAMAGE_CLASS_MAGIC:
                    if (positive)
                    {
                        procAttacker |= PROC_FLAG_DONE_SPELL_MAGIC_DMG_CLASS_POS;
                        procVictim |= PROC_FLAG_TAKEN_SPELL_MAGIC_DMG_CLASS_POS;
                    }
                    else
                    {
                        procAttacker |= PROC_FLAG_DONE_SPELL_MAGIC_DMG_CLASS_NEG;
                        procVictim |= PROC_FLAG_TAKEN_SPELL_MAGIC_DMG_CLASS_NEG;
                    }
                    break;
                case SPELL_DAMAGE_CLASS_NONE:
                    if (positive)
                    {
                        procAttacker |= PROC_FLAG_DONE_SPELL_NONE_DMG_CLASS_POS;
                        procVictim |= PROC_FLAG_TAKEN_SPELL_NONE_DMG_CLASS_POS;
                    }
                    else
                    {
                        procAttacker |= PROC_FLAG_DONE_SPELL_NONE_DMG_CLASS_NEG;
                        procVictim |= PROC_FLAG_TAKEN_SPELL_NONE_DMG_CLASS_NEG;
                    }
                    break;
            }
        }

        // All calculated do it!
        // Do healing
        std::unique_ptr<DamageInfo> spellDamageInfo;
        std::unique_ptr<HealInfo> healInfo;
        if (spell->m_healing > 0)
        {
            uint32 addhealth = spell->m_healing;
            if (IsCrit)
            {
                hitMask |= PROC_HIT_CRITICAL;
                addhealth = Unit::SpellCriticalHealingBonus(caster, spell->m_spellInfo, addhealth, nullptr);
            }
            else
                hitMask |= PROC_HIT_NORMAL;

            healInfo = std::make_unique<HealInfo>(caster, spell->unitTarget, addhealth, spell->m_spellInfo, spell->m_spellInfo->GetSchoolMask());
            caster->HealBySpell(*healInfo, IsCrit);
            spell->unitTarget->GetThreatManager().ForwardThreatForAssistingMe(caster, float(healInfo->GetEffectiveHeal()) * 0.5f, spell->m_spellInfo);
            spell->m_healing = healInfo->GetEffectiveHeal();

            procSpellType |= PROC_SPELL_TYPE_HEAL;
        }

        // Do damage
        if (spell->m_damage > 0)
        {
            // Fill base damage struct (unitTarget - is real spell target)
            SpellNonMeleeDamage damageInfo(caster, spell->unitTarget, spell->m_spellInfo->Id, spell->m_spellSchoolMask);
            // Check damage immunity
            if (spell->unitTarget->IsImmunedToDamage(spell->m_spellInfo))
            {
                hitMask = PROC_HIT_IMMUNE;
                spell->m_damage = 0;

                // no packet found in sniffs
            }
            else
            {
                // Add bonuses and fill damageInfo struct
                caster->CalculateSpellDamageTaken(&damageInfo, spell->m_damage, spell->m_spellInfo, spell->m_attackType, IsCrit);
                Unit::DealDamageMods(damageInfo.target, damageInfo.damage, &damageInfo.absorb);

                // Send log damage message to client
                caster->SendSpellNonMeleeDamageLog(&damageInfo);

                hitMask |= createProcHitMask(&damageInfo, MissCondition);
                procVictim |= PROC_FLAG_TAKEN_DAMAGE;

                spell->m_damage = damageInfo.damage;
                caster->DealSpellDamage(&damageInfo, true);
            }

            // Do triggers for unit
            if (canEffectTrigger)
            {
                spellDamageInfo = std::make_unique<DamageInfo>(damageInfo, SPELL_DIRECT_DAMAGE, spell->m_attackType, hitMask);
                procSpellType |= PROC_SPELL_TYPE_DAMAGE;

                if (caster->GetTypeId() == TYPEID_PLAYER && !spell->m_spellInfo->HasAttribute(SPELL_ATTR0_STOP_ATTACK_TARGET) && !spell->m_spellInfo->HasAttribute(SPELL_ATTR4_CANT_TRIGGER_ITEM_SPELLS) &&
                    (spell->m_spellInfo->DmgClass == SPELL_DAMAGE_CLASS_MELEE || spell->m_spellInfo->DmgClass == SPELL_DAMAGE_CLASS_RANGED))
                    caster->ToPlayer()->CastItemCombatSpell(*spellDamageInfo);
            }
        }

        // Passive spell hits/misses or active spells only misses (only triggers)
        if (spell->m_damage <= 0 && spell->m_healing <= 0)
        {
            // Fill base damage struct (unitTarget - is real spell target)
            SpellNonMeleeDamage damageInfo(caster, spell->unitTarget, spell->m_spellInfo->Id, spell->m_spellSchoolMask);
            hitMask |= createProcHitMask(&damageInfo, MissCondition);
            // Do triggers for unit
            if (canEffectTrigger)
            {
                spellDamageInfo = std::make_unique<DamageInfo>(damageInfo, NODAMAGE, spell->m_attackType, hitMask);
                procSpellType |= PROC_SPELL_TYPE_NO_DMG_HEAL;
            }

            // Failed Pickpocket, reveal rogue
            if (MissCondition == SPELL_MISS_RESIST && spell->m_spellInfo->HasAttribute(SPELL_ATTR0_CU_PICKPOCKET) && spell->unitTarget->GetTypeId() == TYPEID_UNIT)
            {
                Unit* unitCaster = ASSERT_NOTNULL(spell->m_caster->ToUnit());
                unitCaster->RemoveAurasWithInterruptFlags(AURA_INTERRUPT_FLAG_TALK);
                spell->unitTarget->ToCreature()->EngageWithTarget(unitCaster);
            }
        }

        // Do triggers for unit
        if (canEffectTrigger)
        {
            Unit::ProcSkillsAndAuras(caster, spell->unitTarget, procAttacker, procVictim, procSpellType, PROC_SPELL_PHASE_HIT, hitMask, spell, spellDamageInfo.get(), healInfo.get());

            // item spells (spell hit of non-damage spell may also activate items, for example seal of corruption hidden hit)
            if (caster->GetTypeId() == TYPEID_PLAYER && (procSpellType & (PROC_SPELL_TYPE_DAMAGE | PROC_SPELL_TYPE_NO_DMG_HEAL)))
            {
                if (spell->m_spellInfo->DmgClass == SPELL_DAMAGE_CLASS_MELEE || spell->m_spellInfo->DmgClass == SPELL_DAMAGE_CLASS_RANGED)
                    if (!spell->m_spellInfo->HasAttribute(SPELL_ATTR0_STOP_ATTACK_TARGET) && !spell->m_spellInfo->HasAttribute(SPELL_ATTR4_CANT_TRIGGER_ITEM_SPELLS))
                        caster->ToPlayer()->CastItemCombatSpell(*spellDamageInfo);
            }
        }

        // set hitmask for finish procs
        spell->m_hitMask |= hitMask;

        // Do not take combo points on dodge and miss
        if (MissCondition != SPELL_MISS_NONE && spell->m_needComboPoints && spell->m_targets.GetUnitTargetGUID() == TargetGUID)
            spell->m_needComboPoints = false;

        // _spellHitTarget can be null if spell is missed in DoSpellHitOnUnit
        if (MissCondition != SPELL_MISS_EVADE && _spellHitTarget && !spell->m_caster->IsFriendlyTo(unit) && (!spell->IsPositive() || spell->m_spellInfo->HasEffect(SPELL_EFFECT_DISPEL)))
        {
            if (Unit* unitCaster = spell->m_caster->ToUnit())
                unitCaster->AtTargetAttacked(unit, spell->m_spellInfo->HasInitialAggro());

            if (!unit->IsStandState())
                unit->SetStandState(UNIT_STAND_STATE_STAND);
        }

        // Check for SPELL_ATTR7_INTERRUPT_ONLY_NONPLAYER
        if (MissCondition == SPELL_MISS_NONE && spell->m_spellInfo->HasAttribute(SPELL_ATTR7_INTERRUPT_ONLY_NONPLAYER) && unit->GetTypeId() != TYPEID_PLAYER)
            caster->CastSpell(unit, SPELL_INTERRUPT_NONPLAYER, true);
    }

    if (_spellHitTarget)
    {
        //AI functions
        if (Creature* cHitTarget = _spellHitTarget->ToCreature())
            if (CreatureAI* hitTargetAI = cHitTarget->AI())
            {
                if (spell->m_caster->GetTypeId() == TYPEID_GAMEOBJECT)
                    hitTargetAI->SpellHitByGameObject(spell->m_caster->ToGameObject(), spell->m_spellInfo);
                else
                    hitTargetAI->SpellHit(spell->m_caster->ToUnit(), spell->m_spellInfo);
            }

        if (spell->m_caster->GetTypeId() == TYPEID_UNIT && spell->m_caster->ToCreature()->IsAIEnabled())
            spell->m_caster->ToCreature()->AI()->SpellHitTarget(_spellHitTarget, spell->m_spellInfo);
        else if (spell->m_caster->GetTypeId() == TYPEID_GAMEOBJECT && spell->m_caster->ToGameObject()->AI())
            spell->m_caster->ToGameObject()->AI()->SpellHitTarget(_spellHitTarget, spell->m_spellInfo);

        if (HitAura)
        {
            if (AuraApplication* aurApp = HitAura->GetApplicationOfTarget(_spellHitTarget->GetGUID()))
            {
                // only apply unapplied effects (for reapply case)
                uint8 effMask = EffectMask & aurApp->GetEffectsToApply();
                for (uint8 i = 0; i < MAX_SPELL_EFFECTS; ++i)
                    if ((effMask & (1 << i)) && aurApp->HasEffect(i))
                        effMask &= ~(1 << i);

                if (effMask)
                    _spellHitTarget->_ApplyAura(aurApp, effMask);
            }
        }

        // Needs to be called after dealing damage/healing to not remove breaking on damage auras
        spell->DoTriggersOnSpellHit(_spellHitTarget, EffectMask);

        if (_enablePVP)
            spell->m_caster->ToPlayer()->UpdatePvP(true);
    }

    spell->_spellAura = HitAura;
    spell->CallScriptAfterHitHandlers();
    spell->_spellAura = nullptr;
}

void Spell::GOTargetInfo::DoTargetSpellHit(Spell* spell, uint8 effIndex)
{
    GameObject* go = spell->m_caster->GetGUID() == TargetGUID ? spell->m_caster->ToGameObject() : ObjectAccessor::GetGameObject(*spell->m_caster, TargetGUID);
    if (!go)
        return;

    spell->CallScriptBeforeHitHandlers(SPELL_MISS_NONE);

    spell->HandleEffects(nullptr, nullptr, go, effIndex, SPELL_EFFECT_HANDLE_HIT_TARGET);

    //AI functions
    if (go->AI())
    {
        if (spell->m_caster->GetTypeId() == TYPEID_GAMEOBJECT)
            go->AI()->SpellHitByGameObject(spell->m_caster->ToGameObject(), spell->m_spellInfo);
        else
            go->AI()->SpellHit(spell->m_caster->ToUnit(), spell->m_spellInfo);
    }

    if (spell->m_caster->GetTypeId() == TYPEID_UNIT && spell->m_caster->ToCreature()->IsAIEnabled())
        spell->m_caster->ToCreature()->AI()->SpellHitTargetGameObject(go, spell->m_spellInfo);
    else if (spell->m_caster->GetTypeId() == TYPEID_GAMEOBJECT && spell->m_caster->ToGameObject()->AI())
        spell->m_caster->ToGameObject()->AI()->SpellHitTargetGameObject(go, spell->m_spellInfo);

    spell->CallScriptOnHitHandlers();
    spell->CallScriptAfterHitHandlers();
}

void Spell::ItemTargetInfo::DoTargetSpellHit(Spell* spell, uint8 effIndex)
{
    spell->CallScriptBeforeHitHandlers(SPELL_MISS_NONE);

    spell->HandleEffects(nullptr, TargetItem, nullptr, effIndex, SPELL_EFFECT_HANDLE_HIT_TARGET);

    spell->CallScriptOnHitHandlers();
    spell->CallScriptAfterHitHandlers();
}

SpellMissInfo Spell::PreprocessSpellHit(Unit* unit, bool scaleAura, TargetInfo& hitInfo)
{
    if (!unit)
        return SPELL_MISS_EVADE;

    // Target may have begun evading between launch and hit phases - re-check now
    if (Creature* creatureTarget = unit->ToCreature())
        if (creatureTarget->IsEvadingAttacks())
            return SPELL_MISS_EVADE;

    // For delayed spells immunity may be applied between missile launch and hit - check immunity for that case
    if (m_spellInfo->Speed && unit->IsImmunedToSpell(m_spellInfo, m_caster))
        return SPELL_MISS_IMMUNE;

    if (Player* player = unit->ToPlayer())
    {
        player->StartTimedAchievement(ACHIEVEMENT_TIMED_TYPE_SPELL_TARGET, m_spellInfo->Id);
        player->UpdateAchievementCriteria(ACHIEVEMENT_CRITERIA_TYPE_BE_SPELL_TARGET, m_spellInfo->Id, 0, m_caster);
        player->UpdateAchievementCriteria(ACHIEVEMENT_CRITERIA_TYPE_BE_SPELL_TARGET2, m_spellInfo->Id);
    }

    if (Player* player = m_caster->ToPlayer())
    {
        player->StartTimedAchievement(ACHIEVEMENT_TIMED_TYPE_SPELL_CASTER, m_spellInfo->Id);
        player->UpdateAchievementCriteria(ACHIEVEMENT_CRITERIA_TYPE_CAST_SPELL2, m_spellInfo->Id, 0, unit);
    }

    if (m_caster != unit)
    {
        // Recheck  UNIT_FLAG_NON_ATTACKABLE for delayed spells
        if (m_spellInfo->Speed > 0.0f && unit->HasFlag(UNIT_FIELD_FLAGS, UNIT_FLAG_NON_ATTACKABLE) && unit->GetCharmerOrOwnerGUID() != m_caster->GetGUID())
            return SPELL_MISS_EVADE;

        if (m_caster->IsValidAttackTarget(unit, m_spellInfo))
            unit->RemoveAurasWithInterruptFlags(AURA_INTERRUPT_FLAG_HITBYSPELL);
        else if (m_caster->IsFriendlyTo(unit))
        {
            // for delayed spells ignore negative spells (after duel end) for friendly targets
            if (m_spellInfo->Speed > 0.0f && unit->GetTypeId() == TYPEID_PLAYER && !IsPositive() && !m_caster->IsValidAssistTarget(unit, m_spellInfo))
                return SPELL_MISS_EVADE;

            // assisting case, healing and resurrection
            if (unit->HasUnitState(UNIT_STATE_ATTACK_PLAYER))
            {
                if (Player* playerOwner = m_caster->GetCharmerOrOwnerPlayerOrPlayerItself())
                {
                    playerOwner->SetContestedPvP();
                    playerOwner->UpdatePvP(true);
                }
            }

            if (m_originalCaster && unit->IsInCombat() && m_spellInfo->HasInitialAggro())
            {
                if (m_originalCaster->HasFlag(UNIT_FIELD_FLAGS, UNIT_FLAG_PLAYER_CONTROLLED)) // only do explicit combat forwarding for PvP enabled units
                    m_originalCaster->GetCombatManager().InheritCombatStatesFrom(unit);    // for creature v creature combat, the threat forward does it for us
                unit->GetThreatManager().ForwardThreatForAssistingMe(m_originalCaster, 0.0f, nullptr, true);
            }
        }
    }

    // original caster for auras
    WorldObject* origCaster = m_caster;
    if (m_originalCaster)
        origCaster = m_originalCaster;

    // check immunity due to diminishing returns
    if (Aura::BuildEffectMaskForOwner(m_spellInfo, MAX_EFFECT_MASK, unit))
    {
        // Select rank for aura with level requirements only in specific cases
        // Unit has to be target only of aura effect, both caster and target have to be players, target has to be other than unit target
        hitInfo.AuraSpellInfo = m_spellInfo;
        if (scaleAura)
        {
            if (SpellInfo const* actualSpellInfo = m_spellInfo->GetAuraRankForLevel(unitTarget->GetLevel()))
                hitInfo.AuraSpellInfo = actualSpellInfo;

            for (uint8 i = 0; i < MAX_SPELL_EFFECTS; ++i)
            {
                hitInfo.AuraBasePoints[i] = hitInfo.AuraSpellInfo->Effects[i].BasePoints;
                if (m_spellInfo->Effects[i].Effect != hitInfo.AuraSpellInfo->Effects[i].Effect)
                {
                    hitInfo.AuraSpellInfo = m_spellInfo;
                    break;
                }
            }
        }

        // Get Data Needed for Diminishing Returns, some effects may have multiple auras, so this must be done on spell hit, not aura add
        bool triggered = (m_triggeredByAuraSpell != nullptr);
        hitInfo.DRGroup = m_spellInfo->GetDiminishingReturnsGroupForSpell(triggered);

        DiminishingLevels diminishLevel = DIMINISHING_LEVEL_1;
        if (hitInfo.DRGroup)
        {
            diminishLevel = unit->GetDiminishing(hitInfo.DRGroup);
            DiminishingReturnsType type = m_spellInfo->GetDiminishingReturnsGroupType(triggered);
            // Increase Diminishing on unit, current informations for actually casts will use values above
            if (type == DRTYPE_ALL || (type == DRTYPE_PLAYER && unit->IsAffectedByDiminishingReturns()))
                unit->IncrDiminishing(m_spellInfo, triggered);
        }

        // Now Reduce spell duration using data received at spell hit
        // check whatever effects we're going to apply, diminishing returns only apply to negative aura effects
        hitInfo.Positive = true;
        if (origCaster == unit || !origCaster->IsFriendlyTo(unit))
        {
            for (uint8 i = 0; i < MAX_SPELL_EFFECTS; ++i)
            {
                // mod duration only for effects applying aura!
                if (hitInfo.EffectMask & (1 << i) &&
                    hitInfo.AuraSpellInfo->Effects[i].IsUnitOwnedAuraEffect() &&
                    !hitInfo.AuraSpellInfo->IsPositiveEffect(i))
                {
                    hitInfo.Positive = false;
                    break;
                }
            }
        }

        hitInfo.AuraDuration = Aura::CalcMaxDuration(hitInfo.AuraSpellInfo, origCaster);

        // unit is immune to aura if it was diminished to 0 duration
        if (!hitInfo.Positive && !unit->ApplyDiminishingToDuration(hitInfo.AuraSpellInfo, triggered, hitInfo.AuraDuration, origCaster, diminishLevel))
            if (std::all_of(std::begin(hitInfo.AuraSpellInfo->Effects), std::end(hitInfo.AuraSpellInfo->Effects), [](SpellEffectInfo const& effInfo) { return !effInfo.IsEffect() || effInfo.Effect == SPELL_EFFECT_APPLY_AURA; }))
                return SPELL_MISS_IMMUNE;
    }

    return SPELL_MISS_NONE;
}

void Spell::DoSpellEffectHit(Unit* unit, uint8 effIndex, TargetInfo& hitInfo)
{
    if (uint8 aura_effmask = Aura::BuildEffectMaskForOwner(m_spellInfo, 1 << effIndex, unit))
    {
        WorldObject* caster = m_caster;
        if (m_originalCaster)
            caster = m_originalCaster;

        if (caster)
        {
            bool refresh = false;

            if (!hitInfo.HitAura)
            {
                bool const resetPeriodicTimer = !(_triggeredCastFlags & TRIGGERED_DONT_RESET_PERIODIC_TIMER);
                uint8 const allAuraEffectMask = Aura::BuildEffectMaskForOwner(hitInfo.AuraSpellInfo, MAX_EFFECT_MASK, unit);
                int32 const* bp = hitInfo.AuraBasePoints;
                if (hitInfo.AuraSpellInfo == m_spellInfo)
                    bp = m_spellValue->EffectBasePoints;

                AuraCreateInfo createInfo(hitInfo.AuraSpellInfo, allAuraEffectMask, unit);
                createInfo
                    .SetCasterGUID(caster->GetGUID())
                    .SetBaseAmount(bp)
                    .SetCastItemGUID(m_CastItem ? m_CastItem->GetGUID() : ObjectGuid::Empty)
                    .SetPeriodicReset(resetPeriodicTimer)
                    .SetOwnerEffectMask(aura_effmask)
                    .IsRefresh = &refresh;

                if (Aura* aura = Aura::TryRefreshStackOrCreate(createInfo))
                {
                    hitInfo.HitAura = aura->ToUnitAura();

                    // Set aura stack amount to desired value
                    if (m_spellValue->AuraStackAmount > 1)
                    {
                        if (!refresh)
                            hitInfo.HitAura->SetStackAmount(m_spellValue->AuraStackAmount);
                        else
                            hitInfo.HitAura->ModStackAmount(m_spellValue->AuraStackAmount);
                    }

                    hitInfo.HitAura->SetDiminishGroup(hitInfo.DRGroup);

                    hitInfo.AuraDuration = caster->ModSpellDuration(hitInfo.AuraSpellInfo, unit, hitInfo.AuraDuration, hitInfo.Positive, hitInfo.HitAura->GetEffectMask());

                    // Haste modifies duration of channeled spells
                    if (m_spellInfo->IsChanneled())
                        caster->ModSpellDurationTime(hitInfo.AuraSpellInfo, hitInfo.AuraDuration, this);
                    // and duration of auras affected by SPELL_AURA_PERIODIC_HASTE
                    else if (m_originalCaster && (m_originalCaster->HasAuraTypeWithAffectMask(SPELL_AURA_PERIODIC_HASTE, hitInfo.AuraSpellInfo) || m_spellInfo->HasAttribute(SPELL_ATTR5_HASTE_AFFECT_DURATION)))
                        hitInfo.AuraDuration = int32(hitInfo.AuraDuration * m_originalCaster->GetFloatValue(UNIT_MOD_CAST_SPEED));

                    if (hitInfo.AuraDuration != hitInfo.HitAura->GetMaxDuration())
                    {
                        hitInfo.HitAura->SetMaxDuration(hitInfo.AuraDuration);
                        hitInfo.HitAura->SetDuration(hitInfo.AuraDuration);
                    }
                }
            }
            else
                hitInfo.HitAura->AddStaticApplication(unit, aura_effmask);
        }
    }

    _spellAura = hitInfo.HitAura;
    HandleEffects(unit, nullptr, nullptr, effIndex, SPELL_EFFECT_HANDLE_HIT_TARGET);
    _spellAura = nullptr;
}

void Spell::DoTriggersOnSpellHit(Unit* unit, uint8 effMask)
{
    // handle SPELL_AURA_ADD_TARGET_TRIGGER auras
    // this is executed after spell proc spells on target hit
    // spells are triggered for each hit spell target
    // info confirmed with retail sniffs of permafrost and shadow weaving
    if (!m_hitTriggerSpells.empty())
    {
        int32 _duration = 0;
        for (auto i = m_hitTriggerSpells.begin(); i != m_hitTriggerSpells.end(); ++i)
        {
            if (CanExecuteTriggersOnHit(effMask, i->triggeredByAura) && roll_chance_i(i->chance))
            {
                m_caster->CastSpell(unit, i->triggeredSpell->Id, true);
                TC_LOG_DEBUG("spells", "Spell %d triggered spell %d by SPELL_AURA_ADD_TARGET_TRIGGER aura", m_spellInfo->Id, i->triggeredSpell->Id);

                // SPELL_AURA_ADD_TARGET_TRIGGER auras shouldn't trigger auras without duration
                // set duration of current aura to the triggered spell
                if (i->triggeredSpell->GetDuration() == -1)
                {
                    if (Aura* triggeredAur = unit->GetAura(i->triggeredSpell->Id, m_caster->GetGUID()))
                    {
                        // get duration from aura-only once
                        if (!_duration)
                        {
                            Aura* aur = unit->GetAura(m_spellInfo->Id, m_caster->GetGUID());
                            _duration = aur ? aur->GetDuration() : -1;
                        }
                        triggeredAur->SetDuration(_duration);
                    }
                }
            }
        }
    }

    // trigger linked auras remove/apply
    /// @todo remove/cleanup this, as this table is not documented and people are doing stupid things with it
    if (std::vector<int32> const* spellTriggered = sSpellMgr->GetSpellLinked(m_spellInfo->Id + SPELL_LINK_HIT))
    {
        for (std::vector<int32>::const_iterator i = spellTriggered->begin(); i != spellTriggered->end(); ++i)
        {
            if (*i < 0)
                unit->RemoveAurasDueToSpell(-(*i));
            else
                unit->CastSpell(unit, *i, m_caster->GetGUID());
        }
    }
}

bool Spell::UpdateChanneledTargetList()
{
    // Not need check return true
    if (m_channelTargetEffectMask == 0)
        return true;

    uint8 channelTargetEffectMask = m_channelTargetEffectMask;
    uint8 channelAuraMask = 0;
    for (uint8 i = 0; i < MAX_SPELL_EFFECTS; ++i)
        if (m_spellInfo->Effects[i].Effect == SPELL_EFFECT_APPLY_AURA)
            channelAuraMask |= 1 << i;

    channelAuraMask &= channelTargetEffectMask;

    float range = 0;
    if (channelAuraMask)
    {
        range = m_spellInfo->GetMaxRange(IsPositive());
        if (Player* modOwner = m_caster->GetSpellModOwner())
            modOwner->ApplySpellMod(m_spellInfo->Id, SPELLMOD_RANGE, range, this);

        // add little tolerance level
        range += std::min(MAX_SPELL_RANGE_TOLERANCE, range*0.1f); // 10% but no more than MAX_SPELL_RANGE_TOLERANCE
    }

    for (TargetInfo& targetInfo : m_UniqueTargetInfo)
    {
        if (targetInfo.MissCondition == SPELL_MISS_NONE && (channelTargetEffectMask & targetInfo.EffectMask))
        {
            Unit* unit = m_caster->GetGUID() == targetInfo.TargetGUID ? m_caster->ToUnit() : ObjectAccessor::GetUnit(*m_caster, targetInfo.TargetGUID);
            if (!unit)
                continue;

            if (IsValidDeadOrAliveTarget(unit))
            {
                if (channelAuraMask & targetInfo.EffectMask)
                {
                    if (AuraApplication * aurApp = unit->GetAuraApplication(m_spellInfo->Id, m_originalCasterGUID))
                    {
                        if (m_caster != unit && !m_caster->IsWithinDistInMap(unit, range))
                        {
                            targetInfo.EffectMask &= ~aurApp->GetEffectMask();
                            unit->RemoveAura(aurApp);
                            continue;
                        }
                    }
                    else // aura is dispelled
                        continue;
                }

                channelTargetEffectMask &= ~targetInfo.EffectMask;   // remove from need alive mask effect that have alive target
            }
        }
    }

    // is all effects from m_needAliveTargetMask have alive targets
    return channelTargetEffectMask == 0;
}

SpellCastResult Spell::prepare(SpellCastTargets const& targets, AuraEffect const* triggeredByAura)
{
    if (m_CastItem)
    {
        m_castItemGUID = m_CastItem->GetGUID();
        m_castItemEntry = m_CastItem->GetEntry();
    }
    else
    {
        m_castItemGUID.Clear();
        m_castItemEntry = 0;
    }

    InitExplicitTargets(targets);

    // Fill aura scaling information
    if (Unit* unitCaster = m_caster->ToUnit())
    {
        if (unitCaster->IsControlledByPlayer() && !m_spellInfo->IsPassive() && m_spellInfo->SpellLevel && !m_spellInfo->IsChanneled() && !(_triggeredCastFlags & TRIGGERED_IGNORE_AURA_SCALING))
        {
            for (uint8 i = 0; i < MAX_SPELL_EFFECTS; ++i)
            {
                if (m_spellInfo->Effects[i].Effect == SPELL_EFFECT_APPLY_AURA)
                {
                    // Change aura with ranks only if basepoints are taken from spellInfo and aura is positive
                    if (m_spellInfo->IsPositiveEffect(i))
                    {
                        m_auraScaleMask |= (1 << i);
                        if (m_spellValue->EffectBasePoints[i] != m_spellInfo->Effects[i].BasePoints)
                        {
                            m_auraScaleMask = 0;
                            break;
                        }
                    }
                }
            }
        }
    }

    m_spellState = SPELL_STATE_PREPARING;

    if (triggeredByAura)
        m_triggeredByAuraSpell  = triggeredByAura->GetSpellInfo();

    // create and add update event for this spell
    _spellEvent = new SpellEvent(this);
    m_caster->m_Events.AddEvent(_spellEvent, m_caster->m_Events.CalculateTime(1));

    // check disables
    if (DisableMgr::IsDisabledFor(DISABLE_TYPE_SPELL, m_spellInfo->Id, m_caster))
    {
        SendCastResult(SPELL_FAILED_SPELL_UNAVAILABLE);
        finish(false);
        return SPELL_FAILED_SPELL_UNAVAILABLE;
    }

    // Prevent casting at cast another spell (ServerSide check)
    if (!(_triggeredCastFlags & TRIGGERED_IGNORE_CAST_IN_PROGRESS) && m_caster->ToUnit() && m_caster->ToUnit()->IsNonMeleeSpellCast(false, true, true, m_spellInfo->Id == 75) && m_cast_count)
    {
        SendCastResult(SPELL_FAILED_SPELL_IN_PROGRESS);
        finish(false);
        return SPELL_FAILED_SPELL_IN_PROGRESS;
    }

    LoadScripts();

    // Fill cost data (do not use power for item casts)
    m_powerCost = m_CastItem ? 0 : m_spellInfo->CalcPowerCost(m_caster, m_spellSchoolMask, this);

    // Set combo point requirement
    if ((_triggeredCastFlags & TRIGGERED_IGNORE_COMBO_POINTS) || m_CastItem)
        m_needComboPoints = false;

    uint32 param1 = 0, param2 = 0;
    SpellCastResult result = CheckCast(true, &param1, &param2);
    if (result != SPELL_CAST_OK && !IsAutoRepeat())          //always cast autorepeat dummy for triggering
    {
        // Periodic auras should be interrupted when aura triggers a spell which can't be cast
        // for example bladestorm aura should be removed on disarm as of patch 3.3.5
        // channeled periodic spells should be affected by this (arcane missiles, penance, etc)
        // a possible alternative sollution for those would be validating aura target on unit state change
        if (triggeredByAura && triggeredByAura->IsPeriodic() && !triggeredByAura->GetBase()->IsPassive())
        {
            SendChannelUpdate(0);
            triggeredByAura->GetBase()->SetDuration(0);
        }

        if (param1 || param2)
            SendCastResult(result, &param1, &param2);
        else
            SendCastResult(result);

        finish(false);
        return result;
    }

    // Prepare data for triggers
    prepareDataForTriggerSystem();

    if (Player* player = m_caster->ToPlayer())
    {
        if (!player->GetCommandStatus(CHEAT_CASTTIME))
        {
            // calculate cast time (calculated after first CheckCast check to prevent charge counting for first CheckCast fail)
            m_casttime = m_spellInfo->CalcCastTime(this);
        }
        else
            m_casttime = 0; // Set cast time to 0 if .cheat casttime is enabled.
    }
    else
        m_casttime = m_spellInfo->CalcCastTime(this);

    // don't allow channeled spells / spells with cast time to be cast while moving
    // exception are only channeled spells that have no casttime and SPELL_ATTR5_CAN_CHANNEL_WHEN_MOVING
    // (even if they are interrupted on moving, spells with almost immediate effect get to have their effect processed before movement interrupter kicks in)
    if ((m_spellInfo->IsChanneled() || m_casttime) && m_caster->GetTypeId() == TYPEID_PLAYER && !(m_caster->ToPlayer()->IsCharmed() && m_caster->ToPlayer()->GetCharmerGUID().IsCreature()) && m_caster->ToPlayer()->isMoving() && (m_spellInfo->InterruptFlags & SPELL_INTERRUPT_FLAG_MOVEMENT))
    {
        // 1. Has casttime, 2. Or doesn't have flag to allow movement during channel
        if (m_casttime || !m_spellInfo->IsMoveAllowedChannel())
        {
            SendCastResult(SPELL_FAILED_MOVING);
            finish(false);
            return SPELL_FAILED_MOVING;
        }
    }

    // focus if not controlled creature
    if (m_caster->GetTypeId() == TYPEID_UNIT && !m_caster->HasFlag(UNIT_FIELD_FLAGS, UNIT_FLAG_POSSESSED))
    {
        if (!(m_spellInfo->IsNextMeleeSwingSpell() || IsAutoRepeat()))
        {
            if (m_targets.GetObjectTarget() && m_caster != m_targets.GetObjectTarget())
                m_caster->ToCreature()->SetSpellFocus(this, m_targets.GetObjectTarget());
            else if (m_spellInfo->HasAttribute(SPELL_ATTR5_DONT_TURN_DURING_CAST))
                m_caster->ToCreature()->SetSpellFocus(this, nullptr);
        }
    }

    // set timer base at cast time
    ReSetTimer();

    TC_LOG_DEBUG("spells", "Spell::prepare: spell id %u source %u caster %d customCastFlags %u mask %u", m_spellInfo->Id, m_caster->GetEntry(), m_originalCaster ? m_originalCaster->GetEntry() : -1, _triggeredCastFlags, m_targets.GetTargetMask());

    //Containers for channeled spells have to be set
    /// @todoApply this to all cast spells if needed
    // Why check duration? 29350: channelled triggers channelled
    if ((_triggeredCastFlags & TRIGGERED_CAST_DIRECTLY) && (!m_spellInfo->IsChanneled() || !m_spellInfo->GetMaxDuration()))
        cast(true);
    else
    {
        if (Unit* unitCaster = m_caster->ToUnit())
        {
            // stealth must be removed at cast starting (at show channel bar)
            // skip triggered spell (item equip spell casting and other not explicit character casts/item uses)
            if (!(_triggeredCastFlags & TRIGGERED_IGNORE_AURA_INTERRUPT_FLAGS) && m_spellInfo->IsBreakingStealth())
            {
                unitCaster->RemoveAurasWithInterruptFlags(AURA_INTERRUPT_FLAG_CAST);
                for (uint32 i = 0; i < MAX_SPELL_EFFECTS; ++i)
                {
                    if (m_spellInfo->Effects[i].GetUsedTargetObjectType() == TARGET_OBJECT_TYPE_UNIT)
                    {
                        unitCaster->RemoveAurasWithInterruptFlags(AURA_INTERRUPT_FLAG_SPELL_ATTACK);
                        break;
                    }
                }
            }

            unitCaster->SetCurrentCastSpell(this);
        }
        SendSpellStart();

        if (!(_triggeredCastFlags & TRIGGERED_IGNORE_GCD))
            TriggerGlobalCooldown();

        // commented out !m_spellInfo->StartRecoveryTime, it forces instant spells with global cooldown to be processed in spell::update
        // as a result a spell that passed CheckCast and should be processed instantly may suffer from this delayed process
        // the easiest bug to observe is LoS check in AddUnitTarget, even if spell passed the CheckCast LoS check the situation can change in spell::update
        // because target could be relocated in the meantime, making the spell fly to the air (no targets can be registered, so no effects processed, nothing in combat log)
        if (!m_casttime && /*!m_spellInfo->StartRecoveryTime && */ GetCurrentContainer() == CURRENT_GENERIC_SPELL)
            cast(true);
    }

    return SPELL_CAST_OK;
}

void Spell::cancel()
{
    if (m_spellState == SPELL_STATE_FINISHED)
        return;

    uint32 oldState = m_spellState;
    m_spellState = SPELL_STATE_FINISHED;

    m_autoRepeat = false;
    switch (oldState)
    {
        case SPELL_STATE_PREPARING:
            CancelGlobalCooldown();
            /* fallthrough */
        case SPELL_STATE_DELAYED:
            SendInterrupted(0);
            SendCastResult(SPELL_FAILED_INTERRUPTED);
            break;

        case SPELL_STATE_CASTING:
            for (TargetInfo const& targetInfo : m_UniqueTargetInfo)
                if (targetInfo.MissCondition == SPELL_MISS_NONE)
                    if (Unit* unit = m_caster->GetGUID() == targetInfo.TargetGUID ? m_caster->ToUnit() : ObjectAccessor::GetUnit(*m_caster, targetInfo.TargetGUID))
                        unit->RemoveOwnedAura(m_spellInfo->Id, m_originalCasterGUID, 0, AURA_REMOVE_BY_CANCEL);

            SendChannelUpdate(0);
            SendInterrupted(0);
            SendCastResult(SPELL_FAILED_INTERRUPTED);

            m_appliedMods.clear();
            break;

        default:
            break;
    }

    SetReferencedFromCurrent(false);
    if (m_selfContainer && *m_selfContainer == this)
        *m_selfContainer = nullptr;

    // originalcaster handles gameobjects/dynobjects for gob caster
    if (m_originalCaster)
    {
        m_originalCaster->RemoveDynObject(m_spellInfo->Id);
        if (m_spellInfo->IsChanneled()) // if not channeled then the object for the current cast wasn't summoned yet
            m_originalCaster->RemoveGameObject(m_spellInfo->Id, true);
    }

    //set state back so finish will be processed
    m_spellState = oldState;

    finish(false);
}

void Spell::cast(bool skipCheck)
{
    Player* modOwner = m_caster->GetSpellModOwner();
    Spell* lastSpellMod = nullptr;
    if (modOwner)
    {
        lastSpellMod = modOwner->m_spellModTakingSpell;
        if (lastSpellMod)
            modOwner->SetSpellModTakingSpell(lastSpellMod, false);
    }

    _cast(skipCheck);

    if (lastSpellMod)
        modOwner->SetSpellModTakingSpell(lastSpellMod, true);
}

void Spell::_cast(bool skipCheck)
{
    // update pointers base at GUIDs to prevent access to non-existed already object
    if (!UpdatePointers())
    {
        // cancel the spell if UpdatePointers() returned false, something wrong happened there
        cancel();
        return;
    }

    // cancel at lost explicit target during cast
    if (m_targets.GetObjectTargetGUID() && !m_targets.GetObjectTarget())
    {
        cancel();
        return;
    }

    if (Player* playerCaster = m_caster->ToPlayer())
    {
        // now that we've done the basic check, now run the scripts
        // should be done before the spell is actually executed
        sScriptMgr->OnPlayerSpellCast(playerCaster, this, skipCheck);

        // As of 3.0.2 pets begin attacking their owner's target immediately
        // Let any pets know we've attacked something. Check DmgClass for harmful spells only
        // This prevents spells such as Hunter's Mark from triggering pet attack
        if (GetSpellInfo()->DmgClass != SPELL_DAMAGE_CLASS_NONE)
            if (Unit* target = m_targets.GetUnitTarget())
                for (Unit* controlled : playerCaster->m_Controlled)
                    if (Creature* cControlled = controlled->ToCreature())
                        if (CreatureAI* controlledAI = cControlled->AI())
                                controlledAI->OwnerAttacked(target);
    }

    SetExecutedCurrently(true);

    if (!(_triggeredCastFlags & TRIGGERED_IGNORE_SET_FACING))
        if (m_caster->GetTypeId() == TYPEID_UNIT && m_targets.GetObjectTarget() && m_caster != m_targets.GetObjectTarget())
            m_caster->ToCreature()->SetInFront(m_targets.GetObjectTarget());

    // Should this be done for original caster?
    Player* modOwner = m_caster->GetSpellModOwner();
    if (modOwner)
    {
        // Set spell which will drop charges for triggered cast spells
        // if not successfully cast, will be remove in finish(false)
        modOwner->SetSpellModTakingSpell(this, true);
    }

    CallScriptBeforeCastHandlers();

    // skip check if done already (for instant cast spells for example)
    if (!skipCheck)
    {
        auto cleanupSpell = [this, modOwner](SpellCastResult res, uint32* p1 = nullptr, uint32* p2 = nullptr)
        {
            SendCastResult(res, p1, p2);
            SendInterrupted(0);

            if (modOwner)
                modOwner->SetSpellModTakingSpell(this, false);

            finish(false);
            SetExecutedCurrently(false);
        };

        uint32 param1 = 0, param2 = 0;
        SpellCastResult castResult = CheckCast(false, &param1, &param2);
        if (castResult != SPELL_CAST_OK)
        {
            cleanupSpell(castResult, &param1, &param2);
            return;
        }

        // additional check after cast bar completes (must not be in CheckCast)
        // if trade not complete then remember it in trade data
        if (m_targets.GetTargetMask() & TARGET_FLAG_TRADE_ITEM)
        {
            if (modOwner)
            {
                if (TradeData* my_trade = modOwner->GetTradeData())
                {
                    if (!my_trade->IsInAcceptProcess())
                    {
                        // Spell will be cast after completing the trade. Silently ignore at this place
                        my_trade->SetSpell(m_spellInfo->Id, m_CastItem);
                        cleanupSpell(SPELL_FAILED_DONT_REPORT);
                        return;
                    }
                }
            }
        }

        // check diminishing returns (again, only after finish cast bar, tested on retail)
        if (Unit* target = m_targets.GetUnitTarget())
        {
            uint8 aura_effmask = 0;
            for (uint8 i = 0; i < MAX_SPELL_EFFECTS; ++i)
                if (m_spellInfo->Effects[i].IsUnitOwnedAuraEffect())
                    aura_effmask |= 1 << i;

            if (aura_effmask)
            {
                bool const triggered = m_triggeredByAuraSpell != nullptr;
                if (m_spellInfo->GetDiminishingReturnsGroupForSpell(triggered))
                {
                    DiminishingReturnsType type = m_spellInfo->GetDiminishingReturnsGroupType(triggered);
                    if (type == DRTYPE_ALL || (type == DRTYPE_PLAYER && target->IsAffectedByDiminishingReturns()))
                    {
                        if (Unit* caster = m_originalCaster ? m_originalCaster : m_caster->ToUnit())
                        {
                            if (target->HasStrongerAuraWithDR(m_spellInfo, caster, triggered))
                            {
                                cleanupSpell(SPELL_FAILED_AURA_BOUNCED);
                                return;
                            }
                        }
                    }
                }
            }
        }
    }

    // if the spell allows the creature to turn while casting, then adjust server-side orientation to face the target now
    // client-side orientation is handled by the client itself, as the cast target is targeted due to Creature::SetSpellFocusTarget
    if (m_caster->GetTypeId() == TYPEID_UNIT && !m_caster->HasFlag(UNIT_FIELD_FLAGS, UNIT_FLAG_POSSESSED))
        if (!m_spellInfo->HasAttribute(SPELL_ATTR5_DONT_TURN_DURING_CAST))
            if (WorldObject* objTarget = m_targets.GetObjectTarget())
                m_caster->ToCreature()->SetInFront(objTarget);

    SelectSpellTargets();

    // Spell may be finished after target map check
    if (m_spellState == SPELL_STATE_FINISHED)
    {
        SendInterrupted(0);

        if (modOwner)
            modOwner->SetSpellModTakingSpell(this, false);

        finish(false);
        SetExecutedCurrently(false);
        return;
    }

    if (Unit* unitCaster = m_caster->ToUnit())
        if (m_spellInfo->HasAttribute(SPELL_ATTR1_DISMISS_PET))
            if (Creature* pet = ObjectAccessor::GetCreature(*m_caster, unitCaster->GetPetGUID()))
                pet->DespawnOrUnsummon();

    PrepareTriggersExecutedOnHit();

    CallScriptOnCastHandlers();

    // traded items have trade slot instead of guid in m_itemTargetGUID
    // set to real guid to be sent later to the client
    m_targets.UpdateTradeSlotItem();

    if (Player* player = m_caster->ToPlayer())
    {
        if (!(_triggeredCastFlags & TRIGGERED_IGNORE_CAST_ITEM) && m_CastItem)
        {
            player->StartTimedAchievement(ACHIEVEMENT_TIMED_TYPE_ITEM, m_CastItem->GetEntry());
            player->UpdateAchievementCriteria(ACHIEVEMENT_CRITERIA_TYPE_USE_ITEM, m_CastItem->GetEntry());
        }

        player->UpdateAchievementCriteria(ACHIEVEMENT_CRITERIA_TYPE_CAST_SPELL, m_spellInfo->Id);
    }

    if (!(_triggeredCastFlags & TRIGGERED_IGNORE_POWER_AND_REAGENT_COST))
    {
        // Powers have to be taken before SendSpellGo
        TakePower();
        TakeReagents();                                         // we must remove reagents before HandleEffects to allow place crafted item in same slot
    }
    else if (Item* targetItem = m_targets.GetItemTarget())
    {
        /// Not own traded item (in trader trade slot) req. reagents including triggered spell case
        if (targetItem->GetOwnerGUID() != m_caster->GetGUID())
            TakeReagents();
    }

    // CAST SPELL
    SendSpellCooldown();

    HandleLaunchPhase();

    // we must send smsg_spell_go packet before m_castItem delete in TakeCastItem()...
    SendSpellGo();

    if (!m_spellInfo->IsChanneled())
        if (Creature* creatureCaster = m_caster->ToCreature())
            creatureCaster->ReleaseSpellFocus(this);

    // Okay, everything is prepared. Now we need to distinguish between immediate and evented delayed spells
    if ((m_spellInfo->Speed > 0.0f && !m_spellInfo->IsChanneled()) || m_spellInfo->HasAttribute(SPELL_ATTR4_UNK4))
    {
        // Remove used for cast item if need (it can be already NULL after TakeReagents call
        // in case delayed spell remove item at cast delay start
        TakeCastItem();

        // Okay, maps created, now prepare flags
        m_immediateHandled = false;
        m_spellState = SPELL_STATE_DELAYED;
        SetDelayStart(0);

        if (Unit* unitCaster = m_caster->ToUnit())
            if (unitCaster->HasUnitState(UNIT_STATE_CASTING) && !unitCaster->IsNonMeleeSpellCast(false, false, true))
                unitCaster->ClearUnitState(UNIT_STATE_CASTING);
    }
    else
    {
        // Immediate spell, no big deal
        handle_immediate();
    }

    CallScriptAfterCastHandlers();

    if (std::vector<int32> const* spell_triggered = sSpellMgr->GetSpellLinked(m_spellInfo->Id))
    {
        for (int32 id : *spell_triggered)
        {
            if (id < 0)
            {
                if (Unit* unitCaster = m_caster->ToUnit())
                    unitCaster->RemoveAurasDueToSpell(-id);
            }
            else
                m_caster->CastSpell(m_targets.GetUnitTarget() ? m_targets.GetUnitTarget() : m_caster, id, true);
        }
    }

    if (modOwner)
    {
        modOwner->SetSpellModTakingSpell(this, false);

        //Clear spell cooldowns after every spell is cast if .cheat cooldown is enabled.
        if (m_originalCaster && modOwner->GetCommandStatus(CHEAT_COOLDOWN))
            m_originalCaster->GetSpellHistory()->ResetCooldown(m_spellInfo->Id, true);
    }

    SetExecutedCurrently(false);

    if (!m_originalCaster)
        return;

    // Handle procs on cast
    uint32 procAttacker = m_procAttacker;
    if (!procAttacker)
    {
        if (m_spellInfo->DmgClass == SPELL_DAMAGE_CLASS_MAGIC)
            procAttacker = IsPositive() ? PROC_FLAG_DONE_SPELL_MAGIC_DMG_CLASS_POS : PROC_FLAG_DONE_SPELL_MAGIC_DMG_CLASS_NEG;
        else
            procAttacker = IsPositive() ? PROC_FLAG_DONE_SPELL_NONE_DMG_CLASS_POS : PROC_FLAG_DONE_SPELL_NONE_DMG_CLASS_NEG;
    }

    uint32 hitMask = m_hitMask;
    if (!(hitMask & PROC_HIT_CRITICAL))
        hitMask |= PROC_HIT_NORMAL;

    Unit::ProcSkillsAndAuras(m_originalCaster, nullptr, procAttacker, PROC_FLAG_NONE, PROC_SPELL_TYPE_MASK_ALL, PROC_SPELL_PHASE_CAST, hitMask, this, nullptr, nullptr);
}

template <class Container>
void Spell::DoProcessTargetContainer(Container& targetContainer)
{
    for (TargetInfoBase& target : targetContainer)
        target.PreprocessTarget(this);

    for (uint8 i = 0; i < MAX_SPELL_EFFECTS; ++i)
        for (TargetInfoBase& target : targetContainer)
            if (target.EffectMask & (1 << i))
                target.DoTargetSpellHit(this, i);

    for (TargetInfoBase& target : targetContainer)
        target.DoDamageAndTriggers(this);
}

void Spell::handle_immediate()
{
    // start channeling if applicable
    if (m_spellInfo->IsChanneled())
    {
        int32 duration = m_spellInfo->GetDuration();
        if (duration > 0)
        {
            // First mod_duration then haste - see Missile Barrage
            // Apply duration mod
            if (Player* modOwner = m_caster->GetSpellModOwner())
                modOwner->ApplySpellMod(m_spellInfo->Id, SPELLMOD_DURATION, duration);

            // Apply haste mods
            m_caster->ModSpellDurationTime(m_spellInfo, duration, this);

            m_channeledDuration = duration;
            SendChannelStart(duration);
        }
        else if (duration == -1)
            SendChannelStart(duration);

        if (duration != 0)
        {
            m_spellState = SPELL_STATE_CASTING;
            // GameObjects shouldn't cast channeled spells
            ASSERT_NOTNULL(m_caster->ToUnit())->AddInterruptMask(m_spellInfo->ChannelInterruptFlags);
        }
    }

    PrepareTargetProcessing();

    // process immediate effects (items, ground, etc.) also initialize some variables
    _handle_immediate_phase();

    // consider spell hit for some spells without target, so they may proc on finish phase correctly
    if (m_UniqueTargetInfo.empty())
        m_hitMask = PROC_HIT_NORMAL;
    else
        DoProcessTargetContainer(m_UniqueTargetInfo);

    DoProcessTargetContainer(m_UniqueGOTargetInfo);

    FinishTargetProcessing();

    // spell is finished, perform some last features of the spell here
    _handle_finish_phase();

    // Remove used for cast item if need (it can be already NULL after TakeReagents call
    TakeCastItem();

    // handle ammo consumption for Hunter's volley spell
    if (m_spellInfo->IsRangedWeaponSpell() && m_spellInfo->IsChanneled())
        TakeAmmo();

    if (m_spellState != SPELL_STATE_CASTING)
        finish(true);                                       // successfully finish spell cast (not last in case autorepeat or channel spell)
}

uint64 Spell::handle_delayed(uint64 t_offset)
{
    if (!UpdatePointers())
    {
        // finish the spell if UpdatePointers() returned false, something wrong happened there
        finish(false);
        return 0;
    }

    Player* modOwner = m_caster->GetSpellModOwner();
    if (modOwner)
        modOwner->SetSpellModTakingSpell(this, true);

    uint64 next_time = 0;

    PrepareTargetProcessing();

    if (!m_immediateHandled)
    {
        _handle_immediate_phase();
        m_immediateHandled = true;
    }

    bool single_missile = (m_targets.HasDst());

    // now recheck units targeting correctness (need before any effects apply to prevent adding immunity at first effect not allow apply second spell effect and similar cases)
    {
        std::vector<TargetInfo> delayedTargets;
        m_UniqueTargetInfo.erase(std::remove_if(m_UniqueTargetInfo.begin(), m_UniqueTargetInfo.end(), [&](TargetInfo& target) -> bool
        {
            if (single_missile || target.TimeDelay <= t_offset)
            {
                target.TimeDelay = t_offset;
                delayedTargets.emplace_back(std::move(target));
                return true;
            }
            else if (next_time == 0 || target.TimeDelay < next_time)
                next_time = target.TimeDelay;

            return false;
        }), m_UniqueTargetInfo.end());

        DoProcessTargetContainer(delayedTargets);
    }

    // now recheck gameobject targeting correctness
    {
        std::vector<GOTargetInfo> delayedGOTargets;
        m_UniqueGOTargetInfo.erase(std::remove_if(m_UniqueGOTargetInfo.begin(), m_UniqueGOTargetInfo.end(), [&](GOTargetInfo& goTarget) -> bool
        {
            if (single_missile || goTarget.TimeDelay <= t_offset)
            {
                goTarget.TimeDelay = t_offset;
                delayedGOTargets.emplace_back(std::move(goTarget));
                return true;
            }
            else if (next_time == 0 || goTarget.TimeDelay < next_time)
                next_time = goTarget.TimeDelay;

            return false;
        }), m_UniqueGOTargetInfo.end());

        DoProcessTargetContainer(delayedGOTargets);
    }

    FinishTargetProcessing();

    if (modOwner)
        modOwner->SetSpellModTakingSpell(this, false);

    // All targets passed - need finish phase
    if (next_time == 0)
    {
        // spell is finished, perform some last features of the spell here
        _handle_finish_phase();

        finish(true);                                       // successfully finish spell cast

        // return zero, spell is finished now
        return 0;
    }
    else
    {
        // spell is unfinished, return next execution time
        return next_time;
    }
}

void Spell::_handle_immediate_phase()
{
    // handle some immediate features of the spell here
    HandleThreatSpells();

    // handle effects with SPELL_EFFECT_HANDLE_HIT mode
    for (uint32 j = 0; j < MAX_SPELL_EFFECTS; ++j)
    {
        // don't do anything for empty effect
        if (!m_spellInfo->Effects[j].IsEffect())
            continue;

        // call effect handlers to handle destination hit
        HandleEffects(nullptr, nullptr, nullptr, j, SPELL_EFFECT_HANDLE_HIT);
    }

    // process items
    DoProcessTargetContainer(m_UniqueItemInfo);
}

void Spell::_handle_finish_phase()
{
    if (Unit* unitCaster = m_caster->ToUnit())
    {
        // Take for real after all targets are processed
        if (m_needComboPoints)
            unitCaster->ClearComboPoints();

        // Real add combo points from effects
        if (m_comboTarget && m_comboPointGain)
        {
            // remove Premed-like effects unless they were caused by ourselves
            // (this Aura removes the already-added CP when it expires from duration - now that we've added CP, this shouldn't happen anymore!)
            if (!m_spellInfo->HasAura(SPELL_AURA_RETAIN_COMBO_POINTS))
                unitCaster->RemoveAurasByType(SPELL_AURA_RETAIN_COMBO_POINTS);
            unitCaster->AddComboPoints(m_comboTarget, m_comboPointGain);
        }

        if (unitCaster->m_extraAttacks && m_spellInfo->HasEffect(SPELL_EFFECT_ADD_EXTRA_ATTACKS))
        {
            if (Unit* victim = ObjectAccessor::GetUnit(*unitCaster, m_targets.GetOrigUnitTargetGUID()))
                unitCaster->HandleProcExtraAttackFor(victim);
            else
                unitCaster->m_extraAttacks = 0;
        }
    }

    // Handle procs on finish
    if (!m_originalCaster)
        return;

    uint32 procAttacker = m_procAttacker;
    if (!procAttacker)
    {
        if (m_spellInfo->DmgClass == SPELL_DAMAGE_CLASS_MAGIC)
            procAttacker = IsPositive() ? PROC_FLAG_DONE_SPELL_MAGIC_DMG_CLASS_POS : PROC_FLAG_DONE_SPELL_MAGIC_DMG_CLASS_NEG;
        else
            procAttacker = IsPositive() ? PROC_FLAG_DONE_SPELL_NONE_DMG_CLASS_POS : PROC_FLAG_DONE_SPELL_NONE_DMG_CLASS_NEG;
    }

    Unit::ProcSkillsAndAuras(m_originalCaster, nullptr, procAttacker, PROC_FLAG_NONE, PROC_SPELL_TYPE_MASK_ALL, PROC_SPELL_PHASE_FINISH, m_hitMask, this, nullptr, nullptr);
}

void Spell::SendSpellCooldown()
{
    if (m_caster->GetTypeId() == TYPEID_GAMEOBJECT)
        return;

    m_caster->ToUnit()->GetSpellHistory()->HandleCooldowns(m_spellInfo, m_CastItem, this);
}

void Spell::update(uint32 difftime)
{
    // update pointers based at it's GUIDs
    if (!UpdatePointers())
    {
        // cancel the spell if UpdatePointers() returned false, something wrong happened there
        cancel();
        return;
    }

    if (m_targets.GetUnitTargetGUID() && !m_targets.GetUnitTarget())
    {
        TC_LOG_DEBUG("spells", "Spell %u is cancelled due to removal of target.", m_spellInfo->Id);
        cancel();
        return;
    }

    // check if the player caster has moved before the spell finished
    if (m_caster->GetTypeId() == TYPEID_PLAYER && m_timer != 0 &&
        m_caster->ToPlayer()->isMoving() && m_spellInfo->InterruptFlags & SPELL_INTERRUPT_FLAG_MOVEMENT &&
        (m_spellInfo->Effects[EFFECT_0].Effect != SPELL_EFFECT_STUCK || !m_caster->ToPlayer()->HasUnitMovementFlag(MOVEMENTFLAG_FALLING_FAR)))
    {
        // don't cancel for melee, autorepeat, triggered and instant spells
        if (!m_spellInfo->IsNextMeleeSwingSpell() && !IsAutoRepeat() && !IsTriggered() && !(IsChannelActive() && m_spellInfo->IsMoveAllowedChannel()))
        {
            // if charmed by creature, trust the AI not to cheat and allow the cast to proceed
            // @todo this is a hack, "creature" movesplines don't differentiate turning/moving right now
            // however, checking what type of movement the spline is for every single spline would be really expensive
            if (!m_caster->ToPlayer()->GetCharmerGUID().IsCreature())
                cancel();
        }
    }

    switch (m_spellState)
    {
        case SPELL_STATE_PREPARING:
        {
            if (m_timer > 0)
            {
                if (difftime >= (uint32)m_timer)
                    m_timer = 0;
                else
                    m_timer -= difftime;
            }

            if (m_timer == 0 && !m_spellInfo->IsNextMeleeSwingSpell() && !IsAutoRepeat())
                // don't CheckCast for instant spells - done in spell::prepare, skip duplicate checks, needed for range checks for example
                cast(!m_casttime);
            break;
        }
        case SPELL_STATE_CASTING:
        {
            if (m_timer)
            {
                // check if there are alive targets left
                if (!UpdateChanneledTargetList())
                {
                    TC_LOG_DEBUG("spells", "Channeled spell %d is removed due to lack of targets", m_spellInfo->Id);
                    m_timer = 0;

                    // Also remove applied auras
                    for (TargetInfo const& target : m_UniqueTargetInfo)
                        if (Unit* unit = m_caster->GetGUID() == target.TargetGUID ? m_caster->ToUnit() : ObjectAccessor::GetUnit(*m_caster, target.TargetGUID))
                            unit->RemoveOwnedAura(m_spellInfo->Id, m_originalCasterGUID, 0, AURA_REMOVE_BY_CANCEL);
                }

                if (m_timer > 0)
                {
                    if (difftime >= (uint32)m_timer)
                        m_timer = 0;
                    else
                        m_timer -= difftime;
                }
            }

            if (m_timer == 0)
            {
                SendChannelUpdate(0);
                finish();
            }
            break;
        }
        default:
            break;
    }
}

void Spell::finish(bool ok)
{
    if (m_spellState == SPELL_STATE_FINISHED)
        return;
    m_spellState = SPELL_STATE_FINISHED;

    if (!m_caster)
        return;

    Unit* unitCaster = m_caster->ToUnit();
    if (!unitCaster)
        return;

    if (m_spellInfo->IsChanneled())
        unitCaster->UpdateInterruptMask();

    if (unitCaster->HasUnitState(UNIT_STATE_CASTING) && !unitCaster->IsNonMeleeSpellCast(false, false, true))
        unitCaster->ClearUnitState(UNIT_STATE_CASTING);

    // Unsummon summon as possessed creatures on spell cancel
    if (m_spellInfo->IsChanneled() && unitCaster->GetTypeId() == TYPEID_PLAYER)
    {
        if (Unit* charm = unitCaster->GetCharmed())
            if (charm->GetTypeId() == TYPEID_UNIT
                && charm->ToCreature()->HasUnitTypeMask(UNIT_MASK_PUPPET)
                && charm->GetUInt32Value(UNIT_CREATED_BY_SPELL) == m_spellInfo->Id)
                ((Puppet*)charm)->UnSummon();
    }

    if (Creature* creatureCaster = unitCaster->ToCreature())
        creatureCaster->ReleaseSpellFocus(this);

    if (!ok)
        return;

    if (unitCaster->GetTypeId() == TYPEID_UNIT && unitCaster->IsSummon())
    {
        // Unsummon statue
        uint32 spell = unitCaster->GetUInt32Value(UNIT_CREATED_BY_SPELL);
        SpellInfo const* spellInfo = sSpellMgr->GetSpellInfo(spell);
        if (spellInfo && spellInfo->SpellIconID == 2056)
        {
            TC_LOG_DEBUG("spells", "Statue %d is unsummoned in spell %d finish", unitCaster->GetGUID().GetCounter(), m_spellInfo->Id);
            // Avoid infinite loops with setDeathState(JUST_DIED) being called over and over
            // It might make sense to do this check in Unit::setDeathState() and all overloaded functions
            if(unitCaster->getDeathState() != JUST_DIED)
                unitCaster->setDeathState(JUST_DIED);
            return;
        }
    }

    if (IsAutoActionResetSpell())
    {
        bool found = false;
        Unit::AuraEffectList const& vIgnoreReset = unitCaster->GetAuraEffectsByType(SPELL_AURA_IGNORE_MELEE_RESET);
        for (Unit::AuraEffectList::const_iterator i = vIgnoreReset.begin(); i != vIgnoreReset.end(); ++i)
        {
            if ((*i)->IsAffectedOnSpell(m_spellInfo))
            {
                found = true;
                break;
            }
        }

        if (!found && !m_spellInfo->HasAttribute(SPELL_ATTR2_NOT_RESET_AUTO_ACTIONS))
        {
            unitCaster->resetAttackTimer(BASE_ATTACK);
            if (unitCaster->haveOffhandWeapon())
                unitCaster->resetAttackTimer(OFF_ATTACK);
            unitCaster->resetAttackTimer(RANGED_ATTACK);
        }
    }

    // potions disabled by client, send event "not in combat" if need
    if (unitCaster->GetTypeId() == TYPEID_PLAYER)
    {
        if (!m_triggeredByAuraSpell)
            unitCaster->ToPlayer()->UpdatePotionCooldown(this);
    }

    // Stop Attack for some spells
    if (m_spellInfo->HasAttribute(SPELL_ATTR0_STOP_ATTACK_TARGET))
        unitCaster->AttackStop();
}

void Spell::WriteCastResultInfo(WorldPacket& data, Player* caster, SpellInfo const* spellInfo, uint8 castCount, SpellCastResult result, SpellCustomErrors customError, uint32* param1 /*= nullptr*/, uint32* param2 /*= nullptr*/)
{
    data << uint8(castCount);                               // single cast or multi 2.3 (0/1)
    data << uint32(spellInfo->Id);
    data << uint8(result);                                  // problem
    switch (result)
    {
        case SPELL_FAILED_REQUIRES_SPELL_FOCUS:
            if (param1)
                data << uint32(*param1);
            else
                data << uint32(spellInfo->RequiresSpellFocus);  // SpellFocusObject.dbc id
            break;
        case SPELL_FAILED_REQUIRES_AREA:                    // AreaTable.dbc id
            if (param1)
                data << uint32(*param1);
            else
            {
                // hardcode areas limitation case
                switch (spellInfo->Id)
                {
                    case 41617:                                 // Cenarion Mana Salve
                    case 41619:                                 // Cenarion Healing Salve
                        data << uint32(3905);
                        break;
                    case 41618:                                 // Bottled Nethergon Energy
                    case 41620:                                 // Bottled Nethergon Vapor
                        data << uint32(3842);
                        break;
                    case 45373:                                 // Bloodberry Elixir
                        data << uint32(4075);
                        break;
                    default:                                    // default case (don't must be)
                        data << uint32(0);
                        break;
                }
            }
            break;
        case SPELL_FAILED_TOTEMS:
            if (param1)
            {
                data << uint32(*param1);
                if (param2)
                    data << uint32(*param2);
            }
            else
            {
                if (spellInfo->Totem[0])
                    data << uint32(spellInfo->Totem[0]);
                if (spellInfo->Totem[1])
                    data << uint32(spellInfo->Totem[1]);
            }
            break;
        case SPELL_FAILED_TOTEM_CATEGORY:
            if (param1)
            {
                data << uint32(*param1);
                if (param2)
                    data << uint32(*param2);
            }
            else
            {
                if (spellInfo->TotemCategory[0])
                    data << uint32(spellInfo->TotemCategory[0]);
                if (spellInfo->TotemCategory[1])
                    data << uint32(spellInfo->TotemCategory[1]);
            }
            break;
        case SPELL_FAILED_EQUIPPED_ITEM_CLASS:
        case SPELL_FAILED_EQUIPPED_ITEM_CLASS_MAINHAND:
        case SPELL_FAILED_EQUIPPED_ITEM_CLASS_OFFHAND:
            if (param1 && param2)
            {
                data << uint32(*param1);
                data << uint32(*param2);
            }
            else
            {
                data << uint32(spellInfo->EquippedItemClass);
                data << uint32(spellInfo->EquippedItemSubClassMask);
            }
            break;
        case SPELL_FAILED_TOO_MANY_OF_ITEM:
        {
            if (param1)
                data << uint32(*param1);
            else
            {
                uint32 item = 0;
                for (uint8 effIndex = 0; effIndex < MAX_SPELL_EFFECTS && !item; ++effIndex)
                    if (uint32 itemType = spellInfo->Effects[effIndex].ItemType)
                        item = itemType;

                ItemTemplate const* proto = sObjectMgr->GetItemTemplate(item);
                if (proto && proto->ItemLimitCategory)
                    data << uint32(proto->ItemLimitCategory);
            }
            break;
        }
        case SPELL_FAILED_CUSTOM_ERROR:
            data << uint32(customError);
            break;
        case SPELL_FAILED_REAGENTS:
        {
            if (param1)
                data << uint32(*param1);
            else
            {
                uint32 missingItem = 0;
                for (uint32 i = 0; i < MAX_SPELL_REAGENTS; i++)
                {
                    if (spellInfo->Reagent[i] <= 0)
                        continue;

                    uint32 itemid = spellInfo->Reagent[i];
                    uint32 itemcount = spellInfo->ReagentCount[i];

                    if (!caster->HasItemCount(itemid, itemcount))
                    {
                        missingItem = itemid;
                        break;
                    }
                }

                data << uint32(missingItem);  // first missing item
            }
            break;
        }
        case SPELL_FAILED_PREVENTED_BY_MECHANIC:
            if (param1)
                data << uint32(*param1);
            else
                data << uint32(spellInfo->Mechanic);
            break;
        case SPELL_FAILED_NEED_EXOTIC_AMMO:
            if (param1)
                data << uint32(*param1);
            else
                data << uint32(spellInfo->EquippedItemSubClassMask);
            break;
        case SPELL_FAILED_NEED_MORE_ITEMS:
            if (param1 && param2)
            {
                data << uint32(*param1);
                data << uint32(*param2);
            }
            else
            {
                data << uint32(0); // Item entry
                data << uint32(0); // Count
            }
            break;
        case SPELL_FAILED_MIN_SKILL:
            if (param1 && param2)
            {
                data << uint32(*param1);
                data << uint32(*param2);
            }
            else
            {
                data << uint32(0); // SkillLine.dbc Id
                data << uint32(0); // Amount
            }
            break;
        case SPELL_FAILED_FISHING_TOO_LOW:
            if (param1)
                data << uint32(*param1);
            else
                data << uint32(0); // Skill level
            break;
        default:
            break;
    }
}

void Spell::SendCastResult(Player* caster, SpellInfo const* spellInfo, uint8 castCount, SpellCastResult result, SpellCustomErrors customError /*= SPELL_CUSTOM_ERROR_NONE*/, uint32* param1 /*= nullptr*/, uint32* param2 /*= nullptr*/)
{
    if (result == SPELL_CAST_OK)
        return;

    WorldPacket data(SMSG_CAST_FAILED, 1 + 4 + 1);
    WriteCastResultInfo(data, caster, spellInfo, castCount, result, customError, param1, param2);

    caster->SendDirectMessage(&data);
}

void Spell::SendCastResult(SpellCastResult result, uint32* param1 /*= nullptr*/, uint32* param2 /*= nullptr*/) const
{
    if (result == SPELL_CAST_OK)
        return;

    if (m_caster->GetTypeId() != TYPEID_PLAYER)
        return;

    if (m_caster->ToPlayer()->IsLoading())  // don't send cast results at loading time
        return;

    if (_triggeredCastFlags & TRIGGERED_DONT_REPORT_CAST_ERROR)
        result = SPELL_FAILED_DONT_REPORT;

    SendCastResult(m_caster->ToPlayer(), m_spellInfo, m_cast_count, result, m_customError, param1, param2);
}

void Spell::SendPetCastResult(SpellCastResult result)
{
    if (result == SPELL_CAST_OK)
        return;

    Unit* owner = m_caster->GetCharmerOrOwner();
    if (!owner)
        return;

    Player* player = owner->ToPlayer();
    if (!player)
        return;

    if (_triggeredCastFlags & TRIGGERED_DONT_REPORT_CAST_ERROR)
        result = SPELL_FAILED_DONT_REPORT;

    WorldPacket data(SMSG_PET_CAST_FAILED, 1 + 4 + 1);
    WriteCastResultInfo(data, player, m_spellInfo, m_cast_count, result, m_customError);

    player->SendDirectMessage(&data);
}

void Spell::SendSpellStart()
{
    if (!IsNeedSendToClient())
        return;

    //TC_LOG_DEBUG("spells", "Sending SMSG_SPELL_START id=%u", m_spellInfo->Id);

    uint32 castFlags = CAST_FLAG_UNKNOWN_2;
    uint32 schoolImmunityMask = 0;
    uint32 mechanicImmunityMask = 0;
    if (Unit* unitCaster = m_caster->ToUnit())
    {
        schoolImmunityMask = unitCaster->GetSchoolImmunityMask();
        mechanicImmunityMask = unitCaster->GetMechanicImmunityMask();
    }

    if (schoolImmunityMask || mechanicImmunityMask)
        castFlags |= CAST_FLAG_IMMUNITY;

    if (((IsTriggered() && !m_spellInfo->IsAutoRepeatRangedSpell()) || m_triggeredByAuraSpell) && !m_cast_count)
        castFlags |= CAST_FLAG_PENDING;

    if (m_spellInfo->HasAttribute(SPELL_ATTR0_REQ_AMMO) || m_spellInfo->HasAttribute(SPELL_ATTR0_CU_NEEDS_AMMO_DATA))
        castFlags |= CAST_FLAG_AMMO;
    if ((m_caster->GetTypeId() == TYPEID_PLAYER ||
        (m_caster->GetTypeId() == TYPEID_UNIT && m_caster->ToCreature()->IsPet()))
         && m_spellInfo->PowerType != POWER_HEALTH)
        castFlags |= CAST_FLAG_POWER_LEFT_SELF;

    if (m_spellInfo->RuneCostID && m_spellInfo->PowerType == POWER_RUNE)
        castFlags |= CAST_FLAG_NO_GCD; // not needed, but Blizzard sends it

    WorldPackets::Spells::SpellStart packet;
    WorldPackets::Spells::SpellCastData& castData = packet.Cast;

    if (m_CastItem)
        castData.CasterGUID = m_CastItem->GetGUID();
    else
        castData.CasterGUID = m_caster->GetGUID();

    castData.CasterUnit = m_caster->GetGUID();
    castData.CastID = m_cast_count;
    castData.SpellID = m_spellInfo->Id;
    castData.CastFlags = castFlags;
    castData.CastTime = m_timer;

    m_targets.Write(castData.Target);

    if (castFlags & CAST_FLAG_POWER_LEFT_SELF)
        castData.RemainingPower = ASSERT_NOTNULL(m_caster->ToUnit())->GetPower(m_spellInfo->PowerType);

    if (castFlags & CAST_FLAG_AMMO)
    {
        castData.Ammo = boost::in_place();
        UpdateSpellCastDataAmmo(*castData.Ammo);
    }

    if (castFlags & CAST_FLAG_IMMUNITY)
    {
        castData.Immunities = boost::in_place();
        castData.Immunities->School = schoolImmunityMask;
        castData.Immunities->Value = mechanicImmunityMask;
    }

    m_caster->SendMessageToSet(packet.Write(), true);
}

void Spell::SendSpellGo()
{
    // not send invisible spell casting
    if (!IsNeedSendToClient())
        return;

    uint32 castFlags = CAST_FLAG_UNKNOWN_9;

    // triggered spells with spell visual != 0
    if (((IsTriggered() && !m_spellInfo->IsAutoRepeatRangedSpell()) || m_triggeredByAuraSpell) && !m_cast_count)
        castFlags |= CAST_FLAG_PENDING;

    if (m_spellInfo->HasAttribute(SPELL_ATTR0_REQ_AMMO) || m_spellInfo->HasAttribute(SPELL_ATTR0_CU_NEEDS_AMMO_DATA))
        castFlags |= CAST_FLAG_AMMO; // arrows/bullets visual

    if ((m_caster->GetTypeId() == TYPEID_PLAYER ||
        (m_caster->GetTypeId() == TYPEID_UNIT && m_caster->ToCreature()->IsPet()))
        && m_spellInfo->PowerType != POWER_HEALTH)
        castFlags |= CAST_FLAG_POWER_LEFT_SELF;

    if ((m_caster->GetTypeId() == TYPEID_PLAYER)
        && (m_caster->ToPlayer()->GetClass() == CLASS_DEATH_KNIGHT)
        && m_spellInfo->RuneCostID
        && m_spellInfo->PowerType == POWER_RUNE
        && !(_triggeredCastFlags & TRIGGERED_IGNORE_POWER_AND_REAGENT_COST))
    {
        castFlags |= CAST_FLAG_NO_GCD; // not needed, but Blizzard sends it
        castFlags |= CAST_FLAG_RUNE_LIST; // rune cooldowns list
    }

    if (m_spellInfo->HasEffect(SPELL_EFFECT_ACTIVATE_RUNE))
        castFlags |= CAST_FLAG_RUNE_LIST; // rune cooldowns list

    if (m_targets.HasTraj())
        castFlags |= CAST_FLAG_ADJUST_MISSILE;

    if (!m_spellInfo->StartRecoveryTime)
        castFlags |= CAST_FLAG_NO_GCD;

    WorldPackets::Spells::SpellGo packet;
    WorldPackets::Spells::SpellCastData& castData = packet.Cast;

    if (m_CastItem)
        castData.CasterGUID = m_CastItem->GetGUID();
    else
        castData.CasterGUID = m_caster->GetGUID();

    castData.CasterUnit = m_caster->GetGUID();
    castData.CastID = m_cast_count;
    castData.SpellID = m_spellInfo->Id;
    castData.CastFlags = castFlags;
    castData.CastTime = GameTime::GetGameTimeMS();

    UpdateSpellCastDataTargets(castData);

    m_targets.Write(castData.Target);

    if (castFlags & CAST_FLAG_POWER_LEFT_SELF)
        castData.RemainingPower = ASSERT_NOTNULL(m_caster->ToUnit())->GetPower(m_spellInfo->PowerType);

    if (castFlags & CAST_FLAG_RUNE_LIST && !m_spellInfo->HasAura(SPELL_AURA_CONVERT_RUNE)) // rune cooldowns list
    {
        castData.RemainingRunes = boost::in_place();

        /// @todo There is a crash caused by a spell with CAST_FLAG_RUNE_LIST cast by a creature
        // The creature is the mover of a player, so HandleCastSpellOpcode uses it as the caster
        if (Player* player = m_caster->ToPlayer())
        {
            uint8 runeMaskInitial = m_runesState;
            uint8 runeMaskAfterCast = player->GetRunesState();
            castData.RemainingRunes->Start = runeMaskInitial; // runes state before
            castData.RemainingRunes->Count = runeMaskAfterCast; // runes state after

            for (uint8 i = 0; i < MAX_RUNES; ++i)
            {
                uint8 mask = (1 << i);
                if ((mask & runeMaskInitial) && !(mask & runeMaskAfterCast))  // usable before and on cooldown now...
                {
                    // float casts ensure the division is performed on floats as we need float result
                    float baseCd = float(player->GetRuneBaseCooldown(i));
                    castData.RemainingRunes->Cooldowns.push_back(uint8((baseCd - float(player->GetRuneCooldown(i))) / baseCd * 255));
                }
            }
        }
    }

    if (castFlags & CAST_FLAG_ADJUST_MISSILE)
    {
        castData.MissileTrajectory = boost::in_place();
        castData.MissileTrajectory->Pitch = m_targets.GetElevation();
        castData.MissileTrajectory->TravelTime = m_delayMoment;
    }

    if (castFlags & CAST_FLAG_AMMO)
    {
        castData.Ammo = boost::in_place();
        UpdateSpellCastDataAmmo(*castData.Ammo);
    }

    // should be sent to self only
    if (castFlags & CAST_FLAG_POWER_LEFT_SELF)
    {
        if (Player* player = m_caster->GetAffectingPlayer())
            player->SendDirectMessage(packet.Write());

        packet.Clear();

        // update nearby players (remove flag)
        castData.CastFlags &= ~CAST_FLAG_POWER_LEFT_SELF;
        castData.RemainingPower = boost::none;
        m_caster->SendMessageToSet(packet.Write(), false);
    }
    else
        m_caster->SendMessageToSet(packet.Write(), true);
}

void Spell::UpdateSpellCastDataAmmo(WorldPackets::Spells::SpellAmmo& ammo)
{
    uint32 ammoInventoryType = 0;
    uint32 ammoDisplayID = 0;

    if (m_caster->GetTypeId() == TYPEID_PLAYER)
    {
        Item* pItem = m_caster->ToPlayer()->GetWeaponForAttack(RANGED_ATTACK);
        if (pItem)
        {
            ammoInventoryType = pItem->GetTemplate()->InventoryType;
            if (ammoInventoryType == INVTYPE_THROWN)
                ammoDisplayID = pItem->GetTemplate()->DisplayInfoID;
            else
            {
                uint32 ammoID = m_caster->ToPlayer()->GetUInt32Value(PLAYER_AMMO_ID);
                if (ammoID)
                {
                    ItemTemplate const* pProto = sObjectMgr->GetItemTemplate(ammoID);
                    if (pProto)
                    {
                        ammoDisplayID = pProto->DisplayInfoID;
                        ammoInventoryType = pProto->InventoryType;
                    }
                }
                else if (m_caster->ToPlayer()->HasAura(46699))      // Requires No Ammo
                {
                    ammoDisplayID = 5996;                   // normal arrow
                    ammoInventoryType = INVTYPE_AMMO;
                }
            }
        }
    }
    else if (m_caster->GetTypeId() == TYPEID_UNIT)
    {
        uint32 nonRangedAmmoDisplayID = 0;
        uint32 nonRangedAmmoInventoryType = 0;
        for (uint8 i = BASE_ATTACK; i < MAX_ATTACK; ++i)
        {
            if (uint32 item_id = m_caster->GetUInt32Value(UNIT_VIRTUAL_ITEM_SLOT_ID + i))
            {
                if (ItemEntry const* itemEntry = sItemStore.LookupEntry(item_id))
                {
                    if (itemEntry->Class == ITEM_CLASS_WEAPON)
                    {
                        switch (itemEntry->SubClass)
                        {
                            case ITEM_SUBCLASS_WEAPON_THROWN:
                                ammoDisplayID = itemEntry->DisplayId;
                                ammoInventoryType = itemEntry->InventoryType;
                                break;
                            case ITEM_SUBCLASS_WEAPON_BOW:
                            case ITEM_SUBCLASS_WEAPON_CROSSBOW:
                                ammoDisplayID = 5996;       // is this need fixing?
                                ammoInventoryType = INVTYPE_AMMO;
                                break;
                            case ITEM_SUBCLASS_WEAPON_GUN:
                                ammoDisplayID = 5998;       // is this need fixing?
                                ammoInventoryType = INVTYPE_AMMO;
                                break;
                            default:
                                nonRangedAmmoDisplayID = itemEntry->DisplayId;
                                nonRangedAmmoInventoryType = itemEntry->InventoryType;
                                break;
                        }

                        if (ammoDisplayID)
                            break;
                    }
                }
            }
        }

        if (!ammoDisplayID && !ammoInventoryType)
        {
            ammoDisplayID = nonRangedAmmoDisplayID;
            ammoInventoryType = nonRangedAmmoInventoryType;
        }
    }

    ammo.DisplayID = ammoDisplayID;
    ammo.InventoryType = ammoInventoryType;
}

/// Writes miss and hit targets for a SMSG_SPELL_GO packet
void Spell::UpdateSpellCastDataTargets(WorldPackets::Spells::SpellCastData& data)
{
    data.HitTargets = boost::in_place();
    data.MissStatus = boost::in_place();

    // This function also fill data for channeled spells:
    // m_needAliveTargetMask req for stop channelig if one target die
    for (TargetInfo& targetInfo : m_UniqueTargetInfo)
    {
        if (targetInfo.EffectMask == 0)                  // No effect apply - all immuned add state
            // possibly SPELL_MISS_IMMUNE2 for this??
            targetInfo.MissCondition = SPELL_MISS_IMMUNE2;

        if (targetInfo.MissCondition == SPELL_MISS_NONE)       // Add only hits
        {
            data.HitTargets->push_back(targetInfo.TargetGUID);

            m_channelTargetEffectMask |= targetInfo.EffectMask;
        }
        else // misses
        {
            WorldPackets::Spells::SpellMissStatus missStatus;
            missStatus.TargetGUID = targetInfo.TargetGUID;
            missStatus.Reason = targetInfo.MissCondition;
            if (targetInfo.MissCondition == SPELL_MISS_REFLECT)
                missStatus.ReflectStatus = targetInfo.ReflectResult;

            data.MissStatus->push_back(missStatus);
        }
    }

    for (GOTargetInfo const& targetInfo : m_UniqueGOTargetInfo)
        data.HitTargets->push_back(targetInfo.TargetGUID); // Always hits

    // Reset m_needAliveTargetMask for non channeled spell
    if (!m_spellInfo->IsChanneled())
        m_channelTargetEffectMask = 0;
}

void Spell::SendLogExecute()
{
    WorldPacket data(SMSG_SPELLLOGEXECUTE, (8+4+4+4+4+8));

    data << m_caster->GetPackGUID();

    data << uint32(m_spellInfo->Id);

    uint8 effCount = 0;
    for (uint8 i = 0; i < MAX_SPELL_EFFECTS; ++i)
    {
        if (m_effectExecuteData[i])
            ++effCount;
    }

    if (!effCount)
        return;

    data << uint32(effCount);
    for (uint8 i = 0; i < MAX_SPELL_EFFECTS; ++i)
    {
        if (!m_effectExecuteData[i])
            continue;

        data << uint32(m_spellInfo->Effects[i].Effect);             // spell effect

        data.append(*m_effectExecuteData[i]);

        delete m_effectExecuteData[i];
        m_effectExecuteData[i] = nullptr;
    }
    m_caster->SendMessageToSet(&data, true);
}

void Spell::ExecuteLogEffectTakeTargetPower(uint8 effIndex, Unit* target, uint32 powerType, uint32 powerTaken, float gainMultiplier)
{
    InitEffectExecuteData(effIndex);
    *m_effectExecuteData[effIndex] << target->GetPackGUID();
    *m_effectExecuteData[effIndex] << uint32(powerTaken);
    *m_effectExecuteData[effIndex] << uint32(powerType);
    *m_effectExecuteData[effIndex] << float(gainMultiplier);
}

void Spell::ExecuteLogEffectExtraAttacks(uint8 effIndex, Unit* victim, uint32 attCount)
{
    InitEffectExecuteData(effIndex);
    *m_effectExecuteData[effIndex] << victim->GetPackGUID();
    *m_effectExecuteData[effIndex] << uint32(attCount);
}

void Spell::ExecuteLogEffectInterruptCast(uint8 effIndex, Unit* victim, uint32 spellId)
{
    InitEffectExecuteData(effIndex);
    *m_effectExecuteData[effIndex] << victim->GetPackGUID();
    *m_effectExecuteData[effIndex] << uint32(spellId);
}

void Spell::ExecuteLogEffectDurabilityDamage(uint8 effIndex, Unit* victim, int32 itemId, int32 slot)
{
    InitEffectExecuteData(effIndex);
    *m_effectExecuteData[effIndex] << victim->GetPackGUID();
    *m_effectExecuteData[effIndex] << int32(itemId);
    *m_effectExecuteData[effIndex] << int32(slot);
}

void Spell::ExecuteLogEffectOpenLock(uint8 effIndex, Object* obj)
{
    InitEffectExecuteData(effIndex);
    *m_effectExecuteData[effIndex] << obj->GetPackGUID();
}

void Spell::ExecuteLogEffectCreateItem(uint8 effIndex, uint32 entry)
{
    InitEffectExecuteData(effIndex);
    *m_effectExecuteData[effIndex] << uint32(entry);
}

void Spell::ExecuteLogEffectDestroyItem(uint8 effIndex, uint32 entry)
{
    InitEffectExecuteData(effIndex);
    *m_effectExecuteData[effIndex] << uint32(entry);
}

void Spell::ExecuteLogEffectSummonObject(uint8 effIndex, WorldObject* obj)
{
    InitEffectExecuteData(effIndex);
    *m_effectExecuteData[effIndex] << obj->GetPackGUID();
}

void Spell::ExecuteLogEffectUnsummonObject(uint8 effIndex, WorldObject* obj)
{
    InitEffectExecuteData(effIndex);
    *m_effectExecuteData[effIndex] << obj->GetPackGUID();
}

void Spell::ExecuteLogEffectResurrect(uint8 effIndex, Unit* target)
{
    InitEffectExecuteData(effIndex);
    *m_effectExecuteData[effIndex] << target->GetPackGUID();
}

void Spell::SendInterrupted(uint8 result)
{
    WorldPacket data(SMSG_SPELL_FAILURE, (8+4+1));
    data << m_caster->GetPackGUID();
    data << uint8(m_cast_count);
    data << uint32(m_spellInfo->Id);
    data << uint8(result);
    m_caster->SendMessageToSet(&data, true);

    data.Initialize(SMSG_SPELL_FAILED_OTHER, (8+4));
    data << m_caster->GetPackGUID();
    data << uint8(m_cast_count);
    data << uint32(m_spellInfo->Id);
    data << uint8(result);
    m_caster->SendMessageToSet(&data, true);
}

void Spell::SendChannelUpdate(uint32 time)
{
    // GameObjects don't channel
    Unit* unitCaster = m_caster->ToUnit();
    if (!unitCaster)
        return;

    if (time == 0)
    {
        unitCaster->SetChannelObjectGuid(ObjectGuid::Empty);
        unitCaster->SetUInt32Value(UNIT_CHANNEL_SPELL, 0);
    }

    WorldPacket data(MSG_CHANNEL_UPDATE, 8+4);
    data << unitCaster->GetPackGUID();
    data << uint32(time);

    unitCaster->SendMessageToSet(&data, true);
}

void Spell::SendChannelStart(uint32 duration)
{
    // GameObjects don't channel
    Unit* unitCaster = m_caster->ToUnit();
    if (!unitCaster)
        return;

    ObjectGuid channelTarget = m_targets.GetObjectTargetGUID();
    if (!channelTarget && !m_spellInfo->NeedsExplicitUnitTarget())
        if (m_UniqueTargetInfo.size() + m_UniqueGOTargetInfo.size() == 1)   // this is for TARGET_SELECT_CATEGORY_NEARBY
            channelTarget = !m_UniqueTargetInfo.empty() ? m_UniqueTargetInfo.front().TargetGUID : m_UniqueGOTargetInfo.front().TargetGUID;

    WorldPacket data(MSG_CHANNEL_START, (8+4+4));
    data << unitCaster->GetPackGUID();
    data << uint32(m_spellInfo->Id);
    data << uint32(duration);

    unitCaster->SendMessageToSet(&data, true);

    m_timer = duration;
    if (channelTarget)
    {
        unitCaster->SetChannelObjectGuid(channelTarget);

        if (Creature* creatureCaster = m_caster->ToCreature())
            if (!creatureCaster->HasSpellFocus(this))
                creatureCaster->SetSpellFocus(this, ObjectAccessor::GetWorldObject(*creatureCaster, channelTarget));
    }

    unitCaster->SetUInt32Value(UNIT_CHANNEL_SPELL, m_spellInfo->Id);
}

void Spell::SendResurrectRequest(Player* target)
{
    // get resurrector name for creature resurrections, otherwise packet will be not accepted
    // for player resurrections the name is looked up by guid
    std::string sentName;
    if (m_caster->GetTypeId() != TYPEID_PLAYER)
        sentName = m_caster->GetNameForLocaleIdx(target->GetSession()->GetSessionDbLocaleIndex());

    WorldPacket data(SMSG_RESURRECT_REQUEST, 8 + 4 + sentName.size() + 1 + 1 + 1);
    data << uint64(m_caster->GetGUID());
    data << uint32(sentName.size() + 1);
    data << sentName;
    data << uint8(m_caster->GetTypeId() == TYPEID_UNIT && m_caster->ToCreature()->IsSpiritHealer()); // "you'll be afflicted with resurrection sickness"
    // override delay sent with SMSG_CORPSE_RECLAIM_DELAY, set instant resurrection for spells with this attribute
    data << uint8(!m_spellInfo->HasAttribute(SPELL_ATTR3_IGNORE_RESURRECTION_TIMER));
    target->SendDirectMessage(&data);
}

void Spell::TakeCastItem()
{
    if (!m_CastItem)
        return;

    Player* player = m_caster->ToPlayer();
    if (!player)
        return;

    // not remove cast item at triggered spell (equipping, weapon damage, etc)
    if (_triggeredCastFlags & TRIGGERED_IGNORE_CAST_ITEM)
        return;

    ItemTemplate const* proto = m_CastItem->GetTemplate();

    if (!proto)
    {
        // This code is to avoid a crash
        // I'm not sure, if this is really an error, but I guess every item needs a prototype
        TC_LOG_ERROR("spells", "Cast item has no item prototype %s", m_CastItem->GetGUID().ToString().c_str());
        return;
    }

    bool expendable = false;
    bool withoutCharges = false;

    for (int i = 0; i < MAX_ITEM_PROTO_SPELLS; ++i)
    {
        if (proto->Spells[i].SpellId > 0)
        {
            // item has limited charges
            if (proto->Spells[i].SpellCharges)
            {
                if (proto->Spells[i].SpellCharges < 0)
                    expendable = true;

                int32 charges = m_CastItem->GetSpellCharges(i);

                // item has charges left
                if (charges)
                {
                    (charges > 0) ? --charges : ++charges;  // abs(charges) less at 1 after use
                    if (proto->Stackable == 1)
                        m_CastItem->SetSpellCharges(i, charges);
                    m_CastItem->SetState(ITEM_CHANGED, player);
                }

                // all charges used
                withoutCharges = (charges == 0);
            }
        }
    }

    if (expendable && withoutCharges)
    {
        uint32 count = 1;
        m_caster->ToPlayer()->DestroyItemCount(m_CastItem, count, true);

        // prevent crash at access to deleted m_targets.GetItemTarget
        if (m_CastItem == m_targets.GetItemTarget())
            m_targets.SetItemTarget(nullptr);

        m_CastItem = nullptr;
        m_castItemGUID.Clear();
        m_castItemEntry = 0;
    }
}

void Spell::TakePower()
{
    // GameObjects don't use power
    Unit* unitCaster = m_caster->ToUnit();
    if (!unitCaster)
        return;

    if (m_CastItem || m_triggeredByAuraSpell)
        return;

    //Don't take power if the spell is cast while .cheat power is enabled.
    if (unitCaster->GetTypeId() == TYPEID_PLAYER)
    {
        if (unitCaster->ToPlayer()->GetCommandStatus(CHEAT_POWER))
            return;
    }

    Powers powerType = Powers(m_spellInfo->PowerType);
    bool hit = true;
    if (unitCaster->GetTypeId() == TYPEID_PLAYER)
    {
        if (powerType == POWER_RAGE || powerType == POWER_ENERGY || powerType == POWER_RUNE)
        {
            if (ObjectGuid targetGUID = m_targets.GetUnitTargetGUID())
            {
                auto ihit = std::find_if(std::begin(m_UniqueTargetInfo), std::end(m_UniqueTargetInfo), [&](TargetInfo const& targetInfo) { return targetInfo.TargetGUID == targetGUID && targetInfo.MissCondition != SPELL_MISS_NONE; });
                if (ihit != std::end(m_UniqueTargetInfo))
                {
                    hit = false;
                    //lower spell cost on fail (by talent aura)
                    if (Player* modOwner = unitCaster->ToPlayer()->GetSpellModOwner())
                        modOwner->ApplySpellMod(m_spellInfo->Id, SPELLMOD_SPELL_COST_REFUND_ON_FAIL, m_powerCost);
                }
            }
        }
    }

    if (powerType == POWER_RUNE)
    {
        TakeRunePower(hit);
        return;
    }

    if (!m_powerCost)
        return;

    // health as power used
    if (powerType == POWER_HEALTH)
    {
        unitCaster->ModifyHealth(-(int32)m_powerCost);
        return;
    }

    if (powerType >= MAX_POWERS)
    {
        TC_LOG_ERROR("spells", "Spell::TakePower: Unknown power type '%d'", powerType);
        return;
    }

    unitCaster->ModifyPower(powerType, -m_powerCost);

    // Set the five second timer
    if (powerType == POWER_MANA && m_powerCost > 0)
        unitCaster->SetLastManaUse(GameTime::GetGameTimeMS());
}

void Spell::TakeAmmo()
{
    // Only players use ammo
    Player* player = m_caster->ToPlayer();
    if (!player)
        return;

    // only ranged
    if (m_attackType != RANGED_ATTACK)
        return;

    // wands don't have ammo
    Item* item = player->GetWeaponForAttack(RANGED_ATTACK);
    if (!item || item->IsBroken() || item->GetTemplate()->SubClass == ITEM_SUBCLASS_WEAPON_WAND)
        return;

    if (item->GetTemplate()->InventoryType == INVTYPE_THROWN)
    {
        if (item->GetMaxStackCount() == 1)
        {
            // decrease durability for non-stackable throw weapon
            player->DurabilityPointLossForEquipSlot(EQUIPMENT_SLOT_RANGED);
        }
        else
        {
            // decrease items amount for stackable throw weapon
            uint32 count = 1;
            player->DestroyItemCount(item, count, true);
        }
    }
    else if (uint32 ammo = player->GetUInt32Value(PLAYER_AMMO_ID))
        player->DestroyItemCount(ammo, 1, true);
}

SpellCastResult Spell::CheckRuneCost(uint32 runeCostID) const
{
    if (m_spellInfo->PowerType != POWER_RUNE || !runeCostID)
        return SPELL_CAST_OK;

    Player* player = m_caster->ToPlayer();
    if (!player)
        return SPELL_CAST_OK;

    if (player->GetClass() != CLASS_DEATH_KNIGHT)
        return SPELL_CAST_OK;

    SpellRuneCostEntry const* src = sSpellRuneCostStore.LookupEntry(runeCostID);
    if (!src)
        return SPELL_CAST_OK;

    if (src->NoRuneCost())
        return SPELL_CAST_OK;

    int32 runeCost[NUM_RUNE_TYPES];                         // blood, frost, unholy, death

    for (uint32 i = 0; i < RUNE_DEATH; ++i)
    {
        runeCost[i] = src->RuneCost[i];
        if (Player* modOwner = m_caster->GetSpellModOwner())
            modOwner->ApplySpellMod(m_spellInfo->Id, SPELLMOD_COST, runeCost[i], const_cast<Spell*>(this));
    }

    runeCost[RUNE_DEATH] = MAX_RUNES;                       // calculated later

    for (uint32 i = 0; i < MAX_RUNES; ++i)
    {
        RuneType rune = player->GetCurrentRune(i);
        if ((player->GetRuneCooldown(i) == 0) && (runeCost[rune] > 0))
            runeCost[rune]--;
    }

    for (uint32 i = 0; i < RUNE_DEATH; ++i)
        if (runeCost[i] > 0)
            runeCost[RUNE_DEATH] += runeCost[i];

    if (runeCost[RUNE_DEATH] > MAX_RUNES)
        return SPELL_FAILED_NO_POWER;                       // not sure if result code is correct

    return SPELL_CAST_OK;
}

void Spell::TakeRunePower(bool didHit)
{
    if (m_caster->GetTypeId() != TYPEID_PLAYER || m_caster->ToPlayer()->GetClass() != CLASS_DEATH_KNIGHT)
        return;

    SpellRuneCostEntry const* runeCostData = sSpellRuneCostStore.LookupEntry(m_spellInfo->RuneCostID);
    if (!runeCostData || (runeCostData->NoRuneCost() && runeCostData->NoRunicPowerGain()))
        return;

    Player* player = m_caster->ToPlayer();
    m_runesState = player->GetRunesState();                 // store previous state

    int32 runeCost[NUM_RUNE_TYPES];                         // blood, frost, unholy, death

    for (uint32 i = 0; i < RUNE_DEATH; ++i)
    {
        runeCost[i] = runeCostData->RuneCost[i];
        if (Player* modOwner = m_caster->GetSpellModOwner())
            modOwner->ApplySpellMod(m_spellInfo->Id, SPELLMOD_COST, runeCost[i], this);
    }

    // Let's say we use a skill that requires a Frost rune. This is the order:
    // - Frost rune
    // - Death rune, originally a Frost rune
    // - Death rune, any kind
    runeCost[RUNE_DEATH] = 0;                               // calculated later
    for (uint32 i = 0; i < MAX_RUNES; ++i)
    {
        RuneType rune = player->GetCurrentRune(i);
        if (!player->GetRuneCooldown(i) && runeCost[rune] > 0)
        {
            player->SetRuneCooldown(i, didHit ? player->GetRuneBaseCooldown(i) : uint32(RUNE_MISS_COOLDOWN), true);
            player->SetLastUsedRune(rune);
            runeCost[rune]--;
        }
    }

    // Find a Death rune where the base rune matches the one we need
    runeCost[RUNE_DEATH] = runeCost[RUNE_BLOOD] + runeCost[RUNE_UNHOLY] + runeCost[RUNE_FROST];
    if (runeCost[RUNE_DEATH] > 0)
    {
        for (uint32 i = 0; i < MAX_RUNES; ++i)
        {
            RuneType rune = player->GetCurrentRune(i);
            RuneType baseRune = player->GetBaseRune(i);
            if (!player->GetRuneCooldown(i) && rune == RUNE_DEATH && runeCost[baseRune] > 0)
            {
                player->SetRuneCooldown(i, didHit ? player->GetRuneBaseCooldown(i) : uint32(RUNE_MISS_COOLDOWN), true);
                player->SetLastUsedRune(rune);
                runeCost[baseRune]--;
                runeCost[rune]--;

                // keep Death Rune type if missed
                if (didHit)
                    player->RestoreBaseRune(i);

                if (runeCost[RUNE_DEATH] == 0)
                    break;
            }
        }
    }

    // Grab any Death rune
    if (runeCost[RUNE_DEATH] > 0)
    {
        for (uint32 i = 0; i < MAX_RUNES; ++i)
        {
            RuneType rune = player->GetCurrentRune(i);
            if (!player->GetRuneCooldown(i) && rune == RUNE_DEATH)
            {
                player->SetRuneCooldown(i, didHit ? player->GetRuneBaseCooldown(i) : uint32(RUNE_MISS_COOLDOWN), true);
                player->SetLastUsedRune(rune);
                runeCost[rune]--;

                // keep Death Rune type if missed
                if (didHit)
                    player->RestoreBaseRune(i);

                if (runeCost[RUNE_DEATH] == 0)
                    break;
            }
        }
    }

    // you can gain some runic power when use runes
    if (didHit)
        if (int32 rp = int32(runeCostData->runePowerGain * sWorld->getRate(RATE_POWER_RUNICPOWER_INCOME)))
            player->ModifyPower(POWER_RUNIC_POWER, int32(rp));
}

void Spell::TakeReagents()
{
    if (m_caster->GetTypeId() != TYPEID_PLAYER)
        return;

    ItemTemplate const* castItemTemplate = m_CastItem ? m_CastItem->GetTemplate() : nullptr;

    // do not take reagents for these item casts
    if (castItemTemplate && castItemTemplate->Flags & ITEM_FLAG_NO_REAGENT_COST)
        return;

    Player* p_caster = m_caster->ToPlayer();
    if (p_caster->CanNoReagentCast(m_spellInfo))
        return;

    for (uint32 x = 0; x < MAX_SPELL_REAGENTS; ++x)
    {
        if (m_spellInfo->Reagent[x] <= 0)
            continue;

        uint32 itemid = m_spellInfo->Reagent[x];
        uint32 itemcount = m_spellInfo->ReagentCount[x];

        // if CastItem is also spell reagent
        if (castItemTemplate && castItemTemplate->ItemId == itemid)
        {
            for (int s = 0; s < MAX_ITEM_PROTO_SPELLS; ++s)
            {
                // CastItem will be used up and does not count as reagent
                int32 charges = m_CastItem->GetSpellCharges(s);
                if (castItemTemplate->Spells[s].SpellCharges < 0 && abs(charges) < 2)
                {
                    ++itemcount;
                    break;
                }
            }

            m_CastItem = nullptr;
            m_castItemGUID.Clear();
            m_castItemEntry = 0;
        }

        // if GetItemTarget is also spell reagent
        if (m_targets.GetItemTargetEntry() == itemid)
            m_targets.SetItemTarget(nullptr);

        p_caster->DestroyItemCount(itemid, itemcount, true);
    }
}

void Spell::HandleThreatSpells()
{
    // wild GameObject spells don't cause threat
    Unit* unitCaster = (m_originalCaster ? m_originalCaster : m_caster->ToUnit());
    if (!unitCaster)
        return;

    if (m_UniqueTargetInfo.empty())
        return;

    if (!m_spellInfo->HasInitialAggro())
        return;

    float threat = 0.0f;
    if (SpellThreatEntry const* threatEntry = sSpellMgr->GetSpellThreatEntry(m_spellInfo->Id))
    {
        if (threatEntry->apPctMod != 0.0f)
            threat += threatEntry->apPctMod * unitCaster->GetTotalAttackPowerValue(BASE_ATTACK);

        threat += threatEntry->flatMod;
    }
    else if (!m_spellInfo->HasAttribute(SPELL_ATTR0_CU_NO_INITIAL_THREAT))
        threat += m_spellInfo->SpellLevel;

    // past this point only multiplicative effects occur
    if (threat == 0.0f)
        return;

    // since 2.0.1 threat from positive effects also is distributed among all targets, so the overall caused threat is at most the defined bonus
    threat /= m_UniqueTargetInfo.size();

    for (auto ihit = m_UniqueTargetInfo.begin(); ihit != m_UniqueTargetInfo.end(); ++ihit)
    {
        float threatToAdd = threat;
        if (ihit->MissCondition != SPELL_MISS_NONE)
            threatToAdd = 0.0f;

        Unit* target = ObjectAccessor::GetUnit(*unitCaster, ihit->TargetGUID);
        if (!target)
            continue;

        // positive spells distribute threat among all units that are in combat with target, like healing
        if (IsPositive())
            target->GetThreatManager().ForwardThreatForAssistingMe(unitCaster, threatToAdd, m_spellInfo);
        // for negative spells threat gets distributed among affected targets
        else
        {
            if (!target->CanHaveThreatList())
                continue;

            target->GetThreatManager().AddThreat(unitCaster, threatToAdd, m_spellInfo, true);
        }
    }
    TC_LOG_DEBUG("spells", "Spell %u, added an additional %f threat for %s %u target(s)", m_spellInfo->Id, threat, IsPositive() ? "assisting" : "harming", uint32(m_UniqueTargetInfo.size()));
}

void Spell::HandleEffects(Unit* pUnitTarget, Item* pItemTarget, GameObject* pGOTarget, uint32 i, SpellEffectHandleMode mode)
{
    effectHandleMode = mode;
    unitTarget = pUnitTarget;
    itemTarget = pItemTarget;
    gameObjTarget = pGOTarget;
    destTarget = &m_destTargets[i]._position;
    unitCaster = m_originalCaster ? m_originalCaster : m_caster->ToUnit();

    uint8 effect = m_spellInfo->Effects[i].Effect;
    ASSERT(effect < TOTAL_SPELL_EFFECTS); // checked at startup

    // we do not need DamageMultiplier here.
    damage = CalculateDamage(i);

    SpellEffIndex effIndex = static_cast<SpellEffIndex>(i);
    bool preventDefault = CallScriptEffectHandlers(effIndex, mode);

    if (!preventDefault)
        (this->*SpellEffectHandlers[effect])(effIndex);
}

SpellCastResult Spell::CheckCast(bool strict, uint32* param1 /*= nullptr*/, uint32* param2 /*= nullptr*/)
{
    // check death state
    if (m_caster->ToUnit() && !m_caster->ToUnit()->IsAlive() && !m_spellInfo->IsPassive() && !(m_spellInfo->HasAttribute(SPELL_ATTR0_CASTABLE_WHILE_DEAD) || (IsTriggered() && !m_triggeredByAuraSpell)))
        return SPELL_FAILED_CASTER_DEAD;

    // Prevent cheating in case the player has an immunity effect and tries to interact with a non-allowed gameobject. The error message is handled by the client so we don't report anything here
    if (m_caster->ToPlayer() && m_targets.GetGOTarget())
    {
        if (m_targets.GetGOTarget()->GetGOInfo()->CannotBeUsedUnderImmunity() && m_caster->HasFlag(UNIT_FIELD_FLAGS, UNIT_FLAG_IMMUNE))
            return SPELL_FAILED_DONT_REPORT;
    }

    // check cooldowns to prevent cheating
    if (!m_spellInfo->IsPassive())
    {
        if (m_caster->GetTypeId() == TYPEID_PLAYER)
        {
            //can cast triggered (by aura only?) spells while have this flag
            if (!(_triggeredCastFlags & TRIGGERED_IGNORE_CASTER_AURASTATE) && m_caster->ToPlayer()->HasFlag(PLAYER_FLAGS, PLAYER_ALLOW_ONLY_ABILITY))
                return SPELL_FAILED_SPELL_IN_PROGRESS;

            // check if we are using a potion in combat for the 2nd+ time. Cooldown is added only after caster gets out of combat
            if (!IsIgnoringCooldowns() && m_caster->ToPlayer()->GetLastPotionId() && m_CastItem && (m_CastItem->IsPotion() || m_spellInfo->IsCooldownStartedOnEvent()))
                return SPELL_FAILED_NOT_READY;
        }

        if (m_caster->ToUnit() && !m_caster->ToUnit()->GetSpellHistory()->IsReady(m_spellInfo, m_castItemEntry, IsIgnoringCooldowns()))
        {
            if (m_triggeredByAuraSpell)
                return SPELL_FAILED_DONT_REPORT;
            else
                return SPELL_FAILED_NOT_READY;
        }
    }

    if (m_spellInfo->HasAttribute(SPELL_ATTR7_IS_CHEAT_SPELL) && !m_caster->HasFlag(UNIT_FIELD_FLAGS_2, UNIT_FLAG2_ALLOW_CHEAT_SPELLS))
    {
        m_customError = SPELL_CUSTOM_ERROR_GM_ONLY;
        return SPELL_FAILED_CUSTOM_ERROR;
    }

    // Check global cooldown
    if (strict && !(_triggeredCastFlags & TRIGGERED_IGNORE_GCD) && HasGlobalCooldown())
        return !m_spellInfo->HasAttribute(SPELL_ATTR0_DISABLED_WHILE_ACTIVE) ? SPELL_FAILED_NOT_READY : SPELL_FAILED_DONT_REPORT;

    // only triggered spells can be processed an ended battleground
    if (!IsTriggered() && m_caster->GetTypeId() == TYPEID_PLAYER)
        if (Battleground* bg = m_caster->ToPlayer()->GetBattleground())
            if (bg->GetStatus() == STATUS_WAIT_LEAVE)
                return SPELL_FAILED_DONT_REPORT;

    if (m_caster->GetTypeId() == TYPEID_PLAYER && VMAP::VMapFactory::createOrGetVMapManager()->isLineOfSightCalcEnabled())
    {
        if (m_spellInfo->HasAttribute(SPELL_ATTR0_OUTDOORS_ONLY) &&
            !m_caster->IsOutdoors())
            return SPELL_FAILED_ONLY_OUTDOORS;

        if (m_spellInfo->HasAttribute(SPELL_ATTR0_INDOORS_ONLY) &&
            m_caster->IsOutdoors())
            return SPELL_FAILED_ONLY_INDOORS;
    }

    if (Unit* unitCaster = m_caster->ToUnit())
    {
        // only check at first call, Stealth auras are already removed at second call
        // for now, ignore triggered spells
        if (strict && !(_triggeredCastFlags & TRIGGERED_IGNORE_SHAPESHIFT))
        {
            bool checkForm = true;
            // Ignore form req aura
            Unit::AuraEffectList const& ignore = unitCaster->GetAuraEffectsByType(SPELL_AURA_MOD_IGNORE_SHAPESHIFT);
            for (AuraEffect const* aurEff : ignore)
            {
                if (!aurEff->IsAffectedOnSpell(m_spellInfo))
                    continue;

                checkForm = false;
                break;
            }

            if (checkForm)
            {
                // Cannot be used in this stance/form
                SpellCastResult shapeError = m_spellInfo->CheckShapeshift(unitCaster->GetShapeshiftForm());
                if (shapeError != SPELL_CAST_OK)
                    return shapeError;

                if (m_spellInfo->HasAttribute(SPELL_ATTR0_ONLY_STEALTHED) && !(unitCaster->HasStealthAura()))
                    return SPELL_FAILED_ONLY_STEALTHED;
            }
        }

        if (unitCaster->HasAuraTypeWithMiscvalue(SPELL_AURA_BLOCK_SPELL_FAMILY, m_spellInfo->SpellFamilyName))
            return SPELL_FAILED_SPELL_UNAVAILABLE;

        bool reqCombat = true;
        Unit::AuraEffectList const& stateAuras = unitCaster->GetAuraEffectsByType(SPELL_AURA_ABILITY_IGNORE_AURASTATE);
        for (Unit::AuraEffectList::const_iterator j = stateAuras.begin(); j != stateAuras.end(); ++j)
        {
            if ((*j)->IsAffectedOnSpell(m_spellInfo))
            {
                m_needComboPoints = false;
                if ((*j)->GetMiscValue() == 1)
                {
                    reqCombat = false;
                    break;
                }
            }
        }

        // caster state requirements
        // not for triggered spells (needed by execute)
        if (!(_triggeredCastFlags & TRIGGERED_IGNORE_CASTER_AURASTATE))
        {
            if (m_spellInfo->CasterAuraState && !unitCaster->HasAuraState(AuraStateType(m_spellInfo->CasterAuraState), m_spellInfo, unitCaster))
                return SPELL_FAILED_CASTER_AURASTATE;
            if (m_spellInfo->CasterAuraStateNot && unitCaster->HasAuraState(AuraStateType(m_spellInfo->CasterAuraStateNot), m_spellInfo, unitCaster))
                return SPELL_FAILED_CASTER_AURASTATE;

            // Note: spell 62473 requres casterAuraSpell = triggering spell
            if (m_spellInfo->CasterAuraSpell && !unitCaster->HasAura(sSpellMgr->GetSpellIdForDifficulty(m_spellInfo->CasterAuraSpell, unitCaster)))
                return SPELL_FAILED_CASTER_AURASTATE;
            if (m_spellInfo->ExcludeCasterAuraSpell && unitCaster->HasAura(sSpellMgr->GetSpellIdForDifficulty(m_spellInfo->ExcludeCasterAuraSpell, unitCaster)))
                return SPELL_FAILED_CASTER_AURASTATE;

            if (reqCombat && unitCaster->IsInCombat() && !m_spellInfo->CanBeUsedInCombat())
                return SPELL_FAILED_AFFECTING_COMBAT;
        }

        // cancel autorepeat spells if cast start when moving
        // (not wand currently autorepeat cast delayed to moving stop anyway in spell update code)
        if (unitCaster->GetTypeId() == TYPEID_PLAYER && unitCaster->ToPlayer()->isMoving() && (!unitCaster->IsCharmed() || !unitCaster->GetCharmerGUID().IsCreature()))
        {
            // skip stuck spell to allow use it in falling case and apply spell limitations at movement
            if ((!unitCaster->HasUnitMovementFlag(MOVEMENTFLAG_FALLING_FAR) || m_spellInfo->Effects[EFFECT_0].Effect != SPELL_EFFECT_STUCK) &&
                (IsAutoRepeat() || (m_spellInfo->AuraInterruptFlags & AURA_INTERRUPT_FLAG_NOT_SEATED) != 0))
                return SPELL_FAILED_MOVING;
        }

        // Check vehicle flags
        if (!(_triggeredCastFlags & TRIGGERED_IGNORE_CASTER_MOUNTED_OR_ON_VEHICLE))
        {
            SpellCastResult vehicleCheck = m_spellInfo->CheckVehicle(unitCaster);
            if (vehicleCheck != SPELL_CAST_OK)
                return vehicleCheck;
        }
    }

    // check spell cast conditions from database
    {
        ConditionSourceInfo condInfo = ConditionSourceInfo(m_caster, m_targets.GetObjectTarget());
        if (!sConditionMgr->IsObjectMeetingNotGroupedConditions(CONDITION_SOURCE_TYPE_SPELL, m_spellInfo->Id, condInfo))
        {
            // mLastFailedCondition can be NULL if there was an error processing the condition in Condition::Meets (i.e. wrong data for ConditionTarget or others)
            if (condInfo.mLastFailedCondition && condInfo.mLastFailedCondition->ErrorType)
            {
                if (condInfo.mLastFailedCondition->ErrorType == SPELL_FAILED_CUSTOM_ERROR)
                    m_customError = SpellCustomErrors(condInfo.mLastFailedCondition->ErrorTextId);
                return SpellCastResult(condInfo.mLastFailedCondition->ErrorType);
            }

            if (!condInfo.mLastFailedCondition || !condInfo.mLastFailedCondition->ConditionTarget)
                return SPELL_FAILED_CASTER_AURASTATE;
            return SPELL_FAILED_BAD_TARGETS;
        }
    }

    // Don't check explicit target for passive spells (workaround) (check should be skipped only for learn case)
    // those spells may have incorrect target entries or not filled at all (for example 15332)
    // such spells when learned are not targeting anyone using targeting system, they should apply directly to caster instead
    // also, such casts shouldn't be sent to client
    if (!(m_spellInfo->IsPassive() && (!m_targets.GetUnitTarget() || m_targets.GetUnitTarget() == m_caster)))
    {
        // Check explicit target for m_originalCaster - todo: get rid of such workarounds
        WorldObject* caster = m_caster;
        if (m_originalCaster)
            caster = m_originalCaster;

        SpellCastResult castResult = m_spellInfo->CheckExplicitTarget(caster, m_targets.GetObjectTarget(), m_targets.GetItemTarget());
        if (castResult != SPELL_CAST_OK)
            return castResult;
    }

    if (Unit* target = m_targets.GetUnitTarget())
    {
        SpellCastResult castResult = m_spellInfo->CheckTarget(m_caster, target, m_caster->GetTypeId() == TYPEID_GAMEOBJECT); // skip stealth checks for GO casts
        if (castResult != SPELL_CAST_OK)
            return castResult;

        if (target != m_caster)
        {
            // Must be behind the target
            if (m_spellInfo->HasAttribute(SPELL_ATTR0_CU_REQ_CASTER_BEHIND_TARGET) && target->HasInArc(static_cast<float>(M_PI), m_caster))
                return SPELL_FAILED_NOT_BEHIND;

            // Target must be facing you
            if (m_spellInfo->HasAttribute(SPELL_ATTR0_CU_REQ_TARGET_FACING_CASTER) && !target->HasInArc(static_cast<float>(M_PI), m_caster))
                return SPELL_FAILED_NOT_INFRONT;

            // Ignore LOS for gameobjects casts
            if (m_caster->GetTypeId() != TYPEID_GAMEOBJECT)
            {
                WorldObject* losTarget = m_caster;
                if (IsTriggered() && m_triggeredByAuraSpell)
                    if (DynamicObject* dynObj = m_caster->ToUnit()->GetDynObject(m_triggeredByAuraSpell->Id))
                        losTarget = dynObj;

                if (!m_spellInfo->HasAttribute(SPELL_ATTR2_CAN_TARGET_NOT_IN_LOS) && !m_spellInfo->HasAttribute(SPELL_ATTR5_SKIP_CHECKCAST_LOS_CHECK) && !DisableMgr::IsDisabledFor(DISABLE_TYPE_SPELL, m_spellInfo->Id, nullptr, SPELL_DISABLE_LOS) && !target->IsWithinLOSInMap(losTarget, LINEOFSIGHT_ALL_CHECKS, VMAP::ModelIgnoreFlags::M2))
                    return SPELL_FAILED_LINE_OF_SIGHT;
            }
        }
    }

    // Check for line of sight for spells with dest
    if (m_targets.HasDst())
    {
        float x, y, z;
        m_targets.GetDstPos()->GetPosition(x, y, z);

        if (!m_spellInfo->HasAttribute(SPELL_ATTR2_CAN_TARGET_NOT_IN_LOS) && !m_spellInfo->HasAttribute(SPELL_ATTR5_SKIP_CHECKCAST_LOS_CHECK) && !DisableMgr::IsDisabledFor(DISABLE_TYPE_SPELL, m_spellInfo->Id, nullptr, SPELL_DISABLE_LOS) && !m_caster->IsWithinLOS(x, y, z, LINEOFSIGHT_ALL_CHECKS, VMAP::ModelIgnoreFlags::M2))
            return SPELL_FAILED_LINE_OF_SIGHT;
    }

    // check pet presence
    if (Unit* unitCaster = m_caster->ToUnit())
    {
        for (uint8 j = EFFECT_0; j < MAX_SPELL_EFFECTS; ++j)
        {
            if (m_spellInfo->Effects[j].TargetA.GetTarget() == TARGET_UNIT_PET)
            {
                if (!unitCaster->GetGuardianPet())
                {
                    if (m_triggeredByAuraSpell)              // not report pet not existence for triggered spells
                        return SPELL_FAILED_DONT_REPORT;
                    else
                        return SPELL_FAILED_NO_PET;
                }
                break;
            }
        }
    }

    // Spell cast only in battleground
    if (m_spellInfo->HasAttribute(SPELL_ATTR3_BATTLEGROUND) && m_caster->GetTypeId() == TYPEID_PLAYER)
        if (!m_caster->ToPlayer()->InBattleground())
            return SPELL_FAILED_ONLY_BATTLEGROUNDS;

    // do not allow spells to be cast in arenas
    // - with greater than 10 min CD without SPELL_ATTR4_USABLE_IN_ARENA flag
    // - with SPELL_ATTR4_NOT_USABLE_IN_ARENA flag
    if (m_spellInfo->HasAttribute(SPELL_ATTR4_NOT_USABLE_IN_ARENA) ||
        (m_spellInfo->GetRecoveryTime() > 10 * MINUTE * IN_MILLISECONDS && !m_spellInfo->HasAttribute(SPELL_ATTR4_USABLE_IN_ARENA)))
        if (MapEntry const* mapEntry = sMapStore.LookupEntry(m_caster->GetMapId()))
            if (mapEntry->IsBattleArena())
                return SPELL_FAILED_NOT_IN_ARENA;

    // zone check
    if (m_caster->GetTypeId() != TYPEID_PLAYER || !m_caster->ToPlayer()->IsGameMaster())
    {
        uint32 zone, area;
        m_caster->GetZoneAndAreaId(zone, area);

        SpellCastResult locRes = m_spellInfo->CheckLocation(m_caster->GetMapId(), zone, area, m_caster->ToPlayer());
        if (locRes != SPELL_CAST_OK)
            return locRes;
    }

    // not let players cast spells at mount (and let do it to creatures)
    if (!(_triggeredCastFlags & TRIGGERED_IGNORE_CASTER_MOUNTED_OR_ON_VEHICLE))
    {
        if (m_caster->GetTypeId() == TYPEID_PLAYER && m_caster->ToPlayer()->IsMounted() && !m_spellInfo->IsPassive() && !m_spellInfo->HasAttribute(SPELL_ATTR0_CASTABLE_WHILE_MOUNTED))
        {
            if (m_caster->ToPlayer()->IsInFlight())
                return SPELL_FAILED_NOT_ON_TAXI;
            else
                return SPELL_FAILED_NOT_MOUNTED;
        }
    }

    // check spell focus object
    if (m_spellInfo->RequiresSpellFocus)
    {
        focusObject = SearchSpellFocus();
        if (!focusObject)
            return SPELL_FAILED_REQUIRES_SPELL_FOCUS;
    }

    SpellCastResult castResult = SPELL_CAST_OK;

    // always (except passive spells) check items (only player related checks)
    if (!m_spellInfo->IsPassive())
    {
        castResult = CheckItems(param1, param2);
        if (castResult != SPELL_CAST_OK)
            return castResult;
    }

    // Triggered spells also have range check
    /// @todo determine if there is some flag to enable/disable the check
    castResult = CheckRange(strict);
    if (castResult != SPELL_CAST_OK)
        return castResult;

    if (!(_triggeredCastFlags & TRIGGERED_IGNORE_POWER_AND_REAGENT_COST))
    {
        castResult = CheckPower();
        if (castResult != SPELL_CAST_OK)
            return castResult;
    }

    if (!(_triggeredCastFlags & TRIGGERED_IGNORE_CASTER_AURAS))
    {
        castResult = CheckCasterAuras(param1);
        if (castResult != SPELL_CAST_OK)
            return castResult;
    }

    // script hook
    castResult = CallScriptCheckCastHandlers();
    if (castResult != SPELL_CAST_OK)
        return castResult;

    bool hasDispellableAura = false;
    bool hasNonDispelEffect = false;
    uint32 dispelMask = 0;
    for (uint8 i = 0; i < MAX_SPELL_EFFECTS; ++i)
    {
        if (m_spellInfo->Effects[i].Effect == SPELL_EFFECT_DISPEL)
        {
            if (m_spellInfo->Effects[i].IsTargetingArea() || m_spellInfo->HasAttribute(SPELL_ATTR1_MELEE_COMBAT_START))
            {
                hasDispellableAura = true;
                break;
            }

            dispelMask |= SpellInfo::GetDispelMask(DispelType(m_spellInfo->Effects[i].MiscValue));
        }
        else if (m_spellInfo->Effects[i].IsEffect())
        {
            hasNonDispelEffect = true;
            break;
        }
    }

    if (!hasNonDispelEffect && !hasDispellableAura && dispelMask && !IsTriggered())
    {
        if (Unit* target = m_targets.GetUnitTarget())
        {
            if (Unit* unitCaster = m_caster->ToUnit())
            {
                // do not allow to cast on hostile targets in sanctuary
                if (!unitCaster->IsFriendlyTo(target))
                {
                    if (unitCaster->IsInSanctuary() || target->IsInSanctuary())
                    {
                        // fix for duels
                        Player* player = unitCaster->ToPlayer();
                        if (!player || !player->duel || target != player->duel->Opponent)
                            return SPELL_FAILED_NOTHING_TO_DISPEL;
                    }
                }

                DispelChargesList dispelList;
                target->GetDispellableAuraList(unitCaster, dispelMask, dispelList);
                if (dispelList.empty())
                    return SPELL_FAILED_NOTHING_TO_DISPEL;
            }
        }
    }

    for (uint8 i = 0; i < MAX_SPELL_EFFECTS; ++i)
    {
        // for effects of spells that have only one target
        switch (m_spellInfo->Effects[i].Effect)
        {
            case SPELL_EFFECT_LEARN_SPELL:
            {
                if (m_caster->GetTypeId() != TYPEID_PLAYER)
                    return SPELL_FAILED_BAD_TARGETS;

                if (m_spellInfo->Effects[i].TargetA.GetTarget() != TARGET_UNIT_PET)
                    break;

                Pet* pet = m_caster->ToPlayer()->GetPet();
                if (!pet)
                    return SPELL_FAILED_NO_PET;

                SpellInfo const* learn_spellproto = sSpellMgr->GetSpellInfo(m_spellInfo->Effects[i].TriggerSpell);
                if (!learn_spellproto)
                    return SPELL_FAILED_NOT_KNOWN;

                if (m_spellInfo->SpellLevel > pet->GetLevel())
                    return SPELL_FAILED_LOWLEVEL;

                break;
            }
            case SPELL_EFFECT_LEARN_PET_SPELL:
            {
                // check target only for unit target case
                if (Unit* unit = m_targets.GetUnitTarget())
                {
                    if (m_caster->GetTypeId() != TYPEID_PLAYER)
                        return SPELL_FAILED_BAD_TARGETS;

                    Pet* pet = unit->ToPet();
                    if (!pet || pet->GetOwner() != m_caster)
                        return SPELL_FAILED_BAD_TARGETS;

                    SpellInfo const* learn_spellproto = sSpellMgr->GetSpellInfo(m_spellInfo->Effects[i].TriggerSpell);

                    if (!learn_spellproto)
                        return SPELL_FAILED_NOT_KNOWN;

                    if (m_spellInfo->SpellLevel > pet->GetLevel())
                        return SPELL_FAILED_LOWLEVEL;
                }
                break;
            }
            case SPELL_EFFECT_APPLY_GLYPH:
            {
                if (m_caster->GetTypeId() != TYPEID_PLAYER)
                    return SPELL_FAILED_BAD_TARGETS;

                uint32 glyphId = m_spellInfo->Effects[i].MiscValue;
                if (GlyphPropertiesEntry const* gp = sGlyphPropertiesStore.LookupEntry(glyphId))
                    if (m_caster->ToPlayer()->HasAura(gp->SpellId))
                        return SPELL_FAILED_UNIQUE_GLYPH;
                break;
            }
            case SPELL_EFFECT_FEED_PET:
            {
                if (m_caster->GetTypeId() != TYPEID_PLAYER)
                    return SPELL_FAILED_BAD_TARGETS;

                Item* foodItem = m_targets.GetItemTarget();
                if (!foodItem)
                    return SPELL_FAILED_BAD_TARGETS;

                Pet* pet = m_caster->ToPlayer()->GetPet();
                if (!pet)
                    return SPELL_FAILED_NO_PET;

                if (!pet->HaveInDiet(foodItem->GetTemplate()))
                    return SPELL_FAILED_WRONG_PET_FOOD;

                if (!pet->GetCurrentFoodBenefitLevel(foodItem->GetTemplate()->ItemLevel))
                    return SPELL_FAILED_FOOD_LOWLEVEL;

                if (m_caster->ToPlayer()->IsInCombat() || pet->IsInCombat())
                    return SPELL_FAILED_AFFECTING_COMBAT;

                break;
            }
            case SPELL_EFFECT_POWER_BURN:
            case SPELL_EFFECT_POWER_DRAIN:
            {
                // Can be area effect, Check only for players and not check if target - caster (spell can have multiply drain/burn effects)
                if (m_caster->GetTypeId() == TYPEID_PLAYER)
                    if (Unit* target = m_targets.GetUnitTarget())
                        if (target != m_caster && target->GetPowerType() != Powers(m_spellInfo->Effects[i].MiscValue))
                            return SPELL_FAILED_BAD_TARGETS;
                break;
            }
            case SPELL_EFFECT_CHARGE:
            {
                Unit* unitCaster = m_caster->ToUnit();
                if (!unitCaster)
                    return SPELL_FAILED_BAD_TARGETS;

                if (m_spellInfo->SpellFamilyName == SPELLFAMILY_WARRIOR)
                {
                    // Warbringer - can't be handled in proc system - should be done before checkcast root check and charge effect process
                    if (strict && unitCaster->IsScriptOverriden(m_spellInfo, 6953))
                        unitCaster->RemoveMovementImpairingAuras(true);
                }

                if (!(_triggeredCastFlags & TRIGGERED_IGNORE_CASTER_AURAS) && unitCaster->HasUnitState(UNIT_STATE_ROOT))
                    return SPELL_FAILED_ROOTED;

                if (GetSpellInfo()->NeedsExplicitUnitTarget())
                {
                    Unit* target = m_targets.GetUnitTarget();
                    if (!target)
                        return SPELL_FAILED_DONT_REPORT;

                    // first we must check to see if the target is in LoS. A path can usually be built but LoS matters for charge spells
                    if (!target->IsWithinLOSInMap(unitCaster)) //Do full LoS/Path check. Don't exclude m2
                        return SPELL_FAILED_LINE_OF_SIGHT;

                    float objSize = target->GetCombatReach();
                    float range = m_spellInfo->GetMaxRange(true, unitCaster, this) * 1.5f + objSize; // can't be overly strict
<<<<<<< HEAD
                    bool skipreduce = false;
                    if (!target->IsWithinDist3d(target->GetPositionX(), target->GetPositionY(), target->GetPositionZ(), range))
                        return SPELL_FAILED_OUT_OF_RANGE;

                    if (!m_caster->GetTransport() || !target->GetTransport())
                    {
                        m_preGeneratedPath = Trinity::make_unique<PathGenerator>(unitCaster);
                        m_preGeneratedPath->SetPathLengthLimit(range * 2.0f);
                        // first try with raycast, if it fails fall back to normal path
                        float targetObjectSize = std::min(target->GetCombatReach(), 4.0f);
                        bool result = m_preGeneratedPath->CalculatePath(target->GetPositionX(), target->GetPositionY(), target->GetPositionZ() + targetObjectSize, false, true);
                        if (m_preGeneratedPath->GetPathType() & PATHFIND_SHORT)
                            return SPELL_FAILED_OUT_OF_RANGE;
                        else if (!result || m_preGeneratedPath->GetPathType() & (PATHFIND_NOPATH | PATHFIND_INCOMPLETE))
                        {
                            result = m_preGeneratedPath->CalculatePath(target->GetPositionX(), target->GetPositionY(), target->GetPositionZ() + targetObjectSize, false, false);
                            if (m_preGeneratedPath->GetPathType() & PATHFIND_SHORT)
                                return SPELL_FAILED_OUT_OF_RANGE;
                            else if (!result || m_preGeneratedPath->GetPathType() & (PATHFIND_NOPATH | PATHFIND_INCOMPLETE))
                            {
                                bool arena = unitCaster->ToPlayer() && unitCaster->ToPlayer()->InArena();
                                if (!arena)
                                    return SPELL_FAILED_NOPATH;
                                else
                                {
                                    float x, y, z;
                                    target->GetClosePoint(x, y, z, targetObjectSize);
                                    target->GetMap()->getObjectHitPos(target->GetPhaseMask(), target->GetPositionX(), target->GetPositionY(), target->GetPositionZ() + targetObjectSize, x, y, z + targetObjectSize, x, y, z, -targetObjectSize);
                                    result = m_preGeneratedPath->CalculatePath(x, y, z + targetObjectSize, false, false);

                                    if (!result || m_preGeneratedPath->GetPathType() & (PATHFIND_NOPATH | PATHFIND_INCOMPLETE))
                                        return SPELL_FAILED_NOPATH;
                                    else
                                        skipreduce = true;
                                }
                            }
                            else if (m_preGeneratedPath->IsInvalidDestinationZ(target)) // Check position z, if not in a straight line
                                return SPELL_FAILED_NOPATH;
                        }
                        else if (m_preGeneratedPath->IsInvalidDestinationZ(target)) // Check position z, if in a straight line
                            return SPELL_FAILED_NOPATH;
=======

                    m_preGeneratedPath = Trinity::make_unique<PathGenerator>(unitCaster);
                    m_preGeneratedPath->SetPathLengthLimit(range);

                    // first try with raycast, if it fails fall back to normal path
                    bool result = m_preGeneratedPath->CalculatePath(target->GetPositionX(), target->GetPositionY(), target->GetPositionZ(), false, false);
                    if (m_preGeneratedPath->GetPathType() & PATHFIND_SHORT)
                        return SPELL_FAILED_OUT_OF_RANGE;
                    else if (!result || m_preGeneratedPath->GetPathType() & (PATHFIND_NOPATH | PATHFIND_INCOMPLETE))
                        return SPELL_FAILED_NOPATH;
                    else if (m_preGeneratedPath->IsInvalidDestinationZ(target)) // Check position z, if not in a straight line
                        return SPELL_FAILED_NOPATH;
>>>>>>> 443a425c

                        if (!skipreduce)
                            m_preGeneratedPath->ShortenPathUntilDist(PositionToVector3(target), objSize); // move back
                    }
                }
                break;
            }
            case SPELL_EFFECT_SKINNING:
            {
                if (m_caster->GetTypeId() != TYPEID_PLAYER || !m_targets.GetUnitTarget() || m_targets.GetUnitTarget()->GetTypeId() != TYPEID_UNIT)
                    return SPELL_FAILED_BAD_TARGETS;

                if (!(m_targets.GetUnitTarget()->GetUInt32Value(UNIT_FIELD_FLAGS) & UNIT_FLAG_SKINNABLE))
                    return SPELL_FAILED_TARGET_UNSKINNABLE;

                Creature* creature = m_targets.GetUnitTarget()->ToCreature();
                if (!creature->IsCritter() && !creature->loot.isLooted())
                    return SPELL_FAILED_TARGET_NOT_LOOTED;

                uint32 skill = creature->GetCreatureTemplate()->GetRequiredLootSkill();

                int32 skillValue = m_caster->ToPlayer()->GetSkillValue(skill);
                int32 TargetLevel = m_targets.GetUnitTarget()->GetLevel();
                int32 ReqValue = (skillValue < 100 ? (TargetLevel-10) * 10 : TargetLevel * 5);
                if (ReqValue > skillValue)
                    return SPELL_FAILED_LOW_CASTLEVEL;

                break;
            }
            case SPELL_EFFECT_OPEN_LOCK:
            {
                if (m_spellInfo->Effects[i].TargetA.GetTarget() != TARGET_GAMEOBJECT_TARGET &&
                    m_spellInfo->Effects[i].TargetA.GetTarget() != TARGET_GAMEOBJECT_ITEM_TARGET)
                    break;

                if (m_caster->GetTypeId() != TYPEID_PLAYER  // only players can open locks, gather etc.
                    // we need a go target in case of TARGET_GAMEOBJECT_TARGET
                    || (m_spellInfo->Effects[i].TargetA.GetTarget() == TARGET_GAMEOBJECT_TARGET && !m_targets.GetGOTarget()))
                    return SPELL_FAILED_BAD_TARGETS;

                Item* pTempItem = nullptr;
                if (m_targets.GetTargetMask() & TARGET_FLAG_TRADE_ITEM)
                {
                    if (TradeData* pTrade = m_caster->ToPlayer()->GetTradeData())
                        pTempItem = pTrade->GetTraderData()->GetItem(TradeSlots(m_targets.GetItemTargetGUID().GetRawValue()));  // at this point item target guid contains the trade slot
                }
                else if (m_targets.GetTargetMask() & TARGET_FLAG_ITEM)
                    pTempItem = m_caster->ToPlayer()->GetItemByGuid(m_targets.GetItemTargetGUID());

                // we need a go target, or an openable item target in case of TARGET_GAMEOBJECT_ITEM_TARGET
                if (m_spellInfo->Effects[i].TargetA.GetTarget() == TARGET_GAMEOBJECT_ITEM_TARGET &&
                    !m_targets.GetGOTarget() &&
                    (!pTempItem || !pTempItem->GetTemplate()->LockID || !pTempItem->IsLocked()))
                    return SPELL_FAILED_BAD_TARGETS;

                if (m_spellInfo->Id != 1842 || (m_targets.GetGOTarget() &&
                    m_targets.GetGOTarget()->GetGOInfo()->type != GAMEOBJECT_TYPE_TRAP))
                    if (m_caster->ToPlayer()->InBattleground() && // In Battleground players can use only flags and banners
                        !m_caster->ToPlayer()->CanUseBattlegroundObject(m_targets.GetGOTarget()))
                        return SPELL_FAILED_TRY_AGAIN;

                // get the lock entry
                uint32 lockId = 0;
                if (GameObject* go = m_targets.GetGOTarget())
                {
                    lockId = go->GetGOInfo()->GetLockId();
                    if (!lockId)
                        return SPELL_FAILED_BAD_TARGETS;
                }
                else if (Item* itm = m_targets.GetItemTarget())
                    lockId = itm->GetTemplate()->LockID;

                SkillType skillId = SKILL_NONE;
                int32 reqSkillValue = 0;
                int32 skillValue = 0;

                // check lock compatibility
                SpellCastResult res = CanOpenLock(i, lockId, skillId, reqSkillValue, skillValue);
                if (res != SPELL_CAST_OK)
                    return res;

                // chance for fail at lockpicking attempt
                // second check prevent fail at rechecks
                if (skillId != SKILL_NONE && (!m_selfContainer || ((*m_selfContainer) != this)))
                {
                    bool canFailAtMax = skillId == SKILL_LOCKPICKING;

                    // chance for failure in orange lockpick
                    if ((canFailAtMax || skillValue < sWorld->GetConfigMaxSkillValue()) && reqSkillValue > irand(skillValue - 25, skillValue + 37))
                        return SPELL_FAILED_TRY_AGAIN;
                }
                break;
            }
            case SPELL_EFFECT_RESURRECT_PET:
            {
                Unit* unitCaster = m_caster->ToUnit();
                if (!unitCaster)
                    return SPELL_FAILED_BAD_TARGETS;

                Creature* pet = unitCaster->GetGuardianPet();
                if (pet && pet->IsAlive())
                    return SPELL_FAILED_ALREADY_HAVE_SUMMON;
                break;
            }
            // This is generic summon effect
            case SPELL_EFFECT_SUMMON:
            {
                Unit* unitCaster = m_caster->ToUnit();
                if (!unitCaster)
                    break;

                SummonPropertiesEntry const* SummonProperties = sSummonPropertiesStore.LookupEntry(m_spellInfo->Effects[i].MiscValueB);
                if (!SummonProperties)
                    break;

                switch (SummonProperties->Category)
                {
                    case SUMMON_CATEGORY_PET:
                        if (!m_spellInfo->HasAttribute(SPELL_ATTR1_DISMISS_PET) && unitCaster->GetPetGUID())
                            return SPELL_FAILED_ALREADY_HAVE_SUMMON;
                        /* fallthrough - check both GetPetGUID() and GetCharmGUID for SUMMON_CATEGORY_PET*/
                    case SUMMON_CATEGORY_PUPPET:
                        if (unitCaster->GetCharmedGUID())
                            return SPELL_FAILED_ALREADY_HAVE_CHARM;
                        break;
                }
                break;
            }
            case SPELL_EFFECT_CREATE_TAMED_PET:
            {
                if (m_targets.GetUnitTarget())
                {
                    if (m_targets.GetUnitTarget()->GetTypeId() != TYPEID_PLAYER)
                        return SPELL_FAILED_BAD_TARGETS;
                    if (!m_spellInfo->HasAttribute(SPELL_ATTR1_DISMISS_PET) && m_targets.GetUnitTarget()->GetPetGUID())
                        return SPELL_FAILED_ALREADY_HAVE_SUMMON;
                }
                break;
            }
            case SPELL_EFFECT_SUMMON_PET:
            {
                Unit* unitCaster = m_caster->ToUnit();
                if (!unitCaster)
                    return SPELL_FAILED_BAD_TARGETS;

                if (unitCaster->GetPetGUID())                  //let warlock do a replacement summon
                {
                    if (unitCaster->GetTypeId() == TYPEID_PLAYER)
                    {
                        if (strict)                         //starting cast, trigger pet stun (cast by pet so it doesn't attack player)
                            if (Pet* pet = unitCaster->ToPlayer()->GetPet())
                                pet->CastSpell(pet, 32752, pet->GetGUID());
                    }
                    else if (!m_spellInfo->HasAttribute(SPELL_ATTR1_DISMISS_PET))
                        return SPELL_FAILED_ALREADY_HAVE_SUMMON;
                }

                if (unitCaster->GetCharmedGUID())
                    return SPELL_FAILED_ALREADY_HAVE_CHARM;
                break;
            }
            case SPELL_EFFECT_SUMMON_PLAYER:
            {
                if (m_caster->GetTypeId() != TYPEID_PLAYER)
                    return SPELL_FAILED_BAD_TARGETS;

                if (!m_caster->ToPlayer()->GetTarget())
                    return SPELL_FAILED_BAD_TARGETS;

                Player* target = ObjectAccessor::FindPlayer(m_caster->ToPlayer()->GetTarget());
                if (!target || m_caster->ToPlayer() == target || (!target->IsInSameRaidWith(m_caster->ToPlayer()) && m_spellInfo->Id != 48955)) // refer-a-friend spell
                    return SPELL_FAILED_BAD_TARGETS;

                if (target->HasSummonPending())
                    return SPELL_FAILED_SUMMON_PENDING;

                // check if our map is dungeon
                MapEntry const* map = sMapStore.LookupEntry(m_caster->GetMapId());
                if (map->IsDungeon())
                {
                    uint32 mapId = m_caster->GetMap()->GetId();
                    Difficulty difficulty = m_caster->GetMap()->GetDifficulty();
                    if (map->IsRaid())
                        if (InstancePlayerBind* targetBind = target->GetBoundInstance(mapId, difficulty))
                            if (InstancePlayerBind* casterBind = m_caster->ToPlayer()->GetBoundInstance(mapId, difficulty))
                                if (targetBind->perm && targetBind->save != casterBind->save)
                                    return SPELL_FAILED_TARGET_LOCKED_TO_RAID_INSTANCE;

                    InstanceTemplate const* instance = sObjectMgr->GetInstanceTemplate(mapId);
                    if (!instance)
                        return SPELL_FAILED_TARGET_NOT_IN_INSTANCE;
                    if (!target->Satisfy(sObjectMgr->GetAccessRequirement(mapId, difficulty), mapId))
                        return SPELL_FAILED_BAD_TARGETS;
                }
                break;
            }
            // RETURN HERE
            case SPELL_EFFECT_SUMMON_RAF_FRIEND:
            {
                if (m_caster->GetTypeId() != TYPEID_PLAYER)
                    return SPELL_FAILED_BAD_TARGETS;

                Player* playerCaster = m_caster->ToPlayer();
                if (!playerCaster->GetTarget())
                    return SPELL_FAILED_BAD_TARGETS;

                Player* target = playerCaster->GetSelectedPlayer();
                if (!target ||
                    !(target->GetSession()->GetRecruiterId() == playerCaster->GetSession()->GetAccountId() || target->GetSession()->GetAccountId() == playerCaster->GetSession()->GetRecruiterId()))
                    return SPELL_FAILED_BAD_TARGETS;
                break;
            }
            case SPELL_EFFECT_LEAP:
            case SPELL_EFFECT_TELEPORT_UNITS_FACE_CASTER:
            {
                //Do not allow to cast it before BG starts.
                if (m_caster->GetTypeId() == TYPEID_PLAYER)
                    if (Battleground const* bg = m_caster->ToPlayer()->GetBattleground())
                        if (bg->GetStatus() != STATUS_IN_PROGRESS)
                            return SPELL_FAILED_TRY_AGAIN;
                break;
            }
            case SPELL_EFFECT_STEAL_BENEFICIAL_BUFF:
            {
                if (!m_targets.GetUnitTarget() || m_targets.GetUnitTarget() == m_caster)
                    return SPELL_FAILED_BAD_TARGETS;

                dispelMask = SpellInfo::GetDispelMask(DispelType(m_spellInfo->Effects[i].MiscValue));
                bool hasStealableAura = false;
                Unit::VisibleAuraMap const* visibleAuras = m_targets.GetUnitTarget()->GetVisibleAuras();
                for (Unit::VisibleAuraMap::const_iterator itr = visibleAuras->begin(); itr != visibleAuras->end(); ++itr)
                {
                    if (!itr->second->IsPositive())
                        continue;

                    Aura const* aura = itr->second->GetBase();
                    if (!(aura->GetSpellInfo()->GetDispelMask() & dispelMask))
                        continue;

                    if (aura->IsPassive() || aura->GetSpellInfo()->HasAttribute(SPELL_ATTR4_NOT_STEALABLE))
                        continue;

                    hasStealableAura = true;
                    break;
                }

                if (!hasStealableAura)
                    return SPELL_FAILED_NOTHING_TO_STEAL;

                break;
            }
            case SPELL_EFFECT_LEAP_BACK:
            {
                Unit* unitCaster = m_caster->ToUnit();
                if (!unitCaster)
                    return SPELL_FAILED_BAD_TARGETS;

                if (unitCaster->HasUnitState(UNIT_STATE_ROOT))
                {
                    if (unitCaster->GetTypeId() == TYPEID_PLAYER)
                        return SPELL_FAILED_ROOTED;
                    else
                        return SPELL_FAILED_DONT_REPORT;
                }
                break;
            }
            case SPELL_EFFECT_JUMP:
            case SPELL_EFFECT_JUMP_DEST:
            {
                Unit* unitCaster = m_caster->ToUnit();
                if (!unitCaster)
                    return SPELL_FAILED_BAD_TARGETS;

                if (unitCaster->HasUnitState(UNIT_STATE_ROOT))
                    return SPELL_FAILED_ROOTED;
                break;
            }
            case SPELL_EFFECT_TALENT_SPEC_SELECT:
                // can't change during already started arena/battleground
                if (m_caster->GetTypeId() == TYPEID_PLAYER)
                    if (Battleground const* bg = m_caster->ToPlayer()->GetBattleground())
                        if (bg->GetStatus() == STATUS_IN_PROGRESS)
                            return SPELL_FAILED_NOT_IN_BATTLEGROUND;
                break;
            default:
                break;
        }
    }

    for (uint8 i = 0; i < MAX_SPELL_EFFECTS; ++i)
    {
        switch (m_spellInfo->Effects[i].ApplyAuraName)
        {
            case SPELL_AURA_MOD_POSSESS_PET:
            {
                if (m_caster->GetTypeId() != TYPEID_PLAYER)
                    return SPELL_FAILED_NO_PET;

                Pet* pet = m_caster->ToPlayer()->GetPet();
                if (!pet)
                    return SPELL_FAILED_NO_PET;

                if (pet->GetCharmerGUID())
                    return SPELL_FAILED_CHARMED;
                break;
            }
            case SPELL_AURA_MOD_POSSESS:
            case SPELL_AURA_MOD_CHARM:
            case SPELL_AURA_AOE_CHARM:
            {
                Unit* unitCaster = (m_originalCaster ? m_originalCaster : m_caster->ToUnit());
                if (!unitCaster)
                    return SPELL_FAILED_BAD_TARGETS;

                if (unitCaster->GetCharmerGUID())
                    return SPELL_FAILED_CHARMED;

                if (m_spellInfo->Effects[i].ApplyAuraName == SPELL_AURA_MOD_CHARM
                    || m_spellInfo->Effects[i].ApplyAuraName == SPELL_AURA_MOD_POSSESS)
                {
                    if (!m_spellInfo->HasAttribute(SPELL_ATTR1_DISMISS_PET) && unitCaster->GetPetGUID())
                        return SPELL_FAILED_ALREADY_HAVE_SUMMON;

                    if (unitCaster->GetCharmedGUID())
                        return SPELL_FAILED_ALREADY_HAVE_CHARM;
                }

                if (Unit* target = m_targets.GetUnitTarget())
                {
                    if (target->GetTypeId() == TYPEID_UNIT && target->IsVehicle())
                        return SPELL_FAILED_BAD_IMPLICIT_TARGETS;

                    if (target->IsMounted())
                        return SPELL_FAILED_CANT_BE_CHARMED;

                    if (target->GetCharmerGUID())
                        return SPELL_FAILED_CHARMED;

                    if (target->GetOwner() && target->GetOwner()->GetTypeId() == TYPEID_PLAYER)
                        return SPELL_FAILED_TARGET_IS_PLAYER_CONTROLLED;

                    int32 value = CalculateDamage(i);
                    if (value && int32(target->GetLevel()) > value)
                        return SPELL_FAILED_HIGHLEVEL;
                }

                break;
            }
            case SPELL_AURA_MOUNTED:
            {
                Unit* unitCaster = m_caster->ToUnit();
                if (!unitCaster)
                    return SPELL_FAILED_BAD_TARGETS;

                if (unitCaster->IsInWater() && m_spellInfo->HasAura(SPELL_AURA_MOD_INCREASE_MOUNTED_FLIGHT_SPEED))
                    return SPELL_FAILED_ONLY_ABOVEWATER;

                // Ignore map check if spell have AreaId. AreaId already checked and this prevent special mount spells
                bool allowMount = !unitCaster->GetMap()->IsDungeon() || unitCaster->GetMap()->IsBattlegroundOrArena();
                InstanceTemplate const* it = sObjectMgr->GetInstanceTemplate(unitCaster->GetMapId());
                if (it)
                    allowMount = it->AllowMount;
                if (unitCaster->GetTypeId() == TYPEID_PLAYER && !allowMount && !m_spellInfo->AreaGroupId)
                    return SPELL_FAILED_NO_MOUNTS_ALLOWED;

                if (unitCaster->IsInDisallowedMountForm())
                    return SPELL_FAILED_NOT_SHAPESHIFT;
                break;
            }
            case SPELL_AURA_RANGED_ATTACK_POWER_ATTACKER_BONUS:
            {
                if (!m_targets.GetUnitTarget())
                    return SPELL_FAILED_BAD_IMPLICIT_TARGETS;

                // can be cast at non-friendly unit or own pet/charm
                if (m_caster->IsFriendlyTo(m_targets.GetUnitTarget()))
                    return SPELL_FAILED_TARGET_FRIENDLY;
                break;
            }
            case SPELL_AURA_FLY:
            case SPELL_AURA_MOD_INCREASE_MOUNTED_FLIGHT_SPEED:
            {
                // not allow cast fly spells if not have req. skills  (all spells is self target)
                // allow always ghost flight spells
                if (m_originalCaster && m_originalCaster->GetTypeId() == TYPEID_PLAYER && m_originalCaster->IsAlive())
                {
                    Battlefield* Bf = sBattlefieldMgr->GetBattlefieldToZoneId(m_originalCaster->GetZoneId());
                    if (AreaTableEntry const* area = sAreaTableStore.LookupEntry(m_originalCaster->GetAreaId()))
                        if (area->flags & AREA_FLAG_NO_FLY_ZONE  || (Bf && !Bf->CanFlyIn()))
                            return SPELL_FAILED_NOT_HERE;
                }
                break;
            }
            case SPELL_AURA_PERIODIC_MANA_LEECH:
            {
                if (m_spellInfo->Effects[i].IsTargetingArea())
                    break;

                if (!m_targets.GetUnitTarget())
                    return SPELL_FAILED_BAD_IMPLICIT_TARGETS;

                if (m_caster->GetTypeId() != TYPEID_PLAYER || m_CastItem)
                    break;

                if (m_targets.GetUnitTarget()->GetPowerType() != POWER_MANA)
                    return SPELL_FAILED_BAD_TARGETS;
                break;
            }
            default:
                break;
        }
    }

    // check trade slot case (last, for allow catch any another cast problems)
    if (m_targets.GetTargetMask() & TARGET_FLAG_TRADE_ITEM)
    {
        if (m_CastItem)
            return SPELL_FAILED_ITEM_ENCHANT_TRADE_WINDOW;

        if (m_caster->GetTypeId() != TYPEID_PLAYER)
            return SPELL_FAILED_NOT_TRADING;

        TradeData* my_trade = m_caster->ToPlayer()->GetTradeData();
        if (!my_trade)
            return SPELL_FAILED_NOT_TRADING;

        // Item target guid contains trade slot until m_targets.UpdateTradeSlotItem() is called
        TradeSlots slot = TradeSlots(m_targets.GetItemTargetGUID().GetRawValue());
        if (slot != TRADE_SLOT_NONTRADED)
            return SPELL_FAILED_BAD_TARGETS;

        if (!IsTriggered())
            if (my_trade->GetSpell())
                return SPELL_FAILED_ITEM_ALREADY_ENCHANTED;
    }

    // check if caster has at least 1 combo point on target for spells that require combo points
    if (m_needComboPoints)
    {
        if (Unit* unitCaster = m_caster->ToUnit())
        {
            if (m_spellInfo->NeedsExplicitUnitTarget())
            {
                if (!unitCaster->GetComboPoints(m_targets.GetUnitTarget()))
                    return SPELL_FAILED_NO_COMBO_POINTS;
            }
            else
            {
                if (!unitCaster->GetComboPoints())
                    return SPELL_FAILED_NO_COMBO_POINTS;
            }
        }
    }

    // all ok
    return SPELL_CAST_OK;
}

SpellCastResult Spell::CheckPetCast(Unit* target)
{
    Unit* unitCaster = m_caster->ToUnit();
    if (unitCaster && unitCaster->HasUnitState(UNIT_STATE_CASTING) && !(_triggeredCastFlags & TRIGGERED_IGNORE_CAST_IN_PROGRESS))              //prevent spellcast interruption by another spellcast
        return SPELL_FAILED_SPELL_IN_PROGRESS;

    // dead owner (pets still alive when owners ressed?)
    if (Unit* owner = m_caster->GetCharmerOrOwner())
        if (!owner->IsAlive() && !owner->IsGhouled())
            return SPELL_FAILED_CASTER_DEAD;

    if (!target && m_targets.GetUnitTarget())
        target = m_targets.GetUnitTarget();

    if (m_spellInfo->NeedsExplicitUnitTarget())
    {
        if (!target)
            return SPELL_FAILED_BAD_IMPLICIT_TARGETS;
        m_targets.SetUnitTarget(target);
    }

    // check power requirement
    // this would be zero until ::prepare normally, we set it here (it gets reset in ::prepare)
    m_powerCost = m_spellInfo->CalcPowerCost(m_caster, m_spellSchoolMask);
    SpellCastResult failReason = CheckPower();
    if (failReason != SPELL_CAST_OK)
        return failReason;

    // check cooldown
    if (Creature* creatureCaster = m_caster->ToCreature())
        if (!creatureCaster->GetSpellHistory()->IsReady(m_spellInfo))
            return SPELL_FAILED_NOT_READY;

    // Check if spell is affected by GCD
    if (m_spellInfo->StartRecoveryCategory > 0)
        if (unitCaster && unitCaster->GetCharmInfo() && unitCaster->GetSpellHistory()->HasGlobalCooldown(m_spellInfo))
            return SPELL_FAILED_NOT_READY;

    return CheckCast(true);
}

SpellCastResult Spell::CheckCasterAuras(uint32* param1) const
{
    Unit* unitCaster = (m_originalCaster ? m_originalCaster : m_caster->ToUnit());
    if (!unitCaster)
        return SPELL_CAST_OK;

    // spells totally immuned to caster auras (wsg flag drop, give marks etc)
    if (m_spellInfo->HasAttribute(SPELL_ATTR6_IGNORE_CASTER_AURAS))
        return SPELL_CAST_OK;

    // these attributes only show the spell as usable on the client when it has related aura applied
    // still they need to be checked against certain mechanics

    // SPELL_ATTR5_USABLE_WHILE_STUNNED by default only MECHANIC_STUN (ie no sleep, knockout, freeze, etc.)
    bool usableWhileStunned = m_spellInfo->HasAttribute(SPELL_ATTR5_USABLE_WHILE_STUNNED);

    // SPELL_ATTR5_USABLE_WHILE_FEARED by default only fear (ie no horror)
    bool usableWhileFeared = m_spellInfo->HasAttribute(SPELL_ATTR5_USABLE_WHILE_FEARED);

    // SPELL_ATTR5_USABLE_WHILE_CONFUSED by default only disorient (ie no polymorph)
    bool usableWhileConfused = m_spellInfo->HasAttribute(SPELL_ATTR5_USABLE_WHILE_CONFUSED);

    // Glyph of Pain Suppression
    // there is no other way to handle it
    if (m_spellInfo->Id == 33206 && !unitCaster->HasAura(63248))
        usableWhileStunned = false;

    // Check whether the cast should be prevented by any state you might have.
    SpellCastResult result = SPELL_CAST_OK;

    // Get unit state
    uint32 const unitflag = unitCaster->GetUInt32Value(UNIT_FIELD_FLAGS);

    // this check should only be done when player does cast directly
    // (ie not when it's called from a script) Breaks for example PlayerAI when charmed
    /*
    if (unitCaster->GetCharmerGUID())
    {
        if (Unit* charmer = unitCaster->GetCharmer())
            if (charmer->GetUnitBeingMoved() != unitCaster && !CheckSpellCancelsCharm(param1))
                result = SPELL_FAILED_CHARMED;
    }
    */

    // spell has attribute usable while having a cc state, check if caster has allowed mechanic auras, another mechanic types must prevent cast spell
    auto mechanicCheck = [&](AuraType type) -> SpellCastResult
    {
        bool foundNotMechanic = false;
        Unit::AuraEffectList const& auras = unitCaster->GetAuraEffectsByType(type);
        for (AuraEffect const* aurEff : auras)
        {
            uint32 const mechanicMask = aurEff->GetSpellInfo()->GetAllEffectsMechanicMask();
            if (mechanicMask && !(mechanicMask & GetSpellInfo()->GetAllowedMechanicMask()))
            {
                foundNotMechanic = true;

                // fill up aura mechanic info to send client proper error message
                if (param1)
                {
                    *param1 = aurEff->GetSpellInfo()->Effects[aurEff->GetEffIndex()].Mechanic;
                    if (!*param1)
                        *param1 = aurEff->GetSpellInfo()->Mechanic;
                }

                break;
            }
        }

        if (foundNotMechanic)
        {
            switch (type)
            {
                case SPELL_AURA_MOD_STUN:
                    return SPELL_FAILED_STUNNED;
                case SPELL_AURA_MOD_FEAR:
                    return SPELL_FAILED_FLEEING;
                case SPELL_AURA_MOD_CONFUSE:
                    return SPELL_FAILED_CONFUSED;
                default:
                    ABORT();
                    return SPELL_FAILED_NOT_KNOWN;
            }
        }

        return SPELL_CAST_OK;
    };

    if (unitflag & UNIT_FLAG_STUNNED)
    {
        if (usableWhileStunned)
        {
            SpellCastResult mechanicResult = mechanicCheck(SPELL_AURA_MOD_STUN);
            if (mechanicResult != SPELL_CAST_OK)
                result = mechanicResult;
        }
        else if (!CheckSpellCancelsStun(param1))
            result = SPELL_FAILED_STUNNED;
    }
    else if (unitflag & UNIT_FLAG_SILENCED && m_spellInfo->PreventionType == SPELL_PREVENTION_TYPE_SILENCE && !CheckSpellCancelsSilence(param1))
        result = SPELL_FAILED_SILENCED;
    else if (unitflag & UNIT_FLAG_PACIFIED && m_spellInfo->PreventionType == SPELL_PREVENTION_TYPE_PACIFY && !CheckSpellCancelsPacify(param1))
        result = SPELL_FAILED_PACIFIED;
    else if (unitflag & UNIT_FLAG_FLEEING)
    {
        if (usableWhileFeared)
        {
            SpellCastResult mechanicResult = mechanicCheck(SPELL_AURA_MOD_FEAR);
            if (mechanicResult != SPELL_CAST_OK)
                result = mechanicResult;
        }
        else if (!CheckSpellCancelsFear(param1))
            result = SPELL_FAILED_FLEEING;
    }
    else if (unitflag & UNIT_FLAG_CONFUSED)
    {
        if (usableWhileConfused)
        {
            SpellCastResult mechanicResult = mechanicCheck(SPELL_AURA_MOD_CONFUSE);
            if (mechanicResult != SPELL_CAST_OK)
                result = mechanicResult;
        }
        else if (!CheckSpellCancelsConfuse(param1))
            result = SPELL_FAILED_CONFUSED;
    }

    // Attr must make flag drop spell totally immune from all effects
    if (result != SPELL_CAST_OK)
        return (param1 && *param1) ? SPELL_FAILED_PREVENTED_BY_MECHANIC : result;

    return SPELL_CAST_OK;
}

bool Spell::CheckSpellCancelsAuraEffect(AuraType auraType, uint32* param1) const
{
    Unit* unitCaster = (m_originalCaster ? m_originalCaster : m_caster->ToUnit());
    if (!unitCaster)
        return false;

    // Checking auras is needed now, because you are prevented by some state but the spell grants immunity.
    Unit::AuraEffectList const& auraEffects = unitCaster->GetAuraEffectsByType(auraType);
    if (auraEffects.empty())
        return true;

    for (AuraEffect const* aurEff : auraEffects)
    {
        SpellInfo const* auraInfo = aurEff->GetSpellInfo();
        if (m_spellInfo->SpellCancelsAuraEffect(auraInfo, aurEff->GetEffIndex()))
            continue;

        if (param1)
        {
            *param1 = auraInfo->Effects[aurEff->GetEffIndex()].Mechanic;
            if (!*param1)
                *param1 = auraInfo->Mechanic;
        }

        return false;
    }

    return true;
}

bool Spell::CheckSpellCancelsCharm(uint32* param1) const
{
    return CheckSpellCancelsAuraEffect(SPELL_AURA_MOD_CHARM, param1) &&
        CheckSpellCancelsAuraEffect(SPELL_AURA_AOE_CHARM, param1) &&
        CheckSpellCancelsAuraEffect(SPELL_AURA_MOD_POSSESS, param1);
}

bool Spell::CheckSpellCancelsStun(uint32* param1) const
{
    return CheckSpellCancelsAuraEffect(SPELL_AURA_MOD_STUN, param1) &&
        CheckSpellCancelsAuraEffect(SPELL_AURA_STRANGULATE, param1);
}

bool Spell::CheckSpellCancelsSilence(uint32* param1) const
{
    return CheckSpellCancelsAuraEffect(SPELL_AURA_MOD_SILENCE, param1) &&
        CheckSpellCancelsAuraEffect(SPELL_AURA_MOD_PACIFY_SILENCE, param1);
}

bool Spell::CheckSpellCancelsPacify(uint32* param1) const
{
    return CheckSpellCancelsAuraEffect(SPELL_AURA_MOD_PACIFY, param1) &&
        CheckSpellCancelsAuraEffect(SPELL_AURA_MOD_PACIFY_SILENCE, param1);
}

bool Spell::CheckSpellCancelsFear(uint32* param1) const
{
    return CheckSpellCancelsAuraEffect(SPELL_AURA_MOD_FEAR, param1);
}

bool Spell::CheckSpellCancelsConfuse(uint32* param1) const
{
    return CheckSpellCancelsAuraEffect(SPELL_AURA_MOD_CONFUSE, param1);
}

int32 Spell::CalculateDamage(uint8 effIndex) const
{
    return m_caster->CalculateSpellDamage(m_spellInfo, effIndex, m_spellValue->EffectBasePoints + effIndex);
}

bool Spell::CanAutoCast(Unit* target)
{
    if (!target)
        return (CheckPetCast(target) == SPELL_CAST_OK);

    ObjectGuid targetguid = target->GetGUID();

    // check if target already has the same or a more powerful aura
    for (uint32 i = 0; i < MAX_SPELL_EFFECTS; ++i)
    {
        if (!GetSpellInfo()->Effects[i].IsAura())
            continue;

        AuraType const& auraType = AuraType(GetSpellInfo()->Effects[i].ApplyAuraName);
        Unit::AuraEffectList const& auras = target->GetAuraEffectsByType(auraType);
        for (Unit::AuraEffectList::const_iterator auraIt = auras.begin(); auraIt != auras.end(); ++auraIt)
        {
            if (GetSpellInfo()->Id == (*auraIt)->GetSpellInfo()->Id)
                return false;

            switch (sSpellMgr->CheckSpellGroupStackRules(GetSpellInfo(), (*auraIt)->GetSpellInfo()))
            {
                case SPELL_GROUP_STACK_RULE_EXCLUSIVE:
                    return false;
                case SPELL_GROUP_STACK_RULE_EXCLUSIVE_FROM_SAME_CASTER:
                    if (GetCaster() == (*auraIt)->GetCaster())
                        return false;
                    break;
                case SPELL_GROUP_STACK_RULE_EXCLUSIVE_SAME_EFFECT: // this one has further checks, but i don't think they're necessary for autocast logic
                case SPELL_GROUP_STACK_RULE_EXCLUSIVE_HIGHEST:
                    if (abs(GetSpellInfo()->Effects[i].BasePoints) <= abs((*auraIt)->GetAmount()))
                        return false;
                    break;
                case SPELL_GROUP_STACK_RULE_DEFAULT:
                default:
                    break;
            }
        }
    }

    SpellCastResult result = CheckPetCast(target);
    if (result == SPELL_CAST_OK || result == SPELL_FAILED_UNIT_NOT_INFRONT)
    {
        // do not check targets for ground-targeted spells (we target them on top of the intended target anyway)
        if (GetSpellInfo()->ExplicitTargetMask & TARGET_FLAG_DEST_LOCATION)
            return true;
        SelectSpellTargets();
        //check if among target units, our WANTED target is as well (->only self cast spells return false)
        for (auto ihit = m_UniqueTargetInfo.begin(); ihit != m_UniqueTargetInfo.end(); ++ihit)
            if (ihit->TargetGUID == targetguid)
                return true;
    }
    // either the cast failed or the intended target wouldn't be hit
    return false;
}

void Spell::CheckSrc()
{
    if (!m_targets.HasSrc())
        m_targets.SetSrc(*m_caster);
}

void Spell::CheckDst()
{
    if (!m_targets.HasDst())
        m_targets.SetDst(*m_caster);
}

SpellCastResult Spell::CheckRange(bool strict) const
{
    // Don't check for instant cast spells
    if (!strict && m_casttime == 0)
        return SPELL_CAST_OK;

    float minRange, maxRange;
    std::tie(minRange, maxRange) = GetMinMaxRange(strict);

    // dont check max_range to strictly after cast
    if (m_spellInfo->RangeEntry && m_spellInfo->RangeEntry->type != SPELL_RANGE_MELEE && !strict)
        maxRange += std::min(MAX_SPELL_RANGE_TOLERANCE, maxRange*0.1f); // 10% but no more than MAX_SPELL_RANGE_TOLERANCE

    // get square values for sqr distance checks
    minRange *= minRange;
    maxRange *= maxRange;

    Unit* target = m_targets.GetUnitTarget();
    if (target && target != m_caster)
    {
        if (m_caster->GetExactDistSq(target) > maxRange)
            return SPELL_FAILED_OUT_OF_RANGE;

        if (minRange > 0.0f && m_caster->GetExactDistSq(target) < minRange)
            return SPELL_FAILED_OUT_OF_RANGE;

        if (m_caster->GetTypeId() == TYPEID_PLAYER &&
            (m_spellInfo->FacingCasterFlags & SPELL_FACING_FLAG_INFRONT) && !m_caster->HasInArc(static_cast<float>(M_PI), target))
            return SPELL_FAILED_UNIT_NOT_INFRONT;
    }

    if (GameObject* goTarget = m_targets.GetGOTarget())
    {
        if (!goTarget->IsAtInteractDistance(m_caster->ToPlayer(), m_spellInfo))
            return SPELL_FAILED_OUT_OF_RANGE;
    }

    if (m_targets.HasDst() && !m_targets.HasTraj())
    {
        if (m_caster->GetExactDistSq(m_targets.GetDstPos()) > maxRange)
            return SPELL_FAILED_OUT_OF_RANGE;
        if (minRange > 0.0f && m_caster->GetExactDistSq(m_targets.GetDstPos()) < minRange)
            return SPELL_FAILED_OUT_OF_RANGE;
    }

    return SPELL_CAST_OK;
}

std::pair<float, float> Spell::GetMinMaxRange(bool strict) const
{
    float rangeMod = 0.0f;
    float minRange = 0.0f;
    float maxRange = 0.0f;

    if (strict && m_spellInfo->IsNextMeleeSwingSpell())
        return { 0.0f, 100.0f };

    Unit* unitCaster = m_caster->ToUnit();
    if (m_spellInfo->RangeEntry)
    {
        Unit* target = m_targets.GetUnitTarget();
        if (m_spellInfo->RangeEntry->type & SPELL_RANGE_MELEE)
        {
            // when the target is not a unit, take the caster's combat reach as the target's combat reach.
            if (unitCaster)
                rangeMod = unitCaster->GetMeleeRange(target ? target : unitCaster);
        }
        else
        {
            float meleeRange = 0.0f;
            if (m_spellInfo->RangeEntry->type & SPELL_RANGE_RANGED)
            {
                // when the target is not a unit, take the caster's combat reach as the target's combat reach.
                if (unitCaster)
                    meleeRange = unitCaster->GetMeleeRange(target ? target : unitCaster);
            }

            minRange = m_caster->GetSpellMinRangeForTarget(target, m_spellInfo) + meleeRange;
            maxRange = m_caster->GetSpellMaxRangeForTarget(target, m_spellInfo);

            if (target || m_targets.GetCorpseTarget())
            {
                rangeMod = m_caster->GetCombatReach() + (target ? target->GetCombatReach() : m_caster->GetCombatReach());

                if (minRange > 0.0f && !(m_spellInfo->RangeEntry->type & SPELL_RANGE_RANGED))
                    minRange += rangeMod;
            }
        }

        if (target && unitCaster && unitCaster->isMoving() && target->isMoving() && !unitCaster->IsWalking() && !target->IsWalking() &&
            ((m_spellInfo->RangeEntry->type & SPELL_RANGE_MELEE) || target->GetTypeId() == TYPEID_PLAYER))
            rangeMod += 8.0f / 3.0f;
    }

    if (m_spellInfo->HasAttribute(SPELL_ATTR0_REQ_AMMO) && m_caster->GetTypeId() == TYPEID_PLAYER)
        if (Item* ranged = m_caster->ToPlayer()->GetWeaponForAttack(RANGED_ATTACK, true))
            maxRange *= ranged->GetTemplate()->RangedModRange * 0.01f;

    if (Player* modOwner = m_caster->GetSpellModOwner())
        modOwner->ApplySpellMod(m_spellInfo->Id, SPELLMOD_RANGE, maxRange, const_cast<Spell*>(this));

    maxRange += rangeMod;

    return { minRange, maxRange };
}

SpellCastResult Spell::CheckPower() const
{
    Unit* unitCaster = m_caster->ToUnit();
    if (!unitCaster)
        return SPELL_CAST_OK;

    // item cast not used power
    if (m_CastItem)
        return SPELL_CAST_OK;

    // health as power used - need check health amount
    if (m_spellInfo->PowerType == POWER_HEALTH)
    {
        if (int32(unitCaster->GetHealth()) <= m_powerCost)
            return SPELL_FAILED_CASTER_AURASTATE;
        return SPELL_CAST_OK;
    }
    // Check valid power type
    if (m_spellInfo->PowerType >= MAX_POWERS)
    {
        TC_LOG_ERROR("spells", "Spell::CheckPower: Unknown power type '%d'", m_spellInfo->PowerType);
        return SPELL_FAILED_UNKNOWN;
    }

    //check rune cost only if a spell has PowerType == POWER_RUNE
    if (m_spellInfo->PowerType == POWER_RUNE)
    {
        SpellCastResult failReason = CheckRuneCost(m_spellInfo->RuneCostID);
        if (failReason != SPELL_CAST_OK)
            return failReason;
    }

    // Check power amount
    Powers powerType = m_spellInfo->PowerType;
    if (int32(unitCaster->GetPower(powerType)) < m_powerCost)
        return SPELL_FAILED_NO_POWER;
    else
        return SPELL_CAST_OK;
}

SpellCastResult Spell::CheckItems(uint32* param1 /*= nullptr*/, uint32* param2 /*= nullptr*/) const
{
    Player* player = m_caster->ToPlayer();
    if (!player)
        return SPELL_CAST_OK;

    if (!m_CastItem)
    {
        if (m_castItemGUID)
            return SPELL_FAILED_ITEM_NOT_READY;
    }
    else
    {
        uint32 itemid = m_CastItem->GetEntry();
        if (!player->HasItemCount(itemid))
            return SPELL_FAILED_ITEM_NOT_READY;

        ItemTemplate const* proto = m_CastItem->GetTemplate();
        if (!proto)
            return SPELL_FAILED_ITEM_NOT_READY;

        for (uint8 i = 0; i < MAX_ITEM_PROTO_SPELLS; ++i)
            if (proto->Spells[i].SpellCharges)
                if (m_CastItem->GetSpellCharges(i) == 0)
                    return SPELL_FAILED_NO_CHARGES_REMAIN;

        // consumable cast item checks
        if (proto->Class == ITEM_CLASS_CONSUMABLE && m_targets.GetUnitTarget())
        {
            // such items should only fail if there is no suitable effect at all - see Rejuvenation Potions for example
            SpellCastResult failReason = SPELL_CAST_OK;
            for (uint8 i = 0; i < MAX_SPELL_EFFECTS; ++i)
            {
                // skip check, pet not required like checks, and for TARGET_UNIT_PET m_targets.GetUnitTarget() is not the real target but the caster
                if (m_spellInfo->Effects[i].TargetA.GetTarget() == TARGET_UNIT_PET)
                    continue;

                if (m_spellInfo->Effects[i].Effect == SPELL_EFFECT_HEAL)
                {
                    if (m_targets.GetUnitTarget()->IsFullHealth())
                    {
                        failReason = SPELL_FAILED_ALREADY_AT_FULL_HEALTH;
                        continue;
                    }
                    else
                    {
                        failReason = SPELL_CAST_OK;
                        break;
                    }
                }

                // Mana Potion, Rage Potion, Thistle Tea(Rogue), ...
                if (m_spellInfo->Effects[i].Effect == SPELL_EFFECT_ENERGIZE)
                {
                    if (m_spellInfo->Effects[i].MiscValue < 0 || m_spellInfo->Effects[i].MiscValue >= int8(MAX_POWERS))
                    {
                        failReason = SPELL_FAILED_ALREADY_AT_FULL_POWER;
                        continue;
                    }

                    Powers power = Powers(m_spellInfo->Effects[i].MiscValue);
                    if (m_targets.GetUnitTarget()->GetPower(power) == m_targets.GetUnitTarget()->GetMaxPower(power))
                    {
                        failReason = SPELL_FAILED_ALREADY_AT_FULL_POWER;
                        continue;
                    }
                    else
                    {
                        failReason = SPELL_CAST_OK;
                        break;
                    }
                }
            }
            if (failReason != SPELL_CAST_OK)
                return failReason;
        }
    }

    // check target item
    if (m_targets.GetItemTargetGUID())
    {
        Item* item = m_targets.GetItemTarget();
        if (!item)
            return SPELL_FAILED_ITEM_GONE;

        if (!item->IsFitToSpellRequirements(m_spellInfo))
            return SPELL_FAILED_EQUIPPED_ITEM_CLASS;
    }
    // if not item target then required item must be equipped
    else
    {
        if (!(_triggeredCastFlags & TRIGGERED_IGNORE_EQUIPPED_ITEM_REQUIREMENT))
            if (!player->HasItemFitToSpellRequirements(m_spellInfo))
                return SPELL_FAILED_EQUIPPED_ITEM_CLASS;
    }

    // do not take reagents for these item casts
    if (!(m_CastItem && m_CastItem->GetTemplate()->Flags & ITEM_FLAG_NO_REAGENT_COST))
    {
        bool checkReagents = !(_triggeredCastFlags & TRIGGERED_IGNORE_POWER_AND_REAGENT_COST) && !player->CanNoReagentCast(m_spellInfo);
        // Not own traded item (in trader trade slot) requires reagents even if triggered spell
        if (!checkReagents)
            if (Item* targetItem = m_targets.GetItemTarget())
                if (targetItem->GetOwnerGUID() != player->GetGUID())
                    checkReagents = true;

        // check reagents (ignore triggered spells with reagents processed by original spell) and special reagent ignore case.
        if (checkReagents)
        {
            for (uint32 i = 0; i < MAX_SPELL_REAGENTS; i++)
            {
                if (m_spellInfo->Reagent[i] <= 0)
                    continue;

                uint32 itemid    = m_spellInfo->Reagent[i];
                uint32 itemcount = m_spellInfo->ReagentCount[i];

                // if CastItem is also spell reagent
                if (m_CastItem && m_CastItem->GetEntry() == itemid)
                {
                    ItemTemplate const* proto = m_CastItem->GetTemplate();
                    if (!proto)
                        return SPELL_FAILED_ITEM_NOT_READY;
                    for (uint8 s = 0; s < MAX_ITEM_PROTO_SPELLS; ++s)
                    {
                        // CastItem will be used up and does not count as reagent
                        int32 charges = m_CastItem->GetSpellCharges(s);
                        if (proto->Spells[s].SpellCharges < 0 && abs(charges) < 2)
                        {
                            ++itemcount;
                            break;
                        }
                    }
                }
                if (!player->HasItemCount(itemid, itemcount))
                {
                    if (param1)
                        *param1 = itemid;
                    return SPELL_FAILED_REAGENTS;
                }
            }
        }

        // check totem-item requirements (items presence in inventory)
        uint32 totems = 2;
        for (uint8 i = 0; i < 2; ++i)
        {
            if (m_spellInfo->Totem[i] != 0)
            {
                if (player->HasItemCount(m_spellInfo->Totem[i]))
                {
                    totems -= 1;
                    continue;
                }
            }
            else
                totems -= 1;
        }
        if (totems != 0)
            return SPELL_FAILED_TOTEMS;                         //0x7C

        // Check items for TotemCategory  (items presence in inventory)
        uint32 TotemCategory = 2;
        for (uint8 i = 0; i < 2; ++i)
        {
            if (m_spellInfo->TotemCategory[i] != 0)
            {
                if (player->HasItemTotemCategory(m_spellInfo->TotemCategory[i]))
                {
                    TotemCategory -= 1;
                    continue;
                }
            }
            else
                TotemCategory -= 1;
        }
        if (TotemCategory != 0)
            return SPELL_FAILED_TOTEM_CATEGORY;                 //0x7B
    }

    // special checks for spell effects
    for (uint8 i = 0; i < MAX_SPELL_EFFECTS; ++i)
    {
        switch (m_spellInfo->Effects[i].Effect)
        {
            case SPELL_EFFECT_CREATE_ITEM:
            case SPELL_EFFECT_CREATE_ITEM_2:
            {
                // m_targets.GetUnitTarget() means explicit cast, otherwise we dont check for possible equip error
                Unit* target = m_targets.GetUnitTarget() ? m_targets.GetUnitTarget() : player;
                if (target->GetTypeId() == TYPEID_PLAYER && !IsTriggered())
                {
                    // SPELL_EFFECT_CREATE_ITEM_2 differs from SPELL_EFFECT_CREATE_ITEM in that it picks the random item to create from a pool of potential items,
                    // so we need to make sure there is at least one free space in the player's inventory
                    if (m_spellInfo->Effects[i].Effect == SPELL_EFFECT_CREATE_ITEM_2)
                        if (target->ToPlayer()->GetFreeInventorySpace() == 0)
                        {
                            player->SendEquipError(EQUIP_ERR_INVENTORY_FULL, nullptr, nullptr, m_spellInfo->Effects[i].ItemType);
                            return SPELL_FAILED_DONT_REPORT;
                        }

                    if (m_spellInfo->Effects[i].ItemType)
                    {
                        ItemPosCountVec dest;
                        InventoryResult msg = target->ToPlayer()->CanStoreNewItem(NULL_BAG, NULL_SLOT, dest, m_spellInfo->Effects[i].ItemType, 1);
                        if (msg != EQUIP_ERR_OK)
                        {
                            ItemTemplate const* itemTemplate = sObjectMgr->GetItemTemplate(m_spellInfo->Effects[i].ItemType);
                            /// @todo Needs review
                            if (itemTemplate && !itemTemplate->ItemLimitCategory)
                            {
                                player->SendEquipError(msg, nullptr, nullptr, m_spellInfo->Effects[i].ItemType);
                                return SPELL_FAILED_DONT_REPORT;
                            }
                            else
                            {
                                // Conjure Food/Water/Refreshment spells
                                if (m_spellInfo->SpellFamilyName != SPELLFAMILY_MAGE || (!(m_spellInfo->SpellFamilyFlags[0] & 0x40000000)))
                                    return SPELL_FAILED_TOO_MANY_OF_ITEM;
                                else if (!(target->ToPlayer()->HasItemCount(m_spellInfo->Effects[i].ItemType)))
                                {
                                    player->SendEquipError(msg, nullptr, nullptr, m_spellInfo->Effects[i].ItemType);
                                    return SPELL_FAILED_DONT_REPORT;
                                }
                                else
                                    player->CastSpell(player, m_spellInfo->Effects[EFFECT_1].CalcValue(), false);        // move this to anywhere
                                return SPELL_FAILED_DONT_REPORT;
                            }
                        }
                    }
                }
                break;
            }
            case SPELL_EFFECT_ENCHANT_ITEM:
                if (m_spellInfo->Effects[i].ItemType && m_targets.GetItemTarget()
                    && (m_targets.GetItemTarget()->IsWeaponVellum() || m_targets.GetItemTarget()->IsArmorVellum()))
                {
                    // cannot enchant vellum for other player
                    if (m_targets.GetItemTarget()->GetOwner() != player)
                        return SPELL_FAILED_NOT_TRADEABLE;
                    // do not allow to enchant vellum from scroll made by vellum-prevent exploit
                    if (m_CastItem && m_CastItem->GetTemplate()->Flags & ITEM_FLAG_NO_REAGENT_COST)
                        return SPELL_FAILED_TOTEM_CATEGORY;
                    ItemPosCountVec dest;
                    InventoryResult msg = player->CanStoreNewItem(NULL_BAG, NULL_SLOT, dest, m_spellInfo->Effects[i].ItemType, 1);
                    if (msg != EQUIP_ERR_OK)
                    {
                        player->SendEquipError(msg, nullptr, nullptr, m_spellInfo->Effects[i].ItemType);
                        return SPELL_FAILED_DONT_REPORT;
                    }
                }
                /* fallthrough */
            case SPELL_EFFECT_ENCHANT_ITEM_PRISMATIC:
            {
                Item* targetItem = m_targets.GetItemTarget();
                if (!targetItem)
                    return SPELL_FAILED_ITEM_NOT_FOUND;

                // required level has to be checked also! Exploit fix
                if (targetItem->GetTemplate()->ItemLevel < m_spellInfo->BaseLevel || (targetItem->GetTemplate()->RequiredLevel && targetItem->GetTemplate()->RequiredLevel < m_spellInfo->BaseLevel))
                    return SPELL_FAILED_LOWLEVEL;

                bool isItemUsable = false;
                for (uint8 e = 0; e < MAX_ITEM_PROTO_SPELLS; ++e)
                {
                    ItemTemplate const* proto = targetItem->GetTemplate();
                    if (proto->Spells[e].SpellId > 0 && (
                        proto->Spells[e].SpellTrigger == ITEM_SPELLTRIGGER_ON_USE ||
                        proto->Spells[e].SpellTrigger == ITEM_SPELLTRIGGER_ON_NO_DELAY_USE))
                    {
                        isItemUsable = true;
                        break;
                    }
                }

                SpellItemEnchantmentEntry const* enchantEntry = sSpellItemEnchantmentStore.LookupEntry(m_spellInfo->Effects[i].MiscValue);
                // do not allow adding usable enchantments to items that have use effect already
                if (enchantEntry)
                {
                    for (uint8 s = 0; s < MAX_ITEM_ENCHANTMENT_EFFECTS; ++s)
                    {
                        switch (enchantEntry->type[s])
                        {
                            case ITEM_ENCHANTMENT_TYPE_USE_SPELL:
                                if (isItemUsable)
                                    return SPELL_FAILED_ON_USE_ENCHANT;
                                break;
                            case ITEM_ENCHANTMENT_TYPE_PRISMATIC_SOCKET:
                            {
                                uint32 numSockets = 0;
                                for (uint32 socket = 0; socket < MAX_ITEM_PROTO_SOCKETS; ++socket)
                                    if (targetItem->GetTemplate()->Socket[socket].Color)
                                        ++numSockets;

                                if (numSockets == MAX_ITEM_PROTO_SOCKETS || targetItem->GetEnchantmentId(PRISMATIC_ENCHANTMENT_SLOT))
                                    return SPELL_FAILED_MAX_SOCKETS;
                                break;
                            }
                        }
                    }
                }

                // Not allow enchant in trade slot for some enchant type
                if (targetItem->GetOwner() != player)
                {
                    if (!enchantEntry)
                        return SPELL_FAILED_ERROR;
                    if (enchantEntry->slot & ENCHANTMENT_CAN_SOULBOUND)
                        return SPELL_FAILED_NOT_TRADEABLE;
                }
                break;
            }
            case SPELL_EFFECT_ENCHANT_ITEM_TEMPORARY:
            {
                Item* item = m_targets.GetItemTarget();
                if (!item)
                    return SPELL_FAILED_ITEM_NOT_FOUND;
                // Not allow enchant in trade slot for some enchant type
                if (item->GetOwner() != player)
                {
                    uint32 enchant_id = m_spellInfo->Effects[i].MiscValue;
                    SpellItemEnchantmentEntry const* pEnchant = sSpellItemEnchantmentStore.LookupEntry(enchant_id);
                    if (!pEnchant)
                        return SPELL_FAILED_ERROR;
                    if (pEnchant->slot & ENCHANTMENT_CAN_SOULBOUND)
                        return SPELL_FAILED_NOT_TRADEABLE;
                }

                // Apply item level restriction if the enchanting spell has max level restrition set
                if (m_CastItem && m_spellInfo->MaxLevel > 0)
                {
                    if (item->GetTemplate()->ItemLevel < m_CastItem->GetTemplate()->RequiredLevel)
                        return SPELL_FAILED_LOWLEVEL;
                    if (item->GetTemplate()->ItemLevel > m_spellInfo->MaxLevel)
                        return SPELL_FAILED_HIGHLEVEL;
                }
                break;
            }
            case SPELL_EFFECT_ENCHANT_HELD_ITEM:
                // check item existence in effect code (not output errors at offhand hold item effect to main hand for example
                break;
            case SPELL_EFFECT_DISENCHANT:
            {
                if (!m_targets.GetItemTarget())
                    return SPELL_FAILED_CANT_BE_DISENCHANTED;

                // prevent disenchanting in trade slot
                if (m_targets.GetItemTarget()->GetOwnerGUID() != player->GetGUID())
                    return SPELL_FAILED_CANT_BE_DISENCHANTED;

                ItemTemplate const* itemProto = m_targets.GetItemTarget()->GetTemplate();
                if (!itemProto)
                    return SPELL_FAILED_CANT_BE_DISENCHANTED;

                uint32 item_quality = itemProto->Quality;
                // 2.0.x addon: Check player enchanting level against the item disenchanting requirements
                uint32 item_disenchantskilllevel = itemProto->RequiredDisenchantSkill;
                if (item_disenchantskilllevel == uint32(-1))
                    return SPELL_FAILED_CANT_BE_DISENCHANTED;
                if (item_disenchantskilllevel > player->GetSkillValue(SKILL_ENCHANTING))
                    return SPELL_FAILED_LOW_CASTLEVEL;
                if (item_quality > 4 || item_quality < 2)
                    return SPELL_FAILED_CANT_BE_DISENCHANTED;
                if (itemProto->Class != ITEM_CLASS_WEAPON && itemProto->Class != ITEM_CLASS_ARMOR)
                    return SPELL_FAILED_CANT_BE_DISENCHANTED;
                if (!itemProto->DisenchantID)
                    return SPELL_FAILED_CANT_BE_DISENCHANTED;
                break;
            }
            case SPELL_EFFECT_PROSPECTING:
            {
                Item* item = m_targets.GetItemTarget();
                if (!item)
                    return SPELL_FAILED_CANT_BE_PROSPECTED;
                //ensure item is a prospectable ore
                if (!(item->GetTemplate()->Flags & ITEM_FLAG_IS_PROSPECTABLE))
                    return SPELL_FAILED_CANT_BE_PROSPECTED;
                //prevent prospecting in trade slot
                if (item->GetOwnerGUID() != player->GetGUID())
                    return SPELL_FAILED_CANT_BE_PROSPECTED;
                //Check for enough skill in jewelcrafting
                uint32 item_prospectingskilllevel = item->GetTemplate()->RequiredSkillRank;
                if (item_prospectingskilllevel > player->GetSkillValue(SKILL_JEWELCRAFTING))
                    return SPELL_FAILED_LOW_CASTLEVEL;
                //make sure the player has the required ores in inventory
                if (item->GetCount() < 5)
                {
                    if (param1 && param2)
                    {
                        *param1 = item->GetEntry();
                        *param2 = 5;
                    }
                    return SPELL_FAILED_NEED_MORE_ITEMS;
                }

                if (!LootTemplates_Prospecting.HaveLootFor(m_targets.GetItemTargetEntry()))
                    return SPELL_FAILED_CANT_BE_PROSPECTED;

                break;
            }
            case SPELL_EFFECT_MILLING:
            {
                Item* item = m_targets.GetItemTarget();
                if (!item)
                    return SPELL_FAILED_CANT_BE_MILLED;
                //ensure item is a millable herb
                if (!(item->GetTemplate()->Flags & ITEM_FLAG_IS_MILLABLE))
                    return SPELL_FAILED_CANT_BE_MILLED;
                //prevent milling in trade slot
                if (item->GetOwnerGUID() != player->GetGUID())
                    return SPELL_FAILED_CANT_BE_MILLED;
                //Check for enough skill in inscription
                uint32 item_millingskilllevel = item->GetTemplate()->RequiredSkillRank;
                if (item_millingskilllevel > player->GetSkillValue(SKILL_INSCRIPTION))
                    return SPELL_FAILED_LOW_CASTLEVEL;
                //make sure the player has the required herbs in inventory
                if (item->GetCount() < 5)
                {
                    if (param1 && param2)
                    {
                        *param1 = item->GetEntry();
                        *param2 = 5;
                    }
                    return SPELL_FAILED_NEED_MORE_ITEMS;
                }

                if (!LootTemplates_Milling.HaveLootFor(m_targets.GetItemTargetEntry()))
                    return SPELL_FAILED_CANT_BE_MILLED;

                break;
            }
            case SPELL_EFFECT_WEAPON_DAMAGE:
            case SPELL_EFFECT_WEAPON_DAMAGE_NOSCHOOL:
            {
                if (m_attackType != RANGED_ATTACK)
                    break;

                Item* item = player->GetWeaponForAttack(m_attackType);
                if (!item || item->IsBroken())
                    return SPELL_FAILED_EQUIPPED_ITEM;

                switch (item->GetTemplate()->SubClass)
                {
                    case ITEM_SUBCLASS_WEAPON_THROWN:
                    {
                        uint32 const ammo = item->GetEntry();
                        if (!player->HasItemCount(ammo))
                            return SPELL_FAILED_NO_AMMO;
                        break;
                    }
                    case ITEM_SUBCLASS_WEAPON_GUN:
                    case ITEM_SUBCLASS_WEAPON_BOW:
                    case ITEM_SUBCLASS_WEAPON_CROSSBOW:
                    {
                        uint32 const ammo = player->GetUInt32Value(PLAYER_AMMO_ID);
                        if (!ammo)
                        {
                            // Requires No Ammo
                            if (player->HasAura(46699))
                                break;                      // skip other checks

                            return SPELL_FAILED_NO_AMMO;
                        }

                        ItemTemplate const* ammoProto = sObjectMgr->GetItemTemplate(ammo);
                        if (!ammoProto)
                            return SPELL_FAILED_NO_AMMO;

                        if (ammoProto->Class != ITEM_CLASS_PROJECTILE)
                            return SPELL_FAILED_NO_AMMO;

                        // check ammo ws. weapon compatibility
                        switch (item->GetTemplate()->SubClass)
                        {
                            case ITEM_SUBCLASS_WEAPON_BOW:
                            case ITEM_SUBCLASS_WEAPON_CROSSBOW:
                                if (ammoProto->SubClass != ITEM_SUBCLASS_ARROW)
                                    return SPELL_FAILED_NO_AMMO;
                                break;
                            case ITEM_SUBCLASS_WEAPON_GUN:
                                if (ammoProto->SubClass != ITEM_SUBCLASS_BULLET)
                                    return SPELL_FAILED_NO_AMMO;
                                break;
                            default:
                                return SPELL_FAILED_NO_AMMO;
                        }

                        if (!player->HasItemCount(ammo))
                        {
                            player->SetUInt32Value(PLAYER_AMMO_ID, 0);
                            return SPELL_FAILED_NO_AMMO;
                        }
                        break;
                    }
                    case ITEM_SUBCLASS_WEAPON_WAND:
                        break;
                    default:
                        break;
                }
                break;
            }
            case SPELL_EFFECT_CREATE_MANA_GEM:
            {
                 uint32 item_id = m_spellInfo->Effects[i].ItemType;
                 ItemTemplate const* pProto = sObjectMgr->GetItemTemplate(item_id);

                 if (!pProto)
                     return SPELL_FAILED_ITEM_AT_MAX_CHARGES;

                 if (Item* pitem = player->GetItemByEntry(item_id))
                 {
                     for (int x = 0; x < MAX_ITEM_PROTO_SPELLS; ++x)
                         if (pProto->Spells[x].SpellCharges != 0 && pitem->GetSpellCharges(x) == pProto->Spells[x].SpellCharges)
                             return SPELL_FAILED_ITEM_AT_MAX_CHARGES;
                 }
                 break;
            }
            default:
                break;
        }
    }

    // check weapon presence in slots for main/offhand weapons
    if (!(_triggeredCastFlags & TRIGGERED_IGNORE_EQUIPPED_ITEM_REQUIREMENT) && m_spellInfo->EquippedItemClass >= 0)
    {
        auto weaponCheck = [&](WeaponAttackType attackType) -> SpellCastResult
        {
            Item const* item = player->GetWeaponForAttack(attackType);

            // skip spell if no weapon in slot or broken
            if (!item || item->IsBroken())
                return SPELL_FAILED_EQUIPPED_ITEM_CLASS;

            // skip spell if weapon not fit to triggered spell
            if (!item->IsFitToSpellRequirements(m_spellInfo))
                return SPELL_FAILED_EQUIPPED_ITEM_CLASS;

            return SPELL_CAST_OK;
        };

        if (m_spellInfo->HasAttribute(SPELL_ATTR3_MAIN_HAND))
        {
            SpellCastResult mainHandResult = weaponCheck(BASE_ATTACK);
            if (mainHandResult != SPELL_CAST_OK)
                return mainHandResult;
        }

        if (m_spellInfo->HasAttribute(SPELL_ATTR3_REQ_OFFHAND))
        {
            SpellCastResult offHandResult = weaponCheck(OFF_ATTACK);
            if (offHandResult != SPELL_CAST_OK)
                return offHandResult;
        }
    }

    return SPELL_CAST_OK;
}

void Spell::Delayed() // only called in DealDamage()
{
    Player* playerCaster = m_caster->ToPlayer();
    if (!playerCaster)
        return;

    // spells not losing casting time
    if (!(m_spellInfo->InterruptFlags & SPELL_INTERRUPT_FLAG_PUSH_BACK))
        return;

    if (IsDelayableNoMore())                                 // Spells may only be delayed twice
        return;

    //check pushback reduce
    int32 delaytime = 500;                                  // spellcasting delay is normally 500ms

    int32 delayReduce = 100;                                // must be initialized to 100 for percent modifiers
    playerCaster->ApplySpellMod(m_spellInfo->Id, SPELLMOD_NOT_LOSE_CASTING_TIME, delayReduce, this);
    delayReduce += playerCaster->GetTotalAuraModifier(SPELL_AURA_REDUCE_PUSHBACK) - 100;
    if (delayReduce >= 100)
        return;

    AddPct(delaytime, -delayReduce);

    if (m_timer + delaytime > m_casttime)
    {
        delaytime = m_casttime - m_timer;
        m_timer = m_casttime;
    }
    else
        m_timer += delaytime;

    WorldPacket data(SMSG_SPELL_DELAYED, 8+4);
    data << playerCaster->GetPackGUID();
    data << uint32(delaytime);

    playerCaster->SendMessageToSet(&data, true);
}

void Spell::DelayedChannel()
{
    Player* playerCaster = m_caster->ToPlayer();
    if (!playerCaster)
        return;

    if (m_spellState != SPELL_STATE_CASTING)
        return;

    // spells not losing channeling time
    if (!(m_spellInfo->ChannelInterruptFlags & CHANNEL_FLAG_DELAY))
        return;

    if (IsDelayableNoMore())                                    // Spells may only be delayed twice
        return;

    //check pushback reduce
    // should be affected by modifiers, not take the dbc duration.
    int32 duration = ((m_channeledDuration > 0) ? m_channeledDuration : m_spellInfo->GetDuration());

    int32 delaytime = CalculatePct(duration, 25); // channeling delay is normally 25% of its time per hit

    int32 delayReduce = 100;                                    // must be initialized to 100 for percent modifiers
    playerCaster->ApplySpellMod(m_spellInfo->Id, SPELLMOD_NOT_LOSE_CASTING_TIME, delayReduce, this);
    delayReduce += playerCaster->GetTotalAuraModifier(SPELL_AURA_REDUCE_PUSHBACK) - 100;
    if (delayReduce >= 100)
        return;

    AddPct(delaytime, -delayReduce);

    if (m_timer <= delaytime)
    {
        delaytime = m_timer;
        m_timer = 0;
    }
    else
        m_timer -= delaytime;

    for (TargetInfo const& targetInfo : m_UniqueTargetInfo)
        if (targetInfo.MissCondition == SPELL_MISS_NONE)
            if (Unit* unit = (playerCaster->GetGUID() == targetInfo.TargetGUID) ? playerCaster : ObjectAccessor::GetUnit(*playerCaster, targetInfo.TargetGUID))
                unit->DelayOwnedAuras(m_spellInfo->Id, m_originalCasterGUID, delaytime);

    // partially interrupt persistent area auras
    if (DynamicObject* dynObj = playerCaster->GetDynObject(m_spellInfo->Id))
        dynObj->Delay(delaytime);

    SendChannelUpdate(m_timer);
}

bool Spell::UpdatePointers()
{
    if (m_originalCasterGUID == m_caster->GetGUID())
        m_originalCaster = m_caster->ToUnit();
    else
    {
        m_originalCaster = ObjectAccessor::GetUnit(*m_caster, m_originalCasterGUID);
        if (m_originalCaster && !m_originalCaster->IsInWorld())
            m_originalCaster = nullptr;
    }

    if (m_castItemGUID && m_caster->GetTypeId() == TYPEID_PLAYER)
    {
        m_CastItem = m_caster->ToPlayer()->GetItemByGuid(m_castItemGUID);
        // cast item not found, somehow the item is no longer where we expected
        if (!m_CastItem)
            return false;

        // check if the item is really the same, in case it has been wrapped for example
        if (m_castItemEntry != m_CastItem->GetEntry())
            return false;
    }

    m_targets.Update(m_caster);

    // further actions done only for dest targets
    if (!m_targets.HasDst())
        return true;

    // cache last transport
    WorldObject* transport = nullptr;

    // update effect destinations (in case of moved transport dest target)
    for (uint8 effIndex = 0; effIndex < MAX_SPELL_EFFECTS; ++effIndex)
    {
        SpellDestination& dest = m_destTargets[effIndex];
        if (!dest._transportGUID)
            continue;

        if (!transport || transport->GetGUID() != dest._transportGUID)
            transport = ObjectAccessor::GetWorldObject(*m_caster, dest._transportGUID);

        if (transport)
        {
            dest._position.Relocate(transport);
            dest._position.RelocateOffset(dest._transportOffset);
        }
    }

    return true;
}

CurrentSpellTypes Spell::GetCurrentContainer() const
{
    if (m_spellInfo->IsNextMeleeSwingSpell())
        return CURRENT_MELEE_SPELL;
    else if (IsAutoRepeat())
        return CURRENT_AUTOREPEAT_SPELL;
    else if (m_spellInfo->IsChanneled())
        return CURRENT_CHANNELED_SPELL;

    return CURRENT_GENERIC_SPELL;
}

bool Spell::CheckEffectTarget(Unit const* target, uint32 eff, Position const* losPosition) const
{
    switch (m_spellInfo->Effects[eff].ApplyAuraName)
    {
        case SPELL_AURA_MOD_POSSESS:
        case SPELL_AURA_MOD_CHARM:
        case SPELL_AURA_MOD_POSSESS_PET:
        case SPELL_AURA_AOE_CHARM:
            if (target->GetTypeId() == TYPEID_UNIT && target->IsVehicle())
                return false;
            if (target->IsMounted())
                return false;
            if (target->GetCharmerGUID())
                return false;
            if (int32 value = CalculateDamage(eff))
                if ((int32)target->GetLevel() > value)
                    return false;
            break;
        default:
            break;
    }

    // check for ignore LOS on the effect itself
    if (m_spellInfo->HasAttribute(SPELL_ATTR2_CAN_TARGET_NOT_IN_LOS) || DisableMgr::IsDisabledFor(DISABLE_TYPE_SPELL, m_spellInfo->Id, nullptr, SPELL_DISABLE_LOS))
        return true;

    // check if gameobject ignores LOS
    if (GameObject const* gobCaster = m_caster->ToGameObject())
        if (gobCaster->GetGOInfo()->IsIgnoringLOSChecks())
            return true;

    // if spell is triggered, need to check for LOS disable on the aura triggering it and inherit that behaviour
    if (IsTriggered() && m_triggeredByAuraSpell && (m_triggeredByAuraSpell->HasAttribute(SPELL_ATTR2_CAN_TARGET_NOT_IN_LOS) || DisableMgr::IsDisabledFor(DISABLE_TYPE_SPELL, m_triggeredByAuraSpell->Id, nullptr, SPELL_DISABLE_LOS)))
        return true;

    /// @todo shit below shouldn't be here, but it's temporary
    //Check targets for LOS visibility (except spells without range limitations)
    switch (m_spellInfo->Effects[eff].Effect)
    {
        case SPELL_EFFECT_RESURRECT_NEW:
            // player far away, maybe his corpse near?
            if (target != m_caster && !target->IsWithinLOSInMap(m_caster))
            {
                if (!m_targets.GetCorpseTargetGUID())
                    return false;

                Corpse* corpse = ObjectAccessor::GetCorpse(*m_caster, m_targets.GetCorpseTargetGUID());
                if (!corpse)
                    return false;

                if (target->GetGUID() != corpse->GetOwnerGUID())
                    return false;

                if (!corpse->IsWithinLOSInMap(m_caster))
                    return false;
            }

            // all ok by some way or another, skip normal check
            break;
        case SPELL_EFFECT_SKIN_PLAYER_CORPSE:
        {
            if (!m_targets.GetCorpseTargetGUID())
            {
                if (target->IsWithinLOSInMap(m_caster, LINEOFSIGHT_ALL_CHECKS, VMAP::ModelIgnoreFlags::M2) && target->HasFlag(UNIT_FIELD_FLAGS, UNIT_FLAG_SKINNABLE))
                    return true;

                return false;
            }

            Corpse* corpse = ObjectAccessor::GetCorpse(*m_caster, m_targets.GetCorpseTargetGUID());
            if (!corpse)
                return false;

            if (target->GetGUID() != corpse->GetOwnerGUID())
                return false;

            if (!corpse->HasFlag(CORPSE_FIELD_FLAGS, CORPSE_FLAG_LOOTABLE))
                return false;

            if (!corpse->IsWithinLOSInMap(m_caster, LINEOFSIGHT_ALL_CHECKS, VMAP::ModelIgnoreFlags::M2))
                return false;

            break;
        }
        default:                                            // normal case
        {
            if (losPosition)
                return target->IsWithinLOS(losPosition->GetPositionX(), losPosition->GetPositionY(), losPosition->GetPositionZ(), LINEOFSIGHT_ALL_CHECKS, VMAP::ModelIgnoreFlags::M2);
            else
            {
                // Get GO cast coordinates if original caster -> GO
                WorldObject* caster = nullptr;
                if (m_originalCasterGUID.IsGameObject())
                    caster = m_caster->GetMap()->GetGameObject(m_originalCasterGUID);
                if (!caster)
                    caster = m_caster;
                if (target != m_caster && !target->IsWithinLOSInMap(caster, LINEOFSIGHT_ALL_CHECKS, VMAP::ModelIgnoreFlags::M2))
                    return false;
            }
            break;
        }
    }

    return true;
}

bool Spell::IsTriggered() const
{
    return (_triggeredCastFlags & TRIGGERED_FULL_MASK) != 0;
}

bool Spell::IsIgnoringCooldowns() const
{
    return (_triggeredCastFlags & TRIGGERED_IGNORE_SPELL_AND_CATEGORY_CD) != 0;
}

bool Spell::IsFocusDisabled() const
{
    return ((_triggeredCastFlags & TRIGGERED_IGNORE_SET_FACING) || (m_spellInfo->IsChanneled() && !m_spellInfo->HasAttribute(SPELL_ATTR1_CHANNEL_TRACK_TARGET)));
}

bool Spell::IsProcDisabled() const
{
    return (_triggeredCastFlags & TRIGGERED_DISALLOW_PROC_EVENTS) != 0;
}

bool Spell::IsChannelActive() const
{
    return m_caster->GetUInt32Value(UNIT_CHANNEL_SPELL) != 0;
}

bool Spell::IsAutoActionResetSpell() const
{
    /// @todo changed SPELL_INTERRUPT_FLAG_AUTOATTACK -> SPELL_INTERRUPT_FLAG_INTERRUPT to fix compile - is this check correct at all?
    if (IsTriggered() || !(m_spellInfo->InterruptFlags & SPELL_INTERRUPT_FLAG_INTERRUPT))
        return false;

    if (!m_casttime && m_spellInfo->HasAttribute(SPELL_ATTR6_NOT_RESET_SWING_IF_INSTANT))
        return false;

    return true;
}

bool Spell::IsPositive() const
{
    return m_spellInfo->IsPositive() && (!m_triggeredByAuraSpell || m_triggeredByAuraSpell->IsPositive());
}

bool Spell::IsNeedSendToClient() const
{
    return m_spellInfo->SpellVisual[0] || m_spellInfo->SpellVisual[1] || m_spellInfo->IsChanneled() ||
        m_spellInfo->Speed > 0.0f || (!m_triggeredByAuraSpell && !IsTriggered());
}

SpellEvent::SpellEvent(Spell* spell) : BasicEvent()
{
    m_Spell = spell;
}

SpellEvent::~SpellEvent()
{
    if (m_Spell->getState() != SPELL_STATE_FINISHED)
        m_Spell->cancel();

    if (m_Spell->IsDeletable())
    {
        delete m_Spell;
    }
    else
    {
        TC_LOG_ERROR("spells", "~SpellEvent: %s %u tried to delete non-deletable spell %u. Was not deleted, causes memory leak.",
            (m_Spell->GetCaster()->GetTypeId() == TYPEID_PLAYER ? "Player" : "Creature"), m_Spell->GetCaster()->GetGUID().GetCounter(), m_Spell->m_spellInfo->Id);
        ABORT();
    }
}

bool SpellEvent::Execute(uint64 e_time, uint32 p_time)
{
    // update spell if it is not finished
    if (m_Spell->getState() != SPELL_STATE_FINISHED)
        m_Spell->update(p_time);

    // check spell state to process
    switch (m_Spell->getState())
    {
        case SPELL_STATE_FINISHED:
        {
            // spell was finished, check deletable state
            if (m_Spell->IsDeletable())
            {
                // check, if we do have unfinished triggered spells
                return true;                                // spell is deletable, finish event
            }
            // event will be re-added automatically at the end of routine)
            break;
        }
        case SPELL_STATE_DELAYED:
        {
            // first, check, if we have just started
            if (m_Spell->GetDelayStart() != 0)
            {
                // no, we aren't, do the typical update
                // check, if we have channeled spell on our hands
                /*
                if (m_Spell->m_spellInfo->IsChanneled())
                {
                    // evented channeled spell is processed separately, cast once after delay, and not destroyed till finish
                    // check, if we have casting anything else except this channeled spell and autorepeat
                    if (m_Spell->GetCaster()->IsNonMeleeSpellCast(false, true, true))
                    {
                        // another non-melee non-delayed spell is cast now, abort
                        m_Spell->cancel();
                    }
                    else
                    {
                        // Set last not triggered spell for apply spellmods
                        ((Player*)m_Spell->GetCaster())->SetSpellModTakingSpell(m_Spell, true);
                        // do the action (pass spell to channeling state)
                        m_Spell->handle_immediate();

                        // And remove after effect handling
                        ((Player*)m_Spell->GetCaster())->SetSpellModTakingSpell(m_Spell, false);
                    }
                    // event will be re-added automatically at the end of routine)
                }
                else
                */
                {
                    // run the spell handler and think about what we can do next
                    uint64 t_offset = e_time - m_Spell->GetDelayStart();
                    uint64 n_offset = m_Spell->handle_delayed(t_offset);
                    if (n_offset)
                    {
                        // re-add us to the queue
                        m_Spell->GetCaster()->m_Events.AddEvent(this, m_Spell->GetDelayStart() + n_offset, false);
                        return false;                       // event not complete
                    }
                    // event complete
                    // finish update event will be re-added automatically at the end of routine)
                }
            }
            else
            {
                // delaying had just started, record the moment
                m_Spell->SetDelayStart(e_time);
                // re-plan the event for the delay moment
                m_Spell->GetCaster()->m_Events.AddEvent(this, e_time + m_Spell->GetDelayMoment(), false);
                return false;                               // event not complete
            }
            break;
        }
        default:
        {
            // all other states
            // event will be re-added automatically at the end of routine)
            break;
        }
    }

    // spell processing not complete, plan event on the next update interval
    m_Spell->GetCaster()->m_Events.AddEvent(this, e_time + 1, false);
    return false;                                           // event not complete
}

void SpellEvent::Abort(uint64 /*e_time*/)
{
    // oops, the spell we try to do is aborted
    if (m_Spell->getState() != SPELL_STATE_FINISHED)
        m_Spell->cancel();
}

bool SpellEvent::IsDeletable() const
{
    return m_Spell->IsDeletable();
}

bool Spell::IsValidDeadOrAliveTarget(Unit const* target) const
{
    if (target->IsAlive())
        return !m_spellInfo->IsRequiringDeadTarget();
    if (m_spellInfo->IsAllowingDeadTarget())
        return true;
    return false;
}

void Spell::HandleLaunchPhase()
{
    // handle effects with SPELL_EFFECT_HANDLE_LAUNCH mode
    for (uint32 i = 0; i < MAX_SPELL_EFFECTS; ++i)
    {
        // don't do anything for empty effect
        if (!m_spellInfo->Effects[i].IsEffect())
            continue;

        HandleEffects(nullptr, nullptr, nullptr, i, SPELL_EFFECT_HANDLE_LAUNCH);
    }

    bool usesAmmo;
    if (Player* player = m_caster->ToPlayer())
    {
        usesAmmo = m_spellInfo->HasAttribute(SPELL_ATTR0_CU_DIRECT_DAMAGE);
        if (player->HasAuraTypeWithAffectMask(SPELL_AURA_ABILITY_CONSUME_NO_AMMO, m_spellInfo))
            usesAmmo = false;

        // do not consume ammo anymore for Hunter's volley spell
        if (IsTriggered() && m_spellInfo->SpellFamilyName == SPELLFAMILY_HUNTER && m_spellInfo->IsTargetingArea())
            usesAmmo = false;
    }
    else
        usesAmmo = false;

    PrepareTargetProcessing();

    for (uint8 i = 0; i < MAX_SPELL_EFFECTS; ++i)
    {
        float multiplier = 1.0f;
        if (m_applyMultiplierMask & (1 << i))
            multiplier = m_spellInfo->Effects[i].CalcDamageMultiplier(m_originalCaster, this);

        bool ammoTaken = false;
        for (TargetInfo& target : m_UniqueTargetInfo)
        {
            uint32 mask = target.EffectMask;
            if (!(mask & (1 << i)))
                continue;

            if (usesAmmo && !ammoTaken)
            {
                for (uint8 j = 0; j < MAX_SPELL_EFFECTS; ++j)
                {
                    if (!(mask & 1 << j))
                        continue;

                    switch (m_spellInfo->Effects[j].Effect)
                    {
                        case SPELL_EFFECT_SCHOOL_DAMAGE:
                        case SPELL_EFFECT_WEAPON_DAMAGE:
                        case SPELL_EFFECT_WEAPON_DAMAGE_NOSCHOOL:
                        case SPELL_EFFECT_NORMALIZED_WEAPON_DMG:
                        case SPELL_EFFECT_WEAPON_PERCENT_DAMAGE:
                            ammoTaken = true;
                            TakeAmmo();
                            break;
                        default:
                            break;
                    }

                    if (ammoTaken)
                        break;
                }
            }

            DoEffectOnLaunchTarget(target, multiplier, i);
        }
    }

    FinishTargetProcessing();
}

void Spell::DoEffectOnLaunchTarget(TargetInfo& targetInfo, float multiplier, uint8 effIndex)
{
    Unit* unit = nullptr;
    // In case spell hit target, do all effect on that target
    if (targetInfo.MissCondition == SPELL_MISS_NONE)
        unit = m_caster->GetGUID() == targetInfo.TargetGUID ? m_caster->ToUnit() : ObjectAccessor::GetUnit(*m_caster, targetInfo.TargetGUID);
    // In case spell reflect from target, do all effect on caster (if hit)
    else if (targetInfo.MissCondition == SPELL_MISS_REFLECT && targetInfo.ReflectResult == SPELL_MISS_NONE)
        unit = m_caster->ToUnit();

    if (!unit)
        return;

    // This will only cause combat - the target will engage once the projectile hits (in DoAllEffectOnTarget)
    if (m_originalCaster && targetInfo.MissCondition != SPELL_MISS_EVADE && !m_originalCaster->IsFriendlyTo(unit) && (!m_spellInfo->IsPositive() || m_spellInfo->HasEffect(SPELL_EFFECT_DISPEL)) && (m_spellInfo->HasInitialAggro() || unit->IsEngaged()))
        m_originalCaster->SetInCombatWith(unit);

    m_damage = 0;
    m_healing = 0;

    HandleEffects(unit, nullptr, nullptr, effIndex, SPELL_EFFECT_HANDLE_LAUNCH_TARGET);

    if (m_originalCaster && m_damage > 0)
    {
        if (m_spellInfo->Effects[effIndex].IsTargetingArea() || m_spellInfo->Effects[effIndex].IsAreaAuraEffect() || m_spellInfo->Effects[effIndex].IsEffect(SPELL_EFFECT_PERSISTENT_AREA_AURA))
        {
            m_damage = unit->CalculateAOEAvoidance(m_damage, m_spellInfo->SchoolMask, m_originalCaster->GetGUID());

            if (m_originalCaster->GetTypeId() == TYPEID_PLAYER)
            {
                // cap damage of player AOE
                uint32 targetAmount = m_UniqueTargetInfo.size();
                if (targetAmount > 10)
                    m_damage = m_damage * 10 / targetAmount;
            }
        }
    }

    if (m_applyMultiplierMask & (1 << effIndex))
    {
        m_damage = int32(m_damage * m_damageMultipliers[effIndex]);
        m_healing = int32(m_healing * m_damageMultipliers[effIndex]);

        m_damageMultipliers[effIndex] *= multiplier;
    }

    targetInfo.Damage += m_damage;
    targetInfo.Healing += m_healing;

    float critChance = m_spellValue->CriticalChance;
    if (m_originalCaster)
    {
        if (!critChance)
            critChance = m_originalCaster->SpellCritChanceDone(m_spellInfo, m_spellSchoolMask, m_attackType);
        critChance = unit->SpellCritChanceTaken(m_originalCaster, m_spellInfo, m_spellSchoolMask, critChance, m_attackType);
    }

    targetInfo.IsCrit = roll_chance_f(critChance);
}

SpellCastResult Spell::CanOpenLock(uint32 effIndex, uint32 lockId, SkillType& skillId, int32& reqSkillValue, int32& skillValue)
{
    if (!lockId)                                             // possible case for GO and maybe for items.
        return SPELL_CAST_OK;

    // Get LockInfo
    LockEntry const* lockInfo = sLockStore.LookupEntry(lockId);

    if (!lockInfo)
        return SPELL_FAILED_BAD_TARGETS;

    bool reqKey = false;                                    // some locks not have reqs

    for (int j = 0; j < MAX_LOCK_CASE; ++j)
    {
        switch (lockInfo->Type[j])
        {
            // check key item (many fit cases can be)
            case LOCK_KEY_ITEM:
                if (lockInfo->Index[j] && m_CastItem && m_CastItem->GetEntry() == lockInfo->Index[j])
                    return SPELL_CAST_OK;
                reqKey = true;
                break;
                // check key skill (only single first fit case can be)
            case LOCK_KEY_SKILL:
            {
                reqKey = true;

                // wrong locktype, skip
                if (uint32(m_spellInfo->Effects[effIndex].MiscValue) != lockInfo->Index[j])
                    continue;

                skillId = SkillByLockType(LockType(lockInfo->Index[j]));

                if (skillId != SKILL_NONE)
                {
                    reqSkillValue = lockInfo->Skill[j];

                    // castitem check: rogue using skeleton keys. the skill values should not be added in this case.
                    skillValue = m_CastItem || m_caster->GetTypeId() != TYPEID_PLAYER ?
                        0 : m_caster->ToPlayer()->GetSkillValue(skillId);

                    // skill bonus provided by casting spell (mostly item spells)
                    // add the effect base points modifier from the spell cast (cheat lock / skeleton key etc.)
                    if (m_spellInfo->Effects[effIndex].TargetA.GetTarget() == TARGET_GAMEOBJECT_ITEM_TARGET || m_spellInfo->Effects[effIndex].TargetB.GetTarget() == TARGET_GAMEOBJECT_ITEM_TARGET)
                        skillValue += m_spellInfo->Effects[effIndex].CalcValue();

                    if (skillValue < reqSkillValue)
                        return SPELL_FAILED_LOW_CASTLEVEL;
                }

                return SPELL_CAST_OK;
            }
            case LOCK_KEY_SPELL:
                if (m_spellInfo->Id == lockInfo->Index[j])
                    return SPELL_CAST_OK;
                reqKey = true;
                break;
        }
    }

    if (reqKey)
        return SPELL_FAILED_BAD_TARGETS;

    return SPELL_CAST_OK;
}

void Spell::SetSpellValue(SpellValueMod mod, int32 value)
{
    switch (mod)
    {
        case SPELLVALUE_BASE_POINT0:
            m_spellValue->EffectBasePoints[0] = m_spellInfo->Effects[EFFECT_0].CalcBaseValue(value);
            break;
        case SPELLVALUE_BASE_POINT1:
            m_spellValue->EffectBasePoints[1] = m_spellInfo->Effects[EFFECT_1].CalcBaseValue(value);
            break;
        case SPELLVALUE_BASE_POINT2:
            m_spellValue->EffectBasePoints[2] = m_spellInfo->Effects[EFFECT_2].CalcBaseValue(value);
            break;
        case SPELLVALUE_RADIUS_MOD:
            m_spellValue->RadiusMod = (float)value / 10000;
            break;
        case SPELLVALUE_MAX_TARGETS:
            m_spellValue->MaxAffectedTargets = (uint32)value;
            break;
        case SPELLVALUE_AURA_STACK:
            m_spellValue->AuraStackAmount = uint8(value);
            break;
        case SPELLVALUE_CRIT_CHANCE:
            m_spellValue->CriticalChance = value / 100.0f; // @todo ugly /100 remove when basepoints are double
            break;
    }
}

void Spell::PrepareTargetProcessing()
{
    AssertEffectExecuteData();
}

void Spell::FinishTargetProcessing()
{
    SendLogExecute();
}

void Spell::InitEffectExecuteData(uint8 effIndex)
{
    ASSERT(effIndex < MAX_SPELL_EFFECTS);
    if (!m_effectExecuteData[effIndex])
    {
        m_effectExecuteData[effIndex] = new ByteBuffer(0x20);
        // first dword - target counter
        *m_effectExecuteData[effIndex] << uint32(1);
    }
    else
    {
        // increase target counter by one
        uint32 count = (*m_effectExecuteData[effIndex]).read<uint32>(0);
        (*m_effectExecuteData[effIndex]).put<uint32>(0, ++count);
    }
}

void Spell::AssertEffectExecuteData() const
{
    for (uint8 i = 0; i < MAX_SPELL_EFFECTS; ++i)
        ASSERT(!m_effectExecuteData[i]);
}

void Spell::LoadScripts()
{
    sScriptMgr->CreateSpellScripts(m_spellInfo->Id, m_loadedScripts, this);
    for (auto itr = m_loadedScripts.begin(); itr != m_loadedScripts.end(); ++itr)
    {
        TC_LOG_DEBUG("spells", "Spell::LoadScripts: Script `%s` for spell `%u` is loaded now", (*itr)->_GetScriptName()->c_str(), m_spellInfo->Id);
        (*itr)->Register();
    }
}

void Spell::CallScriptBeforeCastHandlers()
{
    for (auto scritr = m_loadedScripts.begin(); scritr != m_loadedScripts.end(); ++scritr)
    {
        (*scritr)->_PrepareScriptCall(SPELL_SCRIPT_HOOK_BEFORE_CAST);
        auto hookItrEnd = (*scritr)->BeforeCast.end(), hookItr = (*scritr)->BeforeCast.begin();
        for (; hookItr != hookItrEnd; ++hookItr)
            (*hookItr).Call(*scritr);

        (*scritr)->_FinishScriptCall();
    }
}

void Spell::CallScriptOnCastHandlers()
{
    for (auto scritr = m_loadedScripts.begin(); scritr != m_loadedScripts.end(); ++scritr)
    {
        (*scritr)->_PrepareScriptCall(SPELL_SCRIPT_HOOK_ON_CAST);
        auto hookItrEnd = (*scritr)->OnCast.end(), hookItr = (*scritr)->OnCast.begin();
        for (; hookItr != hookItrEnd; ++hookItr)
            (*hookItr).Call(*scritr);

        (*scritr)->_FinishScriptCall();
    }
}

void Spell::CallScriptAfterCastHandlers()
{
    for (auto scritr = m_loadedScripts.begin(); scritr != m_loadedScripts.end(); ++scritr)
    {
        (*scritr)->_PrepareScriptCall(SPELL_SCRIPT_HOOK_AFTER_CAST);
        auto hookItrEnd = (*scritr)->AfterCast.end(), hookItr = (*scritr)->AfterCast.begin();
        for (; hookItr != hookItrEnd; ++hookItr)
            (*hookItr).Call(*scritr);

        (*scritr)->_FinishScriptCall();
    }
}

SpellCastResult Spell::CallScriptCheckCastHandlers()
{
    SpellCastResult retVal = SPELL_CAST_OK;
    for (auto scritr = m_loadedScripts.begin(); scritr != m_loadedScripts.end(); ++scritr)
    {
        (*scritr)->_PrepareScriptCall(SPELL_SCRIPT_HOOK_CHECK_CAST);
        auto hookItrEnd = (*scritr)->OnCheckCast.end(), hookItr = (*scritr)->OnCheckCast.begin();
        for (; hookItr != hookItrEnd; ++hookItr)
        {
            SpellCastResult tempResult = (*hookItr).Call(*scritr);
            if (retVal == SPELL_CAST_OK)
                retVal = tempResult;
        }

        (*scritr)->_FinishScriptCall();
    }
    return retVal;
}

bool Spell::CallScriptEffectHandlers(SpellEffIndex effIndex, SpellEffectHandleMode mode)
{
    // execute script effect handler hooks and check if effects was prevented
    bool preventDefault = false;
    for (auto scritr = m_loadedScripts.begin(); scritr != m_loadedScripts.end(); ++scritr)
    {
        (*scritr)->_InitHit();

        HookList<SpellScript::EffectHandler>::iterator effItr, effEndItr;
        SpellScriptHookType hookType;
        switch (mode)
        {
            case SPELL_EFFECT_HANDLE_LAUNCH:
                effItr = (*scritr)->OnEffectLaunch.begin();
                effEndItr = (*scritr)->OnEffectLaunch.end();
                hookType = SPELL_SCRIPT_HOOK_EFFECT_LAUNCH;
                break;
            case SPELL_EFFECT_HANDLE_LAUNCH_TARGET:
                effItr = (*scritr)->OnEffectLaunchTarget.begin();
                effEndItr = (*scritr)->OnEffectLaunchTarget.end();
                hookType = SPELL_SCRIPT_HOOK_EFFECT_LAUNCH_TARGET;
                break;
            case SPELL_EFFECT_HANDLE_HIT:
                effItr = (*scritr)->OnEffectHit.begin();
                effEndItr = (*scritr)->OnEffectHit.end();
                hookType = SPELL_SCRIPT_HOOK_EFFECT_HIT;
                break;
            case SPELL_EFFECT_HANDLE_HIT_TARGET:
                effItr = (*scritr)->OnEffectHitTarget.begin();
                effEndItr = (*scritr)->OnEffectHitTarget.end();
                hookType = SPELL_SCRIPT_HOOK_EFFECT_HIT_TARGET;
                break;
            default:
                ABORT();
                return false;
        }
        (*scritr)->_PrepareScriptCall(hookType);
        for (; effItr != effEndItr; ++effItr)
            // effect execution can be prevented
            if (!(*scritr)->_IsEffectPrevented(effIndex) && (*effItr).IsEffectAffected(m_spellInfo, effIndex))
                (*effItr).Call(*scritr, effIndex);

        if (!preventDefault)
            preventDefault = (*scritr)->_IsDefaultEffectPrevented(effIndex);

        (*scritr)->_FinishScriptCall();
    }
    return preventDefault;
}

void Spell::CallScriptSuccessfulDispel(SpellEffIndex effIndex)
{
    for (auto scritr = m_loadedScripts.begin(); scritr != m_loadedScripts.end(); ++scritr)
    {
        (*scritr)->_PrepareScriptCall(SPELL_SCRIPT_HOOK_EFFECT_SUCCESSFUL_DISPEL);
        auto hookItrEnd = (*scritr)->OnEffectSuccessfulDispel.end(), hookItr = (*scritr)->OnEffectSuccessfulDispel.begin();
        for (; hookItr != hookItrEnd; ++hookItr)
            hookItr->Call(*scritr, effIndex);

        (*scritr)->_FinishScriptCall();
    }
}

void Spell::CallScriptBeforeHitHandlers(SpellMissInfo missInfo)
{
    for (auto scritr = m_loadedScripts.begin(); scritr != m_loadedScripts.end(); ++scritr)
    {
        (*scritr)->_InitHit();
        (*scritr)->_PrepareScriptCall(SPELL_SCRIPT_HOOK_BEFORE_HIT);
        auto hookItrEnd = (*scritr)->BeforeHit.end(), hookItr = (*scritr)->BeforeHit.begin();
        for (; hookItr != hookItrEnd; ++hookItr)
            (*hookItr).Call(*scritr, missInfo);

        (*scritr)->_FinishScriptCall();
    }
}

void Spell::CallScriptOnHitHandlers()
{
    for (auto scritr = m_loadedScripts.begin(); scritr != m_loadedScripts.end(); ++scritr)
    {
        (*scritr)->_PrepareScriptCall(SPELL_SCRIPT_HOOK_HIT);
        auto hookItrEnd = (*scritr)->OnHit.end(), hookItr = (*scritr)->OnHit.begin();
        for (; hookItr != hookItrEnd; ++hookItr)
            (*hookItr).Call(*scritr);

        (*scritr)->_FinishScriptCall();
    }
}

void Spell::CallScriptAfterHitHandlers()
{
    for (auto scritr = m_loadedScripts.begin(); scritr != m_loadedScripts.end(); ++scritr)
    {
        (*scritr)->_PrepareScriptCall(SPELL_SCRIPT_HOOK_AFTER_HIT);
        auto hookItrEnd = (*scritr)->AfterHit.end(), hookItr = (*scritr)->AfterHit.begin();
        for (; hookItr != hookItrEnd; ++hookItr)
            (*hookItr).Call(*scritr);

        (*scritr)->_FinishScriptCall();
    }
}

void Spell::CallScriptObjectAreaTargetSelectHandlers(std::list<WorldObject*>& targets, SpellEffIndex effIndex, SpellImplicitTargetInfo const& targetType)
{
    for (auto scritr = m_loadedScripts.begin(); scritr != m_loadedScripts.end(); ++scritr)
    {
        (*scritr)->_PrepareScriptCall(SPELL_SCRIPT_HOOK_OBJECT_AREA_TARGET_SELECT);
        auto hookItrEnd = (*scritr)->OnObjectAreaTargetSelect.end(), hookItr = (*scritr)->OnObjectAreaTargetSelect.begin();
        for (; hookItr != hookItrEnd; ++hookItr)
            if (hookItr->IsEffectAffected(m_spellInfo, effIndex) && targetType.GetTarget() == hookItr->GetTarget())
                hookItr->Call(*scritr, targets);

        (*scritr)->_FinishScriptCall();
    }
}

void Spell::CallScriptObjectTargetSelectHandlers(WorldObject*& target, SpellEffIndex effIndex, SpellImplicitTargetInfo const& targetType)
{
    for (auto scritr = m_loadedScripts.begin(); scritr != m_loadedScripts.end(); ++scritr)
    {
        (*scritr)->_PrepareScriptCall(SPELL_SCRIPT_HOOK_OBJECT_TARGET_SELECT);
        auto hookItrEnd = (*scritr)->OnObjectTargetSelect.end(), hookItr = (*scritr)->OnObjectTargetSelect.begin();
        for (; hookItr != hookItrEnd; ++hookItr)
            if (hookItr->IsEffectAffected(m_spellInfo, effIndex) && targetType.GetTarget() == hookItr->GetTarget())
                hookItr->Call(*scritr, target);

        (*scritr)->_FinishScriptCall();
    }
}

void Spell::CallScriptDestinationTargetSelectHandlers(SpellDestination& target, SpellEffIndex effIndex, SpellImplicitTargetInfo const& targetType)
{
    for (auto scritr = m_loadedScripts.begin(); scritr != m_loadedScripts.end(); ++scritr)
    {
        (*scritr)->_PrepareScriptCall(SPELL_SCRIPT_HOOK_DESTINATION_TARGET_SELECT);
        auto hookItrEnd = (*scritr)->OnDestinationTargetSelect.end(), hookItr = (*scritr)->OnDestinationTargetSelect.begin();
        for (; hookItr != hookItrEnd; ++hookItr)
            if (hookItr->IsEffectAffected(m_spellInfo, effIndex) && targetType.GetTarget() == hookItr->GetTarget())
                hookItr->Call(*scritr, target);

        (*scritr)->_FinishScriptCall();
    }
}

bool Spell::CheckScriptEffectImplicitTargets(uint32 effIndex, uint32 effIndexToCheck)
{
    // Skip if there are not any script
    if (m_loadedScripts.empty())
        return true;

    for (auto itr = m_loadedScripts.begin(); itr != m_loadedScripts.end(); ++itr)
    {
        auto targetSelectHookEnd = (*itr)->OnObjectTargetSelect.end(), targetSelectHookItr = (*itr)->OnObjectTargetSelect.begin();
        for (; targetSelectHookItr != targetSelectHookEnd; ++targetSelectHookItr)
            if (((*targetSelectHookItr).IsEffectAffected(m_spellInfo, effIndex) && !(*targetSelectHookItr).IsEffectAffected(m_spellInfo, effIndexToCheck)) ||
                (!(*targetSelectHookItr).IsEffectAffected(m_spellInfo, effIndex) && (*targetSelectHookItr).IsEffectAffected(m_spellInfo, effIndexToCheck)))
                return false;

        auto areaTargetSelectHookEnd = (*itr)->OnObjectAreaTargetSelect.end(), areaTargetSelectHookItr = (*itr)->OnObjectAreaTargetSelect.begin();
        for (; areaTargetSelectHookItr != areaTargetSelectHookEnd; ++areaTargetSelectHookItr)
            if (((*areaTargetSelectHookItr).IsEffectAffected(m_spellInfo, effIndex) && !(*areaTargetSelectHookItr).IsEffectAffected(m_spellInfo, effIndexToCheck)) ||
                (!(*areaTargetSelectHookItr).IsEffectAffected(m_spellInfo, effIndex) && (*areaTargetSelectHookItr).IsEffectAffected(m_spellInfo, effIndexToCheck)))
                return false;
    }
    return true;
}

bool Spell::CanExecuteTriggersOnHit(uint8 effMask, SpellInfo const* triggeredByAura) const
{
    bool only_on_caster = (triggeredByAura && triggeredByAura->HasAttribute(SPELL_ATTR4_PROC_ONLY_ON_CASTER));
    // If triggeredByAura has SPELL_ATTR4_PROC_ONLY_ON_CASTER then it can only proc on a cast spell with TARGET_UNIT_CASTER
    for (uint8 i = 0;i < MAX_SPELL_EFFECTS; ++i)
    {
        if ((effMask & (1 << i)) && (!only_on_caster || (m_spellInfo->Effects[i].TargetA.GetTarget() == TARGET_UNIT_CASTER)))
            return true;
    }
    return false;
}

void Spell::PrepareTriggersExecutedOnHit()
{
    Unit* unitCaster = m_caster->ToUnit();
    if (!unitCaster)
        return;

    // handle SPELL_AURA_ADD_TARGET_TRIGGER auras:
    // save auras which were present on spell caster on cast, to prevent triggered auras from affecting caster
    // and to correctly calculate proc chance when combopoints are present
    Unit::AuraEffectList const& targetTriggers = unitCaster->GetAuraEffectsByType(SPELL_AURA_ADD_TARGET_TRIGGER);
    for (AuraEffect const* aurEff : targetTriggers)
    {
        if (!aurEff->IsAffectedOnSpell(m_spellInfo))
            continue;

        SpellInfo const* auraSpellInfo = aurEff->GetSpellInfo();
        uint32 auraSpellIdx = aurEff->GetEffIndex();
        if (SpellInfo const* spellInfo = sSpellMgr->GetSpellInfo(auraSpellInfo->Effects[auraSpellIdx].TriggerSpell))
        {
            // calculate the chance using spell base amount, because aura amount is not updated on combo-points change
            // this possibly needs fixing
            int32 auraBaseAmount = aurEff->GetBaseAmount();
            // proc chance is stored in effect amount
            int32 chance = unitCaster->CalculateSpellDamage(auraSpellInfo, auraSpellIdx, &auraBaseAmount);
            chance *= aurEff->GetBase()->GetStackAmount();

            // build trigger and add to the list
            m_hitTriggerSpells.emplace_back(spellInfo, auraSpellInfo, chance);
        }
    }
}

// Global cooldowns management
enum GCDLimits
{
    MIN_GCD = 1000,
    MAX_GCD = 1500
};

bool CanHaveGlobalCooldown(WorldObject const* caster)
{
    // Only players or controlled units have global cooldown
    if (caster->GetTypeId() != TYPEID_PLAYER && (caster->GetTypeId() != TYPEID_UNIT || !const_cast<WorldObject*>(caster)->ToCreature()->GetCharmInfo()))
        return false;

    return true;
}

bool Spell::HasGlobalCooldown() const
{
    if (!CanHaveGlobalCooldown(m_caster))
        return false;

    return m_caster->ToUnit()->GetSpellHistory()->HasGlobalCooldown(m_spellInfo);
}

void Spell::TriggerGlobalCooldown()
{
    if (!CanHaveGlobalCooldown(m_caster))
        return;

    if (!m_spellInfo->StartRecoveryCategory)
        return;

    if (m_caster->GetTypeId() == TYPEID_PLAYER)
        if (m_caster->ToPlayer()->GetCommandStatus(CHEAT_COOLDOWN))
            return;

    // Global cooldown can't leave range 1..1.5 secs
    int32 gcd = m_spellInfo->StartRecoveryTime;

    // gcd modifier auras are applied only to own spells and only players have such mods
    if (Player* modOwner = m_caster->GetSpellModOwner())
        modOwner->ApplySpellMod(m_spellInfo->Id, SPELLMOD_GLOBAL_COOLDOWN, gcd, this);

    // Apply haste rating
    if (m_spellInfo->StartRecoveryCategory == 133 && m_spellInfo->StartRecoveryTime == 1500 &&
        m_spellInfo->DmgClass != SPELL_DAMAGE_CLASS_MELEE && m_spellInfo->DmgClass != SPELL_DAMAGE_CLASS_RANGED &&
        !m_spellInfo->HasAttribute(SPELL_ATTR0_REQ_AMMO) && !m_spellInfo->HasAttribute(SPELL_ATTR0_ABILITY))
    {
        gcd = int32(float(gcd) * m_caster->GetFloatValue(UNIT_MOD_CAST_SPEED));
        RoundToInterval<int32>(gcd, MIN_GCD, MAX_GCD);
    }

    if (gcd)
        m_caster->ToUnit()->GetSpellHistory()->AddGlobalCooldown(m_spellInfo, gcd);
}

void Spell::CancelGlobalCooldown()
{
    if (!CanHaveGlobalCooldown(m_caster))
        return;

    if (!m_spellInfo->StartRecoveryTime)
        return;

    // Cancel global cooldown when interrupting current cast
    if (m_caster->ToUnit()->GetCurrentSpell(CURRENT_GENERIC_SPELL) != this)
        return;

    m_caster->ToUnit()->GetSpellHistory()->CancelGlobalCooldown(m_spellInfo);
}

std::string Spell::GetDebugInfo() const
{
    std::stringstream sstr;
    sstr << std::boolalpha
        << "Id: " << GetSpellInfo()->Id << " Name: '" << GetSpellInfo()->SpellName[sWorld->GetDefaultDbcLocale()] << "' OriginalCaster: " << m_originalCasterGUID.ToString()
        << " State: " << getState();
    return sstr.str();
}

namespace Trinity
{

WorldObjectSpellTargetCheck::WorldObjectSpellTargetCheck(WorldObject* caster, WorldObject* referer, SpellInfo const* spellInfo,
            SpellTargetCheckTypes selectionType, ConditionContainer const* condList) : _caster(caster), _referer(referer), _spellInfo(spellInfo),
    _targetSelectionType(selectionType), _condSrcInfo(nullptr), _condList(condList)
{
    if (condList)
        _condSrcInfo = Trinity::make_unique<ConditionSourceInfo>(nullptr, caster);
}

WorldObjectSpellTargetCheck::~WorldObjectSpellTargetCheck()
{
}

bool WorldObjectSpellTargetCheck::operator()(WorldObject* target) const
{
    if (_spellInfo->CheckTarget(_caster, target, true) != SPELL_CAST_OK)
        return false;

    Unit* unitTarget = target->ToUnit();
    if (Corpse* corpseTarget = target->ToCorpse())
    {
        // use owner for party/assistance checks
        if (Player* owner = ObjectAccessor::FindPlayer(corpseTarget->GetOwnerGUID()))
            unitTarget = owner;
        else
            return false;
    }

    Unit* refUnit = _referer->ToUnit();
    if (unitTarget)
    {
        // do only faction checks here
        switch (_targetSelectionType)
        {
            case TARGET_CHECK_ENEMY:
                if (unitTarget->IsTotem())
                    return false;
                if (!_caster->IsValidAttackTarget(unitTarget, _spellInfo))
                    return false;
                break;
            case TARGET_CHECK_ALLY:
                if (unitTarget->IsTotem())
                    return false;
                if (!_caster->IsValidAssistTarget(unitTarget, _spellInfo))
                    return false;
                break;
            case TARGET_CHECK_PARTY:
                if (!refUnit)
                    return false;
                if (unitTarget->IsTotem())
                    return false;
                if (!_caster->IsValidAssistTarget(unitTarget, _spellInfo))
                    return false;
                if (!refUnit->IsInPartyWith(unitTarget))
                    return false;
                break;
            case TARGET_CHECK_RAID_CLASS:
                if (!refUnit)
                    return false;
                if (refUnit->GetClass() != unitTarget->GetClass())
                    return false;
                /* fallthrough */
            case TARGET_CHECK_RAID:
                if (!refUnit)
                    return false;
                if (unitTarget->IsTotem())
                    return false;
                if (!_caster->IsValidAssistTarget(unitTarget, _spellInfo))
                    return false;
                if (!refUnit->IsInRaidWith(unitTarget))
                    return false;
                break;
            default:
                break;
        }
    }

    if (!_condSrcInfo)
        return true;
    _condSrcInfo->mConditionTargets[0] = target;
    return sConditionMgr->IsObjectMeetToConditions(*_condSrcInfo, *_condList);
}

WorldObjectSpellNearbyTargetCheck::WorldObjectSpellNearbyTargetCheck(float range, WorldObject* caster, SpellInfo const* spellInfo,
    SpellTargetCheckTypes selectionType, ConditionContainer const* condList)
    : WorldObjectSpellTargetCheck(caster, caster, spellInfo, selectionType, condList), _range(range), _position(caster) { }

bool WorldObjectSpellNearbyTargetCheck::operator()(WorldObject* target)
{
    float dist = target->GetDistance(*_position);
    if (dist < _range && WorldObjectSpellTargetCheck::operator ()(target))
    {
        _range = dist;
        return true;
    }
    return false;
}

WorldObjectSpellAreaTargetCheck::WorldObjectSpellAreaTargetCheck(float range, Position const* position, WorldObject* caster,
    WorldObject* referer, SpellInfo const* spellInfo, SpellTargetCheckTypes selectionType, ConditionContainer const* condList)
    : WorldObjectSpellTargetCheck(caster, referer, spellInfo, selectionType, condList), _range(range), _position(position) { }

bool WorldObjectSpellAreaTargetCheck::operator()(WorldObject* target) const
{
    if (target->ToGameObject())
    {
        // isInRange including the dimension of the GO
        bool isInRange = target->ToGameObject()->IsInRange(_position->GetPositionX(), _position->GetPositionY(), _position->GetPositionZ(), _range);
        if (!isInRange)
            return false;
    }
    else
    {
        bool isInsideCylinder = target->IsWithinDist2d(_position, _range) && std::abs(target->GetPositionZ() - _position->GetPositionZ()) <= _range;
        if (!isInsideCylinder)
            return false;
    }

    return WorldObjectSpellTargetCheck::operator ()(target);
}

WorldObjectSpellConeTargetCheck::WorldObjectSpellConeTargetCheck(float coneAngle, float range, WorldObject* caster,
    SpellInfo const* spellInfo, SpellTargetCheckTypes selectionType, ConditionContainer const* condList)
    : WorldObjectSpellAreaTargetCheck(range, caster, caster, caster, spellInfo, selectionType, condList), _coneAngle(coneAngle) { }

bool WorldObjectSpellConeTargetCheck::operator()(WorldObject* target) const
{
    if (_spellInfo->HasAttribute(SPELL_ATTR0_CU_CONE_BACK))
    {
        if (!_caster->isInBack(target, _coneAngle))
            return false;
    }
    else if (_spellInfo->HasAttribute(SPELL_ATTR0_CU_CONE_LINE))
    {
        if (!_caster->HasInLine(target, target->GetCombatReach(), _caster->GetCombatReach()))
            return false;
    }
    else
    {
        if (!_caster->isInFront(target, _coneAngle))
            return false;
    }
    return WorldObjectSpellAreaTargetCheck::operator ()(target);
}

WorldObjectSpellTrajTargetCheck::WorldObjectSpellTrajTargetCheck(float range, Position const* position, WorldObject* caster, SpellInfo const* spellInfo, SpellTargetCheckTypes selectionType, ConditionContainer const* condList)
    : WorldObjectSpellTargetCheck(caster, caster, spellInfo, selectionType, condList), _range(range), _position(position) { }

bool WorldObjectSpellTrajTargetCheck::operator()(WorldObject* target) const
{
    // return all targets on missile trajectory (0 - size of a missile)
    if (!_caster->HasInLine(target, target->GetCombatReach(), TRAJECTORY_MISSILE_SIZE))
        return false;

    if (target->GetExactDist2d(_position) > _range)
        return false;

    return WorldObjectSpellTargetCheck::operator ()(target);
}

} //namespace Trinity<|MERGE_RESOLUTION|>--- conflicted
+++ resolved
@@ -5503,7 +5503,6 @@
 
                     float objSize = target->GetCombatReach();
                     float range = m_spellInfo->GetMaxRange(true, unitCaster, this) * 1.5f + objSize; // can't be overly strict
-<<<<<<< HEAD
                     bool skipreduce = false;
                     if (!target->IsWithinDist3d(target->GetPositionX(), target->GetPositionY(), target->GetPositionZ(), range))
                         return SPELL_FAILED_OUT_OF_RANGE;
@@ -5512,14 +5511,21 @@
                     {
                         m_preGeneratedPath = Trinity::make_unique<PathGenerator>(unitCaster);
                         m_preGeneratedPath->SetPathLengthLimit(range * 2.0f);
+
+                        /* ToDo: it's unclear why we need a Z offset, maybe because some creatures are a bit underground ?
+                         * Anyway ignore Z offset if the creature is underwater or flying as these can't be underground
+                         */
+                        float targetObjectSizeForZOffset = 0.0f;
+                        if (!target->IsUnderWater() && !target->IsFlying())
+                            targetObjectSizeForZOffset = std::min(target->GetCombatReach(), 4.0f);
+
                         // first try with raycast, if it fails fall back to normal path
-                        float targetObjectSize = std::min(target->GetCombatReach(), 4.0f);
-                        bool result = m_preGeneratedPath->CalculatePath(target->GetPositionX(), target->GetPositionY(), target->GetPositionZ() + targetObjectSize, false, true);
+                        bool result = m_preGeneratedPath->CalculatePath(target->GetPositionX(), target->GetPositionY(), target->GetPositionZ() + targetObjectSizeForZOffset, false, true);
                         if (m_preGeneratedPath->GetPathType() & PATHFIND_SHORT)
                             return SPELL_FAILED_OUT_OF_RANGE;
                         else if (!result || m_preGeneratedPath->GetPathType() & (PATHFIND_NOPATH | PATHFIND_INCOMPLETE))
                         {
-                            result = m_preGeneratedPath->CalculatePath(target->GetPositionX(), target->GetPositionY(), target->GetPositionZ() + targetObjectSize, false, false);
+                            result = m_preGeneratedPath->CalculatePath(target->GetPositionX(), target->GetPositionY(), target->GetPositionZ() + targetObjectSizeForZOffset, false, false);
                             if (m_preGeneratedPath->GetPathType() & PATHFIND_SHORT)
                                 return SPELL_FAILED_OUT_OF_RANGE;
                             else if (!result || m_preGeneratedPath->GetPathType() & (PATHFIND_NOPATH | PATHFIND_INCOMPLETE))
@@ -5530,10 +5536,10 @@
                                 else
                                 {
                                     float x, y, z;
-                                    target->GetClosePoint(x, y, z, targetObjectSize);
-                                    target->GetMap()->getObjectHitPos(target->GetPhaseMask(), target->GetPositionX(), target->GetPositionY(), target->GetPositionZ() + targetObjectSize, x, y, z + targetObjectSize, x, y, z, -targetObjectSize);
-                                    result = m_preGeneratedPath->CalculatePath(x, y, z + targetObjectSize, false, false);
-
+                                    target->GetClosePoint(x, y, z, targetObjectSizeForZOffset);
+                                    target->GetMap()->getObjectHitPos(target->GetPhaseMask(), target->GetPositionX(), target->GetPositionY(), target->GetPositionZ() + targetObjectSizeForZOffset, x, y, z + targetObjectSizeForZOffset, x, y, z, -targetObjectSizeForZOffset);
+                                    result = m_preGeneratedPath->CalculatePath(x, y, z + targetObjectSizeForZOffset, false, false);
+                                    
                                     if (!result || m_preGeneratedPath->GetPathType() & (PATHFIND_NOPATH | PATHFIND_INCOMPLETE))
                                         return SPELL_FAILED_NOPATH;
                                     else
@@ -5545,20 +5551,6 @@
                         }
                         else if (m_preGeneratedPath->IsInvalidDestinationZ(target)) // Check position z, if in a straight line
                             return SPELL_FAILED_NOPATH;
-=======
-
-                    m_preGeneratedPath = Trinity::make_unique<PathGenerator>(unitCaster);
-                    m_preGeneratedPath->SetPathLengthLimit(range);
-
-                    // first try with raycast, if it fails fall back to normal path
-                    bool result = m_preGeneratedPath->CalculatePath(target->GetPositionX(), target->GetPositionY(), target->GetPositionZ(), false, false);
-                    if (m_preGeneratedPath->GetPathType() & PATHFIND_SHORT)
-                        return SPELL_FAILED_OUT_OF_RANGE;
-                    else if (!result || m_preGeneratedPath->GetPathType() & (PATHFIND_NOPATH | PATHFIND_INCOMPLETE))
-                        return SPELL_FAILED_NOPATH;
-                    else if (m_preGeneratedPath->IsInvalidDestinationZ(target)) // Check position z, if not in a straight line
-                        return SPELL_FAILED_NOPATH;
->>>>>>> 443a425c
 
                         if (!skipreduce)
                             m_preGeneratedPath->ShortenPathUntilDist(PositionToVector3(target), objSize); // move back
