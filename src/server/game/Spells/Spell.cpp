/*
 * Copyright (C) 2008-2013 TrinityCore <http://www.trinitycore.org/>
 * Copyright (C) 2005-2009 MaNGOS <http://getmangos.com/>
 *
 * This program is free software; you can redistribute it and/or modify it
 * under the terms of the GNU General Public License as published by the
 * Free Software Foundation; either version 2 of the License, or (at your
 * option) any later version.
 *
 * This program is distributed in the hope that it will be useful, but WITHOUT
 * ANY WARRANTY; without even the implied warranty of MERCHANTABILITY or
 * FITNESS FOR A PARTICULAR PURPOSE. See the GNU General Public License for
 * more details.
 *
 * You should have received a copy of the GNU General Public License along
 * with this program. If not, see <http://www.gnu.org/licenses/>.
 */

#include "Common.h"
#include "DatabaseEnv.h"
#include "WorldPacket.h"
#include "WorldSession.h"
#include "GridNotifiers.h"
#include "GridNotifiersImpl.h"
#include "Opcodes.h"
#include "Log.h"
#include "UpdateMask.h"
#include "World.h"
#include "ObjectMgr.h"
#include "SpellMgr.h"
#include "Player.h"
#include "Pet.h"
#include "Unit.h"
#include "Totem.h"
#include "Spell.h"
#include "DynamicObject.h"
#include "Guild.h"
#include "Group.h"
#include "UpdateData.h"
#include "MapManager.h"
#include "ObjectAccessor.h"
#include "CellImpl.h"
#include "SharedDefines.h"
#include "LootMgr.h"
#include "VMapFactory.h"
#include "Battleground.h"
#include "Util.h"
#include "TemporarySummon.h"
#include "Vehicle.h"
#include "SpellAuraEffects.h"
#include "ScriptMgr.h"
#include "ConditionMgr.h"
#include "DisableMgr.h"
#include "SpellScript.h"
#include "InstanceScript.h"
#include "SpellInfo.h"
#include "DB2Stores.h"
#include "Battlefield.h"
#include "BattlefieldMgr.h"

extern pEffect SpellEffects[TOTAL_SPELL_EFFECTS];

SpellDestination::SpellDestination()
{
    _position.Relocate(0, 0, 0, 0);
    _transportGUID = 0;
    _transportOffset.Relocate(0, 0, 0, 0);
}

SpellDestination::SpellDestination(float x, float y, float z, float orientation, uint32 mapId)
{
    _position.Relocate(x, y, z, orientation);
    _transportGUID = 0;
    _position.m_mapId = mapId;
}

SpellDestination::SpellDestination(Position const& pos)
{
    _position.Relocate(pos);
    _transportGUID = 0;
}

SpellDestination::SpellDestination(WorldObject const& wObj)
{
    _transportGUID = wObj.GetTransGUID();
    _transportOffset.Relocate(wObj.GetTransOffsetX(), wObj.GetTransOffsetY(), wObj.GetTransOffsetZ(), wObj.GetTransOffsetO());
    _position.Relocate(wObj);
    _position.SetOrientation(wObj.GetOrientation());
}


SpellCastTargets::SpellCastTargets() : m_elevation(0), m_speed(0), m_strTarget()
{
    m_objectTarget = NULL;
    m_itemTarget = NULL;

    m_objectTargetGUID   = 0;
    m_itemTargetGUID   = 0;
    m_itemTargetEntry  = 0;

    m_targetMask = 0;
}

SpellCastTargets::~SpellCastTargets()
{
}

void SpellCastTargets::Read(ByteBuffer& data, Unit* caster)
{
    data >> m_targetMask;

    if (m_targetMask == TARGET_FLAG_NONE)
        return;

    if (m_targetMask & (TARGET_FLAG_UNIT | TARGET_FLAG_UNIT_MINIPET | TARGET_FLAG_GAMEOBJECT | TARGET_FLAG_CORPSE_ENEMY | TARGET_FLAG_CORPSE_ALLY))
        data.readPackGUID(m_objectTargetGUID);

    if (m_targetMask & (TARGET_FLAG_ITEM | TARGET_FLAG_TRADE_ITEM))
        data.readPackGUID(m_itemTargetGUID);

    if (m_targetMask & TARGET_FLAG_SOURCE_LOCATION)
    {
        data.readPackGUID(m_src._transportGUID);
        if (m_src._transportGUID)
            data >> m_src._transportOffset.PositionXYZStream();
        else
            data >> m_src._position.PositionXYZStream();
    }
    else
    {
        m_src._transportGUID = caster->GetTransGUID();
        if (m_src._transportGUID)
            m_src._transportOffset.Relocate(caster->GetTransOffsetX(), caster->GetTransOffsetY(), caster->GetTransOffsetZ(), caster->GetTransOffsetO());
        else
            m_src._position.Relocate(caster);
    }

    if (m_targetMask & TARGET_FLAG_DEST_LOCATION)
    {
        data.readPackGUID(m_dst._transportGUID);
        if (m_dst._transportGUID)
            data >> m_dst._transportOffset.PositionXYZStream();
        else
            data >> m_dst._position.PositionXYZStream();
    }
    else
    {
        m_dst._transportGUID = caster->GetTransGUID();
        if (m_dst._transportGUID)
            m_dst._transportOffset.Relocate(caster->GetTransOffsetX(), caster->GetTransOffsetY(), caster->GetTransOffsetZ(), caster->GetTransOffsetO());
        else
            m_dst._position.Relocate(caster);
    }

    if (m_targetMask & TARGET_FLAG_STRING)
        data >> m_strTarget;

    Update(caster);
}

void SpellCastTargets::Write(ByteBuffer& data)
{
    data << uint32(m_targetMask);

    if (m_targetMask & (TARGET_FLAG_UNIT | TARGET_FLAG_CORPSE_ALLY | TARGET_FLAG_GAMEOBJECT | TARGET_FLAG_CORPSE_ENEMY | TARGET_FLAG_UNIT_MINIPET))
        data.appendPackGUID(m_objectTargetGUID);

    if (m_targetMask & (TARGET_FLAG_ITEM | TARGET_FLAG_TRADE_ITEM))
    {
        if (m_itemTarget)
            data.append(m_itemTarget->GetPackGUID());
        else
            data << uint8(0);
    }

    if (m_targetMask & TARGET_FLAG_SOURCE_LOCATION)
    {
        data.appendPackGUID(m_src._transportGUID); // relative position guid here - transport for example
        if (m_src._transportGUID)
            data << m_src._transportOffset.PositionXYZStream();
        else
            data << m_src._position.PositionXYZStream();
    }

    if (m_targetMask & TARGET_FLAG_DEST_LOCATION)
    {
        data.appendPackGUID(m_dst._transportGUID); // relative position guid here - transport for example
        if (m_dst._transportGUID)
            data << m_dst._transportOffset.PositionXYZStream();
        else
            data << m_dst._position.PositionXYZStream();
    }

    if (m_targetMask & TARGET_FLAG_STRING)
        data << m_strTarget;
}

uint64 SpellCastTargets::GetUnitTargetGUID() const
{
    switch (GUID_HIPART(m_objectTargetGUID))
    {
        case HIGHGUID_PLAYER:
        case HIGHGUID_VEHICLE:
        case HIGHGUID_UNIT:
        case HIGHGUID_PET:
            return m_objectTargetGUID;
        default:
            return 0LL;
    }
}

Unit* SpellCastTargets::GetUnitTarget() const
{
    if (m_objectTarget)
        return m_objectTarget->ToUnit();
    return NULL;
}

void SpellCastTargets::SetUnitTarget(Unit* target)
{
    if (!target)
        return;

    m_objectTarget = target;
    m_objectTargetGUID = target->GetGUID();
    m_targetMask |= TARGET_FLAG_UNIT;
}

uint64 SpellCastTargets::GetGOTargetGUID() const
{
    switch (GUID_HIPART(m_objectTargetGUID))
    {
        case HIGHGUID_TRANSPORT:
        case HIGHGUID_MO_TRANSPORT:
        case HIGHGUID_GAMEOBJECT:
            return m_objectTargetGUID;
        default:
            return 0LL;
    }
}

GameObject* SpellCastTargets::GetGOTarget() const
{
    if (m_objectTarget)
        return m_objectTarget->ToGameObject();
    return NULL;
}


void SpellCastTargets::SetGOTarget(GameObject* target)
{
    if (!target)
        return;

    m_objectTarget = target;
    m_objectTargetGUID = target->GetGUID();
    m_targetMask |= TARGET_FLAG_GAMEOBJECT;
}

uint64 SpellCastTargets::GetCorpseTargetGUID() const
{
    switch (GUID_HIPART(m_objectTargetGUID))
    {
        case HIGHGUID_CORPSE:
            return m_objectTargetGUID;
        default:
            return 0LL;
    }
}

Corpse* SpellCastTargets::GetCorpseTarget() const
{
    if (m_objectTarget)
        return m_objectTarget->ToCorpse();
    return NULL;
}

WorldObject* SpellCastTargets::GetObjectTarget() const
{
    return m_objectTarget;
}

uint64 SpellCastTargets::GetObjectTargetGUID() const
{
    return m_objectTargetGUID;
}

void SpellCastTargets::RemoveObjectTarget()
{
    m_objectTarget = NULL;
    m_objectTargetGUID = 0LL;
    m_targetMask &= ~(TARGET_FLAG_UNIT_MASK | TARGET_FLAG_CORPSE_MASK | TARGET_FLAG_GAMEOBJECT_MASK);
}

void SpellCastTargets::SetItemTarget(Item* item)
{
    if (!item)
        return;

    m_itemTarget = item;
    m_itemTargetGUID = item->GetGUID();
    m_itemTargetEntry = item->GetEntry();
    m_targetMask |= TARGET_FLAG_ITEM;
}

void SpellCastTargets::SetTradeItemTarget(Player* caster)
{
    m_itemTargetGUID = uint64(TRADE_SLOT_NONTRADED);
    m_itemTargetEntry = 0;
    m_targetMask |= TARGET_FLAG_TRADE_ITEM;

    Update(caster);
}

void SpellCastTargets::UpdateTradeSlotItem()
{
    if (m_itemTarget && (m_targetMask & TARGET_FLAG_TRADE_ITEM))
    {
        m_itemTargetGUID = m_itemTarget->GetGUID();
        m_itemTargetEntry = m_itemTarget->GetEntry();
    }
}

SpellDestination const* SpellCastTargets::GetSrc() const
{
    return &m_src;
}

Position const* SpellCastTargets::GetSrcPos() const
{
    return &m_src._position;
}

void SpellCastTargets::SetSrc(float x, float y, float z)
{
    m_src = SpellDestination(x, y, z);
    m_targetMask |= TARGET_FLAG_SOURCE_LOCATION;
}

void SpellCastTargets::SetSrc(Position const& pos)
{
    m_src = SpellDestination(pos);
    m_targetMask |= TARGET_FLAG_SOURCE_LOCATION;
}

void SpellCastTargets::SetSrc(WorldObject const& wObj)
{
    m_src = SpellDestination(wObj);
    m_targetMask |= TARGET_FLAG_SOURCE_LOCATION;
}

void SpellCastTargets::ModSrc(Position const& pos)
{
    ASSERT(m_targetMask & TARGET_FLAG_SOURCE_LOCATION);

    if (m_src._transportGUID)
    {
        Position offset;
        m_src._position.GetPositionOffsetTo(pos, offset);
        m_src._transportOffset.RelocateOffset(offset);
    }
    m_src._position.Relocate(pos);
}

void SpellCastTargets::RemoveSrc()
{
    m_targetMask &= ~(TARGET_FLAG_SOURCE_LOCATION);
}

SpellDestination const* SpellCastTargets::GetDst() const
{
    return &m_dst;
}

WorldLocation const* SpellCastTargets::GetDstPos() const
{
    return &m_dst._position;
}

void SpellCastTargets::SetDst(float x, float y, float z, float orientation, uint32 mapId)
{
    m_dst = SpellDestination(x, y, z, orientation, mapId);
    m_targetMask |= TARGET_FLAG_DEST_LOCATION;
}

void SpellCastTargets::SetDst(Position const& pos)
{
    m_dst = SpellDestination(pos);
    m_targetMask |= TARGET_FLAG_DEST_LOCATION;
}

void SpellCastTargets::SetDst(WorldObject const& wObj)
{
    m_dst = SpellDestination(wObj);
    m_targetMask |= TARGET_FLAG_DEST_LOCATION;
}

void SpellCastTargets::SetDst(SpellCastTargets const& spellTargets)
{
    m_dst = spellTargets.m_dst;
    m_targetMask |= TARGET_FLAG_DEST_LOCATION;
}

void SpellCastTargets::ModDst(Position const& pos)
{
    ASSERT(m_targetMask & TARGET_FLAG_DEST_LOCATION);

    if (m_dst._transportGUID)
    {
        Position offset;
        m_dst._position.GetPositionOffsetTo(pos, offset);
        m_dst._transportOffset.RelocateOffset(offset);
    }
    m_dst._position.Relocate(pos);
}

void SpellCastTargets::RemoveDst()
{
    m_targetMask &= ~(TARGET_FLAG_DEST_LOCATION);
}

void SpellCastTargets::Update(Unit* caster)
{
    m_objectTarget = m_objectTargetGUID ? ((m_objectTargetGUID == caster->GetGUID()) ? caster : ObjectAccessor::GetWorldObject(*caster, m_objectTargetGUID)) : NULL;

    m_itemTarget = NULL;
    if (caster->GetTypeId() == TYPEID_PLAYER)
    {
        Player* player = caster->ToPlayer();
        if (m_targetMask & TARGET_FLAG_ITEM)
            m_itemTarget = player->GetItemByGuid(m_itemTargetGUID);
        else if (m_targetMask & TARGET_FLAG_TRADE_ITEM)
            if (m_itemTargetGUID == TRADE_SLOT_NONTRADED) // here it is not guid but slot. Also prevents hacking slots
                if (TradeData* pTrade = player->GetTradeData())
                    m_itemTarget = pTrade->GetTraderData()->GetItem(TRADE_SLOT_NONTRADED);

        if (m_itemTarget)
            m_itemTargetEntry = m_itemTarget->GetEntry();
    }

    // update positions by transport move
    if (HasSrc() && m_src._transportGUID)
    {
        if (WorldObject* transport = ObjectAccessor::GetWorldObject(*caster, m_src._transportGUID))
        {
            m_src._position.Relocate(transport);
            m_src._position.RelocateOffset(m_src._transportOffset);
        }
    }

    if (HasDst() && m_dst._transportGUID)
    {
        if (WorldObject* transport = ObjectAccessor::GetWorldObject(*caster, m_dst._transportGUID))
        {
            m_dst._position.Relocate(transport);
            m_dst._position.RelocateOffset(m_dst._transportOffset);
        }
    }
}

void SpellCastTargets::OutDebug() const
{
    if (!m_targetMask)
        TC_LOG_INFO(LOG_FILTER_SPELLS_AURAS, "No targets");

    TC_LOG_INFO(LOG_FILTER_SPELLS_AURAS, "target mask: %u", m_targetMask);
    if (m_targetMask & (TARGET_FLAG_UNIT_MASK | TARGET_FLAG_CORPSE_MASK | TARGET_FLAG_GAMEOBJECT_MASK))
        TC_LOG_INFO(LOG_FILTER_SPELLS_AURAS, "Object target: " UI64FMTD, m_objectTargetGUID);
    if (m_targetMask & TARGET_FLAG_ITEM)
        TC_LOG_INFO(LOG_FILTER_SPELLS_AURAS, "Item target: " UI64FMTD, m_itemTargetGUID);
    if (m_targetMask & TARGET_FLAG_TRADE_ITEM)
        TC_LOG_INFO(LOG_FILTER_SPELLS_AURAS, "Trade item target: " UI64FMTD, m_itemTargetGUID);
    if (m_targetMask & TARGET_FLAG_SOURCE_LOCATION)
        TC_LOG_INFO(LOG_FILTER_SPELLS_AURAS, "Source location: transport guid:" UI64FMTD " trans offset: %s position: %s", m_src._transportGUID, m_src._transportOffset.ToString().c_str(), m_src._position.ToString().c_str());
    if (m_targetMask & TARGET_FLAG_DEST_LOCATION)
        TC_LOG_INFO(LOG_FILTER_SPELLS_AURAS, "Destination location: transport guid:" UI64FMTD " trans offset: %s position: %s", m_dst._transportGUID, m_dst._transportOffset.ToString().c_str(), m_dst._position.ToString().c_str());
    if (m_targetMask & TARGET_FLAG_STRING)
        TC_LOG_INFO(LOG_FILTER_SPELLS_AURAS, "String: %s", m_strTarget.c_str());
    TC_LOG_INFO(LOG_FILTER_SPELLS_AURAS, "speed: %f", m_speed);
    TC_LOG_INFO(LOG_FILTER_SPELLS_AURAS, "elevation: %f", m_elevation);
}

SpellValue::SpellValue(SpellInfo const* proto)
{
    for (uint32 i = 0; i < MAX_SPELL_EFFECTS; ++i)
        EffectBasePoints[i] = proto->Effects[i].BasePoints;
    MaxAffectedTargets = proto->MaxAffectedTargets;
    RadiusMod = 1.0f;
    AuraStackAmount = 1;
}

Spell::Spell(Unit* caster, SpellInfo const* info, TriggerCastFlags triggerFlags, uint64 originalCasterGUID, bool skipCheck) :
m_spellInfo(sSpellMgr->GetSpellForDifficultyFromSpell(info, caster)),
m_caster((info->AttributesEx6 & SPELL_ATTR6_CAST_BY_CHARMER && caster->GetCharmerOrOwner()) ? caster->GetCharmerOrOwner() : caster)
, m_spellValue(new SpellValue(m_spellInfo)), m_preGeneratedPath(PathGenerator(m_caster))
{
    m_customError = SPELL_CUSTOM_ERROR_NONE;
    m_skipCheck = skipCheck;
    m_selfContainer = NULL;
    m_referencedFromCurrentSpell = false;
    m_executedCurrently = false;
    m_needComboPoints = m_spellInfo->NeedsComboPoints();
    m_comboPointGain = 0;
    m_delayStart = 0;
    m_delayAtDamageCount = 0;

    m_applyMultiplierMask = 0;
    m_auraScaleMask = 0;

    // Get data for type of attack
    switch (m_spellInfo->DmgClass)
    {
        case SPELL_DAMAGE_CLASS_MELEE:
            if (m_spellInfo->AttributesEx3 & SPELL_ATTR3_REQ_OFFHAND)
                m_attackType = OFF_ATTACK;
            else
                m_attackType = BASE_ATTACK;
            break;
        case SPELL_DAMAGE_CLASS_RANGED:
            m_attackType = m_spellInfo->IsRangedWeaponSpell() ? RANGED_ATTACK : BASE_ATTACK;
            break;
        default:
                                                            // Wands
            if (m_spellInfo->AttributesEx2 & SPELL_ATTR2_AUTOREPEAT_FLAG)
                m_attackType = RANGED_ATTACK;
            else
                m_attackType = BASE_ATTACK;
            break;
    }

    m_spellSchoolMask = info->GetSchoolMask();           // Can be override for some spell (wand shoot for example)

    if (m_attackType == RANGED_ATTACK)
        // wand case
        if ((m_caster->getClassMask() & CLASSMASK_WAND_USERS) != 0 && m_caster->GetTypeId() == TYPEID_PLAYER)
            if (Item* pItem = m_caster->ToPlayer()->GetWeaponForAttack(RANGED_ATTACK))
                m_spellSchoolMask = SpellSchoolMask(1 << pItem->GetTemplate()->DamageType);

    if (originalCasterGUID)
        m_originalCasterGUID = originalCasterGUID;
    else
        m_originalCasterGUID = m_caster->GetGUID();

    if (m_originalCasterGUID == m_caster->GetGUID())
        m_originalCaster = m_caster;
    else
    {
        m_originalCaster = ObjectAccessor::GetUnit(*m_caster, m_originalCasterGUID);
        if (m_originalCaster && !m_originalCaster->IsInWorld())
            m_originalCaster = NULL;
    }

    m_spellState = SPELL_STATE_NULL;
    _triggeredCastFlags = triggerFlags;
    if (info->AttributesEx4 & SPELL_ATTR4_TRIGGERED)
        _triggeredCastFlags = TRIGGERED_FULL_MASK;

    m_CastItem = NULL;
    m_castItemGUID = 0;

    unitTarget = NULL;
    itemTarget = NULL;
    gameObjTarget = NULL;
    focusObject = NULL;
    m_cast_count = 0;
    m_glyphIndex = 0;
    m_preCastSpell = 0;
    m_triggeredByAuraSpell  = NULL;
    m_spellAura = NULL;

    //Auto Shot & Shoot (wand)
    m_autoRepeat = m_spellInfo->IsAutoRepeatRangedSpell();

    m_runesState = 0;
    m_powerCost = 0;                                        // setup to correct value in Spell::prepare, must not be used before.
    m_casttime = 0;                                         // setup to correct value in Spell::prepare, must not be used before.
    m_timer = 0;                                            // will set to castime in prepare

    m_channelTargetEffectMask = 0;

    // Determine if spell can be reflected back to the caster
    // Patch 1.2 notes: Spell Reflection no longer reflects abilities
    m_canReflect = m_spellInfo->DmgClass == SPELL_DAMAGE_CLASS_MAGIC && !(m_spellInfo->Attributes & SPELL_ATTR0_ABILITY)
        && !(m_spellInfo->AttributesEx & SPELL_ATTR1_CANT_BE_REFLECTED) && !(m_spellInfo->Attributes & SPELL_ATTR0_UNAFFECTED_BY_INVULNERABILITY)
        && !m_spellInfo->IsPassive() && !m_spellInfo->IsPositive();

    CleanupTargetList();
    memset(m_effectExecuteData, 0, MAX_SPELL_EFFECTS * sizeof(ByteBuffer*));

    for (uint8 i = 0; i < MAX_SPELL_EFFECTS; ++i)
        m_destTargets[i] = SpellDestination(*m_caster);
}

Spell::~Spell()
{
    // unload scripts
    while (!m_loadedScripts.empty())
    {
        std::list<SpellScript*>::iterator itr = m_loadedScripts.begin();
        (*itr)->_Unload();
        delete (*itr);
        m_loadedScripts.erase(itr);
    }

    if (m_referencedFromCurrentSpell && m_selfContainer && *m_selfContainer == this)
    {
        // Clean the reference to avoid later crash.
        // If this error is repeating, we may have to add an ASSERT to better track down how we get into this case.
        TC_LOG_ERROR(LOG_FILTER_SPELLS_AURAS, "SPELL: deleting spell for spell ID %u. However, spell still referenced.", m_spellInfo->Id);
        *m_selfContainer = NULL;
    }

    if (m_caster && m_caster->GetTypeId() == TYPEID_PLAYER)
        ASSERT(m_caster->ToPlayer()->m_spellModTakingSpell != this);

    delete m_spellValue;

    CheckEffectExecuteData();
}

void Spell::InitExplicitTargets(SpellCastTargets const& targets)
{
    m_targets = targets;
    // this function tries to correct spell explicit targets for spell
    // client doesn't send explicit targets correctly sometimes - we need to fix such spells serverside
    // this also makes sure that we correctly send explicit targets to client (removes redundant data)
    uint32 neededTargets = m_spellInfo->GetExplicitTargetMask();

    if (WorldObject* target = m_targets.GetObjectTarget())
    {
        // check if object target is valid with needed target flags
        // for unit case allow corpse target mask because player with not released corpse is a unit target
        if ((target->ToUnit() && !(neededTargets & (TARGET_FLAG_UNIT_MASK | TARGET_FLAG_CORPSE_MASK)))
            || (target->ToGameObject() && !(neededTargets & TARGET_FLAG_GAMEOBJECT_MASK))
            || (target->ToCorpse() && !(neededTargets & TARGET_FLAG_CORPSE_MASK)))
            m_targets.RemoveObjectTarget();
    }
    else
    {
        // try to select correct unit target if not provided by client or by serverside cast
        if (neededTargets & (TARGET_FLAG_UNIT_MASK))
        {
            Unit* unit = NULL;
            // try to use player selection as a target
            if (Player* playerCaster = m_caster->ToPlayer())
            {
                // selection has to be found and to be valid target for the spell
                if (Unit* selectedUnit = ObjectAccessor::GetUnit(*m_caster, playerCaster->GetSelection()))
                    if (m_spellInfo->CheckExplicitTarget(m_caster, selectedUnit) == SPELL_CAST_OK)
                        unit = selectedUnit;
            }
            // try to use attacked unit as a target
            else if ((m_caster->GetTypeId() == TYPEID_UNIT) && neededTargets & (TARGET_FLAG_UNIT_ENEMY | TARGET_FLAG_UNIT))
                unit = m_caster->GetVictim();

            // didn't find anything - let's use self as target
            if (!unit && neededTargets & (TARGET_FLAG_UNIT_RAID | TARGET_FLAG_UNIT_PARTY | TARGET_FLAG_UNIT_ALLY))
                unit = m_caster;

            m_targets.SetUnitTarget(unit);
        }
    }

    // check if spell needs dst target
    if (neededTargets & TARGET_FLAG_DEST_LOCATION)
    {
        // and target isn't set
        if (!m_targets.HasDst())
        {
            // try to use unit target if provided
            if (WorldObject* target = targets.GetObjectTarget())
                m_targets.SetDst(*target);
            // or use self if not available
            else
                m_targets.SetDst(*m_caster);
        }
    }
    else
        m_targets.RemoveDst();

    if (neededTargets & TARGET_FLAG_SOURCE_LOCATION)
    {
        if (!targets.HasSrc())
            m_targets.SetSrc(*m_caster);
    }
    else
        m_targets.RemoveSrc();
}

void Spell::SelectExplicitTargets()
{
    // here go all explicit target changes made to explicit targets after spell prepare phase is finished
    if (Unit* target = m_targets.GetUnitTarget())
    {
        // check for explicit target redirection, for Grounding Totem for example
        if (m_spellInfo->GetExplicitTargetMask() & TARGET_FLAG_UNIT_ENEMY
            || (m_spellInfo->GetExplicitTargetMask() & TARGET_FLAG_UNIT && !m_spellInfo->IsPositive()))
        {
            Unit* redirect;
            switch (m_spellInfo->DmgClass)
            {
                case SPELL_DAMAGE_CLASS_MAGIC:
                    redirect = m_caster->GetMagicHitRedirectTarget(target, m_spellInfo);
                    break;
                case SPELL_DAMAGE_CLASS_MELEE:
                case SPELL_DAMAGE_CLASS_RANGED:
                    redirect = m_caster->GetMeleeHitRedirectTarget(target, m_spellInfo);
                    break;
                default:
                    redirect = NULL;
                    break;
            }
            if (redirect && (redirect != target))
                m_targets.SetUnitTarget(redirect);
        }
    }
}

void Spell::SelectSpellTargets()
{
    // select targets for cast phase
    SelectExplicitTargets();

    uint32 processedAreaEffectsMask = 0;
    for (uint32 i = 0; i < MAX_SPELL_EFFECTS; ++i)
    {
        // not call for empty effect.
        // Also some spells use not used effect targets for store targets for dummy effect in triggered spells
        if (!m_spellInfo->Effects[i].IsEffect())
            continue;

        // set expected type of implicit targets to be sent to client
        uint32 implicitTargetMask = GetTargetFlagMask(m_spellInfo->Effects[i].TargetA.GetObjectType()) | GetTargetFlagMask(m_spellInfo->Effects[i].TargetB.GetObjectType());
        if (implicitTargetMask & TARGET_FLAG_UNIT)
            m_targets.SetTargetFlag(TARGET_FLAG_UNIT);
        if (implicitTargetMask & (TARGET_FLAG_GAMEOBJECT | TARGET_FLAG_GAMEOBJECT_ITEM))
            m_targets.SetTargetFlag(TARGET_FLAG_GAMEOBJECT);

        SelectEffectImplicitTargets(SpellEffIndex(i), m_spellInfo->Effects[i].TargetA, processedAreaEffectsMask);
        SelectEffectImplicitTargets(SpellEffIndex(i), m_spellInfo->Effects[i].TargetB, processedAreaEffectsMask);

        // Select targets of effect based on effect type
        // those are used when no valid target could be added for spell effect based on spell target type
        // some spell effects use explicit target as a default target added to target map (like SPELL_EFFECT_LEARN_SPELL)
        // some spell effects add target to target map only when target type specified (like SPELL_EFFECT_WEAPON)
        // some spell effects don't add anything to target map (confirmed with sniffs) (like SPELL_EFFECT_DESTROY_ALL_TOTEMS)
        SelectEffectTypeImplicitTargets(i);

        if (m_targets.HasDst())
            AddDestTarget(*m_targets.GetDst(), i);

        if (m_spellInfo->IsChanneled())
        {
            uint8 mask = (1 << i);
            for (std::list<TargetInfo>::iterator ihit = m_UniqueTargetInfo.begin(); ihit != m_UniqueTargetInfo.end(); ++ihit)
            {
                if (ihit->effectMask & mask)
                {
                    m_channelTargetEffectMask |= mask;
                    break;
                }
            }
        }
        else if (m_auraScaleMask)
        {
            bool checkLvl = !m_UniqueTargetInfo.empty();
            for (std::list<TargetInfo>::iterator ihit = m_UniqueTargetInfo.begin(); ihit != m_UniqueTargetInfo.end();)
            {
                // remove targets which did not pass min level check
                if (m_auraScaleMask && ihit->effectMask == m_auraScaleMask)
                {
                    // Do not check for selfcast
                    if (!ihit->scaleAura && ihit->targetGUID != m_caster->GetGUID())
                    {
                         m_UniqueTargetInfo.erase(ihit++);
                         continue;
                    }
                }
                ++ihit;
            }
            if (checkLvl && m_UniqueTargetInfo.empty())
            {
                SendCastResult(SPELL_FAILED_LOWLEVEL);
                finish(false);
            }
        }
    }

    if (m_targets.HasDst())
    {
        if (m_targets.HasTraj())
        {
            float speed = m_targets.GetSpeedXY();
            if (speed > 0.0f)
                m_delayMoment = (uint64)floor(m_targets.GetDist2d() / speed * 1000.0f);
        }
        else if (m_spellInfo->Speed > 0.0f)
        {
            float dist = m_caster->GetDistance(*m_targets.GetDstPos());
            if (!(m_spellInfo->AttributesEx9 & SPELL_ATTR9_SPECIAL_DELAY_CALCULATION))
                m_delayMoment = uint64(floor(dist / m_spellInfo->Speed * 1000.0f));
            else
                m_delayMoment = uint64(m_spellInfo->Speed * 1000.0f);
        }
    }
}

void Spell::SelectEffectImplicitTargets(SpellEffIndex effIndex, SpellImplicitTargetInfo const& targetType, uint32& processedEffectMask)
{
    if (!targetType.GetTarget())
        return;

    uint32 effectMask = 1 << effIndex;
    // set the same target list for all effects
    // some spells appear to need this, however this requires more research
    switch (targetType.GetSelectionCategory())
    {
        case TARGET_SELECT_CATEGORY_NEARBY:
        case TARGET_SELECT_CATEGORY_CONE:
        case TARGET_SELECT_CATEGORY_AREA:
            // targets for effect already selected
            if (effectMask & processedEffectMask)
                return;
            // choose which targets we can select at once
            for (uint32 j = effIndex + 1; j < MAX_SPELL_EFFECTS; ++j)
            {
                SpellEffectInfo const* effects = GetSpellInfo()->Effects;
                if (effects[j].IsEffect() &&
                    effects[effIndex].TargetA.GetTarget() == effects[j].TargetA.GetTarget() &&
                    effects[effIndex].TargetB.GetTarget() == effects[j].TargetB.GetTarget() &&
                    effects[effIndex].ImplicitTargetConditions == effects[j].ImplicitTargetConditions &&
                    effects[effIndex].CalcRadius(m_caster) == effects[j].CalcRadius(m_caster) &&
                    CheckScriptEffectImplicitTargets(effIndex, j))
                {
                    effectMask |= 1 << j;
                }
            }
            processedEffectMask |= effectMask;
            break;
        default:
            break;
    }

    switch (targetType.GetSelectionCategory())
    {
        case TARGET_SELECT_CATEGORY_CHANNEL:
            SelectImplicitChannelTargets(effIndex, targetType);
            break;
        case TARGET_SELECT_CATEGORY_NEARBY:
            SelectImplicitNearbyTargets(effIndex, targetType, effectMask);
            break;
        case TARGET_SELECT_CATEGORY_CONE:
            SelectImplicitConeTargets(effIndex, targetType, effectMask);
            break;
        case TARGET_SELECT_CATEGORY_AREA:
            SelectImplicitAreaTargets(effIndex, targetType, effectMask);
            break;
        case TARGET_SELECT_CATEGORY_DEFAULT:
            switch (targetType.GetObjectType())
            {
                case TARGET_OBJECT_TYPE_SRC:
                    switch (targetType.GetReferenceType())
                    {
                        case TARGET_REFERENCE_TYPE_CASTER:
                            m_targets.SetSrc(*m_caster);
                            break;
                        default:
                            ASSERT(false && "Spell::SelectEffectImplicitTargets: received not implemented select target reference type for TARGET_TYPE_OBJECT_SRC");
                            break;
                    }
                    break;
                case TARGET_OBJECT_TYPE_DEST:
                     switch (targetType.GetReferenceType())
                     {
                         case TARGET_REFERENCE_TYPE_CASTER:
                             SelectImplicitCasterDestTargets(effIndex, targetType);
                             break;
                         case TARGET_REFERENCE_TYPE_TARGET:
                             SelectImplicitTargetDestTargets(effIndex, targetType);
                             break;
                         case TARGET_REFERENCE_TYPE_DEST:
                             SelectImplicitDestDestTargets(effIndex, targetType);
                             break;
                         default:
                             ASSERT(false && "Spell::SelectEffectImplicitTargets: received not implemented select target reference type for TARGET_TYPE_OBJECT_DEST");
                             break;
                     }
                     break;
                default:
                    switch (targetType.GetReferenceType())
                    {
                        case TARGET_REFERENCE_TYPE_CASTER:
                            SelectImplicitCasterObjectTargets(effIndex, targetType);
                            break;
                        case TARGET_REFERENCE_TYPE_TARGET:
                            SelectImplicitTargetObjectTargets(effIndex, targetType);
                            break;
                        default:
                            ASSERT(false && "Spell::SelectEffectImplicitTargets: received not implemented select target reference type for TARGET_TYPE_OBJECT");
                            break;
                    }
                    break;
            }
            break;
        case TARGET_SELECT_CATEGORY_NYI:
            TC_LOG_DEBUG(LOG_FILTER_SPELLS_AURAS, "SPELL: target type %u, found in spellID %u, effect %u is not implemented yet!", m_spellInfo->Id, effIndex, targetType.GetTarget());
            break;
        default:
            ASSERT(false && "Spell::SelectEffectImplicitTargets: received not implemented select target category");
            break;
    }
}

void Spell::SelectImplicitChannelTargets(SpellEffIndex effIndex, SpellImplicitTargetInfo const& targetType)
{
    if (targetType.GetReferenceType() != TARGET_REFERENCE_TYPE_CASTER)
    {
        ASSERT(false && "Spell::SelectImplicitChannelTargets: received not implemented target reference type");
        return;
    }

    Spell* channeledSpell = m_originalCaster->GetCurrentSpell(CURRENT_CHANNELED_SPELL);
    if (!channeledSpell)
    {
        TC_LOG_DEBUG(LOG_FILTER_SPELLS_AURAS, "Spell::SelectImplicitChannelTargets: cannot find channel spell for spell ID %u, effect %u", m_spellInfo->Id, effIndex);
        return;
    }
    switch (targetType.GetTarget())
    {
        case TARGET_UNIT_CHANNEL_TARGET:
        {
            WorldObject* target = ObjectAccessor::GetUnit(*m_caster, m_originalCaster->GetUInt64Value(UNIT_FIELD_CHANNEL_OBJECT));
            CallScriptObjectTargetSelectHandlers(target, effIndex);
            // unit target may be no longer avalible - teleported out of map for example
            if (target && target->ToUnit())
                AddUnitTarget(target->ToUnit(), 1 << effIndex);
            else
                TC_LOG_DEBUG(LOG_FILTER_SPELLS_AURAS, "SPELL: cannot find channel spell target for spell ID %u, effect %u", m_spellInfo->Id, effIndex);
            break;
        }
        case TARGET_DEST_CHANNEL_TARGET:
            if (channeledSpell->m_targets.HasDst())
                m_targets.SetDst(channeledSpell->m_targets);
            else if (WorldObject* target = ObjectAccessor::GetWorldObject(*m_caster, m_originalCaster->GetUInt64Value(UNIT_FIELD_CHANNEL_OBJECT)))
            {
                CallScriptObjectTargetSelectHandlers(target, effIndex);
                if (target)
                    m_targets.SetDst(*target);
            }
            else
                TC_LOG_DEBUG(LOG_FILTER_SPELLS_AURAS, "SPELL: cannot find channel spell destination for spell ID %u, effect %u", m_spellInfo->Id, effIndex);
            break;
        case TARGET_DEST_CHANNEL_CASTER:
            m_targets.SetDst(*channeledSpell->GetCaster());
            break;
        default:
            ASSERT(false && "Spell::SelectImplicitChannelTargets: received not implemented target type");
            break;
    }
}

void Spell::SelectImplicitNearbyTargets(SpellEffIndex effIndex, SpellImplicitTargetInfo const& targetType, uint32 effMask)
{
    if (targetType.GetReferenceType() != TARGET_REFERENCE_TYPE_CASTER)
    {
        ASSERT(false && "Spell::SelectImplicitNearbyTargets: received not implemented target reference type");
        return;
    }

    float range = 0.0f;
    switch (targetType.GetCheckType())
    {
        case TARGET_CHECK_ENEMY:
            range = m_spellInfo->GetMaxRange(false, m_caster, this);
            break;
        case TARGET_CHECK_ALLY:
        case TARGET_CHECK_PARTY:
        case TARGET_CHECK_RAID:
        case TARGET_CHECK_RAID_CLASS:
            range = m_spellInfo->GetMaxRange(true, m_caster, this);
            break;
        case TARGET_CHECK_ENTRY:
        case TARGET_CHECK_DEFAULT:
            range = m_spellInfo->GetMaxRange(m_spellInfo->IsPositive(), m_caster, this);
            break;
        default:
            ASSERT(false && "Spell::SelectImplicitNearbyTargets: received not implemented selection check type");
            break;
    }

    ConditionList* condList = m_spellInfo->Effects[effIndex].ImplicitTargetConditions;

    // handle emergency case - try to use other provided targets if no conditions provided
    if (targetType.GetCheckType() == TARGET_CHECK_ENTRY && (!condList || condList->empty()))
    {
        TC_LOG_DEBUG(LOG_FILTER_SPELLS_AURAS, "Spell::SelectImplicitNearbyTargets: no conditions entry for target with TARGET_CHECK_ENTRY of spell ID %u, effect %u - selecting default targets", m_spellInfo->Id, effIndex);
        switch (targetType.GetObjectType())
        {
            case TARGET_OBJECT_TYPE_GOBJ:
                if (m_spellInfo->RequiresSpellFocus)
                {
                    if (focusObject)
                        AddGOTarget(focusObject, effMask);
                    return;
                }
                break;
            case TARGET_OBJECT_TYPE_DEST:
                if (m_spellInfo->RequiresSpellFocus)
                {
                    if (focusObject)
                        m_targets.SetDst(*focusObject);
                    return;
                }
                break;
            default:
                break;
        }
    }

    WorldObject* target = SearchNearbyTarget(range, targetType.GetObjectType(), targetType.GetCheckType(), condList);
    if (!target)
    {
        TC_LOG_DEBUG(LOG_FILTER_SPELLS_AURAS, "Spell::SelectImplicitNearbyTargets: cannot find nearby target for spell ID %u, effect %u", m_spellInfo->Id, effIndex);
        return;
    }

    CallScriptObjectTargetSelectHandlers(target, effIndex);

    switch (targetType.GetObjectType())
    {
        case TARGET_OBJECT_TYPE_UNIT:
            if (Unit* unitTarget = target->ToUnit())
                AddUnitTarget(unitTarget, effMask, true, false);
            break;
        case TARGET_OBJECT_TYPE_GOBJ:
            if (GameObject* gobjTarget = target->ToGameObject())
                AddGOTarget(gobjTarget, effMask);
            break;
        case TARGET_OBJECT_TYPE_DEST:
            m_targets.SetDst(*target);
            break;
        default:
            ASSERT(false && "Spell::SelectImplicitNearbyTargets: received not implemented target object type");
            break;
    }

    SelectImplicitChainTargets(effIndex, targetType, target, effMask);
}

void Spell::SelectImplicitConeTargets(SpellEffIndex effIndex, SpellImplicitTargetInfo const& targetType, uint32 effMask)
{
    if (targetType.GetReferenceType() != TARGET_REFERENCE_TYPE_CASTER)
    {
        ASSERT(false && "Spell::SelectImplicitConeTargets: received not implemented target reference type");
        return;
    }
    std::list<WorldObject*> targets;
    SpellTargetObjectTypes objectType = targetType.GetObjectType();
    SpellTargetCheckTypes selectionType = targetType.GetCheckType();
    ConditionList* condList = m_spellInfo->Effects[effIndex].ImplicitTargetConditions;
    float coneAngle = M_PI/2;
    float radius = m_spellInfo->Effects[effIndex].CalcRadius(m_caster) * m_spellValue->RadiusMod;

    if (uint32 containerTypeMask = GetSearcherTypeMask(objectType, condList))
    {
        Trinity::WorldObjectSpellConeTargetCheck check(coneAngle, radius, m_caster, m_spellInfo, selectionType, condList);
        Trinity::WorldObjectListSearcher<Trinity::WorldObjectSpellConeTargetCheck> searcher(m_caster, targets, check, containerTypeMask);
        SearchTargets<Trinity::WorldObjectListSearcher<Trinity::WorldObjectSpellConeTargetCheck> >(searcher, containerTypeMask, m_caster, m_caster, radius);

        CallScriptObjectAreaTargetSelectHandlers(targets, effIndex);

        if (!targets.empty())
        {
            // Other special target selection goes here
            if (uint32 maxTargets = m_spellValue->MaxAffectedTargets)
                Trinity::Containers::RandomResizeList(targets, maxTargets);

            // for compability with older code - add only unit and go targets
            /// @todo remove this
            std::list<Unit*> unitTargets;
            std::list<GameObject*> gObjTargets;

            for (std::list<WorldObject*>::iterator itr = targets.begin(); itr != targets.end(); ++itr)
            {
                if (Unit* unitTarget = (*itr)->ToUnit())
                    unitTargets.push_back(unitTarget);
                else if (GameObject* gObjTarget = (*itr)->ToGameObject())
                    gObjTargets.push_back(gObjTarget);
            }

            for (std::list<Unit*>::iterator itr = unitTargets.begin(); itr != unitTargets.end(); ++itr)
                AddUnitTarget(*itr, effMask, false);

            for (std::list<GameObject*>::iterator itr = gObjTargets.begin(); itr != gObjTargets.end(); ++itr)
                AddGOTarget(*itr, effMask);
        }
    }
}

void Spell::SelectImplicitAreaTargets(SpellEffIndex effIndex, SpellImplicitTargetInfo const& targetType, uint32 effMask)
{
    Unit* referer = NULL;
    switch (targetType.GetReferenceType())
    {
        case TARGET_REFERENCE_TYPE_SRC:
        case TARGET_REFERENCE_TYPE_DEST:
        case TARGET_REFERENCE_TYPE_CASTER:
            referer = m_caster;
            break;
        case TARGET_REFERENCE_TYPE_TARGET:
            referer = m_targets.GetUnitTarget();
            break;
        case TARGET_REFERENCE_TYPE_LAST:
        {
            // find last added target for this effect
            for (std::list<TargetInfo>::reverse_iterator ihit = m_UniqueTargetInfo.rbegin(); ihit != m_UniqueTargetInfo.rend(); ++ihit)
            {
                if (ihit->effectMask & (1<<effIndex))
                {
                    referer = ObjectAccessor::GetUnit(*m_caster, ihit->targetGUID);
                    break;
                }
            }
            break;
        }
        default:
            ASSERT(false && "Spell::SelectImplicitAreaTargets: received not implemented target reference type");
            return;
    }
    if (!referer)
        return;

    Position const* center = NULL;
    switch (targetType.GetReferenceType())
    {
        case TARGET_REFERENCE_TYPE_SRC:
            center = m_targets.GetSrcPos();
            break;
        case TARGET_REFERENCE_TYPE_DEST:
            center = m_targets.GetDstPos();
            break;
        case TARGET_REFERENCE_TYPE_CASTER:
        case TARGET_REFERENCE_TYPE_TARGET:
        case TARGET_REFERENCE_TYPE_LAST:
            center = referer;
            break;
         default:
             ASSERT(false && "Spell::SelectImplicitAreaTargets: received not implemented target reference type");
             return;
    }
    std::list<WorldObject*> targets;
    float radius = m_spellInfo->Effects[effIndex].CalcRadius(m_caster) * m_spellValue->RadiusMod;
    SearchAreaTargets(targets, radius, center, referer, targetType.GetObjectType(), targetType.GetCheckType(), m_spellInfo->Effects[effIndex].ImplicitTargetConditions);

    // Custom entries
    /// @todo remove those
    switch (m_spellInfo->Id)
    {
        case 46584: // Raise Dead
        {
            if (Player* playerCaster = m_caster->ToPlayer())
            {
                for (std::list<WorldObject*>::iterator itr = targets.begin(); itr != targets.end(); ++itr)
                {
                    switch ((*itr)->GetTypeId())
                    {
                        case TYPEID_UNIT:
                        case TYPEID_PLAYER:
                        {
                            Unit* unitTarget = (*itr)->ToUnit();
                            if (unitTarget->IsAlive() || !playerCaster->isHonorOrXPTarget(unitTarget)
                                || ((unitTarget->GetCreatureTypeMask() & (1 << (CREATURE_TYPE_HUMANOID-1))) == 0)
                                || (unitTarget->GetDisplayId() != unitTarget->GetNativeDisplayId()))
                                break;
                            AddUnitTarget(unitTarget, effMask, false);
                            // no break;
                        }
                        case TYPEID_CORPSE: // wont work until corpses are allowed in target lists, but at least will send dest in packet
                            m_targets.SetDst(*(*itr));
                            return; // nothing more to do here
                        default:
                            break;
                    }
                }
            }
            return; // don't add targets to target map
        }
        // Corpse Explosion
        case 49158:
        case 51325:
        case 51326:
        case 51327:
        case 51328:
            // check if our target is not valid (spell can target ghoul or dead unit)
            if (!(m_targets.GetUnitTarget() && m_targets.GetUnitTarget()->GetDisplayId() == m_targets.GetUnitTarget()->GetNativeDisplayId() &&
                ((m_targets.GetUnitTarget()->GetEntry() == 26125 && m_targets.GetUnitTarget()->GetOwnerGUID() == m_caster->GetGUID())
                || m_targets.GetUnitTarget()->isDead())))
            {
                // remove existing targets
                CleanupTargetList();

                for (std::list<WorldObject*>::iterator itr = targets.begin(); itr != targets.end(); ++itr)
                {
                    switch ((*itr)->GetTypeId())
                    {
                        case TYPEID_UNIT:
                        case TYPEID_PLAYER:
                            if (!(*itr)->ToUnit()->isDead())
                                break;
                            AddUnitTarget((*itr)->ToUnit(), 1 << effIndex, false);
                            return;
                        default:
                            break;
                    }
                }
                if (m_caster->GetTypeId() == TYPEID_PLAYER)
                    m_caster->ToPlayer()->RemoveSpellCooldown(m_spellInfo->Id, true);
                SendCastResult(SPELL_FAILED_CANT_DO_THAT_RIGHT_NOW);
                finish(false);
            }
            return;
        default:
            break;
    }

    CallScriptObjectAreaTargetSelectHandlers(targets, effIndex);

    std::list<Unit*> unitTargets;
    std::list<GameObject*> gObjTargets;
    // for compability with older code - add only unit and go targets
    /// @todo remove this
    for (std::list<WorldObject*>::iterator itr = targets.begin(); itr != targets.end(); ++itr)
    {
        if (Unit* unitTarget = (*itr)->ToUnit())
            unitTargets.push_back(unitTarget);
        else if (GameObject* gObjTarget = (*itr)->ToGameObject())
            gObjTargets.push_back(gObjTarget);
    }

    if (!unitTargets.empty())
    {
        // Special target selection for smart heals and energizes
        uint32 maxSize = 0;
        int32 power = -1;
        switch (m_spellInfo->SpellFamilyName)
        {
            case SPELLFAMILY_GENERIC:
                switch (m_spellInfo->Id)
                {
                    case 52759: // Ancestral Awakening
                    case 71610: // Echoes of Light (Althor's Abacus normal version)
                    case 71641: // Echoes of Light (Althor's Abacus heroic version)
                        maxSize = 1;
                        power = POWER_HEALTH;
                        break;
                    case 54968: // Glyph of Holy Light
                        maxSize = m_spellInfo->MaxAffectedTargets;
                        power = POWER_HEALTH;
                        break;
                    case 57669: // Replenishment
                        // In arenas Replenishment may only affect the caster
                        if (m_caster->GetTypeId() == TYPEID_PLAYER && m_caster->ToPlayer()->InArena())
                        {
                            unitTargets.clear();
                            unitTargets.push_back(m_caster);
                            break;
                        }
                        maxSize = 10;
                        power = POWER_MANA;
                        break;
                    default:
                        break;
                }
                break;
            case SPELLFAMILY_PRIEST:
                if (m_spellInfo->SpellFamilyFlags[0] == 0x10000000) // Circle of Healing
                {
                    maxSize = m_caster->HasAura(55675) ? 6 : 5; // Glyph of Circle of Healing
                    power = POWER_HEALTH;
                }
                else if (m_spellInfo->Id == 64844) // Divine Hymn
                {
                    maxSize = 3;
                    power = POWER_HEALTH;
                }
                else if (m_spellInfo->Id == 64904) // Hymn of Hope
                {
                    maxSize = 3;
                    power = POWER_MANA;
                }
                else
                    break;

                // Remove targets outside caster's raid
                for (std::list<Unit*>::iterator itr = unitTargets.begin(); itr != unitTargets.end();)
                {
                    if (!(*itr)->IsInRaidWith(m_caster))
                        itr = unitTargets.erase(itr);
                    else
                        ++itr;
                }
                break;
            case SPELLFAMILY_DRUID:
                if (m_spellInfo->SpellFamilyFlags[1] == 0x04000000) // Wild Growth
                {
                    maxSize = m_caster->HasAura(62970) ? 6 : 5; // Glyph of Wild Growth
                    power = POWER_HEALTH;
                }
                else
                    break;

                // Remove targets outside caster's raid
                for (std::list<Unit*>::iterator itr = unitTargets.begin(); itr != unitTargets.end();)
                    if (!(*itr)->IsInRaidWith(m_caster))
                        itr = unitTargets.erase(itr);
                    else
                        ++itr;
                break;
            default:
                break;
        }

        if (maxSize && power != -1)
        {
            if (Powers(power) == POWER_HEALTH)
            {
                if (unitTargets.size() > maxSize)
                {
                    unitTargets.sort(Trinity::HealthPctOrderPred());
                    unitTargets.resize(maxSize);
                }
            }
            else
            {
                for (std::list<Unit*>::iterator itr = unitTargets.begin(); itr != unitTargets.end();)
                    if ((*itr)->getPowerType() != (Powers)power)
                        itr = unitTargets.erase(itr);
                    else
                        ++itr;

                if (unitTargets.size() > maxSize)
                {
                    unitTargets.sort(Trinity::PowerPctOrderPred((Powers)power));
                    unitTargets.resize(maxSize);
                }
            }
        }

        // Other special target selection goes here
        if (uint32 maxTargets = m_spellValue->MaxAffectedTargets)
            Trinity::Containers::RandomResizeList(unitTargets, maxTargets);

        for (std::list<Unit*>::iterator itr = unitTargets.begin(); itr != unitTargets.end(); ++itr)
            AddUnitTarget(*itr, effMask, false);
    }

    if (!gObjTargets.empty())
    {
        if (uint32 maxTargets = m_spellValue->MaxAffectedTargets)
            Trinity::Containers::RandomResizeList(gObjTargets, maxTargets);

        for (std::list<GameObject*>::iterator itr = gObjTargets.begin(); itr != gObjTargets.end(); ++itr)
            AddGOTarget(*itr, effMask);
    }
}

void Spell::SelectImplicitCasterDestTargets(SpellEffIndex effIndex, SpellImplicitTargetInfo const& targetType)
{
    switch (targetType.GetTarget())
    {
        case TARGET_DEST_CASTER:
            m_targets.SetDst(*m_caster);
            return;
        case TARGET_DEST_HOME:
            if (Player* playerCaster = m_caster->ToPlayer())
                m_targets.SetDst(playerCaster->m_homebindX, playerCaster->m_homebindY, playerCaster->m_homebindZ, playerCaster->GetOrientation(), playerCaster->m_homebindMapId);
            return;
        case TARGET_DEST_DB:
            if (SpellTargetPosition const* st = sSpellMgr->GetSpellTargetPosition(m_spellInfo->Id, effIndex))
            {
                /// @todo fix this check
                if (m_spellInfo->HasEffect(SPELL_EFFECT_TELEPORT_UNITS) || m_spellInfo->HasEffect(SPELL_EFFECT_BIND))
                    m_targets.SetDst(st->target_X, st->target_Y, st->target_Z, st->target_Orientation, (int32)st->target_mapId);
                else if (st->target_mapId == m_caster->GetMapId())
                    m_targets.SetDst(st->target_X, st->target_Y, st->target_Z, st->target_Orientation);
            }
            else
            {
                TC_LOG_DEBUG(LOG_FILTER_SPELLS_AURAS, "SPELL: unknown target coordinates for spell ID %u", m_spellInfo->Id);
                WorldObject* target = m_targets.GetObjectTarget();
                m_targets.SetDst(target ? *target : *m_caster);
            }
            return;
        case TARGET_DEST_CASTER_FISHING:
        {
             float min_dis = m_spellInfo->GetMinRange(true);
             float max_dis = m_spellInfo->GetMaxRange(true);
             float dis = (float)rand_norm() * (max_dis - min_dis) + min_dis;
             float x, y, z, angle;
             angle = (float)rand_norm() * static_cast<float>(M_PI * 35.0f / 180.0f) - static_cast<float>(M_PI * 17.5f / 180.0f);
             m_caster->GetClosePoint(x, y, z, DEFAULT_WORLD_OBJECT_SIZE, dis, angle);

             float ground = z;
             float liquidLevel = m_caster->GetMap()->GetWaterOrGroundLevel(x, y, z, &ground);
             if (liquidLevel <= ground) // When there is no liquid Map::GetWaterOrGroundLevel returns ground level
             {
                 SendCastResult(SPELL_FAILED_NOT_HERE);
                 SendChannelUpdate(0);
                 finish(false);
                 return;
             }

             if (ground + 0.75 > liquidLevel)
             {
                 SendCastResult(SPELL_FAILED_TOO_SHALLOW);
                 SendChannelUpdate(0);
                 finish(false);
                 return;
             }

             m_targets.SetDst(x, y, liquidLevel, m_caster->GetOrientation());
             return;
        }
        default:
            break;
    }

    float dist;
    float angle = targetType.CalcDirectionAngle();
    float objSize = m_caster->GetObjectSize();
    if (targetType.GetTarget() == TARGET_DEST_CASTER_SUMMON)
        dist = PET_FOLLOW_DIST;
    else
        dist = m_spellInfo->Effects[effIndex].CalcRadius(m_caster);

    if (dist < objSize)
        dist = objSize;
    else if (targetType.GetTarget() == TARGET_DEST_CASTER_RANDOM)
        dist = objSize + (dist - objSize) * (float)rand_norm();

    Position pos;
    if (targetType.GetTarget() == TARGET_DEST_CASTER_FRONT_LEAP)
        m_caster->GetFirstCollisionPosition(pos, dist, angle);
    else
        m_caster->GetNearPosition(pos, dist, angle);
    m_targets.SetDst(*m_caster);
    m_targets.ModDst(pos);
}

void Spell::SelectImplicitTargetDestTargets(SpellEffIndex effIndex, SpellImplicitTargetInfo const& targetType)
{
    WorldObject* target = m_targets.GetObjectTarget();
    switch (targetType.GetTarget())
    {
        case TARGET_DEST_TARGET_ENEMY:
        case TARGET_DEST_TARGET_ANY:
            m_targets.SetDst(*target);
            return;
        default:
            break;
    }

    float angle = targetType.CalcDirectionAngle();
    float objSize = target->GetObjectSize();
    float dist = m_spellInfo->Effects[effIndex].CalcRadius(m_caster);
    if (dist < objSize)
        dist = objSize;
    else if (targetType.GetTarget() == TARGET_DEST_TARGET_RANDOM)
        dist = objSize + (dist - objSize) * (float)rand_norm();

    Position pos;
    target->GetNearPosition(pos, dist, angle);
    m_targets.SetDst(*target);
    m_targets.ModDst(pos);
}

void Spell::SelectImplicitDestDestTargets(SpellEffIndex effIndex, SpellImplicitTargetInfo const& targetType)
{
    // set destination to caster if no dest provided
    // can only happen if previous destination target could not be set for some reason
    // (not found nearby target, or channel target for example
    // maybe we should abort the spell in such case?
    if (!m_targets.HasDst())
        m_targets.SetDst(*m_caster);

    switch (targetType.GetTarget())
    {
        case TARGET_DEST_DYNOBJ_ENEMY:
        case TARGET_DEST_DYNOBJ_ALLY:
        case TARGET_DEST_DYNOBJ_NONE:
        case TARGET_DEST_DEST:
            return;
        case TARGET_DEST_TRAJ:
            SelectImplicitTrajTargets();
            return;
        default:
            break;
    }

    float angle = targetType.CalcDirectionAngle();
    float dist = m_spellInfo->Effects[effIndex].CalcRadius(m_caster);
    if (targetType.GetTarget() == TARGET_DEST_DEST_RANDOM)
        dist *= (float)rand_norm();

    Position pos = *m_targets.GetDstPos();
    m_caster->MovePosition(pos, dist, angle);
    m_targets.ModDst(pos);
}

void Spell::SelectImplicitCasterObjectTargets(SpellEffIndex effIndex, SpellImplicitTargetInfo const& targetType)
{
    WorldObject* target = NULL;
    bool checkIfValid = true;

    switch (targetType.GetTarget())
    {
        case TARGET_UNIT_CASTER:
            target = m_caster;
            checkIfValid = false;
            break;
        case TARGET_UNIT_MASTER:
            target = m_caster->GetCharmerOrOwner();
            break;
        case TARGET_UNIT_PET:
            target = m_caster->GetGuardianPet();
            break;
        case TARGET_UNIT_SUMMONER:
            if (m_caster->IsSummon())
                target = m_caster->ToTempSummon()->GetSummoner();
            break;
        case TARGET_UNIT_VEHICLE:
            target = m_caster->GetVehicleBase();
            break;
        case TARGET_UNIT_PASSENGER_0:
        case TARGET_UNIT_PASSENGER_1:
        case TARGET_UNIT_PASSENGER_2:
        case TARGET_UNIT_PASSENGER_3:
        case TARGET_UNIT_PASSENGER_4:
        case TARGET_UNIT_PASSENGER_5:
        case TARGET_UNIT_PASSENGER_6:
        case TARGET_UNIT_PASSENGER_7:
            if (m_caster->GetTypeId() == TYPEID_UNIT && m_caster->ToCreature()->IsVehicle())
                target = m_caster->GetVehicleKit()->GetPassenger(targetType.GetTarget() - TARGET_UNIT_PASSENGER_0);
            break;
        default:
            break;
    }

    CallScriptObjectTargetSelectHandlers(target, effIndex);

    if (target && target->ToUnit())
        AddUnitTarget(target->ToUnit(), 1 << effIndex, checkIfValid);
}

void Spell::SelectImplicitTargetObjectTargets(SpellEffIndex effIndex, SpellImplicitTargetInfo const& targetType)
{
    ASSERT((m_targets.GetObjectTarget() || m_targets.GetItemTarget()) && "Spell::SelectImplicitTargetObjectTargets - no explicit object or item target available!");

    WorldObject* target = m_targets.GetObjectTarget();

    CallScriptObjectTargetSelectHandlers(target, effIndex);

    if (target)
    {
        if (Unit* unit = target->ToUnit())
            AddUnitTarget(unit, 1 << effIndex, true, false);
        else if (GameObject* gobj = target->ToGameObject())
            AddGOTarget(gobj, 1 << effIndex);

        SelectImplicitChainTargets(effIndex, targetType, target, 1 << effIndex);
    }
    // Script hook can remove object target and we would wrongly land here
    else if (Item* item = m_targets.GetItemTarget())
        AddItemTarget(item, 1 << effIndex);
}

void Spell::SelectImplicitChainTargets(SpellEffIndex effIndex, SpellImplicitTargetInfo const& targetType, WorldObject* target, uint32 effMask)
{
    uint32 maxTargets = m_spellInfo->Effects[effIndex].ChainTarget;
    if (Player* modOwner = m_caster->GetSpellModOwner())
        modOwner->ApplySpellMod(m_spellInfo->Id, SPELLMOD_JUMP_TARGETS, maxTargets, this);

    if (maxTargets > 1)
    {
        // mark damage multipliers as used
        for (uint32 k = effIndex; k < MAX_SPELL_EFFECTS; ++k)
            if (effMask & (1 << k))
                m_damageMultipliers[k] = 1.0f;
        m_applyMultiplierMask |= effMask;

        std::list<WorldObject*> targets;
        SearchChainTargets(targets, maxTargets - 1, target, targetType.GetObjectType(), targetType.GetCheckType()
            , m_spellInfo->Effects[effIndex].ImplicitTargetConditions, targetType.GetTarget() == TARGET_UNIT_TARGET_CHAINHEAL_ALLY);

        // Chain primary target is added earlier
        CallScriptObjectAreaTargetSelectHandlers(targets, effIndex);

        // for backward compability
        std::list<Unit*> unitTargets;
        for (std::list<WorldObject*>::iterator itr = targets.begin(); itr != targets.end(); ++itr)
            if (Unit* unitTarget = (*itr)->ToUnit())
                unitTargets.push_back(unitTarget);

        for (std::list<Unit*>::iterator itr = unitTargets.begin(); itr != unitTargets.end(); ++itr)
            AddUnitTarget(*itr, effMask, false);
    }
}

float tangent(float x)
{
    x = tan(x);
    //if (x < std::numeric_limits<float>::max() && x > -std::numeric_limits<float>::max()) return x;
    //if (x >= std::numeric_limits<float>::max()) return std::numeric_limits<float>::max();
    //if (x <= -std::numeric_limits<float>::max()) return -std::numeric_limits<float>::max();
    if (x < 100000.0f && x > -100000.0f) return x;
    if (x >= 100000.0f) return 100000.0f;
    if (x <= 100000.0f) return -100000.0f;
    return 0.0f;
}

#define DEBUG_TRAJ(a) //a

void Spell::SelectImplicitTrajTargets()
{
    if (!m_targets.HasTraj())
        return;

    float dist2d = m_targets.GetDist2d();
    if (!dist2d)
        return;

    float srcToDestDelta = m_targets.GetDstPos()->m_positionZ - m_targets.GetSrcPos()->m_positionZ;

    std::list<WorldObject*> targets;
    Trinity::WorldObjectSpellTrajTargetCheck check(dist2d, m_targets.GetSrcPos(), m_caster, m_spellInfo);
    Trinity::WorldObjectListSearcher<Trinity::WorldObjectSpellTrajTargetCheck> searcher(m_caster, targets, check, GRID_MAP_TYPE_MASK_ALL);
    SearchTargets<Trinity::WorldObjectListSearcher<Trinity::WorldObjectSpellTrajTargetCheck> > (searcher, GRID_MAP_TYPE_MASK_ALL, m_caster, m_targets.GetSrcPos(), dist2d);
    if (targets.empty())
        return;

    targets.sort(Trinity::ObjectDistanceOrderPred(m_caster));

    float b = tangent(m_targets.GetElevation());
    float a = (srcToDestDelta - dist2d * b) / (dist2d * dist2d);
    if (a > -0.0001f)
        a = 0;
    DEBUG_TRAJ(TC_LOG_ERROR(LOG_FILTER_SPELLS_AURAS, "Spell::SelectTrajTargets: a %f b %f", a, b);)

    float bestDist = m_spellInfo->GetMaxRange(false);

    std::list<WorldObject*>::const_iterator itr = targets.begin();
    for (; itr != targets.end(); ++itr)
    {
        if (Unit* unitTarget = (*itr)->ToUnit())
            if (m_caster == *itr || m_caster->IsOnVehicle(unitTarget) || (unitTarget)->GetVehicle())//(*itr)->IsOnVehicle(m_caster))
                continue;

        const float size = std::max((*itr)->GetObjectSize() * 0.7f, 1.0f); // 1/sqrt(3)
        /// @todo all calculation should be based on src instead of m_caster
        const float objDist2d = m_targets.GetSrcPos()->GetExactDist2d(*itr) * std::cos(m_targets.GetSrcPos()->GetRelativeAngle(*itr));
        const float dz = (*itr)->GetPositionZ() - m_targets.GetSrcPos()->m_positionZ;

        DEBUG_TRAJ(TC_LOG_ERROR(LOG_FILTER_SPELLS_AURAS, "Spell::SelectTrajTargets: check %u, dist between %f %f, height between %f %f.", (*itr)->GetEntry(), objDist2d - size, objDist2d + size, dz - size, dz + size);)

        float dist = objDist2d - size;
        float height = dist * (a * dist + b);
        DEBUG_TRAJ(TC_LOG_ERROR(LOG_FILTER_SPELLS_AURAS, "Spell::SelectTrajTargets: dist %f, height %f.", dist, height);)
        if (dist < bestDist && height < dz + size && height > dz - size)
        {
            bestDist = dist > 0 ? dist : 0;
            break;
        }

#define CHECK_DIST {\
            DEBUG_TRAJ(TC_LOG_ERROR(LOG_FILTER_SPELLS_AURAS, "Spell::SelectTrajTargets: dist %f, height %f.", dist, height);)\
            if (dist > bestDist)\
                continue;\
            if (dist < objDist2d + size && dist > objDist2d - size)\
            {\
                bestDist = dist;\
                break;\
            }\
        }

        if (!a)
        {
            height = dz - size;
            dist = height / b;
            CHECK_DIST;

            height = dz + size;
            dist = height / b;
            CHECK_DIST;

            continue;
        }

        height = dz - size;
        float sqrt1 = b * b + 4 * a * height;
        if (sqrt1 > 0)
        {
            sqrt1 = sqrt(sqrt1);
            dist = (sqrt1 - b) / (2 * a);
            CHECK_DIST;
        }

        height = dz + size;
        float sqrt2 = b * b + 4 * a * height;
        if (sqrt2 > 0)
        {
            sqrt2 = sqrt(sqrt2);
            dist = (sqrt2 - b) / (2 * a);
            CHECK_DIST;

            dist = (-sqrt2 - b) / (2 * a);
            CHECK_DIST;
        }

        if (sqrt1 > 0)
        {
            dist = (-sqrt1 - b) / (2 * a);
            CHECK_DIST;
        }
    }

    if (m_targets.GetSrcPos()->GetExactDist2d(m_targets.GetDstPos()) > bestDist)
    {
        float x = m_targets.GetSrcPos()->m_positionX + std::cos(m_caster->GetOrientation()) * bestDist;
        float y = m_targets.GetSrcPos()->m_positionY + std::sin(m_caster->GetOrientation()) * bestDist;
        float z = m_targets.GetSrcPos()->m_positionZ + bestDist * (a * bestDist + b);

        if (itr != targets.end())
        {
            float distSq = (*itr)->GetExactDistSq(x, y, z);
            float sizeSq = (*itr)->GetObjectSize();
            sizeSq *= sizeSq;
            DEBUG_TRAJ(TC_LOG_ERROR(LOG_FILTER_SPELLS_AURAS, "Initial %f %f %f %f %f", x, y, z, distSq, sizeSq);)
            if (distSq > sizeSq)
            {
                float factor = 1 - sqrt(sizeSq / distSq);
                x += factor * ((*itr)->GetPositionX() - x);
                y += factor * ((*itr)->GetPositionY() - y);
                z += factor * ((*itr)->GetPositionZ() - z);

                distSq = (*itr)->GetExactDistSq(x, y, z);
                DEBUG_TRAJ(TC_LOG_ERROR(LOG_FILTER_SPELLS_AURAS, "Initial %f %f %f %f %f", x, y, z, distSq, sizeSq);)
            }
        }

        Position trajDst;
        trajDst.Relocate(x, y, z, m_caster->GetOrientation());
        m_targets.ModDst(trajDst);
    }

    if (Vehicle* veh = m_caster->GetVehicleKit())
        veh->SetLastShootPos(*m_targets.GetDstPos());
}

void Spell::SelectEffectTypeImplicitTargets(uint8 effIndex)
{
    // special case for SPELL_EFFECT_SUMMON_RAF_FRIEND and SPELL_EFFECT_SUMMON_PLAYER
    /// @todo this is a workaround - target shouldn't be stored in target map for those spells
    switch (m_spellInfo->Effects[effIndex].Effect)
    {
        case SPELL_EFFECT_SUMMON_RAF_FRIEND:
        case SPELL_EFFECT_SUMMON_PLAYER:
            if (m_caster->GetTypeId() == TYPEID_PLAYER && m_caster->ToPlayer()->GetSelection())
            {
                WorldObject* target = ObjectAccessor::FindPlayer(m_caster->ToPlayer()->GetSelection());

                CallScriptObjectTargetSelectHandlers(target, SpellEffIndex(effIndex));

                if (target && target->ToPlayer())
                    AddUnitTarget(target->ToUnit(), 1 << effIndex, false);
            }
            return;
        default:
            break;
    }

    // select spell implicit targets based on effect type
    if (!m_spellInfo->Effects[effIndex].GetImplicitTargetType())
        return;

    uint32 targetMask = m_spellInfo->Effects[effIndex].GetMissingTargetMask();

    if (!targetMask)
        return;

    WorldObject* target = NULL;

    switch (m_spellInfo->Effects[effIndex].GetImplicitTargetType())
    {
        // add explicit object target or self to the target map
        case EFFECT_IMPLICIT_TARGET_EXPLICIT:
            // player which not released his spirit is Unit, but target flag for it is TARGET_FLAG_CORPSE_MASK
            if (targetMask & (TARGET_FLAG_UNIT_MASK | TARGET_FLAG_CORPSE_MASK))
            {
                if (Unit* unitTarget = m_targets.GetUnitTarget())
                    target = unitTarget;
                else if (targetMask & TARGET_FLAG_CORPSE_MASK)
                {
                    if (Corpse* corpseTarget = m_targets.GetCorpseTarget())
                    {
                        /// @todo this is a workaround - corpses should be added to spell target map too, but we can't do that so we add owner instead
                        if (Player* owner = ObjectAccessor::FindPlayer(corpseTarget->GetOwnerGUID()))
                            target = owner;
                    }
                }
                else //if (targetMask & TARGET_FLAG_UNIT_MASK)
                    target = m_caster;
            }
            if (targetMask & TARGET_FLAG_ITEM_MASK)
            {
                if (Item* itemTarget = m_targets.GetItemTarget())
                    AddItemTarget(itemTarget, 1 << effIndex);
                return;
            }
            if (targetMask & TARGET_FLAG_GAMEOBJECT_MASK)
                target = m_targets.GetGOTarget();
            break;
        // add self to the target map
        case EFFECT_IMPLICIT_TARGET_CASTER:
            if (targetMask & TARGET_FLAG_UNIT_MASK)
                target = m_caster;
            break;
        default:
            break;
    }

    CallScriptObjectTargetSelectHandlers(target, SpellEffIndex(effIndex));

    if (target)
    {
        if (target->ToUnit())
            AddUnitTarget(target->ToUnit(), 1 << effIndex, false);
        else if (target->ToGameObject())
            AddGOTarget(target->ToGameObject(), 1 << effIndex);
    }
}

uint32 Spell::GetSearcherTypeMask(SpellTargetObjectTypes objType, ConditionList* condList)
{
    // this function selects which containers need to be searched for spell target
    uint32 retMask = GRID_MAP_TYPE_MASK_ALL;

    // filter searchers based on searched object type
    switch (objType)
    {
        case TARGET_OBJECT_TYPE_UNIT:
        case TARGET_OBJECT_TYPE_UNIT_AND_DEST:
        case TARGET_OBJECT_TYPE_CORPSE:
        case TARGET_OBJECT_TYPE_CORPSE_ENEMY:
        case TARGET_OBJECT_TYPE_CORPSE_ALLY:
            retMask &= GRID_MAP_TYPE_MASK_PLAYER | GRID_MAP_TYPE_MASK_CORPSE | GRID_MAP_TYPE_MASK_CREATURE;
            break;
        case TARGET_OBJECT_TYPE_GOBJ:
        case TARGET_OBJECT_TYPE_GOBJ_ITEM:
            retMask &= GRID_MAP_TYPE_MASK_GAMEOBJECT;
            break;
        default:
            break;
    }
    if (!(m_spellInfo->AttributesEx2 & SPELL_ATTR2_CAN_TARGET_DEAD))
        retMask &= ~GRID_MAP_TYPE_MASK_CORPSE;
    if (m_spellInfo->AttributesEx3 & SPELL_ATTR3_ONLY_TARGET_PLAYERS)
        retMask &= GRID_MAP_TYPE_MASK_CORPSE | GRID_MAP_TYPE_MASK_PLAYER;
    if (m_spellInfo->AttributesEx3 & SPELL_ATTR3_ONLY_TARGET_GHOSTS)
        retMask &= GRID_MAP_TYPE_MASK_PLAYER;

    if (condList)
        retMask &= sConditionMgr->GetSearcherTypeMaskForConditionList(*condList);
    return retMask;
}

template<class SEARCHER>
void Spell::SearchTargets(SEARCHER& searcher, uint32 containerMask, Unit* referer, Position const* pos, float radius)
{
    if (!containerMask)
        return;

    // search world and grid for possible targets
    bool searchInGrid = containerMask & (GRID_MAP_TYPE_MASK_CREATURE | GRID_MAP_TYPE_MASK_GAMEOBJECT);
    bool searchInWorld = containerMask & (GRID_MAP_TYPE_MASK_CREATURE | GRID_MAP_TYPE_MASK_PLAYER | GRID_MAP_TYPE_MASK_CORPSE);
    if (searchInGrid || searchInWorld)
    {
        float x, y;
        x = pos->GetPositionX();
        y = pos->GetPositionY();

        CellCoord p(Trinity::ComputeCellCoord(x, y));
        Cell cell(p);
        cell.SetNoCreate();

        Map& map = *(referer->GetMap());

        if (searchInWorld)
        {
            TypeContainerVisitor<SEARCHER, WorldTypeMapContainer> world_object_notifier(searcher);
            cell.Visit(p, world_object_notifier, map, radius, x, y);
        }
        if (searchInGrid)
        {
            TypeContainerVisitor<SEARCHER, GridTypeMapContainer >  grid_object_notifier(searcher);
            cell.Visit(p, grid_object_notifier, map, radius, x, y);
        }
    }
}

WorldObject* Spell::SearchNearbyTarget(float range, SpellTargetObjectTypes objectType, SpellTargetCheckTypes selectionType, ConditionList* condList)
{
    WorldObject* target = NULL;
    uint32 containerTypeMask = GetSearcherTypeMask(objectType, condList);
    if (!containerTypeMask)
        return NULL;
    Trinity::WorldObjectSpellNearbyTargetCheck check(range, m_caster, m_spellInfo, selectionType, condList);
    Trinity::WorldObjectLastSearcher<Trinity::WorldObjectSpellNearbyTargetCheck> searcher(m_caster, target, check, containerTypeMask);
    SearchTargets<Trinity::WorldObjectLastSearcher<Trinity::WorldObjectSpellNearbyTargetCheck> > (searcher, containerTypeMask, m_caster, m_caster, range);
    return target;
}

void Spell::SearchAreaTargets(std::list<WorldObject*>& targets, float range, Position const* position, Unit* referer, SpellTargetObjectTypes objectType, SpellTargetCheckTypes selectionType, ConditionList* condList)
{
    uint32 containerTypeMask = GetSearcherTypeMask(objectType, condList);
    if (!containerTypeMask)
        return;
    Trinity::WorldObjectSpellAreaTargetCheck check(range, position, m_caster, referer, m_spellInfo, selectionType, condList);
    Trinity::WorldObjectListSearcher<Trinity::WorldObjectSpellAreaTargetCheck> searcher(m_caster, targets, check, containerTypeMask);
    SearchTargets<Trinity::WorldObjectListSearcher<Trinity::WorldObjectSpellAreaTargetCheck> > (searcher, containerTypeMask, m_caster, position, range);
}

void Spell::SearchChainTargets(std::list<WorldObject*>& targets, uint32 chainTargets, WorldObject* target, SpellTargetObjectTypes objectType, SpellTargetCheckTypes selectType, ConditionList* condList, bool isChainHeal)
{
    // max dist for jump target selection
    float jumpRadius = 0.0f;
    switch (m_spellInfo->DmgClass)
    {
        case SPELL_DAMAGE_CLASS_RANGED:
            // 7.5y for multi shot
            jumpRadius = 7.5f;
            break;
        case SPELL_DAMAGE_CLASS_MELEE:
            // 5y for swipe, cleave and similar
            jumpRadius = 5.0f;
            break;
        case SPELL_DAMAGE_CLASS_NONE:
        case SPELL_DAMAGE_CLASS_MAGIC:
            // 12.5y for chain heal spell since 3.2 patch
            if (isChainHeal)
                jumpRadius = 12.5f;
            // 10y as default for magic chain spells
            else
                jumpRadius = 10.0f;
            break;
    }

    // chain lightning/heal spells and similar - allow to jump at larger distance and go out of los
    bool isBouncingFar = (m_spellInfo->AttributesEx4 & SPELL_ATTR4_AREA_TARGET_CHAIN
        || m_spellInfo->DmgClass == SPELL_DAMAGE_CLASS_NONE
        || m_spellInfo->DmgClass == SPELL_DAMAGE_CLASS_MAGIC);

    // max dist which spell can reach
    float searchRadius = jumpRadius;
    if (isBouncingFar)
        searchRadius *= chainTargets;

    std::list<WorldObject*> tempTargets;
    SearchAreaTargets(tempTargets, searchRadius, target, m_caster, objectType, selectType, condList);
    tempTargets.remove(target);

    // remove targets which are always invalid for chain spells
    // for some spells allow only chain targets in front of caster (swipe for example)
    if (!isBouncingFar)
    {
        for (std::list<WorldObject*>::iterator itr = tempTargets.begin(); itr != tempTargets.end();)
        {
            std::list<WorldObject*>::iterator checkItr = itr++;
            if (!m_caster->HasInArc(static_cast<float>(M_PI), *checkItr))
                tempTargets.erase(checkItr);
        }
    }

    while (chainTargets)
    {
        // try to get unit for next chain jump
        std::list<WorldObject*>::iterator foundItr = tempTargets.end();
        // get unit with highest hp deficit in dist
        if (isChainHeal)
        {
            uint32 maxHPDeficit = 0;
            for (std::list<WorldObject*>::iterator itr = tempTargets.begin(); itr != tempTargets.end(); ++itr)
            {
                if (Unit* unitTarget = (*itr)->ToUnit())
                {
                    uint32 deficit = unitTarget->GetMaxHealth() - unitTarget->GetHealth();
                    if ((deficit > maxHPDeficit || foundItr == tempTargets.end()) && target->IsWithinDist(unitTarget, jumpRadius) && target->IsWithinLOSInMap(unitTarget))
                    {
                        foundItr = itr;
                        maxHPDeficit = deficit;
                    }
                }
            }
        }
        // get closest object
        else
        {
            for (std::list<WorldObject*>::iterator itr = tempTargets.begin(); itr != tempTargets.end(); ++itr)
            {
                if (foundItr == tempTargets.end())
                {
                    if ((!isBouncingFar || target->IsWithinDist(*itr, jumpRadius)) && target->IsWithinLOSInMap(*itr))
                        foundItr = itr;
                }
                else if (target->GetDistanceOrder(*itr, *foundItr) && target->IsWithinLOSInMap(*itr))
                    foundItr = itr;
            }
        }
        // not found any valid target - chain ends
        if (foundItr == tempTargets.end())
            break;
        target = *foundItr;
        tempTargets.erase(foundItr);
        targets.push_back(target);
        --chainTargets;
    }
}

GameObject* Spell::SearchSpellFocus()
{
    GameObject* focus = NULL;
    Trinity::GameObjectFocusCheck check(m_caster, m_spellInfo->RequiresSpellFocus);
    Trinity::GameObjectSearcher<Trinity::GameObjectFocusCheck> searcher(m_caster, focus, check);
    SearchTargets<Trinity::GameObjectSearcher<Trinity::GameObjectFocusCheck> > (searcher, GRID_MAP_TYPE_MASK_GAMEOBJECT, m_caster, m_caster, m_caster->GetVisibilityRange());
    return focus;
}

void Spell::prepareDataForTriggerSystem(AuraEffect const* /*triggeredByAura*/)
{
    //==========================================================================================
    // Now fill data for trigger system, need know:
    // can spell trigger another or not (m_canTrigger)
    // Create base triggers flags for Attacker and Victim (m_procAttacker, m_procVictim and m_procEx)
    //==========================================================================================

    m_procVictim = m_procAttacker = 0;
    // Get data for type of attack and fill base info for trigger
    switch (m_spellInfo->DmgClass)
    {
        case SPELL_DAMAGE_CLASS_MELEE:
            m_procAttacker = PROC_FLAG_DONE_SPELL_MELEE_DMG_CLASS;
            if (m_attackType == OFF_ATTACK)
                m_procAttacker |= PROC_FLAG_DONE_OFFHAND_ATTACK;
            else
                m_procAttacker |= PROC_FLAG_DONE_MAINHAND_ATTACK;
            m_procVictim   = PROC_FLAG_TAKEN_SPELL_MELEE_DMG_CLASS;
            break;
        case SPELL_DAMAGE_CLASS_RANGED:
            // Auto attack
            if (m_spellInfo->AttributesEx2 & SPELL_ATTR2_AUTOREPEAT_FLAG)
            {
                m_procAttacker = PROC_FLAG_DONE_RANGED_AUTO_ATTACK;
                m_procVictim   = PROC_FLAG_TAKEN_RANGED_AUTO_ATTACK;
            }
            else // Ranged spell attack
            {
                m_procAttacker = PROC_FLAG_DONE_SPELL_RANGED_DMG_CLASS;
                m_procVictim   = PROC_FLAG_TAKEN_SPELL_RANGED_DMG_CLASS;
            }
            break;
        default:
            if (m_spellInfo->EquippedItemClass == ITEM_CLASS_WEAPON &&
                m_spellInfo->EquippedItemSubClassMask & (1<<ITEM_SUBCLASS_WEAPON_WAND)
                && m_spellInfo->AttributesEx2 & SPELL_ATTR2_AUTOREPEAT_FLAG) // Wands auto attack
            {
                m_procAttacker = PROC_FLAG_DONE_RANGED_AUTO_ATTACK;
                m_procVictim   = PROC_FLAG_TAKEN_RANGED_AUTO_ATTACK;
            }
            // For other spells trigger procflags are set in Spell::DoAllEffectOnTarget
            // Because spell positivity is dependant on target
    }
    m_procEx = PROC_EX_NONE;

    // Hunter trap spells - activation proc for Lock and Load, Entrapment and Misdirection
    if (m_spellInfo->SpellFamilyName == SPELLFAMILY_HUNTER &&
        (m_spellInfo->SpellFamilyFlags[0] & 0x18 ||     // Freezing and Frost Trap, Freezing Arrow
        m_spellInfo->Id == 57879 ||                     // Snake Trap - done this way to avoid double proc
        m_spellInfo->SpellFamilyFlags[2] & 0x00024000)) // Explosive and Immolation Trap
    {
        m_procAttacker |= PROC_FLAG_DONE_TRAP_ACTIVATION;
    }

    /* Effects which are result of aura proc from triggered spell cannot proc
        to prevent chain proc of these spells */

    // Hellfire Effect - trigger as DOT
    if (m_spellInfo->SpellFamilyName == SPELLFAMILY_WARLOCK && m_spellInfo->SpellFamilyFlags[0] & 0x00000040)
    {
        m_procAttacker = PROC_FLAG_DONE_PERIODIC;
        m_procVictim   = PROC_FLAG_TAKEN_PERIODIC;
    }

    // Ranged autorepeat attack is set as triggered spell - ignore it
    if (!(m_procAttacker & PROC_FLAG_DONE_RANGED_AUTO_ATTACK))
    {
        if (_triggeredCastFlags & TRIGGERED_DISALLOW_PROC_EVENTS &&
            (m_spellInfo->AttributesEx2 & SPELL_ATTR2_TRIGGERED_CAN_TRIGGER_PROC ||
            m_spellInfo->AttributesEx3 & SPELL_ATTR3_TRIGGERED_CAN_TRIGGER_PROC_2))
            m_procEx |= PROC_EX_INTERNAL_CANT_PROC;
        else if (_triggeredCastFlags & TRIGGERED_DISALLOW_PROC_EVENTS)
            m_procEx |= PROC_EX_INTERNAL_TRIGGERED;
    }
    // Totem casts require spellfamilymask defined in spell_proc_event to proc
    if (m_originalCaster && m_caster != m_originalCaster && m_caster->GetTypeId() == TYPEID_UNIT && m_caster->ToCreature()->IsTotem() && m_caster->IsControlledByPlayer())
        m_procEx |= PROC_EX_INTERNAL_REQ_FAMILY;
}

void Spell::CleanupTargetList()
{
    m_UniqueTargetInfo.clear();
    m_UniqueGOTargetInfo.clear();
    m_UniqueItemInfo.clear();
    m_delayMoment = 0;
}

void Spell::AddUnitTarget(Unit* target, uint32 effectMask, bool checkIfValid /*= true*/, bool implicit /*= true*/)
{
    for (uint32 effIndex = 0; effIndex < MAX_SPELL_EFFECTS; ++effIndex)
        if (!m_spellInfo->Effects[effIndex].IsEffect() || !CheckEffectTarget(target, effIndex))
            effectMask &= ~(1 << effIndex);

    // no effects left
    if (!effectMask)
        return;

    if (checkIfValid)
        if (m_spellInfo->CheckTarget(m_caster, target, implicit) != SPELL_CAST_OK)
            return;

    // Check for effect immune skip if immuned
    for (uint32 effIndex = 0; effIndex < MAX_SPELL_EFFECTS; ++effIndex)
        if (target->IsImmunedToSpellEffect(m_spellInfo, effIndex))
            effectMask &= ~(1 << effIndex);

    uint64 targetGUID = target->GetGUID();

    // Lookup target in already in list
    for (std::list<TargetInfo>::iterator ihit = m_UniqueTargetInfo.begin(); ihit != m_UniqueTargetInfo.end(); ++ihit)
    {
        if (targetGUID == ihit->targetGUID)             // Found in list
        {
            ihit->effectMask |= effectMask;             // Immune effects removed from mask
            ihit->scaleAura = false;
            if (m_auraScaleMask && ihit->effectMask == m_auraScaleMask && m_caster != target)
            {
                SpellInfo const* auraSpell = m_spellInfo->GetFirstRankSpell();
                if (uint32(target->getLevel() + 10) >= auraSpell->SpellLevel)
                    ihit->scaleAura = true;
            }
            return;
        }
    }

    // This is new target calculate data for him

    // Get spell hit result on target
    TargetInfo targetInfo;
    targetInfo.targetGUID = targetGUID;                         // Store target GUID
    targetInfo.effectMask = effectMask;                         // Store all effects not immune
    targetInfo.processed  = false;                              // Effects not apply on target
    targetInfo.alive      = target->IsAlive();
    targetInfo.damage     = 0;
    targetInfo.crit       = false;
    targetInfo.scaleAura  = false;
    if (m_auraScaleMask && targetInfo.effectMask == m_auraScaleMask && m_caster != target)
    {
        SpellInfo const* auraSpell = m_spellInfo->GetFirstRankSpell();
        if (uint32(target->getLevel() + 10) >= auraSpell->SpellLevel)
            targetInfo.scaleAura = true;
    }

    // Calculate hit result
    if (m_originalCaster)
    {
        targetInfo.missCondition = m_originalCaster->SpellHitResult(target, m_spellInfo, m_canReflect);
        if (m_skipCheck && targetInfo.missCondition != SPELL_MISS_IMMUNE)
            targetInfo.missCondition = SPELL_MISS_NONE;
    }
    else
        targetInfo.missCondition = SPELL_MISS_EVADE; //SPELL_MISS_NONE;

    // Spell have speed - need calculate incoming time
    // Incoming time is zero for self casts. At least I think so.
    if (m_spellInfo->Speed > 0.0f && m_caster != target)
    {
        // calculate spell incoming interval
        /// @todo this is a hack
        float dist = m_caster->GetDistance(target->GetPositionX(), target->GetPositionY(), target->GetPositionZ());

        if (dist < 5.0f)
            dist = 5.0f;

        if (!(m_spellInfo->AttributesEx9 & SPELL_ATTR9_SPECIAL_DELAY_CALCULATION))
            targetInfo.timeDelay = uint64(floor(dist / m_spellInfo->Speed * 1000.0f));
        else
            targetInfo.timeDelay = uint64(m_spellInfo->Speed * 1000.0f);

        // Calculate minimum incoming time
        if (m_delayMoment == 0 || m_delayMoment > targetInfo.timeDelay)
            m_delayMoment = targetInfo.timeDelay;
    }
    else
        targetInfo.timeDelay = 0LL;

    // If target reflect spell back to caster
    if (targetInfo.missCondition == SPELL_MISS_REFLECT)
    {
        // Calculate reflected spell result on caster
        targetInfo.reflectResult = m_caster->SpellHitResult(m_caster, m_spellInfo, m_canReflect);

        if (targetInfo.reflectResult == SPELL_MISS_REFLECT)     // Impossible reflect again, so simply deflect spell
            targetInfo.reflectResult = SPELL_MISS_PARRY;

        // Increase time interval for reflected spells by 1.5
        targetInfo.timeDelay += targetInfo.timeDelay >> 1;
    }
    else
        targetInfo.reflectResult = SPELL_MISS_NONE;

    // Add target to list
    m_UniqueTargetInfo.push_back(targetInfo);
}

void Spell::AddGOTarget(GameObject* go, uint32 effectMask)
{
    for (uint32 effIndex = 0; effIndex < MAX_SPELL_EFFECTS; ++effIndex)
    {
        if (!m_spellInfo->Effects[effIndex].IsEffect())
            effectMask &= ~(1 << effIndex);
        else
        {
            switch (m_spellInfo->Effects[effIndex].Effect)
            {
            case SPELL_EFFECT_GAMEOBJECT_DAMAGE:
            case SPELL_EFFECT_GAMEOBJECT_REPAIR:
            case SPELL_EFFECT_GAMEOBJECT_SET_DESTRUCTION_STATE:
                if (go->GetGoType() != GAMEOBJECT_TYPE_DESTRUCTIBLE_BUILDING)
                    effectMask &= ~(1 << effIndex);
                break;
            default:
                break;
            }
        }
    }

    if (!effectMask)
        return;

    uint64 targetGUID = go->GetGUID();

    // Lookup target in already in list
    for (std::list<GOTargetInfo>::iterator ihit = m_UniqueGOTargetInfo.begin(); ihit != m_UniqueGOTargetInfo.end(); ++ihit)
    {
        if (targetGUID == ihit->targetGUID)                 // Found in list
        {
            ihit->effectMask |= effectMask;                 // Add only effect mask
            return;
        }
    }

    // This is new target calculate data for him

    GOTargetInfo target;
    target.targetGUID = targetGUID;
    target.effectMask = effectMask;
    target.processed  = false;                              // Effects not apply on target

    // Spell have speed - need calculate incoming time
    if (m_spellInfo->Speed > 0.0f)
    {
        // calculate spell incoming interval
        float dist = m_caster->GetDistance(go->GetPositionX(), go->GetPositionY(), go->GetPositionZ());
        if (dist < 5.0f)
            dist = 5.0f;

        if (!(m_spellInfo->AttributesEx9 & SPELL_ATTR9_SPECIAL_DELAY_CALCULATION))
            target.timeDelay = uint64(floor(dist / m_spellInfo->Speed * 1000.0f));
        else
            target.timeDelay = uint64(m_spellInfo->Speed * 1000.0f);

        if (m_delayMoment == 0 || m_delayMoment > target.timeDelay)
            m_delayMoment = target.timeDelay;
    }
    else
        target.timeDelay = 0LL;

    // Add target to list
    m_UniqueGOTargetInfo.push_back(target);
}

void Spell::AddItemTarget(Item* item, uint32 effectMask)
{
    for (uint32 effIndex = 0; effIndex < MAX_SPELL_EFFECTS; ++effIndex)
        if (!m_spellInfo->Effects[effIndex].IsEffect())
            effectMask &= ~(1 << effIndex);

    // no effects left
    if (!effectMask)
        return;

    // Lookup target in already in list
    for (std::list<ItemTargetInfo>::iterator ihit = m_UniqueItemInfo.begin(); ihit != m_UniqueItemInfo.end(); ++ihit)
    {
        if (item == ihit->item)                            // Found in list
        {
            ihit->effectMask |= effectMask;                 // Add only effect mask
            return;
        }
    }

    // This is new target add data

    ItemTargetInfo target;
    target.item       = item;
    target.effectMask = effectMask;

    m_UniqueItemInfo.push_back(target);
}

void Spell::AddDestTarget(SpellDestination const& dest, uint32 effIndex)
{
    m_destTargets[effIndex] = dest;
}

void Spell::DoAllEffectOnTarget(TargetInfo* target)
{
    if (!target || target->processed)
        return;

    target->processed = true;                               // Target checked in apply effects procedure

    // Get mask of effects for target
    uint8 mask = target->effectMask;

    Unit* unit = m_caster->GetGUID() == target->targetGUID ? m_caster : ObjectAccessor::GetUnit(*m_caster, target->targetGUID);
    if (!unit)
    {
        uint8 farMask = 0;
        // create far target mask
        for (uint8 i = 0; i < MAX_SPELL_EFFECTS; ++i)
            if (m_spellInfo->Effects[i].IsFarUnitTargetEffect())
                if ((1 << i) & mask)
                    farMask |= (1 << i);

        if (!farMask)
            return;
        // find unit in world
        unit = ObjectAccessor::FindUnit(target->targetGUID);
        if (!unit)
            return;

        // do far effects on the unit
        // can't use default call because of threading, do stuff as fast as possible
        for (uint8 i = 0; i < MAX_SPELL_EFFECTS; ++i)
            if (farMask & (1 << i))
                HandleEffects(unit, NULL, NULL, i, SPELL_EFFECT_HANDLE_HIT_TARGET);
        return;
    }

    if (unit->IsAlive() != target->alive)
        return;

    if (getState() == SPELL_STATE_DELAYED && !m_spellInfo->IsPositive() && (getMSTime() - target->timeDelay) <= unit->m_lastSanctuaryTime)
        return;                                             // No missinfo in that case

    // Get original caster (if exist) and calculate damage/healing from him data
    Unit* caster = m_originalCaster ? m_originalCaster : m_caster;

    // Skip if m_originalCaster not avaiable
    if (!caster)
        return;

    SpellMissInfo missInfo = target->missCondition;

    // Need init unitTarget by default unit (can changed in code on reflect)
    // Or on missInfo != SPELL_MISS_NONE unitTarget undefined (but need in trigger subsystem)
    unitTarget = unit;

    // Reset damage/healing counter
    m_damage = target->damage;
    m_healing = -target->damage;

    // Fill base trigger info
    uint32 procAttacker = m_procAttacker;
    uint32 procVictim   = m_procVictim;
    uint32 procEx = m_procEx;

    m_spellAura = NULL; // Set aura to null for every target-make sure that pointer is not used for unit without aura applied

                            //Spells with this flag cannot trigger if effect is casted on self
    bool canEffectTrigger = !(m_spellInfo->AttributesEx3 & SPELL_ATTR3_CANT_TRIGGER_PROC) && unitTarget->CanProc() && CanExecuteTriggersOnHit(mask);
    Unit* spellHitTarget = NULL;

    if (missInfo == SPELL_MISS_NONE)                          // In case spell hit target, do all effect on that target
        spellHitTarget = unit;
    else if (missInfo == SPELL_MISS_REFLECT)                // In case spell reflect from target, do all effect on caster (if hit)
    {
        if (target->reflectResult == SPELL_MISS_NONE)       // If reflected spell hit caster -> do all effect on him
        {
            spellHitTarget = m_caster;
            if (m_caster->GetTypeId() == TYPEID_UNIT)
                m_caster->ToCreature()->LowerPlayerDamageReq(target->damage);
        }
    }

    if (spellHitTarget)
    {
        SpellMissInfo missInfo2 = DoSpellHitOnUnit(spellHitTarget, mask, target->scaleAura);
        if (missInfo2 != SPELL_MISS_NONE)
        {
            if (missInfo2 != SPELL_MISS_MISS)
                m_caster->SendSpellMiss(unit, m_spellInfo->Id, missInfo2);
            m_damage = 0;
            spellHitTarget = NULL;
        }
    }

    // Do not take combo points on dodge and miss
    if (missInfo != SPELL_MISS_NONE && m_needComboPoints &&
            m_targets.GetUnitTargetGUID() == target->targetGUID)
    {
        m_needComboPoints = false;
        // Restore spell mods for a miss/dodge/parry Cold Blood
        /// @todo check how broad this rule should be
        if (m_caster->GetTypeId() == TYPEID_PLAYER && (missInfo == SPELL_MISS_MISS ||
                missInfo == SPELL_MISS_DODGE || missInfo == SPELL_MISS_PARRY))
            m_caster->ToPlayer()->RestoreSpellMods(this, 14177);
    }

    // Trigger info was not filled in spell::preparedatafortriggersystem - we do it now
    if (canEffectTrigger && !procAttacker && !procVictim)
    {
        bool positive = true;
        if (m_damage > 0)
            positive = false;
        else if (!m_healing)
        {
            for (uint8 i = 0; i< MAX_SPELL_EFFECTS; ++i)
                // If at least one effect negative spell is negative hit
                if (mask & (1<<i) && !m_spellInfo->IsPositiveEffect(i))
                {
                    positive = false;
                    break;
                }
        }
        switch (m_spellInfo->DmgClass)
        {
            case SPELL_DAMAGE_CLASS_MAGIC:
                if (positive)
                {
                    procAttacker |= PROC_FLAG_DONE_SPELL_MAGIC_DMG_CLASS_POS;
                    procVictim   |= PROC_FLAG_TAKEN_SPELL_MAGIC_DMG_CLASS_POS;
                }
                else
                {
                    procAttacker |= PROC_FLAG_DONE_SPELL_MAGIC_DMG_CLASS_NEG;
                    procVictim   |= PROC_FLAG_TAKEN_SPELL_MAGIC_DMG_CLASS_NEG;
                }
            break;
            case SPELL_DAMAGE_CLASS_NONE:
                if (positive)
                {
                    procAttacker |= PROC_FLAG_DONE_SPELL_NONE_DMG_CLASS_POS;
                    procVictim   |= PROC_FLAG_TAKEN_SPELL_NONE_DMG_CLASS_POS;
                }
                else
                {
                    procAttacker |= PROC_FLAG_DONE_SPELL_NONE_DMG_CLASS_NEG;
                    procVictim   |= PROC_FLAG_TAKEN_SPELL_NONE_DMG_CLASS_NEG;
                }
            break;
        }
    }
    CallScriptOnHitHandlers();

    // All calculated do it!
    // Do healing and triggers
    if (m_healing > 0)
    {
        bool crit = caster->isSpellCrit(unitTarget, m_spellInfo, m_spellSchoolMask);
        uint32 addhealth = m_healing;
        if (crit)
        {
            procEx |= PROC_EX_CRITICAL_HIT;
            addhealth = caster->SpellCriticalHealingBonus(m_spellInfo, addhealth, NULL);
        }
        else
            procEx |= PROC_EX_NORMAL_HIT;

        int32 gain = caster->HealBySpell(unitTarget, m_spellInfo, addhealth, crit);
        unitTarget->getHostileRefManager().threatAssist(caster, float(gain) * 0.5f, m_spellInfo);
        m_healing = gain;

        // Do triggers for unit (reflect triggers passed on hit phase for correct drop charge)
        if (canEffectTrigger && missInfo != SPELL_MISS_REFLECT)
            caster->ProcDamageAndSpell(unitTarget, procAttacker, procVictim, procEx, addhealth, m_attackType, m_spellInfo, m_triggeredByAuraSpell);
    }
    // Do damage and triggers
    else if (m_damage > 0)
    {
        // Fill base damage struct (unitTarget - is real spell target)
        SpellNonMeleeDamage damageInfo(caster, unitTarget, m_spellInfo->Id, m_spellSchoolMask);

        // Add bonuses and fill damageInfo struct
        caster->CalculateSpellDamageTaken(&damageInfo, m_damage, m_spellInfo, m_attackType,  target->crit);
        caster->DealDamageMods(damageInfo.target, damageInfo.damage, &damageInfo.absorb);

        // Send log damage message to client
        caster->SendSpellNonMeleeDamageLog(&damageInfo);

        procEx |= createProcExtendMask(&damageInfo, missInfo);
        procVictim |= PROC_FLAG_TAKEN_DAMAGE;

        // Do triggers for unit (reflect triggers passed on hit phase for correct drop charge)
        if (canEffectTrigger && missInfo != SPELL_MISS_REFLECT)
        {
            caster->ProcDamageAndSpell(unitTarget, procAttacker, procVictim, procEx, damageInfo.damage, m_attackType, m_spellInfo, m_triggeredByAuraSpell);
            if (caster->GetTypeId() == TYPEID_PLAYER && (m_spellInfo->Attributes & SPELL_ATTR0_STOP_ATTACK_TARGET) == 0 &&
               (m_spellInfo->DmgClass == SPELL_DAMAGE_CLASS_MELEE || m_spellInfo->DmgClass == SPELL_DAMAGE_CLASS_RANGED))
                caster->ToPlayer()->CastItemCombatSpell(unitTarget, m_attackType, procVictim, procEx);
        }

        m_damage = damageInfo.damage;

        caster->DealSpellDamage(&damageInfo, true);
    }
    // Passive spell hits/misses or active spells only misses (only triggers)
    else
    {
        // Fill base damage struct (unitTarget - is real spell target)
        SpellNonMeleeDamage damageInfo(caster, unitTarget, m_spellInfo->Id, m_spellSchoolMask);
        procEx |= createProcExtendMask(&damageInfo, missInfo);
        // Do triggers for unit (reflect triggers passed on hit phase for correct drop charge)
        if (canEffectTrigger && missInfo != SPELL_MISS_REFLECT)
            caster->ProcDamageAndSpell(unit, procAttacker, procVictim, procEx, 0, m_attackType, m_spellInfo, m_triggeredByAuraSpell);

        // Failed Pickpocket, reveal rogue
        if (missInfo == SPELL_MISS_RESIST && m_spellInfo->AttributesCu & SPELL_ATTR0_CU_PICKPOCKET && unitTarget->GetTypeId() == TYPEID_UNIT)
        {
            m_caster->RemoveAurasWithInterruptFlags(AURA_INTERRUPT_FLAG_TALK);
            if (unitTarget->ToCreature()->IsAIEnabled)
                unitTarget->ToCreature()->AI()->AttackStart(m_caster);
        }
    }

    if (missInfo != SPELL_MISS_EVADE && !m_caster->IsFriendlyTo(unit) && (!m_spellInfo->IsPositive() || m_spellInfo->HasEffect(SPELL_EFFECT_DISPEL)))
    {
        m_caster->CombatStart(unit, !(m_spellInfo->AttributesEx3 & SPELL_ATTR3_NO_INITIAL_AGGRO));

        if (m_spellInfo->AttributesCu & SPELL_ATTR0_CU_AURA_CC)
            if (!unit->IsStandState())
                unit->SetStandState(UNIT_STAND_STATE_STAND);
    }

    if (spellHitTarget)
    {
        //AI functions
        if (spellHitTarget->GetTypeId() == TYPEID_UNIT)
        {
            if (spellHitTarget->ToCreature()->IsAIEnabled)
                spellHitTarget->ToCreature()->AI()->SpellHit(m_caster, m_spellInfo);

            // cast at creature (or GO) quest objectives update at successful cast finished (+channel finished)
            // ignore pets or autorepeat/melee casts for speed (not exist quest for spells (hm...)
            if (m_originalCaster && m_originalCaster->IsControlledByPlayer() && !spellHitTarget->ToCreature()->IsPet() && !IsAutoRepeat() && !IsNextMeleeSwingSpell() && !IsChannelActive())
                if (Player* p = m_originalCaster->GetCharmerOrOwnerPlayerOrPlayerItself())
                    p->CastedCreatureOrGO(spellHitTarget->GetEntry(), spellHitTarget->GetGUID(), m_spellInfo->Id);
        }

        if (m_caster->GetTypeId() == TYPEID_UNIT && m_caster->ToCreature()->IsAIEnabled)
            m_caster->ToCreature()->AI()->SpellHitTarget(spellHitTarget, m_spellInfo);

        // Needs to be called after dealing damage/healing to not remove breaking on damage auras
        DoTriggersOnSpellHit(spellHitTarget, mask);

        // if target is fallged for pvp also flag caster if a player
        if (unit->IsPvP() && m_caster->GetTypeId() == TYPEID_PLAYER)
            m_caster->ToPlayer()->UpdatePvP(true);

        CallScriptAfterHitHandlers();
    }
}

SpellMissInfo Spell::DoSpellHitOnUnit(Unit* unit, uint32 effectMask, bool scaleAura)
{
    if (!unit || !effectMask)
        return SPELL_MISS_EVADE;

    // For delayed spells immunity may be applied between missile launch and hit - check immunity for that case
    if (m_spellInfo->Speed && (unit->IsImmunedToDamage(m_spellInfo) || unit->IsImmunedToSpell(m_spellInfo)))
        return SPELL_MISS_IMMUNE;

    // disable effects to which unit is immune
    SpellMissInfo returnVal = SPELL_MISS_IMMUNE;
    for (uint32 effectNumber = 0; effectNumber < MAX_SPELL_EFFECTS; ++effectNumber)
        if (effectMask & (1 << effectNumber))
            if (unit->IsImmunedToSpellEffect(m_spellInfo, effectNumber))
                effectMask &= ~(1 << effectNumber);

    if (!effectMask)
        return returnVal;

    PrepareScriptHitHandlers();
    CallScriptBeforeHitHandlers();

    if (Player* player = unit->ToPlayer())
    {
        player->StartTimedAchievement(ACHIEVEMENT_TIMED_TYPE_SPELL_TARGET, m_spellInfo->Id);
        player->UpdateAchievementCriteria(ACHIEVEMENT_CRITERIA_TYPE_BE_SPELL_TARGET, m_spellInfo->Id, 0, 0, m_caster);
        player->UpdateAchievementCriteria(ACHIEVEMENT_CRITERIA_TYPE_BE_SPELL_TARGET2, m_spellInfo->Id);
    }

    if (Player* player = m_caster->ToPlayer())
    {
        player->StartTimedAchievement(ACHIEVEMENT_TIMED_TYPE_SPELL_CASTER, m_spellInfo->Id);
        player->UpdateAchievementCriteria(ACHIEVEMENT_CRITERIA_TYPE_CAST_SPELL2, m_spellInfo->Id, 0, 0, unit);
    }

    if (m_caster != unit)
    {
        // Recheck  UNIT_FLAG_NON_ATTACKABLE for delayed spells
        if (m_spellInfo->Speed > 0.0f && unit->HasFlag(UNIT_FIELD_FLAGS, UNIT_FLAG_NON_ATTACKABLE) && unit->GetCharmerOrOwnerGUID() != m_caster->GetGUID())
            return SPELL_MISS_EVADE;

        if (m_caster->_IsValidAttackTarget(unit, m_spellInfo))
        {
            unit->RemoveAurasWithInterruptFlags(AURA_INTERRUPT_FLAG_HITBYSPELL);
            /// @todo This is a hack. But we do not know what types of stealth should be interrupted by CC
            if ((m_spellInfo->AttributesCu & SPELL_ATTR0_CU_AURA_CC) && unit->IsControlledByPlayer())
                unit->RemoveAurasByType(SPELL_AURA_MOD_STEALTH);
        }
        else if (m_caster->IsFriendlyTo(unit))
        {
            // for delayed spells ignore negative spells (after duel end) for friendly targets
            /// @todo this cause soul transfer bugged
            // 63881 - Malady of the Mind jump spell (Yogg-Saron)
            if (m_spellInfo->Speed > 0.0f && unit->GetTypeId() == TYPEID_PLAYER && !m_spellInfo->IsPositive() && m_spellInfo->Id != 63881)
                return SPELL_MISS_EVADE;

            // assisting case, healing and resurrection
            if (unit->HasUnitState(UNIT_STATE_ATTACK_PLAYER))
            {
                m_caster->SetContestedPvP();
                if (m_caster->GetTypeId() == TYPEID_PLAYER)
                    m_caster->ToPlayer()->UpdatePvP(true);
            }
            if (unit->IsInCombat() && !(m_spellInfo->AttributesEx3 & SPELL_ATTR3_NO_INITIAL_AGGRO))
            {
                m_caster->SetInCombatState(unit->GetCombatTimer() > 0, unit);
                unit->getHostileRefManager().threatAssist(m_caster, 0.0f);
            }
        }
    }

    // Get Data Needed for Diminishing Returns, some effects may have multiple auras, so this must be done on spell hit, not aura add
    m_diminishGroup = GetDiminishingReturnsGroupForSpell(m_spellInfo, m_triggeredByAuraSpell);
    if (m_diminishGroup)
    {
        m_diminishLevel = unit->GetDiminishing(m_diminishGroup);
        DiminishingReturnsType type = GetDiminishingReturnsGroupType(m_diminishGroup);
        // Increase Diminishing on unit, current informations for actually casts will use values above
        if ((type == DRTYPE_PLAYER && unit->GetCharmerOrOwnerPlayerOrPlayerItself()) || type == DRTYPE_ALL)
            unit->IncrDiminishing(m_diminishGroup);
    }

    uint8 aura_effmask = 0;
    for (uint8 i = 0; i < MAX_SPELL_EFFECTS; ++i)
        if (effectMask & (1 << i) && m_spellInfo->Effects[i].IsUnitOwnedAuraEffect())
            aura_effmask |= 1 << i;

    if (aura_effmask)
    {
        // Select rank for aura with level requirements only in specific cases
        // Unit has to be target only of aura effect, both caster and target have to be players, target has to be other than unit target
        SpellInfo const* aurSpellInfo = m_spellInfo;
        int32 basePoints[3];
        if (scaleAura)
        {
            aurSpellInfo = m_spellInfo->GetAuraRankForLevel(unitTarget->getLevel());
            ASSERT(aurSpellInfo);
            for (uint8 i = 0; i < MAX_SPELL_EFFECTS; ++i)
            {
                basePoints[i] = aurSpellInfo->Effects[i].BasePoints;
                if (m_spellInfo->Effects[i].Effect != aurSpellInfo->Effects[i].Effect)
                {
                    aurSpellInfo = m_spellInfo;
                    break;
                }
            }
        }

        if (m_originalCaster)
        {
            bool refresh = false;
            m_spellAura = Aura::TryRefreshStackOrCreate(aurSpellInfo, effectMask, unit,
                m_originalCaster, (aurSpellInfo == m_spellInfo)? &m_spellValue->EffectBasePoints[0] : &basePoints[0], m_CastItem, 0, &refresh);
            if (m_spellAura)
            {
                // Set aura stack amount to desired value
                if (m_spellValue->AuraStackAmount > 1)
                {
                    if (!refresh)
                        m_spellAura->SetStackAmount(m_spellValue->AuraStackAmount);
                    else
                        m_spellAura->ModStackAmount(m_spellValue->AuraStackAmount);
                }

                // Now Reduce spell duration using data received at spell hit
                int32 duration = m_spellAura->GetMaxDuration();
                int32 limitduration = GetDiminishingReturnsLimitDuration(m_diminishGroup, aurSpellInfo);
                float diminishMod = unit->ApplyDiminishingToDuration(m_diminishGroup, duration, m_originalCaster, m_diminishLevel, limitduration);

                // unit is immune to aura if it was diminished to 0 duration
                if (diminishMod == 0.0f)
                {
                    m_spellAura->Remove();
                    bool found = false;
                    for (uint8 i = 0; i < MAX_SPELL_EFFECTS; ++i)
                        if (effectMask & (1 << i) && m_spellInfo->Effects[i].Effect != SPELL_EFFECT_APPLY_AURA)
                            found = true;
                    if (!found)
                        return SPELL_MISS_IMMUNE;
                }
                else
                {
                    ((UnitAura*)m_spellAura)->SetDiminishGroup(m_diminishGroup);

                    bool positive = m_spellAura->GetSpellInfo()->IsPositive();
                    if (AuraApplication* aurApp = m_spellAura->GetApplicationOfTarget(m_originalCaster->GetGUID()))
                        positive = aurApp->IsPositive();

                    duration = m_originalCaster->ModSpellDuration(aurSpellInfo, unit, duration, positive, effectMask);

                    if (duration > 0)
                    {
                        // Haste modifies duration of channeled spells
                        if (m_spellInfo->IsChanneled())
                        {
                            if (m_spellInfo->AttributesEx5 & SPELL_ATTR5_HASTE_AFFECT_DURATION)
                                m_originalCaster->ModSpellCastTime(aurSpellInfo, duration, this);
                        }
                        else if (m_spellInfo->AttributesEx5 & SPELL_ATTR5_HASTE_AFFECT_DURATION)
                        {
                            int32 origDuration = duration;
                            duration = 0;
                            for (uint8 i = 0; i < MAX_SPELL_EFFECTS; ++i)
                                if (AuraEffect const* eff = m_spellAura->GetEffect(i))
                                    if (int32 amplitude = eff->GetAmplitude())  // amplitude is hastened by UNIT_MOD_CAST_SPEED
                                        duration = std::max(std::max(origDuration / amplitude, 1) * amplitude, duration);

                            // if there is no periodic effect
                            if (!duration)
                                duration = int32(origDuration * m_originalCaster->GetFloatValue(UNIT_MOD_CAST_SPEED));
                        }
                    }

                    if (duration != m_spellAura->GetMaxDuration())
                    {
                        m_spellAura->SetMaxDuration(duration);
                        m_spellAura->SetDuration(duration);
                    }
                    m_spellAura->_RegisterForTargets();
                }
            }
        }
    }

    for (uint32 effectNumber = 0; effectNumber < MAX_SPELL_EFFECTS; ++effectNumber)
        if (effectMask & (1 << effectNumber))
            HandleEffects(unit, NULL, NULL, effectNumber, SPELL_EFFECT_HANDLE_HIT_TARGET);

    return SPELL_MISS_NONE;
}

void Spell::DoTriggersOnSpellHit(Unit* unit, uint8 effMask)
{
    // Apply additional spell effects to target
    /// @todo move this code to scripts
    if (m_preCastSpell)
    {
        // Paladin immunity shields
        if (m_preCastSpell == 61988)
        {
            // Cast Forbearance
            m_caster->CastSpell(unit, 25771, true);
            // Cast Avenging Wrath Marker
            unit->CastSpell(unit, 61987, true);
        }

        // Avenging Wrath
        if (m_preCastSpell == 61987)
            // Cast the serverside immunity shield marker
            m_caster->CastSpell(unit, 61988, true);

        if (sSpellMgr->GetSpellInfo(m_preCastSpell))
            // Blizz seems to just apply aura without bothering to cast
            m_caster->AddAura(m_preCastSpell, unit);
    }

    // handle SPELL_AURA_ADD_TARGET_TRIGGER auras
    // this is executed after spell proc spells on target hit
    // spells are triggered for each hit spell target
    // info confirmed with retail sniffs of permafrost and shadow weaving
    if (!m_hitTriggerSpells.empty())
    {
        int _duration = 0;
        for (HitTriggerSpellList::const_iterator i = m_hitTriggerSpells.begin(); i != m_hitTriggerSpells.end(); ++i)
        {
            if (CanExecuteTriggersOnHit(effMask, i->triggeredByAura) && roll_chance_i(i->chance))
            {
                m_caster->CastSpell(unit, i->triggeredSpell, true);
                TC_LOG_DEBUG(LOG_FILTER_SPELLS_AURAS, "Spell %d triggered spell %d by SPELL_AURA_ADD_TARGET_TRIGGER aura", m_spellInfo->Id, i->triggeredSpell->Id);

                // SPELL_AURA_ADD_TARGET_TRIGGER auras shouldn't trigger auras without duration
                // set duration of current aura to the triggered spell
                if (i->triggeredSpell->GetDuration() == -1)
                {
                    if (Aura* triggeredAur = unit->GetAura(i->triggeredSpell->Id, m_caster->GetGUID()))
                    {
                        // get duration from aura-only once
                        if (!_duration)
                        {
                            Aura* aur = unit->GetAura(m_spellInfo->Id, m_caster->GetGUID());
                            _duration = aur ? aur->GetDuration() : -1;
                        }
                        triggeredAur->SetDuration(_duration);
                    }
                }
            }
        }
    }

    // trigger linked auras remove/apply
    /// @todo remove/cleanup this, as this table is not documented and people are doing stupid things with it
    if (std::vector<int32> const* spellTriggered = sSpellMgr->GetSpellLinked(m_spellInfo->Id + SPELL_LINK_HIT))
    {
        for (std::vector<int32>::const_iterator i = spellTriggered->begin(); i != spellTriggered->end(); ++i)
        {
            if (*i < 0)
                unit->RemoveAurasDueToSpell(-(*i));
            else
                unit->CastSpell(unit, *i, true, 0, 0, m_caster->GetGUID());
        }
    }
}

void Spell::DoAllEffectOnTarget(GOTargetInfo* target)
{
    if (target->processed)                                  // Check target
        return;
    target->processed = true;                               // Target checked in apply effects procedure

    uint32 effectMask = target->effectMask;
    if (!effectMask)
        return;

    GameObject* go = m_caster->GetMap()->GetGameObject(target->targetGUID);
    if (!go)
        return;

    PrepareScriptHitHandlers();
    CallScriptBeforeHitHandlers();

    for (uint32 effectNumber = 0; effectNumber < MAX_SPELL_EFFECTS; ++effectNumber)
        if (effectMask & (1 << effectNumber))
            HandleEffects(NULL, NULL, go, effectNumber, SPELL_EFFECT_HANDLE_HIT_TARGET);

    CallScriptOnHitHandlers();

    // cast at creature (or GO) quest objectives update at successful cast finished (+channel finished)
    // ignore autorepeat/melee casts for speed (not exist quest for spells (hm...)
    if (m_originalCaster && m_originalCaster->IsControlledByPlayer() && !IsAutoRepeat() && !IsNextMeleeSwingSpell() && !IsChannelActive())
        if (Player* p = m_originalCaster->GetCharmerOrOwnerPlayerOrPlayerItself())
            p->CastedCreatureOrGO(go->GetEntry(), go->GetGUID(), m_spellInfo->Id);
    CallScriptAfterHitHandlers();
}

void Spell::DoAllEffectOnTarget(ItemTargetInfo* target)
{
    uint32 effectMask = target->effectMask;
    if (!target->item || !effectMask)
        return;

    PrepareScriptHitHandlers();
    CallScriptBeforeHitHandlers();

    for (uint32 effectNumber = 0; effectNumber < MAX_SPELL_EFFECTS; ++effectNumber)
        if (effectMask & (1 << effectNumber))
            HandleEffects(NULL, target->item, NULL, effectNumber, SPELL_EFFECT_HANDLE_HIT_TARGET);

    CallScriptOnHitHandlers();

    CallScriptAfterHitHandlers();
}

bool Spell::UpdateChanneledTargetList()
{
    // Not need check return true
    if (m_channelTargetEffectMask == 0)
        return true;

    uint8 channelTargetEffectMask = m_channelTargetEffectMask;
    uint8 channelAuraMask = 0;
    for (uint8 i = 0; i < MAX_SPELL_EFFECTS; ++i)
        if (m_spellInfo->Effects[i].Effect == SPELL_EFFECT_APPLY_AURA)
            channelAuraMask |= 1<<i;

    channelAuraMask &= channelTargetEffectMask;

    float range = 0;
    if (channelAuraMask)
    {
        range = m_spellInfo->GetMaxRange(m_spellInfo->IsPositive());
        if (Player* modOwner = m_caster->GetSpellModOwner())
            modOwner->ApplySpellMod(m_spellInfo->Id, SPELLMOD_RANGE, range, this);
    }

    for (std::list<TargetInfo>::iterator ihit= m_UniqueTargetInfo.begin(); ihit != m_UniqueTargetInfo.end(); ++ihit)
    {
        if (ihit->missCondition == SPELL_MISS_NONE && (channelTargetEffectMask & ihit->effectMask))
        {
            Unit* unit = m_caster->GetGUID() == ihit->targetGUID ? m_caster : ObjectAccessor::GetUnit(*m_caster, ihit->targetGUID);

            if (!unit)
                continue;

            if (IsValidDeadOrAliveTarget(unit))
            {
                if (channelAuraMask & ihit->effectMask)
                {
                    if (AuraApplication * aurApp = unit->GetAuraApplication(m_spellInfo->Id, m_originalCasterGUID))
                    {
                        if (m_caster != unit && !m_caster->IsWithinDistInMap(unit, range))
                        {
                            ihit->effectMask &= ~aurApp->GetEffectMask();
                            unit->RemoveAura(aurApp);
                            continue;
                        }
                    }
                    else // aura is dispelled
                        continue;
                }

                channelTargetEffectMask &= ~ihit->effectMask;   // remove from need alive mask effect that have alive target
            }
        }
    }

    // is all effects from m_needAliveTargetMask have alive targets
    return channelTargetEffectMask == 0;
}

void Spell::prepare(SpellCastTargets const* targets, AuraEffect const* triggeredByAura)
{
    if (m_CastItem)
        m_castItemGUID = m_CastItem->GetGUID();
    else
        m_castItemGUID = 0;

    InitExplicitTargets(*targets);

    // Fill aura scaling information
    if (m_caster->IsControlledByPlayer() && !m_spellInfo->IsPassive() && m_spellInfo->SpellLevel && !m_spellInfo->IsChanneled() && !(_triggeredCastFlags & TRIGGERED_IGNORE_AURA_SCALING))
    {
        for (uint8 i = 0; i < MAX_SPELL_EFFECTS; ++i)
        {
            if (m_spellInfo->Effects[i].Effect == SPELL_EFFECT_APPLY_AURA)
            {
                // Change aura with ranks only if basepoints are taken from spellInfo and aura is positive
                if (m_spellInfo->IsPositiveEffect(i))
                {
                    m_auraScaleMask |= (1 << i);
                    if (m_spellValue->EffectBasePoints[i] != m_spellInfo->Effects[i].BasePoints)
                    {
                        m_auraScaleMask = 0;
                        break;
                    }
                }
            }
        }
    }

    m_spellState = SPELL_STATE_PREPARING;

    if (triggeredByAura)
        m_triggeredByAuraSpell  = triggeredByAura->GetSpellInfo();

    // create and add update event for this spell
    SpellEvent* Event = new SpellEvent(this);
    m_caster->m_Events.AddEvent(Event, m_caster->m_Events.CalculateTime(1));

    //Prevent casting at cast another spell (ServerSide check)
    if (!(_triggeredCastFlags & TRIGGERED_IGNORE_CAST_IN_PROGRESS) && m_caster->IsNonMeleeSpellCasted(false, true, true) && m_cast_count)
    {
        SendCastResult(SPELL_FAILED_SPELL_IN_PROGRESS);
        finish(false);
        return;
    }

    if (DisableMgr::IsDisabledFor(DISABLE_TYPE_SPELL, m_spellInfo->Id, m_caster))
    {
        SendCastResult(SPELL_FAILED_SPELL_UNAVAILABLE);
        finish(false);
        return;
    }
    LoadScripts();

    if (m_caster->GetTypeId() == TYPEID_PLAYER)
        m_caster->ToPlayer()->SetSpellModTakingSpell(this, true);
    // Fill cost data (not use power for item casts
    m_powerCost = m_CastItem ? 0 : m_spellInfo->CalcPowerCost(m_caster, m_spellSchoolMask);
    if (m_caster->GetTypeId() == TYPEID_PLAYER)
        m_caster->ToPlayer()->SetSpellModTakingSpell(this, false);

    // Set combo point requirement
    if ((_triggeredCastFlags & TRIGGERED_IGNORE_COMBO_POINTS) || m_CastItem || !m_caster->m_movedPlayer)
        m_needComboPoints = false;

    SpellCastResult result = CheckCast(true);
    // target is checked in too many locations and with different results to handle each of them
    // handle just the general SPELL_FAILED_BAD_TARGETS result which is the default result for most DBC target checks
    if (_triggeredCastFlags & TRIGGERED_IGNORE_TARGET_CHECK && result == SPELL_FAILED_BAD_TARGETS)
        result = SPELL_CAST_OK;
    if (result != SPELL_CAST_OK && !IsAutoRepeat())          //always cast autorepeat dummy for triggering
    {
        // Periodic auras should be interrupted when aura triggers a spell which can't be cast
        // for example bladestorm aura should be removed on disarm as of patch 3.3.5
        // channeled periodic spells should be affected by this (arcane missiles, penance, etc)
        // a possible alternative sollution for those would be validating aura target on unit state change
        if (triggeredByAura && triggeredByAura->IsPeriodic() && !triggeredByAura->GetBase()->IsPassive())
        {
            SendChannelUpdate(0);
            triggeredByAura->GetBase()->SetDuration(0);
        }

        SendCastResult(result);

        finish(false);
        return;
    }

    // Prepare data for triggers
    prepareDataForTriggerSystem(triggeredByAura);

    if (Player* player = m_caster->ToPlayer())
    {
        if (!player->GetCommandStatus(CHEAT_CASTTIME))
        {
            player->SetSpellModTakingSpell(this, true);
            // calculate cast time (calculated after first CheckCast check to prevent charge counting for first CheckCast fail)
<<<<<<< HEAD
            m_casttime = m_spellInfo->CalcCastTime(m_caster->getLevel(), this);
            m_caster->ToPlayer()->SetSpellModTakingSpell(this, false);
=======
            m_casttime = m_spellInfo->CalcCastTime(this);
            player->SetSpellModTakingSpell(this, false);
>>>>>>> aea81a50
        }
        else
            m_casttime = 0; // Set cast time to 0 if .cheat casttime is enabled.
    }
    else
        m_casttime = m_spellInfo->CalcCastTime(m_caster->getLevel(), this);

    // don't allow channeled spells / spells with cast time to be casted while moving
    // (even if they are interrupted on moving, spells with almost immediate effect get to have their effect processed before movement interrupter kicks in)
    // don't cancel spells which are affected by a SPELL_AURA_CAST_WHILE_WALKING effect
    if (((m_spellInfo->IsChanneled() || m_casttime) && m_caster->GetTypeId() == TYPEID_PLAYER && m_caster->isMoving() &&
        m_spellInfo->InterruptFlags & SPELL_INTERRUPT_FLAG_MOVEMENT) && !m_caster->HasAuraTypeWithAffectMask(SPELL_AURA_CAST_WHILE_WALKING, m_spellInfo))
    {
        SendCastResult(SPELL_FAILED_MOVING);
        finish(false);
        return;
    }

    // set timer base at cast time
    ReSetTimer();

    TC_LOG_DEBUG(LOG_FILTER_SPELLS_AURAS, "Spell::prepare: spell id %u source %u caster %d customCastFlags %u mask %u", m_spellInfo->Id, m_caster->GetEntry(), m_originalCaster ? m_originalCaster->GetEntry() : -1, _triggeredCastFlags, m_targets.GetTargetMask());

    //Containers for channeled spells have to be set
    /// @todoApply this to all casted spells if needed
    // Why check duration? 29350: channelled triggers channelled
    if ((_triggeredCastFlags & TRIGGERED_CAST_DIRECTLY) && (!m_spellInfo->IsChanneled() || !m_spellInfo->GetMaxDuration()))
        cast(true);
    else
    {
        // stealth must be removed at cast starting (at show channel bar)
        // skip triggered spell (item equip spell casting and other not explicit character casts/item uses)
        if (!(_triggeredCastFlags & TRIGGERED_IGNORE_AURA_INTERRUPT_FLAGS) && m_spellInfo->IsBreakingStealth())
        {
            m_caster->RemoveAurasWithInterruptFlags(AURA_INTERRUPT_FLAG_CAST);
            for (uint32 i = 0; i < MAX_SPELL_EFFECTS; ++i)
                if (m_spellInfo->Effects[i].GetUsedTargetObjectType() == TARGET_OBJECT_TYPE_UNIT)
                {
                    m_caster->RemoveAurasWithInterruptFlags(AURA_INTERRUPT_FLAG_SPELL_ATTACK);
                    break;
                }
        }

        m_caster->SetCurrentCastedSpell(this);
        SendSpellStart();

        // set target for proper facing
        if ((m_casttime || m_spellInfo->IsChanneled()) && !(_triggeredCastFlags & TRIGGERED_IGNORE_SET_FACING))
            if (m_caster->GetTypeId() == TYPEID_UNIT && m_targets.GetObjectTarget() && m_caster != m_targets.GetObjectTarget())
                m_caster->FocusTarget(this, m_targets.GetObjectTarget());

        if (!(_triggeredCastFlags & TRIGGERED_IGNORE_GCD))
            TriggerGlobalCooldown();

        //item: first cast may destroy item and second cast causes crash
        if (!m_casttime && !m_spellInfo->StartRecoveryTime && !m_castItemGUID && GetCurrentContainer() == CURRENT_GENERIC_SPELL)
            cast(true);
    }
}

void Spell::cancel()
{
    if (m_spellState == SPELL_STATE_FINISHED)
        return;

    uint32 oldState = m_spellState;
    m_spellState = SPELL_STATE_FINISHED;

    m_autoRepeat = false;
    switch (oldState)
    {
        case SPELL_STATE_PREPARING:
            CancelGlobalCooldown();
            if (m_caster->GetTypeId() == TYPEID_PLAYER)
                m_caster->ToPlayer()->RestoreSpellMods(this);
            // no break
        case SPELL_STATE_DELAYED:
            SendInterrupted(0);
            SendCastResult(SPELL_FAILED_INTERRUPTED);
            break;

        case SPELL_STATE_CASTING:
            for (std::list<TargetInfo>::const_iterator ihit = m_UniqueTargetInfo.begin(); ihit != m_UniqueTargetInfo.end(); ++ihit)
                if ((*ihit).missCondition == SPELL_MISS_NONE)
                    if (Unit* unit = m_caster->GetGUID() == ihit->targetGUID ? m_caster : ObjectAccessor::GetUnit(*m_caster, ihit->targetGUID))
                        unit->RemoveOwnedAura(m_spellInfo->Id, m_originalCasterGUID, 0, AURA_REMOVE_BY_CANCEL);

            SendChannelUpdate(0);
            SendInterrupted(0);
            SendCastResult(SPELL_FAILED_INTERRUPTED);

            // spell is canceled-take mods and clear list
            if (m_caster->GetTypeId() == TYPEID_PLAYER)
                m_caster->ToPlayer()->RemoveSpellMods(this);

            m_appliedMods.clear();
            break;

        default:
            break;
    }

    SetReferencedFromCurrent(false);
    if (m_selfContainer && *m_selfContainer == this)
        *m_selfContainer = NULL;

    m_caster->RemoveDynObject(m_spellInfo->Id);
    if (m_spellInfo->IsChanneled()) // if not channeled then the object for the current cast wasn't summoned yet
        m_caster->RemoveGameObject(m_spellInfo->Id, true);

    //set state back so finish will be processed
    m_spellState = oldState;

    finish(false);
}

void Spell::cast(bool skipCheck)
{
    // update pointers base at GUIDs to prevent access to non-existed already object
    UpdatePointers();

    // cancel at lost explicit target during cast
    if (m_targets.GetObjectTargetGUID() && !m_targets.GetObjectTarget())
    {
        cancel();
        return;
    }

    if (Player* playerCaster = m_caster->ToPlayer())
    {
        // now that we've done the basic check, now run the scripts
        // should be done before the spell is actually executed
        sScriptMgr->OnPlayerSpellCast(playerCaster, this, skipCheck);

        // As of 3.0.2 pets begin attacking their owner's target immediately
        // Let any pets know we've attacked something. Check DmgClass for harmful spells only
        // This prevents spells such as Hunter's Mark from triggering pet attack
        if (this->GetSpellInfo()->DmgClass != SPELL_DAMAGE_CLASS_NONE)
            if (Pet* playerPet = playerCaster->GetPet())
                if (playerPet->IsAlive() && playerPet->isControlled() && (m_targets.GetTargetMask() & TARGET_FLAG_UNIT))
                    playerPet->AI()->OwnerAttacked(m_targets.GetObjectTarget()->ToUnit());
    }

    SetExecutedCurrently(true);

    if (!(_triggeredCastFlags & TRIGGERED_IGNORE_SET_FACING))
        if (m_caster->GetTypeId() == TYPEID_UNIT && m_targets.GetObjectTarget() && m_caster != m_targets.GetObjectTarget())
            m_caster->SetInFront(m_targets.GetObjectTarget());

    // Should this be done for original caster?
    if (m_caster->GetTypeId() == TYPEID_PLAYER)
    {
        // Set spell which will drop charges for triggered cast spells
        // if not successfully casted, will be remove in finish(false)
        m_caster->ToPlayer()->SetSpellModTakingSpell(this, true);
    }

    CallScriptBeforeCastHandlers();

    // skip check if done already (for instant cast spells for example)
    if (!skipCheck)
    {
        SpellCastResult castResult = CheckCast(false);
        if (castResult != SPELL_CAST_OK)
        {
            SendCastResult(castResult);
            SendInterrupted(0);
            //restore spell mods
            if (m_caster->GetTypeId() == TYPEID_PLAYER)
            {
                m_caster->ToPlayer()->RestoreSpellMods(this);
                // cleanup after mod system
                // triggered spell pointer can be not removed in some cases
                m_caster->ToPlayer()->SetSpellModTakingSpell(this, false);
            }
            finish(false);
            SetExecutedCurrently(false);
            return;
        }

        // additional check after cast bar completes (must not be in CheckCast)
        // if trade not complete then remember it in trade data
        if (m_targets.GetTargetMask() & TARGET_FLAG_TRADE_ITEM)
        {
            if (m_caster->GetTypeId() == TYPEID_PLAYER)
            {
                if (TradeData* my_trade = m_caster->ToPlayer()->GetTradeData())
                {
                    if (!my_trade->IsInAcceptProcess())
                    {
                        // Spell will be casted at completing the trade. Silently ignore at this place
                        my_trade->SetSpell(m_spellInfo->Id, m_CastItem);
                        SendCastResult(SPELL_FAILED_DONT_REPORT);
                        SendInterrupted(0);
                        m_caster->ToPlayer()->RestoreSpellMods(this);
                        // cleanup after mod system
                        // triggered spell pointer can be not removed in some cases
                        m_caster->ToPlayer()->SetSpellModTakingSpell(this, false);
                        finish(false);
                        SetExecutedCurrently(false);
                        return;
                    }
                }
            }
        }
    }

    SelectSpellTargets();

    // Spell may be finished after target map check
    if (m_spellState == SPELL_STATE_FINISHED)
    {
        SendInterrupted(0);
        //restore spell mods
        if (m_caster->GetTypeId() == TYPEID_PLAYER)
        {
            m_caster->ToPlayer()->RestoreSpellMods(this);
            // cleanup after mod system
            // triggered spell pointer can be not removed in some cases
            m_caster->ToPlayer()->SetSpellModTakingSpell(this, false);
        }
        finish(false);
        SetExecutedCurrently(false);
        return;
    }

    PrepareTriggersExecutedOnHit();

    CallScriptOnCastHandlers();

    // traded items have trade slot instead of guid in m_itemTargetGUID
    // set to real guid to be sent later to the client
    m_targets.UpdateTradeSlotItem();

    if (Player* player = m_caster->ToPlayer())
    {
        if (!(_triggeredCastFlags & TRIGGERED_IGNORE_CAST_ITEM) && m_CastItem)
        {
            player->StartTimedAchievement(ACHIEVEMENT_TIMED_TYPE_ITEM, m_CastItem->GetEntry());
            player->UpdateAchievementCriteria(ACHIEVEMENT_CRITERIA_TYPE_USE_ITEM, m_CastItem->GetEntry());
        }

        player->UpdateAchievementCriteria(ACHIEVEMENT_CRITERIA_TYPE_CAST_SPELL, m_spellInfo->Id);
    }

    if (!(_triggeredCastFlags & TRIGGERED_IGNORE_POWER_AND_REAGENT_COST))
    {
        // Powers have to be taken before SendSpellGo
        TakePower();
        TakeReagents();                                         // we must remove reagents before HandleEffects to allow place crafted item in same slot
    }
    else if (Item* targetItem = m_targets.GetItemTarget())
    {
        /// Not own traded item (in trader trade slot) req. reagents including triggered spell case
        if (targetItem->GetOwnerGUID() != m_caster->GetGUID())
            TakeReagents();
    }

    // CAST SPELL
    SendSpellCooldown();

    PrepareScriptHitHandlers();

    HandleLaunchPhase();

    // we must send smsg_spell_go packet before m_castItem delete in TakeCastItem()...
    SendSpellGo();

    // Okay, everything is prepared. Now we need to distinguish between immediate and evented delayed spells
    if ((m_spellInfo->Speed > 0.0f && !m_spellInfo->IsChanneled()) || m_spellInfo->AttributesEx4 & SPELL_ATTR4_UNK4)
    {
        // Remove used for cast item if need (it can be already NULL after TakeReagents call
        // in case delayed spell remove item at cast delay start
        TakeCastItem();

        // Okay, maps created, now prepare flags
        m_immediateHandled = false;
        m_spellState = SPELL_STATE_DELAYED;
        SetDelayStart(0);

        if (m_caster->HasUnitState(UNIT_STATE_CASTING) && !m_caster->IsNonMeleeSpellCasted(false, false, true))
            m_caster->ClearUnitState(UNIT_STATE_CASTING);
    }
    else
    {
        // Immediate spell, no big deal
        handle_immediate();
    }

    CallScriptAfterCastHandlers();

    if (const std::vector<int32> *spell_triggered = sSpellMgr->GetSpellLinked(m_spellInfo->Id))
    {
        for (std::vector<int32>::const_iterator i = spell_triggered->begin(); i != spell_triggered->end(); ++i)
            if (*i < 0)
                m_caster->RemoveAurasDueToSpell(-(*i));
            else
                m_caster->CastSpell(m_targets.GetUnitTarget() ? m_targets.GetUnitTarget() : m_caster, *i, true);
    }

    if (m_caster->GetTypeId() == TYPEID_PLAYER)
    {
        m_caster->ToPlayer()->SetSpellModTakingSpell(this, false);

        //Clear spell cooldowns after every spell is cast if .cheat cooldown is enabled.
        if (m_caster->ToPlayer()->GetCommandStatus(CHEAT_COOLDOWN))
            m_caster->ToPlayer()->RemoveSpellCooldown(m_spellInfo->Id, true);
    }

    SetExecutedCurrently(false);
}

void Spell::handle_immediate()
{
    // start channeling if applicable
    if (m_spellInfo->IsChanneled())
    {
        int32 duration = m_spellInfo->GetDuration();
        if (duration > 0)
        {
            // First mod_duration then haste - see Missile Barrage
            // Apply duration mod
            if (Player* modOwner = m_caster->GetSpellModOwner())
                modOwner->ApplySpellMod(m_spellInfo->Id, SPELLMOD_DURATION, duration);
            // Apply haste mods
            if (m_spellInfo->AttributesEx5 & SPELL_ATTR5_HASTE_AFFECT_DURATION)
                m_caster->ModSpellCastTime(m_spellInfo, duration, this);

            m_spellState = SPELL_STATE_CASTING;
            m_caster->AddInterruptMask(m_spellInfo->ChannelInterruptFlags);
            SendChannelStart(duration);
        }
        else if (duration == -1)
        {
            m_spellState = SPELL_STATE_CASTING;
            m_caster->AddInterruptMask(m_spellInfo->ChannelInterruptFlags);
            SendChannelStart(duration);
        }
    }

    PrepareTargetProcessing();

    // process immediate effects (items, ground, etc.) also initialize some variables
    _handle_immediate_phase();

    for (std::list<TargetInfo>::iterator ihit= m_UniqueTargetInfo.begin(); ihit != m_UniqueTargetInfo.end(); ++ihit)
        DoAllEffectOnTarget(&(*ihit));

    for (std::list<GOTargetInfo>::iterator ihit= m_UniqueGOTargetInfo.begin(); ihit != m_UniqueGOTargetInfo.end(); ++ihit)
        DoAllEffectOnTarget(&(*ihit));

    FinishTargetProcessing();

    // spell is finished, perform some last features of the spell here
    _handle_finish_phase();

    // Remove used for cast item if need (it can be already NULL after TakeReagents call
    TakeCastItem();

    // handle ammo consumption for thrown weapons
    if (m_spellInfo->IsRangedWeaponSpell() && m_spellInfo->IsChanneled())
        TakeAmmo();

    if (m_spellState != SPELL_STATE_CASTING)
        finish(true);                                       // successfully finish spell cast (not last in case autorepeat or channel spell)
}

uint64 Spell::handle_delayed(uint64 t_offset)
{
    UpdatePointers();

    if (m_caster->GetTypeId() == TYPEID_PLAYER)
        m_caster->ToPlayer()->SetSpellModTakingSpell(this, true);

    uint64 next_time = 0;

    PrepareTargetProcessing();

    if (!m_immediateHandled)
    {
        _handle_immediate_phase();
        m_immediateHandled = true;
    }

    bool single_missile = (m_targets.HasDst());

    // now recheck units targeting correctness (need before any effects apply to prevent adding immunity at first effect not allow apply second spell effect and similar cases)
    for (std::list<TargetInfo>::iterator ihit= m_UniqueTargetInfo.begin(); ihit != m_UniqueTargetInfo.end(); ++ihit)
    {
        if (ihit->processed == false)
        {
            if (single_missile || ihit->timeDelay <= t_offset)
            {
                ihit->timeDelay = t_offset;
                DoAllEffectOnTarget(&(*ihit));
            }
            else if (next_time == 0 || ihit->timeDelay < next_time)
                next_time = ihit->timeDelay;
        }
    }

    // now recheck gameobject targeting correctness
    for (std::list<GOTargetInfo>::iterator ighit= m_UniqueGOTargetInfo.begin(); ighit != m_UniqueGOTargetInfo.end(); ++ighit)
    {
        if (ighit->processed == false)
        {
            if (single_missile || ighit->timeDelay <= t_offset)
                DoAllEffectOnTarget(&(*ighit));
            else if (next_time == 0 || ighit->timeDelay < next_time)
                next_time = ighit->timeDelay;
        }
    }

    FinishTargetProcessing();

    if (m_caster->GetTypeId() == TYPEID_PLAYER)
        m_caster->ToPlayer()->SetSpellModTakingSpell(this, false);

    // All targets passed - need finish phase
    if (next_time == 0)
    {
        // spell is finished, perform some last features of the spell here
        _handle_finish_phase();

        finish(true);                                       // successfully finish spell cast

        // return zero, spell is finished now
        return 0;
    }
    else
    {
        // spell is unfinished, return next execution time
        return next_time;
    }
}

void Spell::_handle_immediate_phase()
{
    m_spellAura = NULL;
    // initialize Diminishing Returns Data
    m_diminishLevel = DIMINISHING_LEVEL_1;
    m_diminishGroup = DIMINISHING_NONE;

    // handle some immediate features of the spell here
    HandleThreatSpells();

    PrepareScriptHitHandlers();

    // handle effects with SPELL_EFFECT_HANDLE_HIT mode
    for (uint32 j = 0; j < MAX_SPELL_EFFECTS; ++j)
    {
        // don't do anything for empty effect
        if (!m_spellInfo->Effects[j].IsEffect())
            continue;

        // call effect handlers to handle destination hit
        HandleEffects(NULL, NULL, NULL, j, SPELL_EFFECT_HANDLE_HIT);
    }

    // process items
    for (std::list<ItemTargetInfo>::iterator ihit= m_UniqueItemInfo.begin(); ihit != m_UniqueItemInfo.end(); ++ihit)
        DoAllEffectOnTarget(&(*ihit));

    if (!m_originalCaster)
        return;
    // Handle procs on cast
    /// @todo finish new proc system:P
    if (m_UniqueTargetInfo.empty() && m_targets.HasDst())
    {
        uint32 procAttacker = m_procAttacker;
        if (!procAttacker)
            procAttacker |= PROC_FLAG_DONE_SPELL_MAGIC_DMG_CLASS_POS;

        // Proc the spells that have DEST target
        m_originalCaster->ProcDamageAndSpell(NULL, procAttacker, 0, m_procEx | PROC_EX_NORMAL_HIT, 0, BASE_ATTACK, m_spellInfo, m_triggeredByAuraSpell);
    }
}

void Spell::_handle_finish_phase()
{
    if (m_caster->m_movedPlayer)
    {
        // Take for real after all targets are processed
        if (m_needComboPoints)
            m_caster->m_movedPlayer->ClearComboPoints();

        // Real add combo points from effects
        if (m_comboPointGain)
            m_caster->m_movedPlayer->GainSpellComboPoints(m_comboPointGain);

        if (m_spellInfo->PowerType == POWER_HOLY_POWER && m_caster->m_movedPlayer->getClass() == CLASS_PALADIN)
           HandleHolyPower(m_caster->m_movedPlayer);
    }

    if (m_caster->m_extraAttacks && GetSpellInfo()->HasEffect(SPELL_EFFECT_ADD_EXTRA_ATTACKS))
        m_caster->HandleProcExtraAttackFor(m_caster->GetVictim());

    /// @todo trigger proc phase finish here
}

void Spell::SendSpellCooldown()
{
    Player* _player = m_caster->ToPlayer();
    if (!_player)
        return;

    // mana/health/etc potions, disabled by client (until combat out as declarate)
    if (m_CastItem && m_CastItem->IsPotion())
    {
        // need in some way provided data for Spell::finish SendCooldownEvent
        _player->SetLastPotionId(m_CastItem->GetEntry());
        return;
    }

    // have infinity cooldown but set at aura apply                  // do not set cooldown for triggered spells (needed by reincarnation)
    if (m_spellInfo->Attributes & (SPELL_ATTR0_DISABLED_WHILE_ACTIVE | SPELL_ATTR0_PASSIVE) || (_triggeredCastFlags & TRIGGERED_IGNORE_SPELL_AND_CATEGORY_CD))
        return;

    _player->AddSpellAndCategoryCooldowns(m_spellInfo, m_CastItem ? m_CastItem->GetEntry() : 0, this);
}

void Spell::update(uint32 difftime)
{
    // update pointers based at it's GUIDs
    UpdatePointers();

    if (m_targets.GetUnitTargetGUID() && !m_targets.GetUnitTarget())
    {
        TC_LOG_DEBUG(LOG_FILTER_SPELLS_AURAS, "Spell %u is cancelled due to removal of target.", m_spellInfo->Id);
        cancel();
        return;
    }

    // check if the player caster has moved before the spell finished
    // with the exception of spells affected with SPELL_AURA_CAST_WHILE_WALKING effect
    if ((m_caster->GetTypeId() == TYPEID_PLAYER && m_timer != 0) &&
        m_caster->isMoving() && (m_spellInfo->InterruptFlags & SPELL_INTERRUPT_FLAG_MOVEMENT) &&
        (m_spellInfo->Effects[0].Effect != SPELL_EFFECT_STUCK || !m_caster->HasUnitMovementFlag(MOVEMENTFLAG_FALLING_FAR)) &&
        !m_caster->HasAuraTypeWithAffectMask(SPELL_AURA_CAST_WHILE_WALKING, m_spellInfo))
    {
        // don't cancel for melee, autorepeat, triggered and instant spells
        if (!IsNextMeleeSwingSpell() && !IsAutoRepeat() && !IsTriggered())
            cancel();
    }

    switch (m_spellState)
    {
        case SPELL_STATE_PREPARING:
        {
            if (m_timer > 0)
            {
                if (difftime >= (uint32)m_timer)
                    m_timer = 0;
                else
                    m_timer -= difftime;
            }

            if (m_timer == 0 && !IsNextMeleeSwingSpell() && !IsAutoRepeat())
                // don't CheckCast for instant spells - done in spell::prepare, skip duplicate checks, needed for range checks for example
                cast(!m_casttime);
            break;
        }
        case SPELL_STATE_CASTING:
        {
            if (m_timer)
            {
                // check if there are alive targets left
                if (!UpdateChanneledTargetList())
                {
                    TC_LOG_DEBUG(LOG_FILTER_SPELLS_AURAS, "Channeled spell %d is removed due to lack of targets", m_spellInfo->Id);
                    SendChannelUpdate(0);
                    finish();
                }

                if (m_timer > 0)
                {
                    if (difftime >= (uint32)m_timer)
                        m_timer = 0;
                    else
                        m_timer -= difftime;
                }
            }

            if (m_timer == 0)
            {
                SendChannelUpdate(0);

                // channeled spell processed independently for quest targeting
                // cast at creature (or GO) quest objectives update at successful cast channel finished
                // ignore autorepeat/melee casts for speed (not exist quest for spells (hm...)
                if (!IsAutoRepeat() && !IsNextMeleeSwingSpell())
                {
                    if (Player* p = m_caster->GetCharmerOrOwnerPlayerOrPlayerItself())
                    {
                        for (std::list<TargetInfo>::iterator ihit = m_UniqueTargetInfo.begin(); ihit != m_UniqueTargetInfo.end(); ++ihit)
                        {
                            TargetInfo* target = &*ihit;
                            if (!IS_CRE_OR_VEH_GUID(target->targetGUID))
                                continue;

                            Unit* unit = m_caster->GetGUID() == target->targetGUID ? m_caster : ObjectAccessor::GetUnit(*m_caster, target->targetGUID);
                            if (unit == NULL)
                                continue;

                            p->CastedCreatureOrGO(unit->GetEntry(), unit->GetGUID(), m_spellInfo->Id);
                        }

                        for (std::list<GOTargetInfo>::iterator ihit = m_UniqueGOTargetInfo.begin(); ihit != m_UniqueGOTargetInfo.end(); ++ihit)
                        {
                            GOTargetInfo* target = &*ihit;

                            GameObject* go = m_caster->GetMap()->GetGameObject(target->targetGUID);
                            if (!go)
                                continue;

                            p->CastedCreatureOrGO(go->GetEntry(), go->GetGUID(), m_spellInfo->Id);
                        }
                    }
                }

                finish();
            }
            break;
        }
        default:
            break;
    }
}

void Spell::finish(bool ok)
{
    if (!m_caster)
        return;

    if (m_spellState == SPELL_STATE_FINISHED)
        return;
    m_spellState = SPELL_STATE_FINISHED;

    if (m_spellInfo->IsChanneled())
        m_caster->UpdateInterruptMask();

    if (m_caster->HasUnitState(UNIT_STATE_CASTING) && !m_caster->IsNonMeleeSpellCasted(false, false, true))
        m_caster->ClearUnitState(UNIT_STATE_CASTING);

    // Unsummon summon as possessed creatures on spell cancel
    if (m_spellInfo->IsChanneled() && m_caster->GetTypeId() == TYPEID_PLAYER)
    {
        if (Unit* charm = m_caster->GetCharm())
            if (charm->GetTypeId() == TYPEID_UNIT
                && charm->ToCreature()->HasUnitTypeMask(UNIT_MASK_PUPPET)
                && charm->GetUInt32Value(UNIT_CREATED_BY_SPELL) == m_spellInfo->Id)
                ((Puppet*)charm)->UnSummon();
    }

    if (m_caster->GetTypeId() == TYPEID_UNIT)
        m_caster->ReleaseFocus(this);

    if (!ok)
        return;

    if (m_caster->GetTypeId() == TYPEID_UNIT && m_caster->ToCreature()->IsSummon())
    {
        // Unsummon statue
        uint32 spell = m_caster->GetUInt32Value(UNIT_CREATED_BY_SPELL);
        SpellInfo const* spellInfo = sSpellMgr->GetSpellInfo(spell);
        if (spellInfo && spellInfo->SpellIconID == 2056)
        {
            TC_LOG_DEBUG(LOG_FILTER_SPELLS_AURAS, "Statue %d is unsummoned in spell %d finish", m_caster->GetGUIDLow(), m_spellInfo->Id);
            m_caster->setDeathState(JUST_DIED);
            return;
        }
    }

    if (IsAutoActionResetSpell())
    {
        bool found = false;
        Unit::AuraEffectList const& vIgnoreReset = m_caster->GetAuraEffectsByType(SPELL_AURA_IGNORE_MELEE_RESET);
        for (Unit::AuraEffectList::const_iterator i = vIgnoreReset.begin(); i != vIgnoreReset.end(); ++i)
        {
            if ((*i)->IsAffectingSpell(m_spellInfo))
            {
                found = true;
                break;
            }
        }
        if (!found && !(m_spellInfo->AttributesEx2 & SPELL_ATTR2_NOT_RESET_AUTO_ACTIONS))
        {
            m_caster->resetAttackTimer(BASE_ATTACK);
            if (m_caster->haveOffhandWeapon())
                m_caster->resetAttackTimer(OFF_ATTACK);
            m_caster->resetAttackTimer(RANGED_ATTACK);
        }
    }

    // potions disabled by client, send event "not in combat" if need
    if (m_caster->GetTypeId() == TYPEID_PLAYER)
    {
        if (!m_triggeredByAuraSpell)
            m_caster->ToPlayer()->UpdatePotionCooldown(this);

        // triggered spell pointer can be not set in some cases
        // this is needed for proper apply of triggered spell mods
        m_caster->ToPlayer()->SetSpellModTakingSpell(this, true);

        // Take mods after trigger spell (needed for 14177 to affect 48664)
        // mods are taken only on succesfull cast and independantly from targets of the spell
        m_caster->ToPlayer()->RemoveSpellMods(this);
        m_caster->ToPlayer()->SetSpellModTakingSpell(this, false);
    }

    // Stop Attack for some spells
    if (m_spellInfo->Attributes & SPELL_ATTR0_STOP_ATTACK_TARGET)
        m_caster->AttackStop();
}

void Spell::SendCastResult(SpellCastResult result)
{
    if (result == SPELL_CAST_OK)
        return;

    if (m_caster->GetTypeId() != TYPEID_PLAYER)
        return;

    if (m_caster->ToPlayer()->GetSession()->PlayerLoading())  // don't send cast results at loading time
        return;

    SendCastResult(m_caster->ToPlayer(), m_spellInfo, m_cast_count, result, m_customError);
}

void Spell::SendPetCastResult(SpellCastResult result)
{
    if (result == SPELL_CAST_OK)
        return;

    Unit* owner = m_caster->GetCharmerOrOwner();
    if (!owner || owner->GetTypeId() != TYPEID_PLAYER)
        return;

    SendCastResult(owner->ToPlayer(), m_spellInfo, m_cast_count, result, SPELL_CUSTOM_ERROR_NONE, SMSG_PET_CAST_FAILED);
}

void Spell::SendCastResult(Player* caster, SpellInfo const* spellInfo, uint8 cast_count, SpellCastResult result, SpellCustomErrors customError /*= SPELL_CUSTOM_ERROR_NONE*/, Opcodes opcode /*= SMSG_CAST_FAILED*/)
{
    if (result == SPELL_CAST_OK)
        return;

    WorldPacket data(opcode, (4+1+1));
    data << uint8(cast_count);
    data << uint32(spellInfo->Id);
    data << uint8(result);                                  // problem
    switch (result)
    {
        case SPELL_FAILED_NOT_READY:
            data << uint32(0);                              // unknown (value 1 update cooldowns on client flag)
            break;
        case SPELL_FAILED_REQUIRES_SPELL_FOCUS:
            data << uint32(spellInfo->RequiresSpellFocus);  // SpellFocusObject.dbc id
            break;
        case SPELL_FAILED_REQUIRES_AREA:                    // AreaTable.dbc id
            // hardcode areas limitation case
            switch (spellInfo->Id)
            {
                case 41617:                                 // Cenarion Mana Salve
                case 41619:                                 // Cenarion Healing Salve
                    data << uint32(3905);
                    break;
                case 41618:                                 // Bottled Nethergon Energy
                case 41620:                                 // Bottled Nethergon Vapor
                    data << uint32(3842);
                    break;
                case 45373:                                 // Bloodberry Elixir
                    data << uint32(4075);
                    break;
                default:                                    // default case (don't must be)
                    data << uint32(0);
                    break;
            }
            break;
        case SPELL_FAILED_TOTEMS:
            if (spellInfo->Totem[0])
                data << uint32(spellInfo->Totem[0]);
            if (spellInfo->Totem[1])
                data << uint32(spellInfo->Totem[1]);
            break;
        case SPELL_FAILED_TOTEM_CATEGORY:
            if (spellInfo->TotemCategory[0])
                data << uint32(spellInfo->TotemCategory[0]);
            if (spellInfo->TotemCategory[1])
                data << uint32(spellInfo->TotemCategory[1]);
            break;
        case SPELL_FAILED_EQUIPPED_ITEM_CLASS:
        case SPELL_FAILED_EQUIPPED_ITEM_CLASS_MAINHAND:
        case SPELL_FAILED_EQUIPPED_ITEM_CLASS_OFFHAND:
            data << uint32(spellInfo->EquippedItemClass);
            data << uint32(spellInfo->EquippedItemSubClassMask);
            break;
        case SPELL_FAILED_TOO_MANY_OF_ITEM:
        {
             uint32 item = 0;
             for (int8 eff = 0; eff < MAX_SPELL_EFFECTS; eff++)
                 if (spellInfo->Effects[eff].ItemType)
                     item = spellInfo->Effects[eff].ItemType;
             ItemTemplate const* proto = sObjectMgr->GetItemTemplate(item);
             if (proto && proto->ItemLimitCategory)
                 data << uint32(proto->ItemLimitCategory);
             break;
        }
        case SPELL_FAILED_PREVENTED_BY_MECHANIC:
            data << uint32(spellInfo->GetAllEffectsMechanicMask());  // SpellMechanic.dbc id
            break;
        case SPELL_FAILED_NEED_EXOTIC_AMMO:
            data << uint32(spellInfo->EquippedItemSubClassMask); // seems correct...
            break;
        case SPELL_FAILED_NEED_MORE_ITEMS:
            data << uint32(0);                              // Item id
            data << uint32(0);                              // Item count?
            break;
        case SPELL_FAILED_MIN_SKILL:
            data << uint32(0);                              // SkillLine.dbc id
            data << uint32(0);                              // required skill value
            break;
        case SPELL_FAILED_FISHING_TOO_LOW:
            data << uint32(0);                              // required fishing skill
            break;
        case SPELL_FAILED_CUSTOM_ERROR:
            data << uint32(customError);
            break;
        case SPELL_FAILED_SILENCED:
            data << uint32(0);                              // Unknown
            break;
        case SPELL_FAILED_REAGENTS:
        {
            uint32 missingItem = 0;
            for (uint32 i = 0; i < MAX_SPELL_REAGENTS; i++)
            {
                if (spellInfo->Reagent[i] <= 0)
                    continue;

                uint32 itemid    = spellInfo->Reagent[i];
                uint32 itemcount = spellInfo->ReagentCount[i];

                if (!caster->HasItemCount(itemid, itemcount))
                {
                    missingItem = itemid;
                    break;
                }
            }

            data << uint32(missingItem);  // first missing item
            break;
        }
        // TODO: SPELL_FAILED_NOT_STANDING
        default:
            break;
    }
    caster->GetSession()->SendPacket(&data);
}

void Spell::SendSpellStart()
{
    if (!IsNeedSendToClient())
        return;

    //TC_LOG_DEBUG(LOG_FILTER_SPELLS_AURAS, "Sending SMSG_SPELL_START id=%u", m_spellInfo->Id);

    uint32 castFlags = CAST_FLAG_HAS_TRAJECTORY;

    if ((IsTriggered() && !m_spellInfo->IsAutoRepeatRangedSpell()) || m_triggeredByAuraSpell)
        castFlags |= CAST_FLAG_PENDING;

    if ((m_caster->GetTypeId() == TYPEID_PLAYER ||
        (m_caster->GetTypeId() == TYPEID_UNIT && m_caster->ToCreature()->IsPet()))
         && m_spellInfo->PowerType != POWER_HEALTH)
        castFlags |= CAST_FLAG_POWER_LEFT_SELF;

    if (m_spellInfo->RuneCostID && m_spellInfo->PowerType == POWER_RUNES)
        castFlags |= CAST_FLAG_UNKNOWN_19;

    WorldPacket data(SMSG_SPELL_START, (8+8+4+4+2));
    if (m_CastItem)
        data.append(m_CastItem->GetPackGUID());
    else
        data.append(m_caster->GetPackGUID());

    data.append(m_caster->GetPackGUID());
    data << uint8(m_cast_count);                            // pending spell cast?
    data << uint32(m_spellInfo->Id);                        // spellId
    data << uint32(castFlags);                              // cast flags
    data << uint32(m_timer);                                // delay?
    data << uint32(m_casttime);

    m_targets.Write(data);

    if (castFlags & CAST_FLAG_POWER_LEFT_SELF)
        data << uint32(m_caster->GetPower((Powers)m_spellInfo->PowerType));

    if (castFlags & CAST_FLAG_RUNE_LIST)                   // rune cooldowns list
    {
        //TODO: There is a crash caused by a spell with CAST_FLAG_RUNE_LIST casted by a creature
        //The creature is the mover of a player, so HandleCastSpellOpcode uses it as the caster
        if (Player* player = m_caster->ToPlayer())
        {
            data << uint8(m_runesState);                     // runes state before
            data << uint8(player->GetRunesState());          // runes state after
            for (uint8 i = 0; i < MAX_RUNES; ++i)
            {
                // float casts ensure the division is performed on floats as we need float result
                float baseCd = float(player->GetRuneBaseCooldown(i));
                data << uint8((baseCd - float(player->GetRuneCooldown(i))) / baseCd * 255); // rune cooldown passed
            }
        }
        else
        {
            data << uint8(0);
            data << uint8(0);
            for (uint8 i = 0; i < MAX_RUNES; ++i)
                data << uint8(0);
        }
    }

    if (castFlags & CAST_FLAG_PROJECTILE)
    {
        data << uint32(0); // Ammo display ID
        data << uint32(0); // Inventory Type
    }

    if (castFlags & CAST_FLAG_IMMUNITY)
    {
        data << uint32(0);
        data << uint32(0);
    }

    if (castFlags & CAST_FLAG_HEAL_PREDICTION)
    {
        data << uint32(0);
        data << uint8(0); // unkByte
        // if (unkByte == 2)
            // data.append(0);
    }

    m_caster->SendMessageToSet(&data, true);
}

void Spell::SendSpellGo()
{
    // not send invisible spell casting
    if (!IsNeedSendToClient())
        return;

    //TC_LOG_DEBUG(LOG_FILTER_SPELLS_AURAS, "Sending SMSG_SPELL_GO id=%u", m_spellInfo->Id);

    uint32 castFlags = CAST_FLAG_UNKNOWN_9;

    // triggered spells with spell visual != 0
    if ((IsTriggered() && !m_spellInfo->IsAutoRepeatRangedSpell()) || m_triggeredByAuraSpell)
        castFlags |= CAST_FLAG_PENDING;

    if ((m_caster->GetTypeId() == TYPEID_PLAYER ||
        (m_caster->GetTypeId() == TYPEID_UNIT && m_caster->ToCreature()->IsPet()))
        && m_spellInfo->PowerType != POWER_HEALTH)
        castFlags |= CAST_FLAG_POWER_LEFT_SELF; // should only be sent to self, but the current messaging doesn't make that possible

    if ((m_caster->GetTypeId() == TYPEID_PLAYER)
        && (m_caster->getClass() == CLASS_DEATH_KNIGHT)
        && m_spellInfo->RuneCostID
        && m_spellInfo->PowerType == POWER_RUNES)
    {
        castFlags |= CAST_FLAG_UNKNOWN_19;                   // same as in SMSG_SPELL_START
        castFlags |= CAST_FLAG_RUNE_LIST;                    // rune cooldowns list
    }

    if (m_spellInfo->HasEffect(SPELL_EFFECT_ACTIVATE_RUNE))
    {
        castFlags |= CAST_FLAG_RUNE_LIST;                    // rune cooldowns list
        castFlags |= CAST_FLAG_UNKNOWN_19;                   // same as in SMSG_SPELL_START
    }

    if (m_targets.HasTraj())
        castFlags |= CAST_FLAG_ADJUST_MISSILE;

    WorldPacket data(SMSG_SPELL_GO, 50);                    // guess size

    if (m_CastItem)
        data.append(m_CastItem->GetPackGUID());
    else
        data.append(m_caster->GetPackGUID());

    data.append(m_caster->GetPackGUID());
    data << uint8(m_cast_count);                            // pending spell cast?
    data << uint32(m_spellInfo->Id);                        // spellId
    data << uint32(castFlags);                              // cast flags
    data << uint32(m_timer);
    data << uint32(getMSTime());                            // timestamp

    WriteSpellGoTargets(&data);

    m_targets.Write(data);

    if (castFlags & CAST_FLAG_POWER_LEFT_SELF)
        data << uint32(m_caster->GetPower((Powers)m_spellInfo->PowerType));

    if (castFlags & CAST_FLAG_RUNE_LIST)                   // rune cooldowns list
    {
        /// @todo There is a crash caused by a spell with CAST_FLAG_RUNE_LIST casted by a creature
        //The creature is the mover of a player, so HandleCastSpellOpcode uses it as the caster
        if (Player* player = m_caster->ToPlayer())
        {
            data << uint8(m_runesState);                     // runes state before
            data << uint8(player->GetRunesState());          // runes state after
            for (uint8 i = 0; i < MAX_RUNES; ++i)
            {
                // float casts ensure the division is performed on floats as we need float result
                float baseCd = float(player->GetRuneBaseCooldown(i));
                data << uint8((baseCd - float(player->GetRuneCooldown(i))) / baseCd * 255); // rune cooldown passed
            }
        }
    }

    if (castFlags & CAST_FLAG_ADJUST_MISSILE)
    {
        data << m_targets.GetElevation();
        data << uint32(m_delayMoment);
    }

    if (castFlags & CAST_FLAG_PROJECTILE)
    {
        data << uint32(0); // Ammo display ID
        data << uint32(0); // Inventory Type
    }

    if (castFlags & CAST_FLAG_VISUAL_CHAIN)
    {
        data << uint32(0);
        data << uint32(0);
    }

    if (m_targets.GetTargetMask() & TARGET_FLAG_DEST_LOCATION)
    {
        data << uint8(0);
    }

    if (m_targets.GetTargetMask() & TARGET_FLAG_EXTRA_TARGETS)
    {
        data << uint32(0); // Extra targets count
        /*
        for (uint8 i = 0; i < count; ++i)
        {
            data << float(0);   // Target Position X
            data << float(0);   // Target Position Y
            data << float(0);   // Target Position Z
            data << uint64(0);  // Target Guid
        }
        */
    }

    m_caster->SendMessageToSet(&data, true);
}

/// Writes miss and hit targets for a SMSG_SPELL_GO packet
void Spell::WriteSpellGoTargets(WorldPacket* data)
{
    // This function also fill data for channeled spells:
    // m_needAliveTargetMask req for stop channelig if one target die
    for (std::list<TargetInfo>::iterator ihit = m_UniqueTargetInfo.begin(); ihit != m_UniqueTargetInfo.end(); ++ihit)
    {
        if ((*ihit).effectMask == 0)                  // No effect apply - all immuned add state
            // possibly SPELL_MISS_IMMUNE2 for this??
            ihit->missCondition = SPELL_MISS_IMMUNE2;
    }

    // Hit and miss target counts are both uint8, that limits us to 255 targets for each
    // sending more than 255 targets crashes the client (since count sent would be wrong)
    // Spells like 40647 (with a huge radius) can easily reach this limit (spell might need
    // target conditions but we still need to limit the number of targets sent and keeping
    // correct count for both hit and miss).

    uint32 hit = 0;
    size_t hitPos = data->wpos();
    *data << (uint8)0; // placeholder
    for (std::list<TargetInfo>::const_iterator ihit = m_UniqueTargetInfo.begin(); ihit != m_UniqueTargetInfo.end() && hit <= 255; ++ihit)
    {
        if ((*ihit).missCondition == SPELL_MISS_NONE)       // Add only hits
        {
            *data << uint64(ihit->targetGUID);
            m_channelTargetEffectMask |=ihit->effectMask;
            ++hit;
        }
    }

    for (std::list<GOTargetInfo>::const_iterator ighit = m_UniqueGOTargetInfo.begin(); ighit != m_UniqueGOTargetInfo.end() && hit <= 255; ++ighit)
    {
        *data << uint64(ighit->targetGUID);                 // Always hits
        ++hit;
    }

    uint32 miss = 0;
    size_t missPos = data->wpos();
    *data << (uint8)0; // placeholder
    for (std::list<TargetInfo>::const_iterator ihit = m_UniqueTargetInfo.begin(); ihit != m_UniqueTargetInfo.end() && miss <= 255; ++ihit)
    {
        if (ihit->missCondition != SPELL_MISS_NONE)        // Add only miss
        {
            *data << uint64(ihit->targetGUID);
            *data << uint8(ihit->missCondition);
            if (ihit->missCondition == SPELL_MISS_REFLECT)
                *data << uint8(ihit->reflectResult);
            ++miss;
        }
    }
    // Reset m_needAliveTargetMask for non channeled spell
    if (!m_spellInfo->IsChanneled())
        m_channelTargetEffectMask = 0;

    data->put<uint8>(hitPos, (uint8)hit);
    data->put<uint8>(missPos, (uint8)miss);
}

void Spell::SendLogExecute()
{
    WorldPacket data(SMSG_SPELLLOGEXECUTE, (8+4+4+4+4+8));

    data.append(m_caster->GetPackGUID());

    data << uint32(m_spellInfo->Id);

    uint8 effCount = 0;
    for (uint8 i = 0; i < MAX_SPELL_EFFECTS; ++i)
    {
        if (m_effectExecuteData[i])
            ++effCount;
    }

    if (!effCount)
        return;

    data << uint32(effCount);
    for (uint8 i = 0; i < MAX_SPELL_EFFECTS; ++i)
    {
        if (!m_effectExecuteData[i])
            continue;

        data << uint32(m_spellInfo->Effects[i].Effect);             // spell effect

        data.append(*m_effectExecuteData[i]);

        delete m_effectExecuteData[i];
        m_effectExecuteData[i] = NULL;
    }
    m_caster->SendMessageToSet(&data, true);
}

void Spell::ExecuteLogEffectTakeTargetPower(uint8 effIndex, Unit* target, uint32 powerType, uint32 powerTaken, float gainMultiplier)
{
    InitEffectExecuteData(effIndex);
    m_effectExecuteData[effIndex]->append(target->GetPackGUID());
    *m_effectExecuteData[effIndex] << uint32(powerTaken);
    *m_effectExecuteData[effIndex] << uint32(powerType);
    *m_effectExecuteData[effIndex] << float(gainMultiplier);
}

void Spell::ExecuteLogEffectExtraAttacks(uint8 effIndex, Unit* victim, uint32 attCount)
{
    InitEffectExecuteData(effIndex);
    m_effectExecuteData[effIndex]->append(victim->GetPackGUID());
    *m_effectExecuteData[effIndex] << uint32(attCount);
}

void Spell::ExecuteLogEffectInterruptCast(uint8 /*effIndex*/, Unit* victim, uint32 spellId)
{
    ObjectGuid casterGuid = m_caster->GetGUID();
    ObjectGuid targetGuid = victim->GetGUID();

    WorldPacket data(SMSG_SPELLINTERRUPTLOG, 8 + 8 + 4 + 4);
    data.WriteBit(targetGuid[4]);
    data.WriteBit(casterGuid[5]);
    data.WriteBit(casterGuid[6]);
    data.WriteBit(casterGuid[1]);
    data.WriteBit(casterGuid[3]);
    data.WriteBit(casterGuid[0]);
    data.WriteBit(targetGuid[3]);
    data.WriteBit(targetGuid[5]);
    data.WriteBit(targetGuid[1]);
    data.WriteBit(casterGuid[4]);
    data.WriteBit(casterGuid[7]);
    data.WriteBit(targetGuid[7]);
    data.WriteBit(targetGuid[6]);
    data.WriteBit(targetGuid[2]);
    data.WriteBit(casterGuid[2]);
    data.WriteBit(targetGuid[0]);

    data.WriteByteSeq(casterGuid[7]);
    data.WriteByteSeq(casterGuid[6]);
    data.WriteByteSeq(casterGuid[3]);
    data.WriteByteSeq(casterGuid[2]);
    data.WriteByteSeq(targetGuid[3]);
    data.WriteByteSeq(targetGuid[6]);
    data.WriteByteSeq(targetGuid[2]);
    data.WriteByteSeq(targetGuid[4]);
    data.WriteByteSeq(targetGuid[7]);
    data.WriteByteSeq(targetGuid[0]);
    data.WriteByteSeq(casterGuid[4]);
    data << uint32(m_spellInfo->Id);
    data.WriteByteSeq(targetGuid[1]);
    data.WriteByteSeq(casterGuid[0]);
    data.WriteByteSeq(casterGuid[5]);
    data.WriteByteSeq(casterGuid[1]);
    data << uint32(spellId);
    data.WriteByteSeq(targetGuid[5]);

    m_caster->SendMessageToSet(&data, true);
}

void Spell::ExecuteLogEffectDurabilityDamage(uint8 effIndex, Unit* victim, int32 itemId, int32 slot)
{
    InitEffectExecuteData(effIndex);
    m_effectExecuteData[effIndex]->append(victim->GetPackGUID());
    *m_effectExecuteData[effIndex] << int32(itemId);
    *m_effectExecuteData[effIndex] << int32(slot);
}

void Spell::ExecuteLogEffectOpenLock(uint8 effIndex, Object* obj)
{
    InitEffectExecuteData(effIndex);
    m_effectExecuteData[effIndex]->append(obj->GetPackGUID());
}

void Spell::ExecuteLogEffectCreateItem(uint8 effIndex, uint32 entry)
{
    InitEffectExecuteData(effIndex);
    *m_effectExecuteData[effIndex] << uint32(entry);
}

void Spell::ExecuteLogEffectDestroyItem(uint8 effIndex, uint32 entry)
{
    InitEffectExecuteData(effIndex);
    *m_effectExecuteData[effIndex] << uint32(entry);
}

void Spell::ExecuteLogEffectSummonObject(uint8 effIndex, WorldObject* obj)
{
    InitEffectExecuteData(effIndex);
    m_effectExecuteData[effIndex]->append(obj->GetPackGUID());
}

void Spell::ExecuteLogEffectUnsummonObject(uint8 effIndex, WorldObject* obj)
{
    InitEffectExecuteData(effIndex);
    m_effectExecuteData[effIndex]->append(obj->GetPackGUID());
}

void Spell::ExecuteLogEffectResurrect(uint8 effIndex, Unit* target)
{
    InitEffectExecuteData(effIndex);
    m_effectExecuteData[effIndex]->append(target->GetPackGUID());
}

void Spell::SendInterrupted(uint8 result)
{
    WorldPacket data(SMSG_SPELL_FAILURE, (8+4+1));
    data.append(m_caster->GetPackGUID());
    data << uint8(m_cast_count);
    data << uint32(m_spellInfo->Id);
    data << uint8(result);
    m_caster->SendMessageToSet(&data, true);

    data.Initialize(SMSG_SPELL_FAILED_OTHER, (8+4));
    data.append(m_caster->GetPackGUID());
    data << uint8(m_cast_count);
    data << uint32(m_spellInfo->Id);
    data << uint8(result);
    m_caster->SendMessageToSet(&data, true);
}

void Spell::SendChannelUpdate(uint32 time)
{
    if (time == 0)
    {
        m_caster->SetUInt64Value(UNIT_FIELD_CHANNEL_OBJECT, 0);
        m_caster->SetUInt32Value(UNIT_CHANNEL_SPELL, 0);
    }

    WorldPacket data(MSG_CHANNEL_UPDATE, 8+4);
    data.append(m_caster->GetPackGUID());
    data << uint32(time);

    m_caster->SendMessageToSet(&data, true);
}

void Spell::SendChannelStart(uint32 duration)
{
    uint64 channelTarget = m_targets.GetObjectTargetGUID();
    if (!channelTarget && !m_spellInfo->NeedsExplicitUnitTarget())
        if (m_UniqueTargetInfo.size() + m_UniqueGOTargetInfo.size() == 1)   // this is for TARGET_SELECT_CATEGORY_NEARBY
            channelTarget = !m_UniqueTargetInfo.empty() ? m_UniqueTargetInfo.front().targetGUID : m_UniqueGOTargetInfo.front().targetGUID;

    WorldPacket data(MSG_CHANNEL_START, (8+4+4));
    data.append(m_caster->GetPackGUID());
    data << uint32(m_spellInfo->Id);
    data << uint32(duration);
    data << uint8(0);                           // immunity (castflag & 0x04000000)
    /*
    if (immunity)
    {
        data << uint32();                       // CastSchoolImmunities
        data << uint32();                       // CastImmunities
    }
    */
    data << uint8(0);                           // healPrediction (castflag & 0x40000000)
    /*
    if (healPrediction)
    {
        data.appendPackGUID(channelTarget);     // target packguid
        data << uint32();                       // spellid
        data << uint8(0);                       // unk3
        if (unk3 == 2)
            data.append();                      // unk packed guid (unused ?)
    }
    */
    m_caster->SendMessageToSet(&data, true);

    m_timer = duration;
    if (channelTarget)
        m_caster->SetUInt64Value(UNIT_FIELD_CHANNEL_OBJECT, channelTarget);

    m_caster->SetUInt32Value(UNIT_CHANNEL_SPELL, m_spellInfo->Id);
}

void Spell::SendResurrectRequest(Player* target)
{
    // get ressurector name for creature resurrections, otherwise packet will be not accepted
    // for player resurrections the name is looked up by guid
    std::string const sentName(m_caster->GetTypeId() == TYPEID_PLAYER
                               ? ""
                               : m_caster->GetNameForLocaleIdx(target->GetSession()->GetSessionDbLocaleIndex()));

    WorldPacket data(SMSG_RESURRECT_REQUEST, (8+4+sentName.size()+1+1+1+4));
    data << uint64(m_caster->GetGUID());
    data << uint32(sentName.size() + 1);

    data << sentName;
    data << uint8(0); // null terminator

    data << uint8(m_caster->GetTypeId() == TYPEID_PLAYER ? 0 : 1); // "you'll be afflicted with resurrection sickness"
    // override delay sent with SMSG_CORPSE_RECLAIM_DELAY, set instant resurrection for spells with this attribute
    // 4.2.2 edit : id of the spell used to resurect. (used client-side for Mass Resurect)
    data << uint32(m_spellInfo->Id);
    target->GetSession()->SendPacket(&data);
}

void Spell::TakeCastItem()
{
    if (!m_CastItem)
        return;

    Player* player = m_caster->ToPlayer();
    if (!player)
        return;

    // not remove cast item at triggered spell (equipping, weapon damage, etc)
    if (_triggeredCastFlags & TRIGGERED_IGNORE_CAST_ITEM)
        return;

    ItemTemplate const* proto = m_CastItem->GetTemplate();

    if (!proto)
    {
        // This code is to avoid a crash
        // I'm not sure, if this is really an error, but I guess every item needs a prototype
        TC_LOG_ERROR(LOG_FILTER_SPELLS_AURAS, "Cast item has no item prototype highId=%d, lowId=%d", m_CastItem->GetGUIDHigh(), m_CastItem->GetGUIDLow());
        return;
    }

    bool expendable = false;
    bool withoutCharges = false;

    for (int i = 0; i < MAX_ITEM_PROTO_SPELLS; ++i)
    {
        if (proto->Spells[i].SpellId)
        {
            // item has limited charges
            if (proto->Spells[i].SpellCharges)
            {
                if (proto->Spells[i].SpellCharges < 0)
                    expendable = true;

                int32 charges = m_CastItem->GetSpellCharges(i);

                // item has charges left
                if (charges)
                {
                    (charges > 0) ? --charges : ++charges;  // abs(charges) less at 1 after use
                    if (proto->Stackable == 1)
                        m_CastItem->SetSpellCharges(i, charges);
                    m_CastItem->SetState(ITEM_CHANGED, player);
                }

                // all charges used
                withoutCharges = (charges == 0);
            }
        }
    }

    if (expendable && withoutCharges)
    {
        uint32 count = 1;
        m_caster->ToPlayer()->DestroyItemCount(m_CastItem, count, true);

        // prevent crash at access to deleted m_targets.GetItemTarget
        if (m_CastItem == m_targets.GetItemTarget())
            m_targets.SetItemTarget(NULL);

        m_CastItem = NULL;
    }
}

void Spell::TakePower()
{
    if (m_CastItem || m_triggeredByAuraSpell)
        return;

    //Don't take power if the spell is cast while .cheat power is enabled.
    if (m_caster->GetTypeId() == TYPEID_PLAYER)
    {
        if (m_caster->ToPlayer()->GetCommandStatus(CHEAT_POWER))
            return;
    }

    Powers powerType = Powers(m_spellInfo->PowerType);
    bool hit = true;
    if (m_caster->GetTypeId() == TYPEID_PLAYER)
    {
        if (powerType == POWER_RAGE || powerType == POWER_ENERGY || powerType == POWER_RUNES)
            if (uint64 targetGUID = m_targets.GetUnitTargetGUID())
                for (std::list<TargetInfo>::iterator ihit= m_UniqueTargetInfo.begin(); ihit != m_UniqueTargetInfo.end(); ++ihit)
                    if (ihit->targetGUID == targetGUID)
                    {
                        if (ihit->missCondition != SPELL_MISS_NONE)
                        {
                            hit = false;
                            //lower spell cost on fail (by talent aura)
                            if (Player* modOwner = m_caster->ToPlayer()->GetSpellModOwner())
                                modOwner->ApplySpellMod(m_spellInfo->Id, SPELLMOD_SPELL_COST_REFUND_ON_FAIL, m_powerCost);
                        }
                        break;
                    }
    }

    if (powerType == POWER_RUNES)
    {
        TakeRunePower(hit);
        return;
    }

    if (!m_powerCost)
        return;

    // health as power used
    if (powerType == POWER_HEALTH)
    {
        m_caster->ModifyHealth(-(int32)m_powerCost);
        return;
    }

    if (powerType >= MAX_POWERS)
    {
        TC_LOG_ERROR(LOG_FILTER_SPELLS_AURAS, "Spell::TakePower: Unknown power type '%d'", powerType);
        return;
    }

    if (hit)
        m_caster->ModifyPower(powerType, -m_powerCost);
    else
        m_caster->ModifyPower(powerType, -irand(0, m_powerCost/4));
}

void Spell::TakeAmmo()
{
    if (m_attackType == RANGED_ATTACK && m_caster->GetTypeId() == TYPEID_PLAYER)
    {
        Item* pItem = m_caster->ToPlayer()->GetWeaponForAttack(RANGED_ATTACK);

        // wands don't have ammo
        if (!pItem  || pItem->IsBroken() || pItem->GetTemplate()->SubClass == ITEM_SUBCLASS_WEAPON_WAND)
            return;

        if (pItem->GetTemplate()->InventoryType == INVTYPE_THROWN)
        {
            if (pItem->GetMaxStackCount() == 1)
            {
                // decrease durability for non-stackable throw weapon
                m_caster->ToPlayer()->DurabilityPointLossForEquipSlot(EQUIPMENT_SLOT_RANGED);
            }
            else
            {
                // decrease items amount for stackable throw weapon
                uint32 count = 1;
                m_caster->ToPlayer()->DestroyItemCount(pItem, count, true);
            }
        }
    }
}

SpellCastResult Spell::CheckRuneCost(uint32 runeCostID)
{
    if (m_spellInfo->PowerType != POWER_RUNES || !runeCostID)
        return SPELL_CAST_OK;

    Player* player = m_caster->ToPlayer();
    if (!player)
        return SPELL_CAST_OK;

    if (player->getClass() != CLASS_DEATH_KNIGHT)
        return SPELL_CAST_OK;

    SpellRuneCostEntry const* src = sSpellRuneCostStore.LookupEntry(runeCostID);
    if (!src)
        return SPELL_CAST_OK;

    if (src->NoRuneCost())
        return SPELL_CAST_OK;

    int32 runeCost[NUM_RUNE_TYPES];                         // blood, frost, unholy, death

    for (uint32 i = 0; i < RUNE_DEATH; ++i)
    {
        runeCost[i] = src->RuneCost[i];
        if (Player* modOwner = m_caster->GetSpellModOwner())
            modOwner->ApplySpellMod(m_spellInfo->Id, SPELLMOD_COST, runeCost[i], this);
    }

    runeCost[RUNE_DEATH] = MAX_RUNES;                       // calculated later

    for (uint32 i = 0; i < MAX_RUNES; ++i)
    {
        RuneType rune = player->GetCurrentRune(i);
        if ((player->GetRuneCooldown(i) == 0) && (runeCost[rune] > 0))
            runeCost[rune]--;
    }

    for (uint32 i = 0; i < RUNE_DEATH; ++i)
        if (runeCost[i] > 0)
            runeCost[RUNE_DEATH] += runeCost[i];

    if (runeCost[RUNE_DEATH] > MAX_RUNES)
        return SPELL_FAILED_NO_POWER;                       // not sure if result code is correct

    return SPELL_CAST_OK;
}

void Spell::TakeRunePower(bool didHit)
{
    if (m_caster->GetTypeId() != TYPEID_PLAYER || m_caster->getClass() != CLASS_DEATH_KNIGHT)
        return;

    SpellRuneCostEntry const* runeCostData = sSpellRuneCostStore.LookupEntry(m_spellInfo->RuneCostID);
    if (!runeCostData || (runeCostData->NoRuneCost() && runeCostData->NoRunicPowerGain()))
        return;

    Player* player = m_caster->ToPlayer();
    m_runesState = player->GetRunesState();                 // store previous state

    int32 runeCost[NUM_RUNE_TYPES];                         // blood, frost, unholy, death

    for (uint32 i = 0; i < RUNE_DEATH; ++i)
    {
        runeCost[i] = runeCostData->RuneCost[i];
        if (Player* modOwner = m_caster->GetSpellModOwner())
            modOwner->ApplySpellMod(m_spellInfo->Id, SPELLMOD_COST, runeCost[i], this);
    }

    runeCost[RUNE_DEATH] = 0;                               // calculated later

    for (uint32 i = 0; i < MAX_RUNES; ++i)
    {
        RuneType rune = player->GetCurrentRune(i);
        if (!player->GetRuneCooldown(i) && runeCost[rune] > 0)
        {
            player->SetRuneCooldown(i, didHit ? player->GetRuneBaseCooldown(i) : uint32(RUNE_MISS_COOLDOWN));
            player->SetLastUsedRune(rune);
            runeCost[rune]--;
        }
    }

    runeCost[RUNE_DEATH] = runeCost[RUNE_BLOOD] + runeCost[RUNE_UNHOLY] + runeCost[RUNE_FROST];

    if (runeCost[RUNE_DEATH] > 0)
    {
        for (uint32 i = 0; i < MAX_RUNES; ++i)
        {
            RuneType rune = player->GetCurrentRune(i);
            if (!player->GetRuneCooldown(i) && rune == RUNE_DEATH)
            {
                player->SetRuneCooldown(i, didHit ? player->GetRuneBaseCooldown(i) : uint32(RUNE_MISS_COOLDOWN));
                player->SetLastUsedRune(rune);
                runeCost[rune]--;

                // keep Death Rune type if missed
                if (didHit)
                    player->RestoreBaseRune(i);

                if (runeCost[RUNE_DEATH] == 0)
                    break;
            }
        }
    }

    // you can gain some runic power when use runes
    if (didHit)
        if (int32 rp = int32(runeCostData->runePowerGain * sWorld->getRate(RATE_POWER_RUNICPOWER_INCOME)))
            player->ModifyPower(POWER_RUNIC_POWER, int32(rp));
}

void Spell::TakeReagents()
{
    if (m_caster->GetTypeId() != TYPEID_PLAYER)
        return;

    ItemTemplate const* castItemTemplate = m_CastItem ? m_CastItem->GetTemplate() : NULL;

    // do not take reagents for these item casts
    if (castItemTemplate && castItemTemplate->Flags & ITEM_PROTO_FLAG_TRIGGERED_CAST)
        return;

    Player* p_caster = m_caster->ToPlayer();
    if (p_caster->CanNoReagentCast(m_spellInfo))
        return;

    for (uint32 x = 0; x < MAX_SPELL_REAGENTS; ++x)
    {
        if (m_spellInfo->Reagent[x] <= 0)
            continue;

        uint32 itemid = m_spellInfo->Reagent[x];
        uint32 itemcount = m_spellInfo->ReagentCount[x];

        // if CastItem is also spell reagent
        if (castItemTemplate && castItemTemplate->ItemId == itemid)
        {
            for (int s = 0; s < MAX_ITEM_PROTO_SPELLS; ++s)
            {
                // CastItem will be used up and does not count as reagent
                int32 charges = m_CastItem->GetSpellCharges(s);
                if (castItemTemplate->Spells[s].SpellCharges < 0 && abs(charges) < 2)
                {
                    ++itemcount;
                    break;
                }
            }

            m_CastItem = NULL;
        }

        // if GetItemTarget is also spell reagent
        if (m_targets.GetItemTargetEntry() == itemid)
            m_targets.SetItemTarget(NULL);

        p_caster->DestroyItemCount(itemid, itemcount, true);
    }
}

void Spell::HandleThreatSpells()
{
    if (m_UniqueTargetInfo.empty())
        return;

    if ((m_spellInfo->AttributesEx  & SPELL_ATTR1_NO_THREAT) ||
        (m_spellInfo->AttributesEx3 & SPELL_ATTR3_NO_INITIAL_AGGRO))
        return;

    float threat = 0.0f;
    if (SpellThreatEntry const* threatEntry = sSpellMgr->GetSpellThreatEntry(m_spellInfo->Id))
    {
        if (threatEntry->apPctMod != 0.0f)
            threat += threatEntry->apPctMod * m_caster->GetTotalAttackPowerValue(BASE_ATTACK);

        threat += threatEntry->flatMod;
    }
    else if ((m_spellInfo->AttributesCu & SPELL_ATTR0_CU_NO_INITIAL_THREAT) == 0)
        threat += m_spellInfo->SpellLevel;

    // past this point only multiplicative effects occur
    if (threat == 0.0f)
        return;

    // since 2.0.1 threat from positive effects also is distributed among all targets, so the overall caused threat is at most the defined bonus
    threat /= m_UniqueTargetInfo.size();

    for (std::list<TargetInfo>::iterator ihit = m_UniqueTargetInfo.begin(); ihit != m_UniqueTargetInfo.end(); ++ihit)
    {
        if (ihit->missCondition != SPELL_MISS_NONE)
            continue;

        Unit* target = ObjectAccessor::GetUnit(*m_caster, ihit->targetGUID);
        if (!target)
            continue;

        // positive spells distribute threat among all units that are in combat with target, like healing
        if (m_spellInfo->_IsPositiveSpell())
            target->getHostileRefManager().threatAssist(m_caster, threat, m_spellInfo);
        // for negative spells threat gets distributed among affected targets
        else
        {
            if (!target->CanHaveThreatList())
                continue;

            target->AddThreat(m_caster, threat, m_spellInfo->GetSchoolMask(), m_spellInfo);
        }
    }
    TC_LOG_DEBUG(LOG_FILTER_SPELLS_AURAS, "Spell %u, added an additional %f threat for %s %u target(s)", m_spellInfo->Id, threat, m_spellInfo->_IsPositiveSpell() ? "assisting" : "harming", uint32(m_UniqueTargetInfo.size()));
}

void Spell::HandleHolyPower(Player* caster)
{
    if (!caster)
        return;

    bool hit = true;
    Player* modOwner = caster->GetSpellModOwner();

    m_powerCost = caster->GetPower(POWER_HOLY_POWER); // Always use all the holy power we have

    if (!m_powerCost || !modOwner)
        return;

    if (uint64 targetGUID = m_targets.GetUnitTargetGUID())
    {
        for (std::list<TargetInfo>::iterator ihit = m_UniqueTargetInfo.begin(); ihit != m_UniqueTargetInfo.end(); ++ihit)
        {
            if (ihit->targetGUID == targetGUID)
            {
                if (ihit->missCondition != SPELL_MISS_NONE && ihit->missCondition != SPELL_MISS_MISS)
                    hit = false;

                break;
            }
        }

        // The spell did hit the target, apply aura cost mods if there are any.
        if (hit)
        {
            modOwner->ApplySpellMod(m_spellInfo->Id, SPELLMOD_COST, m_powerCost);
            m_caster->ModifyPower(POWER_HOLY_POWER, -m_powerCost);
        }
    }
}

void Spell::HandleEffects(Unit* pUnitTarget, Item* pItemTarget, GameObject* pGOTarget, uint32 i, SpellEffectHandleMode mode)
{
    effectHandleMode = mode;
    unitTarget = pUnitTarget;
    itemTarget = pItemTarget;
    gameObjTarget = pGOTarget;
    destTarget = &m_destTargets[i]._position;

    uint8 eff = m_spellInfo->Effects[i].Effect;

    TC_LOG_DEBUG(LOG_FILTER_SPELLS_AURAS, "Spell: %u Effect : %u", m_spellInfo->Id, eff);

    damage = CalculateDamage(i, unitTarget);

    bool preventDefault = CallScriptEffectHandlers((SpellEffIndex)i, mode);

    if (!preventDefault && eff < TOTAL_SPELL_EFFECTS)
    {
        (this->*SpellEffects[eff])((SpellEffIndex)i);
    }
}

SpellCastResult Spell::CheckCast(bool strict)
{
    // check death state
    if (!m_caster->IsAlive() && !(m_spellInfo->Attributes & SPELL_ATTR0_PASSIVE) && !((m_spellInfo->Attributes & SPELL_ATTR0_CASTABLE_WHILE_DEAD) || (IsTriggered() && !m_triggeredByAuraSpell)))
        return SPELL_FAILED_CASTER_DEAD;

    // check cooldowns to prevent cheating
    if (m_caster->GetTypeId() == TYPEID_PLAYER && !(m_spellInfo->Attributes & SPELL_ATTR0_PASSIVE))
    {
        //can cast triggered (by aura only?) spells while have this flag
        if (!(_triggeredCastFlags & TRIGGERED_IGNORE_CASTER_AURASTATE) && m_caster->ToPlayer()->HasFlag(PLAYER_FLAGS, PLAYER_ALLOW_ONLY_ABILITY))
            return SPELL_FAILED_SPELL_IN_PROGRESS;

        if (m_caster->ToPlayer()->HasSpellCooldown(m_spellInfo->Id))
        {
            if (m_triggeredByAuraSpell)
                return SPELL_FAILED_DONT_REPORT;
            else
                return SPELL_FAILED_NOT_READY;
        }
    }

    if (m_spellInfo->AttributesEx7 & SPELL_ATTR7_IS_CHEAT_SPELL && !m_caster->HasFlag(UNIT_FIELD_FLAGS_2, UNIT_FLAG2_ALLOW_CHEAT_SPELLS))
    {
        m_customError = SPELL_CUSTOM_ERROR_GM_ONLY;
        return SPELL_FAILED_CUSTOM_ERROR;
    }

    // Check global cooldown
    if (strict && !(_triggeredCastFlags & TRIGGERED_IGNORE_GCD) && HasGlobalCooldown())
        return SPELL_FAILED_NOT_READY;

    // only triggered spells can be processed an ended battleground
    if (!IsTriggered() && m_caster->GetTypeId() == TYPEID_PLAYER)
        if (Battleground* bg = m_caster->ToPlayer()->GetBattleground())
            if (bg->GetStatus() == STATUS_WAIT_LEAVE)
                return SPELL_FAILED_DONT_REPORT;

    if (m_caster->GetTypeId() == TYPEID_PLAYER && VMAP::VMapFactory::createOrGetVMapManager()->isLineOfSightCalcEnabled())
    {
        if (m_spellInfo->Attributes & SPELL_ATTR0_OUTDOORS_ONLY &&
                !m_caster->GetMap()->IsOutdoors(m_caster->GetPositionX(), m_caster->GetPositionY(), m_caster->GetPositionZ()))
            return SPELL_FAILED_ONLY_OUTDOORS;

        if (m_spellInfo->Attributes & SPELL_ATTR0_INDOORS_ONLY &&
                m_caster->GetMap()->IsOutdoors(m_caster->GetPositionX(), m_caster->GetPositionY(), m_caster->GetPositionZ()))
            return SPELL_FAILED_ONLY_INDOORS;
    }

    // only check at first call, Stealth auras are already removed at second call
    // for now, ignore triggered spells
    if (strict && !(_triggeredCastFlags & TRIGGERED_IGNORE_SHAPESHIFT))
    {
        bool checkForm = true;
        // Ignore form req aura
        Unit::AuraEffectList const& ignore = m_caster->GetAuraEffectsByType(SPELL_AURA_MOD_IGNORE_SHAPESHIFT);
        for (Unit::AuraEffectList::const_iterator i = ignore.begin(); i != ignore.end(); ++i)
        {
            if (!(*i)->IsAffectingSpell(m_spellInfo))
                continue;
            checkForm = false;
            break;
        }
        if (checkForm)
        {
            // Cannot be used in this stance/form
            SpellCastResult shapeError = m_spellInfo->CheckShapeshift(m_caster->GetShapeshiftForm());
            if (shapeError != SPELL_CAST_OK)
                return shapeError;

            if ((m_spellInfo->Attributes & SPELL_ATTR0_ONLY_STEALTHED) && !(m_caster->HasStealthAura()))
                return SPELL_FAILED_ONLY_STEALTHED;
        }
    }

    Unit::AuraEffectList const& blockSpells = m_caster->GetAuraEffectsByType(SPELL_AURA_BLOCK_SPELL_FAMILY);
    for (Unit::AuraEffectList::const_iterator blockItr = blockSpells.begin(); blockItr != blockSpells.end(); ++blockItr)
        if (uint32((*blockItr)->GetMiscValue()) == m_spellInfo->SpellFamilyName)
            return SPELL_FAILED_SPELL_UNAVAILABLE;

    bool reqCombat = true;
    Unit::AuraEffectList const& stateAuras = m_caster->GetAuraEffectsByType(SPELL_AURA_ABILITY_IGNORE_AURASTATE);
    for (Unit::AuraEffectList::const_iterator j = stateAuras.begin(); j != stateAuras.end(); ++j)
    {
        if ((*j)->IsAffectingSpell(m_spellInfo))
        {
            m_needComboPoints = false;
            if ((*j)->GetMiscValue() == 1)
            {
                reqCombat=false;
                break;
            }
        }
    }

    // caster state requirements
    // not for triggered spells (needed by execute)
    if (!(_triggeredCastFlags & TRIGGERED_IGNORE_CASTER_AURASTATE))
    {
        if (m_spellInfo->CasterAuraState && !m_caster->HasAuraState(AuraStateType(m_spellInfo->CasterAuraState), m_spellInfo, m_caster))
            return SPELL_FAILED_CASTER_AURASTATE;
        if (m_spellInfo->CasterAuraStateNot && m_caster->HasAuraState(AuraStateType(m_spellInfo->CasterAuraStateNot), m_spellInfo, m_caster))
            return SPELL_FAILED_CASTER_AURASTATE;

        // Note: spell 62473 requres casterAuraSpell = triggering spell
        if (m_spellInfo->CasterAuraSpell && !m_caster->HasAura(sSpellMgr->GetSpellIdForDifficulty(m_spellInfo->CasterAuraSpell, m_caster)))
            return SPELL_FAILED_CASTER_AURASTATE;
        if (m_spellInfo->ExcludeCasterAuraSpell && m_caster->HasAura(sSpellMgr->GetSpellIdForDifficulty(m_spellInfo->ExcludeCasterAuraSpell, m_caster)))
            return SPELL_FAILED_CASTER_AURASTATE;

        if (reqCombat && m_caster->IsInCombat() && !m_spellInfo->CanBeUsedInCombat())
            return SPELL_FAILED_AFFECTING_COMBAT;
    }

    // cancel autorepeat spells if cast start when moving
    // (not wand currently autorepeat cast delayed to moving stop anyway in spell update code)
    // Do not cancel spells which are affected by a SPELL_AURA_CAST_WHILE_WALKING effect
    if (m_caster->GetTypeId() == TYPEID_PLAYER && m_caster->ToPlayer()->isMoving() && !m_caster->HasAuraTypeWithAffectMask(SPELL_AURA_CAST_WHILE_WALKING, m_spellInfo))
    {
        // skip stuck spell to allow use it in falling case and apply spell limitations at movement
        if ((!m_caster->HasUnitMovementFlag(MOVEMENTFLAG_FALLING_FAR) || m_spellInfo->Effects[0].Effect != SPELL_EFFECT_STUCK) &&
            (IsAutoRepeat() || (m_spellInfo->AuraInterruptFlags & AURA_INTERRUPT_FLAG_NOT_SEATED) != 0))
            return SPELL_FAILED_MOVING;
    }

    // Check vehicle flags
    if (!(_triggeredCastFlags & TRIGGERED_IGNORE_CASTER_MOUNTED_OR_ON_VEHICLE))
    {
        SpellCastResult vehicleCheck = m_spellInfo->CheckVehicle(m_caster);
        if (vehicleCheck != SPELL_CAST_OK)
            return vehicleCheck;
    }

    // check spell cast conditions from database
    {
        ConditionSourceInfo condInfo = ConditionSourceInfo(m_caster);
        condInfo.mConditionTargets[1] = m_targets.GetObjectTarget();
        ConditionList conditions = sConditionMgr->GetConditionsForNotGroupedEntry(CONDITION_SOURCE_TYPE_SPELL, m_spellInfo->Id);
        if (!conditions.empty() && !sConditionMgr->IsObjectMeetToConditions(condInfo, conditions))
        {
            // mLastFailedCondition can be NULL if there was an error processing the condition in Condition::Meets (i.e. wrong data for ConditionTarget or others)
            if (condInfo.mLastFailedCondition && condInfo.mLastFailedCondition->ErrorType)
            {
                if (condInfo.mLastFailedCondition->ErrorType == SPELL_FAILED_CUSTOM_ERROR)
                    m_customError = SpellCustomErrors(condInfo.mLastFailedCondition->ErrorTextId);
                return SpellCastResult(condInfo.mLastFailedCondition->ErrorType);
            }
            if (!condInfo.mLastFailedCondition || !condInfo.mLastFailedCondition->ConditionTarget)
                return SPELL_FAILED_CASTER_AURASTATE;
            return SPELL_FAILED_BAD_TARGETS;
        }
    }

    // Don't check explicit target for passive spells (workaround) (check should be skipped only for learn case)
    // those spells may have incorrect target entries or not filled at all (for example 15332)
    // such spells when learned are not targeting anyone using targeting system, they should apply directly to caster instead
    // also, such casts shouldn't be sent to client
    if (!((m_spellInfo->Attributes & SPELL_ATTR0_PASSIVE) && (!m_targets.GetUnitTarget() || m_targets.GetUnitTarget() == m_caster)))
    {
        // Check explicit target for m_originalCaster - todo: get rid of such workarounds
        SpellCastResult castResult = m_spellInfo->CheckExplicitTarget(m_originalCaster ? m_originalCaster : m_caster, m_targets.GetObjectTarget(), m_targets.GetItemTarget());
        if (castResult != SPELL_CAST_OK)
            return castResult;
    }

    if (Unit* target = m_targets.GetUnitTarget())
    {
        SpellCastResult castResult = m_spellInfo->CheckTarget(m_caster, target, false);
        if (castResult != SPELL_CAST_OK)
            return castResult;

        if (target != m_caster)
        {
            // Must be behind the target
            if ((m_spellInfo->AttributesCu & SPELL_ATTR0_CU_REQ_CASTER_BEHIND_TARGET) && target->HasInArc(static_cast<float>(M_PI), m_caster))
                return SPELL_FAILED_NOT_BEHIND;

            // Target must be facing you
            if ((m_spellInfo->AttributesCu & SPELL_ATTR0_CU_REQ_TARGET_FACING_CASTER) && !target->HasInArc(static_cast<float>(M_PI), m_caster))
                return SPELL_FAILED_NOT_INFRONT;

            if (m_caster->GetEntry() != WORLD_TRIGGER) // Ignore LOS for gameobjects casts (wrongly casted by a trigger)
                if (!(m_spellInfo->AttributesEx2 & SPELL_ATTR2_CAN_TARGET_NOT_IN_LOS) && !DisableMgr::IsDisabledFor(DISABLE_TYPE_SPELL, m_spellInfo->Id, NULL, SPELL_DISABLE_LOS) && !m_caster->IsWithinLOSInMap(target))
                    return SPELL_FAILED_LINE_OF_SIGHT;
        }
    }

    // Check for line of sight for spells with dest
    if (m_targets.HasDst())
    {
        float x, y, z;
        m_targets.GetDstPos()->GetPosition(x, y, z);

        if (!(m_spellInfo->AttributesEx2 & SPELL_ATTR2_CAN_TARGET_NOT_IN_LOS) && !DisableMgr::IsDisabledFor(DISABLE_TYPE_SPELL, m_spellInfo->Id, NULL, SPELL_DISABLE_LOS) && !m_caster->IsWithinLOS(x, y, z))
            return SPELL_FAILED_LINE_OF_SIGHT;
    }

    // check pet presence
    for (int j = 0; j < MAX_SPELL_EFFECTS; ++j)
    {
        if (m_spellInfo->Effects[j].TargetA.GetTarget() == TARGET_UNIT_PET)
        {
            if (!m_caster->GetGuardianPet())
            {
                if (m_triggeredByAuraSpell)              // not report pet not existence for triggered spells
                    return SPELL_FAILED_DONT_REPORT;
                else
                    return SPELL_FAILED_NO_PET;
            }
            break;
        }
    }

    // Spell casted only on battleground
    if ((m_spellInfo->AttributesEx3 & SPELL_ATTR3_BATTLEGROUND) &&  m_caster->GetTypeId() == TYPEID_PLAYER)
        if (!m_caster->ToPlayer()->InBattleground())
            return SPELL_FAILED_ONLY_BATTLEGROUNDS;

    // do not allow spells to be cast in arenas or rated battlegrounds
    if (Player* player = m_caster->ToPlayer())
        if (player->InArena()/* || player->InRatedBattleGround() NYI*/)
        {
            SpellCastResult castResult = CheckArenaAndRatedBattlegroundCastRules();
            if (castResult != SPELL_CAST_OK)
                return castResult;
        }

    // zone check
    if (m_caster->GetTypeId() == TYPEID_UNIT || !m_caster->ToPlayer()->IsGameMaster())
    {
        uint32 zone, area;
        m_caster->GetZoneAndAreaId(zone, area);

        SpellCastResult locRes= m_spellInfo->CheckLocation(m_caster->GetMapId(), zone, area,
            m_caster->GetTypeId() == TYPEID_PLAYER ? m_caster->ToPlayer() : NULL);
        if (locRes != SPELL_CAST_OK)
            return locRes;
    }

    // not let players cast spells at mount (and let do it to creatures)
    if (m_caster->IsMounted() && m_caster->GetTypeId() == TYPEID_PLAYER && !(_triggeredCastFlags & TRIGGERED_IGNORE_CASTER_MOUNTED_OR_ON_VEHICLE) &&
        !m_spellInfo->IsPassive() && !(m_spellInfo->Attributes & SPELL_ATTR0_CASTABLE_WHILE_MOUNTED))
    {
        if (m_caster->IsInFlight())
            return SPELL_FAILED_NOT_ON_TAXI;
        else
            return SPELL_FAILED_NOT_MOUNTED;
    }

    // check spell focus object
    if (m_spellInfo->RequiresSpellFocus)
    {
        focusObject = SearchSpellFocus();
        if (!focusObject)
            return SPELL_FAILED_REQUIRES_SPELL_FOCUS;
    }

    SpellCastResult castResult = SPELL_CAST_OK;

    // always (except passive spells) check items (only player related checks)
    if (!m_spellInfo->IsPassive())
    {
        castResult = CheckItems();
        if (castResult != SPELL_CAST_OK)
            return castResult;
    }

    // Triggered spells also have range check
    /// @todo determine if there is some flag to enable/disable the check
    castResult = CheckRange(strict);
    if (castResult != SPELL_CAST_OK)
        return castResult;

    if (!(_triggeredCastFlags & TRIGGERED_IGNORE_POWER_AND_REAGENT_COST))
    {
        castResult = CheckPower();
        if (castResult != SPELL_CAST_OK)
            return castResult;
    }

    if (!(_triggeredCastFlags & TRIGGERED_IGNORE_CASTER_AURAS))
    {
        castResult = CheckCasterAuras();
        if (castResult != SPELL_CAST_OK)
            return castResult;
    }

    // script hook
    castResult = CallScriptCheckCastHandlers();
    if (castResult != SPELL_CAST_OK)
        return castResult;

    for (uint8 i = 0; i < MAX_SPELL_EFFECTS; ++i)
    {
        // for effects of spells that have only one target
        switch (m_spellInfo->Effects[i].Effect)
        {
            case SPELL_EFFECT_DUMMY:
            {
                if (m_spellInfo->Id == 19938)          // Awaken Peon
                {
                    Unit* unit = m_targets.GetUnitTarget();
                    if (!unit || !unit->HasAura(17743))
                        return SPELL_FAILED_BAD_TARGETS;
                }
                else if (m_spellInfo->Id == 31789)          // Righteous Defense
                {
                    if (m_caster->GetTypeId() != TYPEID_PLAYER)
                        return SPELL_FAILED_DONT_REPORT;

                    Unit* target = m_targets.GetUnitTarget();
                    if (!target || !target->IsFriendlyTo(m_caster) || target->getAttackers().empty())
                        return SPELL_FAILED_BAD_TARGETS;

                }
                break;
            }
            case SPELL_EFFECT_LEARN_SPELL:
            {
                if (m_caster->GetTypeId() != TYPEID_PLAYER)
                    return SPELL_FAILED_BAD_TARGETS;

                if (m_spellInfo->Effects[i].TargetA.GetTarget() != TARGET_UNIT_PET)
                    break;

                Pet* pet = m_caster->ToPlayer()->GetPet();

                if (!pet)
                    return SPELL_FAILED_NO_PET;

                SpellInfo const* learn_spellproto = sSpellMgr->GetSpellInfo(m_spellInfo->Effects[i].TriggerSpell);

                if (!learn_spellproto)
                    return SPELL_FAILED_NOT_KNOWN;

                if (m_spellInfo->SpellLevel > pet->getLevel())
                    return SPELL_FAILED_LOWLEVEL;

                break;
            }
            case SPELL_EFFECT_UNLOCK_GUILD_VAULT_TAB:
            {
                if (m_caster->GetTypeId() != TYPEID_PLAYER)
                    return SPELL_FAILED_BAD_TARGETS;
                if (Guild* guild = m_caster->ToPlayer()->GetGuild())
                    if (guild->GetLeaderGUID() != m_caster->ToPlayer()->GetGUID())
                        return SPELL_FAILED_CANT_DO_THAT_RIGHT_NOW;
                break;
            }
            case SPELL_EFFECT_LEARN_PET_SPELL:
            {
                // check target only for unit target case
                if (Unit* unitTarget = m_targets.GetUnitTarget())
                {
                    if (m_caster->GetTypeId() != TYPEID_PLAYER)
                        return SPELL_FAILED_BAD_TARGETS;

                    Pet* pet = unitTarget->ToPet();
                    if (!pet || pet->GetOwner() != m_caster)
                        return SPELL_FAILED_BAD_TARGETS;

                    SpellInfo const* learn_spellproto = sSpellMgr->GetSpellInfo(m_spellInfo->Effects[i].TriggerSpell);

                    if (!learn_spellproto)
                        return SPELL_FAILED_NOT_KNOWN;

                    if (m_spellInfo->SpellLevel > pet->getLevel())
                        return SPELL_FAILED_LOWLEVEL;
                }
                break;
            }
            case SPELL_EFFECT_APPLY_GLYPH:
            {
                uint32 glyphId = m_spellInfo->Effects[i].MiscValue;
                if (GlyphPropertiesEntry const* gp = sGlyphPropertiesStore.LookupEntry(glyphId))
                    if (m_caster->HasAura(gp->SpellId))
                        return SPELL_FAILED_UNIQUE_GLYPH;
                break;
            }
            case SPELL_EFFECT_FEED_PET:
            {
                if (m_caster->GetTypeId() != TYPEID_PLAYER)
                    return SPELL_FAILED_BAD_TARGETS;

                Item* foodItem = m_targets.GetItemTarget();
                if (!foodItem)
                    return SPELL_FAILED_BAD_TARGETS;

                Pet* pet = m_caster->ToPlayer()->GetPet();

                if (!pet)
                    return SPELL_FAILED_NO_PET;

                if (!pet->HaveInDiet(foodItem->GetTemplate()))
                    return SPELL_FAILED_WRONG_PET_FOOD;

                if (!pet->GetCurrentFoodBenefitLevel(foodItem->GetTemplate()->ItemLevel))
                    return SPELL_FAILED_FOOD_LOWLEVEL;

                if (m_caster->IsInCombat() || pet->IsInCombat())
                    return SPELL_FAILED_AFFECTING_COMBAT;

                break;
            }
            case SPELL_EFFECT_POWER_BURN:
            case SPELL_EFFECT_POWER_DRAIN:
            {
                // Can be area effect, Check only for players and not check if target - caster (spell can have multiply drain/burn effects)
                if (m_caster->GetTypeId() == TYPEID_PLAYER)
                    if (Unit* target = m_targets.GetUnitTarget())
                        if (target != m_caster && target->getPowerType() != Powers(m_spellInfo->Effects[i].MiscValue))
                            return SPELL_FAILED_BAD_TARGETS;
                break;
            }
            case SPELL_EFFECT_CHARGE:
            {
                if (m_spellInfo->SpellFamilyName == SPELLFAMILY_WARRIOR)
                {
                    // Warbringer - can't be handled in proc system - should be done before checkcast root check and charge effect process
                    if (strict && m_caster->IsScriptOverriden(m_spellInfo, 6953))
                        m_caster->RemoveMovementImpairingAuras();
                }

                if (m_caster->HasUnitState(UNIT_STATE_ROOT))
                    return SPELL_FAILED_ROOTED;

                if (GetSpellInfo()->NeedsExplicitUnitTarget())
                {
                    Unit* target = m_targets.GetUnitTarget();
                    if (!target)
                        return SPELL_FAILED_DONT_REPORT;

                    Position pos;
                    target->GetContactPoint(m_caster, pos.m_positionX, pos.m_positionY, pos.m_positionZ);
                    target->GetFirstCollisionPosition(pos, CONTACT_DISTANCE, target->GetRelativeAngle(m_caster));

                    m_preGeneratedPath.SetPathLengthLimit(m_spellInfo->GetMaxRange(true) * 1.5f);
                    bool result = m_preGeneratedPath.CalculatePath(pos.m_positionX, pos.m_positionY, pos.m_positionZ + target->GetObjectSize());
                    if (m_preGeneratedPath.GetPathType() & PATHFIND_SHORT)
                        return SPELL_FAILED_OUT_OF_RANGE;
                    else if (!result || m_preGeneratedPath.GetPathType() & PATHFIND_NOPATH)
                        return SPELL_FAILED_NOPATH;
                }
                break;
            }
            case SPELL_EFFECT_SKINNING:
            {
                if (m_caster->GetTypeId() != TYPEID_PLAYER || !m_targets.GetUnitTarget() || m_targets.GetUnitTarget()->GetTypeId() != TYPEID_UNIT)
                    return SPELL_FAILED_BAD_TARGETS;

                if (!(m_targets.GetUnitTarget()->GetUInt32Value(UNIT_FIELD_FLAGS) & UNIT_FLAG_SKINNABLE))
                    return SPELL_FAILED_TARGET_UNSKINNABLE;

                Creature* creature = m_targets.GetUnitTarget()->ToCreature();
                if (creature->GetCreatureType() != CREATURE_TYPE_CRITTER && !creature->loot.isLooted())
                    return SPELL_FAILED_TARGET_NOT_LOOTED;

                uint32 skill = creature->GetCreatureTemplate()->GetRequiredLootSkill();

                int32 skillValue = m_caster->ToPlayer()->GetSkillValue(skill);
                int32 TargetLevel = m_targets.GetUnitTarget()->getLevel();
                int32 ReqValue = (skillValue < 100 ? (TargetLevel-10) * 10 : TargetLevel * 5);
                if (ReqValue > skillValue)
                    return SPELL_FAILED_LOW_CASTLEVEL;

                // chance for fail at orange skinning attempt
                if ((m_selfContainer && (*m_selfContainer) == this) &&
                    skillValue < sWorld->GetConfigMaxSkillValue() &&
                    (ReqValue < 0 ? 0 : ReqValue) > irand(skillValue - 25, skillValue + 37))
                    return SPELL_FAILED_TRY_AGAIN;

                break;
            }
            case SPELL_EFFECT_OPEN_LOCK:
            {
                if (m_spellInfo->Effects[i].TargetA.GetTarget() != TARGET_GAMEOBJECT_TARGET &&
                    m_spellInfo->Effects[i].TargetA.GetTarget() != TARGET_GAMEOBJECT_ITEM_TARGET)
                    break;

                if (m_caster->GetTypeId() != TYPEID_PLAYER  // only players can open locks, gather etc.
                    // we need a go target in case of TARGET_GAMEOBJECT_TARGET
                    || (m_spellInfo->Effects[i].TargetA.GetTarget() == TARGET_GAMEOBJECT_TARGET && !m_targets.GetGOTarget()))
                    return SPELL_FAILED_BAD_TARGETS;

                Item* pTempItem = NULL;
                if (m_targets.GetTargetMask() & TARGET_FLAG_TRADE_ITEM)
                {
                    if (TradeData* pTrade = m_caster->ToPlayer()->GetTradeData())
                        pTempItem = pTrade->GetTraderData()->GetItem(TradeSlots(m_targets.GetItemTargetGUID()));
                }
                else if (m_targets.GetTargetMask() & TARGET_FLAG_ITEM)
                    pTempItem = m_caster->ToPlayer()->GetItemByGuid(m_targets.GetItemTargetGUID());

                // we need a go target, or an openable item target in case of TARGET_GAMEOBJECT_ITEM_TARGET
                if (m_spellInfo->Effects[i].TargetA.GetTarget() == TARGET_GAMEOBJECT_ITEM_TARGET &&
                    !m_targets.GetGOTarget() &&
                    (!pTempItem || !pTempItem->GetTemplate()->LockID || !pTempItem->IsLocked()))
                    return SPELL_FAILED_BAD_TARGETS;

                if (m_spellInfo->Id != 1842 || (m_targets.GetGOTarget() &&
                    m_targets.GetGOTarget()->GetGOInfo()->type != GAMEOBJECT_TYPE_TRAP))
                    if (m_caster->ToPlayer()->InBattleground() && // In Battleground players can use only flags and banners
                        !m_caster->ToPlayer()->CanUseBattlegroundObject(m_targets.GetGOTarget()))
                        return SPELL_FAILED_TRY_AGAIN;

                // get the lock entry
                uint32 lockId = 0;
                if (GameObject* go = m_targets.GetGOTarget())
                {
                    lockId = go->GetGOInfo()->GetLockId();
                    if (!lockId)
                        return SPELL_FAILED_BAD_TARGETS;
                }
                else if (Item* itm = m_targets.GetItemTarget())
                    lockId = itm->GetTemplate()->LockID;

                SkillType skillId = SKILL_NONE;
                int32 reqSkillValue = 0;
                int32 skillValue = 0;

                // check lock compatibility
                SpellCastResult res = CanOpenLock(i, lockId, skillId, reqSkillValue, skillValue);
                if (res != SPELL_CAST_OK)
                    return res;

                // chance for fail at orange mining/herb/LockPicking gathering attempt
                // second check prevent fail at rechecks
                if (skillId != SKILL_NONE && (!m_selfContainer || ((*m_selfContainer) != this)))
                {
                    bool canFailAtMax = skillId != SKILL_HERBALISM && skillId != SKILL_MINING;

                    // chance for failure in orange gather / lockpick (gathering skill can't fail at maxskill)
                    if ((canFailAtMax || skillValue < sWorld->GetConfigMaxSkillValue()) && reqSkillValue > irand(skillValue - 25, skillValue + 37))
                        return SPELL_FAILED_TRY_AGAIN;
                }
                break;
            }
            case SPELL_EFFECT_RESURRECT_PET:
            {
                Creature* pet = m_caster->GetGuardianPet();

                if (pet && pet->IsAlive())
                    return SPELL_FAILED_ALREADY_HAVE_SUMMON;

                break;
            }
            // This is generic summon effect
            case SPELL_EFFECT_SUMMON:
            {
                SummonPropertiesEntry const* SummonProperties = sSummonPropertiesStore.LookupEntry(m_spellInfo->Effects[i].MiscValueB);
                if (!SummonProperties)
                    break;
                switch (SummonProperties->Category)
                {
                    case SUMMON_CATEGORY_PET:
                        if (m_caster->GetPetGUID())
                            return SPELL_FAILED_ALREADY_HAVE_SUMMON;
                    case SUMMON_CATEGORY_PUPPET:
                        if (m_caster->GetCharmGUID())
                            return SPELL_FAILED_ALREADY_HAVE_CHARM;
                        break;
                }
                break;
            }
            case SPELL_EFFECT_CREATE_TAMED_PET:
            {
                if (m_targets.GetUnitTarget())
                {
                    if (m_targets.GetUnitTarget()->GetTypeId() != TYPEID_PLAYER)
                        return SPELL_FAILED_BAD_TARGETS;
                    if (m_targets.GetUnitTarget()->GetPetGUID())
                        return SPELL_FAILED_ALREADY_HAVE_SUMMON;
                }
                break;
            }
            case SPELL_EFFECT_SUMMON_PET:
            {
                if (m_caster->GetPetGUID())                  //let warlock do a replacement summon
                {
                    if (m_caster->GetTypeId() == TYPEID_PLAYER && m_caster->getClass() == CLASS_WARLOCK)
                    {
                        if (strict)                         //starting cast, trigger pet stun (cast by pet so it doesn't attack player)
                            if (Pet* pet = m_caster->ToPlayer()->GetPet())
                                pet->CastSpell(pet, 32752, true, NULL, NULL, pet->GetGUID());
                    }
                    else
                        return SPELL_FAILED_ALREADY_HAVE_SUMMON;
                }

                if (m_caster->GetCharmGUID())
                    return SPELL_FAILED_ALREADY_HAVE_CHARM;
                break;
            }
            case SPELL_EFFECT_SUMMON_PLAYER:
            {
                if (m_caster->GetTypeId() != TYPEID_PLAYER)
                    return SPELL_FAILED_BAD_TARGETS;
                if (!m_caster->ToPlayer()->GetSelection())
                    return SPELL_FAILED_BAD_TARGETS;

                Player* target = ObjectAccessor::FindPlayer(m_caster->ToPlayer()->GetSelection());
                if (!target || m_caster->ToPlayer() == target || (!target->IsInSameRaidWith(m_caster->ToPlayer()) && m_spellInfo->Id != 48955)) // refer-a-friend spell
                    return SPELL_FAILED_BAD_TARGETS;

                // check if our map is dungeon
                MapEntry const* map = sMapStore.LookupEntry(m_caster->GetMapId());
                if (map->IsDungeon())
                {
                    uint32 mapId = m_caster->GetMap()->GetId();
                    Difficulty difficulty = m_caster->GetMap()->GetDifficulty();
                    if (map->IsRaid())
                        if (InstancePlayerBind* targetBind = target->GetBoundInstance(mapId, difficulty))
                            if (InstancePlayerBind* casterBind = m_caster->ToPlayer()->GetBoundInstance(mapId, difficulty))
                                if (targetBind->perm && targetBind->save != casterBind->save)
                                    return SPELL_FAILED_TARGET_LOCKED_TO_RAID_INSTANCE;

                    InstanceTemplate const* instance = sObjectMgr->GetInstanceTemplate(mapId);
                    if (!instance)
                        return SPELL_FAILED_TARGET_NOT_IN_INSTANCE;
                    if (!target->Satisfy(sObjectMgr->GetAccessRequirement(mapId, difficulty), mapId))
                        return SPELL_FAILED_BAD_TARGETS;
                }
                break;
            }
            // RETURN HERE
            case SPELL_EFFECT_SUMMON_RAF_FRIEND:
            {
                if (m_caster->GetTypeId() != TYPEID_PLAYER)
                    return SPELL_FAILED_BAD_TARGETS;

                Player* playerCaster = m_caster->ToPlayer();
                    //
                if (!(playerCaster->GetSelection()))
                    return SPELL_FAILED_BAD_TARGETS;

                Player* target = ObjectAccessor::FindPlayer(playerCaster->GetSelection());

                if (!target ||
                    !(target->GetSession()->GetRecruiterId() == playerCaster->GetSession()->GetAccountId() || target->GetSession()->GetAccountId() == playerCaster->GetSession()->GetRecruiterId()))
                    return SPELL_FAILED_BAD_TARGETS;

                break;
            }
            case SPELL_EFFECT_LEAP:
            case SPELL_EFFECT_TELEPORT_UNITS_FACE_CASTER:
            {
              //Do not allow to cast it before BG starts.
                if (m_caster->GetTypeId() == TYPEID_PLAYER)
                    if (Battleground const* bg = m_caster->ToPlayer()->GetBattleground())
                        if (bg->GetStatus() != STATUS_IN_PROGRESS)
                            return SPELL_FAILED_TRY_AGAIN;
                break;
            }
            case SPELL_EFFECT_STEAL_BENEFICIAL_BUFF:
            {
                if (m_targets.GetUnitTarget() == m_caster)
                    return SPELL_FAILED_BAD_TARGETS;
                break;
            }
            case SPELL_EFFECT_LEAP_BACK:
            {
                if (m_caster->HasUnitState(UNIT_STATE_ROOT))
                {
                    if (m_caster->GetTypeId() == TYPEID_PLAYER)
                        return SPELL_FAILED_ROOTED;
                    else
                        return SPELL_FAILED_DONT_REPORT;
                }
                break;
            }
            case SPELL_EFFECT_TALENT_SPEC_SELECT:
                // can't change during already started arena/battleground
                if (m_caster->GetTypeId() == TYPEID_PLAYER)
                    if (Battleground const* bg = m_caster->ToPlayer()->GetBattleground())
                        if (bg->GetStatus() == STATUS_IN_PROGRESS)
                            return SPELL_FAILED_NOT_IN_BATTLEGROUND;
                break;
            default:
                break;
        }
    }

    for (uint8 i = 0; i < MAX_SPELL_EFFECTS; ++i)
    {
        switch (m_spellInfo->Effects[i].ApplyAuraName)
        {
            case SPELL_AURA_MOD_POSSESS_PET:
            {
                if (m_caster->GetTypeId() != TYPEID_PLAYER)
                    return SPELL_FAILED_NO_PET;

                Pet* pet = m_caster->ToPlayer()->GetPet();
                if (!pet)
                    return SPELL_FAILED_NO_PET;

                if (pet->GetCharmerGUID())
                    return SPELL_FAILED_CHARMED;
                break;
            }
            case SPELL_AURA_MOD_POSSESS:
            case SPELL_AURA_MOD_CHARM:
            case SPELL_AURA_AOE_CHARM:
            {
                if (m_caster->GetCharmerGUID())
                    return SPELL_FAILED_CHARMED;

                if (m_spellInfo->Effects[i].ApplyAuraName == SPELL_AURA_MOD_CHARM
                    || m_spellInfo->Effects[i].ApplyAuraName == SPELL_AURA_MOD_POSSESS)
                {
                    if (m_caster->GetPetGUID())
                        return SPELL_FAILED_ALREADY_HAVE_SUMMON;

                    if (m_caster->GetCharmGUID())
                        return SPELL_FAILED_ALREADY_HAVE_CHARM;
                }

                if (Unit* target = m_targets.GetUnitTarget())
                {
                    if (target->GetTypeId() == TYPEID_UNIT && target->ToCreature()->IsVehicle())
                        return SPELL_FAILED_BAD_IMPLICIT_TARGETS;

                    if (target->IsMounted())
                        return SPELL_FAILED_CANT_BE_CHARMED;

                    if (target->GetCharmerGUID())
                        return SPELL_FAILED_CHARMED;

                    if (target->GetOwner() && target->GetOwner()->GetTypeId() == TYPEID_PLAYER)
                        return SPELL_FAILED_TARGET_IS_PLAYER_CONTROLLED;

                    int32 damage = CalculateDamage(i, target);
                    if (damage && int32(target->getLevel()) > damage)
                        return SPELL_FAILED_HIGHLEVEL;
                }

                break;
            }
            case SPELL_AURA_MOUNTED:
            {
                if (m_caster->IsInWater())
                    return SPELL_FAILED_ONLY_ABOVEWATER;

                // Ignore map check if spell have AreaId. AreaId already checked and this prevent special mount spells
                bool allowMount = !m_caster->GetMap()->IsDungeon() || m_caster->GetMap()->IsBattlegroundOrArena();
                InstanceTemplate const* it = sObjectMgr->GetInstanceTemplate(m_caster->GetMapId());
                if (it)
                    allowMount = it->AllowMount;
                if (m_caster->GetTypeId() == TYPEID_PLAYER && !allowMount && !m_spellInfo->AreaGroupId)
                    return SPELL_FAILED_NO_MOUNTS_ALLOWED;

                if (m_caster->IsInDisallowedMountForm())
                    return SPELL_FAILED_NOT_SHAPESHIFT;

                break;
            }
            case SPELL_AURA_RANGED_ATTACK_POWER_ATTACKER_BONUS:
            {
                if (!m_targets.GetUnitTarget())
                    return SPELL_FAILED_BAD_IMPLICIT_TARGETS;

                // can be casted at non-friendly unit or own pet/charm
                if (m_caster->IsFriendlyTo(m_targets.GetUnitTarget()))
                    return SPELL_FAILED_TARGET_FRIENDLY;

                break;
            }
            case SPELL_AURA_FLY:
            case SPELL_AURA_MOD_INCREASE_MOUNTED_FLIGHT_SPEED:
            {
                // not allow cast fly spells if not have req. skills  (all spells is self target)
                // allow always ghost flight spells
                if (m_originalCaster && m_originalCaster->GetTypeId() == TYPEID_PLAYER && m_originalCaster->IsAlive())
                {
                    Battlefield* Bf = sBattlefieldMgr->GetBattlefieldToZoneId(m_originalCaster->GetZoneId());
                    if (AreaTableEntry const* area = GetAreaEntryByAreaID(m_originalCaster->GetAreaId()))
                        if (area->flags & AREA_FLAG_NO_FLY_ZONE  || (Bf && !Bf->CanFlyIn()))
                            return (_triggeredCastFlags & TRIGGERED_DONT_REPORT_CAST_ERROR) ? SPELL_FAILED_DONT_REPORT : SPELL_FAILED_NOT_HERE;
                }
                break;
            }
            case SPELL_AURA_PERIODIC_MANA_LEECH:
            {
                if (m_spellInfo->Effects[i].IsTargetingArea())
                    break;

                if (!m_targets.GetUnitTarget())
                    return SPELL_FAILED_BAD_IMPLICIT_TARGETS;

                if (m_caster->GetTypeId() != TYPEID_PLAYER || m_CastItem)
                    break;

                if (m_targets.GetUnitTarget()->getPowerType() != POWER_MANA)
                    return SPELL_FAILED_BAD_TARGETS;

                break;
            }
            default:
                break;
        }
    }

    // check trade slot case (last, for allow catch any another cast problems)
    if (m_targets.GetTargetMask() & TARGET_FLAG_TRADE_ITEM)
    {
        if (m_CastItem)
            return SPELL_FAILED_ITEM_ENCHANT_TRADE_WINDOW;

        if (m_caster->GetTypeId() != TYPEID_PLAYER)
            return SPELL_FAILED_NOT_TRADING;

        TradeData* my_trade = m_caster->ToPlayer()->GetTradeData();

        if (!my_trade)
            return SPELL_FAILED_NOT_TRADING;

        TradeSlots slot = TradeSlots(m_targets.GetItemTargetGUID());
        if (slot != TRADE_SLOT_NONTRADED)
            return SPELL_FAILED_BAD_TARGETS;

        if (!IsTriggered())
            if (my_trade->GetSpell())
                return SPELL_FAILED_ITEM_ALREADY_ENCHANTED;
    }

    // check if caster has at least 1 combo point for spells that require combo points
    if (m_needComboPoints)
        if (Player* plrCaster = m_caster->ToPlayer())
            if (!plrCaster->GetComboPoints())
                return SPELL_FAILED_NO_COMBO_POINTS;

    // all ok
    return SPELL_CAST_OK;
}

SpellCastResult Spell::CheckPetCast(Unit* target)
{
    if (m_caster->HasUnitState(UNIT_STATE_CASTING) && !(_triggeredCastFlags & TRIGGERED_IGNORE_CAST_IN_PROGRESS))              //prevent spellcast interruption by another spellcast
        return SPELL_FAILED_SPELL_IN_PROGRESS;

    // dead owner (pets still alive when owners ressed?)
    if (Unit* owner = m_caster->GetCharmerOrOwner())
        if (!owner->IsAlive())
            return SPELL_FAILED_CASTER_DEAD;

    if (!target && m_targets.GetUnitTarget())
        target = m_targets.GetUnitTarget();

    if (m_spellInfo->NeedsExplicitUnitTarget())
    {
        if (!target)
            return SPELL_FAILED_BAD_IMPLICIT_TARGETS;
        m_targets.SetUnitTarget(target);
    }

    // cooldown
    if (Creature const* creatureCaster = m_caster->ToCreature())
        if (creatureCaster->HasSpellCooldown(m_spellInfo->Id))
            return SPELL_FAILED_NOT_READY;

    // Check if spell is affected by GCD
    if (m_spellInfo->StartRecoveryCategory > 0)
        if (m_caster->GetCharmInfo() && m_caster->GetCharmInfo()->GetGlobalCooldownMgr().HasGlobalCooldown(m_spellInfo))
            return SPELL_FAILED_NOT_READY;

    return CheckCast(true);
}

SpellCastResult Spell::CheckCasterAuras() const
{
    // spells totally immuned to caster auras (wsg flag drop, give marks etc)
    if (m_spellInfo->AttributesEx6 & SPELL_ATTR6_IGNORE_CASTER_AURAS)
        return SPELL_CAST_OK;

    uint8 school_immune = 0;
    uint32 mechanic_immune = 0;
    uint32 dispel_immune = 0;

    // Check if the spell grants school or mechanic immunity.
    // We use bitmasks so the loop is done only once and not on every aura check below.
    if (m_spellInfo->AttributesEx & SPELL_ATTR1_DISPEL_AURAS_ON_IMMUNITY)
    {
        for (uint8 i = 0; i < MAX_SPELL_EFFECTS; ++i)
        {
            if (m_spellInfo->Effects[i].ApplyAuraName == SPELL_AURA_SCHOOL_IMMUNITY)
                school_immune |= uint32(m_spellInfo->Effects[i].MiscValue);
            else if (m_spellInfo->Effects[i].ApplyAuraName == SPELL_AURA_MECHANIC_IMMUNITY)
                mechanic_immune |= 1 << uint32(m_spellInfo->Effects[i].MiscValue);
            else if (m_spellInfo->Effects[i].ApplyAuraName == SPELL_AURA_DISPEL_IMMUNITY)
                dispel_immune |= SpellInfo::GetDispelMask(DispelType(m_spellInfo->Effects[i].MiscValue));
        }
        // immune movement impairment and loss of control
        if (m_spellInfo->Id == 42292 || m_spellInfo->Id == 59752 || m_spellInfo->Id == 19574)
            mechanic_immune = IMMUNE_TO_MOVEMENT_IMPAIRMENT_AND_LOSS_CONTROL_MASK;
    }

    bool usableInStun = m_spellInfo->AttributesEx5 & SPELL_ATTR5_USABLE_WHILE_STUNNED;

    // Glyph of Pain Suppression
    // Allow Pain Suppression and Guardian Spirit to be cast while stunned
    // there is no other way to handle it
    if ((m_spellInfo->Id == 33206 || m_spellInfo->Id == 47788) && !m_caster->HasAura(63248))
        usableInStun = false;

    // Check whether the cast should be prevented by any state you might have.
    SpellCastResult prevented_reason = SPELL_CAST_OK;
    // Have to check if there is a stun aura. Otherwise will have problems with ghost aura apply while logging out
    uint32 unitflag = m_caster->GetUInt32Value(UNIT_FIELD_FLAGS);     // Get unit state
    if (unitflag & UNIT_FLAG_STUNNED)
    {
        // spell is usable while stunned, check if caster has only mechanic stun auras, another stun types must prevent cast spell
        if (usableInStun)
        {
            bool foundNotStun = false;
            Unit::AuraEffectList const& stunAuras = m_caster->GetAuraEffectsByType(SPELL_AURA_MOD_STUN);
            for (Unit::AuraEffectList::const_iterator i = stunAuras.begin(); i != stunAuras.end(); ++i)
            {
                if ((*i)->GetSpellInfo()->GetAllEffectsMechanicMask() && !((*i)->GetSpellInfo()->GetAllEffectsMechanicMask() & (1<<MECHANIC_STUN)))
                {
                    foundNotStun = true;
                    break;
                }
            }
            if (foundNotStun && m_spellInfo->Id != 22812)
                prevented_reason = SPELL_FAILED_STUNNED;
        }
        else
            prevented_reason = SPELL_FAILED_STUNNED;
    }
    else if (unitflag & UNIT_FLAG_CONFUSED && !(m_spellInfo->AttributesEx5 & SPELL_ATTR5_USABLE_WHILE_CONFUSED))
        prevented_reason = SPELL_FAILED_CONFUSED;
    else if (unitflag & UNIT_FLAG_FLEEING && !(m_spellInfo->AttributesEx5 & SPELL_ATTR5_USABLE_WHILE_FEARED))
        prevented_reason = SPELL_FAILED_FLEEING;
    else if (unitflag & UNIT_FLAG_SILENCED && m_spellInfo->PreventionType == SPELL_PREVENTION_TYPE_SILENCE)
        prevented_reason = SPELL_FAILED_SILENCED;
    else if (unitflag & UNIT_FLAG_PACIFIED && m_spellInfo->PreventionType == SPELL_PREVENTION_TYPE_PACIFY)
        prevented_reason = SPELL_FAILED_PACIFIED;

    // Attr must make flag drop spell totally immune from all effects
    if (prevented_reason != SPELL_CAST_OK)
    {
        if (school_immune || mechanic_immune || dispel_immune)
        {
            //Checking auras is needed now, because you are prevented by some state but the spell grants immunity.
            Unit::AuraApplicationMap const& auras = m_caster->GetAppliedAuras();
            for (Unit::AuraApplicationMap::const_iterator itr = auras.begin(); itr != auras.end(); ++itr)
            {
                Aura const* aura = itr->second->GetBase();
                SpellInfo const* auraInfo = aura->GetSpellInfo();
                if (auraInfo->GetAllEffectsMechanicMask() & mechanic_immune)
                    continue;
                if (auraInfo->GetSchoolMask() & school_immune && !(auraInfo->AttributesEx & SPELL_ATTR1_UNAFFECTED_BY_SCHOOL_IMMUNE))
                    continue;
                if (auraInfo->GetDispelMask() & dispel_immune)
                    continue;

                //Make a second check for spell failed so the right SPELL_FAILED message is returned.
                //That is needed when your casting is prevented by multiple states and you are only immune to some of them.
                for (uint8 i = 0; i < MAX_SPELL_EFFECTS; ++i)
                {
                    if (AuraEffect* part = aura->GetEffect(i))
                    {
                        switch (part->GetAuraType())
                        {
                            case SPELL_AURA_MOD_STUN:
                                if (!usableInStun || !(auraInfo->GetAllEffectsMechanicMask() & (1<<MECHANIC_STUN)))
                                    return SPELL_FAILED_STUNNED;
                                break;
                            case SPELL_AURA_MOD_CONFUSE:
                                if (!(m_spellInfo->AttributesEx5 & SPELL_ATTR5_USABLE_WHILE_CONFUSED))
                                    return SPELL_FAILED_CONFUSED;
                                break;
                            case SPELL_AURA_MOD_FEAR:
                                if (!(m_spellInfo->AttributesEx5 & SPELL_ATTR5_USABLE_WHILE_FEARED))
                                    return SPELL_FAILED_FLEEING;
                                break;
                            case SPELL_AURA_MOD_SILENCE:
                            case SPELL_AURA_MOD_PACIFY:
                            case SPELL_AURA_MOD_PACIFY_SILENCE:
                                if (m_spellInfo->PreventionType == SPELL_PREVENTION_TYPE_PACIFY)
                                    return SPELL_FAILED_PACIFIED;
                                else if (m_spellInfo->PreventionType == SPELL_PREVENTION_TYPE_SILENCE)
                                    return SPELL_FAILED_SILENCED;
                                break;
                            default: break;
                        }
                    }
                }
            }
        }
        // You are prevented from casting and the spell casted does not grant immunity. Return a failed error.
        else
            return prevented_reason;
    }
    return SPELL_CAST_OK;
}

SpellCastResult Spell::CheckArenaAndRatedBattlegroundCastRules()
{
    bool isRatedBattleground = false; // NYI
    bool isArena = !isRatedBattleground;

    // check USABLE attributes
    // USABLE takes precedence over NOT_USABLE
    if (isRatedBattleground && m_spellInfo->AttributesEx9 & SPELL_ATTR9_USABLE_IN_RATED_BATTLEGROUNDS)
        return SPELL_CAST_OK;

    if (isArena && m_spellInfo->AttributesEx4 & SPELL_ATTR4_USABLE_IN_ARENA)
        return SPELL_CAST_OK;

    // check NOT_USABLE attributes
    if (m_spellInfo->AttributesEx4 & SPELL_ATTR4_NOT_USABLE_IN_ARENA_OR_RATED_BG)
        return isArena ? SPELL_FAILED_NOT_IN_ARENA : SPELL_FAILED_NOT_IN_RATED_BATTLEGROUND;

    if (isArena && m_spellInfo->AttributesEx9 & SPELL_ATTR9_NOT_USABLE_IN_ARENA)
            return SPELL_FAILED_NOT_IN_ARENA;

    // check cooldowns
    uint32 spellCooldown = m_spellInfo->GetRecoveryTime();
    if (isArena && spellCooldown > 10 * MINUTE * IN_MILLISECONDS) // not sure if still needed
        return SPELL_FAILED_NOT_IN_ARENA;

    if (isRatedBattleground && spellCooldown > 15 * MINUTE * IN_MILLISECONDS)
        return SPELL_FAILED_NOT_IN_RATED_BATTLEGROUND;

    return SPELL_CAST_OK;
}

bool Spell::CanAutoCast(Unit* target)
{
    uint64 targetguid = target->GetGUID();

    for (uint32 j = 0; j < MAX_SPELL_EFFECTS; ++j)
    {
        if (m_spellInfo->Effects[j].Effect == SPELL_EFFECT_APPLY_AURA)
        {
            if (m_spellInfo->StackAmount <= 1)
            {
                if (target->HasAuraEffect(m_spellInfo->Id, j))
                    return false;
            }
            else
            {
                if (AuraEffect* aureff = target->GetAuraEffect(m_spellInfo->Id, j))
                    if (aureff->GetBase()->GetStackAmount() >= m_spellInfo->StackAmount)
                        return false;
            }
        }
        else if (m_spellInfo->Effects[j].IsAreaAuraEffect())
        {
            if (target->HasAuraEffect(m_spellInfo->Id, j))
                return false;
        }
    }

    SpellCastResult result = CheckPetCast(target);

    if (result == SPELL_CAST_OK || result == SPELL_FAILED_UNIT_NOT_INFRONT)
    {
        SelectSpellTargets();
        //check if among target units, our WANTED target is as well (->only self cast spells return false)
        for (std::list<TargetInfo>::iterator ihit= m_UniqueTargetInfo.begin(); ihit != m_UniqueTargetInfo.end(); ++ihit)
            if (ihit->targetGUID == targetguid)
                return true;
    }
    return false;                                           //target invalid
}

SpellCastResult Spell::CheckRange(bool strict)
{
    // Don't check for instant cast spells
    if (!strict && m_casttime == 0)
        return SPELL_CAST_OK;

    uint32 range_type = 0;

    if (m_spellInfo->RangeEntry)
    {
        // check needed by 68766 51693 - both spells are cast on enemies and have 0 max range
        // these are triggered by other spells - possibly we should omit range check in that case?
        if (m_spellInfo->RangeEntry->ID == 1)
            return SPELL_CAST_OK;

        range_type = m_spellInfo->RangeEntry->type;
    }

    Unit* target = m_targets.GetUnitTarget();
    float max_range = m_caster->GetSpellMaxRangeForTarget(target, m_spellInfo);
    float min_range = m_caster->GetSpellMinRangeForTarget(target, m_spellInfo);

    if (Player* modOwner = m_caster->GetSpellModOwner())
        modOwner->ApplySpellMod(m_spellInfo->Id, SPELLMOD_RANGE, max_range, this);

    if (target && target != m_caster)
    {
        if (range_type == SPELL_RANGE_MELEE)
        {
            // Because of lag, we can not check too strictly here.
            if (!m_caster->IsWithinMeleeRange(target, max_range))
                return !(_triggeredCastFlags & TRIGGERED_DONT_REPORT_CAST_ERROR) ? SPELL_FAILED_OUT_OF_RANGE : SPELL_FAILED_DONT_REPORT;
        }
        else if (!m_caster->IsWithinCombatRange(target, max_range))
            return !(_triggeredCastFlags & TRIGGERED_DONT_REPORT_CAST_ERROR) ? SPELL_FAILED_OUT_OF_RANGE : SPELL_FAILED_DONT_REPORT; //0x5A;

        if (range_type == SPELL_RANGE_RANGED)
        {
            if (m_caster->IsWithinMeleeRange(target))
                return !(_triggeredCastFlags & TRIGGERED_DONT_REPORT_CAST_ERROR) ? SPELL_FAILED_TOO_CLOSE : SPELL_FAILED_DONT_REPORT;
        }
        else if (min_range && m_caster->IsWithinCombatRange(target, min_range)) // skip this check if min_range = 0
            return !(_triggeredCastFlags & TRIGGERED_DONT_REPORT_CAST_ERROR) ? SPELL_FAILED_TOO_CLOSE : SPELL_FAILED_DONT_REPORT;

        if (m_caster->GetTypeId() == TYPEID_PLAYER &&
            (m_spellInfo->FacingCasterFlags & SPELL_FACING_FLAG_INFRONT) && !m_caster->HasInArc(static_cast<float>(M_PI), target))
            return !(_triggeredCastFlags & TRIGGERED_DONT_REPORT_CAST_ERROR) ? SPELL_FAILED_UNIT_NOT_INFRONT : SPELL_FAILED_DONT_REPORT;
    }

    if (m_targets.HasDst() && !m_targets.HasTraj())
    {
        if (!m_caster->IsWithinDist3d(m_targets.GetDstPos(), max_range))
            return SPELL_FAILED_OUT_OF_RANGE;
        if (min_range && m_caster->IsWithinDist3d(m_targets.GetDstPos(), min_range))
            return SPELL_FAILED_TOO_CLOSE;
    }

    return SPELL_CAST_OK;
}

SpellCastResult Spell::CheckPower()
{
    // item cast not used power
    if (m_CastItem)
        return SPELL_CAST_OK;

    // health as power used - need check health amount
    if (m_spellInfo->PowerType == POWER_HEALTH)
    {
        if (int32(m_caster->GetHealth()) <= m_powerCost)
            return SPELL_FAILED_CASTER_AURASTATE;
        return SPELL_CAST_OK;
    }
    // Check valid power type
    if (m_spellInfo->PowerType >= MAX_POWERS)
    {
        TC_LOG_ERROR(LOG_FILTER_SPELLS_AURAS, "Spell::CheckPower: Unknown power type '%d'", m_spellInfo->PowerType);
        return SPELL_FAILED_UNKNOWN;
    }

    //check rune cost only if a spell has PowerType == POWER_RUNES
    if (m_spellInfo->PowerType == POWER_RUNES)
    {
        SpellCastResult failReason = CheckRuneCost(m_spellInfo->RuneCostID);
        if (failReason != SPELL_CAST_OK)
            return failReason;
    }

    // Check power amount
    Powers powerType = Powers(m_spellInfo->PowerType);
    if (int32(m_caster->GetPower(powerType)) < m_powerCost)
        return SPELL_FAILED_NO_POWER;
    else
        return SPELL_CAST_OK;
}

SpellCastResult Spell::CheckItems()
{
    Player* player = m_caster->ToPlayer();
    if (!player)
        return SPELL_CAST_OK;

    if (!m_CastItem)
    {
        if (m_castItemGUID)
            return SPELL_FAILED_ITEM_NOT_READY;
    }
    else
    {
        uint32 itemid = m_CastItem->GetEntry();
        if (!player->HasItemCount(itemid))
            return SPELL_FAILED_ITEM_NOT_READY;

        ItemTemplate const* proto = m_CastItem->GetTemplate();
        if (!proto)
            return SPELL_FAILED_ITEM_NOT_READY;

        for (uint8 i = 0; i < MAX_ITEM_SPELLS; ++i)
            if (proto->Spells[i].SpellCharges)
                if (m_CastItem->GetSpellCharges(i) == 0)
                    return SPELL_FAILED_NO_CHARGES_REMAIN;

        // consumable cast item checks
        if (proto->Class == ITEM_CLASS_CONSUMABLE && m_targets.GetUnitTarget())
        {
            // such items should only fail if there is no suitable effect at all - see Rejuvenation Potions for example
            SpellCastResult failReason = SPELL_CAST_OK;
            for (uint8 i = 0; i < MAX_SPELL_EFFECTS; ++i)
            {
                // skip check, pet not required like checks, and for TARGET_UNIT_PET m_targets.GetUnitTarget() is not the real target but the caster
                if (m_spellInfo->Effects[i].TargetA.GetTarget() == TARGET_UNIT_PET)
                    continue;

                if (m_spellInfo->Effects[i].Effect == SPELL_EFFECT_HEAL)
                {
                    if (m_targets.GetUnitTarget()->IsFullHealth())
                    {
                        failReason = SPELL_FAILED_ALREADY_AT_FULL_HEALTH;
                        continue;
                    }
                    else
                    {
                        failReason = SPELL_CAST_OK;
                        break;
                    }
                }

                // Mana Potion, Rage Potion, Thistle Tea(Rogue), ...
                if (m_spellInfo->Effects[i].Effect == SPELL_EFFECT_ENERGIZE)
                {
                    if (m_spellInfo->Effects[i].MiscValue < 0 || m_spellInfo->Effects[i].MiscValue >= int8(MAX_POWERS))
                    {
                        failReason = SPELL_FAILED_ALREADY_AT_FULL_POWER;
                        continue;
                    }

                    Powers power = Powers(m_spellInfo->Effects[i].MiscValue);
                    if (m_targets.GetUnitTarget()->GetPower(power) == m_targets.GetUnitTarget()->GetMaxPower(power))
                    {
                        failReason = SPELL_FAILED_ALREADY_AT_FULL_POWER;
                        continue;
                    }
                    else
                    {
                        failReason = SPELL_CAST_OK;
                        break;
                    }
                }
            }
            if (failReason != SPELL_CAST_OK)
                return failReason;
        }
    }

    // check target item
    if (m_targets.GetItemTargetGUID())
    {
        if (!m_targets.GetItemTarget())
            return SPELL_FAILED_ITEM_GONE;

        if (!m_targets.GetItemTarget()->IsFitToSpellRequirements(m_spellInfo))
            return SPELL_FAILED_EQUIPPED_ITEM_CLASS;
    }
    // if not item target then required item must be equipped
    else
    {
        if (!(_triggeredCastFlags & TRIGGERED_IGNORE_EQUIPPED_ITEM_REQUIREMENT))
            if (!player->HasItemFitToSpellRequirements(m_spellInfo))
                return SPELL_FAILED_EQUIPPED_ITEM_CLASS;
    }

    // do not take reagents for these item casts
    if (!(m_CastItem && m_CastItem->GetTemplate()->Flags & ITEM_PROTO_FLAG_TRIGGERED_CAST))
    {
        bool checkReagents = !(_triggeredCastFlags & TRIGGERED_IGNORE_POWER_AND_REAGENT_COST) && !player->CanNoReagentCast(m_spellInfo);
        // Not own traded item (in trader trade slot) requires reagents even if triggered spell
        if (!checkReagents)
            if (Item* targetItem = m_targets.GetItemTarget())
                if (targetItem->GetOwnerGUID() != m_caster->GetGUID())
                    checkReagents = true;

        // check reagents (ignore triggered spells with reagents processed by original spell) and special reagent ignore case.
        if (checkReagents)
        {
            for (uint32 i = 0; i < MAX_SPELL_REAGENTS; i++)
            {
                if (m_spellInfo->Reagent[i] <= 0)
                    continue;

                uint32 itemid    = m_spellInfo->Reagent[i];
                uint32 itemcount = m_spellInfo->ReagentCount[i];

                // if CastItem is also spell reagent
                if (m_CastItem && m_CastItem->GetEntry() == itemid)
                {
                    ItemTemplate const* proto = m_CastItem->GetTemplate();
                    if (!proto)
                        return SPELL_FAILED_ITEM_NOT_READY;
                    for (uint8 s = 0; s < MAX_ITEM_PROTO_SPELLS; ++s)
                    {
                        // CastItem will be used up and does not count as reagent
                        int32 charges = m_CastItem->GetSpellCharges(s);
                        if (proto->Spells[s].SpellCharges < 0 && abs(charges) < 2)
                        {
                            ++itemcount;
                            break;
                        }
                    }
                }
                if (!player->HasItemCount(itemid, itemcount))
                    return SPELL_FAILED_REAGENTS;
            }
        }

        // check totem-item requirements (items presence in inventory)
        uint32 totems = 2;
        for (uint8 i = 0; i < 2; ++i)
        {
            if (m_spellInfo->Totem[i] != 0)
            {
                if (player->HasItemCount(m_spellInfo->Totem[i]))
                {
                    totems -= 1;
                    continue;
                }
            }
            else
                totems -= 1;
        }
        if (totems != 0)
            return SPELL_FAILED_TOTEMS;
    }

    // special checks for spell effects
    for (uint8 i = 0; i < MAX_SPELL_EFFECTS; ++i)
    {
        switch (m_spellInfo->Effects[i].Effect)
        {
            case SPELL_EFFECT_CREATE_ITEM:
            case SPELL_EFFECT_CREATE_ITEM_2:
            {
                if (!IsTriggered() && m_spellInfo->Effects[i].ItemType)
                {
                    ItemPosCountVec dest;
                    InventoryResult msg = player->CanStoreNewItem(NULL_BAG, NULL_SLOT, dest, m_spellInfo->Effects[i].ItemType, 1);
                    if (msg != EQUIP_ERR_OK)
                    {
                        ItemTemplate const* pProto = sObjectMgr->GetItemTemplate(m_spellInfo->Effects[i].ItemType);
                        /// @todo Needs review
                        if (pProto && !(pProto->ItemLimitCategory))
                        {
                            player->SendEquipError(msg, NULL, NULL, m_spellInfo->Effects[i].ItemType);
                            return SPELL_FAILED_DONT_REPORT;
                        }
                        else
                        {
                            if (!(m_spellInfo->SpellFamilyName == SPELLFAMILY_MAGE && (m_spellInfo->SpellFamilyFlags[0] & 0x40000000)))
                                return SPELL_FAILED_TOO_MANY_OF_ITEM;
                            else if (!(player->HasItemCount(m_spellInfo->Effects[i].ItemType)))
                                return SPELL_FAILED_TOO_MANY_OF_ITEM;
                            else
                                player->CastSpell(m_caster, m_spellInfo->Effects[EFFECT_1].CalcValue(), false);        // move this to anywhere
                            return SPELL_FAILED_DONT_REPORT;
                        }
                    }
                }
                break;
            }
            case SPELL_EFFECT_ENCHANT_ITEM:
                if (m_spellInfo->Effects[i].ItemType && m_targets.GetItemTarget()
                    && (m_targets.GetItemTarget()->IsVellum()))
                {
                    // cannot enchant vellum for other player
                    if (m_targets.GetItemTarget()->GetOwner() != m_caster)
                        return SPELL_FAILED_NOT_TRADEABLE;
                    // do not allow to enchant vellum from scroll made by vellum-prevent exploit
                    if (m_CastItem && m_CastItem->GetTemplate()->Flags & ITEM_PROTO_FLAG_TRIGGERED_CAST)
                        return SPELL_FAILED_TOTEM_CATEGORY;
                    ItemPosCountVec dest;
                    InventoryResult msg = player->CanStoreNewItem(NULL_BAG, NULL_SLOT, dest, m_spellInfo->Effects[i].ItemType, 1);
                    if (msg != EQUIP_ERR_OK)
                    {
                        player->SendEquipError(msg, NULL, NULL, m_spellInfo->Effects[i].ItemType);
                        return SPELL_FAILED_DONT_REPORT;
                    }
                }
            case SPELL_EFFECT_ENCHANT_ITEM_PRISMATIC:
            {
                Item* targetItem = m_targets.GetItemTarget();
                if (!targetItem)
                    return SPELL_FAILED_ITEM_NOT_FOUND;

                if (targetItem->GetTemplate()->ItemLevel < m_spellInfo->BaseLevel)
                    return SPELL_FAILED_LOWLEVEL;

                bool isItemUsable = false;
                for (uint8 e = 0; e < MAX_ITEM_PROTO_SPELLS; ++e)
                {
                    ItemTemplate const* proto = targetItem->GetTemplate();
                    if (proto->Spells[e].SpellId && (
                        proto->Spells[e].SpellTrigger == ITEM_SPELLTRIGGER_ON_USE ||
                        proto->Spells[e].SpellTrigger == ITEM_SPELLTRIGGER_ON_NO_DELAY_USE))
                    {
                        isItemUsable = true;
                        break;
                    }
                }

                SpellItemEnchantmentEntry const* pEnchant = sSpellItemEnchantmentStore.LookupEntry(m_spellInfo->Effects[i].MiscValue);
                // do not allow adding usable enchantments to items that have use effect already
                if (pEnchant && isItemUsable)
                    for (uint8 s = 0; s < MAX_ITEM_ENCHANTMENT_EFFECTS; ++s)
                        if (pEnchant->type[s] == ITEM_ENCHANTMENT_TYPE_USE_SPELL)
                            return SPELL_FAILED_ON_USE_ENCHANT;

                // Not allow enchant in trade slot for some enchant type
                if (targetItem->GetOwner() != m_caster)
                {
                    if (!pEnchant)
                        return SPELL_FAILED_ERROR;
                    if (pEnchant->slot & ENCHANTMENT_CAN_SOULBOUND)
                        return SPELL_FAILED_NOT_TRADEABLE;
                }
                break;
            }
            case SPELL_EFFECT_ENCHANT_ITEM_TEMPORARY:
            {
                Item* item = m_targets.GetItemTarget();
                if (!item)
                    return SPELL_FAILED_ITEM_NOT_FOUND;
                // Not allow enchant in trade slot for some enchant type
                if (item->GetOwner() != m_caster)
                {
                    uint32 enchant_id = m_spellInfo->Effects[i].MiscValue;
                    SpellItemEnchantmentEntry const* pEnchant = sSpellItemEnchantmentStore.LookupEntry(enchant_id);
                    if (!pEnchant)
                        return SPELL_FAILED_ERROR;
                    if (pEnchant->slot & ENCHANTMENT_CAN_SOULBOUND)
                        return SPELL_FAILED_NOT_TRADEABLE;
                }
                break;
            }
            case SPELL_EFFECT_ENCHANT_HELD_ITEM:
                // check item existence in effect code (not output errors at offhand hold item effect to main hand for example
                break;
            case SPELL_EFFECT_DISENCHANT:
            {
                if (!m_targets.GetItemTarget())
                    return SPELL_FAILED_CANT_BE_DISENCHANTED;

                // prevent disenchanting in trade slot
                if (m_targets.GetItemTarget()->GetOwnerGUID() != m_caster->GetGUID())
                    return SPELL_FAILED_CANT_BE_DISENCHANTED;

                ItemTemplate const* itemProto = m_targets.GetItemTarget()->GetTemplate();
                if (!itemProto)
                    return SPELL_FAILED_CANT_BE_DISENCHANTED;

                uint32 item_quality = itemProto->Quality;
                // 2.0.x addon: Check player enchanting level against the item disenchanting requirements
                uint32 item_disenchantskilllevel = itemProto->RequiredDisenchantSkill;
                if (item_disenchantskilllevel == uint32(-1))
                    return SPELL_FAILED_CANT_BE_DISENCHANTED;
                if (item_disenchantskilllevel > player->GetSkillValue(SKILL_ENCHANTING))
                    return SPELL_FAILED_LOW_CASTLEVEL;
                if (item_quality > 4 || item_quality < 2)
                    return SPELL_FAILED_CANT_BE_DISENCHANTED;
                if (itemProto->Class != ITEM_CLASS_WEAPON && itemProto->Class != ITEM_CLASS_ARMOR)
                    return SPELL_FAILED_CANT_BE_DISENCHANTED;
                if (!itemProto->DisenchantID)
                    return SPELL_FAILED_CANT_BE_DISENCHANTED;
                break;
            }
            case SPELL_EFFECT_PROSPECTING:
            {
                if (!m_targets.GetItemTarget())
                    return SPELL_FAILED_CANT_BE_PROSPECTED;
                //ensure item is a prospectable ore
                if (!(m_targets.GetItemTarget()->GetTemplate()->Flags & ITEM_PROTO_FLAG_PROSPECTABLE))
                    return SPELL_FAILED_CANT_BE_PROSPECTED;
                //prevent prospecting in trade slot
                if (m_targets.GetItemTarget()->GetOwnerGUID() != m_caster->GetGUID())
                    return SPELL_FAILED_CANT_BE_PROSPECTED;
                //Check for enough skill in jewelcrafting
                uint32 item_prospectingskilllevel = m_targets.GetItemTarget()->GetTemplate()->RequiredSkillRank;
                if (item_prospectingskilllevel >player->GetSkillValue(SKILL_JEWELCRAFTING))
                    return SPELL_FAILED_LOW_CASTLEVEL;
                //make sure the player has the required ores in inventory
                if (m_targets.GetItemTarget()->GetCount() < 5)
                    return SPELL_FAILED_NEED_MORE_ITEMS;

                if (!LootTemplates_Prospecting.HaveLootFor(m_targets.GetItemTargetEntry()))
                    return SPELL_FAILED_CANT_BE_PROSPECTED;

                break;
            }
            case SPELL_EFFECT_MILLING:
            {
                if (!m_targets.GetItemTarget())
                    return SPELL_FAILED_CANT_BE_MILLED;
                //ensure item is a millable herb
                if (!(m_targets.GetItemTarget()->GetTemplate()->Flags & ITEM_PROTO_FLAG_MILLABLE))
                    return SPELL_FAILED_CANT_BE_MILLED;
                //prevent milling in trade slot
                if (m_targets.GetItemTarget()->GetOwnerGUID() != m_caster->GetGUID())
                    return SPELL_FAILED_CANT_BE_MILLED;
                //Check for enough skill in inscription
                uint32 item_millingskilllevel = m_targets.GetItemTarget()->GetTemplate()->RequiredSkillRank;
                if (item_millingskilllevel > player->GetSkillValue(SKILL_INSCRIPTION))
                    return SPELL_FAILED_LOW_CASTLEVEL;
                //make sure the player has the required herbs in inventory
                if (m_targets.GetItemTarget()->GetCount() < 5)
                    return SPELL_FAILED_NEED_MORE_ITEMS;

                if (!LootTemplates_Milling.HaveLootFor(m_targets.GetItemTargetEntry()))
                    return SPELL_FAILED_CANT_BE_MILLED;

                break;
            }
            case SPELL_EFFECT_WEAPON_DAMAGE:
            case SPELL_EFFECT_WEAPON_DAMAGE_NOSCHOOL:
            {
                if (m_attackType != RANGED_ATTACK)
                    break;

                Item* pItem = player->GetWeaponForAttack(m_attackType);
                if (!pItem || pItem->IsBroken())
                    return SPELL_FAILED_EQUIPPED_ITEM;

                switch (pItem->GetTemplate()->SubClass)
                {
                    case ITEM_SUBCLASS_WEAPON_THROWN:
                    {
                        uint32 ammo = pItem->GetEntry();
                        if (!player->HasItemCount(ammo))
                            return SPELL_FAILED_NO_AMMO;
                        break;
                    }
                    case ITEM_SUBCLASS_WEAPON_GUN:
                    case ITEM_SUBCLASS_WEAPON_BOW:
                    case ITEM_SUBCLASS_WEAPON_CROSSBOW:
                    case ITEM_SUBCLASS_WEAPON_WAND:
                        break;
                    default:
                        break;
                }
                break;
            }
            case SPELL_EFFECT_CREATE_MANA_GEM:
            {
                 uint32 item_id = m_spellInfo->Effects[i].ItemType;
                 ItemTemplate const* pProto = sObjectMgr->GetItemTemplate(item_id);

                 if (!pProto)
                     return SPELL_FAILED_ITEM_AT_MAX_CHARGES;

                 if (Item* pitem = player->GetItemByEntry(item_id))
                 {
                     for (int x = 0; x < MAX_ITEM_PROTO_SPELLS; ++x)
                         if (pProto->Spells[x].SpellCharges != 0 && pitem->GetSpellCharges(x) == pProto->Spells[x].SpellCharges)
                             return SPELL_FAILED_ITEM_AT_MAX_CHARGES;
                 }
                 break;
            }
            default:
                break;
        }
    }

    // check weapon presence in slots for main/offhand weapons
    if (!(_triggeredCastFlags & TRIGGERED_IGNORE_EQUIPPED_ITEM_REQUIREMENT) && m_spellInfo->EquippedItemClass >=0)
    {
        // main hand weapon required
        if (m_spellInfo->AttributesEx3 & SPELL_ATTR3_MAIN_HAND)
        {
            Item* item = m_caster->ToPlayer()->GetWeaponForAttack(BASE_ATTACK);

            // skip spell if no weapon in slot or broken
            if (!item || item->IsBroken())
                return (_triggeredCastFlags & TRIGGERED_DONT_REPORT_CAST_ERROR) ? SPELL_FAILED_DONT_REPORT : SPELL_FAILED_EQUIPPED_ITEM_CLASS;

            // skip spell if weapon not fit to triggered spell
            if (!item->IsFitToSpellRequirements(m_spellInfo))
                return (_triggeredCastFlags & TRIGGERED_DONT_REPORT_CAST_ERROR) ? SPELL_FAILED_DONT_REPORT : SPELL_FAILED_EQUIPPED_ITEM_CLASS;
        }

        // offhand hand weapon required
        if (m_spellInfo->AttributesEx3 & SPELL_ATTR3_REQ_OFFHAND)
        {
            Item* item = m_caster->ToPlayer()->GetWeaponForAttack(OFF_ATTACK);

            // skip spell if no weapon in slot or broken
            if (!item || item->IsBroken())
                return (_triggeredCastFlags & TRIGGERED_DONT_REPORT_CAST_ERROR) ? SPELL_FAILED_DONT_REPORT : SPELL_FAILED_EQUIPPED_ITEM_CLASS;

            // skip spell if weapon not fit to triggered spell
            if (!item->IsFitToSpellRequirements(m_spellInfo))
                return (_triggeredCastFlags & TRIGGERED_DONT_REPORT_CAST_ERROR) ? SPELL_FAILED_DONT_REPORT : SPELL_FAILED_EQUIPPED_ITEM_CLASS;
        }
    }

    return SPELL_CAST_OK;
}

void Spell::Delayed() // only called in DealDamage()
{
    if (!m_caster)// || m_caster->GetTypeId() != TYPEID_PLAYER)
        return;

    //if (m_spellState == SPELL_STATE_DELAYED)
    //    return;                                             // spell is active and can't be time-backed

    if (isDelayableNoMore())                                 // Spells may only be delayed twice
        return;

    // spells not loosing casting time (slam, dynamites, bombs..)
    //if (!(m_spellInfo->InterruptFlags & SPELL_INTERRUPT_FLAG_DAMAGE))
    //    return;

    //check pushback reduce
    int32 delaytime = 500;                                  // spellcasting delay is normally 500ms
    int32 delayReduce = 100;                                // must be initialized to 100 for percent modifiers
    m_caster->ToPlayer()->ApplySpellMod(m_spellInfo->Id, SPELLMOD_NOT_LOSE_CASTING_TIME, delayReduce, this);
    delayReduce += m_caster->GetTotalAuraModifier(SPELL_AURA_REDUCE_PUSHBACK) - 100;
    if (delayReduce >= 100)
        return;

    AddPct(delaytime, -delayReduce);

    if (m_timer + delaytime > m_casttime)
    {
        delaytime = m_casttime - m_timer;
        m_timer = m_casttime;
    }
    else
        m_timer += delaytime;

    TC_LOG_INFO(LOG_FILTER_SPELLS_AURAS, "Spell %u partially interrupted for (%d) ms at damage", m_spellInfo->Id, delaytime);

    WorldPacket data(SMSG_SPELL_DELAYED, 8+4);
    data.append(m_caster->GetPackGUID());
    data << uint32(delaytime);

    m_caster->SendMessageToSet(&data, true);
}

void Spell::DelayedChannel()
{
    if (!m_caster || m_caster->GetTypeId() != TYPEID_PLAYER || getState() != SPELL_STATE_CASTING)
        return;

    if (isDelayableNoMore())                                    // Spells may only be delayed twice
        return;

    //check pushback reduce
    int32 delaytime = CalculatePct(m_spellInfo->GetDuration(), 25); // channeling delay is normally 25% of its time per hit
    int32 delayReduce = 100;                                    // must be initialized to 100 for percent modifiers
    m_caster->ToPlayer()->ApplySpellMod(m_spellInfo->Id, SPELLMOD_NOT_LOSE_CASTING_TIME, delayReduce, this);
    delayReduce += m_caster->GetTotalAuraModifier(SPELL_AURA_REDUCE_PUSHBACK) - 100;
    if (delayReduce >= 100)
        return;

    AddPct(delaytime, -delayReduce);

    if (m_timer <= delaytime)
    {
        delaytime = m_timer;
        m_timer = 0;
    }
    else
        m_timer -= delaytime;

    TC_LOG_DEBUG(LOG_FILTER_SPELLS_AURAS, "Spell %u partially interrupted for %i ms, new duration: %u ms", m_spellInfo->Id, delaytime, m_timer);

    for (std::list<TargetInfo>::const_iterator ihit = m_UniqueTargetInfo.begin(); ihit != m_UniqueTargetInfo.end(); ++ihit)
        if ((*ihit).missCondition == SPELL_MISS_NONE)
            if (Unit* unit = (m_caster->GetGUID() == ihit->targetGUID) ? m_caster : ObjectAccessor::GetUnit(*m_caster, ihit->targetGUID))
                unit->DelayOwnedAuras(m_spellInfo->Id, m_originalCasterGUID, delaytime);

    // partially interrupt persistent area auras
    if (DynamicObject* dynObj = m_caster->GetDynObject(m_spellInfo->Id))
        dynObj->Delay(delaytime);

    SendChannelUpdate(m_timer);
}

void Spell::UpdatePointers()
{
    if (m_originalCasterGUID == m_caster->GetGUID())
        m_originalCaster = m_caster;
    else
    {
        m_originalCaster = ObjectAccessor::GetUnit(*m_caster, m_originalCasterGUID);
        if (m_originalCaster && !m_originalCaster->IsInWorld())
            m_originalCaster = NULL;
    }

    if (m_castItemGUID && m_caster->GetTypeId() == TYPEID_PLAYER)
        m_CastItem = m_caster->ToPlayer()->GetItemByGuid(m_castItemGUID);

    m_targets.Update(m_caster);

    // further actions done only for dest targets
    if (!m_targets.HasDst())
        return;

    // cache last transport
    WorldObject* transport = NULL;

    // update effect destinations (in case of moved transport dest target)
    for (uint8 effIndex = 0; effIndex < MAX_SPELL_EFFECTS; ++effIndex)
    {
        SpellDestination& dest = m_destTargets[effIndex];
        if (!dest._transportGUID)
            continue;

        if (!transport || transport->GetGUID() != dest._transportGUID)
            transport = ObjectAccessor::GetWorldObject(*m_caster, dest._transportGUID);

        if (transport)
        {
            dest._position.Relocate(transport);
            dest._position.RelocateOffset(dest._transportOffset);
        }
    }
}

CurrentSpellTypes Spell::GetCurrentContainer() const
{
    if (IsNextMeleeSwingSpell())
        return(CURRENT_MELEE_SPELL);
    else if (IsAutoRepeat())
        return(CURRENT_AUTOREPEAT_SPELL);
    else if (m_spellInfo->IsChanneled())
        return(CURRENT_CHANNELED_SPELL);
    else
        return(CURRENT_GENERIC_SPELL);
}

bool Spell::CheckEffectTarget(Unit const* target, uint32 eff) const
{
    switch (m_spellInfo->Effects[eff].ApplyAuraName)
    {
        case SPELL_AURA_MOD_POSSESS:
        case SPELL_AURA_MOD_CHARM:
        case SPELL_AURA_MOD_POSSESS_PET:
        case SPELL_AURA_AOE_CHARM:
            if (target->GetTypeId() == TYPEID_UNIT && target->IsVehicle())
                return false;
            if (target->IsMounted())
                return false;
            if (target->GetCharmerGUID())
                return false;
            if (int32 damage = CalculateDamage(eff, target))
                if ((int32)target->getLevel() > damage)
                    return false;
            break;
        default:
            break;
    }

    if (IsTriggered() || m_spellInfo->AttributesEx2 & SPELL_ATTR2_CAN_TARGET_NOT_IN_LOS || DisableMgr::IsDisabledFor(DISABLE_TYPE_SPELL, m_spellInfo->Id, NULL, SPELL_DISABLE_LOS))
        return true;

    /// @todo shit below shouldn't be here, but it's temporary
    //Check targets for LOS visibility (except spells without range limitations)
    switch (m_spellInfo->Effects[eff].Effect)
    {
        case SPELL_EFFECT_RESURRECT_NEW:
            // player far away, maybe his corpse near?
            if (target != m_caster && !target->IsWithinLOSInMap(m_caster))
            {
                if (!m_targets.GetCorpseTargetGUID())
                    return false;

                Corpse* corpse = ObjectAccessor::GetCorpse(*m_caster, m_targets.GetCorpseTargetGUID());
                if (!corpse)
                    return false;

                if (target->GetGUID() != corpse->GetOwnerGUID())
                    return false;

                if (!corpse->IsWithinLOSInMap(m_caster))
                    return false;
            }

            // all ok by some way or another, skip normal check
            break;
        default:                                            // normal case
            // Get GO cast coordinates if original caster -> GO
            WorldObject* caster = NULL;
            if (IS_GAMEOBJECT_GUID(m_originalCasterGUID))
                caster = m_caster->GetMap()->GetGameObject(m_originalCasterGUID);
            if (!caster)
                caster = m_caster;
            if (target != m_caster && !target->IsWithinLOSInMap(caster))
                return false;
            break;
    }

    return true;
}

bool Spell::IsNextMeleeSwingSpell() const
{
    return m_spellInfo->Attributes & SPELL_ATTR0_ON_NEXT_SWING;
}

bool Spell::IsAutoActionResetSpell() const
{
    /// @todo changed SPELL_INTERRUPT_FLAG_AUTOATTACK -> SPELL_INTERRUPT_FLAG_INTERRUPT to fix compile - is this check correct at all?
    return !IsTriggered() && (m_spellInfo->InterruptFlags & SPELL_INTERRUPT_FLAG_INTERRUPT);
}

bool Spell::IsNeedSendToClient() const
{
    return m_spellInfo->SpellVisual[0] || m_spellInfo->SpellVisual[1] || m_spellInfo->IsChanneled() ||
        (m_spellInfo->AttributesEx8 & SPELL_ATTR8_AURA_SEND_AMOUNT) || m_spellInfo->Speed > 0.0f || (!m_triggeredByAuraSpell && !IsTriggered());
}

bool Spell::HaveTargetsForEffect(uint8 effect) const
{
    for (std::list<TargetInfo>::const_iterator itr = m_UniqueTargetInfo.begin(); itr != m_UniqueTargetInfo.end(); ++itr)
        if (itr->effectMask & (1 << effect))
            return true;

    for (std::list<GOTargetInfo>::const_iterator itr = m_UniqueGOTargetInfo.begin(); itr != m_UniqueGOTargetInfo.end(); ++itr)
        if (itr->effectMask & (1 << effect))
            return true;

    for (std::list<ItemTargetInfo>::const_iterator itr = m_UniqueItemInfo.begin(); itr != m_UniqueItemInfo.end(); ++itr)
        if (itr->effectMask & (1 << effect))
            return true;

    return false;
}

SpellEvent::SpellEvent(Spell* spell) : BasicEvent()
{
    m_Spell = spell;
}

SpellEvent::~SpellEvent()
{
    if (m_Spell->getState() != SPELL_STATE_FINISHED)
        m_Spell->cancel();

    if (m_Spell->IsDeletable())
    {
        delete m_Spell;
    }
    else
    {
        TC_LOG_ERROR(LOG_FILTER_SPELLS_AURAS, "~SpellEvent: %s %u tried to delete non-deletable spell %u. Was not deleted, causes memory leak.",
            (m_Spell->GetCaster()->GetTypeId() == TYPEID_PLAYER ? "Player" : "Creature"), m_Spell->GetCaster()->GetGUIDLow(), m_Spell->m_spellInfo->Id);
        ASSERT(false);
    }
}

bool SpellEvent::Execute(uint64 e_time, uint32 p_time)
{
    // update spell if it is not finished
    if (m_Spell->getState() != SPELL_STATE_FINISHED)
        m_Spell->update(p_time);

    // check spell state to process
    switch (m_Spell->getState())
    {
        case SPELL_STATE_FINISHED:
        {
            // spell was finished, check deletable state
            if (m_Spell->IsDeletable())
            {
                // check, if we do have unfinished triggered spells
                return true;                                // spell is deletable, finish event
            }
            // event will be re-added automatically at the end of routine)
        } break;

        case SPELL_STATE_DELAYED:
        {
            // first, check, if we have just started
            if (m_Spell->GetDelayStart() != 0)
            {
                // no, we aren't, do the typical update
                // check, if we have channeled spell on our hands
                /*
                if (m_Spell->m_spellInfo->IsChanneled())
                {
                    // evented channeled spell is processed separately, casted once after delay, and not destroyed till finish
                    // check, if we have casting anything else except this channeled spell and autorepeat
                    if (m_Spell->GetCaster()->IsNonMeleeSpellCasted(false, true, true))
                    {
                        // another non-melee non-delayed spell is casted now, abort
                        m_Spell->cancel();
                    }
                    else
                    {
                        // Set last not triggered spell for apply spellmods
                        ((Player*)m_Spell->GetCaster())->SetSpellModTakingSpell(m_Spell, true);
                        // do the action (pass spell to channeling state)
                        m_Spell->handle_immediate();

                        // And remove after effect handling
                        ((Player*)m_Spell->GetCaster())->SetSpellModTakingSpell(m_Spell, false);
                    }
                    // event will be re-added automatically at the end of routine)
                }
                else
                */
                {
                    // run the spell handler and think about what we can do next
                    uint64 t_offset = e_time - m_Spell->GetDelayStart();
                    uint64 n_offset = m_Spell->handle_delayed(t_offset);
                    if (n_offset)
                    {
                        // re-add us to the queue
                        m_Spell->GetCaster()->m_Events.AddEvent(this, m_Spell->GetDelayStart() + n_offset, false);
                        return false;                       // event not complete
                    }
                    // event complete
                    // finish update event will be re-added automatically at the end of routine)
                }
            }
            else
            {
                // delaying had just started, record the moment
                m_Spell->SetDelayStart(e_time);
                // re-plan the event for the delay moment
                m_Spell->GetCaster()->m_Events.AddEvent(this, e_time + m_Spell->GetDelayMoment(), false);
                return false;                               // event not complete
            }
        } break;

        default:
        {
            // all other states
            // event will be re-added automatically at the end of routine)
        } break;
    }

    // spell processing not complete, plan event on the next update interval
    m_Spell->GetCaster()->m_Events.AddEvent(this, e_time + 1, false);
    return false;                                           // event not complete
}

void SpellEvent::Abort(uint64 /*e_time*/)
{
    // oops, the spell we try to do is aborted
    if (m_Spell->getState() != SPELL_STATE_FINISHED)
        m_Spell->cancel();
}

bool SpellEvent::IsDeletable() const
{
    return m_Spell->IsDeletable();
}

bool Spell::IsValidDeadOrAliveTarget(Unit const* target) const
{
    if (target->IsAlive())
        return !m_spellInfo->IsRequiringDeadTarget();
    if (m_spellInfo->IsAllowingDeadTarget())
        return true;
    return false;
}

void Spell::HandleLaunchPhase()
{
    // handle effects with SPELL_EFFECT_HANDLE_LAUNCH mode
    for (uint32 i = 0; i < MAX_SPELL_EFFECTS; ++i)
    {
        // don't do anything for empty effect
        if (!m_spellInfo->Effects[i].IsEffect())
            continue;

        HandleEffects(NULL, NULL, NULL, i, SPELL_EFFECT_HANDLE_LAUNCH);
    }

    float multiplier[MAX_SPELL_EFFECTS];
    for (uint8 i = 0; i < MAX_SPELL_EFFECTS; ++i)
        if (m_applyMultiplierMask & (1 << i))
            multiplier[i] = m_spellInfo->Effects[i].CalcDamageMultiplier(m_originalCaster, this);

    bool usesAmmo = m_spellInfo->AttributesCu & SPELL_ATTR0_CU_DIRECT_DAMAGE;

    for (std::list<TargetInfo>::iterator ihit= m_UniqueTargetInfo.begin(); ihit != m_UniqueTargetInfo.end(); ++ihit)
    {
        TargetInfo& target = *ihit;

        uint32 mask = target.effectMask;
        if (!mask)
            continue;

        // do not consume ammo anymore for Hunter's volley spell
        if (IsTriggered() && m_spellInfo->SpellFamilyName == SPELLFAMILY_HUNTER && m_spellInfo->IsTargetingArea())
            usesAmmo = false;

        if (usesAmmo)
        {
            bool ammoTaken = false;
            for (uint8 i = 0; i < MAX_SPELL_EFFECTS; i++)
            {
                if (!(mask & 1<<i))
                    continue;
                switch (m_spellInfo->Effects[i].Effect)
                {
                    case SPELL_EFFECT_SCHOOL_DAMAGE:
                    case SPELL_EFFECT_WEAPON_DAMAGE:
                    case SPELL_EFFECT_WEAPON_DAMAGE_NOSCHOOL:
                    case SPELL_EFFECT_NORMALIZED_WEAPON_DMG:
                    case SPELL_EFFECT_WEAPON_PERCENT_DAMAGE:
                    ammoTaken=true;
                    TakeAmmo();
                }
                if (ammoTaken)
                    break;
            }
        }
        DoAllEffectOnLaunchTarget(target, multiplier);
    }
}

void Spell::DoAllEffectOnLaunchTarget(TargetInfo& targetInfo, float* multiplier)
{
    Unit* unit = NULL;
    // In case spell hit target, do all effect on that target
    if (targetInfo.missCondition == SPELL_MISS_NONE)
        unit = m_caster->GetGUID() == targetInfo.targetGUID ? m_caster : ObjectAccessor::GetUnit(*m_caster, targetInfo.targetGUID);
    // In case spell reflect from target, do all effect on caster (if hit)
    else if (targetInfo.missCondition == SPELL_MISS_REFLECT && targetInfo.reflectResult == SPELL_MISS_NONE)
        unit = m_caster;
    if (!unit)
        return;

    for (uint32 i = 0; i < MAX_SPELL_EFFECTS; ++i)
    {
        if (targetInfo.effectMask & (1<<i))
        {
            m_damage = 0;
            m_healing = 0;

            HandleEffects(unit, NULL, NULL, i, SPELL_EFFECT_HANDLE_LAUNCH_TARGET);

            if (m_damage > 0)
            {
                if (m_spellInfo->Effects[i].IsTargetingArea())
                {
                    m_damage = int32(float(m_damage) * unit->GetTotalAuraMultiplierByMiscMask(SPELL_AURA_MOD_AOE_DAMAGE_AVOIDANCE, m_spellInfo->SchoolMask));
                    if (m_caster->GetTypeId() == TYPEID_UNIT)
                        m_damage = int32(float(m_damage) * unit->GetTotalAuraMultiplierByMiscMask(SPELL_AURA_MOD_CREATURE_AOE_DAMAGE_AVOIDANCE, m_spellInfo->SchoolMask));

                    if (m_caster->GetTypeId() == TYPEID_PLAYER)
                    {
                        uint32 targetAmount = m_UniqueTargetInfo.size();
                        if (targetAmount > 10)
                            m_damage = m_damage * 10/targetAmount;
                    }
                }
            }

            if (m_applyMultiplierMask & (1 << i))
            {
                m_damage = int32(m_damage * m_damageMultipliers[i]);
                m_damageMultipliers[i] *= multiplier[i];
            }
            targetInfo.damage += m_damage;
        }
    }

    targetInfo.crit = m_caster->isSpellCrit(unit, m_spellInfo, m_spellSchoolMask, m_attackType);
}

SpellCastResult Spell::CanOpenLock(uint32 effIndex, uint32 lockId, SkillType& skillId, int32& reqSkillValue, int32& skillValue)
{
    if (!lockId)                                             // possible case for GO and maybe for items.
        return SPELL_CAST_OK;

    // Get LockInfo
    LockEntry const* lockInfo = sLockStore.LookupEntry(lockId);

    if (!lockInfo)
        return SPELL_FAILED_BAD_TARGETS;

    bool reqKey = false;                                    // some locks not have reqs

    for (int j = 0; j < MAX_LOCK_CASE; ++j)
    {
        switch (lockInfo->Type[j])
        {
            // check key item (many fit cases can be)
            case LOCK_KEY_ITEM:
                if (lockInfo->Index[j] && m_CastItem && m_CastItem->GetEntry() == lockInfo->Index[j])
                    return SPELL_CAST_OK;
                reqKey = true;
                break;
                // check key skill (only single first fit case can be)
            case LOCK_KEY_SKILL:
            {
                reqKey = true;

                // wrong locktype, skip
                if (uint32(m_spellInfo->Effects[effIndex].MiscValue) != lockInfo->Index[j])
                    continue;

                skillId = SkillByLockType(LockType(lockInfo->Index[j]));

                if (skillId != SKILL_NONE)
                {
                    reqSkillValue = lockInfo->Skill[j];

                    // castitem check: rogue using skeleton keys. the skill values should not be added in this case.
                    skillValue = m_CastItem || m_caster->GetTypeId()!= TYPEID_PLAYER ?
                        0 : m_caster->ToPlayer()->GetSkillValue(skillId);

                    // skill bonus provided by casting spell (mostly item spells)
                    // add the effect base points modifier from the spell casted (cheat lock / skeleton key etc.)
                    if (m_spellInfo->Effects[effIndex].TargetA.GetTarget() == TARGET_GAMEOBJECT_ITEM_TARGET || m_spellInfo->Effects[effIndex].TargetB.GetTarget() == TARGET_GAMEOBJECT_ITEM_TARGET)
                        skillValue += m_spellInfo->Effects[effIndex].CalcValue();

                    if (skillValue < reqSkillValue)
                        return SPELL_FAILED_LOW_CASTLEVEL;
                }

                return SPELL_CAST_OK;
            }
        }
    }

    if (reqKey)
        return SPELL_FAILED_BAD_TARGETS;

    return SPELL_CAST_OK;
}

void Spell::SetSpellValue(SpellValueMod mod, int32 value)
{
    switch (mod)
    {
        case SPELLVALUE_BASE_POINT0:
            m_spellValue->EffectBasePoints[0] = m_spellInfo->Effects[EFFECT_0].CalcBaseValue(value);
            break;
        case SPELLVALUE_BASE_POINT1:
            m_spellValue->EffectBasePoints[1] = m_spellInfo->Effects[EFFECT_1].CalcBaseValue(value);
            break;
        case SPELLVALUE_BASE_POINT2:
            m_spellValue->EffectBasePoints[2] = m_spellInfo->Effects[EFFECT_2].CalcBaseValue(value);
            break;
        case SPELLVALUE_RADIUS_MOD:
            m_spellValue->RadiusMod = (float)value / 10000;
            break;
        case SPELLVALUE_MAX_TARGETS:
            m_spellValue->MaxAffectedTargets = (uint32)value;
            break;
        case SPELLVALUE_AURA_STACK:
            m_spellValue->AuraStackAmount = uint8(value);
            break;
    }
}

void Spell::PrepareTargetProcessing()
{
    CheckEffectExecuteData();
}

void Spell::FinishTargetProcessing()
{
    SendLogExecute();
}

void Spell::InitEffectExecuteData(uint8 effIndex)
{
    ASSERT(effIndex < MAX_SPELL_EFFECTS);
    if (!m_effectExecuteData[effIndex])
    {
        m_effectExecuteData[effIndex] = new ByteBuffer(0x20);
        // first dword - target counter
        *m_effectExecuteData[effIndex] << uint32(1);
    }
    else
    {
        // increase target counter by one
        uint32 count = (*m_effectExecuteData[effIndex]).read<uint32>(0);
        (*m_effectExecuteData[effIndex]).put<uint32>(0, ++count);
    }
}

void Spell::CheckEffectExecuteData()
{
    for (uint8 i = 0; i < MAX_SPELL_EFFECTS; ++i)
        ASSERT(!m_effectExecuteData[i]);
}

void Spell::LoadScripts()
{
    sScriptMgr->CreateSpellScripts(m_spellInfo->Id, m_loadedScripts);
    for (std::list<SpellScript*>::iterator itr = m_loadedScripts.begin(); itr != m_loadedScripts.end();)
    {
        if (!(*itr)->_Load(this))
        {
            std::list<SpellScript*>::iterator bitr = itr;
            ++itr;
            delete (*bitr);
            m_loadedScripts.erase(bitr);
            continue;
        }
        TC_LOG_DEBUG(LOG_FILTER_SPELLS_AURAS, "Spell::LoadScripts: Script `%s` for spell `%u` is loaded now", (*itr)->_GetScriptName()->c_str(), m_spellInfo->Id);
        (*itr)->Register();
        ++itr;
    }
}

void Spell::CallScriptBeforeCastHandlers()
{
    for (std::list<SpellScript*>::iterator scritr = m_loadedScripts.begin(); scritr != m_loadedScripts.end(); ++scritr)
    {
        (*scritr)->_PrepareScriptCall(SPELL_SCRIPT_HOOK_BEFORE_CAST);
        std::list<SpellScript::CastHandler>::iterator hookItrEnd = (*scritr)->BeforeCast.end(), hookItr = (*scritr)->BeforeCast.begin();
        for (; hookItr != hookItrEnd; ++hookItr)
            (*hookItr).Call(*scritr);

        (*scritr)->_FinishScriptCall();
    }
}

void Spell::CallScriptOnCastHandlers()
{
    for (std::list<SpellScript*>::iterator scritr = m_loadedScripts.begin(); scritr != m_loadedScripts.end(); ++scritr)
    {
        (*scritr)->_PrepareScriptCall(SPELL_SCRIPT_HOOK_ON_CAST);
        std::list<SpellScript::CastHandler>::iterator hookItrEnd = (*scritr)->OnCast.end(), hookItr = (*scritr)->OnCast.begin();
        for (; hookItr != hookItrEnd; ++hookItr)
            (*hookItr).Call(*scritr);

        (*scritr)->_FinishScriptCall();
    }
}

void Spell::CallScriptAfterCastHandlers()
{
    for (std::list<SpellScript*>::iterator scritr = m_loadedScripts.begin(); scritr != m_loadedScripts.end(); ++scritr)
    {
        (*scritr)->_PrepareScriptCall(SPELL_SCRIPT_HOOK_AFTER_CAST);
        std::list<SpellScript::CastHandler>::iterator hookItrEnd = (*scritr)->AfterCast.end(), hookItr = (*scritr)->AfterCast.begin();
        for (; hookItr != hookItrEnd; ++hookItr)
            (*hookItr).Call(*scritr);

        (*scritr)->_FinishScriptCall();
    }
}

SpellCastResult Spell::CallScriptCheckCastHandlers()
{
    SpellCastResult retVal = SPELL_CAST_OK;
    for (std::list<SpellScript*>::iterator scritr = m_loadedScripts.begin(); scritr != m_loadedScripts.end(); ++scritr)
    {
        (*scritr)->_PrepareScriptCall(SPELL_SCRIPT_HOOK_CHECK_CAST);
        std::list<SpellScript::CheckCastHandler>::iterator hookItrEnd = (*scritr)->OnCheckCast.end(), hookItr = (*scritr)->OnCheckCast.begin();
        for (; hookItr != hookItrEnd; ++hookItr)
        {
            SpellCastResult tempResult = (*hookItr).Call(*scritr);
            if (retVal == SPELL_CAST_OK)
                retVal = tempResult;
        }

        (*scritr)->_FinishScriptCall();
    }
    return retVal;
}

void Spell::PrepareScriptHitHandlers()
{
    for (std::list<SpellScript*>::iterator scritr = m_loadedScripts.begin(); scritr != m_loadedScripts.end(); ++scritr)
        (*scritr)->_InitHit();
}

bool Spell::CallScriptEffectHandlers(SpellEffIndex effIndex, SpellEffectHandleMode mode)
{
    // execute script effect handler hooks and check if effects was prevented
    bool preventDefault = false;
    for (std::list<SpellScript*>::iterator scritr = m_loadedScripts.begin(); scritr != m_loadedScripts.end(); ++scritr)
    {
        std::list<SpellScript::EffectHandler>::iterator effItr, effEndItr;
        SpellScriptHookType hookType;
        switch (mode)
        {
            case SPELL_EFFECT_HANDLE_LAUNCH:
                effItr = (*scritr)->OnEffectLaunch.begin();
                effEndItr = (*scritr)->OnEffectLaunch.end();
                hookType = SPELL_SCRIPT_HOOK_EFFECT_LAUNCH;
                break;
            case SPELL_EFFECT_HANDLE_LAUNCH_TARGET:
                effItr = (*scritr)->OnEffectLaunchTarget.begin();
                effEndItr = (*scritr)->OnEffectLaunchTarget.end();
                hookType = SPELL_SCRIPT_HOOK_EFFECT_LAUNCH_TARGET;
                break;
            case SPELL_EFFECT_HANDLE_HIT:
                effItr = (*scritr)->OnEffectHit.begin();
                effEndItr = (*scritr)->OnEffectHit.end();
                hookType = SPELL_SCRIPT_HOOK_EFFECT_HIT;
                break;
            case SPELL_EFFECT_HANDLE_HIT_TARGET:
                effItr = (*scritr)->OnEffectHitTarget.begin();
                effEndItr = (*scritr)->OnEffectHitTarget.end();
                hookType = SPELL_SCRIPT_HOOK_EFFECT_HIT_TARGET;
                break;
            default:
                ASSERT(false);
                return false;
        }
        (*scritr)->_PrepareScriptCall(hookType);
        for (; effItr != effEndItr; ++effItr)
            // effect execution can be prevented
            if (!(*scritr)->_IsEffectPrevented(effIndex) && (*effItr).IsEffectAffected(m_spellInfo, effIndex))
                (*effItr).Call(*scritr, effIndex);

        if (!preventDefault)
            preventDefault = (*scritr)->_IsDefaultEffectPrevented(effIndex);

        (*scritr)->_FinishScriptCall();
    }
    return preventDefault;
}

void Spell::CallScriptBeforeHitHandlers()
{
    for (std::list<SpellScript*>::iterator scritr = m_loadedScripts.begin(); scritr != m_loadedScripts.end(); ++scritr)
    {
        (*scritr)->_PrepareScriptCall(SPELL_SCRIPT_HOOK_BEFORE_HIT);
        std::list<SpellScript::HitHandler>::iterator hookItrEnd = (*scritr)->BeforeHit.end(), hookItr = (*scritr)->BeforeHit.begin();
        for (; hookItr != hookItrEnd; ++hookItr)
            (*hookItr).Call(*scritr);

        (*scritr)->_FinishScriptCall();
    }
}

void Spell::CallScriptOnHitHandlers()
{
    for (std::list<SpellScript*>::iterator scritr = m_loadedScripts.begin(); scritr != m_loadedScripts.end(); ++scritr)
    {
        (*scritr)->_PrepareScriptCall(SPELL_SCRIPT_HOOK_HIT);
        std::list<SpellScript::HitHandler>::iterator hookItrEnd = (*scritr)->OnHit.end(), hookItr = (*scritr)->OnHit.begin();
        for (; hookItr != hookItrEnd; ++hookItr)
            (*hookItr).Call(*scritr);

        (*scritr)->_FinishScriptCall();
    }
}

void Spell::CallScriptAfterHitHandlers()
{
    for (std::list<SpellScript*>::iterator scritr = m_loadedScripts.begin(); scritr != m_loadedScripts.end(); ++scritr)
    {
        (*scritr)->_PrepareScriptCall(SPELL_SCRIPT_HOOK_AFTER_HIT);
        std::list<SpellScript::HitHandler>::iterator hookItrEnd = (*scritr)->AfterHit.end(), hookItr = (*scritr)->AfterHit.begin();
        for (; hookItr != hookItrEnd; ++hookItr)
            (*hookItr).Call(*scritr);

        (*scritr)->_FinishScriptCall();
    }
}

void Spell::CallScriptObjectAreaTargetSelectHandlers(std::list<WorldObject*>& targets, SpellEffIndex effIndex)
{
    for (std::list<SpellScript*>::iterator scritr = m_loadedScripts.begin(); scritr != m_loadedScripts.end(); ++scritr)
    {
        (*scritr)->_PrepareScriptCall(SPELL_SCRIPT_HOOK_OBJECT_AREA_TARGET_SELECT);
        std::list<SpellScript::ObjectAreaTargetSelectHandler>::iterator hookItrEnd = (*scritr)->OnObjectAreaTargetSelect.end(), hookItr = (*scritr)->OnObjectAreaTargetSelect.begin();
        for (; hookItr != hookItrEnd; ++hookItr)
            if ((*hookItr).IsEffectAffected(m_spellInfo, effIndex))
                (*hookItr).Call(*scritr, targets);

        (*scritr)->_FinishScriptCall();
    }
}

void Spell::CallScriptObjectTargetSelectHandlers(WorldObject*& target, SpellEffIndex effIndex)
{
    for (std::list<SpellScript*>::iterator scritr = m_loadedScripts.begin(); scritr != m_loadedScripts.end(); ++scritr)
    {
        (*scritr)->_PrepareScriptCall(SPELL_SCRIPT_HOOK_OBJECT_TARGET_SELECT);
        std::list<SpellScript::ObjectTargetSelectHandler>::iterator hookItrEnd = (*scritr)->OnObjectTargetSelect.end(), hookItr = (*scritr)->OnObjectTargetSelect.begin();
        for (; hookItr != hookItrEnd; ++hookItr)
            if ((*hookItr).IsEffectAffected(m_spellInfo, effIndex))
                (*hookItr).Call(*scritr, target);

        (*scritr)->_FinishScriptCall();
    }
}

bool Spell::CheckScriptEffectImplicitTargets(uint32 effIndex, uint32 effIndexToCheck)
{
    // Skip if there are not any script
    if (!m_loadedScripts.size())
        return true;

    for (std::list<SpellScript*>::iterator itr = m_loadedScripts.begin(); itr != m_loadedScripts.end(); ++itr)
    {
        std::list<SpellScript::ObjectTargetSelectHandler>::iterator targetSelectHookEnd = (*itr)->OnObjectTargetSelect.end(), targetSelectHookItr = (*itr)->OnObjectTargetSelect.begin();
        for (; targetSelectHookItr != targetSelectHookEnd; ++targetSelectHookItr)
            if (((*targetSelectHookItr).IsEffectAffected(m_spellInfo, effIndex) && !(*targetSelectHookItr).IsEffectAffected(m_spellInfo, effIndexToCheck)) ||
                (!(*targetSelectHookItr).IsEffectAffected(m_spellInfo, effIndex) && (*targetSelectHookItr).IsEffectAffected(m_spellInfo, effIndexToCheck)))
                return false;

        std::list<SpellScript::ObjectAreaTargetSelectHandler>::iterator areaTargetSelectHookEnd = (*itr)->OnObjectAreaTargetSelect.end(), areaTargetSelectHookItr = (*itr)->OnObjectAreaTargetSelect.begin();
        for (; areaTargetSelectHookItr != areaTargetSelectHookEnd; ++areaTargetSelectHookItr)
            if (((*areaTargetSelectHookItr).IsEffectAffected(m_spellInfo, effIndex) && !(*areaTargetSelectHookItr).IsEffectAffected(m_spellInfo, effIndexToCheck)) ||
                (!(*areaTargetSelectHookItr).IsEffectAffected(m_spellInfo, effIndex) && (*areaTargetSelectHookItr).IsEffectAffected(m_spellInfo, effIndexToCheck)))
                return false;
    }
    return true;
}

bool Spell::CanExecuteTriggersOnHit(uint8 effMask, SpellInfo const* triggeredByAura) const
{
    bool only_on_caster = (triggeredByAura && (triggeredByAura->AttributesEx4 & SPELL_ATTR4_PROC_ONLY_ON_CASTER));
    // If triggeredByAura has SPELL_ATTR4_PROC_ONLY_ON_CASTER then it can only proc on a casted spell with TARGET_UNIT_CASTER
    for (uint8 i = 0;i < MAX_SPELL_EFFECTS; ++i)
    {
        if ((effMask & (1 << i)) && (!only_on_caster || (m_spellInfo->Effects[i].TargetA.GetTarget() == TARGET_UNIT_CASTER)))
            return true;
    }
    return false;
}

void Spell::PrepareTriggersExecutedOnHit()
{
    /// @todo move this to scripts
    if (m_spellInfo->SpellFamilyName)
    {
        SpellInfo const* excludeCasterSpellInfo = sSpellMgr->GetSpellInfo(m_spellInfo->ExcludeCasterAuraSpell);
        if (excludeCasterSpellInfo && !excludeCasterSpellInfo->IsPositive())
            m_preCastSpell = m_spellInfo->ExcludeCasterAuraSpell;
        SpellInfo const* excludeTargetSpellInfo = sSpellMgr->GetSpellInfo(m_spellInfo->ExcludeTargetAuraSpell);
        if (excludeTargetSpellInfo && !excludeTargetSpellInfo->IsPositive())
            m_preCastSpell = m_spellInfo->ExcludeTargetAuraSpell;
    }

    /// @todo move this to scripts
    switch (m_spellInfo->SpellFamilyName)
    {
        case SPELLFAMILY_MAGE:
        {
             // Permafrost
             if (m_spellInfo->SpellFamilyFlags[1] & 0x00001000 ||  m_spellInfo->SpellFamilyFlags[0] & 0x00100220)
                 m_preCastSpell = 68391;
             break;
        }
    }

    // handle SPELL_AURA_ADD_TARGET_TRIGGER auras:
    // save auras which were present on spell caster on cast, to prevent triggered auras from affecting caster
    // and to correctly calculate proc chance when combopoints are present
    Unit::AuraEffectList const& targetTriggers = m_caster->GetAuraEffectsByType(SPELL_AURA_ADD_TARGET_TRIGGER);
    for (Unit::AuraEffectList::const_iterator i = targetTriggers.begin(); i != targetTriggers.end(); ++i)
    {
        if (!(*i)->IsAffectingSpell(m_spellInfo))
            continue;
        SpellInfo const* auraSpellInfo = (*i)->GetSpellInfo();
        uint32 auraSpellIdx = (*i)->GetEffIndex();
        if (SpellInfo const* spellInfo = sSpellMgr->GetSpellInfo(auraSpellInfo->Effects[auraSpellIdx].TriggerSpell))
        {
            // calculate the chance using spell base amount, because aura amount is not updated on combo-points change
            // this possibly needs fixing
            int32 auraBaseAmount = (*i)->GetBaseAmount();
            // proc chance is stored in effect amount
            int32 chance = m_caster->CalculateSpellDamage(NULL, auraSpellInfo, auraSpellIdx, &auraBaseAmount);
            // build trigger and add to the list
            HitTriggerSpell spellTriggerInfo;
            spellTriggerInfo.triggeredSpell = spellInfo;
            spellTriggerInfo.triggeredByAura = auraSpellInfo;
            spellTriggerInfo.chance = chance * (*i)->GetBase()->GetStackAmount();
            m_hitTriggerSpells.push_back(spellTriggerInfo);
        }
    }
}

// Global cooldowns management
enum GCDLimits
{
    MIN_GCD = 1000,
    MAX_GCD = 1500
};

bool Spell::HasGlobalCooldown() const
{
    // Only player or controlled units have global cooldown
    if (m_caster->GetCharmInfo())
        return m_caster->GetCharmInfo()->GetGlobalCooldownMgr().HasGlobalCooldown(m_spellInfo);
    else if (m_caster->GetTypeId() == TYPEID_PLAYER)
        return m_caster->ToPlayer()->GetGlobalCooldownMgr().HasGlobalCooldown(m_spellInfo);
    else
        return false;
}

void Spell::TriggerGlobalCooldown()
{
    int32 gcd = m_spellInfo->StartRecoveryTime;
    if (!gcd)
        return;

    if (m_caster->GetTypeId() == TYPEID_PLAYER)
        if (m_caster->ToPlayer()->GetCommandStatus(CHEAT_COOLDOWN))
            return;

    // Global cooldown can't leave range 1..1.5 secs
    // There are some spells (mostly not casted directly by player) that have < 1 sec and > 1.5 sec global cooldowns
    // but as tests show are not affected by any spell mods.
    if (m_spellInfo->StartRecoveryTime >= MIN_GCD && m_spellInfo->StartRecoveryTime <= MAX_GCD)
    {
        // gcd modifier auras are applied only to own spells and only players have such mods
        if (m_caster->GetTypeId() == TYPEID_PLAYER)
            m_caster->ToPlayer()->ApplySpellMod(m_spellInfo->Id, SPELLMOD_GLOBAL_COOLDOWN, gcd, this);

        // Apply haste rating
        gcd = int32(float(gcd) * m_caster->GetFloatValue(UNIT_MOD_CAST_SPEED));
        if (gcd < MIN_GCD)
            gcd = MIN_GCD;
        else if (gcd > MAX_GCD)
            gcd = MAX_GCD;
    }

    // Only players or controlled units have global cooldown
    if (m_caster->GetCharmInfo())
        m_caster->GetCharmInfo()->GetGlobalCooldownMgr().AddGlobalCooldown(m_spellInfo, gcd);
    else if (m_caster->GetTypeId() == TYPEID_PLAYER)
        m_caster->ToPlayer()->GetGlobalCooldownMgr().AddGlobalCooldown(m_spellInfo, gcd);
}

void Spell::CancelGlobalCooldown()
{
    if (!m_spellInfo->StartRecoveryTime)
        return;

    // Cancel global cooldown when interrupting current cast
    if (m_caster->GetCurrentSpell(CURRENT_GENERIC_SPELL) != this)
        return;

    // Only players or controlled units have global cooldown
    if (m_caster->GetCharmInfo())
        m_caster->GetCharmInfo()->GetGlobalCooldownMgr().CancelGlobalCooldown(m_spellInfo);
    else if (m_caster->GetTypeId() == TYPEID_PLAYER)
        m_caster->ToPlayer()->GetGlobalCooldownMgr().CancelGlobalCooldown(m_spellInfo);
}

namespace Trinity
{

WorldObjectSpellTargetCheck::WorldObjectSpellTargetCheck(Unit* caster, Unit* referer, SpellInfo const* spellInfo,
            SpellTargetCheckTypes selectionType, ConditionList* condList) : _caster(caster), _referer(referer), _spellInfo(spellInfo),
    _targetSelectionType(selectionType), _condList(condList)
{
    if (condList)
        _condSrcInfo = new ConditionSourceInfo(NULL, caster);
    else
        _condSrcInfo = NULL;
}

WorldObjectSpellTargetCheck::~WorldObjectSpellTargetCheck()
{
    if (_condSrcInfo)
        delete _condSrcInfo;
}

bool WorldObjectSpellTargetCheck::operator()(WorldObject* target)
{
    if (_spellInfo->CheckTarget(_caster, target, true) != SPELL_CAST_OK)
        return false;
    Unit* unitTarget = target->ToUnit();
    if (Corpse* corpseTarget = target->ToCorpse())
    {
        // use ofter for party/assistance checks
        if (Player* owner = ObjectAccessor::FindPlayer(corpseTarget->GetOwnerGUID()))
            unitTarget = owner;
        else
            return false;
    }
    if (unitTarget)
    {
        switch (_targetSelectionType)
        {
            case TARGET_CHECK_ENEMY:
                if (unitTarget->IsTotem())
                    return false;
                if (!_caster->_IsValidAttackTarget(unitTarget, _spellInfo))
                    return false;
                break;
            case TARGET_CHECK_ALLY:
                if (unitTarget->IsTotem())
                    return false;
                if (!_caster->_IsValidAssistTarget(unitTarget, _spellInfo))
                    return false;
                break;
            case TARGET_CHECK_PARTY:
                if (unitTarget->IsTotem())
                    return false;
                if (!_caster->_IsValidAssistTarget(unitTarget, _spellInfo))
                    return false;
                if (!_referer->IsInPartyWith(unitTarget))
                    return false;
                break;
            case TARGET_CHECK_RAID_CLASS:
                if (_referer->getClass() != unitTarget->getClass())
                    return false;
                // nobreak;
            case TARGET_CHECK_RAID:
                if (unitTarget->IsTotem())
                    return false;
                if (!_caster->_IsValidAssistTarget(unitTarget, _spellInfo))
                    return false;
                if (!_referer->IsInRaidWith(unitTarget))
                    return false;
                break;
            default:
                break;
        }
    }
    if (!_condSrcInfo)
        return true;
    _condSrcInfo->mConditionTargets[0] = target;
    return sConditionMgr->IsObjectMeetToConditions(*_condSrcInfo, *_condList);
}

WorldObjectSpellNearbyTargetCheck::WorldObjectSpellNearbyTargetCheck(float range, Unit* caster, SpellInfo const* spellInfo,
    SpellTargetCheckTypes selectionType, ConditionList* condList)
    : WorldObjectSpellTargetCheck(caster, caster, spellInfo, selectionType, condList), _range(range), _position(caster)
{
}

bool WorldObjectSpellNearbyTargetCheck::operator()(WorldObject* target)
{
    float dist = target->GetDistance(*_position);
    if (dist < _range && WorldObjectSpellTargetCheck::operator ()(target))
    {
        _range = dist;
        return true;
    }
    return false;
}

WorldObjectSpellAreaTargetCheck::WorldObjectSpellAreaTargetCheck(float range, Position const* position, Unit* caster,
    Unit* referer, SpellInfo const* spellInfo, SpellTargetCheckTypes selectionType, ConditionList* condList)
    : WorldObjectSpellTargetCheck(caster, referer, spellInfo, selectionType, condList), _range(range), _position(position)
{
}

bool WorldObjectSpellAreaTargetCheck::operator()(WorldObject* target)
{
    if (!target->IsWithinDist3d(_position, _range) && !(target->ToGameObject() && target->ToGameObject()->IsInRange(_position->GetPositionX(), _position->GetPositionY(), _position->GetPositionZ(), _range)))
        return false;
    return WorldObjectSpellTargetCheck::operator ()(target);
}

WorldObjectSpellConeTargetCheck::WorldObjectSpellConeTargetCheck(float coneAngle, float range, Unit* caster,
    SpellInfo const* spellInfo, SpellTargetCheckTypes selectionType, ConditionList* condList)
    : WorldObjectSpellAreaTargetCheck(range, caster, caster, caster, spellInfo, selectionType, condList), _coneAngle(coneAngle)
{
}

bool WorldObjectSpellConeTargetCheck::operator()(WorldObject* target)
{
    if (_spellInfo->AttributesCu & SPELL_ATTR0_CU_CONE_BACK)
    {
        if (!_caster->isInBack(target, _coneAngle))
            return false;
    }
    else if (_spellInfo->AttributesCu & SPELL_ATTR0_CU_CONE_LINE)
    {
        if (!_caster->HasInLine(target, _caster->GetObjectSize()))
            return false;
    }
    else
    {
        if (!_caster->isInFront(target, _coneAngle))
            return false;
    }
    return WorldObjectSpellAreaTargetCheck::operator ()(target);
}

WorldObjectSpellTrajTargetCheck::WorldObjectSpellTrajTargetCheck(float range, Position const* position, Unit* caster, SpellInfo const* spellInfo)
    : WorldObjectSpellAreaTargetCheck(range, position, caster, caster, spellInfo, TARGET_CHECK_DEFAULT, NULL)
{
}

bool WorldObjectSpellTrajTargetCheck::operator()(WorldObject* target)
{
    // return all targets on missile trajectory (0 - size of a missile)
    if (!_caster->HasInLine(target, 0))
        return false;
    return WorldObjectSpellAreaTargetCheck::operator ()(target);
}

} //namespace Trinity<|MERGE_RESOLUTION|>--- conflicted
+++ resolved
@@ -3057,13 +3057,8 @@
         {
             player->SetSpellModTakingSpell(this, true);
             // calculate cast time (calculated after first CheckCast check to prevent charge counting for first CheckCast fail)
-<<<<<<< HEAD
-            m_casttime = m_spellInfo->CalcCastTime(m_caster->getLevel(), this);
-            m_caster->ToPlayer()->SetSpellModTakingSpell(this, false);
-=======
-            m_casttime = m_spellInfo->CalcCastTime(this);
+            m_casttime = m_spellInfo->CalcCastTime(player->getLevel(), this);
             player->SetSpellModTakingSpell(this, false);
->>>>>>> aea81a50
         }
         else
             m_casttime = 0; // Set cast time to 0 if .cheat casttime is enabled.
