--- conflicted
+++ resolved
@@ -3897,10 +3897,7 @@
             }
         }
     }
-<<<<<<< HEAD
-
-=======
->>>>>>> 89297933
+
     if (castFlags & CAST_FLAG_ADJUST_MISSILE)
     {
         data << m_targets.GetElevation();
