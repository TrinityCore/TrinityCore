--- conflicted
+++ resolved
@@ -5848,14 +5848,6 @@
             else
                 rangeMod += m_caster->GetCombatReach();
 
-<<<<<<< HEAD
-    if (m_spellInfo->RangeEntry)
-    {
-        // check needed by 68766 51693 - both spells are cast on enemies and have 0 max range
-        // these are triggered by other spells - possibly we should omit range check in that case?
-        if (m_spellInfo->RangeIndex == 1)
-            return SPELL_CAST_OK;
-=======
             rangeMod = std::max(rangeMod, NOMINAL_MELEE_RANGE);
         }
         else
@@ -5885,7 +5877,6 @@
                     minRange += rangeMod;
             }
         }
->>>>>>> a7fcae93
 
         if (target && m_caster->isMoving() && target->isMoving() && !m_caster->IsWalking() && !target->IsWalking() &&
             (m_spellInfo->RangeEntry->Flags & SPELL_RANGE_MELEE || target->GetTypeId() == TYPEID_PLAYER))
