/*
 * Copyright (C) 2008-2011 TrinityCore <http://www.trinitycore.org/>
 * Copyright (C) 2005-2009 MaNGOS <http://getmangos.com/>
 *
 * This program is free software; you can redistribute it and/or modify it
 * under the terms of the GNU General Public License as published by the
 * Free Software Foundation; either version 2 of the License, or (at your
 * option) any later version.
 *
 * This program is distributed in the hope that it will be useful, but WITHOUT
 * ANY WARRANTY; without even the implied warranty of MERCHANTABILITY or
 * FITNESS FOR A PARTICULAR PURPOSE. See the GNU General Public License for
 * more details.
 *
 * You should have received a copy of the GNU General Public License along
 * with this program. If not, see <http://www.gnu.org/licenses/>.
 */

#include "Common.h"
#include "DatabaseEnv.h"
#include "WorldPacket.h"
#include "WorldSession.h"
#include "GridNotifiers.h"
#include "GridNotifiersImpl.h"
#include "Opcodes.h"
#include "Log.h"
#include "UpdateMask.h"
#include "World.h"
#include "ObjectMgr.h"
#include "SpellMgr.h"
#include "Player.h"
#include "Pet.h"
#include "Unit.h"
#include "Totem.h"
#include "Spell.h"
#include "DynamicObject.h"
#include "Group.h"
#include "UpdateData.h"
#include "MapManager.h"
#include "ObjectAccessor.h"
#include "CellImpl.h"
#include "SharedDefines.h"
#include "LootMgr.h"
#include "VMapFactory.h"
#include "Battleground.h"
#include "Util.h"
#include "TemporarySummon.h"
#include "Vehicle.h"
#include "SpellAuraEffects.h"
#include "ScriptMgr.h"
#include "ConditionMgr.h"
#include "DisableMgr.h"
#include "SpellScript.h"
#include "OutdoorPvPWG.h"
#include "OutdoorPvPMgr.h"
#include "InstanceScript.h"

#define SPELL_CHANNEL_UPDATE_INTERVAL (1 * IN_MILLISECONDS)

extern pEffect SpellEffects[TOTAL_SPELL_EFFECTS];

bool IsQuestTameSpell(uint32 spellId)
{
    SpellEntry const *spellproto = sSpellStore.LookupEntry(spellId);
    if (!spellproto) return false;

    return spellproto->Effect[0] == SPELL_EFFECT_THREAT
        && spellproto->Effect[1] == SPELL_EFFECT_APPLY_AURA && spellproto->EffectApplyAuraName[1] == SPELL_AURA_DUMMY;
}

SpellCastTargets::SpellCastTargets() : m_elevation(0), m_speed(0)
{
    m_unitTarget = NULL;
    m_itemTarget = NULL;
    m_GOTarget   = NULL;

    m_unitTargetGUID   = 0;
    m_GOTargetGUID     = 0;
    m_CorpseTargetGUID = 0;
    m_itemTargetGUID   = 0;
    m_itemTargetEntry  = 0;

    m_srcTransGUID = 0;
    m_srcTransOffset.Relocate(0, 0, 0, 0);
    m_srcPos.Relocate(0, 0, 0, 0);
    m_dstTransGUID = 0;
    m_dstTransOffset.Relocate(0, 0, 0, 0);
    m_dstPos.Relocate(0, 0, 0, 0);
    m_strTarget = "";
    m_targetMask = 0;
}

SpellCastTargets::~SpellCastTargets()
{
}

void SpellCastTargets::setUnitTarget(Unit *target)
{
    if (!target)
        return;

    m_unitTarget = target;
    m_unitTargetGUID = target->GetGUID();
    m_targetMask |= TARGET_FLAG_UNIT;
}

void SpellCastTargets::setSrc(float x, float y, float z)
{
    m_srcPos.Relocate(x, y, z);
    m_srcTransGUID = 0;
    m_targetMask |= TARGET_FLAG_SOURCE_LOCATION;
}

void SpellCastTargets::setSrc(Position &pos)
{
    m_srcPos.Relocate(pos);
    m_srcTransGUID = 0;
    m_targetMask |= TARGET_FLAG_SOURCE_LOCATION;
}

void SpellCastTargets::setSrc(WorldObject &wObj)
{
    uint64 guid = wObj.GetTransGUID();
    m_srcTransGUID = guid;
    m_srcTransOffset.Relocate(wObj.GetTransOffsetX(), wObj.GetTransOffsetY(), wObj.GetTransOffsetZ(), wObj.GetTransOffsetO());
    m_srcPos.Relocate(wObj);
    m_targetMask |= TARGET_FLAG_SOURCE_LOCATION;
}

void SpellCastTargets::modSrc(Position &pos)
{
    ASSERT(m_targetMask & TARGET_FLAG_SOURCE_LOCATION);

    if (m_srcTransGUID)
    {
        Position offset;
        m_srcPos.GetPositionOffsetTo(pos, offset);
        m_srcTransOffset.RelocateOffset(offset);
    }
    m_srcPos.Relocate(pos);
}

void SpellCastTargets::setDst(float x, float y, float z, float orientation, uint32 mapId)
{
    m_dstPos.Relocate(x, y, z, orientation);
    m_dstTransGUID = 0;
    m_targetMask |= TARGET_FLAG_DEST_LOCATION;
    if (mapId != MAPID_INVALID)
        m_dstPos.m_mapId = mapId;
}

void SpellCastTargets::setDst(Position &pos)
{
    m_dstPos.Relocate(pos);
    m_dstTransGUID = 0;
    m_targetMask |= TARGET_FLAG_DEST_LOCATION;
}

void SpellCastTargets::setDst(WorldObject &wObj)
{
    uint64 guid = wObj.GetTransGUID();
    m_dstTransGUID = guid;
    m_dstTransOffset.Relocate(wObj.GetTransOffsetX(), wObj.GetTransOffsetY(), wObj.GetTransOffsetZ(), wObj.GetTransOffsetO());
    m_dstPos.Relocate(wObj);
    m_targetMask |= TARGET_FLAG_DEST_LOCATION;
}

void SpellCastTargets::setDst(SpellCastTargets &spellTargets)
{
    m_dstTransGUID = spellTargets.m_dstTransGUID;
    m_dstTransOffset.Relocate(spellTargets.m_dstTransOffset);
    m_dstPos.Relocate(spellTargets.m_dstPos);
    m_targetMask |= TARGET_FLAG_DEST_LOCATION;
}

void SpellCastTargets::modDst(Position &pos)
{
    ASSERT(m_targetMask & TARGET_FLAG_DEST_LOCATION);

    if (m_dstTransGUID)
    {
        Position offset;
        m_dstPos.GetPositionOffsetTo(pos, offset);
        m_dstTransOffset.RelocateOffset(offset);
    }
    m_dstPos.Relocate(pos);
}

void SpellCastTargets::setGOTarget(GameObject *target)
{
    m_GOTarget = target;
    m_GOTargetGUID = target->GetGUID();
    m_targetMask |= TARGET_FLAG_OBJECT;
}

void SpellCastTargets::setItemTarget(Item* item)
{
    if (!item)
        return;

    m_itemTarget = item;
    m_itemTargetGUID = item->GetGUID();
    m_itemTargetEntry = item->GetEntry();
    m_targetMask |= TARGET_FLAG_ITEM;
}

void SpellCastTargets::setTradeItemTarget(Player* caster)
{
    m_itemTargetGUID = uint64(TRADE_SLOT_NONTRADED);
    m_itemTargetEntry = 0;
    m_targetMask |= TARGET_FLAG_TRADE_ITEM;

    Update(caster);
}

void SpellCastTargets::setCorpseTarget(Corpse* corpse)
{
    m_CorpseTargetGUID = corpse->GetGUID();
}

void SpellCastTargets::Update(Unit* caster)
{
    m_GOTarget   = m_GOTargetGUID ? caster->GetMap()->GetGameObject(m_GOTargetGUID) : NULL;
    m_unitTarget = m_unitTargetGUID ?
        (m_unitTargetGUID == caster->GetGUID() ? caster : ObjectAccessor::GetUnit(*caster, m_unitTargetGUID)) :
    NULL;

    m_itemTarget = NULL;
    if (caster->GetTypeId() == TYPEID_PLAYER)
    {
        Player *player = caster->ToPlayer();
        if (m_targetMask & TARGET_FLAG_ITEM)
            m_itemTarget = player->GetItemByGuid(m_itemTargetGUID);
        else if (m_targetMask & TARGET_FLAG_TRADE_ITEM)
            if (m_itemTargetGUID == TRADE_SLOT_NONTRADED) // here it is not guid but slot. Also prevents hacking slots
                if (TradeData* pTrade = player->GetTradeData())
                    m_itemTarget = pTrade->GetTraderData()->GetItem(TRADE_SLOT_NONTRADED);

        if (m_itemTarget)
            m_itemTargetEntry = m_itemTarget->GetEntry();
    }
    // update positions by transport move
    if (HasSrc() && m_srcTransGUID)
    {
        if (WorldObject * transport = ObjectAccessor::GetWorldObject(*caster, m_srcTransGUID))
        {
            m_srcPos.Relocate(transport);
            m_srcPos.RelocateOffset(m_srcTransOffset);
        }
    }
    if (HasDst() && m_dstTransGUID)
    {
        if (WorldObject * transport = ObjectAccessor::GetWorldObject(*caster, m_dstTransGUID))
        {
            m_dstPos.Relocate(transport);
            m_dstPos.RelocateOffset(m_dstTransOffset);
        }
    }
}

void SpellCastTargets::OutDebug()
{
    if (!m_targetMask)
        sLog->outString("TARGET_FLAG_SELF");

    if (m_targetMask & TARGET_FLAG_UNIT)
    {
        sLog->outString("TARGET_FLAG_UNIT: " UI64FMTD, m_unitTargetGUID);
    }
    if (m_targetMask & TARGET_FLAG_UNK17)
    {
        sLog->outString("TARGET_FLAG_UNK17: " UI64FMTD, m_unitTargetGUID);
    }
    if (m_targetMask & TARGET_FLAG_OBJECT)
    {
        sLog->outString("TARGET_FLAG_OBJECT: " UI64FMTD, m_GOTargetGUID);
    }
    if (m_targetMask & TARGET_FLAG_CORPSE)
    {
        sLog->outString("TARGET_FLAG_CORPSE: " UI64FMTD, m_CorpseTargetGUID);
    }
    if (m_targetMask & TARGET_FLAG_PVP_CORPSE)
    {
        sLog->outString("TARGET_FLAG_PVP_CORPSE: " UI64FMTD, m_CorpseTargetGUID);
    }
    if (m_targetMask & TARGET_FLAG_ITEM)
    {
        sLog->outString("TARGET_FLAG_ITEM: " UI64FMTD, m_itemTargetGUID);
    }
    if (m_targetMask & TARGET_FLAG_TRADE_ITEM)
    {
        sLog->outString("TARGET_FLAG_TRADE_ITEM: " UI64FMTD, m_itemTargetGUID);
    }
    if (m_targetMask & TARGET_FLAG_SOURCE_LOCATION)
    {
        sLog->outString("TARGET_FLAG_SOURCE_LOCATION: transport guid:" UI64FMTD " trans offset: %s position: %s", m_srcTransGUID, m_srcTransOffset.ToString().c_str(), m_srcPos.ToString().c_str());
    }
    if (m_targetMask & TARGET_FLAG_DEST_LOCATION)
    {
        sLog->outString("TARGET_FLAG_DEST_LOCATION: transport guid:" UI64FMTD " trans offset: %s position: %s", m_dstTransGUID, m_dstTransOffset.ToString().c_str(), m_dstPos.ToString().c_str());
    }
    if (m_targetMask & TARGET_FLAG_STRING)
    {
        sLog->outString("TARGET_FLAG_STRING: %s", m_strTarget.c_str());
    }
    sLog->outString("speed: %f", m_speed);
    sLog->outString("elevation: %f", m_elevation);
}

void SpellCastTargets::read (ByteBuffer & data, Unit * caster)
{
    data >> m_targetMask;

    if (m_targetMask == TARGET_FLAG_SELF)
        return;

    if (m_targetMask & (TARGET_FLAG_UNIT | TARGET_FLAG_UNK17))
        data.readPackGUID(m_unitTargetGUID);

    if (m_targetMask & (TARGET_FLAG_OBJECT))
        data.readPackGUID(m_GOTargetGUID);

    if(m_targetMask & (TARGET_FLAG_ITEM | TARGET_FLAG_TRADE_ITEM))
        data.readPackGUID(m_itemTargetGUID);

    if(m_targetMask & (TARGET_FLAG_CORPSE | TARGET_FLAG_PVP_CORPSE))
        data.readPackGUID(m_CorpseTargetGUID);

    if (m_targetMask & TARGET_FLAG_SOURCE_LOCATION)
    {
        data.readPackGUID(m_srcTransGUID);
        if (m_srcTransGUID)
            data >> m_srcTransOffset.PositionXYZStream();
        else
            data >> m_srcPos.PositionXYZStream();
    }
    else
    {
        m_srcTransGUID = caster->GetTransGUID();
        if (m_srcTransGUID)
            m_srcTransOffset.Relocate(caster->GetTransOffsetX(), caster->GetTransOffsetY(), caster->GetTransOffsetZ(), caster->GetTransOffsetO());
        else
            m_srcPos.Relocate(caster);
    }

    if (m_targetMask & TARGET_FLAG_DEST_LOCATION)
    {
        data.readPackGUID(m_dstTransGUID);
        if (m_dstTransGUID)
            data >> m_dstTransOffset.PositionXYZStream();
        else
            data >> m_dstPos.PositionXYZStream();
    }
    else
    {
        m_dstTransGUID = caster->GetTransGUID();
        if (m_dstTransGUID)
            m_dstTransOffset.Relocate(caster->GetTransOffsetX(), caster->GetTransOffsetY(), caster->GetTransOffsetZ(), caster->GetTransOffsetO());
        else
            m_dstPos.Relocate(caster);
    }

    if(m_targetMask & TARGET_FLAG_STRING)
        data >> m_strTarget;

    Update(caster);
}

void SpellCastTargets::write (ByteBuffer & data)
{
    data << uint32(m_targetMask);

    if (m_targetMask & (TARGET_FLAG_UNIT | TARGET_FLAG_PVP_CORPSE | TARGET_FLAG_OBJECT | TARGET_FLAG_CORPSE | TARGET_FLAG_UNK17))
    {
        if (m_targetMask & TARGET_FLAG_UNIT)
        {
            if (m_unitTarget)
                data.append(m_unitTarget->GetPackGUID());
            else
                data << uint8(0);
        }
        else if (m_targetMask & TARGET_FLAG_OBJECT)
        {
            if(m_GOTarget)
                data.append(m_GOTarget->GetPackGUID());
            else
                data << uint8(0);
        }
        else if (m_targetMask & ( TARGET_FLAG_CORPSE | TARGET_FLAG_PVP_CORPSE))
            data.appendPackGUID(m_CorpseTargetGUID);
        else
            data << uint8(0);
    }

    if (m_targetMask & ( TARGET_FLAG_ITEM | TARGET_FLAG_TRADE_ITEM))
    {
        if(m_itemTarget)
            data.append(m_itemTarget->GetPackGUID());
        else
            data << uint8(0);
    }

    if (m_targetMask & TARGET_FLAG_SOURCE_LOCATION)
    {
        data.appendPackGUID(m_srcTransGUID); // relative position guid here - transport for example
        if (m_srcTransGUID)
            data << m_srcTransOffset.PositionXYZStream();
        else
            data << m_srcPos.PositionXYZStream();
    }

    if (m_targetMask & TARGET_FLAG_DEST_LOCATION)
    {
        data.appendPackGUID(m_dstTransGUID); // relative position guid here - transport for example
        if (m_dstTransGUID)
            data << m_dstTransOffset.PositionXYZStream();
        else
            data << m_dstPos.PositionXYZStream();
    }

    if (m_targetMask & TARGET_FLAG_STRING)
        data << m_strTarget;
}

Spell::Spell(Unit* Caster, SpellEntry const *info, bool triggered, uint64 originalCasterGUID, bool skipCheck):
m_spellInfo(sSpellMgr->GetSpellForDifficultyFromSpell(info, Caster)),
m_caster(Caster), m_spellValue(new SpellValue(m_spellInfo))
{
    m_customAttr = sSpellMgr->GetSpellCustomAttr(m_spellInfo->Id);
    m_customError = SPELL_CUSTOM_ERROR_NONE;
    m_skipCheck = skipCheck;
    m_selfContainer = NULL;
    m_referencedFromCurrentSpell = false;
    m_executedCurrently = false;
    m_needComboPoints = NeedsComboPoints(m_spellInfo);
    m_comboPointGain = 0;
    m_delayStart = 0;
    m_delayAtDamageCount = 0;

    m_applyMultiplierMask = 0;
    m_effectMask = 0;
    m_auraScaleMask = 0;

    // Get data for type of attack
    switch (m_spellInfo->DmgClass)
    {
        case SPELL_DAMAGE_CLASS_MELEE:
            if (m_spellInfo->AttributesEx3 & SPELL_ATTR3_REQ_OFFHAND)
                m_attackType = OFF_ATTACK;
            else
                m_attackType = BASE_ATTACK;
            break;
        case SPELL_DAMAGE_CLASS_RANGED:
            m_attackType = IsRangedWeaponSpell(m_spellInfo) ? RANGED_ATTACK : BASE_ATTACK;
            break;
        default:
                                                            // Wands
            if (m_spellInfo->AttributesEx2 & SPELL_ATTR2_AUTOREPEAT_FLAG)
                m_attackType = RANGED_ATTACK;
            else
                m_attackType = BASE_ATTACK;
            break;
    }

    m_spellSchoolMask = GetSpellSchoolMask(info);           // Can be override for some spell (wand shoot for example)

    if (m_attackType == RANGED_ATTACK)
    {
        // wand case
        if ((m_caster->getClassMask() & CLASSMASK_WAND_USERS) != 0 && m_caster->GetTypeId() == TYPEID_PLAYER)
        {
            if (Item* pItem = m_caster->ToPlayer()->GetWeaponForAttack(RANGED_ATTACK))
                m_spellSchoolMask = SpellSchoolMask(1 << pItem->GetProto()->Damage[0].DamageType);
        }
    }

    if (originalCasterGUID)
        m_originalCasterGUID = originalCasterGUID;
    else
        m_originalCasterGUID = m_caster->GetGUID();

    if (m_originalCasterGUID == m_caster->GetGUID())
        m_originalCaster = m_caster;
    else
    {
        m_originalCaster = ObjectAccessor::GetUnit(*m_caster, m_originalCasterGUID);
        if (m_originalCaster && !m_originalCaster->IsInWorld()) m_originalCaster = NULL;
    }

    m_spellState = SPELL_STATE_NULL;

    m_IsTriggeredSpell = bool(triggered || (info->AttributesEx4 & SPELL_ATTR4_TRIGGERED));
    m_CastItem = NULL;

    unitTarget = NULL;
    itemTarget = NULL;
    gameObjTarget = NULL;
    focusObject = NULL;
    m_cast_count = 0;
    m_glyphIndex = 0;
    m_preCastSpell = 0;
    m_triggeredByAuraSpell  = NULL;
    m_spellAura = NULL;

    //Auto Shot & Shoot (wand)
    m_autoRepeat = IsAutoRepeatRangedSpell(m_spellInfo);

    m_runesState = 0;
    m_powerCost = 0;                                        // setup to correct value in Spell::prepare, don't must be used before.
    m_casttime = 0;                                         // setup to correct value in Spell::prepare, don't must be used before.
    m_timer = 0;                                            // will set to castime in prepare
    m_true_damage = 0;

    m_channelTargetEffectMask = 0;

    // determine reflection
    m_canReflect = false;

    if (m_spellInfo->DmgClass == SPELL_DAMAGE_CLASS_MAGIC && !IsAreaOfEffectSpell(m_spellInfo) && !(m_spellInfo->AttributesEx2 & SPELL_ATTR2_CANT_REFLECTED))
    {
        for (int j = 0; j < MAX_SPELL_EFFECTS; ++j)
        {
            if (m_spellInfo->Effect[j] == 0)
                continue;

            if (!IsPositiveTarget(m_spellInfo->EffectImplicitTargetA[j], m_spellInfo->EffectImplicitTargetB[j]))
                m_canReflect = true;
            else
                m_canReflect = (m_spellInfo->AttributesEx & SPELL_ATTR1_NEGATIVE) ? true : false;

            if (m_canReflect)
                continue;
            else
                break;
        }
    }

    CleanupTargetList();
    CleanupEffectExecuteData();
}

Spell::~Spell()
{
    // unload scripts
    while(!m_loadedScripts.empty())
    {
        std::list<SpellScript *>::iterator itr = m_loadedScripts.begin();
        (*itr)->_Unload();
        delete (*itr);
        m_loadedScripts.erase(itr);
    }

    if (m_referencedFromCurrentSpell && m_selfContainer && *m_selfContainer == this)
    {
        // Clean the reference to avoid later crash.
        // If this error is repeating, we may have to add an ASSERT to better track down how we get into this case.
        sLog->outError("SPELL: deleting spell for spell ID %u. However, spell still referenced.", m_spellInfo->Id);
        *m_selfContainer = NULL;
    }

    if (m_caster && m_caster->GetTypeId() == TYPEID_PLAYER)
        ASSERT(m_caster->ToPlayer()->m_spellModTakingSpell != this);
    delete m_spellValue;

    CheckEffectExecuteData();
}

template<typename T>
WorldObject* Spell::FindCorpseUsing()
{
    // non-standard target selection
    float max_range = GetSpellMaxRange(m_spellInfo, false);

    CellPair p(Trinity::ComputeCellPair(m_caster->GetPositionX(), m_caster->GetPositionY()));
    Cell cell(p);
    cell.data.Part.reserved = ALL_DISTRICT;
    cell.SetNoCreate();

    WorldObject* result = NULL;

    T u_check(m_caster, max_range);
    Trinity::WorldObjectSearcher<T> searcher(m_caster, result, u_check);

    TypeContainerVisitor<Trinity::WorldObjectSearcher<T>, GridTypeMapContainer > grid_searcher(searcher);
    cell.Visit(p, grid_searcher, *m_caster->GetMap(), *m_caster, max_range);

    if (!result)
    {
        TypeContainerVisitor<Trinity::WorldObjectSearcher<T>, WorldTypeMapContainer > world_searcher(searcher);
        cell.Visit(p, world_searcher, *m_caster->GetMap(), *m_caster, max_range);
    }

    return result;
}

void Spell::SelectSpellTargets()
{
    for (uint32 i = 0; i < MAX_SPELL_EFFECTS; ++i)
    {
        // not call for empty effect.
        // Also some spells use not used effect targets for store targets for dummy effect in triggered spells
        if (!m_spellInfo->Effect[i])
            continue;

        uint32 effectTargetType = EffectTargetType[m_spellInfo->Effect[i]];

        // is it possible that areaaura is not applied to caster?
        if (effectTargetType == SPELL_REQUIRE_NONE)
            continue;

        uint32 targetA = m_spellInfo->EffectImplicitTargetA[i];
        uint32 targetB = m_spellInfo->EffectImplicitTargetB[i];

        if (targetA)
            SelectEffectTargets(i, targetA);
        if (targetB) // In very rare case !A && B
            SelectEffectTargets(i, targetB);

        if (effectTargetType != SPELL_REQUIRE_UNIT)
        {
            if (effectTargetType == SPELL_REQUIRE_CASTER)
                AddUnitTarget(m_caster, i);
            else if (effectTargetType == SPELL_REQUIRE_ITEM)
            {
                if (m_targets.getItemTarget())
                    AddItemTarget(m_targets.getItemTarget(), i);
            }
            continue;
        }

        if (!targetA && !targetB)
        {
            if (!GetSpellMaxRangeForFriend(sSpellRangeStore.LookupEntry(m_spellInfo->rangeIndex)))
            {
                AddUnitTarget(m_caster, i);
                continue;
            }

            // add here custom effects that need default target.
            // FOR EVERY TARGET TYPE THERE IS A DIFFERENT FILL!!
            switch(m_spellInfo->Effect[i])
            {
                case SPELL_EFFECT_DUMMY:
                {
                    switch(m_spellInfo->Id)
                    {
                        case 20577:                         // Cannibalize
                        case 54044:                         // Carrion Feeder
                        {
                            WorldObject* result = NULL;
                            if (m_spellInfo->Id == 20577)
                                result = FindCorpseUsing<Trinity::CannibalizeObjectCheck>();
                            else
                                result = FindCorpseUsing<Trinity::CarrionFeederObjectCheck>();

                            if (result)
                            {
                                switch(result->GetTypeId())
                                {
                                    case TYPEID_UNIT:
                                    case TYPEID_PLAYER:
                                        AddUnitTarget((Unit*)result, i);
                                        break;
                                    case TYPEID_CORPSE:
                                        m_targets.setCorpseTarget((Corpse*)result);
                                        if (Player* owner = ObjectAccessor::FindPlayer(((Corpse*)result)->GetOwnerGUID()))
                                            AddUnitTarget(owner, i);
                                        break;
                                    default:
                                        break;
                                }
                            }
                            else
                            {
                                // clear cooldown at fail
                                if (m_caster->GetTypeId() == TYPEID_PLAYER)
                                    m_caster->ToPlayer()->RemoveSpellCooldown(m_spellInfo->Id, true);
                                SendCastResult(SPELL_FAILED_NO_EDIBLE_CORPSES);
                                finish(false);
                            }
                            break;
                        }
                        default:
                            if (m_targets.getUnitTarget())
                                AddUnitTarget(m_targets.getUnitTarget(), i);
                            else
                                AddUnitTarget(m_caster, i);
                            break;
                    }
                    break;
                }
                case SPELL_EFFECT_BIND:
                case SPELL_EFFECT_RESURRECT:
                case SPELL_EFFECT_CREATE_ITEM:
                case SPELL_EFFECT_TRIGGER_SPELL:
                case SPELL_EFFECT_SKILL_STEP:
                case SPELL_EFFECT_PROFICIENCY:
                case SPELL_EFFECT_SUMMON_OBJECT_WILD:
                case SPELL_EFFECT_SELF_RESURRECT:
                case SPELL_EFFECT_REPUTATION:
                case SPELL_EFFECT_LEARN_SPELL:
                case SPELL_EFFECT_SEND_TAXI:
                    if (m_targets.getUnitTarget())
                        AddUnitTarget(m_targets.getUnitTarget(), i);
                    // Triggered spells have additional spell targets - cast them even if no explicit unit target is given (required for spell 50516 for example)
                    else if (m_spellInfo->Effect[i] == SPELL_EFFECT_TRIGGER_SPELL)
                        AddUnitTarget(m_caster, i);
                    break;
                case SPELL_EFFECT_SUMMON_PLAYER:
                    if (m_caster->GetTypeId() == TYPEID_PLAYER && m_caster->ToPlayer()->GetSelection())
                    {
                        Player* target = sObjectMgr->GetPlayer(m_caster->ToPlayer()->GetSelection());
                        if (target)
                            AddUnitTarget(target, i);
                    }
                    break;
                case SPELL_EFFECT_RESURRECT_NEW:
                    if (m_targets.getUnitTarget())
                        AddUnitTarget(m_targets.getUnitTarget(), i);
                    if (m_targets.getCorpseTargetGUID())
                    {
                        Corpse *corpse = ObjectAccessor::GetCorpse(*m_caster, m_targets.getCorpseTargetGUID());
                        if (corpse)
                        {
                            Player* owner = ObjectAccessor::FindPlayer(corpse->GetOwnerGUID());
                            if (owner)
                                AddUnitTarget(owner, i);
                        }
                    }
                    break;
                case SPELL_EFFECT_SUMMON_CHANGE_ITEM:
                case SPELL_EFFECT_ADD_FARSIGHT:
                case SPELL_EFFECT_APPLY_GLYPH:
                case SPELL_EFFECT_STUCK:
                case SPELL_EFFECT_FEED_PET:
                case SPELL_EFFECT_DESTROY_ALL_TOTEMS:
                case SPELL_EFFECT_KILL_CREDIT2: // only one spell: 42793
                    AddUnitTarget(m_caster, i);
                    break;
                case SPELL_EFFECT_LEARN_PET_SPELL:
                    if (Guardian* pet = m_caster->GetGuardianPet())
                        AddUnitTarget(pet, i);
                    break;
                /*case SPELL_EFFECT_ENCHANT_ITEM:
                case SPELL_EFFECT_ENCHANT_ITEM_TEMPORARY:
                case SPELL_EFFECT_ENCHANT_ITEM_PRISMATIC:
                case SPELL_EFFECT_DISENCHANT:
                case SPELL_EFFECT_PROSPECTING:
                case SPELL_EFFECT_MILLING:
                    if (m_targets.getItemTarget())
                        AddItemTarget(m_targets.getItemTarget(), i);
                    break;*/
                case SPELL_EFFECT_APPLY_AURA:
                    switch(m_spellInfo->EffectApplyAuraName[i])
                    {
                        case SPELL_AURA_ADD_FLAT_MODIFIER:  // some spell mods auras have 0 target modes instead expected TARGET_UNIT_CASTER(1) (and present for other ranks for same spell for example)
                        case SPELL_AURA_ADD_PCT_MODIFIER:
                            AddUnitTarget(m_caster, i);
                            break;
                        default:                            // apply to target in other case
                            break;
                    }
                    break;
                case SPELL_EFFECT_APPLY_AREA_AURA_PARTY:
                                                            // AreaAura
                    if (m_spellInfo->Attributes & (SPELL_ATTR0_CASTABLE_WHILE_SITTING | SPELL_ATTR0_CASTABLE_WHILE_MOUNTED | SPELL_ATTR0_UNK18 | SPELL_ATTR0_NOT_SHAPESHIFT) || m_spellInfo->Attributes == SPELL_ATTR0_NOT_SHAPESHIFT)
                        SelectEffectTargets(i, TARGET_UNIT_PARTY_TARGET);
                    break;
                case SPELL_EFFECT_SKIN_PLAYER_CORPSE:
                    if (m_targets.getUnitTarget())
                    {
                        AddUnitTarget(m_targets.getUnitTarget(), i);
                    }
                    else if (m_targets.getCorpseTargetGUID())
                    {
                        Corpse *corpse = ObjectAccessor::GetCorpse(*m_caster,m_targets.getCorpseTargetGUID());
                        if (corpse)
                        {
                            Player* owner = ObjectAccessor::FindPlayer(corpse->GetOwnerGUID());
                            if (owner)
                                AddUnitTarget(owner, i);
                        }
                    }
                    break;
                default:
                    AddUnitTarget(m_caster, i);
                    break;
            }
        }
        if (IsChanneledSpell(m_spellInfo))
        {
            uint8 mask = (1<<i);
            for (std::list<TargetInfo>::iterator ihit = m_UniqueTargetInfo.begin(); ihit != m_UniqueTargetInfo.end(); ++ihit)
            {
                if (ihit->effectMask & mask)
                {
                    m_channelTargetEffectMask |= mask;
                    break;
                }
            }
        }
        else if (m_auraScaleMask)
        {
            bool checkLvl = !m_UniqueTargetInfo.empty();
            for (std::list<TargetInfo>::iterator ihit = m_UniqueTargetInfo.begin(); ihit != m_UniqueTargetInfo.end();)
            {
                // remove targets which did not pass min level check
                if (m_auraScaleMask && ihit->effectMask == m_auraScaleMask)
                {
                    // Do not check for selfcast
                    if (!ihit->scaleAura && ihit->targetGUID != m_caster->GetGUID())
                    {
                         m_UniqueTargetInfo.erase(ihit++);
                         continue;
                    }
                }
                ++ihit;
            }
            if (checkLvl && m_UniqueTargetInfo.empty())
            {
                SendCastResult(SPELL_FAILED_LOWLEVEL);
                finish(false);
            }
        }
    }

    if (m_targets.HasDst())
    {
        if (m_targets.HasTraj())
        {
            float speed = m_targets.GetSpeedXY();
            if (speed > 0.0f)
                m_delayMoment = (uint64)floor(m_targets.GetDist2d() / speed * 1000.0f);
        }
        else if (m_spellInfo->speed > 0.0f)
        {
            float dist = m_caster->GetDistance(m_targets.m_dstPos);
            m_delayMoment = (uint64) floor(dist / m_spellInfo->speed * 1000.0f);
        }
    }
}

void Spell::prepareDataForTriggerSystem(AuraEffect const * /*triggeredByAura*/)
{
    //==========================================================================================
    // Now fill data for trigger system, need know:
    // can spell trigger another or not (m_canTrigger)
    // Create base triggers flags for Attacker and Victim (m_procAttacker, m_procVictim and m_procEx)
    //==========================================================================================

    m_procVictim = m_procAttacker = 0;
    // Get data for type of attack and fill base info for trigger
    switch (m_spellInfo->DmgClass)
    {
        case SPELL_DAMAGE_CLASS_MELEE:
            m_procAttacker = PROC_FLAG_DONE_SPELL_MELEE_DMG_CLASS;
            if (m_attackType == OFF_ATTACK)
                m_procAttacker |= PROC_FLAG_DONE_OFFHAND_ATTACK;
            else
                m_procAttacker |= PROC_FLAG_DONE_MAINHAND_ATTACK;
            m_procVictim   = PROC_FLAG_TAKEN_MELEE_AUTO_ATTACK;
            break;
        case SPELL_DAMAGE_CLASS_RANGED:
            // Auto attack
            if (m_spellInfo->AttributesEx2 & SPELL_ATTR2_AUTOREPEAT_FLAG)
            {
                m_procAttacker = PROC_FLAG_DONE_RANGED_AUTO_ATTACK;
                m_procVictim   = PROC_FLAG_TAKEN_RANGED_AUTO_ATTACK;
            }
            else // Ranged spell attack
            {
                m_procAttacker = PROC_FLAG_DONE_SPELL_RANGED_DMG_CLASS;
                m_procVictim   = PROC_FLAG_TAKEN_SPELL_RANGED_DMG_CLASS;
            }
            break;
        default:
            if (m_spellInfo->EquippedItemClass == ITEM_CLASS_WEAPON &&
                m_spellInfo->EquippedItemSubClassMask & (1<<ITEM_SUBCLASS_WEAPON_WAND)
                && m_spellInfo->AttributesEx2 & SPELL_ATTR2_AUTOREPEAT_FLAG) // Wands auto attack
            {
                m_procAttacker = PROC_FLAG_DONE_RANGED_AUTO_ATTACK;
                m_procVictim   = PROC_FLAG_TAKEN_RANGED_AUTO_ATTACK;
            }
            // For other spells trigger procflags are set in Spell::DoAllEffectOnTarget
            // Because spell positivity is dependant on target
    }
    m_procEx= PROC_EX_NONE;

    // Hunter trap spells - activation proc for Lock and Load, Entrapment and Misdirection
    if (m_spellInfo->SpellFamilyName == SPELLFAMILY_HUNTER &&
        (m_spellInfo->SpellFamilyFlags[0] & 0x18 ||     // Freezing and Frost Trap, Freezing Arrow
        m_spellInfo->Id == 57879 ||                     // Snake Trap - done this way to avoid double proc
        m_spellInfo->SpellFamilyFlags[2] & 0x00024000)) // Explosive and Immolation Trap

        m_procAttacker |= PROC_FLAG_DONE_TRAP_ACTIVATION;

    /*
        Effects which are result of aura proc from triggered spell cannot proc
        to prevent chain proc of these spells
    */

    // Hellfire Effect - trigger as DOT
    if (m_spellInfo->SpellFamilyName == SPELLFAMILY_WARLOCK && m_spellInfo->SpellFamilyFlags[0] & 0x00000040)
    {
        m_procAttacker = PROC_FLAG_DONE_PERIODIC;
        m_procVictim   = PROC_FLAG_TAKEN_PERIODIC;
    }

    // Ranged autorepeat attack is set as triggered spell - ignore it
    if (!(m_procAttacker & PROC_FLAG_DONE_RANGED_AUTO_ATTACK))
    {
        if (m_IsTriggeredSpell &&
            (m_spellInfo->AttributesEx2 & SPELL_ATTR2_TRIGGERED_CAN_TRIGGER ||
            m_spellInfo->AttributesEx3 & SPELL_ATTR3_TRIGGERED_CAN_TRIGGER_2))
            m_procEx |= PROC_EX_INTERNAL_CANT_PROC;
        else if (m_IsTriggeredSpell)
            m_procEx |= PROC_EX_INTERNAL_TRIGGERED;
    }
    // Totem casts require spellfamilymask defined in spell_proc_event to proc
    if (m_originalCaster && m_caster != m_originalCaster && m_caster->GetTypeId() == TYPEID_UNIT && m_caster->ToCreature()->isTotem() && m_caster->IsControlledByPlayer())
    {
        m_procEx |= PROC_EX_INTERNAL_REQ_FAMILY;
    }
}

void Spell::CleanupTargetList()
{
    m_UniqueTargetInfo.clear();
    m_UniqueGOTargetInfo.clear();
    m_UniqueItemInfo.clear();
    m_delayMoment = 0;
}

void Spell::AddUnitTarget(Unit* pVictim, uint32 effIndex)
{
    if (m_spellInfo->Effect[effIndex] == 0)
        return;

    if (!CheckTarget(pVictim, effIndex))
        return;

    // Check for effect immune skip if immuned
    bool immuned = pVictim->IsImmunedToSpellEffect(m_spellInfo, effIndex);

    uint64 targetGUID = pVictim->GetGUID();

    // Lookup target in already in list
    for (std::list<TargetInfo>::iterator ihit = m_UniqueTargetInfo.begin(); ihit != m_UniqueTargetInfo.end(); ++ihit)
    {
        if (targetGUID == ihit->targetGUID)                 // Found in list
        {
            if (!immuned)
                ihit->effectMask |= 1 << effIndex;          // Add only effect mask if not immuned
            ihit->scaleAura = false;
            if (m_auraScaleMask && ihit->effectMask == m_auraScaleMask && m_caster != pVictim)
            {
                SpellEntry const * auraSpell = sSpellStore.LookupEntry(sSpellMgr->GetFirstSpellInChain(m_spellInfo->Id));
                if (uint32(pVictim->getLevel() + 10) >= auraSpell->spellLevel)
                    ihit->scaleAura = true;
            }
            return;
        }
    }

    // This is new target calculate data for him

    // Get spell hit result on target
    TargetInfo target;
    target.targetGUID = targetGUID;                         // Store target GUID
    target.effectMask = immuned ? 0 : 1 << effIndex;        // Store index of effect if not immuned
    target.processed  = false;                              // Effects not apply on target
    target.alive      = pVictim->isAlive();
    target.damage     = 0;
    target.crit       = false;
    target.scaleAura  = false;
    if (m_auraScaleMask && target.effectMask == m_auraScaleMask && m_caster != pVictim)
    {
        SpellEntry const * auraSpell = sSpellStore.LookupEntry(sSpellMgr->GetFirstSpellInChain(m_spellInfo->Id));
        if (uint32(pVictim->getLevel() + 10) >= auraSpell->spellLevel)
            target.scaleAura = true;
    }

    // Calculate hit result
    target.missCondition = m_caster->SpellHitResult(pVictim, m_spellInfo, m_canReflect);
    if (m_skipCheck && target.missCondition != SPELL_MISS_IMMUNE)
        target.missCondition = SPELL_MISS_NONE;

    // Spell have speed - need calculate incoming time
    // Incoming time is zero for self casts. At least I think so.
    if (m_spellInfo->speed > 0.0f && m_caster != pVictim)
    {
        // calculate spell incoming interval
        // TODO: this is a hack
        float dist = m_caster->GetDistance(pVictim->GetPositionX(), pVictim->GetPositionY(), pVictim->GetPositionZ());

        if (dist < 5.0f) dist = 5.0f;
        target.timeDelay = (uint64) floor(dist / m_spellInfo->speed * 1000.0f);

        // Calculate minimum incoming time
        if (m_delayMoment == 0 || m_delayMoment>target.timeDelay)
            m_delayMoment = target.timeDelay;
    }
    else
        target.timeDelay = 0LL;

    // If target reflect spell back to caster
    if (target.missCondition == SPELL_MISS_REFLECT)
    {
        // Calculate reflected spell result on caster
        target.reflectResult =  m_caster->SpellHitResult(m_caster, m_spellInfo, m_canReflect);

        if (target.reflectResult == SPELL_MISS_REFLECT)     // Impossible reflect again, so simply deflect spell
            target.reflectResult = SPELL_MISS_PARRY;

        // Increase time interval for reflected spells by 1.5
        target.timeDelay += target.timeDelay >> 1;
    }
    else
        target.reflectResult = SPELL_MISS_NONE;

    // Add target to list
    m_UniqueTargetInfo.push_back(target);
}

void Spell::AddUnitTarget(uint64 unitGUID, uint32 effIndex)
{
    if (Unit* unit = m_caster->GetGUID() == unitGUID ? m_caster : ObjectAccessor::GetUnit(*m_caster, unitGUID))
        AddUnitTarget(unit, effIndex);
}

void Spell::AddGOTarget(GameObject* pVictim, uint32 effIndex)
{
    if (m_spellInfo->Effect[effIndex] == 0)
        return;

    uint64 targetGUID = pVictim->GetGUID();

    // Lookup target in already in list
    for (std::list<GOTargetInfo>::iterator ihit = m_UniqueGOTargetInfo.begin(); ihit != m_UniqueGOTargetInfo.end(); ++ihit)
    {
        if (targetGUID == ihit->targetGUID)                 // Found in list
        {
            ihit->effectMask |= 1 << effIndex;              // Add only effect mask
            return;
        }
    }

    // This is new target calculate data for him

    GOTargetInfo target;
    target.targetGUID = targetGUID;
    target.effectMask = 1 << effIndex;
    target.processed  = false;                              // Effects not apply on target

    // Spell have speed - need calculate incoming time
    if (m_spellInfo->speed > 0.0f)
    {
        // calculate spell incoming interval
        float dist = m_caster->GetDistance(pVictim->GetPositionX(), pVictim->GetPositionY(), pVictim->GetPositionZ());
        if (dist < 5.0f) dist = 5.0f;
        target.timeDelay = (uint64) floor(dist / m_spellInfo->speed * 1000.0f);
        if (m_delayMoment == 0 || m_delayMoment>target.timeDelay)
            m_delayMoment = target.timeDelay;
    }
    else
        target.timeDelay = 0LL;

    // Add target to list
    m_UniqueGOTargetInfo.push_back(target);
}

void Spell::AddGOTarget(uint64 goGUID, uint32 effIndex)
{
    GameObject* go = m_caster->GetMap()->GetGameObject(goGUID);
    if (go)
        AddGOTarget(go, effIndex);
}

void Spell::AddItemTarget(Item* pitem, uint32 effIndex)
{
    if (m_spellInfo->Effect[effIndex] == 0)
        return;

    // Lookup target in already in list
    for (std::list<ItemTargetInfo>::iterator ihit = m_UniqueItemInfo.begin(); ihit != m_UniqueItemInfo.end(); ++ihit)
    {
        if (pitem == ihit->item)                            // Found in list
        {
            ihit->effectMask |= 1<<effIndex;                // Add only effect mask
            return;
        }
    }

    // This is new target add data

    ItemTargetInfo target;
    target.item       = pitem;
    target.effectMask = 1 << effIndex;
    m_UniqueItemInfo.push_back(target);
}

void Spell::DoAllEffectOnTarget(TargetInfo *target)
{
    if (!target || target->processed)
        return;

    target->processed = true;                               // Target checked in apply effects procedure

    // Get mask of effects for target
    uint8 mask = target->effectMask;

    Unit* unit = m_caster->GetGUID() == target->targetGUID ? m_caster : ObjectAccessor::GetUnit(*m_caster,target->targetGUID);
    if (!unit)
    {
        uint8 farMask = 0;
        // create far target mask
        for(uint8 i = 0; i < MAX_SPELL_EFFECTS; ++i)
        {
            if (IsFarUnitTargetEffect(m_spellInfo->Effect[i]))
                if ((1<<i) & mask)
                    farMask |= (1<<i);
        }
        if (!farMask)
            return;
        // find unit in world
        unit = ObjectAccessor::FindUnit(target->targetGUID);
        if (!unit)
            return;
        // do far effects on the unit
        // can't use default call because of threading, do stuff as fast as possible
        for(uint8 i = 0; i < MAX_SPELL_EFFECTS; ++i)
        {
            if (farMask & (1<<i))
                HandleEffects(unit,NULL,NULL,i);
        }
        return;
    }

    if (unit->isAlive() != target->alive)
        return;

    if (getState() == SPELL_STATE_DELAYED && !IsPositiveSpell(m_spellInfo->Id) && (getMSTime() - target->timeDelay) <= unit->m_lastSanctuaryTime)
        return;                                             // No missinfo in that case

    // Get original caster (if exist) and calculate damage/healing from him data
    Unit *caster = m_originalCaster ? m_originalCaster : m_caster;

    // Skip if m_originalCaster not avaiable
    if (!caster)
        return;

    SpellMissInfo missInfo = target->missCondition;

    // Need init unitTarget by default unit (can changed in code on reflect)
    // Or on missInfo != SPELL_MISS_NONE unitTarget undefined (but need in trigger subsystem)
    unitTarget = unit;

    // Reset damage/healing/resist counter
    m_damage = target->damage;
    m_healing = -target->damage;
    m_resist = 0;

    // Fill base trigger info
    uint32 procAttacker = m_procAttacker;
    uint32 procVictim   = m_procVictim;
    uint32 procEx = m_procEx;

    m_spellAura = NULL; // Set aura to null for every target-make sure that pointer is not used for unit without aura applied

                            //Spells with this flag cannot trigger if effect is casted on self
                            // Slice and Dice, relentless strikes, eviscerate
    bool canEffectTrigger = unitTarget->CanProc() && (m_spellInfo->AttributesEx4 & (SPELL_ATTR4_CANT_PROC_FROM_SELFCAST) ? m_caster != unitTarget : true);
    Unit * spellHitTarget = NULL;

    if (missInfo == SPELL_MISS_NONE)                          // In case spell hit target, do all effect on that target
        spellHitTarget = unit;
    else if (missInfo == SPELL_MISS_REFLECT)                // In case spell reflect from target, do all effect on caster (if hit)
    {
        if (target->reflectResult == SPELL_MISS_NONE)       // If reflected spell hit caster -> do all effect on him
        {
            spellHitTarget = m_caster;
            if (m_caster->GetTypeId() == TYPEID_UNIT)
                m_caster->ToCreature()->LowerPlayerDamageReq(target->damage);
        }
    }

    if (spellHitTarget)
    {
        SpellMissInfo tmp = DoSpellHitOnUnit(spellHitTarget, mask, target->scaleAura);
        if (tmp != SPELL_MISS_NONE)
        {
            if (tmp != SPELL_MISS_MISS)
                m_caster->SendSpellMiss(unit, m_spellInfo->Id, tmp);
            m_damage = 0;
            spellHitTarget = NULL;
        }
    }

    // Do not take combo points on dodge and miss
    if (m_needComboPoints && m_targets.getUnitTargetGUID() == target->targetGUID)
        if (missInfo != SPELL_MISS_NONE)
        {
            m_needComboPoints = false;
            // Restore spell mods for a miss/dodge/parry Cold Blood
            // TODO: check how broad this rule should be
            if (m_caster->GetTypeId() == TYPEID_PLAYER)
                if ((missInfo == SPELL_MISS_MISS) ||
                    (missInfo == SPELL_MISS_DODGE) ||
                    (missInfo == SPELL_MISS_PARRY))
                    m_caster->ToPlayer()->RestoreSpellMods(this, 14177);
        }

    // Trigger info was not filled in spell::preparedatafortriggersystem - we do it now
    if (canEffectTrigger && !procAttacker && !procVictim)
    {
        bool positive = true;
        if (m_damage > 0)
            positive = false;
        else if (!m_healing)
        {
            for (uint8 i = 0; i< MAX_SPELL_EFFECTS; ++i)
                // If at least one effect negative spell is negative hit
                if (mask & (1<<i) && !IsPositiveEffect(m_spellInfo->Id, i))
                {
                    positive = false;
                    break;
                }
        }
        switch(m_spellInfo->DmgClass)
        {
            case SPELL_DAMAGE_CLASS_MAGIC:
                if (positive)
                {
                    procAttacker |= PROC_FLAG_DONE_SPELL_MAGIC_DMG_CLASS_POS;
                    procVictim   |= PROC_FLAG_TAKEN_SPELL_MAGIC_DMG_CLASS_POS;
                }
                else
                {
                    procAttacker |= PROC_FLAG_DONE_SPELL_MAGIC_DMG_CLASS_NEG;
                    procVictim   |= PROC_FLAG_TAKEN_SPELL_MAGIC_DMG_CLASS_NEG;
                }
            break;
            case SPELL_DAMAGE_CLASS_NONE:
                if (positive)
                {
                    procAttacker |= PROC_FLAG_DONE_SPELL_NONE_DMG_CLASS_POS;
                    procVictim   |= PROC_FLAG_TAKEN_SPELL_NONE_DMG_CLASS_POS;
                }
                else
                {
                    procAttacker |= PROC_FLAG_DONE_SPELL_NONE_DMG_CLASS_NEG;
                    procVictim   |= PROC_FLAG_TAKEN_SPELL_NONE_DMG_CLASS_NEG;
                }
            break;
        }
    }
    CallScriptOnHitHandlers();

    // All calculated do it!
    // Do healing and triggers
    if (m_healing > 0)
    {
        bool crit = caster->isSpellCrit(unitTarget, m_spellInfo, m_spellSchoolMask);
        uint32 addhealth = m_healing;
        if (crit)
        {
            procEx |= PROC_EX_CRITICAL_HIT;
            addhealth = caster->SpellCriticalHealingBonus(m_spellInfo, addhealth, NULL);
        }
        else
            procEx |= PROC_EX_NORMAL_HIT;

        // Do triggers for unit (reflect triggers passed on hit phase for correct drop charge)
        if (canEffectTrigger && missInfo != SPELL_MISS_REFLECT)
            caster->ProcDamageAndSpell(unitTarget, procAttacker, procVictim, procEx, addhealth, m_attackType, m_spellInfo, m_triggeredByAuraSpell);

        int32 gain = caster->HealBySpell(unitTarget, m_spellInfo, addhealth, crit);
        unitTarget->getHostileRefManager().threatAssist(caster, float(gain) * 0.5f, m_spellInfo);
    }
    // Do damage and triggers
    else if (m_damage > 0)
    {
        // Fill base damage struct (unitTarget - is real spell target)
        SpellNonMeleeDamage damageInfo(caster, unitTarget, m_spellInfo->Id, m_spellSchoolMask);

        // Add bonuses and fill damageInfo struct
        caster->CalculateSpellDamageTaken(&damageInfo, m_damage, m_spellInfo, m_attackType, target->crit, m_resist);
        caster->DealDamageMods(damageInfo.target,damageInfo.damage,&damageInfo.absorb);

        // Send log damage message to client
        caster->SendSpellNonMeleeDamageLog(&damageInfo);

        procEx |= createProcExtendMask(&damageInfo, missInfo);
        procVictim |= PROC_FLAG_TAKEN_DAMAGE;

        // Do triggers for unit (reflect triggers passed on hit phase for correct drop charge)
        if (canEffectTrigger && missInfo != SPELL_MISS_REFLECT)
        {
            caster->ProcDamageAndSpell(unitTarget, procAttacker, procVictim, procEx, damageInfo.damage, m_attackType, m_spellInfo, m_triggeredByAuraSpell);
            if (caster->GetTypeId() == TYPEID_PLAYER && (m_spellInfo->Attributes & SPELL_ATTR0_STOP_ATTACK_TARGET) == 0 &&
               (m_spellInfo->DmgClass == SPELL_DAMAGE_CLASS_MELEE || m_spellInfo->DmgClass == SPELL_DAMAGE_CLASS_RANGED))
                caster->ToPlayer()->CastItemCombatSpell(unitTarget, m_attackType, procVictim, procEx);
        }

        caster->DealSpellDamage(&damageInfo, true);

        //for some spells
        m_true_damage = damageInfo.damage;

        // Haunt
        if (m_spellInfo->SpellFamilyName == SPELLFAMILY_WARLOCK && m_spellInfo->SpellFamilyFlags[1] & 0x40000 && m_spellAura && m_spellAura->GetEffect(1))
        {
            AuraEffect * aurEff = m_spellAura->GetEffect(1);
            aurEff->SetAmount(CalculatePctU(aurEff->GetAmount(), damageInfo.damage));
        }
    }
    // Passive spell hits/misses or active spells only misses (only triggers)
    else
    {
        // Fill base damage struct (unitTarget - is real spell target)
        SpellNonMeleeDamage damageInfo(caster, unitTarget, m_spellInfo->Id, m_spellSchoolMask);
        procEx |= createProcExtendMask(&damageInfo, missInfo);
        // Do triggers for unit (reflect triggers passed on hit phase for correct drop charge)
        if (canEffectTrigger && missInfo != SPELL_MISS_REFLECT)
            caster->ProcDamageAndSpell(unit, procAttacker, procVictim, procEx, 0, m_attackType, m_spellInfo, m_triggeredByAuraSpell);

        // Failed Pickpocket, reveal rogue
        if (missInfo == SPELL_MISS_RESIST
            && m_customAttr & SPELL_ATTR0_CU_PICKPOCKET
            && unitTarget->GetTypeId() == TYPEID_UNIT)
        {
            m_caster->RemoveAurasWithInterruptFlags(AURA_INTERRUPT_FLAG_TALK);
            if (unitTarget->ToCreature()->IsAIEnabled)
                unitTarget->ToCreature()->AI()->AttackStart(m_caster);
        }
    }

    if (missInfo != SPELL_MISS_EVADE && m_caster && !m_caster->IsFriendlyTo(unit) && !IsPositiveSpell(m_spellInfo->Id))
    {
        m_caster->CombatStart(unit, !(m_spellInfo->AttributesEx3 & SPELL_ATTR3_NO_INITIAL_AGGRO));

        if (m_customAttr & SPELL_ATTR0_CU_AURA_CC)
            if (!unit->IsStandState())
                unit->SetStandState(UNIT_STAND_STATE_STAND);
    }

    if (spellHitTarget)
    {
        //AI functions
        if (spellHitTarget->GetTypeId() == TYPEID_UNIT)
        {
            if (spellHitTarget->ToCreature()->IsAIEnabled)
                spellHitTarget->ToCreature()->AI()->SpellHit(m_caster, m_spellInfo);

            // cast at creature (or GO) quest objectives update at successful cast finished (+channel finished)
            // ignore pets or autorepeat/melee casts for speed (not exist quest for spells (hm...)
            if (m_originalCaster && m_originalCaster->IsControlledByPlayer() && !spellHitTarget->ToCreature()->isPet() && !IsAutoRepeat() && !IsNextMeleeSwingSpell() && !IsChannelActive())
                if (Player* p = m_originalCaster->GetCharmerOrOwnerPlayerOrPlayerItself())
                    p->CastedCreatureOrGO(spellHitTarget->GetEntry(),spellHitTarget->GetGUID(),m_spellInfo->Id);
        }

        if (m_caster && m_caster->GetTypeId() == TYPEID_UNIT && m_caster->ToCreature()->IsAIEnabled)
            m_caster->ToCreature()->AI()->SpellHitTarget(spellHitTarget, m_spellInfo);

        // Needs to be called after dealing damage/healing to not remove breaking on damage auras
        DoTriggersOnSpellHit(spellHitTarget);

        // if target is fallged for pvp also flag caster if a player
        if (unit->IsPvP())
        {
            if (m_caster->GetTypeId() == TYPEID_PLAYER)
            m_caster->ToPlayer()->UpdatePvP(true);
        }

        CallScriptAfterHitHandlers();
    }
}

SpellMissInfo Spell::DoSpellHitOnUnit(Unit *unit, const uint32 effectMask, bool scaleAura)
{
    if (!unit || !effectMask)
        return SPELL_MISS_EVADE;

    // Recheck immune (only for delayed spells)
    if (m_spellInfo->speed && (unit->IsImmunedToDamage(m_spellInfo) || unit->IsImmunedToSpell(m_spellInfo)))
        return SPELL_MISS_IMMUNE;

    PrepareScriptHitHandlers();
    CallScriptBeforeHitHandlers();

    if (unit->GetTypeId() == TYPEID_PLAYER)
    {
        unit->ToPlayer()->GetAchievementMgr().StartTimedAchievement(ACHIEVEMENT_TIMED_TYPE_SPELL_TARGET, m_spellInfo->Id);
        unit->ToPlayer()->GetAchievementMgr().UpdateAchievementCriteria(ACHIEVEMENT_CRITERIA_TYPE_BE_SPELL_TARGET, m_spellInfo->Id, 0, m_caster);
        unit->ToPlayer()->GetAchievementMgr().UpdateAchievementCriteria(ACHIEVEMENT_CRITERIA_TYPE_BE_SPELL_TARGET2, m_spellInfo->Id);
    }

    if (m_caster->GetTypeId() == TYPEID_PLAYER)
    {
        m_caster->ToPlayer()->GetAchievementMgr().StartTimedAchievement(ACHIEVEMENT_TIMED_TYPE_SPELL_CASTER, m_spellInfo->Id);
        m_caster->ToPlayer()->GetAchievementMgr().UpdateAchievementCriteria(ACHIEVEMENT_CRITERIA_TYPE_CAST_SPELL2, m_spellInfo->Id, 0, unit);
    }

    if (m_caster != unit)
    {
        // Recheck  UNIT_FLAG_NON_ATTACKABLE for delayed spells
        if (m_spellInfo->speed > 0.0f &&
            unit->HasFlag(UNIT_FIELD_FLAGS, UNIT_FLAG_NON_ATTACKABLE) &&
            unit->GetCharmerOrOwnerGUID() != m_caster->GetGUID())
        {
            return SPELL_MISS_EVADE;
        }

        if (!m_caster->IsFriendlyTo(unit))
        {
            unit->RemoveAurasWithInterruptFlags(AURA_INTERRUPT_FLAG_HITBYSPELL);
            //TODO: This is a hack. But we do not know what types of stealth should be interrupted by CC
            if ((m_customAttr & SPELL_ATTR0_CU_AURA_CC) && unit->IsControlledByPlayer())
                unit->RemoveAurasByType(SPELL_AURA_MOD_STEALTH);
            
            bool binary = (uint32(sSpellMgr->GetSpellCustomAttr(m_spellInfo->Id) & SPELL_ATTR0_CU_BINARY) > 0);
            m_resist = m_caster->CalcSpellResistance(unit, GetSpellSchoolMask(m_spellInfo), binary, m_spellInfo);
            if (m_resist >= 100)
                return SPELL_MISS_RESIST;
        }
        else
        {
            // for delayed spells ignore negative spells (after duel end) for friendly targets
            // TODO: this cause soul transfer bugged
            if (m_spellInfo->speed > 0.0f && unit->GetTypeId() == TYPEID_PLAYER && !IsPositiveSpell(m_spellInfo->Id))
            {
                return SPELL_MISS_EVADE;
            }

            // assisting case, healing and resurrection
            if (unit->HasUnitState(UNIT_STAT_ATTACK_PLAYER))
            {
                m_caster->SetContestedPvP();
                if (m_caster->GetTypeId() == TYPEID_PLAYER)
                    m_caster->ToPlayer()->UpdatePvP(true);
            }
            if (unit->isInCombat() && !(m_spellInfo->AttributesEx3 & SPELL_ATTR3_NO_INITIAL_AGGRO))
            {
                m_caster->SetInCombatState(unit->GetCombatTimer() > 0, unit);
                unit->getHostileRefManager().threatAssist(m_caster, 0.0f);
            }
        }
    }

    else if (!IsPositiveSpell(m_spellInfo->Id))
    {
        bool binary = (uint32(sSpellMgr->GetSpellCustomAttr(m_spellInfo->Id) & SPELL_ATTR0_CU_BINARY) > 0);
        m_resist = m_caster->CalcSpellResistance(unit, GetSpellSchoolMask(m_spellInfo), binary, m_spellInfo);
        if (m_resist >= 100)
            return SPELL_MISS_RESIST;
    }

    // Get Data Needed for Diminishing Returns, some effects may have multiple auras, so this must be done on spell hit, not aura add
    m_diminishGroup = GetDiminishingReturnsGroupForSpell(m_spellInfo,m_triggeredByAuraSpell);
    if (m_diminishGroup)
    {
        m_diminishLevel = unit->GetDiminishing(m_diminishGroup);
        DiminishingReturnsType type = GetDiminishingReturnsGroupType(m_diminishGroup);
        // Increase Diminishing on unit, current informations for actually casts will use values above
        if ((type == DRTYPE_PLAYER && (unit->GetTypeId() == TYPEID_PLAYER || unit->ToCreature()->isPet() || unit->ToCreature()->isPossessedByPlayer())) || type == DRTYPE_ALL)
            unit->IncrDiminishing(m_diminishGroup);
    }

    uint8 aura_effmask = 0;
    for (uint8 i = 0; i < MAX_SPELL_EFFECTS; ++i)
        if (effectMask & (1<<i) && IsUnitOwnedAuraEffect(m_spellInfo->Effect[i]))
            aura_effmask |= 1<<i;

    if (aura_effmask)
    {
        // Select rank for aura with level requirements only in specific cases
        // Unit has to be target only of aura effect, both caster and target have to be players, target has to be other than unit target
        SpellEntry const * aurSpellInfo = m_spellInfo;
        int32 basePoints[3];
        if (scaleAura)
        {
            aurSpellInfo = sSpellMgr->SelectAuraRankForPlayerLevel(m_spellInfo,unitTarget->getLevel());
            ASSERT(aurSpellInfo);
            for (uint8 i = 0; i < MAX_SPELL_EFFECTS; ++i)
            {
                basePoints[i] = aurSpellInfo->EffectBasePoints[i];
                if (m_spellInfo->Effect[i] != aurSpellInfo->Effect[i])
                {
                    aurSpellInfo = m_spellInfo;
                    break;
                }
            }
        }

        if (m_originalCaster)
        {
            m_spellAura = Aura::TryCreate(aurSpellInfo, effectMask, unit,
                m_originalCaster,(aurSpellInfo == m_spellInfo)? &m_spellValue->EffectBasePoints[0] : &basePoints[0], m_CastItem);
            if (m_spellAura)
            {
                // Now Reduce spell duration using data received at spell hit
                int32 duration = m_spellAura->GetMaxDuration();
                int32 limitduration = GetDiminishingReturnsLimitDuration(m_diminishGroup,aurSpellInfo);
                float diminishMod = unit->ApplyDiminishingToDuration(m_diminishGroup, duration, m_originalCaster, m_diminishLevel,limitduration);

                // unit is immune to aura if it was diminished to 0 duration
                if (diminishMod == 0.0f)
                {
                    m_spellAura->Remove();
                    return SPELL_MISS_IMMUNE;
                }

                ((UnitAura*)m_spellAura)->SetDiminishGroup(m_diminishGroup);

                bool positive = true;
                AuraApplication * aurApp = m_spellAura->GetApplicationOfTarget(m_originalCaster->GetGUID());
                if (aurApp)
                    positive = aurApp->IsPositive();
                else
                    for (uint32 effIndex = 0; effIndex < MAX_SPELL_EFFECTS; ++effIndex)
                        if (effectMask & (1 << effIndex))
                            if (!IsPositiveEffect(aurSpellInfo->Id, effIndex))
                            {
                                positive = false;
                                break;
                            }
                duration = m_originalCaster->ModSpellDuration(aurSpellInfo, unit, duration, positive);

                // Haste modifies duration of channeled spells
                if (IsChanneledSpell(m_spellInfo))
                    m_originalCaster->ModSpellCastTime(aurSpellInfo, duration, this);

                // and duration of auras affected by SPELL_AURA_PERIODIC_HASTE
                if (m_originalCaster->HasAuraTypeWithAffectMask(SPELL_AURA_PERIODIC_HASTE, aurSpellInfo))
                    duration = int32(duration * m_originalCaster->GetFloatValue(UNIT_MOD_CAST_SPEED));

                if (duration != m_spellAura->GetMaxDuration())
                {
                    m_spellAura->SetMaxDuration(duration);
                    m_spellAura->SetDuration(duration);
                }
                m_spellAura->_RegisterForTargets();
            }
        }
    }

    for (uint32 effectNumber = 0; effectNumber < MAX_SPELL_EFFECTS; ++effectNumber)
    {
        if (effectMask & (1<<effectNumber))
            HandleEffects(unit,NULL,NULL,effectNumber);
    }

    return SPELL_MISS_NONE;
}

void Spell::DoTriggersOnSpellHit(Unit *unit)
{
    // Apply additional spell effects to target
    if (m_preCastSpell)
    {
        // Paladin immunity shields
        if (m_preCastSpell == 61988)
        {
            // Cast Forbearance
            m_caster->CastSpell(unit, 25771, true);
            // Cast Avenging Wrath Marker
            unit->CastSpell(unit, 61987, true);
        }

        // Avenging Wrath
        if (m_preCastSpell == 61987)
            // Cast the serverside immunity shield marker
            m_caster->CastSpell(unit, 61988, true);

        if (sSpellStore.LookupEntry(m_preCastSpell))
            // Blizz seems to just apply aura without bothering to cast
            m_caster->AddAura(m_preCastSpell, unit);
    }

    // spells with this flag can trigger only if not selfcast (eviscerate for example)
    if (m_ChanceTriggerSpells.size() && (!((m_spellInfo->AttributesEx4 & SPELL_ATTR4_CANT_PROC_FROM_SELFCAST) && unit == m_caster)))
    {
        int _duration=0;
        for (ChanceTriggerSpells::const_iterator i = m_ChanceTriggerSpells.begin(); i != m_ChanceTriggerSpells.end(); ++i)
        {
            // SPELL_AURA_ADD_TARGET_TRIGGER auras shouldn't trigger auras without duration
            // set duration equal to triggering spell
            if (roll_chance_i(i->second))
            {
                m_caster->CastSpell(unit, i->first, true);
                sLog->outDebug(LOG_FILTER_SPELLS_AURAS, "Spell %d triggered spell %d by SPELL_AURA_ADD_TARGET_TRIGGER aura", m_spellInfo->Id, i->first->Id);
            }
            if (GetSpellDuration(i->first) == -1)
            {
                if (Aura * triggeredAur = unit->GetAura(i->first->Id, m_caster->GetGUID()))
                {
                    // get duration from aura-only once
                    if (!_duration)
                    {
                        Aura * aur = unit->GetAura(m_spellInfo->Id, m_caster->GetGUID());
                        _duration = aur ? aur->GetDuration() : -1;
                    }
                    triggeredAur->SetDuration(_duration);
                }
            }
        }
    }

    if (m_customAttr & SPELL_ATTR0_CU_LINK_HIT)
    {
        if (const std::vector<int32> *spell_triggered = sSpellMgr->GetSpellLinked(m_spellInfo->Id + SPELL_LINK_HIT))
            for (std::vector<int32>::const_iterator i = spell_triggered->begin(); i != spell_triggered->end(); ++i)
                if (*i < 0)
                    unit->RemoveAurasDueToSpell(-(*i));
                else
                    unit->CastSpell(unit, *i, true, 0, 0, m_caster->GetGUID());
    }
}

void Spell::DoAllEffectOnTarget(GOTargetInfo *target)
{
    if (target->processed)                                  // Check target
        return;
    target->processed = true;                               // Target checked in apply effects procedure

    uint32 effectMask = target->effectMask;
    if (!effectMask)
        return;

    GameObject* go = m_caster->GetMap()->GetGameObject(target->targetGUID);
    if (!go)
        return;

    PrepareScriptHitHandlers();
    CallScriptBeforeHitHandlers();

    for (uint32 effectNumber = 0; effectNumber < MAX_SPELL_EFFECTS; ++effectNumber)
        if (effectMask & (1 << effectNumber))
            HandleEffects(NULL, NULL, go, effectNumber);

    CallScriptOnHitHandlers();

    // cast at creature (or GO) quest objectives update at successful cast finished (+channel finished)
    // ignore autorepeat/melee casts for speed (not exist quest for spells (hm...)
    if (m_originalCaster && m_originalCaster->IsControlledByPlayer() && !IsAutoRepeat() && !IsNextMeleeSwingSpell() && !IsChannelActive())
    {
        if (Player* p = m_originalCaster->GetCharmerOrOwnerPlayerOrPlayerItself())
            p->CastedCreatureOrGO(go->GetEntry(),go->GetGUID(),m_spellInfo->Id);
    }
    CallScriptAfterHitHandlers();
}

void Spell::DoAllEffectOnTarget(ItemTargetInfo *target)
{
    uint32 effectMask = target->effectMask;
    if (!target->item || !effectMask)
        return;

    PrepareScriptHitHandlers();
    CallScriptBeforeHitHandlers();

    for (uint32 effectNumber = 0; effectNumber < MAX_SPELL_EFFECTS; ++effectNumber)
        if (effectMask & (1 << effectNumber))
            HandleEffects(NULL, target->item, NULL, effectNumber);

    CallScriptOnHitHandlers();

    CallScriptAfterHitHandlers();
}

bool Spell::UpdateChanneledTargetList()
{
    // Not need check return true
    if (m_channelTargetEffectMask == 0)
        return true;

    uint8 channelTargetEffectMask = m_channelTargetEffectMask;
    uint8 channelAuraMask = 0;
    for (uint8 i = 0; i < MAX_SPELL_EFFECTS; ++i)
        if (m_spellInfo->Effect[i] == SPELL_EFFECT_APPLY_AURA)
            channelAuraMask |= 1<<i;

    channelAuraMask &= channelTargetEffectMask;

    float range = 0;
    if (channelAuraMask)
    {
        range = GetSpellMaxRange(m_spellInfo, IsPositiveSpell(m_spellInfo->Id));
        if (Player * modOwner = m_caster->GetSpellModOwner())
            modOwner->ApplySpellMod(m_spellInfo->Id, SPELLMOD_RANGE, range, this);
    }

    for (std::list<TargetInfo>::iterator ihit= m_UniqueTargetInfo.begin(); ihit != m_UniqueTargetInfo.end(); ++ihit)
    {
        if (ihit->missCondition == SPELL_MISS_NONE && (channelTargetEffectMask & ihit->effectMask))
        {
            Unit *unit = m_caster->GetGUID() == ihit->targetGUID ? m_caster : ObjectAccessor::GetUnit(*m_caster, ihit->targetGUID);

            if (!unit)
                continue;

            if (IsValidDeadOrAliveTarget(unit))
            {
                if (channelAuraMask & ihit->effectMask)
                {
                    if (AuraApplication * aurApp = unit->GetAuraApplication(m_spellInfo->Id, m_originalCasterGUID))
                    {
                        if (m_caster != unit && !m_caster->IsWithinDistInMap(unit,range))
                        {
                            ihit->effectMask &= ~aurApp->GetEffectMask();
                            unit->RemoveAura(aurApp);
                            continue;
                        }
                    }
                    else // aura is dispelled
                        continue;
                }

                channelTargetEffectMask &= ~ihit->effectMask;   // remove from need alive mask effect that have alive target
            }
        }
    }

    // is all effects from m_needAliveTargetMask have alive targets
    return channelTargetEffectMask == 0;
}

// Helper for Chain Healing
// Spell target first
// Raidmates then descending by injury suffered (MaxHealth - Health)
// Other players/mobs then descending by injury suffered (MaxHealth - Health)
struct ChainHealingOrder : public std::binary_function<const Unit*, const Unit*, bool>
{
    const Unit* MainTarget;
    ChainHealingOrder(Unit const* Target) : MainTarget(Target) {};
    // functor for operator ">"
    bool operator()(Unit const* _Left, Unit const* _Right) const
    {
        return (ChainHealingHash(_Left) < ChainHealingHash(_Right));
    }

    int32 ChainHealingHash(Unit const* Target) const
    {
        /*if (Target == MainTarget)
            return 0;
        else*/ if (Target->GetTypeId() == TYPEID_PLAYER && MainTarget->GetTypeId() == TYPEID_PLAYER &&
           Target->ToPlayer()->IsInSameRaidWith(MainTarget->ToPlayer()))
        {
            if (Target->IsFullHealth())
                return 40000;
            else
                return 20000 - Target->GetMaxHealth() + Target->GetHealth();
        }
        else
            return 40000 - Target->GetMaxHealth() + Target->GetHealth();
    }
};

void Spell::SearchChainTarget(std::list<Unit*> &TagUnitMap, float max_range, uint32 num, SpellTargets TargetType)
{
    Unit *cur = m_targets.getUnitTarget();
    if (!cur)
        return;

    // Get spell max affected targets
    /*uint32 unMaxTargets = m_spellInfo->MaxAffectedTargets;
    Unit::AuraList const& mod = m_caster->GetAuraEffectsByType(SPELL_AURA_MOD_MAX_AFFECTED_TARGETS);
    for (Unit::AuraList::const_iterator m = mod.begin(); m != mod.end(); ++m)
    {
        if (!(*m)->IsAffectedOnSpell(m_spellInfo))
            continue;
        unMaxTargets+=(*m)->GetAmount();
    }*/

    //FIXME: This very like horrible hack and wrong for most spells
    if (m_spellInfo->DmgClass != SPELL_DAMAGE_CLASS_MELEE)
        max_range += num * CHAIN_SPELL_JUMP_RADIUS;

    std::list<Unit*> tempUnitMap;
    if (TargetType == SPELL_TARGETS_CHAINHEAL)
    {
        SearchAreaTarget(tempUnitMap, max_range, PUSH_CHAIN, SPELL_TARGETS_ALLY);
        tempUnitMap.sort(ChainHealingOrder(m_caster));
        //if (cur->IsFullHealth() && tempUnitMap.size())
        //    cur = tempUnitMap.front();
    }
    else
        SearchAreaTarget(tempUnitMap, max_range, PUSH_CHAIN, TargetType);
    tempUnitMap.remove(cur);

    while (num)
    {
        TagUnitMap.push_back(cur);
        --num;

        if (tempUnitMap.empty())
            break;

        std::list<Unit*>::iterator next;

        if (TargetType == SPELL_TARGETS_CHAINHEAL)
        {
            next = tempUnitMap.begin();
            while (cur->GetDistance(*next) > CHAIN_SPELL_JUMP_RADIUS
                || !cur->IsWithinLOSInMap(*next))
            {
                ++next;
                if (next == tempUnitMap.end())
                    return;
            }
        }
        else
        {
            tempUnitMap.sort(Trinity::ObjectDistanceOrderPred(cur));
            next = tempUnitMap.begin();

            if (cur->GetDistance(*next) > CHAIN_SPELL_JUMP_RADIUS)      // Don't search beyond the max jump radius
                break;

            // Check if (*next) is a valid chain target. If not, don't add to TagUnitMap, and repeat loop.
            // If you want to add any conditions to exclude a target from TagUnitMap, add condition in this while() loop.
            while ((m_spellInfo->DmgClass == SPELL_DAMAGE_CLASS_MELEE
                && !m_caster->isInFrontInMap(*next, max_range))
                || !m_caster->canSeeOrDetect(*next)
                || !cur->IsWithinLOSInMap(*next)
                || ((GetSpellInfo()->AttributesEx6 & SPELL_ATTR6_IGNORE_CROWD_CONTROL_TARGETS) && !(*next)->CanFreeMove()))
            {
                ++next;
                if (next == tempUnitMap.end() || cur->GetDistance(*next) > CHAIN_SPELL_JUMP_RADIUS) // Don't search beyond the max jump radius
                    return;
            }
        }

        cur = *next;
        tempUnitMap.erase(next);
    }
}

void Spell::SearchAreaTarget(std::list<Unit*> &TagUnitMap, float radius, SpellNotifyPushType type, SpellTargets TargetType, uint32 entry)
{
    if (TargetType == SPELL_TARGETS_GO)
        return;

    Position *pos;
    switch(type)
    {
        case PUSH_DST_CENTER:
            CheckDst();
            pos = &m_targets.m_dstPos;
            break;
        case PUSH_SRC_CENTER:
            CheckSrc();
            pos = &m_targets.m_srcPos;
            break;
        case PUSH_CHAIN:
        {
            Unit *target = m_targets.getUnitTarget();
            if (!target)
            {
                sLog->outError("SPELL: cannot find unit target for spell ID %u\n", m_spellInfo->Id);
                return;
            }
            pos = target;
            break;
        }
        default:
            pos = m_caster;
            break;
    }

    bool requireDeadTarget = bool(m_spellInfo->AttributesEx3 & SPELL_ATTR3_REQUIRE_DEAD_TARGET);
    Trinity::SpellNotifierCreatureAndPlayer notifier(m_caster, TagUnitMap, radius, type, TargetType, pos, entry, requireDeadTarget);
    if ((m_spellInfo->AttributesEx3 & SPELL_ATTR3_PLAYERS_ONLY)
        || (TargetType == SPELL_TARGETS_ENTRY && !entry))
        m_caster->GetMap()->VisitWorld(pos->m_positionX, pos->m_positionY, radius, notifier);
    else
        m_caster->GetMap()->VisitAll(pos->m_positionX, pos->m_positionY, radius, notifier);

    if (m_customAttr & SPELL_ATTR0_CU_EXCLUDE_SELF)
        TagUnitMap.remove(m_caster);
}

void Spell::SearchGOAreaTarget(std::list<GameObject*> &TagGOMap, float radius, SpellNotifyPushType type, SpellTargets TargetType, uint32 entry)
{
    if (TargetType != SPELL_TARGETS_GO)
        return;

    Position *pos;
    switch (type)
    {
        case PUSH_DST_CENTER:
            CheckDst();
            pos = &m_targets.m_dstPos;
            break;
        case PUSH_SRC_CENTER:
            CheckSrc();
            pos = &m_targets.m_srcPos;
            break;
        default:
            pos = m_caster;
            break;
    }

    Trinity::GameObjectInRangeCheck check(pos->m_positionX, pos->m_positionY, pos->m_positionZ, radius, entry);
    Trinity::GameObjectListSearcher<Trinity::GameObjectInRangeCheck> searcher(m_caster, TagGOMap, check);
    m_caster->GetMap()->VisitGrid(pos->m_positionX, pos->m_positionY, radius, searcher);
}

WorldObject* Spell::SearchNearbyTarget(float range, SpellTargets TargetType, SpellEffIndex effIndex)
{
    switch(TargetType)
    {
        case SPELL_TARGETS_ENTRY:
        {
            ConditionList conditions = sConditionMgr->GetConditionsForNotGroupedEntry(CONDITION_SOURCE_TYPE_SPELL_SCRIPT_TARGET, m_spellInfo->Id);
            if (conditions.empty())
            {
                sLog->outDebug(LOG_FILTER_SPELLS_AURAS, "Spell (ID: %u) (caster Entry: %u) does not have record in `conditions` for spell script target (ConditionSourceType 13)", m_spellInfo->Id, m_caster->GetEntry());
                if (IsPositiveSpell(m_spellInfo->Id))
                    return SearchNearbyTarget(range, SPELL_TARGETS_ALLY, effIndex);
                else
                    return SearchNearbyTarget(range, SPELL_TARGETS_ENEMY, effIndex);
            }

            Creature* creatureScriptTarget = NULL;
            GameObject* goScriptTarget = NULL;

            for (ConditionList::const_iterator i_spellST = conditions.begin(); i_spellST != conditions.end(); ++i_spellST)
            {
                if ((*i_spellST)->mConditionType != CONDITION_SPELL_SCRIPT_TARGET)
                    continue;
                if ((*i_spellST)->mConditionValue3 && !((*i_spellST)->mConditionValue3 & (1 << uint32(effIndex))))
                    continue;
                switch((*i_spellST)->mConditionValue1)
                {
                    case SPELL_TARGET_TYPE_CONTROLLED:
                        for (Unit::ControlList::iterator itr = m_caster->m_Controlled.begin(); itr != m_caster->m_Controlled.end(); ++itr)
                            if ((*itr)->GetEntry() == (*i_spellST)->mConditionValue2 && (*itr)->IsWithinDistInMap(m_caster, range))
                            {
                                goScriptTarget = NULL;
                                creatureScriptTarget = (*itr)->ToCreature();
                                range = m_caster->GetDistance(creatureScriptTarget);
                            }
                        break;
                    case SPELL_TARGET_TYPE_GAMEOBJECT:
                        if ((*i_spellST)->mConditionValue2)
                        {
                            if (GameObject *go = m_caster->FindNearestGameObject((*i_spellST)->mConditionValue2, range))
                            {
                                // remember found target and range, next attempt will find more near target with another entry
                                goScriptTarget = go;
                                creatureScriptTarget = NULL;
                                range = m_caster->GetDistance(goScriptTarget);
                            }
                        }
                        else if (focusObject)          //Focus Object
                        {
                            float frange = m_caster->GetDistance(focusObject);
                            if (range >= frange)
                            {
                                creatureScriptTarget = NULL;
                                goScriptTarget = focusObject;
                                range = frange;
                            }
                        }
                        break;
                    case SPELL_TARGET_TYPE_CREATURE:
                        if (m_targets.getUnitTarget() && m_targets.getUnitTarget()->GetEntry() == (*i_spellST)->mConditionValue2)
                            return m_targets.getUnitTarget();
                    case SPELL_TARGET_TYPE_DEAD:
                    default:
                        if (Creature *cre = m_caster->FindNearestCreature((*i_spellST)->mConditionValue2, range, (*i_spellST)->mConditionValue1 != SPELL_TARGET_TYPE_DEAD))
                        {
                            creatureScriptTarget = cre;
                            goScriptTarget = NULL;
                            range = m_caster->GetDistance(creatureScriptTarget);
                        }
                        break;
                }
            }

            if (creatureScriptTarget)
                return creatureScriptTarget;
            else
                return goScriptTarget;
        }
        default:
        case SPELL_TARGETS_ENEMY:
        {
            Unit *target = NULL;
            Trinity::AnyUnfriendlyUnitInObjectRangeCheck u_check(m_caster, m_caster, range);
            Trinity::UnitLastSearcher<Trinity::AnyUnfriendlyUnitInObjectRangeCheck> searcher(m_caster, target, u_check);
            m_caster->VisitNearbyObject(range, searcher);
            return target;
        }
        case SPELL_TARGETS_ALLY:
        {
            Unit *target = NULL;
            Trinity::AnyFriendlyUnitInObjectRangeCheck u_check(m_caster, m_caster, range);
            Trinity::UnitLastSearcher<Trinity::AnyFriendlyUnitInObjectRangeCheck> searcher(m_caster, target, u_check);
            m_caster->VisitNearbyObject(range, searcher);
            return target;
        }
    }
}

void Spell::SelectEffectTargets(uint32 i, uint32 cur)
{
    SpellNotifyPushType pushType = PUSH_NONE;
    Player *modOwner = NULL;
    if (m_originalCaster)
        modOwner = m_originalCaster->GetSpellModOwner();

    switch(SpellTargetType[cur])
    {
        case TARGET_TYPE_UNIT_CASTER:
        {
            switch(cur)
            {
                case TARGET_UNIT_CASTER:
                    AddUnitTarget(m_caster, i);
                    break;
                case TARGET_UNIT_CASTER_FISHING:
                {
                    float min_dis = GetSpellMinRange(m_spellInfo, true);
                    float max_dis = GetSpellMaxRange(m_spellInfo, true);
                    float dis = (float)rand_norm() * (max_dis - min_dis) + min_dis;
                    float x, y, z;
                    m_caster->GetClosePoint(x, y, z, DEFAULT_WORLD_OBJECT_SIZE, dis);
                    m_targets.setDst(x, y, z, m_caster->GetOrientation());
                    break;
                }
                case TARGET_UNIT_MASTER:
                    if (Unit* owner = m_caster->GetCharmerOrOwner())
                        AddUnitTarget(owner, i);
                    break;
                case TARGET_UNIT_PET:
                    if (Guardian* pet = m_caster->GetGuardianPet())
                        AddUnitTarget(pet, i);
                    break;
                case TARGET_UNIT_SUMMONER:
                    if (m_caster->isSummon())
                        if (Unit* unit = m_caster->ToTempSummon()->GetSummoner())
                            AddUnitTarget(unit, i);
                    break;
                case TARGET_UNIT_PARTY_CASTER:
                case TARGET_UNIT_RAID_CASTER:
                    pushType = PUSH_CASTER_CENTER;
                    break;
                case TARGET_UNIT_VEHICLE:
                    if (Unit *vehicle = m_caster->GetVehicleBase())
                        AddUnitTarget(vehicle, i);
                    break;
                case TARGET_UNIT_PASSENGER_0:
                case TARGET_UNIT_PASSENGER_1:
                case TARGET_UNIT_PASSENGER_2:
                case TARGET_UNIT_PASSENGER_3:
                case TARGET_UNIT_PASSENGER_4:
                case TARGET_UNIT_PASSENGER_5:
                case TARGET_UNIT_PASSENGER_6:
                case TARGET_UNIT_PASSENGER_7:
                    if (m_caster->GetTypeId() == TYPEID_UNIT && m_caster->ToCreature()->IsVehicle())
                        if (Unit *unit = m_caster->GetVehicleKit()->GetPassenger(cur - TARGET_UNIT_PASSENGER_0))
                            AddUnitTarget(unit, i);
                    break;
            }
            break;
        }

        case TARGET_TYPE_UNIT_TARGET:
        {
            Unit *target = m_targets.getUnitTarget();
            if (!target)
            {
                sLog->outError("SPELL: no unit target for spell ID %u", m_spellInfo->Id);
                break;
            }

            switch(cur)
            {
                case TARGET_UNIT_TARGET_ENEMY:
                    if (Unit *magnet = m_caster->SelectMagnetTarget(target, m_spellInfo))
                        if (magnet != target)
                            m_targets.setUnitTarget(magnet);
                    pushType = PUSH_CHAIN;
                    break;
                case TARGET_UNIT_TARGET_ANY:
                    if (!IsPositiveSpell(m_spellInfo->Id))
                        if (Unit *magnet = m_caster->SelectMagnetTarget(target, m_spellInfo))
                            if (magnet != target)
                                m_targets.setUnitTarget(magnet);
                    pushType = PUSH_CHAIN;
                    break;
                case TARGET_UNIT_CHAINHEAL:
                    pushType = PUSH_CHAIN;
                    break;
                case TARGET_UNIT_TARGET_ALLY:
                case TARGET_UNIT_TARGET_RAID:
                case TARGET_UNIT_TARGET_PARTY:
                case TARGET_UNIT_TARGET_PUPPET:
                    AddUnitTarget(target, i);
                    break;
                case TARGET_UNIT_PARTY_TARGET:
                case TARGET_UNIT_CLASS_TARGET:
                    pushType = PUSH_CASTER_CENTER; // not real
                    break;
            }
            break;
        }

        case TARGET_TYPE_UNIT_NEARBY:
        {
            WorldObject *target = NULL;
            float range;

            switch(cur)
            {
                case TARGET_UNIT_NEARBY_ENEMY:
                    range = GetSpellMaxRange(m_spellInfo, false);
                    if (modOwner) modOwner->ApplySpellMod(m_spellInfo->Id, SPELLMOD_RANGE, range, this);
                    target = SearchNearbyTarget(range, SPELL_TARGETS_ENEMY, SpellEffIndex(i));
                    break;
                case TARGET_UNIT_NEARBY_ALLY:
                case TARGET_UNIT_NEARBY_ALLY_UNK:
                case TARGET_UNIT_NEARBY_RAID:
                    range = GetSpellMaxRange(m_spellInfo, true);
                    if (modOwner) modOwner->ApplySpellMod(m_spellInfo->Id, SPELLMOD_RANGE, range, this);
                    target = SearchNearbyTarget(range, SPELL_TARGETS_ALLY, SpellEffIndex(i));
                    break;
                case TARGET_UNIT_NEARBY_ENTRY:
                case TARGET_GAMEOBJECT_NEARBY_ENTRY:
                    range = GetSpellMaxRange(m_spellInfo, IsPositiveSpell(m_spellInfo->Id));
                    if (modOwner) modOwner->ApplySpellMod(m_spellInfo->Id, SPELLMOD_RANGE, range, this);
                    target = SearchNearbyTarget(range, SPELL_TARGETS_ENTRY, SpellEffIndex(i));
                    break;
            }

            if (!target)
                return;
            else if (target->GetTypeId() == TYPEID_GAMEOBJECT)
                AddGOTarget((GameObject*)target, i);
            else
            {
                pushType = PUSH_CHAIN;

                if (m_targets.getUnitTarget() != target)
                    m_targets.setUnitTarget((Unit*)target);
            }

            break;
        }

        case TARGET_TYPE_AREA_SRC:
            pushType = PUSH_SRC_CENTER;
            break;

        case TARGET_TYPE_AREA_DST:
            pushType = PUSH_DST_CENTER;
            break;

        case TARGET_TYPE_AREA_CONE:
            if (m_customAttr & SPELL_ATTR0_CU_CONE_BACK)
                pushType = PUSH_IN_BACK;
            else if (m_customAttr & SPELL_ATTR0_CU_CONE_LINE)
                pushType = PUSH_IN_LINE;
            else
                pushType = PUSH_IN_FRONT;
            break;

        case TARGET_TYPE_DEST_CASTER: //4+8+2
        {
            if (cur == TARGET_SRC_CASTER)
            {
                m_targets.setSrc(*m_caster);
                break;
            }
            else if (cur == TARGET_DST_CASTER)
            {
                m_targets.setDst(*m_caster);
                break;
            }

            float angle, dist;

            float objSize = m_caster->GetObjectSize();
            if (m_spellInfo->AttributesEx & SPELL_ATTR1_USE_RADIUS_AS_MAX_DISTANCE)
                dist = 0.0f;
            else
                dist = GetSpellRadiusForFriend(sSpellRadiusStore.LookupEntry(m_spellInfo->EffectRadiusIndex[i]));
            if (modOwner) modOwner->ApplySpellMod(m_spellInfo->Id, SPELLMOD_RADIUS, dist, this);
            if (dist < objSize)
                dist = objSize;
            else if (cur == TARGET_DEST_CASTER_RANDOM)
                dist = objSize + (dist - objSize) * (float)rand_norm();

            switch(cur)
            {
                case TARGET_DEST_CASTER_FRONT_LEFT: angle = static_cast<float>(-M_PI/4);                   break;
                case TARGET_DEST_CASTER_BACK_LEFT:  angle = static_cast<float>(-3*M_PI/4);                 break;
                case TARGET_DEST_CASTER_BACK_RIGHT: angle = static_cast<float>(3*M_PI/4);                  break;
                case TARGET_DEST_CASTER_FRONT_RIGHT:angle = static_cast<float>(M_PI/4);                    break;
                case TARGET_MINION:
                case TARGET_DEST_CASTER_FRONT_LEAP:
                case TARGET_DEST_CASTER_FRONT:      angle = 0.0f;                                          break;
                case TARGET_DEST_CASTER_BACK:       angle = static_cast<float>(M_PI);                      break;
                case TARGET_DEST_CASTER_RIGHT:      angle = static_cast<float>(M_PI/2);                    break;
                case TARGET_DEST_CASTER_LEFT:       angle = static_cast<float>(-M_PI/2);                   break;
                default:                            angle = (float)rand_norm()*static_cast<float>(2*M_PI); break;
            }

            Position pos;
            if (cur == TARGET_DEST_CASTER_FRONT_LEAP)
                m_caster->GetFirstCollisionPosition(pos, dist, angle);
            else
                m_caster->GetNearPosition(pos, dist, angle);
            m_targets.setDst(*m_caster);
            m_targets.modDst(pos);
            break;
        }

        case TARGET_TYPE_DEST_TARGET: //2+8+2
        {
            Unit *target = m_targets.getUnitTarget();
            if (!target)
            {
                sLog->outError("SPELL: no unit target for spell ID %u", m_spellInfo->Id);
                break;
            }

            if (cur == TARGET_DST_TARGET_ENEMY || cur == TARGET_DEST_TARGET_ANY)
            {
                Position pos;
                target->GetPosition(&pos);
                m_targets.setDst(*target);
                m_targets.modDst(pos);
                break;
            }

            float angle, dist;

            float objSize = target->GetObjectSize();
            dist = (float)target->GetSpellRadiusForTarget(target, sSpellRadiusStore.LookupEntry(m_spellInfo->EffectRadiusIndex[i]));
            if (dist < objSize)
                dist = objSize;
            else if (cur == TARGET_DEST_TARGET_RANDOM)
                dist = objSize + (dist - objSize) * (float)rand_norm();

            switch(cur)
            {
                case TARGET_DEST_TARGET_FRONT:      angle = 0.0f;                                          break;
                case TARGET_DEST_TARGET_BACK:       angle = static_cast<float>(M_PI);                      break;
                case TARGET_DEST_TARGET_RIGHT:      angle = static_cast<float>(M_PI/2);                    break;
                case TARGET_DEST_TARGET_LEFT:       angle = static_cast<float>(-M_PI/2);                   break;
                case TARGET_DEST_TARGET_FRONT_LEFT: angle = static_cast<float>(-M_PI/4);                   break;
                case TARGET_DEST_TARGET_BACK_LEFT:  angle = static_cast<float>(-3*M_PI/4);                 break;
                case TARGET_DEST_TARGET_BACK_RIGHT: angle = static_cast<float>(3*M_PI/4);                  break;
                case TARGET_DEST_TARGET_FRONT_RIGHT:angle = static_cast<float>(M_PI/4);                    break;
                default:                            angle = (float)rand_norm()*static_cast<float>(2*M_PI); break;
            }

            Position pos;
            target->GetNearPosition(pos, dist, angle);
            m_targets.setDst(*target);
            m_targets.modDst(pos);
            break;
        }

        case TARGET_TYPE_DEST_DEST: //5+8+1
        {
            if (!m_targets.HasDst())
            {
                sLog->outError("SPELL: no destination for spell ID %u", m_spellInfo->Id);
                break;
            }

            float angle;
            switch(cur)
            {
                case TARGET_DEST_DYNOBJ_ENEMY:
                case TARGET_DEST_DYNOBJ_ALLY:
                case TARGET_DEST_DYNOBJ_NONE:
                case TARGET_DEST_DEST:
                    return;
                case TARGET_DEST_TRAJ:
                    SelectTrajTargets();
                    return;
                case TARGET_DEST_DEST_FRONT:      angle = 0.0f;                                          break;
                case TARGET_DEST_DEST_BACK:       angle = static_cast<float>(M_PI);                      break;
                case TARGET_DEST_DEST_RIGHT:      angle = static_cast<float>(M_PI/2);                    break;
                case TARGET_DEST_DEST_LEFT:       angle = static_cast<float>(-M_PI/2);                   break;
                case TARGET_DEST_DEST_FRONT_LEFT: angle = static_cast<float>(-M_PI/4);                   break;
                case TARGET_DEST_DEST_BACK_LEFT:  angle = static_cast<float>(-3*M_PI/4);                 break;
                case TARGET_DEST_DEST_BACK_RIGHT: angle = static_cast<float>(3*M_PI/4);                  break;
                case TARGET_DEST_DEST_FRONT_RIGHT:angle = static_cast<float>(M_PI/4);                    break;
                default:                          angle = (float)rand_norm()*static_cast<float>(2*M_PI); break;
            }

            float dist;
            dist = GetSpellRadiusForFriend(sSpellRadiusStore.LookupEntry(m_spellInfo->EffectRadiusIndex[i]));
            if (cur == TARGET_DEST_DEST_RANDOM || cur == TARGET_DEST_DEST_RANDOM_DIR_DIST)
                dist *= (float)rand_norm();

            // must has dst, no need to set flag
            Position pos = m_targets.m_dstPos;
            m_caster->MovePosition(pos, dist, angle);
            m_targets.modDst(pos);
            break;
        }

        case TARGET_TYPE_DEST_SPECIAL:
        {
            switch(cur)
            {
                case TARGET_DST_DB:
                    if (SpellTargetPosition const* st = sSpellMgr->GetSpellTargetPosition(m_spellInfo->Id))
                    {
                        //TODO: fix this check
                        if (m_spellInfo->Effect[0] == SPELL_EFFECT_TELEPORT_UNITS
                            || m_spellInfo->Effect[1] == SPELL_EFFECT_TELEPORT_UNITS
                            || m_spellInfo->Effect[2] == SPELL_EFFECT_TELEPORT_UNITS)
                            m_targets.setDst(st->target_X, st->target_Y, st->target_Z, st->target_Orientation, (int32)st->target_mapId);
                        else if (st->target_mapId == m_caster->GetMapId())
                            m_targets.setDst(st->target_X, st->target_Y, st->target_Z, st->target_Orientation);
                    }
                    else
                    {
                        sLog->outDebug(LOG_FILTER_SPELLS_AURAS, "SPELL: unknown target coordinates for spell ID %u", m_spellInfo->Id);
                        Unit *target = NULL;
                        if (uint64 guid = m_caster->GetUInt64Value(UNIT_FIELD_TARGET))
                            target = ObjectAccessor::GetUnit(*m_caster, guid);
                        m_targets.setDst(target ? *target : *m_caster);
                    }
                    break;
                case TARGET_DST_HOME:
                    if (m_caster->GetTypeId() == TYPEID_PLAYER)
                        m_targets.setDst(m_caster->ToPlayer()->m_homebindX,m_caster->ToPlayer()->m_homebindY,m_caster->ToPlayer()->m_homebindZ, m_caster->ToPlayer()->GetOrientation(), m_caster->ToPlayer()->m_homebindMapId);
                    break;
                case TARGET_DST_NEARBY_ENTRY:
                {
                    float range = GetSpellMaxRange(m_spellInfo, IsPositiveSpell(m_spellInfo->Id));
                    if (modOwner) modOwner->ApplySpellMod(m_spellInfo->Id, SPELLMOD_RANGE, range, this);

                    if (WorldObject *target = SearchNearbyTarget(range, SPELL_TARGETS_ENTRY, SpellEffIndex(i)))
                        m_targets.setDst(*target);
                    break;
                }
            }
            break;
        }

        case TARGET_TYPE_CHANNEL:
        {
            if (!m_originalCaster || !m_originalCaster->GetCurrentSpell(CURRENT_CHANNELED_SPELL))
            {
                sLog->outError("SPELL: no current channeled spell for spell ID %u", m_spellInfo->Id);
                break;
            }

            switch (cur)
            {
                case TARGET_UNIT_CHANNEL_TARGET:
                    // unit target may be no longer avalible - teleported out of map for example
                    if (Unit* target = Unit::GetUnit(*m_caster, m_originalCaster->GetCurrentSpell(CURRENT_CHANNELED_SPELL)->m_targets.getUnitTargetGUID()))
                        AddUnitTarget(target, i);
                    else
                        sLog->outError("SPELL: cannot find channel spell target for spell ID %u", m_spellInfo->Id);
                    break;
                case TARGET_DEST_CHANNEL_TARGET:
                    if (m_originalCaster->GetCurrentSpell(CURRENT_CHANNELED_SPELL)->m_targets.HasDst())
                        m_targets.setDst(m_originalCaster->GetCurrentSpell(CURRENT_CHANNELED_SPELL)->m_targets);
                    else if (Unit* target = Unit::GetUnit(*m_caster, m_originalCaster->GetCurrentSpell(CURRENT_CHANNELED_SPELL)->m_targets.getUnitTargetGUID()))
                        m_targets.setDst(*target);
                    else
                        sLog->outError("SPELL: cannot find channel spell destination for spell ID %u", m_spellInfo->Id);
                    break;
                case TARGET_DEST_CHANNEL_CASTER:
                    m_targets.setDst(*m_originalCaster->GetCurrentSpell(CURRENT_CHANNELED_SPELL)->GetCaster());
                    break;
            }
            break;
        }

        default:
        {
            switch (cur)
            {
                case TARGET_GAMEOBJECT:
                    if (m_targets.getGOTarget())
                        AddGOTarget(m_targets.getGOTarget(), i);
                    break;
                case TARGET_GAMEOBJECT_ITEM:
                    if (m_targets.getGOTargetGUID())
                        AddGOTarget(m_targets.getGOTarget(), i);
                    else if (m_targets.getItemTarget())
                        AddItemTarget(m_targets.getItemTarget(), i);
                    break;
                case TARGET_UNIT_DRIVER:
                    if (Unit * driver = m_targets.getUnitTarget())
                        if (driver->IsOnVehicle(driver))
                            AddUnitTarget(driver, i);
                    break;
                default:
                    sLog->outError("SPELL (caster[type: %u; guidlow: %u], spell: %u): unhandled spell target (%u)",
                        m_caster->GetTypeId(), m_caster->GetGUIDLow(), m_spellInfo->Id, cur);
                    break;
            }
            break;
        }
    }

    if (pushType == PUSH_CHAIN) // Chain
    {
        Unit *target = m_targets.getUnitTarget();
        if (!target)
        {
            sLog->outError("SPELL: no chain unit target for spell ID %u", m_spellInfo->Id);
            return;
        }

        //Chain: 2, 6, 22, 25, 45, 77
        uint32 maxTargets = m_spellInfo->EffectChainTarget[i];
        if (modOwner)
            modOwner->ApplySpellMod(m_spellInfo->Id, SPELLMOD_JUMP_TARGETS, maxTargets, this);

        if (maxTargets > 1)
        {
            //otherwise, this multiplier is used for something else
            m_damageMultipliers[i] = 1.0f;
            m_applyMultiplierMask |= 1 << i;

            float range;
            std::list<Unit*> unitList;

            switch (cur)
            {
                case TARGET_UNIT_NEARBY_ENEMY:
                case TARGET_UNIT_TARGET_ENEMY:
                case TARGET_UNIT_NEARBY_ENTRY: // fix me
                    range = GetSpellMaxRange(m_spellInfo, false);
                    if (modOwner) modOwner->ApplySpellMod(m_spellInfo->Id, SPELLMOD_RANGE, range, this);
                    SearchChainTarget(unitList, range, maxTargets, SPELL_TARGETS_ENEMY);
                    break;
                case TARGET_UNIT_CHAINHEAL:
                case TARGET_UNIT_NEARBY_ALLY:  // fix me
                case TARGET_UNIT_NEARBY_ALLY_UNK:
                case TARGET_UNIT_NEARBY_RAID:
                    range = GetSpellMaxRange(m_spellInfo, true);
                    if (modOwner) modOwner->ApplySpellMod(m_spellInfo->Id, SPELLMOD_RANGE, range, this);
                    SearchChainTarget(unitList, range, maxTargets, SPELL_TARGETS_CHAINHEAL);
                    break;
            }

            CallScriptAfterUnitTargetSelectHandlers(unitList, SpellEffIndex(i));

            for (std::list<Unit*>::iterator itr = unitList.begin(); itr != unitList.end(); ++itr)
                AddUnitTarget(*itr, i);
        }
        else
            AddUnitTarget(target, i);
    }
    else if (pushType)
    {
        // Dummy, just for client
        if (EffectTargetType[m_spellInfo->Effect[i]] != SPELL_REQUIRE_UNIT)
            return;

        float radius;
        SpellTargets targetType;
        switch(cur)
        {
            case TARGET_UNIT_AREA_ENEMY_SRC:
            case TARGET_UNIT_AREA_ENEMY_DST:
            case TARGET_UNIT_CONE_ENEMY:
            case TARGET_UNIT_CONE_ENEMY_UNKNOWN:
            case TARGET_UNIT_AREA_PATH:
                radius = GetSpellRadius(m_spellInfo, i, false);
                targetType = SPELL_TARGETS_ENEMY;
                break;
            case TARGET_UNIT_AREA_ALLY_SRC:
            case TARGET_UNIT_AREA_ALLY_DST:
            case TARGET_UNIT_CONE_ALLY:
                radius = GetSpellRadius(m_spellInfo, i, true);
                targetType = SPELL_TARGETS_ALLY;
                break;
            case TARGET_UNIT_AREA_ENTRY_DST:
            case TARGET_UNIT_AREA_ENTRY_SRC:
            case TARGET_UNIT_CONE_ENTRY: // fix me
                radius = GetSpellRadius(m_spellInfo, i, IsPositiveSpell(m_spellInfo->Id));
                targetType = SPELL_TARGETS_ENTRY;
                break;
            case TARGET_GAMEOBJECT_AREA_SRC:
            case TARGET_GAMEOBJECT_AREA_DST:
            case TARGET_GAMEOBJECT_AREA_PATH:
                radius = GetSpellRadius(m_spellInfo, i, true);
                targetType = SPELL_TARGETS_GO;
                break;
            default:
                radius = GetSpellRadius(m_spellInfo, i, true);
                targetType = SPELL_TARGETS_NONE;
                break;
        }

        if (modOwner)
            modOwner->ApplySpellMod(m_spellInfo->Id, SPELLMOD_RADIUS, radius, this);
        radius *= m_spellValue->RadiusMod;

        std::list<Unit*> unitList;
        std::list<GameObject*> gobjectList;
        switch (targetType)
        {
            case SPELL_TARGETS_ENTRY:
            {
                ConditionList conditions = sConditionMgr->GetConditionsForNotGroupedEntry(CONDITION_SOURCE_TYPE_SPELL_SCRIPT_TARGET, m_spellInfo->Id);
                if (!conditions.empty())
                {
                    for (ConditionList::const_iterator i_spellST = conditions.begin(); i_spellST != conditions.end(); ++i_spellST)
                    {
                        if ((*i_spellST)->mConditionType != CONDITION_SPELL_SCRIPT_TARGET)
                            continue;
                        if ((*i_spellST)->mConditionValue3 && !((*i_spellST)->mConditionValue3 & (1<<i)))
                            continue;
                        if ((*i_spellST)->mConditionValue1 == SPELL_TARGET_TYPE_CREATURE)
                            SearchAreaTarget(unitList, radius, pushType, SPELL_TARGETS_ENTRY, (*i_spellST)->mConditionValue2);
                        else if ((*i_spellST)->mConditionValue1 == SPELL_TARGET_TYPE_CONTROLLED)
                        {
                            for (Unit::ControlList::iterator itr = m_caster->m_Controlled.begin(); itr != m_caster->m_Controlled.end(); ++itr)
                                if ((*itr)->GetEntry() == (*i_spellST)->mConditionValue2 &&
                                    /*(*itr)->IsWithinDistInMap(m_caster, radius)*/ (*itr)->IsInMap(m_caster)) // For 60243 and 52173 need skip radius check or use range (no radius entry for effect)
                                    unitList.push_back(*itr);
                        }
                    }
                }
                else
                {
                    // Custom entries
                    // TODO: move these to sql
                    switch (m_spellInfo->Id)
                    {
                        case 46584: // Raise Dead
                        {
                            if (WorldObject* result = FindCorpseUsing<Trinity::RaiseDeadObjectCheck> ())
                            {
                                switch(result->GetTypeId())
                                {
                                    case TYPEID_UNIT:
                                        m_targets.setDst(*result);
                                        break;
                                    default:
                                        break;
                                }
                            }
                            break;
                        }
                        // Corpse Explosion
                        case 49158:
                        case 51325:
                        case 51326:
                        case 51327:
                        case 51328:
                            // Search for ghoul if our ghoul or dead body not valid unit target
                            if (!(m_targets.getUnitTarget() && ((m_targets.getUnitTarget()->GetEntry() == 26125 && m_targets.getUnitTarget()->GetOwnerGUID() == m_caster->GetGUID())
                                || (m_targets.getUnitTarget()->getDeathState() == CORPSE
                                    && m_targets.getUnitTarget()->GetDisplayId() == m_targets.getUnitTarget()->GetNativeDisplayId()
                                    && m_targets.getUnitTarget()->GetTypeId() == TYPEID_UNIT
                                    && !m_targets.getUnitTarget()->ToCreature()->isDeadByDefault()
                                    && !(m_targets.getUnitTarget()->GetCreatureTypeMask() & CREATURE_TYPEMASK_MECHANICAL_OR_ELEMENTAL)
                                    && m_targets.getUnitTarget()->GetDisplayId() == m_targets.getUnitTarget()->GetNativeDisplayId()))))
                            {
                                CleanupTargetList();

                                WorldObject* result = FindCorpseUsing <Trinity::ExplodeCorpseObjectCheck> ();

                                if (result)
                                {
                                    switch (result->GetTypeId())
                                    {
                                        case TYPEID_UNIT:
                                        case TYPEID_PLAYER:
                                            m_targets.setUnitTarget((Unit*)result);
                                            break;
                                        default:
                                            break;
                                    }
                                }
                                else
                                {
                                    if (m_caster->GetTypeId() == TYPEID_PLAYER)
                                        m_caster->ToPlayer()->RemoveSpellCooldown(m_spellInfo->Id,true);
                                    SendCastResult(SPELL_FAILED_CANT_DO_THAT_RIGHT_NOW);
                                    finish(false);
                                }
                            }
                            break;

                        default:
                            sLog->outDebug(LOG_FILTER_SPELLS_AURAS, "Spell (ID: %u) (caster Entry: %u) does not have type CONDITION_SOURCE_TYPE_SPELL_SCRIPT_TARGET record in `conditions` table.", m_spellInfo->Id, m_caster->GetEntry());

                            if (m_spellInfo->Effect[i] == SPELL_EFFECT_TELEPORT_UNITS)
                                SearchAreaTarget(unitList, radius, pushType, SPELL_TARGETS_ENTRY, 0);
                            else if (IsPositiveEffect(m_spellInfo->Id, i))
                                SearchAreaTarget(unitList, radius, pushType, SPELL_TARGETS_ALLY);
                            else
                                SearchAreaTarget(unitList, radius, pushType, SPELL_TARGETS_ENEMY);
                    }
                }
                break;
            }
            case SPELL_TARGETS_GO:
            {
                ConditionList conditions = sConditionMgr->GetConditionsForNotGroupedEntry(CONDITION_SOURCE_TYPE_SPELL_SCRIPT_TARGET, m_spellInfo->Id);
                if (!conditions.empty())
                {
                    for (ConditionList::const_iterator i_spellST = conditions.begin(); i_spellST != conditions.end(); ++i_spellST)
                    {
                        if ((*i_spellST)->mConditionType != CONDITION_SPELL_SCRIPT_TARGET)
                            continue;
                        if ((*i_spellST)->mConditionValue3 && !((*i_spellST)->mConditionValue3 & (1<<i)))
                            continue;
                        if ((*i_spellST)->mConditionValue1 == SPELL_TARGET_TYPE_GAMEOBJECT)
                            SearchGOAreaTarget(gobjectList, radius, pushType, SPELL_TARGETS_GO, (*i_spellST)->mConditionValue2);
                    }
                }
                else
                {
                    if (m_spellInfo->Effect[i] == SPELL_EFFECT_ACTIVATE_OBJECT)
                        sLog->outDebug(LOG_FILTER_SPELLS_AURAS, "Spell (ID: %u) (caster Entry: %u) with SPELL_EFFECT_ACTIVATE_OBJECT does not have type CONDITION_SOURCE_TYPE_SPELL_SCRIPT_TARGET record in `conditions` table.", m_spellInfo->Id, m_caster->GetEntry());
                    SearchGOAreaTarget(gobjectList, radius, pushType, SPELL_TARGETS_GO);
                }
                break;
            }
            case SPELL_TARGETS_ALLY:
            case SPELL_TARGETS_ENEMY:
            case SPELL_TARGETS_CHAINHEAL:
            case SPELL_TARGETS_ANY:
                SearchAreaTarget(unitList, radius, pushType, targetType);
                break;
            default:
                switch (cur)
                {
                    case TARGET_UNIT_AREA_PARTY_SRC:
                    case TARGET_UNIT_AREA_PARTY_DST:
                        m_caster->GetPartyMemberInDist(unitList, radius); //fix me
                        break;
                    case TARGET_UNIT_PARTY_TARGET:
                        m_targets.getUnitTarget()->GetPartyMemberInDist(unitList, radius);
                        break;
                    case TARGET_UNIT_PARTY_CASTER:
                        m_caster->GetPartyMemberInDist(unitList, radius);
                        break;
                    case TARGET_UNIT_RAID_CASTER:
                        m_caster->GetRaidMember(unitList, radius);
                        break;
                    case TARGET_UNIT_CLASS_TARGET:
                    {
                        Player* targetPlayer = m_targets.getUnitTarget() && m_targets.getUnitTarget()->GetTypeId() == TYPEID_PLAYER
                            ? (Player*)m_targets.getUnitTarget() : NULL;

                        Group* pGroup = targetPlayer ? targetPlayer->GetGroup() : NULL;
                        if (pGroup)
                        {
                            for (GroupReference *itr = pGroup->GetFirstMember(); itr != NULL; itr = itr->next())
                            {
                                Player* Target = itr->getSource();

                                // IsHostileTo check duel and controlled by enemy
                                if (Target && targetPlayer->IsWithinDistInMap(Target, radius) &&
                                    targetPlayer->getClass() == Target->getClass() &&
                                    !m_caster->IsHostileTo(Target))
                                {
                                    AddUnitTarget(Target, i);
                                }
                            }
                        }
                        else if (m_targets.getUnitTarget())
                            AddUnitTarget(m_targets.getUnitTarget(), i);
                        break;
                    }
                }
                break;
            }

        if (!unitList.empty())
        {
            // Special target selection for smart heals and energizes
            uint32 maxSize = 0;
            int32 power = -1;
            switch (m_spellInfo->SpellFamilyName)
            {
                case SPELLFAMILY_GENERIC:
                    switch (m_spellInfo->Id)
                    {
                        case 52759: // Ancestral Awakening
                        case 71610: // Echoes of Light (Althor's Abacus normal version)
                        case 71641: // Echoes of Light (Althor's Abacus heroic version)
                            maxSize = 1;
                            power = POWER_HEALTH;
                            break;
                        case 54968: // Glyph of Holy Light
                            maxSize = m_spellInfo->MaxAffectedTargets;
                            power = POWER_HEALTH;
                            break;
                        case 57669: // Replenishment
                            // In arenas Replenishment may only affect the caster
                            if (m_caster->GetTypeId() == TYPEID_PLAYER && m_caster->ToPlayer()->InArena())
                            {
                                unitList.clear();
                                unitList.push_back(m_caster);
                                break;
                            }
                            maxSize = 10;
                            power = POWER_MANA;
                            break;
                        default:
                            break;
                    }
                    break;
                case SPELLFAMILY_PRIEST:
                    if (m_spellInfo->SpellFamilyFlags[0] == 0x10000000) // Circle of Healing
                    {
                        maxSize = m_caster->HasAura(55675) ? 6 : 5; // Glyph of Circle of Healing
                        power = POWER_HEALTH;
                    }
                    else if (m_spellInfo->Id == 64844) // Divine Hymn
                    {
                        maxSize = 3;
                        power = POWER_HEALTH;
                    }
                    else if (m_spellInfo->Id == 64904) // Hymn of Hope
                    {
                        maxSize = 3;
                        power = POWER_MANA;
                    }
                    else
                        break;

                    // Remove targets outside caster's raid
                    for (std::list<Unit*>::iterator itr = unitList.begin() ; itr != unitList.end();)
                    {
                        if (!(*itr)->IsInRaidWith(m_caster))
                            itr = unitList.erase(itr);
                        else
                            ++itr;
                    }
                    break;
                case SPELLFAMILY_DRUID:
                    if (m_spellInfo->SpellFamilyFlags[1] == 0x04000000) // Wild Growth
                    {
                        maxSize = m_caster->HasAura(62970) ? 6 : 5; // Glyph of Wild Growth
                        power = POWER_HEALTH;
                    }
                    else if (m_spellInfo->SpellFamilyFlags[2] == 0x0100) // Starfall
                    {
                        // Remove targets not in LoS or in stealth
                        for (std::list<Unit*>::iterator itr = unitList.begin() ; itr != unitList.end();)
                        {
                            if ((*itr)->HasStealthAura() || (*itr)->HasInvisibilityAura() || !(*itr)->IsWithinLOSInMap(m_caster))
                                itr = unitList.erase(itr);
                            else
                                ++itr;
                        }
                        break;
                    }
                    else
                        break;

                    // Remove targets outside caster's raid
                    for (std::list<Unit*>::iterator itr = unitList.begin() ; itr != unitList.end();)
                    {
                        if (!(*itr)->IsInRaidWith(m_caster))
                            itr = unitList.erase(itr);
                        else
                            ++itr;
                    }
                    break;
                default:
                    break;
            }

            if (maxSize && power != -1)
            {
                if (Powers(power) == POWER_HEALTH)
                {
                    if (unitList.size() > maxSize)
                    {
                        unitList.sort(Trinity::HealthPctOrderPred());
                        unitList.resize(maxSize);
                    }
                }
                else
                {
                    for (std::list<Unit*>::iterator itr = unitList.begin() ; itr != unitList.end();)
                    {
                        if ((*itr)->getPowerType() != (Powers)power)
                            itr = unitList.erase(itr);
                        else
                            ++itr;
                    }
                    if (unitList.size() > maxSize)
                    {
                        unitList.sort(Trinity::PowerPctOrderPred((Powers)power));
                        unitList.resize(maxSize);
                    }
                    // Replenishment: refresh existing auras
                    if (m_spellInfo->Id == 57669)
                        for (std::list<Unit *>::iterator itr = unitList.begin(); itr != unitList.end();)
                            if (AuraEffect * aurEff = (*itr)->GetAuraEffect(SPELL_AURA_PERIODIC_ENERGIZE, SPELLFAMILY_GENERIC, 3184, EFFECT_0))
                            {
                                aurEff->SetAmount((*itr)->GetMaxPower(POWER_MANA) * 25 / 10000);
                                aurEff->GetBase()->RefreshDuration();

                                itr = unitList.erase(itr);
                            }
                            else
                                ++itr;
                }
            }

            // Other special target selection goes here
            if (uint32 maxTargets = m_spellValue->MaxAffectedTargets)
            {
                Unit::AuraEffectList const& Auras = m_caster->GetAuraEffectsByType(SPELL_AURA_MOD_MAX_AFFECTED_TARGETS);
                for (Unit::AuraEffectList::const_iterator j = Auras.begin(); j != Auras.end(); ++j)
                    if ((*j)->IsAffectedOnSpell(m_spellInfo))
                        maxTargets += (*j)->GetAmount();

                if (m_spellInfo->Id == 5246) //Intimidating Shout
                    unitList.remove(m_targets.getUnitTarget());
                Trinity::RandomResizeList(unitList, maxTargets);
            }

            CallScriptAfterUnitTargetSelectHandlers(unitList, SpellEffIndex(i));

            for (std::list<Unit*>::iterator itr = unitList.begin(); itr != unitList.end(); ++itr)
                AddUnitTarget(*itr, i);
        }

        if (!gobjectList.empty())
        {
            if (uint32 maxTargets = m_spellValue->MaxAffectedTargets)
            {
                Unit::AuraEffectList const& Auras = m_caster->GetAuraEffectsByType(SPELL_AURA_MOD_MAX_AFFECTED_TARGETS);
                for (Unit::AuraEffectList::const_iterator j = Auras.begin(); j != Auras.end(); ++j)
                    if ((*j)->IsAffectedOnSpell(m_spellInfo))
                        maxTargets += (*j)->GetAmount();

                Trinity::RandomResizeList(gobjectList, maxTargets);
            }
            for (std::list<GameObject*>::iterator itr = gobjectList.begin(); itr != gobjectList.end(); ++itr)
                AddGOTarget(*itr, i);
        }
    }
}

void Spell::prepare(SpellCastTargets const* targets, AuraEffect const * triggeredByAura)
{
    if (m_CastItem)
        m_castItemGUID = m_CastItem->GetGUID();
    else
        m_castItemGUID = 0;

    m_targets = *targets;

    if (!m_targets.getUnitTargetGUID() && m_spellInfo->Targets & TARGET_FLAG_UNIT)
    {
        Unit *target = NULL;
        if (m_caster->GetTypeId() == TYPEID_UNIT)
            target = m_caster->getVictim();
        else
            target = ObjectAccessor::GetUnit(*m_caster, m_caster->ToPlayer()->GetSelection());

        if (target && IsValidSingleTargetSpell(target))
            m_targets.setUnitTarget(target);
        else
        {
            SendCastResult(SPELL_FAILED_BAD_TARGETS);
            finish(false);
            return;
        }
    }
    if (Player* plrCaster = m_caster->GetCharmerOrOwnerPlayerOrPlayerItself())
    {
        //check for special spell conditions
        ConditionList conditions = sConditionMgr->GetConditionsForNotGroupedEntry(CONDITION_SOURCE_TYPE_SPELL, m_spellInfo->Id);
        if (!conditions.empty())
        {
            if (!sConditionMgr->IsPlayerMeetToConditions(plrCaster, conditions))
            {
                //SendCastResult(SPELL_FAILED_DONT_REPORT);
                SendCastResult(plrCaster, m_spellInfo, m_cast_count, SPELL_FAILED_DONT_REPORT);
                finish(false);
                return;
            }
        }
    }
    if (!m_targets.HasSrc() && m_spellInfo->Targets & TARGET_FLAG_SOURCE_LOCATION)
        m_targets.setSrc(*m_caster);

    if (!m_targets.HasDst() && m_spellInfo->Targets & TARGET_FLAG_DEST_LOCATION)
    {
        Unit *target = m_targets.getUnitTarget();
        if (!target)
        {
            if (m_caster->GetTypeId() == TYPEID_UNIT)
                target = m_caster->getVictim();
            else
                target = ObjectAccessor::GetUnit(*m_caster, m_caster->ToPlayer()->GetSelection());
        }

        if (target)
            m_targets.setDst(*target);
        else
        {
            SendCastResult(SPELL_FAILED_BAD_TARGETS);
            finish(false);
            return;
        }
    }

    // Fill aura scaling information
    if (m_caster->IsControlledByPlayer() && !IsPassiveSpell(m_spellInfo->Id) && m_spellInfo->spellLevel && !IsChanneledSpell(m_spellInfo) && !m_IsTriggeredSpell)
    {
        for (uint8 i = 0; i < MAX_SPELL_EFFECTS; ++i)
        {
            if (m_spellInfo->Effect[i] == SPELL_EFFECT_APPLY_AURA)
            {
                // Change aura with ranks only if basepoints are taken from spellInfo and aura is positive
                if (IsPositiveEffect(m_spellInfo->Id, i))
                {
                    m_auraScaleMask |= (1<<i);
                    if (m_spellValue->EffectBasePoints[i] != m_spellInfo->EffectBasePoints[i])
                    {
                        m_auraScaleMask = 0;
                        break;
                    }
                }
            }
        }
    }

    m_spellState = SPELL_STATE_PREPARING;

    if (triggeredByAura)
        m_triggeredByAuraSpell  = triggeredByAura->GetSpellProto();

    // create and add update event for this spell
    SpellEvent* Event = new SpellEvent(this);
    m_caster->m_Events.AddEvent(Event, m_caster->m_Events.CalculateTime(1));

    //Prevent casting at cast another spell (ServerSide check)
    if (!m_IsTriggeredSpell && m_caster->IsNonMeleeSpellCasted(false, true, true) && m_cast_count)
    {
        SendCastResult(SPELL_FAILED_SPELL_IN_PROGRESS);
        finish(false);
        return;
    }

    if (sDisableMgr->IsDisabledFor(DISABLE_TYPE_SPELL, m_spellInfo->Id, m_caster))
    {
        SendCastResult(SPELL_FAILED_SPELL_UNAVAILABLE);
        finish(false);
        return;
    }
    LoadScripts();

    if (m_caster->GetTypeId() == TYPEID_PLAYER)
        m_caster->ToPlayer()->SetSpellModTakingSpell(this, true);
    // Fill cost data (not use power for item casts
    m_powerCost = m_CastItem ? 0 : CalculatePowerCost(m_spellInfo, m_caster, m_spellSchoolMask);
    if (m_caster->GetTypeId() == TYPEID_PLAYER)
        m_caster->ToPlayer()->SetSpellModTakingSpell(this, false);

    // Set combo point requirement
    if (m_IsTriggeredSpell || m_CastItem || !m_caster->m_movedPlayer)
        m_needComboPoints = false;

    SpellCastResult result = CheckCast(true);
    if (result != SPELL_CAST_OK && !IsAutoRepeat())          //always cast autorepeat dummy for triggering
    {
        if (triggeredByAura && !triggeredByAura->GetBase()->IsPassive())
        {
            SendChannelUpdate(0);
            triggeredByAura->GetBase()->SetDuration(0);
        }
        SendCastResult(result);

        finish(false);
        return;
    }

    // Prepare data for triggers
    prepareDataForTriggerSystem(triggeredByAura);

    // calculate cast time (calculated after first CheckCast check to prevent charge counting for first CheckCast fail)
    m_casttime = GetSpellCastTime(m_spellInfo, this);
    //m_caster->ModSpellCastTime(m_spellInfo, m_casttime, this);

    // don't allow channeled spells / spells with cast time to be casted while moving
    // (even if they are interrupted on moving, spells with almost immediate effect get to have their effect processed before movement interrupter kicks in)
    if ((IsChanneledSpell(m_spellInfo) || m_casttime)
        && m_caster->GetTypeId() == TYPEID_PLAYER && m_caster->isMoving()
        && m_spellInfo->InterruptFlags & SPELL_INTERRUPT_FLAG_MOVEMENT)
    {
        SendCastResult(SPELL_FAILED_MOVING);
        finish(false);
        return;
    }

    // set timer base at cast time
    ReSetTimer();

    sLog->outDebug(LOG_FILTER_SPELLS_AURAS, "Spell::prepare: spell id %u source %u caster %d triggered %u mask %u", m_spellInfo->Id, m_caster->GetEntry(), m_originalCaster ? m_originalCaster->GetEntry() : -1, m_IsTriggeredSpell ? 1 : 0, m_targets.getTargetMask());
    //if (m_targets.getUnitTarget())
    //    sLog->outError("Spell::prepare: unit target %u", m_targets.getUnitTarget()->GetEntry());
    //if (m_targets.HasDst())
    //    sLog->outError("Spell::prepare: pos target %f %f %f", m_targets.m_dstPos.m_positionX, m_targets.m_dstPos.m_positionY, m_targets.m_dstPos.m_positionZ);

    //Containers for channeled spells have to be set
    //TODO:Apply this to all casted spells if needed
    // Why check duration? 29350: channelled triggers channelled
    if (m_IsTriggeredSpell && (!IsChanneledSpell(m_spellInfo) || !GetSpellMaxDuration(m_spellInfo)))
        cast(true);
    else
    {
        // stealth must be removed at cast starting (at show channel bar)
        // skip triggered spell (item equip spell casting and other not explicit character casts/item uses)
        if (!m_IsTriggeredSpell && isSpellBreakStealth(m_spellInfo))
        {
            m_caster->RemoveAurasWithInterruptFlags(AURA_INTERRUPT_FLAG_CAST);
            for (uint32 i = 0; i < MAX_SPELL_EFFECTS; ++i)
            {
                if (EffectTargetType[m_spellInfo->Effect[i]] == SPELL_REQUIRE_UNIT)
                {
                    m_caster->RemoveAurasWithInterruptFlags(AURA_INTERRUPT_FLAG_SPELL_ATTACK);
                    break;
                }
            }
        }

        m_caster->SetCurrentCastedSpell(this);
        SendSpellStart();

        TriggerGlobalCooldown();

        if (!m_casttime && !m_spellInfo->StartRecoveryTime
            && !m_castItemGUID     //item: first cast may destroy item and second cast causes crash
            && GetCurrentContainer() == CURRENT_GENERIC_SPELL)
            cast(true);
    }
}

void Spell::cancel()
{
    if (m_spellState == SPELL_STATE_FINISHED)
        return;

    uint32 oldState = m_spellState;
    m_spellState = SPELL_STATE_FINISHED;

    m_autoRepeat = false;
    switch (oldState)
    {
        case SPELL_STATE_PREPARING:
            CancelGlobalCooldown();
        case SPELL_STATE_DELAYED:
            SendInterrupted(0);
            SendCastResult(SPELL_FAILED_INTERRUPTED);
            break;

        case SPELL_STATE_CASTING:
            for (std::list<TargetInfo>::const_iterator ihit = m_UniqueTargetInfo.begin(); ihit != m_UniqueTargetInfo.end(); ++ihit)
                if ((*ihit).missCondition == SPELL_MISS_NONE)
                    if (Unit* unit = m_caster->GetGUID() == ihit->targetGUID ? m_caster : ObjectAccessor::GetUnit(*m_caster, ihit->targetGUID))
                        unit->RemoveOwnedAura(m_spellInfo->Id, m_originalCasterGUID, 0, AURA_REMOVE_BY_CANCEL);

            SendChannelUpdate(0);
            SendInterrupted(0);
            SendCastResult(SPELL_FAILED_INTERRUPTED);

            // spell is canceled-take mods and clear list
            if (m_caster->GetTypeId() == TYPEID_PLAYER)
                m_caster->ToPlayer()->RemoveSpellMods(this);

            m_appliedMods.clear();
            break;

        default:
            break;
    }
    
    SetReferencedFromCurrent(false);
    if (m_selfContainer && *m_selfContainer == this)
        *m_selfContainer = NULL;

    if (m_caster->GetTypeId() == TYPEID_PLAYER)
        m_caster->ToPlayer()->RemoveGlobalCooldown(m_spellInfo);

    m_caster->RemoveDynObject(m_spellInfo->Id);
    m_caster->RemoveGameObject(m_spellInfo->Id,true);

    //set state back so finish will be processed
    m_spellState = oldState;

    finish(false);
}

void Spell::cast(bool skipCheck)
{
    // update pointers base at GUIDs to prevent access to non-existed already object
    UpdatePointers();

    if (Unit *target = m_targets.getUnitTarget())
    {
        // three check: prepare, cast (m_casttime > 0), hit (delayed)
        if (m_casttime && target->isAlive()
            && !target->IsFriendlyTo(m_caster) && !m_caster->canSeeOrDetect(target))
        {
            SendCastResult(SPELL_FAILED_BAD_TARGETS);
            SendInterrupted(0);
            finish(false);
            return;
        }
    }
    else
    {
        // cancel at lost main target unit
        if (m_targets.getUnitTargetGUID() && m_targets.getUnitTargetGUID() != m_caster->GetGUID())
        {
            cancel();
            return;
        }
    }

    // now that we've done the basic check, now run the scripts
    // should be done before the spell is actually executed
    if (Player *playerCaster = m_caster->ToPlayer())
        sScriptMgr->OnPlayerSpellCast(playerCaster, this, skipCheck);

    SetExecutedCurrently(true);

    if (m_caster->GetTypeId() != TYPEID_PLAYER && m_targets.getUnitTarget() && m_targets.getUnitTarget() != m_caster)
        m_caster->SetInFront(m_targets.getUnitTarget());

    // Should this be done for original caster?
    if (m_caster->GetTypeId() == TYPEID_PLAYER)
    {
        // Set spell which will drop charges for triggered cast spells
        // if not successfully casted, will be remove in finish(false)
        m_caster->ToPlayer()->SetSpellModTakingSpell(this, true);
    }

    // triggered cast called from Spell::prepare where it was already checked
    if (!m_IsTriggeredSpell || !skipCheck)
    {
        SpellCastResult castResult = CheckCast(false);
        if (castResult != SPELL_CAST_OK)
        {
            SendCastResult(castResult);
            SendInterrupted(0);
            //restore spell mods
            if (m_caster->GetTypeId() == TYPEID_PLAYER)
            {
                m_caster->ToPlayer()->RestoreSpellMods(this);
                // cleanup after mod system
                // triggered spell pointer can be not removed in some cases
                m_caster->ToPlayer()->SetSpellModTakingSpell(this, false);
            }
            finish(false);
            SetExecutedCurrently(false);
            return;
        }

        // additional check after cast bar completes (must not be in CheckCast)
        // if trade not complete then remember it in trade data
        if (m_targets.getTargetMask() & TARGET_FLAG_TRADE_ITEM)
        {
            if (m_caster->GetTypeId() == TYPEID_PLAYER)
            {
                if (TradeData* my_trade = m_caster->ToPlayer()->GetTradeData())
                {
                    if (!my_trade->IsInAcceptProcess())
                    {
                        // Spell will be casted at completing the trade. Silently ignore at this place
                        my_trade->SetSpell(m_spellInfo->Id, m_CastItem);
                        SendCastResult(SPELL_FAILED_DONT_REPORT);
                        SendInterrupted(0);
                        m_caster->ToPlayer()->RestoreSpellMods(this);
                        // cleanup after mod system
                        // triggered spell pointer can be not removed in some cases
                        m_caster->ToPlayer()->SetSpellModTakingSpell(this, false);
                        finish(false);
                        SetExecutedCurrently(false);
                        return;
                    }
                }
            }
        }
    }

    SelectSpellTargets();

    // Spell may be finished after target map check
    if (m_spellState == SPELL_STATE_FINISHED)
    {
        SendInterrupted(0);
        //restore spell mods
        if (m_caster->GetTypeId() == TYPEID_PLAYER)
        {
            m_caster->ToPlayer()->RestoreSpellMods(this);
            // cleanup after mod system
            // triggered spell pointer can be not removed in some cases
            m_caster->ToPlayer()->SetSpellModTakingSpell(this, false);
        }
        finish(false);
        SetExecutedCurrently(false);
        return;
    }

    if (m_spellInfo->SpellFamilyName)
    {
        if (m_spellInfo->excludeCasterAuraSpell && !IsPositiveSpell(m_spellInfo->excludeCasterAuraSpell))
            m_preCastSpell = m_spellInfo->excludeCasterAuraSpell;
        else if (m_spellInfo->excludeTargetAuraSpell && !IsPositiveSpell(m_spellInfo->excludeTargetAuraSpell))
            m_preCastSpell = m_spellInfo->excludeTargetAuraSpell;
    }

    switch (m_spellInfo->SpellFamilyName)
    {
        case SPELLFAMILY_GENERIC:
        {
            if (m_spellInfo->Mechanic == MECHANIC_BANDAGE) // Bandages
                m_preCastSpell = 11196;                                // Recently Bandaged
            break;
        }
        case SPELLFAMILY_MAGE:
        {
             // Permafrost
             if (m_spellInfo->SpellFamilyFlags[1] & 0x00001000 ||  m_spellInfo->SpellFamilyFlags[0] & 0x00100220)
              m_preCastSpell = 68391;
             break;
        }
    }

    // traded items have trade slot instead of guid in m_itemTargetGUID
    // set to real guid to be sent later to the client
    m_targets.updateTradeSlotItem();

    if (m_caster->GetTypeId() == TYPEID_PLAYER)
    {
        if (!m_IsTriggeredSpell && m_CastItem)
        {
            m_caster->ToPlayer()->GetAchievementMgr().StartTimedAchievement(ACHIEVEMENT_TIMED_TYPE_ITEM, m_CastItem->GetEntry());
            m_caster->ToPlayer()->GetAchievementMgr().UpdateAchievementCriteria(ACHIEVEMENT_CRITERIA_TYPE_USE_ITEM, m_CastItem->GetEntry());
        }

        m_caster->ToPlayer()->GetAchievementMgr().UpdateAchievementCriteria(ACHIEVEMENT_CRITERIA_TYPE_CAST_SPELL, m_spellInfo->Id);
    }

    if (!m_IsTriggeredSpell)
    {
        // Powers have to be taken before SendSpellGo
        TakePower();
        TakeReagents();                                         // we must remove reagents before HandleEffects to allow place crafted item in same slot
    }
    else if (Item* targetItem = m_targets.getItemTarget())
    {
        /// Not own traded item (in trader trade slot) req. reagents including triggered spell case
        if (targetItem->GetOwnerGUID() != m_caster->GetGUID())
            TakeReagents();
    }

    // are there any spells need to be triggered after hit?
    // handle SPELL_AURA_ADD_TARGET_TRIGGER auras
    Unit::AuraEffectList const& targetTriggers = m_caster->GetAuraEffectsByType(SPELL_AURA_ADD_TARGET_TRIGGER);
    for (Unit::AuraEffectList::const_iterator i = targetTriggers.begin(); i != targetTriggers.end(); ++i)
    {
        if (!(*i)->IsAffectedOnSpell(m_spellInfo))
            continue;
        SpellEntry const *auraSpellInfo = (*i)->GetSpellProto();
        uint32 auraSpellIdx = (*i)->GetEffIndex();
        if (SpellEntry const *spellInfo = sSpellStore.LookupEntry(auraSpellInfo->EffectTriggerSpell[auraSpellIdx]))
        {
            int32 auraBaseAmount = (*i)->GetBaseAmount();
            int32 chance = m_caster->CalculateSpellDamage(NULL, auraSpellInfo, auraSpellIdx, &auraBaseAmount);
            m_ChanceTriggerSpells.push_back(std::make_pair(spellInfo, chance * (*i)->GetBase()->GetStackAmount()));
        }
    }

    if (m_customAttr & SPELL_ATTR0_CU_DIRECT_DAMAGE)
        CalculateDamageDoneForAllTargets();

    // CAST SPELL
    SendSpellCooldown();

    PrepareScriptHitHandlers();

    for (uint32 i = 0; i < MAX_SPELL_EFFECTS; ++i)
    {
        switch(m_spellInfo->Effect[i])
        {
            case SPELL_EFFECT_CHARGE:
            case SPELL_EFFECT_CHARGE_DEST:
            case SPELL_EFFECT_JUMP:
            case SPELL_EFFECT_JUMP_DEST:
            case SPELL_EFFECT_LEAP_BACK:
            case SPELL_EFFECT_ACTIVATE_RUNE:
                HandleEffects(NULL,NULL,NULL,i);
                m_effectMask |= (1<<i);
                break;
        }
    }

    // we must send smsg_spell_go packet before m_castItem delete in TakeCastItem()...
    SendSpellGo();

    // Okay, everything is prepared. Now we need to distinguish between immediate and evented delayed spells
    if ((m_spellInfo->speed > 0.0f && !IsChanneledSpell(m_spellInfo)) || m_spellInfo->Id == 14157)
    {
        // Remove used for cast item if need (it can be already NULL after TakeReagents call
        // in case delayed spell remove item at cast delay start
        TakeCastItem();

        // Okay, maps created, now prepare flags
        m_immediateHandled = false;
        m_spellState = SPELL_STATE_DELAYED;
        SetDelayStart(0);

        if (m_caster->HasUnitState(UNIT_STAT_CASTING) && !m_caster->IsNonMeleeSpellCasted(false, false, true))
            m_caster->ClearUnitState(UNIT_STAT_CASTING);
    }
    else
    {
        // Immediate spell, no big deal
        handle_immediate();
    }

    if (m_customAttr & SPELL_ATTR0_CU_LINK_CAST)
    {
        if (const std::vector<int32> *spell_triggered = sSpellMgr->GetSpellLinked(m_spellInfo->Id))
        {
            for (std::vector<int32>::const_iterator i = spell_triggered->begin(); i != spell_triggered->end(); ++i)
                if (*i < 0)
                    m_caster->RemoveAurasDueToSpell(-(*i));
                else
                    m_caster->CastSpell(m_targets.getUnitTarget() ? m_targets.getUnitTarget() : m_caster, *i, true);
        }
    }

    if (m_caster->GetTypeId() == TYPEID_PLAYER)
        m_caster->ToPlayer()->SetSpellModTakingSpell(this, false);

    SetExecutedCurrently(false);
}

void Spell::handle_immediate()
{
    // start channeling if applicable
    if (IsChanneledSpell(m_spellInfo))
    {
        int32 duration = GetSpellDuration(m_spellInfo);
        if (duration)
        {
            // First mod_duration then haste - see Missile Barrage
            // Apply duration mod
            if (Player* modOwner = m_caster->GetSpellModOwner())
                modOwner->ApplySpellMod(m_spellInfo->Id, SPELLMOD_DURATION, duration);
            // Apply haste mods
            m_caster->ModSpellCastTime(m_spellInfo, duration, this);

            m_spellState = SPELL_STATE_CASTING;
            m_caster->AddInterruptMask(m_spellInfo->ChannelInterruptFlags);
            SendChannelStart(duration);
        }
    }

    PrepareTargetProcessing();

    // process immediate effects (items, ground, etc.) also initialize some variables
    _handle_immediate_phase();

    for (std::list<TargetInfo>::iterator ihit= m_UniqueTargetInfo.begin(); ihit != m_UniqueTargetInfo.end(); ++ihit)
        DoAllEffectOnTarget(&(*ihit));

    for (std::list<GOTargetInfo>::iterator ihit= m_UniqueGOTargetInfo.begin(); ihit != m_UniqueGOTargetInfo.end(); ++ihit)
        DoAllEffectOnTarget(&(*ihit));

    FinishTargetProcessing();

    // spell is finished, perform some last features of the spell here
    _handle_finish_phase();

    // Remove used for cast item if need (it can be already NULL after TakeReagents call
    TakeCastItem();

    if (m_spellState != SPELL_STATE_CASTING)
        finish(true);                                       // successfully finish spell cast (not last in case autorepeat or channel spell)
}

uint64 Spell::handle_delayed(uint64 t_offset)
{
    UpdatePointers();

    if (m_caster->GetTypeId() == TYPEID_PLAYER)
        m_caster->ToPlayer()->SetSpellModTakingSpell(this, true);

    uint64 next_time = 0;

    PrepareTargetProcessing();

    if (!m_immediateHandled)
    {
        _handle_immediate_phase();
        m_immediateHandled = true;
    }

    bool single_missile = (m_targets.HasDst());

    // now recheck units targeting correctness (need before any effects apply to prevent adding immunity at first effect not allow apply second spell effect and similar cases)
    for (std::list<TargetInfo>::iterator ihit= m_UniqueTargetInfo.begin(); ihit != m_UniqueTargetInfo.end(); ++ihit)
    {
        if (ihit->processed == false)
        {
            if (single_missile || ihit->timeDelay <= t_offset)
            {
                ihit->timeDelay = t_offset;
                DoAllEffectOnTarget(&(*ihit));
            }
            else if (next_time == 0 || ihit->timeDelay < next_time)
                next_time = ihit->timeDelay;
        }
    }

    // now recheck gameobject targeting correctness
    for (std::list<GOTargetInfo>::iterator ighit= m_UniqueGOTargetInfo.begin(); ighit != m_UniqueGOTargetInfo.end(); ++ighit)
    {
        if (ighit->processed == false)
        {
            if (single_missile || ighit->timeDelay <= t_offset)
                DoAllEffectOnTarget(&(*ighit));
            else if (next_time == 0 || ighit->timeDelay < next_time)
                next_time = ighit->timeDelay;
        }
    }

    FinishTargetProcessing();

    if (m_caster->GetTypeId() == TYPEID_PLAYER)
        m_caster->ToPlayer()->SetSpellModTakingSpell(this, false);

    // All targets passed - need finish phase
    if (next_time == 0)
    {
        // spell is finished, perform some last features of the spell here
        _handle_finish_phase();

        finish(true);                                       // successfully finish spell cast

        // return zero, spell is finished now
        return 0;
    }
    else
    {
        // spell is unfinished, return next execution time
        return next_time;
    }
}

void Spell::_handle_immediate_phase()
{
    m_spellAura = NULL;
    // handle some immediate features of the spell here
    HandleThreatSpells(m_spellInfo->Id);

    PrepareScriptHitHandlers();

    for (uint32 j = 0; j < MAX_SPELL_EFFECTS; ++j)
    {
        if (m_spellInfo->Effect[j] == 0)
            continue;

        // apply Send Event effect to ground in case empty target lists
        if (m_spellInfo->Effect[j] == SPELL_EFFECT_SEND_EVENT && !HaveTargetsForEffect(j))
        {
            HandleEffects(NULL, NULL, NULL, j);
            continue;
        }
    }

    // initialize Diminishing Returns Data
    m_diminishLevel = DIMINISHING_LEVEL_1;
    m_diminishGroup = DIMINISHING_NONE;

    // process items
    for (std::list<ItemTargetInfo>::iterator ihit= m_UniqueItemInfo.begin(); ihit != m_UniqueItemInfo.end(); ++ihit)
        DoAllEffectOnTarget(&(*ihit));

    if (!m_originalCaster)
        return;
    uint8 oldEffMask = m_effectMask;
    // process ground
    for (uint32 j = 0; j < MAX_SPELL_EFFECTS; ++j)
    {
        if (m_spellInfo->Effect[j] == 0)
            continue;

        if (EffectTargetType[m_spellInfo->Effect[j]] == SPELL_REQUIRE_DEST)
        {
            if (!m_targets.HasDst()) // FIXME: this will ignore dest set in effect
                m_targets.setDst(*m_caster);
            HandleEffects(m_originalCaster, NULL, NULL, j);
            m_effectMask |= (1<<j);
        }
        else if (EffectTargetType[m_spellInfo->Effect[j]] == SPELL_REQUIRE_NONE)
        {
            HandleEffects(m_originalCaster, NULL, NULL, j);
            m_effectMask |= (1<<j);
        }
    }
    if (oldEffMask != m_effectMask && m_UniqueTargetInfo.empty())
    {
        uint32 procAttacker = m_procAttacker;
        if (!procAttacker)
        {
            bool positive = true;
            for (uint8 i = 0; i< MAX_SPELL_EFFECTS; ++i)
                // If at least one effect negative spell is negative hit
                if (m_effectMask & (1<<i) && !IsPositiveEffect(m_spellInfo->Id, i))
                {
                    positive = false;
                    break;
                }
            switch(m_spellInfo->DmgClass)
            {
                case SPELL_DAMAGE_CLASS_MAGIC:
                    if (positive)
                        procAttacker |= PROC_FLAG_DONE_SPELL_MAGIC_DMG_CLASS_POS;
                    else
                        procAttacker |= PROC_FLAG_DONE_SPELL_MAGIC_DMG_CLASS_NEG;
                break;
                case SPELL_DAMAGE_CLASS_NONE:
                    if (positive)
                        procAttacker |= PROC_FLAG_DONE_SPELL_NONE_DMG_CLASS_POS;
                    else
                        procAttacker |= PROC_FLAG_DONE_SPELL_NONE_DMG_CLASS_NEG;
                break;
            }
        }
        // Proc damage for spells which have only dest targets (2484 should proc 51486 for example)
        m_originalCaster->ProcDamageAndSpell(0, procAttacker, 0, m_procEx | PROC_EX_NORMAL_HIT, 0, BASE_ATTACK, m_spellInfo, m_triggeredByAuraSpell);
    }
}

void Spell::_handle_finish_phase()
{
    if (m_caster->m_movedPlayer)
    {
        // Take for real after all targets are processed
        if (m_needComboPoints)
            m_caster->m_movedPlayer->ClearComboPoints();

        // Real add combo points from effects
        if (m_comboPointGain)
            m_caster->m_movedPlayer->GainSpellComboPoints(m_comboPointGain);
    }
}

void Spell::SendSpellCooldown()
{
    if (m_caster->GetTypeId() != TYPEID_PLAYER)
        return;

    Player* _player = (Player*)m_caster;

    // mana/health/etc potions, disabled by client (until combat out as declarate)
    if (m_CastItem && m_CastItem->IsPotion())
    {
        // need in some way provided data for Spell::finish SendCooldownEvent
        _player->SetLastPotionId(m_CastItem->GetEntry());
        return;
    }

    // have infinity cooldown but set at aura apply                  // do not set cooldown for triggered spells (needed by reincarnation)
    if (m_spellInfo->Attributes & (SPELL_ATTR0_DISABLED_WHILE_ACTIVE | SPELL_ATTR0_PASSIVE) || m_IsTriggeredSpell)
        return;

    _player->AddSpellAndCategoryCooldowns(m_spellInfo,m_CastItem ? m_CastItem->GetEntry() : 0, this);
}

void Spell::update(uint32 difftime)
{
    // update pointers based at it's GUIDs
    UpdatePointers();

    if (m_targets.getUnitTargetGUID() && !m_targets.getUnitTarget())
    {
        sLog->outDebug(LOG_FILTER_SPELLS_AURAS, "Spell %u is cancelled due to removal of target.", m_spellInfo->Id);
        cancel();
        return;
    }

    // check if the player caster has moved before the spell finished
    if ((m_caster->GetTypeId() == TYPEID_PLAYER && m_timer != 0) &&
        m_caster->isMoving() && (m_spellInfo->InterruptFlags & SPELL_INTERRUPT_FLAG_MOVEMENT) &&
        (m_spellInfo->Effect[0] != SPELL_EFFECT_STUCK || !m_caster->HasUnitMovementFlag(MOVEMENTFLAG_FALLING)))
    {
        // don't cancel for melee, autorepeat, triggered and instant spells
        if (!IsNextMeleeSwingSpell() && !IsAutoRepeat() && !m_IsTriggeredSpell)
            cancel();
    }

    switch(m_spellState)
    {
        case SPELL_STATE_PREPARING:
        {
            if (m_timer)
            {
                if (difftime >= m_timer)
                    m_timer = 0;
                else
                    m_timer -= difftime;
            }

            if (m_timer == 0 && !IsNextMeleeSwingSpell() && !IsAutoRepeat())
                cast(m_spellInfo->CastingTimeIndex == 1);
        } break;
        case SPELL_STATE_CASTING:
        {
            if (m_timer > 0)
            {
                // check if there are alive targets left
                if (!UpdateChanneledTargetList())
                {
                    sLog->outDebug(LOG_FILTER_SPELLS_AURAS, "Channeled spell %d is removed due to lack of targets", m_spellInfo->Id);
                    SendChannelUpdate(0);
                    finish();
                }

                if (difftime >= m_timer)
                    m_timer = 0;
                else
                    m_timer -= difftime;
            }

            if (m_timer == 0)
            {
                SendChannelUpdate(0);

                // channeled spell processed independently for quest targeting
                // cast at creature (or GO) quest objectives update at successful cast channel finished
                // ignore autorepeat/melee casts for speed (not exist quest for spells (hm...)
                if (!IsAutoRepeat() && !IsNextMeleeSwingSpell())
                {
                    if (Player* p = m_caster->GetCharmerOrOwnerPlayerOrPlayerItself())
                    {
                        for (std::list<TargetInfo>::iterator ihit = m_UniqueTargetInfo.begin(); ihit != m_UniqueTargetInfo.end(); ++ihit)
                        {
                            TargetInfo* target = &*ihit;
                            if (!IS_CRE_OR_VEH_GUID(target->targetGUID))
                                continue;

                            Unit* unit = m_caster->GetGUID() == target->targetGUID ? m_caster : ObjectAccessor::GetUnit(*m_caster, target->targetGUID);
                            if (unit == NULL)
                                continue;

                            p->CastedCreatureOrGO(unit->GetEntry(), unit->GetGUID(), m_spellInfo->Id);
                        }

                        for (std::list<GOTargetInfo>::iterator ihit = m_UniqueGOTargetInfo.begin(); ihit != m_UniqueGOTargetInfo.end(); ++ihit)
                        {
                            GOTargetInfo* target = &*ihit;

                            GameObject* go = m_caster->GetMap()->GetGameObject(target->targetGUID);
                            if (!go)
                                continue;

                            p->CastedCreatureOrGO(go->GetEntry(), go->GetGUID(), m_spellInfo->Id);
                        }
                    }
                }

                finish();
            }
        } break;
        default:
        {
        }break;
    }
}

void Spell::finish(bool ok)
{
    if (!m_caster)
        return;

    if (m_spellState == SPELL_STATE_FINISHED)
        return;
    m_spellState = SPELL_STATE_FINISHED;

    if (IsChanneledSpell(m_spellInfo))
        m_caster->UpdateInterruptMask();

    if (m_caster->HasUnitState(UNIT_STAT_CASTING) && !m_caster->IsNonMeleeSpellCasted(false, false, true))
        m_caster->ClearUnitState(UNIT_STAT_CASTING);

    // Unsummon summon as possessed creatures on spell cancel
    if (IsChanneledSpell(m_spellInfo) && m_caster->GetTypeId() == TYPEID_PLAYER)
    {
        if (Unit *charm = m_caster->GetCharm())
            if (charm->GetTypeId() == TYPEID_UNIT
                && charm->ToCreature()->HasUnitTypeMask(UNIT_MASK_PUPPET)
                && charm->GetUInt32Value(UNIT_CREATED_BY_SPELL) == m_spellInfo->Id)
                ((Puppet*)charm)->UnSummon();
    }

    if (!ok)
        return;

    if (m_caster->GetTypeId() == TYPEID_UNIT && m_caster->ToCreature()->isSummon())
    {
        // Unsummon statue
        uint32 spell = m_caster->GetUInt32Value(UNIT_CREATED_BY_SPELL);
        SpellEntry const *spellInfo = sSpellStore.LookupEntry(spell);
        if (spellInfo && spellInfo->SpellIconID == 2056)
        {
            sLog->outDebug(LOG_FILTER_SPELLS_AURAS, "Statue %d is unsummoned in spell %d finish", m_caster->GetGUIDLow(), m_spellInfo->Id);
            m_caster->setDeathState(JUST_DIED);
            return;
        }
    }

    if (IsAutoActionResetSpell())
    {
        bool found = false;
        Unit::AuraEffectList const& vIgnoreReset = m_caster->GetAuraEffectsByType(SPELL_AURA_IGNORE_MELEE_RESET);
        for (Unit::AuraEffectList::const_iterator i = vIgnoreReset.begin(); i != vIgnoreReset.end(); ++i)
        {
            if ((*i)->IsAffectedOnSpell(m_spellInfo))
            {
                found = true;
                break;
            }
        }
        if (!found && !(m_spellInfo->AttributesEx2 & SPELL_ATTR2_NOT_RESET_AUTO_ACTIONS))
        {
            m_caster->resetAttackTimer(BASE_ATTACK);
            if (m_caster->haveOffhandWeapon())
                m_caster->resetAttackTimer(OFF_ATTACK);
            m_caster->resetAttackTimer(RANGED_ATTACK);
        }
    }

    // potions disabled by client, send event "not in combat" if need
    if (m_caster->GetTypeId() == TYPEID_PLAYER)
    {
        if (!m_triggeredByAuraSpell)
            m_caster->ToPlayer()->UpdatePotionCooldown(this);

        // triggered spell pointer can be not set in some cases
        // this is needed for proper apply of triggered spell mods
        m_caster->ToPlayer()->SetSpellModTakingSpell(this, true);

        // Take mods after trigger spell (needed for 14177 to affect 48664)
        // mods are taken only on succesfull cast and independantly from targets of the spell
        m_caster->ToPlayer()->RemoveSpellMods(this);
        m_caster->ToPlayer()->SetSpellModTakingSpell(this, false);
    }

    // Stop Attack for some spells
    if (m_spellInfo->Attributes & SPELL_ATTR0_STOP_ATTACK_TARGET)
        m_caster->AttackStop();
}

void Spell::SendCastResult(SpellCastResult result)
{
    if (result == SPELL_CAST_OK)
        return;

    if (m_caster->GetTypeId() != TYPEID_PLAYER)
        return;

    if (m_caster->ToPlayer()->GetSession()->PlayerLoading())  // don't send cast results at loading time
        return;

    SendCastResult(m_caster->ToPlayer(), m_spellInfo, m_cast_count, result, m_customError);
}

void Spell::SendCastResult(Player* caster, SpellEntry const* spellInfo, uint8 cast_count, SpellCastResult result, SpellCustomErrors customError /*= SPELL_CUSTOM_ERROR_NONE*/)
{
    if (result == SPELL_CAST_OK)
        return;

    WorldPacket data(SMSG_CAST_FAILED, (4+1+1));
    data << uint8(cast_count);                              // single cast or multi 2.3 (0/1)
    data << uint32(spellInfo->Id);
    data << uint8(result);                                  // problem
    switch (result)
    {
        case SPELL_FAILED_REQUIRES_SPELL_FOCUS:
            data << uint32(spellInfo->RequiresSpellFocus);
            break;
        case SPELL_FAILED_REQUIRES_AREA:
            // hardcode areas limitation case
            switch(spellInfo->Id)
            {
                case 41617:                                 // Cenarion Mana Salve
                case 41619:                                 // Cenarion Healing Salve
                    data << uint32(3905);
                    break;
                case 41618:                                 // Bottled Nethergon Energy
                case 41620:                                 // Bottled Nethergon Vapor
                    data << uint32(3842);
                    break;
                case 45373:                                 // Bloodberry Elixir
                    data << uint32(4075);
                    break;
                default:                                    // default case (don't must be)
                    data << uint32(0);
                    break;
            }
            break;
        case SPELL_FAILED_TOTEMS:
            if (spellInfo->Totem[0])
                data << uint32(spellInfo->Totem[0]);
            if (spellInfo->Totem[1])
                data << uint32(spellInfo->Totem[1]);
            break;
        case SPELL_FAILED_TOTEM_CATEGORY:
            if (spellInfo->TotemCategory[0])
                data << uint32(spellInfo->TotemCategory[0]);
            if (spellInfo->TotemCategory[1])
                data << uint32(spellInfo->TotemCategory[1]);
            break;
        case SPELL_FAILED_EQUIPPED_ITEM_CLASS:
            data << uint32(spellInfo->EquippedItemClass);
            data << uint32(spellInfo->EquippedItemSubClassMask);
            //data << uint32(spellInfo->EquippedItemInventoryTypeMask);
            break;
        case SPELL_FAILED_TOO_MANY_OF_ITEM:
        {
             uint32 item = 0;
             for (int8 x=0;x < 3;x++)
                 if (spellInfo->EffectItemType[x])
                     item = spellInfo->EffectItemType[x];
             ItemPrototype const *pProto = ObjectMgr::GetItemPrototype(item);
             if (pProto && pProto->ItemLimitCategory)
                 data << uint32(pProto->ItemLimitCategory);
             break;
        }
        case SPELL_FAILED_CUSTOM_ERROR:
            data << uint32(customError);
            break;
        default:
            break;
    }
    caster->GetSession()->SendPacket(&data);
}

void Spell::SendSpellStart()
{
    if (!IsNeedSendToClient())
        return;

    //sLog->outDebug(LOG_FILTER_SPELLS_AURAS, "Sending SMSG_SPELL_START id=%u", m_spellInfo->Id);

    uint32 castFlags = CAST_FLAG_UNKNOWN_2;
    if (m_spellInfo->Attributes & SPELL_ATTR0_REQ_AMMO)
        castFlags |= CAST_FLAG_AMMO;
    if ((m_caster->GetTypeId() == TYPEID_PLAYER ||
        (m_caster->GetTypeId() == TYPEID_UNIT && m_caster->ToCreature()->isPet()))
         && m_spellInfo->powerType != POWER_HEALTH)
        castFlags |= CAST_FLAG_POWER_LEFT_SELF;

    if (m_spellInfo->runeCostID && m_spellInfo->powerType == POWER_RUNE)
        castFlags |= CAST_FLAG_UNKNOWN_19;

    WorldPacket data(SMSG_SPELL_START, (8+8+4+4+2));
    if (m_CastItem)
        data.append(m_CastItem->GetPackGUID());
    else
        data.append(m_caster->GetPackGUID());

    data.append(m_caster->GetPackGUID());
    data << uint8(m_cast_count);                            // pending spell cast?
    data << uint32(m_spellInfo->Id);                        // spellId
    data << uint32(castFlags);                              // cast flags
    data << uint32(m_timer);                                // delay?

    m_targets.write(data);

    if (castFlags & CAST_FLAG_POWER_LEFT_SELF)
        data << uint32(m_caster->GetPower((Powers)m_spellInfo->powerType));

    if (castFlags & CAST_FLAG_AMMO)
        WriteAmmoToPacket(&data);

    if (castFlags & CAST_FLAG_UNKNOWN_23)
    {
        data << uint32(0);
        data << uint32(0);
    }

    m_caster->SendMessageToSet(&data, true);
}

void Spell::SendSpellGo()
{
    // not send invisible spell casting
    if (!IsNeedSendToClient())
        return;

    //sLog->outDebug(LOG_FILTER_SPELLS_AURAS, "Sending SMSG_SPELL_GO id=%u", m_spellInfo->Id);

    uint32 castFlags = CAST_FLAG_UNKNOWN_9;

    // triggered spells with spell visual != 0
    if ((m_IsTriggeredSpell && !IsAutoRepeatRangedSpell(m_spellInfo)) || m_triggeredByAuraSpell)
        castFlags |= CAST_FLAG_PENDING;

    if (m_spellInfo->Attributes & SPELL_ATTR0_REQ_AMMO)
        castFlags |= CAST_FLAG_AMMO;                        // arrows/bullets visual
    if ((m_caster->GetTypeId() == TYPEID_PLAYER ||
        (m_caster->GetTypeId() == TYPEID_UNIT && m_caster->ToCreature()->isPet()))
        && m_spellInfo->powerType != POWER_HEALTH)
        castFlags |= CAST_FLAG_POWER_LEFT_SELF; // should only be sent to self, but the current messaging doesn't make that possible

    if ((m_caster->GetTypeId() == TYPEID_PLAYER)
        && (m_caster->getClass() == CLASS_DEATH_KNIGHT)
        && m_spellInfo->runeCostID
        && m_spellInfo->powerType == POWER_RUNE)
    {
        castFlags |= CAST_FLAG_UNKNOWN_19;                   // same as in SMSG_SPELL_START
        castFlags |= CAST_FLAG_RUNE_LIST;                    // rune cooldowns list
        castFlags |= CAST_FLAG_UNKNOWN_9;                    // ??
    }

    if (IsSpellHaveEffect(m_spellInfo, SPELL_EFFECT_ACTIVATE_RUNE))
    {
        castFlags |= CAST_FLAG_RUNE_LIST;                    // rune cooldowns list
        castFlags |= CAST_FLAG_UNKNOWN_19;                   // same as in SMSG_SPELL_START
    }

    WorldPacket data(SMSG_SPELL_GO, 50);                    // guess size

    if (m_CastItem)
        data.append(m_CastItem->GetPackGUID());
    else
        data.append(m_caster->GetPackGUID());

    data.append(m_caster->GetPackGUID());
    data << uint8(m_cast_count);                            // pending spell cast?
    data << uint32(m_spellInfo->Id);                        // spellId
    data << uint32(castFlags);                              // cast flags
    data << uint32(getMSTime());                            // timestamp

    /*
    // statement below seems to be wrong - i've seen spells with both unit and dest target
    // Can't have TARGET_FLAG_UNIT when *_LOCATION is present - it breaks missile visuals
    if (m_targets.getTargetMask() & (TARGET_FLAG_SOURCE_LOCATION | TARGET_FLAG_DEST_LOCATION))
        m_targets.setTargetMask(m_targets.getTargetMask() & ~TARGET_FLAG_UNIT);
    else if (m_targets.getIntTargetFlags() & FLAG_INT_UNIT)
        m_targets.setTargetMask(m_targets.getTargetMask() | TARGET_FLAG_UNIT);
    */

    WriteSpellGoTargets(&data);

    m_targets.write(data);

    if (castFlags & CAST_FLAG_POWER_LEFT_SELF)
        data << uint32(m_caster->GetPower((Powers)m_spellInfo->powerType));

    if (castFlags & CAST_FLAG_RUNE_LIST)                   // rune cooldowns list
    {
        uint8 v1 = m_runesState;
        uint8 v2 = m_caster->ToPlayer()->GetRunesState();
        data << uint8(v1);                                  // runes state before
        data << uint8(v2);                                  // runes state after
        for (uint8 i = 0; i < MAX_RUNES; ++i)
        {
            uint8 m = (1 << i);
            if (m & v1)                                      // usable before...
                if (!(m & v2))                               // ...but on cooldown now...
                    data << uint8(0);                       // some unknown byte (time?)
        }
    }

    if (castFlags & CAST_FLAG_UNKNOWN_18)                   // unknown wotlk
    {
        data << float(0);
        data << uint32(0);
    }

    if (castFlags & CAST_FLAG_AMMO)
        WriteAmmoToPacket(&data);

    if (castFlags & CAST_FLAG_UNKNOWN_20)                   // unknown wotlk
    {
        data << uint32(0);
        data << uint32(0);
    }

    if (m_targets.getTargetMask() & TARGET_FLAG_DEST_LOCATION)
    {
        data << uint8(0);
    }

    m_caster->SendMessageToSet(&data, true);
}

void Spell::WriteAmmoToPacket(WorldPacket * data)
{
    uint32 ammoInventoryType = 0;
    uint32 ammoDisplayID = 0;

    if (m_caster->GetTypeId() == TYPEID_PLAYER)
    {
        Item *pItem = m_caster->ToPlayer()->GetWeaponForAttack(RANGED_ATTACK);
        if (pItem)
        {
            ammoInventoryType = pItem->GetProto()->InventoryType;
            if (ammoInventoryType == INVTYPE_THROWN)
                ammoDisplayID = pItem->GetProto()->DisplayInfoID;
            else
            {
                uint32 ammoID = m_caster->ToPlayer()->GetUInt32Value(PLAYER_AMMO_ID);
                if (ammoID)
                {
                    ItemPrototype const *pProto = ObjectMgr::GetItemPrototype(ammoID);
                    if (pProto)
                    {
                        ammoDisplayID = pProto->DisplayInfoID;
                        ammoInventoryType = pProto->InventoryType;
                    }
                }
                else if (m_caster->HasAura(46699))      // Requires No Ammo
                {
                    ammoDisplayID = 5996;                   // normal arrow
                    ammoInventoryType = INVTYPE_AMMO;
                }
            }
        }
    }
    else
    {
        for (uint8 i = 0; i < 3; ++i)
        {
            if (uint32 item_id = m_caster->GetUInt32Value(UNIT_VIRTUAL_ITEM_SLOT_ID + i))
            {
                if (ItemEntry const * itemEntry = sItemStore.LookupEntry(item_id))
                {
                    if (itemEntry->Class == ITEM_CLASS_WEAPON)
                    {
                        switch(itemEntry->SubClass)
                        {
                            case ITEM_SUBCLASS_WEAPON_THROWN:
                                ammoDisplayID = itemEntry->DisplayId;
                                ammoInventoryType = itemEntry->InventoryType;
                                break;
                            case ITEM_SUBCLASS_WEAPON_BOW:
                            case ITEM_SUBCLASS_WEAPON_CROSSBOW:
                                ammoDisplayID = 5996;       // is this need fixing?
                                ammoInventoryType = INVTYPE_AMMO;
                                break;
                            case ITEM_SUBCLASS_WEAPON_GUN:
                                ammoDisplayID = 5998;       // is this need fixing?
                                ammoInventoryType = INVTYPE_AMMO;
                                break;
                        }

                        if (ammoDisplayID)
                            break;
                    }
                }
            }
        }
    }

    *data << uint32(ammoDisplayID);
    *data << uint32(ammoInventoryType);
}

void Spell::WriteSpellGoTargets(WorldPacket * data)
{
    // This function also fill data for channeled spells:
    // m_needAliveTargetMask req for stop channelig if one target die
    uint32 hit  = m_UniqueGOTargetInfo.size(); // Always hits on GO
    uint32 miss = 0;
    for (std::list<TargetInfo>::iterator ihit = m_UniqueTargetInfo.begin(); ihit != m_UniqueTargetInfo.end(); ++ihit)
    {
        if ((*ihit).effectMask == 0)                  // No effect apply - all immuned add state
        {
            // possibly SPELL_MISS_IMMUNE2 for this??
            ihit->missCondition = SPELL_MISS_IMMUNE2;
            ++miss;
        }
        else if ((*ihit).missCondition == SPELL_MISS_NONE)
            ++hit;
        else
            ++miss;
    }

    *data << (uint8)hit;
    for (std::list<TargetInfo>::const_iterator ihit = m_UniqueTargetInfo.begin(); ihit != m_UniqueTargetInfo.end(); ++ihit)
    {
        if ((*ihit).missCondition == SPELL_MISS_NONE)       // Add only hits
        {
            *data << uint64(ihit->targetGUID);
            m_channelTargetEffectMask |=ihit->effectMask;
        }
    }

    for (std::list<GOTargetInfo>::const_iterator ighit = m_UniqueGOTargetInfo.begin(); ighit != m_UniqueGOTargetInfo.end(); ++ighit)
        *data << uint64(ighit->targetGUID);                 // Always hits

    *data << (uint8)miss;
    for (std::list<TargetInfo>::const_iterator ihit = m_UniqueTargetInfo.begin(); ihit != m_UniqueTargetInfo.end(); ++ihit)
    {
        if (ihit->missCondition != SPELL_MISS_NONE)        // Add only miss
        {
            *data << uint64(ihit->targetGUID);
            *data << uint8(ihit->missCondition);
            if (ihit->missCondition == SPELL_MISS_REFLECT)
                *data << uint8(ihit->reflectResult);
        }
    }
    // Reset m_needAliveTargetMask for non channeled spell
    if (!IsChanneledSpell(m_spellInfo))
        m_channelTargetEffectMask = 0;
}

void Spell::SendLogExecute()
{
    WorldPacket data(SMSG_SPELLLOGEXECUTE, (8+4+4+4+4+8));

    data.append(m_caster->GetPackGUID());

    data << uint32(m_spellInfo->Id);

    uint8 effCount = 0;
    for (uint8 i = 0; i < MAX_SPELL_EFFECTS; ++i)
    {
        if (m_effectExecuteData[i])
            ++effCount;
    }

    if (!effCount)
        return;

    data << uint32(effCount);
    for (uint8 i = 0; i < MAX_SPELL_EFFECTS; ++i)
    {
        if (!m_effectExecuteData[i])
            continue;

        data << uint32(m_spellInfo->Effect[i]);             // spell effect

        data.append(*m_effectExecuteData[i]);

        delete m_effectExecuteData[i];
        m_effectExecuteData[i] = NULL;
    }
    m_caster->SendMessageToSet(&data, true);
}

void Spell::ExecuteLogEffectTakeTargetPower(uint8 effIndex, Unit * target, uint32 powerType, uint32 powerTaken, float gainMultiplier)
{
    InitEffectExecuteData(effIndex);
    m_effectExecuteData[effIndex]->append(target->GetPackGUID());
    *m_effectExecuteData[effIndex] << uint32(powerTaken);
    *m_effectExecuteData[effIndex] << uint32(powerType);
    *m_effectExecuteData[effIndex] << float(gainMultiplier);
}

void Spell::ExecuteLogEffectExtraAttacks(uint8 effIndex, Unit * victim, uint32 attCount)
{
    InitEffectExecuteData(effIndex);
    m_effectExecuteData[effIndex]->append(victim->GetPackGUID());
    *m_effectExecuteData[effIndex] << uint32(attCount);
}

void Spell::ExecuteLogEffectInterruptCast(uint8 effIndex, Unit * victim, uint32 spellId)
{
    InitEffectExecuteData(effIndex);
    m_effectExecuteData[effIndex]->append(victim->GetPackGUID());
    *m_effectExecuteData[effIndex] << uint32(spellId);
}

void Spell::ExecuteLogEffectDurabilityDamage(uint8 effIndex, Unit * victim, uint32 /*itemslot*/, uint32 damage)
{
    InitEffectExecuteData(effIndex);
    m_effectExecuteData[effIndex]->append(victim->GetPackGUID());
    *m_effectExecuteData[effIndex] << uint32(m_spellInfo->Id);
    *m_effectExecuteData[effIndex] << uint32(damage);
}

void Spell::ExecuteLogEffectOpenLock(uint8 effIndex, Object * obj)
{
    InitEffectExecuteData(effIndex);
    m_effectExecuteData[effIndex]->append(obj->GetPackGUID());
}

void Spell::ExecuteLogEffectCreateItem(uint8 effIndex, uint32 entry)
{
    InitEffectExecuteData(effIndex);
    *m_effectExecuteData[effIndex] << uint32(entry);
}

void Spell::ExecuteLogEffectDestroyItem(uint8 effIndex, uint32 entry)
{
    InitEffectExecuteData(effIndex);
    *m_effectExecuteData[effIndex] << uint32(entry);
}

void Spell::ExecuteLogEffectSummonObject(uint8 effIndex, WorldObject * obj)
{
    InitEffectExecuteData(effIndex);
    m_effectExecuteData[effIndex]->append(obj->GetPackGUID());
}

void Spell::ExecuteLogEffectUnsummonObject(uint8 effIndex, WorldObject * obj)
{
    InitEffectExecuteData(effIndex);
    m_effectExecuteData[effIndex]->append(obj->GetPackGUID());
}

void Spell::ExecuteLogEffectResurrect(uint8 effIndex, Unit * target)
{
    InitEffectExecuteData(effIndex);
    m_effectExecuteData[effIndex]->append(target->GetPackGUID());
}

void Spell::SendInterrupted(uint8 result)
{
    WorldPacket data(SMSG_SPELL_FAILURE, (8+4+1));
    data.append(m_caster->GetPackGUID());
    data << uint8(m_cast_count);
    data << uint32(m_spellInfo->Id);
    data << uint8(result);
    m_caster->SendMessageToSet(&data, true);

    data.Initialize(SMSG_SPELL_FAILED_OTHER, (8+4));
    data.append(m_caster->GetPackGUID());
    data << uint8(m_cast_count);
    data << uint32(m_spellInfo->Id);
    data << uint8(result);
    m_caster->SendMessageToSet(&data, true);
}

void Spell::SendChannelUpdate(uint32 time)
{
    if (time == 0)
    {
        m_caster->SetUInt64Value(UNIT_FIELD_CHANNEL_OBJECT, 0);
        m_caster->SetUInt32Value(UNIT_CHANNEL_SPELL, 0);
    }

    if (m_caster->GetTypeId() != TYPEID_PLAYER)
        return;

    WorldPacket data(MSG_CHANNEL_UPDATE, 8+4);
    data.append(m_caster->GetPackGUID());
    data << uint32(time);

    m_caster->SendMessageToSet(&data, true);
}

void Spell::SendChannelStart(uint32 duration)
{
    WorldObject* target = NULL;

    // select first not resisted target from target list for _0_ effect
    if (!m_UniqueTargetInfo.empty())
    {
        for (std::list<TargetInfo>::const_iterator itr = m_UniqueTargetInfo.begin(); itr != m_UniqueTargetInfo.end(); ++itr)
        {
            if ((itr->effectMask & (1 << 0)) && itr->reflectResult == SPELL_MISS_NONE && itr->targetGUID != m_caster->GetGUID())
            {
                target = ObjectAccessor::GetUnit(*m_caster, itr->targetGUID);
                break;
            }
        }
    }
    else if (!m_UniqueGOTargetInfo.empty())
    {
        for (std::list<GOTargetInfo>::const_iterator itr = m_UniqueGOTargetInfo.begin(); itr != m_UniqueGOTargetInfo.end(); ++itr)
        {
            if (itr->effectMask & (1 << 0))
            {
                target = m_caster->GetMap()->GetGameObject(itr->targetGUID);
                break;
            }
        }
    }

    WorldPacket data(MSG_CHANNEL_START, (8+4+4));
    data.append(m_caster->GetPackGUID());
    data << uint32(m_spellInfo->Id);
    data << uint32(duration);

    m_caster->SendMessageToSet(&data, true);

    m_timer = duration;
    if (target)
        m_caster->SetUInt64Value(UNIT_FIELD_CHANNEL_OBJECT, target->GetGUID());
    m_caster->SetUInt32Value(UNIT_CHANNEL_SPELL, m_spellInfo->Id);
}

void Spell::SendResurrectRequest(Player* target)
{
    // Both players and NPCs can resurrect using spells - have a look at creature 28487 for example
    // However, the packet structure differs slightly

    const char* sentName = m_caster->GetTypeId() == TYPEID_PLAYER ? "" : m_caster->GetNameForLocaleIdx(target->GetSession()->GetSessionDbLocaleIndex());

    WorldPacket data(SMSG_RESURRECT_REQUEST, (8+4+strlen(sentName)+1+1+1));
    data << uint64(m_caster->GetGUID());
    data << uint32(strlen(sentName) + 1);

    data << sentName;
    data << uint8(0);

    data << uint8(m_caster->GetTypeId() == TYPEID_PLAYER ? 0 : 1);
    target->GetSession()->SendPacket(&data);
}

void Spell::SendPlaySpellVisual(uint32 SpellID)
{
    if (m_caster->GetTypeId() != TYPEID_PLAYER)
        return;

    WorldPacket data(SMSG_PLAY_SPELL_VISUAL, 8 + 4);
    data << uint64(m_caster->GetGUID());
    data << uint32(SpellID);                                // spell visual id?
    m_caster->ToPlayer()->GetSession()->SendPacket(&data);
}

void Spell::TakeCastItem()
{
    if (!m_CastItem || m_caster->GetTypeId() != TYPEID_PLAYER)
        return;

    // not remove cast item at triggered spell (equipping, weapon damage, etc)
    if (m_IsTriggeredSpell)
        return;

    ItemPrototype const *proto = m_CastItem->GetProto();

    if (!proto)
    {
        // This code is to avoid a crash
        // I'm not sure, if this is really an error, but I guess every item needs a prototype
        sLog->outError("Cast item has no item prototype highId=%d, lowId=%d",m_CastItem->GetGUIDHigh(), m_CastItem->GetGUIDLow());
        return;
    }

    bool expendable = false;
    bool withoutCharges = false;

    for (int i = 0; i < MAX_ITEM_PROTO_SPELLS; ++i)
    {
        if (proto->Spells[i].SpellId)
        {
            // item has limited charges
            if (proto->Spells[i].SpellCharges)
            {
                if (proto->Spells[i].SpellCharges < 0)
                    expendable = true;

                int32 charges = m_CastItem->GetSpellCharges(i);

                // item has charges left
                if (charges)
                {
                    (charges > 0) ? --charges : ++charges;  // abs(charges) less at 1 after use
                    if (proto->Stackable == 1)
                        m_CastItem->SetSpellCharges(i, charges);
                    m_CastItem->SetState(ITEM_CHANGED, (Player*)m_caster);
                }

                // all charges used
                withoutCharges = (charges == 0);
            }
        }
    }

    if (expendable && withoutCharges)
    {
        uint32 count = 1;
        m_caster->ToPlayer()->DestroyItemCount(m_CastItem, count, true);

        // prevent crash at access to deleted m_targets.getItemTarget
        if (m_CastItem == m_targets.getItemTarget())
            m_targets.setItemTarget(NULL);

        m_CastItem = NULL;
    }
}

void Spell::TakePower()
{
    if (m_CastItem || m_triggeredByAuraSpell)
        return;

    bool hit = true;
    if (m_caster->GetTypeId() == TYPEID_PLAYER)
    {
        if (m_spellInfo->powerType == POWER_RAGE || m_spellInfo->powerType == POWER_ENERGY)
            if (uint64 targetGUID = m_targets.getUnitTargetGUID())
                for (std::list<TargetInfo>::iterator ihit= m_UniqueTargetInfo.begin(); ihit != m_UniqueTargetInfo.end(); ++ihit)
                    if (ihit->targetGUID == targetGUID)
                    {
                        if (ihit->missCondition != SPELL_MISS_NONE && ihit->missCondition != SPELL_MISS_MISS/* && ihit->targetGUID != m_caster->GetGUID()*/)
                            hit = false;
                        if (ihit->missCondition != SPELL_MISS_NONE)
                        {
                            //lower spell cost on fail (by talent aura)
                            if (Player *modOwner = m_caster->ToPlayer()->GetSpellModOwner())
                                modOwner->ApplySpellMod(m_spellInfo->Id, SPELLMOD_SPELL_COST_REFUND_ON_FAIL, m_powerCost);
                        }
                        break;
                    }
    }

    Powers powerType = Powers(m_spellInfo->powerType);

    if (hit && powerType == POWER_RUNE)
    {
        TakeRunePower();
        return;
    }

    if (!m_powerCost)
        return;

    // health as power used
    if (m_spellInfo->powerType == POWER_HEALTH)
    {
        m_caster->ModifyHealth(-(int32)m_powerCost);
        return;
    }

    if (m_spellInfo->powerType >= MAX_POWERS)
    {
        sLog->outError("Spell::TakePower: Unknown power type '%d'", m_spellInfo->powerType);
        return;
    }

    if (hit)
        m_caster->ModifyPower(powerType, -m_powerCost);
    else
        m_caster->ModifyPower(powerType, -irand(0, m_powerCost/4));

    // Set the five second timer
    if (powerType == POWER_MANA && m_powerCost > 0)
        m_caster->SetLastManaUse(getMSTime());
}

void Spell::TakeAmmo()
{
    if (m_attackType == RANGED_ATTACK && m_caster->GetTypeId() == TYPEID_PLAYER)
    {
        Item *pItem = m_caster->ToPlayer()->GetWeaponForAttack(RANGED_ATTACK);

        // wands don't have ammo
        if (!pItem  || pItem->IsBroken() || pItem->GetProto()->SubClass == ITEM_SUBCLASS_WEAPON_WAND)
            return;

        if (pItem->GetProto()->InventoryType == INVTYPE_THROWN)
        {
            if (pItem->GetMaxStackCount() == 1)
            {
                // decrease durability for non-stackable throw weapon
                m_caster->ToPlayer()->DurabilityPointLossForEquipSlot(EQUIPMENT_SLOT_RANGED);
            }
            else
            {
                // decrease items amount for stackable throw weapon
                uint32 count = 1;
                m_caster->ToPlayer()->DestroyItemCount(pItem, count, true);
            }
        }
        else if (uint32 ammo = m_caster->ToPlayer()->GetUInt32Value(PLAYER_AMMO_ID))
            m_caster->ToPlayer()->DestroyItemCount(ammo, 1, true);
    }
}

SpellCastResult Spell::CheckRuneCost(uint32 runeCostID)
{
    if (m_spellInfo->powerType != POWER_RUNE || !runeCostID)
        return SPELL_CAST_OK;

    if (m_caster->GetTypeId() != TYPEID_PLAYER)
        return SPELL_CAST_OK;

    Player *plr = (Player*)m_caster;

    if (plr->getClass() != CLASS_DEATH_KNIGHT)
        return SPELL_CAST_OK;

    SpellRuneCostEntry const *src = sSpellRuneCostStore.LookupEntry(runeCostID);

    if (!src)
        return SPELL_CAST_OK;

    if (src->NoRuneCost())
        return SPELL_CAST_OK;

    int32 runeCost[NUM_RUNE_TYPES];                         // blood, frost, unholy, death

    for (uint32 i = 0; i < RUNE_DEATH; ++i)
    {
        runeCost[i] = src->RuneCost[i];
        if (Player* modOwner = m_caster->GetSpellModOwner())
            modOwner->ApplySpellMod(m_spellInfo->Id, SPELLMOD_COST, runeCost[i], this);
    }

    runeCost[RUNE_DEATH] = MAX_RUNES;                       // calculated later

    for (uint32 i = 0; i < MAX_RUNES; ++i)
    {
        RuneType rune = plr->GetCurrentRune(i);
        if ((plr->GetRuneCooldown(i) == 0) && (runeCost[rune] > 0))
            runeCost[rune]--;
    }

    for (uint32 i = 0; i < RUNE_DEATH; ++i)
        if (runeCost[i] > 0)
            runeCost[RUNE_DEATH] += runeCost[i];

    if (runeCost[RUNE_DEATH] > MAX_RUNES)
        return SPELL_FAILED_NO_POWER;                       // not sure if result code is correct

    return SPELL_CAST_OK;
}

void Spell::TakeRunePower()
{
    if (m_caster->GetTypeId() != TYPEID_PLAYER)
        return;

    Player *plr = (Player*)m_caster;

    if (plr->getClass() != CLASS_DEATH_KNIGHT)
        return;

    SpellRuneCostEntry const *src = sSpellRuneCostStore.LookupEntry(m_spellInfo->runeCostID);

    if (!src || (src->NoRuneCost() && src->NoRunicPowerGain()))
        return;

    m_runesState = plr->GetRunesState();                    // store previous state

    int32 runeCost[NUM_RUNE_TYPES];                         // blood, frost, unholy, death

    for (uint32 i = 0; i < RUNE_DEATH; ++i)
    {
        runeCost[i] = src->RuneCost[i];
        if (Player* modOwner = m_caster->GetSpellModOwner())
            modOwner->ApplySpellMod(m_spellInfo->Id, SPELLMOD_COST, runeCost[i], this);
    }

    runeCost[RUNE_DEATH] = 0;                               // calculated later

    for (uint32 i = 0; i < MAX_RUNES; ++i)
    {
        RuneType rune = plr->GetCurrentRune(i);
        if ((plr->GetRuneCooldown(i) == 0) && (runeCost[rune] > 0))
        {
            plr->SetRuneCooldown(i, plr->GetRuneBaseCooldown(i));
            plr->SetLastUsedRune(RuneType(rune));
            runeCost[rune]--;
        }
    }

    runeCost[RUNE_DEATH] = runeCost[RUNE_BLOOD] + runeCost[RUNE_UNHOLY] + runeCost[RUNE_FROST];

    if (runeCost[RUNE_DEATH] > 0)
    {
        for (uint32 i = 0; i < MAX_RUNES; ++i)
        {
            RuneType rune = plr->GetCurrentRune(i);
            if ((plr->GetRuneCooldown(i) == 0) && (rune == RUNE_DEATH))
            {
                plr->SetRuneCooldown(i, plr->GetRuneBaseCooldown(i));
                plr->SetLastUsedRune(RuneType(rune));
                runeCost[rune]--;

                plr->RestoreBaseRune(i);

                if (runeCost[RUNE_DEATH] == 0)
                    break;
            }
        }
    }

    // you can gain some runic power when use runes
    float rp = (float)src->runePowerGain;
    rp *= sWorld->getRate(RATE_POWER_RUNICPOWER_INCOME);
    plr->ModifyPower(POWER_RUNIC_POWER, (int32)rp);
}

void Spell::TakeReagents()
{
    if (m_IsTriggeredSpell)                                  // reagents used in triggered spell removed by original spell or don't must be removed.
    {
        Item* targetItem = m_targets.getItemTarget();
        /// Not own traded item (in trader trade slot) req. reagents including triggered spell case
        if (!(targetItem && targetItem->GetOwnerGUID() != m_caster->GetGUID()))
            return;
    }

    if (m_caster->GetTypeId() != TYPEID_PLAYER)
        return;

    // do not take reagents for these item casts
    if (m_CastItem && m_CastItem->GetProto()->Flags & ITEM_PROTO_FLAG_TRIGGERED_CAST)
        return;

    Player* p_caster = (Player*)m_caster;
    if (p_caster->CanNoReagentCast(m_spellInfo))
        return;

    for (uint32 x = 0; x < MAX_SPELL_REAGENTS; ++x)
    {
        if (m_spellInfo->Reagent[x] <= 0)
            continue;

        uint32 itemid = m_spellInfo->Reagent[x];
        uint32 itemcount = m_spellInfo->ReagentCount[x];

        // if CastItem is also spell reagent
        if (m_CastItem)
        {
            ItemPrototype const *proto = m_CastItem->GetProto();
            if (proto && proto->ItemId == itemid)
            {
                for (int s = 0; s < MAX_ITEM_PROTO_SPELLS; ++s)
                {
                    // CastItem will be used up and does not count as reagent
                    int32 charges = m_CastItem->GetSpellCharges(s);
                    if (proto->Spells[s].SpellCharges < 0 && abs(charges) < 2)
                    {
                        ++itemcount;
                        break;
                    }
                }

                m_CastItem = NULL;
            }
        }

        // if getItemTarget is also spell reagent
        if (m_targets.getItemTargetEntry() == itemid)
            m_targets.setItemTarget(NULL);

        p_caster->DestroyItemCount(itemid, itemcount, true);
    }
}

void Spell::HandleThreatSpells(uint32 spellId)
{
    if (!m_targets.getUnitTarget() || !spellId)
        return;

    if (!m_targets.getUnitTarget()->CanHaveThreatList())
        return;

    uint16 threat = sSpellMgr->GetSpellThreat(spellId);

    if (!threat)
        return;

    m_targets.getUnitTarget()->AddThreat(m_caster, float(threat));

    sLog->outStaticDebug("Spell %u, rank %u, added an additional %i threat", spellId, sSpellMgr->GetSpellRank(spellId), threat);
}

void Spell::HandleEffects(Unit *pUnitTarget,Item *pItemTarget,GameObject *pGOTarget,uint32 i)
{
    //effect has been handled, skip it
    if (m_effectMask & (1<<i))
        return;

    unitTarget = pUnitTarget;
    itemTarget = pItemTarget;
    gameObjTarget = pGOTarget;

    uint8 eff = m_spellInfo->Effect[i];

    sLog->outDebug(LOG_FILTER_SPELLS_AURAS, "Spell: %u Effect : %u", m_spellInfo->Id, eff);

    //we do not need DamageMultiplier here.
    damage = CalculateDamage(i, NULL);

    bool preventDefault = CallScriptEffectHandlers((SpellEffIndex)i);

    if (!preventDefault && eff < TOTAL_SPELL_EFFECTS)
    {
        (this->*SpellEffects[eff])((SpellEffIndex)i);
    }
}

SpellCastResult Spell::CheckCast(bool strict)
{
	OutdoorPvPWG *pvpWG = (OutdoorPvPWG*)sOutdoorPvPMgr->GetOutdoorPvPToZoneId(4197);

    // check death state
    if (!m_IsTriggeredSpell && !m_caster->isAlive() && !(m_spellInfo->Attributes & SPELL_ATTR0_PASSIVE) && !(m_spellInfo->Attributes & SPELL_ATTR0_CASTABLE_WHILE_DEAD))
        return SPELL_FAILED_CASTER_DEAD;

    // check cooldowns to prevent cheating
    if (m_caster->GetTypeId() == TYPEID_PLAYER && !(m_spellInfo->Attributes & SPELL_ATTR0_PASSIVE))
    {
        //can cast triggered (by aura only?) spells while have this flag
        if (!m_IsTriggeredSpell && m_caster->ToPlayer()->HasFlag(PLAYER_FLAGS, PLAYER_ALLOW_ONLY_ABILITY))
            return SPELL_FAILED_SPELL_IN_PROGRESS;

        if (m_caster->ToPlayer()->HasSpellCooldown(m_spellInfo->Id) ||
            (strict && !m_IsTriggeredSpell && m_caster->ToPlayer()->HasGlobalCooldown(m_spellInfo)))
        {
            if (m_triggeredByAuraSpell)
                return SPELL_FAILED_DONT_REPORT;
            else
                return SPELL_FAILED_NOT_READY;
        }
    }

    // Check global cooldown
    if (strict && !m_IsTriggeredSpell && HasGlobalCooldown())
        return SPELL_FAILED_NOT_READY;

    // only allow triggered spells if at an ended battleground
    if (!m_IsTriggeredSpell && m_caster->GetTypeId() == TYPEID_PLAYER)
        if (Battleground * bg = m_caster->ToPlayer()->GetBattleground())
            if (bg->GetStatus() == STATUS_WAIT_LEAVE)
                return SPELL_FAILED_DONT_REPORT;

    if(m_caster->GetTypeId() == TYPEID_PLAYER && VMAP::VMapFactory::createOrGetVMapManager()->isLineOfSightCalcEnabled())
    {
        if(m_spellInfo->Attributes & SPELL_ATTR0_OUTDOORS_ONLY &&
                !m_caster->GetMap()->IsOutdoors(m_caster->GetPositionX(), m_caster->GetPositionY(), m_caster->GetPositionZ()))
            return SPELL_FAILED_ONLY_OUTDOORS;

        if(m_spellInfo->Attributes & SPELL_ATTR0_INDOORS_ONLY &&
                m_caster->GetMap()->IsOutdoors(m_caster->GetPositionX(), m_caster->GetPositionY(), m_caster->GetPositionZ()))
            return SPELL_FAILED_ONLY_INDOORS;
    }

    // only check at first call, Stealth auras are already removed at second call
    // for now, ignore triggered spells
    if (strict && !m_IsTriggeredSpell)
    {
        bool checkForm = true;
        // Ignore form req aura
        Unit::AuraEffectList const& ignore = m_caster->GetAuraEffectsByType(SPELL_AURA_MOD_IGNORE_SHAPESHIFT);
        for (Unit::AuraEffectList::const_iterator i = ignore.begin(); i != ignore.end(); ++i)
        {
            if (!(*i)->IsAffectedOnSpell(m_spellInfo))
                continue;
            checkForm = false;
            break;
        }
        if (checkForm)
        {
            // Cannot be used in this stance/form
            SpellCastResult shapeError = GetErrorAtShapeshiftedCast(m_spellInfo, m_caster->GetShapeshiftForm());
            if (shapeError != SPELL_CAST_OK)
                return shapeError;

            if ((m_spellInfo->Attributes & SPELL_ATTR0_ONLY_STEALTHED) && !(m_caster->HasStealthAura()))
                return SPELL_FAILED_ONLY_STEALTHED;
        }
    }

    bool reqCombat=true;
    Unit::AuraEffectList const& stateAuras = m_caster->GetAuraEffectsByType(SPELL_AURA_ABILITY_IGNORE_AURASTATE);
    for (Unit::AuraEffectList::const_iterator j = stateAuras.begin(); j != stateAuras.end(); ++j)
    {
        if ((*j)->IsAffectedOnSpell(m_spellInfo))
        {
            m_needComboPoints = false;
            if ((*j)->GetMiscValue() == 1)
            {
                reqCombat=false;
                break;
            }
        }
    }

    // caster state requirements
    // not for triggered spells (needed by execute)
    if (!m_IsTriggeredSpell)
    {
        if (m_spellInfo->CasterAuraState && !m_caster->HasAuraState(AuraState(m_spellInfo->CasterAuraState), m_spellInfo, m_caster))
            return SPELL_FAILED_CASTER_AURASTATE;
        if (m_spellInfo->CasterAuraStateNot && m_caster->HasAuraState(AuraState(m_spellInfo->CasterAuraStateNot), m_spellInfo, m_caster))
            return SPELL_FAILED_CASTER_AURASTATE;

        // Note: spell 62473 requres casterAuraSpell = triggering spell
        if (m_spellInfo->casterAuraSpell && !m_caster->HasAura(m_spellInfo->casterAuraSpell))
            return SPELL_FAILED_CASTER_AURASTATE;
        if (m_spellInfo->excludeCasterAuraSpell && m_caster->HasAura(m_spellInfo->excludeCasterAuraSpell))
            return SPELL_FAILED_CASTER_AURASTATE;

        if (reqCombat && m_caster->isInCombat() && IsNonCombatSpell(m_spellInfo))
            return SPELL_FAILED_AFFECTING_COMBAT;
    }

    // cancel autorepeat spells if cast start when moving
    // (not wand currently autorepeat cast delayed to moving stop anyway in spell update code)
    if (m_caster->GetTypeId() == TYPEID_PLAYER && m_caster->ToPlayer()->isMoving())
    {
        // skip stuck spell to allow use it in falling case and apply spell limitations at movement
        if ((!m_caster->HasUnitMovementFlag(MOVEMENTFLAG_FALLING) || m_spellInfo->Effect[0] != SPELL_EFFECT_STUCK) &&
            (IsAutoRepeat() || (m_spellInfo->AuraInterruptFlags & AURA_INTERRUPT_FLAG_NOT_SEATED) != 0))
            return SPELL_FAILED_MOVING;
    }

    Unit *target = m_targets.getUnitTarget();

    // In pure self-cast spells, the client won't send any unit target
    if (!target && (m_targets.getTargetMask() == TARGET_FLAG_SELF || m_targets.getTargetMask() & TARGET_FLAG_UNIT_CASTER)) // TARGET_FLAG_SELF == 0, remember!
        target = m_caster;

    if (target)
    {
        // target state requirements (not allowed state), apply to self also
        if (!m_IsTriggeredSpell && m_spellInfo->TargetAuraStateNot && target->HasAuraState(AuraState(m_spellInfo->TargetAuraStateNot), m_spellInfo, m_caster))
            return SPELL_FAILED_TARGET_AURASTATE;

        if (m_spellInfo->targetAuraSpell && !target->HasAura(m_spellInfo->targetAuraSpell))
            return SPELL_FAILED_TARGET_AURASTATE;

        if (m_spellInfo->excludeTargetAuraSpell && target->HasAura(m_spellInfo->excludeTargetAuraSpell))
            return SPELL_FAILED_TARGET_AURASTATE;

        if (!m_IsTriggeredSpell && target == m_caster && m_spellInfo->AttributesEx & SPELL_ATTR1_CANT_TARGET_SELF)
            return SPELL_FAILED_BAD_TARGETS;

        bool non_caster_target = target != m_caster && !sSpellMgr->IsSpellWithCasterSourceTargetsOnly(m_spellInfo);

        if (non_caster_target)
        {
            // target state requirements (apply to non-self only), to allow cast affects to self like Dirty Deeds
            if (!m_IsTriggeredSpell && m_spellInfo->TargetAuraState && !target->HasAuraState(AuraState(m_spellInfo->TargetAuraState), m_spellInfo, m_caster))
                return SPELL_FAILED_TARGET_AURASTATE;

            // Not allow casting on flying player or on vehicle player (if caster isnt vehicle)
            if (target->HasUnitState(UNIT_STAT_IN_FLIGHT) || (target->HasUnitState(UNIT_STAT_ONVEHICLE) && target->GetVehicleBase() != m_caster))
                return SPELL_FAILED_BAD_TARGETS;

            if (!m_IsTriggeredSpell && !m_caster->canSeeOrDetect(target))
                return SPELL_FAILED_BAD_TARGETS;

            if (m_caster->GetTypeId() == TYPEID_PLAYER)
            {
                // Do not allow to banish target tapped by someone not in caster's group
                if (m_spellInfo->Mechanic == MECHANIC_BANISH)
                    if (Creature *targetCreature = target->ToCreature())
                        if (targetCreature->hasLootRecipient() && !targetCreature->isTappedBy(m_caster->ToPlayer()))
                            return SPELL_FAILED_CANT_CAST_ON_TAPPED;

                if (m_customAttr & SPELL_ATTR0_CU_PICKPOCKET)
                {
                     if (target->GetTypeId() == TYPEID_PLAYER)
                         return SPELL_FAILED_BAD_TARGETS;
                     else if ((target->GetCreatureTypeMask() & CREATURE_TYPEMASK_HUMANOID_OR_UNDEAD) == 0)
                         return SPELL_FAILED_TARGET_NO_POCKETS;
                }

                // Not allow disarm unarmed player
                if (m_spellInfo->Mechanic == MECHANIC_DISARM)
                {
                    if (target->GetTypeId() == TYPEID_PLAYER)
                    {
                        Player *player = target->ToPlayer();
                        if (!player->GetWeaponForAttack(BASE_ATTACK) || !player->IsUseEquipedWeapon(true))
                            return SPELL_FAILED_TARGET_NO_WEAPONS;
                    }
                    else if (!target->GetUInt32Value(UNIT_VIRTUAL_ITEM_SLOT_ID))
                        return SPELL_FAILED_TARGET_NO_WEAPONS;
                }
            }

            if (!m_IsTriggeredSpell && VMAP::VMapFactory::checkSpellForLoS(m_spellInfo->Id) && !m_caster->IsWithinLOSInMap(target))
                return SPELL_FAILED_LINE_OF_SIGHT;

        }
        else if (m_caster == target)
        {
            if (m_caster->GetTypeId() == TYPEID_PLAYER) // Target - is player caster
            {
                // Additional check for some spells
                // If 0 spell effect empty - client not send target data (need use selection)
                // TODO: check it on next client version
                if (m_targets.getTargetMask() == TARGET_FLAG_SELF &&
                    m_spellInfo->EffectImplicitTargetA[1] == TARGET_UNIT_TARGET_ENEMY)
                {
                    target = m_caster->GetUnit(*m_caster, m_caster->ToPlayer()->GetSelection());
                    if (target)
                        m_targets.setUnitTarget(target);
                    else
                        return SPELL_FAILED_BAD_TARGETS;
                }
                // Lay on Hands - cannot be self-cast on paladin with Forbearance or after using Avenging Wrath
                if (m_spellInfo->SpellFamilyName == SPELLFAMILY_PALADIN && m_spellInfo->SpellFamilyFlags[0] & 0x0008000)
                    if (target->HasAura(61988)) // Immunity shield marker
                        return SPELL_FAILED_TARGET_AURASTATE;
            }
        }

        // check pet presents
        for (int j = 0; j < MAX_SPELL_EFFECTS; ++j)
        {
            if (m_spellInfo->EffectImplicitTargetA[j] == TARGET_UNIT_PET)
            {
                target = m_caster->GetGuardianPet();
                if (!target)
                {
                    if (m_triggeredByAuraSpell)              // not report pet not existence for triggered spells
                        return SPELL_FAILED_DONT_REPORT;
                    else
                        return SPELL_FAILED_NO_PET;
                }
                break;
            }
        }

        //check creature type
        //ignore self casts (including area casts when caster selected as target)
        if (non_caster_target)
        {
            if (!CheckTargetCreatureType(target))
            {
                if (target->GetTypeId() == TYPEID_PLAYER)
                    return SPELL_FAILED_TARGET_IS_PLAYER;
                else
                    return SPELL_FAILED_BAD_TARGETS;
            }
        }

        // who can give me an example to show what is the use of this
        // even if we need check, check by effect rather than whole spell, otherwise 57108,57143 are broken
        /*
        // TODO: this check can be applied and for player to prevent cheating when IsPositiveSpell will return always correct result.
        // check target for pet/charmed casts (not self targeted), self targeted cast used for area effects and etc
        if (non_caster_target && m_caster->GetTypeId() == TYPEID_UNIT && m_caster->GetCharmerOrOwnerGUID())
        {
            // check correctness positive/negative cast target (pet cast real check and cheating check)
            if (IsPositiveSpell(m_spellInfo->Id))
            {
                                                     //dispel positivity is dependant on target, don't check it
                if (m_caster->IsHostileTo(target) && !IsDispel(m_spellInfo))
                    return SPELL_FAILED_BAD_TARGETS;
            }
            else
            {
                if (m_caster->IsFriendlyTo(target))
                    return SPELL_FAILED_BAD_TARGETS;
            }
        }
        */

        if (target)
            if (IsPositiveSpell(m_spellInfo->Id))
                if (target->IsImmunedToSpell(m_spellInfo))
                    return SPELL_FAILED_TARGET_AURASTATE;

        //Must be behind the target.
        if (m_spellInfo->AttributesEx2 == SPELL_ATTR2_UNK20 && m_spellInfo->AttributesEx & SPELL_ATTR1_UNK9 && target->HasInArc(static_cast<float>(M_PI), m_caster)
            //Exclusion for Pounce: Facing Limitation was removed in 2.0.1, but it still uses the same, old Ex-Flags
            && (!(m_spellInfo->SpellFamilyName == SPELLFAMILY_DRUID && m_spellInfo->SpellFamilyFlags.IsEqual(0x20000,0,0)))
            //Mutilate no longer requires you be behind the target as of patch 3.0.3
            && (!(m_spellInfo->SpellFamilyName == SPELLFAMILY_ROGUE && m_spellInfo->SpellFamilyFlags[1] & 0x200000))
            //Exclusion for Throw: Facing limitation was added in 3.2.x, but that shouldn't be
            && (!(m_spellInfo->SpellFamilyName == SPELLFAMILY_ROGUE && m_spellInfo->SpellFamilyFlags[0] & 0x00000001)))
        {
            SendInterrupted(2);
            return SPELL_FAILED_NOT_BEHIND;
        }

        //Target must be facing you.
        if ((m_spellInfo->Attributes == (SPELL_ATTR0_UNK4 | SPELL_ATTR0_NOT_SHAPESHIFT | SPELL_ATTR0_UNK18 | SPELL_ATTR0_STOP_ATTACK_TARGET)) && !target->HasInArc(static_cast<float>(M_PI), m_caster))
        {
            SendInterrupted(2);
            return SPELL_FAILED_NOT_INFRONT;
        }

        // check if target is in combat
        if (non_caster_target && (m_spellInfo->AttributesEx & SPELL_ATTR1_NOT_IN_COMBAT_TARGET) && target->isInCombat())
            return SPELL_FAILED_TARGET_AFFECTING_COMBAT;
    }

    // Spell casted only on battleground
    if ((m_spellInfo->AttributesEx3 & SPELL_ATTR3_BATTLEGROUND) &&  m_caster->GetTypeId() == TYPEID_PLAYER)
        if (!m_caster->ToPlayer()->InBattleground())
            return SPELL_FAILED_ONLY_BATTLEGROUNDS;

    // do not allow spells to be cast in arenas
    // - with greater than 10 min CD without SPELL_ATTR4_USABLE_IN_ARENA flag
    // - with SPELL_ATTR4_NOT_USABLE_IN_ARENA flag
    if ((m_spellInfo->AttributesEx4 & SPELL_ATTR4_NOT_USABLE_IN_ARENA) ||
        (GetSpellRecoveryTime(m_spellInfo) > 10 * MINUTE * IN_MILLISECONDS && !(m_spellInfo->AttributesEx4 & SPELL_ATTR4_USABLE_IN_ARENA)))
        if (MapEntry const* mapEntry = sMapStore.LookupEntry(m_caster->GetMapId()))
            if (mapEntry->IsBattleArena())
                return SPELL_FAILED_NOT_IN_ARENA;

    // zone check
    if (m_caster->GetTypeId() == TYPEID_UNIT || !m_caster->ToPlayer()->isGameMaster())
    {
        uint32 zone, area;
        m_caster->GetZoneAndAreaId(zone,area);

        SpellCastResult locRes= sSpellMgr->GetSpellAllowedInLocationError(m_spellInfo,m_caster->GetMapId(),zone,area,
            m_caster->GetTypeId() == TYPEID_PLAYER ? m_caster->ToPlayer() : NULL);
        if (locRes != SPELL_CAST_OK)
            return locRes;
    }

    // not let players cast spells at mount (and let do it to creatures)
    if (m_caster->IsMounted() && m_caster->GetTypeId() == TYPEID_PLAYER && !m_IsTriggeredSpell &&
        !IsPassiveSpell(m_spellInfo->Id) && !(m_spellInfo->Attributes & SPELL_ATTR0_CASTABLE_WHILE_MOUNTED))
    {
        if (m_caster->isInFlight())
            return SPELL_FAILED_NOT_ON_TAXI;
        else
            return SPELL_FAILED_NOT_MOUNTED;
    }

    SpellCastResult castResult = SPELL_CAST_OK;

    // always (except passive spells) check items (focus object can be required for any type casts)
    if (!IsPassiveSpell(m_spellInfo->Id))
    {
        castResult = CheckItems();
        if (castResult != SPELL_CAST_OK)
            return castResult;
    }

    // Triggered spells also have range check
    // TODO: determine if there is some flag to enable/disable the check
    castResult = CheckRange(strict);
    if (castResult != SPELL_CAST_OK)
        return castResult;

    if (!m_IsTriggeredSpell)
    {
        castResult = CheckPower();
        if (castResult != SPELL_CAST_OK)
            return castResult;

        castResult = CheckCasterAuras();
        if (castResult != SPELL_CAST_OK)
            return castResult;
    }

<<<<<<< HEAD
    // Dispel check - only if the first effect is dispel
    if (!m_IsTriggeredSpell && (m_spellInfo->Effect[EFFECT_0] == SPELL_EFFECT_DISPEL))
        if (Unit const * target = m_targets.getUnitTarget())
            if (!GetSpellRadius(m_spellInfo, EFFECT_0, target->IsFriendlyTo(m_caster)))
            {
                bool check = true;
                uint32 dispelMask = GetDispellMask(DispelType(m_spellInfo->EffectMiscValue[EFFECT_0]));

                for (uint8 effIndex = EFFECT_1; effIndex < MAX_SPELL_EFFECTS; ++effIndex)
                {
                    if (m_spellInfo->Effect[effIndex] == SPELL_EFFECT_DISPEL)
                        dispelMask |= GetDispellMask(DispelType(m_spellInfo->EffectMiscValue[effIndex]));
                    // If there is any other effect don't check
                    else if (m_spellInfo->Effect[effIndex])
                    {
                        check = false;
                        break;
                    }
                }

                if (check)
                {
                    bool failed = true;

                    Unit::AuraMap const & auras = target->GetOwnedAuras();
                    for (Unit::AuraMap::const_iterator itr = auras.begin(); itr != auras.end(); ++itr)
                    {
                        Aura * aura = itr->second;
                        AuraApplication * aurApp = aura->GetApplicationOfTarget(target->GetGUID());
                        if (!aurApp)
                            continue;

                        if ((1 << aura->GetSpellProto()->Dispel) & dispelMask)
                        {
                            bool positive = aurApp->IsPositive() ? !(aura->GetSpellProto()->AttributesEx & SPELL_ATTR1_NEGATIVE) : false;

                            // Can only dispel positive auras on enemies and negative on allies
                            if (positive != target->IsFriendlyTo(m_caster))
                            {
                                failed = false;
                                break;
                            }
                        }
                    }

                    if (failed)
                        return SPELL_FAILED_NOTHING_TO_DISPEL;
                }
            }
=======
    // script hook
    castResult = CallScriptCheckCastHandlers();
    if (castResult != SPELL_CAST_OK)
        return castResult;
>>>>>>> cdf9a740

    for (int i = 0; i < MAX_SPELL_EFFECTS; i++)
    {
        // for effects of spells that have only one target
        switch(m_spellInfo->Effect[i])
        {
            case SPELL_EFFECT_DUMMY:
            {
                if (m_spellInfo->Id == 51582)          // Rocket Boots Engaged
                {
                    if (m_caster->IsInWater())
                        return SPELL_FAILED_ONLY_ABOVEWATER;
                }
                else if (m_spellInfo->SpellIconID == 156)    // Holy Shock
                {
                    // spell different for friends and enemies
                    // hurt version required facing
                    if (m_targets.getUnitTarget() && !m_caster->IsFriendlyTo(m_targets.getUnitTarget()) && !m_caster->HasInArc(static_cast<float>(M_PI), m_targets.getUnitTarget()))
                        return SPELL_FAILED_UNIT_NOT_INFRONT;
                }
                else if (m_spellInfo->SpellIconID == 33 && m_spellInfo->SpellFamilyName == SPELLFAMILY_SHAMAN && m_spellInfo->SpellFamilyFlags[0] & SPELLFAMILYFLAG_SHAMAN_FIRE_NOVA)
                {
                    if (!m_caster->m_SummonSlot[1])
                        return SPELL_FAILED_SUCCESS;
                }
                else if (m_spellInfo->SpellFamilyName == SPELLFAMILY_DEATHKNIGHT && m_spellInfo->SpellFamilyFlags[0] == 0x2000) // Death Coil (DeathKnight)
                {
                    Unit* target = m_targets.getUnitTarget();
                    if (!target || (target->IsFriendlyTo(m_caster) && target->GetCreatureType() != CREATURE_TYPE_UNDEAD))
                        return SPELL_FAILED_BAD_TARGETS;
                }
                else if (m_spellInfo->Id == 19938)          // Awaken Peon
                {
                    Unit *unit = m_targets.getUnitTarget();
                    if (!unit || !unit->HasAura(17743))
                        return SPELL_FAILED_BAD_TARGETS;
                }
                else if (m_spellInfo->Id == 52264)          // Deliver Stolen Horse
                {
                    if (!m_caster->FindNearestCreature(28653,5))
                        return SPELL_FAILED_OUT_OF_RANGE;
                }
                else if (m_spellInfo->Id == 31789)          // Righteous Defense
                {
                    if (m_caster->GetTypeId() != TYPEID_PLAYER)
                        return SPELL_FAILED_DONT_REPORT;

                    Unit* target = m_targets.getUnitTarget();
                    if (!target || !target->IsFriendlyTo(m_caster) || target->getAttackers().empty())
                        return SPELL_FAILED_BAD_TARGETS;

                }
                break;
            }
            case SPELL_EFFECT_LEARN_SPELL:
            {
                if (m_caster->GetTypeId() != TYPEID_PLAYER)
                    return SPELL_FAILED_BAD_TARGETS;

                if (m_spellInfo->EffectImplicitTargetA[i] != TARGET_UNIT_PET)
                    break;

                Pet* pet = m_caster->ToPlayer()->GetPet();

                if (!pet)
                    return SPELL_FAILED_NO_PET;

                SpellEntry const *learn_spellproto = sSpellStore.LookupEntry(m_spellInfo->EffectTriggerSpell[i]);

                if (!learn_spellproto)
                    return SPELL_FAILED_NOT_KNOWN;

                if (m_spellInfo->spellLevel > pet->getLevel())
                    return SPELL_FAILED_LOWLEVEL;

                break;
            }
            case SPELL_EFFECT_LEARN_PET_SPELL:
            {
                if (m_caster->GetTypeId() != TYPEID_PLAYER)
                    return SPELL_FAILED_BAD_TARGETS;

                Pet* pet = m_caster->ToPlayer()->GetPet();
                if (!pet)
                    return SPELL_FAILED_NO_PET;

                SpellEntry const *learn_spellproto = sSpellStore.LookupEntry(m_spellInfo->EffectTriggerSpell[i]);

                if (!learn_spellproto)
                    return SPELL_FAILED_NOT_KNOWN;

                if (m_spellInfo->spellLevel > pet->getLevel())
                    return SPELL_FAILED_LOWLEVEL;

                break;
            }
            case SPELL_EFFECT_APPLY_GLYPH:
            {
                uint32 glyphId = m_spellInfo->EffectMiscValue[i];
                if (GlyphPropertiesEntry const *gp = sGlyphPropertiesStore.LookupEntry(glyphId))
                    if (m_caster->HasAura(gp->SpellId))
                        return SPELL_FAILED_UNIQUE_GLYPH;
                break;
            }
            case SPELL_EFFECT_FEED_PET:
            {
                if (m_caster->GetTypeId() != TYPEID_PLAYER)
                    return SPELL_FAILED_BAD_TARGETS;

                Item* foodItem = m_targets.getItemTarget();
                if (!foodItem)
                    return SPELL_FAILED_BAD_TARGETS;

                Pet* pet = m_caster->ToPlayer()->GetPet();

                if (!pet)
                    return SPELL_FAILED_NO_PET;

                if (!pet->HaveInDiet(foodItem->GetProto()))
                    return SPELL_FAILED_WRONG_PET_FOOD;

                if (!pet->GetCurrentFoodBenefitLevel(foodItem->GetProto()->ItemLevel))
                    return SPELL_FAILED_FOOD_LOWLEVEL;

                if (m_caster->isInCombat() || pet->isInCombat())
                    return SPELL_FAILED_AFFECTING_COMBAT;

                break;
            }
            case SPELL_EFFECT_POWER_BURN:
            case SPELL_EFFECT_POWER_DRAIN:
            {
                // Can be area effect, Check only for players and not check if target - caster (spell can have multiply drain/burn effects)
                if (m_caster->GetTypeId() == TYPEID_PLAYER)
                    if (Unit* target = m_targets.getUnitTarget())
                        if (target != m_caster && target->getPowerType() != Powers(m_spellInfo->EffectMiscValue[i]))
                            return SPELL_FAILED_BAD_TARGETS;
                break;
            }
            case SPELL_EFFECT_CHARGE:
            {
                if (m_spellInfo->SpellFamilyName == SPELLFAMILY_WARRIOR)
                {
                    // Warbringer - can't be handled in proc system - should be done before checkcast root check and charge effect process
                    if (strict && m_caster->IsScriptOverriden(m_spellInfo, 6953))
                        m_caster->RemoveMovementImpairingAuras();
                }
                if (m_caster->HasUnitState(UNIT_STAT_ROOT))
                    return SPELL_FAILED_ROOTED;
                break;
            }
            case SPELL_EFFECT_SKINNING:
            {
                if (m_caster->GetTypeId() != TYPEID_PLAYER || !m_targets.getUnitTarget() || m_targets.getUnitTarget()->GetTypeId() != TYPEID_UNIT)
                    return SPELL_FAILED_BAD_TARGETS;

                if (!(m_targets.getUnitTarget()->GetUInt32Value(UNIT_FIELD_FLAGS) & UNIT_FLAG_SKINNABLE))
                    return SPELL_FAILED_TARGET_UNSKINNABLE;

                Creature* creature = m_targets.getUnitTarget()->ToCreature();
                if (creature->GetCreatureType() != CREATURE_TYPE_CRITTER && !creature->loot.isLooted())
                    return SPELL_FAILED_TARGET_NOT_LOOTED;

                uint32 skill = creature->GetCreatureInfo()->GetRequiredLootSkill();

                int32 skillValue = m_caster->ToPlayer()->GetSkillValue(skill);
                int32 TargetLevel = m_targets.getUnitTarget()->getLevel();
                int32 ReqValue = (skillValue < 100 ? (TargetLevel-10) * 10 : TargetLevel * 5);
                if (ReqValue > skillValue)
                    return SPELL_FAILED_LOW_CASTLEVEL;

                // chance for fail at orange skinning attempt
                if ((m_selfContainer && (*m_selfContainer) == this) &&
                    skillValue < sWorld->GetConfigMaxSkillValue() &&
                    (ReqValue < 0 ? 0 : ReqValue) > irand(skillValue - 25, skillValue + 37))
                    return SPELL_FAILED_TRY_AGAIN;

                break;
            }
            case SPELL_EFFECT_OPEN_LOCK:
            {
                if (m_spellInfo->EffectImplicitTargetA[i] != TARGET_GAMEOBJECT &&
                    m_spellInfo->EffectImplicitTargetA[i] != TARGET_GAMEOBJECT_ITEM)
                    break;

                if (m_caster->GetTypeId() != TYPEID_PLAYER  // only players can open locks, gather etc.
                    // we need a go target in case of TARGET_GAMEOBJECT
                    || (m_spellInfo->EffectImplicitTargetA[i] == TARGET_GAMEOBJECT && !m_targets.getGOTarget()))
                    return SPELL_FAILED_BAD_TARGETS;

                Item *pTempItem = NULL;
                if (m_targets.getTargetMask() & TARGET_FLAG_TRADE_ITEM)
                {
                    if (TradeData* pTrade = m_caster->ToPlayer()->GetTradeData())
                        pTempItem = pTrade->GetTraderData()->GetItem(TradeSlots(m_targets.getItemTargetGUID()));
                }
                else if (m_targets.getTargetMask() & TARGET_FLAG_ITEM)
                    pTempItem = m_caster->ToPlayer()->GetItemByGuid(m_targets.getItemTargetGUID());

                // we need a go target, or an openable item target in case of TARGET_GAMEOBJECT_ITEM
                if (m_spellInfo->EffectImplicitTargetA[i] == TARGET_GAMEOBJECT_ITEM &&
                    !m_targets.getGOTarget() &&
                    (!pTempItem || !pTempItem->GetProto()->LockID || !pTempItem->IsLocked()))
                    return SPELL_FAILED_BAD_TARGETS;

                if (m_spellInfo->Id != 1842 || (m_targets.getGOTarget() &&
                    m_targets.getGOTarget()->GetGOInfo()->type != GAMEOBJECT_TYPE_TRAP))
                    if (m_caster->ToPlayer()->InBattleground() && // In Battleground players can use only flags and banners
                        !m_caster->ToPlayer()->CanUseBattlegroundObject())
                        return SPELL_FAILED_TRY_AGAIN;

                // get the lock entry
                uint32 lockId = 0;
                if (GameObject* go = m_targets.getGOTarget())
                {
                    lockId = go->GetGOInfo()->GetLockId();
                    if (!lockId)
                        return SPELL_FAILED_BAD_TARGETS;
                }
                else if (Item* itm = m_targets.getItemTarget())
                    lockId = itm->GetProto()->LockID;

                SkillType skillId = SKILL_NONE;
                int32 reqSkillValue = 0;
                int32 skillValue = 0;

                // check lock compatibility
                SpellCastResult res = CanOpenLock(i, lockId, skillId, reqSkillValue, skillValue);
                if (res != SPELL_CAST_OK)
                    return res;

                // chance for fail at orange mining/herb/LockPicking gathering attempt
                // second check prevent fail at rechecks
                if (skillId != SKILL_NONE && (!m_selfContainer || ((*m_selfContainer) != this)))
                {
                    bool canFailAtMax = skillId != SKILL_HERBALISM && skillId != SKILL_MINING;

                    // chance for failure in orange gather / lockpick (gathering skill can't fail at maxskill)
                    if ((canFailAtMax || skillValue < sWorld->GetConfigMaxSkillValue()) && reqSkillValue > irand(skillValue - 25, skillValue + 37))
                        return SPELL_FAILED_TRY_AGAIN;
                }
                break;
            }
            case SPELL_EFFECT_SUMMON_DEAD_PET:
            {
                Creature *pet = m_caster->GetGuardianPet();
                if (!pet)
                    return SPELL_FAILED_NO_PET;

                if (pet->isAlive())
                    return SPELL_FAILED_ALREADY_HAVE_SUMMON;

                break;
            }
            // This is generic summon effect
            case SPELL_EFFECT_SUMMON:
            {
                SummonPropertiesEntry const *SummonProperties = sSummonPropertiesStore.LookupEntry(m_spellInfo->EffectMiscValueB[i]);
                if (!SummonProperties)
                    break;
                switch(SummonProperties->Category)
                {
                    case SUMMON_CATEGORY_PET:
                        if (m_caster->GetPetGUID())
                            return SPELL_FAILED_ALREADY_HAVE_SUMMON;
                    case SUMMON_CATEGORY_PUPPET:
                        if (m_caster->GetCharmGUID())
                            return SPELL_FAILED_ALREADY_HAVE_CHARM;
                        break;
                }
                break;
            }
            case SPELL_EFFECT_CREATE_TAMED_PET:
            {
                if (m_targets.getUnitTarget())
                {
                    if (m_targets.getUnitTarget()->GetTypeId() != TYPEID_PLAYER)
                        return SPELL_FAILED_BAD_TARGETS;
                    if (m_targets.getUnitTarget()->GetPetGUID())
                        return SPELL_FAILED_ALREADY_HAVE_SUMMON;
                }
                break;
            }
            case SPELL_EFFECT_SUMMON_PET:
            {
                if (m_caster->GetPetGUID())                  //let warlock do a replacement summon
                {
                    if (m_caster->GetTypeId() == TYPEID_PLAYER && m_caster->getClass() == CLASS_WARLOCK)
                    {
                        if (strict)                         //starting cast, trigger pet stun (cast by pet so it doesn't attack player)
                            if (Pet* pet = m_caster->ToPlayer()->GetPet())
                                pet->CastSpell(pet, 32752, true, NULL, NULL, pet->GetGUID());
                    }
                    else
                        return SPELL_FAILED_ALREADY_HAVE_SUMMON;
                }

                if (m_caster->GetCharmGUID())
                    return SPELL_FAILED_ALREADY_HAVE_CHARM;

                break;
            }
            case SPELL_EFFECT_SUMMON_PLAYER:
            {
                if (m_caster->GetTypeId() != TYPEID_PLAYER)
                    return SPELL_FAILED_BAD_TARGETS;
                if (!m_caster->ToPlayer()->GetSelection())
                    return SPELL_FAILED_BAD_TARGETS;

                Player* target = sObjectMgr->GetPlayer(m_caster->ToPlayer()->GetSelection());
                if (!target || m_caster->ToPlayer() == target || !target->IsInSameRaidWith(m_caster->ToPlayer()))
                    return SPELL_FAILED_BAD_TARGETS;

                // check if our map is dungeon
                if (sMapStore.LookupEntry(m_caster->GetMapId())->IsDungeon())
                {
                    Map const* pMap = m_caster->GetMap();
                    InstanceTemplate const* instance = ObjectMgr::GetInstanceTemplate(pMap->GetId());
                    if (!instance)
                        return SPELL_FAILED_TARGET_NOT_IN_INSTANCE;
                    if (!target->Satisfy(sObjectMgr->GetAccessRequirement(pMap->GetId(), pMap->GetDifficulty()), pMap->GetId()))
                        return SPELL_FAILED_BAD_TARGETS;
                }
                break;
            }
            case SPELL_EFFECT_LEAP:
            case SPELL_EFFECT_TELEPORT_UNITS_FACE_CASTER:
            {
              //Do not allow to cast it before BG starts.
                if (m_caster->GetTypeId() == TYPEID_PLAYER)
                    if (Battleground const *bg = m_caster->ToPlayer()->GetBattleground())
                        if (bg->GetStatus() != STATUS_IN_PROGRESS)
                            return SPELL_FAILED_TRY_AGAIN;
                break;
            }
            case SPELL_EFFECT_STEAL_BENEFICIAL_BUFF:
            {
                if (m_targets.getUnitTarget() == m_caster)
                    return SPELL_FAILED_BAD_TARGETS;
                break;
            }
            case SPELL_EFFECT_LEAP_BACK:
            {
                // Spell 781 (Disengage) requires player to be in combat
                if (m_caster->GetTypeId() == TYPEID_PLAYER && m_spellInfo->Id == 781 && !m_caster->isInCombat())
                    return SPELL_FAILED_CANT_DO_THAT_RIGHT_NOW;

                Unit* target = m_targets.getUnitTarget();
                if (m_caster == target && m_caster->HasUnitState(UNIT_STAT_ROOT))
                {
                    if (m_caster->GetTypeId() == TYPEID_PLAYER)
                        return SPELL_FAILED_ROOTED;
                    else
                        return SPELL_FAILED_DONT_REPORT;
                }
                break;
            }
            case SPELL_EFFECT_TALENT_SPEC_SELECT:
                // can't change during already started arena/battleground
                if (m_caster->GetTypeId() == TYPEID_PLAYER)
                    if (Battleground const* bg = m_caster->ToPlayer()->GetBattleground())
                        if (bg->GetStatus() == STATUS_IN_PROGRESS)
                            return SPELL_FAILED_NOT_IN_BATTLEGROUND;
                break;
            default:
                break;
        }
    }

    for (int i = 0; i < MAX_SPELL_EFFECTS; i++)
    {
        switch(m_spellInfo->EffectApplyAuraName[i])
        {
            case SPELL_AURA_DUMMY:
            {
                //custom check
                switch(m_spellInfo->Id)
                {
                    // Tag Murloc
                    case 30877:
                    {
                        Unit* target = m_targets.getUnitTarget();
                        if (!target || target->GetEntry() != 17326)
                            return SPELL_FAILED_BAD_TARGETS;
                        break;
                    }
                    case 61336:
                        if (m_caster->GetTypeId() != TYPEID_PLAYER || !m_caster->ToPlayer()->IsInFeralForm())
                            return SPELL_FAILED_ONLY_SHAPESHIFT;
                        break;
                    case 1515:
                    {
                        if (m_caster->GetTypeId() != TYPEID_PLAYER)
                            return SPELL_FAILED_BAD_TARGETS;

                        if (!m_targets.getUnitTarget() || m_targets.getUnitTarget()->GetTypeId() == TYPEID_PLAYER)
                            return SPELL_FAILED_BAD_IMPLICIT_TARGETS;

                        Creature* target = m_targets.getUnitTarget()->ToCreature();

                        if (target->getLevel() > m_caster->getLevel())
                            return SPELL_FAILED_HIGHLEVEL;

                        // use SMSG_PET_TAME_FAILURE?
                        if (!target->GetCreatureInfo()->isTameable (m_caster->ToPlayer()->CanTameExoticPets()))
                            return SPELL_FAILED_BAD_TARGETS;

                        if (m_caster->GetPetGUID())
                            return SPELL_FAILED_ALREADY_HAVE_SUMMON;

                        if (m_caster->GetCharmGUID())
                            return SPELL_FAILED_ALREADY_HAVE_CHARM;

                        break;
                    }
                    case 44795: // Parachute
                    {
                        float x, y, z;
                        m_caster->GetPosition(x, y, z);
                        float ground_Z = m_caster->GetMap()->GetHeight(x, y, z);
                        if (fabs(ground_Z - z) < 0.1f)
                            return SPELL_FAILED_DONT_REPORT;
                        break;
                    }
                    default:
                        break;
                }
                break;
            }
            case SPELL_AURA_MOD_POSSESS_PET:
            {
                if (m_caster->GetTypeId() != TYPEID_PLAYER)
                    return SPELL_FAILED_NO_PET;

                Pet *pet = m_caster->ToPlayer()->GetPet();
                if (!pet)
                    return SPELL_FAILED_NO_PET;

                if (pet->GetCharmerGUID())
                    return SPELL_FAILED_CHARMED;
                break;
            }
            case SPELL_AURA_MOD_POSSESS:
            case SPELL_AURA_MOD_CHARM:
            case SPELL_AURA_AOE_CHARM:
            {
                if (m_caster->GetCharmerGUID())
                    return SPELL_FAILED_CHARMED;

                if (m_spellInfo->EffectApplyAuraName[i] == SPELL_AURA_MOD_CHARM
                    || m_spellInfo->EffectApplyAuraName[i] == SPELL_AURA_MOD_POSSESS)
                {
                    if (m_caster->GetPetGUID())
                        return SPELL_FAILED_ALREADY_HAVE_SUMMON;

                    if (m_caster->GetCharmGUID())
                        return SPELL_FAILED_ALREADY_HAVE_CHARM;
                }

                if (Unit *target = m_targets.getUnitTarget())
                {
                    if (target->GetTypeId() == TYPEID_UNIT && target->ToCreature()->IsVehicle())
                        return SPELL_FAILED_BAD_IMPLICIT_TARGETS;

                    if (target->IsMounted())
                        return SPELL_FAILED_CANT_BE_CHARMED;

                    if (target->GetCharmerGUID())
                        return SPELL_FAILED_CHARMED;

                    int32 damage = CalculateDamage(i, target);
                    if (damage && int32(target->getLevel()) > damage)
                        return SPELL_FAILED_HIGHLEVEL;
                }

                break;
            }
            case SPELL_AURA_MOUNTED:
            {
                if (m_caster->IsInWater())
                    return SPELL_FAILED_ONLY_ABOVEWATER;

                // Ignore map check if spell have AreaId. AreaId already checked and this prevent special mount spells
                bool AllowMount = !m_caster->GetMap()->IsDungeon() || m_caster->GetMap()->IsBattlegroundOrArena();
                InstanceTemplate const *it = ObjectMgr::GetInstanceTemplate(m_caster->GetMapId());
                if (it)
                    AllowMount = it->allowMount;
                if (m_caster->GetTypeId() == TYPEID_PLAYER && !AllowMount && !m_IsTriggeredSpell && !m_spellInfo->AreaGroupId)
                    return SPELL_FAILED_NO_MOUNTS_ALLOWED;

                if (m_caster->IsInDisallowedMountForm())
                    return SPELL_FAILED_NOT_SHAPESHIFT;

                break;
            }
            case SPELL_AURA_RANGED_ATTACK_POWER_ATTACKER_BONUS:
            {
                if (!m_targets.getUnitTarget())
                    return SPELL_FAILED_BAD_IMPLICIT_TARGETS;

                // can be casted at non-friendly unit or own pet/charm
                if (m_caster->IsFriendlyTo(m_targets.getUnitTarget()))
                    return SPELL_FAILED_TARGET_FRIENDLY;

                break;
            }
            case SPELL_AURA_FLY:
            case SPELL_AURA_MOD_INCREASE_MOUNTED_FLIGHT_SPEED:
            {
                // not allow cast fly spells if not have req. skills  (all spells is self target)
                // allow always ghost flight spells
                if (m_originalCaster && m_originalCaster->GetTypeId() == TYPEID_PLAYER && m_originalCaster->isAlive())
                {
                    if (AreaTableEntry const* pArea = GetAreaEntryByAreaID(m_originalCaster->GetAreaId()))
                    {
                        if (pArea->flags & AREA_FLAG_NO_FLY_ZONE)
                            return m_IsTriggeredSpell ? SPELL_FAILED_DONT_REPORT : SPELL_FAILED_NOT_HERE;
                        // Wintergrasp Antifly check
                        if (sWorld->getBoolConfig(CONFIG_OUTDOORPVP_WINTERGRASP_ENABLED))
                        {
                          if (m_originalCaster->GetZoneId() == 4197 && pvpWG && pvpWG != 0  && pvpWG->isWarTime()==true)
                          return m_IsTriggeredSpell ? SPELL_FAILED_DONT_REPORT : SPELL_FAILED_NOT_HERE;
                        }
                    }
                }
                break;
            }
            case SPELL_AURA_PERIODIC_MANA_LEECH:
            {
                if (!m_targets.getUnitTarget())
                    return SPELL_FAILED_BAD_IMPLICIT_TARGETS;

                if (m_caster->GetTypeId() != TYPEID_PLAYER || m_CastItem)
                    break;

                if (m_targets.getUnitTarget()->getPowerType() != POWER_MANA)
                    return SPELL_FAILED_BAD_TARGETS;

                break;
            }
            default:
                break;
        }
    }

    // check trade slot case (last, for allow catch any another cast problems)
    if (m_targets.getTargetMask() & TARGET_FLAG_TRADE_ITEM)
    {
        if (m_CastItem)
            return SPELL_FAILED_ITEM_ENCHANT_TRADE_WINDOW;

        if (m_caster->GetTypeId() != TYPEID_PLAYER)
            return SPELL_FAILED_NOT_TRADING;

        TradeData* my_trade = m_caster->ToPlayer()->GetTradeData();

        if (!my_trade)
            return SPELL_FAILED_NOT_TRADING;

        TradeSlots slot = TradeSlots(m_targets.getItemTargetGUID());
        if (slot != TRADE_SLOT_NONTRADED)
            return SPELL_FAILED_BAD_TARGETS;

        if (!m_IsTriggeredSpell)
            if (my_trade->GetSpell())
                return SPELL_FAILED_ITEM_ALREADY_ENCHANTED;
    }

    // check if caster has at least 1 combo point for spells that require combo points
    if (m_needComboPoints)
        if (Player* plrCaster = m_caster->ToPlayer())
            if (!plrCaster->GetComboPoints())
                return SPELL_FAILED_NO_COMBO_POINTS;

    // all ok
    return SPELL_CAST_OK;
}

SpellCastResult Spell::CheckPetCast(Unit* target)
{
    if (!m_caster->isAlive() && !(m_spellInfo->Attributes & SPELL_ATTR0_CASTABLE_WHILE_DEAD))
        return SPELL_FAILED_CASTER_DEAD;

    if (m_caster->HasUnitState(UNIT_STAT_CASTING) && !m_IsTriggeredSpell)              //prevent spellcast interruption by another spellcast
        return SPELL_FAILED_SPELL_IN_PROGRESS;
    if (m_caster->isInCombat() && IsNonCombatSpell(m_spellInfo))
        return SPELL_FAILED_AFFECTING_COMBAT;

                                                            //dead owner (pets still alive when owners ressed?)
        if (Unit *owner = m_caster->GetCharmerOrOwner())
            if (!owner->isAlive())
                return SPELL_FAILED_CASTER_DEAD;

        if (!target && m_targets.getUnitTarget())
            target = m_targets.getUnitTarget();

        for (uint32 i = 0; i < MAX_SPELL_EFFECTS; ++i)
        {
            if (SpellTargetType[m_spellInfo->EffectImplicitTargetA[i]] == TARGET_TYPE_UNIT_TARGET
                || SpellTargetType[m_spellInfo->EffectImplicitTargetA[i]] == TARGET_TYPE_DEST_TARGET)
            {
                if (!target)
                    return SPELL_FAILED_BAD_IMPLICIT_TARGETS;
                m_targets.setUnitTarget(target);
                break;
            }
        }

        Unit* _target = m_targets.getUnitTarget();

        if (_target)                                         //for target dead/target not valid
        {
            if (!_target->isAlive())
                return SPELL_FAILED_BAD_TARGETS;

            if (!IsValidSingleTargetSpell(_target))
                return SPELL_FAILED_BAD_TARGETS;
        }
                                                            //cooldown
        if (m_caster->ToCreature()->HasSpellCooldown(m_spellInfo->Id))
            return SPELL_FAILED_NOT_READY;

    return CheckCast(true);
}

SpellCastResult Spell::CheckCasterAuras() const
{
    // spells totally immuned to caster auras (wsg flag drop, give marks etc)
    if (m_spellInfo->AttributesEx6& SPELL_ATTR6_IGNORE_CASTER_AURAS)
        return SPELL_CAST_OK;

    uint8 school_immune = 0;
    uint32 mechanic_immune = 0;
    uint32 dispel_immune = 0;

    // Check if the spell grants school or mechanic immunity.
    // We use bitmasks so the loop is done only once and not on every aura check below.
    if (m_spellInfo->AttributesEx & SPELL_ATTR1_DISPEL_AURAS_ON_IMMUNITY)
    {
        for (int i = 0; i < MAX_SPELL_EFFECTS; ++i)
        {
            if (m_spellInfo->EffectApplyAuraName[i] == SPELL_AURA_SCHOOL_IMMUNITY)
                school_immune |= uint32(m_spellInfo->EffectMiscValue[i]);
            else if (m_spellInfo->EffectApplyAuraName[i] == SPELL_AURA_MECHANIC_IMMUNITY)
                mechanic_immune |= 1 << uint32(m_spellInfo->EffectMiscValue[i]);
            else if (m_spellInfo->EffectApplyAuraName[i] == SPELL_AURA_DISPEL_IMMUNITY)
                dispel_immune |= GetDispellMask(DispelType(m_spellInfo->EffectMiscValue[i]));
        }
        // immune movement impairment and loss of control
        if (m_spellInfo->Id == 42292 || m_spellInfo->Id == 59752)
            mechanic_immune = IMMUNE_TO_MOVEMENT_IMPAIRMENT_AND_LOSS_CONTROL_MASK;
    }

    // Glyph of Pain Suppression
    if (m_spellInfo->SpellFamilyName == SPELLFAMILY_PRIEST && m_spellInfo->SpellIconID == 2178)
        if (m_caster->HasAuraEffect(63248, 0))      // no SpellFamilyFlags or SpellIconID to identify this
            mechanic_immune = 1 << MECHANIC_STUN;   // "immune" to stun only for this cast

    // Check whether the cast should be prevented by any state you might have.
    SpellCastResult prevented_reason = SPELL_CAST_OK;
    // Have to check if there is a stun aura. Otherwise will have problems with ghost aura apply while logging out
    uint32 unitflag = m_caster->GetUInt32Value(UNIT_FIELD_FLAGS);     // Get unit state
    if (unitflag & UNIT_FLAG_STUNNED && !(m_spellInfo->AttributesEx5 & SPELL_ATTR5_USABLE_WHILE_STUNNED))
        prevented_reason = SPELL_FAILED_STUNNED;
    else if (unitflag & UNIT_FLAG_CONFUSED && !(m_spellInfo->AttributesEx5 & SPELL_ATTR5_USABLE_WHILE_CONFUSED))
        prevented_reason = SPELL_FAILED_CONFUSED;
    else if (unitflag & UNIT_FLAG_FLEEING && !(m_spellInfo->AttributesEx5 & SPELL_ATTR5_USABLE_WHILE_FEARED))
        prevented_reason = SPELL_FAILED_FLEEING;
    else if (unitflag & UNIT_FLAG_SILENCED && m_spellInfo->PreventionType == SPELL_PREVENTION_TYPE_SILENCE)
        prevented_reason = SPELL_FAILED_SILENCED;
    else if (unitflag & UNIT_FLAG_PACIFIED && m_spellInfo->PreventionType == SPELL_PREVENTION_TYPE_PACIFY)
        prevented_reason = SPELL_FAILED_PACIFIED;

    // Attr must make flag drop spell totally immune from all effects
    if (prevented_reason != SPELL_CAST_OK)
    {
        if (school_immune || mechanic_immune || dispel_immune)
        {
            //Checking auras is needed now, because you are prevented by some state but the spell grants immunity.
            Unit::AuraApplicationMap const& auras = m_caster->GetAppliedAuras();
            for (Unit::AuraApplicationMap::const_iterator itr = auras.begin(); itr != auras.end(); ++itr)
            {
                Aura const * aura = itr->second->GetBase();
                if (GetAllSpellMechanicMask(aura->GetSpellProto()) & mechanic_immune)
                    continue;
                if (GetSpellSchoolMask(aura->GetSpellProto()) & school_immune)
                    continue;
                if ((1<<(aura->GetSpellProto()->Dispel)) & dispel_immune)
                    continue;

                //Make a second check for spell failed so the right SPELL_FAILED message is returned.
                //That is needed when your casting is prevented by multiple states and you are only immune to some of them.
                for (uint8 i=0; i<MAX_SPELL_EFFECTS; ++i)
                {
                    if (AuraEffect * part = aura->GetEffect(i))
                    {
                        switch(part->GetAuraType())
                        {
                            case SPELL_AURA_MOD_STUN:
                                if (!(m_spellInfo->AttributesEx5 & SPELL_ATTR5_USABLE_WHILE_STUNNED))
                                    return SPELL_FAILED_STUNNED;
                                break;
                            case SPELL_AURA_MOD_CONFUSE:
                                if (!(m_spellInfo->AttributesEx5 & SPELL_ATTR5_USABLE_WHILE_CONFUSED))
                                    return SPELL_FAILED_CONFUSED;
                                break;
                            case SPELL_AURA_MOD_FEAR:
                                if (!(m_spellInfo->AttributesEx5 & SPELL_ATTR5_USABLE_WHILE_FEARED))
                                    return SPELL_FAILED_FLEEING;
                                break;
                            case SPELL_AURA_MOD_SILENCE:
                            case SPELL_AURA_MOD_PACIFY:
                            case SPELL_AURA_MOD_PACIFY_SILENCE:
                                if (m_spellInfo->PreventionType == SPELL_PREVENTION_TYPE_PACIFY)
                                    return SPELL_FAILED_PACIFIED;
                                else if (m_spellInfo->PreventionType == SPELL_PREVENTION_TYPE_SILENCE)
                                    return SPELL_FAILED_SILENCED;
                                break;
                            default: break;
                        }
                    }
                }
            }
        }
        // You are prevented from casting and the spell casted does not grant immunity. Return a failed error.
        else
            return prevented_reason;
    }
    return SPELL_CAST_OK;
}

bool Spell::CanAutoCast(Unit* target)
{
    uint64 targetguid = target->GetGUID();

    for (uint32 j = 0; j < MAX_SPELL_EFFECTS; ++j)
    {
        if (m_spellInfo->Effect[j] == SPELL_EFFECT_APPLY_AURA)
        {
            if (m_spellInfo->StackAmount <= 1)
            {
                if (target->HasAuraEffect(m_spellInfo->Id, j))
                    return false;
            }
            else
            {
                if (AuraEffect * aureff = target->GetAuraEffect(m_spellInfo->Id, j))
                    if (aureff->GetBase()->GetStackAmount() >= m_spellInfo->StackAmount)
                        return false;
            }
        }
        else if (IsAreaAuraEffect(m_spellInfo->Effect[j]))
        {
            if (target->HasAuraEffect(m_spellInfo->Id, j))
                return false;
        }
    }

    SpellCastResult result = CheckPetCast(target);

    if (result == SPELL_CAST_OK || result == SPELL_FAILED_UNIT_NOT_INFRONT)
    {
        SelectSpellTargets();
        //check if among target units, our WANTED target is as well (->only self cast spells return false)
        for (std::list<TargetInfo>::iterator ihit= m_UniqueTargetInfo.begin(); ihit != m_UniqueTargetInfo.end(); ++ihit)
            if (ihit->targetGUID == targetguid)
                return true;
    }
    return false;                                           //target invalid
}

SpellCastResult Spell::CheckRange(bool strict)
{
    // self cast doesn't need range checking -- also for Starshards fix
    if (m_spellInfo->rangeIndex == 1)
        return SPELL_CAST_OK;

    // Don't check for instant cast spells
    if (!strict && m_casttime == 0)
        return SPELL_CAST_OK;

    SpellRangeEntry const* srange = sSpellRangeStore.LookupEntry(m_spellInfo->rangeIndex);

    Unit *target = m_targets.getUnitTarget();
    float max_range = (float)m_caster->GetSpellMaxRangeForTarget(target, srange);
    float min_range = (float)m_caster->GetSpellMinRangeForTarget(target, srange);
    uint32 range_type = GetSpellRangeType(srange);

    if (Player* modOwner = m_caster->GetSpellModOwner())
        modOwner->ApplySpellMod(m_spellInfo->Id, SPELLMOD_RANGE, max_range, this);

    if (target && target != m_caster)
    {
        if (range_type == SPELL_RANGE_MELEE)
        {
            // Because of lag, we can not check too strictly here.
            if (!m_caster->IsWithinMeleeRange(target, max_range))
                return !m_IsTriggeredSpell ? SPELL_FAILED_OUT_OF_RANGE : SPELL_FAILED_DONT_REPORT;
        }
        else if (!m_caster->IsWithinCombatRange(target, max_range))
            return !m_IsTriggeredSpell ? SPELL_FAILED_OUT_OF_RANGE : SPELL_FAILED_DONT_REPORT; //0x5A;

        if (range_type == SPELL_RANGE_RANGED)
        {
            if (m_caster->IsWithinMeleeRange(target))
                return !m_IsTriggeredSpell ? SPELL_FAILED_TOO_CLOSE : SPELL_FAILED_DONT_REPORT;
        }
        else if (min_range && m_caster->IsWithinCombatRange(target, min_range)) // skip this check if min_range = 0
            return !m_IsTriggeredSpell ? SPELL_FAILED_TOO_CLOSE : SPELL_FAILED_DONT_REPORT;

        if (m_caster->GetTypeId() == TYPEID_PLAYER &&
            (m_spellInfo->FacingCasterFlags & SPELL_FACING_FLAG_INFRONT) && !m_caster->HasInArc(static_cast<float>(M_PI), target))
            return !m_IsTriggeredSpell ? SPELL_FAILED_UNIT_NOT_INFRONT : SPELL_FAILED_DONT_REPORT;
    }

    if (m_targets.HasDst() && !m_targets.HasTraj())
    {
        if (!m_caster->IsWithinDist3d(&m_targets.m_dstPos, max_range))
            return SPELL_FAILED_OUT_OF_RANGE;
        if (min_range && m_caster->IsWithinDist3d(&m_targets.m_dstPos, min_range))
            return SPELL_FAILED_TOO_CLOSE;
    }

    return SPELL_CAST_OK;
}

SpellCastResult Spell::CheckPower()
{
    // item cast not used power
    if (m_CastItem)
        return SPELL_CAST_OK;

    // health as power used - need check health amount
    if (m_spellInfo->powerType == POWER_HEALTH)
    {
        if (int32(m_caster->GetHealth()) <= m_powerCost)
            return SPELL_FAILED_CASTER_AURASTATE;
        return SPELL_CAST_OK;
    }
    // Check valid power type
    if (m_spellInfo->powerType >= MAX_POWERS)
    {
        sLog->outError("Spell::CheckPower: Unknown power type '%d'", m_spellInfo->powerType);
        return SPELL_FAILED_UNKNOWN;
    }

    //check rune cost only if a spell has PowerType == POWER_RUNE
    if (m_spellInfo->powerType == POWER_RUNE)
    {
        SpellCastResult failReason = CheckRuneCost(m_spellInfo->runeCostID);
        if (failReason != SPELL_CAST_OK)
            return failReason;
    }

    // Check power amount
    Powers powerType = Powers(m_spellInfo->powerType);
    if (int32(m_caster->GetPower(powerType)) < m_powerCost)
        return SPELL_FAILED_NO_POWER;
    else
        return SPELL_CAST_OK;
}

SpellCastResult Spell::CheckItems()
{
    if (m_caster->GetTypeId() != TYPEID_PLAYER)
        return SPELL_CAST_OK;

    Player* p_caster = (Player*)m_caster;

    if (!m_CastItem)
    {
        if (m_castItemGUID)
            return SPELL_FAILED_ITEM_NOT_READY;
    }
    else
    {
        uint32 itemid = m_CastItem->GetEntry();
        if (!p_caster->HasItemCount(itemid, 1))
            return SPELL_FAILED_ITEM_NOT_READY;

        ItemPrototype const *proto = m_CastItem->GetProto();
        if (!proto)
            return SPELL_FAILED_ITEM_NOT_READY;

        for (int i = 0; i < MAX_ITEM_SPELLS; ++i)
            if (proto->Spells[i].SpellCharges)
                if (m_CastItem->GetSpellCharges(i) == 0)
                    return SPELL_FAILED_NO_CHARGES_REMAIN;

        // consumable cast item checks
        if (proto->Class == ITEM_CLASS_CONSUMABLE && m_targets.getUnitTarget())
        {
            // such items should only fail if there is no suitable effect at all - see Rejuvenation Potions for example
            SpellCastResult failReason = SPELL_CAST_OK;
            for (int i = 0; i < MAX_SPELL_EFFECTS; i++)
            {
                    // skip check, pet not required like checks, and for TARGET_UNIT_PET m_targets.getUnitTarget() is not the real target but the caster
                    if (m_spellInfo->EffectImplicitTargetA[i] == TARGET_UNIT_PET)
                    continue;

                if (m_spellInfo->Effect[i] == SPELL_EFFECT_HEAL)
                {
                    if (m_targets.getUnitTarget()->IsFullHealth())
                    {
                        failReason = SPELL_FAILED_ALREADY_AT_FULL_HEALTH;
                        continue;
                    }
                    else
                    {
                        failReason = SPELL_CAST_OK;
                        break;
                    }
                }

                // Mana Potion, Rage Potion, Thistle Tea(Rogue), ...
                if (m_spellInfo->Effect[i] == SPELL_EFFECT_ENERGIZE)
                {
                    if (m_spellInfo->EffectMiscValue[i] < 0 || m_spellInfo->EffectMiscValue[i] >= int8(MAX_POWERS))
                    {
                        failReason = SPELL_FAILED_ALREADY_AT_FULL_POWER;
                        continue;
                    }

                    Powers power = Powers(m_spellInfo->EffectMiscValue[i]);
                    if (m_targets.getUnitTarget()->GetPower(power) == m_targets.getUnitTarget()->GetMaxPower(power))
                    {
                        failReason = SPELL_FAILED_ALREADY_AT_FULL_POWER;
                        continue;
                    }
                    else
                    {
                        failReason = SPELL_CAST_OK;
                        break;
                    }
                }
            }
            if (failReason != SPELL_CAST_OK)
                return failReason;
        }
    }

    // check target item
    if (m_targets.getItemTargetGUID())
    {
        if (m_caster->GetTypeId() != TYPEID_PLAYER)
            return SPELL_FAILED_BAD_TARGETS;

        if (!m_targets.getItemTarget())
            return SPELL_FAILED_ITEM_GONE;

        if (!m_targets.getItemTarget()->IsFitToSpellRequirements(m_spellInfo))
            return SPELL_FAILED_EQUIPPED_ITEM_CLASS;
    }
    // if not item target then required item must be equipped
    else
    {
        if (m_caster->GetTypeId() == TYPEID_PLAYER && !m_caster->ToPlayer()->HasItemFitToSpellRequirements(m_spellInfo))
            return SPELL_FAILED_EQUIPPED_ITEM_CLASS;
    }

    // check spell focus object
    if (m_spellInfo->RequiresSpellFocus)
    {
        CellPair p(Trinity::ComputeCellPair(m_caster->GetPositionX(), m_caster->GetPositionY()));
        Cell cell(p);
        cell.data.Part.reserved = ALL_DISTRICT;

        GameObject* ok = NULL;
        Trinity::GameObjectFocusCheck go_check(m_caster,m_spellInfo->RequiresSpellFocus);
        Trinity::GameObjectSearcher<Trinity::GameObjectFocusCheck> checker(m_caster, ok, go_check);

        TypeContainerVisitor<Trinity::GameObjectSearcher<Trinity::GameObjectFocusCheck>, GridTypeMapContainer > object_checker(checker);
        Map& map = *m_caster->GetMap();
        cell.Visit(p, object_checker, map, *m_caster, m_caster->GetVisibilityRange());

        if (!ok)
            return SPELL_FAILED_REQUIRES_SPELL_FOCUS;

        focusObject = ok;                                   // game object found in range
    }

    // do not take reagents for these item casts
    if (!(m_CastItem && m_CastItem->GetProto()->Flags & ITEM_PROTO_FLAG_TRIGGERED_CAST))
    {
        // check reagents (ignore triggered spells with reagents processed by original spell) and special reagent ignore case.
        if (!m_IsTriggeredSpell && !p_caster->CanNoReagentCast(m_spellInfo))
        {
            for (uint32 i = 0; i < MAX_SPELL_REAGENTS; i++)
            {
                if (m_spellInfo->Reagent[i] <= 0)
                    continue;

                uint32 itemid    = m_spellInfo->Reagent[i];
                uint32 itemcount = m_spellInfo->ReagentCount[i];

                // if CastItem is also spell reagent
                if (m_CastItem && m_CastItem->GetEntry() == itemid)
                {
                    ItemPrototype const *proto = m_CastItem->GetProto();
                    if (!proto)
                        return SPELL_FAILED_ITEM_NOT_READY;
                    for (int s=0; s < MAX_ITEM_PROTO_SPELLS; ++s)
                    {
                        // CastItem will be used up and does not count as reagent
                        int32 charges = m_CastItem->GetSpellCharges(s);
                        if (proto->Spells[s].SpellCharges < 0 && abs(charges) < 2)
                        {
                            ++itemcount;
                            break;
                        }
                    }
                }
                if (!p_caster->HasItemCount(itemid,itemcount))
                    return SPELL_FAILED_ITEM_NOT_READY;         //0x54
            }
        }

        // check totem-item requirements (items presence in inventory)
        uint32 totems = 2;
        for (int i = 0; i < 2 ; ++i)
        {
            if (m_spellInfo->Totem[i] != 0)
            {
                if (p_caster->HasItemCount(m_spellInfo->Totem[i],1))
                {
                    totems -= 1;
                    continue;
                }
            }else
            totems -= 1;
        }
        if (totems != 0)
            return SPELL_FAILED_TOTEMS;                         //0x7C

        // Check items for TotemCategory  (items presence in inventory)
        uint32 TotemCategory = 2;
        for (int i= 0; i < 2; ++i)
        {
            if (m_spellInfo->TotemCategory[i] != 0)
            {
                if (p_caster->HasItemTotemCategory(m_spellInfo->TotemCategory[i]))
                {
                    TotemCategory -= 1;
                    continue;
                }
            }
            else
                TotemCategory -= 1;
        }
        if (TotemCategory != 0)
            return SPELL_FAILED_TOTEM_CATEGORY;                 //0x7B
    }

    // special checks for spell effects
    for (int i = 0; i < MAX_SPELL_EFFECTS; i++)
    {
        switch (m_spellInfo->Effect[i])
        {
            case SPELL_EFFECT_CREATE_ITEM:
            case SPELL_EFFECT_CREATE_ITEM_2:
            {
                if (!m_IsTriggeredSpell && m_spellInfo->EffectItemType[i])
                {
                    ItemPosCountVec dest;
                    uint8 msg = p_caster->CanStoreNewItem(NULL_BAG, NULL_SLOT, dest, m_spellInfo->EffectItemType[i], 1);
                    if (msg != EQUIP_ERR_OK)
                    {
                        ItemPrototype const *pProto = ObjectMgr::GetItemPrototype(m_spellInfo->EffectItemType[i]);
                        // TODO: Needs review
                        if (pProto && !(pProto->ItemLimitCategory))
                        {
                            p_caster->SendEquipError(msg, NULL, NULL, m_spellInfo->EffectItemType[i]);
                            return SPELL_FAILED_DONT_REPORT;
                        }
                        else
                        {
                            if (!(m_spellInfo->SpellFamilyName == SPELLFAMILY_MAGE && (m_spellInfo->SpellFamilyFlags[0] & 0x40000000)))
                                return SPELL_FAILED_TOO_MANY_OF_ITEM;
                            else if (!(p_caster->HasItemCount(m_spellInfo->EffectItemType[i],1)))
                                return SPELL_FAILED_TOO_MANY_OF_ITEM;
                            else
                                p_caster->CastSpell(m_caster,SpellMgr::CalculateSpellEffectAmount(m_spellInfo, 1),false);        // move this to anywhere
                            return SPELL_FAILED_DONT_REPORT;
                        }
                    }
                }
                break;
            }
            case SPELL_EFFECT_ENCHANT_ITEM:
                if (m_spellInfo->EffectItemType[i] && m_targets.getItemTarget()
                    && (m_targets.getItemTarget()->IsWeaponVellum() || m_targets.getItemTarget()->IsArmorVellum()))
                {
                    // cannot enchant vellum for other player
                    if (m_targets.getItemTarget()->GetOwner() != m_caster)
                        return SPELL_FAILED_NOT_TRADEABLE;
                    // do not allow to enchant vellum from scroll made by vellum-prevent exploit
                    if (m_CastItem && m_CastItem->GetProto()->Flags & ITEM_PROTO_FLAG_TRIGGERED_CAST)
                        return SPELL_FAILED_TOTEM_CATEGORY;
                    ItemPosCountVec dest;
                    uint8 msg = p_caster->CanStoreNewItem(NULL_BAG, NULL_SLOT, dest, m_spellInfo->EffectItemType[i], 1);
                    if (msg != EQUIP_ERR_OK)
                    {
                        p_caster->SendEquipError(msg, NULL, NULL, m_spellInfo->EffectItemType[i]);
                        return SPELL_FAILED_DONT_REPORT;
                    }
                }
            case SPELL_EFFECT_ENCHANT_ITEM_PRISMATIC:
            {
                Item* targetItem = m_targets.getItemTarget();
                if (!targetItem)
                    return SPELL_FAILED_ITEM_NOT_FOUND;

                if (targetItem->GetProto()->ItemLevel < m_spellInfo->baseLevel)
                    return SPELL_FAILED_LOWLEVEL;

                bool isItemUsable = false;
                for (uint8 e = 0; e < MAX_ITEM_PROTO_SPELLS; ++e)
                {
                    ItemPrototype const *proto = targetItem->GetProto();
                    if (proto->Spells[e].SpellId && (
                        proto->Spells[e].SpellTrigger == ITEM_SPELLTRIGGER_ON_USE ||
                        proto->Spells[e].SpellTrigger == ITEM_SPELLTRIGGER_ON_NO_DELAY_USE))
                    {
                        isItemUsable = true;
                        break;
                    }
                }

                SpellItemEnchantmentEntry const *pEnchant = sSpellItemEnchantmentStore.LookupEntry(m_spellInfo->EffectMiscValue[i]);
                // do not allow adding usable enchantments to items that have use effect already
                if (pEnchant && isItemUsable)
                    for (uint8 s = 0; s < MAX_ITEM_ENCHANTMENT_EFFECTS; ++s)
                        if (pEnchant->type[s] == ITEM_ENCHANTMENT_TYPE_USE_SPELL)
                            return SPELL_FAILED_ON_USE_ENCHANT;

                // Not allow enchant in trade slot for some enchant type
                if (targetItem->GetOwner() != m_caster)
                {
                    if (!pEnchant)
                        return SPELL_FAILED_ERROR;
                    if (pEnchant->slot & ENCHANTMENT_CAN_SOULBOUND)
                        return SPELL_FAILED_NOT_TRADEABLE;
                }
                break;
            }
            case SPELL_EFFECT_ENCHANT_ITEM_TEMPORARY:
            {
                Item *item = m_targets.getItemTarget();
                if (!item)
                    return SPELL_FAILED_ITEM_NOT_FOUND;
                // Not allow enchant in trade slot for some enchant type
                if (item->GetOwner() != m_caster)
                {
                    uint32 enchant_id = m_spellInfo->EffectMiscValue[i];
                    SpellItemEnchantmentEntry const *pEnchant = sSpellItemEnchantmentStore.LookupEntry(enchant_id);
                    if (!pEnchant)
                        return SPELL_FAILED_ERROR;
                    if (pEnchant->slot & ENCHANTMENT_CAN_SOULBOUND)
                        return SPELL_FAILED_NOT_TRADEABLE;
                }
                break;
            }
            case SPELL_EFFECT_ENCHANT_HELD_ITEM:
                // check item existence in effect code (not output errors at offhand hold item effect to main hand for example
                break;
            case SPELL_EFFECT_DISENCHANT:
            {
                if (!m_targets.getItemTarget())
                    return SPELL_FAILED_CANT_BE_DISENCHANTED;

                // prevent disenchanting in trade slot
                if (m_targets.getItemTarget()->GetOwnerGUID() != m_caster->GetGUID())
                    return SPELL_FAILED_CANT_BE_DISENCHANTED;

                ItemPrototype const* itemProto = m_targets.getItemTarget()->GetProto();
                if (!itemProto)
                    return SPELL_FAILED_CANT_BE_DISENCHANTED;

                uint32 item_quality = itemProto->Quality;
                // 2.0.x addon: Check player enchanting level against the item disenchanting requirements
                uint32 item_disenchantskilllevel = itemProto->RequiredDisenchantSkill;
                if (item_disenchantskilllevel == uint32(-1))
                    return SPELL_FAILED_CANT_BE_DISENCHANTED;
                if (item_disenchantskilllevel > p_caster->GetSkillValue(SKILL_ENCHANTING))
                    return SPELL_FAILED_LOW_CASTLEVEL;
                if (item_quality > 4 || item_quality < 2)
                    return SPELL_FAILED_CANT_BE_DISENCHANTED;
                if (itemProto->Class != ITEM_CLASS_WEAPON && itemProto->Class != ITEM_CLASS_ARMOR)
                    return SPELL_FAILED_CANT_BE_DISENCHANTED;
                if (!itemProto->DisenchantID)
                    return SPELL_FAILED_CANT_BE_DISENCHANTED;
                break;
            }
            case SPELL_EFFECT_PROSPECTING:
            {
                if (!m_targets.getItemTarget())
                    return SPELL_FAILED_CANT_BE_PROSPECTED;
                //ensure item is a prospectable ore
                if (!(m_targets.getItemTarget()->GetProto()->Flags & ITEM_PROTO_FLAG_PROSPECTABLE))
                    return SPELL_FAILED_CANT_BE_PROSPECTED;
                //prevent prospecting in trade slot
                if (m_targets.getItemTarget()->GetOwnerGUID() != m_caster->GetGUID())
                    return SPELL_FAILED_CANT_BE_PROSPECTED;
                //Check for enough skill in jewelcrafting
                uint32 item_prospectingskilllevel = m_targets.getItemTarget()->GetProto()->RequiredSkillRank;
                if (item_prospectingskilllevel >p_caster->GetSkillValue(SKILL_JEWELCRAFTING))
                    return SPELL_FAILED_LOW_CASTLEVEL;
                //make sure the player has the required ores in inventory
                if (m_targets.getItemTarget()->GetCount() < 5)
                    return SPELL_FAILED_NEED_MORE_ITEMS;

                if (!LootTemplates_Prospecting.HaveLootFor(m_targets.getItemTargetEntry()))
                    return SPELL_FAILED_CANT_BE_PROSPECTED;

                break;
            }
            case SPELL_EFFECT_MILLING:
            {
                if (!m_targets.getItemTarget())
                    return SPELL_FAILED_CANT_BE_MILLED;
                //ensure item is a millable herb
                if (!(m_targets.getItemTarget()->GetProto()->Flags & ITEM_PROTO_FLAG_MILLABLE))
                    return SPELL_FAILED_CANT_BE_MILLED;
                //prevent milling in trade slot
                if (m_targets.getItemTarget()->GetOwnerGUID() != m_caster->GetGUID())
                    return SPELL_FAILED_CANT_BE_MILLED;
                //Check for enough skill in inscription
                uint32 item_millingskilllevel = m_targets.getItemTarget()->GetProto()->RequiredSkillRank;
                if (item_millingskilllevel >p_caster->GetSkillValue(SKILL_INSCRIPTION))
                    return SPELL_FAILED_LOW_CASTLEVEL;
                //make sure the player has the required herbs in inventory
                if (m_targets.getItemTarget()->GetCount() < 5)
                    return SPELL_FAILED_NEED_MORE_ITEMS;

                if (!LootTemplates_Milling.HaveLootFor(m_targets.getItemTargetEntry()))
                    return SPELL_FAILED_CANT_BE_MILLED;

                break;
            }
            case SPELL_EFFECT_WEAPON_DAMAGE:
            case SPELL_EFFECT_WEAPON_DAMAGE_NOSCHOOL:
            {
                if (m_caster->GetTypeId() != TYPEID_PLAYER) return SPELL_FAILED_TARGET_NOT_PLAYER;
                if (m_attackType != RANGED_ATTACK)
                    break;
                Item *pItem = m_caster->ToPlayer()->GetWeaponForAttack(m_attackType);
                if (!pItem || pItem->IsBroken())
                    return SPELL_FAILED_EQUIPPED_ITEM;

                switch(pItem->GetProto()->SubClass)
                {
                    case ITEM_SUBCLASS_WEAPON_THROWN:
                    {
                        uint32 ammo = pItem->GetEntry();
                        if (!m_caster->ToPlayer()->HasItemCount(ammo, 1))
                            return SPELL_FAILED_NO_AMMO;
                    };  break;
                    case ITEM_SUBCLASS_WEAPON_GUN:
                    case ITEM_SUBCLASS_WEAPON_BOW:
                    case ITEM_SUBCLASS_WEAPON_CROSSBOW:
                    {
                        uint32 ammo = m_caster->ToPlayer()->GetUInt32Value(PLAYER_AMMO_ID);
                        if (!ammo)
                        {
                            // Requires No Ammo
                            if (m_caster->HasAura(46699))
                                break;                      // skip other checks

                            return SPELL_FAILED_NO_AMMO;
                        }

                        ItemPrototype const *ammoProto = ObjectMgr::GetItemPrototype(ammo);
                        if (!ammoProto)
                            return SPELL_FAILED_NO_AMMO;

                        if (ammoProto->Class != ITEM_CLASS_PROJECTILE)
                            return SPELL_FAILED_NO_AMMO;

                        // check ammo ws. weapon compatibility
                        switch(pItem->GetProto()->SubClass)
                        {
                            case ITEM_SUBCLASS_WEAPON_BOW:
                            case ITEM_SUBCLASS_WEAPON_CROSSBOW:
                                if (ammoProto->SubClass != ITEM_SUBCLASS_ARROW)
                                    return SPELL_FAILED_NO_AMMO;
                                break;
                            case ITEM_SUBCLASS_WEAPON_GUN:
                                if (ammoProto->SubClass != ITEM_SUBCLASS_BULLET)
                                    return SPELL_FAILED_NO_AMMO;
                                break;
                            default:
                                return SPELL_FAILED_NO_AMMO;
                        }

                        if (!m_caster->ToPlayer()->HasItemCount(ammo, 1))
                        {
                            m_caster->ToPlayer()->SetUInt32Value(PLAYER_AMMO_ID, 0);
                            return SPELL_FAILED_NO_AMMO;
                        }
                    };  break;
                    case ITEM_SUBCLASS_WEAPON_WAND:
                        break;
                    default:
                        break;
                }
                break;
            }
            case SPELL_EFFECT_CREATE_MANA_GEM:
            {
                 uint32 item_id = m_spellInfo->EffectItemType[i];
                 ItemPrototype const *pProto = ObjectMgr::GetItemPrototype(item_id);

                 if (!pProto)
                     return SPELL_FAILED_ITEM_AT_MAX_CHARGES;

                 if (Item* pitem = p_caster->GetItemByEntry(item_id))
                 {
                     for (int x = 0; x < MAX_ITEM_PROTO_SPELLS; ++x)
                         if (pProto->Spells[x].SpellCharges != 0 && pitem->GetSpellCharges(x) == pProto->Spells[x].SpellCharges)
                             return SPELL_FAILED_ITEM_AT_MAX_CHARGES;
                 }
                 break;
            }
            default:
                break;
        }
    }

    // check weapon presence in slots for main/offhand weapons
    if (m_spellInfo->EquippedItemClass >=0)
    {
        // main hand weapon required
        if (m_spellInfo->AttributesEx3 & SPELL_ATTR3_MAIN_HAND)
        {
            Item* item = m_caster->ToPlayer()->GetWeaponForAttack(BASE_ATTACK);

            // skip spell if no weapon in slot or broken
            if (!item || item->IsBroken())
                return m_IsTriggeredSpell? SPELL_FAILED_DONT_REPORT : SPELL_FAILED_EQUIPPED_ITEM_CLASS;

            // skip spell if weapon not fit to triggered spell
            if (!item->IsFitToSpellRequirements(m_spellInfo))
                return m_IsTriggeredSpell? SPELL_FAILED_DONT_REPORT : SPELL_FAILED_EQUIPPED_ITEM_CLASS;
        }

        // offhand hand weapon required
        if (m_spellInfo->AttributesEx3 & SPELL_ATTR3_REQ_OFFHAND)
        {
            Item* item = m_caster->ToPlayer()->GetWeaponForAttack(OFF_ATTACK);

            // skip spell if no weapon in slot or broken
            if (!item || item->IsBroken())
                return m_IsTriggeredSpell? SPELL_FAILED_DONT_REPORT : SPELL_FAILED_EQUIPPED_ITEM_CLASS;

            // skip spell if weapon not fit to triggered spell
            if (!item->IsFitToSpellRequirements(m_spellInfo))
                return m_IsTriggeredSpell? SPELL_FAILED_DONT_REPORT : SPELL_FAILED_EQUIPPED_ITEM_CLASS;
        }
    }

    return SPELL_CAST_OK;
}

void Spell::Delayed() // only called in DealDamage()
{
    if (!m_caster)// || m_caster->GetTypeId() != TYPEID_PLAYER)
        return;

    //if (m_spellState == SPELL_STATE_DELAYED)
    //    return;                                             // spell is active and can't be time-backed

    if (isDelayableNoMore())                                 // Spells may only be delayed twice
        return;

    // spells not loosing casting time (slam, dynamites, bombs..)
    //if (!(m_spellInfo->InterruptFlags & SPELL_INTERRUPT_FLAG_DAMAGE))
    //    return;

    //check pushback reduce
    int32 delaytime = 500;                                  // spellcasting delay is normally 500ms
    int32 delayReduce = 100;                                // must be initialized to 100 for percent modifiers
    m_caster->ToPlayer()->ApplySpellMod(m_spellInfo->Id, SPELLMOD_NOT_LOSE_CASTING_TIME, delayReduce, this);
    delayReduce += m_caster->GetTotalAuraModifier(SPELL_AURA_REDUCE_PUSHBACK) - 100;
    if (delayReduce >= 100)
        return;

    AddPctN(delaytime, -delayReduce);

    if (int32(m_timer) + delaytime > m_casttime)
    {
        delaytime = m_casttime - m_timer;
        m_timer = m_casttime;
    }
    else
        m_timer += delaytime;

    sLog->outDetail("Spell %u partially interrupted for (%d) ms at damage", m_spellInfo->Id, delaytime);

    WorldPacket data(SMSG_SPELL_DELAYED, 8+4);
    data.append(m_caster->GetPackGUID());
    data << uint32(delaytime);

    m_caster->SendMessageToSet(&data, true);
}

void Spell::DelayedChannel()
{
    if (!m_caster || m_caster->GetTypeId() != TYPEID_PLAYER || getState() != SPELL_STATE_CASTING)
        return;

    if (isDelayableNoMore())                                    // Spells may only be delayed twice
        return;

    //check pushback reduce
    int32 delaytime = CalculatePctN(GetSpellDuration(m_spellInfo), 25); // channeling delay is normally 25% of its time per hit
    int32 delayReduce = 100;                                    // must be initialized to 100 for percent modifiers
    m_caster->ToPlayer()->ApplySpellMod(m_spellInfo->Id, SPELLMOD_NOT_LOSE_CASTING_TIME, delayReduce, this);
    delayReduce += m_caster->GetTotalAuraModifier(SPELL_AURA_REDUCE_PUSHBACK) - 100;
    if (delayReduce >= 100)
        return;

    AddPctN(delaytime, -delayReduce);

    if (int32(m_timer) <= delaytime)
    {
        delaytime = m_timer;
        m_timer = 0;
    }
    else
        m_timer -= delaytime;

    sLog->outDebug(LOG_FILTER_SPELLS_AURAS, "Spell %u partially interrupted for %i ms, new duration: %u ms", m_spellInfo->Id, delaytime, m_timer);

    for (std::list<TargetInfo>::const_iterator ihit = m_UniqueTargetInfo.begin(); ihit != m_UniqueTargetInfo.end(); ++ihit)
        if ((*ihit).missCondition == SPELL_MISS_NONE)
            if (Unit* unit = (m_caster->GetGUID() == ihit->targetGUID) ? m_caster : ObjectAccessor::GetUnit(*m_caster, ihit->targetGUID))
                unit->DelayOwnedAuras(m_spellInfo->Id, m_originalCasterGUID, delaytime);

    // partially interrupt persistent area auras
    if (DynamicObject* dynObj = m_caster->GetDynObject(m_spellInfo->Id))
        dynObj->Delay(delaytime);

    SendChannelUpdate(m_timer);
}

void Spell::UpdatePointers()
{
    if (m_originalCasterGUID == m_caster->GetGUID())
        m_originalCaster = m_caster;
    else
    {
        m_originalCaster = ObjectAccessor::GetUnit(*m_caster,m_originalCasterGUID);
        if (m_originalCaster && !m_originalCaster->IsInWorld())
            m_originalCaster = NULL;
    }

    if (m_castItemGUID && m_caster->GetTypeId() == TYPEID_PLAYER)
        m_CastItem = m_caster->ToPlayer()->GetItemByGuid(m_castItemGUID);

    m_targets.Update(m_caster);
}

bool Spell::CheckTargetCreatureType(Unit* target) const
{
    uint32 spellCreatureTargetMask = m_spellInfo->TargetCreatureType;

    // Curse of Doom & Exorcism: not find another way to fix spell target check :/
    if (m_spellInfo->SpellFamilyName == SPELLFAMILY_WARLOCK && m_spellInfo->Category == 1179)
    {
        // not allow cast at player
        if (target->GetTypeId() == TYPEID_PLAYER)
            return false;

        spellCreatureTargetMask = 0x7FF;
    }

    // Dismiss Pet and Taming Lesson skipped
    if (m_spellInfo->Id == 2641 || m_spellInfo->Id == 23356)
        spellCreatureTargetMask =  0;

    // Polymorph and Grounding Totem
    if (target->GetEntry() == 5925 && m_spellInfo->SpellFamilyName == SPELLFAMILY_MAGE && (m_spellInfo->SpellFamilyFlags[0] & 0x1000000) && m_spellInfo->EffectApplyAuraName[0] == SPELL_AURA_MOD_CONFUSE)
        return true;

    if (spellCreatureTargetMask)
    {
        uint32 TargetCreatureType = target->GetCreatureTypeMask();

        return !TargetCreatureType || (spellCreatureTargetMask & TargetCreatureType);
    }
    return true;
}

CurrentSpellTypes Spell::GetCurrentContainer()
{
    if (IsNextMeleeSwingSpell())
        return(CURRENT_MELEE_SPELL);
    else if (IsAutoRepeat())
        return(CURRENT_AUTOREPEAT_SPELL);
    else if (IsChanneledSpell(m_spellInfo))
        return(CURRENT_CHANNELED_SPELL);
    else
        return(CURRENT_GENERIC_SPELL);
}

bool Spell::CheckTarget(Unit* target, uint32 eff)
{
    // Check targets for creature type mask and remove not appropriate (skip explicit self target case, maybe need other explicit targets)
    if (m_spellInfo->EffectImplicitTargetA[eff] != TARGET_UNIT_CASTER)
    {
        if (!CheckTargetCreatureType(target))
            return false;
    }

    // Check Aura spell req (need for AoE spells)
    if (m_spellInfo->targetAuraSpell && !target->HasAura(m_spellInfo->targetAuraSpell))
        return false;
    if (m_spellInfo->excludeTargetAuraSpell && target->HasAura(m_spellInfo->excludeTargetAuraSpell))
        return false;

    // Check targets for not_selectable unit flag and remove
    // A player can cast spells on his pet (or other controlled unit) though in any state
    if (target != m_caster && target->GetCharmerOrOwnerGUID() != m_caster->GetGUID())
    {
        // any unattackable target skipped
        if (target->HasFlag(UNIT_FIELD_FLAGS, UNIT_FLAG_NON_ATTACKABLE))
            return false;

        // unselectable targets skipped in all cases except TARGET_UNIT_NEARBY_ENTRY targeting
        // in case TARGET_UNIT_NEARBY_ENTRY target selected by server always and can't be cheated
        /*if (target->HasFlag(UNIT_FIELD_FLAGS, UNIT_FLAG_NOT_SELECTABLE) &&
            m_spellInfo->EffectImplicitTargetA[eff] != TARGET_UNIT_NEARBY_ENTRY &&
            m_spellInfo->EffectImplicitTargetB[eff] != TARGET_UNIT_NEARBY_ENTRY)
            return false;*/
    }

    //Check player targets and remove if in GM mode or GM invisibility (for not self casting case)
    if (target != m_caster && target->GetTypeId() == TYPEID_PLAYER)
    {
        if (!target->ToPlayer()->IsVisible())
            return false;

        if (target->ToPlayer()->isGameMaster() && !IsPositiveSpell(m_spellInfo->Id))
            return false;
    }

    switch(m_spellInfo->EffectApplyAuraName[eff])
    {
        case SPELL_AURA_NONE:
        default:
            break;
        case SPELL_AURA_MOD_POSSESS:
        case SPELL_AURA_MOD_CHARM:
        case SPELL_AURA_MOD_POSSESS_PET:
        case SPELL_AURA_AOE_CHARM:
            if (target->GetTypeId() == TYPEID_UNIT && target->IsVehicle())
                return false;
            if (target->IsMounted())
                return false;
            if (target->GetCharmerGUID())
                return false;
            if (int32 damage = CalculateDamage(eff, target))
                if ((int32)target->getLevel() > damage)
                    return false;
            break;
    }

    //Do not do further checks for triggered spells
    if (m_IsTriggeredSpell)
        return true;

    //Check targets for LOS visibility (except spells without range limitations)
    switch(m_spellInfo->Effect[eff])
    {
        case SPELL_EFFECT_SUMMON_PLAYER:                    // from anywhere
            break;
        case SPELL_EFFECT_DUMMY:
            if (m_spellInfo->Id != 20577)                    // Cannibalize
                break;
            //fall through
        case SPELL_EFFECT_RESURRECT_NEW:
            // player far away, maybe his corpse near?
            if (target != m_caster && !target->IsWithinLOSInMap(m_caster))
            {
                if (!m_targets.getCorpseTargetGUID())
                    return false;

                Corpse *corpse = ObjectAccessor::GetCorpse(*m_caster, m_targets.getCorpseTargetGUID());
                if (!corpse)
                    return false;

                if (target->GetGUID() != corpse->GetOwnerGUID())
                    return false;

                if (!corpse->IsWithinLOSInMap(m_caster))
                    return false;
            }

            // all ok by some way or another, skip normal check
            break;
        default:                                            // normal case
            // Get GO cast coordinates if original caster -> GO
            WorldObject *caster = NULL;
            if (IS_GAMEOBJECT_GUID(m_originalCasterGUID))
                caster = m_caster->GetMap()->GetGameObject(m_originalCasterGUID);
            if (!caster)
                caster = m_caster;
            if (target->GetEntry() == 5925)
                return true;
            if (target != m_caster && !target->IsWithinLOSInMap(caster))
                return false;
            break;
    }

    return true;
}

bool Spell::IsNeedSendToClient() const
{
    return m_spellInfo->SpellVisual[0] || m_spellInfo->SpellVisual[1] || IsChanneledSpell(m_spellInfo) ||
        m_spellInfo->speed > 0.0f || (!m_triggeredByAuraSpell && !m_IsTriggeredSpell);
}

bool Spell::HaveTargetsForEffect(uint8 effect) const
{
    for (std::list<TargetInfo>::const_iterator itr = m_UniqueTargetInfo.begin(); itr != m_UniqueTargetInfo.end(); ++itr)
        if (itr->effectMask & (1 << effect))
            return true;

    for (std::list<GOTargetInfo>::const_iterator itr = m_UniqueGOTargetInfo.begin(); itr != m_UniqueGOTargetInfo.end(); ++itr)
        if (itr->effectMask & (1 << effect))
            return true;

    for (std::list<ItemTargetInfo>::const_iterator itr = m_UniqueItemInfo.begin(); itr != m_UniqueItemInfo.end(); ++itr)
        if (itr->effectMask & (1 << effect))
            return true;

    return false;
}

SpellEvent::SpellEvent(Spell* spell) : BasicEvent()
{
    m_Spell = spell;
}

SpellEvent::~SpellEvent()
{
    if (m_Spell->getState() != SPELL_STATE_FINISHED)
        m_Spell->cancel();

    if (m_Spell->IsDeletable())
    {
        delete m_Spell;
    }
    else
    {
        sLog->outError("~SpellEvent: %s %u tried to delete non-deletable spell %u. Was not deleted, causes memory leak.",
            (m_Spell->GetCaster()->GetTypeId() == TYPEID_PLAYER ? "Player" : "Creature"), m_Spell->GetCaster()->GetGUIDLow(), m_Spell->m_spellInfo->Id);
        ASSERT(false);
    }
}

bool SpellEvent::Execute(uint64 e_time, uint32 p_time)
{
    // update spell if it is not finished
    if (m_Spell->getState() != SPELL_STATE_FINISHED)
        m_Spell->update(p_time);

    // check spell state to process
    switch (m_Spell->getState())
    {
        case SPELL_STATE_FINISHED:
        {
            // spell was finished, check deletable state
            if (m_Spell->IsDeletable())
            {
                // check, if we do have unfinished triggered spells
                return true;                                // spell is deletable, finish event
            }
            // event will be re-added automatically at the end of routine)
        } break;

        case SPELL_STATE_DELAYED:
        {
            // first, check, if we have just started
            if (m_Spell->GetDelayStart() != 0)
            {
                // no, we aren't, do the typical update
                // check, if we have channeled spell on our hands
                /*
                if (IsChanneledSpell(m_Spell->m_spellInfo))
                {
                    // evented channeled spell is processed separately, casted once after delay, and not destroyed till finish
                    // check, if we have casting anything else except this channeled spell and autorepeat
                    if (m_Spell->GetCaster()->IsNonMeleeSpellCasted(false, true, true))
                    {
                        // another non-melee non-delayed spell is casted now, abort
                        m_Spell->cancel();
                    }
                    else
                    {
                        // Set last not triggered spell for apply spellmods
                        ((Player*)m_Spell->GetCaster())->SetSpellModTakingSpell(m_Spell, true);
                        // do the action (pass spell to channeling state)
                        m_Spell->handle_immediate();

                        // And remove after effect handling
                        ((Player*)m_Spell->GetCaster())->SetSpellModTakingSpell(m_Spell, false);
                    }
                    // event will be re-added automatically at the end of routine)
                }
                else
                */
                {
                    // run the spell handler and think about what we can do next
                    uint64 t_offset = e_time - m_Spell->GetDelayStart();
                    uint64 n_offset = m_Spell->handle_delayed(t_offset);
                    if (n_offset)
                    {
                        // re-add us to the queue
                        m_Spell->GetCaster()->m_Events.AddEvent(this, m_Spell->GetDelayStart() + n_offset, false);
                        return false;                       // event not complete
                    }
                    // event complete
                    // finish update event will be re-added automatically at the end of routine)
                }
            }
            else
            {
                // delaying had just started, record the moment
                m_Spell->SetDelayStart(e_time);
                // re-plan the event for the delay moment
                m_Spell->GetCaster()->m_Events.AddEvent(this, e_time + m_Spell->GetDelayMoment(), false);
                return false;                               // event not complete
            }
        } break;

        default:
        {
            // all other states
            // event will be re-added automatically at the end of routine)
        } break;
    }

    // spell processing not complete, plan event on the next update interval
    m_Spell->GetCaster()->m_Events.AddEvent(this, e_time + 1, false);
    return false;                                           // event not complete
}

void SpellEvent::Abort(uint64 /*e_time*/)
{
    // oops, the spell we try to do is aborted
    if (m_Spell->getState() != SPELL_STATE_FINISHED)
        m_Spell->cancel();
}

bool SpellEvent::IsDeletable() const
{
    return m_Spell->IsDeletable();
}

bool Spell::IsValidSingleTargetEffect(Unit const* target, Targets type) const
{
    switch (type)
    {
        case TARGET_UNIT_TARGET_ENEMY:
            return !m_caster->IsFriendlyTo(target);
        case TARGET_UNIT_TARGET_ALLY:
        case TARGET_UNIT_PARTY_TARGET:
            return m_caster->IsFriendlyTo(target);
        case TARGET_UNIT_TARGET_PARTY:
            return m_caster != target && m_caster->IsInPartyWith(target);
        case TARGET_UNIT_TARGET_RAID:
            return m_caster->IsInRaidWith(target);
        case TARGET_UNIT_TARGET_PUPPET:
            return target->HasUnitTypeMask(UNIT_MASK_PUPPET) && m_caster == target->GetOwner();
        default:
            break;
    }
    return true;
}

bool Spell::IsValidSingleTargetSpell(Unit const* target) const
{
    if (target->GetMapId() == MAPID_INVALID)
    {
        sLog->outDebug(LOG_FILTER_SPELLS_AURAS, "Spell::IsValidSingleTargetSpell - a spell was cast on '%s' (GUIDLow: %u), but they have an invalid map id!", target->GetName(), target->GetGUIDLow());
        return false;
    }
    for (uint8 i = 0; i < MAX_SPELL_EFFECTS; ++i)
    {
        if (!IsValidSingleTargetEffect(target, Targets(m_spellInfo->EffectImplicitTargetA[i])))
            return false;
        // Need to check B?
        //if (!IsValidSingleTargetEffect(m_spellInfo->EffectImplicitTargetB[i], target)
        //    return false;
    }
    return true;
}

bool Spell::IsValidDeadOrAliveTarget(Unit const* target) const
{
    if (target->isAlive())
        return !IsRequiringDeadTargetSpell(m_spellInfo);
    if (IsAllowingDeadTargetSpell(m_spellInfo))
        return true;
    return false;
}

void Spell::CalculateDamageDoneForAllTargets()
{
    float multiplier[MAX_SPELL_EFFECTS];
    for (uint8 i = 0; i < MAX_SPELL_EFFECTS; ++i)
        if (m_applyMultiplierMask & (1 << i))
            multiplier[i] = SpellMgr::CalculateSpellEffectDamageMultiplier(m_spellInfo, i, m_originalCaster, this);

    bool usesAmmo = true;
    Unit::AuraEffectList const& Auras = m_caster->GetAuraEffectsByType(SPELL_AURA_ABILITY_CONSUME_NO_AMMO);
    for (Unit::AuraEffectList::const_iterator j = Auras.begin(); j != Auras.end(); ++j)
    {
        if ((*j)->IsAffectedOnSpell(m_spellInfo))
            usesAmmo=false;
    }

    for (std::list<TargetInfo>::iterator ihit= m_UniqueTargetInfo.begin(); ihit != m_UniqueTargetInfo.end(); ++ihit)
    {
        TargetInfo &target = *ihit;

        uint32 mask = target.effectMask;
        if (!mask)
            continue;

        Unit* unit = m_caster->GetGUID() == target.targetGUID ? m_caster : ObjectAccessor::GetUnit(*m_caster, target.targetGUID);
        if (!unit) // || !unit->isAlive()) do we need to check alive here?
            continue;

        if (usesAmmo)
        {
            bool ammoTaken = false;
            for (uint8 i = 0; i < MAX_SPELL_EFFECTS; i++)
            {
                if (!(mask & 1<<i))
                    continue;
                switch (m_spellInfo->Effect[i])
                {
                    case SPELL_EFFECT_SCHOOL_DAMAGE:
                    case SPELL_EFFECT_WEAPON_DAMAGE:
                    case SPELL_EFFECT_WEAPON_DAMAGE_NOSCHOOL:
                    case SPELL_EFFECT_NORMALIZED_WEAPON_DMG:
                    case SPELL_EFFECT_WEAPON_PERCENT_DAMAGE:
                    ammoTaken=true;
                    TakeAmmo();
                }
                if (ammoTaken)
                    break;
            }
        }

        if (target.missCondition == SPELL_MISS_NONE)                          // In case spell hit target, do all effect on that target
        {
            target.damage += CalculateDamageDone(unit, mask, multiplier);
            target.crit = m_caster->isSpellCrit(unit, m_spellInfo, m_spellSchoolMask, m_attackType);
        }
        else if (target.missCondition == SPELL_MISS_REFLECT)                // In case spell reflect from target, do all effect on caster (if hit)
        {
            if (target.reflectResult == SPELL_MISS_NONE)       // If reflected spell hit caster -> do all effect on him
            {
                target.damage += CalculateDamageDone(m_caster, mask, multiplier);
                target.crit = m_caster->isSpellCrit(m_caster, m_spellInfo, m_spellSchoolMask, m_attackType);
            }
        }
    }
}

int32 Spell::CalculateDamageDone(Unit *unit, const uint32 effectMask, float * multiplier)
{
    int32 damageDone = 0;
    unitTarget = unit;
    for (uint32 i = 0; i < MAX_SPELL_EFFECTS; ++i)
    {
        if (effectMask & (1<<i))
        {
            m_damage = 0;
            damage = CalculateDamage(i, NULL);

            switch(m_spellInfo->Effect[i])
            {
                case SPELL_EFFECT_SCHOOL_DAMAGE:
                    SpellDamageSchoolDmg((SpellEffIndex)i);
                    break;
                case SPELL_EFFECT_WEAPON_DAMAGE:
                case SPELL_EFFECT_WEAPON_DAMAGE_NOSCHOOL:
                case SPELL_EFFECT_NORMALIZED_WEAPON_DMG:
                case SPELL_EFFECT_WEAPON_PERCENT_DAMAGE:
                    SpellDamageWeaponDmg((SpellEffIndex)i);
                    break;
                case SPELL_EFFECT_HEAL:
                    SpellDamageHeal((SpellEffIndex)i);
                    break;
            }

            if (m_damage > 0)
            {
                if (IsAreaEffectTarget[m_spellInfo->EffectImplicitTargetA[i]] || IsAreaEffectTarget[m_spellInfo->EffectImplicitTargetB[i]])
                {
                    m_damage = int32(float(m_damage) * unit->GetTotalAuraMultiplierByMiscMask(SPELL_AURA_MOD_AOE_DAMAGE_AVOIDANCE, m_spellInfo->SchoolMask));
                    if (m_caster->GetTypeId() == TYPEID_UNIT)
                        m_damage = int32(float(m_damage) * unit->GetTotalAuraMultiplierByMiscMask(SPELL_AURA_MOD_CREATURE_AOE_DAMAGE_AVOIDANCE, m_spellInfo->SchoolMask));

                    if (m_caster->GetTypeId() == TYPEID_PLAYER)
                    {
                        uint32 targetAmount = m_UniqueTargetInfo.size();
                        if (targetAmount > 10)
                            m_damage = m_damage * 10/targetAmount;
                    }
                }
            }

            if (m_applyMultiplierMask & (1 << i))
            {
                m_damage = int32(m_damage * m_damageMultipliers[i]);
                m_damageMultipliers[i] *= multiplier[i];
            }

            damageDone += m_damage;
        }
    }

    return damageDone;
}

SpellCastResult Spell::CanOpenLock(uint32 effIndex, uint32 lockId, SkillType& skillId, int32& reqSkillValue, int32& skillValue)
{
    if (!lockId)                                             // possible case for GO and maybe for items.
        return SPELL_CAST_OK;

    // Get LockInfo
    LockEntry const *lockInfo = sLockStore.LookupEntry(lockId);

    if (!lockInfo)
        return SPELL_FAILED_BAD_TARGETS;

    bool reqKey = false;                                    // some locks not have reqs

    for (int j = 0; j < MAX_LOCK_CASE; ++j)
    {
        switch(lockInfo->Type[j])
        {
            // check key item (many fit cases can be)
            case LOCK_KEY_ITEM:
                if (lockInfo->Index[j] && m_CastItem && m_CastItem->GetEntry() == lockInfo->Index[j])
                    return SPELL_CAST_OK;
                reqKey = true;
                break;
                // check key skill (only single first fit case can be)
            case LOCK_KEY_SKILL:
            {
                reqKey = true;

                // wrong locktype, skip
                if (uint32(m_spellInfo->EffectMiscValue[effIndex]) != lockInfo->Index[j])
                    continue;

                skillId = SkillByLockType(LockType(lockInfo->Index[j]));

                if (skillId != SKILL_NONE)
                {
                    reqSkillValue = lockInfo->Skill[j];

                    // castitem check: rogue using skeleton keys. the skill values should not be added in this case.
                    skillValue = m_CastItem || m_caster->GetTypeId()!= TYPEID_PLAYER ?
                        0 : m_caster->ToPlayer()->GetSkillValue(skillId);

                    // skill bonus provided by casting spell (mostly item spells)
                    // add the damage modifier from the spell casted (cheat lock / skeleton key etc.)
                    if (m_spellInfo->EffectImplicitTargetA[effIndex] == TARGET_GAMEOBJECT_ITEM || m_spellInfo->EffectImplicitTargetB[effIndex] == TARGET_GAMEOBJECT_ITEM)
                        skillValue += uint32(CalculateDamage(effIndex, NULL));

                    if (skillValue < reqSkillValue)
                        return SPELL_FAILED_LOW_CASTLEVEL;
                }

                return SPELL_CAST_OK;
            }
        }
    }

    if (reqKey)
        return SPELL_FAILED_BAD_TARGETS;

    return SPELL_CAST_OK;
}

void Spell::SetSpellValue(SpellValueMod mod, int32 value)
{
    switch(mod)
    {
        case SPELLVALUE_BASE_POINT0:
            m_spellValue->EffectBasePoints[0] = SpellMgr::CalculateSpellEffectBaseAmount(value, m_spellInfo, 0);
            break;
        case SPELLVALUE_BASE_POINT1:
            m_spellValue->EffectBasePoints[1] = SpellMgr::CalculateSpellEffectBaseAmount(value, m_spellInfo, 1);
            break;
        case SPELLVALUE_BASE_POINT2:
            m_spellValue->EffectBasePoints[2] = SpellMgr::CalculateSpellEffectBaseAmount(value, m_spellInfo, 2);
            break;
        case SPELLVALUE_RADIUS_MOD:
            m_spellValue->RadiusMod = (float)value / 10000;
            break;
        case SPELLVALUE_MAX_TARGETS:
            m_spellValue->MaxAffectedTargets = (uint32)value;
            break;
    }
}

float tangent(float x)
{
    x = tan(x);
    //if (x < std::numeric_limits<float>::max() && x > -std::numeric_limits<float>::max()) return x;
    //if (x >= std::numeric_limits<float>::max()) return std::numeric_limits<float>::max();
    //if (x <= -std::numeric_limits<float>::max()) return -std::numeric_limits<float>::max();
    if (x < 100000.0f && x > -100000.0f) return x;
    if (x >= 100000.0f) return 100000.0f;
    if (x <= 100000.0f) return -100000.0f;
    return 0.0f;
}

#define DEBUG_TRAJ(a) //a

void Spell::SelectTrajTargets()
{
    if (!m_targets.HasTraj())
        return;

    float dist2d = m_targets.GetDist2d();
    if (!dist2d)
        return;

    float dz = m_targets.m_dstPos.m_positionZ - m_targets.m_srcPos.m_positionZ;

    UnitList unitList;
    SearchAreaTarget(unitList, dist2d, PUSH_IN_THIN_LINE, SPELL_TARGETS_ANY);
    if (unitList.empty())
        return;

    unitList.sort(Trinity::ObjectDistanceOrderPred(m_caster));

    float b = tangent(m_targets.m_elevation);
    float a = (dz - dist2d * b) / (dist2d * dist2d);
    if (a > -0.0001f) a = 0;
    DEBUG_TRAJ(sLog->outError("Spell::SelectTrajTargets: a %f b %f", a, b);)

    float bestDist = GetSpellMaxRange(m_spellInfo, false);

    UnitList::const_iterator itr = unitList.begin();
    for (; itr != unitList.end(); ++itr)
    {
        if (m_caster == *itr || m_caster->IsOnVehicle(*itr) || (*itr)->GetVehicle())//(*itr)->IsOnVehicle(m_caster))
            continue;

        const float size = std::max((*itr)->GetObjectSize() * 0.7f, 1.0f); // 1/sqrt(3)
        // TODO: all calculation should be based on src instead of m_caster
        const float objDist2d = m_targets.m_srcPos.GetExactDist2d(*itr) * cos(m_targets.m_srcPos.GetRelativeAngle(*itr));
        const float dz = (*itr)->GetPositionZ() - m_targets.m_srcPos.m_positionZ;

        DEBUG_TRAJ(sLog->outError("Spell::SelectTrajTargets: check %u, dist between %f %f, height between %f %f.", (*itr)->GetEntry(), objDist2d - size, objDist2d + size, dz - size, dz + size);)

        float dist = objDist2d - size;
        float height = dist * (a * dist + b);
        DEBUG_TRAJ(sLog->outError("Spell::SelectTrajTargets: dist %f, height %f.", dist, height);)
        if (dist < bestDist && height < dz + size && height > dz - size)
        {
            bestDist = dist > 0 ? dist : 0;
            break;
        }

#define CHECK_DIST {\
    DEBUG_TRAJ(sLog->outError("Spell::SelectTrajTargets: dist %f, height %f.", dist, height);)\
    if (dist > bestDist) continue;\
    if (dist < objDist2d + size && dist > objDist2d - size) { bestDist = dist; break; }\
        }

        if (!a)
        {
            height = dz - size;
            dist = height / b;
            CHECK_DIST;

            height = dz + size;
            dist = height / b;
            CHECK_DIST;

            continue;
        }

        height = dz - size;
        float sqrt1 = b * b + 4 * a * height;
        if (sqrt1 > 0)
        {
            sqrt1 = sqrt(sqrt1);
            dist = (sqrt1 - b) / (2 * a);
            CHECK_DIST;
        }

        height = dz + size;
        float sqrt2 = b * b + 4 * a * height;
        if (sqrt2 > 0)
        {
            sqrt2 = sqrt(sqrt2);
            dist = (sqrt2 - b) / (2 * a);
            CHECK_DIST;

            dist = (-sqrt2 - b) / (2 * a);
            CHECK_DIST;
        }

        if (sqrt1 > 0)
        {
            dist = (-sqrt1 - b) / (2 * a);
            CHECK_DIST;
        }
    }

    if (m_targets.m_srcPos.GetExactDist2d(&m_targets.m_dstPos) > bestDist)
    {
        float x = m_targets.m_srcPos.m_positionX + cos(m_caster->GetOrientation()) * bestDist;
        float y = m_targets.m_srcPos.m_positionY + sin(m_caster->GetOrientation()) * bestDist;
        float z = m_targets.m_srcPos.m_positionZ + bestDist * (a * bestDist + b);

        if (itr != unitList.end())
        {
            float distSq = (*itr)->GetExactDistSq(x, y, z);
            float sizeSq = (*itr)->GetObjectSize();
            sizeSq *= sizeSq;
            DEBUG_TRAJ(sLog->outError("Initial %f %f %f %f %f", x, y, z, distSq, sizeSq);)
            if (distSq > sizeSq)
            {
                float factor = 1 - sqrt(sizeSq / distSq);
                x += factor * ((*itr)->GetPositionX() - x);
                y += factor * ((*itr)->GetPositionY() - y);
                z += factor * ((*itr)->GetPositionZ() - z);

                distSq = (*itr)->GetExactDistSq(x, y, z);
                DEBUG_TRAJ(sLog->outError("Initial %f %f %f %f %f", x, y, z, distSq, sizeSq);)
            }
        }

        Position trajDst;
        trajDst.Relocate(x, y, z, m_caster->GetOrientation());
        m_targets.modDst(trajDst);
    }
}

void Spell::PrepareTargetProcessing()
{
    CheckEffectExecuteData();
}

void Spell::FinishTargetProcessing()
{
    SendLogExecute();
}

void Spell::InitEffectExecuteData(uint8 effIndex)
{
    ASSERT(effIndex < MAX_SPELL_EFFECTS);
    if (!m_effectExecuteData[effIndex])
    {
        m_effectExecuteData[effIndex] = new ByteBuffer(0x20);
        // first dword - target counter
        *m_effectExecuteData[effIndex] << uint32(1);
    }
    else
    {
        // increase target counter by one
        uint32 count = (*m_effectExecuteData[effIndex]).read<uint32>(0);
        (*m_effectExecuteData[effIndex]).put<uint32>(0, ++count);
    }
}

void Spell::CleanupEffectExecuteData()
{
    for (uint8 i = 0; i < MAX_SPELL_EFFECTS; ++i)
        m_effectExecuteData[i] = NULL;
}

void Spell::CheckEffectExecuteData()
{
    for (uint8 i = 0; i < MAX_SPELL_EFFECTS; ++i)
        ASSERT(!m_effectExecuteData[i]);
}

void Spell::LoadScripts()
{
    sLog->outDebug(LOG_FILTER_SPELLS_AURAS, "Spell::LoadScripts");
    sScriptMgr->CreateSpellScripts(m_spellInfo->Id, m_loadedScripts);
    for (std::list<SpellScript *>::iterator itr = m_loadedScripts.begin(); itr != m_loadedScripts.end() ;)
    {
        if (!(*itr)->_Load(this))
        {
            std::list<SpellScript *>::iterator bitr = itr;
            ++itr;
            m_loadedScripts.erase(bitr);
            continue;
        }
        (*itr)->Register();
        ++itr;
    }
}

void Spell::PrepareScriptHitHandlers()
{
    for (std::list<SpellScript *>::iterator scritr = m_loadedScripts.begin(); scritr != m_loadedScripts.end() ; ++scritr)
        (*scritr)->_InitHit();
}

SpellCastResult Spell::CallScriptCheckCastHandlers()
{
    SpellCastResult retVal = SPELL_CAST_OK;
    for (std::list<SpellScript *>::iterator scritr = m_loadedScripts.begin(); scritr != m_loadedScripts.end() ; ++scritr)
    {
        (*scritr)->_PrepareScriptCall(SPELL_SCRIPT_HOOK_CHECK_CAST);
        std::list<SpellScript::CheckCastHandler>::iterator hookItrEnd = (*scritr)->OnCheckCast.end(), hookItr = (*scritr)->OnCheckCast.begin();
        for (; hookItr != hookItrEnd; ++hookItr)
        {
            SpellCastResult tempResult = (*hookItr).Call(*scritr);
            if (retVal == SPELL_CAST_OK)
                retVal = tempResult;
        }

        (*scritr)->_FinishScriptCall();
    }
    return retVal;
}

bool Spell::CallScriptEffectHandlers(SpellEffIndex effIndex)
{
    // execute script effect handler hooks and check if effects was prevented
    bool preventDefault = false;
    for (std::list<SpellScript *>::iterator scritr = m_loadedScripts.begin(); scritr != m_loadedScripts.end() ; ++scritr)
    {
        (*scritr)->_PrepareScriptCall(SPELL_SCRIPT_HOOK_EFFECT);
        std::list<SpellScript::EffectHandler>::iterator effEndItr = (*scritr)->OnEffect.end(), effItr = (*scritr)->OnEffect.begin();
        for (; effItr != effEndItr ; ++effItr)
            // effect execution can be prevented
            if (!(*scritr)->_IsEffectPrevented(effIndex) && (*effItr).IsEffectAffected(m_spellInfo, effIndex))
                (*effItr).Call(*scritr, effIndex);

        if (!preventDefault)
            preventDefault = (*scritr)->_IsDefaultEffectPrevented(effIndex);

        (*scritr)->_FinishScriptCall();
    }
    return preventDefault;
}

void Spell::CallScriptBeforeHitHandlers()
{
    for (std::list<SpellScript *>::iterator scritr = m_loadedScripts.begin(); scritr != m_loadedScripts.end() ; ++scritr)
    {
        (*scritr)->_PrepareScriptCall(SPELL_SCRIPT_HOOK_BEFORE_HIT);
        std::list<SpellScript::HitHandler>::iterator hookItrEnd = (*scritr)->BeforeHit.end(), hookItr = (*scritr)->BeforeHit.begin();
        for (; hookItr != hookItrEnd ; ++hookItr)
            (*hookItr).Call(*scritr);

        (*scritr)->_FinishScriptCall();
    }
}

void Spell::CallScriptOnHitHandlers()
{
    for (std::list<SpellScript *>::iterator scritr = m_loadedScripts.begin(); scritr != m_loadedScripts.end() ; ++scritr)
    {
        (*scritr)->_PrepareScriptCall(SPELL_SCRIPT_HOOK_HIT);
        std::list<SpellScript::HitHandler>::iterator hookItrEnd = (*scritr)->OnHit.end(), hookItr = (*scritr)->OnHit.begin();
        for (; hookItr != hookItrEnd ; ++hookItr)
            (*hookItr).Call(*scritr);

        (*scritr)->_FinishScriptCall();
    }
}

void Spell::CallScriptAfterHitHandlers()
{
    for (std::list<SpellScript *>::iterator scritr = m_loadedScripts.begin(); scritr != m_loadedScripts.end() ; ++scritr)
    {
        (*scritr)->_PrepareScriptCall(SPELL_SCRIPT_HOOK_AFTER_HIT);
        std::list<SpellScript::HitHandler>::iterator hookItrEnd = (*scritr)->AfterHit.end(), hookItr = (*scritr)->AfterHit.begin();
        for (; hookItr != hookItrEnd ; ++hookItr)
            (*hookItr).Call(*scritr);

        (*scritr)->_FinishScriptCall();
    }
}

void Spell::CallScriptAfterUnitTargetSelectHandlers(std::list<Unit*>& unitTargets, SpellEffIndex effIndex)
{
    for (std::list<SpellScript *>::iterator scritr = m_loadedScripts.begin(); scritr != m_loadedScripts.end() ; ++scritr)
    {
        (*scritr)->_PrepareScriptCall(SPELL_SCRIPT_HOOK_UNIT_TARGET_SELECT);
        std::list<SpellScript::UnitTargetHandler>::iterator hookItrEnd = (*scritr)->OnUnitTargetSelect.end(), hookItr = (*scritr)->OnUnitTargetSelect.begin();
        for (; hookItr != hookItrEnd ; ++hookItr)
            if ((*hookItr).IsEffectAffected(m_spellInfo, effIndex))
                (*hookItr).Call(*scritr, unitTargets);

        (*scritr)->_FinishScriptCall();
    }
}

// Global cooldowns management
enum GCDLimits
{
    MIN_GCD = 1000,
    MAX_GCD = 1500
};

bool Spell::HasGlobalCooldown()
{
    // Only player or controlled units have global cooldown
    if (m_caster->GetCharmInfo())
        return m_caster->GetCharmInfo()->GetGlobalCooldownMgr().HasGlobalCooldown(m_spellInfo);
    else if (m_caster->GetTypeId() == TYPEID_PLAYER)
        return m_caster->ToPlayer()->GetGlobalCooldownMgr().HasGlobalCooldown(m_spellInfo);
    else
        return false;
}

void Spell::TriggerGlobalCooldown()
{
    int32 gcd = m_spellInfo->StartRecoveryTime;
    if (!gcd)
        return;

    // Global cooldown can't leave range 1..1.5 secs
    // There are some spells (mostly not casted directly by player) that have < 1 sec and > 1.5 sec global cooldowns
    // but as tests show are not affected by any spell mods.
    if (m_spellInfo->StartRecoveryTime >= MIN_GCD && m_spellInfo->StartRecoveryTime <= MAX_GCD)
    {
        // gcd modifier auras are applied only to own spells and only players have such mods
        if (m_caster->GetTypeId() == TYPEID_PLAYER)
            m_caster->ToPlayer()->ApplySpellMod(m_spellInfo->Id, SPELLMOD_GLOBAL_COOLDOWN, gcd, this);

        // Apply haste rating
        gcd = int32(float(gcd) * m_caster->GetFloatValue(UNIT_MOD_CAST_SPEED));
        if (gcd < MIN_GCD)
            gcd = MIN_GCD;
        else if (gcd > MAX_GCD)
            gcd = MAX_GCD;
    }

    // Only players or controlled units have global cooldown
    if (m_caster->GetCharmInfo())
        m_caster->GetCharmInfo()->GetGlobalCooldownMgr().AddGlobalCooldown(m_spellInfo, gcd);
    else if (m_caster->GetTypeId() == TYPEID_PLAYER)
        m_caster->ToPlayer()->GetGlobalCooldownMgr().AddGlobalCooldown(m_spellInfo, gcd);
}

void Spell::CancelGlobalCooldown()
{
    if (!m_spellInfo->StartRecoveryTime)
        return;

    // Cancel global cooldown when interrupting current cast
    if (m_caster->GetCurrentSpell(CURRENT_GENERIC_SPELL) != this)
        return;

    // Only players or controlled units have global cooldown
    if (m_caster->GetCharmInfo())
        m_caster->GetCharmInfo()->GetGlobalCooldownMgr().CancelGlobalCooldown(m_spellInfo);
    else if (m_caster->GetTypeId() == TYPEID_PLAYER)
        m_caster->ToPlayer()->GetGlobalCooldownMgr().CancelGlobalCooldown(m_spellInfo);
}<|MERGE_RESOLUTION|>--- conflicted
+++ resolved
@@ -5052,7 +5052,6 @@
             return castResult;
     }
 
-<<<<<<< HEAD
     // Dispel check - only if the first effect is dispel
     if (!m_IsTriggeredSpell && (m_spellInfo->Effect[EFFECT_0] == SPELL_EFFECT_DISPEL))
         if (Unit const * target = m_targets.getUnitTarget())
@@ -5102,12 +5101,11 @@
                         return SPELL_FAILED_NOTHING_TO_DISPEL;
                 }
             }
-=======
+
     // script hook
     castResult = CallScriptCheckCastHandlers();
     if (castResult != SPELL_CAST_OK)
         return castResult;
->>>>>>> cdf9a740
 
     for (int i = 0; i < MAX_SPELL_EFFECTS; i++)
     {
