/*
 * Copyright (C) 2008-2011 TrinityCore <http://www.trinitycore.org/>
 * Copyright (C) 2005-2009 MaNGOS <http://getmangos.com/>
 *
 * This program is free software; you can redistribute it and/or modify it
 * under the terms of the GNU General Public License as published by the
 * Free Software Foundation; either version 2 of the License, or (at your
 * option) any later version.
 *
 * This program is distributed in the hope that it will be useful, but WITHOUT
 * ANY WARRANTY; without even the implied warranty of MERCHANTABILITY or
 * FITNESS FOR A PARTICULAR PURPOSE. See the GNU General Public License for
 * more details.
 *
 * You should have received a copy of the GNU General Public License along
 * with this program. If not, see <http://www.gnu.org/licenses/>.
 */

#include "Common.h"
#include "DatabaseEnv.h"
#include "WorldPacket.h"
#include "WorldSession.h"
#include "GridNotifiers.h"
#include "GridNotifiersImpl.h"
#include "Opcodes.h"
#include "Log.h"
#include "UpdateMask.h"
#include "World.h"
#include "ObjectMgr.h"
#include "SpellMgr.h"
#include "Player.h"
#include "Pet.h"
#include "Unit.h"
#include "Totem.h"
#include "Spell.h"
#include "DynamicObject.h"
#include "Group.h"
#include "UpdateData.h"
#include "MapManager.h"
#include "ObjectAccessor.h"
#include "CellImpl.h"
#include "SharedDefines.h"
#include "LootMgr.h"
#include "VMapFactory.h"
#include "Battleground.h"
#include "Util.h"
#include "TemporarySummon.h"
#include "Vehicle.h"
#include "SpellAuraEffects.h"
#include "ScriptMgr.h"
#include "ConditionMgr.h"
#include "DisableMgr.h"
#include "SpellScript.h"
#include "InstanceScript.h"
#include "SpellInfo.h"

extern pEffect SpellEffects[TOTAL_SPELL_EFFECTS];

SpellCastTargets::SpellCastTargets() : m_elevation(0), m_speed(0)
{
    m_objectTarget = NULL;
    m_itemTarget = NULL;

    m_objectTargetGUID   = 0;
    m_itemTargetGUID   = 0;
    m_itemTargetEntry  = 0;

    m_srcTransGUID = 0;
    m_srcTransOffset.Relocate(0, 0, 0, 0);
    m_srcPos.Relocate(0, 0, 0, 0);
    m_dstTransGUID = 0;
    m_dstTransOffset.Relocate(0, 0, 0, 0);
    m_dstPos.Relocate(0, 0, 0, 0);
    m_strTarget = "";
    m_targetMask = 0;
}

SpellCastTargets::~SpellCastTargets()
{
}

void SpellCastTargets::Read(ByteBuffer& data, Unit* caster)
{
    data >> m_targetMask;

    if (m_targetMask == TARGET_FLAG_NONE)
        return;

    if (m_targetMask & (TARGET_FLAG_UNIT | TARGET_FLAG_UNIT_MINIPET | TARGET_FLAG_GAMEOBJECT | TARGET_FLAG_CORPSE_ENEMY | TARGET_FLAG_CORPSE_ALLY))
        data.readPackGUID(m_objectTargetGUID);

    if (m_targetMask & (TARGET_FLAG_ITEM | TARGET_FLAG_TRADE_ITEM))
        data.readPackGUID(m_itemTargetGUID);

    if (m_targetMask & TARGET_FLAG_SOURCE_LOCATION)
    {
        data.readPackGUID(m_srcTransGUID);
        if (m_srcTransGUID)
            data >> m_srcTransOffset.PositionXYZStream();
        else
            data >> m_srcPos.PositionXYZStream();
    }
    else
    {
        m_srcTransGUID = caster->GetTransGUID();
        if (m_srcTransGUID)
            m_srcTransOffset.Relocate(caster->GetTransOffsetX(), caster->GetTransOffsetY(), caster->GetTransOffsetZ(), caster->GetTransOffsetO());
        else
            m_srcPos.Relocate(caster);
    }

    if (m_targetMask & TARGET_FLAG_DEST_LOCATION)
    {
        data.readPackGUID(m_dstTransGUID);
        if (m_dstTransGUID)
            data >> m_dstTransOffset.PositionXYZStream();
        else
            data >> m_dstPos.PositionXYZStream();
    }
    else
    {
        m_dstTransGUID = caster->GetTransGUID();
        if (m_dstTransGUID)
            m_dstTransOffset.Relocate(caster->GetTransOffsetX(), caster->GetTransOffsetY(), caster->GetTransOffsetZ(), caster->GetTransOffsetO());
        else
            m_dstPos.Relocate(caster);
    }

    if (m_targetMask & TARGET_FLAG_STRING)
        data >> m_strTarget;

    Update(caster);
}

void SpellCastTargets::Write(ByteBuffer& data)
{
    data << uint32(m_targetMask);

    if (m_targetMask & (TARGET_FLAG_UNIT | TARGET_FLAG_CORPSE_ALLY | TARGET_FLAG_GAMEOBJECT | TARGET_FLAG_CORPSE_ENEMY | TARGET_FLAG_UNIT_MINIPET))
        data.appendPackGUID(m_objectTargetGUID);

    if (m_targetMask & (TARGET_FLAG_ITEM | TARGET_FLAG_TRADE_ITEM))
    {
        if (m_itemTarget)
            data.append(m_itemTarget->GetPackGUID());
        else
            data << uint8(0);
    }

    if (m_targetMask & TARGET_FLAG_SOURCE_LOCATION)
    {
        data.appendPackGUID(m_srcTransGUID); // relative position guid here - transport for example
        if (m_srcTransGUID)
            data << m_srcTransOffset.PositionXYZStream();
        else
            data << m_srcPos.PositionXYZStream();
    }

    if (m_targetMask & TARGET_FLAG_DEST_LOCATION)
    {
        data.appendPackGUID(m_dstTransGUID); // relative position guid here - transport for example
        if (m_dstTransGUID)
            data << m_dstTransOffset.PositionXYZStream();
        else
            data << m_dstPos.PositionXYZStream();
    }

    if (m_targetMask & TARGET_FLAG_STRING)
        data << m_strTarget;
}

uint64 SpellCastTargets::GetUnitTargetGUID() const
{
    switch (GUID_HIPART(m_objectTargetGUID))
    {
        case HIGHGUID_PLAYER:
        case HIGHGUID_VEHICLE:
        case HIGHGUID_UNIT:
        case HIGHGUID_PET:
            return m_objectTargetGUID;
        default:
            return 0LL;
    }
}

Unit* SpellCastTargets::GetUnitTarget() const
{
    if (m_objectTarget)
        return m_objectTarget->ToUnit();
    return NULL;
}

void SpellCastTargets::SetUnitTarget(Unit* target)
{
    if (!target)
        return;

    m_objectTarget = target;
    m_objectTargetGUID = target->GetGUID();
    m_targetMask |= TARGET_FLAG_UNIT;
}

uint64 SpellCastTargets::GetGOTargetGUID() const
{
    switch (GUID_HIPART(m_objectTargetGUID))
    {
        case HIGHGUID_TRANSPORT:
        case HIGHGUID_MO_TRANSPORT:
        case HIGHGUID_GAMEOBJECT:
            return m_objectTargetGUID;
        default:
            return 0LL;
    }
}

GameObject* SpellCastTargets::GetGOTarget() const
{
    if (m_objectTarget)
        return m_objectTarget->ToGameObject();
    return NULL;
}


void SpellCastTargets::SetGOTarget(GameObject* target)
{
    if (!target)
        return;

    m_objectTarget = target;
    m_objectTargetGUID = target->GetGUID();
    m_targetMask |= TARGET_FLAG_GAMEOBJECT;
}

uint64 SpellCastTargets::GetCorpseTargetGUID() const
{
    switch (GUID_HIPART(m_objectTargetGUID))
    {
        case HIGHGUID_CORPSE:
            return m_objectTargetGUID;
        default:
            return 0LL;
    }
}

Corpse* SpellCastTargets::GetCorpseTarget() const
{
    if (m_objectTarget)
        return m_objectTarget->ToCorpse();
    return NULL;
}

WorldObject* SpellCastTargets::GetObjectTarget() const
{
    return m_objectTarget;
}

uint64 SpellCastTargets::GetObjectTargetGUID() const
{
    return m_objectTargetGUID;
}

void SpellCastTargets::RemoveObjectTarget()
{
    m_objectTarget = NULL;
    m_objectTargetGUID = 0LL;
    m_targetMask &= ~(TARGET_FLAG_UNIT_MASK | TARGET_FLAG_CORPSE_MASK | TARGET_FLAG_GAMEOBJECT_MASK);
}

void SpellCastTargets::SetItemTarget(Item* item)
{
    if (!item)
        return;

    m_itemTarget = item;
    m_itemTargetGUID = item->GetGUID();
    m_itemTargetEntry = item->GetEntry();
    m_targetMask |= TARGET_FLAG_ITEM;
}

void SpellCastTargets::SetTradeItemTarget(Player* caster)
{
    m_itemTargetGUID = uint64(TRADE_SLOT_NONTRADED);
    m_itemTargetEntry = 0;
    m_targetMask |= TARGET_FLAG_TRADE_ITEM;

    Update(caster);
}

void SpellCastTargets::UpdateTradeSlotItem()
{
    if (m_itemTarget && (m_targetMask & TARGET_FLAG_TRADE_ITEM))
    {
        m_itemTargetGUID = m_itemTarget->GetGUID();
        m_itemTargetEntry = m_itemTarget->GetEntry();
    }
}

Position const* SpellCastTargets::GetSrc() const
{
    return &m_srcPos;
}

void SpellCastTargets::SetSrc(float x, float y, float z)
{
    m_srcPos.Relocate(x, y, z);
    m_srcTransGUID = 0;
    m_targetMask |= TARGET_FLAG_SOURCE_LOCATION;
}

void SpellCastTargets::SetSrc(Position const& pos)
{
    m_srcPos.Relocate(pos);
    m_srcTransGUID = 0;
    m_targetMask |= TARGET_FLAG_SOURCE_LOCATION;
}

void SpellCastTargets::SetSrc(WorldObject const& wObj)
{
    uint64 guid = wObj.GetTransGUID();
    m_srcTransGUID = guid;
    m_srcTransOffset.Relocate(wObj.GetTransOffsetX(), wObj.GetTransOffsetY(), wObj.GetTransOffsetZ(), wObj.GetTransOffsetO());
    m_srcPos.Relocate(wObj);
    m_targetMask |= TARGET_FLAG_SOURCE_LOCATION;
}

void SpellCastTargets::ModSrc(Position const& pos)
{
    ASSERT(m_targetMask & TARGET_FLAG_SOURCE_LOCATION);

    if (m_srcTransGUID)
    {
        Position offset;
        m_srcPos.GetPositionOffsetTo(pos, offset);
        m_srcTransOffset.RelocateOffset(offset);
    }
    m_srcPos.Relocate(pos);
}

void SpellCastTargets::RemoveSrc()
{
    m_targetMask &= ~(TARGET_FLAG_SOURCE_LOCATION);
}

WorldLocation const* SpellCastTargets::GetDst() const
{
    return &m_dstPos;
}

void SpellCastTargets::SetDst(float x, float y, float z, float orientation, uint32 mapId)
{
    m_dstPos.Relocate(x, y, z, orientation);
    m_dstTransGUID = 0;
    m_targetMask |= TARGET_FLAG_DEST_LOCATION;
    if (mapId != MAPID_INVALID)
        m_dstPos.m_mapId = mapId;
}

void SpellCastTargets::SetDst(Position const& pos)
{
    m_dstPos.Relocate(pos);
    m_dstTransGUID = 0;
    m_targetMask |= TARGET_FLAG_DEST_LOCATION;
}

void SpellCastTargets::SetDst(WorldObject const& wObj)
{
    uint64 guid = wObj.GetTransGUID();
    m_dstTransGUID = guid;
    m_dstTransOffset.Relocate(wObj.GetTransOffsetX(), wObj.GetTransOffsetY(), wObj.GetTransOffsetZ(), wObj.GetTransOffsetO());
    m_dstPos.Relocate(wObj);
    m_targetMask |= TARGET_FLAG_DEST_LOCATION;
}

void SpellCastTargets::SetDst(SpellCastTargets const& spellTargets)
{
    m_dstTransGUID = spellTargets.m_dstTransGUID;
    m_dstTransOffset.Relocate(spellTargets.m_dstTransOffset);
    m_dstPos.Relocate(spellTargets.m_dstPos);
    m_targetMask |= TARGET_FLAG_DEST_LOCATION;
}

void SpellCastTargets::ModDst(Position const& pos)
{
    ASSERT(m_targetMask & TARGET_FLAG_DEST_LOCATION);

    if (m_dstTransGUID)
    {
        Position offset;
        m_dstPos.GetPositionOffsetTo(pos, offset);
        m_dstTransOffset.RelocateOffset(offset);
    }
    m_dstPos.Relocate(pos);
}

void SpellCastTargets::RemoveDst()
{
    m_targetMask &= ~(TARGET_FLAG_DEST_LOCATION);
}

void SpellCastTargets::Update(Unit* caster)
{
    m_objectTarget = m_objectTargetGUID ? ((m_objectTargetGUID == caster->GetGUID()) ? caster : ObjectAccessor::GetWorldObject(*caster, m_objectTargetGUID)) : NULL;

    m_itemTarget = NULL;
    if (caster->GetTypeId() == TYPEID_PLAYER)
    {
        Player* player = caster->ToPlayer();
        if (m_targetMask & TARGET_FLAG_ITEM)
            m_itemTarget = player->GetItemByGuid(m_itemTargetGUID);
        else if (m_targetMask & TARGET_FLAG_TRADE_ITEM)
            if (m_itemTargetGUID == TRADE_SLOT_NONTRADED) // here it is not guid but slot. Also prevents hacking slots
                if (TradeData* pTrade = player->GetTradeData())
                    m_itemTarget = pTrade->GetTraderData()->GetItem(TRADE_SLOT_NONTRADED);

        if (m_itemTarget)
            m_itemTargetEntry = m_itemTarget->GetEntry();
    }

    // update positions by transport move
    if (HasSrc() && m_srcTransGUID)
    {
        if (WorldObject* transport = ObjectAccessor::GetWorldObject(*caster, m_srcTransGUID))
        {
            m_srcPos.Relocate(transport);
            m_srcPos.RelocateOffset(m_srcTransOffset);
        }
    }

    if (HasDst() && m_dstTransGUID)
    {
        if (WorldObject* transport = ObjectAccessor::GetWorldObject(*caster, m_dstTransGUID))
        {
            m_dstPos.Relocate(transport);
            m_dstPos.RelocateOffset(m_dstTransOffset);
        }
    }
}

void SpellCastTargets::OutDebug() const
{
    if (!m_targetMask)
        sLog->outString("No targets");

    sLog->outString("target mask: %u", m_targetMask);
    if (m_targetMask & (TARGET_FLAG_UNIT_MASK | TARGET_FLAG_CORPSE_MASK | TARGET_FLAG_GAMEOBJECT_MASK))
        sLog->outString("Object target: " UI64FMTD, m_objectTargetGUID);
    if (m_targetMask & TARGET_FLAG_ITEM)
        sLog->outString("Item target: " UI64FMTD, m_itemTargetGUID);
    if (m_targetMask & TARGET_FLAG_TRADE_ITEM)
        sLog->outString("Trade item target: " UI64FMTD, m_itemTargetGUID);
    if (m_targetMask & TARGET_FLAG_SOURCE_LOCATION)
        sLog->outString("Source location: transport guid:" UI64FMTD " trans offset: %s position: %s", m_srcTransGUID, m_srcTransOffset.ToString().c_str(), m_srcPos.ToString().c_str());
    if (m_targetMask & TARGET_FLAG_DEST_LOCATION)
        sLog->outString("Destination location: transport guid:" UI64FMTD " trans offset: %s position: %s", m_dstTransGUID, m_dstTransOffset.ToString().c_str(), m_dstPos.ToString().c_str());
    if (m_targetMask & TARGET_FLAG_STRING)
        sLog->outString("String: %s", m_strTarget.c_str());
    sLog->outString("speed: %f", m_speed);
    sLog->outString("elevation: %f", m_elevation);
}

SpellValue::SpellValue(SpellInfo const* proto)
{
    for (uint8 i = 0; i < MAX_SPELL_EFFECTS; ++i)
        EffectBasePoints[i] = proto->Effects[i].BasePoints;
    MaxAffectedTargets = proto->MaxAffectedTargets;
    RadiusMod = 1.0f;
    AuraStackAmount = 1;
}

Spell::Spell(Unit* caster, SpellInfo const* info, TriggerCastFlags triggerFlags, uint64 originalCasterGUID, bool skipCheck) :
m_spellInfo(sSpellMgr->GetSpellForDifficultyFromSpell(info, caster)),
m_caster((info->AttributesEx6 & SPELL_ATTR6_CAST_BY_CHARMER && caster->GetCharmerOrOwner()) ? caster->GetCharmerOrOwner() : caster)
, m_spellValue(new SpellValue(m_spellInfo))
{
    m_customError = SPELL_CUSTOM_ERROR_NONE;
    m_skipCheck = skipCheck;
    m_selfContainer = NULL;
    m_referencedFromCurrentSpell = false;
    m_executedCurrently = false;
    m_needComboPoints = m_spellInfo->NeedsComboPoints();
    m_comboPointGain = 0;
    m_delayStart = 0;
    m_delayAtDamageCount = 0;

    m_applyMultiplierMask = 0;
    m_auraScaleMask = 0;

    // Get data for type of attack
    switch (m_spellInfo->DmgClass)
    {
        case SPELL_DAMAGE_CLASS_MELEE:
            if (m_spellInfo->AttributesEx3 & SPELL_ATTR3_REQ_OFFHAND)
                m_attackType = OFF_ATTACK;
            else
                m_attackType = BASE_ATTACK;
            break;
        case SPELL_DAMAGE_CLASS_RANGED:
            m_attackType = m_spellInfo->IsRangedWeaponSpell() ? RANGED_ATTACK : BASE_ATTACK;
            break;
        default:
                                                            // Wands
            if (m_spellInfo->AttributesEx2 & SPELL_ATTR2_AUTOREPEAT_FLAG)
                m_attackType = RANGED_ATTACK;
            else
                m_attackType = BASE_ATTACK;
            break;
    }

    m_spellSchoolMask = info->GetSchoolMask();           // Can be override for some spell (wand shoot for example)

    if (m_attackType == RANGED_ATTACK)
        // wand case
        if ((m_caster->getClassMask() & CLASSMASK_WAND_USERS) != 0 && m_caster->GetTypeId() == TYPEID_PLAYER)
            if (Item* pItem = m_caster->ToPlayer()->GetWeaponForAttack(RANGED_ATTACK))
                m_spellSchoolMask = SpellSchoolMask(1 << pItem->GetTemplate()->Damage[0].DamageType);

    if (originalCasterGUID)
        m_originalCasterGUID = originalCasterGUID;
    else
        m_originalCasterGUID = m_caster->GetGUID();

    if (m_originalCasterGUID == m_caster->GetGUID())
        m_originalCaster = m_caster;
    else
    {
        m_originalCaster = ObjectAccessor::GetUnit(*m_caster, m_originalCasterGUID);
        if (m_originalCaster && !m_originalCaster->IsInWorld())
            m_originalCaster = NULL;
    }

    m_spellState = SPELL_STATE_NULL;
    _triggeredCastFlags = triggerFlags;
    if (info->AttributesEx4 & SPELL_ATTR4_TRIGGERED)
        _triggeredCastFlags = TRIGGERED_FULL_MASK;

    m_CastItem = NULL;
    m_castItemGUID = 0;

    unitTarget = NULL;
    itemTarget = NULL;
    gameObjTarget = NULL;
    focusObject = NULL;
    m_cast_count = 0;
    m_glyphIndex = 0;
    m_preCastSpell = 0;
    m_triggeredByAuraSpell  = NULL;
    m_spellAura = NULL;

    //Auto Shot & Shoot (wand)
    m_autoRepeat = m_spellInfo->IsAutoRepeatRangedSpell();

    m_runesState = 0;
    m_powerCost = 0;                                        // setup to correct value in Spell::prepare, must not be used before.
    m_casttime = 0;                                         // setup to correct value in Spell::prepare, must not be used before.
    m_timer = 0;                                            // will set to castime in prepare

    m_channelTargetEffectMask = 0;

    // Determine if spell can be reflected back to the caster
    // Patch 1.2 notes: Spell Reflection no longer reflects abilities
    m_canReflect = m_spellInfo->DmgClass == SPELL_DAMAGE_CLASS_MAGIC && !(m_spellInfo->Attributes & SPELL_ATTR0_ABILITY)
        && !(m_spellInfo->AttributesEx & SPELL_ATTR1_CANT_BE_REFLECTED) && !(m_spellInfo->Attributes & SPELL_ATTR0_UNAFFECTED_BY_INVULNERABILITY)
        && !m_spellInfo->IsPassive() && !m_spellInfo->IsPositive();

    CleanupTargetList();
    CleanupEffectExecuteData();
}

Spell::~Spell()
{
    // unload scripts
    while (!m_loadedScripts.empty())
    {
        std::list<SpellScript*>::iterator itr = m_loadedScripts.begin();
        (*itr)->_Unload();
        delete (*itr);
        m_loadedScripts.erase(itr);
    }

    if (m_referencedFromCurrentSpell && m_selfContainer && *m_selfContainer == this)
    {
        // Clean the reference to avoid later crash.
        // If this error is repeating, we may have to add an ASSERT to better track down how we get into this case.
        sLog->outError("SPELL: deleting spell for spell ID %u. However, spell still referenced.", m_spellInfo->Id);
        *m_selfContainer = NULL;
    }

    if (m_caster && m_caster->GetTypeId() == TYPEID_PLAYER)
        ASSERT(m_caster->ToPlayer()->m_spellModTakingSpell != this);
    delete m_spellValue;

    CheckEffectExecuteData();
}

template<typename T>
WorldObject* Spell::FindCorpseUsing()
{
    // non-standard target selection
    float max_range = m_spellInfo->GetMaxRange(false);

    CellCoord p(Trinity::ComputeCellCoord(m_caster->GetPositionX(), m_caster->GetPositionY()));
    Cell cell(p);
    cell.SetNoCreate();

    WorldObject* result = NULL;

    T u_check(m_caster, max_range);
    Trinity::WorldObjectSearcher<T> searcher(m_caster, result, u_check);

    TypeContainerVisitor<Trinity::WorldObjectSearcher<T>, GridTypeMapContainer > grid_searcher(searcher);
    cell.Visit(p, grid_searcher, *m_caster->GetMap(), *m_caster, max_range);

    if (!result)
    {
        TypeContainerVisitor<Trinity::WorldObjectSearcher<T>, WorldTypeMapContainer > world_searcher(searcher);
        cell.Visit(p, world_searcher, *m_caster->GetMap(), *m_caster, max_range);
    }

    return result;
}

void Spell::InitExplicitTargets(SpellCastTargets const& targets)
{
    m_targets = targets;
    // this function tries to correct spell explicit targets for spell
    // client doesn't send explicit targets correctly sometimes - we need to fix such spells serverside
    // this also makes sure that we correctly send explicit targets to client (removes redundant data)
    uint32 neededTargets = m_spellInfo->GetExplicitTargetMask();

    if (WorldObject* target = m_targets.GetObjectTarget())
    {
        // check if object target is valid with needed target flags
        // for unit case allow corpse target mask because player with not released corpse is a unit target
        if ((target->ToUnit() && !(neededTargets & (TARGET_FLAG_UNIT_MASK | TARGET_FLAG_CORPSE_MASK)))
            || (target->ToGameObject() && !(neededTargets & TARGET_FLAG_GAMEOBJECT_MASK))
            || (target->ToCorpse() && !(neededTargets & TARGET_FLAG_CORPSE_MASK)))
            m_targets.RemoveObjectTarget();
    }
    else
    {
        // try to select correct unit target if not provided by client or by serverside cast
        if (neededTargets & (TARGET_FLAG_UNIT_MASK))
        {
            Unit* unit = NULL;
            // try to use player selection as a target
            if (Player* playerCaster = m_caster->ToPlayer())
            {
                // selection has to be found and to be valid target for the spell
                if (Unit* selectedUnit = ObjectAccessor::GetUnit(*m_caster, playerCaster->GetSelection()))
                    if (m_spellInfo->CheckExplicitTarget(m_caster, selectedUnit) == SPELL_CAST_OK)
                        unit = selectedUnit;
            }
            // try to use attacked unit as a target
            else if ((m_caster->GetTypeId() == TYPEID_UNIT) && neededTargets & (TARGET_FLAG_UNIT_ENEMY | TARGET_FLAG_UNIT))
                unit = m_caster->getVictim();

            // didn't find anything - let's use self as target
            if (!unit && neededTargets & (TARGET_FLAG_UNIT_RAID | TARGET_FLAG_UNIT_PARTY | TARGET_FLAG_UNIT_ALLY))
                unit = m_caster;

            m_targets.SetUnitTarget(unit);
        }
    }

    // check if spell needs dst target
    if (neededTargets & TARGET_FLAG_DEST_LOCATION)
    {
        // and target isn't set
        if (!m_targets.HasDst())
        {
            // try to use unit target if provided
            if (WorldObject* target = targets.GetObjectTarget())
                m_targets.SetDst(*target);
            // or use self if not available
            else
                m_targets.SetDst(*m_caster);
        }
    }
    else
        m_targets.RemoveDst();

    if (neededTargets & TARGET_FLAG_SOURCE_LOCATION)
    {
        if (!targets.HasSrc())
            m_targets.SetSrc(*m_caster);
    }
    else
        m_targets.RemoveSrc();
}

void Spell::SelectSpellTargets()
{
    uint32 processedTargets = 0;
    for (uint8 i = 0; i < MAX_SPELL_EFFECTS; ++i)
    {
        // not call for empty effect.
        // Also some spells use not used effect targets for store targets for dummy effect in triggered spells
        if (!m_spellInfo->Effects[i].IsEffect())
            continue;

        if (processedTargets & (1 << i))
            continue;

        // set expected type of implicit targets to be sent to client
        uint32 implicitTargetMask = GetTargetFlagMask(m_spellInfo->Effects[i].TargetA.GetObjectType()) | GetTargetFlagMask(m_spellInfo->Effects[i].TargetB.GetObjectType());
        if (implicitTargetMask & TARGET_FLAG_UNIT)
            m_targets.SetTargetFlag(TARGET_FLAG_UNIT);
        if (implicitTargetMask & (TARGET_FLAG_GAMEOBJECT | TARGET_FLAG_GAMEOBJECT_ITEM))
            m_targets.SetTargetFlag(TARGET_FLAG_GAMEOBJECT);

        uint32 targetA = m_spellInfo->Effects[i].TargetA.GetTarget();
        uint32 targetB = m_spellInfo->Effects[i].TargetB.GetTarget();

        if (targetA)
            processedTargets |= SelectEffectTargets(i, m_spellInfo->Effects[i].TargetA);
        if (targetB)
            processedTargets |= SelectEffectTargets(i, m_spellInfo->Effects[i].TargetB);

        // Select targets of effect based on effect type
        // those are used when no valid target could be added for spell effect based on spell target type
        // some spell effects use explicit target as a default target added to target map (like SPELL_EFFECT_LEARN_SPELL)
        // some spell effects add target to target map only when target type specified (like SPELL_EFFECT_WEAPON)
        // some spell effects don't add anything to target map (confirmed with sniffs) (like SPELL_EFFECT_DESTROY_ALL_TOTEMS)
        SelectEffectTypeImplicitTargets(i);

        if (m_spellInfo->IsChanneled())
        {
            uint8 mask = (1 << i);
            for (std::list<TargetInfo>::iterator ihit = m_UniqueTargetInfo.begin(); ihit != m_UniqueTargetInfo.end(); ++ihit)
            {
                if (ihit->effectMask & mask)
                {
                    m_channelTargetEffectMask |= mask;
                    break;
                }
            }
        }
        else if (m_auraScaleMask)
        {
            bool checkLvl = !m_UniqueTargetInfo.empty();
            for (std::list<TargetInfo>::iterator ihit = m_UniqueTargetInfo.begin(); ihit != m_UniqueTargetInfo.end();)
            {
                // remove targets which did not pass min level check
                if (m_auraScaleMask && ihit->effectMask == m_auraScaleMask)
                {
                    // Do not check for selfcast
                    if (!ihit->scaleAura && ihit->targetGUID != m_caster->GetGUID())
                    {
                         m_UniqueTargetInfo.erase(ihit++);
                         continue;
                    }
                }
                ++ihit;
            }
            if (checkLvl && m_UniqueTargetInfo.empty())
            {
                SendCastResult(SPELL_FAILED_LOWLEVEL);
                finish(false);
            }
        }
    }

    if (m_targets.HasDst())
    {
        if (m_targets.HasTraj())
        {
            float speed = m_targets.GetSpeedXY();
            if (speed > 0.0f)
                m_delayMoment = (uint64)floor(m_targets.GetDist2d() / speed * 1000.0f);
        }
        else if (m_spellInfo->Speed > 0.0f)
        {
            float dist = m_caster->GetDistance(*m_targets.GetDst());
            m_delayMoment = (uint64) floor(dist / m_spellInfo->Speed * 1000.0f);
        }
    }
}

void Spell::SelectEffectTypeImplicitTargets(uint8 effIndex)
{
    // special case for SPELL_EFFECT_SUMMON_RAF_FRIEND and SPELL_EFFECT_SUMMON_PLAYER
    // TODO: this is a workaround - target shouldn't be stored in target map for those spells
    switch (m_spellInfo->Effects[effIndex].Effect)
    {
        case SPELL_EFFECT_SUMMON_RAF_FRIEND:
        case SPELL_EFFECT_SUMMON_PLAYER:
            if (m_caster->GetTypeId() == TYPEID_PLAYER && m_caster->ToPlayer()->GetSelection())
            {
                Player* target = ObjectAccessor::FindPlayer(m_caster->ToPlayer()->GetSelection());
                if (target)
                    AddUnitTarget(target, 1 << effIndex, false);
            }
            return;
        default:
            break;
    }

    // select spell implicit targets based on effect type
    if (!m_spellInfo->Effects[effIndex].GetImplicitTargetType())
        return;

    uint32 targetMask = m_spellInfo->Effects[effIndex].GetMissingTargetMask();

    if (!targetMask)
        return;

    switch (m_spellInfo->Effects[effIndex].GetImplicitTargetType())
    {
        // add explicit object target or self to the target map
        case EFFECT_IMPLICIT_TARGET_EXPLICIT:
            // player which not released his spirit is Unit, but target flag for it is TARGET_FLAG_CORPSE_MASK
            if (targetMask & (TARGET_FLAG_UNIT_MASK | TARGET_FLAG_CORPSE_MASK))
            {
                if (Unit* unitTarget = m_targets.GetUnitTarget())
                    AddUnitTarget(unitTarget, 1 << effIndex, false);
                else if (targetMask & TARGET_FLAG_CORPSE_MASK)
                {
                    if (Corpse* corpseTarget = m_targets.GetCorpseTarget())
                    {
                        // TODO: this is a workaround - corpses should be added to spell target map too, but we can't do that so we add owner instead
                        if (Player* owner = ObjectAccessor::FindPlayer(corpseTarget->GetOwnerGUID()))
                            AddUnitTarget(owner, 1 << effIndex, false);
                    }
                }
                else //if (targetMask & TARGET_FLAG_UNIT_MASK)
                {
                    AddUnitTarget(m_caster, 1 << effIndex, false);
                }
            }
            if (targetMask & TARGET_FLAG_ITEM_MASK)
            {
                if (Item* itemTarget = m_targets.GetItemTarget())
                    AddItemTarget(itemTarget, 1 << effIndex);
            }
            if (targetMask & TARGET_FLAG_GAMEOBJECT_MASK)
            {
                if (GameObject* gObjTarget = m_targets.GetGOTarget())
                    AddGOTarget(gObjTarget, 1 << effIndex);
            }
            break;
        // add self to the target map
        case EFFECT_IMPLICIT_TARGET_CASTER:
            if (targetMask & TARGET_FLAG_UNIT_MASK)
                AddUnitTarget(m_caster, 1 << effIndex, false);
            break;
        default:
            break;
    }
}

void Spell::prepareDataForTriggerSystem(AuraEffect const* /*triggeredByAura*/)
{
    //==========================================================================================
    // Now fill data for trigger system, need know:
    // can spell trigger another or not (m_canTrigger)
    // Create base triggers flags for Attacker and Victim (m_procAttacker, m_procVictim and m_procEx)
    //==========================================================================================

    m_procVictim = m_procAttacker = 0;
    // Get data for type of attack and fill base info for trigger
    switch (m_spellInfo->DmgClass)
    {
        case SPELL_DAMAGE_CLASS_MELEE:
            m_procAttacker = PROC_FLAG_DONE_SPELL_MELEE_DMG_CLASS;
            if (m_attackType == OFF_ATTACK)
                m_procAttacker |= PROC_FLAG_DONE_OFFHAND_ATTACK;
            else
                m_procAttacker |= PROC_FLAG_DONE_MAINHAND_ATTACK;
            m_procVictim   = PROC_FLAG_TAKEN_SPELL_MELEE_DMG_CLASS;
            break;
        case SPELL_DAMAGE_CLASS_RANGED:
            // Auto attack
            if (m_spellInfo->AttributesEx2 & SPELL_ATTR2_AUTOREPEAT_FLAG)
            {
                m_procAttacker = PROC_FLAG_DONE_RANGED_AUTO_ATTACK;
                m_procVictim   = PROC_FLAG_TAKEN_RANGED_AUTO_ATTACK;
            }
            else // Ranged spell attack
            {
                m_procAttacker = PROC_FLAG_DONE_SPELL_RANGED_DMG_CLASS;
                m_procVictim   = PROC_FLAG_TAKEN_SPELL_RANGED_DMG_CLASS;
            }
            break;
        default:
            if (m_spellInfo->EquippedItemClass == ITEM_CLASS_WEAPON &&
                m_spellInfo->EquippedItemSubClassMask & (1<<ITEM_SUBCLASS_WEAPON_WAND)
                && m_spellInfo->AttributesEx2 & SPELL_ATTR2_AUTOREPEAT_FLAG) // Wands auto attack
            {
                m_procAttacker = PROC_FLAG_DONE_RANGED_AUTO_ATTACK;
                m_procVictim   = PROC_FLAG_TAKEN_RANGED_AUTO_ATTACK;
            }
            // For other spells trigger procflags are set in Spell::DoAllEffectOnTarget
            // Because spell positivity is dependant on target
    }
    m_procEx = PROC_EX_NONE;

    // Hunter trap spells - activation proc for Lock and Load, Entrapment and Misdirection
    if (m_spellInfo->SpellFamilyName == SPELLFAMILY_HUNTER &&
        (m_spellInfo->SpellFamilyFlags[0] & 0x18 ||     // Freezing and Frost Trap, Freezing Arrow
        m_spellInfo->Id == 57879 ||                     // Snake Trap - done this way to avoid double proc
        m_spellInfo->SpellFamilyFlags[2] & 0x00024000)) // Explosive and Immolation Trap

        m_procAttacker |= PROC_FLAG_DONE_TRAP_ACTIVATION;

    /* Effects which are result of aura proc from triggered spell cannot proc
        to prevent chain proc of these spells */

    // Hellfire Effect - trigger as DOT
    if (m_spellInfo->SpellFamilyName == SPELLFAMILY_WARLOCK && m_spellInfo->SpellFamilyFlags[0] & 0x00000040)
    {
        m_procAttacker = PROC_FLAG_DONE_PERIODIC;
        m_procVictim   = PROC_FLAG_TAKEN_PERIODIC;
    }

    // Ranged autorepeat attack is set as triggered spell - ignore it
    if (!(m_procAttacker & PROC_FLAG_DONE_RANGED_AUTO_ATTACK))
    {
        if (_triggeredCastFlags & TRIGGERED_DISALLOW_PROC_EVENTS &&
            (m_spellInfo->AttributesEx2 & SPELL_ATTR2_TRIGGERED_CAN_TRIGGER_PROC ||
            m_spellInfo->AttributesEx3 & SPELL_ATTR3_TRIGGERED_CAN_TRIGGER_PROC_2))
            m_procEx |= PROC_EX_INTERNAL_CANT_PROC;
        else if (_triggeredCastFlags & TRIGGERED_DISALLOW_PROC_EVENTS)
            m_procEx |= PROC_EX_INTERNAL_TRIGGERED;
    }
    // Totem casts require spellfamilymask defined in spell_proc_event to proc
    if (m_originalCaster && m_caster != m_originalCaster && m_caster->GetTypeId() == TYPEID_UNIT && m_caster->ToCreature()->isTotem() && m_caster->IsControlledByPlayer())
        m_procEx |= PROC_EX_INTERNAL_REQ_FAMILY;
}

void Spell::CleanupTargetList()
{
    m_UniqueTargetInfo.clear();
    m_UniqueGOTargetInfo.clear();
    m_UniqueItemInfo.clear();
    m_delayMoment = 0;
}

void Spell::AddUnitTarget(Unit* target, uint32 effectMask, bool checkIfValid /*= true*/)
{
    for (uint8 effIndex = 0; effIndex < MAX_SPELL_EFFECTS; ++effIndex)
        if (!m_spellInfo->Effects[effIndex].IsEffect() || !CheckEffectTarget(target, effIndex))
            effectMask &= ~(1 << effIndex);

    // no effects left
    if (!effectMask)
        return;

    if (checkIfValid)
        if (m_spellInfo->CheckTarget(m_caster, target, true) != SPELL_CAST_OK)
            return;

    // Check for effect immune skip if immuned
    for (uint8 effIndex = 0; effIndex < MAX_SPELL_EFFECTS; ++effIndex)
        if (target->IsImmunedToSpellEffect(m_spellInfo, effIndex))
            effectMask &= ~(1 << effIndex);

    uint64 targetGUID = target->GetGUID();

    // Lookup target in already in list
    for (std::list<TargetInfo>::iterator ihit = m_UniqueTargetInfo.begin(); ihit != m_UniqueTargetInfo.end(); ++ihit)
    {
        if (targetGUID == ihit->targetGUID)             // Found in list
        {
            ihit->effectMask |= effectMask;             // Immune effects removed from mask
            ihit->scaleAura = false;
            if (m_auraScaleMask && ihit->effectMask == m_auraScaleMask && m_caster != target)
            {
                SpellInfo const* auraSpell = sSpellMgr->GetSpellInfo(sSpellMgr->GetFirstSpellInChain(m_spellInfo->Id));
                if (uint32(target->getLevel() + 10) >= auraSpell->SpellLevel)
                    ihit->scaleAura = true;
            }
            return;
        }
    }

    // This is new target calculate data for him

    // Get spell hit result on target
    TargetInfo targetInfo;
    targetInfo.targetGUID = targetGUID;                         // Store target GUID
    targetInfo.effectMask = effectMask;                         // Store all effects not immune
    targetInfo.processed  = false;                              // Effects not apply on target
    targetInfo.alive      = target->isAlive();
    targetInfo.damage     = 0;
    targetInfo.crit       = false;
    targetInfo.scaleAura  = false;
    if (m_auraScaleMask && targetInfo.effectMask == m_auraScaleMask && m_caster != target)
    {
        SpellInfo const* auraSpell = sSpellMgr->GetSpellInfo(sSpellMgr->GetFirstSpellInChain(m_spellInfo->Id));
        if (uint32(target->getLevel() + 10) >= auraSpell->SpellLevel)
            targetInfo.scaleAura = true;
    }

    // Calculate hit result
    if (m_originalCaster)
    {
        targetInfo.missCondition = m_originalCaster->SpellHitResult(target, m_spellInfo, m_canReflect);
        if (m_skipCheck && targetInfo.missCondition != SPELL_MISS_IMMUNE)
            targetInfo.missCondition = SPELL_MISS_NONE;
    }
    else
        targetInfo.missCondition = SPELL_MISS_EVADE; //SPELL_MISS_NONE;

    // Spell have speed - need calculate incoming time
    // Incoming time is zero for self casts. At least I think so.
    if (m_spellInfo->Speed > 0.0f && m_caster != target)
    {
        // calculate spell incoming interval
        // TODO: this is a hack
        float dist = m_caster->GetDistance(target->GetPositionX(), target->GetPositionY(), target->GetPositionZ());

        if (dist < 5.0f)
            dist = 5.0f;
        targetInfo.timeDelay = (uint64) floor(dist / m_spellInfo->Speed * 1000.0f);

        // Calculate minimum incoming time
        if (m_delayMoment == 0 || m_delayMoment > targetInfo.timeDelay)
            m_delayMoment = targetInfo.timeDelay;
    }
    else
        targetInfo.timeDelay = 0LL;

    // If target reflect spell back to caster
    if (targetInfo.missCondition == SPELL_MISS_REFLECT)
    {
        // Calculate reflected spell result on caster
        targetInfo.reflectResult =  m_caster->SpellHitResult(m_caster, m_spellInfo, m_canReflect);

        if (targetInfo.reflectResult == SPELL_MISS_REFLECT)     // Impossible reflect again, so simply deflect spell
            targetInfo.reflectResult = SPELL_MISS_PARRY;

        // Increase time interval for reflected spells by 1.5
        targetInfo.timeDelay += targetInfo.timeDelay >> 1;
    }
    else
        targetInfo.reflectResult = SPELL_MISS_NONE;

    // Add target to list
    m_UniqueTargetInfo.push_back(targetInfo);
}

void Spell::AddGOTarget(GameObject* go, uint32 effectMask)
{
    for (uint8 effIndex = 0; effIndex < MAX_SPELL_EFFECTS; ++effIndex)
    {
        if (!m_spellInfo->Effects[effIndex].IsEffect())
            effectMask &= ~(1 << effIndex);
        else
        {
            switch (m_spellInfo->Effects[effIndex].Effect)
            {
            case SPELL_EFFECT_GAMEOBJECT_DAMAGE:
            case SPELL_EFFECT_GAMEOBJECT_REPAIR:
            case SPELL_EFFECT_GAMEOBJECT_SET_DESTRUCTION_STATE:
                if (go->GetGoType() != GAMEOBJECT_TYPE_DESTRUCTIBLE_BUILDING)
                    effectMask &= ~(1 << effIndex);
                break;
            default:
                break;
            }
        }
    }

    if (!effectMask)
        return;

    uint64 targetGUID = go->GetGUID();

    // Lookup target in already in list
    for (std::list<GOTargetInfo>::iterator ihit = m_UniqueGOTargetInfo.begin(); ihit != m_UniqueGOTargetInfo.end(); ++ihit)
    {
        if (targetGUID == ihit->targetGUID)                 // Found in list
        {
            ihit->effectMask |= effectMask;                 // Add only effect mask
            return;
        }
    }

    // This is new target calculate data for him

    GOTargetInfo target;
    target.targetGUID = targetGUID;
    target.effectMask = effectMask;
    target.processed  = false;                              // Effects not apply on target

    // Spell have speed - need calculate incoming time
    if (m_spellInfo->Speed > 0.0f)
    {
        // calculate spell incoming interval
        float dist = m_caster->GetDistance(go->GetPositionX(), go->GetPositionY(), go->GetPositionZ());
        if (dist < 5.0f)
            dist = 5.0f;
        target.timeDelay = uint64(floor(dist / m_spellInfo->Speed * 1000.0f));
        if (m_delayMoment == 0 || m_delayMoment > target.timeDelay)
            m_delayMoment = target.timeDelay;
    }
    else
        target.timeDelay = 0LL;

    // Add target to list
    m_UniqueGOTargetInfo.push_back(target);
}

void Spell::AddGOTarget(uint64 goGUID, uint32 effectMask)
{
    if (GameObject* go = m_caster->GetMap()->GetGameObject(goGUID))
        AddGOTarget(go, effectMask);
}

void Spell::AddItemTarget(Item* item, uint32 effectMask)
{
    for (uint8 effIndex = 0; effIndex < MAX_SPELL_EFFECTS; ++effIndex)
        if (!m_spellInfo->Effects[effIndex].IsEffect())
            effectMask &= ~(1 << effIndex);

    // no effects left
    if (!effectMask)
        return;

    // Lookup target in already in list
    for (std::list<ItemTargetInfo>::iterator ihit = m_UniqueItemInfo.begin(); ihit != m_UniqueItemInfo.end(); ++ihit)
    {
        if (item == ihit->item)                            // Found in list
        {
            ihit->effectMask |= effectMask;                 // Add only effect mask
            return;
        }
    }

    // This is new target add data

    ItemTargetInfo target;
    target.item       = item;
    target.effectMask = effectMask;

    m_UniqueItemInfo.push_back(target);
}

void Spell::DoAllEffectOnTarget(TargetInfo* target)
{
    if (!target || target->processed)
        return;

    target->processed = true;                               // Target checked in apply effects procedure

    // Get mask of effects for target
    uint8 mask = target->effectMask;

    Unit* unit = m_caster->GetGUID() == target->targetGUID ? m_caster : ObjectAccessor::GetUnit(*m_caster, target->targetGUID);
    if (!unit)
    {
        uint8 farMask = 0;
        // create far target mask
        for (uint8 i = 0; i < MAX_SPELL_EFFECTS; ++i)
            if (m_spellInfo->Effects[i].IsFarUnitTargetEffect())
                if ((1 << i) & mask)
                    farMask |= (1 << i);

        if (!farMask)
            return;
        // find unit in world
        unit = ObjectAccessor::FindUnit(target->targetGUID);
        if (!unit)
            return;

        // do far effects on the unit
        // can't use default call because of threading, do stuff as fast as possible
        for (uint8 i = 0; i < MAX_SPELL_EFFECTS; ++i)
            if (farMask & (1 << i))
                HandleEffects(unit, NULL, NULL, i, SPELL_EFFECT_HANDLE_HIT_TARGET);
        return;
    }

    if (unit->isAlive() != target->alive)
        return;

    if (getState() == SPELL_STATE_DELAYED && !m_spellInfo->IsPositive() && (getMSTime() - target->timeDelay) <= unit->m_lastSanctuaryTime)
        return;                                             // No missinfo in that case

    // Get original caster (if exist) and calculate damage/healing from him data
    Unit* caster = m_originalCaster ? m_originalCaster : m_caster;

    // Skip if m_originalCaster not avaiable
    if (!caster)
        return;

    SpellMissInfo missInfo = target->missCondition;

    // Need init unitTarget by default unit (can changed in code on reflect)
    // Or on missInfo != SPELL_MISS_NONE unitTarget undefined (but need in trigger subsystem)
    unitTarget = unit;

    // Reset damage/healing counter
    m_damage = target->damage;
    m_healing = -target->damage;

    // Fill base trigger info
    uint32 procAttacker = m_procAttacker;
    uint32 procVictim   = m_procVictim;
    uint32 procEx = m_procEx;

    m_spellAura = NULL; // Set aura to null for every target-make sure that pointer is not used for unit without aura applied

                            //Spells with this flag cannot trigger if effect is casted on self
    bool canEffectTrigger = !(m_spellInfo->AttributesEx3 & SPELL_ATTR3_CANT_TRIGGER_PROC) && unitTarget->CanProc() && CanExecuteTriggersOnHit(mask);
    Unit* spellHitTarget = NULL;

    if (missInfo == SPELL_MISS_NONE)                          // In case spell hit target, do all effect on that target
        spellHitTarget = unit;
    else if (missInfo == SPELL_MISS_REFLECT)                // In case spell reflect from target, do all effect on caster (if hit)
    {
        if (target->reflectResult == SPELL_MISS_NONE)       // If reflected spell hit caster -> do all effect on him
        {
            spellHitTarget = m_caster;
            if (m_caster->GetTypeId() == TYPEID_UNIT)
                m_caster->ToCreature()->LowerPlayerDamageReq(target->damage);
        }
    }

    if (spellHitTarget)
    {
        SpellMissInfo missInfo2 = DoSpellHitOnUnit(spellHitTarget, mask, target->scaleAura);
        if (missInfo2 != SPELL_MISS_NONE)
        {
            if (missInfo2 != SPELL_MISS_MISS)
                m_caster->SendSpellMiss(unit, m_spellInfo->Id, missInfo2);
            m_damage = 0;
            spellHitTarget = NULL;
        }
    }

    // Do not take combo points on dodge and miss
    if (missInfo != SPELL_MISS_NONE && m_needComboPoints &&
            m_targets.GetUnitTargetGUID() == target->targetGUID)
    {
        m_needComboPoints = false;
        // Restore spell mods for a miss/dodge/parry Cold Blood
        // TODO: check how broad this rule should be
        if (m_caster->GetTypeId() == TYPEID_PLAYER && (missInfo == SPELL_MISS_MISS ||
                missInfo == SPELL_MISS_DODGE || missInfo == SPELL_MISS_PARRY))
            m_caster->ToPlayer()->RestoreSpellMods(this, 14177);
    }

    // Trigger info was not filled in spell::preparedatafortriggersystem - we do it now
    if (canEffectTrigger && !procAttacker && !procVictim)
    {
        bool positive = true;
        if (m_damage > 0)
            positive = false;
        else if (!m_healing)
        {
            for (uint8 i = 0; i< MAX_SPELL_EFFECTS; ++i)
                // If at least one effect negative spell is negative hit
                if (mask & (1<<i) && !m_spellInfo->IsPositiveEffect(i))
                {
                    positive = false;
                    break;
                }
        }
        switch (m_spellInfo->DmgClass)
        {
            case SPELL_DAMAGE_CLASS_MAGIC:
                if (positive)
                {
                    procAttacker |= PROC_FLAG_DONE_SPELL_MAGIC_DMG_CLASS_POS;
                    procVictim   |= PROC_FLAG_TAKEN_SPELL_MAGIC_DMG_CLASS_POS;
                }
                else
                {
                    procAttacker |= PROC_FLAG_DONE_SPELL_MAGIC_DMG_CLASS_NEG;
                    procVictim   |= PROC_FLAG_TAKEN_SPELL_MAGIC_DMG_CLASS_NEG;
                }
            break;
            case SPELL_DAMAGE_CLASS_NONE:
                if (positive)
                {
                    procAttacker |= PROC_FLAG_DONE_SPELL_NONE_DMG_CLASS_POS;
                    procVictim   |= PROC_FLAG_TAKEN_SPELL_NONE_DMG_CLASS_POS;
                }
                else
                {
                    procAttacker |= PROC_FLAG_DONE_SPELL_NONE_DMG_CLASS_NEG;
                    procVictim   |= PROC_FLAG_TAKEN_SPELL_NONE_DMG_CLASS_NEG;
                }
            break;
        }
    }
    CallScriptOnHitHandlers();

    // All calculated do it!
    // Do healing and triggers
    if (m_healing > 0)
    {
        bool crit = caster->isSpellCrit(unitTarget, m_spellInfo, m_spellSchoolMask);
        uint32 addhealth = m_healing;
        if (crit)
        {
            procEx |= PROC_EX_CRITICAL_HIT;
            addhealth = caster->SpellCriticalHealingBonus(m_spellInfo, addhealth, NULL);
        }
        else
            procEx |= PROC_EX_NORMAL_HIT;

        // Do triggers for unit (reflect triggers passed on hit phase for correct drop charge)
        if (canEffectTrigger && missInfo != SPELL_MISS_REFLECT)
            caster->ProcDamageAndSpell(unitTarget, procAttacker, procVictim, procEx, addhealth, m_attackType, m_spellInfo, m_triggeredByAuraSpell);

        int32 gain = caster->HealBySpell(unitTarget, m_spellInfo, addhealth, crit);
        unitTarget->getHostileRefManager().threatAssist(caster, float(gain) * 0.5f, m_spellInfo);
        m_healing = gain;
    }
    // Do damage and triggers
    else if (m_damage > 0)
    {
        // Fill base damage struct (unitTarget - is real spell target)
        SpellNonMeleeDamage damageInfo(caster, unitTarget, m_spellInfo->Id, m_spellSchoolMask);

        // Add bonuses and fill damageInfo struct
        caster->CalculateSpellDamageTaken(&damageInfo, m_damage, m_spellInfo, m_attackType,  target->crit);
        caster->DealDamageMods(damageInfo.target, damageInfo.damage, &damageInfo.absorb);

        // Send log damage message to client
        caster->SendSpellNonMeleeDamageLog(&damageInfo);

        procEx |= createProcExtendMask(&damageInfo, missInfo);
        procVictim |= PROC_FLAG_TAKEN_DAMAGE;

        // Do triggers for unit (reflect triggers passed on hit phase for correct drop charge)
        if (canEffectTrigger && missInfo != SPELL_MISS_REFLECT)
        {
            caster->ProcDamageAndSpell(unitTarget, procAttacker, procVictim, procEx, damageInfo.damage, m_attackType, m_spellInfo, m_triggeredByAuraSpell);
            if (caster->GetTypeId() == TYPEID_PLAYER && (m_spellInfo->Attributes & SPELL_ATTR0_STOP_ATTACK_TARGET) == 0 &&
               (m_spellInfo->DmgClass == SPELL_DAMAGE_CLASS_MELEE || m_spellInfo->DmgClass == SPELL_DAMAGE_CLASS_RANGED))
                caster->ToPlayer()->CastItemCombatSpell(unitTarget, m_attackType, procVictim, procEx);
        }

        caster->DealSpellDamage(&damageInfo, true);

        // Haunt
        if (m_spellInfo->SpellFamilyName == SPELLFAMILY_WARLOCK && m_spellInfo->SpellFamilyFlags[1] & 0x40000 && m_spellAura && m_spellAura->GetEffect(1))
        {
            AuraEffect* aurEff = m_spellAura->GetEffect(1);
            aurEff->SetAmount(CalculatePctU(aurEff->GetAmount(), damageInfo.damage));
        }
        m_damage = damageInfo.damage;
    }
    // Passive spell hits/misses or active spells only misses (only triggers)
    else
    {
        // Fill base damage struct (unitTarget - is real spell target)
        SpellNonMeleeDamage damageInfo(caster, unitTarget, m_spellInfo->Id, m_spellSchoolMask);
        procEx |= createProcExtendMask(&damageInfo, missInfo);
        // Do triggers for unit (reflect triggers passed on hit phase for correct drop charge)
        if (canEffectTrigger && missInfo != SPELL_MISS_REFLECT)
            caster->ProcDamageAndSpell(unit, procAttacker, procVictim, procEx, 0, m_attackType, m_spellInfo, m_triggeredByAuraSpell);

        // Failed Pickpocket, reveal rogue
        if (missInfo == SPELL_MISS_RESIST && m_spellInfo->AttributesCu & SPELL_ATTR0_CU_PICKPOCKET && unitTarget->GetTypeId() == TYPEID_UNIT)
        {
            m_caster->RemoveAurasWithInterruptFlags(AURA_INTERRUPT_FLAG_TALK);
            if (unitTarget->ToCreature()->IsAIEnabled)
                unitTarget->ToCreature()->AI()->AttackStart(m_caster);
        }
    }

    if (missInfo != SPELL_MISS_EVADE && m_caster && !m_caster->IsFriendlyTo(unit) && !m_spellInfo->IsPositive())
    {
        m_caster->CombatStart(unit, !(m_spellInfo->AttributesEx3 & SPELL_ATTR3_NO_INITIAL_AGGRO));

        if (m_spellInfo->AttributesCu & SPELL_ATTR0_CU_AURA_CC)
            if (!unit->IsStandState())
                unit->SetStandState(UNIT_STAND_STATE_STAND);
    }

    if (spellHitTarget)
    {
        //AI functions
        if (spellHitTarget->GetTypeId() == TYPEID_UNIT)
        {
            if (spellHitTarget->ToCreature()->IsAIEnabled)
                spellHitTarget->ToCreature()->AI()->SpellHit(m_caster, m_spellInfo);

            // cast at creature (or GO) quest objectives update at successful cast finished (+channel finished)
            // ignore pets or autorepeat/melee casts for speed (not exist quest for spells (hm...)
            if (m_originalCaster && m_originalCaster->IsControlledByPlayer() && !spellHitTarget->ToCreature()->isPet() && !IsAutoRepeat() && !IsNextMeleeSwingSpell() && !IsChannelActive())
                if (Player* p = m_originalCaster->GetCharmerOrOwnerPlayerOrPlayerItself())
                    p->CastedCreatureOrGO(spellHitTarget->GetEntry(), spellHitTarget->GetGUID(), m_spellInfo->Id);
        }

        if (m_caster->GetTypeId() == TYPEID_UNIT && m_caster->ToCreature()->IsAIEnabled)
            m_caster->ToCreature()->AI()->SpellHitTarget(spellHitTarget, m_spellInfo);

        // Needs to be called after dealing damage/healing to not remove breaking on damage auras
        DoTriggersOnSpellHit(spellHitTarget, mask);

        // if target is fallged for pvp also flag caster if a player
        if (unit->IsPvP() && m_caster->GetTypeId() == TYPEID_PLAYER)
            m_caster->ToPlayer()->UpdatePvP(true);

        CallScriptAfterHitHandlers();
    }
}

SpellMissInfo Spell::DoSpellHitOnUnit(Unit* unit, const uint32 effectMask, bool scaleAura)
{
    if (!unit || !effectMask)
        return SPELL_MISS_EVADE;

    // Recheck immune (only for delayed spells)
    if (m_spellInfo->Speed && (unit->IsImmunedToDamage(m_spellInfo) || unit->IsImmunedToSpell(m_spellInfo)))
        return SPELL_MISS_IMMUNE;

    PrepareScriptHitHandlers();
    CallScriptBeforeHitHandlers();

    if (unit->GetTypeId() == TYPEID_PLAYER)
    {
        unit->ToPlayer()->GetAchievementMgr().StartTimedAchievement(ACHIEVEMENT_TIMED_TYPE_SPELL_TARGET, m_spellInfo->Id);
        unit->ToPlayer()->GetAchievementMgr().UpdateAchievementCriteria(ACHIEVEMENT_CRITERIA_TYPE_BE_SPELL_TARGET, m_spellInfo->Id, 0, m_caster);
        unit->ToPlayer()->GetAchievementMgr().UpdateAchievementCriteria(ACHIEVEMENT_CRITERIA_TYPE_BE_SPELL_TARGET2, m_spellInfo->Id);
    }

    if (m_caster->GetTypeId() == TYPEID_PLAYER)
    {
        m_caster->ToPlayer()->GetAchievementMgr().StartTimedAchievement(ACHIEVEMENT_TIMED_TYPE_SPELL_CASTER, m_spellInfo->Id);
        m_caster->ToPlayer()->GetAchievementMgr().UpdateAchievementCriteria(ACHIEVEMENT_CRITERIA_TYPE_CAST_SPELL2, m_spellInfo->Id, 0, unit);
    }

    if (m_caster != unit)
    {
        // Recheck  UNIT_FLAG_NON_ATTACKABLE for delayed spells
        if (m_spellInfo->Speed > 0.0f && unit->HasFlag(UNIT_FIELD_FLAGS, UNIT_FLAG_NON_ATTACKABLE) && unit->GetCharmerOrOwnerGUID() != m_caster->GetGUID())
            return SPELL_MISS_EVADE;

        if (m_caster->_IsValidAttackTarget(unit, m_spellInfo))
        {
            unit->RemoveAurasWithInterruptFlags(AURA_INTERRUPT_FLAG_HITBYSPELL);
            //TODO: This is a hack. But we do not know what types of stealth should be interrupted by CC
            if ((m_spellInfo->AttributesCu & SPELL_ATTR0_CU_AURA_CC) && unit->IsControlledByPlayer())
                unit->RemoveAurasByType(SPELL_AURA_MOD_STEALTH);
        }
        else if (m_caster->IsFriendlyTo(unit))
        {
            // for delayed spells ignore negative spells (after duel end) for friendly targets
            // TODO: this cause soul transfer bugged
            if (m_spellInfo->Speed > 0.0f && unit->GetTypeId() == TYPEID_PLAYER && !m_spellInfo->IsPositive())
                return SPELL_MISS_EVADE;

            // assisting case, healing and resurrection
            if (unit->HasUnitState(UNIT_STAT_ATTACK_PLAYER))
            {
                m_caster->SetContestedPvP();
                if (m_caster->GetTypeId() == TYPEID_PLAYER)
                    m_caster->ToPlayer()->UpdatePvP(true);
            }
            if (unit->isInCombat() && !(m_spellInfo->AttributesEx3 & SPELL_ATTR3_NO_INITIAL_AGGRO))
            {
                m_caster->SetInCombatState(unit->GetCombatTimer() > 0, unit);
                unit->getHostileRefManager().threatAssist(m_caster, 0.0f);
            }
        }
    }

    // Get Data Needed for Diminishing Returns, some effects may have multiple auras, so this must be done on spell hit, not aura add
    m_diminishGroup = GetDiminishingReturnsGroupForSpell(m_spellInfo, m_triggeredByAuraSpell);
    if (m_diminishGroup)
    {
        m_diminishLevel = unit->GetDiminishing(m_diminishGroup);
        DiminishingReturnsType type = GetDiminishingReturnsGroupType(m_diminishGroup);
        // Increase Diminishing on unit, current informations for actually casts will use values above
        if ((type == DRTYPE_PLAYER && unit->GetCharmerOrOwnerPlayerOrPlayerItself()) || type == DRTYPE_ALL)
            unit->IncrDiminishing(m_diminishGroup);
    }

    uint8 aura_effmask = 0;
    for (uint8 i = 0; i < MAX_SPELL_EFFECTS; ++i)
        if (effectMask & (1 << i) && m_spellInfo->Effects[i].IsUnitOwnedAuraEffect())
            aura_effmask |= 1 << i;

    if (aura_effmask)
    {
        // Select rank for aura with level requirements only in specific cases
        // Unit has to be target only of aura effect, both caster and target have to be players, target has to be other than unit target
        SpellInfo const* aurSpellInfo = m_spellInfo;
        int32 basePoints[3];
        if (scaleAura)
        {
            aurSpellInfo = m_spellInfo->GetAuraRankForLevel(unitTarget->getLevel());
            ASSERT(aurSpellInfo);
            for (uint8 i = 0; i < MAX_SPELL_EFFECTS; ++i)
            {
                basePoints[i] = aurSpellInfo->Effects[i].BasePoints;
                if (m_spellInfo->Effects[i].Effect != aurSpellInfo->Effects[i].Effect)
                {
                    aurSpellInfo = m_spellInfo;
                    break;
                }
            }
        }

        if (m_originalCaster)
        {
            bool refresh = false;
            m_spellAura = Aura::TryRefreshStackOrCreate(aurSpellInfo, effectMask, unit,
                m_originalCaster, (aurSpellInfo == m_spellInfo)? &m_spellValue->EffectBasePoints[0] : &basePoints[0], m_CastItem, 0, &refresh);
            if (m_spellAura)
            {
                // Set aura stack amount to desired value
                if (m_spellValue->AuraStackAmount > 1)
                {
                    if (!refresh)
                        m_spellAura->SetStackAmount(m_spellValue->AuraStackAmount);
                    else
                        m_spellAura->ModStackAmount(m_spellValue->AuraStackAmount);
                }

                // Now Reduce spell duration using data received at spell hit
                int32 duration = m_spellAura->GetMaxDuration();
                int32 limitduration = GetDiminishingReturnsLimitDuration(m_diminishGroup, aurSpellInfo);
                float diminishMod = unit->ApplyDiminishingToDuration(m_diminishGroup, duration, m_originalCaster, m_diminishLevel, limitduration);

                // unit is immune to aura if it was diminished to 0 duration
                if (diminishMod == 0.0f)
                {
                    m_spellAura->Remove();
                    bool found = false;
                    for (uint8 i = 0; i < MAX_SPELL_EFFECTS; ++i)
                        if (effectMask & (1 << i) && m_spellInfo->Effects[i].Effect != SPELL_EFFECT_APPLY_AURA)
                            found = true;
                    if (!found)
                        return SPELL_MISS_IMMUNE;
                }
                else
                {
                    ((UnitAura*)m_spellAura)->SetDiminishGroup(m_diminishGroup);

                    bool positive = m_spellAura->GetSpellInfo()->IsPositive();
                    if (AuraApplication* aurApp = m_spellAura->GetApplicationOfTarget(m_originalCaster->GetGUID()))
                        positive = aurApp->IsPositive();

                    duration = m_originalCaster->ModSpellDuration(aurSpellInfo, unit, duration, positive, effectMask);

                    // Haste modifies duration of channeled spells
                    if (m_spellInfo->IsChanneled())
                    {
                        if (m_spellInfo->AttributesEx5 & SPELL_ATTR5_HASTE_AFFECT_DURATION)
                            m_originalCaster->ModSpellCastTime(aurSpellInfo, duration, this);
                    }
                    // and duration of auras affected by SPELL_AURA_PERIODIC_HASTE
                    else if (m_originalCaster->HasAuraTypeWithAffectMask(SPELL_AURA_PERIODIC_HASTE, aurSpellInfo) || m_spellInfo->AttributesEx5 & SPELL_ATTR5_HASTE_AFFECT_DURATION)
                        duration = int32(duration * m_originalCaster->GetFloatValue(UNIT_MOD_CAST_SPEED));

                    if (duration != m_spellAura->GetMaxDuration())
                    {
                        m_spellAura->SetMaxDuration(duration);
                        m_spellAura->SetDuration(duration);
                    }
                    m_spellAura->_RegisterForTargets();
                }
            }
        }
    }

    for (uint8 effectNumber = 0; effectNumber < MAX_SPELL_EFFECTS; ++effectNumber)
        if (effectMask & (1 << effectNumber))
            HandleEffects(unit, NULL, NULL, effectNumber, SPELL_EFFECT_HANDLE_HIT_TARGET);

    return SPELL_MISS_NONE;
}

void Spell::DoTriggersOnSpellHit(Unit* unit, uint8 effMask)
{
    // Apply additional spell effects to target
    // TODO: move this code to scripts
    if (m_preCastSpell)
    {
        // Paladin immunity shields
        if (m_preCastSpell == 61988)
        {
            // Cast Forbearance
            m_caster->CastSpell(unit, 25771, true);
            // Cast Avenging Wrath Marker
            unit->CastSpell(unit, 61987, true);
        }

        // Avenging Wrath
        if (m_preCastSpell == 61987)
            // Cast the serverside immunity shield marker
            m_caster->CastSpell(unit, 61988, true);

        if (sSpellMgr->GetSpellInfo(m_preCastSpell))
            // Blizz seems to just apply aura without bothering to cast
            m_caster->AddAura(m_preCastSpell, unit);
    }

    // handle SPELL_AURA_ADD_TARGET_TRIGGER auras
    // this is executed after spell proc spells on target hit
    // spells are triggered for each hit spell target
    // info confirmed with retail sniffs of permafrost and shadow weaving
    if (!m_hitTriggerSpells.empty())
    {
        int _duration = 0;
        for (HitTriggerSpells::const_iterator i = m_hitTriggerSpells.begin(); i != m_hitTriggerSpells.end(); ++i)
        {
            if (CanExecuteTriggersOnHit(effMask, i->first) && roll_chance_i(i->second))
            {
                m_caster->CastSpell(unit, i->first, true);
                sLog->outDebug(LOG_FILTER_SPELLS_AURAS, "Spell %d triggered spell %d by SPELL_AURA_ADD_TARGET_TRIGGER aura", m_spellInfo->Id, i->first->Id);

                // SPELL_AURA_ADD_TARGET_TRIGGER auras shouldn't trigger auras without duration
                // set duration of current aura to the triggered spell
                if (i->first->GetDuration() == -1)
                {
                    if (Aura* triggeredAur = unit->GetAura(i->first->Id, m_caster->GetGUID()))
                    {
                        // get duration from aura-only once
                        if (!_duration)
                        {
                            Aura* aur = unit->GetAura(m_spellInfo->Id, m_caster->GetGUID());
                            _duration = aur ? aur->GetDuration() : -1;
                        }
                        triggeredAur->SetDuration(_duration);
                    }
                }
            }
        }
    }

    // trigger linked auras remove/apply
    // TODO: remove/cleanup this, as this table is not documented and people are doing stupid things with it
    if (std::vector<int32> const* spellTriggered = sSpellMgr->GetSpellLinked(m_spellInfo->Id + SPELL_LINK_HIT))
        for (std::vector<int32>::const_iterator i = spellTriggered->begin(); i != spellTriggered->end(); ++i)
            if (*i < 0)
                unit->RemoveAurasDueToSpell(-(*i));
            else
                unit->CastSpell(unit, *i, true, 0, 0, m_caster->GetGUID());
}

void Spell::DoAllEffectOnTarget(GOTargetInfo* target)
{
    if (target->processed)                                  // Check target
        return;
    target->processed = true;                               // Target checked in apply effects procedure

    uint32 effectMask = target->effectMask;
    if (!effectMask)
        return;

    GameObject* go = m_caster->GetMap()->GetGameObject(target->targetGUID);
    if (!go)
        return;

    PrepareScriptHitHandlers();
    CallScriptBeforeHitHandlers();

    for (uint8 effectNumber = 0; effectNumber < MAX_SPELL_EFFECTS; ++effectNumber)
        if (effectMask & (1 << effectNumber))
            HandleEffects(NULL, NULL, go, effectNumber, SPELL_EFFECT_HANDLE_HIT_TARGET);

    CallScriptOnHitHandlers();

    // cast at creature (or GO) quest objectives update at successful cast finished (+channel finished)
    // ignore autorepeat/melee casts for speed (not exist quest for spells (hm...)
    if (m_originalCaster && m_originalCaster->IsControlledByPlayer() && !IsAutoRepeat() && !IsNextMeleeSwingSpell() && !IsChannelActive())
        if (Player* p = m_originalCaster->GetCharmerOrOwnerPlayerOrPlayerItself())
            p->CastedCreatureOrGO(go->GetEntry(), go->GetGUID(), m_spellInfo->Id);
    CallScriptAfterHitHandlers();
}

void Spell::DoAllEffectOnTarget(ItemTargetInfo* target)
{
    uint32 effectMask = target->effectMask;
    if (!target->item || !effectMask)
        return;

    PrepareScriptHitHandlers();
    CallScriptBeforeHitHandlers();

    for (uint8 effectNumber = 0; effectNumber < MAX_SPELL_EFFECTS; ++effectNumber)
        if (effectMask & (1 << effectNumber))
            HandleEffects(NULL, target->item, NULL, effectNumber, SPELL_EFFECT_HANDLE_HIT_TARGET);

    CallScriptOnHitHandlers();

    CallScriptAfterHitHandlers();
}

bool Spell::UpdateChanneledTargetList()
{
    // Not need check return true
    if (m_channelTargetEffectMask == 0)
        return true;

    uint8 channelTargetEffectMask = m_channelTargetEffectMask;
    uint8 channelAuraMask = 0;
    for (uint8 i = 0; i < MAX_SPELL_EFFECTS; ++i)
        if (m_spellInfo->Effects[i].Effect == SPELL_EFFECT_APPLY_AURA)
            channelAuraMask |= 1<<i;

    channelAuraMask &= channelTargetEffectMask;

    float range = 0;
    if (channelAuraMask)
    {
        range = m_spellInfo->GetMaxRange(m_spellInfo->IsPositive());
        if (Player* modOwner = m_caster->GetSpellModOwner())
            modOwner->ApplySpellMod(m_spellInfo->Id, SPELLMOD_RANGE, range, this);
    }

    for (std::list<TargetInfo>::iterator ihit= m_UniqueTargetInfo.begin(); ihit != m_UniqueTargetInfo.end(); ++ihit)
    {
        if (ihit->missCondition == SPELL_MISS_NONE && (channelTargetEffectMask & ihit->effectMask))
        {
            Unit* unit = m_caster->GetGUID() == ihit->targetGUID ? m_caster : ObjectAccessor::GetUnit(*m_caster, ihit->targetGUID);

            if (!unit)
                continue;

            if (IsValidDeadOrAliveTarget(unit))
            {
                if (channelAuraMask & ihit->effectMask)
                {
                    if (AuraApplication * aurApp = unit->GetAuraApplication(m_spellInfo->Id, m_originalCasterGUID))
                    {
                        if (m_caster != unit && !m_caster->IsWithinDistInMap(unit, range))
                        {
                            ihit->effectMask &= ~aurApp->GetEffectMask();
                            unit->RemoveAura(aurApp);
                            continue;
                        }
                    }
                    else // aura is dispelled
                        continue;
                }

                channelTargetEffectMask &= ~ihit->effectMask;   // remove from need alive mask effect that have alive target
            }
        }
    }

    // is all effects from m_needAliveTargetMask have alive targets
    return channelTargetEffectMask == 0;
}

// Helper for Chain Healing
// Spell target first
// Raidmates then descending by injury suffered (MaxHealth - Health)
// Other players/mobs then descending by injury suffered (MaxHealth - Health)
struct ChainHealingOrder : public std::binary_function<const Unit*, const Unit*, bool>
{
    const Unit* MainTarget;
    ChainHealingOrder(Unit const* Target) : MainTarget(Target) {};
    // functor for operator ">"
    bool operator()(Unit const* _Left, Unit const* _Right) const
    {
        return (ChainHealingHash(_Left) < ChainHealingHash(_Right));
    }

    int32 ChainHealingHash(Unit const* Target) const
    {
        if (Target->GetTypeId() == TYPEID_PLAYER && MainTarget->GetTypeId() == TYPEID_PLAYER && Target->ToPlayer()->IsInSameRaidWith(MainTarget->ToPlayer()))
        {
            if (Target->IsFullHealth())
                return 40000;
            else
                return 20000 - Target->GetMaxHealth() + Target->GetHealth();
        }
        else
            return 40000 - Target->GetMaxHealth() + Target->GetHealth();
    }
};

void Spell::SearchChainTarget(std::list<Unit*> &TagUnitMap, float max_range, uint32 num, SpellTargets TargetType)
{
    Unit* cur = m_targets.GetUnitTarget();
    if (!cur)
        return;

    //FIXME: This very like horrible hack and wrong for most spells
    if (m_spellInfo->DmgClass != SPELL_DAMAGE_CLASS_MELEE)
        max_range += num * CHAIN_SPELL_JUMP_RADIUS;

    std::list<Unit*> tempUnitMap;
    if (TargetType == SPELL_TARGETS_CHAINHEAL)
    {
        SearchAreaTarget(tempUnitMap, max_range, PUSH_CHAIN, SPELL_TARGETS_ALLY);
        tempUnitMap.sort(ChainHealingOrder(m_caster));
    }
    else
        SearchAreaTarget(tempUnitMap, max_range, PUSH_CHAIN, TargetType);
    tempUnitMap.remove(cur);

    while (num)
    {
        TagUnitMap.push_back(cur);
        --num;

        if (tempUnitMap.empty())
            break;

        std::list<Unit*>::iterator next;

        if (TargetType == SPELL_TARGETS_CHAINHEAL)
        {
            next = tempUnitMap.begin();
            while (cur->GetDistance(*next) > CHAIN_SPELL_JUMP_RADIUS || !cur->IsWithinLOSInMap(*next))
            {
                ++next;
                if (next == tempUnitMap.end())
                    return;
            }
        }
        else
        {
            tempUnitMap.sort(Trinity::ObjectDistanceOrderPred(cur));
            next = tempUnitMap.begin();

            if (cur->GetDistance(*next) > CHAIN_SPELL_JUMP_RADIUS)      // Don't search beyond the max jump radius
                break;

            // Check if (*next) is a valid chain target. If not, don't add to TagUnitMap, and repeat loop.
            // If you want to add any conditions to exclude a target from TagUnitMap, add condition in this while () loop.
            while ((m_spellInfo->DmgClass == SPELL_DAMAGE_CLASS_MELEE
                && !m_caster->isInFrontInMap(*next, max_range))
                || !m_caster->canSeeOrDetect(*next)
                || !cur->IsWithinLOSInMap(*next)
                || (*next)->GetCreatureType() == CREATURE_TYPE_CRITTER
                || ((GetSpellInfo()->AttributesEx6 & SPELL_ATTR6_CANT_TARGET_CROWD_CONTROLLED) && !(*next)->CanFreeMove()))
            {
                ++next;
                if (next == tempUnitMap.end() || cur->GetDistance(*next) > CHAIN_SPELL_JUMP_RADIUS) // Don't search beyond the max jump radius
                    return;
            }
        }

        cur = *next;
        tempUnitMap.erase(next);
    }
}

void Spell::SearchAreaTarget(std::list<Unit*> &TagUnitMap, float radius, SpellNotifyPushType type, SpellTargets TargetType, uint32 entry)
{
    if (TargetType == SPELL_TARGETS_GO)
        return;

    Position const* pos;
    switch (type)
    {
        case PUSH_DST_CENTER:
            CheckDst();
            pos = m_targets.GetDst();
            break;
        case PUSH_SRC_CENTER:
            CheckSrc();
            pos = m_targets.GetSrc();
            break;
        case PUSH_CHAIN:
        {
            Unit* target = m_targets.GetUnitTarget();
            if (!target)
            {
                sLog->outError("SPELL: cannot find unit target for spell ID %u\n", m_spellInfo->Id);
                return;
            }
            pos = target;
            break;
        }
        default:
            pos = m_caster;
            break;
    }

    Trinity::SpellNotifierCreatureAndPlayer notifier(m_caster, TagUnitMap, radius, type, TargetType, pos, entry, m_spellInfo);
    if ((m_spellInfo->AttributesEx3 & SPELL_ATTR3_ONLY_TARGET_PLAYERS) || (TargetType == SPELL_TARGETS_ENTRY && !entry))
        m_caster->GetMap()->VisitWorld(pos->m_positionX, pos->m_positionY, radius, notifier);
    else
        m_caster->GetMap()->VisitAll(pos->m_positionX, pos->m_positionY, radius, notifier);
}

void Spell::SearchGOAreaTarget(std::list<GameObject*> &TagGOMap, float radius, SpellNotifyPushType type, SpellTargets TargetType, uint32 entry)
{
    if (TargetType != SPELL_TARGETS_GO)
        return;

    Position const* pos;
    switch (type)
    {
        case PUSH_DST_CENTER:
            CheckDst();
            pos = m_targets.GetDst();
            break;
        case PUSH_SRC_CENTER:
            CheckSrc();
            pos = m_targets.GetSrc();
            break;
        default:
            pos = m_caster;
            break;
    }

    Trinity::GameObjectInRangeCheck check(pos->m_positionX, pos->m_positionY, pos->m_positionZ, radius, entry);
    Trinity::GameObjectListSearcher<Trinity::GameObjectInRangeCheck> searcher(m_caster, TagGOMap, check);
    m_caster->GetMap()->VisitGrid(pos->m_positionX, pos->m_positionY, radius, searcher);
}

WorldObject* Spell::SearchNearbyTarget(float range, SpellTargets TargetType, SpellEffIndex effIndex)
{
    switch (TargetType)
    {
        case SPELL_TARGETS_ENTRY:
        {
            ConditionList conditions = sConditionMgr->GetConditionsForNotGroupedEntry(CONDITION_SOURCE_TYPE_SPELL_SCRIPT_TARGET, m_spellInfo->Id);
            if (conditions.empty())
            {
                sLog->outDebug(LOG_FILTER_SPELLS_AURAS, "Spell (ID: %u) (caster Entry: %u) does not have record in `conditions` for spell script target (ConditionSourceType 13)", m_spellInfo->Id, m_caster->GetEntry());
                if (m_spellInfo->IsPositive())
                    return SearchNearbyTarget(range, SPELL_TARGETS_ALLY, effIndex);
                else
                    return SearchNearbyTarget(range, SPELL_TARGETS_ENEMY, effIndex);
            }

            Creature* creatureScriptTarget = NULL;
            GameObject* goScriptTarget = NULL;

            for (ConditionList::const_iterator i_spellST = conditions.begin(); i_spellST != conditions.end(); ++i_spellST)
            {
                if ((*i_spellST)->mConditionType != CONDITION_SPELL_SCRIPT_TARGET)
                    continue;
                if ((*i_spellST)->mConditionValue3 && !((*i_spellST)->mConditionValue3 & (1 << uint32(effIndex))))
                    continue;
                switch ((*i_spellST)->mConditionValue1)
                {
                    case SPELL_TARGET_TYPE_CONTROLLED:
                        for (Unit::ControlList::iterator itr = m_caster->m_Controlled.begin(); itr != m_caster->m_Controlled.end(); ++itr)
                            if ((*itr)->GetEntry() == (*i_spellST)->mConditionValue2 && (*itr)->IsWithinDistInMap(m_caster, range))
                            {
                                goScriptTarget = NULL;
                                creatureScriptTarget = (*itr)->ToCreature();
                                range = m_caster->GetDistance(creatureScriptTarget);
                            }
                        break;
                    case SPELL_TARGET_TYPE_GAMEOBJECT:
                        if ((*i_spellST)->mConditionValue2)
                        {
                            if (GameObject* go = m_caster->FindNearestGameObject((*i_spellST)->mConditionValue2, range))
                            {
                                // remember found target and range, next attempt will find more near target with another entry
                                goScriptTarget = go;
                                creatureScriptTarget = NULL;
                                range = m_caster->GetDistance(goScriptTarget);
                            }
                        }
                        else if (focusObject)          //Focus Object
                        {
                            float frange = m_caster->GetDistance(focusObject);
                            if (range >= frange)
                            {
                                creatureScriptTarget = NULL;
                                goScriptTarget = focusObject;
                                range = frange;
                            }
                        }
                        break;
                    case SPELL_TARGET_TYPE_CREATURE:
                        if (m_targets.GetUnitTarget() && m_targets.GetUnitTarget()->GetEntry() == (*i_spellST)->mConditionValue2)
                            return m_targets.GetUnitTarget();
                    case SPELL_TARGET_TYPE_DEAD:
                    default:
                        if (Creature* cre = m_caster->FindNearestCreature((*i_spellST)->mConditionValue2, range, (*i_spellST)->mConditionValue1 != SPELL_TARGET_TYPE_DEAD))
                        {
                            creatureScriptTarget = cre;
                            goScriptTarget = NULL;
                            range = m_caster->GetDistance(creatureScriptTarget);
                        }
                        break;
                }
            }

            if (creatureScriptTarget)
                return creatureScriptTarget;
            else
                return goScriptTarget;
        }
        default:
        case SPELL_TARGETS_ENEMY:
        {
            Unit* target = NULL;
            Trinity::AnyUnfriendlyUnitInObjectRangeCheck u_check(m_caster, m_caster, range);
            Trinity::UnitLastSearcher<Trinity::AnyUnfriendlyUnitInObjectRangeCheck> searcher(m_caster, target, u_check);
            m_caster->VisitNearbyObject(range, searcher);
            return target;
        }
        case SPELL_TARGETS_ALLY:
        {
            Unit* target = NULL;
            Trinity::AnyFriendlyUnitInObjectRangeCheck u_check(m_caster, m_caster, range);
            Trinity::UnitLastSearcher<Trinity::AnyFriendlyUnitInObjectRangeCheck> searcher(m_caster, target, u_check);
            m_caster->VisitNearbyObject(range, searcher);
            return target;
        }
    }
}

uint32 Spell::SelectEffectTargets(uint32 i, SpellImplicitTargetInfo const& cur)
{
    SpellNotifyPushType pushType = PUSH_NONE;
    Player* modOwner = NULL;
    if (m_originalCaster)
        modOwner = m_originalCaster->GetSpellModOwner();

    uint32 effectMask = 1 << i;
    // ENTRY targets may have different selection lists, skip those for now until we can compare lists easily and quickly
    if (GetSpellInfo()->Effects[i].TargetA.GetSelectionCheckType() != TARGET_SELECT_CHECK_ENTRY &&
        GetSpellInfo()->Effects[i].TargetB.GetSelectionCheckType() != TARGET_SELECT_CHECK_ENTRY)
        for (uint8 j = i + 1; j < MAX_SPELL_EFFECTS; ++j)
            if (GetSpellInfo()->Effects[i].TargetA.GetTarget() == GetSpellInfo()->Effects[j].TargetA.GetTarget() &&
                GetSpellInfo()->Effects[i].TargetB.GetTarget() == GetSpellInfo()->Effects[j].TargetB.GetTarget() &&
                GetSpellInfo()->Effects[i].CalcRadius(m_caster) == GetSpellInfo()->Effects[j].CalcRadius(m_caster))
                effectMask |= 1 << j;

    switch (cur.GetType())
    {
        case TARGET_TYPE_UNIT_CASTER:
        {
            switch (cur.GetTarget())
            {
                case TARGET_UNIT_CASTER:
                    AddUnitTarget(m_caster, effectMask, false);
                    break;
                case TARGET_DEST_CASTER_FISHING:
                {
                    float min_dis = m_spellInfo->GetMinRange(true);
                    float max_dis = m_spellInfo->GetMaxRange(true);
                    float dis = (float)rand_norm() * (max_dis - min_dis) + min_dis;
                    float x, y, z, angle;
                    angle = (float)rand_norm() * static_cast<float>(M_PI * 70.0f / 180.0f) - static_cast<float>(M_PI * 35.0f / 180.0f);
                    m_caster->GetClosePoint(x, y, z, DEFAULT_WORLD_OBJECT_SIZE, dis, angle);
                    m_targets.SetDst(x, y, z, m_caster->GetOrientation());
                    break;
                }
                case TARGET_UNIT_MASTER:
                    if (Unit* owner = m_caster->GetCharmerOrOwner())
                        AddUnitTarget(owner, effectMask);
                    break;
                case TARGET_UNIT_PET:
                    if (Guardian* pet = m_caster->GetGuardianPet())
                        AddUnitTarget(pet, effectMask);
                    break;
                case TARGET_UNIT_SUMMONER:
                    if (m_caster->isSummon())
                        if (Unit* unit = m_caster->ToTempSummon()->GetSummoner())
                            AddUnitTarget(unit, effectMask);
                    break;
                case TARGET_UNIT_CASTER_AREA_PARTY:
                case TARGET_UNIT_CASTER_AREA_RAID:
                    pushType = PUSH_CASTER_CENTER;
                    break;
                case TARGET_UNIT_VEHICLE:
                    if (Unit* vehicle = m_caster->GetVehicleBase())
                        AddUnitTarget(vehicle, effectMask);
                    break;
                case TARGET_UNIT_PASSENGER_0:
                case TARGET_UNIT_PASSENGER_1:
                case TARGET_UNIT_PASSENGER_2:
                case TARGET_UNIT_PASSENGER_3:
                case TARGET_UNIT_PASSENGER_4:
                case TARGET_UNIT_PASSENGER_5:
                case TARGET_UNIT_PASSENGER_6:
                case TARGET_UNIT_PASSENGER_7:
                    if (m_caster->GetTypeId() == TYPEID_UNIT && m_caster->ToCreature()->IsVehicle())
                        if (Unit* unit = m_caster->GetVehicleKit()->GetPassenger(cur.GetTarget() - TARGET_UNIT_PASSENGER_0))
                            AddUnitTarget(unit, effectMask);
                    break;
                default:
                    break;
            }
            break;
        }

        case TARGET_TYPE_UNIT_TARGET:
        {
            Unit* target = m_targets.GetUnitTarget();
            if (!target)
            {
                sLog->outError("SPELL: no unit target for spell ID %u", m_spellInfo->Id);
                break;
            }

            switch (cur.GetTarget())
            {
                case TARGET_UNIT_TARGET_ENEMY:
                    if (Unit* magnet = m_caster->SelectMagnetTarget(target, m_spellInfo))
                        if (magnet != target)
                            m_targets.SetUnitTarget(magnet);
                    pushType = PUSH_CHAIN;
                    break;
                case TARGET_UNIT_TARGET_ANY:
                    if (!m_spellInfo->IsPositive())
                        if (Unit* magnet = m_caster->SelectMagnetTarget(target, m_spellInfo))
                            if (magnet != target)
                                m_targets.SetUnitTarget(magnet);
                    pushType = PUSH_CHAIN;
                    break;
                case TARGET_UNIT_TARGET_CHAINHEAL_ALLY:
                    pushType = PUSH_CHAIN;
                    break;
                case TARGET_UNIT_TARGET_ALLY:
                    AddUnitTarget(target, effectMask, false);
                    break;
                case TARGET_UNIT_TARGET_RAID:
                case TARGET_UNIT_TARGET_PARTY:
                case TARGET_UNIT_TARGET_MINIPET:
                    AddUnitTarget(target, effectMask, false);
                    break;
                case TARGET_UNIT_TARGET_PASSENGER:
                    AddUnitTarget(target, effectMask, false);
                    break;
                case TARGET_UNIT_LASTTARGET_AREA_PARTY:
                case TARGET_UNIT_TARGET_AREA_RAID_CLASS:
                    pushType = PUSH_CASTER_CENTER; // not real
                    break;
                default:
                    break;
            }
            break;
        }

        case TARGET_TYPE_UNIT_NEARBY:
        {
            WorldObject* target = NULL;
            float range;

            switch (cur.GetTarget())
            {
                case TARGET_UNIT_NEARBY_ENEMY:
                    range = m_spellInfo->GetMaxRange(false);
                    if (modOwner) modOwner->ApplySpellMod(m_spellInfo->Id, SPELLMOD_RANGE, range, this);
                    target = SearchNearbyTarget(range, SPELL_TARGETS_ENEMY, SpellEffIndex(i));
                    break;
                case TARGET_UNIT_NEARBY_ALLY:
                case TARGET_UNIT_NEARBY_PARTY: // TODO: fix party/raid targets
                case TARGET_UNIT_NEARBY_RAID:
                    range = m_spellInfo->GetMaxRange(true);
                    if (modOwner) modOwner->ApplySpellMod(m_spellInfo->Id, SPELLMOD_RANGE, range, this);
                    target = SearchNearbyTarget(range, SPELL_TARGETS_ALLY, SpellEffIndex(i));
                    break;
                case TARGET_UNIT_NEARBY_ENTRY:
                case TARGET_GAMEOBJECT_NEARBY_ENTRY:
                    range = m_spellInfo->GetMaxRange(m_spellInfo->IsPositive());
                    if (modOwner) modOwner->ApplySpellMod(m_spellInfo->Id, SPELLMOD_RANGE, range, this);
                    target = SearchNearbyTarget(range, SPELL_TARGETS_ENTRY, SpellEffIndex(i));
                    break;
                default:
                    break;
            }

            if (!target)
                return 0;
            else if (target->GetTypeId() == TYPEID_GAMEOBJECT)
                AddGOTarget((GameObject*)target, effectMask);
            else
            {
                pushType = PUSH_CHAIN;

                if (m_targets.GetUnitTarget() != target)
                    m_targets.SetUnitTarget((Unit*)target);
            }

            break;
        }

        case TARGET_TYPE_AREA_SRC:
            pushType = PUSH_SRC_CENTER;
            break;

        case TARGET_TYPE_AREA_DST:
            pushType = PUSH_DST_CENTER;
            break;

        case TARGET_TYPE_AREA_CONE:
            if (m_spellInfo->AttributesCu & SPELL_ATTR0_CU_CONE_BACK)
                pushType = PUSH_IN_BACK;
            else if (m_spellInfo->AttributesCu & SPELL_ATTR0_CU_CONE_LINE)
                pushType = PUSH_IN_LINE;
            else
                pushType = PUSH_IN_FRONT;
            break;

        case TARGET_TYPE_DEST_CASTER: //4+8+2
        {
            if (cur.GetTarget() == TARGET_SRC_CASTER)
            {
                m_targets.SetSrc(*m_caster);
                break;
            }
            else if (cur.GetTarget() == TARGET_DEST_CASTER)
            {
                m_targets.SetDst(*m_caster);
                break;
            }

            float angle, dist;

            float objSize = m_caster->GetObjectSize();
            if (cur.GetTarget() == TARGET_DEST_CASTER_SUMMON)
                dist = 0.0f;
            else
                dist = m_spellInfo->Effects[i].CalcRadius(m_caster);
            if (modOwner) modOwner->ApplySpellMod(m_spellInfo->Id, SPELLMOD_RADIUS, dist, this);
            if (dist < objSize)
                dist = objSize;
            else if (cur.GetTarget() == TARGET_DEST_CASTER_RANDOM)
                dist = objSize + (dist - objSize) * (float)rand_norm();

            switch (cur.GetTarget())
            {
                case TARGET_DEST_CASTER_FRONT_LEFT: angle = static_cast<float>(-M_PI/4);                   break;
                case TARGET_DEST_CASTER_BACK_LEFT:  angle = static_cast<float>(-3*M_PI/4);                 break;
                case TARGET_DEST_CASTER_BACK_RIGHT: angle = static_cast<float>(3*M_PI/4);                  break;
                case TARGET_DEST_CASTER_FRONT_RIGHT:angle = static_cast<float>(M_PI/4);                    break;
                case TARGET_DEST_CASTER_SUMMON:
                case TARGET_DEST_CASTER_FRONT_LEAP:
                case TARGET_DEST_CASTER_FRONT:      angle = 0.0f;                                          break;
                case TARGET_DEST_CASTER_BACK:       angle = static_cast<float>(M_PI);                      break;
                case TARGET_DEST_CASTER_RIGHT:      angle = static_cast<float>(-M_PI/2);                   break;
                case TARGET_DEST_CASTER_LEFT:       angle = static_cast<float>(M_PI/2);                    break;
                default:                            angle = (float)rand_norm()*static_cast<float>(2*M_PI); break;
            }

            Position pos;
            if (cur.GetTarget() == TARGET_DEST_CASTER_FRONT_LEAP)
                m_caster->GetFirstCollisionPosition(pos, dist, angle);
            else
                m_caster->GetNearPosition(pos, dist, angle);
            m_targets.SetDst(*m_caster);
            m_targets.ModDst(pos);
            break;
        }

        case TARGET_TYPE_DEST_TARGET: //2+8+2
        {
            Unit* target = m_targets.GetUnitTarget();
            if (!target)
            {
                sLog->outError("SPELL: no unit target for spell ID %u", m_spellInfo->Id);
                break;
            }

            if (cur.GetTarget() == TARGET_DEST_TARGET_ENEMY || cur.GetTarget() == TARGET_DEST_TARGET_ANY)
            {
                m_targets.SetDst(*target);
                break;
            }

            float angle, dist;

            float objSize = target->GetObjectSize();
            dist = m_spellInfo->Effects[i].CalcRadius(m_caster);
            if (dist < objSize)
                dist = objSize;
            else if (cur.GetTarget() == TARGET_DEST_TARGET_RANDOM)
                dist = objSize + (dist - objSize) * (float)rand_norm();

            switch (cur.GetTarget())
            {
                case TARGET_DEST_TARGET_FRONT:      angle = 0.0f;                                          break;
                case TARGET_DEST_TARGET_BACK:       angle = static_cast<float>(M_PI);                      break;
                case TARGET_DEST_TARGET_RIGHT:      angle = static_cast<float>(M_PI/2);                    break;
                case TARGET_DEST_TARGET_LEFT:       angle = static_cast<float>(-M_PI/2);                   break;
                case TARGET_DEST_TARGET_FRONT_LEFT: angle = static_cast<float>(-M_PI/4);                   break;
                case TARGET_DEST_TARGET_BACK_LEFT:  angle = static_cast<float>(-3*M_PI/4);                 break;
                case TARGET_DEST_TARGET_BACK_RIGHT: angle = static_cast<float>(3*M_PI/4);                  break;
                case TARGET_DEST_TARGET_FRONT_RIGHT:angle = static_cast<float>(M_PI/4);                    break;
                default:                            angle = (float)rand_norm()*static_cast<float>(2*M_PI); break;
            }

            Position pos;
            target->GetNearPosition(pos, dist, angle);
            m_targets.SetDst(*target);
            m_targets.ModDst(pos);
            break;
        }

        case TARGET_TYPE_DEST_DEST: //5+8+1
        {
            if (!m_targets.HasDst())
            {
                sLog->outError("SPELL: no destination for spell ID %u", m_spellInfo->Id);
                break;
            }

            float angle;
            switch (cur.GetTarget())
            {
                case TARGET_DEST_DYNOBJ_ENEMY:
                case TARGET_DEST_DYNOBJ_ALLY:
                case TARGET_DEST_DYNOBJ_NONE:
                case TARGET_DEST_DEST:
                    return effectMask;
                case TARGET_DEST_TRAJ:
                    SelectTrajTargets();
                    return effectMask;
                case TARGET_DEST_DEST_FRONT:      angle = 0.0f;                                          break;
                case TARGET_DEST_DEST_BACK:       angle = static_cast<float>(M_PI);                      break;
                case TARGET_DEST_DEST_RIGHT:      angle = static_cast<float>(M_PI/2);                    break;
                case TARGET_DEST_DEST_LEFT:       angle = static_cast<float>(-M_PI/2);                   break;
                case TARGET_DEST_DEST_FRONT_LEFT: angle = static_cast<float>(-M_PI/4);                   break;
                case TARGET_DEST_DEST_BACK_LEFT:  angle = static_cast<float>(-3*M_PI/4);                 break;
                case TARGET_DEST_DEST_BACK_RIGHT: angle = static_cast<float>(3*M_PI/4);                  break;
                case TARGET_DEST_DEST_FRONT_RIGHT:angle = static_cast<float>(M_PI/4);                    break;
                default:                          angle = (float)rand_norm()*static_cast<float>(2*M_PI); break;
            }

            float dist = m_spellInfo->Effects[i].CalcRadius(m_caster);
            if (cur.GetTarget() == TARGET_DEST_DEST_RANDOM || cur.GetTarget() == TARGET_DEST_DEST_RADIUS)
                dist *= (float)rand_norm();

            // must has dst, no need to set flag
            Position pos = *m_targets.GetDst();
            m_caster->MovePosition(pos, dist, angle);
            m_targets.ModDst(pos);
            break;
        }

        case TARGET_TYPE_DEST_SPECIAL:
        {
            switch (cur.GetTarget())
            {
                case TARGET_DEST_DB:
                    if (SpellTargetPosition const* st = sSpellMgr->GetSpellTargetPosition(m_spellInfo->Id))
                    {
                        //TODO: fix this check
                        if (m_spellInfo->Effects[0].Effect == SPELL_EFFECT_TELEPORT_UNITS || m_spellInfo->Effects[1].Effect == SPELL_EFFECT_TELEPORT_UNITS || m_spellInfo->Effects[2].Effect == SPELL_EFFECT_TELEPORT_UNITS)
                            m_targets.SetDst(st->target_X, st->target_Y, st->target_Z, st->target_Orientation, (int32)st->target_mapId);
                        else if (st->target_mapId == m_caster->GetMapId())
                            m_targets.SetDst(st->target_X, st->target_Y, st->target_Z, st->target_Orientation);
                    }
                    else
                    {
                        sLog->outError("SPELL: unknown target coordinates for spell ID %u", m_spellInfo->Id);
                        Unit* target = NULL;
                        if (uint64 guid = m_caster->GetUInt64Value(UNIT_FIELD_TARGET))
                            target = ObjectAccessor::GetUnit(*m_caster, guid);
                        m_targets.SetDst(target ? *target : *m_caster);
                    }
                    break;
                case TARGET_DEST_HOME:
                    if (m_caster->GetTypeId() == TYPEID_PLAYER)
                        m_targets.SetDst(m_caster->ToPlayer()->m_homebindX, m_caster->ToPlayer()->m_homebindY, m_caster->ToPlayer()->m_homebindZ, m_caster->ToPlayer()->GetOrientation(), m_caster->ToPlayer()->m_homebindMapId);
                    break;
                case TARGET_DEST_NEARBY_ENTRY:
                {
                    float range = m_spellInfo->GetMaxRange(m_spellInfo->IsPositive());
                    if (modOwner) modOwner->ApplySpellMod(m_spellInfo->Id, SPELLMOD_RANGE, range, this);

                    if (WorldObject* target = SearchNearbyTarget(range, SPELL_TARGETS_ENTRY, SpellEffIndex(i)))
                        m_targets.SetDst(*target);
                    break;
                }
                default:
                    break;
            }
            break;
        }

        case TARGET_TYPE_CHANNEL:
        {
            if (!m_originalCaster || !m_originalCaster->GetCurrentSpell(CURRENT_CHANNELED_SPELL))
            {
                sLog->outDebug(LOG_FILTER_SPELLS_AURAS, "SPELL: no current channeled spell for spell ID %u - spell triggering this spell was interrupted.", m_spellInfo->Id);
                break;
            }

            switch (cur.GetTarget())
            {
                case TARGET_UNIT_CHANNEL_TARGET:
                    // unit target may be no longer avalible - teleported out of map for example
                    if (Unit* target = Unit::GetUnit(*m_caster, m_originalCaster->GetCurrentSpell(CURRENT_CHANNELED_SPELL)->m_targets.GetUnitTargetGUID()))
                        AddUnitTarget(target, effectMask);
                    else
                        sLog->outError("SPELL: cannot find channel spell target for spell ID %u", m_spellInfo->Id);
                    break;
                case TARGET_DEST_CHANNEL_TARGET:
                    if (m_originalCaster->GetCurrentSpell(CURRENT_CHANNELED_SPELL)->m_targets.HasDst())
                        m_targets.SetDst(m_originalCaster->GetCurrentSpell(CURRENT_CHANNELED_SPELL)->m_targets);
                    else if (Unit* target = Unit::GetUnit(*m_caster, m_originalCaster->GetCurrentSpell(CURRENT_CHANNELED_SPELL)->m_targets.GetUnitTargetGUID()))
                        m_targets.SetDst(*target);
                    else
                        sLog->outError("SPELL: cannot find channel spell destination for spell ID %u", m_spellInfo->Id);
                    break;
                case TARGET_DEST_CHANNEL_CASTER:
                    m_targets.SetDst(*m_originalCaster->GetCurrentSpell(CURRENT_CHANNELED_SPELL)->GetCaster());
                    break;
                default:
                    break;
            }
            break;
        }

        default:
        {
            switch (cur.GetTarget())
            {
                case TARGET_GAMEOBJECT_TARGET:
                    if (m_targets.GetGOTarget())
                        AddGOTarget(m_targets.GetGOTarget(), effectMask);
                    break;
                case TARGET_GAMEOBJECT_ITEM_TARGET:
                    if (m_targets.GetGOTargetGUID())
                        AddGOTarget(m_targets.GetGOTarget(), effectMask);
                    else if (m_targets.GetItemTarget())
                        AddItemTarget(m_targets.GetItemTarget(), effectMask);
                    break;
                default:
                    sLog->outError("SPELL (caster[type: %u; guidlow: %u], spell: %u): unhandled spell target (%u)",
                        m_caster->GetTypeId(), m_caster->GetGUIDLow(), m_spellInfo->Id, cur.GetTarget());
                    break;
            }
            break;
        }
    }

    if (pushType == PUSH_CHAIN) // Chain
    {
        Unit* target = m_targets.GetUnitTarget();
        if (!target)
        {
            sLog->outError("SPELL: no chain unit target for spell ID %u", m_spellInfo->Id);
            return 0;
        }

        //Chain: 2, 6, 22, 25, 45, 77
        uint32 maxTargets = m_spellInfo->Effects[i].ChainTarget;
        if (modOwner)
            modOwner->ApplySpellMod(m_spellInfo->Id, SPELLMOD_JUMP_TARGETS, maxTargets, this);

        if (maxTargets > 1)
        {
            //otherwise, this multiplier is used for something else
            for (uint8 k = i; k < MAX_SPELL_EFFECTS; ++k)
                if (effectMask & (1 << k))
                    m_damageMultipliers[k] = 1.0f;
            m_applyMultiplierMask |= effectMask;

            float range;
            std::list<Unit*> unitList;

            switch (cur.GetTarget())
            {
                case TARGET_UNIT_NEARBY_ENEMY:
                case TARGET_UNIT_TARGET_ENEMY:
                case TARGET_UNIT_NEARBY_ENTRY: // fix me
                    range = m_spellInfo->GetMaxRange(false);
                    if (modOwner) modOwner->ApplySpellMod(m_spellInfo->Id, SPELLMOD_RANGE, range, this);
                    SearchChainTarget(unitList, range, maxTargets, SPELL_TARGETS_ENEMY);
                    break;
                case TARGET_UNIT_TARGET_CHAINHEAL_ALLY:
                case TARGET_UNIT_NEARBY_ALLY:  // fix me
                case TARGET_UNIT_NEARBY_PARTY:
                case TARGET_UNIT_NEARBY_RAID:
                    range = m_spellInfo->GetMaxRange(true);
                    if (modOwner) modOwner->ApplySpellMod(m_spellInfo->Id, SPELLMOD_RANGE, range, this);
                    SearchChainTarget(unitList, range, maxTargets, SPELL_TARGETS_CHAINHEAL);
                    break;
                default:
                    break;
            }

            CallScriptAfterUnitTargetSelectHandlers(unitList, SpellEffIndex(i));

            for (std::list<Unit*>::iterator itr = unitList.begin(); itr != unitList.end(); ++itr)
                AddUnitTarget(*itr, effectMask, false);
        }
        else
            AddUnitTarget(target, effectMask, false);
    }
    else if (pushType)
    {
        float radius;
        SpellTargets targetType;
        switch (cur.GetTarget())
        {
            case TARGET_UNIT_SRC_AREA_ENEMY:
            case TARGET_UNIT_DEST_AREA_ENEMY:
            case TARGET_UNIT_CONE_ENEMY_24:
            case TARGET_UNIT_CONE_ENEMY_54:
            case TARGET_UNIT_CONE_ENEMY_104:
                radius = m_spellInfo->Effects[i].CalcRadius();
                targetType = SPELL_TARGETS_ENEMY;
                break;
            case TARGET_UNIT_SRC_AREA_ALLY:
            case TARGET_UNIT_DEST_AREA_ALLY:
            case TARGET_UNIT_CONE_ALLY:
                radius = m_spellInfo->Effects[i].CalcRadius();
                targetType = SPELL_TARGETS_ALLY;
                break;
            case TARGET_UNIT_DEST_AREA_ENTRY:
            case TARGET_UNIT_SRC_AREA_ENTRY:
            case TARGET_UNIT_CONE_ENTRY: // fix me
                radius = m_spellInfo->Effects[i].CalcRadius();
                targetType = SPELL_TARGETS_ENTRY;
                break;
            case TARGET_GAMEOBJECT_SRC_AREA:
            case TARGET_GAMEOBJECT_DEST_AREA:
            case TARGET_GAMEOBJECT_CONE:
                radius = m_spellInfo->Effects[i].CalcRadius();
                targetType = SPELL_TARGETS_GO;
                break;
            default:
                radius = m_spellInfo->Effects[i].CalcRadius();
                targetType = SPELL_TARGETS_NONE;
                break;
        }

        if (modOwner)
            modOwner->ApplySpellMod(m_spellInfo->Id, SPELLMOD_RADIUS, radius, this);
        radius *= m_spellValue->RadiusMod;

        std::list<Unit*> unitList;
        std::list<GameObject*> gobjectList;
        switch (targetType)
        {
            case SPELL_TARGETS_ENTRY:
            {
                ConditionList conditions = sConditionMgr->GetConditionsForNotGroupedEntry(CONDITION_SOURCE_TYPE_SPELL_SCRIPT_TARGET, m_spellInfo->Id);
                if (!conditions.empty())
                {
                    for (ConditionList::const_iterator i_spellST = conditions.begin(); i_spellST != conditions.end(); ++i_spellST)
                    {
                        if ((*i_spellST)->mConditionType != CONDITION_SPELL_SCRIPT_TARGET)
                            continue;
                        if ((*i_spellST)->mConditionValue3 && !((*i_spellST)->mConditionValue3 & effectMask))
                            continue;
                        if ((*i_spellST)->mConditionValue1 == SPELL_TARGET_TYPE_CREATURE)
                            SearchAreaTarget(unitList, radius, pushType, SPELL_TARGETS_ENTRY, (*i_spellST)->mConditionValue2);
                        else if ((*i_spellST)->mConditionValue1 == SPELL_TARGET_TYPE_CONTROLLED)
                        {
                            for (Unit::ControlList::iterator itr = m_caster->m_Controlled.begin(); itr != m_caster->m_Controlled.end(); ++itr)
                                if ((*itr)->GetEntry() == (*i_spellST)->mConditionValue2 &&
                                    (*itr)->IsInMap(m_caster)) // For 60243 and 52173 need skip radius check or use range (no radius entry for effect)
                                    unitList.push_back(*itr);
                        }
                    }
                }
                else
                {
                    // Custom entries
                    // TODO: move these to sql
                    switch (m_spellInfo->Id)
                    {
                        case 46584: // Raise Dead
                        {
                            if (WorldObject* result = FindCorpseUsing<Trinity::RaiseDeadObjectCheck> ())
                            {
                                switch (result->GetTypeId())
                                {
                                    case TYPEID_UNIT:
                                        m_targets.SetDst(*result);
                                        break;
                                    default:
                                        break;
                                }
                            }
                            break;
                        }
                        // Corpse Explosion
                        case 49158:
                        case 51325:
                        case 51326:
                        case 51327:
                        case 51328:
                            // Search for ghoul if our ghoul or dead body not valid unit target
                            if (!(m_targets.GetUnitTarget() && ((m_targets.GetUnitTarget()->GetEntry() == 26125 && m_targets.GetUnitTarget()->GetOwnerGUID() == m_caster->GetGUID())
                                || (m_targets.GetUnitTarget()->getDeathState() == CORPSE
                                    && m_targets.GetUnitTarget()->GetTypeId() == TYPEID_UNIT
                                    && !(m_targets.GetUnitTarget()->GetCreatureTypeMask() & CREATURE_TYPEMASK_MECHANICAL_OR_ELEMENTAL)
                                    && m_targets.GetUnitTarget()->GetDisplayId() == m_targets.GetUnitTarget()->GetNativeDisplayId()))))
                            {
                                CleanupTargetList();

                                WorldObject* result = FindCorpseUsing <Trinity::ExplodeCorpseObjectCheck> ();

                                if (result)
                                {
                                    switch (result->GetTypeId())
                                    {
                                        case TYPEID_UNIT:
                                        case TYPEID_PLAYER:
                                            m_targets.SetUnitTarget((Unit*)result);
                                            break;
                                        default:
                                            break;
                                    }
                                }
                                else
                                {
                                    if (m_caster->GetTypeId() == TYPEID_PLAYER)
                                        m_caster->ToPlayer()->RemoveSpellCooldown(m_spellInfo->Id, true);
                                    SendCastResult(SPELL_FAILED_CANT_DO_THAT_RIGHT_NOW);
                                    finish(false);
                                }
                            }
                            break;

                        default:
                            sLog->outDebug(LOG_FILTER_SPELLS_AURAS, "Spell (ID: %u) (caster Entry: %u) does not have type CONDITION_SOURCE_TYPE_SPELL_SCRIPT_TARGET record in `conditions` table.", m_spellInfo->Id, m_caster->GetEntry());

                            if (m_spellInfo->Effects[i].Effect == SPELL_EFFECT_TELEPORT_UNITS)
                                SearchAreaTarget(unitList, radius, pushType, SPELL_TARGETS_ENTRY, 0);
                            else if (m_spellInfo->IsPositiveEffect(i))
                                SearchAreaTarget(unitList, radius, pushType, SPELL_TARGETS_ALLY);
                            else
                                SearchAreaTarget(unitList, radius, pushType, SPELL_TARGETS_ENEMY);
                    }
                }
                break;
            }
            case SPELL_TARGETS_GO:
            {
                ConditionList conditions = sConditionMgr->GetConditionsForNotGroupedEntry(CONDITION_SOURCE_TYPE_SPELL_SCRIPT_TARGET, m_spellInfo->Id);
                if (!conditions.empty())
                {
                    for (ConditionList::const_iterator i_spellST = conditions.begin(); i_spellST != conditions.end(); ++i_spellST)
                    {
                        if ((*i_spellST)->mConditionType != CONDITION_SPELL_SCRIPT_TARGET)
                            continue;
                        if ((*i_spellST)->mConditionValue3 && !((*i_spellST)->mConditionValue3 & effectMask))
                            continue;
                        if ((*i_spellST)->mConditionValue1 == SPELL_TARGET_TYPE_GAMEOBJECT)
                            SearchGOAreaTarget(gobjectList, radius, pushType, SPELL_TARGETS_GO, (*i_spellST)->mConditionValue2);
                    }
                }
                else
                {
                    if (m_spellInfo->Effects[i].Effect == SPELL_EFFECT_ACTIVATE_OBJECT)
                        sLog->outDebug(LOG_FILTER_SPELLS_AURAS, "Spell (ID: %u) (caster Entry: %u) with SPELL_EFFECT_ACTIVATE_OBJECT does not have type CONDITION_SOURCE_TYPE_SPELL_SCRIPT_TARGET record in `conditions` table.", m_spellInfo->Id, m_caster->GetEntry());
                    SearchGOAreaTarget(gobjectList, radius, pushType, SPELL_TARGETS_GO);
                }
                break;
            }
            case SPELL_TARGETS_ALLY:
            case SPELL_TARGETS_ENEMY:
            case SPELL_TARGETS_CHAINHEAL:
            case SPELL_TARGETS_ANY:
                SearchAreaTarget(unitList, radius, pushType, targetType);
                break;
            default:
                switch (cur.GetTarget())
                {
                    case TARGET_UNIT_SRC_AREA_PARTY:
                    case TARGET_UNIT_DEST_AREA_PARTY:
                        m_caster->GetPartyMemberInDist(unitList, radius); //fix me
                        break;
                    case TARGET_UNIT_LASTTARGET_AREA_PARTY:
                        m_targets.GetUnitTarget()->GetPartyMemberInDist(unitList, radius);
                        break;
                    case TARGET_UNIT_CASTER_AREA_PARTY:
                        m_caster->GetPartyMemberInDist(unitList, radius);
                        break;
                    case TARGET_UNIT_CASTER_AREA_RAID:
                        m_caster->GetRaidMember(unitList, radius);
                        break;
                    case TARGET_UNIT_TARGET_AREA_RAID_CLASS:
                    {
                        Player* targetPlayer = m_targets.GetUnitTarget() && m_targets.GetUnitTarget()->GetTypeId() == TYPEID_PLAYER
                            ? (Player*)m_targets.GetUnitTarget() : NULL;

                        Group* group = targetPlayer ? targetPlayer->GetGroup() : NULL;
                        if (group)
                        {
                            for (GroupReference* itr = group->GetFirstMember(); itr != NULL; itr = itr->next())
                            {
                                Player* Target = itr->getSource();

                                // IsHostileTo check duel and controlled by enemy
                                if (Target && targetPlayer->IsWithinDistInMap(Target, radius) && targetPlayer->getClass() == Target->getClass() && !m_caster->IsHostileTo(Target))
                                    AddUnitTarget(Target, effectMask);
                            }
                        }
                        else if (m_targets.GetUnitTarget())
                            AddUnitTarget(m_targets.GetUnitTarget(), effectMask);
                        break;
                    }
                    default:
                        break;
                }
                break;
            }

        if (!unitList.empty())
        {
            // Special target selection for smart heals and energizes
            uint32 maxSize = 0;
            int32 power = -1;
            switch (m_spellInfo->SpellFamilyName)
            {
                case SPELLFAMILY_GENERIC:
                    switch (m_spellInfo->Id)
                    {
                        case 52759: // Ancestral Awakening
                        case 71610: // Echoes of Light (Althor's Abacus normal version)
                        case 71641: // Echoes of Light (Althor's Abacus heroic version)
                            maxSize = 1;
                            power = POWER_HEALTH;
                            break;
                        case 54968: // Glyph of Holy Light
                            maxSize = m_spellInfo->MaxAffectedTargets;
                            power = POWER_HEALTH;
                            break;
                        case 57669: // Replenishment
                            // In arenas Replenishment may only affect the caster
                            if (m_caster->GetTypeId() == TYPEID_PLAYER && m_caster->ToPlayer()->InArena())
                            {
                                unitList.clear();
                                unitList.push_back(m_caster);
                                break;
                            }
                            maxSize = 10;
                            power = POWER_MANA;
                            break;
                        default:
                            break;
                    }
                    break;
                case SPELLFAMILY_PRIEST:
                    if (m_spellInfo->SpellFamilyFlags[0] == 0x10000000) // Circle of Healing
                    {
                        maxSize = m_caster->HasAura(55675) ? 6 : 5; // Glyph of Circle of Healing
                        power = POWER_HEALTH;
                    }
                    else if (m_spellInfo->Id == 64844) // Divine Hymn
                    {
                        maxSize = 3;
                        power = POWER_HEALTH;
                    }
                    else if (m_spellInfo->Id == 64904) // Hymn of Hope
                    {
                        maxSize = 3;
                        power = POWER_MANA;
                    }
                    else
                        break;

                    // Remove targets outside caster's raid
                    for (std::list<Unit*>::iterator itr = unitList.begin() ; itr != unitList.end();)
                    {
                        if (!(*itr)->IsInRaidWith(m_caster))
                            itr = unitList.erase(itr);
                        else
                            ++itr;
                    }
                    break;
                case SPELLFAMILY_DRUID:
                    if (m_spellInfo->SpellFamilyFlags[1] == 0x04000000) // Wild Growth
                    {
                        maxSize = m_caster->HasAura(62970) ? 6 : 5; // Glyph of Wild Growth
                        power = POWER_HEALTH;
                    }
                    else if (m_spellInfo->SpellFamilyFlags[2] == 0x0100) // Starfall
                    {
                        // Remove targets not in LoS or in stealth
                        for (std::list<Unit*>::iterator itr = unitList.begin() ; itr != unitList.end();)
                        {
                            if ((*itr)->HasStealthAura() || (*itr)->HasInvisibilityAura() || !(*itr)->IsWithinLOSInMap(m_caster))
                                itr = unitList.erase(itr);
                            else
                                ++itr;
                        }
                        break;
                    }
                    else
                        break;

                    // Remove targets outside caster's raid
                    for (std::list<Unit*>::iterator itr = unitList.begin() ; itr != unitList.end();)
                        if (!(*itr)->IsInRaidWith(m_caster))
                            itr = unitList.erase(itr);
                        else
                            ++itr;
                    break;
                default:
                    break;
            }

            if (maxSize && power != -1)
            {
                if (Powers(power) == POWER_HEALTH)
                {
                    if (unitList.size() > maxSize)
                    {
                        unitList.sort(Trinity::HealthPctOrderPred());
                        unitList.resize(maxSize);
                    }
                }
                else
                {
                    for (std::list<Unit*>::iterator itr = unitList.begin() ; itr != unitList.end();)
                        if ((*itr)->getPowerType() != (Powers)power)
                            itr = unitList.erase(itr);
                        else
                            ++itr;

                    if (unitList.size() > maxSize)
                    {
                        unitList.sort(Trinity::PowerPctOrderPred((Powers)power));
                        unitList.resize(maxSize);
                    }
                }
            }

            // Other special target selection goes here
            if (uint32 maxTargets = m_spellValue->MaxAffectedTargets)
            {
                Unit::AuraEffectList const& Auras = m_caster->GetAuraEffectsByType(SPELL_AURA_MOD_MAX_AFFECTED_TARGETS);
                for (Unit::AuraEffectList::const_iterator j = Auras.begin(); j != Auras.end(); ++j)
                    if ((*j)->IsAffectedOnSpell(m_spellInfo))
                        maxTargets += (*j)->GetAmount();

                if (m_spellInfo->Id == 5246) //Intimidating Shout
                    unitList.remove(m_targets.GetUnitTarget());
                Trinity::RandomResizeList(unitList, maxTargets);
            }

            CallScriptAfterUnitTargetSelectHandlers(unitList, SpellEffIndex(i));

            for (std::list<Unit*>::iterator itr = unitList.begin(); itr != unitList.end(); ++itr)
                AddUnitTarget(*itr, effectMask, false);
        }

        if (!gobjectList.empty())
        {
            if (uint32 maxTargets = m_spellValue->MaxAffectedTargets)
            {
                Unit::AuraEffectList const& Auras = m_caster->GetAuraEffectsByType(SPELL_AURA_MOD_MAX_AFFECTED_TARGETS);
                for (Unit::AuraEffectList::const_iterator j = Auras.begin(); j != Auras.end(); ++j)
                    if ((*j)->IsAffectedOnSpell(m_spellInfo))
                        maxTargets += (*j)->GetAmount();

                Trinity::RandomResizeList(gobjectList, maxTargets);
            }
            for (std::list<GameObject*>::iterator itr = gobjectList.begin(); itr != gobjectList.end(); ++itr)
                AddGOTarget(*itr, effectMask);
        }
    }

    return effectMask;
}

void Spell::prepare(SpellCastTargets const* targets, AuraEffect const* triggeredByAura)
{
    if (m_CastItem)
        m_castItemGUID = m_CastItem->GetGUID();
    else
        m_castItemGUID = 0;

    InitExplicitTargets(*targets);

    if (Player* plrCaster = m_caster->GetCharmerOrOwnerPlayerOrPlayerItself())
    {
        //check for special spell conditions
        ConditionList conditions = sConditionMgr->GetConditionsForNotGroupedEntry(CONDITION_SOURCE_TYPE_SPELL, m_spellInfo->Id);
        if (!conditions.empty())
            if (!sConditionMgr->IsPlayerMeetToConditions(plrCaster, conditions))
            {
                //SendCastResult(SPELL_FAILED_DONT_REPORT);
                SendCastResult(plrCaster, m_spellInfo, m_cast_count, SPELL_FAILED_DONT_REPORT);
                finish(false);
                return;
            }
    }

    // Fill aura scaling information
    if (m_caster->IsControlledByPlayer() && !m_spellInfo->IsPassive() && m_spellInfo->SpellLevel && !m_spellInfo->IsChanneled() && !(_triggeredCastFlags & TRIGGERED_IGNORE_AURA_SCALING))
    {
        for (uint8 i = 0; i < MAX_SPELL_EFFECTS; ++i)
        {
            if (m_spellInfo->Effects[i].Effect == SPELL_EFFECT_APPLY_AURA)
            {
                // Change aura with ranks only if basepoints are taken from spellInfo and aura is positive
                if (m_spellInfo->IsPositiveEffect(i))
                {
                    m_auraScaleMask |= (1 << i);
                    if (m_spellValue->EffectBasePoints[i] != m_spellInfo->Effects[i].BasePoints)
                    {
                        m_auraScaleMask = 0;
                        break;
                    }
                }
            }
        }
    }

    m_spellState = SPELL_STATE_PREPARING;

    if (triggeredByAura)
        m_triggeredByAuraSpell  = triggeredByAura->GetSpellInfo();

    // create and add update event for this spell
    SpellEvent* Event = new SpellEvent(this);
    m_caster->m_Events.AddEvent(Event, m_caster->m_Events.CalculateTime(1));

    //Prevent casting at cast another spell (ServerSide check)
    if (!(_triggeredCastFlags & TRIGGERED_IGNORE_CAST_IN_PROGRESS) && m_caster->IsNonMeleeSpellCasted(false, true, true) && m_cast_count)
    {
        SendCastResult(SPELL_FAILED_SPELL_IN_PROGRESS);
        finish(false);
        return;
    }

    if (DisableMgr::IsDisabledFor(DISABLE_TYPE_SPELL, m_spellInfo->Id, m_caster))
    {
        SendCastResult(SPELL_FAILED_SPELL_UNAVAILABLE);
        finish(false);
        return;
    }
    LoadScripts();

    if (m_caster->GetTypeId() == TYPEID_PLAYER)
        m_caster->ToPlayer()->SetSpellModTakingSpell(this, true);
    // Fill cost data (not use power for item casts
    m_powerCost = m_CastItem ? 0 : m_spellInfo->CalcPowerCost(m_caster, m_spellSchoolMask);
    if (m_caster->GetTypeId() == TYPEID_PLAYER)
        m_caster->ToPlayer()->SetSpellModTakingSpell(this, false);

    // Set combo point requirement
    if ((_triggeredCastFlags & TRIGGERED_IGNORE_COMBO_POINTS) || m_CastItem || !m_caster->m_movedPlayer)
        m_needComboPoints = false;

    SpellCastResult result = CheckCast(true);
    if (result != SPELL_CAST_OK && !IsAutoRepeat())          //always cast autorepeat dummy for triggering
    {
        // Periodic auras should be interrupted when aura triggers a spell which can't be cast
        // for example bladestorm aura should be removed on disarm as of patch 3.3.5
        // channeled periodic spells should be affected by this (arcane missiles, penance, etc)
        // a possible alternative sollution for those would be validating aura target on unit state change
        if (triggeredByAura && triggeredByAura->IsPeriodic() && !triggeredByAura->GetBase()->IsPassive())
        {
            SendChannelUpdate(0);
            triggeredByAura->GetBase()->SetDuration(0);
        }

        SendCastResult(result);

        finish(false);
        return;
    }

    // Prepare data for triggers
    prepareDataForTriggerSystem(triggeredByAura);

    if (m_caster->GetTypeId() == TYPEID_PLAYER)
        m_caster->ToPlayer()->SetSpellModTakingSpell(this, true);
    // calculate cast time (calculated after first CheckCast check to prevent charge counting for first CheckCast fail)
    m_casttime = m_spellInfo->CalcCastTime(m_caster, this);
    if (m_caster->GetTypeId() == TYPEID_PLAYER)
        m_caster->ToPlayer()->SetSpellModTakingSpell(this, false);

    // don't allow channeled spells / spells with cast time to be casted while moving
    // (even if they are interrupted on moving, spells with almost immediate effect get to have their effect processed before movement interrupter kicks in)
    if ((m_spellInfo->IsChanneled() || m_casttime) && m_caster->GetTypeId() == TYPEID_PLAYER && m_caster->isMoving() && m_spellInfo->InterruptFlags & SPELL_INTERRUPT_FLAG_MOVEMENT)
    {
        SendCastResult(SPELL_FAILED_MOVING);
        finish(false);
        return;
    }

    // set timer base at cast time
    ReSetTimer();

    sLog->outDebug(LOG_FILTER_SPELLS_AURAS, "Spell::prepare: spell id %u source %u caster %d customCastFlags %u mask %u", m_spellInfo->Id, m_caster->GetEntry(), m_originalCaster ? m_originalCaster->GetEntry() : -1, _triggeredCastFlags, m_targets.GetTargetMask());

    //Containers for channeled spells have to be set
    //TODO:Apply this to all casted spells if needed
    // Why check duration? 29350: channelled triggers channelled
    if ((_triggeredCastFlags & TRIGGERED_CAST_DIRECTLY) && (!m_spellInfo->IsChanneled() || !m_spellInfo->GetMaxDuration()))
        cast(true);
    else
    {
        // stealth must be removed at cast starting (at show channel bar)
        // skip triggered spell (item equip spell casting and other not explicit character casts/item uses)
        if (!(_triggeredCastFlags & TRIGGERED_IGNORE_AURA_INTERRUPT_FLAGS) && m_spellInfo->IsBreakingStealth())
        {
            m_caster->RemoveAurasWithInterruptFlags(AURA_INTERRUPT_FLAG_CAST);
            for (uint8 i = 0; i < MAX_SPELL_EFFECTS; ++i)
                if (m_spellInfo->Effects[i].GetUsedTargetObjectType() == TARGET_OBJECT_TYPE_UNIT)
                {
                    m_caster->RemoveAurasWithInterruptFlags(AURA_INTERRUPT_FLAG_SPELL_ATTACK);
                    break;
                }
        }

        m_caster->SetCurrentCastedSpell(this);
        SendSpellStart();

        // set target for proper facing
        if (m_casttime && !(_triggeredCastFlags & TRIGGERED_IGNORE_SET_FACING))
            if (uint64 target = m_targets.GetUnitTargetGUID())
                if (m_caster->GetGUID() != target && m_caster->GetTypeId() == TYPEID_UNIT)
                    m_caster->FocusTarget(this, target);

        if (!(_triggeredCastFlags & TRIGGERED_IGNORE_GCD))
            TriggerGlobalCooldown();

        //item: first cast may destroy item and second cast causes crash
        if (!m_casttime && !m_spellInfo->StartRecoveryTime && !m_castItemGUID && GetCurrentContainer() == CURRENT_GENERIC_SPELL)
            cast(true);
    }
}

void Spell::cancel()
{
    if (m_spellState == SPELL_STATE_FINISHED)
        return;

    uint32 oldState = m_spellState;
    m_spellState = SPELL_STATE_FINISHED;

    m_autoRepeat = false;
    switch (oldState)
    {
        case SPELL_STATE_PREPARING:
            CancelGlobalCooldown();
            if (m_caster->GetTypeId() == TYPEID_PLAYER)
                m_caster->ToPlayer()->RestoreSpellMods(this);
        case SPELL_STATE_DELAYED:
            SendInterrupted(0);
            SendCastResult(SPELL_FAILED_INTERRUPTED);
            break;

        case SPELL_STATE_CASTING:
            for (std::list<TargetInfo>::const_iterator ihit = m_UniqueTargetInfo.begin(); ihit != m_UniqueTargetInfo.end(); ++ihit)
                if ((*ihit).missCondition == SPELL_MISS_NONE)
                    if (Unit* unit = m_caster->GetGUID() == ihit->targetGUID ? m_caster : ObjectAccessor::GetUnit(*m_caster, ihit->targetGUID))
                        unit->RemoveOwnedAura(m_spellInfo->Id, m_originalCasterGUID, 0, AURA_REMOVE_BY_CANCEL);

            SendChannelUpdate(0);
            SendInterrupted(0);
            SendCastResult(SPELL_FAILED_INTERRUPTED);

            // spell is canceled-take mods and clear list
            if (m_caster->GetTypeId() == TYPEID_PLAYER)
                m_caster->ToPlayer()->RemoveSpellMods(this);

            m_appliedMods.clear();
            break;

        default:
            break;
    }

    SetReferencedFromCurrent(false);
    if (m_selfContainer && *m_selfContainer == this)
        *m_selfContainer = NULL;

    m_caster->RemoveDynObject(m_spellInfo->Id);
    m_caster->RemoveGameObject(m_spellInfo->Id, true);

    //set state back so finish will be processed
    m_spellState = oldState;

    finish(false);
}

void Spell::cast(bool skipCheck)
{
    // update pointers base at GUIDs to prevent access to non-existed already object
    UpdatePointers();

    // cancel at lost explicit target during cast
    if (m_targets.GetObjectTargetGUID() && !m_targets.GetObjectTarget())
    {
        cancel();
        return;
    }

    // now that we've done the basic check, now run the scripts
    // should be done before the spell is actually executed
    if (Player* playerCaster = m_caster->ToPlayer())
        sScriptMgr->OnPlayerSpellCast(playerCaster, this, skipCheck);

    SetExecutedCurrently(true);

    if (m_caster->GetTypeId() != TYPEID_PLAYER && m_targets.GetUnitTarget() && m_targets.GetUnitTarget() != m_caster)
        m_caster->SetInFront(m_targets.GetUnitTarget());

    // Should this be done for original caster?
    if (m_caster->GetTypeId() == TYPEID_PLAYER)
    {
        // Set spell which will drop charges for triggered cast spells
        // if not successfully casted, will be remove in finish(false)
        m_caster->ToPlayer()->SetSpellModTakingSpell(this, true);
    }

    // skip check if done already (for instant cast spells for example)
    if (!skipCheck)
    {
        SpellCastResult castResult = CheckCast(false);
        if (castResult != SPELL_CAST_OK)
        {
            SendCastResult(castResult);
            SendInterrupted(0);
            //restore spell mods
            if (m_caster->GetTypeId() == TYPEID_PLAYER)
            {
                m_caster->ToPlayer()->RestoreSpellMods(this);
                // cleanup after mod system
                // triggered spell pointer can be not removed in some cases
                m_caster->ToPlayer()->SetSpellModTakingSpell(this, false);
            }
            finish(false);
            SetExecutedCurrently(false);
            return;
        }

        // additional check after cast bar completes (must not be in CheckCast)
        // if trade not complete then remember it in trade data
        if (m_targets.GetTargetMask() & TARGET_FLAG_TRADE_ITEM)
        {
            if (m_caster->GetTypeId() == TYPEID_PLAYER)
            {
                if (TradeData* my_trade = m_caster->ToPlayer()->GetTradeData())
                {
                    if (!my_trade->IsInAcceptProcess())
                    {
                        // Spell will be casted at completing the trade. Silently ignore at this place
                        my_trade->SetSpell(m_spellInfo->Id, m_CastItem);
                        SendCastResult(SPELL_FAILED_DONT_REPORT);
                        SendInterrupted(0);
                        m_caster->ToPlayer()->RestoreSpellMods(this);
                        // cleanup after mod system
                        // triggered spell pointer can be not removed in some cases
                        m_caster->ToPlayer()->SetSpellModTakingSpell(this, false);
                        finish(false);
                        SetExecutedCurrently(false);
                        return;
                    }
                }
            }
        }
    }

    SelectSpellTargets();

    // Spell may be finished after target map check
    if (m_spellState == SPELL_STATE_FINISHED)
    {
        SendInterrupted(0);
        //restore spell mods
        if (m_caster->GetTypeId() == TYPEID_PLAYER)
        {
            m_caster->ToPlayer()->RestoreSpellMods(this);
            // cleanup after mod system
            // triggered spell pointer can be not removed in some cases
            m_caster->ToPlayer()->SetSpellModTakingSpell(this, false);
        }
        finish(false);
        SetExecutedCurrently(false);
        return;
    }

    PrepareTriggersExecutedOnHit();

    // traded items have trade slot instead of guid in m_itemTargetGUID
    // set to real guid to be sent later to the client
    m_targets.UpdateTradeSlotItem();

    if (m_caster->GetTypeId() == TYPEID_PLAYER)
    {
        if (!(_triggeredCastFlags & TRIGGERED_IGNORE_CAST_ITEM) && m_CastItem)
        {
            m_caster->ToPlayer()->GetAchievementMgr().StartTimedAchievement(ACHIEVEMENT_TIMED_TYPE_ITEM, m_CastItem->GetEntry());
            m_caster->ToPlayer()->GetAchievementMgr().UpdateAchievementCriteria(ACHIEVEMENT_CRITERIA_TYPE_USE_ITEM, m_CastItem->GetEntry());
        }

        m_caster->ToPlayer()->GetAchievementMgr().UpdateAchievementCriteria(ACHIEVEMENT_CRITERIA_TYPE_CAST_SPELL, m_spellInfo->Id);
    }

    if (!(_triggeredCastFlags & TRIGGERED_IGNORE_POWER_AND_REAGENT_COST))
    {
        // Powers have to be taken before SendSpellGo
        TakePower();
        TakeReagents();                                         // we must remove reagents before HandleEffects to allow place crafted item in same slot
    }
    else if (Item* targetItem = m_targets.GetItemTarget())
    {
        /// Not own traded item (in trader trade slot) req. reagents including triggered spell case
        if (targetItem->GetOwnerGUID() != m_caster->GetGUID())
            TakeReagents();
    }

    // CAST SPELL
    SendSpellCooldown();

    PrepareScriptHitHandlers();

    HandleLaunchPhase();

    // we must send smsg_spell_go packet before m_castItem delete in TakeCastItem()...
    SendSpellGo();

    // Okay, everything is prepared. Now we need to distinguish between immediate and evented delayed spells
    if ((m_spellInfo->Speed > 0.0f && !m_spellInfo->IsChanneled()) || m_spellInfo->Id == 14157)
    {
        // Remove used for cast item if need (it can be already NULL after TakeReagents call
        // in case delayed spell remove item at cast delay start
        TakeCastItem();

        // Okay, maps created, now prepare flags
        m_immediateHandled = false;
        m_spellState = SPELL_STATE_DELAYED;
        SetDelayStart(0);

        if (m_caster->HasUnitState(UNIT_STAT_CASTING) && !m_caster->IsNonMeleeSpellCasted(false, false, true))
            m_caster->ClearUnitState(UNIT_STAT_CASTING);
    }
    else
    {
        // Immediate spell, no big deal
        handle_immediate();
    }

    if (const std::vector<int32> *spell_triggered = sSpellMgr->GetSpellLinked(m_spellInfo->Id))
    {
        for (std::vector<int32>::const_iterator i = spell_triggered->begin(); i != spell_triggered->end(); ++i)
            if (*i < 0)
                m_caster->RemoveAurasDueToSpell(-(*i));
            else
                m_caster->CastSpell(m_targets.GetUnitTarget() ? m_targets.GetUnitTarget() : m_caster, *i, true);
    }

    if (m_caster->GetTypeId() == TYPEID_PLAYER)
        m_caster->ToPlayer()->SetSpellModTakingSpell(this, false);

    SetExecutedCurrently(false);
}

void Spell::handle_immediate()
{
    // start channeling if applicable
    if (m_spellInfo->IsChanneled())
    {
        int32 duration = m_spellInfo->GetDuration();
        if (duration)
        {
            // First mod_duration then haste - see Missile Barrage
            // Apply duration mod
            if (Player* modOwner = m_caster->GetSpellModOwner())
                modOwner->ApplySpellMod(m_spellInfo->Id, SPELLMOD_DURATION, duration);
            // Apply haste mods
            if (m_spellInfo->AttributesEx5 & SPELL_ATTR5_HASTE_AFFECT_DURATION)
                m_caster->ModSpellCastTime(m_spellInfo, duration, this);

            m_spellState = SPELL_STATE_CASTING;
            m_caster->AddInterruptMask(m_spellInfo->ChannelInterruptFlags);
            SendChannelStart(duration);
        }
        else if (duration == -1)
        {
            m_spellState = SPELL_STATE_CASTING;
            m_caster->AddInterruptMask(m_spellInfo->ChannelInterruptFlags);
            SendChannelStart(duration);
        }
    }

    PrepareTargetProcessing();

    // process immediate effects (items, ground, etc.) also initialize some variables
    _handle_immediate_phase();

    for (std::list<TargetInfo>::iterator ihit= m_UniqueTargetInfo.begin(); ihit != m_UniqueTargetInfo.end(); ++ihit)
        DoAllEffectOnTarget(&(*ihit));

    for (std::list<GOTargetInfo>::iterator ihit= m_UniqueGOTargetInfo.begin(); ihit != m_UniqueGOTargetInfo.end(); ++ihit)
        DoAllEffectOnTarget(&(*ihit));

    FinishTargetProcessing();

    // spell is finished, perform some last features of the spell here
    _handle_finish_phase();

    // Remove used for cast item if need (it can be already NULL after TakeReagents call
    TakeCastItem();

    // handle ammo consumption for Hunter's volley spell
    if (m_spellInfo->IsRangedWeaponSpell() && m_spellInfo->IsChanneled())
        TakeAmmo();

    if (m_spellState != SPELL_STATE_CASTING)
        finish(true);                                       // successfully finish spell cast (not last in case autorepeat or channel spell)
}

uint64 Spell::handle_delayed(uint64 t_offset)
{
    UpdatePointers();

    if (m_caster->GetTypeId() == TYPEID_PLAYER)
        m_caster->ToPlayer()->SetSpellModTakingSpell(this, true);

    uint64 next_time = 0;

    PrepareTargetProcessing();

    if (!m_immediateHandled)
    {
        _handle_immediate_phase();
        m_immediateHandled = true;
    }

    bool single_missile = (m_targets.HasDst());

    // now recheck units targeting correctness (need before any effects apply to prevent adding immunity at first effect not allow apply second spell effect and similar cases)
    for (std::list<TargetInfo>::iterator ihit= m_UniqueTargetInfo.begin(); ihit != m_UniqueTargetInfo.end(); ++ihit)
    {
        if (ihit->processed == false)
        {
            if (single_missile || ihit->timeDelay <= t_offset)
            {
                ihit->timeDelay = t_offset;
                DoAllEffectOnTarget(&(*ihit));
            }
            else if (next_time == 0 || ihit->timeDelay < next_time)
                next_time = ihit->timeDelay;
        }
    }

    // now recheck gameobject targeting correctness
    for (std::list<GOTargetInfo>::iterator ighit= m_UniqueGOTargetInfo.begin(); ighit != m_UniqueGOTargetInfo.end(); ++ighit)
    {
        if (ighit->processed == false)
        {
            if (single_missile || ighit->timeDelay <= t_offset)
                DoAllEffectOnTarget(&(*ighit));
            else if (next_time == 0 || ighit->timeDelay < next_time)
                next_time = ighit->timeDelay;
        }
    }

    FinishTargetProcessing();

    if (m_caster->GetTypeId() == TYPEID_PLAYER)
        m_caster->ToPlayer()->SetSpellModTakingSpell(this, false);

    // All targets passed - need finish phase
    if (next_time == 0)
    {
        // spell is finished, perform some last features of the spell here
        _handle_finish_phase();

        finish(true);                                       // successfully finish spell cast

        // return zero, spell is finished now
        return 0;
    }
    else
    {
        // spell is unfinished, return next execution time
        return next_time;
    }
}

void Spell::_handle_immediate_phase()
{
    m_spellAura = NULL;
    // initialize Diminishing Returns Data
    m_diminishLevel = DIMINISHING_LEVEL_1;
    m_diminishGroup = DIMINISHING_NONE;

    // handle some immediate features of the spell here
    HandleThreatSpells();

    PrepareScriptHitHandlers();

    // handle effects with SPELL_EFFECT_HANDLE_HIT mode
    for (uint8 j = 0; j < MAX_SPELL_EFFECTS; ++j)
    {
        // don't do anything for empty effect
        if (!m_spellInfo->Effects[j].IsEffect())
            continue;

        // call effect handlers to handle destination hit
        HandleEffects(NULL, NULL, NULL, j, SPELL_EFFECT_HANDLE_HIT);
    }

    // process items
    for (std::list<ItemTargetInfo>::iterator ihit= m_UniqueItemInfo.begin(); ihit != m_UniqueItemInfo.end(); ++ihit)
        DoAllEffectOnTarget(&(*ihit));

    if (!m_originalCaster)
        return;
    // Handle procs on cast
    // TODO: finish new proc system:P
    if (m_UniqueTargetInfo.empty())
    {
        uint32 procAttacker = m_procAttacker;
        if (!procAttacker)
        {
            bool positive = m_spellInfo->IsPositive();
            switch (m_spellInfo->DmgClass)
            {
                case SPELL_DAMAGE_CLASS_MAGIC:
                    if (positive)
                        procAttacker |= PROC_FLAG_DONE_SPELL_MAGIC_DMG_CLASS_POS;
                    else
                        procAttacker |= PROC_FLAG_DONE_SPELL_MAGIC_DMG_CLASS_NEG;
                break;
                case SPELL_DAMAGE_CLASS_NONE:
                    if (positive)
                        procAttacker |= PROC_FLAG_DONE_SPELL_NONE_DMG_CLASS_POS;
                    else
                        procAttacker |= PROC_FLAG_DONE_SPELL_NONE_DMG_CLASS_NEG;
                break;
            }
        }
        // Proc damage for spells which have only dest targets (2484 should proc 51486 for example)
        m_originalCaster->ProcDamageAndSpell(NULL, procAttacker, 0, m_procEx | PROC_EX_NORMAL_HIT, 0, BASE_ATTACK, m_spellInfo, m_triggeredByAuraSpell);
    }
}

void Spell::_handle_finish_phase()
{
    if (m_caster->m_movedPlayer)
    {
        // Take for real after all targets are processed
        if (m_needComboPoints)
            m_caster->m_movedPlayer->ClearComboPoints();

        // Real add combo points from effects
        if (m_comboPointGain)
            m_caster->m_movedPlayer->GainSpellComboPoints(m_comboPointGain);
    }

    if (m_caster->m_extraAttacks && GetSpellInfo()->HasEffect(SPELL_EFFECT_ADD_EXTRA_ATTACKS))
        m_caster->HandleProcExtraAttackFor(m_caster->getVictim());

    // TODO: trigger proc phase finish here
}

void Spell::SendSpellCooldown()
{
    if (m_caster->GetTypeId() != TYPEID_PLAYER)
        return;

    Player* _player = (Player*)m_caster;

    // mana/health/etc potions, disabled by client (until combat out as declarate)
    if (m_CastItem && m_CastItem->IsPotion())
    {
        // need in some way provided data for Spell::finish SendCooldownEvent
        _player->SetLastPotionId(m_CastItem->GetEntry());
        return;
    }

    // have infinity cooldown but set at aura apply                  // do not set cooldown for triggered spells (needed by reincarnation)
    if (m_spellInfo->Attributes & (SPELL_ATTR0_DISABLED_WHILE_ACTIVE | SPELL_ATTR0_PASSIVE) || (_triggeredCastFlags & TRIGGERED_IGNORE_SPELL_AND_CATEGORY_CD))
        return;

    _player->AddSpellAndCategoryCooldowns(m_spellInfo, m_CastItem ? m_CastItem->GetEntry() : 0, this);
}

void Spell::update(uint32 difftime)
{
    // update pointers based at it's GUIDs
    UpdatePointers();

    if (m_targets.GetUnitTargetGUID() && !m_targets.GetUnitTarget())
    {
        sLog->outDebug(LOG_FILTER_SPELLS_AURAS, "Spell %u is cancelled due to removal of target.", m_spellInfo->Id);
        cancel();
        return;
    }

    // check if the player caster has moved before the spell finished
    if ((m_caster->GetTypeId() == TYPEID_PLAYER && m_timer != 0) &&
        m_caster->isMoving() && (m_spellInfo->InterruptFlags & SPELL_INTERRUPT_FLAG_MOVEMENT) &&
        (m_spellInfo->Effects[0].Effect != SPELL_EFFECT_STUCK || !m_caster->HasUnitMovementFlag(MOVEMENTFLAG_FALLING)))
    {
        // don't cancel for melee, autorepeat, triggered and instant spells
        if (!IsNextMeleeSwingSpell() && !IsAutoRepeat() && !IsTriggered())
            cancel();
    }

    switch (m_spellState)
    {
        case SPELL_STATE_PREPARING:
        {
            if (m_timer)
            {
                if (difftime >= (uint32)m_timer)
                    m_timer = 0;
                else
                    m_timer -= difftime;
            }

            if (m_timer == 0 && !IsNextMeleeSwingSpell() && !IsAutoRepeat())
                // don't CheckCast for instant spells - done in spell::prepare, skip duplicate checks, needed for range checks for example
                cast(!m_casttime);
            break;
        }
        case SPELL_STATE_CASTING:
        {
            if (m_timer > 0)
            {
                // check if there are alive targets left
                if (!UpdateChanneledTargetList())
                {
                    sLog->outDebug(LOG_FILTER_SPELLS_AURAS, "Channeled spell %d is removed due to lack of targets", m_spellInfo->Id);
                    SendChannelUpdate(0);
                    finish();
                }

                if (difftime >= (uint32)m_timer)
                    m_timer = 0;
                else
                    m_timer -= difftime;
            }

            if (m_timer == 0)
            {
                SendChannelUpdate(0);

                // channeled spell processed independently for quest targeting
                // cast at creature (or GO) quest objectives update at successful cast channel finished
                // ignore autorepeat/melee casts for speed (not exist quest for spells (hm...)
                if (!IsAutoRepeat() && !IsNextMeleeSwingSpell())
                {
                    if (Player* p = m_caster->GetCharmerOrOwnerPlayerOrPlayerItself())
                    {
                        for (std::list<TargetInfo>::iterator ihit = m_UniqueTargetInfo.begin(); ihit != m_UniqueTargetInfo.end(); ++ihit)
                        {
                            TargetInfo* target = &*ihit;
                            if (!IS_CRE_OR_VEH_GUID(target->targetGUID))
                                continue;

                            Unit* unit = m_caster->GetGUID() == target->targetGUID ? m_caster : ObjectAccessor::GetUnit(*m_caster, target->targetGUID);
                            if (unit == NULL)
                                continue;

                            p->CastedCreatureOrGO(unit->GetEntry(), unit->GetGUID(), m_spellInfo->Id);
                        }

                        for (std::list<GOTargetInfo>::iterator ihit = m_UniqueGOTargetInfo.begin(); ihit != m_UniqueGOTargetInfo.end(); ++ihit)
                        {
                            GOTargetInfo* target = &*ihit;

                            GameObject* go = m_caster->GetMap()->GetGameObject(target->targetGUID);
                            if (!go)
                                continue;

                            p->CastedCreatureOrGO(go->GetEntry(), go->GetGUID(), m_spellInfo->Id);
                        }
                    }
                }

                finish();
            }
            break;
        }
        default:
            break;
    }
}

void Spell::finish(bool ok)
{
    if (!m_caster)
        return;

    if (m_spellState == SPELL_STATE_FINISHED)
        return;
    m_spellState = SPELL_STATE_FINISHED;

    if (m_spellInfo->IsChanneled())
        m_caster->UpdateInterruptMask();

    if (m_caster->HasUnitState(UNIT_STAT_CASTING) && !m_caster->IsNonMeleeSpellCasted(false, false, true))
        m_caster->ClearUnitState(UNIT_STAT_CASTING);

    // Unsummon summon as possessed creatures on spell cancel
    if (m_spellInfo->IsChanneled() && m_caster->GetTypeId() == TYPEID_PLAYER)
    {
        if (Unit* charm = m_caster->GetCharm())
            if (charm->GetTypeId() == TYPEID_UNIT
                && charm->ToCreature()->HasUnitTypeMask(UNIT_MASK_PUPPET)
                && charm->GetUInt32Value(UNIT_CREATED_BY_SPELL) == m_spellInfo->Id)
                ((Puppet*)charm)->UnSummon();
    }

    if (m_caster->GetTypeId() == TYPEID_UNIT)
        m_caster->ReleaseFocus(this);

    if (!ok)
        return;

    if (m_caster->GetTypeId() == TYPEID_UNIT && m_caster->ToCreature()->isSummon())
    {
        // Unsummon statue
        uint32 spell = m_caster->GetUInt32Value(UNIT_CREATED_BY_SPELL);
        SpellInfo const* spellInfo = sSpellMgr->GetSpellInfo(spell);
        if (spellInfo && spellInfo->SpellIconID == 2056)
        {
            sLog->outDebug(LOG_FILTER_SPELLS_AURAS, "Statue %d is unsummoned in spell %d finish", m_caster->GetGUIDLow(), m_spellInfo->Id);
            m_caster->setDeathState(JUST_DIED);
            return;
        }
    }

    if (IsAutoActionResetSpell())
    {
        bool found = false;
        Unit::AuraEffectList const& vIgnoreReset = m_caster->GetAuraEffectsByType(SPELL_AURA_IGNORE_MELEE_RESET);
        for (Unit::AuraEffectList::const_iterator i = vIgnoreReset.begin(); i != vIgnoreReset.end(); ++i)
        {
            if ((*i)->IsAffectedOnSpell(m_spellInfo))
            {
                found = true;
                break;
            }
        }
        if (!found && !(m_spellInfo->AttributesEx2 & SPELL_ATTR2_NOT_RESET_AUTO_ACTIONS))
        {
            m_caster->resetAttackTimer(BASE_ATTACK);
            if (m_caster->haveOffhandWeapon())
                m_caster->resetAttackTimer(OFF_ATTACK);
            m_caster->resetAttackTimer(RANGED_ATTACK);
        }
    }

    // potions disabled by client, send event "not in combat" if need
    if (m_caster->GetTypeId() == TYPEID_PLAYER)
    {
        if (!m_triggeredByAuraSpell)
            m_caster->ToPlayer()->UpdatePotionCooldown(this);

        // triggered spell pointer can be not set in some cases
        // this is needed for proper apply of triggered spell mods
        m_caster->ToPlayer()->SetSpellModTakingSpell(this, true);

        // Take mods after trigger spell (needed for 14177 to affect 48664)
        // mods are taken only on succesfull cast and independantly from targets of the spell
        m_caster->ToPlayer()->RemoveSpellMods(this);
        m_caster->ToPlayer()->SetSpellModTakingSpell(this, false);
    }

    // Stop Attack for some spells
    if (m_spellInfo->Attributes & SPELL_ATTR0_STOP_ATTACK_TARGET)
        m_caster->AttackStop();
}

void Spell::SendCastResult(SpellCastResult result)
{
    if (result == SPELL_CAST_OK)
        return;

    if (m_caster->GetTypeId() != TYPEID_PLAYER)
        return;

    if (m_caster->ToPlayer()->GetSession()->PlayerLoading())  // don't send cast results at loading time
        return;

    SendCastResult(m_caster->ToPlayer(), m_spellInfo, m_cast_count, result, m_customError);
}

void Spell::SendCastResult(Player* caster, SpellInfo const* spellInfo, uint8 cast_count, SpellCastResult result, SpellCustomErrors customError /*= SPELL_CUSTOM_ERROR_NONE*/)
{
    if (result == SPELL_CAST_OK)
        return;

    WorldPacket data(SMSG_CAST_FAILED, (4+1+1));
    data << uint8(cast_count);                              // single cast or multi 2.3 (0/1)
    data << uint32(spellInfo->Id);
    data << uint8(result);                                  // problem
    switch (result)
    {
        case SPELL_FAILED_REQUIRES_SPELL_FOCUS:
            data << uint32(spellInfo->RequiresSpellFocus);  // SpellFocusObject.dbc id
            break;
        case SPELL_FAILED_REQUIRES_AREA:                    // AreaTable.dbc id
            // hardcode areas limitation case
            switch (spellInfo->Id)
            {
                case 41617:                                 // Cenarion Mana Salve
                case 41619:                                 // Cenarion Healing Salve
                    data << uint32(3905);
                    break;
                case 41618:                                 // Bottled Nethergon Energy
                case 41620:                                 // Bottled Nethergon Vapor
                    data << uint32(3842);
                    break;
                case 45373:                                 // Bloodberry Elixir
                    data << uint32(4075);
                    break;
                default:                                    // default case (don't must be)
                    data << uint32(0);
                    break;
            }
            break;
        case SPELL_FAILED_TOTEMS:
            if (spellInfo->Totem[0])
                data << uint32(spellInfo->Totem[0]);
            if (spellInfo->Totem[1])
                data << uint32(spellInfo->Totem[1]);
            break;
        case SPELL_FAILED_TOTEM_CATEGORY:
            if (spellInfo->TotemCategory[0])
                data << uint32(spellInfo->TotemCategory[0]);
            if (spellInfo->TotemCategory[1])
                data << uint32(spellInfo->TotemCategory[1]);
            break;
        case SPELL_FAILED_EQUIPPED_ITEM_CLASS:
        case SPELL_FAILED_EQUIPPED_ITEM_CLASS_MAINHAND:
        case SPELL_FAILED_EQUIPPED_ITEM_CLASS_OFFHAND:
            data << uint32(spellInfo->EquippedItemClass);
            data << uint32(spellInfo->EquippedItemSubClassMask);
            break;
        case SPELL_FAILED_TOO_MANY_OF_ITEM:
        {
             uint32 item = 0;
<<<<<<< HEAD
             for (uint8 x = 0;x < 3; x++)
=======
             for (int8 x = 0; x < 3; x++)
>>>>>>> bb2696a6
                 if (spellInfo->Effects[x].ItemType)
                     item = spellInfo->Effects[x].ItemType;
             ItemTemplate const* pProto = sObjectMgr->GetItemTemplate(item);
             if (pProto && pProto->ItemLimitCategory)
                 data << uint32(pProto->ItemLimitCategory);
             break;
        }
        case SPELL_FAILED_CUSTOM_ERROR:
            data << uint32(customError);
            break;
        default:
            break;
    }
    caster->GetSession()->SendPacket(&data);
}

void Spell::SendSpellStart()
{
    if (!IsNeedSendToClient())
        return;

    //sLog->outDebug(LOG_FILTER_SPELLS_AURAS, "Sending SMSG_SPELL_START id=%u", m_spellInfo->Id);

    uint32 castFlags = CAST_FLAG_UNKNOWN_2;

    if ((IsTriggered() && !m_spellInfo->IsAutoRepeatRangedSpell()) || m_triggeredByAuraSpell)
        castFlags |= CAST_FLAG_PENDING;

    if (m_spellInfo->Attributes & SPELL_ATTR0_REQ_AMMO)
        castFlags |= CAST_FLAG_AMMO;
    if ((m_caster->GetTypeId() == TYPEID_PLAYER ||
        (m_caster->GetTypeId() == TYPEID_UNIT && m_caster->ToCreature()->isPet()))
         && m_spellInfo->PowerType != POWER_HEALTH)
        castFlags |= CAST_FLAG_POWER_LEFT_SELF;

    if (m_spellInfo->RuneCostID && m_spellInfo->PowerType == POWER_RUNE)
        castFlags |= CAST_FLAG_UNKNOWN_19;

    WorldPacket data(SMSG_SPELL_START, (8+8+4+4+2));
    if (m_CastItem)
        data.append(m_CastItem->GetPackGUID());
    else
        data.append(m_caster->GetPackGUID());

    data.append(m_caster->GetPackGUID());
    data << uint8(m_cast_count);                            // pending spell cast?
    data << uint32(m_spellInfo->Id);                        // spellId
    data << uint32(castFlags);                              // cast flags
    data << int32(m_timer);                                 // delay?

    m_targets.Write(data);

    if (castFlags & CAST_FLAG_POWER_LEFT_SELF)
        data << uint32(m_caster->GetPower((Powers)m_spellInfo->PowerType));

    if (castFlags & CAST_FLAG_AMMO)
        WriteAmmoToPacket(&data);

    if (castFlags & CAST_FLAG_UNKNOWN_23)
    {
        data << uint32(0);
        data << uint32(0);
    }

    m_caster->SendMessageToSet(&data, true);
}

void Spell::SendSpellGo()
{
    // not send invisible spell casting
    if (!IsNeedSendToClient())
        return;

    //sLog->outDebug(LOG_FILTER_SPELLS_AURAS, "Sending SMSG_SPELL_GO id=%u", m_spellInfo->Id);

    uint32 castFlags = CAST_FLAG_UNKNOWN_9;

    // triggered spells with spell visual != 0
    if ((IsTriggered() && !m_spellInfo->IsAutoRepeatRangedSpell()) || m_triggeredByAuraSpell)
        castFlags |= CAST_FLAG_PENDING;

    if (m_spellInfo->Attributes & SPELL_ATTR0_REQ_AMMO)
        castFlags |= CAST_FLAG_AMMO;                        // arrows/bullets visual
    if ((m_caster->GetTypeId() == TYPEID_PLAYER ||
        (m_caster->GetTypeId() == TYPEID_UNIT && m_caster->ToCreature()->isPet()))
        && m_spellInfo->PowerType != POWER_HEALTH)
        castFlags |= CAST_FLAG_POWER_LEFT_SELF; // should only be sent to self, but the current messaging doesn't make that possible

    if ((m_caster->GetTypeId() == TYPEID_PLAYER)
        && (m_caster->getClass() == CLASS_DEATH_KNIGHT)
        && m_spellInfo->RuneCostID
        && m_spellInfo->PowerType == POWER_RUNE)
    {
        castFlags |= CAST_FLAG_UNKNOWN_19;                   // same as in SMSG_SPELL_START
        castFlags |= CAST_FLAG_RUNE_LIST;                    // rune cooldowns list
        castFlags |= CAST_FLAG_UNKNOWN_9;                    // ??
    }

    if (m_spellInfo->HasEffect(SPELL_EFFECT_ACTIVATE_RUNE))
    {
        castFlags |= CAST_FLAG_RUNE_LIST;                    // rune cooldowns list
        castFlags |= CAST_FLAG_UNKNOWN_19;                   // same as in SMSG_SPELL_START
    }

    WorldPacket data(SMSG_SPELL_GO, 50);                    // guess size

    if (m_CastItem)
        data.append(m_CastItem->GetPackGUID());
    else
        data.append(m_caster->GetPackGUID());

    data.append(m_caster->GetPackGUID());
    data << uint8(m_cast_count);                            // pending spell cast?
    data << uint32(m_spellInfo->Id);                        // spellId
    data << uint32(castFlags);                              // cast flags
    data << uint32(getMSTime());                            // timestamp

    WriteSpellGoTargets(&data);

    m_targets.Write(data);

    if (castFlags & CAST_FLAG_POWER_LEFT_SELF)
        data << uint32(m_caster->GetPower((Powers)m_spellInfo->PowerType));

    if (castFlags & CAST_FLAG_RUNE_LIST)                   // rune cooldowns list
    {
        //TODO: There is a crash caused by a spell with CAST_FLAG_RUNE_LIST casted by a creature
        //The creature is the mover of a player, so HandleCastSpellOpcode uses it as the caster
        if (Player* player = m_caster->ToPlayer())
        {
            uint8 runeMaskInitial = m_runesState;
            uint8 runeMaskAfterCast = player->GetRunesState();
            data << uint8(runeMaskInitial);                     // runes state before
            data << uint8(runeMaskAfterCast);                   // runes state after
            for (uint8 i = 0; i < MAX_RUNES; ++i)
            {
                uint8 mask = (1 << i);
                if (mask & runeMaskInitial && !(mask & runeMaskAfterCast))  // usable before andon cooldown now...
                {
                    // float casts ensure the division is performed on floats as we need float result
                    float baseCd = float(player->GetRuneBaseCooldown(i));
                    data << uint8((baseCd - float(player->GetRuneCooldown(i))) / baseCd * 255); // rune cooldown passed
                }
            }
        }
    }

    if (castFlags & CAST_FLAG_UNKNOWN_18)
    {
        data << float(0);
        data << uint32(0);
    }

    if (castFlags & CAST_FLAG_AMMO)
        WriteAmmoToPacket(&data);

    if (castFlags & CAST_FLAG_UNKNOWN_20)
    {
        data << uint32(0);
        data << uint32(0);
    }

    if (m_targets.GetTargetMask() & TARGET_FLAG_DEST_LOCATION)
    {
        data << uint8(0);
    }

    m_caster->SendMessageToSet(&data, true);
}

void Spell::WriteAmmoToPacket(WorldPacket* data)
{
    uint32 ammoInventoryType = 0;
    uint32 ammoDisplayID = 0;

    if (m_caster->GetTypeId() == TYPEID_PLAYER)
    {
        Item* pItem = m_caster->ToPlayer()->GetWeaponForAttack(RANGED_ATTACK);
        if (pItem)
        {
            ammoInventoryType = pItem->GetTemplate()->InventoryType;
            if (ammoInventoryType == INVTYPE_THROWN)
                ammoDisplayID = pItem->GetTemplate()->DisplayInfoID;
            else
            {
                uint32 ammoID = m_caster->ToPlayer()->GetUInt32Value(PLAYER_AMMO_ID);
                if (ammoID)
                {
                    ItemTemplate const* pProto = sObjectMgr->GetItemTemplate(ammoID);
                    if (pProto)
                    {
                        ammoDisplayID = pProto->DisplayInfoID;
                        ammoInventoryType = pProto->InventoryType;
                    }
                }
                else if (m_caster->HasAura(46699))      // Requires No Ammo
                {
                    ammoDisplayID = 5996;                   // normal arrow
                    ammoInventoryType = INVTYPE_AMMO;
                }
            }
        }
    }
    else
    {
        for (uint8 i = 0; i < 3; ++i)
        {
            if (uint32 item_id = m_caster->GetUInt32Value(UNIT_VIRTUAL_ITEM_SLOT_ID + i))
            {
                if (ItemEntry const* itemEntry = sItemStore.LookupEntry(item_id))
                {
                    if (itemEntry->Class == ITEM_CLASS_WEAPON)
                    {
                        switch (itemEntry->SubClass)
                        {
                            case ITEM_SUBCLASS_WEAPON_THROWN:
                                ammoDisplayID = itemEntry->DisplayId;
                                ammoInventoryType = itemEntry->InventoryType;
                                break;
                            case ITEM_SUBCLASS_WEAPON_BOW:
                            case ITEM_SUBCLASS_WEAPON_CROSSBOW:
                                ammoDisplayID = 5996;       // is this need fixing?
                                ammoInventoryType = INVTYPE_AMMO;
                                break;
                            case ITEM_SUBCLASS_WEAPON_GUN:
                                ammoDisplayID = 5998;       // is this need fixing?
                                ammoInventoryType = INVTYPE_AMMO;
                                break;
                        }

                        if (ammoDisplayID)
                            break;
                    }
                }
            }
        }
    }

    *data << uint32(ammoDisplayID);
    *data << uint32(ammoInventoryType);
}

void Spell::WriteSpellGoTargets(WorldPacket* data)
{
    // This function also fill data for channeled spells:
    // m_needAliveTargetMask req for stop channelig if one target die
    uint32 hit  = m_UniqueGOTargetInfo.size(); // Always hits on GO
    uint32 miss = 0;
    for (std::list<TargetInfo>::iterator ihit = m_UniqueTargetInfo.begin(); ihit != m_UniqueTargetInfo.end(); ++ihit)
    {
        if ((*ihit).effectMask == 0)                  // No effect apply - all immuned add state
        {
            // possibly SPELL_MISS_IMMUNE2 for this??
            ihit->missCondition = SPELL_MISS_IMMUNE2;
            ++miss;
        }
        else if ((*ihit).missCondition == SPELL_MISS_NONE)
            ++hit;
        else
            ++miss;
    }

    *data << (uint8)hit;
    for (std::list<TargetInfo>::const_iterator ihit = m_UniqueTargetInfo.begin(); ihit != m_UniqueTargetInfo.end(); ++ihit)
    {
        if ((*ihit).missCondition == SPELL_MISS_NONE)       // Add only hits
        {
            *data << uint64(ihit->targetGUID);
            m_channelTargetEffectMask |=ihit->effectMask;
        }
    }

    for (std::list<GOTargetInfo>::const_iterator ighit = m_UniqueGOTargetInfo.begin(); ighit != m_UniqueGOTargetInfo.end(); ++ighit)
        *data << uint64(ighit->targetGUID);                 // Always hits

    *data << (uint8)miss;
    for (std::list<TargetInfo>::const_iterator ihit = m_UniqueTargetInfo.begin(); ihit != m_UniqueTargetInfo.end(); ++ihit)
    {
        if (ihit->missCondition != SPELL_MISS_NONE)        // Add only miss
        {
            *data << uint64(ihit->targetGUID);
            *data << uint8(ihit->missCondition);
            if (ihit->missCondition == SPELL_MISS_REFLECT)
                *data << uint8(ihit->reflectResult);
        }
    }
    // Reset m_needAliveTargetMask for non channeled spell
    if (!m_spellInfo->IsChanneled())
        m_channelTargetEffectMask = 0;
}

void Spell::SendLogExecute()
{
    WorldPacket data(SMSG_SPELLLOGEXECUTE, (8+4+4+4+4+8));

    data.append(m_caster->GetPackGUID());

    data << uint32(m_spellInfo->Id);

    uint8 effCount = 0;
    for (uint8 i = 0; i < MAX_SPELL_EFFECTS; ++i)
    {
        if (m_effectExecuteData[i])
            ++effCount;
    }

    if (!effCount)
        return;

    data << uint32(effCount);
    for (uint8 i = 0; i < MAX_SPELL_EFFECTS; ++i)
    {
        if (!m_effectExecuteData[i])
            continue;

        data << uint32(m_spellInfo->Effects[i].Effect);             // spell effect

        data.append(*m_effectExecuteData[i]);

        delete m_effectExecuteData[i];
        m_effectExecuteData[i] = NULL;
    }
    m_caster->SendMessageToSet(&data, true);
}

void Spell::ExecuteLogEffectTakeTargetPower(uint8 effIndex, Unit* target, uint32 powerType, uint32 powerTaken, float gainMultiplier)
{
    InitEffectExecuteData(effIndex);
    m_effectExecuteData[effIndex]->append(target->GetPackGUID());
    *m_effectExecuteData[effIndex] << uint32(powerTaken);
    *m_effectExecuteData[effIndex] << uint32(powerType);
    *m_effectExecuteData[effIndex] << float(gainMultiplier);
}

void Spell::ExecuteLogEffectExtraAttacks(uint8 effIndex, Unit* victim, uint32 attCount)
{
    InitEffectExecuteData(effIndex);
    m_effectExecuteData[effIndex]->append(victim->GetPackGUID());
    *m_effectExecuteData[effIndex] << uint32(attCount);
}

void Spell::ExecuteLogEffectInterruptCast(uint8 effIndex, Unit* victim, uint32 spellId)
{
    InitEffectExecuteData(effIndex);
    m_effectExecuteData[effIndex]->append(victim->GetPackGUID());
    *m_effectExecuteData[effIndex] << uint32(spellId);
}

void Spell::ExecuteLogEffectDurabilityDamage(uint8 effIndex, Unit* victim, uint32 /*itemslot*/, uint32 damage)
{
    InitEffectExecuteData(effIndex);
    m_effectExecuteData[effIndex]->append(victim->GetPackGUID());
    *m_effectExecuteData[effIndex] << uint32(m_spellInfo->Id);
    *m_effectExecuteData[effIndex] << uint32(damage);
}

void Spell::ExecuteLogEffectOpenLock(uint8 effIndex, Object* obj)
{
    InitEffectExecuteData(effIndex);
    m_effectExecuteData[effIndex]->append(obj->GetPackGUID());
}

void Spell::ExecuteLogEffectCreateItem(uint8 effIndex, uint32 entry)
{
    InitEffectExecuteData(effIndex);
    *m_effectExecuteData[effIndex] << uint32(entry);
}

void Spell::ExecuteLogEffectDestroyItem(uint8 effIndex, uint32 entry)
{
    InitEffectExecuteData(effIndex);
    *m_effectExecuteData[effIndex] << uint32(entry);
}

void Spell::ExecuteLogEffectSummonObject(uint8 effIndex, WorldObject* obj)
{
    InitEffectExecuteData(effIndex);
    m_effectExecuteData[effIndex]->append(obj->GetPackGUID());
}

void Spell::ExecuteLogEffectUnsummonObject(uint8 effIndex, WorldObject* obj)
{
    InitEffectExecuteData(effIndex);
    m_effectExecuteData[effIndex]->append(obj->GetPackGUID());
}

void Spell::ExecuteLogEffectResurrect(uint8 effIndex, Unit* target)
{
    InitEffectExecuteData(effIndex);
    m_effectExecuteData[effIndex]->append(target->GetPackGUID());
}

void Spell::SendInterrupted(uint8 result)
{
    WorldPacket data(SMSG_SPELL_FAILURE, (8+4+1));
    data.append(m_caster->GetPackGUID());
    data << uint8(m_cast_count);
    data << uint32(m_spellInfo->Id);
    data << uint8(result);
    m_caster->SendMessageToSet(&data, true);

    data.Initialize(SMSG_SPELL_FAILED_OTHER, (8+4));
    data.append(m_caster->GetPackGUID());
    data << uint8(m_cast_count);
    data << uint32(m_spellInfo->Id);
    data << uint8(result);
    m_caster->SendMessageToSet(&data, true);
}

void Spell::SendChannelUpdate(uint32 time)
{
    if (time == 0)
    {
        m_caster->SetUInt64Value(UNIT_FIELD_CHANNEL_OBJECT, 0);
        m_caster->SetUInt32Value(UNIT_CHANNEL_SPELL, 0);
    }

    WorldPacket data(MSG_CHANNEL_UPDATE, 8+4);
    data.append(m_caster->GetPackGUID());
    data << uint32(time);

    m_caster->SendMessageToSet(&data, true);
}

void Spell::SendChannelStart(uint32 duration)
{
    uint64 channelTarget = m_targets.GetObjectTargetGUID();

    WorldPacket data(MSG_CHANNEL_START, (8+4+4));
    data.append(m_caster->GetPackGUID());
    data << uint32(m_spellInfo->Id);
    data << uint32(duration);

    m_caster->SendMessageToSet(&data, true);

    m_timer = duration;
    if (channelTarget)
        m_caster->SetUInt64Value(UNIT_FIELD_CHANNEL_OBJECT, channelTarget);

    m_caster->SetUInt32Value(UNIT_CHANNEL_SPELL, m_spellInfo->Id);
}

void Spell::SendResurrectRequest(Player* target)
{
    // get ressurector name for creature resurrections, otherwise packet will be not accepted
    // for player resurrections the name is looked up by guid
    char const* resurrectorName = m_caster->GetTypeId() == TYPEID_PLAYER ? "" : m_caster->GetNameForLocaleIdx(target->GetSession()->GetSessionDbLocaleIndex());

    WorldPacket data(SMSG_RESURRECT_REQUEST, (8+4+strlen(resurrectorName)+1+1+1+4));
    data << uint64(m_caster->GetGUID()); // resurrector guid
    data << uint32(strlen(resurrectorName) + 1);

    data << resurrectorName;
    data << uint8(0); // null terminator

    data << uint8(m_caster->GetTypeId() == TYPEID_PLAYER ? 0 : 1); // "you'll be afflicted with resurrection sickness"
    // override delay sent with SMSG_CORPSE_RECLAIM_DELAY, set instant resurrection for spells with this attribute
    if (m_spellInfo->AttributesEx3 & SPELL_ATTR3_IGNORE_RESURRECTION_TIMER)
        data << uint32(0);
    target->GetSession()->SendPacket(&data);
}

void Spell::TakeCastItem()
{
    if (!m_CastItem || m_caster->GetTypeId() != TYPEID_PLAYER)
        return;

    // not remove cast item at triggered spell (equipping, weapon damage, etc)
    if (_triggeredCastFlags & TRIGGERED_IGNORE_CAST_ITEM)
        return;

    ItemTemplate const* proto = m_CastItem->GetTemplate();

    if (!proto)
    {
        // This code is to avoid a crash
        // I'm not sure, if this is really an error, but I guess every item needs a prototype
        sLog->outError("Cast item has no item prototype highId=%d, lowId=%d", m_CastItem->GetGUIDHigh(), m_CastItem->GetGUIDLow());
        return;
    }

    bool expendable = false;
    bool withoutCharges = false;

    for (uint8 i = 0; i < MAX_ITEM_PROTO_SPELLS; ++i)
    {
        if (proto->Spells[i].SpellId)
        {
            // item has limited charges
            if (proto->Spells[i].SpellCharges)
            {
                if (proto->Spells[i].SpellCharges < 0)
                    expendable = true;

                int32 charges = m_CastItem->GetSpellCharges(i);

                // item has charges left
                if (charges)
                {
                    (charges > 0) ? --charges : ++charges;  // abs(charges) less at 1 after use
                    if (proto->Stackable == 1)
                        m_CastItem->SetSpellCharges(i, charges);
                    m_CastItem->SetState(ITEM_CHANGED, (Player*)m_caster);
                }

                // all charges used
                withoutCharges = (charges == 0);
            }
        }
    }

    if (expendable && withoutCharges)
    {
        uint32 count = 1;
        m_caster->ToPlayer()->DestroyItemCount(m_CastItem, count, true);

        // prevent crash at access to deleted m_targets.GetItemTarget
        if (m_CastItem == m_targets.GetItemTarget())
            m_targets.SetItemTarget(NULL);

        m_CastItem = NULL;
    }
}

void Spell::TakePower()
{
    if (m_CastItem || m_triggeredByAuraSpell)
        return;

    Powers powerType = Powers(m_spellInfo->PowerType);
    bool hit = true;
    if (m_caster->GetTypeId() == TYPEID_PLAYER)
    {
        if (powerType == POWER_RAGE || powerType == POWER_ENERGY || powerType == POWER_RUNE)
            if (uint64 targetGUID = m_targets.GetUnitTargetGUID())
                for (std::list<TargetInfo>::iterator ihit= m_UniqueTargetInfo.begin(); ihit != m_UniqueTargetInfo.end(); ++ihit)
                    if (ihit->targetGUID == targetGUID)
                    {
                        if (ihit->missCondition != SPELL_MISS_NONE && ihit->missCondition != SPELL_MISS_MISS/* && ihit->targetGUID != m_caster->GetGUID()*/)
                            hit = false;
                        if (ihit->missCondition != SPELL_MISS_NONE)
                        {
                            //lower spell cost on fail (by talent aura)
                            if (Player* modOwner = m_caster->ToPlayer()->GetSpellModOwner())
                                modOwner->ApplySpellMod(m_spellInfo->Id, SPELLMOD_SPELL_COST_REFUND_ON_FAIL, m_powerCost);
                        }
                        break;
                    }
    }

    if (powerType == POWER_RUNE)
    {
        TakeRunePower(hit);
        return;
    }

    if (!m_powerCost)
        return;

    // health as power used
    if (powerType == POWER_HEALTH)
    {
        m_caster->ModifyHealth(-(int32)m_powerCost);
        return;
    }

    if (powerType >= MAX_POWERS)
    {
        sLog->outError("Spell::TakePower: Unknown power type '%d'", powerType);
        return;
    }

    if (hit)
        m_caster->ModifyPower(powerType, -m_powerCost);
    else
        m_caster->ModifyPower(powerType, -irand(0, m_powerCost/4));

    // Set the five second timer
    if (powerType == POWER_MANA && m_powerCost > 0)
        m_caster->SetLastManaUse(getMSTime());
}

void Spell::TakeAmmo()
{
    if (m_attackType == RANGED_ATTACK && m_caster->GetTypeId() == TYPEID_PLAYER)
    {
        Item* pItem = m_caster->ToPlayer()->GetWeaponForAttack(RANGED_ATTACK);

        // wands don't have ammo
        if (!pItem  || pItem->IsBroken() || pItem->GetTemplate()->SubClass == ITEM_SUBCLASS_WEAPON_WAND)
            return;

        if (pItem->GetTemplate()->InventoryType == INVTYPE_THROWN)
        {
            if (pItem->GetMaxStackCount() == 1)
            {
                // decrease durability for non-stackable throw weapon
                m_caster->ToPlayer()->DurabilityPointLossForEquipSlot(EQUIPMENT_SLOT_RANGED);
            }
            else
            {
                // decrease items amount for stackable throw weapon
                uint32 count = 1;
                m_caster->ToPlayer()->DestroyItemCount(pItem, count, true);
            }
        }
        else if (uint32 ammo = m_caster->ToPlayer()->GetUInt32Value(PLAYER_AMMO_ID))
            m_caster->ToPlayer()->DestroyItemCount(ammo, 1, true);
    }
}

SpellCastResult Spell::CheckRuneCost(uint32 runeCostID)
{
    if (m_spellInfo->PowerType != POWER_RUNE || !runeCostID)
        return SPELL_CAST_OK;

    if (m_caster->GetTypeId() != TYPEID_PLAYER)
        return SPELL_CAST_OK;

    Player* player = (Player*)m_caster;

    if (player->getClass() != CLASS_DEATH_KNIGHT)
        return SPELL_CAST_OK;

    SpellRuneCostEntry const* src = sSpellRuneCostStore.LookupEntry(runeCostID);

    if (!src)
        return SPELL_CAST_OK;

    if (src->NoRuneCost())
        return SPELL_CAST_OK;

    int32 runeCost[NUM_RUNE_TYPES];                         // blood, frost, unholy, death

    for (uint32 i = 0; i < RUNE_DEATH; ++i)
    {
        runeCost[i] = src->RuneCost[i];
        if (Player* modOwner = m_caster->GetSpellModOwner())
            modOwner->ApplySpellMod(m_spellInfo->Id, SPELLMOD_COST, runeCost[i], this);
    }

    runeCost[RUNE_DEATH] = MAX_RUNES;                       // calculated later

    for (uint32 i = 0; i < MAX_RUNES; ++i)
    {
        RuneType rune = player->GetCurrentRune(i);
        if ((player->GetRuneCooldown(i) == 0) && (runeCost[rune] > 0))
            runeCost[rune]--;
    }

    for (uint32 i = 0; i < RUNE_DEATH; ++i)
        if (runeCost[i] > 0)
            runeCost[RUNE_DEATH] += runeCost[i];

    if (runeCost[RUNE_DEATH] > MAX_RUNES)
        return SPELL_FAILED_NO_POWER;                       // not sure if result code is correct

    return SPELL_CAST_OK;
}

void Spell::TakeRunePower(bool didHit)
{
    if (m_caster->GetTypeId() != TYPEID_PLAYER || m_caster->getClass() != CLASS_DEATH_KNIGHT)
        return;

    SpellRuneCostEntry const* runeCostData = sSpellRuneCostStore.LookupEntry(m_spellInfo->RuneCostID);
    if (!runeCostData || (runeCostData->NoRuneCost() && runeCostData->NoRunicPowerGain()))
        return;

    Player* player = m_caster->ToPlayer();
    m_runesState = player->GetRunesState();                 // store previous state

    int32 runeCost[NUM_RUNE_TYPES];                         // blood, frost, unholy, death

    for (uint32 i = 0; i < RUNE_DEATH; ++i)
    {
        runeCost[i] = runeCostData->RuneCost[i];
        if (Player* modOwner = m_caster->GetSpellModOwner())
            modOwner->ApplySpellMod(m_spellInfo->Id, SPELLMOD_COST, runeCost[i], this);
    }

    runeCost[RUNE_DEATH] = 0;                               // calculated later

    for (uint32 i = 0; i < MAX_RUNES; ++i)
    {
        RuneType rune = player->GetCurrentRune(i);
        if (!player->GetRuneCooldown(i) && runeCost[rune] > 0)
        {
            player->SetRuneCooldown(i, didHit ? player->GetRuneBaseCooldown(i) : uint32(RUNE_MISS_COOLDOWN));
            player->SetLastUsedRune(rune);
            runeCost[rune]--;
        }
    }

    runeCost[RUNE_DEATH] = runeCost[RUNE_BLOOD] + runeCost[RUNE_UNHOLY] + runeCost[RUNE_FROST];

    if (runeCost[RUNE_DEATH] > 0)
    {
        for (uint32 i = 0; i < MAX_RUNES; ++i)
        {
            RuneType rune = player->GetCurrentRune(i);
            if (!player->GetRuneCooldown(i) && rune == RUNE_DEATH)
            {
                player->SetRuneCooldown(i, didHit ? player->GetRuneBaseCooldown(i) : uint32(RUNE_MISS_COOLDOWN));
                player->SetLastUsedRune(rune);
                runeCost[rune]--;

                // keep Death Rune type if missed
                if (didHit)
                    player->RestoreBaseRune(i);

                if (runeCost[RUNE_DEATH] == 0)
                    break;
            }
        }
    }

    // you can gain some runic power when use runes
    if (didHit)
        if (int32 rp = int32(runeCostData->runePowerGain * sWorld->getRate(RATE_POWER_RUNICPOWER_INCOME)))
            player->ModifyPower(POWER_RUNIC_POWER, int32(rp));
}

void Spell::TakeReagents()
{
    if (m_caster->GetTypeId() != TYPEID_PLAYER)
        return;

    ItemTemplate const* castItemTemplate = m_CastItem
            ? m_CastItem->GetTemplate()
            : NULL;

    // do not take reagents for these item casts
    if (castItemTemplate && castItemTemplate->Flags & ITEM_PROTO_FLAG_TRIGGERED_CAST)
        return;

    Player* p_caster = m_caster->ToPlayer();
    if (p_caster->CanNoReagentCast(m_spellInfo))
        return;

    for (uint32 x = 0; x < MAX_SPELL_REAGENTS; ++x)
    {
        if (m_spellInfo->Reagent[x] <= 0)
            continue;

        uint32 itemid = m_spellInfo->Reagent[x];
        uint32 itemcount = m_spellInfo->ReagentCount[x];

        // if CastItem is also spell reagent
        if (castItemTemplate && castItemTemplate->ItemId == itemid)
        {
            for (uint8 s = 0; s < MAX_ITEM_PROTO_SPELLS; ++s)
            {
                // CastItem will be used up and does not count as reagent
                int32 charges = m_CastItem->GetSpellCharges(s);
                if (castItemTemplate->Spells[s].SpellCharges < 0 && abs(charges) < 2)
                {
                    ++itemcount;
                    break;
                }
            }

            m_CastItem = NULL;
        }

        // if GetItemTarget is also spell reagent
        if (m_targets.GetItemTargetEntry() == itemid)
            m_targets.SetItemTarget(NULL);

        p_caster->DestroyItemCount(itemid, itemcount, true);
    }
}

void Spell::HandleThreatSpells()
{
    if (m_UniqueTargetInfo.empty())
        return;

    if ((m_spellInfo->AttributesEx  & SPELL_ATTR1_NO_THREAT) ||
        (m_spellInfo->AttributesEx3 & SPELL_ATTR3_NO_INITIAL_AGGRO))
        return;

    float threat = 0.0f;
    if (SpellThreatEntry const* threatEntry = sSpellMgr->GetSpellThreatEntry(m_spellInfo->Id))
    {
        if (threatEntry->apPctMod != 0.0f)
            threat += threatEntry->apPctMod * m_caster->GetTotalAttackPowerValue(BASE_ATTACK);

        threat += threatEntry->flatMod;
    }
    else if ((m_spellInfo->AttributesCu & SPELL_ATTR0_CU_NO_INITIAL_THREAT) == 0)
        threat += m_spellInfo->SpellLevel;

    // past this point only multiplicative effects occur
    if (threat == 0.0f)
        return;

    // since 2.0.1 threat from positive effects also is distributed among all targets, so the overall caused threat is at most the defined bonus
    threat /= m_UniqueTargetInfo.size();

    for (std::list<TargetInfo>::iterator ihit = m_UniqueTargetInfo.begin(); ihit != m_UniqueTargetInfo.end(); ++ihit)
    {
        if (ihit->missCondition != SPELL_MISS_NONE)
            continue;

        Unit* target = ObjectAccessor::GetUnit(*m_caster, ihit->targetGUID);
        if (!target)
            continue;

        // positive spells distribute threat among all units that are in combat with target, like healing
        if (m_spellInfo->_IsPositiveSpell())
            target->getHostileRefManager().threatAssist(m_caster, threat, m_spellInfo);
        // for negative spells threat gets distributed among affected targets
        else
        {
            if (!target->CanHaveThreatList())
                continue;

            target->AddThreat(m_caster, threat, m_spellInfo->GetSchoolMask(), m_spellInfo);
        }
    }
    sLog->outDebug(LOG_FILTER_SPELLS_AURAS, "Spell %u, added an additional %f threat for %s %u target(s)", m_spellInfo->Id, threat, m_spellInfo->_IsPositiveSpell() ? "assisting" : "harming", uint32(m_UniqueTargetInfo.size()));
}

void Spell::HandleEffects(Unit* pUnitTarget, Item* pItemTarget, GameObject* pGOTarget, uint32 i, SpellEffectHandleMode mode)
{
    effectHandleMode = mode;
    unitTarget = pUnitTarget;
    itemTarget = pItemTarget;
    gameObjTarget = pGOTarget;

    uint8 eff = m_spellInfo->Effects[i].Effect;

    sLog->outDebug(LOG_FILTER_SPELLS_AURAS, "Spell: %u Effect : %u", m_spellInfo->Id, eff);

    // we do not need DamageMultiplier here.
    damage = CalculateDamage(i, NULL);

    bool preventDefault = CallScriptEffectHandlers((SpellEffIndex)i, mode);

    if (!preventDefault && eff < TOTAL_SPELL_EFFECTS)
    {
        (this->*SpellEffects[eff])((SpellEffIndex)i);
    }
}

SpellCastResult Spell::CheckCast(bool strict)
{
    // check death state
    if (!m_caster->isAlive() && !(m_spellInfo->Attributes & SPELL_ATTR0_PASSIVE) && !((m_spellInfo->Attributes & SPELL_ATTR0_CASTABLE_WHILE_DEAD) || (IsTriggered() && !m_triggeredByAuraSpell)))
        return SPELL_FAILED_CASTER_DEAD;

    // check cooldowns to prevent cheating
    if (m_caster->GetTypeId() == TYPEID_PLAYER && !(m_spellInfo->Attributes & SPELL_ATTR0_PASSIVE))
    {
        //can cast triggered (by aura only?) spells while have this flag
        if (!(_triggeredCastFlags & TRIGGERED_IGNORE_CASTER_AURASTATE) && m_caster->ToPlayer()->HasFlag(PLAYER_FLAGS, PLAYER_ALLOW_ONLY_ABILITY))
            return SPELL_FAILED_SPELL_IN_PROGRESS;

        if (m_caster->ToPlayer()->HasSpellCooldown(m_spellInfo->Id))
        {
            if (m_triggeredByAuraSpell)
                return SPELL_FAILED_DONT_REPORT;
            else
                return SPELL_FAILED_NOT_READY;
        }
    }

    if (m_spellInfo->AttributesEx7 & SPELL_ATTR7_IS_CHEAT_SPELL && !m_caster->HasFlag(UNIT_FIELD_FLAGS_2, UNIT_FLAG2_ALLOW_CHEAT_SPELLS))
    {
        m_customError = SPELL_CUSTOM_ERROR_GM_ONLY;
        return SPELL_FAILED_CUSTOM_ERROR;
    }

    // Check global cooldown
    if (strict && !(_triggeredCastFlags & TRIGGERED_IGNORE_GCD) && HasGlobalCooldown())
        return SPELL_FAILED_NOT_READY;

    // only triggered spells can be processed an ended battleground
    if (!IsTriggered() && m_caster->GetTypeId() == TYPEID_PLAYER)
        if (Battleground* bg = m_caster->ToPlayer()->GetBattleground())
            if (bg->GetStatus() == STATUS_WAIT_LEAVE)
                return SPELL_FAILED_DONT_REPORT;

    if (m_caster->GetTypeId() == TYPEID_PLAYER && VMAP::VMapFactory::createOrGetVMapManager()->isLineOfSightCalcEnabled())
    {
        if (m_spellInfo->Attributes & SPELL_ATTR0_OUTDOORS_ONLY &&
                !m_caster->GetMap()->IsOutdoors(m_caster->GetPositionX(), m_caster->GetPositionY(), m_caster->GetPositionZ()))
            return SPELL_FAILED_ONLY_OUTDOORS;

        if (m_spellInfo->Attributes & SPELL_ATTR0_INDOORS_ONLY &&
                m_caster->GetMap()->IsOutdoors(m_caster->GetPositionX(), m_caster->GetPositionY(), m_caster->GetPositionZ()))
            return SPELL_FAILED_ONLY_INDOORS;
    }

    // only check at first call, Stealth auras are already removed at second call
    // for now, ignore triggered spells
    if (strict && !(_triggeredCastFlags & TRIGGERED_IGNORE_SHAPESHIFT))
    {
        bool checkForm = true;
        // Ignore form req aura
        Unit::AuraEffectList const& ignore = m_caster->GetAuraEffectsByType(SPELL_AURA_MOD_IGNORE_SHAPESHIFT);
        for (Unit::AuraEffectList::const_iterator i = ignore.begin(); i != ignore.end(); ++i)
        {
            if (!(*i)->IsAffectedOnSpell(m_spellInfo))
                continue;
            checkForm = false;
            break;
        }
        if (checkForm)
        {
            // Cannot be used in this stance/form
            SpellCastResult shapeError = m_spellInfo->CheckShapeshift(m_caster->GetShapeshiftForm());
            if (shapeError != SPELL_CAST_OK)
                return shapeError;

            if ((m_spellInfo->Attributes & SPELL_ATTR0_ONLY_STEALTHED) && !(m_caster->HasStealthAura()))
                return SPELL_FAILED_ONLY_STEALTHED;
        }
    }

    Unit::AuraEffectList const& blockSpells = m_caster->GetAuraEffectsByType(SPELL_AURA_BLOCK_SPELL_FAMILY);
    for (Unit::AuraEffectList::const_iterator blockItr = blockSpells.begin(); blockItr != blockSpells.end(); ++blockItr)
        if ((*blockItr)->GetMiscValue() == m_spellInfo->SpellFamilyName)
            return SPELL_FAILED_SPELL_UNAVAILABLE;

    bool reqCombat = true;
    Unit::AuraEffectList const& stateAuras = m_caster->GetAuraEffectsByType(SPELL_AURA_ABILITY_IGNORE_AURASTATE);
    for (Unit::AuraEffectList::const_iterator j = stateAuras.begin(); j != stateAuras.end(); ++j)
    {
        if ((*j)->IsAffectedOnSpell(m_spellInfo))
        {
            m_needComboPoints = false;
            if ((*j)->GetMiscValue() == 1)
            {
                reqCombat=false;
                break;
            }
        }
    }

    // caster state requirements
    // not for triggered spells (needed by execute)
    if (!(_triggeredCastFlags & TRIGGERED_IGNORE_CASTER_AURASTATE))
    {
        if (m_spellInfo->CasterAuraState && !m_caster->HasAuraState(AuraStateType(m_spellInfo->CasterAuraState), m_spellInfo, m_caster))
            return SPELL_FAILED_CASTER_AURASTATE;
        if (m_spellInfo->CasterAuraStateNot && m_caster->HasAuraState(AuraStateType(m_spellInfo->CasterAuraStateNot), m_spellInfo, m_caster))
            return SPELL_FAILED_CASTER_AURASTATE;

        // Note: spell 62473 requres casterAuraSpell = triggering spell
        if (m_spellInfo->CasterAuraSpell && !m_caster->HasAura(sSpellMgr->GetSpellIdForDifficulty(m_spellInfo->CasterAuraSpell, m_caster)))
            return SPELL_FAILED_CASTER_AURASTATE;
        if (m_spellInfo->ExcludeCasterAuraSpell && m_caster->HasAura(sSpellMgr->GetSpellIdForDifficulty(m_spellInfo->ExcludeCasterAuraSpell, m_caster)))
            return SPELL_FAILED_CASTER_AURASTATE;

        if (reqCombat && m_caster->isInCombat() && !m_spellInfo->CanBeUsedInCombat())
            return SPELL_FAILED_AFFECTING_COMBAT;
    }

    // cancel autorepeat spells if cast start when moving
    // (not wand currently autorepeat cast delayed to moving stop anyway in spell update code)
    if (m_caster->GetTypeId() == TYPEID_PLAYER && m_caster->ToPlayer()->isMoving())
    {
        // skip stuck spell to allow use it in falling case and apply spell limitations at movement
        if ((!m_caster->HasUnitMovementFlag(MOVEMENTFLAG_FALLING) || m_spellInfo->Effects[0].Effect != SPELL_EFFECT_STUCK) &&
            (IsAutoRepeat() || (m_spellInfo->AuraInterruptFlags & AURA_INTERRUPT_FLAG_NOT_SEATED) != 0))
            return SPELL_FAILED_MOVING;
    }


    Vehicle* vehicle = m_caster->GetVehicle();
    if (vehicle && !(_triggeredCastFlags & TRIGGERED_IGNORE_CASTER_MOUNTED_OR_ON_VEHICLE))
    {
        uint16 checkMask = 0;
        for (uint8 effIndex = EFFECT_0; effIndex < MAX_SPELL_EFFECTS; ++effIndex)
        {
            SpellEffectInfo const* effInfo = &m_spellInfo->Effects[effIndex];
            if (effInfo->ApplyAuraName == SPELL_AURA_MOD_SHAPESHIFT)
            {
                SpellShapeshiftEntry const* shapeShiftEntry = sSpellShapeshiftStore.LookupEntry(effInfo->MiscValue);
                if (shapeShiftEntry && (shapeShiftEntry->flags1 & 1) == 0)  // unk flag
                    checkMask |= VEHICLE_SEAT_FLAG_UNCONTROLLED;
                break;
            }
        }

        if (m_spellInfo->HasAura(SPELL_AURA_MOUNTED))
            checkMask |= VEHICLE_SEAT_FLAG_CAN_CAST_MOUNT_SPELL;

        if (!checkMask)
            checkMask = VEHICLE_SEAT_FLAG_CAN_ATTACK;

        VehicleSeatEntry const* vehicleSeat = vehicle->GetSeatForPassenger(m_caster);
        if (!(m_spellInfo->AttributesEx6 & SPELL_ATTR6_CASTABLE_WHILE_ON_VEHICLE) && !(m_spellInfo->Attributes & SPELL_ATTR0_CASTABLE_WHILE_MOUNTED)
            && (vehicleSeat->m_flags & checkMask) != checkMask)
            return SPELL_FAILED_DONT_REPORT;
    }

    // Don't check explicit target for passive spells (workaround) (check should be skipped only for learn case)
    // those spells may have incorrect target entries or not filled at all (for example 15332)
    // such spells when learned are not targeting anyone using targeting system, they should apply directly to caster instead
    // also, such casts shouldn't be sent to client
    if (!((m_spellInfo->Attributes & SPELL_ATTR0_PASSIVE) && (!m_targets.GetUnitTarget() || m_targets.GetUnitTarget() == m_caster)))
    {
        // Check explicit target for m_originalCaster - todo: get rid of such workarounds
        SpellCastResult castResult = m_spellInfo->CheckExplicitTarget(m_originalCaster ? m_originalCaster : m_caster, m_targets.GetObjectTarget(), m_targets.GetItemTarget());
        if (castResult != SPELL_CAST_OK)
            return castResult;
    }

    if (Unit* target = m_targets.GetUnitTarget())
    {
        SpellCastResult castResult = m_spellInfo->CheckTarget(m_caster, target, false);
        if (castResult != SPELL_CAST_OK)
            return castResult;

        if (target != m_caster)
        {
            // Must be behind the target
            if ((m_spellInfo->AttributesCu & SPELL_ATTR0_CU_REQ_CASTER_BEHIND_TARGET) && target->HasInArc(static_cast<float>(M_PI), m_caster))
                return SPELL_FAILED_NOT_BEHIND;

            // Target must be facing you
            if ((m_spellInfo->AttributesCu & SPELL_ATTR0_CU_REQ_TARGET_FACING_CASTER) && !target->HasInArc(static_cast<float>(M_PI), m_caster))
                return SPELL_FAILED_NOT_INFRONT;

            if (!(m_spellInfo->AttributesEx2 & SPELL_ATTR2_CAN_TARGET_NOT_IN_LOS) && VMAP::VMapFactory::checkSpellForLoS(m_spellInfo->Id) && !m_caster->IsWithinLOSInMap(target))
                return SPELL_FAILED_LINE_OF_SIGHT;
        }
        else
        {
            if (m_caster->GetTypeId() == TYPEID_PLAYER) // Target - is player caster
            {
                // Lay on Hands - cannot be self-cast on paladin with Forbearance or after using Avenging Wrath
                if (m_spellInfo->SpellFamilyName == SPELLFAMILY_PALADIN && m_spellInfo->SpellFamilyFlags[0] & 0x0008000)
                    if (target->HasAura(61988)) // Immunity shield marker
                        return SPELL_FAILED_TARGET_AURASTATE;
            }
        }
    }

    // check pet presence
    for (uint8 j = 0; j < MAX_SPELL_EFFECTS; ++j)
    {
        if (m_spellInfo->Effects[j].TargetA.GetTarget() == TARGET_UNIT_PET)
        {
            if (!m_caster->GetGuardianPet())
            {
                if (m_triggeredByAuraSpell)              // not report pet not existence for triggered spells
                    return SPELL_FAILED_DONT_REPORT;
                else
                    return SPELL_FAILED_NO_PET;
            }
            break;
        }
    }

    // Spell casted only on battleground
    if ((m_spellInfo->AttributesEx3 & SPELL_ATTR3_BATTLEGROUND) &&  m_caster->GetTypeId() == TYPEID_PLAYER)
        if (!m_caster->ToPlayer()->InBattleground())
            return SPELL_FAILED_ONLY_BATTLEGROUNDS;

    // do not allow spells to be cast in arenas
    // - with greater than 10 min CD without SPELL_ATTR4_USABLE_IN_ARENA flag
    // - with SPELL_ATTR4_NOT_USABLE_IN_ARENA flag
    if ((m_spellInfo->AttributesEx4 & SPELL_ATTR4_NOT_USABLE_IN_ARENA) ||
        (m_spellInfo->GetRecoveryTime() > 10 * MINUTE * IN_MILLISECONDS && !(m_spellInfo->AttributesEx4 & SPELL_ATTR4_USABLE_IN_ARENA)))
        if (MapEntry const* mapEntry = sMapStore.LookupEntry(m_caster->GetMapId()))
            if (mapEntry->IsBattleArena())
                return SPELL_FAILED_NOT_IN_ARENA;

    // zone check
    if (m_caster->GetTypeId() == TYPEID_UNIT || !m_caster->ToPlayer()->isGameMaster())
    {
        uint32 zone, area;
        m_caster->GetZoneAndAreaId(zone, area);

        SpellCastResult locRes= m_spellInfo->CheckLocation(m_caster->GetMapId(), zone, area,
            m_caster->GetTypeId() == TYPEID_PLAYER ? m_caster->ToPlayer() : NULL);
        if (locRes != SPELL_CAST_OK)
            return locRes;
    }

    // not let players cast spells at mount (and let do it to creatures)
    if (m_caster->IsMounted() && m_caster->GetTypeId() == TYPEID_PLAYER && !(_triggeredCastFlags & TRIGGERED_IGNORE_CASTER_MOUNTED_OR_ON_VEHICLE) &&
        !m_spellInfo->IsPassive() && !(m_spellInfo->Attributes & SPELL_ATTR0_CASTABLE_WHILE_MOUNTED))
    {
        if (m_caster->isInFlight())
            return SPELL_FAILED_NOT_ON_TAXI;
        else
            return SPELL_FAILED_NOT_MOUNTED;
    }

    SpellCastResult castResult = SPELL_CAST_OK;

    // always (except passive spells) check items (focus object can be required for any type casts)
    if (!m_spellInfo->IsPassive())
    {
        castResult = CheckItems();
        if (castResult != SPELL_CAST_OK)
            return castResult;
    }

    // Triggered spells also have range check
    // TODO: determine if there is some flag to enable/disable the check
    castResult = CheckRange(strict);
    if (castResult != SPELL_CAST_OK)
        return castResult;

    if (!(_triggeredCastFlags & TRIGGERED_IGNORE_POWER_AND_REAGENT_COST))
    {
        castResult = CheckPower();
        if (castResult != SPELL_CAST_OK)
            return castResult;
    }

    if (!(_triggeredCastFlags & TRIGGERED_IGNORE_CASTER_AURAS))
    {
        castResult = CheckCasterAuras();
        if (castResult != SPELL_CAST_OK)
            return castResult;
    }

    // script hook
    castResult = CallScriptCheckCastHandlers();
    if (castResult != SPELL_CAST_OK)
        return castResult;

    for (uint8 i = 0; i < MAX_SPELL_EFFECTS; i++)
    {
        // for effects of spells that have only one target
        switch (m_spellInfo->Effects[i].Effect)
        {
            case SPELL_EFFECT_DUMMY:
            {
                if (m_spellInfo->Id == 51582)          // Rocket Boots Engaged
                {
                    if (m_caster->IsInWater())
                        return SPELL_FAILED_ONLY_ABOVEWATER;
                }
                else if (m_spellInfo->SpellIconID == 156)    // Holy Shock
                {
                    // spell different for friends and enemies
                    // hurt version required facing
                    if (m_targets.GetUnitTarget() && !m_caster->IsFriendlyTo(m_targets.GetUnitTarget()) && !m_caster->HasInArc(static_cast<float>(M_PI), m_targets.GetUnitTarget()))
                        return SPELL_FAILED_UNIT_NOT_INFRONT;
                }
                else if (m_spellInfo->SpellFamilyName == SPELLFAMILY_DEATHKNIGHT && m_spellInfo->SpellFamilyFlags[0] == 0x2000) // Death Coil (DeathKnight)
                {
                    Unit* target = m_targets.GetUnitTarget();
                    if (!target || (target->IsFriendlyTo(m_caster) && target->GetCreatureType() != CREATURE_TYPE_UNDEAD))
                        return SPELL_FAILED_BAD_TARGETS;
                }
                else if (m_spellInfo->Id == 19938)          // Awaken Peon
                {
                    Unit* unit = m_targets.GetUnitTarget();
                    if (!unit || !unit->HasAura(17743))
                        return SPELL_FAILED_BAD_TARGETS;
                }
                else if (m_spellInfo->Id == 52264)          // Deliver Stolen Horse
                {
                    if (!m_caster->FindNearestCreature(28653, 5))
                        return SPELL_FAILED_OUT_OF_RANGE;
                }
                else if (m_spellInfo->Id == 31789)          // Righteous Defense
                {
                    if (m_caster->GetTypeId() != TYPEID_PLAYER)
                        return SPELL_FAILED_DONT_REPORT;

                    Unit* target = m_targets.GetUnitTarget();
                    if (!target || !target->IsFriendlyTo(m_caster) || target->getAttackers().empty())
                        return SPELL_FAILED_BAD_TARGETS;

                }
                break;
            }
            case SPELL_EFFECT_LEARN_SPELL:
            {
                if (m_caster->GetTypeId() != TYPEID_PLAYER)
                    return SPELL_FAILED_BAD_TARGETS;

                if (m_spellInfo->Effects[i].TargetA.GetTarget() != TARGET_UNIT_PET)
                    break;

                Pet* pet = m_caster->ToPlayer()->GetPet();

                if (!pet)
                    return SPELL_FAILED_NO_PET;

                SpellInfo const* learn_spellproto = sSpellMgr->GetSpellInfo(m_spellInfo->Effects[i].TriggerSpell);

                if (!learn_spellproto)
                    return SPELL_FAILED_NOT_KNOWN;

                if (m_spellInfo->SpellLevel > pet->getLevel())
                    return SPELL_FAILED_LOWLEVEL;

                break;
            }
            case SPELL_EFFECT_LEARN_PET_SPELL:
            {
                // check target only for unit target case
                if (Unit* unitTarget = m_targets.GetUnitTarget())
                {
                    if (m_caster->GetTypeId() != TYPEID_PLAYER)
                        return SPELL_FAILED_BAD_TARGETS;

                    Pet* pet = unitTarget->ToPet();
                    if (!pet || pet->GetOwner() != m_caster)
                        return SPELL_FAILED_BAD_TARGETS;

                    SpellInfo const* learn_spellproto = sSpellMgr->GetSpellInfo(m_spellInfo->Effects[i].TriggerSpell);

                    if (!learn_spellproto)
                        return SPELL_FAILED_NOT_KNOWN;

                    if (m_spellInfo->SpellLevel > pet->getLevel())
                        return SPELL_FAILED_LOWLEVEL;
                }
                break;
            }
            case SPELL_EFFECT_APPLY_GLYPH:
            {
                uint32 glyphId = m_spellInfo->Effects[i].MiscValue;
                if (GlyphPropertiesEntry const* gp = sGlyphPropertiesStore.LookupEntry(glyphId))
                    if (m_caster->HasAura(gp->SpellId))
                        return SPELL_FAILED_UNIQUE_GLYPH;
                break;
            }
            case SPELL_EFFECT_FEED_PET:
            {
                if (m_caster->GetTypeId() != TYPEID_PLAYER)
                    return SPELL_FAILED_BAD_TARGETS;

                Item* foodItem = m_targets.GetItemTarget();
                if (!foodItem)
                    return SPELL_FAILED_BAD_TARGETS;

                Pet* pet = m_caster->ToPlayer()->GetPet();

                if (!pet)
                    return SPELL_FAILED_NO_PET;

                if (!pet->HaveInDiet(foodItem->GetTemplate()))
                    return SPELL_FAILED_WRONG_PET_FOOD;

                if (!pet->GetCurrentFoodBenefitLevel(foodItem->GetTemplate()->ItemLevel))
                    return SPELL_FAILED_FOOD_LOWLEVEL;

                if (m_caster->isInCombat() || pet->isInCombat())
                    return SPELL_FAILED_AFFECTING_COMBAT;

                break;
            }
            case SPELL_EFFECT_POWER_BURN:
            case SPELL_EFFECT_POWER_DRAIN:
            {
                // Can be area effect, Check only for players and not check if target - caster (spell can have multiply drain/burn effects)
                if (m_caster->GetTypeId() == TYPEID_PLAYER)
                    if (Unit* target = m_targets.GetUnitTarget())
                        if (target != m_caster && target->getPowerType() != Powers(m_spellInfo->Effects[i].MiscValue))
                            return SPELL_FAILED_BAD_TARGETS;
                break;
            }
            case SPELL_EFFECT_CHARGE:
            {
                if (m_spellInfo->SpellFamilyName == SPELLFAMILY_WARRIOR)
                {
                    // Warbringer - can't be handled in proc system - should be done before checkcast root check and charge effect process
                    if (strict && m_caster->IsScriptOverriden(m_spellInfo, 6953))
                        m_caster->RemoveMovementImpairingAuras();
                }
                if (m_caster->HasUnitState(UNIT_STAT_ROOT))
                    return SPELL_FAILED_ROOTED;
                break;
            }
            case SPELL_EFFECT_SKINNING:
            {
                if (m_caster->GetTypeId() != TYPEID_PLAYER || !m_targets.GetUnitTarget() || m_targets.GetUnitTarget()->GetTypeId() != TYPEID_UNIT)
                    return SPELL_FAILED_BAD_TARGETS;

                if (!(m_targets.GetUnitTarget()->GetUInt32Value(UNIT_FIELD_FLAGS) & UNIT_FLAG_SKINNABLE))
                    return SPELL_FAILED_TARGET_UNSKINNABLE;

                Creature* creature = m_targets.GetUnitTarget()->ToCreature();
                if (creature->GetCreatureType() != CREATURE_TYPE_CRITTER && !creature->loot.isLooted())
                    return SPELL_FAILED_TARGET_NOT_LOOTED;

                uint32 skill = creature->GetCreatureInfo()->GetRequiredLootSkill();

                int32 skillValue = m_caster->ToPlayer()->GetSkillValue(skill);
                int32 TargetLevel = m_targets.GetUnitTarget()->getLevel();
                int32 ReqValue = (skillValue < 100 ? (TargetLevel-10) * 10 : TargetLevel * 5);
                if (ReqValue > skillValue)
                    return SPELL_FAILED_LOW_CASTLEVEL;

                // chance for fail at orange skinning attempt
                if ((m_selfContainer && (*m_selfContainer) == this) &&
                    skillValue < sWorld->GetConfigMaxSkillValue() &&
                    (ReqValue < 0 ? 0 : ReqValue) > irand(skillValue - 25, skillValue + 37))
                    return SPELL_FAILED_TRY_AGAIN;

                break;
            }
            case SPELL_EFFECT_OPEN_LOCK:
            {
                if (m_spellInfo->Effects[i].TargetA.GetTarget() != TARGET_GAMEOBJECT_TARGET &&
                    m_spellInfo->Effects[i].TargetA.GetTarget() != TARGET_GAMEOBJECT_ITEM_TARGET)
                    break;

                if (m_caster->GetTypeId() != TYPEID_PLAYER  // only players can open locks, gather etc.
                    // we need a go target in case of TARGET_GAMEOBJECT_TARGET
                    || (m_spellInfo->Effects[i].TargetA.GetTarget() == TARGET_GAMEOBJECT_TARGET && !m_targets.GetGOTarget()))
                    return SPELL_FAILED_BAD_TARGETS;

                Item* pTempItem = NULL;
                if (m_targets.GetTargetMask() & TARGET_FLAG_TRADE_ITEM)
                {
                    if (TradeData* pTrade = m_caster->ToPlayer()->GetTradeData())
                        pTempItem = pTrade->GetTraderData()->GetItem(TradeSlots(m_targets.GetItemTargetGUID()));
                }
                else if (m_targets.GetTargetMask() & TARGET_FLAG_ITEM)
                    pTempItem = m_caster->ToPlayer()->GetItemByGuid(m_targets.GetItemTargetGUID());

                // we need a go target, or an openable item target in case of TARGET_GAMEOBJECT_ITEM_TARGET
                if (m_spellInfo->Effects[i].TargetA.GetTarget() == TARGET_GAMEOBJECT_ITEM_TARGET &&
                    !m_targets.GetGOTarget() &&
                    (!pTempItem || !pTempItem->GetTemplate()->LockID || !pTempItem->IsLocked()))
                    return SPELL_FAILED_BAD_TARGETS;

                if (m_spellInfo->Id != 1842 || (m_targets.GetGOTarget() &&
                    m_targets.GetGOTarget()->GetGOInfo()->type != GAMEOBJECT_TYPE_TRAP))
                    if (m_caster->ToPlayer()->InBattleground() && // In Battleground players can use only flags and banners
                        !m_caster->ToPlayer()->CanUseBattlegroundObject())
                        return SPELL_FAILED_TRY_AGAIN;

                // get the lock entry
                uint32 lockId = 0;
                if (GameObject* go = m_targets.GetGOTarget())
                {
                    lockId = go->GetGOInfo()->GetLockId();
                    if (!lockId)
                        return SPELL_FAILED_BAD_TARGETS;
                }
                else if (Item* itm = m_targets.GetItemTarget())
                    lockId = itm->GetTemplate()->LockID;

                SkillType skillId = SKILL_NONE;
                int32 reqSkillValue = 0;
                int32 skillValue = 0;

                // check lock compatibility
                SpellCastResult res = CanOpenLock(i, lockId, skillId, reqSkillValue, skillValue);
                if (res != SPELL_CAST_OK)
                    return res;

                // chance for fail at orange mining/herb/LockPicking gathering attempt
                // second check prevent fail at rechecks
                if (skillId != SKILL_NONE && (!m_selfContainer || ((*m_selfContainer) != this)))
                {
                    bool canFailAtMax = skillId != SKILL_HERBALISM && skillId != SKILL_MINING;

                    // chance for failure in orange gather / lockpick (gathering skill can't fail at maxskill)
                    if ((canFailAtMax || skillValue < sWorld->GetConfigMaxSkillValue()) && reqSkillValue > irand(skillValue - 25, skillValue + 37))
                        return SPELL_FAILED_TRY_AGAIN;
                }
                break;
            }
            case SPELL_EFFECT_SUMMON_DEAD_PET:
            {
                Creature* pet = m_caster->GetGuardianPet();
                if (!pet)
                    return SPELL_FAILED_NO_PET;

                if (pet->isAlive())
                    return SPELL_FAILED_ALREADY_HAVE_SUMMON;

                break;
            }
            // This is generic summon effect
            case SPELL_EFFECT_SUMMON:
            {
                SummonPropertiesEntry const* SummonProperties = sSummonPropertiesStore.LookupEntry(m_spellInfo->Effects[i].MiscValueB);
                if (!SummonProperties)
                    break;
                switch (SummonProperties->Category)
                {
                    case SUMMON_CATEGORY_PET:
                        if (m_caster->GetPetGUID())
                            return SPELL_FAILED_ALREADY_HAVE_SUMMON;
                    case SUMMON_CATEGORY_PUPPET:
                        if (m_caster->GetCharmGUID())
                            return SPELL_FAILED_ALREADY_HAVE_CHARM;
                        break;
                }
                break;
            }
            case SPELL_EFFECT_CREATE_TAMED_PET:
            {
                if (m_targets.GetUnitTarget())
                {
                    if (m_targets.GetUnitTarget()->GetTypeId() != TYPEID_PLAYER)
                        return SPELL_FAILED_BAD_TARGETS;
                    if (m_targets.GetUnitTarget()->GetPetGUID())
                        return SPELL_FAILED_ALREADY_HAVE_SUMMON;
                }
                break;
            }
            case SPELL_EFFECT_SUMMON_PET:
            {
                if (m_caster->GetPetGUID())                  //let warlock do a replacement summon
                {
                    if (m_caster->GetTypeId() == TYPEID_PLAYER && m_caster->getClass() == CLASS_WARLOCK)
                    {
                        if (strict)                         //starting cast, trigger pet stun (cast by pet so it doesn't attack player)
                            if (Pet* pet = m_caster->ToPlayer()->GetPet())
                                pet->CastSpell(pet, 32752, true, NULL, NULL, pet->GetGUID());
                    }
                    else
                        return SPELL_FAILED_ALREADY_HAVE_SUMMON;
                }

                if (m_caster->GetCharmGUID())
                    return SPELL_FAILED_ALREADY_HAVE_CHARM;

                break;
            }
            case SPELL_EFFECT_SUMMON_PLAYER:
            {
                if (m_caster->GetTypeId() != TYPEID_PLAYER)
                    return SPELL_FAILED_BAD_TARGETS;
                if (!m_caster->ToPlayer()->GetSelection())
                    return SPELL_FAILED_BAD_TARGETS;

                Player* target = ObjectAccessor::FindPlayer(m_caster->ToPlayer()->GetSelection());
                if (!target || m_caster->ToPlayer() == target || (!target->IsInSameRaidWith(m_caster->ToPlayer()) && m_spellInfo->Id != 48955)) // refer-a-friend spell
                    return SPELL_FAILED_BAD_TARGETS;

                // check if our map is dungeon
                MapEntry const* map = sMapStore.LookupEntry(m_caster->GetMapId());
                if (map->IsDungeon())
                {
                    uint32 mapId = m_caster->GetMap()->GetId();
                    Difficulty difficulty = m_caster->GetMap()->GetDifficulty();
                    if (map->IsRaid())
                        if (InstancePlayerBind* targetBind = target->GetBoundInstance(mapId, difficulty))
                            if (InstancePlayerBind* casterBind = m_caster->ToPlayer()->GetBoundInstance(mapId, difficulty))
                                if (targetBind->perm && targetBind->save != casterBind->save)
                                    return SPELL_FAILED_TARGET_LOCKED_TO_RAID_INSTANCE;

                    InstanceTemplate const* instance = sObjectMgr->GetInstanceTemplate(mapId);
                    if (!instance)
                        return SPELL_FAILED_TARGET_NOT_IN_INSTANCE;
                    if (!target->Satisfy(sObjectMgr->GetAccessRequirement(mapId, difficulty), mapId))
                        return SPELL_FAILED_BAD_TARGETS;
                }
                break;
            }
            // RETURN HERE
            case SPELL_EFFECT_SUMMON_RAF_FRIEND:
            {
                if (m_caster->GetTypeId() != TYPEID_PLAYER)
                    return SPELL_FAILED_BAD_TARGETS;

                Player* playerCaster = m_caster->ToPlayer();
                    //
                if (!(playerCaster->GetSelection()))
                    return SPELL_FAILED_BAD_TARGETS;

                Player* target = ObjectAccessor::FindPlayer(playerCaster->GetSelection());

                if (!target ||
                    !(target->GetSession()->GetRecruiterId() == playerCaster->GetSession()->GetAccountId() || target->GetSession()->GetAccountId() == playerCaster->GetSession()->GetRecruiterId()))
                    return SPELL_FAILED_BAD_TARGETS;

                break;
            }
            case SPELL_EFFECT_LEAP:
            case SPELL_EFFECT_TELEPORT_UNITS_FACE_CASTER:
            {
              //Do not allow to cast it before BG starts.
                if (m_caster->GetTypeId() == TYPEID_PLAYER)
                    if (Battleground const* bg = m_caster->ToPlayer()->GetBattleground())
                        if (bg->GetStatus() != STATUS_IN_PROGRESS)
                            return SPELL_FAILED_TRY_AGAIN;
                break;
            }
            case SPELL_EFFECT_STEAL_BENEFICIAL_BUFF:
            {
                if (m_targets.GetUnitTarget() == m_caster)
                    return SPELL_FAILED_BAD_TARGETS;
                break;
            }
            case SPELL_EFFECT_LEAP_BACK:
            {
                // Spell 781 (Disengage) requires player to be in combat
                if (m_caster->GetTypeId() == TYPEID_PLAYER && m_spellInfo->Id == 781 && !m_caster->isInCombat())
                    return SPELL_FAILED_CANT_DO_THAT_RIGHT_NOW;

                Unit* target = m_targets.GetUnitTarget();
                if (m_caster == target && m_caster->HasUnitState(UNIT_STAT_ROOT))
                {
                    if (m_caster->GetTypeId() == TYPEID_PLAYER)
                        return SPELL_FAILED_ROOTED;
                    else
                        return SPELL_FAILED_DONT_REPORT;
                }
                break;
            }
            case SPELL_EFFECT_TALENT_SPEC_SELECT:
                // can't change during already started arena/battleground
                if (m_caster->GetTypeId() == TYPEID_PLAYER)
                    if (Battleground const* bg = m_caster->ToPlayer()->GetBattleground())
                        if (bg->GetStatus() == STATUS_IN_PROGRESS)
                            return SPELL_FAILED_NOT_IN_BATTLEGROUND;
                break;
            default:
                break;
        }
    }

    for (uint8 i = 0; i < MAX_SPELL_EFFECTS; i++)
    {
        switch (m_spellInfo->Effects[i].ApplyAuraName)
        {
            case SPELL_AURA_DUMMY:
            {
                //custom check
                switch (m_spellInfo->Id)
                {
                    // Tag Murloc
                    case 30877:
                    {
                        Unit* target = m_targets.GetUnitTarget();
                        if (!target || target->GetEntry() != 17326)
                            return SPELL_FAILED_BAD_TARGETS;
                        break;
                    }
                    case 61336:
                        if (m_caster->GetTypeId() != TYPEID_PLAYER || !m_caster->ToPlayer()->IsInFeralForm())
                            return SPELL_FAILED_ONLY_SHAPESHIFT;
                        break;
                    case 1515:
                    {
                        if (m_caster->GetTypeId() != TYPEID_PLAYER)
                            return SPELL_FAILED_BAD_TARGETS;

                        if (!m_targets.GetUnitTarget() || m_targets.GetUnitTarget()->GetTypeId() == TYPEID_PLAYER)
                            return SPELL_FAILED_BAD_IMPLICIT_TARGETS;

                        Creature* target = m_targets.GetUnitTarget()->ToCreature();

                        if (target->getLevel() > m_caster->getLevel())
                            return SPELL_FAILED_HIGHLEVEL;

                        // use SMSG_PET_TAME_FAILURE?
                        if (!target->GetCreatureInfo()->isTameable (m_caster->ToPlayer()->CanTameExoticPets()))
                            return SPELL_FAILED_BAD_TARGETS;

                        if (m_caster->GetPetGUID())
                            return SPELL_FAILED_ALREADY_HAVE_SUMMON;

                        if (m_caster->GetCharmGUID())
                            return SPELL_FAILED_ALREADY_HAVE_CHARM;

                        break;
                    }
                    case 44795: // Parachute
                    {
                        float x, y, z;
                        m_caster->GetPosition(x, y, z);
                        float ground_Z = m_caster->GetMap()->GetHeight(x, y, z);
                        if (fabs(ground_Z - z) < 0.1f)
                            return SPELL_FAILED_DONT_REPORT;
                        break;
                    }
                    default:
                        break;
                }
                break;
            }
            case SPELL_AURA_MOD_POSSESS_PET:
            {
                if (m_caster->GetTypeId() != TYPEID_PLAYER)
                    return SPELL_FAILED_NO_PET;

                Pet* pet = m_caster->ToPlayer()->GetPet();
                if (!pet)
                    return SPELL_FAILED_NO_PET;

                if (pet->GetCharmerGUID())
                    return SPELL_FAILED_CHARMED;
                break;
            }
            case SPELL_AURA_MOD_POSSESS:
            case SPELL_AURA_MOD_CHARM:
            case SPELL_AURA_AOE_CHARM:
            {
                if (m_caster->GetCharmerGUID())
                    return SPELL_FAILED_CHARMED;

                if (m_spellInfo->Effects[i].ApplyAuraName == SPELL_AURA_MOD_CHARM
                    || m_spellInfo->Effects[i].ApplyAuraName == SPELL_AURA_MOD_POSSESS)
                {
                    if (m_caster->GetPetGUID())
                        return SPELL_FAILED_ALREADY_HAVE_SUMMON;

                    if (m_caster->GetCharmGUID())
                        return SPELL_FAILED_ALREADY_HAVE_CHARM;
                }

                if (Unit* target = m_targets.GetUnitTarget())
                {
                    if (target->GetTypeId() == TYPEID_UNIT && target->ToCreature()->IsVehicle())
                        return SPELL_FAILED_BAD_IMPLICIT_TARGETS;

                    if (target->IsMounted())
                        return SPELL_FAILED_CANT_BE_CHARMED;

                    if (target->GetCharmerGUID())
                        return SPELL_FAILED_CHARMED;

                    int32 damage = CalculateDamage(i, target);
                    if (damage && int32(target->getLevel()) > damage)
                        return SPELL_FAILED_HIGHLEVEL;
                }

                break;
            }
            case SPELL_AURA_MOUNTED:
            {
                if (m_caster->IsInWater())
                    return SPELL_FAILED_ONLY_ABOVEWATER;

                // Ignore map check if spell have AreaId. AreaId already checked and this prevent special mount spells
                bool allowMount = !m_caster->GetMap()->IsDungeon() || m_caster->GetMap()->IsBattlegroundOrArena();
                InstanceTemplate const* it = sObjectMgr->GetInstanceTemplate(m_caster->GetMapId());
                if (it)
                    allowMount = it->AllowMount;
                if (m_caster->GetTypeId() == TYPEID_PLAYER && !allowMount && !m_spellInfo->AreaGroupId)
                    return SPELL_FAILED_NO_MOUNTS_ALLOWED;

                if (m_caster->IsInDisallowedMountForm())
                    return SPELL_FAILED_NOT_SHAPESHIFT;

                break;
            }
            case SPELL_AURA_RANGED_ATTACK_POWER_ATTACKER_BONUS:
            {
                if (!m_targets.GetUnitTarget())
                    return SPELL_FAILED_BAD_IMPLICIT_TARGETS;

                // can be casted at non-friendly unit or own pet/charm
                if (m_caster->IsFriendlyTo(m_targets.GetUnitTarget()))
                    return SPELL_FAILED_TARGET_FRIENDLY;

                break;
            }
            case SPELL_AURA_FLY:
            case SPELL_AURA_MOD_INCREASE_MOUNTED_FLIGHT_SPEED:
            {
                // not allow cast fly spells if not have req. skills  (all spells is self target)
                // allow always ghost flight spells
                if (m_originalCaster && m_originalCaster->GetTypeId() == TYPEID_PLAYER && m_originalCaster->isAlive())
                {
                    if (AreaTableEntry const* pArea = GetAreaEntryByAreaID(m_originalCaster->GetAreaId()))
                        if (pArea->flags & AREA_FLAG_NO_FLY_ZONE)
                            return (_triggeredCastFlags & TRIGGERED_DONT_REPORT_CAST_ERROR) ? SPELL_FAILED_DONT_REPORT : SPELL_FAILED_NOT_HERE;
                }
                break;
            }
            case SPELL_AURA_PERIODIC_MANA_LEECH:
            {
                if (!m_targets.GetUnitTarget())
                    return SPELL_FAILED_BAD_IMPLICIT_TARGETS;

                if (m_caster->GetTypeId() != TYPEID_PLAYER || m_CastItem)
                    break;

                if (m_targets.GetUnitTarget()->getPowerType() != POWER_MANA)
                    return SPELL_FAILED_BAD_TARGETS;

                break;
            }
            default:
                break;
        }
    }

    // check trade slot case (last, for allow catch any another cast problems)
    if (m_targets.GetTargetMask() & TARGET_FLAG_TRADE_ITEM)
    {
        if (m_CastItem)
            return SPELL_FAILED_ITEM_ENCHANT_TRADE_WINDOW;

        if (m_caster->GetTypeId() != TYPEID_PLAYER)
            return SPELL_FAILED_NOT_TRADING;

        TradeData* my_trade = m_caster->ToPlayer()->GetTradeData();

        if (!my_trade)
            return SPELL_FAILED_NOT_TRADING;

        TradeSlots slot = TradeSlots(m_targets.GetItemTargetGUID());
        if (slot != TRADE_SLOT_NONTRADED)
            return SPELL_FAILED_BAD_TARGETS;

        if (!IsTriggered())
            if (my_trade->GetSpell())
                return SPELL_FAILED_ITEM_ALREADY_ENCHANTED;
    }

    // check if caster has at least 1 combo point for spells that require combo points
    if (m_needComboPoints)
        if (Player* plrCaster = m_caster->ToPlayer())
            if (!plrCaster->GetComboPoints())
                return SPELL_FAILED_NO_COMBO_POINTS;

    // all ok
    return SPELL_CAST_OK;
}

SpellCastResult Spell::CheckPetCast(Unit* target)
{
    if (m_caster->HasUnitState(UNIT_STAT_CASTING) && !(_triggeredCastFlags & TRIGGERED_IGNORE_CAST_IN_PROGRESS))              //prevent spellcast interruption by another spellcast
        return SPELL_FAILED_SPELL_IN_PROGRESS;

    // dead owner (pets still alive when owners ressed?)
    if (Unit* owner = m_caster->GetCharmerOrOwner())
        if (!owner->isAlive())
            return SPELL_FAILED_CASTER_DEAD;

    if (!target && m_targets.GetUnitTarget())
        target = m_targets.GetUnitTarget();

    for (uint8 i = 0; i < MAX_SPELL_EFFECTS; ++i)
    {
        if (m_spellInfo->Effects[i].TargetA.GetType() == TARGET_TYPE_UNIT_TARGET
            || m_spellInfo->Effects[i].TargetA.GetType() == TARGET_TYPE_DEST_TARGET)
        {
            if (!target)
                return SPELL_FAILED_BAD_IMPLICIT_TARGETS;
            m_targets.SetUnitTarget(target);
            break;
        }
    }

    // cooldown
    if (Creature const* creatureCaster = m_caster->ToCreature())
        if (creatureCaster->HasSpellCooldown(m_spellInfo->Id))
            return SPELL_FAILED_NOT_READY;

    return CheckCast(true);
}

SpellCastResult Spell::CheckCasterAuras() const
{
    // spells totally immuned to caster auras (wsg flag drop, give marks etc)
    if (m_spellInfo->AttributesEx6 & SPELL_ATTR6_IGNORE_CASTER_AURAS)
        return SPELL_CAST_OK;

    uint8 school_immune = 0;
    uint32 mechanic_immune = 0;
    uint32 dispel_immune = 0;

    // Check if the spell grants school or mechanic immunity.
    // We use bitmasks so the loop is done only once and not on every aura check below.
    if (m_spellInfo->AttributesEx & SPELL_ATTR1_DISPEL_AURAS_ON_IMMUNITY)
    {
        for (uint8 i = 0; i < MAX_SPELL_EFFECTS; ++i)
        {
            if (m_spellInfo->Effects[i].ApplyAuraName == SPELL_AURA_SCHOOL_IMMUNITY)
                school_immune |= uint32(m_spellInfo->Effects[i].MiscValue);
            else if (m_spellInfo->Effects[i].ApplyAuraName == SPELL_AURA_MECHANIC_IMMUNITY)
                mechanic_immune |= 1 << uint32(m_spellInfo->Effects[i].MiscValue);
            else if (m_spellInfo->Effects[i].ApplyAuraName == SPELL_AURA_DISPEL_IMMUNITY)
                dispel_immune |= SpellInfo::GetDispelMask(DispelType(m_spellInfo->Effects[i].MiscValue));
        }
        // immune movement impairment and loss of control
        if (m_spellInfo->Id == 42292 || m_spellInfo->Id == 59752)
            mechanic_immune = IMMUNE_TO_MOVEMENT_IMPAIRMENT_AND_LOSS_CONTROL_MASK;
    }

    bool usableInStun = m_spellInfo->AttributesEx5 & SPELL_ATTR5_USABLE_WHILE_STUNNED;

    // Glyph of Pain Suppression
    // there is no other way to handle it
    if (m_spellInfo->Id == 33206 && !m_caster->HasAura(63248))
        usableInStun = false;

    // Check whether the cast should be prevented by any state you might have.
    SpellCastResult prevented_reason = SPELL_CAST_OK;
    // Have to check if there is a stun aura. Otherwise will have problems with ghost aura apply while logging out
    uint32 unitflag = m_caster->GetUInt32Value(UNIT_FIELD_FLAGS);     // Get unit state
    if (unitflag & UNIT_FLAG_STUNNED)
    {
        // spell is usable while stunned, check if caster has only mechanic stun auras, another stun types must prevent cast spell
        if (usableInStun)
        {
            bool foundNotStun = false;
            Unit::AuraEffectList const& stunAuras = m_caster->GetAuraEffectsByType(SPELL_AURA_MOD_STUN);
            for (Unit::AuraEffectList::const_iterator i = stunAuras.begin(); i != stunAuras.end(); ++i)
            {
                if (!((*i)->GetSpellInfo()->GetAllEffectsMechanicMask() & (1<<MECHANIC_STUN)))
                {
                    foundNotStun = true;
                    break;
                }
            }
            if (foundNotStun)
                prevented_reason = SPELL_FAILED_STUNNED;
        }
        else
            prevented_reason = SPELL_FAILED_STUNNED;
    }
    else if (unitflag & UNIT_FLAG_CONFUSED && !(m_spellInfo->AttributesEx5 & SPELL_ATTR5_USABLE_WHILE_CONFUSED))
        prevented_reason = SPELL_FAILED_CONFUSED;
    else if (unitflag & UNIT_FLAG_FLEEING && !(m_spellInfo->AttributesEx5 & SPELL_ATTR5_USABLE_WHILE_FEARED))
        prevented_reason = SPELL_FAILED_FLEEING;
    else if (unitflag & UNIT_FLAG_SILENCED && m_spellInfo->PreventionType == SPELL_PREVENTION_TYPE_SILENCE)
        prevented_reason = SPELL_FAILED_SILENCED;
    else if (unitflag & UNIT_FLAG_PACIFIED && m_spellInfo->PreventionType == SPELL_PREVENTION_TYPE_PACIFY)
        prevented_reason = SPELL_FAILED_PACIFIED;

    // Attr must make flag drop spell totally immune from all effects
    if (prevented_reason != SPELL_CAST_OK)
    {
        if (school_immune || mechanic_immune || dispel_immune)
        {
            //Checking auras is needed now, because you are prevented by some state but the spell grants immunity.
            Unit::AuraApplicationMap const& auras = m_caster->GetAppliedAuras();
            for (Unit::AuraApplicationMap::const_iterator itr = auras.begin(); itr != auras.end(); ++itr)
            {
                Aura const* aura = itr->second->GetBase();
                SpellInfo const* auraInfo = aura->GetSpellInfo();
                if (auraInfo->GetAllEffectsMechanicMask() & mechanic_immune)
                    continue;
                if (auraInfo->GetSchoolMask() & school_immune)
                    continue;
                if (auraInfo->GetDispelMask() & dispel_immune)
                    continue;

                //Make a second check for spell failed so the right SPELL_FAILED message is returned.
                //That is needed when your casting is prevented by multiple states and you are only immune to some of them.
                for (uint8 i = 0; i < MAX_SPELL_EFFECTS; ++i)
                {
                    if (AuraEffect* part = aura->GetEffect(i))
                    {
                        switch (part->GetAuraType())
                        {
                            case SPELL_AURA_MOD_STUN:
                                if (!usableInStun || !(auraInfo->GetAllEffectsMechanicMask() & (1<<MECHANIC_STUN)))
                                    return SPELL_FAILED_STUNNED;
                                break;
                            case SPELL_AURA_MOD_CONFUSE:
                                if (!(m_spellInfo->AttributesEx5 & SPELL_ATTR5_USABLE_WHILE_CONFUSED))
                                    return SPELL_FAILED_CONFUSED;
                                break;
                            case SPELL_AURA_MOD_FEAR:
                                if (!(m_spellInfo->AttributesEx5 & SPELL_ATTR5_USABLE_WHILE_FEARED))
                                    return SPELL_FAILED_FLEEING;
                                break;
                            case SPELL_AURA_MOD_SILENCE:
                            case SPELL_AURA_MOD_PACIFY:
                            case SPELL_AURA_MOD_PACIFY_SILENCE:
                                if (m_spellInfo->PreventionType == SPELL_PREVENTION_TYPE_PACIFY)
                                    return SPELL_FAILED_PACIFIED;
                                else if (m_spellInfo->PreventionType == SPELL_PREVENTION_TYPE_SILENCE)
                                    return SPELL_FAILED_SILENCED;
                                break;
                            default: break;
                        }
                    }
                }
            }
        }
        // You are prevented from casting and the spell casted does not grant immunity. Return a failed error.
        else
            return prevented_reason;
    }
    return SPELL_CAST_OK;
}

bool Spell::CanAutoCast(Unit* target)
{
    uint64 targetguid = target->GetGUID();

    for (uint8 j = 0; j < MAX_SPELL_EFFECTS; ++j)
    {
        if (m_spellInfo->Effects[j].Effect == SPELL_EFFECT_APPLY_AURA)
        {
            if (m_spellInfo->StackAmount <= 1)
            {
                if (target->HasAuraEffect(m_spellInfo->Id, j))
                    return false;
            }
            else
            {
                if (AuraEffect* aureff = target->GetAuraEffect(m_spellInfo->Id, j))
                    if (aureff->GetBase()->GetStackAmount() >= m_spellInfo->StackAmount)
                        return false;
            }
        }
        else if (m_spellInfo->Effects[j].IsAreaAuraEffect())
        {
            if (target->HasAuraEffect(m_spellInfo->Id, j))
                return false;
        }
    }

    SpellCastResult result = CheckPetCast(target);

    if (result == SPELL_CAST_OK || result == SPELL_FAILED_UNIT_NOT_INFRONT)
    {
        SelectSpellTargets();
        //check if among target units, our WANTED target is as well (->only self cast spells return false)
        for (std::list<TargetInfo>::iterator ihit= m_UniqueTargetInfo.begin(); ihit != m_UniqueTargetInfo.end(); ++ihit)
            if (ihit->targetGUID == targetguid)
                return true;
    }
    return false;                                           //target invalid
}

SpellCastResult Spell::CheckRange(bool strict)
{
    // Don't check for instant cast spells
    if (!strict && m_casttime == 0)
        return SPELL_CAST_OK;

    uint32 range_type = 0;

    if (m_spellInfo->RangeEntry)
    {
        // self cast is used for triggered spells, no range checking needed
        if (m_spellInfo->RangeEntry->ID == 1)
            return SPELL_CAST_OK;

        range_type = m_spellInfo->RangeEntry->type;
    }

    Unit* target = m_targets.GetUnitTarget();
    float max_range = m_caster->GetSpellMaxRangeForTarget(target, m_spellInfo);
    float min_range = m_caster->GetSpellMinRangeForTarget(target, m_spellInfo);

    if (Player* modOwner = m_caster->GetSpellModOwner())
        modOwner->ApplySpellMod(m_spellInfo->Id, SPELLMOD_RANGE, max_range, this);

    if (target && target != m_caster)
    {
        if (range_type == SPELL_RANGE_MELEE)
        {
            // Because of lag, we can not check too strictly here.
            if (!m_caster->IsWithinMeleeRange(target, max_range))
                return !(_triggeredCastFlags & TRIGGERED_DONT_REPORT_CAST_ERROR) ? SPELL_FAILED_OUT_OF_RANGE : SPELL_FAILED_DONT_REPORT;
        }
        else if (!m_caster->IsWithinCombatRange(target, max_range))
            return !(_triggeredCastFlags & TRIGGERED_DONT_REPORT_CAST_ERROR) ? SPELL_FAILED_OUT_OF_RANGE : SPELL_FAILED_DONT_REPORT; //0x5A;

        if (range_type == SPELL_RANGE_RANGED)
        {
            if (m_caster->IsWithinMeleeRange(target))
                return !(_triggeredCastFlags & TRIGGERED_DONT_REPORT_CAST_ERROR) ? SPELL_FAILED_TOO_CLOSE : SPELL_FAILED_DONT_REPORT;
        }
        else if (min_range && m_caster->IsWithinCombatRange(target, min_range)) // skip this check if min_range = 0
            return !(_triggeredCastFlags & TRIGGERED_DONT_REPORT_CAST_ERROR) ? SPELL_FAILED_TOO_CLOSE : SPELL_FAILED_DONT_REPORT;

        if (m_caster->GetTypeId() == TYPEID_PLAYER &&
            (m_spellInfo->FacingCasterFlags & SPELL_FACING_FLAG_INFRONT) && !m_caster->HasInArc(static_cast<float>(M_PI), target))
            return !(_triggeredCastFlags & TRIGGERED_DONT_REPORT_CAST_ERROR) ? SPELL_FAILED_UNIT_NOT_INFRONT : SPELL_FAILED_DONT_REPORT;
    }

    if (m_targets.HasDst() && !m_targets.HasTraj())
    {
        if (!m_caster->IsWithinDist3d(m_targets.GetDst(), max_range))
            return SPELL_FAILED_OUT_OF_RANGE;
        if (min_range && m_caster->IsWithinDist3d(m_targets.GetDst(), min_range))
            return SPELL_FAILED_TOO_CLOSE;
    }

    return SPELL_CAST_OK;
}

SpellCastResult Spell::CheckPower()
{
    // item cast not used power
    if (m_CastItem)
        return SPELL_CAST_OK;

    // health as power used - need check health amount
    if (m_spellInfo->PowerType == POWER_HEALTH)
    {
        if (int32(m_caster->GetHealth()) <= m_powerCost)
            return SPELL_FAILED_CASTER_AURASTATE;
        return SPELL_CAST_OK;
    }
    // Check valid power type
    if (m_spellInfo->PowerType >= MAX_POWERS)
    {
        sLog->outError("Spell::CheckPower: Unknown power type '%d'", m_spellInfo->PowerType);
        return SPELL_FAILED_UNKNOWN;
    }

    //check rune cost only if a spell has PowerType == POWER_RUNE
    if (m_spellInfo->PowerType == POWER_RUNE)
    {
        SpellCastResult failReason = CheckRuneCost(m_spellInfo->RuneCostID);
        if (failReason != SPELL_CAST_OK)
            return failReason;
    }

    // Check power amount
    Powers powerType = Powers(m_spellInfo->PowerType);
    if (int32(m_caster->GetPower(powerType)) < m_powerCost)
        return SPELL_FAILED_NO_POWER;
    else
        return SPELL_CAST_OK;
}

SpellCastResult Spell::CheckItems()
{
    if (m_caster->GetTypeId() != TYPEID_PLAYER)
        return SPELL_CAST_OK;

    Player* p_caster = (Player*)m_caster;

    if (!m_CastItem)
    {
        if (m_castItemGUID)
            return SPELL_FAILED_ITEM_NOT_READY;
    }
    else
    {
        uint32 itemid = m_CastItem->GetEntry();
        if (!p_caster->HasItemCount(itemid, 1))
            return SPELL_FAILED_ITEM_NOT_READY;

        ItemTemplate const* proto = m_CastItem->GetTemplate();
        if (!proto)
            return SPELL_FAILED_ITEM_NOT_READY;

        for (uint8 i = 0; i < MAX_ITEM_SPELLS; ++i)
            if (proto->Spells[i].SpellCharges)
                if (m_CastItem->GetSpellCharges(i) == 0)
                    return SPELL_FAILED_NO_CHARGES_REMAIN;

        // consumable cast item checks
        if (proto->Class == ITEM_CLASS_CONSUMABLE && m_targets.GetUnitTarget())
        {
            // such items should only fail if there is no suitable effect at all - see Rejuvenation Potions for example
            SpellCastResult failReason = SPELL_CAST_OK;
            for (uint8 i = 0; i < MAX_SPELL_EFFECTS; i++)
            {
                    // skip check, pet not required like checks, and for TARGET_UNIT_PET m_targets.GetUnitTarget() is not the real target but the caster
                    if (m_spellInfo->Effects[i].TargetA.GetTarget() == TARGET_UNIT_PET)
                    continue;

                if (m_spellInfo->Effects[i].Effect == SPELL_EFFECT_HEAL)
                {
                    if (m_targets.GetUnitTarget()->IsFullHealth())
                    {
                        failReason = SPELL_FAILED_ALREADY_AT_FULL_HEALTH;
                        continue;
                    }
                    else
                    {
                        failReason = SPELL_CAST_OK;
                        break;
                    }
                }

                // Mana Potion, Rage Potion, Thistle Tea(Rogue), ...
                if (m_spellInfo->Effects[i].Effect == SPELL_EFFECT_ENERGIZE)
                {
                    if (m_spellInfo->Effects[i].MiscValue < 0 || m_spellInfo->Effects[i].MiscValue >= int8(MAX_POWERS))
                    {
                        failReason = SPELL_FAILED_ALREADY_AT_FULL_POWER;
                        continue;
                    }

                    Powers power = Powers(m_spellInfo->Effects[i].MiscValue);
                    if (m_targets.GetUnitTarget()->GetPower(power) == m_targets.GetUnitTarget()->GetMaxPower(power))
                    {
                        failReason = SPELL_FAILED_ALREADY_AT_FULL_POWER;
                        continue;
                    }
                    else
                    {
                        failReason = SPELL_CAST_OK;
                        break;
                    }
                }
            }
            if (failReason != SPELL_CAST_OK)
                return failReason;
        }
    }

    // check target item
    if (m_targets.GetItemTargetGUID())
    {
        if (m_caster->GetTypeId() != TYPEID_PLAYER)
            return SPELL_FAILED_BAD_TARGETS;

        if (!m_targets.GetItemTarget())
            return SPELL_FAILED_ITEM_GONE;

        if (!m_targets.GetItemTarget()->IsFitToSpellRequirements(m_spellInfo))
            return SPELL_FAILED_EQUIPPED_ITEM_CLASS;
    }
    // if not item target then required item must be equipped
    else
    {
        if (m_caster->GetTypeId() == TYPEID_PLAYER && !m_caster->ToPlayer()->HasItemFitToSpellRequirements(m_spellInfo))
            return SPELL_FAILED_EQUIPPED_ITEM_CLASS;
    }

    // check spell focus object
    if (m_spellInfo->RequiresSpellFocus)
    {
        CellCoord p(Trinity::ComputeCellCoord(m_caster->GetPositionX(), m_caster->GetPositionY()));
        Cell cell(p);

        GameObject* ok = NULL;
        Trinity::GameObjectFocusCheck go_check(m_caster, m_spellInfo->RequiresSpellFocus);
        Trinity::GameObjectSearcher<Trinity::GameObjectFocusCheck> checker(m_caster, ok, go_check);

        TypeContainerVisitor<Trinity::GameObjectSearcher<Trinity::GameObjectFocusCheck>, GridTypeMapContainer > object_checker(checker);
        Map& map = *m_caster->GetMap();
        cell.Visit(p, object_checker, map, *m_caster, m_caster->GetVisibilityRange());

        if (!ok)
            return SPELL_FAILED_REQUIRES_SPELL_FOCUS;

        focusObject = ok;                                   // game object found in range
    }

    // do not take reagents for these item casts
    if (!(m_CastItem && m_CastItem->GetTemplate()->Flags & ITEM_PROTO_FLAG_TRIGGERED_CAST))
    {
        bool checkReagents = !(_triggeredCastFlags & TRIGGERED_IGNORE_POWER_AND_REAGENT_COST) && !p_caster->CanNoReagentCast(m_spellInfo);
        // Not own traded item (in trader trade slot) requires reagents even if triggered spell
        if (!checkReagents)
            if (Item* targetItem = m_targets.GetItemTarget())
                if (targetItem->GetOwnerGUID() != m_caster->GetGUID())
                    checkReagents = true;

        // check reagents (ignore triggered spells with reagents processed by original spell) and special reagent ignore case.
        if (checkReagents)
        {
            for (uint8 i = 0; i < MAX_SPELL_REAGENTS; i++)
            {
                if (m_spellInfo->Reagent[i] <= 0)
                    continue;

                uint32 itemid    = m_spellInfo->Reagent[i];
                uint32 itemcount = m_spellInfo->ReagentCount[i];

                // if CastItem is also spell reagent
                if (m_CastItem && m_CastItem->GetEntry() == itemid)
                {
                    ItemTemplate const* proto = m_CastItem->GetTemplate();
                    if (!proto)
                        return SPELL_FAILED_ITEM_NOT_READY;
                    for (uint8 s = 0; s < MAX_ITEM_PROTO_SPELLS; ++s)
                    {
                        // CastItem will be used up and does not count as reagent
                        int32 charges = m_CastItem->GetSpellCharges(s);
                        if (proto->Spells[s].SpellCharges < 0 && abs(charges) < 2)
                        {
                            ++itemcount;
                            break;
                        }
                    }
                }
                if (!p_caster->HasItemCount(itemid, itemcount))
                    return SPELL_FAILED_ITEM_NOT_READY;         //0x54
            }
        }

        // check totem-item requirements (items presence in inventory)
        uint32 totems = 2;
        for (uint8 i = 0; i < 2 ; ++i)
        {
            if (m_spellInfo->Totem[i] != 0)
            {
                if (p_caster->HasItemCount(m_spellInfo->Totem[i], 1))
                {
                    totems -= 1;
                    continue;
                }
            }else
            totems -= 1;
        }
        if (totems != 0)
            return SPELL_FAILED_TOTEMS;                         //0x7C

        // Check items for TotemCategory  (items presence in inventory)
        uint32 TotemCategory = 2;
        for (uint8 i = 0; i < 2; ++i)
        {
            if (m_spellInfo->TotemCategory[i] != 0)
            {
                if (p_caster->HasItemTotemCategory(m_spellInfo->TotemCategory[i]))
                {
                    TotemCategory -= 1;
                    continue;
                }
            }
            else
                TotemCategory -= 1;
        }
        if (TotemCategory != 0)
            return SPELL_FAILED_TOTEM_CATEGORY;                 //0x7B
    }

    // special checks for spell effects
    for (uint8 i = 0; i < MAX_SPELL_EFFECTS; i++)
    {
        switch (m_spellInfo->Effects[i].Effect)
        {
            case SPELL_EFFECT_CREATE_ITEM:
            case SPELL_EFFECT_CREATE_ITEM_2:
            {
                if (!IsTriggered() && m_spellInfo->Effects[i].ItemType)
                {
                    ItemPosCountVec dest;
                    InventoryResult msg = p_caster->CanStoreNewItem(NULL_BAG, NULL_SLOT, dest, m_spellInfo->Effects[i].ItemType, 1);
                    if (msg != EQUIP_ERR_OK)
                    {
                        ItemTemplate const* pProto = sObjectMgr->GetItemTemplate(m_spellInfo->Effects[i].ItemType);
                        // TODO: Needs review
                        if (pProto && !(pProto->ItemLimitCategory))
                        {
                            p_caster->SendEquipError(msg, NULL, NULL, m_spellInfo->Effects[i].ItemType);
                            return SPELL_FAILED_DONT_REPORT;
                        }
                        else
                        {
                            if (!(m_spellInfo->SpellFamilyName == SPELLFAMILY_MAGE && (m_spellInfo->SpellFamilyFlags[0] & 0x40000000)))
                                return SPELL_FAILED_TOO_MANY_OF_ITEM;
                            else if (!(p_caster->HasItemCount(m_spellInfo->Effects[i].ItemType, 1)))
                                return SPELL_FAILED_TOO_MANY_OF_ITEM;
                            else
                                p_caster->CastSpell(m_caster, m_spellInfo->Effects[EFFECT_1].CalcValue(), false);        // move this to anywhere
                            return SPELL_FAILED_DONT_REPORT;
                        }
                    }
                }
                break;
            }
            case SPELL_EFFECT_ENCHANT_ITEM:
                if (m_spellInfo->Effects[i].ItemType && m_targets.GetItemTarget()
                    && (m_targets.GetItemTarget()->IsWeaponVellum() || m_targets.GetItemTarget()->IsArmorVellum()))
                {
                    // cannot enchant vellum for other player
                    if (m_targets.GetItemTarget()->GetOwner() != m_caster)
                        return SPELL_FAILED_NOT_TRADEABLE;
                    // do not allow to enchant vellum from scroll made by vellum-prevent exploit
                    if (m_CastItem && m_CastItem->GetTemplate()->Flags & ITEM_PROTO_FLAG_TRIGGERED_CAST)
                        return SPELL_FAILED_TOTEM_CATEGORY;
                    ItemPosCountVec dest;
                    InventoryResult msg = p_caster->CanStoreNewItem(NULL_BAG, NULL_SLOT, dest, m_spellInfo->Effects[i].ItemType, 1);
                    if (msg != EQUIP_ERR_OK)
                    {
                        p_caster->SendEquipError(msg, NULL, NULL, m_spellInfo->Effects[i].ItemType);
                        return SPELL_FAILED_DONT_REPORT;
                    }
                }
            case SPELL_EFFECT_ENCHANT_ITEM_PRISMATIC:
            {
                Item* targetItem = m_targets.GetItemTarget();
                if (!targetItem)
                    return SPELL_FAILED_ITEM_NOT_FOUND;

                if (targetItem->GetTemplate()->ItemLevel < m_spellInfo->BaseLevel)
                    return SPELL_FAILED_LOWLEVEL;

                bool isItemUsable = false;
                for (uint8 e = 0; e < MAX_ITEM_PROTO_SPELLS; ++e)
                {
                    ItemTemplate const* proto = targetItem->GetTemplate();
                    if (proto->Spells[e].SpellId && (
                        proto->Spells[e].SpellTrigger == ITEM_SPELLTRIGGER_ON_USE ||
                        proto->Spells[e].SpellTrigger == ITEM_SPELLTRIGGER_ON_NO_DELAY_USE))
                    {
                        isItemUsable = true;
                        break;
                    }
                }

                SpellItemEnchantmentEntry const* pEnchant = sSpellItemEnchantmentStore.LookupEntry(m_spellInfo->Effects[i].MiscValue);
                // do not allow adding usable enchantments to items that have use effect already
                if (pEnchant && isItemUsable)
                    for (uint8 s = 0; s < MAX_ITEM_ENCHANTMENT_EFFECTS; ++s)
                        if (pEnchant->type[s] == ITEM_ENCHANTMENT_TYPE_USE_SPELL)
                            return SPELL_FAILED_ON_USE_ENCHANT;

                // Not allow enchant in trade slot for some enchant type
                if (targetItem->GetOwner() != m_caster)
                {
                    if (!pEnchant)
                        return SPELL_FAILED_ERROR;
                    if (pEnchant->slot & ENCHANTMENT_CAN_SOULBOUND)
                        return SPELL_FAILED_NOT_TRADEABLE;
                }
                break;
            }
            case SPELL_EFFECT_ENCHANT_ITEM_TEMPORARY:
            {
                Item* item = m_targets.GetItemTarget();
                if (!item)
                    return SPELL_FAILED_ITEM_NOT_FOUND;
                // Not allow enchant in trade slot for some enchant type
                if (item->GetOwner() != m_caster)
                {
                    uint32 enchant_id = m_spellInfo->Effects[i].MiscValue;
                    SpellItemEnchantmentEntry const* pEnchant = sSpellItemEnchantmentStore.LookupEntry(enchant_id);
                    if (!pEnchant)
                        return SPELL_FAILED_ERROR;
                    if (pEnchant->slot & ENCHANTMENT_CAN_SOULBOUND)
                        return SPELL_FAILED_NOT_TRADEABLE;
                }
                break;
            }
            case SPELL_EFFECT_ENCHANT_HELD_ITEM:
                // check item existence in effect code (not output errors at offhand hold item effect to main hand for example
                break;
            case SPELL_EFFECT_DISENCHANT:
            {
                if (!m_targets.GetItemTarget())
                    return SPELL_FAILED_CANT_BE_DISENCHANTED;

                // prevent disenchanting in trade slot
                if (m_targets.GetItemTarget()->GetOwnerGUID() != m_caster->GetGUID())
                    return SPELL_FAILED_CANT_BE_DISENCHANTED;

                ItemTemplate const* itemProto = m_targets.GetItemTarget()->GetTemplate();
                if (!itemProto)
                    return SPELL_FAILED_CANT_BE_DISENCHANTED;

                uint32 item_quality = itemProto->Quality;
                // 2.0.x addon: Check player enchanting level against the item disenchanting requirements
                uint32 item_disenchantskilllevel = itemProto->RequiredDisenchantSkill;
                if (item_disenchantskilllevel == uint32(-1))
                    return SPELL_FAILED_CANT_BE_DISENCHANTED;
                if (item_disenchantskilllevel > p_caster->GetSkillValue(SKILL_ENCHANTING))
                    return SPELL_FAILED_LOW_CASTLEVEL;
                if (item_quality > 4 || item_quality < 2)
                    return SPELL_FAILED_CANT_BE_DISENCHANTED;
                if (itemProto->Class != ITEM_CLASS_WEAPON && itemProto->Class != ITEM_CLASS_ARMOR)
                    return SPELL_FAILED_CANT_BE_DISENCHANTED;
                if (!itemProto->DisenchantID)
                    return SPELL_FAILED_CANT_BE_DISENCHANTED;
                break;
            }
            case SPELL_EFFECT_PROSPECTING:
            {
                if (!m_targets.GetItemTarget())
                    return SPELL_FAILED_CANT_BE_PROSPECTED;
                //ensure item is a prospectable ore
                if (!(m_targets.GetItemTarget()->GetTemplate()->Flags & ITEM_PROTO_FLAG_PROSPECTABLE))
                    return SPELL_FAILED_CANT_BE_PROSPECTED;
                //prevent prospecting in trade slot
                if (m_targets.GetItemTarget()->GetOwnerGUID() != m_caster->GetGUID())
                    return SPELL_FAILED_CANT_BE_PROSPECTED;
                //Check for enough skill in jewelcrafting
                uint32 item_prospectingskilllevel = m_targets.GetItemTarget()->GetTemplate()->RequiredSkillRank;
                if (item_prospectingskilllevel >p_caster->GetSkillValue(SKILL_JEWELCRAFTING))
                    return SPELL_FAILED_LOW_CASTLEVEL;
                //make sure the player has the required ores in inventory
                if (m_targets.GetItemTarget()->GetCount() < 5)
                    return SPELL_FAILED_NEED_MORE_ITEMS;

                if (!LootTemplates_Prospecting.HaveLootFor(m_targets.GetItemTargetEntry()))
                    return SPELL_FAILED_CANT_BE_PROSPECTED;

                break;
            }
            case SPELL_EFFECT_MILLING:
            {
                if (!m_targets.GetItemTarget())
                    return SPELL_FAILED_CANT_BE_MILLED;
                //ensure item is a millable herb
                if (!(m_targets.GetItemTarget()->GetTemplate()->Flags & ITEM_PROTO_FLAG_MILLABLE))
                    return SPELL_FAILED_CANT_BE_MILLED;
                //prevent milling in trade slot
                if (m_targets.GetItemTarget()->GetOwnerGUID() != m_caster->GetGUID())
                    return SPELL_FAILED_CANT_BE_MILLED;
                //Check for enough skill in inscription
                uint32 item_millingskilllevel = m_targets.GetItemTarget()->GetTemplate()->RequiredSkillRank;
                if (item_millingskilllevel >p_caster->GetSkillValue(SKILL_INSCRIPTION))
                    return SPELL_FAILED_LOW_CASTLEVEL;
                //make sure the player has the required herbs in inventory
                if (m_targets.GetItemTarget()->GetCount() < 5)
                    return SPELL_FAILED_NEED_MORE_ITEMS;

                if (!LootTemplates_Milling.HaveLootFor(m_targets.GetItemTargetEntry()))
                    return SPELL_FAILED_CANT_BE_MILLED;

                break;
            }
            case SPELL_EFFECT_WEAPON_DAMAGE:
            case SPELL_EFFECT_WEAPON_DAMAGE_NOSCHOOL:
            {
                if (m_caster->GetTypeId() != TYPEID_PLAYER) return SPELL_FAILED_TARGET_NOT_PLAYER;
                if (m_attackType != RANGED_ATTACK)
                    break;
                Item* pItem = m_caster->ToPlayer()->GetWeaponForAttack(m_attackType);
                if (!pItem || pItem->IsBroken())
                    return SPELL_FAILED_EQUIPPED_ITEM;

                switch (pItem->GetTemplate()->SubClass)
                {
                    case ITEM_SUBCLASS_WEAPON_THROWN:
                    {
                        uint32 ammo = pItem->GetEntry();
                        if (!m_caster->ToPlayer()->HasItemCount(ammo, 1))
                            return SPELL_FAILED_NO_AMMO;
                    };  break;
                    case ITEM_SUBCLASS_WEAPON_GUN:
                    case ITEM_SUBCLASS_WEAPON_BOW:
                    case ITEM_SUBCLASS_WEAPON_CROSSBOW:
                    {
                        uint32 ammo = m_caster->ToPlayer()->GetUInt32Value(PLAYER_AMMO_ID);
                        if (!ammo)
                        {
                            // Requires No Ammo
                            if (m_caster->HasAura(46699))
                                break;                      // skip other checks

                            return SPELL_FAILED_NO_AMMO;
                        }

                        ItemTemplate const* ammoProto = sObjectMgr->GetItemTemplate(ammo);
                        if (!ammoProto)
                            return SPELL_FAILED_NO_AMMO;

                        if (ammoProto->Class != ITEM_CLASS_PROJECTILE)
                            return SPELL_FAILED_NO_AMMO;

                        // check ammo ws. weapon compatibility
                        switch (pItem->GetTemplate()->SubClass)
                        {
                            case ITEM_SUBCLASS_WEAPON_BOW:
                            case ITEM_SUBCLASS_WEAPON_CROSSBOW:
                                if (ammoProto->SubClass != ITEM_SUBCLASS_ARROW)
                                    return SPELL_FAILED_NO_AMMO;
                                break;
                            case ITEM_SUBCLASS_WEAPON_GUN:
                                if (ammoProto->SubClass != ITEM_SUBCLASS_BULLET)
                                    return SPELL_FAILED_NO_AMMO;
                                break;
                            default:
                                return SPELL_FAILED_NO_AMMO;
                        }

                        if (!m_caster->ToPlayer()->HasItemCount(ammo, 1))
                        {
                            m_caster->ToPlayer()->SetUInt32Value(PLAYER_AMMO_ID, 0);
                            return SPELL_FAILED_NO_AMMO;
                        }
                    };  break;
                    case ITEM_SUBCLASS_WEAPON_WAND:
                        break;
                    default:
                        break;
                }
                break;
            }
            case SPELL_EFFECT_CREATE_MANA_GEM:
            {
                 uint32 item_id = m_spellInfo->Effects[i].ItemType;
                 ItemTemplate const* pProto = sObjectMgr->GetItemTemplate(item_id);

                 if (!pProto)
                     return SPELL_FAILED_ITEM_AT_MAX_CHARGES;

                 if (Item* pitem = p_caster->GetItemByEntry(item_id))
                 {
                     for (uint8 x = 0; x < MAX_ITEM_PROTO_SPELLS; ++x)
                         if (pProto->Spells[x].SpellCharges != 0 && pitem->GetSpellCharges(x) == pProto->Spells[x].SpellCharges)
                             return SPELL_FAILED_ITEM_AT_MAX_CHARGES;
                 }
                 break;
            }
            default:
                break;
        }
    }

    // check weapon presence in slots for main/offhand weapons
    if (m_spellInfo->EquippedItemClass >=0)
    {
        // main hand weapon required
        if (m_spellInfo->AttributesEx3 & SPELL_ATTR3_MAIN_HAND)
        {
            Item* item = m_caster->ToPlayer()->GetWeaponForAttack(BASE_ATTACK);

            // skip spell if no weapon in slot or broken
            if (!item || item->IsBroken())
                return (_triggeredCastFlags & TRIGGERED_DONT_REPORT_CAST_ERROR) ? SPELL_FAILED_DONT_REPORT : SPELL_FAILED_EQUIPPED_ITEM_CLASS;

            // skip spell if weapon not fit to triggered spell
            if (!item->IsFitToSpellRequirements(m_spellInfo))
                return (_triggeredCastFlags & TRIGGERED_DONT_REPORT_CAST_ERROR) ? SPELL_FAILED_DONT_REPORT : SPELL_FAILED_EQUIPPED_ITEM_CLASS;
        }

        // offhand hand weapon required
        if (m_spellInfo->AttributesEx3 & SPELL_ATTR3_REQ_OFFHAND)
        {
            Item* item = m_caster->ToPlayer()->GetWeaponForAttack(OFF_ATTACK);

            // skip spell if no weapon in slot or broken
            if (!item || item->IsBroken())
                return (_triggeredCastFlags & TRIGGERED_DONT_REPORT_CAST_ERROR) ? SPELL_FAILED_DONT_REPORT : SPELL_FAILED_EQUIPPED_ITEM_CLASS;

            // skip spell if weapon not fit to triggered spell
            if (!item->IsFitToSpellRequirements(m_spellInfo))
                return (_triggeredCastFlags & TRIGGERED_DONT_REPORT_CAST_ERROR) ? SPELL_FAILED_DONT_REPORT : SPELL_FAILED_EQUIPPED_ITEM_CLASS;
        }
    }

    return SPELL_CAST_OK;
}

void Spell::Delayed() // only called in DealDamage()
{
    if (!m_caster)// || m_caster->GetTypeId() != TYPEID_PLAYER)
        return;

    //if (m_spellState == SPELL_STATE_DELAYED)
    //    return;                                             // spell is active and can't be time-backed

    if (isDelayableNoMore())                                 // Spells may only be delayed twice
        return;

    // spells not loosing casting time (slam, dynamites, bombs..)
    //if (!(m_spellInfo->InterruptFlags & SPELL_INTERRUPT_FLAG_DAMAGE))
    //    return;

    //check pushback reduce
    int32 delaytime = 500;                                  // spellcasting delay is normally 500ms
    int32 delayReduce = 100;                                // must be initialized to 100 for percent modifiers
    m_caster->ToPlayer()->ApplySpellMod(m_spellInfo->Id, SPELLMOD_NOT_LOSE_CASTING_TIME, delayReduce, this);
    delayReduce += m_caster->GetTotalAuraModifier(SPELL_AURA_REDUCE_PUSHBACK) - 100;
    if (delayReduce >= 100)
        return;

    AddPctN(delaytime, -delayReduce);

    if (m_timer + delaytime > m_casttime)
    {
        delaytime = m_casttime - m_timer;
        m_timer = m_casttime;
    }
    else
        m_timer += delaytime;

    sLog->outDetail("Spell %u partially interrupted for (%d) ms at damage", m_spellInfo->Id, delaytime);

    WorldPacket data(SMSG_SPELL_DELAYED, 8+4);
    data.append(m_caster->GetPackGUID());
    data << uint32(delaytime);

    m_caster->SendMessageToSet(&data, true);
}

void Spell::DelayedChannel()
{
    if (!m_caster || m_caster->GetTypeId() != TYPEID_PLAYER || getState() != SPELL_STATE_CASTING)
        return;

    if (isDelayableNoMore())                                    // Spells may only be delayed twice
        return;

    //check pushback reduce
    int32 delaytime = CalculatePctN(m_spellInfo->GetDuration(), 25); // channeling delay is normally 25% of its time per hit
    int32 delayReduce = 100;                                    // must be initialized to 100 for percent modifiers
    m_caster->ToPlayer()->ApplySpellMod(m_spellInfo->Id, SPELLMOD_NOT_LOSE_CASTING_TIME, delayReduce, this);
    delayReduce += m_caster->GetTotalAuraModifier(SPELL_AURA_REDUCE_PUSHBACK) - 100;
    if (delayReduce >= 100)
        return;

    AddPctN(delaytime, -delayReduce);

    if (m_timer <= delaytime)
    {
        delaytime = m_timer;
        m_timer = 0;
    }
    else
        m_timer -= delaytime;

    sLog->outDebug(LOG_FILTER_SPELLS_AURAS, "Spell %u partially interrupted for %i ms, new duration: %u ms", m_spellInfo->Id, delaytime, m_timer);

    for (std::list<TargetInfo>::const_iterator ihit = m_UniqueTargetInfo.begin(); ihit != m_UniqueTargetInfo.end(); ++ihit)
        if ((*ihit).missCondition == SPELL_MISS_NONE)
            if (Unit* unit = (m_caster->GetGUID() == ihit->targetGUID) ? m_caster : ObjectAccessor::GetUnit(*m_caster, ihit->targetGUID))
                unit->DelayOwnedAuras(m_spellInfo->Id, m_originalCasterGUID, delaytime);

    // partially interrupt persistent area auras
    if (DynamicObject* dynObj = m_caster->GetDynObject(m_spellInfo->Id))
        dynObj->Delay(delaytime);

    SendChannelUpdate(m_timer);
}

void Spell::UpdatePointers()
{
    if (m_originalCasterGUID == m_caster->GetGUID())
        m_originalCaster = m_caster;
    else
    {
        m_originalCaster = ObjectAccessor::GetUnit(*m_caster, m_originalCasterGUID);
        if (m_originalCaster && !m_originalCaster->IsInWorld())
            m_originalCaster = NULL;
    }

    if (m_castItemGUID && m_caster->GetTypeId() == TYPEID_PLAYER)
        m_CastItem = m_caster->ToPlayer()->GetItemByGuid(m_castItemGUID);

    m_targets.Update(m_caster);
}

CurrentSpellTypes Spell::GetCurrentContainer() const
{
    if (IsNextMeleeSwingSpell())
        return(CURRENT_MELEE_SPELL);
    else if (IsAutoRepeat())
        return(CURRENT_AUTOREPEAT_SPELL);
    else if (m_spellInfo->IsChanneled())
        return(CURRENT_CHANNELED_SPELL);
    else
        return(CURRENT_GENERIC_SPELL);
}

bool Spell::CheckEffectTarget(Unit const* target, uint32 eff) const
{
    switch (m_spellInfo->Effects[eff].ApplyAuraName)
    {
        case SPELL_AURA_MOD_POSSESS:
        case SPELL_AURA_MOD_CHARM:
        case SPELL_AURA_MOD_POSSESS_PET:
        case SPELL_AURA_AOE_CHARM:
            if (target->GetTypeId() == TYPEID_UNIT && target->IsVehicle())
                return false;
            if (target->IsMounted())
                return false;
            if (target->GetCharmerGUID())
                return false;
            if (int32 damage = CalculateDamage(eff, target))
                if ((int32)target->getLevel() > damage)
                    return false;
            break;
        default:
            break;
    }

    if (IsTriggered() || m_spellInfo->AttributesEx2 & SPELL_ATTR2_CAN_TARGET_NOT_IN_LOS)
        return true;

    // todo: shit below shouldn't be here, but it's temporary
    //Check targets for LOS visibility (except spells without range limitations)
    switch (m_spellInfo->Effects[eff].Effect)
    {
        case SPELL_EFFECT_RESURRECT_NEW:
            // player far away, maybe his corpse near?
            if (target != m_caster && !target->IsWithinLOSInMap(m_caster))
            {
                if (!m_targets.GetCorpseTargetGUID())
                    return false;

                Corpse* corpse = ObjectAccessor::GetCorpse(*m_caster, m_targets.GetCorpseTargetGUID());
                if (!corpse)
                    return false;

                if (target->GetGUID() != corpse->GetOwnerGUID())
                    return false;

                if (!corpse->IsWithinLOSInMap(m_caster))
                    return false;
            }

            // all ok by some way or another, skip normal check
            break;
        default:                                            // normal case
            // Get GO cast coordinates if original caster -> GO
            WorldObject* caster = NULL;
            if (IS_GAMEOBJECT_GUID(m_originalCasterGUID))
                caster = m_caster->GetMap()->GetGameObject(m_originalCasterGUID);
            if (!caster)
                caster = m_caster;
            if (target != m_caster && !target->IsWithinLOSInMap(caster))
                return false;
            break;
    }

    return true;
}

bool Spell::IsNextMeleeSwingSpell() const
{
    return m_spellInfo->Attributes & SPELL_ATTR0_ON_NEXT_SWING;
}

bool Spell::IsAutoActionResetSpell() const
{
    // TODO: changed SPELL_INTERRUPT_FLAG_AUTOATTACK -> SPELL_INTERRUPT_FLAG_INTERRUPT to fix compile - is this check correct at all?
    return !IsTriggered() && (m_spellInfo->InterruptFlags & SPELL_INTERRUPT_FLAG_INTERRUPT);
}

bool Spell::IsNeedSendToClient() const
{
    return m_spellInfo->SpellVisual[0] || m_spellInfo->SpellVisual[1] || m_spellInfo->IsChanneled() ||
        m_spellInfo->Speed > 0.0f || (!m_triggeredByAuraSpell && !IsTriggered());
}

bool Spell::HaveTargetsForEffect(uint8 effect) const
{
    for (std::list<TargetInfo>::const_iterator itr = m_UniqueTargetInfo.begin(); itr != m_UniqueTargetInfo.end(); ++itr)
        if (itr->effectMask & (1 << effect))
            return true;

    for (std::list<GOTargetInfo>::const_iterator itr = m_UniqueGOTargetInfo.begin(); itr != m_UniqueGOTargetInfo.end(); ++itr)
        if (itr->effectMask & (1 << effect))
            return true;

    for (std::list<ItemTargetInfo>::const_iterator itr = m_UniqueItemInfo.begin(); itr != m_UniqueItemInfo.end(); ++itr)
        if (itr->effectMask & (1 << effect))
            return true;

    return false;
}

SpellEvent::SpellEvent(Spell* spell) : BasicEvent()
{
    m_Spell = spell;
}

SpellEvent::~SpellEvent()
{
    if (m_Spell->getState() != SPELL_STATE_FINISHED)
        m_Spell->cancel();

    if (m_Spell->IsDeletable())
    {
        delete m_Spell;
    }
    else
    {
        sLog->outError("~SpellEvent: %s %u tried to delete non-deletable spell %u. Was not deleted, causes memory leak.",
            (m_Spell->GetCaster()->GetTypeId() == TYPEID_PLAYER ? "Player" : "Creature"), m_Spell->GetCaster()->GetGUIDLow(), m_Spell->m_spellInfo->Id);
        ASSERT(false);
    }
}

bool SpellEvent::Execute(uint64 e_time, uint32 p_time)
{
    // update spell if it is not finished
    if (m_Spell->getState() != SPELL_STATE_FINISHED)
        m_Spell->update(p_time);

    // check spell state to process
    switch (m_Spell->getState())
    {
        case SPELL_STATE_FINISHED:
        {
            // spell was finished, check deletable state
            if (m_Spell->IsDeletable())
            {
                // check, if we do have unfinished triggered spells
                return true;                                // spell is deletable, finish event
            }
            // event will be re-added automatically at the end of routine)
        } break;

        case SPELL_STATE_DELAYED:
        {
            // first, check, if we have just started
            if (m_Spell->GetDelayStart() != 0)
            {
                // no, we aren't, do the typical update
                // check, if we have channeled spell on our hands
                /*
                if (IsChanneledSpell(m_Spell->m_spellInfo))
                {
                    // evented channeled spell is processed separately, casted once after delay, and not destroyed till finish
                    // check, if we have casting anything else except this channeled spell and autorepeat
                    if (m_Spell->GetCaster()->IsNonMeleeSpellCasted(false, true, true))
                    {
                        // another non-melee non-delayed spell is casted now, abort
                        m_Spell->cancel();
                    }
                    else
                    {
                        // Set last not triggered spell for apply spellmods
                        ((Player*)m_Spell->GetCaster())->SetSpellModTakingSpell(m_Spell, true);
                        // do the action (pass spell to channeling state)
                        m_Spell->handle_immediate();

                        // And remove after effect handling
                        ((Player*)m_Spell->GetCaster())->SetSpellModTakingSpell(m_Spell, false);
                    }
                    // event will be re-added automatically at the end of routine)
                }
                else
                */
                {
                    // run the spell handler and think about what we can do next
                    uint64 t_offset = e_time - m_Spell->GetDelayStart();
                    uint64 n_offset = m_Spell->handle_delayed(t_offset);
                    if (n_offset)
                    {
                        // re-add us to the queue
                        m_Spell->GetCaster()->m_Events.AddEvent(this, m_Spell->GetDelayStart() + n_offset, false);
                        return false;                       // event not complete
                    }
                    // event complete
                    // finish update event will be re-added automatically at the end of routine)
                }
            }
            else
            {
                // delaying had just started, record the moment
                m_Spell->SetDelayStart(e_time);
                // re-plan the event for the delay moment
                m_Spell->GetCaster()->m_Events.AddEvent(this, e_time + m_Spell->GetDelayMoment(), false);
                return false;                               // event not complete
            }
        } break;

        default:
        {
            // all other states
            // event will be re-added automatically at the end of routine)
        } break;
    }

    // spell processing not complete, plan event on the next update interval
    m_Spell->GetCaster()->m_Events.AddEvent(this, e_time + 1, false);
    return false;                                           // event not complete
}

void SpellEvent::Abort(uint64 /*e_time*/)
{
    // oops, the spell we try to do is aborted
    if (m_Spell->getState() != SPELL_STATE_FINISHED)
        m_Spell->cancel();
}

bool SpellEvent::IsDeletable() const
{
    return m_Spell->IsDeletable();
}

bool Spell::IsValidDeadOrAliveTarget(Unit const* target) const
{
    if (target->isAlive())
        return !m_spellInfo->IsRequiringDeadTarget();
    if (m_spellInfo->IsAllowingDeadTarget())
        return true;
    return false;
}

void Spell::HandleLaunchPhase()
{
    // handle effects with SPELL_EFFECT_HANDLE_LAUNCH mode
    for (uint8 i = 0; i < MAX_SPELL_EFFECTS; ++i)
    {
        // don't do anything for empty effect
        if (!m_spellInfo->Effects[i].IsEffect())
            continue;

        HandleEffects(NULL, NULL, NULL, i, SPELL_EFFECT_HANDLE_LAUNCH);
    }

    float multiplier[MAX_SPELL_EFFECTS];
    for (uint8 i = 0; i < MAX_SPELL_EFFECTS; ++i)
        if (m_applyMultiplierMask & (1 << i))
            multiplier[i] = m_spellInfo->Effects[i].CalcDamageMultiplier(m_originalCaster, this);

    bool usesAmmo = m_spellInfo->AttributesCu & SPELL_ATTR0_CU_DIRECT_DAMAGE;
    Unit::AuraEffectList const& Auras = m_caster->GetAuraEffectsByType(SPELL_AURA_ABILITY_CONSUME_NO_AMMO);
    for (Unit::AuraEffectList::const_iterator j = Auras.begin(); j != Auras.end(); ++j)
    {
        if ((*j)->IsAffectedOnSpell(m_spellInfo))
            usesAmmo=false;
    }

    for (std::list<TargetInfo>::iterator ihit= m_UniqueTargetInfo.begin(); ihit != m_UniqueTargetInfo.end(); ++ihit)
    {
        TargetInfo& target = *ihit;

        uint32 mask = target.effectMask;
        if (!mask)
            continue;

        // do not consume ammo anymore for Hunter's volley spell
        if (IsTriggered() && m_spellInfo->SpellFamilyName == SPELLFAMILY_HUNTER && m_spellInfo->IsAOE())
            usesAmmo = false;

        if (usesAmmo)
        {
            bool ammoTaken = false;
            for (uint8 i = 0; i < MAX_SPELL_EFFECTS; i++)
            {
                if (!(mask & 1<<i))
                    continue;
                switch (m_spellInfo->Effects[i].Effect)
                {
                    case SPELL_EFFECT_SCHOOL_DAMAGE:
                    case SPELL_EFFECT_WEAPON_DAMAGE:
                    case SPELL_EFFECT_WEAPON_DAMAGE_NOSCHOOL:
                    case SPELL_EFFECT_NORMALIZED_WEAPON_DMG:
                    case SPELL_EFFECT_WEAPON_PERCENT_DAMAGE:
                    ammoTaken=true;
                    TakeAmmo();
                }
                if (ammoTaken)
                    break;
            }
        }
        DoAllEffectOnLaunchTarget(target, multiplier);
    }
}

void Spell::DoAllEffectOnLaunchTarget(TargetInfo& targetInfo, float* multiplier)
{
    Unit* unit = NULL;
    // In case spell hit target, do all effect on that target
    if (targetInfo.missCondition == SPELL_MISS_NONE)
        unit = m_caster->GetGUID() == targetInfo.targetGUID ? m_caster : ObjectAccessor::GetUnit(*m_caster, targetInfo.targetGUID);
    // In case spell reflect from target, do all effect on caster (if hit)
    else if (targetInfo.missCondition == SPELL_MISS_REFLECT && targetInfo.reflectResult == SPELL_MISS_NONE)
        unit = m_caster;
    if (!unit)
        return;

    for (uint8 i = 0; i < MAX_SPELL_EFFECTS; ++i)
    {
        if (targetInfo.effectMask & (1<<i))
        {
            m_damage = 0;
            m_healing = 0;

            HandleEffects(unit, NULL, NULL, i, SPELL_EFFECT_HANDLE_LAUNCH_TARGET);

            if (m_damage > 0)
            {
                if (m_spellInfo->Effects[i].IsArea())
                {
                    m_damage = int32(float(m_damage) * unit->GetTotalAuraMultiplierByMiscMask(SPELL_AURA_MOD_AOE_DAMAGE_AVOIDANCE, m_spellInfo->SchoolMask));
                    if (m_caster->GetTypeId() == TYPEID_UNIT)
                        m_damage = int32(float(m_damage) * unit->GetTotalAuraMultiplierByMiscMask(SPELL_AURA_MOD_CREATURE_AOE_DAMAGE_AVOIDANCE, m_spellInfo->SchoolMask));

                    if (m_caster->GetTypeId() == TYPEID_PLAYER)
                    {
                        uint32 targetAmount = m_UniqueTargetInfo.size();
                        if (targetAmount > 10)
                            m_damage = m_damage * 10/targetAmount;
                    }
                }
            }

            if (m_applyMultiplierMask & (1 << i))
            {
                m_damage = int32(m_damage * m_damageMultipliers[i]);
                m_damageMultipliers[i] *= multiplier[i];
            }
            targetInfo.damage += m_damage;
        }
    }

    targetInfo.crit = m_caster->isSpellCrit(unit, m_spellInfo, m_spellSchoolMask, m_attackType);
}

SpellCastResult Spell::CanOpenLock(uint32 effIndex, uint32 lockId, SkillType& skillId, int32& reqSkillValue, int32& skillValue)
{
    if (!lockId)                                             // possible case for GO and maybe for items.
        return SPELL_CAST_OK;

    // Get LockInfo
    LockEntry const* lockInfo = sLockStore.LookupEntry(lockId);

    if (!lockInfo)
        return SPELL_FAILED_BAD_TARGETS;

    bool reqKey = false;                                    // some locks not have reqs

    for (uint8 j = 0; j < MAX_LOCK_CASE; ++j)
    {
        switch (lockInfo->Type[j])
        {
            // check key item (many fit cases can be)
            case LOCK_KEY_ITEM:
                if (lockInfo->Index[j] && m_CastItem && m_CastItem->GetEntry() == lockInfo->Index[j])
                    return SPELL_CAST_OK;
                reqKey = true;
                break;
                // check key skill (only single first fit case can be)
            case LOCK_KEY_SKILL:
            {
                reqKey = true;

                // wrong locktype, skip
                if (uint32(m_spellInfo->Effects[effIndex].MiscValue) != lockInfo->Index[j])
                    continue;

                skillId = SkillByLockType(LockType(lockInfo->Index[j]));

                if (skillId != SKILL_NONE)
                {
                    reqSkillValue = lockInfo->Skill[j];

                    // castitem check: rogue using skeleton keys. the skill values should not be added in this case.
                    skillValue = m_CastItem || m_caster->GetTypeId()!= TYPEID_PLAYER ?
                        0 : m_caster->ToPlayer()->GetSkillValue(skillId);

                    // skill bonus provided by casting spell (mostly item spells)
                    // add the damage modifier from the spell casted (cheat lock / skeleton key etc.)
                    if (m_spellInfo->Effects[effIndex].TargetA.GetTarget() == TARGET_GAMEOBJECT_ITEM_TARGET || m_spellInfo->Effects[effIndex].TargetB.GetTarget() == TARGET_GAMEOBJECT_ITEM_TARGET)
                        skillValue += uint32(CalculateDamage(effIndex, NULL));

                    if (skillValue < reqSkillValue)
                        return SPELL_FAILED_LOW_CASTLEVEL;
                }

                return SPELL_CAST_OK;
            }
        }
    }

    if (reqKey)
        return SPELL_FAILED_BAD_TARGETS;

    return SPELL_CAST_OK;
}

void Spell::SetSpellValue(SpellValueMod mod, int32 value)
{
    switch (mod)
    {
        case SPELLVALUE_BASE_POINT0:
            m_spellValue->EffectBasePoints[0] = m_spellInfo->Effects[EFFECT_0].CalcBaseValue(value);
            break;
        case SPELLVALUE_BASE_POINT1:
            m_spellValue->EffectBasePoints[1] = m_spellInfo->Effects[EFFECT_1].CalcBaseValue(value);
            break;
        case SPELLVALUE_BASE_POINT2:
            m_spellValue->EffectBasePoints[2] = m_spellInfo->Effects[EFFECT_2].CalcBaseValue(value);
            break;
        case SPELLVALUE_RADIUS_MOD:
            m_spellValue->RadiusMod = (float)value / 10000;
            break;
        case SPELLVALUE_MAX_TARGETS:
            m_spellValue->MaxAffectedTargets = (uint32)value;
            break;
        case SPELLVALUE_AURA_STACK:
            m_spellValue->AuraStackAmount = uint8(value);
            break;
    }
}

float tangent(float x)
{
    x = tan(x);
    //if (x < std::numeric_limits<float>::max() && x > -std::numeric_limits<float>::max()) return x;
    //if (x >= std::numeric_limits<float>::max()) return std::numeric_limits<float>::max();
    //if (x <= -std::numeric_limits<float>::max()) return -std::numeric_limits<float>::max();
    if (x < 100000.0f && x > -100000.0f) return x;
    if (x >= 100000.0f) return 100000.0f;
    if (x <= 100000.0f) return -100000.0f;
    return 0.0f;
}

#define DEBUG_TRAJ(a) //a

void Spell::SelectTrajTargets()
{
    if (!m_targets.HasTraj())
        return;

    float dist2d = m_targets.GetDist2d();
    if (!dist2d)
        return;

    float srcToDestDelta = m_targets.GetDst()->m_positionZ - m_targets.GetSrc()->m_positionZ;

    UnitList unitList;
    SearchAreaTarget(unitList, dist2d, PUSH_IN_THIN_LINE, SPELL_TARGETS_ANY);
    if (unitList.empty())
        return;

    unitList.sort(Trinity::ObjectDistanceOrderPred(m_caster));

    float b = tangent(m_targets.GetElevation());
    float a = (srcToDestDelta - dist2d * b) / (dist2d * dist2d);
    if (a > -0.0001f)
        a = 0;
    DEBUG_TRAJ(sLog->outError("Spell::SelectTrajTargets: a %f b %f", a, b);)

    float bestDist = m_spellInfo->GetMaxRange(false);

    UnitList::const_iterator itr = unitList.begin();
    for (; itr != unitList.end(); ++itr)
    {
        if (m_caster == *itr || m_caster->IsOnVehicle(*itr) || (*itr)->GetVehicle())//(*itr)->IsOnVehicle(m_caster))
            continue;

        const float size = std::max((*itr)->GetObjectSize() * 0.7f, 1.0f); // 1/sqrt(3)
        // TODO: all calculation should be based on src instead of m_caster
        const float objDist2d = m_targets.GetSrc()->GetExactDist2d(*itr) * cos(m_targets.GetSrc()->GetRelativeAngle(*itr));
        const float dz = (*itr)->GetPositionZ() - m_targets.GetSrc()->m_positionZ;

        DEBUG_TRAJ(sLog->outError("Spell::SelectTrajTargets: check %u, dist between %f %f, height between %f %f.", (*itr)->GetEntry(), objDist2d - size, objDist2d + size, dz - size, dz + size);)

        float dist = objDist2d - size;
        float height = dist * (a * dist + b);
        DEBUG_TRAJ(sLog->outError("Spell::SelectTrajTargets: dist %f, height %f.", dist, height);)
        if (dist < bestDist && height < dz + size && height > dz - size)
        {
            bestDist = dist > 0 ? dist : 0;
            break;
        }

#define CHECK_DIST {\
            DEBUG_TRAJ(sLog->outError("Spell::SelectTrajTargets: dist %f, height %f.", dist, height);)\
            if (dist > bestDist)\
                continue;\
            if (dist < objDist2d + size && dist > objDist2d - size)\
            {\
                bestDist = dist;\
                break;\
            }\
        }

        if (!a)
        {
            height = dz - size;
            dist = height / b;
            CHECK_DIST;

            height = dz + size;
            dist = height / b;
            CHECK_DIST;

            continue;
        }

        height = dz - size;
        float sqrt1 = b * b + 4 * a * height;
        if (sqrt1 > 0)
        {
            sqrt1 = sqrt(sqrt1);
            dist = (sqrt1 - b) / (2 * a);
            CHECK_DIST;
        }

        height = dz + size;
        float sqrt2 = b * b + 4 * a * height;
        if (sqrt2 > 0)
        {
            sqrt2 = sqrt(sqrt2);
            dist = (sqrt2 - b) / (2 * a);
            CHECK_DIST;

            dist = (-sqrt2 - b) / (2 * a);
            CHECK_DIST;
        }

        if (sqrt1 > 0)
        {
            dist = (-sqrt1 - b) / (2 * a);
            CHECK_DIST;
        }
    }

    if (m_targets.GetSrc()->GetExactDist2d(m_targets.GetDst()) > bestDist)
    {
        float x = m_targets.GetSrc()->m_positionX + cos(m_caster->GetOrientation()) * bestDist;
        float y = m_targets.GetSrc()->m_positionY + sin(m_caster->GetOrientation()) * bestDist;
        float z = m_targets.GetSrc()->m_positionZ + bestDist * (a * bestDist + b);

        if (itr != unitList.end())
        {
            float distSq = (*itr)->GetExactDistSq(x, y, z);
            float sizeSq = (*itr)->GetObjectSize();
            sizeSq *= sizeSq;
            DEBUG_TRAJ(sLog->outError("Initial %f %f %f %f %f", x, y, z, distSq, sizeSq);)
            if (distSq > sizeSq)
            {
                float factor = 1 - sqrt(sizeSq / distSq);
                x += factor * ((*itr)->GetPositionX() - x);
                y += factor * ((*itr)->GetPositionY() - y);
                z += factor * ((*itr)->GetPositionZ() - z);

                distSq = (*itr)->GetExactDistSq(x, y, z);
                DEBUG_TRAJ(sLog->outError("Initial %f %f %f %f %f", x, y, z, distSq, sizeSq);)
            }
        }

        Position trajDst;
        trajDst.Relocate(x, y, z, m_caster->GetOrientation());
        m_targets.ModDst(trajDst);
    }
}

void Spell::PrepareTargetProcessing()
{
    CheckEffectExecuteData();
}

void Spell::FinishTargetProcessing()
{
    SendLogExecute();
}

void Spell::InitEffectExecuteData(uint8 effIndex)
{
    ASSERT(effIndex < MAX_SPELL_EFFECTS);
    if (!m_effectExecuteData[effIndex])
    {
        m_effectExecuteData[effIndex] = new ByteBuffer(0x20);
        // first dword - target counter
        *m_effectExecuteData[effIndex] << uint32(1);
    }
    else
    {
        // increase target counter by one
        uint32 count = (*m_effectExecuteData[effIndex]).read<uint32>(0);
        (*m_effectExecuteData[effIndex]).put<uint32>(0, ++count);
    }
}

void Spell::CleanupEffectExecuteData()
{
    for (uint8 i = 0; i < MAX_SPELL_EFFECTS; ++i)
        m_effectExecuteData[i] = NULL;
}

void Spell::CheckEffectExecuteData()
{
    for (uint8 i = 0; i < MAX_SPELL_EFFECTS; ++i)
        ASSERT(!m_effectExecuteData[i]);
}

void Spell::LoadScripts()
{
    sLog->outDebug(LOG_FILTER_SPELLS_AURAS, "Spell::LoadScripts");
    sScriptMgr->CreateSpellScripts(m_spellInfo->Id, m_loadedScripts);
    for (std::list<SpellScript*>::iterator itr = m_loadedScripts.begin(); itr != m_loadedScripts.end() ;)
    {
        if (!(*itr)->_Load(this))
        {
            std::list<SpellScript*>::iterator bitr = itr;
            ++itr;
            m_loadedScripts.erase(bitr);
            continue;
        }
        (*itr)->Register();
        ++itr;
    }
}

void Spell::PrepareScriptHitHandlers()
{
    for (std::list<SpellScript*>::iterator scritr = m_loadedScripts.begin(); scritr != m_loadedScripts.end() ; ++scritr)
        (*scritr)->_InitHit();
}

SpellCastResult Spell::CallScriptCheckCastHandlers()
{
    SpellCastResult retVal = SPELL_CAST_OK;
    for (std::list<SpellScript*>::iterator scritr = m_loadedScripts.begin(); scritr != m_loadedScripts.end() ; ++scritr)
    {
        (*scritr)->_PrepareScriptCall(SPELL_SCRIPT_HOOK_CHECK_CAST);
        std::list<SpellScript::CheckCastHandler>::iterator hookItrEnd = (*scritr)->OnCheckCast.end(), hookItr = (*scritr)->OnCheckCast.begin();
        for (; hookItr != hookItrEnd; ++hookItr)
        {
            SpellCastResult tempResult = (*hookItr).Call(*scritr);
            if (retVal == SPELL_CAST_OK)
                retVal = tempResult;
        }

        (*scritr)->_FinishScriptCall();
    }
    return retVal;
}

bool Spell::CallScriptEffectHandlers(SpellEffIndex effIndex, SpellEffectHandleMode mode)
{
    // execute script effect handler hooks and check if effects was prevented
    bool preventDefault = false;
    for (std::list<SpellScript*>::iterator scritr = m_loadedScripts.begin(); scritr != m_loadedScripts.end() ; ++scritr)
    {
        std::list<SpellScript::EffectHandler>::iterator effItr, effEndItr;
        SpellScriptHookType hookType;
        switch (mode)
        {
            case SPELL_EFFECT_HANDLE_LAUNCH:
                effItr = (*scritr)->OnEffectLaunch.begin();
                effEndItr = (*scritr)->OnEffectLaunch.end();
                hookType = SPELL_SCRIPT_HOOK_EFFECT_LAUNCH;
                break;
            case SPELL_EFFECT_HANDLE_LAUNCH_TARGET:
                effItr = (*scritr)->OnEffectLaunchTarget.begin();
                effEndItr = (*scritr)->OnEffectLaunchTarget.end();
                hookType = SPELL_SCRIPT_HOOK_EFFECT_LAUNCH_TARGET;
                break;
            case SPELL_EFFECT_HANDLE_HIT:
                effItr = (*scritr)->OnEffectHit.begin();
                effEndItr = (*scritr)->OnEffectHit.end();
                hookType = SPELL_SCRIPT_HOOK_EFFECT_HIT;
                break;
            case SPELL_EFFECT_HANDLE_HIT_TARGET:
                effItr = (*scritr)->OnEffectHitTarget.begin();
                effEndItr = (*scritr)->OnEffectHitTarget.end();
                hookType = SPELL_SCRIPT_HOOK_EFFECT_HIT_TARGET;
                break;
            default:
                ASSERT(false);
                return false;
        }
        (*scritr)->_PrepareScriptCall(hookType);
        for (; effItr != effEndItr ; ++effItr)
            // effect execution can be prevented
            if (!(*scritr)->_IsEffectPrevented(effIndex) && (*effItr).IsEffectAffected(m_spellInfo, effIndex))
                (*effItr).Call(*scritr, effIndex);

        if (!preventDefault)
            preventDefault = (*scritr)->_IsDefaultEffectPrevented(effIndex);

        (*scritr)->_FinishScriptCall();
    }
    return preventDefault;
}

void Spell::CallScriptBeforeHitHandlers()
{
    for (std::list<SpellScript*>::iterator scritr = m_loadedScripts.begin(); scritr != m_loadedScripts.end() ; ++scritr)
    {
        (*scritr)->_PrepareScriptCall(SPELL_SCRIPT_HOOK_BEFORE_HIT);
        std::list<SpellScript::HitHandler>::iterator hookItrEnd = (*scritr)->BeforeHit.end(), hookItr = (*scritr)->BeforeHit.begin();
        for (; hookItr != hookItrEnd ; ++hookItr)
            (*hookItr).Call(*scritr);

        (*scritr)->_FinishScriptCall();
    }
}

void Spell::CallScriptOnHitHandlers()
{
    for (std::list<SpellScript*>::iterator scritr = m_loadedScripts.begin(); scritr != m_loadedScripts.end() ; ++scritr)
    {
        (*scritr)->_PrepareScriptCall(SPELL_SCRIPT_HOOK_HIT);
        std::list<SpellScript::HitHandler>::iterator hookItrEnd = (*scritr)->OnHit.end(), hookItr = (*scritr)->OnHit.begin();
        for (; hookItr != hookItrEnd ; ++hookItr)
            (*hookItr).Call(*scritr);

        (*scritr)->_FinishScriptCall();
    }
}

void Spell::CallScriptAfterHitHandlers()
{
    for (std::list<SpellScript*>::iterator scritr = m_loadedScripts.begin(); scritr != m_loadedScripts.end() ; ++scritr)
    {
        (*scritr)->_PrepareScriptCall(SPELL_SCRIPT_HOOK_AFTER_HIT);
        std::list<SpellScript::HitHandler>::iterator hookItrEnd = (*scritr)->AfterHit.end(), hookItr = (*scritr)->AfterHit.begin();
        for (; hookItr != hookItrEnd ; ++hookItr)
            (*hookItr).Call(*scritr);

        (*scritr)->_FinishScriptCall();
    }
}

void Spell::CallScriptAfterUnitTargetSelectHandlers(std::list<Unit*>& unitTargets, SpellEffIndex effIndex)
{
    for (std::list<SpellScript*>::iterator scritr = m_loadedScripts.begin(); scritr != m_loadedScripts.end() ; ++scritr)
    {
        (*scritr)->_PrepareScriptCall(SPELL_SCRIPT_HOOK_UNIT_TARGET_SELECT);
        std::list<SpellScript::UnitTargetHandler>::iterator hookItrEnd = (*scritr)->OnUnitTargetSelect.end(), hookItr = (*scritr)->OnUnitTargetSelect.begin();
        for (; hookItr != hookItrEnd ; ++hookItr)
            if ((*hookItr).IsEffectAffected(m_spellInfo, effIndex))
                (*hookItr).Call(*scritr, unitTargets);

        (*scritr)->_FinishScriptCall();
    }
}

bool Spell::CanExecuteTriggersOnHit(uint8 effMask, SpellInfo const* spellInfo) const
{
    bool only_on_dummy = (spellInfo && (spellInfo->AttributesEx4 & SPELL_ATTR4_PROC_ONLY_ON_DUMMY));
    // If triggered spell has SPELL_ATTR4_PROC_ONLY_ON_DUMMY then it can only proc on a casted spell with SPELL_EFFECT_DUMMY
    // If triggered spell doesn't have SPELL_ATTR4_PROC_ONLY_ON_DUMMY then it can NOT proc on SPELL_EFFECT_DUMMY (needs confirmation)
    for (uint8 i = 0;i < MAX_SPELL_EFFECTS; ++i)
    {
        if ((effMask & (1 << i)) && (only_on_dummy == (m_spellInfo->Effects[i].Effect == SPELL_EFFECT_DUMMY)))
            return true;
    }
    return false;
}

void Spell::PrepareTriggersExecutedOnHit()
{
    // todo: move this to scripts
    if (m_spellInfo->SpellFamilyName)
    {
        SpellInfo const* excludeCasterSpellInfo = sSpellMgr->GetSpellInfo(m_spellInfo->ExcludeCasterAuraSpell);
        if (excludeCasterSpellInfo && !excludeCasterSpellInfo->IsPositive())
            m_preCastSpell = m_spellInfo->ExcludeCasterAuraSpell;
        SpellInfo const* excludeTargetSpellInfo = sSpellMgr->GetSpellInfo(m_spellInfo->ExcludeTargetAuraSpell);
        if (excludeTargetSpellInfo && !excludeTargetSpellInfo->IsPositive())
            m_preCastSpell = m_spellInfo->ExcludeTargetAuraSpell;
    }

    // todo: move this to scripts
    switch (m_spellInfo->SpellFamilyName)
    {
        case SPELLFAMILY_GENERIC:
        {
            if (m_spellInfo->Mechanic == MECHANIC_BANDAGE) // Bandages
                m_preCastSpell = 11196;  // Recently Bandaged
            break;
        }
        case SPELLFAMILY_MAGE:
        {
             // Permafrost
             if (m_spellInfo->SpellFamilyFlags[1] & 0x00001000 ||  m_spellInfo->SpellFamilyFlags[0] & 0x00100220)
                 m_preCastSpell = 68391;
             break;
        }
    }

    // handle SPELL_AURA_ADD_TARGET_TRIGGER auras:
    // save auras which were present on spell caster on cast, to prevent triggered auras from affecting caster
    // and to correctly calculate proc chance when combopoints are present
    Unit::AuraEffectList const& targetTriggers = m_caster->GetAuraEffectsByType(SPELL_AURA_ADD_TARGET_TRIGGER);
    for (Unit::AuraEffectList::const_iterator i = targetTriggers.begin(); i != targetTriggers.end(); ++i)
    {
        if (!(*i)->IsAffectedOnSpell(m_spellInfo))
            continue;
        SpellInfo const* auraSpellInfo = (*i)->GetSpellInfo();
        uint32 auraSpellIdx = (*i)->GetEffIndex();
        if (SpellInfo const* spellInfo = sSpellMgr->GetSpellInfo(auraSpellInfo->Effects[auraSpellIdx].TriggerSpell))
        {
            // calculate the chance using spell base amount, because aura amount is not updated on combo-points change
            // this possibly needs fixing
            int32 auraBaseAmount = (*i)->GetBaseAmount();
            int32 chance = m_caster->CalculateSpellDamage(NULL, auraSpellInfo, auraSpellIdx, &auraBaseAmount);
            // proc chance is stored in effect amount
            m_hitTriggerSpells.push_back(std::make_pair(spellInfo, chance * (*i)->GetBase()->GetStackAmount()));
        }
    }
}

// Global cooldowns management
enum GCDLimits
{
    MIN_GCD = 1000,
    MAX_GCD = 1500
};

bool Spell::HasGlobalCooldown() const
{
    // Only player or controlled units have global cooldown
    if (m_caster->GetCharmInfo())
        return m_caster->GetCharmInfo()->GetGlobalCooldownMgr().HasGlobalCooldown(m_spellInfo);
    else if (m_caster->GetTypeId() == TYPEID_PLAYER)
        return m_caster->ToPlayer()->GetGlobalCooldownMgr().HasGlobalCooldown(m_spellInfo);
    else
        return false;
}

void Spell::TriggerGlobalCooldown()
{
    int32 gcd = m_spellInfo->StartRecoveryTime;
    if (!gcd)
        return;

    // Global cooldown can't leave range 1..1.5 secs
    // There are some spells (mostly not casted directly by player) that have < 1 sec and > 1.5 sec global cooldowns
    // but as tests show are not affected by any spell mods.
    if (m_spellInfo->StartRecoveryTime >= MIN_GCD && m_spellInfo->StartRecoveryTime <= MAX_GCD)
    {
        // gcd modifier auras are applied only to own spells and only players have such mods
        if (m_caster->GetTypeId() == TYPEID_PLAYER)
            m_caster->ToPlayer()->ApplySpellMod(m_spellInfo->Id, SPELLMOD_GLOBAL_COOLDOWN, gcd, this);

        // Apply haste rating
        gcd = int32(float(gcd) * m_caster->GetFloatValue(UNIT_MOD_CAST_SPEED));
        if (gcd < MIN_GCD)
            gcd = MIN_GCD;
        else if (gcd > MAX_GCD)
            gcd = MAX_GCD;
    }

    // Only players or controlled units have global cooldown
    if (m_caster->GetCharmInfo())
        m_caster->GetCharmInfo()->GetGlobalCooldownMgr().AddGlobalCooldown(m_spellInfo, gcd);
    else if (m_caster->GetTypeId() == TYPEID_PLAYER)
        m_caster->ToPlayer()->GetGlobalCooldownMgr().AddGlobalCooldown(m_spellInfo, gcd);
}

void Spell::CancelGlobalCooldown()
{
    if (!m_spellInfo->StartRecoveryTime)
        return;

    // Cancel global cooldown when interrupting current cast
    if (m_caster->GetCurrentSpell(CURRENT_GENERIC_SPELL) != this)
        return;

    // Only players or controlled units have global cooldown
    if (m_caster->GetCharmInfo())
        m_caster->GetCharmInfo()->GetGlobalCooldownMgr().CancelGlobalCooldown(m_spellInfo);
    else if (m_caster->GetTypeId() == TYPEID_PLAYER)
        m_caster->ToPlayer()->GetGlobalCooldownMgr().CancelGlobalCooldown(m_spellInfo);
}<|MERGE_RESOLUTION|>--- conflicted
+++ resolved
@@ -3715,11 +3715,7 @@
         case SPELL_FAILED_TOO_MANY_OF_ITEM:
         {
              uint32 item = 0;
-<<<<<<< HEAD
              for (uint8 x = 0;x < 3; x++)
-=======
-             for (int8 x = 0; x < 3; x++)
->>>>>>> bb2696a6
                  if (spellInfo->Effects[x].ItemType)
                      item = spellInfo->Effects[x].ItemType;
              ItemTemplate const* pProto = sObjectMgr->GetItemTemplate(item);
