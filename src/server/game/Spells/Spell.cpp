/*
 * Copyright (C) 2008-2014 TrinityCore <http://www.trinitycore.org/>
 * Copyright (C) 2005-2009 MaNGOS <http://getmangos.com/>
 *
 * This program is free software; you can redistribute it and/or modify it
 * under the terms of the GNU General Public License as published by the
 * Free Software Foundation; either version 2 of the License, or (at your
 * option) any later version.
 *
 * This program is distributed in the hope that it will be useful, but WITHOUT
 * ANY WARRANTY; without even the implied warranty of MERCHANTABILITY or
 * FITNESS FOR A PARTICULAR PURPOSE. See the GNU General Public License for
 * more details.
 *
 * You should have received a copy of the GNU General Public License along
 * with this program. If not, see <http://www.gnu.org/licenses/>.
 */

#include "Common.h"
#include "DatabaseEnv.h"
#include "WorldPacket.h"
#include "WorldSession.h"
#include "GridNotifiers.h"
#include "GridNotifiersImpl.h"
#include "Opcodes.h"
#include "Log.h"
#include "UpdateMask.h"
#include "World.h"
#include "ObjectMgr.h"
#include "SpellMgr.h"
#include "Player.h"
#include "Pet.h"
#include "Unit.h"
#include "Totem.h"
#include "Spell.h"
#include "DynamicObject.h"
#include "Guild.h"
#include "Group.h"
#include "UpdateData.h"
#include "MapManager.h"
#include "ObjectAccessor.h"
#include "CellImpl.h"
#include "SharedDefines.h"
#include "LootMgr.h"
#include "VMapFactory.h"
#include "Battleground.h"
#include "Util.h"
#include "TemporarySummon.h"
#include "Vehicle.h"
#include "SpellAuraEffects.h"
#include "ScriptMgr.h"
#include "ConditionMgr.h"
#include "DisableMgr.h"
#include "SpellScript.h"
#include "InstanceScript.h"
#include "SpellInfo.h"
#include "DB2Stores.h"
#include "Battlefield.h"
#include "BattlefieldMgr.h"

extern pEffect SpellEffects[TOTAL_SPELL_EFFECTS];

SpellDestination::SpellDestination()
{
    _position.Relocate(0, 0, 0, 0);
    _transportGUID = 0;
    _transportOffset.Relocate(0, 0, 0, 0);
}

SpellDestination::SpellDestination(float x, float y, float z, float orientation, uint32 mapId)
{
    _position.Relocate(x, y, z, orientation);
    _transportGUID = 0;
    _position.m_mapId = mapId;
    _transportOffset.Relocate(0, 0, 0, 0);
}

SpellDestination::SpellDestination(Position const& pos)
{
    _position.Relocate(pos);
    _transportGUID = 0;
    _transportOffset.Relocate(0, 0, 0, 0);
}

SpellDestination::SpellDestination(WorldObject const& wObj)
{
    _transportGUID = wObj.GetTransGUID();
    _transportOffset.Relocate(wObj.GetTransOffsetX(), wObj.GetTransOffsetY(), wObj.GetTransOffsetZ(), wObj.GetTransOffsetO());
    _position.Relocate(wObj);
}

void SpellDestination::Relocate(Position const& pos)
{
    if (_transportGUID)
    {
        Position offset;
        _position.GetPositionOffsetTo(pos, offset);
        _transportOffset.RelocateOffset(offset);
    }
    _position.Relocate(pos);
}

void SpellDestination::RelocateOffset(Position const& offset)
{
    if (_transportGUID)
        _transportOffset.RelocateOffset(offset);

    _position.RelocateOffset(offset);
}

SpellCastTargets::SpellCastTargets() : m_elevation(0), m_speed(0), m_strTarget()
{
    m_objectTarget = NULL;
    m_itemTarget = NULL;

    m_objectTargetGUID   = 0;
    m_itemTargetGUID   = 0;
    m_itemTargetEntry  = 0;

    m_targetMask = 0;
}

SpellCastTargets::~SpellCastTargets() { }

void SpellCastTargets::Read(ByteBuffer& data, Unit* caster)
{
    data >> m_targetMask;

    if (m_targetMask == TARGET_FLAG_NONE)
        return;

    if (m_targetMask & (TARGET_FLAG_UNIT | TARGET_FLAG_UNIT_MINIPET | TARGET_FLAG_GAMEOBJECT | TARGET_FLAG_CORPSE_ENEMY | TARGET_FLAG_CORPSE_ALLY))
        data.readPackGUID(m_objectTargetGUID);

    if (m_targetMask & (TARGET_FLAG_ITEM | TARGET_FLAG_TRADE_ITEM))
        data.readPackGUID(m_itemTargetGUID);

    if (m_targetMask & TARGET_FLAG_SOURCE_LOCATION)
    {
        data.readPackGUID(m_src._transportGUID);
        if (m_src._transportGUID)
            data >> m_src._transportOffset.PositionXYZStream();
        else
            data >> m_src._position.PositionXYZStream();
    }
    else
    {
        m_src._transportGUID = caster->GetTransGUID();
        if (m_src._transportGUID)
            m_src._transportOffset.Relocate(caster->GetTransOffsetX(), caster->GetTransOffsetY(), caster->GetTransOffsetZ(), caster->GetTransOffsetO());
        else
            m_src._position.Relocate(caster);
    }

    if (m_targetMask & TARGET_FLAG_DEST_LOCATION)
    {
        data.readPackGUID(m_dst._transportGUID);
        if (m_dst._transportGUID)
            data >> m_dst._transportOffset.PositionXYZStream();
        else
            data >> m_dst._position.PositionXYZStream();
    }
    else
    {
        m_dst._transportGUID = caster->GetTransGUID();
        if (m_dst._transportGUID)
            m_dst._transportOffset.Relocate(caster->GetTransOffsetX(), caster->GetTransOffsetY(), caster->GetTransOffsetZ(), caster->GetTransOffsetO());
        else
            m_dst._position.Relocate(caster);
    }

    if (m_targetMask & TARGET_FLAG_STRING)
        data >> m_strTarget;

    Update(caster);
}

void SpellCastTargets::Write(ByteBuffer& data)
{
    data << uint32(m_targetMask);

    if (m_targetMask & (TARGET_FLAG_UNIT | TARGET_FLAG_CORPSE_ALLY | TARGET_FLAG_GAMEOBJECT | TARGET_FLAG_CORPSE_ENEMY | TARGET_FLAG_UNIT_MINIPET))
        data.appendPackGUID(m_objectTargetGUID);

    if (m_targetMask & (TARGET_FLAG_ITEM | TARGET_FLAG_TRADE_ITEM))
    {
        if (m_itemTarget)
            data.append(m_itemTarget->GetPackGUID());
        else
            data << uint8(0);
    }

    if (m_targetMask & TARGET_FLAG_SOURCE_LOCATION)
    {
        data.appendPackGUID(m_src._transportGUID); // relative position guid here - transport for example
        if (m_src._transportGUID)
            data << m_src._transportOffset.PositionXYZStream();
        else
            data << m_src._position.PositionXYZStream();
    }

    if (m_targetMask & TARGET_FLAG_DEST_LOCATION)
    {
        data.appendPackGUID(m_dst._transportGUID); // relative position guid here - transport for example
        if (m_dst._transportGUID)
            data << m_dst._transportOffset.PositionXYZStream();
        else
            data << m_dst._position.PositionXYZStream();
    }

    if (m_targetMask & TARGET_FLAG_STRING)
        data << m_strTarget;
}

uint64 SpellCastTargets::GetUnitTargetGUID() const
{
    switch (GUID_HIPART(m_objectTargetGUID))
    {
        case HIGHGUID_PLAYER:
        case HIGHGUID_VEHICLE:
        case HIGHGUID_UNIT:
        case HIGHGUID_PET:
            return m_objectTargetGUID;
        default:
            return 0LL;
    }
}

Unit* SpellCastTargets::GetUnitTarget() const
{
    if (m_objectTarget)
        return m_objectTarget->ToUnit();
    return NULL;
}

void SpellCastTargets::SetUnitTarget(Unit* target)
{
    if (!target)
        return;

    m_objectTarget = target;
    m_objectTargetGUID = target->GetGUID();
    m_targetMask |= TARGET_FLAG_UNIT;
}

uint64 SpellCastTargets::GetGOTargetGUID() const
{
    switch (GUID_HIPART(m_objectTargetGUID))
    {
        case HIGHGUID_TRANSPORT:
        case HIGHGUID_MO_TRANSPORT:
        case HIGHGUID_GAMEOBJECT:
            return m_objectTargetGUID;
        default:
            return 0LL;
    }
}

GameObject* SpellCastTargets::GetGOTarget() const
{
    if (m_objectTarget)
        return m_objectTarget->ToGameObject();
    return NULL;
}


void SpellCastTargets::SetGOTarget(GameObject* target)
{
    if (!target)
        return;

    m_objectTarget = target;
    m_objectTargetGUID = target->GetGUID();
    m_targetMask |= TARGET_FLAG_GAMEOBJECT;
}

uint64 SpellCastTargets::GetCorpseTargetGUID() const
{
    switch (GUID_HIPART(m_objectTargetGUID))
    {
        case HIGHGUID_CORPSE:
            return m_objectTargetGUID;
        default:
            return 0LL;
    }
}

Corpse* SpellCastTargets::GetCorpseTarget() const
{
    if (m_objectTarget)
        return m_objectTarget->ToCorpse();
    return NULL;
}

WorldObject* SpellCastTargets::GetObjectTarget() const
{
    return m_objectTarget;
}

uint64 SpellCastTargets::GetObjectTargetGUID() const
{
    return m_objectTargetGUID;
}

void SpellCastTargets::RemoveObjectTarget()
{
    m_objectTarget = NULL;
    m_objectTargetGUID = 0LL;
    m_targetMask &= ~(TARGET_FLAG_UNIT_MASK | TARGET_FLAG_CORPSE_MASK | TARGET_FLAG_GAMEOBJECT_MASK);
}

void SpellCastTargets::SetItemTarget(Item* item)
{
    if (!item)
        return;

    m_itemTarget = item;
    m_itemTargetGUID = item->GetGUID();
    m_itemTargetEntry = item->GetEntry();
    m_targetMask |= TARGET_FLAG_ITEM;
}

void SpellCastTargets::SetTradeItemTarget(Player* caster)
{
    m_itemTargetGUID = uint64(TRADE_SLOT_NONTRADED);
    m_itemTargetEntry = 0;
    m_targetMask |= TARGET_FLAG_TRADE_ITEM;

    Update(caster);
}

void SpellCastTargets::UpdateTradeSlotItem()
{
    if (m_itemTarget && (m_targetMask & TARGET_FLAG_TRADE_ITEM))
    {
        m_itemTargetGUID = m_itemTarget->GetGUID();
        m_itemTargetEntry = m_itemTarget->GetEntry();
    }
}

SpellDestination const* SpellCastTargets::GetSrc() const
{
    return &m_src;
}

Position const* SpellCastTargets::GetSrcPos() const
{
    return &m_src._position;
}

void SpellCastTargets::SetSrc(float x, float y, float z)
{
    m_src = SpellDestination(x, y, z);
    m_targetMask |= TARGET_FLAG_SOURCE_LOCATION;
}

void SpellCastTargets::SetSrc(Position const& pos)
{
    m_src = SpellDestination(pos);
    m_targetMask |= TARGET_FLAG_SOURCE_LOCATION;
}

void SpellCastTargets::SetSrc(WorldObject const& wObj)
{
    m_src = SpellDestination(wObj);
    m_targetMask |= TARGET_FLAG_SOURCE_LOCATION;
}

void SpellCastTargets::ModSrc(Position const& pos)
{
    ASSERT(m_targetMask & TARGET_FLAG_SOURCE_LOCATION);
    m_src.Relocate(pos);
}

void SpellCastTargets::RemoveSrc()
{
    m_targetMask &= ~(TARGET_FLAG_SOURCE_LOCATION);
}

SpellDestination const* SpellCastTargets::GetDst() const
{
    return &m_dst;
}

WorldLocation const* SpellCastTargets::GetDstPos() const
{
    return &m_dst._position;
}

void SpellCastTargets::SetDst(float x, float y, float z, float orientation, uint32 mapId)
{
    m_dst = SpellDestination(x, y, z, orientation, mapId);
    m_targetMask |= TARGET_FLAG_DEST_LOCATION;
}

void SpellCastTargets::SetDst(Position const& pos)
{
    m_dst = SpellDestination(pos);
    m_targetMask |= TARGET_FLAG_DEST_LOCATION;
}

void SpellCastTargets::SetDst(WorldObject const& wObj)
{
    m_dst = SpellDestination(wObj);
    m_targetMask |= TARGET_FLAG_DEST_LOCATION;
}

void SpellCastTargets::SetDst(SpellDestination const& spellDest)
{
    m_dst = spellDest;
    m_targetMask |= TARGET_FLAG_DEST_LOCATION;
}

void SpellCastTargets::SetDst(SpellCastTargets const& spellTargets)
{
    m_dst = spellTargets.m_dst;
    m_targetMask |= TARGET_FLAG_DEST_LOCATION;
}

void SpellCastTargets::ModDst(Position const& pos)
{
    ASSERT(m_targetMask & TARGET_FLAG_DEST_LOCATION);
    m_dst.Relocate(pos);
}

void SpellCastTargets::ModDst(SpellDestination const& spellDest)
{
    ASSERT(m_targetMask & TARGET_FLAG_DEST_LOCATION);
    m_dst = spellDest;
}

void SpellCastTargets::RemoveDst()
{
    m_targetMask &= ~(TARGET_FLAG_DEST_LOCATION);
}

void SpellCastTargets::Update(Unit* caster)
{
    m_objectTarget = m_objectTargetGUID ? ((m_objectTargetGUID == caster->GetGUID()) ? caster : ObjectAccessor::GetWorldObject(*caster, m_objectTargetGUID)) : NULL;

    m_itemTarget = NULL;
    if (caster->GetTypeId() == TYPEID_PLAYER)
    {
        Player* player = caster->ToPlayer();
        if (m_targetMask & TARGET_FLAG_ITEM)
            m_itemTarget = player->GetItemByGuid(m_itemTargetGUID);
        else if (m_targetMask & TARGET_FLAG_TRADE_ITEM)
            if (m_itemTargetGUID == TRADE_SLOT_NONTRADED) // here it is not guid but slot. Also prevents hacking slots
                if (TradeData* pTrade = player->GetTradeData())
                    m_itemTarget = pTrade->GetTraderData()->GetItem(TRADE_SLOT_NONTRADED);

        if (m_itemTarget)
            m_itemTargetEntry = m_itemTarget->GetEntry();
    }

    // update positions by transport move
    if (HasSrc() && m_src._transportGUID)
    {
        if (WorldObject* transport = ObjectAccessor::GetWorldObject(*caster, m_src._transportGUID))
        {
            m_src._position.Relocate(transport);
            m_src._position.RelocateOffset(m_src._transportOffset);
        }
    }

    if (HasDst() && m_dst._transportGUID)
    {
        if (WorldObject* transport = ObjectAccessor::GetWorldObject(*caster, m_dst._transportGUID))
        {
            m_dst._position.Relocate(transport);
            m_dst._position.RelocateOffset(m_dst._transportOffset);
        }
    }
}

void SpellCastTargets::OutDebug() const
{
    if (!m_targetMask)
        TC_LOG_INFO("spells", "No targets");

    TC_LOG_INFO("spells", "target mask: %u", m_targetMask);
    if (m_targetMask & (TARGET_FLAG_UNIT_MASK | TARGET_FLAG_CORPSE_MASK | TARGET_FLAG_GAMEOBJECT_MASK))
        TC_LOG_INFO("spells", "Object target: " UI64FMTD, m_objectTargetGUID);
    if (m_targetMask & TARGET_FLAG_ITEM)
        TC_LOG_INFO("spells", "Item target: " UI64FMTD, m_itemTargetGUID);
    if (m_targetMask & TARGET_FLAG_TRADE_ITEM)
        TC_LOG_INFO("spells", "Trade item target: " UI64FMTD, m_itemTargetGUID);
    if (m_targetMask & TARGET_FLAG_SOURCE_LOCATION)
        TC_LOG_INFO("spells", "Source location: transport guid:" UI64FMTD " trans offset: %s position: %s", m_src._transportGUID, m_src._transportOffset.ToString().c_str(), m_src._position.ToString().c_str());
    if (m_targetMask & TARGET_FLAG_DEST_LOCATION)
        TC_LOG_INFO("spells", "Destination location: transport guid:" UI64FMTD " trans offset: %s position: %s", m_dst._transportGUID, m_dst._transportOffset.ToString().c_str(), m_dst._position.ToString().c_str());
    if (m_targetMask & TARGET_FLAG_STRING)
        TC_LOG_INFO("spells", "String: %s", m_strTarget.c_str());
    TC_LOG_INFO("spells", "speed: %f", m_speed);
    TC_LOG_INFO("spells", "elevation: %f", m_elevation);
}

SpellValue::SpellValue(SpellInfo const* proto)
{
    for (uint32 i = 0; i < MAX_SPELL_EFFECTS; ++i)
        EffectBasePoints[i] = proto->Effects[i].BasePoints;
    MaxAffectedTargets = proto->MaxAffectedTargets;
    RadiusMod = 1.0f;
    AuraStackAmount = 1;
}

Spell::Spell(Unit* caster, SpellInfo const* info, TriggerCastFlags triggerFlags, uint64 originalCasterGUID, bool skipCheck) :
m_spellInfo(sSpellMgr->GetSpellForDifficultyFromSpell(info, caster)),
m_caster((info->AttributesEx6 & SPELL_ATTR6_CAST_BY_CHARMER && caster->GetCharmerOrOwner()) ? caster->GetCharmerOrOwner() : caster)
, m_spellValue(new SpellValue(m_spellInfo)), m_preGeneratedPath(PathGenerator(m_caster))
{
    m_customError = SPELL_CUSTOM_ERROR_NONE;
    m_skipCheck = skipCheck;
    m_selfContainer = NULL;
    m_referencedFromCurrentSpell = false;
    m_executedCurrently = false;
    m_needComboPoints = m_spellInfo->NeedsComboPoints();
    m_comboPointGain = 0;
    m_delayStart = 0;
    m_delayAtDamageCount = 0;

    m_applyMultiplierMask = 0;
    m_auraScaleMask = 0;
    memset(m_damageMultipliers, 0, sizeof(m_damageMultipliers));

    // Get data for type of attack
    switch (m_spellInfo->DmgClass)
    {
        case SPELL_DAMAGE_CLASS_MELEE:
            if (m_spellInfo->AttributesEx3 & SPELL_ATTR3_REQ_OFFHAND)
                m_attackType = OFF_ATTACK;
            else
                m_attackType = BASE_ATTACK;
            break;
        case SPELL_DAMAGE_CLASS_RANGED:
            m_attackType = m_spellInfo->IsRangedWeaponSpell() ? RANGED_ATTACK : BASE_ATTACK;
            break;
        default:
                                                            // Wands
            if (m_spellInfo->AttributesEx2 & SPELL_ATTR2_AUTOREPEAT_FLAG)
                m_attackType = RANGED_ATTACK;
            else
                m_attackType = BASE_ATTACK;
            break;
    }

    m_spellSchoolMask = info->GetSchoolMask();           // Can be override for some spell (wand shoot for example)

    if (m_attackType == RANGED_ATTACK)
        // wand case
        if ((m_caster->getClassMask() & CLASSMASK_WAND_USERS) != 0 && m_caster->GetTypeId() == TYPEID_PLAYER)
            if (Item* pItem = m_caster->ToPlayer()->GetWeaponForAttack(RANGED_ATTACK))
                m_spellSchoolMask = SpellSchoolMask(1 << pItem->GetTemplate()->DamageType);

    if (originalCasterGUID)
        m_originalCasterGUID = originalCasterGUID;
    else
        m_originalCasterGUID = m_caster->GetGUID();

    if (m_originalCasterGUID == m_caster->GetGUID())
        m_originalCaster = m_caster;
    else
    {
        m_originalCaster = ObjectAccessor::GetUnit(*m_caster, m_originalCasterGUID);
        if (m_originalCaster && !m_originalCaster->IsInWorld())
            m_originalCaster = NULL;
    }

    m_spellState = SPELL_STATE_NULL;
    _triggeredCastFlags = triggerFlags;
    if (info->AttributesEx4 & SPELL_ATTR4_TRIGGERED)
        _triggeredCastFlags = TriggerCastFlags(TRIGGERED_FULL_MASK & ~TRIGGERED_IGNORE_EQUIPPED_ITEM_REQUIREMENT);

    m_CastItem = NULL;
    m_castItemGUID = 0;
    m_castItemEntry = 0;

    unitTarget = NULL;
    itemTarget = NULL;
    gameObjTarget = NULL;
    destTarget = NULL;
    damage = 0;
    effectHandleMode = SPELL_EFFECT_HANDLE_LAUNCH;
    m_diminishLevel = DIMINISHING_LEVEL_1;
    m_diminishGroup = DIMINISHING_NONE;
    m_damage = 0;
    m_healing = 0;
    m_procAttacker = 0;
    m_procVictim = 0;
    m_procEx = 0;
    focusObject = NULL;
    m_cast_count = 0;
    m_glyphIndex = 0;
    m_preCastSpell = 0;
    m_triggeredByAuraSpell  = NULL;
    m_spellAura = NULL;

    //Auto Shot & Shoot (wand)
    m_autoRepeat = m_spellInfo->IsAutoRepeatRangedSpell();

    m_runesState = 0;
    m_powerCost = 0;                                        // setup to correct value in Spell::prepare, must not be used before.
    m_casttime = 0;                                         // setup to correct value in Spell::prepare, must not be used before.
    m_timer = 0;                                            // will set to castime in prepare

    m_immediateHandled = false;

    m_channelTargetEffectMask = 0;

    // Determine if spell can be reflected back to the caster
    // Patch 1.2 notes: Spell Reflection no longer reflects abilities
    m_canReflect = m_spellInfo->DmgClass == SPELL_DAMAGE_CLASS_MAGIC && !(m_spellInfo->Attributes & SPELL_ATTR0_ABILITY)
        && !(m_spellInfo->AttributesEx & SPELL_ATTR1_CANT_BE_REFLECTED) && !(m_spellInfo->Attributes & SPELL_ATTR0_UNAFFECTED_BY_INVULNERABILITY)
        && !m_spellInfo->IsPassive() && !m_spellInfo->IsPositive();

    CleanupTargetList();
    memset(m_effectExecuteData, 0, MAX_SPELL_EFFECTS * sizeof(ByteBuffer*));

    for (uint8 i = 0; i < MAX_SPELL_EFFECTS; ++i)
        m_destTargets[i] = SpellDestination(*m_caster);
}

Spell::~Spell()
{
    // unload scripts
    while (!m_loadedScripts.empty())
    {
        std::list<SpellScript*>::iterator itr = m_loadedScripts.begin();
        (*itr)->_Unload();
        delete (*itr);
        m_loadedScripts.erase(itr);
    }

    if (m_referencedFromCurrentSpell && m_selfContainer && *m_selfContainer == this)
    {
        // Clean the reference to avoid later crash.
        // If this error is repeating, we may have to add an ASSERT to better track down how we get into this case.
        TC_LOG_ERROR("spells", "SPELL: deleting spell for spell ID %u. However, spell still referenced.", m_spellInfo->Id);
        *m_selfContainer = NULL;
    }

    if (m_caster && m_caster->GetTypeId() == TYPEID_PLAYER)
        ASSERT(m_caster->ToPlayer()->m_spellModTakingSpell != this);

    delete m_spellValue;

    CheckEffectExecuteData();
}

void Spell::InitExplicitTargets(SpellCastTargets const& targets)
{
    m_targets = targets;
    // this function tries to correct spell explicit targets for spell
    // client doesn't send explicit targets correctly sometimes - we need to fix such spells serverside
    // this also makes sure that we correctly send explicit targets to client (removes redundant data)
    uint32 neededTargets = m_spellInfo->GetExplicitTargetMask();

    if (WorldObject* target = m_targets.GetObjectTarget())
    {
        // check if object target is valid with needed target flags
        // for unit case allow corpse target mask because player with not released corpse is a unit target
        if ((target->ToUnit() && !(neededTargets & (TARGET_FLAG_UNIT_MASK | TARGET_FLAG_CORPSE_MASK)))
            || (target->ToGameObject() && !(neededTargets & TARGET_FLAG_GAMEOBJECT_MASK))
            || (target->ToCorpse() && !(neededTargets & TARGET_FLAG_CORPSE_MASK)))
            m_targets.RemoveObjectTarget();
    }
    else
    {
        // try to select correct unit target if not provided by client or by serverside cast
        if (neededTargets & (TARGET_FLAG_UNIT_MASK))
        {
            Unit* unit = NULL;
            // try to use player selection as a target
            if (Player* playerCaster = m_caster->ToPlayer())
            {
                // selection has to be found and to be valid target for the spell
                if (Unit* selectedUnit = ObjectAccessor::GetUnit(*m_caster, playerCaster->GetTarget()))
                    if (m_spellInfo->CheckExplicitTarget(m_caster, selectedUnit) == SPELL_CAST_OK)
                        unit = selectedUnit;
            }
            // try to use attacked unit as a target
            else if ((m_caster->GetTypeId() == TYPEID_UNIT) && neededTargets & (TARGET_FLAG_UNIT_ENEMY | TARGET_FLAG_UNIT))
                unit = m_caster->GetVictim();

            // didn't find anything - let's use self as target
            if (!unit && neededTargets & (TARGET_FLAG_UNIT_RAID | TARGET_FLAG_UNIT_PARTY | TARGET_FLAG_UNIT_ALLY))
                unit = m_caster;

            m_targets.SetUnitTarget(unit);
        }
    }

    // check if spell needs dst target
    if (neededTargets & TARGET_FLAG_DEST_LOCATION)
    {
        // and target isn't set
        if (!m_targets.HasDst())
        {
            // try to use unit target if provided
            if (WorldObject* target = targets.GetObjectTarget())
                m_targets.SetDst(*target);
            // or use self if not available
            else
                m_targets.SetDst(*m_caster);
        }
    }
    else
        m_targets.RemoveDst();

    if (neededTargets & TARGET_FLAG_SOURCE_LOCATION)
    {
        if (!targets.HasSrc())
            m_targets.SetSrc(*m_caster);
    }
    else
        m_targets.RemoveSrc();
}

void Spell::SelectExplicitTargets()
{
    // here go all explicit target changes made to explicit targets after spell prepare phase is finished
    if (Unit* target = m_targets.GetUnitTarget())
    {
        // check for explicit target redirection, for Grounding Totem for example
        if (m_spellInfo->GetExplicitTargetMask() & TARGET_FLAG_UNIT_ENEMY
            || (m_spellInfo->GetExplicitTargetMask() & TARGET_FLAG_UNIT && !m_spellInfo->IsPositive()))
        {
            Unit* redirect;
            switch (m_spellInfo->DmgClass)
            {
                case SPELL_DAMAGE_CLASS_MAGIC:
                    redirect = m_caster->GetMagicHitRedirectTarget(target, m_spellInfo);
                    break;
                case SPELL_DAMAGE_CLASS_MELEE:
                case SPELL_DAMAGE_CLASS_RANGED:
                    redirect = m_caster->GetMeleeHitRedirectTarget(target, m_spellInfo);
                    break;
                default:
                    redirect = NULL;
                    break;
            }
            if (redirect && (redirect != target))
                m_targets.SetUnitTarget(redirect);
        }
    }
}

void Spell::SelectSpellTargets()
{
    // select targets for cast phase
    SelectExplicitTargets();

    uint32 processedAreaEffectsMask = 0;
    for (uint32 i = 0; i < MAX_SPELL_EFFECTS; ++i)
    {
        // not call for empty effect.
        // Also some spells use not used effect targets for store targets for dummy effect in triggered spells
        if (!m_spellInfo->Effects[i].IsEffect())
            continue;

        // set expected type of implicit targets to be sent to client
        uint32 implicitTargetMask = GetTargetFlagMask(m_spellInfo->Effects[i].TargetA.GetObjectType()) | GetTargetFlagMask(m_spellInfo->Effects[i].TargetB.GetObjectType());
        if (implicitTargetMask & TARGET_FLAG_UNIT)
            m_targets.SetTargetFlag(TARGET_FLAG_UNIT);
        if (implicitTargetMask & (TARGET_FLAG_GAMEOBJECT | TARGET_FLAG_GAMEOBJECT_ITEM))
            m_targets.SetTargetFlag(TARGET_FLAG_GAMEOBJECT);

        SelectEffectImplicitTargets(SpellEffIndex(i), m_spellInfo->Effects[i].TargetA, processedAreaEffectsMask);
        SelectEffectImplicitTargets(SpellEffIndex(i), m_spellInfo->Effects[i].TargetB, processedAreaEffectsMask);

        // Select targets of effect based on effect type
        // those are used when no valid target could be added for spell effect based on spell target type
        // some spell effects use explicit target as a default target added to target map (like SPELL_EFFECT_LEARN_SPELL)
        // some spell effects add target to target map only when target type specified (like SPELL_EFFECT_WEAPON)
        // some spell effects don't add anything to target map (confirmed with sniffs) (like SPELL_EFFECT_DESTROY_ALL_TOTEMS)
        SelectEffectTypeImplicitTargets(i);

        if (m_targets.HasDst())
            AddDestTarget(*m_targets.GetDst(), i);

        if (m_spellInfo->IsChanneled())
        {
            uint8 mask = (1 << i);
            for (std::list<TargetInfo>::iterator ihit = m_UniqueTargetInfo.begin(); ihit != m_UniqueTargetInfo.end(); ++ihit)
            {
                if (ihit->effectMask & mask)
                {
                    m_channelTargetEffectMask |= mask;
                    break;
                }
            }
        }
        else if (m_auraScaleMask)
        {
            bool checkLvl = !m_UniqueTargetInfo.empty();
            for (std::list<TargetInfo>::iterator ihit = m_UniqueTargetInfo.begin(); ihit != m_UniqueTargetInfo.end();)
            {
                // remove targets which did not pass min level check
                if (m_auraScaleMask && ihit->effectMask == m_auraScaleMask)
                {
                    // Do not check for selfcast
                    if (!ihit->scaleAura && ihit->targetGUID != m_caster->GetGUID())
                    {
                         m_UniqueTargetInfo.erase(ihit++);
                         continue;
                    }
                }
                ++ihit;
            }
            if (checkLvl && m_UniqueTargetInfo.empty())
            {
                SendCastResult(SPELL_FAILED_LOWLEVEL);
                finish(false);
            }
        }
    }

    if (m_targets.HasDst())
    {
        if (m_targets.HasTraj())
        {
            float speed = m_targets.GetSpeedXY();
            if (speed > 0.0f)
                m_delayMoment = (uint64)floor(m_targets.GetDist2d() / speed * 1000.0f);
        }
        else if (m_spellInfo->Speed > 0.0f)
        {
            float dist = m_caster->GetDistance(*m_targets.GetDstPos());
            if (!(m_spellInfo->AttributesEx9 & SPELL_ATTR9_SPECIAL_DELAY_CALCULATION))
                m_delayMoment = uint64(floor(dist / m_spellInfo->Speed * 1000.0f));
            else
                m_delayMoment = uint64(m_spellInfo->Speed * 1000.0f);
        }
    }
}

void Spell::SelectEffectImplicitTargets(SpellEffIndex effIndex, SpellImplicitTargetInfo const& targetType, uint32& processedEffectMask)
{
    if (!targetType.GetTarget())
        return;

    uint32 effectMask = 1 << effIndex;
    // set the same target list for all effects
    // some spells appear to need this, however this requires more research
    switch (targetType.GetSelectionCategory())
    {
        case TARGET_SELECT_CATEGORY_NEARBY:
        case TARGET_SELECT_CATEGORY_CONE:
        case TARGET_SELECT_CATEGORY_AREA:
            // targets for effect already selected
            if (effectMask & processedEffectMask)
                return;
            // choose which targets we can select at once
            for (uint32 j = effIndex + 1; j < MAX_SPELL_EFFECTS; ++j)
            {
                SpellEffectInfo const* effects = GetSpellInfo()->Effects;
                if (effects[j].IsEffect() &&
                    effects[effIndex].TargetA.GetTarget() == effects[j].TargetA.GetTarget() &&
                    effects[effIndex].TargetB.GetTarget() == effects[j].TargetB.GetTarget() &&
                    effects[effIndex].ImplicitTargetConditions == effects[j].ImplicitTargetConditions &&
                    effects[effIndex].CalcRadius(m_caster) == effects[j].CalcRadius(m_caster) &&
                    CheckScriptEffectImplicitTargets(effIndex, j))
                {
                    effectMask |= 1 << j;
                }
            }
            processedEffectMask |= effectMask;
            break;
        default:
            break;
    }

    switch (targetType.GetSelectionCategory())
    {
        case TARGET_SELECT_CATEGORY_CHANNEL:
            SelectImplicitChannelTargets(effIndex, targetType);
            break;
        case TARGET_SELECT_CATEGORY_NEARBY:
            SelectImplicitNearbyTargets(effIndex, targetType, effectMask);
            break;
        case TARGET_SELECT_CATEGORY_CONE:
            SelectImplicitConeTargets(effIndex, targetType, effectMask);
            break;
        case TARGET_SELECT_CATEGORY_AREA:
            SelectImplicitAreaTargets(effIndex, targetType, effectMask);
            break;
        case TARGET_SELECT_CATEGORY_DEFAULT:
            switch (targetType.GetObjectType())
            {
                case TARGET_OBJECT_TYPE_SRC:
                    switch (targetType.GetReferenceType())
                    {
                        case TARGET_REFERENCE_TYPE_CASTER:
                            m_targets.SetSrc(*m_caster);
                            break;
                        default:
                            ASSERT(false && "Spell::SelectEffectImplicitTargets: received not implemented select target reference type for TARGET_TYPE_OBJECT_SRC");
                            break;
                    }
                    break;
                case TARGET_OBJECT_TYPE_DEST:
                     switch (targetType.GetReferenceType())
                     {
                         case TARGET_REFERENCE_TYPE_CASTER:
                             SelectImplicitCasterDestTargets(effIndex, targetType);
                             break;
                         case TARGET_REFERENCE_TYPE_TARGET:
                             SelectImplicitTargetDestTargets(effIndex, targetType);
                             break;
                         case TARGET_REFERENCE_TYPE_DEST:
                             SelectImplicitDestDestTargets(effIndex, targetType);
                             break;
                         default:
                             ASSERT(false && "Spell::SelectEffectImplicitTargets: received not implemented select target reference type for TARGET_TYPE_OBJECT_DEST");
                             break;
                     }
                     break;
                default:
                    switch (targetType.GetReferenceType())
                    {
                        case TARGET_REFERENCE_TYPE_CASTER:
                            SelectImplicitCasterObjectTargets(effIndex, targetType);
                            break;
                        case TARGET_REFERENCE_TYPE_TARGET:
                            SelectImplicitTargetObjectTargets(effIndex, targetType);
                            break;
                        default:
                            ASSERT(false && "Spell::SelectEffectImplicitTargets: received not implemented select target reference type for TARGET_TYPE_OBJECT");
                            break;
                    }
                    break;
            }
            break;
        case TARGET_SELECT_CATEGORY_NYI:
            TC_LOG_DEBUG("spells", "SPELL: target type %u, found in spellID %u, effect %u is not implemented yet!", m_spellInfo->Id, effIndex, targetType.GetTarget());
            break;
        default:
            ASSERT(false && "Spell::SelectEffectImplicitTargets: received not implemented select target category");
            break;
    }
}

void Spell::SelectImplicitChannelTargets(SpellEffIndex effIndex, SpellImplicitTargetInfo const& targetType)
{
    if (targetType.GetReferenceType() != TARGET_REFERENCE_TYPE_CASTER)
    {
        ASSERT(false && "Spell::SelectImplicitChannelTargets: received not implemented target reference type");
        return;
    }

    Spell* channeledSpell = m_originalCaster->GetCurrentSpell(CURRENT_CHANNELED_SPELL);
    if (!channeledSpell)
    {
        TC_LOG_DEBUG("spells", "Spell::SelectImplicitChannelTargets: cannot find channel spell for spell ID %u, effect %u", m_spellInfo->Id, effIndex);
        return;
    }
    switch (targetType.GetTarget())
    {
        case TARGET_UNIT_CHANNEL_TARGET:
        {
            WorldObject* target = ObjectAccessor::GetUnit(*m_caster, m_originalCaster->GetUInt64Value(UNIT_FIELD_CHANNEL_OBJECT));
            CallScriptObjectTargetSelectHandlers(target, effIndex, targetType);
            // unit target may be no longer avalible - teleported out of map for example
            if (target && target->ToUnit())
                AddUnitTarget(target->ToUnit(), 1 << effIndex);
            else
                TC_LOG_DEBUG("spells", "SPELL: cannot find channel spell target for spell ID %u, effect %u", m_spellInfo->Id, effIndex);
            break;
        }
        case TARGET_DEST_CHANNEL_TARGET:
            if (channeledSpell->m_targets.HasDst())
                m_targets.SetDst(channeledSpell->m_targets);
            else if (WorldObject* target = ObjectAccessor::GetWorldObject(*m_caster, m_originalCaster->GetUInt64Value(UNIT_FIELD_CHANNEL_OBJECT)))
            {
                CallScriptObjectTargetSelectHandlers(target, effIndex, targetType);
                if (target)
                    m_targets.SetDst(*target);
            }
            else
                TC_LOG_DEBUG("spells", "SPELL: cannot find channel spell destination for spell ID %u, effect %u", m_spellInfo->Id, effIndex);
            break;
        case TARGET_DEST_CHANNEL_CASTER:
            m_targets.SetDst(*channeledSpell->GetCaster());
            break;
        default:
            ASSERT(false && "Spell::SelectImplicitChannelTargets: received not implemented target type");
            break;
    }
}

void Spell::SelectImplicitNearbyTargets(SpellEffIndex effIndex, SpellImplicitTargetInfo const& targetType, uint32 effMask)
{
    if (targetType.GetReferenceType() != TARGET_REFERENCE_TYPE_CASTER)
    {
        ASSERT(false && "Spell::SelectImplicitNearbyTargets: received not implemented target reference type");
        return;
    }

    float range = 0.0f;
    switch (targetType.GetCheckType())
    {
        case TARGET_CHECK_ENEMY:
            range = m_spellInfo->GetMaxRange(false, m_caster, this);
            break;
        case TARGET_CHECK_ALLY:
        case TARGET_CHECK_PARTY:
        case TARGET_CHECK_RAID:
        case TARGET_CHECK_RAID_CLASS:
            range = m_spellInfo->GetMaxRange(true, m_caster, this);
            break;
        case TARGET_CHECK_ENTRY:
        case TARGET_CHECK_DEFAULT:
            range = m_spellInfo->GetMaxRange(m_spellInfo->IsPositive(), m_caster, this);
            break;
        default:
            ASSERT(false && "Spell::SelectImplicitNearbyTargets: received not implemented selection check type");
            break;
    }

    ConditionList* condList = m_spellInfo->Effects[effIndex].ImplicitTargetConditions;

    // handle emergency case - try to use other provided targets if no conditions provided
    if (targetType.GetCheckType() == TARGET_CHECK_ENTRY && (!condList || condList->empty()))
    {
        TC_LOG_DEBUG("spells", "Spell::SelectImplicitNearbyTargets: no conditions entry for target with TARGET_CHECK_ENTRY of spell ID %u, effect %u - selecting default targets", m_spellInfo->Id, effIndex);
        switch (targetType.GetObjectType())
        {
            case TARGET_OBJECT_TYPE_GOBJ:
                if (m_spellInfo->RequiresSpellFocus)
                {
                    if (focusObject)
                        AddGOTarget(focusObject, effMask);
                    return;
                }
                break;
            case TARGET_OBJECT_TYPE_DEST:
                if (m_spellInfo->RequiresSpellFocus)
                {
                    if (focusObject)
                        m_targets.SetDst(*focusObject);
                    return;
                }
                break;
            default:
                break;
        }
    }

    WorldObject* target = SearchNearbyTarget(range, targetType.GetObjectType(), targetType.GetCheckType(), condList);
    if (!target)
    {
        TC_LOG_DEBUG("spells", "Spell::SelectImplicitNearbyTargets: cannot find nearby target for spell ID %u, effect %u", m_spellInfo->Id, effIndex);
        return;
    }

    CallScriptObjectTargetSelectHandlers(target, effIndex, targetType);
    if (!target)
    {
        TC_LOG_DEBUG("spells", "Spell::SelectImplicitNearbyTargets: OnObjectTargetSelect script hook for spell Id %u set NULL target, effect %u", m_spellInfo->Id, effIndex);
        return;
    }

    switch (targetType.GetObjectType())
    {
        case TARGET_OBJECT_TYPE_UNIT:
        {
            if (Unit* unitTarget = target->ToUnit())
                AddUnitTarget(unitTarget, effMask, true, false);
            else
            {
                TC_LOG_DEBUG("spells", "Spell::SelectImplicitNearbyTargets: OnObjectTargetSelect script hook for spell Id %u set object of wrong type, expected unit, got %s, effect %u", m_spellInfo->Id, GetLogNameForGuid(target->GetGUID()), effMask);
                return;
            }
            break;
        }
        case TARGET_OBJECT_TYPE_GOBJ:
            if (GameObject* gobjTarget = target->ToGameObject())
                AddGOTarget(gobjTarget, effMask);
            else
            {
                TC_LOG_DEBUG("spells", "Spell::SelectImplicitNearbyTargets: OnObjectTargetSelect script hook for spell Id %u set object of wrong type, expected gameobject, got %s, effect %u", m_spellInfo->Id, GetLogNameForGuid(target->GetGUID()), effMask);
                return;
            }
            break;
        case TARGET_OBJECT_TYPE_DEST:
            m_targets.SetDst(*target);
            break;
        default:
            ASSERT(false && "Spell::SelectImplicitNearbyTargets: received not implemented target object type");
            break;
    }

    SelectImplicitChainTargets(effIndex, targetType, target, effMask);
}

void Spell::SelectImplicitConeTargets(SpellEffIndex effIndex, SpellImplicitTargetInfo const& targetType, uint32 effMask)
{
    if (targetType.GetReferenceType() != TARGET_REFERENCE_TYPE_CASTER)
    {
        ASSERT(false && "Spell::SelectImplicitConeTargets: received not implemented target reference type");
        return;
    }
    std::list<WorldObject*> targets;
    SpellTargetObjectTypes objectType = targetType.GetObjectType();
    SpellTargetCheckTypes selectionType = targetType.GetCheckType();
    ConditionList* condList = m_spellInfo->Effects[effIndex].ImplicitTargetConditions;
    float coneAngle = M_PI/2;
    float radius = m_spellInfo->Effects[effIndex].CalcRadius(m_caster) * m_spellValue->RadiusMod;

    if (uint32 containerTypeMask = GetSearcherTypeMask(objectType, condList))
    {
        Trinity::WorldObjectSpellConeTargetCheck check(coneAngle, radius, m_caster, m_spellInfo, selectionType, condList);
        Trinity::WorldObjectListSearcher<Trinity::WorldObjectSpellConeTargetCheck> searcher(m_caster, targets, check, containerTypeMask);
        SearchTargets<Trinity::WorldObjectListSearcher<Trinity::WorldObjectSpellConeTargetCheck> >(searcher, containerTypeMask, m_caster, m_caster, radius);

        CallScriptObjectAreaTargetSelectHandlers(targets, effIndex, targetType);

        if (!targets.empty())
        {
            // Other special target selection goes here
            if (uint32 maxTargets = m_spellValue->MaxAffectedTargets)
                Trinity::Containers::RandomResizeList(targets, maxTargets);

            for (std::list<WorldObject*>::iterator itr = targets.begin(); itr != targets.end(); ++itr)
            {
                if (Unit* unitTarget = (*itr)->ToUnit())
                    AddUnitTarget(unitTarget, effMask, false);
                else if (GameObject* gObjTarget = (*itr)->ToGameObject())
                    AddGOTarget(gObjTarget, effMask);
            }
        }
    }
}

void Spell::SelectImplicitAreaTargets(SpellEffIndex effIndex, SpellImplicitTargetInfo const& targetType, uint32 effMask)
{
    Unit* referer = NULL;
    switch (targetType.GetReferenceType())
    {
        case TARGET_REFERENCE_TYPE_SRC:
        case TARGET_REFERENCE_TYPE_DEST:
        case TARGET_REFERENCE_TYPE_CASTER:
            referer = m_caster;
            break;
        case TARGET_REFERENCE_TYPE_TARGET:
            referer = m_targets.GetUnitTarget();
            break;
        case TARGET_REFERENCE_TYPE_LAST:
        {
            // find last added target for this effect
            for (std::list<TargetInfo>::reverse_iterator ihit = m_UniqueTargetInfo.rbegin(); ihit != m_UniqueTargetInfo.rend(); ++ihit)
            {
                if (ihit->effectMask & (1<<effIndex))
                {
                    referer = ObjectAccessor::GetUnit(*m_caster, ihit->targetGUID);
                    break;
                }
            }
            break;
        }
        default:
            ASSERT(false && "Spell::SelectImplicitAreaTargets: received not implemented target reference type");
            return;
    }

    if (!referer)
        return;

    Position const* center = NULL;
    switch (targetType.GetReferenceType())
    {
        case TARGET_REFERENCE_TYPE_SRC:
            center = m_targets.GetSrcPos();
            break;
        case TARGET_REFERENCE_TYPE_DEST:
            center = m_targets.GetDstPos();
            break;
        case TARGET_REFERENCE_TYPE_CASTER:
        case TARGET_REFERENCE_TYPE_TARGET:
        case TARGET_REFERENCE_TYPE_LAST:
            center = referer;
            break;
         default:
             ASSERT(false && "Spell::SelectImplicitAreaTargets: received not implemented target reference type");
             return;
    }

    std::list<WorldObject*> targets;
    float radius = m_spellInfo->Effects[effIndex].CalcRadius(m_caster) * m_spellValue->RadiusMod;
    SearchAreaTargets(targets, radius, center, referer, targetType.GetObjectType(), targetType.GetCheckType(), m_spellInfo->Effects[effIndex].ImplicitTargetConditions);

    CallScriptObjectAreaTargetSelectHandlers(targets, effIndex, targetType);

    if (!targets.empty())
    {
        // Other special target selection goes here
        if (uint32 maxTargets = m_spellValue->MaxAffectedTargets)
            Trinity::Containers::RandomResizeList(targets, maxTargets);

        for (std::list<WorldObject*>::iterator itr = targets.begin(); itr != targets.end(); ++itr)
        {
            if (Unit* unitTarget = (*itr)->ToUnit())
                AddUnitTarget(unitTarget, effMask, false);
            else if (GameObject* gObjTarget = (*itr)->ToGameObject())
                AddGOTarget(gObjTarget, effMask);
        }
    }
}

void Spell::SelectImplicitCasterDestTargets(SpellEffIndex effIndex, SpellImplicitTargetInfo const& targetType)
{
    SpellDestination dest(*m_caster);

    switch (targetType.GetTarget())
    {
        case TARGET_DEST_CASTER:
            break;
        case TARGET_DEST_HOME:
            if (Player* playerCaster = m_caster->ToPlayer())
                dest = SpellDestination(playerCaster->m_homebindX, playerCaster->m_homebindY, playerCaster->m_homebindZ, playerCaster->GetOrientation(), playerCaster->m_homebindMapId);
            break;
        case TARGET_DEST_DB:
            if (SpellTargetPosition const* st = sSpellMgr->GetSpellTargetPosition(m_spellInfo->Id, effIndex))
            {
                /// @todo fix this check
                if (m_spellInfo->HasEffect(SPELL_EFFECT_TELEPORT_UNITS) || m_spellInfo->HasEffect(SPELL_EFFECT_BIND))
                    dest = SpellDestination(st->target_X, st->target_Y, st->target_Z, st->target_Orientation, (int32)st->target_mapId);
                else if (st->target_mapId == m_caster->GetMapId())
                    dest = SpellDestination(st->target_X, st->target_Y, st->target_Z, st->target_Orientation);
            }
            else
            {
                TC_LOG_DEBUG("spells", "SPELL: unknown target coordinates for spell ID %u", m_spellInfo->Id);
                if (WorldObject* target = m_targets.GetObjectTarget())
                    dest = SpellDestination(*target);
            }
            break;
        case TARGET_DEST_CASTER_FISHING:
        {
            float minDist = m_spellInfo->GetMinRange(true);
            float maxDist = m_spellInfo->GetMaxRange(true);
            float dist = frand(minDist, maxDist);
            float x, y, z;
            float angle = float(rand_norm()) * static_cast<float>(M_PI * 35.0f / 180.0f) - static_cast<float>(M_PI * 17.5f / 180.0f);
            m_caster->GetClosePoint(x, y, z, DEFAULT_WORLD_OBJECT_SIZE, dist, angle);

            float ground = m_caster->GetMap()->GetHeight(m_caster->GetPhaseMask(), x, y, z, true, 50.0f);
            float liquidLevel = VMAP_INVALID_HEIGHT_VALUE;
            LiquidData liquidData;
            if (m_caster->GetMap()->getLiquidStatus(x, y, z, MAP_ALL_LIQUIDS, &liquidData))
                liquidLevel = liquidData.level;

            if (liquidLevel <= ground) // When there is no liquid Map::GetWaterOrGroundLevel returns ground level
            {
                SendCastResult(SPELL_FAILED_NOT_HERE);
                SendChannelUpdate(0);
                finish(false);
                return;
            }

            if (ground + 0.75 > liquidLevel)
            {
                SendCastResult(SPELL_FAILED_TOO_SHALLOW);
                SendChannelUpdate(0);
                finish(false);
                return;
            }

            dest = SpellDestination(x, y, liquidLevel, m_caster->GetOrientation());
            break;
        }
        default:
        {
            float dist;
            float angle = targetType.CalcDirectionAngle();
            float objSize = m_caster->GetObjectSize();
            if (targetType.GetTarget() == TARGET_DEST_CASTER_SUMMON)
                dist = PET_FOLLOW_DIST;
            else
                dist = m_spellInfo->Effects[effIndex].CalcRadius(m_caster);

            if (dist < objSize)
                dist = objSize;
            else if (targetType.GetTarget() == TARGET_DEST_CASTER_RANDOM)
                dist = objSize + (dist - objSize) * float(rand_norm());

            Position pos = dest._position;
            m_caster->MovePositionToFirstCollision(pos, dist, angle);

            dest.Relocate(pos);
            break;
        }
    }

    CallScriptDestinationTargetSelectHandlers(dest, effIndex, targetType);
    m_targets.SetDst(dest);
}

void Spell::SelectImplicitTargetDestTargets(SpellEffIndex effIndex, SpellImplicitTargetInfo const& targetType)
{
    ASSERT(m_targets.GetObjectTarget() && "Spell::SelectImplicitTargetDestTargets - no explicit object target available!");
    WorldObject* target = m_targets.GetObjectTarget();

    SpellDestination dest(*target);

    switch (targetType.GetTarget())
    {
        case TARGET_DEST_TARGET_ENEMY:
        case TARGET_DEST_TARGET_ANY:
            break;
        default:
        {
            float angle = targetType.CalcDirectionAngle();
            float objSize = target->GetObjectSize();
            float dist = m_spellInfo->Effects[effIndex].CalcRadius(m_caster);
            if (dist < objSize)
                dist = objSize;
            else if (targetType.GetTarget() == TARGET_DEST_TARGET_RANDOM)
                dist = objSize + (dist - objSize) * float(rand_norm());

            Position pos = dest._position;
            target->MovePositionToFirstCollision(pos, dist, angle);

            dest.Relocate(pos);
            break;
        }
    }

    CallScriptDestinationTargetSelectHandlers(dest, effIndex, targetType);
    m_targets.SetDst(dest);
}

void Spell::SelectImplicitDestDestTargets(SpellEffIndex effIndex, SpellImplicitTargetInfo const& targetType)
{
    // set destination to caster if no dest provided
    // can only happen if previous destination target could not be set for some reason
    // (not found nearby target, or channel target for example
    // maybe we should abort the spell in such case?
    CheckDst();

    SpellDestination dest(*m_targets.GetDst());

    switch (targetType.GetTarget())
    {
        case TARGET_DEST_DYNOBJ_ENEMY:
        case TARGET_DEST_DYNOBJ_ALLY:
        case TARGET_DEST_DYNOBJ_NONE:
        case TARGET_DEST_DEST:
            return;
        case TARGET_DEST_TRAJ:
            SelectImplicitTrajTargets(effIndex);
            return;
        default:
        {
            float angle = targetType.CalcDirectionAngle();
            float dist = m_spellInfo->Effects[effIndex].CalcRadius(m_caster);
            if (targetType.GetTarget() == TARGET_DEST_DEST_RANDOM)
                dist *= float(rand_norm());

            Position pos = dest._position;
            m_caster->MovePositionToFirstCollision(pos, dist, angle);

            dest.Relocate(pos);
            break;
        }
    }

    CallScriptDestinationTargetSelectHandlers(dest, effIndex, targetType);
    m_targets.ModDst(dest);
}

void Spell::SelectImplicitCasterObjectTargets(SpellEffIndex effIndex, SpellImplicitTargetInfo const& targetType)
{
    WorldObject* target = NULL;
    bool checkIfValid = true;

    switch (targetType.GetTarget())
    {
        case TARGET_UNIT_CASTER:
            target = m_caster;
            checkIfValid = false;
            break;
        case TARGET_UNIT_MASTER:
            target = m_caster->GetCharmerOrOwner();
            break;
        case TARGET_UNIT_PET:
            target = m_caster->GetGuardianPet();
            break;
        case TARGET_UNIT_SUMMONER:
            if (m_caster->IsSummon())
                target = m_caster->ToTempSummon()->GetSummoner();
            break;
        case TARGET_UNIT_VEHICLE:
            target = m_caster->GetVehicleBase();
            break;
        case TARGET_UNIT_PASSENGER_0:
        case TARGET_UNIT_PASSENGER_1:
        case TARGET_UNIT_PASSENGER_2:
        case TARGET_UNIT_PASSENGER_3:
        case TARGET_UNIT_PASSENGER_4:
        case TARGET_UNIT_PASSENGER_5:
        case TARGET_UNIT_PASSENGER_6:
        case TARGET_UNIT_PASSENGER_7:
            if (m_caster->GetTypeId() == TYPEID_UNIT && m_caster->ToCreature()->IsVehicle())
                target = m_caster->GetVehicleKit()->GetPassenger(targetType.GetTarget() - TARGET_UNIT_PASSENGER_0);
            break;
        default:
            break;
    }

    CallScriptObjectTargetSelectHandlers(target, effIndex, targetType);

    if (target && target->ToUnit())
        AddUnitTarget(target->ToUnit(), 1 << effIndex, checkIfValid);
}

void Spell::SelectImplicitTargetObjectTargets(SpellEffIndex effIndex, SpellImplicitTargetInfo const& targetType)
{
    ASSERT((m_targets.GetObjectTarget() || m_targets.GetItemTarget()) && "Spell::SelectImplicitTargetObjectTargets - no explicit object or item target available!");

    WorldObject* target = m_targets.GetObjectTarget();

    CallScriptObjectTargetSelectHandlers(target, effIndex, targetType);

    if (target)
    {
        if (Unit* unit = target->ToUnit())
            AddUnitTarget(unit, 1 << effIndex, true, false);
        else if (GameObject* gobj = target->ToGameObject())
            AddGOTarget(gobj, 1 << effIndex);

        SelectImplicitChainTargets(effIndex, targetType, target, 1 << effIndex);
    }
    // Script hook can remove object target and we would wrongly land here
    else if (Item* item = m_targets.GetItemTarget())
        AddItemTarget(item, 1 << effIndex);
}

void Spell::SelectImplicitChainTargets(SpellEffIndex effIndex, SpellImplicitTargetInfo const& targetType, WorldObject* target, uint32 effMask)
{
    uint32 maxTargets = m_spellInfo->Effects[effIndex].ChainTarget;
    if (Player* modOwner = m_caster->GetSpellModOwner())
        modOwner->ApplySpellMod(m_spellInfo->Id, SPELLMOD_JUMP_TARGETS, maxTargets, this);

    if (maxTargets > 1)
    {
        // mark damage multipliers as used
        for (uint32 k = effIndex; k < MAX_SPELL_EFFECTS; ++k)
            if (effMask & (1 << k))
                m_damageMultipliers[k] = 1.0f;
        m_applyMultiplierMask |= effMask;

        std::list<WorldObject*> targets;
        SearchChainTargets(targets, maxTargets - 1, target, targetType.GetObjectType(), targetType.GetCheckType()
            , m_spellInfo->Effects[effIndex].ImplicitTargetConditions, targetType.GetTarget() == TARGET_UNIT_TARGET_CHAINHEAL_ALLY);

        // Chain primary target is added earlier
        CallScriptObjectAreaTargetSelectHandlers(targets, effIndex, targetType);

        for (std::list<WorldObject*>::iterator itr = targets.begin(); itr != targets.end(); ++itr)
            if (Unit* unitTarget = (*itr)->ToUnit())
                AddUnitTarget(unitTarget, effMask, false);
    }
}

float tangent(float x)
{
    x = tan(x);
    //if (x < std::numeric_limits<float>::max() && x > -std::numeric_limits<float>::max()) return x;
    //if (x >= std::numeric_limits<float>::max()) return std::numeric_limits<float>::max();
    //if (x <= -std::numeric_limits<float>::max()) return -std::numeric_limits<float>::max();
    if (x < 100000.0f && x > -100000.0f) return x;
    if (x >= 100000.0f) return 100000.0f;
    if (x <= 100000.0f) return -100000.0f;
    return 0.0f;
}

#define DEBUG_TRAJ(a) //a

void Spell::SelectImplicitTrajTargets(SpellEffIndex effIndex)
{
    if (!m_targets.HasTraj())
        return;

    float dist2d = m_targets.GetDist2d();
    if (!dist2d)
        return;

    float srcToDestDelta = m_targets.GetDstPos()->m_positionZ - m_targets.GetSrcPos()->m_positionZ;

    std::list<WorldObject*> targets;
    Trinity::WorldObjectSpellTrajTargetCheck check(dist2d, m_targets.GetSrcPos(), m_caster, m_spellInfo);
    Trinity::WorldObjectListSearcher<Trinity::WorldObjectSpellTrajTargetCheck> searcher(m_caster, targets, check, GRID_MAP_TYPE_MASK_ALL);
    SearchTargets<Trinity::WorldObjectListSearcher<Trinity::WorldObjectSpellTrajTargetCheck> > (searcher, GRID_MAP_TYPE_MASK_ALL, m_caster, m_targets.GetSrcPos(), dist2d);
    if (targets.empty())
        return;

    targets.sort(Trinity::ObjectDistanceOrderPred(m_caster));

    float b = tangent(m_targets.GetElevation());
    float a = (srcToDestDelta - dist2d * b) / (dist2d * dist2d);
    if (a > -0.0001f)
        a = 0;
    DEBUG_TRAJ(TC_LOG_ERROR("spells", "Spell::SelectTrajTargets: a %f b %f", a, b);)

    float bestDist = m_spellInfo->GetMaxRange(false);

    std::list<WorldObject*>::const_iterator itr = targets.begin();
    for (; itr != targets.end(); ++itr)
    {
        if (!m_caster->HasInLine(*itr, 5.0f))
            continue;

        if (m_spellInfo->CheckTarget(m_caster, *itr, true) != SPELL_CAST_OK)
            continue;

        if (Unit* unitTarget = (*itr)->ToUnit())
        {
            if (m_caster == *itr || m_caster->IsOnVehicle(unitTarget) || unitTarget->GetVehicle())
                continue;

            if (Creature* creatureTarget = unitTarget->ToCreature())
            {
                if (!(creatureTarget->GetCreatureTemplate()->type_flags & CREATURE_TYPEFLAGS_PROJECTILE_COLLISION))
                    continue;
            }
        }

        const float size = std::max((*itr)->GetObjectSize() * 0.7f, 1.0f); // 1/sqrt(3)
        /// @todo all calculation should be based on src instead of m_caster
        const float objDist2d = m_targets.GetSrcPos()->GetExactDist2d(*itr) * std::cos(m_targets.GetSrcPos()->GetRelativeAngle(*itr));
        const float dz = (*itr)->GetPositionZ() - m_targets.GetSrcPos()->m_positionZ;

        DEBUG_TRAJ(TC_LOG_ERROR("spells", "Spell::SelectTrajTargets: check %u, dist between %f %f, height between %f %f.", (*itr)->GetEntry(), objDist2d - size, objDist2d + size, dz - size, dz + size);)

        float dist = objDist2d - size;
        float height = dist * (a * dist + b);
        DEBUG_TRAJ(TC_LOG_ERROR("spells", "Spell::SelectTrajTargets: dist %f, height %f.", dist, height);)
        if (dist < bestDist && height < dz + size && height > dz - size)
        {
            bestDist = dist > 0 ? dist : 0;
            break;
        }

#define CHECK_DIST {\
            DEBUG_TRAJ(TC_LOG_ERROR("spells", "Spell::SelectTrajTargets: dist %f, height %f.", dist, height);)\
            if (dist > bestDist)\
                continue;\
            if (dist < objDist2d + size && dist > objDist2d - size)\
            {\
                bestDist = dist;\
                break;\
            }\
        }

        if (!a)
        {
            height = dz - size;
            dist = height / b;
            CHECK_DIST;

            height = dz + size;
            dist = height / b;
            CHECK_DIST;

            continue;
        }

        height = dz - size;
        float sqrt1 = b * b + 4 * a * height;
        if (sqrt1 > 0)
        {
            sqrt1 = sqrt(sqrt1);
            dist = (sqrt1 - b) / (2 * a);
            CHECK_DIST;
        }

        height = dz + size;
        float sqrt2 = b * b + 4 * a * height;
        if (sqrt2 > 0)
        {
            sqrt2 = sqrt(sqrt2);
            dist = (sqrt2 - b) / (2 * a);
            CHECK_DIST;

            dist = (-sqrt2 - b) / (2 * a);
            CHECK_DIST;
        }

        if (sqrt1 > 0)
        {
            dist = (-sqrt1 - b) / (2 * a);
            CHECK_DIST;
        }
    }

    if (m_targets.GetSrcPos()->GetExactDist2d(m_targets.GetDstPos()) > bestDist)
    {
        float x = m_targets.GetSrcPos()->m_positionX + std::cos(m_caster->GetOrientation()) * bestDist;
        float y = m_targets.GetSrcPos()->m_positionY + std::sin(m_caster->GetOrientation()) * bestDist;
        float z = m_targets.GetSrcPos()->m_positionZ + bestDist * (a * bestDist + b);

        if (itr != targets.end())
        {
            float distSq = (*itr)->GetExactDistSq(x, y, z);
            float sizeSq = (*itr)->GetObjectSize();
            sizeSq *= sizeSq;
            DEBUG_TRAJ(TC_LOG_ERROR("spells", "Initial %f %f %f %f %f", x, y, z, distSq, sizeSq);)
            if (distSq > sizeSq)
            {
                float factor = 1 - sqrt(sizeSq / distSq);
                x += factor * ((*itr)->GetPositionX() - x);
                y += factor * ((*itr)->GetPositionY() - y);
                z += factor * ((*itr)->GetPositionZ() - z);

                distSq = (*itr)->GetExactDistSq(x, y, z);
                DEBUG_TRAJ(TC_LOG_ERROR("spells", "Initial %f %f %f %f %f", x, y, z, distSq, sizeSq);)
            }
        }

        Position trajDst;
        trajDst.Relocate(x, y, z, m_caster->GetOrientation());
        SpellDestination dest(*m_targets.GetDst());
        dest.Relocate(trajDst);

        CallScriptDestinationTargetSelectHandlers(dest, effIndex, SpellImplicitTargetInfo(TARGET_DEST_TRAJ));
        m_targets.ModDst(dest);
    }

    if (Vehicle* veh = m_caster->GetVehicleKit())
        veh->SetLastShootPos(*m_targets.GetDstPos());
}

void Spell::SelectEffectTypeImplicitTargets(uint8 effIndex)
{
    // special case for SPELL_EFFECT_SUMMON_RAF_FRIEND and SPELL_EFFECT_SUMMON_PLAYER
    /// @todo this is a workaround - target shouldn't be stored in target map for those spells
    switch (m_spellInfo->Effects[effIndex].Effect)
    {
        case SPELL_EFFECT_SUMMON_RAF_FRIEND:
        case SPELL_EFFECT_SUMMON_PLAYER:
            if (m_caster->GetTypeId() == TYPEID_PLAYER && m_caster->GetTarget())
            {
                WorldObject* target = ObjectAccessor::FindPlayer(m_caster->GetTarget());

                CallScriptObjectTargetSelectHandlers(target, SpellEffIndex(effIndex), SpellImplicitTargetInfo());

                if (target && target->ToPlayer())
                    AddUnitTarget(target->ToUnit(), 1 << effIndex, false);
            }
            return;
        default:
            break;
    }

    // select spell implicit targets based on effect type
    if (!m_spellInfo->Effects[effIndex].GetImplicitTargetType())
        return;

    uint32 targetMask = m_spellInfo->Effects[effIndex].GetMissingTargetMask();

    if (!targetMask)
        return;

    WorldObject* target = NULL;

    switch (m_spellInfo->Effects[effIndex].GetImplicitTargetType())
    {
        // add explicit object target or self to the target map
        case EFFECT_IMPLICIT_TARGET_EXPLICIT:
            // player which not released his spirit is Unit, but target flag for it is TARGET_FLAG_CORPSE_MASK
            if (targetMask & (TARGET_FLAG_UNIT_MASK | TARGET_FLAG_CORPSE_MASK))
            {
                if (Unit* unitTarget = m_targets.GetUnitTarget())
                    target = unitTarget;
                else if (targetMask & TARGET_FLAG_CORPSE_MASK)
                {
                    if (Corpse* corpseTarget = m_targets.GetCorpseTarget())
                    {
                        /// @todo this is a workaround - corpses should be added to spell target map too, but we can't do that so we add owner instead
                        if (Player* owner = ObjectAccessor::FindPlayer(corpseTarget->GetOwnerGUID()))
                            target = owner;
                    }
                }
                else //if (targetMask & TARGET_FLAG_UNIT_MASK)
                    target = m_caster;
            }
            if (targetMask & TARGET_FLAG_ITEM_MASK)
            {
                if (Item* itemTarget = m_targets.GetItemTarget())
                    AddItemTarget(itemTarget, 1 << effIndex);
                return;
            }
            if (targetMask & TARGET_FLAG_GAMEOBJECT_MASK)
                target = m_targets.GetGOTarget();
            break;
        // add self to the target map
        case EFFECT_IMPLICIT_TARGET_CASTER:
            if (targetMask & TARGET_FLAG_UNIT_MASK)
                target = m_caster;
            break;
        default:
            break;
    }

    CallScriptObjectTargetSelectHandlers(target, SpellEffIndex(effIndex), SpellImplicitTargetInfo());

    if (target)
    {
        if (target->ToUnit())
            AddUnitTarget(target->ToUnit(), 1 << effIndex, false);
        else if (target->ToGameObject())
            AddGOTarget(target->ToGameObject(), 1 << effIndex);
    }
}

uint32 Spell::GetSearcherTypeMask(SpellTargetObjectTypes objType, ConditionList* condList)
{
    // this function selects which containers need to be searched for spell target
    uint32 retMask = GRID_MAP_TYPE_MASK_ALL;

    // filter searchers based on searched object type
    switch (objType)
    {
        case TARGET_OBJECT_TYPE_UNIT:
        case TARGET_OBJECT_TYPE_UNIT_AND_DEST:
        case TARGET_OBJECT_TYPE_CORPSE:
        case TARGET_OBJECT_TYPE_CORPSE_ENEMY:
        case TARGET_OBJECT_TYPE_CORPSE_ALLY:
            retMask &= GRID_MAP_TYPE_MASK_PLAYER | GRID_MAP_TYPE_MASK_CORPSE | GRID_MAP_TYPE_MASK_CREATURE;
            break;
        case TARGET_OBJECT_TYPE_GOBJ:
        case TARGET_OBJECT_TYPE_GOBJ_ITEM:
            retMask &= GRID_MAP_TYPE_MASK_GAMEOBJECT;
            break;
        default:
            break;
    }
    if (!(m_spellInfo->AttributesEx2 & SPELL_ATTR2_CAN_TARGET_DEAD))
        retMask &= ~GRID_MAP_TYPE_MASK_CORPSE;
    if (m_spellInfo->AttributesEx3 & SPELL_ATTR3_ONLY_TARGET_PLAYERS)
        retMask &= GRID_MAP_TYPE_MASK_CORPSE | GRID_MAP_TYPE_MASK_PLAYER;
    if (m_spellInfo->AttributesEx3 & SPELL_ATTR3_ONLY_TARGET_GHOSTS)
        retMask &= GRID_MAP_TYPE_MASK_PLAYER;

    if (condList)
        retMask &= sConditionMgr->GetSearcherTypeMaskForConditionList(*condList);
    return retMask;
}

template<class SEARCHER>
void Spell::SearchTargets(SEARCHER& searcher, uint32 containerMask, Unit* referer, Position const* pos, float radius)
{
    if (!containerMask)
        return;

    // search world and grid for possible targets
    bool searchInGrid = (containerMask & (GRID_MAP_TYPE_MASK_CREATURE | GRID_MAP_TYPE_MASK_GAMEOBJECT)) != 0;
    bool searchInWorld = (containerMask & (GRID_MAP_TYPE_MASK_CREATURE | GRID_MAP_TYPE_MASK_PLAYER | GRID_MAP_TYPE_MASK_CORPSE)) != 0;
    if (searchInGrid || searchInWorld)
    {
        float x, y;
        x = pos->GetPositionX();
        y = pos->GetPositionY();

        CellCoord p(Trinity::ComputeCellCoord(x, y));
        Cell cell(p);
        cell.SetNoCreate();

        Map& map = *(referer->GetMap());

        if (searchInWorld)
        {
            TypeContainerVisitor<SEARCHER, WorldTypeMapContainer> world_object_notifier(searcher);
            cell.Visit(p, world_object_notifier, map, radius, x, y);
        }
        if (searchInGrid)
        {
            TypeContainerVisitor<SEARCHER, GridTypeMapContainer >  grid_object_notifier(searcher);
            cell.Visit(p, grid_object_notifier, map, radius, x, y);
        }
    }
}

WorldObject* Spell::SearchNearbyTarget(float range, SpellTargetObjectTypes objectType, SpellTargetCheckTypes selectionType, ConditionList* condList)
{
    WorldObject* target = NULL;
    uint32 containerTypeMask = GetSearcherTypeMask(objectType, condList);
    if (!containerTypeMask)
        return NULL;
    Trinity::WorldObjectSpellNearbyTargetCheck check(range, m_caster, m_spellInfo, selectionType, condList);
    Trinity::WorldObjectLastSearcher<Trinity::WorldObjectSpellNearbyTargetCheck> searcher(m_caster, target, check, containerTypeMask);
    SearchTargets<Trinity::WorldObjectLastSearcher<Trinity::WorldObjectSpellNearbyTargetCheck> > (searcher, containerTypeMask, m_caster, m_caster, range);
    return target;
}

void Spell::SearchAreaTargets(std::list<WorldObject*>& targets, float range, Position const* position, Unit* referer, SpellTargetObjectTypes objectType, SpellTargetCheckTypes selectionType, ConditionList* condList)
{
    uint32 containerTypeMask = GetSearcherTypeMask(objectType, condList);
    if (!containerTypeMask)
        return;
    Trinity::WorldObjectSpellAreaTargetCheck check(range, position, m_caster, referer, m_spellInfo, selectionType, condList);
    Trinity::WorldObjectListSearcher<Trinity::WorldObjectSpellAreaTargetCheck> searcher(m_caster, targets, check, containerTypeMask);
    SearchTargets<Trinity::WorldObjectListSearcher<Trinity::WorldObjectSpellAreaTargetCheck> > (searcher, containerTypeMask, m_caster, position, range);
}

void Spell::SearchChainTargets(std::list<WorldObject*>& targets, uint32 chainTargets, WorldObject* target, SpellTargetObjectTypes objectType, SpellTargetCheckTypes selectType, ConditionList* condList, bool isChainHeal)
{
    // max dist for jump target selection
    float jumpRadius = 0.0f;
    switch (m_spellInfo->DmgClass)
    {
        case SPELL_DAMAGE_CLASS_RANGED:
            // 7.5y for multi shot
            jumpRadius = 7.5f;
            break;
        case SPELL_DAMAGE_CLASS_MELEE:
            // 5y for swipe, cleave and similar
            jumpRadius = 5.0f;
            break;
        case SPELL_DAMAGE_CLASS_NONE:
        case SPELL_DAMAGE_CLASS_MAGIC:
            // 12.5y for chain heal spell since 3.2 patch
            if (isChainHeal)
                jumpRadius = 12.5f;
            // 10y as default for magic chain spells
            else
                jumpRadius = 10.0f;
            break;
    }

    // chain lightning/heal spells and similar - allow to jump at larger distance and go out of los
    bool isBouncingFar = (m_spellInfo->AttributesEx4 & SPELL_ATTR4_AREA_TARGET_CHAIN
        || m_spellInfo->DmgClass == SPELL_DAMAGE_CLASS_NONE
        || m_spellInfo->DmgClass == SPELL_DAMAGE_CLASS_MAGIC);

    // max dist which spell can reach
    float searchRadius = jumpRadius;
    if (isBouncingFar)
        searchRadius *= chainTargets;

    std::list<WorldObject*> tempTargets;
    SearchAreaTargets(tempTargets, searchRadius, target, m_caster, objectType, selectType, condList);
    tempTargets.remove(target);

    // remove targets which are always invalid for chain spells
    // for some spells allow only chain targets in front of caster (swipe for example)
    if (!isBouncingFar)
    {
        for (std::list<WorldObject*>::iterator itr = tempTargets.begin(); itr != tempTargets.end();)
        {
            std::list<WorldObject*>::iterator checkItr = itr++;
            if (!m_caster->HasInArc(static_cast<float>(M_PI), *checkItr))
                tempTargets.erase(checkItr);
        }
    }

    while (chainTargets)
    {
        // try to get unit for next chain jump
        std::list<WorldObject*>::iterator foundItr = tempTargets.end();
        // get unit with highest hp deficit in dist
        if (isChainHeal)
        {
            uint32 maxHPDeficit = 0;
            for (std::list<WorldObject*>::iterator itr = tempTargets.begin(); itr != tempTargets.end(); ++itr)
            {
                if (Unit* unitTarget = (*itr)->ToUnit())
                {
                    uint32 deficit = unitTarget->GetMaxHealth() - unitTarget->GetHealth();
                    if ((deficit > maxHPDeficit || foundItr == tempTargets.end()) && target->IsWithinDist(unitTarget, jumpRadius) && target->IsWithinLOSInMap(unitTarget))
                    {
                        foundItr = itr;
                        maxHPDeficit = deficit;
                    }
                }
            }
        }
        // get closest object
        else
        {
            for (std::list<WorldObject*>::iterator itr = tempTargets.begin(); itr != tempTargets.end(); ++itr)
            {
                if (foundItr == tempTargets.end())
                {
                    if ((!isBouncingFar || target->IsWithinDist(*itr, jumpRadius)) && target->IsWithinLOSInMap(*itr))
                        foundItr = itr;
                }
                else if (target->GetDistanceOrder(*itr, *foundItr) && target->IsWithinLOSInMap(*itr))
                    foundItr = itr;
            }
        }
        // not found any valid target - chain ends
        if (foundItr == tempTargets.end())
            break;
        target = *foundItr;
        tempTargets.erase(foundItr);
        targets.push_back(target);
        --chainTargets;
    }
}

GameObject* Spell::SearchSpellFocus()
{
    GameObject* focus = NULL;
    Trinity::GameObjectFocusCheck check(m_caster, m_spellInfo->RequiresSpellFocus);
    Trinity::GameObjectSearcher<Trinity::GameObjectFocusCheck> searcher(m_caster, focus, check);
    SearchTargets<Trinity::GameObjectSearcher<Trinity::GameObjectFocusCheck> > (searcher, GRID_MAP_TYPE_MASK_GAMEOBJECT, m_caster, m_caster, m_caster->GetVisibilityRange());
    return focus;
}

void Spell::prepareDataForTriggerSystem(AuraEffect const* /*triggeredByAura*/)
{
    //==========================================================================================
    // Now fill data for trigger system, need know:
    // can spell trigger another or not (m_canTrigger)
    // Create base triggers flags for Attacker and Victim (m_procAttacker, m_procVictim and m_procEx)
    //==========================================================================================

    m_procVictim = m_procAttacker = 0;
    // Get data for type of attack and fill base info for trigger
    switch (m_spellInfo->DmgClass)
    {
        case SPELL_DAMAGE_CLASS_MELEE:
            m_procAttacker = PROC_FLAG_DONE_SPELL_MELEE_DMG_CLASS;
            if (m_attackType == OFF_ATTACK)
                m_procAttacker |= PROC_FLAG_DONE_OFFHAND_ATTACK;
            else
                m_procAttacker |= PROC_FLAG_DONE_MAINHAND_ATTACK;
            m_procVictim   = PROC_FLAG_TAKEN_SPELL_MELEE_DMG_CLASS;
            break;
        case SPELL_DAMAGE_CLASS_RANGED:
            // Auto attack
            if (m_spellInfo->AttributesEx2 & SPELL_ATTR2_AUTOREPEAT_FLAG)
            {
                m_procAttacker = PROC_FLAG_DONE_RANGED_AUTO_ATTACK;
                m_procVictim   = PROC_FLAG_TAKEN_RANGED_AUTO_ATTACK;
            }
            else // Ranged spell attack
            {
                m_procAttacker = PROC_FLAG_DONE_SPELL_RANGED_DMG_CLASS;
                m_procVictim   = PROC_FLAG_TAKEN_SPELL_RANGED_DMG_CLASS;
            }
            break;
        default:
            if (m_spellInfo->EquippedItemClass == ITEM_CLASS_WEAPON &&
                m_spellInfo->EquippedItemSubClassMask & (1<<ITEM_SUBCLASS_WEAPON_WAND)
                && m_spellInfo->AttributesEx2 & SPELL_ATTR2_AUTOREPEAT_FLAG) // Wands auto attack
            {
                m_procAttacker = PROC_FLAG_DONE_RANGED_AUTO_ATTACK;
                m_procVictim   = PROC_FLAG_TAKEN_RANGED_AUTO_ATTACK;
            }
            // For other spells trigger procflags are set in Spell::DoAllEffectOnTarget
            // Because spell positivity is dependant on target
    }
    m_procEx = PROC_EX_NONE;

    // Hunter trap spells - activation proc for Lock and Load, Entrapment and Misdirection
    if (m_spellInfo->SpellFamilyName == SPELLFAMILY_HUNTER &&
        (m_spellInfo->SpellFamilyFlags[0] & 0x18 ||     // Freezing and Frost Trap, Freezing Arrow
        m_spellInfo->Id == 57879 ||                     // Snake Trap - done this way to avoid double proc
        m_spellInfo->SpellFamilyFlags[2] & 0x00024000)) // Explosive and Immolation Trap
    {
        m_procAttacker |= PROC_FLAG_DONE_TRAP_ACTIVATION;
    }

    /* Effects which are result of aura proc from triggered spell cannot proc
        to prevent chain proc of these spells */

    // Hellfire Effect - trigger as DOT
    if (m_spellInfo->SpellFamilyName == SPELLFAMILY_WARLOCK && m_spellInfo->SpellFamilyFlags[0] & 0x00000040)
    {
        m_procAttacker = PROC_FLAG_DONE_PERIODIC;
        m_procVictim   = PROC_FLAG_TAKEN_PERIODIC;
    }

    // Ranged autorepeat attack is set as triggered spell - ignore it
    if (!(m_procAttacker & PROC_FLAG_DONE_RANGED_AUTO_ATTACK))
    {
        if (_triggeredCastFlags & TRIGGERED_DISALLOW_PROC_EVENTS &&
            (m_spellInfo->AttributesEx2 & SPELL_ATTR2_TRIGGERED_CAN_TRIGGER_PROC ||
            m_spellInfo->AttributesEx3 & SPELL_ATTR3_TRIGGERED_CAN_TRIGGER_PROC_2))
            m_procEx |= PROC_EX_INTERNAL_CANT_PROC;
        else if (_triggeredCastFlags & TRIGGERED_DISALLOW_PROC_EVENTS)
            m_procEx |= PROC_EX_INTERNAL_TRIGGERED;
    }
    // Totem casts require spellfamilymask defined in spell_proc_event to proc
    if (m_originalCaster && m_caster != m_originalCaster && m_caster->GetTypeId() == TYPEID_UNIT && m_caster->ToCreature()->IsTotem() && m_caster->IsControlledByPlayer())
        m_procEx |= PROC_EX_INTERNAL_REQ_FAMILY;
}

void Spell::CleanupTargetList()
{
    m_UniqueTargetInfo.clear();
    m_UniqueGOTargetInfo.clear();
    m_UniqueItemInfo.clear();
    m_delayMoment = 0;
}

void Spell::AddUnitTarget(Unit* target, uint32 effectMask, bool checkIfValid /*= true*/, bool implicit /*= true*/)
{
    for (uint32 effIndex = 0; effIndex < MAX_SPELL_EFFECTS; ++effIndex)
        if (!m_spellInfo->Effects[effIndex].IsEffect() || !CheckEffectTarget(target, effIndex))
            effectMask &= ~(1 << effIndex);

    // no effects left
    if (!effectMask)
        return;

    if (checkIfValid)
        if (m_spellInfo->CheckTarget(m_caster, target, implicit) != SPELL_CAST_OK)
            return;

    // Check for effect immune skip if immuned
    for (uint32 effIndex = 0; effIndex < MAX_SPELL_EFFECTS; ++effIndex)
        if (target->IsImmunedToSpellEffect(m_spellInfo, effIndex))
            effectMask &= ~(1 << effIndex);

    uint64 targetGUID = target->GetGUID();

    // Lookup target in already in list
    for (std::list<TargetInfo>::iterator ihit = m_UniqueTargetInfo.begin(); ihit != m_UniqueTargetInfo.end(); ++ihit)
    {
        if (targetGUID == ihit->targetGUID)             // Found in list
        {
            ihit->effectMask |= effectMask;             // Immune effects removed from mask
            ihit->scaleAura = false;
            if (m_auraScaleMask && ihit->effectMask == m_auraScaleMask && m_caster != target)
            {
                SpellInfo const* auraSpell = m_spellInfo->GetFirstRankSpell();
                if (uint32(target->getLevel() + 10) >= auraSpell->SpellLevel)
                    ihit->scaleAura = true;
            }
            return;
        }
    }

    // This is new target calculate data for him

    // Get spell hit result on target
    TargetInfo targetInfo;
    targetInfo.targetGUID = targetGUID;                         // Store target GUID
    targetInfo.effectMask = effectMask;                         // Store all effects not immune
    targetInfo.processed  = false;                              // Effects not apply on target
    targetInfo.alive      = target->IsAlive();
    targetInfo.damage     = 0;
    targetInfo.crit       = false;
    targetInfo.scaleAura  = false;
    if (m_auraScaleMask && targetInfo.effectMask == m_auraScaleMask && m_caster != target)
    {
        SpellInfo const* auraSpell = m_spellInfo->GetFirstRankSpell();
        if (uint32(target->getLevel() + 10) >= auraSpell->SpellLevel)
            targetInfo.scaleAura = true;
    }

    // Calculate hit result
    if (m_originalCaster)
    {
        targetInfo.missCondition = m_originalCaster->SpellHitResult(target, m_spellInfo, m_canReflect);
        if (m_skipCheck && targetInfo.missCondition != SPELL_MISS_IMMUNE)
            targetInfo.missCondition = SPELL_MISS_NONE;
    }
    else
        targetInfo.missCondition = SPELL_MISS_EVADE; //SPELL_MISS_NONE;

    // Spell have speed - need calculate incoming time
    // Incoming time is zero for self casts. At least I think so.
    if (m_spellInfo->Speed > 0.0f && m_caster != target)
    {
        // calculate spell incoming interval
        /// @todo this is a hack
        float dist = m_caster->GetDistance(target->GetPositionX(), target->GetPositionY(), target->GetPositionZ());

        if (dist < 5.0f)
            dist = 5.0f;

        if (!(m_spellInfo->AttributesEx9 & SPELL_ATTR9_SPECIAL_DELAY_CALCULATION))
            targetInfo.timeDelay = uint64(floor(dist / m_spellInfo->Speed * 1000.0f));
        else
            targetInfo.timeDelay = uint64(m_spellInfo->Speed * 1000.0f);

        // Calculate minimum incoming time
        if (m_delayMoment == 0 || m_delayMoment > targetInfo.timeDelay)
            m_delayMoment = targetInfo.timeDelay;
    }
    else
        targetInfo.timeDelay = 0LL;

    // If target reflect spell back to caster
    if (targetInfo.missCondition == SPELL_MISS_REFLECT)
    {
        // Calculate reflected spell result on caster
        targetInfo.reflectResult = m_caster->SpellHitResult(m_caster, m_spellInfo, m_canReflect);

        if (targetInfo.reflectResult == SPELL_MISS_REFLECT)     // Impossible reflect again, so simply deflect spell
            targetInfo.reflectResult = SPELL_MISS_PARRY;

        // Increase time interval for reflected spells by 1.5
        targetInfo.timeDelay += targetInfo.timeDelay >> 1;
    }
    else
        targetInfo.reflectResult = SPELL_MISS_NONE;

    // Add target to list
    m_UniqueTargetInfo.push_back(targetInfo);
}

void Spell::AddGOTarget(GameObject* go, uint32 effectMask)
{
    for (uint32 effIndex = 0; effIndex < MAX_SPELL_EFFECTS; ++effIndex)
    {
        if (!m_spellInfo->Effects[effIndex].IsEffect())
            effectMask &= ~(1 << effIndex);
        else
        {
            switch (m_spellInfo->Effects[effIndex].Effect)
            {
            case SPELL_EFFECT_GAMEOBJECT_DAMAGE:
            case SPELL_EFFECT_GAMEOBJECT_REPAIR:
            case SPELL_EFFECT_GAMEOBJECT_SET_DESTRUCTION_STATE:
                if (go->GetGoType() != GAMEOBJECT_TYPE_DESTRUCTIBLE_BUILDING)
                    effectMask &= ~(1 << effIndex);
                break;
            default:
                break;
            }
        }
    }

    if (!effectMask)
        return;

    uint64 targetGUID = go->GetGUID();

    // Lookup target in already in list
    for (std::list<GOTargetInfo>::iterator ihit = m_UniqueGOTargetInfo.begin(); ihit != m_UniqueGOTargetInfo.end(); ++ihit)
    {
        if (targetGUID == ihit->targetGUID)                 // Found in list
        {
            ihit->effectMask |= effectMask;                 // Add only effect mask
            return;
        }
    }

    // This is new target calculate data for him

    GOTargetInfo target;
    target.targetGUID = targetGUID;
    target.effectMask = effectMask;
    target.processed  = false;                              // Effects not apply on target

    // Spell have speed - need calculate incoming time
    if (m_spellInfo->Speed > 0.0f)
    {
        // calculate spell incoming interval
        float dist = m_caster->GetDistance(go->GetPositionX(), go->GetPositionY(), go->GetPositionZ());
        if (dist < 5.0f)
            dist = 5.0f;

        if (!(m_spellInfo->AttributesEx9 & SPELL_ATTR9_SPECIAL_DELAY_CALCULATION))
            target.timeDelay = uint64(floor(dist / m_spellInfo->Speed * 1000.0f));
        else
            target.timeDelay = uint64(m_spellInfo->Speed * 1000.0f);

        if (m_delayMoment == 0 || m_delayMoment > target.timeDelay)
            m_delayMoment = target.timeDelay;
    }
    else
        target.timeDelay = 0LL;

    // Add target to list
    m_UniqueGOTargetInfo.push_back(target);
}

void Spell::AddItemTarget(Item* item, uint32 effectMask)
{
    for (uint32 effIndex = 0; effIndex < MAX_SPELL_EFFECTS; ++effIndex)
        if (!m_spellInfo->Effects[effIndex].IsEffect())
            effectMask &= ~(1 << effIndex);

    // no effects left
    if (!effectMask)
        return;

    // Lookup target in already in list
    for (std::list<ItemTargetInfo>::iterator ihit = m_UniqueItemInfo.begin(); ihit != m_UniqueItemInfo.end(); ++ihit)
    {
        if (item == ihit->item)                            // Found in list
        {
            ihit->effectMask |= effectMask;                 // Add only effect mask
            return;
        }
    }

    // This is new target add data

    ItemTargetInfo target;
    target.item       = item;
    target.effectMask = effectMask;

    m_UniqueItemInfo.push_back(target);
}

void Spell::AddDestTarget(SpellDestination const& dest, uint32 effIndex)
{
    m_destTargets[effIndex] = dest;
}

void Spell::DoAllEffectOnTarget(TargetInfo* target)
{
    if (!target || target->processed)
        return;

    target->processed = true;                               // Target checked in apply effects procedure

    // Get mask of effects for target
    uint8 mask = target->effectMask;

    Unit* unit = m_caster->GetGUID() == target->targetGUID ? m_caster : ObjectAccessor::GetUnit(*m_caster, target->targetGUID);
    if (!unit)
    {
        uint8 farMask = 0;
        // create far target mask
        for (uint8 i = 0; i < MAX_SPELL_EFFECTS; ++i)
            if (m_spellInfo->Effects[i].IsFarUnitTargetEffect())
                if ((1 << i) & mask)
                    farMask |= (1 << i);

        if (!farMask)
            return;
        // find unit in world
        unit = ObjectAccessor::FindUnit(target->targetGUID);
        if (!unit)
            return;

        // do far effects on the unit
        // can't use default call because of threading, do stuff as fast as possible
        for (uint8 i = 0; i < MAX_SPELL_EFFECTS; ++i)
            if (farMask & (1 << i))
                HandleEffects(unit, NULL, NULL, i, SPELL_EFFECT_HANDLE_HIT_TARGET);
        return;
    }

    if (unit->IsAlive() != target->alive)
        return;

    if (getState() == SPELL_STATE_DELAYED && !m_spellInfo->IsPositive() && (getMSTime() - target->timeDelay) <= unit->m_lastSanctuaryTime)
        return;                                             // No missinfo in that case

    // Get original caster (if exist) and calculate damage/healing from him data
    Unit* caster = m_originalCaster ? m_originalCaster : m_caster;

    // Skip if m_originalCaster not avaiable
    if (!caster)
        return;

    SpellMissInfo missInfo = target->missCondition;

    // Need init unitTarget by default unit (can changed in code on reflect)
    // Or on missInfo != SPELL_MISS_NONE unitTarget undefined (but need in trigger subsystem)
    unitTarget = unit;

    // Reset damage/healing counter
    m_damage = target->damage;
    m_healing = -target->damage;

    // Fill base trigger info
    uint32 procAttacker = m_procAttacker;
    uint32 procVictim   = m_procVictim;
    uint32 procEx = m_procEx;

    m_spellAura = NULL; // Set aura to null for every target-make sure that pointer is not used for unit without aura applied

                            //Spells with this flag cannot trigger if effect is cast on self
    bool canEffectTrigger = !(m_spellInfo->AttributesEx3 & SPELL_ATTR3_CANT_TRIGGER_PROC) && unitTarget->CanProc() && (CanExecuteTriggersOnHit(mask) || missInfo == SPELL_MISS_IMMUNE || missInfo == SPELL_MISS_IMMUNE2);
    Unit* spellHitTarget = NULL;

    if (missInfo == SPELL_MISS_NONE)                          // In case spell hit target, do all effect on that target
        spellHitTarget = unit;
    else if (missInfo == SPELL_MISS_REFLECT)                // In case spell reflect from target, do all effect on caster (if hit)
    {
        if (target->reflectResult == SPELL_MISS_NONE)       // If reflected spell hit caster -> do all effect on him
        {
            spellHitTarget = m_caster;
            if (m_caster->GetTypeId() == TYPEID_UNIT)
                m_caster->ToCreature()->LowerPlayerDamageReq(target->damage);
        }
    }

    if (spellHitTarget)
    {
        SpellMissInfo missInfo2 = DoSpellHitOnUnit(spellHitTarget, mask, target->scaleAura);
        if (missInfo2 != SPELL_MISS_NONE)
        {
            if (missInfo2 != SPELL_MISS_MISS)
                m_caster->SendSpellMiss(unit, m_spellInfo->Id, missInfo2);
            m_damage = 0;
            spellHitTarget = NULL;
        }
    }

    // Do not take combo points on dodge and miss
    if (missInfo != SPELL_MISS_NONE && m_needComboPoints &&
            m_targets.GetUnitTargetGUID() == target->targetGUID)
    {
        m_needComboPoints = false;
        // Restore spell mods for a miss/dodge/parry Cold Blood
        /// @todo check how broad this rule should be
        if (m_caster->GetTypeId() == TYPEID_PLAYER && (missInfo == SPELL_MISS_MISS ||
                missInfo == SPELL_MISS_DODGE || missInfo == SPELL_MISS_PARRY))
            m_caster->ToPlayer()->RestoreSpellMods(this, 14177);
    }

    // Trigger info was not filled in spell::preparedatafortriggersystem - we do it now
    if (canEffectTrigger && !procAttacker && !procVictim)
    {
        bool positive = true;
        if (m_damage > 0)
            positive = false;
        else if (!m_healing)
            positive = m_spellInfo->IsPositive();

        switch (m_spellInfo->DmgClass)
        {
            case SPELL_DAMAGE_CLASS_MAGIC:
                if (positive)
                {
                    procAttacker |= PROC_FLAG_DONE_SPELL_MAGIC_DMG_CLASS_POS;
                    procVictim   |= PROC_FLAG_TAKEN_SPELL_MAGIC_DMG_CLASS_POS;
                }
                else
                {
                    procAttacker |= PROC_FLAG_DONE_SPELL_MAGIC_DMG_CLASS_NEG;
                    procVictim   |= PROC_FLAG_TAKEN_SPELL_MAGIC_DMG_CLASS_NEG;
                }
            break;
            case SPELL_DAMAGE_CLASS_NONE:
                if (positive)
                {
                    procAttacker |= PROC_FLAG_DONE_SPELL_NONE_DMG_CLASS_POS;
                    procVictim   |= PROC_FLAG_TAKEN_SPELL_NONE_DMG_CLASS_POS;
                }
                else
                {
                    procAttacker |= PROC_FLAG_DONE_SPELL_NONE_DMG_CLASS_NEG;
                    procVictim   |= PROC_FLAG_TAKEN_SPELL_NONE_DMG_CLASS_NEG;
                }
            break;
        }
    }
    CallScriptOnHitHandlers();

    // All calculated do it!
    // Do healing and triggers
    if (m_healing > 0)
    {
        bool crit = caster->IsSpellCrit(unitTarget, m_spellInfo, m_spellSchoolMask);
        uint32 addhealth = m_healing;
        if (crit)
        {
            procEx |= PROC_EX_CRITICAL_HIT;
            addhealth = caster->SpellCriticalHealingBonus(m_spellInfo, addhealth, NULL);
        }
        else
            procEx |= PROC_EX_NORMAL_HIT;

        int32 gain = caster->HealBySpell(unitTarget, m_spellInfo, addhealth, crit);
        unitTarget->getHostileRefManager().threatAssist(caster, float(gain) * 0.5f, m_spellInfo);
        m_healing = gain;

        // Do triggers for unit (reflect triggers passed on hit phase for correct drop charge)
        if (canEffectTrigger && missInfo != SPELL_MISS_REFLECT)
            caster->ProcDamageAndSpell(unitTarget, procAttacker, procVictim, procEx, addhealth, m_attackType, m_spellInfo, m_triggeredByAuraSpell);
    }
    // Do damage and triggers
    else if (m_damage > 0)
    {
        // Fill base damage struct (unitTarget - is real spell target)
        SpellNonMeleeDamage damageInfo(caster, unitTarget, m_spellInfo->Id, m_spellSchoolMask);

        // Add bonuses and fill damageInfo struct
        caster->CalculateSpellDamageTaken(&damageInfo, m_damage, m_spellInfo, m_attackType,  target->crit);
        caster->DealDamageMods(damageInfo.target, damageInfo.damage, &damageInfo.absorb);

        // Send log damage message to client
        caster->SendSpellNonMeleeDamageLog(&damageInfo);

        procEx |= createProcExtendMask(&damageInfo, missInfo);
        procVictim |= PROC_FLAG_TAKEN_DAMAGE;

        // Do triggers for unit (reflect triggers passed on hit phase for correct drop charge)
        if (canEffectTrigger && missInfo != SPELL_MISS_REFLECT)
        {
            caster->ProcDamageAndSpell(unitTarget, procAttacker, procVictim, procEx, damageInfo.damage, m_attackType, m_spellInfo, m_triggeredByAuraSpell);
            if (caster->GetTypeId() == TYPEID_PLAYER && (m_spellInfo->Attributes & SPELL_ATTR0_STOP_ATTACK_TARGET) == 0 &&
               (m_spellInfo->DmgClass == SPELL_DAMAGE_CLASS_MELEE || m_spellInfo->DmgClass == SPELL_DAMAGE_CLASS_RANGED))
                caster->ToPlayer()->CastItemCombatSpell(unitTarget, m_attackType, procVictim, procEx);
        }

        m_damage = damageInfo.damage;

        caster->DealSpellDamage(&damageInfo, true);
    }
    // Passive spell hits/misses or active spells only misses (only triggers)
    else
    {
        // Fill base damage struct (unitTarget - is real spell target)
        SpellNonMeleeDamage damageInfo(caster, unitTarget, m_spellInfo->Id, m_spellSchoolMask);
        procEx |= createProcExtendMask(&damageInfo, missInfo);
        // Do triggers for unit (reflect triggers passed on hit phase for correct drop charge)
        if (canEffectTrigger && missInfo != SPELL_MISS_REFLECT)
            caster->ProcDamageAndSpell(unit, procAttacker, procVictim, procEx, 0, m_attackType, m_spellInfo, m_triggeredByAuraSpell);

        // Failed Pickpocket, reveal rogue
        if (missInfo == SPELL_MISS_RESIST && m_spellInfo->AttributesCu & SPELL_ATTR0_CU_PICKPOCKET && unitTarget->GetTypeId() == TYPEID_UNIT)
        {
            m_caster->RemoveAurasWithInterruptFlags(AURA_INTERRUPT_FLAG_TALK);
            if (unitTarget->ToCreature()->IsAIEnabled)
                unitTarget->ToCreature()->AI()->AttackStart(m_caster);
        }
    }

    if (missInfo != SPELL_MISS_EVADE && !m_caster->IsFriendlyTo(unit) && (!m_spellInfo->IsPositive() || m_spellInfo->HasEffect(SPELL_EFFECT_DISPEL)))
    {
        m_caster->CombatStart(unit, !(m_spellInfo->AttributesEx3 & SPELL_ATTR3_NO_INITIAL_AGGRO));

        if (m_spellInfo->AttributesCu & SPELL_ATTR0_CU_AURA_CC)
            if (!unit->IsStandState())
                unit->SetStandState(UNIT_STAND_STATE_STAND);
    }

    if (spellHitTarget)
    {
        //AI functions
        if (spellHitTarget->GetTypeId() == TYPEID_UNIT)
            if (spellHitTarget->ToCreature()->IsAIEnabled)
                spellHitTarget->ToCreature()->AI()->SpellHit(m_caster, m_spellInfo);

        if (m_caster->GetTypeId() == TYPEID_UNIT && m_caster->ToCreature()->IsAIEnabled)
            m_caster->ToCreature()->AI()->SpellHitTarget(spellHitTarget, m_spellInfo);

        // Needs to be called after dealing damage/healing to not remove breaking on damage auras
        DoTriggersOnSpellHit(spellHitTarget, mask);

        // if target is fallged for pvp also flag caster if a player
        if (unit->IsPvP() && m_caster->GetTypeId() == TYPEID_PLAYER)
            m_caster->ToPlayer()->UpdatePvP(true);

        CallScriptAfterHitHandlers();
    }
}

SpellMissInfo Spell::DoSpellHitOnUnit(Unit* unit, uint32 effectMask, bool scaleAura)
{
    if (!unit || !effectMask)
        return SPELL_MISS_EVADE;

    // For delayed spells immunity may be applied between missile launch and hit - check immunity for that case
    if (m_spellInfo->Speed && (unit->IsImmunedToDamage(m_spellInfo) || unit->IsImmunedToSpell(m_spellInfo)))
        return SPELL_MISS_IMMUNE;

    // disable effects to which unit is immune
    SpellMissInfo returnVal = SPELL_MISS_IMMUNE;
    for (uint32 effectNumber = 0; effectNumber < MAX_SPELL_EFFECTS; ++effectNumber)
        if (effectMask & (1 << effectNumber))
            if (unit->IsImmunedToSpellEffect(m_spellInfo, effectNumber))
                effectMask &= ~(1 << effectNumber);

    if (!effectMask)
        return returnVal;

    PrepareScriptHitHandlers();
    CallScriptBeforeHitHandlers();

    if (Player* player = unit->ToPlayer())
    {
        player->StartTimedAchievement(ACHIEVEMENT_TIMED_TYPE_SPELL_TARGET, m_spellInfo->Id);
        player->UpdateAchievementCriteria(ACHIEVEMENT_CRITERIA_TYPE_BE_SPELL_TARGET, m_spellInfo->Id, 0, 0, m_caster);
        player->UpdateAchievementCriteria(ACHIEVEMENT_CRITERIA_TYPE_BE_SPELL_TARGET2, m_spellInfo->Id);
    }

    if (Player* player = m_caster->ToPlayer())
    {
        player->StartTimedAchievement(ACHIEVEMENT_TIMED_TYPE_SPELL_CASTER, m_spellInfo->Id);
        player->UpdateAchievementCriteria(ACHIEVEMENT_CRITERIA_TYPE_CAST_SPELL2, m_spellInfo->Id, 0, 0, unit);
    }

    if (m_caster != unit)
    {
        // Recheck  UNIT_FLAG_NON_ATTACKABLE for delayed spells
        if (m_spellInfo->Speed > 0.0f && unit->HasFlag(UNIT_FIELD_FLAGS, UNIT_FLAG_NON_ATTACKABLE) && unit->GetCharmerOrOwnerGUID() != m_caster->GetGUID())
            return SPELL_MISS_EVADE;

        if (m_caster->_IsValidAttackTarget(unit, m_spellInfo))
        {
            unit->RemoveAurasWithInterruptFlags(AURA_INTERRUPT_FLAG_HITBYSPELL);
            /// @todo This is a hack. But we do not know what types of stealth should be interrupted by CC
            if ((m_spellInfo->AttributesCu & SPELL_ATTR0_CU_AURA_CC) && unit->IsControlledByPlayer())
                unit->RemoveAurasByType(SPELL_AURA_MOD_STEALTH);
        }
        else if (m_caster->IsFriendlyTo(unit))
        {
            // for delayed spells ignore negative spells (after duel end) for friendly targets
            /// @todo this cause soul transfer bugged
            // 63881 - Malady of the Mind jump spell (Yogg-Saron)
            if (m_spellInfo->Speed > 0.0f && unit->GetTypeId() == TYPEID_PLAYER && !m_spellInfo->IsPositive() && m_spellInfo->Id != 63881)
                return SPELL_MISS_EVADE;

            // assisting case, healing and resurrection
            if (unit->HasUnitState(UNIT_STATE_ATTACK_PLAYER))
            {
                m_caster->SetContestedPvP();
                if (m_caster->GetTypeId() == TYPEID_PLAYER)
                    m_caster->ToPlayer()->UpdatePvP(true);
            }
            if (unit->IsInCombat() && !(m_spellInfo->AttributesEx3 & SPELL_ATTR3_NO_INITIAL_AGGRO))
            {
                m_caster->SetInCombatState(unit->GetCombatTimer() > 0, unit);
                unit->getHostileRefManager().threatAssist(m_caster, 0.0f);
            }
        }
    }

    uint8 aura_effmask = 0;
    for (uint8 i = 0; i < MAX_SPELL_EFFECTS; ++i)
        if (effectMask & (1 << i) && m_spellInfo->Effects[i].IsUnitOwnedAuraEffect())
            aura_effmask |= 1 << i;

    // Get Data Needed for Diminishing Returns, some effects may have multiple auras, so this must be done on spell hit, not aura add
    m_diminishGroup = GetDiminishingReturnsGroupForSpell(m_spellInfo, m_triggeredByAuraSpell != nullptr);
    if (m_diminishGroup && aura_effmask)
    {
        m_diminishLevel = unit->GetDiminishing(m_diminishGroup);
        DiminishingReturnsType type = GetDiminishingReturnsGroupType(m_diminishGroup);
        // Increase Diminishing on unit, current informations for actually casts will use values above
        if ((type == DRTYPE_PLAYER &&
            (unit->GetCharmerOrOwnerPlayerOrPlayerItself() || (unit->GetTypeId() == TYPEID_UNIT && unit->ToCreature()->GetCreatureTemplate()->flags_extra & CREATURE_FLAG_EXTRA_ALL_DIMINISH))) ||
            type == DRTYPE_ALL)
            unit->IncrDiminishing(m_diminishGroup);
    }

    if (aura_effmask)
    {
        // Select rank for aura with level requirements only in specific cases
        // Unit has to be target only of aura effect, both caster and target have to be players, target has to be other than unit target
        SpellInfo const* aurSpellInfo = m_spellInfo;
        int32 basePoints[3];
        if (scaleAura)
        {
            aurSpellInfo = m_spellInfo->GetAuraRankForLevel(unitTarget->getLevel());
            ASSERT(aurSpellInfo);
            for (uint8 i = 0; i < MAX_SPELL_EFFECTS; ++i)
            {
                basePoints[i] = aurSpellInfo->Effects[i].BasePoints;
                if (m_spellInfo->Effects[i].Effect != aurSpellInfo->Effects[i].Effect)
                {
                    aurSpellInfo = m_spellInfo;
                    break;
                }
            }
        }

        if (m_originalCaster)
        {
            bool refresh = false;
            m_spellAura = Aura::TryRefreshStackOrCreate(aurSpellInfo, effectMask, unit,
                m_originalCaster, (aurSpellInfo == m_spellInfo)? &m_spellValue->EffectBasePoints[0] : &basePoints[0], m_CastItem, 0, &refresh);
            if (m_spellAura)
            {
                // Set aura stack amount to desired value
                if (m_spellValue->AuraStackAmount > 1)
                {
                    if (!refresh)
                        m_spellAura->SetStackAmount(m_spellValue->AuraStackAmount);
                    else
                        m_spellAura->ModStackAmount(m_spellValue->AuraStackAmount);
                }

                // Now Reduce spell duration using data received at spell hit
                int32 duration = m_spellAura->GetMaxDuration();
                int32 limitduration = GetDiminishingReturnsLimitDuration(m_diminishGroup, aurSpellInfo);
                float diminishMod = unit->ApplyDiminishingToDuration(m_diminishGroup, duration, m_originalCaster, m_diminishLevel, limitduration);

                // unit is immune to aura if it was diminished to 0 duration
                if (diminishMod == 0.0f)
                {
                    m_spellAura->Remove();
                    bool found = false;
                    for (uint8 i = 0; i < MAX_SPELL_EFFECTS; ++i)
                        if (effectMask & (1 << i) && m_spellInfo->Effects[i].Effect != SPELL_EFFECT_APPLY_AURA)
                            found = true;
                    if (!found)
                        return SPELL_MISS_IMMUNE;
                }
                else
                {
                    ((UnitAura*)m_spellAura)->SetDiminishGroup(m_diminishGroup);

                    bool positive = m_spellAura->GetSpellInfo()->IsPositive();
                    if (AuraApplication* aurApp = m_spellAura->GetApplicationOfTarget(m_originalCaster->GetGUID()))
                        positive = aurApp->IsPositive();

                    duration = m_originalCaster->ModSpellDuration(aurSpellInfo, unit, duration, positive, effectMask);

                    if (duration > 0)
                    {
                        // Haste modifies duration of channeled spells
                        if (m_spellInfo->IsChanneled())
                            m_originalCaster->ModSpellCastTime(aurSpellInfo, duration, this);
                        else if (m_spellInfo->AttributesEx5 & SPELL_ATTR5_HASTE_AFFECT_DURATION)
                        {
                            int32 origDuration = duration;
                            duration = 0;
                            for (uint8 i = 0; i < MAX_SPELL_EFFECTS; ++i)
                                if (AuraEffect const* eff = m_spellAura->GetEffect(i))
                                    if (int32 amplitude = eff->GetAmplitude())  // amplitude is hastened by UNIT_MOD_CAST_SPEED
                                        duration = std::max(std::max(origDuration / amplitude, 1) * amplitude, duration);

                            // if there is no periodic effect
                            if (!duration)
                                duration = int32(origDuration * m_originalCaster->GetFloatValue(UNIT_MOD_CAST_SPEED));
                        }
                    }

                    if (duration != m_spellAura->GetMaxDuration())
                    {
                        m_spellAura->SetMaxDuration(duration);
                        m_spellAura->SetDuration(duration);
                    }
                    m_spellAura->_RegisterForTargets();
                }
            }
        }
    }

    for (uint32 effectNumber = 0; effectNumber < MAX_SPELL_EFFECTS; ++effectNumber)
        if (effectMask & (1 << effectNumber))
            HandleEffects(unit, NULL, NULL, effectNumber, SPELL_EFFECT_HANDLE_HIT_TARGET);

    return SPELL_MISS_NONE;
}

void Spell::DoTriggersOnSpellHit(Unit* unit, uint8 effMask)
{
    // Apply additional spell effects to target
    /// @todo move this code to scripts
    if (m_preCastSpell)
    {
        // Paladin immunity shields
        if (m_preCastSpell == 61988)
        {
            // Cast Forbearance
            m_caster->CastSpell(unit, 25771, true);
            // Cast Avenging Wrath Marker
            unit->CastSpell(unit, 61987, true);
        }

        // Avenging Wrath
        if (m_preCastSpell == 61987)
            // Cast the serverside immunity shield marker
            m_caster->CastSpell(unit, 61988, true);

        if (sSpellMgr->GetSpellInfo(m_preCastSpell))
            // Blizz seems to just apply aura without bothering to cast
            m_caster->AddAura(m_preCastSpell, unit);
    }

    // handle SPELL_AURA_ADD_TARGET_TRIGGER auras
    // this is executed after spell proc spells on target hit
    // spells are triggered for each hit spell target
    // info confirmed with retail sniffs of permafrost and shadow weaving
    if (!m_hitTriggerSpells.empty())
    {
        int _duration = 0;
        for (HitTriggerSpellList::const_iterator i = m_hitTriggerSpells.begin(); i != m_hitTriggerSpells.end(); ++i)
        {
            if (CanExecuteTriggersOnHit(effMask, i->triggeredByAura) && roll_chance_i(i->chance))
            {
                m_caster->CastSpell(unit, i->triggeredSpell, TriggerCastFlags(TRIGGERED_FULL_MASK & ~TRIGGERED_IGNORE_TARGET_CHECK));
                TC_LOG_DEBUG("spells", "Spell %d triggered spell %d by SPELL_AURA_ADD_TARGET_TRIGGER aura", m_spellInfo->Id, i->triggeredSpell->Id);

                // SPELL_AURA_ADD_TARGET_TRIGGER auras shouldn't trigger auras without duration
                // set duration of current aura to the triggered spell
                if (i->triggeredSpell->GetDuration() == -1)
                {
                    if (Aura* triggeredAur = unit->GetAura(i->triggeredSpell->Id, m_caster->GetGUID()))
                    {
                        // get duration from aura-only once
                        if (!_duration)
                        {
                            Aura* aur = unit->GetAura(m_spellInfo->Id, m_caster->GetGUID());
                            _duration = aur ? aur->GetDuration() : -1;
                        }
                        triggeredAur->SetDuration(_duration);
                    }
                }
            }
        }
    }

    // trigger linked auras remove/apply
    /// @todo remove/cleanup this, as this table is not documented and people are doing stupid things with it
    if (std::vector<int32> const* spellTriggered = sSpellMgr->GetSpellLinked(m_spellInfo->Id + SPELL_LINK_HIT))
    {
        for (std::vector<int32>::const_iterator i = spellTriggered->begin(); i != spellTriggered->end(); ++i)
        {
            if (*i < 0)
                unit->RemoveAurasDueToSpell(-(*i));
            else
                unit->CastSpell(unit, *i, true, 0, 0, m_caster->GetGUID());
        }
    }
}

void Spell::DoAllEffectOnTarget(GOTargetInfo* target)
{
    if (target->processed)                                  // Check target
        return;
    target->processed = true;                               // Target checked in apply effects procedure

    uint32 effectMask = target->effectMask;
    if (!effectMask)
        return;

    GameObject* go = m_caster->GetMap()->GetGameObject(target->targetGUID);
    if (!go)
        return;

    PrepareScriptHitHandlers();
    CallScriptBeforeHitHandlers();

    for (uint32 effectNumber = 0; effectNumber < MAX_SPELL_EFFECTS; ++effectNumber)
        if (effectMask & (1 << effectNumber))
            HandleEffects(NULL, NULL, go, effectNumber, SPELL_EFFECT_HANDLE_HIT_TARGET);

    CallScriptOnHitHandlers();
    CallScriptAfterHitHandlers();
}

void Spell::DoAllEffectOnTarget(ItemTargetInfo* target)
{
    uint32 effectMask = target->effectMask;
    if (!target->item || !effectMask)
        return;

    PrepareScriptHitHandlers();
    CallScriptBeforeHitHandlers();

    for (uint32 effectNumber = 0; effectNumber < MAX_SPELL_EFFECTS; ++effectNumber)
        if (effectMask & (1 << effectNumber))
            HandleEffects(NULL, target->item, NULL, effectNumber, SPELL_EFFECT_HANDLE_HIT_TARGET);

    CallScriptOnHitHandlers();

    CallScriptAfterHitHandlers();
}

bool Spell::UpdateChanneledTargetList()
{
    // Not need check return true
    if (m_channelTargetEffectMask == 0)
        return true;

    uint8 channelTargetEffectMask = m_channelTargetEffectMask;
    uint8 channelAuraMask = 0;
    for (uint8 i = 0; i < MAX_SPELL_EFFECTS; ++i)
        if (m_spellInfo->Effects[i].Effect == SPELL_EFFECT_APPLY_AURA)
            channelAuraMask |= 1<<i;

    channelAuraMask &= channelTargetEffectMask;

    float range = 0;
    if (channelAuraMask)
    {
        range = m_spellInfo->GetMaxRange(m_spellInfo->IsPositive());
        if (Player* modOwner = m_caster->GetSpellModOwner())
            modOwner->ApplySpellMod(m_spellInfo->Id, SPELLMOD_RANGE, range, this);
    }

    for (std::list<TargetInfo>::iterator ihit= m_UniqueTargetInfo.begin(); ihit != m_UniqueTargetInfo.end(); ++ihit)
    {
        if (ihit->missCondition == SPELL_MISS_NONE && (channelTargetEffectMask & ihit->effectMask))
        {
            Unit* unit = m_caster->GetGUID() == ihit->targetGUID ? m_caster : ObjectAccessor::GetUnit(*m_caster, ihit->targetGUID);

            if (!unit)
                continue;

            if (IsValidDeadOrAliveTarget(unit))
            {
                if (channelAuraMask & ihit->effectMask)
                {
                    if (AuraApplication * aurApp = unit->GetAuraApplication(m_spellInfo->Id, m_originalCasterGUID))
                    {
                        if (m_caster != unit && !m_caster->IsWithinDistInMap(unit, range))
                        {
                            ihit->effectMask &= ~aurApp->GetEffectMask();
                            unit->RemoveAura(aurApp);
                            continue;
                        }
                    }
                    else // aura is dispelled
                        continue;
                }

                channelTargetEffectMask &= ~ihit->effectMask;   // remove from need alive mask effect that have alive target
            }
        }
    }

    // is all effects from m_needAliveTargetMask have alive targets
    return channelTargetEffectMask == 0;
}

void Spell::prepare(SpellCastTargets const* targets, AuraEffect const* triggeredByAura)
{
    if (m_CastItem)
    {
        m_castItemGUID = m_CastItem->GetGUID();
        m_castItemEntry = m_CastItem->GetEntry();
    }
    else
    {
        m_castItemGUID = 0;
        m_castItemEntry = 0;
    }

    InitExplicitTargets(*targets);

    // Fill aura scaling information
    if (m_caster->IsControlledByPlayer() && !m_spellInfo->IsPassive() && m_spellInfo->SpellLevel && !m_spellInfo->IsChanneled() && !(_triggeredCastFlags & TRIGGERED_IGNORE_AURA_SCALING))
    {
        for (uint8 i = 0; i < MAX_SPELL_EFFECTS; ++i)
        {
            if (m_spellInfo->Effects[i].Effect == SPELL_EFFECT_APPLY_AURA)
            {
                // Change aura with ranks only if basepoints are taken from spellInfo and aura is positive
                if (m_spellInfo->IsPositiveEffect(i))
                {
                    m_auraScaleMask |= (1 << i);
                    if (m_spellValue->EffectBasePoints[i] != m_spellInfo->Effects[i].BasePoints)
                    {
                        m_auraScaleMask = 0;
                        break;
                    }
                }
            }
        }
    }

    m_spellState = SPELL_STATE_PREPARING;

    if (triggeredByAura)
        m_triggeredByAuraSpell  = triggeredByAura->GetSpellInfo();

    // create and add update event for this spell
    SpellEvent* Event = new SpellEvent(this);
    m_caster->m_Events.AddEvent(Event, m_caster->m_Events.CalculateTime(1));

    //Prevent casting at cast another spell (ServerSide check)
    if (!(_triggeredCastFlags & TRIGGERED_IGNORE_CAST_IN_PROGRESS) && m_caster->IsNonMeleeSpellCast(false, true, true) && m_cast_count)
    {
        SendCastResult(SPELL_FAILED_SPELL_IN_PROGRESS);
        finish(false);
        return;
    }

    if (DisableMgr::IsDisabledFor(DISABLE_TYPE_SPELL, m_spellInfo->Id, m_caster))
    {
        SendCastResult(SPELL_FAILED_SPELL_UNAVAILABLE);
        finish(false);
        return;
    }
    LoadScripts();

    if (m_caster->GetTypeId() == TYPEID_PLAYER)
        m_caster->ToPlayer()->SetSpellModTakingSpell(this, true);
    // Fill cost data (not use power for item casts
    m_powerCost = m_CastItem ? 0 : m_spellInfo->CalcPowerCost(m_caster, m_spellSchoolMask);
    if (m_caster->GetTypeId() == TYPEID_PLAYER)
        m_caster->ToPlayer()->SetSpellModTakingSpell(this, false);

    // Set combo point requirement
    if ((_triggeredCastFlags & TRIGGERED_IGNORE_COMBO_POINTS) || m_CastItem || !m_caster->m_movedPlayer)
        m_needComboPoints = false;

    SpellCastResult result = CheckCast(true);
    // target is checked in too many locations and with different results to handle each of them
    // handle just the general SPELL_FAILED_BAD_TARGETS result which is the default result for most DBC target checks
    if (_triggeredCastFlags & TRIGGERED_IGNORE_TARGET_CHECK && result == SPELL_FAILED_BAD_TARGETS)
        result = SPELL_CAST_OK;
    if (result != SPELL_CAST_OK && !IsAutoRepeat())          //always cast autorepeat dummy for triggering
    {
        // Periodic auras should be interrupted when aura triggers a spell which can't be cast
        // for example bladestorm aura should be removed on disarm as of patch 3.3.5
        // channeled periodic spells should be affected by this (arcane missiles, penance, etc)
        // a possible alternative sollution for those would be validating aura target on unit state change
        if (triggeredByAura && triggeredByAura->IsPeriodic() && !triggeredByAura->GetBase()->IsPassive())
        {
            SendChannelUpdate(0);
            triggeredByAura->GetBase()->SetDuration(0);
        }

        SendCastResult(result);

        finish(false);
        return;
    }

    // Prepare data for triggers
    prepareDataForTriggerSystem(triggeredByAura);

    if (Player* player = m_caster->ToPlayer())
    {
        if (!player->GetCommandStatus(CHEAT_CASTTIME))
        {
            player->SetSpellModTakingSpell(this, true);
            // calculate cast time (calculated after first CheckCast check to prevent charge counting for first CheckCast fail)
            m_casttime = m_spellInfo->CalcCastTime(player->getLevel(), this);
            player->SetSpellModTakingSpell(this, false);
        }
        else
            m_casttime = 0; // Set cast time to 0 if .cheat casttime is enabled.
    }
    else
        m_casttime = m_spellInfo->CalcCastTime(m_caster->getLevel(), this);

    // don't allow channeled spells / spells with cast time to be cast while moving
    // (even if they are interrupted on moving, spells with almost immediate effect get to have their effect processed before movement interrupter kicks in)
    // don't cancel spells which are affected by a SPELL_AURA_CAST_WHILE_WALKING effect
    if (((m_spellInfo->IsChanneled() || m_casttime) && m_caster->GetTypeId() == TYPEID_PLAYER && m_caster->isMoving() &&
        m_spellInfo->InterruptFlags & SPELL_INTERRUPT_FLAG_MOVEMENT) && !m_caster->HasAuraTypeWithAffectMask(SPELL_AURA_CAST_WHILE_WALKING, m_spellInfo))
    {
        SendCastResult(SPELL_FAILED_MOVING);
        finish(false);
        return;
    }

    // set timer base at cast time
    ReSetTimer();

    TC_LOG_DEBUG("spells", "Spell::prepare: spell id %u source %u caster %d customCastFlags %u mask %u", m_spellInfo->Id, m_caster->GetEntry(), m_originalCaster ? m_originalCaster->GetEntry() : -1, _triggeredCastFlags, m_targets.GetTargetMask());

    //Containers for channeled spells have to be set
    /// @todoApply this to all cast spells if needed
    // Why check duration? 29350: channelled triggers channelled
    if ((_triggeredCastFlags & TRIGGERED_CAST_DIRECTLY) && (!m_spellInfo->IsChanneled() || !m_spellInfo->GetMaxDuration()))
        cast(true);
    else
    {
        // stealth must be removed at cast starting (at show channel bar)
        // skip triggered spell (item equip spell casting and other not explicit character casts/item uses)
        if (!(_triggeredCastFlags & TRIGGERED_IGNORE_AURA_INTERRUPT_FLAGS) && m_spellInfo->IsBreakingStealth())
        {
            m_caster->RemoveAurasWithInterruptFlags(AURA_INTERRUPT_FLAG_CAST);
            for (uint32 i = 0; i < MAX_SPELL_EFFECTS; ++i)
                if (m_spellInfo->Effects[i].GetUsedTargetObjectType() == TARGET_OBJECT_TYPE_UNIT)
                {
                    m_caster->RemoveAurasWithInterruptFlags(AURA_INTERRUPT_FLAG_SPELL_ATTACK);
                    break;
                }
        }

        m_caster->SetCurrentCastSpell(this);
        SendSpellStart();

        // set target for proper facing
        if ((m_casttime || m_spellInfo->IsChanneled()) && !(_triggeredCastFlags & TRIGGERED_IGNORE_SET_FACING))
            if (m_caster->GetTypeId() == TYPEID_UNIT && m_targets.GetObjectTarget() && m_caster != m_targets.GetObjectTarget())
                m_caster->ToCreature()->FocusTarget(this, m_targets.GetObjectTarget());

        if (!(_triggeredCastFlags & TRIGGERED_IGNORE_GCD))
            TriggerGlobalCooldown();

        //item: first cast may destroy item and second cast causes crash
        if (!m_casttime && !m_spellInfo->StartRecoveryTime && !m_castItemGUID && GetCurrentContainer() == CURRENT_GENERIC_SPELL)
            cast(true);
    }
}

void Spell::cancel()
{
    if (m_spellState == SPELL_STATE_FINISHED)
        return;

    uint32 oldState = m_spellState;
    m_spellState = SPELL_STATE_FINISHED;

    m_autoRepeat = false;
    switch (oldState)
    {
        case SPELL_STATE_PREPARING:
            CancelGlobalCooldown();
            if (m_caster->GetTypeId() == TYPEID_PLAYER)
                m_caster->ToPlayer()->RestoreSpellMods(this);
            // no break
        case SPELL_STATE_DELAYED:
            SendInterrupted(0);
            SendCastResult(SPELL_FAILED_INTERRUPTED);
            break;

        case SPELL_STATE_CASTING:
            for (std::list<TargetInfo>::const_iterator ihit = m_UniqueTargetInfo.begin(); ihit != m_UniqueTargetInfo.end(); ++ihit)
                if ((*ihit).missCondition == SPELL_MISS_NONE)
                    if (Unit* unit = m_caster->GetGUID() == ihit->targetGUID ? m_caster : ObjectAccessor::GetUnit(*m_caster, ihit->targetGUID))
                        unit->RemoveOwnedAura(m_spellInfo->Id, m_originalCasterGUID, 0, AURA_REMOVE_BY_CANCEL);

            SendChannelUpdate(0);
            SendInterrupted(0);
            SendCastResult(SPELL_FAILED_INTERRUPTED);

            // spell is canceled-take mods and clear list
            if (m_caster->GetTypeId() == TYPEID_PLAYER)
                m_caster->ToPlayer()->RemoveSpellMods(this);

            m_appliedMods.clear();
            break;

        default:
            break;
    }

    SetReferencedFromCurrent(false);
    if (m_selfContainer && *m_selfContainer == this)
        *m_selfContainer = NULL;

    m_caster->RemoveDynObject(m_spellInfo->Id);
    if (m_spellInfo->IsChanneled()) // if not channeled then the object for the current cast wasn't summoned yet
        m_caster->RemoveGameObject(m_spellInfo->Id, true);

    //set state back so finish will be processed
    m_spellState = oldState;

    finish(false);
}

void Spell::cast(bool skipCheck)
{
    // update pointers base at GUIDs to prevent access to non-existed already object
    if (!UpdatePointers())
    {
        // cancel the spell if UpdatePointers() returned false, something wrong happened there
        cancel();
        return;
    }

    // cancel at lost explicit target during cast
    if (m_targets.GetObjectTargetGUID() && !m_targets.GetObjectTarget())
    {
        cancel();
        return;
    }

    if (Player* playerCaster = m_caster->ToPlayer())
    {
        // now that we've done the basic check, now run the scripts
        // should be done before the spell is actually executed
        sScriptMgr->OnPlayerSpellCast(playerCaster, this, skipCheck);

        // As of 3.0.2 pets begin attacking their owner's target immediately
        // Let any pets know we've attacked something. Check DmgClass for harmful spells only
        // This prevents spells such as Hunter's Mark from triggering pet attack
        if (this->GetSpellInfo()->DmgClass != SPELL_DAMAGE_CLASS_NONE)
            if (Pet* playerPet = playerCaster->GetPet())
                if (playerPet->IsAlive() && playerPet->isControlled() && (m_targets.GetTargetMask() & TARGET_FLAG_UNIT))
                    playerPet->AI()->OwnerAttacked(m_targets.GetUnitTarget());
    }

    SetExecutedCurrently(true);

    if (!(_triggeredCastFlags & TRIGGERED_IGNORE_SET_FACING))
        if (m_caster->GetTypeId() == TYPEID_UNIT && m_targets.GetObjectTarget() && m_caster != m_targets.GetObjectTarget())
            m_caster->SetInFront(m_targets.GetObjectTarget());

    // Should this be done for original caster?
    if (m_caster->GetTypeId() == TYPEID_PLAYER)
    {
        // Set spell which will drop charges for triggered cast spells
        // if not successfully cast, will be remove in finish(false)
        m_caster->ToPlayer()->SetSpellModTakingSpell(this, true);
    }

    CallScriptBeforeCastHandlers();

    // skip check if done already (for instant cast spells for example)
    if (!skipCheck)
    {
        SpellCastResult castResult = CheckCast(false);
        if (castResult != SPELL_CAST_OK)
        {
            SendCastResult(castResult);
            SendInterrupted(0);
            //restore spell mods
            if (m_caster->GetTypeId() == TYPEID_PLAYER)
            {
                m_caster->ToPlayer()->RestoreSpellMods(this);
                // cleanup after mod system
                // triggered spell pointer can be not removed in some cases
                m_caster->ToPlayer()->SetSpellModTakingSpell(this, false);
            }
            finish(false);
            SetExecutedCurrently(false);
            return;
        }

        // additional check after cast bar completes (must not be in CheckCast)
        // if trade not complete then remember it in trade data
        if (m_targets.GetTargetMask() & TARGET_FLAG_TRADE_ITEM)
        {
            if (m_caster->GetTypeId() == TYPEID_PLAYER)
            {
                if (TradeData* my_trade = m_caster->ToPlayer()->GetTradeData())
                {
                    if (!my_trade->IsInAcceptProcess())
                    {
                        // Spell will be cast after completing the trade. Silently ignore at this place
                        my_trade->SetSpell(m_spellInfo->Id, m_CastItem);
                        SendCastResult(SPELL_FAILED_DONT_REPORT);
                        SendInterrupted(0);
                        m_caster->ToPlayer()->RestoreSpellMods(this);
                        // cleanup after mod system
                        // triggered spell pointer can be not removed in some cases
                        m_caster->ToPlayer()->SetSpellModTakingSpell(this, false);
                        finish(false);
                        SetExecutedCurrently(false);
                        return;
                    }
                }
            }
        }
    }

    SelectSpellTargets();

    // Spell may be finished after target map check
    if (m_spellState == SPELL_STATE_FINISHED)
    {
        SendInterrupted(0);
        //restore spell mods
        if (m_caster->GetTypeId() == TYPEID_PLAYER)
        {
            m_caster->ToPlayer()->RestoreSpellMods(this);
            // cleanup after mod system
            // triggered spell pointer can be not removed in some cases
            m_caster->ToPlayer()->SetSpellModTakingSpell(this, false);
        }
        finish(false);
        SetExecutedCurrently(false);
        return;
    }

    PrepareTriggersExecutedOnHit();

    CallScriptOnCastHandlers();

    // traded items have trade slot instead of guid in m_itemTargetGUID
    // set to real guid to be sent later to the client
    m_targets.UpdateTradeSlotItem();

    if (Player* player = m_caster->ToPlayer())
    {
        if (!(_triggeredCastFlags & TRIGGERED_IGNORE_CAST_ITEM) && m_CastItem)
        {
            player->StartTimedAchievement(ACHIEVEMENT_TIMED_TYPE_ITEM, m_CastItem->GetEntry());
            player->UpdateAchievementCriteria(ACHIEVEMENT_CRITERIA_TYPE_USE_ITEM, m_CastItem->GetEntry());
        }

        player->UpdateAchievementCriteria(ACHIEVEMENT_CRITERIA_TYPE_CAST_SPELL, m_spellInfo->Id);
    }

    if (!(_triggeredCastFlags & TRIGGERED_IGNORE_POWER_AND_REAGENT_COST))
    {
        // Powers have to be taken before SendSpellGo
        TakePower();
        TakeReagents();                                         // we must remove reagents before HandleEffects to allow place crafted item in same slot
    }
    else if (Item* targetItem = m_targets.GetItemTarget())
    {
        /// Not own traded item (in trader trade slot) req. reagents including triggered spell case
        if (targetItem->GetOwnerGUID() != m_caster->GetGUID())
            TakeReagents();
    }

    // CAST SPELL
    SendSpellCooldown();

    PrepareScriptHitHandlers();

    HandleLaunchPhase();

    // we must send smsg_spell_go packet before m_castItem delete in TakeCastItem()...
    SendSpellGo();

    // Okay, everything is prepared. Now we need to distinguish between immediate and evented delayed spells
    if ((m_spellInfo->Speed > 0.0f && !m_spellInfo->IsChanneled()) || m_spellInfo->AttributesEx4 & SPELL_ATTR4_UNK4)
    {
        // Remove used for cast item if need (it can be already NULL after TakeReagents call
        // in case delayed spell remove item at cast delay start
        TakeCastItem();

        // Okay, maps created, now prepare flags
        m_immediateHandled = false;
        m_spellState = SPELL_STATE_DELAYED;
        SetDelayStart(0);

        if (m_caster->HasUnitState(UNIT_STATE_CASTING) && !m_caster->IsNonMeleeSpellCast(false, false, true))
            m_caster->ClearUnitState(UNIT_STATE_CASTING);
    }
    else
    {
        // Immediate spell, no big deal
        handle_immediate();
    }

    CallScriptAfterCastHandlers();

    if (const std::vector<int32> *spell_triggered = sSpellMgr->GetSpellLinked(m_spellInfo->Id))
    {
        for (std::vector<int32>::const_iterator i = spell_triggered->begin(); i != spell_triggered->end(); ++i)
            if (*i < 0)
                m_caster->RemoveAurasDueToSpell(-(*i));
            else
                m_caster->CastSpell(m_targets.GetUnitTarget() ? m_targets.GetUnitTarget() : m_caster, *i, true);
    }

    if (m_caster->GetTypeId() == TYPEID_PLAYER)
    {
        m_caster->ToPlayer()->SetSpellModTakingSpell(this, false);

        //Clear spell cooldowns after every spell is cast if .cheat cooldown is enabled.
        if (m_caster->ToPlayer()->GetCommandStatus(CHEAT_COOLDOWN))
            m_caster->ToPlayer()->RemoveSpellCooldown(m_spellInfo->Id, true);
    }

    SetExecutedCurrently(false);
}

void Spell::handle_immediate()
{
    // start channeling if applicable
    if (m_spellInfo->IsChanneled())
    {
        int32 duration = m_spellInfo->GetDuration();
        if (duration > 0)
        {
            // First mod_duration then haste - see Missile Barrage
            // Apply duration mod
            if (Player* modOwner = m_caster->GetSpellModOwner())
                modOwner->ApplySpellMod(m_spellInfo->Id, SPELLMOD_DURATION, duration);

            // Apply haste mods
            m_caster->ModSpellCastTime(m_spellInfo, duration, this);

            m_spellState = SPELL_STATE_CASTING;
            m_caster->AddInterruptMask(m_spellInfo->ChannelInterruptFlags);
            SendChannelStart(duration);
        }
        else if (duration == -1)
        {
            m_spellState = SPELL_STATE_CASTING;
            m_caster->AddInterruptMask(m_spellInfo->ChannelInterruptFlags);
            SendChannelStart(duration);
        }
    }

    PrepareTargetProcessing();

    // process immediate effects (items, ground, etc.) also initialize some variables
    _handle_immediate_phase();

    for (std::list<TargetInfo>::iterator ihit= m_UniqueTargetInfo.begin(); ihit != m_UniqueTargetInfo.end(); ++ihit)
        DoAllEffectOnTarget(&(*ihit));

    for (std::list<GOTargetInfo>::iterator ihit= m_UniqueGOTargetInfo.begin(); ihit != m_UniqueGOTargetInfo.end(); ++ihit)
        DoAllEffectOnTarget(&(*ihit));

    FinishTargetProcessing();

    // spell is finished, perform some last features of the spell here
    _handle_finish_phase();

    // Remove used for cast item if need (it can be already NULL after TakeReagents call
    TakeCastItem();

    // handle ammo consumption for thrown weapons
    if (m_spellInfo->IsRangedWeaponSpell() && m_spellInfo->IsChanneled())
        TakeAmmo();

    if (m_spellState != SPELL_STATE_CASTING)
        finish(true);                                       // successfully finish spell cast (not last in case autorepeat or channel spell)
}

uint64 Spell::handle_delayed(uint64 t_offset)
{
    if (!UpdatePointers())
    {
        // finish the spell if UpdatePointers() returned false, something wrong happened there
        finish(false);
        return 0;
    }

    if (m_caster->GetTypeId() == TYPEID_PLAYER)
        m_caster->ToPlayer()->SetSpellModTakingSpell(this, true);

    uint64 next_time = 0;

    PrepareTargetProcessing();

    if (!m_immediateHandled)
    {
        _handle_immediate_phase();
        m_immediateHandled = true;
    }

    bool single_missile = (m_targets.HasDst());

    // now recheck units targeting correctness (need before any effects apply to prevent adding immunity at first effect not allow apply second spell effect and similar cases)
    for (std::list<TargetInfo>::iterator ihit= m_UniqueTargetInfo.begin(); ihit != m_UniqueTargetInfo.end(); ++ihit)
    {
        if (ihit->processed == false)
        {
            if (single_missile || ihit->timeDelay <= t_offset)
            {
                ihit->timeDelay = t_offset;
                DoAllEffectOnTarget(&(*ihit));
            }
            else if (next_time == 0 || ihit->timeDelay < next_time)
                next_time = ihit->timeDelay;
        }
    }

    // now recheck gameobject targeting correctness
    for (std::list<GOTargetInfo>::iterator ighit= m_UniqueGOTargetInfo.begin(); ighit != m_UniqueGOTargetInfo.end(); ++ighit)
    {
        if (ighit->processed == false)
        {
            if (single_missile || ighit->timeDelay <= t_offset)
                DoAllEffectOnTarget(&(*ighit));
            else if (next_time == 0 || ighit->timeDelay < next_time)
                next_time = ighit->timeDelay;
        }
    }

    FinishTargetProcessing();

    if (m_caster->GetTypeId() == TYPEID_PLAYER)
        m_caster->ToPlayer()->SetSpellModTakingSpell(this, false);

    // All targets passed - need finish phase
    if (next_time == 0)
    {
        // spell is finished, perform some last features of the spell here
        _handle_finish_phase();

        finish(true);                                       // successfully finish spell cast

        // return zero, spell is finished now
        return 0;
    }
    else
    {
        // spell is unfinished, return next execution time
        return next_time;
    }
}

void Spell::_handle_immediate_phase()
{
    m_spellAura = NULL;
    // initialize Diminishing Returns Data
    m_diminishLevel = DIMINISHING_LEVEL_1;
    m_diminishGroup = DIMINISHING_NONE;

    // handle some immediate features of the spell here
    HandleThreatSpells();

    PrepareScriptHitHandlers();

    // handle effects with SPELL_EFFECT_HANDLE_HIT mode
    for (uint32 j = 0; j < MAX_SPELL_EFFECTS; ++j)
    {
        // don't do anything for empty effect
        if (!m_spellInfo->Effects[j].IsEffect())
            continue;

        // call effect handlers to handle destination hit
        HandleEffects(NULL, NULL, NULL, j, SPELL_EFFECT_HANDLE_HIT);
    }

    // process items
    for (std::list<ItemTargetInfo>::iterator ihit= m_UniqueItemInfo.begin(); ihit != m_UniqueItemInfo.end(); ++ihit)
        DoAllEffectOnTarget(&(*ihit));

    if (!m_originalCaster)
        return;
    // Handle procs on cast
    /// @todo finish new proc system:P
    if (m_UniqueTargetInfo.empty() && m_targets.HasDst())
    {
        uint32 procAttacker = m_procAttacker;
        if (!procAttacker)
            procAttacker |= PROC_FLAG_DONE_SPELL_MAGIC_DMG_CLASS_POS;

        // Proc the spells that have DEST target
        m_originalCaster->ProcDamageAndSpell(NULL, procAttacker, 0, m_procEx | PROC_EX_NORMAL_HIT, 0, BASE_ATTACK, m_spellInfo, m_triggeredByAuraSpell);
    }
}

void Spell::_handle_finish_phase()
{
    if (m_caster->m_movedPlayer)
    {
        // Take for real after all targets are processed
        if (m_needComboPoints)
            m_caster->m_movedPlayer->ClearComboPoints();

        // Real add combo points from effects
        if (m_comboPointGain)
            m_caster->m_movedPlayer->GainSpellComboPoints(m_comboPointGain);

        if (m_spellInfo->PowerType == POWER_HOLY_POWER && m_caster->m_movedPlayer->getClass() == CLASS_PALADIN)
           HandleHolyPower(m_caster->m_movedPlayer);
    }

    if (m_caster->m_extraAttacks && GetSpellInfo()->HasEffect(SPELL_EFFECT_ADD_EXTRA_ATTACKS))
        m_caster->HandleProcExtraAttackFor(m_caster->GetVictim());

    /// @todo trigger proc phase finish here
}

void Spell::SendSpellCooldown()
{
    Player* _player = m_caster->ToPlayer();
    if (!_player)
        return;

    // mana/health/etc potions, disabled by client (until combat out as declarate)
    if (m_CastItem && (m_CastItem->IsPotion() || m_spellInfo->IsCooldownStartedOnEvent()))
    {
        // need in some way provided data for Spell::finish SendCooldownEvent
        _player->SetLastPotionId(m_CastItem->GetEntry());
        return;
    }

    // have infinity cooldown but set at aura apply                  // do not set cooldown for triggered spells (needed by reincarnation)
    if (m_spellInfo->IsCooldownStartedOnEvent() || m_spellInfo->IsPassive() || (_triggeredCastFlags & TRIGGERED_IGNORE_SPELL_AND_CATEGORY_CD))
        return;

    _player->AddSpellAndCategoryCooldowns(m_spellInfo, m_CastItem ? m_CastItem->GetEntry() : 0, this);
}

void Spell::update(uint32 difftime)
{
    // update pointers based at it's GUIDs
    if (!UpdatePointers())
    {
        // cancel the spell if UpdatePointers() returned false, something wrong happened there
        cancel();
        return;
    }

    if (m_targets.GetUnitTargetGUID() && !m_targets.GetUnitTarget())
    {
        TC_LOG_DEBUG("spells", "Spell %u is cancelled due to removal of target.", m_spellInfo->Id);
        cancel();
        return;
    }

    // check if the player caster has moved before the spell finished
    // with the exception of spells affected with SPELL_AURA_CAST_WHILE_WALKING effect
    if ((m_caster->GetTypeId() == TYPEID_PLAYER && m_timer != 0) &&
        m_caster->isMoving() && (m_spellInfo->InterruptFlags & SPELL_INTERRUPT_FLAG_MOVEMENT) &&
        (m_spellInfo->Effects[0].Effect != SPELL_EFFECT_STUCK || !m_caster->HasUnitMovementFlag(MOVEMENTFLAG_FALLING_FAR)) &&
        !m_caster->HasAuraTypeWithAffectMask(SPELL_AURA_CAST_WHILE_WALKING, m_spellInfo))
    {
        // don't cancel for melee, autorepeat, triggered and instant spells
        if (!IsNextMeleeSwingSpell() && !IsAutoRepeat() && !IsTriggered())
            cancel();
    }

    switch (m_spellState)
    {
        case SPELL_STATE_PREPARING:
        {
            if (m_timer > 0)
            {
                if (difftime >= (uint32)m_timer)
                    m_timer = 0;
                else
                    m_timer -= difftime;
            }

            if (m_timer == 0 && !IsNextMeleeSwingSpell() && !IsAutoRepeat())
                // don't CheckCast for instant spells - done in spell::prepare, skip duplicate checks, needed for range checks for example
                cast(!m_casttime);
            break;
        }
        case SPELL_STATE_CASTING:
        {
            if (m_timer)
            {
                // check if there are alive targets left
                if (!UpdateChanneledTargetList())
                {
                    TC_LOG_DEBUG("spells", "Channeled spell %d is removed due to lack of targets", m_spellInfo->Id);
                    SendChannelUpdate(0);
                    finish();
                }

                if (m_timer > 0)
                {
                    if (difftime >= (uint32)m_timer)
                        m_timer = 0;
                    else
                        m_timer -= difftime;
                }
            }

            if (m_timer == 0)
            {
                SendChannelUpdate(0);
                finish();
            }
            break;
        }
        default:
            break;
    }
}

void Spell::finish(bool ok)
{
    if (!m_caster)
        return;

    if (m_spellState == SPELL_STATE_FINISHED)
        return;
    m_spellState = SPELL_STATE_FINISHED;

    if (m_spellInfo->IsChanneled())
        m_caster->UpdateInterruptMask();

    if (m_caster->HasUnitState(UNIT_STATE_CASTING) && !m_caster->IsNonMeleeSpellCast(false, false, true))
        m_caster->ClearUnitState(UNIT_STATE_CASTING);

    // Unsummon summon as possessed creatures on spell cancel
    if (m_spellInfo->IsChanneled() && m_caster->GetTypeId() == TYPEID_PLAYER)
    {
        if (Unit* charm = m_caster->GetCharm())
            if (charm->GetTypeId() == TYPEID_UNIT
                && charm->ToCreature()->HasUnitTypeMask(UNIT_MASK_PUPPET)
                && charm->GetUInt32Value(UNIT_CREATED_BY_SPELL) == m_spellInfo->Id)
                ((Puppet*)charm)->UnSummon();
    }

    if (Creature* creatureCaster = m_caster->ToCreature())
        creatureCaster->ReleaseFocus(this);

    if (!ok)
        return;

    if (m_caster->GetTypeId() == TYPEID_UNIT && m_caster->ToCreature()->IsSummon())
    {
        // Unsummon statue
        uint32 spell = m_caster->GetUInt32Value(UNIT_CREATED_BY_SPELL);
        SpellInfo const* spellInfo = sSpellMgr->GetSpellInfo(spell);
        if (spellInfo && spellInfo->SpellIconID == 2056)
        {
            TC_LOG_DEBUG("spells", "Statue %d is unsummoned in spell %d finish", m_caster->GetGUIDLow(), m_spellInfo->Id);
            m_caster->setDeathState(JUST_DIED);
            return;
        }
    }

    if (IsAutoActionResetSpell())
    {
        bool found = false;
        Unit::AuraEffectList const& vIgnoreReset = m_caster->GetAuraEffectsByType(SPELL_AURA_IGNORE_MELEE_RESET);
        for (Unit::AuraEffectList::const_iterator i = vIgnoreReset.begin(); i != vIgnoreReset.end(); ++i)
        {
            if ((*i)->IsAffectingSpell(m_spellInfo))
            {
                found = true;
                break;
            }
        }
        if (!found && !(m_spellInfo->AttributesEx2 & SPELL_ATTR2_NOT_RESET_AUTO_ACTIONS))
        {
            m_caster->resetAttackTimer(BASE_ATTACK);
            if (m_caster->haveOffhandWeapon())
                m_caster->resetAttackTimer(OFF_ATTACK);
            m_caster->resetAttackTimer(RANGED_ATTACK);
        }
    }

    // potions disabled by client, send event "not in combat" if need
    if (m_caster->GetTypeId() == TYPEID_PLAYER)
    {
        if (!m_triggeredByAuraSpell)
            m_caster->ToPlayer()->UpdatePotionCooldown(this);

        // triggered spell pointer can be not set in some cases
        // this is needed for proper apply of triggered spell mods
        m_caster->ToPlayer()->SetSpellModTakingSpell(this, true);

        // Take mods after trigger spell (needed for 14177 to affect 48664)
        // mods are taken only on succesfull cast and independantly from targets of the spell
        m_caster->ToPlayer()->RemoveSpellMods(this);
        m_caster->ToPlayer()->SetSpellModTakingSpell(this, false);
    }

    // Stop Attack for some spells
    if (m_spellInfo->Attributes & SPELL_ATTR0_STOP_ATTACK_TARGET)
        m_caster->AttackStop();
}

void Spell::SendCastResult(SpellCastResult result)
{
    if (result == SPELL_CAST_OK)
        return;

    if (m_caster->GetTypeId() != TYPEID_PLAYER)
        return;

    if (m_caster->ToPlayer()->GetSession()->PlayerLoading())  // don't send cast results at loading time
        return;

    SendCastResult(m_caster->ToPlayer(), m_spellInfo, m_cast_count, result, m_customError);
}

void Spell::SendPetCastResult(SpellCastResult result)
{
    if (result == SPELL_CAST_OK)
        return;

    Unit* owner = m_caster->GetCharmerOrOwner();
    if (!owner || owner->GetTypeId() != TYPEID_PLAYER)
        return;

    SendCastResult(owner->ToPlayer(), m_spellInfo, m_cast_count, result, SPELL_CUSTOM_ERROR_NONE, SMSG_PET_CAST_FAILED);
}

void Spell::SendCastResult(Player* caster, SpellInfo const* spellInfo, uint8 cast_count, SpellCastResult result, SpellCustomErrors customError /*= SPELL_CUSTOM_ERROR_NONE*/, Opcodes opcode /*= SMSG_CAST_FAILED*/)
{
    if (result == SPELL_CAST_OK)
        return;

    WorldPacket data(opcode, (4+1+1));
    data << uint8(cast_count);
    data << uint32(spellInfo->Id);
    data << uint8(result);                                  // problem
    switch (result)
    {
        case SPELL_FAILED_NOT_READY:
            data << uint32(0);                              // unknown (value 1 update cooldowns on client flag)
            break;
        case SPELL_FAILED_REQUIRES_SPELL_FOCUS:
            data << uint32(spellInfo->RequiresSpellFocus);  // SpellFocusObject.dbc id
            break;
        case SPELL_FAILED_REQUIRES_AREA:                    // AreaTable.dbc id
            // hardcode areas limitation case
            switch (spellInfo->Id)
            {
                case 41617:                                 // Cenarion Mana Salve
                case 41619:                                 // Cenarion Healing Salve
                    data << uint32(3905);
                    break;
                case 41618:                                 // Bottled Nethergon Energy
                case 41620:                                 // Bottled Nethergon Vapor
                    data << uint32(3842);
                    break;
                case 45373:                                 // Bloodberry Elixir
                    data << uint32(4075);
                    break;
                default:                                    // default case (don't must be)
                    data << uint32(0);
                    break;
            }
            break;
        case SPELL_FAILED_TOTEMS:
            if (spellInfo->Totem[0])
                data << uint32(spellInfo->Totem[0]);
            if (spellInfo->Totem[1])
                data << uint32(spellInfo->Totem[1]);
            break;
        case SPELL_FAILED_TOTEM_CATEGORY:
            if (spellInfo->TotemCategory[0])
                data << uint32(spellInfo->TotemCategory[0]);
            if (spellInfo->TotemCategory[1])
                data << uint32(spellInfo->TotemCategory[1]);
            break;
        case SPELL_FAILED_EQUIPPED_ITEM_CLASS:
        case SPELL_FAILED_EQUIPPED_ITEM_CLASS_MAINHAND:
        case SPELL_FAILED_EQUIPPED_ITEM_CLASS_OFFHAND:
            data << uint32(spellInfo->EquippedItemClass);
            data << uint32(spellInfo->EquippedItemSubClassMask);
            break;
        case SPELL_FAILED_TOO_MANY_OF_ITEM:
        {
             uint32 item = 0;
             for (int8 eff = 0; eff < MAX_SPELL_EFFECTS; eff++)
                 if (spellInfo->Effects[eff].ItemType)
                     item = spellInfo->Effects[eff].ItemType;
             ItemTemplate const* proto = sObjectMgr->GetItemTemplate(item);
             if (proto && proto->ItemLimitCategory)
                 data << uint32(proto->ItemLimitCategory);
             break;
        }
        case SPELL_FAILED_PREVENTED_BY_MECHANIC:
            data << uint32(spellInfo->GetAllEffectsMechanicMask());  // SpellMechanic.dbc id
            break;
        case SPELL_FAILED_NEED_EXOTIC_AMMO:
            data << uint32(spellInfo->EquippedItemSubClassMask); // seems correct...
            break;
        case SPELL_FAILED_NEED_MORE_ITEMS:
            data << uint32(0);                              // Item id
            data << uint32(0);                              // Item count?
            break;
        case SPELL_FAILED_MIN_SKILL:
            data << uint32(0);                              // SkillLine.dbc id
            data << uint32(0);                              // required skill value
            break;
        case SPELL_FAILED_FISHING_TOO_LOW:
            data << uint32(0);                              // required fishing skill
            break;
        case SPELL_FAILED_CUSTOM_ERROR:
            data << uint32(customError);
            break;
        case SPELL_FAILED_SILENCED:
            data << uint32(0);                              // Unknown
            break;
        case SPELL_FAILED_REAGENTS:
        {
            uint32 missingItem = 0;
            for (uint32 i = 0; i < MAX_SPELL_REAGENTS; i++)
            {
                if (spellInfo->Reagent[i] <= 0)
                    continue;

                uint32 itemid    = spellInfo->Reagent[i];
                uint32 itemcount = spellInfo->ReagentCount[i];

                if (!caster->HasItemCount(itemid, itemcount))
                {
                    missingItem = itemid;
                    break;
                }
            }

            data << uint32(missingItem);  // first missing item
            break;
        }
        // TODO: SPELL_FAILED_NOT_STANDING
        default:
            break;
    }
    caster->GetSession()->SendPacket(&data);
}

void Spell::SendSpellStart()
{
    if (!IsNeedSendToClient())
        return;

    //TC_LOG_DEBUG("spells", "Sending SMSG_SPELL_START id=%u", m_spellInfo->Id);

    uint32 castFlags = CAST_FLAG_HAS_TRAJECTORY;

    if ((IsTriggered() && !m_spellInfo->IsAutoRepeatRangedSpell()) || m_triggeredByAuraSpell)
        castFlags |= CAST_FLAG_PENDING;

    if ((m_caster->GetTypeId() == TYPEID_PLAYER ||
        (m_caster->GetTypeId() == TYPEID_UNIT && m_caster->ToCreature()->IsPet()))
         && m_spellInfo->PowerType != POWER_HEALTH)
        castFlags |= CAST_FLAG_POWER_LEFT_SELF;

    if (m_spellInfo->RuneCostID && m_spellInfo->PowerType == POWER_RUNES)
        castFlags |= CAST_FLAG_NO_GCD; // not needed, but Blizzard sends it

    WorldPacket data(SMSG_SPELL_START, (8+8+4+4+2));
    if (m_CastItem)
        data.append(m_CastItem->GetPackGUID());
    else
        data.append(m_caster->GetPackGUID());

    data.append(m_caster->GetPackGUID());
    data << uint8(m_cast_count);                            // pending spell cast?
    data << uint32(m_spellInfo->Id);                        // spellId
    data << uint32(castFlags);                              // cast flags
    data << uint32(m_timer);                                // delay?
    data << uint32(m_casttime);

    m_targets.Write(data);

    if (castFlags & CAST_FLAG_POWER_LEFT_SELF)
        data << uint32(m_caster->GetPower((Powers)m_spellInfo->PowerType));

    if (castFlags & CAST_FLAG_RUNE_LIST)                   // rune cooldowns list
    {
        //TODO: There is a crash caused by a spell with CAST_FLAG_RUNE_LIST casted by a creature
        //The creature is the mover of a player, so HandleCastSpellOpcode uses it as the caster
        if (Player* player = m_caster->ToPlayer())
        {
            data << uint8(m_runesState);                     // runes state before
            data << uint8(player->GetRunesState());          // runes state after
            for (uint8 i = 0; i < MAX_RUNES; ++i)
            {
                // float casts ensure the division is performed on floats as we need float result
                float baseCd = float(player->GetRuneBaseCooldown(i));
                data << uint8((baseCd - float(player->GetRuneCooldown(i))) / baseCd * 255); // rune cooldown passed
            }
        }
        else
        {
            data << uint8(0);
            data << uint8(0);
            for (uint8 i = 0; i < MAX_RUNES; ++i)
                data << uint8(0);
        }
    }

    if (castFlags & CAST_FLAG_PROJECTILE)
    {
        data << uint32(0); // Ammo display ID
        data << uint32(0); // Inventory Type
    }

    if (castFlags & CAST_FLAG_IMMUNITY)
    {
        data << uint32(0);
        data << uint32(0);
    }

    if (castFlags & CAST_FLAG_HEAL_PREDICTION)
    {
        data << uint32(0);
        data << uint8(0); // unkByte
        // if (unkByte == 2)
            // data.append(0);
    }

    m_caster->SendMessageToSet(&data, true);
}

void Spell::SendSpellGo()
{
    // not send invisible spell casting
    if (!IsNeedSendToClient())
        return;

    //TC_LOG_DEBUG("spells", "Sending SMSG_SPELL_GO id=%u", m_spellInfo->Id);

    uint32 castFlags = CAST_FLAG_UNKNOWN_9;

    // triggered spells with spell visual != 0
    if ((IsTriggered() && !m_spellInfo->IsAutoRepeatRangedSpell()) || m_triggeredByAuraSpell)
        castFlags |= CAST_FLAG_PENDING;

    if ((m_caster->GetTypeId() == TYPEID_PLAYER ||
        (m_caster->GetTypeId() == TYPEID_UNIT && m_caster->ToCreature()->IsPet()))
        && m_spellInfo->PowerType != POWER_HEALTH)
        castFlags |= CAST_FLAG_POWER_LEFT_SELF; // should only be sent to self, but the current messaging doesn't make that possible

    if ((m_caster->GetTypeId() == TYPEID_PLAYER)
        && (m_caster->getClass() == CLASS_DEATH_KNIGHT)
        && m_spellInfo->RuneCostID
        && m_spellInfo->PowerType == POWER_RUNES
        && !(_triggeredCastFlags & TRIGGERED_IGNORE_POWER_AND_REAGENT_COST))
    {
        castFlags |= CAST_FLAG_NO_GCD;                       // not needed, but Blizzard sends it
        castFlags |= CAST_FLAG_RUNE_LIST;                    // rune cooldowns list
    }

    if (m_spellInfo->HasEffect(SPELL_EFFECT_ACTIVATE_RUNE))
        castFlags |= CAST_FLAG_RUNE_LIST;                    // rune cooldowns list

    if (m_targets.HasTraj())
        castFlags |= CAST_FLAG_ADJUST_MISSILE;

    if (!m_spellInfo->StartRecoveryTime)
        castFlags |= CAST_FLAG_NO_GCD;

    WorldPacket data(SMSG_SPELL_GO, 50);                    // guess size

    if (m_CastItem)
        data.append(m_CastItem->GetPackGUID());
    else
        data.append(m_caster->GetPackGUID());

    data.append(m_caster->GetPackGUID());
    data << uint8(m_cast_count);                            // pending spell cast?
    data << uint32(m_spellInfo->Id);                        // spellId
    data << uint32(castFlags);                              // cast flags
    data << uint32(m_timer);
    data << uint32(getMSTime());                            // timestamp

    WriteSpellGoTargets(&data);

    m_targets.Write(data);

    if (castFlags & CAST_FLAG_POWER_LEFT_SELF)
        data << uint32(m_caster->GetPower((Powers)m_spellInfo->PowerType));

    if (castFlags & CAST_FLAG_RUNE_LIST)                   // rune cooldowns list
    {
        /// @todo There is a crash caused by a spell with CAST_FLAG_RUNE_LIST cast by a creature
        //The creature is the mover of a player, so HandleCastSpellOpcode uses it as the caster
        if (Player* player = m_caster->ToPlayer())
        {
            data << uint8(m_runesState);                     // runes state before
            data << uint8(player->GetRunesState());          // runes state after
            for (uint8 i = 0; i < MAX_RUNES; ++i)
            {
                // float casts ensure the division is performed on floats as we need float result
                float baseCd = float(player->GetRuneBaseCooldown(i));
                data << uint8((baseCd - float(player->GetRuneCooldown(i))) / baseCd * 255); // rune cooldown passed
            }
        }
    }

    if (castFlags & CAST_FLAG_ADJUST_MISSILE)
    {
        data << m_targets.GetElevation();
        data << uint32(m_delayMoment);
    }

    if (castFlags & CAST_FLAG_PROJECTILE)
    {
        data << uint32(0); // Ammo display ID
        data << uint32(0); // Inventory Type
    }

    if (castFlags & CAST_FLAG_VISUAL_CHAIN)
    {
        data << uint32(0);
        data << uint32(0);
    }

    if (m_targets.GetTargetMask() & TARGET_FLAG_DEST_LOCATION)
    {
        data << uint8(0);
    }

    if (m_targets.GetTargetMask() & TARGET_FLAG_EXTRA_TARGETS)
    {
        data << uint32(0); // Extra targets count
        /*
        for (uint8 i = 0; i < count; ++i)
        {
            data << float(0);   // Target Position X
            data << float(0);   // Target Position Y
            data << float(0);   // Target Position Z
            data << uint64(0);  // Target Guid
        }
        */
    }

    m_caster->SendMessageToSet(&data, true);
}

/// Writes miss and hit targets for a SMSG_SPELL_GO packet
void Spell::WriteSpellGoTargets(WorldPacket* data)
{
    // This function also fill data for channeled spells:
    // m_needAliveTargetMask req for stop channelig if one target die
    for (std::list<TargetInfo>::iterator ihit = m_UniqueTargetInfo.begin(); ihit != m_UniqueTargetInfo.end(); ++ihit)
    {
        if ((*ihit).effectMask == 0)                  // No effect apply - all immuned add state
            // possibly SPELL_MISS_IMMUNE2 for this??
            ihit->missCondition = SPELL_MISS_IMMUNE2;
    }

    // Hit and miss target counts are both uint8, that limits us to 255 targets for each
    // sending more than 255 targets crashes the client (since count sent would be wrong)
    // Spells like 40647 (with a huge radius) can easily reach this limit (spell might need
    // target conditions but we still need to limit the number of targets sent and keeping
    // correct count for both hit and miss).

    uint32 hit = 0;
    size_t hitPos = data->wpos();
    *data << (uint8)0; // placeholder
    for (std::list<TargetInfo>::const_iterator ihit = m_UniqueTargetInfo.begin(); ihit != m_UniqueTargetInfo.end() && hit <= 255; ++ihit)
    {
        if ((*ihit).missCondition == SPELL_MISS_NONE)       // Add only hits
        {
            *data << uint64(ihit->targetGUID);
            m_channelTargetEffectMask |=ihit->effectMask;
            ++hit;
        }
    }

    for (std::list<GOTargetInfo>::const_iterator ighit = m_UniqueGOTargetInfo.begin(); ighit != m_UniqueGOTargetInfo.end() && hit <= 255; ++ighit)
    {
        *data << uint64(ighit->targetGUID);                 // Always hits
        ++hit;
    }

    uint32 miss = 0;
    size_t missPos = data->wpos();
    *data << (uint8)0; // placeholder
    for (std::list<TargetInfo>::const_iterator ihit = m_UniqueTargetInfo.begin(); ihit != m_UniqueTargetInfo.end() && miss <= 255; ++ihit)
    {
        if (ihit->missCondition != SPELL_MISS_NONE)        // Add only miss
        {
            *data << uint64(ihit->targetGUID);
            *data << uint8(ihit->missCondition);
            if (ihit->missCondition == SPELL_MISS_REFLECT)
                *data << uint8(ihit->reflectResult);
            ++miss;
        }
    }
    // Reset m_needAliveTargetMask for non channeled spell
    if (!m_spellInfo->IsChanneled())
        m_channelTargetEffectMask = 0;

    data->put<uint8>(hitPos, (uint8)hit);
    data->put<uint8>(missPos, (uint8)miss);
}

void Spell::SendLogExecute()
{
    WorldPacket data(SMSG_SPELLLOGEXECUTE, (8+4+4+4+4+8));

    data.append(m_caster->GetPackGUID());

    data << uint32(m_spellInfo->Id);

    uint8 effCount = 0;
    for (uint8 i = 0; i < MAX_SPELL_EFFECTS; ++i)
    {
        if (m_effectExecuteData[i])
            ++effCount;
    }

    if (!effCount)
        return;

    data << uint32(effCount);
    for (uint8 i = 0; i < MAX_SPELL_EFFECTS; ++i)
    {
        if (!m_effectExecuteData[i])
            continue;

        data << uint32(m_spellInfo->Effects[i].Effect);             // spell effect

        data.append(*m_effectExecuteData[i]);

        delete m_effectExecuteData[i];
        m_effectExecuteData[i] = NULL;
    }
    m_caster->SendMessageToSet(&data, true);
}

void Spell::ExecuteLogEffectTakeTargetPower(uint8 effIndex, Unit* target, uint32 powerType, uint32 powerTaken, float gainMultiplier)
{
    InitEffectExecuteData(effIndex);
    m_effectExecuteData[effIndex]->append(target->GetPackGUID());
    *m_effectExecuteData[effIndex] << uint32(powerTaken);
    *m_effectExecuteData[effIndex] << uint32(powerType);
    *m_effectExecuteData[effIndex] << float(gainMultiplier);
}

void Spell::ExecuteLogEffectExtraAttacks(uint8 effIndex, Unit* victim, uint32 attCount)
{
    InitEffectExecuteData(effIndex);
    m_effectExecuteData[effIndex]->append(victim->GetPackGUID());
    *m_effectExecuteData[effIndex] << uint32(attCount);
}

void Spell::ExecuteLogEffectInterruptCast(uint8 /*effIndex*/, Unit* victim, uint32 spellId)
{
    ObjectGuid casterGuid = m_caster->GetGUID();
    ObjectGuid targetGuid = victim->GetGUID();

    WorldPacket data(SMSG_SPELLINTERRUPTLOG, 8 + 8 + 4 + 4);
    data.WriteBit(targetGuid[4]);
    data.WriteBit(casterGuid[5]);
    data.WriteBit(casterGuid[6]);
    data.WriteBit(casterGuid[1]);
    data.WriteBit(casterGuid[3]);
    data.WriteBit(casterGuid[0]);
    data.WriteBit(targetGuid[3]);
    data.WriteBit(targetGuid[5]);
    data.WriteBit(targetGuid[1]);
    data.WriteBit(casterGuid[4]);
    data.WriteBit(casterGuid[7]);
    data.WriteBit(targetGuid[7]);
    data.WriteBit(targetGuid[6]);
    data.WriteBit(targetGuid[2]);
    data.WriteBit(casterGuid[2]);
    data.WriteBit(targetGuid[0]);

    data.WriteByteSeq(casterGuid[7]);
    data.WriteByteSeq(casterGuid[6]);
    data.WriteByteSeq(casterGuid[3]);
    data.WriteByteSeq(casterGuid[2]);
    data.WriteByteSeq(targetGuid[3]);
    data.WriteByteSeq(targetGuid[6]);
    data.WriteByteSeq(targetGuid[2]);
    data.WriteByteSeq(targetGuid[4]);
    data.WriteByteSeq(targetGuid[7]);
    data.WriteByteSeq(targetGuid[0]);
    data.WriteByteSeq(casterGuid[4]);
    data << uint32(m_spellInfo->Id);
    data.WriteByteSeq(targetGuid[1]);
    data.WriteByteSeq(casterGuid[0]);
    data.WriteByteSeq(casterGuid[5]);
    data.WriteByteSeq(casterGuid[1]);
    data << uint32(spellId);
    data.WriteByteSeq(targetGuid[5]);

    m_caster->SendMessageToSet(&data, true);
}

void Spell::ExecuteLogEffectDurabilityDamage(uint8 effIndex, Unit* victim, int32 itemId, int32 slot)
{
    InitEffectExecuteData(effIndex);
    m_effectExecuteData[effIndex]->append(victim->GetPackGUID());
    *m_effectExecuteData[effIndex] << int32(itemId);
    *m_effectExecuteData[effIndex] << int32(slot);
}

void Spell::ExecuteLogEffectOpenLock(uint8 effIndex, Object* obj)
{
    InitEffectExecuteData(effIndex);
    m_effectExecuteData[effIndex]->append(obj->GetPackGUID());
}

void Spell::ExecuteLogEffectCreateItem(uint8 effIndex, uint32 entry)
{
    InitEffectExecuteData(effIndex);
    *m_effectExecuteData[effIndex] << uint32(entry);
}

void Spell::ExecuteLogEffectDestroyItem(uint8 effIndex, uint32 entry)
{
    InitEffectExecuteData(effIndex);
    *m_effectExecuteData[effIndex] << uint32(entry);
}

void Spell::ExecuteLogEffectSummonObject(uint8 effIndex, WorldObject* obj)
{
    InitEffectExecuteData(effIndex);
    m_effectExecuteData[effIndex]->append(obj->GetPackGUID());
}

void Spell::ExecuteLogEffectUnsummonObject(uint8 effIndex, WorldObject* obj)
{
    InitEffectExecuteData(effIndex);
    m_effectExecuteData[effIndex]->append(obj->GetPackGUID());
}

void Spell::ExecuteLogEffectResurrect(uint8 effIndex, Unit* target)
{
    InitEffectExecuteData(effIndex);
    m_effectExecuteData[effIndex]->append(target->GetPackGUID());
}

void Spell::SendInterrupted(uint8 result)
{
    WorldPacket data(SMSG_SPELL_FAILURE, (8+4+1));
    data.append(m_caster->GetPackGUID());
    data << uint8(m_cast_count);
    data << uint32(m_spellInfo->Id);
    data << uint8(result);
    m_caster->SendMessageToSet(&data, true);

    data.Initialize(SMSG_SPELL_FAILED_OTHER, (8+4));
    data.append(m_caster->GetPackGUID());
    data << uint8(m_cast_count);
    data << uint32(m_spellInfo->Id);
    data << uint8(result);
    m_caster->SendMessageToSet(&data, true);
}

void Spell::SendChannelUpdate(uint32 time)
{
    if (time == 0)
    {
        m_caster->SetUInt64Value(UNIT_FIELD_CHANNEL_OBJECT, 0);
        m_caster->SetUInt32Value(UNIT_CHANNEL_SPELL, 0);
    }

    WorldPacket data(MSG_CHANNEL_UPDATE, 8+4);
    data.append(m_caster->GetPackGUID());
    data << uint32(time);

    m_caster->SendMessageToSet(&data, true);
}

void Spell::SendChannelStart(uint32 duration)
{
    uint64 channelTarget = m_targets.GetObjectTargetGUID();
    if (!channelTarget && !m_spellInfo->NeedsExplicitUnitTarget())
        if (m_UniqueTargetInfo.size() + m_UniqueGOTargetInfo.size() == 1)   // this is for TARGET_SELECT_CATEGORY_NEARBY
            channelTarget = !m_UniqueTargetInfo.empty() ? m_UniqueTargetInfo.front().targetGUID : m_UniqueGOTargetInfo.front().targetGUID;

    WorldPacket data(MSG_CHANNEL_START, (8+4+4));
    data.append(m_caster->GetPackGUID());
    data << uint32(m_spellInfo->Id);
    data << uint32(duration);
    data << uint8(0);                           // immunity (castflag & 0x04000000)
    /*
    if (immunity)
    {
        data << uint32();                       // CastSchoolImmunities
        data << uint32();                       // CastImmunities
    }
    */
    data << uint8(0);                           // healPrediction (castflag & 0x40000000)
    /*
    if (healPrediction)
    {
        data.appendPackGUID(channelTarget);     // target packguid
        data << uint32();                       // spellid
        data << uint8(0);                       // unk3
        if (unk3 == 2)
            data.append();                      // unk packed guid (unused ?)
    }
    */
    m_caster->SendMessageToSet(&data, true);

    m_timer = duration;
    if (channelTarget)
        m_caster->SetUInt64Value(UNIT_FIELD_CHANNEL_OBJECT, channelTarget);

    m_caster->SetUInt32Value(UNIT_CHANNEL_SPELL, m_spellInfo->Id);
}

void Spell::SendResurrectRequest(Player* target)
{
    // get resurrector name for creature resurrections, otherwise packet will be not accepted
    // for player resurrections the name is looked up by guid
    std::string const sentName(m_caster->GetTypeId() == TYPEID_PLAYER
                               ? ""
                               : m_caster->GetNameForLocaleIdx(target->GetSession()->GetSessionDbLocaleIndex()));

    WorldPacket data(SMSG_RESURRECT_REQUEST, (8+4+sentName.size()+1+1+1+4));
    data << uint64(m_caster->GetGUID());
    data << uint32(sentName.size() + 1);

    data << sentName;
    data << uint8(0); // null terminator

    data << uint8(m_caster->GetTypeId() == TYPEID_PLAYER ? 0 : 1); // "you'll be afflicted with resurrection sickness"
    // override delay sent with SMSG_CORPSE_RECLAIM_DELAY, set instant resurrection for spells with this attribute
    // 4.2.2 edit : id of the spell used to resurect. (used client-side for Mass Resurect)
    data << uint32(m_spellInfo->Id);
    target->GetSession()->SendPacket(&data);
}

void Spell::TakeCastItem()
{
    if (!m_CastItem)
        return;

    Player* player = m_caster->ToPlayer();
    if (!player)
        return;

    // not remove cast item at triggered spell (equipping, weapon damage, etc)
    if (_triggeredCastFlags & TRIGGERED_IGNORE_CAST_ITEM)
        return;

    ItemTemplate const* proto = m_CastItem->GetTemplate();

    if (!proto)
    {
        // This code is to avoid a crash
        // I'm not sure, if this is really an error, but I guess every item needs a prototype
        TC_LOG_ERROR("spells", "Cast item has no item prototype highId=%d, lowId=%d", m_CastItem->GetGUIDHigh(), m_CastItem->GetGUIDLow());
        return;
    }

    bool expendable = false;
    bool withoutCharges = false;

    for (int i = 0; i < MAX_ITEM_PROTO_SPELLS; ++i)
    {
        if (proto->Spells[i].SpellId)
        {
            // item has limited charges
            if (proto->Spells[i].SpellCharges)
            {
                if (proto->Spells[i].SpellCharges < 0)
                    expendable = true;

                int32 charges = m_CastItem->GetSpellCharges(i);

                // item has charges left
                if (charges)
                {
                    (charges > 0) ? --charges : ++charges;  // abs(charges) less at 1 after use
                    if (proto->Stackable == 1)
                        m_CastItem->SetSpellCharges(i, charges);
                    m_CastItem->SetState(ITEM_CHANGED, player);
                }

                // all charges used
                withoutCharges = (charges == 0);
            }
        }
    }

    if (expendable && withoutCharges)
    {
        uint32 count = 1;
        m_caster->ToPlayer()->DestroyItemCount(m_CastItem, count, true);

        // prevent crash at access to deleted m_targets.GetItemTarget
        if (m_CastItem == m_targets.GetItemTarget())
            m_targets.SetItemTarget(NULL);

        m_CastItem = NULL;
        m_castItemGUID = 0;
        m_castItemEntry = 0;
    }
}

void Spell::TakePower()
{
    if (m_CastItem || m_triggeredByAuraSpell)
        return;

    //Don't take power if the spell is cast while .cheat power is enabled.
    if (m_caster->GetTypeId() == TYPEID_PLAYER)
    {
        if (m_caster->ToPlayer()->GetCommandStatus(CHEAT_POWER))
            return;
    }

    Powers powerType = Powers(m_spellInfo->PowerType);
    bool hit = true;
    if (m_caster->GetTypeId() == TYPEID_PLAYER)
    {
        if (powerType == POWER_RAGE || powerType == POWER_ENERGY || powerType == POWER_RUNES)
            if (uint64 targetGUID = m_targets.GetUnitTargetGUID())
                for (std::list<TargetInfo>::iterator ihit= m_UniqueTargetInfo.begin(); ihit != m_UniqueTargetInfo.end(); ++ihit)
                    if (ihit->targetGUID == targetGUID)
                    {
                        if (ihit->missCondition != SPELL_MISS_NONE)
                        {
                            hit = false;
                            //lower spell cost on fail (by talent aura)
                            if (Player* modOwner = m_caster->ToPlayer()->GetSpellModOwner())
                                modOwner->ApplySpellMod(m_spellInfo->Id, SPELLMOD_SPELL_COST_REFUND_ON_FAIL, m_powerCost);
                        }
                        break;
                    }
    }

    if (powerType == POWER_RUNES)
    {
        TakeRunePower(hit);
        return;
    }

    if (!m_powerCost)
        return;

    // health as power used
    if (powerType == POWER_HEALTH)
    {
        m_caster->ModifyHealth(-(int32)m_powerCost);
        return;
    }

    if (powerType >= MAX_POWERS)
    {
        TC_LOG_ERROR("spells", "Spell::TakePower: Unknown power type '%d'", powerType);
        return;
    }

    if (hit)
        m_caster->ModifyPower(powerType, -m_powerCost);
    else
        m_caster->ModifyPower(powerType, -irand(0, m_powerCost/4));
}

void Spell::TakeAmmo()
{
    if (m_attackType == RANGED_ATTACK && m_caster->GetTypeId() == TYPEID_PLAYER)
    {
        Item* pItem = m_caster->ToPlayer()->GetWeaponForAttack(RANGED_ATTACK);

        // wands don't have ammo
        if (!pItem  || pItem->IsBroken() || pItem->GetTemplate()->SubClass == ITEM_SUBCLASS_WEAPON_WAND)
            return;

        if (pItem->GetTemplate()->InventoryType == INVTYPE_THROWN)
        {
            if (pItem->GetMaxStackCount() == 1)
            {
                // decrease durability for non-stackable throw weapon
                m_caster->ToPlayer()->DurabilityPointLossForEquipSlot(EQUIPMENT_SLOT_RANGED);
            }
            else
            {
                // decrease items amount for stackable throw weapon
                uint32 count = 1;
                m_caster->ToPlayer()->DestroyItemCount(pItem, count, true);
            }
        }
    }
}

SpellCastResult Spell::CheckRuneCost(uint32 runeCostID)
{
    if (m_spellInfo->PowerType != POWER_RUNES || !runeCostID)
        return SPELL_CAST_OK;

    Player* player = m_caster->ToPlayer();
    if (!player)
        return SPELL_CAST_OK;

    if (player->getClass() != CLASS_DEATH_KNIGHT)
        return SPELL_CAST_OK;

    SpellRuneCostEntry const* src = sSpellRuneCostStore.LookupEntry(runeCostID);
    if (!src)
        return SPELL_CAST_OK;

    if (src->NoRuneCost())
        return SPELL_CAST_OK;

    int32 runeCost[NUM_RUNE_TYPES];                         // blood, frost, unholy, death

    for (uint32 i = 0; i < RUNE_DEATH; ++i)
    {
        runeCost[i] = src->RuneCost[i];
        if (Player* modOwner = m_caster->GetSpellModOwner())
            modOwner->ApplySpellMod(m_spellInfo->Id, SPELLMOD_COST, runeCost[i], this);
    }

    runeCost[RUNE_DEATH] = MAX_RUNES;                       // calculated later

    for (uint32 i = 0; i < MAX_RUNES; ++i)
    {
        RuneType rune = player->GetCurrentRune(i);
        if ((player->GetRuneCooldown(i) == 0) && (runeCost[rune] > 0))
            runeCost[rune]--;
    }

    for (uint32 i = 0; i < RUNE_DEATH; ++i)
        if (runeCost[i] > 0)
            runeCost[RUNE_DEATH] += runeCost[i];

    if (runeCost[RUNE_DEATH] > MAX_RUNES)
        return SPELL_FAILED_NO_POWER;                       // not sure if result code is correct

    return SPELL_CAST_OK;
}

void Spell::TakeRunePower(bool didHit)
{
    if (m_caster->GetTypeId() != TYPEID_PLAYER || m_caster->getClass() != CLASS_DEATH_KNIGHT)
        return;

    SpellRuneCostEntry const* runeCostData = sSpellRuneCostStore.LookupEntry(m_spellInfo->RuneCostID);
    if (!runeCostData || (runeCostData->NoRuneCost() && runeCostData->NoRunicPowerGain()))
        return;

    Player* player = m_caster->ToPlayer();
    m_runesState = player->GetRunesState();                 // store previous state

    int32 runeCost[NUM_RUNE_TYPES];                         // blood, frost, unholy, death

    for (uint32 i = 0; i < RUNE_DEATH; ++i)
    {
        runeCost[i] = runeCostData->RuneCost[i];
        if (Player* modOwner = m_caster->GetSpellModOwner())
            modOwner->ApplySpellMod(m_spellInfo->Id, SPELLMOD_COST, runeCost[i], this);
    }

    runeCost[RUNE_DEATH] = 0;                               // calculated later

    for (uint32 i = 0; i < MAX_RUNES; ++i)
    {
        RuneType rune = player->GetCurrentRune(i);
        if (!player->GetRuneCooldown(i) && runeCost[rune] > 0)
        {
            player->SetRuneCooldown(i, didHit ? player->GetRuneBaseCooldown(i) : uint32(RUNE_MISS_COOLDOWN));
            player->SetLastUsedRune(rune);
            runeCost[rune]--;
        }
    }

    runeCost[RUNE_DEATH] = runeCost[RUNE_BLOOD] + runeCost[RUNE_UNHOLY] + runeCost[RUNE_FROST];

    if (runeCost[RUNE_DEATH] > 0)
    {
        for (uint32 i = 0; i < MAX_RUNES; ++i)
        {
            RuneType rune = player->GetCurrentRune(i);
            if (!player->GetRuneCooldown(i) && rune == RUNE_DEATH)
            {
                player->SetRuneCooldown(i, didHit ? player->GetRuneBaseCooldown(i) : uint32(RUNE_MISS_COOLDOWN));
                player->SetLastUsedRune(rune);
                runeCost[rune]--;

                // keep Death Rune type if missed
                if (didHit)
                    player->RestoreBaseRune(i);

                if (runeCost[RUNE_DEATH] == 0)
                    break;
            }
        }
    }

    // you can gain some runic power when use runes
    if (didHit)
        if (int32 rp = int32(runeCostData->runePowerGain * sWorld->getRate(RATE_POWER_RUNICPOWER_INCOME)))
            player->ModifyPower(POWER_RUNIC_POWER, int32(rp));
}

void Spell::TakeReagents()
{
    if (m_caster->GetTypeId() != TYPEID_PLAYER)
        return;

    ItemTemplate const* castItemTemplate = m_CastItem ? m_CastItem->GetTemplate() : NULL;

    // do not take reagents for these item casts
    if (castItemTemplate && castItemTemplate->Flags & ITEM_PROTO_FLAG_TRIGGERED_CAST)
        return;

    Player* p_caster = m_caster->ToPlayer();
    if (p_caster->CanNoReagentCast(m_spellInfo))
        return;

    for (uint32 x = 0; x < MAX_SPELL_REAGENTS; ++x)
    {
        if (m_spellInfo->Reagent[x] <= 0)
            continue;

        uint32 itemid = m_spellInfo->Reagent[x];
        uint32 itemcount = m_spellInfo->ReagentCount[x];

        // if CastItem is also spell reagent
        if (castItemTemplate && castItemTemplate->ItemId == itemid)
        {
            for (int s = 0; s < MAX_ITEM_PROTO_SPELLS; ++s)
            {
                // CastItem will be used up and does not count as reagent
                int32 charges = m_CastItem->GetSpellCharges(s);
                if (castItemTemplate->Spells[s].SpellCharges < 0 && abs(charges) < 2)
                {
                    ++itemcount;
                    break;
                }
            }

            m_CastItem = NULL;
            m_castItemGUID = 0;
            m_castItemEntry = 0;
        }

        // if GetItemTarget is also spell reagent
        if (m_targets.GetItemTargetEntry() == itemid)
            m_targets.SetItemTarget(NULL);

        p_caster->DestroyItemCount(itemid, itemcount, true);
    }
}

void Spell::HandleThreatSpells()
{
    if (m_UniqueTargetInfo.empty())
        return;

    if ((m_spellInfo->AttributesEx  & SPELL_ATTR1_NO_THREAT) ||
        (m_spellInfo->AttributesEx3 & SPELL_ATTR3_NO_INITIAL_AGGRO))
        return;

    float threat = 0.0f;
    if (SpellThreatEntry const* threatEntry = sSpellMgr->GetSpellThreatEntry(m_spellInfo->Id))
    {
        if (threatEntry->apPctMod != 0.0f)
            threat += threatEntry->apPctMod * m_caster->GetTotalAttackPowerValue(BASE_ATTACK);

        threat += threatEntry->flatMod;
    }
    else if ((m_spellInfo->AttributesCu & SPELL_ATTR0_CU_NO_INITIAL_THREAT) == 0)
        threat += m_spellInfo->SpellLevel;

    // past this point only multiplicative effects occur
    if (threat == 0.0f)
        return;

    // since 2.0.1 threat from positive effects also is distributed among all targets, so the overall caused threat is at most the defined bonus
    threat /= m_UniqueTargetInfo.size();

    for (std::list<TargetInfo>::iterator ihit = m_UniqueTargetInfo.begin(); ihit != m_UniqueTargetInfo.end(); ++ihit)
    {
        if (ihit->missCondition != SPELL_MISS_NONE)
            continue;

        Unit* target = ObjectAccessor::GetUnit(*m_caster, ihit->targetGUID);
        if (!target)
            continue;

        // positive spells distribute threat among all units that are in combat with target, like healing
        if (m_spellInfo->_IsPositiveSpell())
            target->getHostileRefManager().threatAssist(m_caster, threat, m_spellInfo);
        // for negative spells threat gets distributed among affected targets
        else
        {
            if (!target->CanHaveThreatList())
                continue;

            target->AddThreat(m_caster, threat, m_spellInfo->GetSchoolMask(), m_spellInfo);
        }
    }
    TC_LOG_DEBUG("spells", "Spell %u, added an additional %f threat for %s %u target(s)", m_spellInfo->Id, threat, m_spellInfo->_IsPositiveSpell() ? "assisting" : "harming", uint32(m_UniqueTargetInfo.size()));
}

void Spell::HandleHolyPower(Player* caster)
{
    if (!caster)
        return;

    bool hit = true;
    Player* modOwner = caster->GetSpellModOwner();

    m_powerCost = caster->GetPower(POWER_HOLY_POWER); // Always use all the holy power we have

    if (!m_powerCost || !modOwner)
        return;

    if (uint64 targetGUID = m_targets.GetUnitTargetGUID())
    {
        for (std::list<TargetInfo>::iterator ihit = m_UniqueTargetInfo.begin(); ihit != m_UniqueTargetInfo.end(); ++ihit)
        {
            if (ihit->targetGUID == targetGUID)
            {
                if (ihit->missCondition != SPELL_MISS_NONE && ihit->missCondition != SPELL_MISS_MISS)
                    hit = false;

                break;
            }
        }

        // The spell did hit the target, apply aura cost mods if there are any.
        if (hit)
        {
            modOwner->ApplySpellMod(m_spellInfo->Id, SPELLMOD_COST, m_powerCost);
            m_caster->ModifyPower(POWER_HOLY_POWER, -m_powerCost);
        }
    }
}

void Spell::HandleEffects(Unit* pUnitTarget, Item* pItemTarget, GameObject* pGOTarget, uint32 i, SpellEffectHandleMode mode)
{
    effectHandleMode = mode;
    unitTarget = pUnitTarget;
    itemTarget = pItemTarget;
    gameObjTarget = pGOTarget;
    destTarget = &m_destTargets[i]._position;

    uint8 eff = m_spellInfo->Effects[i].Effect;

    TC_LOG_DEBUG("spells", "Spell: %u Effect : %u", m_spellInfo->Id, eff);

    damage = CalculateDamage(i, unitTarget);

    bool preventDefault = CallScriptEffectHandlers((SpellEffIndex)i, mode);

    if (!preventDefault && eff < TOTAL_SPELL_EFFECTS)
    {
        (this->*SpellEffects[eff])((SpellEffIndex)i);
    }
}

SpellCastResult Spell::CheckCast(bool strict)
{
    // check death state
    if (!m_caster->IsAlive() && !(m_spellInfo->Attributes & SPELL_ATTR0_PASSIVE) && !((m_spellInfo->Attributes & SPELL_ATTR0_CASTABLE_WHILE_DEAD) || (IsTriggered() && !m_triggeredByAuraSpell)))
        return SPELL_FAILED_CASTER_DEAD;

    // check cooldowns to prevent cheating
    if (m_caster->GetTypeId() == TYPEID_PLAYER && !(m_spellInfo->Attributes & SPELL_ATTR0_PASSIVE))
    {
        //can cast triggered (by aura only?) spells while have this flag
        if (!(_triggeredCastFlags & TRIGGERED_IGNORE_CASTER_AURASTATE) && m_caster->ToPlayer()->HasFlag(PLAYER_FLAGS, PLAYER_ALLOW_ONLY_ABILITY))
            return SPELL_FAILED_SPELL_IN_PROGRESS;

        if (m_caster->ToPlayer()->HasSpellCooldown(m_spellInfo->Id))
        {
            if (m_triggeredByAuraSpell)
                return SPELL_FAILED_DONT_REPORT;
            else
                return SPELL_FAILED_NOT_READY;
        }

        // check if we are using a potion in combat for the 2nd+ time. Cooldown is added only after caster gets out of combat
        if (m_caster->ToPlayer()->GetLastPotionId() && m_CastItem && (m_CastItem->IsPotion() || m_spellInfo->IsCooldownStartedOnEvent()))
            return SPELL_FAILED_NOT_READY;
    }

    if (m_spellInfo->AttributesEx7 & SPELL_ATTR7_IS_CHEAT_SPELL && !m_caster->HasFlag(UNIT_FIELD_FLAGS_2, UNIT_FLAG2_ALLOW_CHEAT_SPELLS))
    {
        m_customError = SPELL_CUSTOM_ERROR_GM_ONLY;
        return SPELL_FAILED_CUSTOM_ERROR;
    }

    // Check global cooldown
    if (strict && !(_triggeredCastFlags & TRIGGERED_IGNORE_GCD) && HasGlobalCooldown())
        return SPELL_FAILED_NOT_READY;

    // only triggered spells can be processed an ended battleground
    if (!IsTriggered() && m_caster->GetTypeId() == TYPEID_PLAYER)
        if (Battleground* bg = m_caster->ToPlayer()->GetBattleground())
            if (bg->GetStatus() == STATUS_WAIT_LEAVE)
                return SPELL_FAILED_DONT_REPORT;

    if (m_caster->GetTypeId() == TYPEID_PLAYER && VMAP::VMapFactory::createOrGetVMapManager()->isLineOfSightCalcEnabled())
    {
        if (m_spellInfo->Attributes & SPELL_ATTR0_OUTDOORS_ONLY &&
                !m_caster->GetMap()->IsOutdoors(m_caster->GetPositionX(), m_caster->GetPositionY(), m_caster->GetPositionZ()))
            return SPELL_FAILED_ONLY_OUTDOORS;

        if (m_spellInfo->Attributes & SPELL_ATTR0_INDOORS_ONLY &&
                m_caster->GetMap()->IsOutdoors(m_caster->GetPositionX(), m_caster->GetPositionY(), m_caster->GetPositionZ()))
            return SPELL_FAILED_ONLY_INDOORS;
    }

    // only check at first call, Stealth auras are already removed at second call
    // for now, ignore triggered spells
    if (strict && !(_triggeredCastFlags & TRIGGERED_IGNORE_SHAPESHIFT))
    {
        bool checkForm = true;
        // Ignore form req aura
        Unit::AuraEffectList const& ignore = m_caster->GetAuraEffectsByType(SPELL_AURA_MOD_IGNORE_SHAPESHIFT);
        for (Unit::AuraEffectList::const_iterator i = ignore.begin(); i != ignore.end(); ++i)
        {
            if (!(*i)->IsAffectingSpell(m_spellInfo))
                continue;
            checkForm = false;
            break;
        }
        if (checkForm)
        {
            // Cannot be used in this stance/form
            SpellCastResult shapeError = m_spellInfo->CheckShapeshift(m_caster->GetShapeshiftForm());
            if (shapeError != SPELL_CAST_OK)
                return shapeError;

            if ((m_spellInfo->Attributes & SPELL_ATTR0_ONLY_STEALTHED) && !(m_caster->HasStealthAura()))
                return SPELL_FAILED_ONLY_STEALTHED;
        }
    }

    Unit::AuraEffectList const& blockSpells = m_caster->GetAuraEffectsByType(SPELL_AURA_BLOCK_SPELL_FAMILY);
    for (Unit::AuraEffectList::const_iterator blockItr = blockSpells.begin(); blockItr != blockSpells.end(); ++blockItr)
        if (uint32((*blockItr)->GetMiscValue()) == m_spellInfo->SpellFamilyName)
            return SPELL_FAILED_SPELL_UNAVAILABLE;

    bool reqCombat = true;
    Unit::AuraEffectList const& stateAuras = m_caster->GetAuraEffectsByType(SPELL_AURA_ABILITY_IGNORE_AURASTATE);
    for (Unit::AuraEffectList::const_iterator j = stateAuras.begin(); j != stateAuras.end(); ++j)
    {
        if ((*j)->IsAffectingSpell(m_spellInfo))
        {
            m_needComboPoints = false;
            if ((*j)->GetMiscValue() == 1)
            {
                reqCombat=false;
                break;
            }
        }
    }

    // caster state requirements
    // not for triggered spells (needed by execute)
    if (!(_triggeredCastFlags & TRIGGERED_IGNORE_CASTER_AURASTATE))
    {
        if (m_spellInfo->CasterAuraState && !m_caster->HasAuraState(AuraStateType(m_spellInfo->CasterAuraState), m_spellInfo, m_caster))
            return SPELL_FAILED_CASTER_AURASTATE;
        if (m_spellInfo->CasterAuraStateNot && m_caster->HasAuraState(AuraStateType(m_spellInfo->CasterAuraStateNot), m_spellInfo, m_caster))
            return SPELL_FAILED_CASTER_AURASTATE;

        // Note: spell 62473 requres casterAuraSpell = triggering spell
        if (m_spellInfo->CasterAuraSpell && !m_caster->HasAura(sSpellMgr->GetSpellIdForDifficulty(m_spellInfo->CasterAuraSpell, m_caster)))
            return SPELL_FAILED_CASTER_AURASTATE;
        if (m_spellInfo->ExcludeCasterAuraSpell && m_caster->HasAura(sSpellMgr->GetSpellIdForDifficulty(m_spellInfo->ExcludeCasterAuraSpell, m_caster)))
            return SPELL_FAILED_CASTER_AURASTATE;

        if (reqCombat && m_caster->IsInCombat() && !m_spellInfo->CanBeUsedInCombat())
            return SPELL_FAILED_AFFECTING_COMBAT;
    }

    // cancel autorepeat spells if cast start when moving
    // (not wand currently autorepeat cast delayed to moving stop anyway in spell update code)
    // Do not cancel spells which are affected by a SPELL_AURA_CAST_WHILE_WALKING effect
    if (m_caster->GetTypeId() == TYPEID_PLAYER && m_caster->ToPlayer()->isMoving() && !m_caster->HasAuraTypeWithAffectMask(SPELL_AURA_CAST_WHILE_WALKING, m_spellInfo))
    {
        // skip stuck spell to allow use it in falling case and apply spell limitations at movement
        if ((!m_caster->HasUnitMovementFlag(MOVEMENTFLAG_FALLING_FAR) || m_spellInfo->Effects[0].Effect != SPELL_EFFECT_STUCK) &&
            (IsAutoRepeat() || (m_spellInfo->AuraInterruptFlags & AURA_INTERRUPT_FLAG_NOT_SEATED) != 0))
            return SPELL_FAILED_MOVING;
    }

    // Check vehicle flags
    if (!(_triggeredCastFlags & TRIGGERED_IGNORE_CASTER_MOUNTED_OR_ON_VEHICLE))
    {
        SpellCastResult vehicleCheck = m_spellInfo->CheckVehicle(m_caster);
        if (vehicleCheck != SPELL_CAST_OK)
            return vehicleCheck;
    }

    // check spell cast conditions from database
    {
        ConditionSourceInfo condInfo = ConditionSourceInfo(m_caster);
        condInfo.mConditionTargets[1] = m_targets.GetObjectTarget();
        ConditionList conditions = sConditionMgr->GetConditionsForNotGroupedEntry(CONDITION_SOURCE_TYPE_SPELL, m_spellInfo->Id);
        if (!conditions.empty() && !sConditionMgr->IsObjectMeetToConditions(condInfo, conditions))
        {
            // mLastFailedCondition can be NULL if there was an error processing the condition in Condition::Meets (i.e. wrong data for ConditionTarget or others)
            if (condInfo.mLastFailedCondition && condInfo.mLastFailedCondition->ErrorType)
            {
                if (condInfo.mLastFailedCondition->ErrorType == SPELL_FAILED_CUSTOM_ERROR)
                    m_customError = SpellCustomErrors(condInfo.mLastFailedCondition->ErrorTextId);
                return SpellCastResult(condInfo.mLastFailedCondition->ErrorType);
            }
            if (!condInfo.mLastFailedCondition || !condInfo.mLastFailedCondition->ConditionTarget)
                return SPELL_FAILED_CASTER_AURASTATE;
            return SPELL_FAILED_BAD_TARGETS;
        }
    }

    // Don't check explicit target for passive spells (workaround) (check should be skipped only for learn case)
    // those spells may have incorrect target entries or not filled at all (for example 15332)
    // such spells when learned are not targeting anyone using targeting system, they should apply directly to caster instead
    // also, such casts shouldn't be sent to client
    if (!((m_spellInfo->Attributes & SPELL_ATTR0_PASSIVE) && (!m_targets.GetUnitTarget() || m_targets.GetUnitTarget() == m_caster)))
    {
        // Check explicit target for m_originalCaster - todo: get rid of such workarounds
        SpellCastResult castResult = m_spellInfo->CheckExplicitTarget(m_originalCaster ? m_originalCaster : m_caster, m_targets.GetObjectTarget(), m_targets.GetItemTarget());
        if (castResult != SPELL_CAST_OK)
            return castResult;
    }

    if (Unit* target = m_targets.GetUnitTarget())
    {
        SpellCastResult castResult = m_spellInfo->CheckTarget(m_caster, target, false);
        if (castResult != SPELL_CAST_OK)
            return castResult;

        if (target != m_caster)
        {
            // Must be behind the target
            if ((m_spellInfo->AttributesCu & SPELL_ATTR0_CU_REQ_CASTER_BEHIND_TARGET) && target->HasInArc(static_cast<float>(M_PI), m_caster))
                return SPELL_FAILED_NOT_BEHIND;

            // Target must be facing you
            if ((m_spellInfo->AttributesCu & SPELL_ATTR0_CU_REQ_TARGET_FACING_CASTER) && !target->HasInArc(static_cast<float>(M_PI), m_caster))
                return SPELL_FAILED_NOT_INFRONT;

            if (m_caster->GetEntry() != WORLD_TRIGGER) // Ignore LOS for gameobjects casts (wrongly cast by a trigger)
                if (!(m_spellInfo->AttributesEx2 & SPELL_ATTR2_CAN_TARGET_NOT_IN_LOS) && !DisableMgr::IsDisabledFor(DISABLE_TYPE_SPELL, m_spellInfo->Id, NULL, SPELL_DISABLE_LOS) && !m_caster->IsWithinLOSInMap(target))
                    return SPELL_FAILED_LINE_OF_SIGHT;
        }
    }

    // Check for line of sight for spells with dest
    if (m_targets.HasDst())
    {
        float x, y, z;
        m_targets.GetDstPos()->GetPosition(x, y, z);

        if (!(m_spellInfo->AttributesEx2 & SPELL_ATTR2_CAN_TARGET_NOT_IN_LOS) && !DisableMgr::IsDisabledFor(DISABLE_TYPE_SPELL, m_spellInfo->Id, NULL, SPELL_DISABLE_LOS) && !m_caster->IsWithinLOS(x, y, z))
            return SPELL_FAILED_LINE_OF_SIGHT;
    }

    // check pet presence
    for (int j = 0; j < MAX_SPELL_EFFECTS; ++j)
    {
        if (m_spellInfo->Effects[j].TargetA.GetTarget() == TARGET_UNIT_PET)
        {
            if (!m_caster->GetGuardianPet())
            {
                if (m_triggeredByAuraSpell)              // not report pet not existence for triggered spells
                    return SPELL_FAILED_DONT_REPORT;
                else
                    return SPELL_FAILED_NO_PET;
            }
            break;
        }
    }

    // Spell cast only in battleground
    if ((m_spellInfo->AttributesEx3 & SPELL_ATTR3_BATTLEGROUND) &&  m_caster->GetTypeId() == TYPEID_PLAYER)
        if (!m_caster->ToPlayer()->InBattleground())
            return SPELL_FAILED_ONLY_BATTLEGROUNDS;

    // do not allow spells to be cast in arenas or rated battlegrounds
    if (Player* player = m_caster->ToPlayer())
        if (player->InArena()/* || player->InRatedBattleGround() NYI*/)
        {
            SpellCastResult castResult = CheckArenaAndRatedBattlegroundCastRules();
            if (castResult != SPELL_CAST_OK)
                return castResult;
        }

    // zone check
    if (m_caster->GetTypeId() == TYPEID_UNIT || !m_caster->ToPlayer()->IsGameMaster())
    {
        uint32 zone, area;
        m_caster->GetZoneAndAreaId(zone, area);

        SpellCastResult locRes = m_spellInfo->CheckLocation(m_caster->GetMapId(), zone, area, m_caster->ToPlayer());
        if (locRes != SPELL_CAST_OK)
            return locRes;
    }

    // not let players cast spells at mount (and let do it to creatures)
    if (m_caster->IsMounted() && m_caster->GetTypeId() == TYPEID_PLAYER && !(_triggeredCastFlags & TRIGGERED_IGNORE_CASTER_MOUNTED_OR_ON_VEHICLE) &&
        !m_spellInfo->IsPassive() && !(m_spellInfo->Attributes & SPELL_ATTR0_CASTABLE_WHILE_MOUNTED))
    {
        if (m_caster->IsInFlight())
            return SPELL_FAILED_NOT_ON_TAXI;
        else
            return SPELL_FAILED_NOT_MOUNTED;
    }

    // check spell focus object
    if (m_spellInfo->RequiresSpellFocus)
    {
        focusObject = SearchSpellFocus();
        if (!focusObject)
            return SPELL_FAILED_REQUIRES_SPELL_FOCUS;
    }

    SpellCastResult castResult = SPELL_CAST_OK;

    // always (except passive spells) check items (only player related checks)
    if (!m_spellInfo->IsPassive())
    {
        castResult = CheckItems();
        if (castResult != SPELL_CAST_OK)
            return castResult;
    }

    // Triggered spells also have range check
    /// @todo determine if there is some flag to enable/disable the check
    castResult = CheckRange(strict);
    if (castResult != SPELL_CAST_OK)
        return castResult;

    if (!(_triggeredCastFlags & TRIGGERED_IGNORE_POWER_AND_REAGENT_COST))
    {
        castResult = CheckPower();
        if (castResult != SPELL_CAST_OK)
            return castResult;
    }

    if (!(_triggeredCastFlags & TRIGGERED_IGNORE_CASTER_AURAS))
    {
        castResult = CheckCasterAuras();
        if (castResult != SPELL_CAST_OK)
            return castResult;
    }

    // script hook
    castResult = CallScriptCheckCastHandlers();
    if (castResult != SPELL_CAST_OK)
        return castResult;

    for (uint8 i = 0; i < MAX_SPELL_EFFECTS; ++i)
    {
        // for effects of spells that have only one target
        switch (m_spellInfo->Effects[i].Effect)
        {
            case SPELL_EFFECT_DUMMY:
            {
                if (m_spellInfo->Id == 19938)          // Awaken Peon
                {
                    Unit* unit = m_targets.GetUnitTarget();
                    if (!unit || !unit->HasAura(17743))
                        return SPELL_FAILED_BAD_TARGETS;
                }
                else if (m_spellInfo->Id == 31789)          // Righteous Defense
                {
                    if (m_caster->GetTypeId() != TYPEID_PLAYER)
                        return SPELL_FAILED_DONT_REPORT;

                    Unit* target = m_targets.GetUnitTarget();
                    if (!target || !target->IsFriendlyTo(m_caster) || target->getAttackers().empty())
                        return SPELL_FAILED_BAD_TARGETS;

                }
                break;
            }
            case SPELL_EFFECT_LEARN_SPELL:
            {
                if (m_caster->GetTypeId() != TYPEID_PLAYER)
                    return SPELL_FAILED_BAD_TARGETS;

                if (m_spellInfo->Effects[i].TargetA.GetTarget() != TARGET_UNIT_PET)
                    break;

                Pet* pet = m_caster->ToPlayer()->GetPet();

                if (!pet)
                    return SPELL_FAILED_NO_PET;

                SpellInfo const* learn_spellproto = sSpellMgr->GetSpellInfo(m_spellInfo->Effects[i].TriggerSpell);

                if (!learn_spellproto)
                    return SPELL_FAILED_NOT_KNOWN;

                if (m_spellInfo->SpellLevel > pet->getLevel())
                    return SPELL_FAILED_LOWLEVEL;

                break;
            }
            case SPELL_EFFECT_UNLOCK_GUILD_VAULT_TAB:
            {
                if (m_caster->GetTypeId() != TYPEID_PLAYER)
                    return SPELL_FAILED_BAD_TARGETS;
                if (Guild* guild = m_caster->ToPlayer()->GetGuild())
                    if (guild->GetLeaderGUID() != m_caster->ToPlayer()->GetGUID())
                        return SPELL_FAILED_CANT_DO_THAT_RIGHT_NOW;
                break;
            }
            case SPELL_EFFECT_LEARN_PET_SPELL:
            {
                // check target only for unit target case
                if (Unit* unitTarget = m_targets.GetUnitTarget())
                {
                    if (m_caster->GetTypeId() != TYPEID_PLAYER)
                        return SPELL_FAILED_BAD_TARGETS;

                    Pet* pet = unitTarget->ToPet();
                    if (!pet || pet->GetOwner() != m_caster)
                        return SPELL_FAILED_BAD_TARGETS;

                    SpellInfo const* learn_spellproto = sSpellMgr->GetSpellInfo(m_spellInfo->Effects[i].TriggerSpell);

                    if (!learn_spellproto)
                        return SPELL_FAILED_NOT_KNOWN;

                    if (m_spellInfo->SpellLevel > pet->getLevel())
                        return SPELL_FAILED_LOWLEVEL;
                }
                break;
            }
            case SPELL_EFFECT_APPLY_GLYPH:
            {
                uint32 glyphId = m_spellInfo->Effects[i].MiscValue;
                if (GlyphPropertiesEntry const* gp = sGlyphPropertiesStore.LookupEntry(glyphId))
                    if (m_caster->HasAura(gp->SpellId))
                        return SPELL_FAILED_UNIQUE_GLYPH;
                break;
            }
            case SPELL_EFFECT_FEED_PET:
            {
                if (m_caster->GetTypeId() != TYPEID_PLAYER)
                    return SPELL_FAILED_BAD_TARGETS;

                Item* foodItem = m_targets.GetItemTarget();
                if (!foodItem)
                    return SPELL_FAILED_BAD_TARGETS;

                Pet* pet = m_caster->ToPlayer()->GetPet();

                if (!pet)
                    return SPELL_FAILED_NO_PET;

                if (!pet->HaveInDiet(foodItem->GetTemplate()))
                    return SPELL_FAILED_WRONG_PET_FOOD;

                if (!pet->GetCurrentFoodBenefitLevel(foodItem->GetTemplate()->ItemLevel))
                    return SPELL_FAILED_FOOD_LOWLEVEL;

                if (m_caster->IsInCombat() || pet->IsInCombat())
                    return SPELL_FAILED_AFFECTING_COMBAT;

                break;
            }
            case SPELL_EFFECT_POWER_BURN:
            case SPELL_EFFECT_POWER_DRAIN:
            {
                // Can be area effect, Check only for players and not check if target - caster (spell can have multiply drain/burn effects)
                if (m_caster->GetTypeId() == TYPEID_PLAYER)
                    if (Unit* target = m_targets.GetUnitTarget())
                        if (target != m_caster && target->getPowerType() != Powers(m_spellInfo->Effects[i].MiscValue))
                            return SPELL_FAILED_BAD_TARGETS;
                break;
            }
            case SPELL_EFFECT_CHARGE:
            {
                if (m_spellInfo->SpellFamilyName == SPELLFAMILY_WARRIOR)
                {
                    // Warbringer - can't be handled in proc system - should be done before checkcast root check and charge effect process
                    if (strict && m_caster->IsScriptOverriden(m_spellInfo, 6953))
                        m_caster->RemoveMovementImpairingAuras();
                }

                if (m_caster->HasUnitState(UNIT_STATE_ROOT))
                    return SPELL_FAILED_ROOTED;

                if (GetSpellInfo()->NeedsExplicitUnitTarget())
                {
                    Unit* target = m_targets.GetUnitTarget();
                    if (!target)
                        return SPELL_FAILED_DONT_REPORT;

                    float objSize = target->GetObjectSize();
                    float range = m_spellInfo->GetMaxRange(true, m_caster, this) * 1.5f + objSize; // can't be overly strict

                    m_preGeneratedPath.SetPathLengthLimit(range);
                    // first try with raycast, if it fails fall back to normal path
                    bool result = m_preGeneratedPath.CalculatePath(target->GetPositionX(), target->GetPositionY(), target->GetPositionZ() + target->GetObjectSize(), false, true);
                    if (m_preGeneratedPath.GetPathType() & PATHFIND_SHORT)
                        return SPELL_FAILED_OUT_OF_RANGE;
                    else if (!result || m_preGeneratedPath.GetPathType() & PATHFIND_NOPATH)
                    {
                        result = m_preGeneratedPath.CalculatePath(target->GetPositionX(), target->GetPositionY(), target->GetPositionZ() + target->GetObjectSize(), false, false);
                        if (m_preGeneratedPath.GetPathType() & PATHFIND_SHORT)
                            return SPELL_FAILED_OUT_OF_RANGE;
                        else if (!result || m_preGeneratedPath.GetPathType() & PATHFIND_NOPATH)
                            return SPELL_FAILED_NOPATH;
                    }

                    m_preGeneratedPath.ReducePathLenghtByDist(objSize); // move back
                }
                break;
            }
            case SPELL_EFFECT_SKINNING:
            {
                if (m_caster->GetTypeId() != TYPEID_PLAYER || !m_targets.GetUnitTarget() || m_targets.GetUnitTarget()->GetTypeId() != TYPEID_UNIT)
                    return SPELL_FAILED_BAD_TARGETS;

                if (!(m_targets.GetUnitTarget()->GetUInt32Value(UNIT_FIELD_FLAGS) & UNIT_FLAG_SKINNABLE))
                    return SPELL_FAILED_TARGET_UNSKINNABLE;

                Creature* creature = m_targets.GetUnitTarget()->ToCreature();
                if (creature->GetCreatureType() != CREATURE_TYPE_CRITTER && !creature->loot.isLooted())
                    return SPELL_FAILED_TARGET_NOT_LOOTED;

                uint32 skill = creature->GetCreatureTemplate()->GetRequiredLootSkill();

                int32 skillValue = m_caster->ToPlayer()->GetSkillValue(skill);
                int32 TargetLevel = m_targets.GetUnitTarget()->getLevel();
                int32 ReqValue = (skillValue < 100 ? (TargetLevel-10) * 10 : TargetLevel * 5);
                if (ReqValue > skillValue)
                    return SPELL_FAILED_LOW_CASTLEVEL;

                // chance for fail at orange skinning attempt
                if ((m_selfContainer && (*m_selfContainer) == this) &&
                    skillValue < sWorld->GetConfigMaxSkillValue() &&
                    (ReqValue < 0 ? 0 : ReqValue) > irand(skillValue - 25, skillValue + 37))
                    return SPELL_FAILED_TRY_AGAIN;

                break;
            }
            case SPELL_EFFECT_OPEN_LOCK:
            {
                if (m_spellInfo->Effects[i].TargetA.GetTarget() != TARGET_GAMEOBJECT_TARGET &&
                    m_spellInfo->Effects[i].TargetA.GetTarget() != TARGET_GAMEOBJECT_ITEM_TARGET)
                    break;

                if (m_caster->GetTypeId() != TYPEID_PLAYER  // only players can open locks, gather etc.
                    // we need a go target in case of TARGET_GAMEOBJECT_TARGET
                    || (m_spellInfo->Effects[i].TargetA.GetTarget() == TARGET_GAMEOBJECT_TARGET && !m_targets.GetGOTarget()))
                    return SPELL_FAILED_BAD_TARGETS;

                Item* pTempItem = NULL;
                if (m_targets.GetTargetMask() & TARGET_FLAG_TRADE_ITEM)
                {
                    if (TradeData* pTrade = m_caster->ToPlayer()->GetTradeData())
                        pTempItem = pTrade->GetTraderData()->GetItem(TradeSlots(m_targets.GetItemTargetGUID()));
                }
                else if (m_targets.GetTargetMask() & TARGET_FLAG_ITEM)
                    pTempItem = m_caster->ToPlayer()->GetItemByGuid(m_targets.GetItemTargetGUID());

                // we need a go target, or an openable item target in case of TARGET_GAMEOBJECT_ITEM_TARGET
                if (m_spellInfo->Effects[i].TargetA.GetTarget() == TARGET_GAMEOBJECT_ITEM_TARGET &&
                    !m_targets.GetGOTarget() &&
                    (!pTempItem || !pTempItem->GetTemplate()->LockID || !pTempItem->IsLocked()))
                    return SPELL_FAILED_BAD_TARGETS;

                if (m_spellInfo->Id != 1842 || (m_targets.GetGOTarget() &&
                    m_targets.GetGOTarget()->GetGOInfo()->type != GAMEOBJECT_TYPE_TRAP))
                    if (m_caster->ToPlayer()->InBattleground() && // In Battleground players can use only flags and banners
                        !m_caster->ToPlayer()->CanUseBattlegroundObject(m_targets.GetGOTarget()))
                        return SPELL_FAILED_TRY_AGAIN;

                // get the lock entry
                uint32 lockId = 0;
                if (GameObject* go = m_targets.GetGOTarget())
                {
                    lockId = go->GetGOInfo()->GetLockId();
                    if (!lockId)
                        return SPELL_FAILED_BAD_TARGETS;
                }
                else if (Item* itm = m_targets.GetItemTarget())
                    lockId = itm->GetTemplate()->LockID;

                SkillType skillId = SKILL_NONE;
                int32 reqSkillValue = 0;
                int32 skillValue = 0;

                // check lock compatibility
                SpellCastResult res = CanOpenLock(i, lockId, skillId, reqSkillValue, skillValue);
                if (res != SPELL_CAST_OK)
                    return res;

                // chance for fail at orange mining/herb/LockPicking gathering attempt
                // second check prevent fail at rechecks
                if (skillId != SKILL_NONE && (!m_selfContainer || ((*m_selfContainer) != this)))
                {
                    bool canFailAtMax = skillId != SKILL_HERBALISM && skillId != SKILL_MINING;

                    // chance for failure in orange gather / lockpick (gathering skill can't fail at maxskill)
                    if ((canFailAtMax || skillValue < sWorld->GetConfigMaxSkillValue()) && reqSkillValue > irand(skillValue - 25, skillValue + 37))
                        return SPELL_FAILED_TRY_AGAIN;
                }
                break;
            }
            case SPELL_EFFECT_RESURRECT_PET:
            {
                Creature* pet = m_caster->GetGuardianPet();

                if (pet && pet->IsAlive())
                    return SPELL_FAILED_ALREADY_HAVE_SUMMON;

                break;
            }
            // This is generic summon effect
            case SPELL_EFFECT_SUMMON:
            {
                SummonPropertiesEntry const* SummonProperties = sSummonPropertiesStore.LookupEntry(m_spellInfo->Effects[i].MiscValueB);
                if (!SummonProperties)
                    break;
                switch (SummonProperties->Category)
                {
                    case SUMMON_CATEGORY_PET:
                        if (m_caster->GetPetGUID())
                            return SPELL_FAILED_ALREADY_HAVE_SUMMON;
                    // intentional missing break, check both GetPetGUID() and GetCharmGUID for SUMMON_CATEGORY_PET
                    case SUMMON_CATEGORY_PUPPET:
                        if (m_caster->GetCharmGUID())
                            return SPELL_FAILED_ALREADY_HAVE_CHARM;
                        break;
                }
                break;
            }
            case SPELL_EFFECT_CREATE_TAMED_PET:
            {
                if (m_targets.GetUnitTarget())
                {
                    if (m_targets.GetUnitTarget()->GetTypeId() != TYPEID_PLAYER)
                        return SPELL_FAILED_BAD_TARGETS;
                    if (m_targets.GetUnitTarget()->GetPetGUID())
                        return SPELL_FAILED_ALREADY_HAVE_SUMMON;
                }
                break;
            }
            case SPELL_EFFECT_SUMMON_PET:
            {
                if (m_caster->GetPetGUID())                  //let warlock do a replacement summon
                {
                    if (m_caster->GetTypeId() == TYPEID_PLAYER && m_caster->getClass() == CLASS_WARLOCK)
                    {
                        if (strict)                         //starting cast, trigger pet stun (cast by pet so it doesn't attack player)
                            if (Pet* pet = m_caster->ToPlayer()->GetPet())
                                pet->CastSpell(pet, 32752, true, NULL, NULL, pet->GetGUID());
                    }
                    else
                        return SPELL_FAILED_ALREADY_HAVE_SUMMON;
                }

                if (m_caster->GetCharmGUID())
                    return SPELL_FAILED_ALREADY_HAVE_CHARM;
                break;
            }
            case SPELL_EFFECT_SUMMON_PLAYER:
            {
                if (m_caster->GetTypeId() != TYPEID_PLAYER)
                    return SPELL_FAILED_BAD_TARGETS;
                if (!m_caster->GetTarget())
                    return SPELL_FAILED_BAD_TARGETS;

                Player* target = ObjectAccessor::FindPlayer(m_caster->ToPlayer()->GetTarget());
                if (!target || m_caster->ToPlayer() == target || (!target->IsInSameRaidWith(m_caster->ToPlayer()) && m_spellInfo->Id != 48955)) // refer-a-friend spell
                    return SPELL_FAILED_BAD_TARGETS;

                // check if our map is dungeon
                MapEntry const* map = sMapStore.LookupEntry(m_caster->GetMapId());
                if (map->IsDungeon())
                {
                    uint32 mapId = m_caster->GetMap()->GetId();
                    Difficulty difficulty = m_caster->GetMap()->GetDifficulty();
                    if (map->IsRaid())
                        if (InstancePlayerBind* targetBind = target->GetBoundInstance(mapId, difficulty))
                            if (InstancePlayerBind* casterBind = m_caster->ToPlayer()->GetBoundInstance(mapId, difficulty))
                                if (targetBind->perm && targetBind->save != casterBind->save)
                                    return SPELL_FAILED_TARGET_LOCKED_TO_RAID_INSTANCE;

                    InstanceTemplate const* instance = sObjectMgr->GetInstanceTemplate(mapId);
                    if (!instance)
                        return SPELL_FAILED_TARGET_NOT_IN_INSTANCE;
                    if (!target->Satisfy(sObjectMgr->GetAccessRequirement(mapId, difficulty), mapId))
                        return SPELL_FAILED_BAD_TARGETS;
                }
                break;
            }
            // RETURN HERE
            case SPELL_EFFECT_SUMMON_RAF_FRIEND:
            {
                if (m_caster->GetTypeId() != TYPEID_PLAYER)
                    return SPELL_FAILED_BAD_TARGETS;

                Player* playerCaster = m_caster->ToPlayer();
                    //
                if (!(playerCaster->GetTarget()))
                    return SPELL_FAILED_BAD_TARGETS;

                Player* target = playerCaster->GetSelectedPlayer();

                if (!target ||
                    !(target->GetSession()->GetRecruiterId() == playerCaster->GetSession()->GetAccountId() || target->GetSession()->GetAccountId() == playerCaster->GetSession()->GetRecruiterId()))
                    return SPELL_FAILED_BAD_TARGETS;

                break;
            }
            case SPELL_EFFECT_LEAP:
            case SPELL_EFFECT_TELEPORT_UNITS_FACE_CASTER:
            {
              //Do not allow to cast it before BG starts.
                if (m_caster->GetTypeId() == TYPEID_PLAYER)
                    if (Battleground const* bg = m_caster->ToPlayer()->GetBattleground())
                        if (bg->GetStatus() != STATUS_IN_PROGRESS)
                            return SPELL_FAILED_TRY_AGAIN;
                break;
            }
            case SPELL_EFFECT_STEAL_BENEFICIAL_BUFF:
            {
                if (m_targets.GetUnitTarget() == m_caster)
                    return SPELL_FAILED_BAD_TARGETS;
                break;
            }
            case SPELL_EFFECT_LEAP_BACK:
            {
                if (m_caster->HasUnitState(UNIT_STATE_ROOT))
                {
                    if (m_caster->GetTypeId() == TYPEID_PLAYER)
                        return SPELL_FAILED_ROOTED;
                    else
                        return SPELL_FAILED_DONT_REPORT;
                }
                break;
            }
            case SPELL_EFFECT_TALENT_SPEC_SELECT:
                // can't change during already started arena/battleground
                if (m_caster->GetTypeId() == TYPEID_PLAYER)
                    if (Battleground const* bg = m_caster->ToPlayer()->GetBattleground())
                        if (bg->GetStatus() == STATUS_IN_PROGRESS)
                            return SPELL_FAILED_NOT_IN_BATTLEGROUND;
                break;
            default:
                break;
        }
    }

    for (uint8 i = 0; i < MAX_SPELL_EFFECTS; ++i)
    {
        switch (m_spellInfo->Effects[i].ApplyAuraName)
        {
            case SPELL_AURA_MOD_POSSESS_PET:
            {
                if (m_caster->GetTypeId() != TYPEID_PLAYER)
                    return SPELL_FAILED_NO_PET;

                Pet* pet = m_caster->ToPlayer()->GetPet();
                if (!pet)
                    return SPELL_FAILED_NO_PET;

                if (pet->GetCharmerGUID())
                    return SPELL_FAILED_CHARMED;
                break;
            }
            case SPELL_AURA_MOD_POSSESS:
            case SPELL_AURA_MOD_CHARM:
            case SPELL_AURA_AOE_CHARM:
            {
                if (m_caster->GetCharmerGUID())
                    return SPELL_FAILED_CHARMED;

                if (m_spellInfo->Effects[i].ApplyAuraName == SPELL_AURA_MOD_CHARM
                    || m_spellInfo->Effects[i].ApplyAuraName == SPELL_AURA_MOD_POSSESS)
                {
                    if (m_caster->GetPetGUID())
                        return SPELL_FAILED_ALREADY_HAVE_SUMMON;

                    if (m_caster->GetCharmGUID())
                        return SPELL_FAILED_ALREADY_HAVE_CHARM;
                }

                if (Unit* target = m_targets.GetUnitTarget())
                {
                    if (target->GetTypeId() == TYPEID_UNIT && target->ToCreature()->IsVehicle())
                        return SPELL_FAILED_BAD_IMPLICIT_TARGETS;

                    if (target->IsMounted())
                        return SPELL_FAILED_CANT_BE_CHARMED;

                    if (target->GetCharmerGUID())
                        return SPELL_FAILED_CHARMED;

                    if (target->GetOwner() && target->GetOwner()->GetTypeId() == TYPEID_PLAYER)
                        return SPELL_FAILED_TARGET_IS_PLAYER_CONTROLLED;

                    int32 damage = CalculateDamage(i, target);
                    if (damage && int32(target->getLevel()) > damage)
                        return SPELL_FAILED_HIGHLEVEL;
                }

                break;
            }
            case SPELL_AURA_MOUNTED:
            {
                if (m_caster->IsInWater())
                    return SPELL_FAILED_ONLY_ABOVEWATER;

                // Ignore map check if spell have AreaId. AreaId already checked and this prevent special mount spells
                bool allowMount = !m_caster->GetMap()->IsDungeon() || m_caster->GetMap()->IsBattlegroundOrArena();
                InstanceTemplate const* it = sObjectMgr->GetInstanceTemplate(m_caster->GetMapId());
                if (it)
                    allowMount = it->AllowMount;
                if (m_caster->GetTypeId() == TYPEID_PLAYER && !allowMount && !m_spellInfo->AreaGroupId)
                    return SPELL_FAILED_NO_MOUNTS_ALLOWED;

                if (m_caster->IsInDisallowedMountForm())
                    return SPELL_FAILED_NOT_SHAPESHIFT;

                break;
            }
            case SPELL_AURA_RANGED_ATTACK_POWER_ATTACKER_BONUS:
            {
                if (!m_targets.GetUnitTarget())
                    return SPELL_FAILED_BAD_IMPLICIT_TARGETS;

                // can be cast at non-friendly unit or own pet/charm
                if (m_caster->IsFriendlyTo(m_targets.GetUnitTarget()))
                    return SPELL_FAILED_TARGET_FRIENDLY;

                break;
            }
            case SPELL_AURA_FLY:
            case SPELL_AURA_MOD_INCREASE_MOUNTED_FLIGHT_SPEED:
            {
                // not allow cast fly spells if not have req. skills  (all spells is self target)
                // allow always ghost flight spells
                if (m_originalCaster && m_originalCaster->GetTypeId() == TYPEID_PLAYER && m_originalCaster->IsAlive())
                {
                    Battlefield* Bf = sBattlefieldMgr->GetBattlefieldToZoneId(m_originalCaster->GetZoneId());
                    if (AreaTableEntry const* area = GetAreaEntryByAreaID(m_originalCaster->GetAreaId()))
                        if (area->flags & AREA_FLAG_NO_FLY_ZONE  || (Bf && !Bf->CanFlyIn()))
                            return (_triggeredCastFlags & TRIGGERED_DONT_REPORT_CAST_ERROR) ? SPELL_FAILED_DONT_REPORT : SPELL_FAILED_NOT_HERE;
                }
                break;
            }
            case SPELL_AURA_PERIODIC_MANA_LEECH:
            {
                if (m_spellInfo->Effects[i].IsTargetingArea())
                    break;

                if (!m_targets.GetUnitTarget())
                    return SPELL_FAILED_BAD_IMPLICIT_TARGETS;

                if (m_caster->GetTypeId() != TYPEID_PLAYER || m_CastItem)
                    break;

                if (m_targets.GetUnitTarget()->getPowerType() != POWER_MANA)
                    return SPELL_FAILED_BAD_TARGETS;

                break;
            }
            default:
                break;
        }
    }

    // check trade slot case (last, for allow catch any another cast problems)
    if (m_targets.GetTargetMask() & TARGET_FLAG_TRADE_ITEM)
    {
        if (m_CastItem)
            return SPELL_FAILED_ITEM_ENCHANT_TRADE_WINDOW;

        if (m_caster->GetTypeId() != TYPEID_PLAYER)
            return SPELL_FAILED_NOT_TRADING;

        TradeData* my_trade = m_caster->ToPlayer()->GetTradeData();

        if (!my_trade)
            return SPELL_FAILED_NOT_TRADING;

        TradeSlots slot = TradeSlots(m_targets.GetItemTargetGUID());
        if (slot != TRADE_SLOT_NONTRADED)
            return SPELL_FAILED_BAD_TARGETS;

        if (!IsTriggered())
            if (my_trade->GetSpell())
                return SPELL_FAILED_ITEM_ALREADY_ENCHANTED;
    }

    // check if caster has at least 1 combo point for spells that require combo points
    if (m_needComboPoints)
        if (Player* plrCaster = m_caster->ToPlayer())
            if (!plrCaster->GetComboPoints())
                return SPELL_FAILED_NO_COMBO_POINTS;

    // all ok
    return SPELL_CAST_OK;
}

SpellCastResult Spell::CheckPetCast(Unit* target)
{
    if (m_caster->HasUnitState(UNIT_STATE_CASTING) && !(_triggeredCastFlags & TRIGGERED_IGNORE_CAST_IN_PROGRESS))              //prevent spellcast interruption by another spellcast
        return SPELL_FAILED_SPELL_IN_PROGRESS;

    // dead owner (pets still alive when owners ressed?)
    if (Unit* owner = m_caster->GetCharmerOrOwner())
        if (!owner->IsAlive())
            return SPELL_FAILED_CASTER_DEAD;

    if (!target && m_targets.GetUnitTarget())
        target = m_targets.GetUnitTarget();

    if (m_spellInfo->NeedsExplicitUnitTarget())
    {
        if (!target)
            return SPELL_FAILED_BAD_IMPLICIT_TARGETS;
        m_targets.SetUnitTarget(target);
    }

    // cooldown
    if (Creature const* creatureCaster = m_caster->ToCreature())
        if (creatureCaster->HasSpellCooldown(m_spellInfo->Id))
            return SPELL_FAILED_NOT_READY;

    // Check if spell is affected by GCD
    if (m_spellInfo->StartRecoveryCategory > 0)
        if (m_caster->GetCharmInfo() && m_caster->GetCharmInfo()->GetGlobalCooldownMgr().HasGlobalCooldown(m_spellInfo))
            return SPELL_FAILED_NOT_READY;

    return CheckCast(true);
}

SpellCastResult Spell::CheckCasterAuras() const
{
    // spells totally immuned to caster auras (wsg flag drop, give marks etc)
    if (m_spellInfo->AttributesEx6 & SPELL_ATTR6_IGNORE_CASTER_AURAS)
        return SPELL_CAST_OK;

    uint8 school_immune = 0;
    uint32 mechanic_immune = 0;
    uint32 dispel_immune = 0;

    // Check if the spell grants school or mechanic immunity.
    // We use bitmasks so the loop is done only once and not on every aura check below.
    if (m_spellInfo->AttributesEx & SPELL_ATTR1_DISPEL_AURAS_ON_IMMUNITY)
    {
        for (uint8 i = 0; i < MAX_SPELL_EFFECTS; ++i)
        {
            if (m_spellInfo->Effects[i].ApplyAuraName == SPELL_AURA_SCHOOL_IMMUNITY)
                school_immune |= uint32(m_spellInfo->Effects[i].MiscValue);
            else if (m_spellInfo->Effects[i].ApplyAuraName == SPELL_AURA_MECHANIC_IMMUNITY)
                mechanic_immune |= 1 << uint32(m_spellInfo->Effects[i].MiscValue);
            else if (m_spellInfo->Effects[i].ApplyAuraName == SPELL_AURA_DISPEL_IMMUNITY)
                dispel_immune |= SpellInfo::GetDispelMask(DispelType(m_spellInfo->Effects[i].MiscValue));
        }
        // immune movement impairment and loss of control
        if (m_spellInfo->Id == 42292 || m_spellInfo->Id == 59752 || m_spellInfo->Id == 19574)
            mechanic_immune = IMMUNE_TO_MOVEMENT_IMPAIRMENT_AND_LOSS_CONTROL_MASK;
    }

    bool usableInStun = (m_spellInfo->AttributesEx5 & SPELL_ATTR5_USABLE_WHILE_STUNNED) != 0;

    // Glyph of Pain Suppression
    // Allow Pain Suppression and Guardian Spirit to be cast while stunned
    // there is no other way to handle it
    if ((m_spellInfo->Id == 33206 || m_spellInfo->Id == 47788) && !m_caster->HasAura(63248))
        usableInStun = false;

    // Check whether the cast should be prevented by any state you might have.
    SpellCastResult prevented_reason = SPELL_CAST_OK;
    // Have to check if there is a stun aura. Otherwise will have problems with ghost aura apply while logging out
    uint32 unitflag = m_caster->GetUInt32Value(UNIT_FIELD_FLAGS);     // Get unit state
    if (unitflag & UNIT_FLAG_STUNNED)
    {
        // spell is usable while stunned, check if caster has only mechanic stun auras, another stun types must prevent cast spell
        if (usableInStun)
        {
            bool foundNotStun = false;
            Unit::AuraEffectList const& stunAuras = m_caster->GetAuraEffectsByType(SPELL_AURA_MOD_STUN);
            for (Unit::AuraEffectList::const_iterator i = stunAuras.begin(); i != stunAuras.end(); ++i)
            {
                if ((*i)->GetSpellInfo()->GetAllEffectsMechanicMask() && !((*i)->GetSpellInfo()->GetAllEffectsMechanicMask() & (1<<MECHANIC_STUN)))
                {
                    foundNotStun = true;
                    break;
                }
            }
            if (foundNotStun && m_spellInfo->Id != 22812)
                prevented_reason = SPELL_FAILED_STUNNED;
        }
        else
            prevented_reason = SPELL_FAILED_STUNNED;
    }
    else if (unitflag & UNIT_FLAG_CONFUSED && !(m_spellInfo->AttributesEx5 & SPELL_ATTR5_USABLE_WHILE_CONFUSED))
        prevented_reason = SPELL_FAILED_CONFUSED;
    else if (unitflag & UNIT_FLAG_FLEEING && !(m_spellInfo->AttributesEx5 & SPELL_ATTR5_USABLE_WHILE_FEARED))
        prevented_reason = SPELL_FAILED_FLEEING;
    else if (unitflag & UNIT_FLAG_SILENCED && m_spellInfo->PreventionType == SPELL_PREVENTION_TYPE_SILENCE)
        prevented_reason = SPELL_FAILED_SILENCED;
    else if (unitflag & UNIT_FLAG_PACIFIED && m_spellInfo->PreventionType == SPELL_PREVENTION_TYPE_PACIFY)
        prevented_reason = SPELL_FAILED_PACIFIED;

    // Attr must make flag drop spell totally immune from all effects
    if (prevented_reason != SPELL_CAST_OK)
    {
        if (school_immune || mechanic_immune || dispel_immune)
        {
            //Checking auras is needed now, because you are prevented by some state but the spell grants immunity.
            Unit::AuraApplicationMap const& auras = m_caster->GetAppliedAuras();
            for (Unit::AuraApplicationMap::const_iterator itr = auras.begin(); itr != auras.end(); ++itr)
            {
                Aura const* aura = itr->second->GetBase();
                SpellInfo const* auraInfo = aura->GetSpellInfo();
                if (auraInfo->GetAllEffectsMechanicMask() & mechanic_immune)
                    continue;
                if (auraInfo->GetSchoolMask() & school_immune && !(auraInfo->AttributesEx & SPELL_ATTR1_UNAFFECTED_BY_SCHOOL_IMMUNE))
                    continue;
                if (auraInfo->GetDispelMask() & dispel_immune)
                    continue;

                //Make a second check for spell failed so the right SPELL_FAILED message is returned.
                //That is needed when your casting is prevented by multiple states and you are only immune to some of them.
                for (uint8 i = 0; i < MAX_SPELL_EFFECTS; ++i)
                {
                    if (AuraEffect* part = aura->GetEffect(i))
                    {
                        switch (part->GetAuraType())
                        {
                            case SPELL_AURA_MOD_STUN:
                                if (!usableInStun || !(auraInfo->GetAllEffectsMechanicMask() & (1<<MECHANIC_STUN)))
                                    return SPELL_FAILED_STUNNED;
                                break;
                            case SPELL_AURA_MOD_CONFUSE:
                                if (!(m_spellInfo->AttributesEx5 & SPELL_ATTR5_USABLE_WHILE_CONFUSED))
                                    return SPELL_FAILED_CONFUSED;
                                break;
                            case SPELL_AURA_MOD_FEAR:
                                if (!(m_spellInfo->AttributesEx5 & SPELL_ATTR5_USABLE_WHILE_FEARED))
                                    return SPELL_FAILED_FLEEING;
                                break;
                            case SPELL_AURA_MOD_SILENCE:
                            case SPELL_AURA_MOD_PACIFY:
                            case SPELL_AURA_MOD_PACIFY_SILENCE:
                                if (m_spellInfo->PreventionType == SPELL_PREVENTION_TYPE_PACIFY)
                                    return SPELL_FAILED_PACIFIED;
                                else if (m_spellInfo->PreventionType == SPELL_PREVENTION_TYPE_SILENCE)
                                    return SPELL_FAILED_SILENCED;
                                break;
                            default: break;
                        }
                    }
                }
            }
        }
        // You are prevented from casting and the spell cast does not grant immunity. Return a failed error.
        else
            return prevented_reason;
    }
    return SPELL_CAST_OK;
}

SpellCastResult Spell::CheckArenaAndRatedBattlegroundCastRules()
{
    bool isRatedBattleground = false; // NYI
    bool isArena = !isRatedBattleground;

    // check USABLE attributes
    // USABLE takes precedence over NOT_USABLE
    if (isRatedBattleground && m_spellInfo->AttributesEx9 & SPELL_ATTR9_USABLE_IN_RATED_BATTLEGROUNDS)
        return SPELL_CAST_OK;

    if (isArena && m_spellInfo->AttributesEx4 & SPELL_ATTR4_USABLE_IN_ARENA)
        return SPELL_CAST_OK;

    // check NOT_USABLE attributes
    if (m_spellInfo->AttributesEx4 & SPELL_ATTR4_NOT_USABLE_IN_ARENA_OR_RATED_BG)
        return isArena ? SPELL_FAILED_NOT_IN_ARENA : SPELL_FAILED_NOT_IN_RATED_BATTLEGROUND;

    if (isArena && m_spellInfo->AttributesEx9 & SPELL_ATTR9_NOT_USABLE_IN_ARENA)
            return SPELL_FAILED_NOT_IN_ARENA;

    // check cooldowns
    uint32 spellCooldown = m_spellInfo->GetRecoveryTime();
    if (isArena && spellCooldown > 10 * MINUTE * IN_MILLISECONDS) // not sure if still needed
        return SPELL_FAILED_NOT_IN_ARENA;

    if (isRatedBattleground && spellCooldown > 15 * MINUTE * IN_MILLISECONDS)
        return SPELL_FAILED_NOT_IN_RATED_BATTLEGROUND;

    return SPELL_CAST_OK;
}

bool Spell::CanAutoCast(Unit* target)
{
    uint64 targetguid = target->GetGUID();

    for (uint32 j = 0; j < MAX_SPELL_EFFECTS; ++j)
    {
        if (m_spellInfo->Effects[j].Effect == SPELL_EFFECT_APPLY_AURA)
        {
            if (m_spellInfo->StackAmount <= 1)
            {
                if (target->HasAuraEffect(m_spellInfo->Id, j))
                    return false;
            }
            else
            {
                if (AuraEffect* aureff = target->GetAuraEffect(m_spellInfo->Id, j))
                    if (aureff->GetBase()->GetStackAmount() >= m_spellInfo->StackAmount)
                        return false;
            }
        }
        else if (m_spellInfo->Effects[j].IsAreaAuraEffect())
        {
            if (target->HasAuraEffect(m_spellInfo->Id, j))
                return false;
        }
    }

    SpellCastResult result = CheckPetCast(target);

    if (result == SPELL_CAST_OK || result == SPELL_FAILED_UNIT_NOT_INFRONT)
    {
        SelectSpellTargets();
        //check if among target units, our WANTED target is as well (->only self cast spells return false)
        for (std::list<TargetInfo>::iterator ihit= m_UniqueTargetInfo.begin(); ihit != m_UniqueTargetInfo.end(); ++ihit)
            if (ihit->targetGUID == targetguid)
                return true;
    }
    return false;                                           //target invalid
}

SpellCastResult Spell::CheckRange(bool strict)
{
    // Don't check for instant cast spells
    if (!strict && m_casttime == 0)
        return SPELL_CAST_OK;

    uint32 range_type = 0;

    if (m_spellInfo->RangeEntry)
    {
        // check needed by 68766 51693 - both spells are cast on enemies and have 0 max range
        // these are triggered by other spells - possibly we should omit range check in that case?
        if (m_spellInfo->RangeEntry->ID == 1)
            return SPELL_CAST_OK;

        range_type = m_spellInfo->RangeEntry->type;
    }

    Unit* target = m_targets.GetUnitTarget();
    float max_range = m_caster->GetSpellMaxRangeForTarget(target, m_spellInfo);
    float min_range = m_caster->GetSpellMinRangeForTarget(target, m_spellInfo);

    if (Player* modOwner = m_caster->GetSpellModOwner())
        modOwner->ApplySpellMod(m_spellInfo->Id, SPELLMOD_RANGE, max_range, this);

    if (target && target != m_caster)
    {
        if (range_type == SPELL_RANGE_MELEE)
        {
            // Because of lag, we can not check too strictly here.
            if (!m_caster->IsWithinMeleeRange(target, max_range))
                return !(_triggeredCastFlags & TRIGGERED_DONT_REPORT_CAST_ERROR) ? SPELL_FAILED_OUT_OF_RANGE : SPELL_FAILED_DONT_REPORT;
        }
        else if (!m_caster->IsWithinCombatRange(target, max_range))
            return !(_triggeredCastFlags & TRIGGERED_DONT_REPORT_CAST_ERROR) ? SPELL_FAILED_OUT_OF_RANGE : SPELL_FAILED_DONT_REPORT; //0x5A;

        if (range_type == SPELL_RANGE_RANGED)
        {
            if (m_caster->IsWithinMeleeRange(target))
                return !(_triggeredCastFlags & TRIGGERED_DONT_REPORT_CAST_ERROR) ? SPELL_FAILED_TOO_CLOSE : SPELL_FAILED_DONT_REPORT;
        }
        else if (min_range && m_caster->IsWithinCombatRange(target, min_range)) // skip this check if min_range = 0
            return !(_triggeredCastFlags & TRIGGERED_DONT_REPORT_CAST_ERROR) ? SPELL_FAILED_TOO_CLOSE : SPELL_FAILED_DONT_REPORT;

        if (m_caster->GetTypeId() == TYPEID_PLAYER &&
            (m_spellInfo->FacingCasterFlags & SPELL_FACING_FLAG_INFRONT) && !m_caster->HasInArc(static_cast<float>(M_PI), target))
            return !(_triggeredCastFlags & TRIGGERED_DONT_REPORT_CAST_ERROR) ? SPELL_FAILED_UNIT_NOT_INFRONT : SPELL_FAILED_DONT_REPORT;
    }

    if (m_targets.HasDst() && !m_targets.HasTraj())
    {
        if (!m_caster->IsWithinDist3d(m_targets.GetDstPos(), max_range))
            return SPELL_FAILED_OUT_OF_RANGE;
        if (min_range && m_caster->IsWithinDist3d(m_targets.GetDstPos(), min_range))
            return SPELL_FAILED_TOO_CLOSE;
    }

    return SPELL_CAST_OK;
}

SpellCastResult Spell::CheckPower()
{
    // item cast not used power
    if (m_CastItem)
        return SPELL_CAST_OK;

    // health as power used - need check health amount
    if (m_spellInfo->PowerType == POWER_HEALTH)
    {
        if (int32(m_caster->GetHealth()) <= m_powerCost)
            return SPELL_FAILED_CASTER_AURASTATE;
        return SPELL_CAST_OK;
    }
    // Check valid power type
    if (m_spellInfo->PowerType >= MAX_POWERS)
    {
        TC_LOG_ERROR("spells", "Spell::CheckPower: Unknown power type '%d'", m_spellInfo->PowerType);
        return SPELL_FAILED_UNKNOWN;
    }

    //check rune cost only if a spell has PowerType == POWER_RUNES
    if (m_spellInfo->PowerType == POWER_RUNES)
    {
        SpellCastResult failReason = CheckRuneCost(m_spellInfo->RuneCostID);
        if (failReason != SPELL_CAST_OK)
            return failReason;
    }

    // Check power amount
    Powers powerType = Powers(m_spellInfo->PowerType);
    if (int32(m_caster->GetPower(powerType)) < m_powerCost)
        return SPELL_FAILED_NO_POWER;
    else
        return SPELL_CAST_OK;
}

SpellCastResult Spell::CheckItems()
{
    Player* player = m_caster->ToPlayer();
    if (!player)
        return SPELL_CAST_OK;

    if (!m_CastItem)
    {
        if (m_castItemGUID)
            return SPELL_FAILED_ITEM_NOT_READY;
    }
    else
    {
        uint32 itemid = m_CastItem->GetEntry();
        if (!player->HasItemCount(itemid))
            return SPELL_FAILED_ITEM_NOT_READY;

        ItemTemplate const* proto = m_CastItem->GetTemplate();
        if (!proto)
            return SPELL_FAILED_ITEM_NOT_READY;

        for (uint8 i = 0; i < MAX_ITEM_SPELLS; ++i)
            if (proto->Spells[i].SpellCharges)
                if (m_CastItem->GetSpellCharges(i) == 0)
                    return SPELL_FAILED_NO_CHARGES_REMAIN;

        // consumable cast item checks
        if (proto->Class == ITEM_CLASS_CONSUMABLE && m_targets.GetUnitTarget())
        {
            // such items should only fail if there is no suitable effect at all - see Rejuvenation Potions for example
            SpellCastResult failReason = SPELL_CAST_OK;
            for (uint8 i = 0; i < MAX_SPELL_EFFECTS; ++i)
            {
                // skip check, pet not required like checks, and for TARGET_UNIT_PET m_targets.GetUnitTarget() is not the real target but the caster
                if (m_spellInfo->Effects[i].TargetA.GetTarget() == TARGET_UNIT_PET)
                    continue;

                if (m_spellInfo->Effects[i].Effect == SPELL_EFFECT_HEAL)
                {
                    if (m_targets.GetUnitTarget()->IsFullHealth())
                    {
                        failReason = SPELL_FAILED_ALREADY_AT_FULL_HEALTH;
                        continue;
                    }
                    else
                    {
                        failReason = SPELL_CAST_OK;
                        break;
                    }
                }

                // Mana Potion, Rage Potion, Thistle Tea(Rogue), ...
                if (m_spellInfo->Effects[i].Effect == SPELL_EFFECT_ENERGIZE)
                {
                    if (m_spellInfo->Effects[i].MiscValue < 0 || m_spellInfo->Effects[i].MiscValue >= int8(MAX_POWERS))
                    {
                        failReason = SPELL_FAILED_ALREADY_AT_FULL_POWER;
                        continue;
                    }

                    Powers power = Powers(m_spellInfo->Effects[i].MiscValue);
                    if (m_targets.GetUnitTarget()->GetPower(power) == m_targets.GetUnitTarget()->GetMaxPower(power))
                    {
                        failReason = SPELL_FAILED_ALREADY_AT_FULL_POWER;
                        continue;
                    }
                    else
                    {
                        failReason = SPELL_CAST_OK;
                        break;
                    }
                }
            }
            if (failReason != SPELL_CAST_OK)
                return failReason;
        }
    }

    // check target item
    if (m_targets.GetItemTargetGUID())
    {
        if (!m_targets.GetItemTarget())
            return SPELL_FAILED_ITEM_GONE;

        if (!m_targets.GetItemTarget()->IsFitToSpellRequirements(m_spellInfo))
            return SPELL_FAILED_EQUIPPED_ITEM_CLASS;
    }
    // if not item target then required item must be equipped
    else
    {
        if (!(_triggeredCastFlags & TRIGGERED_IGNORE_EQUIPPED_ITEM_REQUIREMENT))
            if (!player->HasItemFitToSpellRequirements(m_spellInfo))
                return SPELL_FAILED_EQUIPPED_ITEM_CLASS;
    }

    // do not take reagents for these item casts
    if (!(m_CastItem && m_CastItem->GetTemplate()->Flags & ITEM_PROTO_FLAG_TRIGGERED_CAST))
    {
        bool checkReagents = !(_triggeredCastFlags & TRIGGERED_IGNORE_POWER_AND_REAGENT_COST) && !player->CanNoReagentCast(m_spellInfo);
        // Not own traded item (in trader trade slot) requires reagents even if triggered spell
        if (!checkReagents)
            if (Item* targetItem = m_targets.GetItemTarget())
                if (targetItem->GetOwnerGUID() != m_caster->GetGUID())
                    checkReagents = true;

        // check reagents (ignore triggered spells with reagents processed by original spell) and special reagent ignore case.
        if (checkReagents)
        {
            for (uint32 i = 0; i < MAX_SPELL_REAGENTS; i++)
            {
                if (m_spellInfo->Reagent[i] <= 0)
                    continue;

                uint32 itemid    = m_spellInfo->Reagent[i];
                uint32 itemcount = m_spellInfo->ReagentCount[i];

                // if CastItem is also spell reagent
                if (m_CastItem && m_CastItem->GetEntry() == itemid)
                {
                    ItemTemplate const* proto = m_CastItem->GetTemplate();
                    if (!proto)
                        return SPELL_FAILED_ITEM_NOT_READY;
                    for (uint8 s = 0; s < MAX_ITEM_PROTO_SPELLS; ++s)
                    {
                        // CastItem will be used up and does not count as reagent
                        int32 charges = m_CastItem->GetSpellCharges(s);
                        if (proto->Spells[s].SpellCharges < 0 && abs(charges) < 2)
                        {
                            ++itemcount;
                            break;
                        }
                    }
                }
                if (!player->HasItemCount(itemid, itemcount))
                    return SPELL_FAILED_REAGENTS;
            }
        }

        // check totem-item requirements (items presence in inventory)
        uint32 totems = 2;
        for (uint8 i = 0; i < 2; ++i)
        {
            if (m_spellInfo->Totem[i] != 0)
            {
                if (player->HasItemCount(m_spellInfo->Totem[i]))
                {
                    totems -= 1;
                    continue;
                }
            }
            else
                totems -= 1;
        }
        if (totems != 0)
            return SPELL_FAILED_TOTEMS;
    }

    // special checks for spell effects
    for (uint8 i = 0; i < MAX_SPELL_EFFECTS; ++i)
    {
        switch (m_spellInfo->Effects[i].Effect)
        {
            case SPELL_EFFECT_CREATE_ITEM:
            case SPELL_EFFECT_CREATE_ITEM_2:
            {
                if (!IsTriggered() && m_spellInfo->Effects[i].ItemType)
                {
                    ItemPosCountVec dest;
                    InventoryResult msg = player->CanStoreNewItem(NULL_BAG, NULL_SLOT, dest, m_spellInfo->Effects[i].ItemType, 1);
                    if (msg != EQUIP_ERR_OK)
                    {
                        ItemTemplate const* pProto = sObjectMgr->GetItemTemplate(m_spellInfo->Effects[i].ItemType);
                        /// @todo Needs review
                        if (pProto && !(pProto->ItemLimitCategory))
                        {
                            player->SendEquipError(msg, NULL, NULL, m_spellInfo->Effects[i].ItemType);
                            return SPELL_FAILED_DONT_REPORT;
                        }
                        else
                        {
                            if (!(m_spellInfo->SpellFamilyName == SPELLFAMILY_MAGE && (m_spellInfo->SpellFamilyFlags[0] & 0x40000000)))
                                return SPELL_FAILED_TOO_MANY_OF_ITEM;
                            else if (!(player->HasItemCount(m_spellInfo->Effects[i].ItemType)))
                                return SPELL_FAILED_TOO_MANY_OF_ITEM;
                            else
                                player->CastSpell(m_caster, m_spellInfo->Effects[EFFECT_1].CalcValue(), false);        // move this to anywhere
                            return SPELL_FAILED_DONT_REPORT;
                        }
                    }
                }
                break;
            }
            case SPELL_EFFECT_ENCHANT_ITEM:
                if (m_spellInfo->Effects[i].ItemType && m_targets.GetItemTarget()
                    && (m_targets.GetItemTarget()->IsVellum()))
                {
                    // cannot enchant vellum for other player
                    if (m_targets.GetItemTarget()->GetOwner() != m_caster)
                        return SPELL_FAILED_NOT_TRADEABLE;
                    // do not allow to enchant vellum from scroll made by vellum-prevent exploit
                    if (m_CastItem && m_CastItem->GetTemplate()->Flags & ITEM_PROTO_FLAG_TRIGGERED_CAST)
                        return SPELL_FAILED_TOTEM_CATEGORY;
                    ItemPosCountVec dest;
                    InventoryResult msg = player->CanStoreNewItem(NULL_BAG, NULL_SLOT, dest, m_spellInfo->Effects[i].ItemType, 1);
                    if (msg != EQUIP_ERR_OK)
                    {
                        player->SendEquipError(msg, NULL, NULL, m_spellInfo->Effects[i].ItemType);
                        return SPELL_FAILED_DONT_REPORT;
                    }
                }
                // no break
            case SPELL_EFFECT_ENCHANT_ITEM_PRISMATIC:
            {
                Item* targetItem = m_targets.GetItemTarget();
                if (!targetItem)
                    return SPELL_FAILED_ITEM_NOT_FOUND;

                if (targetItem->GetTemplate()->ItemLevel < m_spellInfo->BaseLevel)
                    return SPELL_FAILED_LOWLEVEL;

                bool isItemUsable = false;
                for (uint8 e = 0; e < MAX_ITEM_PROTO_SPELLS; ++e)
                {
                    ItemTemplate const* proto = targetItem->GetTemplate();
                    if (proto->Spells[e].SpellId && (
                        proto->Spells[e].SpellTrigger == ITEM_SPELLTRIGGER_ON_USE ||
                        proto->Spells[e].SpellTrigger == ITEM_SPELLTRIGGER_ON_NO_DELAY_USE))
                    {
                        isItemUsable = true;
                        break;
                    }
                }

                SpellItemEnchantmentEntry const* enchantEntry = sSpellItemEnchantmentStore.LookupEntry(m_spellInfo->Effects[i].MiscValue);
                // do not allow adding usable enchantments to items that have use effect already
                if (enchantEntry)
                {
                    for (uint8 s = 0; s < MAX_ITEM_ENCHANTMENT_EFFECTS; ++s)
                    {
                        switch (enchantEntry->type[s])
                        {
                            case ITEM_ENCHANTMENT_TYPE_USE_SPELL:
                                if (isItemUsable)
                                    return SPELL_FAILED_ON_USE_ENCHANT;
                                break;
                            case ITEM_ENCHANTMENT_TYPE_PRISMATIC_SOCKET:
                            {
                                uint32 numSockets = 0;
                                for (uint32 socket = 0; socket < MAX_ITEM_PROTO_SOCKETS; ++socket)
                                    if (targetItem->GetTemplate()->Socket[socket].Color)
                                        ++numSockets;

                                if (numSockets == MAX_ITEM_PROTO_SOCKETS || targetItem->GetEnchantmentId(PRISMATIC_ENCHANTMENT_SLOT))
                                    return SPELL_FAILED_MAX_SOCKETS;
                                break;
                            }
                        }
                    }
                }

                // Not allow enchant in trade slot for some enchant type
                if (targetItem->GetOwner() != m_caster)
                {
                    if (!enchantEntry)
                        return SPELL_FAILED_ERROR;
                    if (enchantEntry->slot & ENCHANTMENT_CAN_SOULBOUND)
                        return SPELL_FAILED_NOT_TRADEABLE;
                }
                break;
            }
            case SPELL_EFFECT_ENCHANT_ITEM_TEMPORARY:
            {
                Item* item = m_targets.GetItemTarget();
                if (!item)
                    return SPELL_FAILED_ITEM_NOT_FOUND;
                // Not allow enchant in trade slot for some enchant type
                if (item->GetOwner() != m_caster)
                {
                    uint32 enchant_id = m_spellInfo->Effects[i].MiscValue;
                    SpellItemEnchantmentEntry const* pEnchant = sSpellItemEnchantmentStore.LookupEntry(enchant_id);
                    if (!pEnchant)
                        return SPELL_FAILED_ERROR;
                    if (pEnchant->slot & ENCHANTMENT_CAN_SOULBOUND)
                        return SPELL_FAILED_NOT_TRADEABLE;
                }
                break;
            }
            case SPELL_EFFECT_ENCHANT_HELD_ITEM:
                // check item existence in effect code (not output errors at offhand hold item effect to main hand for example
                break;
            case SPELL_EFFECT_DISENCHANT:
            {
                if (!m_targets.GetItemTarget())
                    return SPELL_FAILED_CANT_BE_DISENCHANTED;

                // prevent disenchanting in trade slot
                if (m_targets.GetItemTarget()->GetOwnerGUID() != m_caster->GetGUID())
                    return SPELL_FAILED_CANT_BE_DISENCHANTED;

                ItemTemplate const* itemProto = m_targets.GetItemTarget()->GetTemplate();
                if (!itemProto)
                    return SPELL_FAILED_CANT_BE_DISENCHANTED;

                uint32 item_quality = itemProto->Quality;
                // 2.0.x addon: Check player enchanting level against the item disenchanting requirements
                uint32 item_disenchantskilllevel = itemProto->RequiredDisenchantSkill;
                if (item_disenchantskilllevel == uint32(-1))
                    return SPELL_FAILED_CANT_BE_DISENCHANTED;
                if (item_disenchantskilllevel > player->GetSkillValue(SKILL_ENCHANTING))
                    return SPELL_FAILED_LOW_CASTLEVEL;
                if (item_quality > 4 || item_quality < 2)
                    return SPELL_FAILED_CANT_BE_DISENCHANTED;
                if (itemProto->Class != ITEM_CLASS_WEAPON && itemProto->Class != ITEM_CLASS_ARMOR)
                    return SPELL_FAILED_CANT_BE_DISENCHANTED;
                if (!itemProto->DisenchantID)
                    return SPELL_FAILED_CANT_BE_DISENCHANTED;
                break;
            }
            case SPELL_EFFECT_PROSPECTING:
            {
                if (!m_targets.GetItemTarget())
                    return SPELL_FAILED_CANT_BE_PROSPECTED;
                //ensure item is a prospectable ore
                if (!(m_targets.GetItemTarget()->GetTemplate()->Flags & ITEM_PROTO_FLAG_PROSPECTABLE))
                    return SPELL_FAILED_CANT_BE_PROSPECTED;
                //prevent prospecting in trade slot
                if (m_targets.GetItemTarget()->GetOwnerGUID() != m_caster->GetGUID())
                    return SPELL_FAILED_CANT_BE_PROSPECTED;
                //Check for enough skill in jewelcrafting
                uint32 item_prospectingskilllevel = m_targets.GetItemTarget()->GetTemplate()->RequiredSkillRank;
                if (item_prospectingskilllevel >player->GetSkillValue(SKILL_JEWELCRAFTING))
                    return SPELL_FAILED_LOW_CASTLEVEL;
                //make sure the player has the required ores in inventory
                if (m_targets.GetItemTarget()->GetCount() < 5)
                    return SPELL_FAILED_NEED_MORE_ITEMS;

                if (!LootTemplates_Prospecting.HaveLootFor(m_targets.GetItemTargetEntry()))
                    return SPELL_FAILED_CANT_BE_PROSPECTED;

                break;
            }
            case SPELL_EFFECT_MILLING:
            {
                if (!m_targets.GetItemTarget())
                    return SPELL_FAILED_CANT_BE_MILLED;
                //ensure item is a millable herb
                if (!(m_targets.GetItemTarget()->GetTemplate()->Flags & ITEM_PROTO_FLAG_MILLABLE))
                    return SPELL_FAILED_CANT_BE_MILLED;
                //prevent milling in trade slot
                if (m_targets.GetItemTarget()->GetOwnerGUID() != m_caster->GetGUID())
                    return SPELL_FAILED_CANT_BE_MILLED;
                //Check for enough skill in inscription
                uint32 item_millingskilllevel = m_targets.GetItemTarget()->GetTemplate()->RequiredSkillRank;
                if (item_millingskilllevel > player->GetSkillValue(SKILL_INSCRIPTION))
                    return SPELL_FAILED_LOW_CASTLEVEL;
                //make sure the player has the required herbs in inventory
                if (m_targets.GetItemTarget()->GetCount() < 5)
                    return SPELL_FAILED_NEED_MORE_ITEMS;

                if (!LootTemplates_Milling.HaveLootFor(m_targets.GetItemTargetEntry()))
                    return SPELL_FAILED_CANT_BE_MILLED;

                break;
            }
            case SPELL_EFFECT_WEAPON_DAMAGE:
            case SPELL_EFFECT_WEAPON_DAMAGE_NOSCHOOL:
            {
                if (m_attackType != RANGED_ATTACK)
                    break;

                Item* pItem = player->GetWeaponForAttack(m_attackType);
                if (!pItem || pItem->IsBroken())
                    return SPELL_FAILED_EQUIPPED_ITEM;

                switch (pItem->GetTemplate()->SubClass)
                {
                    case ITEM_SUBCLASS_WEAPON_THROWN:
                    {
                        uint32 ammo = pItem->GetEntry();
                        if (!player->HasItemCount(ammo))
                            return SPELL_FAILED_NO_AMMO;
                        break;
                    }
                    case ITEM_SUBCLASS_WEAPON_GUN:
                    case ITEM_SUBCLASS_WEAPON_BOW:
                    case ITEM_SUBCLASS_WEAPON_CROSSBOW:
                    case ITEM_SUBCLASS_WEAPON_WAND:
                        break;
                    default:
                        break;
                }
                break;
            }
            case SPELL_EFFECT_CREATE_MANA_GEM:
            {
                 uint32 item_id = m_spellInfo->Effects[i].ItemType;
                 ItemTemplate const* pProto = sObjectMgr->GetItemTemplate(item_id);

                 if (!pProto)
                     return SPELL_FAILED_ITEM_AT_MAX_CHARGES;

                 if (Item* pitem = player->GetItemByEntry(item_id))
                 {
                     for (int x = 0; x < MAX_ITEM_PROTO_SPELLS; ++x)
                         if (pProto->Spells[x].SpellCharges != 0 && pitem->GetSpellCharges(x) == pProto->Spells[x].SpellCharges)
                             return SPELL_FAILED_ITEM_AT_MAX_CHARGES;
                 }
                 break;
            }
            default:
                break;
        }
    }

    // check weapon presence in slots for main/offhand weapons
    if (!(_triggeredCastFlags & TRIGGERED_IGNORE_EQUIPPED_ITEM_REQUIREMENT) && m_spellInfo->EquippedItemClass >=0)
    {
        // main hand weapon required
        if (m_spellInfo->AttributesEx3 & SPELL_ATTR3_MAIN_HAND)
        {
            Item* item = m_caster->ToPlayer()->GetWeaponForAttack(BASE_ATTACK);

            // skip spell if no weapon in slot or broken
            if (!item || item->IsBroken())
                return (_triggeredCastFlags & TRIGGERED_DONT_REPORT_CAST_ERROR) ? SPELL_FAILED_DONT_REPORT : SPELL_FAILED_EQUIPPED_ITEM_CLASS;

            // skip spell if weapon not fit to triggered spell
            if (!item->IsFitToSpellRequirements(m_spellInfo))
                return (_triggeredCastFlags & TRIGGERED_DONT_REPORT_CAST_ERROR) ? SPELL_FAILED_DONT_REPORT : SPELL_FAILED_EQUIPPED_ITEM_CLASS;
        }

        // offhand hand weapon required
        if (m_spellInfo->AttributesEx3 & SPELL_ATTR3_REQ_OFFHAND)
        {
            Item* item = m_caster->ToPlayer()->GetWeaponForAttack(OFF_ATTACK);

            // skip spell if no weapon in slot or broken
            if (!item || item->IsBroken())
                return (_triggeredCastFlags & TRIGGERED_DONT_REPORT_CAST_ERROR) ? SPELL_FAILED_DONT_REPORT : SPELL_FAILED_EQUIPPED_ITEM_CLASS;

            // skip spell if weapon not fit to triggered spell
            if (!item->IsFitToSpellRequirements(m_spellInfo))
                return (_triggeredCastFlags & TRIGGERED_DONT_REPORT_CAST_ERROR) ? SPELL_FAILED_DONT_REPORT : SPELL_FAILED_EQUIPPED_ITEM_CLASS;
        }
    }

    return SPELL_CAST_OK;
}

void Spell::Delayed() // only called in DealDamage()
{
    if (!m_caster)// || m_caster->GetTypeId() != TYPEID_PLAYER)
        return;

    //if (m_spellState == SPELL_STATE_DELAYED)
    //    return;                                             // spell is active and can't be time-backed

    if (isDelayableNoMore())                                 // Spells may only be delayed twice
        return;

    // spells not loosing casting time (slam, dynamites, bombs..)
    //if (!(m_spellInfo->InterruptFlags & SPELL_INTERRUPT_FLAG_DAMAGE))
    //    return;

    //check pushback reduce
    int32 delaytime = 500;                                  // spellcasting delay is normally 500ms
    int32 delayReduce = 100;                                // must be initialized to 100 for percent modifiers
    m_caster->ToPlayer()->ApplySpellMod(m_spellInfo->Id, SPELLMOD_NOT_LOSE_CASTING_TIME, delayReduce, this);
    delayReduce += m_caster->GetTotalAuraModifier(SPELL_AURA_REDUCE_PUSHBACK) - 100;
    if (delayReduce >= 100)
        return;

    AddPct(delaytime, -delayReduce);

    if (m_timer + delaytime > m_casttime)
    {
        delaytime = m_casttime - m_timer;
        m_timer = m_casttime;
    }
    else
        m_timer += delaytime;

    TC_LOG_INFO("spells", "Spell %u partially interrupted for (%d) ms at damage", m_spellInfo->Id, delaytime);

    WorldPacket data(SMSG_SPELL_DELAYED, 8+4);
    data.append(m_caster->GetPackGUID());
    data << uint32(delaytime);

    m_caster->SendMessageToSet(&data, true);
}

void Spell::DelayedChannel()
{
    if (!m_caster || m_caster->GetTypeId() != TYPEID_PLAYER || getState() != SPELL_STATE_CASTING)
        return;

    if (isDelayableNoMore())                                    // Spells may only be delayed twice
        return;

    //check pushback reduce
    int32 delaytime = CalculatePct(m_spellInfo->GetDuration(), 25); // channeling delay is normally 25% of its time per hit
    int32 delayReduce = 100;                                    // must be initialized to 100 for percent modifiers
    m_caster->ToPlayer()->ApplySpellMod(m_spellInfo->Id, SPELLMOD_NOT_LOSE_CASTING_TIME, delayReduce, this);
    delayReduce += m_caster->GetTotalAuraModifier(SPELL_AURA_REDUCE_PUSHBACK) - 100;
    if (delayReduce >= 100)
        return;

    AddPct(delaytime, -delayReduce);

    if (m_timer <= delaytime)
    {
        delaytime = m_timer;
        m_timer = 0;
    }
    else
        m_timer -= delaytime;

    TC_LOG_DEBUG("spells", "Spell %u partially interrupted for %i ms, new duration: %u ms", m_spellInfo->Id, delaytime, m_timer);

    for (std::list<TargetInfo>::const_iterator ihit = m_UniqueTargetInfo.begin(); ihit != m_UniqueTargetInfo.end(); ++ihit)
        if ((*ihit).missCondition == SPELL_MISS_NONE)
            if (Unit* unit = (m_caster->GetGUID() == ihit->targetGUID) ? m_caster : ObjectAccessor::GetUnit(*m_caster, ihit->targetGUID))
                unit->DelayOwnedAuras(m_spellInfo->Id, m_originalCasterGUID, delaytime);

    // partially interrupt persistent area auras
    if (DynamicObject* dynObj = m_caster->GetDynObject(m_spellInfo->Id))
        dynObj->Delay(delaytime);

    SendChannelUpdate(m_timer);
}

bool Spell::UpdatePointers()
{
    if (m_originalCasterGUID == m_caster->GetGUID())
        m_originalCaster = m_caster;
    else
    {
        m_originalCaster = ObjectAccessor::GetUnit(*m_caster, m_originalCasterGUID);
        if (m_originalCaster && !m_originalCaster->IsInWorld())
            m_originalCaster = NULL;
    }

    if (m_castItemGUID && m_caster->GetTypeId() == TYPEID_PLAYER)
    {
        m_CastItem = m_caster->ToPlayer()->GetItemByGuid(m_castItemGUID);
        // cast item not found, somehow the item is no longer where we expected
        if (!m_CastItem)
            return false;

        // check if the item is really the same, in case it has been wrapped for example
        if (m_castItemEntry != m_CastItem->GetEntry())
            return false;
    }

    m_targets.Update(m_caster);

    // further actions done only for dest targets
    if (!m_targets.HasDst())
        return true;

    // cache last transport
    WorldObject* transport = NULL;

    // update effect destinations (in case of moved transport dest target)
    for (uint8 effIndex = 0; effIndex < MAX_SPELL_EFFECTS; ++effIndex)
    {
        SpellDestination& dest = m_destTargets[effIndex];
        if (!dest._transportGUID)
            continue;

        if (!transport || transport->GetGUID() != dest._transportGUID)
            transport = ObjectAccessor::GetWorldObject(*m_caster, dest._transportGUID);

        if (transport)
        {
            dest._position.Relocate(transport);
            dest._position.RelocateOffset(dest._transportOffset);
        }
    }

    return true;
}

CurrentSpellTypes Spell::GetCurrentContainer() const
{
    if (IsNextMeleeSwingSpell())
        return(CURRENT_MELEE_SPELL);
    else if (IsAutoRepeat())
        return(CURRENT_AUTOREPEAT_SPELL);
    else if (m_spellInfo->IsChanneled())
        return(CURRENT_CHANNELED_SPELL);
    else
        return(CURRENT_GENERIC_SPELL);
}

bool Spell::CheckEffectTarget(Unit const* target, uint32 eff) const
{
    switch (m_spellInfo->Effects[eff].ApplyAuraName)
    {
        case SPELL_AURA_MOD_POSSESS:
        case SPELL_AURA_MOD_CHARM:
        case SPELL_AURA_MOD_POSSESS_PET:
        case SPELL_AURA_AOE_CHARM:
            if (target->GetTypeId() == TYPEID_UNIT && target->IsVehicle())
                return false;
            if (target->IsMounted())
                return false;
            if (target->GetCharmerGUID())
                return false;
            if (int32 damage = CalculateDamage(eff, target))
                if ((int32)target->getLevel() > damage)
                    return false;
            break;
        default:
            break;
    }

    if (IsTriggered() || m_spellInfo->AttributesEx2 & SPELL_ATTR2_CAN_TARGET_NOT_IN_LOS || DisableMgr::IsDisabledFor(DISABLE_TYPE_SPELL, m_spellInfo->Id, NULL, SPELL_DISABLE_LOS))
        return true;

    /// @todo shit below shouldn't be here, but it's temporary
    //Check targets for LOS visibility (except spells without range limitations)
    switch (m_spellInfo->Effects[eff].Effect)
    {
        case SPELL_EFFECT_RESURRECT_NEW:
            // player far away, maybe his corpse near?
            if (target != m_caster && !target->IsWithinLOSInMap(m_caster))
            {
                if (!m_targets.GetCorpseTargetGUID())
                    return false;

                Corpse* corpse = ObjectAccessor::GetCorpse(*m_caster, m_targets.GetCorpseTargetGUID());
                if (!corpse)
                    return false;

                if (target->GetGUID() != corpse->GetOwnerGUID())
                    return false;

                if (!corpse->IsWithinLOSInMap(m_caster))
                    return false;
            }

            // all ok by some way or another, skip normal check
            break;
        default:                                            // normal case
            // Get GO cast coordinates if original caster -> GO
            WorldObject* caster = NULL;
            if (IS_GAMEOBJECT_GUID(m_originalCasterGUID))
                caster = m_caster->GetMap()->GetGameObject(m_originalCasterGUID);
            if (!caster)
                caster = m_caster;
            if (target != m_caster && !target->IsWithinLOSInMap(caster))
                return false;
            break;
    }

    return true;
}

bool Spell::IsNextMeleeSwingSpell() const
{
    return (m_spellInfo->Attributes & SPELL_ATTR0_ON_NEXT_SWING) != 0;
}

bool Spell::IsAutoActionResetSpell() const
{
    /// @todo changed SPELL_INTERRUPT_FLAG_AUTOATTACK -> SPELL_INTERRUPT_FLAG_INTERRUPT to fix compile - is this check correct at all?
    return !IsTriggered() && (m_spellInfo->InterruptFlags & SPELL_INTERRUPT_FLAG_INTERRUPT);
}

bool Spell::IsNeedSendToClient() const
{
    return m_spellInfo->SpellVisual[0] || m_spellInfo->SpellVisual[1] || m_spellInfo->IsChanneled() ||
        (m_spellInfo->AttributesEx8 & SPELL_ATTR8_AURA_SEND_AMOUNT) || m_spellInfo->Speed > 0.0f || (!m_triggeredByAuraSpell && !IsTriggered());
}

bool Spell::HaveTargetsForEffect(uint8 effect) const
{
    for (std::list<TargetInfo>::const_iterator itr = m_UniqueTargetInfo.begin(); itr != m_UniqueTargetInfo.end(); ++itr)
        if (itr->effectMask & (1 << effect))
            return true;

    for (std::list<GOTargetInfo>::const_iterator itr = m_UniqueGOTargetInfo.begin(); itr != m_UniqueGOTargetInfo.end(); ++itr)
        if (itr->effectMask & (1 << effect))
            return true;

    for (std::list<ItemTargetInfo>::const_iterator itr = m_UniqueItemInfo.begin(); itr != m_UniqueItemInfo.end(); ++itr)
        if (itr->effectMask & (1 << effect))
            return true;

    return false;
}

SpellEvent::SpellEvent(Spell* spell) : BasicEvent()
{
    m_Spell = spell;
}

SpellEvent::~SpellEvent()
{
    if (m_Spell->getState() != SPELL_STATE_FINISHED)
        m_Spell->cancel();

    if (m_Spell->IsDeletable())
    {
        delete m_Spell;
    }
    else
    {
        TC_LOG_ERROR("spells", "~SpellEvent: %s %u tried to delete non-deletable spell %u. Was not deleted, causes memory leak.",
            (m_Spell->GetCaster()->GetTypeId() == TYPEID_PLAYER ? "Player" : "Creature"), m_Spell->GetCaster()->GetGUIDLow(), m_Spell->m_spellInfo->Id);
        ASSERT(false);
    }
}

bool SpellEvent::Execute(uint64 e_time, uint32 p_time)
{
    // update spell if it is not finished
    if (m_Spell->getState() != SPELL_STATE_FINISHED)
        m_Spell->update(p_time);

    // check spell state to process
    switch (m_Spell->getState())
    {
        case SPELL_STATE_FINISHED:
        {
            // spell was finished, check deletable state
            if (m_Spell->IsDeletable())
            {
                // check, if we do have unfinished triggered spells
                return true;                                // spell is deletable, finish event
            }
            // event will be re-added automatically at the end of routine)
        } break;

        case SPELL_STATE_DELAYED:
        {
            // first, check, if we have just started
            if (m_Spell->GetDelayStart() != 0)
            {
                // no, we aren't, do the typical update
                // check, if we have channeled spell on our hands
                /*
                if (m_Spell->m_spellInfo->IsChanneled())
                {
                    // evented channeled spell is processed separately, cast once after delay, and not destroyed till finish
                    // check, if we have casting anything else except this channeled spell and autorepeat
                    if (m_Spell->GetCaster()->IsNonMeleeSpellCast(false, true, true))
                    {
                        // another non-melee non-delayed spell is cast now, abort
                        m_Spell->cancel();
                    }
                    else
                    {
                        // Set last not triggered spell for apply spellmods
                        ((Player*)m_Spell->GetCaster())->SetSpellModTakingSpell(m_Spell, true);
                        // do the action (pass spell to channeling state)
                        m_Spell->handle_immediate();

                        // And remove after effect handling
                        ((Player*)m_Spell->GetCaster())->SetSpellModTakingSpell(m_Spell, false);
                    }
                    // event will be re-added automatically at the end of routine)
                }
                else
                */
                {
                    // run the spell handler and think about what we can do next
                    uint64 t_offset = e_time - m_Spell->GetDelayStart();
                    uint64 n_offset = m_Spell->handle_delayed(t_offset);
                    if (n_offset)
                    {
                        // re-add us to the queue
                        m_Spell->GetCaster()->m_Events.AddEvent(this, m_Spell->GetDelayStart() + n_offset, false);
                        return false;                       // event not complete
                    }
                    // event complete
                    // finish update event will be re-added automatically at the end of routine)
                }
            }
            else
            {
                // delaying had just started, record the moment
                m_Spell->SetDelayStart(e_time);
                // re-plan the event for the delay moment
                m_Spell->GetCaster()->m_Events.AddEvent(this, e_time + m_Spell->GetDelayMoment(), false);
                return false;                               // event not complete
            }
        } break;

        default:
        {
            // all other states
            // event will be re-added automatically at the end of routine)
        } break;
    }

    // spell processing not complete, plan event on the next update interval
    m_Spell->GetCaster()->m_Events.AddEvent(this, e_time + 1, false);
    return false;                                           // event not complete
}

void SpellEvent::Abort(uint64 /*e_time*/)
{
    // oops, the spell we try to do is aborted
    if (m_Spell->getState() != SPELL_STATE_FINISHED)
        m_Spell->cancel();
}

bool SpellEvent::IsDeletable() const
{
    return m_Spell->IsDeletable();
}

bool Spell::IsValidDeadOrAliveTarget(Unit const* target) const
{
    if (target->IsAlive())
        return !m_spellInfo->IsRequiringDeadTarget();
    if (m_spellInfo->IsAllowingDeadTarget())
        return true;
    return false;
}

void Spell::HandleLaunchPhase()
{
    // handle effects with SPELL_EFFECT_HANDLE_LAUNCH mode
    for (uint32 i = 0; i < MAX_SPELL_EFFECTS; ++i)
    {
        // don't do anything for empty effect
        if (!m_spellInfo->Effects[i].IsEffect())
            continue;

        HandleEffects(NULL, NULL, NULL, i, SPELL_EFFECT_HANDLE_LAUNCH);
    }

    float multiplier[MAX_SPELL_EFFECTS];
    for (uint8 i = 0; i < MAX_SPELL_EFFECTS; ++i)
        if (m_applyMultiplierMask & (1 << i))
            multiplier[i] = m_spellInfo->Effects[i].CalcDamageMultiplier(m_originalCaster, this);

<<<<<<< HEAD
    bool usesAmmo = m_spellInfo->AttributesCu & SPELL_ATTR0_CU_DIRECT_DAMAGE;
=======
    bool usesAmmo = (m_spellInfo->AttributesCu & SPELL_ATTR0_CU_DIRECT_DAMAGE) != 0;
    Unit::AuraEffectList const& Auras = m_caster->GetAuraEffectsByType(SPELL_AURA_ABILITY_CONSUME_NO_AMMO);
    for (Unit::AuraEffectList::const_iterator j = Auras.begin(); j != Auras.end(); ++j)
    {
        if ((*j)->IsAffectedOnSpell(m_spellInfo))
            usesAmmo=false;
    }
>>>>>>> 1866d8cc

    for (std::list<TargetInfo>::iterator ihit= m_UniqueTargetInfo.begin(); ihit != m_UniqueTargetInfo.end(); ++ihit)
    {
        TargetInfo& target = *ihit;

        uint32 mask = target.effectMask;
        if (!mask)
            continue;

        // do not consume ammo anymore for Hunter's volley spell
        if (IsTriggered() && m_spellInfo->SpellFamilyName == SPELLFAMILY_HUNTER && m_spellInfo->IsTargetingArea())
            usesAmmo = false;

        if (usesAmmo)
        {
            bool ammoTaken = false;
            for (uint8 i = 0; i < MAX_SPELL_EFFECTS; i++)
            {
                if (!(mask & 1<<i))
                    continue;
                switch (m_spellInfo->Effects[i].Effect)
                {
                    case SPELL_EFFECT_SCHOOL_DAMAGE:
                    case SPELL_EFFECT_WEAPON_DAMAGE:
                    case SPELL_EFFECT_WEAPON_DAMAGE_NOSCHOOL:
                    case SPELL_EFFECT_NORMALIZED_WEAPON_DMG:
                    case SPELL_EFFECT_WEAPON_PERCENT_DAMAGE:
                    ammoTaken=true;
                    TakeAmmo();
                }
                if (ammoTaken)
                    break;
            }
        }
        DoAllEffectOnLaunchTarget(target, multiplier);
    }
}

void Spell::DoAllEffectOnLaunchTarget(TargetInfo& targetInfo, float* multiplier)
{
    Unit* unit = NULL;
    // In case spell hit target, do all effect on that target
    if (targetInfo.missCondition == SPELL_MISS_NONE)
        unit = m_caster->GetGUID() == targetInfo.targetGUID ? m_caster : ObjectAccessor::GetUnit(*m_caster, targetInfo.targetGUID);
    // In case spell reflect from target, do all effect on caster (if hit)
    else if (targetInfo.missCondition == SPELL_MISS_REFLECT && targetInfo.reflectResult == SPELL_MISS_NONE)
        unit = m_caster;
    if (!unit)
        return;

    for (uint32 i = 0; i < MAX_SPELL_EFFECTS; ++i)
    {
        if (targetInfo.effectMask & (1<<i))
        {
            m_damage = 0;
            m_healing = 0;

            HandleEffects(unit, NULL, NULL, i, SPELL_EFFECT_HANDLE_LAUNCH_TARGET);

            if (m_damage > 0)
            {
                if (m_spellInfo->Effects[i].IsTargetingArea() || m_spellInfo->Effects[i].IsAreaAuraEffect() || m_spellInfo->Effects[i].IsEffect(SPELL_EFFECT_PERSISTENT_AREA_AURA))
                {
                    m_damage = int32(float(m_damage) * unit->GetTotalAuraMultiplierByMiscMask(SPELL_AURA_MOD_AOE_DAMAGE_AVOIDANCE, m_spellInfo->SchoolMask));
                    if (m_caster->GetTypeId() != TYPEID_PLAYER)
                        m_damage = int32(float(m_damage) * unit->GetTotalAuraMultiplierByMiscMask(SPELL_AURA_MOD_CREATURE_AOE_DAMAGE_AVOIDANCE, m_spellInfo->SchoolMask));

                    if (m_caster->GetTypeId() == TYPEID_PLAYER)
                    {
                        uint32 targetAmount = m_UniqueTargetInfo.size();
                        if (targetAmount > 10)
                            m_damage = m_damage * 10/targetAmount;
                    }
                }
            }

            if (m_applyMultiplierMask & (1 << i))
            {
                m_damage = int32(m_damage * m_damageMultipliers[i]);
                m_damageMultipliers[i] *= multiplier[i];
            }
            targetInfo.damage += m_damage;
        }
    }

    targetInfo.crit = m_caster->IsSpellCrit(unit, m_spellInfo, m_spellSchoolMask, m_attackType);
}

SpellCastResult Spell::CanOpenLock(uint32 effIndex, uint32 lockId, SkillType& skillId, int32& reqSkillValue, int32& skillValue)
{
    if (!lockId)                                             // possible case for GO and maybe for items.
        return SPELL_CAST_OK;

    // Get LockInfo
    LockEntry const* lockInfo = sLockStore.LookupEntry(lockId);

    if (!lockInfo)
        return SPELL_FAILED_BAD_TARGETS;

    bool reqKey = false;                                    // some locks not have reqs

    for (int j = 0; j < MAX_LOCK_CASE; ++j)
    {
        switch (lockInfo->Type[j])
        {
            // check key item (many fit cases can be)
            case LOCK_KEY_ITEM:
                if (lockInfo->Index[j] && m_CastItem && m_CastItem->GetEntry() == lockInfo->Index[j])
                    return SPELL_CAST_OK;
                reqKey = true;
                break;
                // check key skill (only single first fit case can be)
            case LOCK_KEY_SKILL:
            {
                reqKey = true;

                // wrong locktype, skip
                if (uint32(m_spellInfo->Effects[effIndex].MiscValue) != lockInfo->Index[j])
                    continue;

                skillId = SkillByLockType(LockType(lockInfo->Index[j]));

                if (skillId != SKILL_NONE)
                {
                    reqSkillValue = lockInfo->Skill[j];

                    // castitem check: rogue using skeleton keys. the skill values should not be added in this case.
                    skillValue = m_CastItem || m_caster->GetTypeId()!= TYPEID_PLAYER ?
                        0 : m_caster->ToPlayer()->GetSkillValue(skillId);

                    // skill bonus provided by casting spell (mostly item spells)
                    // add the effect base points modifier from the spell cast (cheat lock / skeleton key etc.)
                    if (m_spellInfo->Effects[effIndex].TargetA.GetTarget() == TARGET_GAMEOBJECT_ITEM_TARGET || m_spellInfo->Effects[effIndex].TargetB.GetTarget() == TARGET_GAMEOBJECT_ITEM_TARGET)
                        skillValue += m_spellInfo->Effects[effIndex].CalcValue();

                    if (skillValue < reqSkillValue)
                        return SPELL_FAILED_LOW_CASTLEVEL;
                }

                return SPELL_CAST_OK;
            }
        }
    }

    if (reqKey)
        return SPELL_FAILED_BAD_TARGETS;

    return SPELL_CAST_OK;
}

void Spell::SetSpellValue(SpellValueMod mod, int32 value)
{
    switch (mod)
    {
        case SPELLVALUE_BASE_POINT0:
            m_spellValue->EffectBasePoints[0] = m_spellInfo->Effects[EFFECT_0].CalcBaseValue(value);
            break;
        case SPELLVALUE_BASE_POINT1:
            m_spellValue->EffectBasePoints[1] = m_spellInfo->Effects[EFFECT_1].CalcBaseValue(value);
            break;
        case SPELLVALUE_BASE_POINT2:
            m_spellValue->EffectBasePoints[2] = m_spellInfo->Effects[EFFECT_2].CalcBaseValue(value);
            break;
        case SPELLVALUE_RADIUS_MOD:
            m_spellValue->RadiusMod = (float)value / 10000;
            break;
        case SPELLVALUE_MAX_TARGETS:
            m_spellValue->MaxAffectedTargets = (uint32)value;
            break;
        case SPELLVALUE_AURA_STACK:
            m_spellValue->AuraStackAmount = uint8(value);
            break;
    }
}

void Spell::PrepareTargetProcessing()
{
    CheckEffectExecuteData();
}

void Spell::FinishTargetProcessing()
{
    SendLogExecute();
}

void Spell::InitEffectExecuteData(uint8 effIndex)
{
    ASSERT(effIndex < MAX_SPELL_EFFECTS);
    if (!m_effectExecuteData[effIndex])
    {
        m_effectExecuteData[effIndex] = new ByteBuffer(0x20);
        // first dword - target counter
        *m_effectExecuteData[effIndex] << uint32(1);
    }
    else
    {
        // increase target counter by one
        uint32 count = (*m_effectExecuteData[effIndex]).read<uint32>(0);
        (*m_effectExecuteData[effIndex]).put<uint32>(0, ++count);
    }
}

void Spell::CheckEffectExecuteData()
{
    for (uint8 i = 0; i < MAX_SPELL_EFFECTS; ++i)
        ASSERT(!m_effectExecuteData[i]);
}

void Spell::LoadScripts()
{
    sScriptMgr->CreateSpellScripts(m_spellInfo->Id, m_loadedScripts);
    for (std::list<SpellScript*>::iterator itr = m_loadedScripts.begin(); itr != m_loadedScripts.end();)
    {
        if (!(*itr)->_Load(this))
        {
            std::list<SpellScript*>::iterator bitr = itr;
            ++itr;
            delete (*bitr);
            m_loadedScripts.erase(bitr);
            continue;
        }
        TC_LOG_DEBUG("spells", "Spell::LoadScripts: Script `%s` for spell `%u` is loaded now", (*itr)->_GetScriptName()->c_str(), m_spellInfo->Id);
        (*itr)->Register();
        ++itr;
    }
}

void Spell::CallScriptBeforeCastHandlers()
{
    for (std::list<SpellScript*>::iterator scritr = m_loadedScripts.begin(); scritr != m_loadedScripts.end(); ++scritr)
    {
        (*scritr)->_PrepareScriptCall(SPELL_SCRIPT_HOOK_BEFORE_CAST);
        std::list<SpellScript::CastHandler>::iterator hookItrEnd = (*scritr)->BeforeCast.end(), hookItr = (*scritr)->BeforeCast.begin();
        for (; hookItr != hookItrEnd; ++hookItr)
            (*hookItr).Call(*scritr);

        (*scritr)->_FinishScriptCall();
    }
}

void Spell::CallScriptOnCastHandlers()
{
    for (std::list<SpellScript*>::iterator scritr = m_loadedScripts.begin(); scritr != m_loadedScripts.end(); ++scritr)
    {
        (*scritr)->_PrepareScriptCall(SPELL_SCRIPT_HOOK_ON_CAST);
        std::list<SpellScript::CastHandler>::iterator hookItrEnd = (*scritr)->OnCast.end(), hookItr = (*scritr)->OnCast.begin();
        for (; hookItr != hookItrEnd; ++hookItr)
            (*hookItr).Call(*scritr);

        (*scritr)->_FinishScriptCall();
    }
}

void Spell::CallScriptAfterCastHandlers()
{
    for (std::list<SpellScript*>::iterator scritr = m_loadedScripts.begin(); scritr != m_loadedScripts.end(); ++scritr)
    {
        (*scritr)->_PrepareScriptCall(SPELL_SCRIPT_HOOK_AFTER_CAST);
        std::list<SpellScript::CastHandler>::iterator hookItrEnd = (*scritr)->AfterCast.end(), hookItr = (*scritr)->AfterCast.begin();
        for (; hookItr != hookItrEnd; ++hookItr)
            (*hookItr).Call(*scritr);

        (*scritr)->_FinishScriptCall();
    }
}

SpellCastResult Spell::CallScriptCheckCastHandlers()
{
    SpellCastResult retVal = SPELL_CAST_OK;
    for (std::list<SpellScript*>::iterator scritr = m_loadedScripts.begin(); scritr != m_loadedScripts.end(); ++scritr)
    {
        (*scritr)->_PrepareScriptCall(SPELL_SCRIPT_HOOK_CHECK_CAST);
        std::list<SpellScript::CheckCastHandler>::iterator hookItrEnd = (*scritr)->OnCheckCast.end(), hookItr = (*scritr)->OnCheckCast.begin();
        for (; hookItr != hookItrEnd; ++hookItr)
        {
            SpellCastResult tempResult = (*hookItr).Call(*scritr);
            if (retVal == SPELL_CAST_OK)
                retVal = tempResult;
        }

        (*scritr)->_FinishScriptCall();
    }
    return retVal;
}

void Spell::PrepareScriptHitHandlers()
{
    for (std::list<SpellScript*>::iterator scritr = m_loadedScripts.begin(); scritr != m_loadedScripts.end(); ++scritr)
        (*scritr)->_InitHit();
}

bool Spell::CallScriptEffectHandlers(SpellEffIndex effIndex, SpellEffectHandleMode mode)
{
    // execute script effect handler hooks and check if effects was prevented
    bool preventDefault = false;
    for (std::list<SpellScript*>::iterator scritr = m_loadedScripts.begin(); scritr != m_loadedScripts.end(); ++scritr)
    {
        std::list<SpellScript::EffectHandler>::iterator effItr, effEndItr;
        SpellScriptHookType hookType;
        switch (mode)
        {
            case SPELL_EFFECT_HANDLE_LAUNCH:
                effItr = (*scritr)->OnEffectLaunch.begin();
                effEndItr = (*scritr)->OnEffectLaunch.end();
                hookType = SPELL_SCRIPT_HOOK_EFFECT_LAUNCH;
                break;
            case SPELL_EFFECT_HANDLE_LAUNCH_TARGET:
                effItr = (*scritr)->OnEffectLaunchTarget.begin();
                effEndItr = (*scritr)->OnEffectLaunchTarget.end();
                hookType = SPELL_SCRIPT_HOOK_EFFECT_LAUNCH_TARGET;
                break;
            case SPELL_EFFECT_HANDLE_HIT:
                effItr = (*scritr)->OnEffectHit.begin();
                effEndItr = (*scritr)->OnEffectHit.end();
                hookType = SPELL_SCRIPT_HOOK_EFFECT_HIT;
                break;
            case SPELL_EFFECT_HANDLE_HIT_TARGET:
                effItr = (*scritr)->OnEffectHitTarget.begin();
                effEndItr = (*scritr)->OnEffectHitTarget.end();
                hookType = SPELL_SCRIPT_HOOK_EFFECT_HIT_TARGET;
                break;
            default:
                ASSERT(false);
                return false;
        }
        (*scritr)->_PrepareScriptCall(hookType);
        for (; effItr != effEndItr; ++effItr)
            // effect execution can be prevented
            if (!(*scritr)->_IsEffectPrevented(effIndex) && (*effItr).IsEffectAffected(m_spellInfo, effIndex))
                (*effItr).Call(*scritr, effIndex);

        if (!preventDefault)
            preventDefault = (*scritr)->_IsDefaultEffectPrevented(effIndex);

        (*scritr)->_FinishScriptCall();
    }
    return preventDefault;
}

void Spell::CallScriptBeforeHitHandlers()
{
    for (std::list<SpellScript*>::iterator scritr = m_loadedScripts.begin(); scritr != m_loadedScripts.end(); ++scritr)
    {
        (*scritr)->_PrepareScriptCall(SPELL_SCRIPT_HOOK_BEFORE_HIT);
        std::list<SpellScript::HitHandler>::iterator hookItrEnd = (*scritr)->BeforeHit.end(), hookItr = (*scritr)->BeforeHit.begin();
        for (; hookItr != hookItrEnd; ++hookItr)
            (*hookItr).Call(*scritr);

        (*scritr)->_FinishScriptCall();
    }
}

void Spell::CallScriptOnHitHandlers()
{
    for (std::list<SpellScript*>::iterator scritr = m_loadedScripts.begin(); scritr != m_loadedScripts.end(); ++scritr)
    {
        (*scritr)->_PrepareScriptCall(SPELL_SCRIPT_HOOK_HIT);
        std::list<SpellScript::HitHandler>::iterator hookItrEnd = (*scritr)->OnHit.end(), hookItr = (*scritr)->OnHit.begin();
        for (; hookItr != hookItrEnd; ++hookItr)
            (*hookItr).Call(*scritr);

        (*scritr)->_FinishScriptCall();
    }
}

void Spell::CallScriptAfterHitHandlers()
{
    for (std::list<SpellScript*>::iterator scritr = m_loadedScripts.begin(); scritr != m_loadedScripts.end(); ++scritr)
    {
        (*scritr)->_PrepareScriptCall(SPELL_SCRIPT_HOOK_AFTER_HIT);
        std::list<SpellScript::HitHandler>::iterator hookItrEnd = (*scritr)->AfterHit.end(), hookItr = (*scritr)->AfterHit.begin();
        for (; hookItr != hookItrEnd; ++hookItr)
            (*hookItr).Call(*scritr);

        (*scritr)->_FinishScriptCall();
    }
}

void Spell::CallScriptObjectAreaTargetSelectHandlers(std::list<WorldObject*>& targets, SpellEffIndex effIndex, SpellImplicitTargetInfo const& targetType)
{
    for (std::list<SpellScript*>::iterator scritr = m_loadedScripts.begin(); scritr != m_loadedScripts.end(); ++scritr)
    {
        (*scritr)->_PrepareScriptCall(SPELL_SCRIPT_HOOK_OBJECT_AREA_TARGET_SELECT);
        std::list<SpellScript::ObjectAreaTargetSelectHandler>::iterator hookItrEnd = (*scritr)->OnObjectAreaTargetSelect.end(), hookItr = (*scritr)->OnObjectAreaTargetSelect.begin();
        for (; hookItr != hookItrEnd; ++hookItr)
            if (hookItr->IsEffectAffected(m_spellInfo, effIndex) && targetType.GetTarget() == hookItr->GetTarget())
                hookItr->Call(*scritr, targets);

        (*scritr)->_FinishScriptCall();
    }
}

void Spell::CallScriptObjectTargetSelectHandlers(WorldObject*& target, SpellEffIndex effIndex, SpellImplicitTargetInfo const& targetType)
{
    for (std::list<SpellScript*>::iterator scritr = m_loadedScripts.begin(); scritr != m_loadedScripts.end(); ++scritr)
    {
        (*scritr)->_PrepareScriptCall(SPELL_SCRIPT_HOOK_OBJECT_TARGET_SELECT);
        std::list<SpellScript::ObjectTargetSelectHandler>::iterator hookItrEnd = (*scritr)->OnObjectTargetSelect.end(), hookItr = (*scritr)->OnObjectTargetSelect.begin();
        for (; hookItr != hookItrEnd; ++hookItr)
            if (hookItr->IsEffectAffected(m_spellInfo, effIndex) && targetType.GetTarget() == hookItr->GetTarget())
                hookItr->Call(*scritr, target);

        (*scritr)->_FinishScriptCall();
    }
}

void Spell::CallScriptDestinationTargetSelectHandlers(SpellDestination& target, SpellEffIndex effIndex, SpellImplicitTargetInfo const& targetType)
{
    for (std::list<SpellScript*>::iterator scritr = m_loadedScripts.begin(); scritr != m_loadedScripts.end(); ++scritr)
    {
        (*scritr)->_PrepareScriptCall(SPELL_SCRIPT_HOOK_DESTINATION_TARGET_SELECT);
        std::list<SpellScript::DestinationTargetSelectHandler>::iterator hookItrEnd = (*scritr)->OnDestinationTargetSelect.end(), hookItr = (*scritr)->OnDestinationTargetSelect.begin();
        for (; hookItr != hookItrEnd; ++hookItr)
            if (hookItr->IsEffectAffected(m_spellInfo, effIndex) && targetType.GetTarget() == hookItr->GetTarget())
                hookItr->Call(*scritr, target);

        (*scritr)->_FinishScriptCall();
    }
}

bool Spell::CheckScriptEffectImplicitTargets(uint32 effIndex, uint32 effIndexToCheck)
{
    // Skip if there are not any script
    if (!m_loadedScripts.size())
        return true;

    for (std::list<SpellScript*>::iterator itr = m_loadedScripts.begin(); itr != m_loadedScripts.end(); ++itr)
    {
        std::list<SpellScript::ObjectTargetSelectHandler>::iterator targetSelectHookEnd = (*itr)->OnObjectTargetSelect.end(), targetSelectHookItr = (*itr)->OnObjectTargetSelect.begin();
        for (; targetSelectHookItr != targetSelectHookEnd; ++targetSelectHookItr)
            if (((*targetSelectHookItr).IsEffectAffected(m_spellInfo, effIndex) && !(*targetSelectHookItr).IsEffectAffected(m_spellInfo, effIndexToCheck)) ||
                (!(*targetSelectHookItr).IsEffectAffected(m_spellInfo, effIndex) && (*targetSelectHookItr).IsEffectAffected(m_spellInfo, effIndexToCheck)))
                return false;

        std::list<SpellScript::ObjectAreaTargetSelectHandler>::iterator areaTargetSelectHookEnd = (*itr)->OnObjectAreaTargetSelect.end(), areaTargetSelectHookItr = (*itr)->OnObjectAreaTargetSelect.begin();
        for (; areaTargetSelectHookItr != areaTargetSelectHookEnd; ++areaTargetSelectHookItr)
            if (((*areaTargetSelectHookItr).IsEffectAffected(m_spellInfo, effIndex) && !(*areaTargetSelectHookItr).IsEffectAffected(m_spellInfo, effIndexToCheck)) ||
                (!(*areaTargetSelectHookItr).IsEffectAffected(m_spellInfo, effIndex) && (*areaTargetSelectHookItr).IsEffectAffected(m_spellInfo, effIndexToCheck)))
                return false;
    }
    return true;
}

bool Spell::CanExecuteTriggersOnHit(uint8 effMask, SpellInfo const* triggeredByAura) const
{
    bool only_on_caster = (triggeredByAura && (triggeredByAura->AttributesEx4 & SPELL_ATTR4_PROC_ONLY_ON_CASTER));
    // If triggeredByAura has SPELL_ATTR4_PROC_ONLY_ON_CASTER then it can only proc on a cast spell with TARGET_UNIT_CASTER
    for (uint8 i = 0;i < MAX_SPELL_EFFECTS; ++i)
    {
        if ((effMask & (1 << i)) && (!only_on_caster || (m_spellInfo->Effects[i].TargetA.GetTarget() == TARGET_UNIT_CASTER)))
            return true;
    }
    return false;
}

void Spell::PrepareTriggersExecutedOnHit()
{
    /// @todo move this to scripts
    if (m_spellInfo->SpellFamilyName)
    {
        SpellInfo const* excludeCasterSpellInfo = sSpellMgr->GetSpellInfo(m_spellInfo->ExcludeCasterAuraSpell);
        if (excludeCasterSpellInfo && !excludeCasterSpellInfo->IsPositive())
            m_preCastSpell = m_spellInfo->ExcludeCasterAuraSpell;
        SpellInfo const* excludeTargetSpellInfo = sSpellMgr->GetSpellInfo(m_spellInfo->ExcludeTargetAuraSpell);
        if (excludeTargetSpellInfo && !excludeTargetSpellInfo->IsPositive())
            m_preCastSpell = m_spellInfo->ExcludeTargetAuraSpell;
    }

    /// @todo move this to scripts
    switch (m_spellInfo->SpellFamilyName)
    {
        case SPELLFAMILY_MAGE:
        {
             // Permafrost
             if (m_spellInfo->SpellFamilyFlags[1] & 0x00001000 ||  m_spellInfo->SpellFamilyFlags[0] & 0x00100220)
                 m_preCastSpell = 68391;
             break;
        }
    }

    // handle SPELL_AURA_ADD_TARGET_TRIGGER auras:
    // save auras which were present on spell caster on cast, to prevent triggered auras from affecting caster
    // and to correctly calculate proc chance when combopoints are present
    Unit::AuraEffectList const& targetTriggers = m_caster->GetAuraEffectsByType(SPELL_AURA_ADD_TARGET_TRIGGER);
    for (Unit::AuraEffectList::const_iterator i = targetTriggers.begin(); i != targetTriggers.end(); ++i)
    {
        if (!(*i)->IsAffectingSpell(m_spellInfo))
            continue;
        SpellInfo const* auraSpellInfo = (*i)->GetSpellInfo();
        uint32 auraSpellIdx = (*i)->GetEffIndex();
        if (SpellInfo const* spellInfo = sSpellMgr->GetSpellInfo(auraSpellInfo->Effects[auraSpellIdx].TriggerSpell))
        {
            // calculate the chance using spell base amount, because aura amount is not updated on combo-points change
            // this possibly needs fixing
            int32 auraBaseAmount = (*i)->GetBaseAmount();
            // proc chance is stored in effect amount
            int32 chance = m_caster->CalculateSpellDamage(NULL, auraSpellInfo, auraSpellIdx, &auraBaseAmount);
            // build trigger and add to the list
            HitTriggerSpell spellTriggerInfo;
            spellTriggerInfo.triggeredSpell = spellInfo;
            spellTriggerInfo.triggeredByAura = auraSpellInfo;
            spellTriggerInfo.chance = chance * (*i)->GetBase()->GetStackAmount();
            m_hitTriggerSpells.push_back(spellTriggerInfo);
        }
    }
}

// Global cooldowns management
enum GCDLimits
{
    MIN_GCD = 1000,
    MAX_GCD = 1500
};

bool Spell::HasGlobalCooldown() const
{
    // Only player or controlled units have global cooldown
    if (m_caster->GetCharmInfo())
        return m_caster->GetCharmInfo()->GetGlobalCooldownMgr().HasGlobalCooldown(m_spellInfo);
    else if (m_caster->GetTypeId() == TYPEID_PLAYER)
        return m_caster->ToPlayer()->GetGlobalCooldownMgr().HasGlobalCooldown(m_spellInfo);
    else
        return false;
}

void Spell::TriggerGlobalCooldown()
{
    int32 gcd = m_spellInfo->StartRecoveryTime;
    if (!gcd)
        return;

    if (m_caster->GetTypeId() == TYPEID_PLAYER)
        if (m_caster->ToPlayer()->GetCommandStatus(CHEAT_COOLDOWN))
            return;

    // Global cooldown can't leave range 1..1.5 secs
    // There are some spells (mostly not cast directly by player) that have < 1 sec and > 1.5 sec global cooldowns
    // but as tests show are not affected by any spell mods.
    if (m_spellInfo->StartRecoveryTime >= MIN_GCD && m_spellInfo->StartRecoveryTime <= MAX_GCD)
    {
        // gcd modifier auras are applied only to own spells and only players have such mods
        if (m_caster->GetTypeId() == TYPEID_PLAYER)
            m_caster->ToPlayer()->ApplySpellMod(m_spellInfo->Id, SPELLMOD_GLOBAL_COOLDOWN, gcd, this);

        // Apply haste rating
        gcd = int32(float(gcd) * m_caster->GetFloatValue(UNIT_MOD_CAST_SPEED));
        if (gcd < MIN_GCD)
            gcd = MIN_GCD;
        else if (gcd > MAX_GCD)
            gcd = MAX_GCD;
    }

    // Only players or controlled units have global cooldown
    if (m_caster->GetCharmInfo())
        m_caster->GetCharmInfo()->GetGlobalCooldownMgr().AddGlobalCooldown(m_spellInfo, gcd);
    else if (m_caster->GetTypeId() == TYPEID_PLAYER)
        m_caster->ToPlayer()->GetGlobalCooldownMgr().AddGlobalCooldown(m_spellInfo, gcd);
}

void Spell::CancelGlobalCooldown()
{
    if (!m_spellInfo->StartRecoveryTime)
        return;

    // Cancel global cooldown when interrupting current cast
    if (m_caster->GetCurrentSpell(CURRENT_GENERIC_SPELL) != this)
        return;

    // Only players or controlled units have global cooldown
    if (m_caster->GetCharmInfo())
        m_caster->GetCharmInfo()->GetGlobalCooldownMgr().CancelGlobalCooldown(m_spellInfo);
    else if (m_caster->GetTypeId() == TYPEID_PLAYER)
        m_caster->ToPlayer()->GetGlobalCooldownMgr().CancelGlobalCooldown(m_spellInfo);
}

namespace Trinity
{

WorldObjectSpellTargetCheck::WorldObjectSpellTargetCheck(Unit* caster, Unit* referer, SpellInfo const* spellInfo,
            SpellTargetCheckTypes selectionType, ConditionList* condList) : _caster(caster), _referer(referer), _spellInfo(spellInfo),
    _targetSelectionType(selectionType), _condList(condList)
{
    if (condList)
        _condSrcInfo = new ConditionSourceInfo(NULL, caster);
    else
        _condSrcInfo = NULL;
}

WorldObjectSpellTargetCheck::~WorldObjectSpellTargetCheck()
{
    if (_condSrcInfo)
        delete _condSrcInfo;
}

bool WorldObjectSpellTargetCheck::operator()(WorldObject* target)
{
    if (_spellInfo->CheckTarget(_caster, target, true) != SPELL_CAST_OK)
        return false;
    Unit* unitTarget = target->ToUnit();
    if (Corpse* corpseTarget = target->ToCorpse())
    {
        // use ofter for party/assistance checks
        if (Player* owner = ObjectAccessor::FindPlayer(corpseTarget->GetOwnerGUID()))
            unitTarget = owner;
        else
            return false;
    }
    if (unitTarget)
    {
        switch (_targetSelectionType)
        {
            case TARGET_CHECK_ENEMY:
                if (unitTarget->IsTotem())
                    return false;
                if (!_caster->_IsValidAttackTarget(unitTarget, _spellInfo))
                    return false;
                break;
            case TARGET_CHECK_ALLY:
                if (unitTarget->IsTotem())
                    return false;
                if (!_caster->_IsValidAssistTarget(unitTarget, _spellInfo))
                    return false;
                break;
            case TARGET_CHECK_PARTY:
                if (unitTarget->IsTotem())
                    return false;
                if (!_caster->_IsValidAssistTarget(unitTarget, _spellInfo))
                    return false;
                if (!_referer->IsInPartyWith(unitTarget))
                    return false;
                break;
            case TARGET_CHECK_RAID_CLASS:
                if (_referer->getClass() != unitTarget->getClass())
                    return false;
                // nobreak;
            case TARGET_CHECK_RAID:
                if (unitTarget->IsTotem())
                    return false;
                if (!_caster->_IsValidAssistTarget(unitTarget, _spellInfo))
                    return false;
                if (!_referer->IsInRaidWith(unitTarget))
                    return false;
                break;
            default:
                break;
        }
    }
    if (!_condSrcInfo)
        return true;
    _condSrcInfo->mConditionTargets[0] = target;
    return sConditionMgr->IsObjectMeetToConditions(*_condSrcInfo, *_condList);
}

WorldObjectSpellNearbyTargetCheck::WorldObjectSpellNearbyTargetCheck(float range, Unit* caster, SpellInfo const* spellInfo,
    SpellTargetCheckTypes selectionType, ConditionList* condList)
    : WorldObjectSpellTargetCheck(caster, caster, spellInfo, selectionType, condList), _range(range), _position(caster) { }

bool WorldObjectSpellNearbyTargetCheck::operator()(WorldObject* target)
{
    float dist = target->GetDistance(*_position);
    if (dist < _range && WorldObjectSpellTargetCheck::operator ()(target))
    {
        _range = dist;
        return true;
    }
    return false;
}

WorldObjectSpellAreaTargetCheck::WorldObjectSpellAreaTargetCheck(float range, Position const* position, Unit* caster,
    Unit* referer, SpellInfo const* spellInfo, SpellTargetCheckTypes selectionType, ConditionList* condList)
    : WorldObjectSpellTargetCheck(caster, referer, spellInfo, selectionType, condList), _range(range), _position(position) { }

bool WorldObjectSpellAreaTargetCheck::operator()(WorldObject* target)
{
    if (!target->IsWithinDist3d(_position, _range) && !(target->ToGameObject() && target->ToGameObject()->IsInRange(_position->GetPositionX(), _position->GetPositionY(), _position->GetPositionZ(), _range)))
        return false;
    return WorldObjectSpellTargetCheck::operator ()(target);
}

WorldObjectSpellConeTargetCheck::WorldObjectSpellConeTargetCheck(float coneAngle, float range, Unit* caster,
    SpellInfo const* spellInfo, SpellTargetCheckTypes selectionType, ConditionList* condList)
    : WorldObjectSpellAreaTargetCheck(range, caster, caster, caster, spellInfo, selectionType, condList), _coneAngle(coneAngle) { }

bool WorldObjectSpellConeTargetCheck::operator()(WorldObject* target)
{
    if (_spellInfo->AttributesCu & SPELL_ATTR0_CU_CONE_BACK)
    {
        if (!_caster->isInBack(target, _coneAngle))
            return false;
    }
    else if (_spellInfo->AttributesCu & SPELL_ATTR0_CU_CONE_LINE)
    {
        if (!_caster->HasInLine(target, _caster->GetObjectSize()))
            return false;
    }
    else
    {
        if (!_caster->isInFront(target, _coneAngle))
            return false;
    }
    return WorldObjectSpellAreaTargetCheck::operator ()(target);
}

WorldObjectSpellTrajTargetCheck::WorldObjectSpellTrajTargetCheck(float range, Position const* position, Unit* caster, SpellInfo const* spellInfo)
    : WorldObjectSpellAreaTargetCheck(range, position, caster, caster, spellInfo, TARGET_CHECK_DEFAULT, NULL) { }

bool WorldObjectSpellTrajTargetCheck::operator()(WorldObject* target)
{
    // return all targets on missile trajectory (0 - size of a missile)
    if (!_caster->HasInLine(target, 0))
        return false;
    return WorldObjectSpellAreaTargetCheck::operator ()(target);
}

} //namespace Trinity<|MERGE_RESOLUTION|>--- conflicted
+++ resolved
@@ -6687,17 +6687,7 @@
         if (m_applyMultiplierMask & (1 << i))
             multiplier[i] = m_spellInfo->Effects[i].CalcDamageMultiplier(m_originalCaster, this);
 
-<<<<<<< HEAD
-    bool usesAmmo = m_spellInfo->AttributesCu & SPELL_ATTR0_CU_DIRECT_DAMAGE;
-=======
     bool usesAmmo = (m_spellInfo->AttributesCu & SPELL_ATTR0_CU_DIRECT_DAMAGE) != 0;
-    Unit::AuraEffectList const& Auras = m_caster->GetAuraEffectsByType(SPELL_AURA_ABILITY_CONSUME_NO_AMMO);
-    for (Unit::AuraEffectList::const_iterator j = Auras.begin(); j != Auras.end(); ++j)
-    {
-        if ((*j)->IsAffectedOnSpell(m_spellInfo))
-            usesAmmo=false;
-    }
->>>>>>> 1866d8cc
 
     for (std::list<TargetInfo>::iterator ihit= m_UniqueTargetInfo.begin(); ihit != m_UniqueTargetInfo.end(); ++ihit)
     {
