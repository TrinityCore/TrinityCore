--- conflicted
+++ resolved
@@ -34,11 +34,7 @@
 #include "Totem.h"
 #include "Spell.h"
 #include "DynamicObject.h"
-<<<<<<< HEAD
-#include "Guild.h" 
-=======
 #include "Guild.h"
->>>>>>> b87f794e
 #include "Group.h"
 #include "UpdateData.h"
 #include "MapManager.h"
