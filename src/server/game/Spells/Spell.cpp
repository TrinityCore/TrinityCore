--- conflicted
+++ resolved
@@ -1153,80 +1153,6 @@
     float radius = m_spellInfo->Effects[effIndex].CalcRadius(m_caster) * m_spellValue->RadiusMod;
     SearchAreaTargets(targets, radius, center, referer, targetType.GetObjectType(), targetType.GetCheckType(), m_spellInfo->Effects[effIndex].ImplicitTargetConditions);
 
-<<<<<<< HEAD
-=======
-    // Custom entries
-    /// @todo remove those
-    switch (m_spellInfo->Id)
-    {
-        case 46584: // Raise Dead
-        {
-            if (Player* playerCaster = m_caster->ToPlayer())
-            {
-                for (std::list<WorldObject*>::iterator itr = targets.begin(); itr != targets.end(); ++itr)
-                {
-                    switch ((*itr)->GetTypeId())
-                    {
-                        case TYPEID_UNIT:
-                        case TYPEID_PLAYER:
-                        {
-                            Unit* unitTarget = (*itr)->ToUnit();
-                            if (unitTarget->isAlive() || !playerCaster->isHonorOrXPTarget(unitTarget)
-                                || ((unitTarget->GetCreatureTypeMask() & (1 << (CREATURE_TYPE_HUMANOID-1))) == 0)
-                                || (unitTarget->GetDisplayId() != unitTarget->GetNativeDisplayId()))
-                                break;
-                            AddUnitTarget(unitTarget, effMask, false);
-                            // no break;
-                        }
-                        case TYPEID_CORPSE: // wont work until corpses are allowed in target lists, but at least will send dest in packet
-                            m_targets.SetDst(*(*itr));
-                            return; // nothing more to do here
-                        default:
-                            break;
-                    }
-                }
-            }
-            return; // don't add targets to target map
-        }
-        // Corpse Explosion
-        case 49158:
-        case 51325:
-        case 51326:
-        case 51327:
-        case 51328:
-            // check if our target is not valid (spell can target ghoul or dead unit)
-            if (!(m_targets.GetUnitTarget() && m_targets.GetUnitTarget()->GetDisplayId() == m_targets.GetUnitTarget()->GetNativeDisplayId() &&
-                ((m_targets.GetUnitTarget()->GetEntry() == 26125 && m_targets.GetUnitTarget()->GetOwnerGUID() == m_caster->GetGUID())
-                || m_targets.GetUnitTarget()->isDead())))
-            {
-                // remove existing targets
-                CleanupTargetList();
-
-                for (std::list<WorldObject*>::iterator itr = targets.begin(); itr != targets.end(); ++itr)
-                {
-                    switch ((*itr)->GetTypeId())
-                    {
-                        case TYPEID_UNIT:
-                        case TYPEID_PLAYER:
-                            if (!(*itr)->ToUnit()->isDead())
-                                break;
-                            AddUnitTarget((*itr)->ToUnit(), 1 << effIndex, false);
-                            return;
-                        default:
-                            break;
-                    }
-                }
-                if (m_caster->GetTypeId() == TYPEID_PLAYER)
-                    m_caster->ToPlayer()->RemoveSpellCooldown(m_spellInfo->Id, true);
-                SendCastResult(SPELL_FAILED_CANT_DO_THAT_RIGHT_NOW);
-                finish(false);
-            }
-            return;
-        default:
-            break;
-    }
-
->>>>>>> f3617abd
     CallScriptObjectAreaTargetSelectHandlers(targets, effIndex);
 
     std::list<Unit*> unitTargets;
