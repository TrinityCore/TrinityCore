--- conflicted
+++ resolved
@@ -5502,24 +5502,9 @@
 
                     float objSize = target->GetCombatReach();
                     float range = m_spellInfo->GetMaxRange(true, unitCaster, this) * 1.5f + objSize; // can't be overly strict
-<<<<<<< HEAD
                     bool skipreduce = false;
                     if (!target->IsWithinDist3d(target->GetPositionX(), target->GetPositionY(), target->GetPositionZ(), range))
                         return SPELL_FAILED_OUT_OF_RANGE;
-=======
-
-                    m_preGeneratedPath = Trinity::make_unique<PathGenerator>(unitCaster);
-                    m_preGeneratedPath->SetPathLengthLimit(range);
-
-                    // first try with raycast, if it fails fall back to normal path
-                    bool result = m_preGeneratedPath->CalculatePath(target->GetPositionX(), target->GetPositionY(), target->GetPositionZ(), false, false);
-                    if (m_preGeneratedPath->GetPathType() & PATHFIND_SHORT)
-                        return SPELL_FAILED_NOPATH;
-                    else if (!result || m_preGeneratedPath->GetPathType() & (PATHFIND_NOPATH | PATHFIND_INCOMPLETE))
-                        return SPELL_FAILED_NOPATH;
-                    else if (m_preGeneratedPath->IsInvalidDestinationZ(target)) // Check position z, if not in a straight line
-                        return SPELL_FAILED_NOPATH;
->>>>>>> 29bf280e
 
                     if (!m_caster->GetTransport() || !target->GetTransport())
                     {
