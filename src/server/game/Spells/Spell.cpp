--- conflicted
+++ resolved
@@ -4063,7 +4063,6 @@
     *m_effectExecuteData[effIndex] << uint32(attCount);
 }
 
-<<<<<<< HEAD
 void Spell::ExecuteLogEffectInterruptCast(uint8 /*effIndex*/, Unit* victim, uint32 spellId)
 {
     ObjectGuid casterGuid = m_caster->GetGUID();
@@ -4107,13 +4106,6 @@
     data.WriteByteSeq(targetGuid[5]);
 
     m_caster->SendMessageToSet(&data, true);
-=======
-void Spell::ExecuteLogEffectInterruptCast(uint8 effIndex, Unit* victim, uint32 spellId)
-{
-    InitEffectExecuteData(effIndex);
-    *m_effectExecuteData[effIndex] << victim->GetPackGUID();
-    *m_effectExecuteData[effIndex] << uint32(spellId);
->>>>>>> 050d56ac
 }
 
 void Spell::ExecuteLogEffectDurabilityDamage(uint8 effIndex, Unit* victim, int32 itemId, int32 slot)
@@ -4337,13 +4329,8 @@
     bool hit = true;
     if (m_caster->GetTypeId() == TYPEID_PLAYER)
     {
-<<<<<<< HEAD
         if (powerType == POWER_RAGE || powerType == POWER_ENERGY || powerType == POWER_RUNES)
-            if (uint64 targetGUID = m_targets.GetUnitTargetGUID())
-=======
-        if (powerType == POWER_RAGE || powerType == POWER_ENERGY || powerType == POWER_RUNE)
             if (ObjectGuid targetGUID = m_targets.GetUnitTargetGUID())
->>>>>>> 050d56ac
                 for (std::list<TargetInfo>::iterator ihit= m_UniqueTargetInfo.begin(); ihit != m_UniqueTargetInfo.end(); ++ihit)
                     if (ihit->targetGUID == targetGUID)
                     {
