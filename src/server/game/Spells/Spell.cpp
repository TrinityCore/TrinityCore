--- conflicted
+++ resolved
@@ -5686,7 +5686,7 @@
                 else if (Item* itm = m_targets.GetItemTarget())
                     lockId = itm->GetTemplate()->LockID;
 
-                // @tswow-begin
+                // @tswow-begin change SkillType->uint32
                 uint32 skillId = static_cast<uint32>(SKILL_NONE);
                 // @tswow-end
                 int32 reqSkillValue = 0;
@@ -7703,13 +7703,9 @@
     targetInfo.IsCrit = roll_chance_f(critChance);
 }
 
-<<<<<<< HEAD
-// @tswow-begin
-SpellCastResult Spell::CanOpenLock(uint32 effIndex, uint32 lockId, uint32& skillId, int32& reqSkillValue, int32& skillValue)
-// @tswow-end
-=======
-SpellCastResult Spell::CanOpenLock(SpellEffectInfo const& spellEffectInfo, uint32 lockId, SkillType& skillId, int32& reqSkillValue, int32& skillValue)
->>>>>>> 83ae8fc5
+// @tswow-begin skillId type
+SpellCastResult Spell::CanOpenLock(SpellEffectInfo const& spellEffectInfo, uint32 lockId, uint32& skillId, int32& reqSkillValue, int32& skillValue)
+// @tswow-end skillId type
 {
     if (!lockId)                                             // possible case for GO and maybe for items.
         return SPELL_CAST_OK;
