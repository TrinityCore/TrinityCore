--- conflicted
+++ resolved
@@ -1280,16 +1280,14 @@
             AuraEffect* aurEff = m_spellAura->GetEffect(1);
             aurEff->SetAmount(CalculatePctU(aurEff->GetAmount(), damageInfo.damage));
         }
-<<<<<<< HEAD
         // Cobra Strikes (can't find any other way that may work)
         if (m_spellInfo->SpellFamilyName == SPELLFAMILY_HUNTER && m_spellInfo->SpellFamilyFlags[1] & 0x10000000)
             if (Unit * owner = caster->GetOwner())
                 if (Aura* pAura = owner->GetAura(53257))
                     pAura->DropCharge();
-=======
         m_damage = damageInfo.damage;
->>>>>>> 080c420e
-    }
+    }
+
     // Passive spell hits/misses or active spells only misses (only triggers)
     else
     {
