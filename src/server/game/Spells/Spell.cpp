--- conflicted
+++ resolved
@@ -4146,18 +4146,10 @@
     data << uint32(strlen(resurrectorName) + 1);
 
     data << resurrectorName;
-<<<<<<< HEAD
-    data << uint8(0); // use timer according to client symbols.
+    data << uint8(0); // use timer according to client symbols
 
     data << uint8(m_caster->GetTypeId() == TYPEID_PLAYER ? 0 : 1); // "you'll be afflicted with resurrection sickness"
     // override delay sent with SMSG_CORPSE_RECLAIM_DELAY, set instant resurrection for spells with this attribute
-    //if (m_spellInfo->AttributesEx3 & SPELL_ATTR3_IGNORE_RESURRECTION_TIMER)
-=======
-    data << uint8(0); // use timer according to client symbols
-
-    data << uint8(m_caster->GetTypeId() == TYPEID_PLAYER ? 0 : 1); // "you'll be afflicted with resurrection sickness"
-    // override delay sent with SMSG_CORPSE_RECLAIM_DELAY, set instant resurrection for spells with this attribute
->>>>>>> 9958f341
     // 4.2.2 edit : id of the spell used to resurect. (used client-side for Mass Resurect)
     data << uint32(m_spellInfo->Id);
     target->GetSession()->SendPacket(&data);
