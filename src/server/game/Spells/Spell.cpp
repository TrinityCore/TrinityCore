--- conflicted
+++ resolved
@@ -451,13 +451,8 @@
 
 Spell::Spell(Unit* caster, SpellInfo const *info, TriggerCastFlags triggerFlags, uint64 originalCasterGUID, bool skipCheck) :
 m_spellInfo(sSpellMgr->GetSpellForDifficultyFromSpell(info, caster)),
-<<<<<<< HEAD
 m_caster((info->AttributesEx6 & SPELL_ATTR6_CAST_BY_CHARMER && caster->GetCharmerOrOwner()) ? caster->GetCharmerOrOwner() : caster),
 m_spellValue(new SpellValue(m_spellInfo))
-=======
-m_caster((info->AttributesEx6 & SPELL_ATTR6_CAST_BY_CHARMER && caster->GetCharmerOrOwner()) ? caster->GetCharmerOrOwner() : caster)
-, m_spellValue(new SpellValue(m_spellInfo))
->>>>>>> 7e2e1610
 {
     m_customError = SPELL_CUSTOM_ERROR_NONE;
     m_skipCheck = skipCheck;
@@ -5467,17 +5462,8 @@
             return SPELL_FAILED_BAD_TARGETS;
     }
 
-<<<<<<< HEAD
-            if (!IsValidSingleTargetSpell(_target))
-                return SPELL_FAILED_BAD_TARGETS;
-        }
-                                                            //cooldown
+    // cooldown
         if (m_caster->ToCreature() && m_caster->ToCreature()->HasSpellCooldown(m_spellInfo->Id))
-=======
-    // cooldown
-    if (Creature const* creatureCaster = m_caster->ToCreature())
-        if (creatureCaster->HasSpellCooldown(m_spellInfo->Id))
->>>>>>> 7e2e1610
             return SPELL_FAILED_NOT_READY;
 
     return CheckCast(true);
