--- conflicted
+++ resolved
@@ -1,5 +1,5 @@
 /*
- * This file is part of the TrinityCore Project. See AUTHORS file for Copyright information
+ * Copyright (C) 2008-2018 TrinityCore <https://www.trinitycore.org/>
  *
  * This program is free software; you can redistribute it and/or modify it
  * under the terms of the GNU General Public License as published by the
@@ -23,8 +23,8 @@
 #include "Util.h"
 #include "Object.h"
 #include "SpellAuraDefines.h"
+
 #include <boost/container/flat_set.hpp>
-#include <bitset>
 
 class Unit;
 class Player;
@@ -123,10 +123,7 @@
     TARGET_CHECK_PARTY,
     TARGET_CHECK_RAID,
     TARGET_CHECK_RAID_CLASS,
-    TARGET_CHECK_PASSENGER,
-    TARGET_CHECK_SUMMONED,
-    TARGET_CHECK_THREAT,
-    TARGET_CHECK_TAP
+    TARGET_CHECK_PASSENGER
 };
 
 enum SpellTargetDirectionTypes
@@ -193,9 +190,9 @@
     SPELL_ATTR0_CU_DIRECT_DAMAGE                 = 0x00000100,
     SPELL_ATTR0_CU_CHARGE                        = 0x00000200,
     SPELL_ATTR0_CU_PICKPOCKET                    = 0x00000400,
-    SPELL_ATTR0_CU_DEPRECATED_NEGATIVE_EFF0      = 0x00001000, // DO NOT REUSE
-    SPELL_ATTR0_CU_DEPRECATED_NEGATIVE_EFF1      = 0x00002000, // DO NOT REUSE
-    SPELL_ATTR0_CU_DEPRECATED_NEGATIVE_EFF2      = 0x00004000, // DO NOT REUSE
+    SPELL_ATTR0_CU_NEGATIVE_EFF0                 = 0x00001000,
+    SPELL_ATTR0_CU_NEGATIVE_EFF1                 = 0x00002000,
+    SPELL_ATTR0_CU_NEGATIVE_EFF2                 = 0x00004000,
     SPELL_ATTR0_CU_IGNORE_ARMOR                  = 0x00008000,
     SPELL_ATTR0_CU_REQ_TARGET_FACING_CASTER      = 0x00010000,
     SPELL_ATTR0_CU_REQ_CASTER_BEHIND_TARGET      = 0x00020000,
@@ -205,12 +202,8 @@
     SPELL_ATTR0_CU_SCHOOLMASK_NORMAL_WITH_MAGIC  = 0x00200000,
     SPELL_ATTR0_CU_LIQUID_AURA                   = 0x00400000,
     SPELL_ATTR0_CU_IS_TALENT                     = 0x00800000,
-<<<<<<< HEAD
-    SPELL_ATTR0_CU_AURA_CANNOT_BE_SAVED          = 0x01000000,
-=======
 
     SPELL_ATTR0_CU_NEGATIVE                      = SPELL_ATTR0_CU_NEGATIVE_EFF0 | SPELL_ATTR0_CU_NEGATIVE_EFF1 | SPELL_ATTR0_CU_NEGATIVE_EFF2
->>>>>>> 02fb9eed
 };
 
 enum SpellInterruptFlags : uint32
@@ -306,10 +299,6 @@
 private:
     struct StaticData
     {
-        StaticData(SpellTargetObjectTypes objectType, SpellTargetReferenceTypes referenceType, SpellTargetSelectionCategories selectionCategory,
-            SpellTargetCheckTypes checkType, SpellTargetDirectionTypes directionType) : ObjectType(objectType), ReferenceType(referenceType),
-            SelectionCategory(selectionCategory), SelectionCheckType(checkType), DirectionType(directionType) { }
-
         SpellTargetObjectTypes ObjectType;    // type of object returned by target type
         SpellTargetReferenceTypes ReferenceType; // defines which object is used as a reference when selecting target
         SpellTargetSelectionCategories SelectionCategory;
@@ -339,8 +328,9 @@
     uint32    Effect;
     uint32    ApplyAuraName;
     uint32    ApplyAuraPeriod;
+    int32     DieSides;
+    float     RealPointsPerLevel;
     int32     BasePoints;
-    float     RealPointsPerLevel;
     float     PointsPerResource;
     float     Amplitude;
     float     ChainAmplitude;
@@ -359,7 +349,6 @@
     flag128   SpellClassMask;
     float     BonusCoefficientFromAP;
     std::vector<Condition*>* ImplicitTargetConditions;
-    EnumFlag<SpellEffectAttributes> EffectAttributes;
     // SpellScalingEntry
     struct ScalingInfo
     {
@@ -368,13 +357,11 @@
         float ResourceCoefficient;
     } Scaling;
 
-    SpellEffectInfo() : _spellInfo(nullptr), EffectIndex(0), Effect(0), ApplyAuraName(0), ApplyAuraPeriod(0),
-                        BasePoints(0), RealPointsPerLevel(0), PointsPerResource(0), Amplitude(0), ChainAmplitude(0),
+    SpellEffectInfo() : _spellInfo(NULL), EffectIndex(0), Effect(0), ApplyAuraName(0), ApplyAuraPeriod(0), DieSides(0),
+                        RealPointsPerLevel(0), BasePoints(0), PointsPerResource(0), Amplitude(0), ChainAmplitude(0),
                         BonusCoefficient(0), MiscValue(0), MiscValueB(0), Mechanic(MECHANIC_NONE), PositionFacing(0),
-                        RadiusEntry(nullptr), MaxRadiusEntry(nullptr), ChainTargets(0), ItemType(0), TriggerSpell(0),
-                        BonusCoefficientFromAP(0.0f), ImplicitTargetConditions(nullptr),
-                        EffectAttributes(SpellEffectAttributes::None), Scaling() { }
-    SpellEffectInfo(SpellInfo const* spellInfo, SpellEffectEntry const& effect);
+                        RadiusEntry(NULL), ChainTargets(0), ItemType(0), TriggerSpell(0), BonusCoefficientFromAP(0.0f), ImplicitTargetConditions(NULL) { }
+    SpellEffectInfo(SpellInfo const* spellInfo, uint8 effIndex, SpellEffectEntry const* effect);
 
     bool IsEffect() const;
     bool IsEffect(SpellEffectName effectName) const;
@@ -386,30 +373,26 @@
     bool IsFarDestTargetEffect() const;
     bool IsUnitOwnedAuraEffect() const;
 
-    int32 CalcValue(Unit const* caster = nullptr, int32 const* basePoints = nullptr, Unit const* target = nullptr, float* variance = nullptr, uint32 castItemId = 0, int32 itemLevel = -1) const;
-    int32 CalcBaseValue(Unit const* caster, Unit const* target, uint32 itemId, int32 itemLevel) const;
-    float CalcValueMultiplier(Unit* caster, Spell* spell = nullptr) const;
-    float CalcDamageMultiplier(Unit* caster, Spell* spell = nullptr) const;
+    int32 CalcValue(Unit const* caster = nullptr, int32 const* basePoints = nullptr, Unit const* target = nullptr, float* variance = nullptr, int32 itemLevel = -1) const;
+    int32 CalcBaseValue(int32 value) const;
+    float CalcValueMultiplier(Unit* caster, Spell* spell = NULL) const;
+    float CalcDamageMultiplier(Unit* caster, Spell* spell = NULL) const;
 
     bool HasRadius() const;
     bool HasMaxRadius() const;
-    float CalcRadius(Unit* caster = nullptr, Spell* = nullptr) const;
+    float CalcRadius(Unit* caster = NULL, Spell* = NULL) const;
 
     uint32 GetProvidedTargetMask() const;
     uint32 GetMissingTargetMask(bool srcSet = false, bool destSet = false, uint32 mask = 0) const;
 
     SpellEffectImplicitTargetTypes GetImplicitTargetType() const;
     SpellTargetObjectTypes GetUsedTargetObjectType() const;
-    ExpectedStatType GetScalingExpectedStat() const;
 
     ImmunityInfo const* GetImmunityInfo() const { return &_immunityInfo; }
 
 private:
     struct StaticData
     {
-        StaticData(SpellEffectImplicitTargetTypes implicitTargetType, SpellTargetObjectTypes usedTargetObjectType)
-            : ImplicitTargetType(implicitTargetType), UsedTargetObjectType(usedTargetObjectType) { }
-
         SpellEffectImplicitTargetTypes ImplicitTargetType; // defines what target can be added to effect target list if there's no valid target type provided for effect
         SpellTargetObjectTypes UsedTargetObjectType; // defines valid target object type for spell effect
     };
@@ -419,6 +402,10 @@
 };
 
 typedef std::vector<SpellEffectInfo const*> SpellEffectInfoVector;
+typedef std::unordered_map<uint32, SpellEffectInfoVector> SpellEffectInfoMap;
+
+typedef std::vector<SpellEffectEntry const*> SpellEffectEntryVector;
+typedef std::unordered_map<uint32, SpellEffectEntryVector> SpellEffectEntryMap;
 
 typedef std::vector<SpellXSpellVisualEntry const*> SpellVisualVector;
 typedef std::unordered_map<uint32, SpellVisualVector> SpellVisualMap;
@@ -446,84 +433,53 @@
     friend class SpellMgr;
 
     public:
-        uint32 const Id = 0;
-        ::Difficulty const Difficulty = DIFFICULTY_NONE;
-        uint32 CategoryId = 0;
-        uint32 Dispel = 0;
-        uint32 Mechanic = 0;
-        uint32 Attributes = 0;
-        uint32 AttributesEx = 0;
-        uint32 AttributesEx2 = 0;
-        uint32 AttributesEx3 = 0;
-        uint32 AttributesEx4 = 0;
-        uint32 AttributesEx5 = 0;
-        uint32 AttributesEx6 = 0;
-        uint32 AttributesEx7 = 0;
-        uint32 AttributesEx8 = 0;
-        uint32 AttributesEx9 = 0;
-        uint32 AttributesEx10 = 0;
-        uint32 AttributesEx11 = 0;
-        uint32 AttributesEx12 = 0;
-        uint32 AttributesEx13 = 0;
-        uint32 AttributesEx14 = 0;
-        uint32 AttributesCu = 0;
-        std::bitset<MAX_SPELL_EFFECTS> NegativeEffects;
-        uint64 Stances = 0;
-        uint64 StancesNot = 0;
-        uint32 Targets = 0;
-        uint32 TargetCreatureType = 0;
-        uint32 RequiresSpellFocus = 0;
-        uint32 FacingCasterFlags = 0;
-        uint32 CasterAuraState = 0;
-        uint32 TargetAuraState = 0;
-        uint32 ExcludeCasterAuraState = 0;
-        uint32 ExcludeTargetAuraState = 0;
-        uint32 CasterAuraSpell = 0;
-        uint32 TargetAuraSpell = 0;
-        uint32 ExcludeCasterAuraSpell = 0;
-        uint32 ExcludeTargetAuraSpell = 0;
-        SpellCastTimesEntry const* CastTimeEntry = nullptr;
-        uint32 RecoveryTime = 0;
-        uint32 CategoryRecoveryTime = 0;
-        uint32 StartRecoveryCategory = 0;
-        uint32 StartRecoveryTime = 0;
-        uint32 InterruptFlags = 0;
-        std::array<uint32, MAX_SPELL_AURA_INTERRUPT_FLAGS> AuraInterruptFlags = {};
-        std::array<uint32, MAX_SPELL_AURA_INTERRUPT_FLAGS> ChannelInterruptFlags = {};
-        uint32 ProcFlags = 0;
-        uint32 ProcChance = 0;
-        uint32 ProcCharges = 0;
-        uint32 ProcCooldown = 0;
-        float ProcBasePPM = 0.0f;
+        uint32 Id;
+        uint32 CategoryId;
+        uint32 Dispel;
+        uint32 Mechanic;
+        uint32 Attributes;
+        uint32 AttributesEx;
+        uint32 AttributesEx2;
+        uint32 AttributesEx3;
+        uint32 AttributesEx4;
+        uint32 AttributesEx5;
+        uint32 AttributesEx6;
+        uint32 AttributesEx7;
+        uint32 AttributesEx8;
+        uint32 AttributesEx9;
+        uint32 AttributesEx10;
+        uint32 AttributesEx11;
+        uint32 AttributesEx12;
+        uint32 AttributesEx13;
+        uint32 AttributesCu;
+        uint64 Stances;
+        uint64 StancesNot;
+        uint32 Targets;
+        uint32 TargetCreatureType;
+        uint32 RequiresSpellFocus;
+        uint32 FacingCasterFlags;
+        uint32 CasterAuraState;
+        uint32 TargetAuraState;
+        uint32 ExcludeCasterAuraState;
+        uint32 ExcludeTargetAuraState;
+        uint32 CasterAuraSpell;
+        uint32 TargetAuraSpell;
+        uint32 ExcludeCasterAuraSpell;
+        uint32 ExcludeTargetAuraSpell;
+        SpellCastTimesEntry const* CastTimeEntry;
+        uint32 RecoveryTime;
+        uint32 CategoryRecoveryTime;
+        uint32 StartRecoveryCategory;
+        uint32 StartRecoveryTime;
+        uint32 InterruptFlags;
+        std::array<uint32, MAX_SPELL_AURA_INTERRUPT_FLAGS> AuraInterruptFlags;
+        std::array<uint32, MAX_SPELL_AURA_INTERRUPT_FLAGS> ChannelInterruptFlags;
+        uint32 ProcFlags;
+        uint32 ProcChance;
+        uint32 ProcCharges;
+        uint32 ProcCooldown;
+        float ProcBasePPM;
         std::vector<SpellProcsPerMinuteModEntry const*> ProcPPMMods;
-<<<<<<< HEAD
-        uint32 MaxLevel = 0;
-        uint32 BaseLevel = 0;
-        uint32 SpellLevel = 0;
-        SpellDurationEntry const* DurationEntry = nullptr;
-        std::array<SpellPowerEntry const*, MAX_POWERS_PER_SPELL> PowerCosts = {};
-        SpellRangeEntry const* RangeEntry = nullptr;
-        float Speed = 0.0f;
-        float LaunchDelay = 0.0f;
-        uint32 StackAmount = 0;
-        std::array<uint32, MAX_SPELL_TOTEMS> Totem = {};
-        std::array<uint32, MAX_SPELL_TOTEMS> TotemCategory = {};
-        std::array<int32, MAX_SPELL_REAGENTS> Reagent = {};
-        std::array<uint32, MAX_SPELL_REAGENTS> ReagentCount = {};
-        int32 EquippedItemClass = -1;
-        int32 EquippedItemSubClassMask = 0;
-        int32 EquippedItemInventoryTypeMask = 0;
-        uint32 IconFileDataId = 0;
-        uint32 ActiveIconFileDataId = 0;
-        uint32 ContentTuningId = 0;
-        uint32 ShowFutureSpellPlayerConditionID = 0;
-        LocalizedString const* SpellName = nullptr;
-        float ConeAngle = 0.0f;
-        float Width = 0.0f;
-        uint32 MaxTargetLevel = 0;
-        uint32 MaxAffectedTargets = 0;
-        uint32 SpellFamilyName = 0;
-=======
         uint32 MaxLevel;
         uint32 BaseLevel;
         uint32 SpellLevel;
@@ -549,40 +505,37 @@
         uint32 MaxTargetLevel;
         uint32 MaxAffectedTargets;
         uint32 SpellFamilyName;
->>>>>>> 02fb9eed
         flag128 SpellFamilyFlags;
-        uint32 DmgClass = 0;
-        uint32 PreventionType = 0;
-        int32 RequiredAreasID = -1;
-        uint32 SchoolMask = 0;
-        uint32 ChargeCategoryId = 0;
+        uint32 DmgClass;
+        uint32 PreventionType;
+        int32  RequiredAreasID;
+        uint32 SchoolMask;
+        uint32 ChargeCategoryId;
 
         // SpellScalingEntry
         struct ScalingInfo
         {
-            int32 Class = 0;
-            uint32 MinScalingLevel = 0;
-            uint32 MaxScalingLevel = 0;
-            uint32 ScalesFromItemLevel = 0;
+            int32 Class;
+            uint32 MinScalingLevel;
+            uint32 MaxScalingLevel;
+            uint32 ScalesFromItemLevel;
         } Scaling;
 
-        uint32 ExplicitTargetMask = 0;
-        SpellChainNode const* ChainEntry = nullptr;
-
-        SpellInfo(SpellNameEntry const* spellName, ::Difficulty difficulty, SpellInfoLoadHelper const& data, SpellVisualVector&& visuals);
-        SpellInfo(SpellNameEntry const* spellName, ::Difficulty difficulty, std::vector<SpellEffectEntry> const& effects);
+        uint32 ExplicitTargetMask;
+        SpellChainNode const* ChainEntry;
+
+        SpellInfo(SpellInfoLoadHelper const& data, SpellEffectEntryMap const& effectsMap, SpellVisualMap&& visuals);
         ~SpellInfo();
 
         uint32 GetCategory() const;
+        bool HasEffect(uint32 difficulty, SpellEffectName effect) const;
         bool HasEffect(SpellEffectName effect) const;
-        bool HasAura(AuraType aura) const;
+        bool HasAura(uint32 difficulty, AuraType aura) const;
+        bool HasAreaAuraEffect(uint32 difficulty) const;
         bool HasAreaAuraEffect() const;
         bool HasOnlyDamageEffects() const;
         bool HasTargetType(::Targets target) const;
-<<<<<<< HEAD
-=======
         bool HasTargetType(uint32 difficulty, ::Targets target) const;
->>>>>>> 02fb9eed
 
         bool HasAttribute(SpellAttr0 attribute) const { return !!(Attributes & attribute); }
         bool HasAttribute(SpellAttr1 attribute) const { return !!(AttributesEx & attribute); }
@@ -598,7 +551,6 @@
         bool HasAttribute(SpellAttr11 attribute) const { return !!(AttributesEx11 & attribute); }
         bool HasAttribute(SpellAttr12 attribute) const { return !!(AttributesEx12 & attribute); }
         bool HasAttribute(SpellAttr13 attribute) const { return !!(AttributesEx13 & attribute); }
-        bool HasAttribute(SpellAttr14 attribute) const { return !!(AttributesEx14 & attribute); }
         bool HasAttribute(SpellCustomAttributes customAttribute) const { return !!(AttributesCu & customAttribute); }
 
         bool HasAnyAuraInterruptFlag() const;
@@ -610,20 +562,20 @@
         bool IsExplicitDiscovery() const;
         bool IsLootCrafting() const;
         bool IsQuestTame() const;
-        bool IsProfession() const;
-        bool IsPrimaryProfession() const;
-        bool IsPrimaryProfessionFirstRank() const;
+        bool IsProfession(uint32 difficulty = DIFFICULTY_NONE) const;
+        bool IsPrimaryProfession(uint32 difficulty = DIFFICULTY_NONE) const;
+        bool IsPrimaryProfessionFirstRank(uint32 difficulty = DIFFICULTY_NONE) const;
         bool IsAbilityOfSkillType(uint32 skillType) const;
 
-        bool IsAffectingArea() const;
-        bool IsTargetingArea() const;
+        bool IsAffectingArea(uint32 difficulty) const;
+        bool IsTargetingArea(uint32 difficulty) const;
         bool NeedsExplicitUnitTarget() const;
-        bool NeedsToBeTriggeredByCaster(SpellInfo const* triggeringSpell) const;
+        bool NeedsToBeTriggeredByCaster(SpellInfo const* triggeringSpell, uint32 difficulty) const;
 
         bool IsPassive() const;
         bool IsAutocastable() const;
         bool IsStackableWithRanks() const;
-        bool IsPassiveStackableWithRanks() const;
+        bool IsPassiveStackableWithRanks(uint32 difficulty) const;
         bool IsMultiSlotAura() const;
         bool IsStackableOnOneSlotWithDifferentCasters() const;
         bool IsCooldownStartedOnEvent() const;
@@ -661,9 +613,9 @@
         bool IsAuraExclusiveBySpecificPerCasterWith(SpellInfo const* spellInfo) const;
 
         SpellCastResult CheckShapeshift(uint32 form) const;
-        SpellCastResult CheckLocation(uint32 map_id, uint32 zone_id, uint32 area_id, Player const* player = nullptr) const;
+        SpellCastResult CheckLocation(uint32 map_id, uint32 zone_id, uint32 area_id, Player const* player = NULL) const;
         SpellCastResult CheckTarget(Unit const* caster, WorldObject const* target, bool implicit = true) const;
-        SpellCastResult CheckExplicitTarget(Unit const* caster, WorldObject const* target, Item const* itemTarget = nullptr) const;
+        SpellCastResult CheckExplicitTarget(Unit const* caster, WorldObject const* target, Item const* itemTarget = NULL) const;
         SpellCastResult CheckVehicle(Unit const* caster) const;
         bool CheckTargetCreatureType(Unit const* target) const;
 
@@ -671,7 +623,7 @@
         uint32 GetAllEffectsMechanicMask() const;
         uint32 GetEffectMechanicMask(uint32 effIndex) const;
         uint32 GetSpellMechanicMaskByEffectMask(uint32 effectMask) const;
-        Mechanics GetEffectMechanic(uint32 effIndex) const;
+        Mechanics GetEffectMechanic(uint32 effIndex, uint32 difficulty) const;
         //bool HasAnyEffectMechanic() const;
         uint32 GetDispelMask() const;
         static uint32 GetDispelMask(DispelType type);
@@ -687,19 +639,11 @@
         int32 GetDuration() const;
         int32 GetMaxDuration() const;
 
-        uint32 GetMaxTicks() const;
-
-<<<<<<< HEAD
-        uint32 CalcCastTime(Spell* spell = nullptr) const;
-        uint32 GetRecoveryTime() const;
-
-        Optional<SpellPowerCost> CalcPowerCost(Powers powerType, bool optionalCost, Unit const* caster, SpellSchoolMask schoolMask, Spell* spell = nullptr) const;
-        Optional<SpellPowerCost> CalcPowerCost(SpellPowerEntry const* power, bool optionalCost, Unit const* caster, SpellSchoolMask schoolMask, Spell* spell = nullptr) const;
-=======
+        uint32 GetMaxTicks(uint32 difficulty) const;
+
         uint32 CalcCastTime(uint8 level = 0, Spell* spell = nullptr) const;
         uint32 GetRecoveryTime() const;
 
->>>>>>> 02fb9eed
         std::vector<SpellPowerCost> CalcPowerCost(Unit const* caster, SpellSchoolMask schoolMask, Spell* spell = nullptr) const;
 
         float CalcProcPPM(Unit* caster, int32 itemLevel) const;
@@ -718,8 +662,9 @@
         uint32 GetSpellXSpellVisualId(Unit const* caster = nullptr) const;
         uint32 GetSpellVisual(Unit const* caster = nullptr) const;
 
-        SpellEffectInfoVector const& GetEffects() const { return _effects; }
-        SpellEffectInfo const* GetEffect(uint32 index) const { return index < _effects.size() ? _effects[index] : nullptr; }
+        SpellEffectInfoVector GetEffectsForDifficulty(uint32 difficulty) const;
+        SpellEffectInfo const* GetEffect(uint32 difficulty, uint32 index) const;
+        SpellEffectInfo const* GetEffect(uint32 index) const { return GetEffect(DIFFICULTY_NONE, index); }
 
         // spell diminishing returns
         DiminishingGroup GetDiminishingReturnsGroupForSpell() const;
@@ -734,12 +679,6 @@
 
         uint32 GetAllowedMechanicMask() const;
 
-<<<<<<< HEAD
-        // Player Condition
-        bool MeetsFutureSpellPlayerCondition(Player const* player) const;
-
-=======
->>>>>>> 02fb9eed
     private:
         // loading helpers
         void _InitializeExplicitTargetMask();
@@ -756,17 +695,14 @@
         void _UnloadSpellEffects();
 
     private:
-        SpellEffectInfoVector _effects;
-        SpellVisualVector _visuals;
-        SpellSpecificType _spellSpecific = SPELL_SPECIFIC_NORMAL;
-        AuraStateType _auraState = AURA_STATE_NONE;
+        SpellEffectInfoMap _effects;
+        SpellVisualMap _visuals;
+        bool _hasPowerDifficultyData;
+        SpellSpecificType _spellSpecific;
+        AuraStateType _auraState;
 
         SpellDiminishInfo _diminishInfo;
-<<<<<<< HEAD
-        uint32 _allowedMechanicMask = 0;
-=======
         uint32 _allowedMechanicMask;
->>>>>>> 02fb9eed
 };
 
 #endif // _SPELLINFO_H