/*
 * This file is part of the TrinityCore Project. See AUTHORS file for Copyright information
 *
 * This program is free software; you can redistribute it and/or modify it
 * under the terms of the GNU General Public License as published by the
 * Free Software Foundation; either version 2 of the License, or (at your
 * option) any later version.
 *
 * This program is distributed in the hope that it will be useful, but WITHOUT
 * ANY WARRANTY; without even the implied warranty of MERCHANTABILITY or
 * FITNESS FOR A PARTICULAR PURPOSE. See the GNU General Public License for
 * more details.
 *
 * You should have received a copy of the GNU General Public License along
 * with this program. If not, see <http://www.gnu.org/licenses/>.
 */

#ifndef _SPELLINFO_H
#define _SPELLINFO_H

#include "SharedDefines.h"
#include "DB2Structure.h"
#include "Util.h"
#include "Object.h"
#include "SpellAuraDefines.h"
#include <boost/container/flat_set.hpp>
#include <bitset>

#include <boost/container/flat_set.hpp>

class Unit;
class Player;
class Item;
class Spell;
class SpellMgr;
class SpellInfo;
class WorldObject;
class AuraEffect;
struct SpellChainNode;
struct SpellModifier;
struct SpellTargetPosition;
struct Condition;
enum WeaponAttackType : uint8;

enum SpellCastTargetFlags : uint32
{
    TARGET_FLAG_NONE            = 0x00000000,
    TARGET_FLAG_UNUSED_1        = 0x00000001,               // not used
    TARGET_FLAG_UNIT            = 0x00000002,               // pguid
    TARGET_FLAG_UNIT_RAID       = 0x00000004,               // not sent, used to validate target (if raid member)
    TARGET_FLAG_UNIT_PARTY      = 0x00000008,               // not sent, used to validate target (if party member)
    TARGET_FLAG_ITEM            = 0x00000010,               // pguid
    TARGET_FLAG_SOURCE_LOCATION = 0x00000020,               // pguid, 3 float
    TARGET_FLAG_DEST_LOCATION   = 0x00000040,               // pguid, 3 float
    TARGET_FLAG_UNIT_ENEMY      = 0x00000080,               // not sent, used to validate target (if enemy)
    TARGET_FLAG_UNIT_ALLY       = 0x00000100,               // not sent, used to validate target (if ally)
    TARGET_FLAG_CORPSE_ENEMY    = 0x00000200,               // pguid
    TARGET_FLAG_UNIT_DEAD       = 0x00000400,               // not sent, used to validate target (if dead creature)
    TARGET_FLAG_GAMEOBJECT      = 0x00000800,               // pguid, used with TARGET_GAMEOBJECT_TARGET
    TARGET_FLAG_TRADE_ITEM      = 0x00001000,               // pguid
    TARGET_FLAG_STRING          = 0x00002000,               // string
    TARGET_FLAG_GAMEOBJECT_ITEM = 0x00004000,               // not sent, used with TARGET_GAMEOBJECT_ITEM_TARGET
    TARGET_FLAG_CORPSE_ALLY     = 0x00008000,               // pguid
    TARGET_FLAG_UNIT_MINIPET    = 0x00010000,               // pguid, used to validate target (if non combat pet)
    TARGET_FLAG_GLYPH_SLOT      = 0x00020000,               // used in glyph spells
    TARGET_FLAG_DEST_TARGET     = 0x00040000,               // sometimes appears with DEST_TARGET spells (may appear or not for a given spell)
    TARGET_FLAG_EXTRA_TARGETS   = 0x00080000,               // uint32 counter, loop { vec3 - screen position (?), guid }, not used so far
    TARGET_FLAG_UNIT_PASSENGER  = 0x00100000,               // guessed, used to validate target (if vehicle passenger)
    TARGET_FLAG_UNK400000       = 0X00400000,
    TARGET_FLAG_UNK1000000      = 0X01000000,
    TARGET_FLAG_UNK4000000      = 0X04000000,
    TARGET_FLAG_UNK10000000     = 0X10000000,
    TARGET_FLAG_UNK40000000     = 0X40000000,

    TARGET_FLAG_UNIT_MASK = TARGET_FLAG_UNIT | TARGET_FLAG_UNIT_RAID | TARGET_FLAG_UNIT_PARTY
        | TARGET_FLAG_UNIT_ENEMY | TARGET_FLAG_UNIT_ALLY | TARGET_FLAG_UNIT_DEAD | TARGET_FLAG_UNIT_MINIPET | TARGET_FLAG_UNIT_PASSENGER,
    TARGET_FLAG_GAMEOBJECT_MASK = TARGET_FLAG_GAMEOBJECT | TARGET_FLAG_GAMEOBJECT_ITEM,
    TARGET_FLAG_CORPSE_MASK = TARGET_FLAG_CORPSE_ALLY | TARGET_FLAG_CORPSE_ENEMY,
    TARGET_FLAG_ITEM_MASK = TARGET_FLAG_TRADE_ITEM | TARGET_FLAG_ITEM | TARGET_FLAG_GAMEOBJECT_ITEM
};

enum SpellTargetSelectionCategories
{
    TARGET_SELECT_CATEGORY_NYI,
    TARGET_SELECT_CATEGORY_DEFAULT,
    TARGET_SELECT_CATEGORY_CHANNEL,
    TARGET_SELECT_CATEGORY_NEARBY,
    TARGET_SELECT_CATEGORY_CONE,
    TARGET_SELECT_CATEGORY_AREA,
    TARGET_SELECT_CATEGORY_TRAJ
};

enum SpellTargetReferenceTypes
{
    TARGET_REFERENCE_TYPE_NONE,
    TARGET_REFERENCE_TYPE_CASTER,
    TARGET_REFERENCE_TYPE_TARGET,
    TARGET_REFERENCE_TYPE_LAST,
    TARGET_REFERENCE_TYPE_SRC,
    TARGET_REFERENCE_TYPE_DEST
};

enum SpellTargetObjectTypes : uint8
{
    TARGET_OBJECT_TYPE_NONE = 0,
    TARGET_OBJECT_TYPE_SRC,
    TARGET_OBJECT_TYPE_DEST,
    TARGET_OBJECT_TYPE_UNIT,
    TARGET_OBJECT_TYPE_UNIT_AND_DEST,
    TARGET_OBJECT_TYPE_GOBJ,
    TARGET_OBJECT_TYPE_GOBJ_ITEM,
    TARGET_OBJECT_TYPE_ITEM,
    TARGET_OBJECT_TYPE_CORPSE,
    // only for effect target type
    TARGET_OBJECT_TYPE_CORPSE_ENEMY,
    TARGET_OBJECT_TYPE_CORPSE_ALLY
};

enum SpellTargetCheckTypes : uint8
{
    TARGET_CHECK_DEFAULT,
    TARGET_CHECK_ENTRY,
    TARGET_CHECK_ENEMY,
    TARGET_CHECK_ALLY,
    TARGET_CHECK_PARTY,
    TARGET_CHECK_RAID,
    TARGET_CHECK_RAID_CLASS,
    TARGET_CHECK_PASSENGER,
    TARGET_CHECK_SUMMONED,
    TARGET_CHECK_THREAT,
    TARGET_CHECK_TAP
};

enum SpellTargetDirectionTypes
{
    TARGET_DIR_NONE,
    TARGET_DIR_FRONT,
    TARGET_DIR_BACK,
    TARGET_DIR_RIGHT,
    TARGET_DIR_LEFT,
    TARGET_DIR_FRONT_RIGHT,
    TARGET_DIR_BACK_RIGHT,
    TARGET_DIR_BACK_LEFT,
    TARGET_DIR_FRONT_LEFT,
    TARGET_DIR_RANDOM,
    TARGET_DIR_ENTRY
};

enum SpellEffectImplicitTargetTypes
{
    EFFECT_IMPLICIT_TARGET_NONE = 0,
    EFFECT_IMPLICIT_TARGET_EXPLICIT,
    EFFECT_IMPLICIT_TARGET_CASTER
};

// Spell clasification
enum SpellSpecificType
{
    SPELL_SPECIFIC_NORMAL                        = 0,
    SPELL_SPECIFIC_SEAL                          = 1,
    SPELL_SPECIFIC_AURA                          = 3,
    SPELL_SPECIFIC_STING                         = 4,
    SPELL_SPECIFIC_CURSE                         = 5,
    SPELL_SPECIFIC_ASPECT                        = 6,
    SPELL_SPECIFIC_TRACKER                       = 7,
    SPELL_SPECIFIC_WARLOCK_ARMOR                 = 8,
    SPELL_SPECIFIC_MAGE_ARMOR                    = 9,
    SPELL_SPECIFIC_ELEMENTAL_SHIELD              = 10,
    SPELL_SPECIFIC_MAGE_POLYMORPH                = 11,
    SPELL_SPECIFIC_JUDGEMENT                     = 13,
    SPELL_SPECIFIC_WARLOCK_CORRUPTION            = 17,
    SPELL_SPECIFIC_FOOD                          = 19,
    SPELL_SPECIFIC_DRINK                         = 20,
    SPELL_SPECIFIC_FOOD_AND_DRINK                = 21,
    SPELL_SPECIFIC_PRESENCE                      = 22,
    SPELL_SPECIFIC_CHARM                         = 23,
    SPELL_SPECIFIC_SCROLL                        = 24,
    SPELL_SPECIFIC_MAGE_ARCANE_BRILLANCE         = 25,
    SPELL_SPECIFIC_WARRIOR_ENRAGE                = 26,
    SPELL_SPECIFIC_PRIEST_DIVINE_SPIRIT          = 27,
    SPELL_SPECIFIC_HAND                          = 28,
    SPELL_SPECIFIC_PHASE                         = 29,
    SPELL_SPECIFIC_BANE                          = 30
};

enum SpellCustomAttributes
{
    SPELL_ATTR0_CU_ENCHANT_PROC                  = 0x00000001,
    SPELL_ATTR0_CU_CONE_BACK                     = 0x00000002,
    SPELL_ATTR0_CU_CONE_LINE                     = 0x00000004,
    SPELL_ATTR0_CU_SHARE_DAMAGE                  = 0x00000008,
    SPELL_ATTR0_CU_NO_INITIAL_THREAT             = 0x00000010,
    SPELL_ATTR0_CU_AURA_CC                       = 0x00000020,
    SPELL_ATTR0_CU_DONT_BREAK_STEALTH            = 0x00000040,
<<<<<<< HEAD
    SPELL_ATTR0_CU_CAN_CRIT                      = 0x00000080,
    SPELL_ATTR0_CU_DIRECT_DAMAGE                 = 0x00000100,
    SPELL_ATTR0_CU_CHARGE                        = 0x00000200,
    SPELL_ATTR0_CU_PICKPOCKET                    = 0x00000400,
    SPELL_ATTR0_CU_ROLLING_PERIODIC              = 0x00000800,
    SPELL_ATTR0_CU_NEGATIVE_EFF0                 = 0x00001000,
    SPELL_ATTR0_CU_NEGATIVE_EFF1                 = 0x00002000,
    SPELL_ATTR0_CU_NEGATIVE_EFF2                 = 0x00004000,
=======
    SPELL_ATTR0_CU_DIRECT_DAMAGE                 = 0x00000100,
    SPELL_ATTR0_CU_CHARGE                        = 0x00000200,
    SPELL_ATTR0_CU_PICKPOCKET                    = 0x00000400,
    SPELL_ATTR0_CU_DEPRECATED_NEGATIVE_EFF0      = 0x00001000, // DO NOT REUSE
    SPELL_ATTR0_CU_DEPRECATED_NEGATIVE_EFF1      = 0x00002000, // DO NOT REUSE
    SPELL_ATTR0_CU_DEPRECATED_NEGATIVE_EFF2      = 0x00004000, // DO NOT REUSE
>>>>>>> 28d470c5
    SPELL_ATTR0_CU_IGNORE_ARMOR                  = 0x00008000,
    SPELL_ATTR0_CU_REQ_TARGET_FACING_CASTER      = 0x00010000,
    SPELL_ATTR0_CU_REQ_CASTER_BEHIND_TARGET      = 0x00020000,
    SPELL_ATTR0_CU_ALLOW_INFLIGHT_TARGET         = 0x00040000,
    SPELL_ATTR0_CU_NEEDS_AMMO_DATA               = 0x00080000,
    SPELL_ATTR0_CU_BINARY_SPELL                  = 0x00100000,
    SPELL_ATTR0_CU_SCHOOLMASK_NORMAL_WITH_MAGIC  = 0x00200000,
    SPELL_ATTR0_CU_LIQUID_AURA                   = 0x00400000,
<<<<<<< HEAD
    SPELL_ATTR0_CU_IS_TALENT                     = 0x00800000, // reserved for master branch
=======
    SPELL_ATTR0_CU_IS_TALENT                     = 0x00800000,
};

enum SpellInterruptFlags : uint32
{
    SPELL_INTERRUPT_FLAG_MOVEMENT     = 0x01, // why need this for instant?
    SPELL_INTERRUPT_FLAG_PUSH_BACK    = 0x02, // push back
    SPELL_INTERRUPT_FLAG_UNK3         = 0x04, // any info?
    SPELL_INTERRUPT_FLAG_INTERRUPT    = 0x08, // interrupt
    SPELL_INTERRUPT_FLAG_ABORT_ON_DMG = 0x10  // _complete_ interrupt on direct damage
    //SPELL_INTERRUPT_UNK             = 0x20                // unk, 564 of 727 spells having this spell start with "Glyph"
};

// See SpellAuraInterruptFlags for other values definitions
enum SpellChannelInterruptFlags : uint32
{
    CHANNEL_INTERRUPT_FLAG_INTERRUPT    = 0x08,  // interrupt
    CHANNEL_FLAG_DELAY                  = 0x4000
};

enum SpellAuraInterruptFlags : uint32
{
    AURA_INTERRUPT_FLAG_HITBYSPELL          = 0x00000001,   // 0    removed when getting hit by a negative spell?
    AURA_INTERRUPT_FLAG_TAKE_DAMAGE         = 0x00000002,   // 1    removed by any damage
    AURA_INTERRUPT_FLAG_CAST                = 0x00000004,   // 2    cast any spells
    AURA_INTERRUPT_FLAG_MOVE                = 0x00000008,   // 3    removed by any movement
    AURA_INTERRUPT_FLAG_TURNING             = 0x00000010,   // 4    removed by any turning
    AURA_INTERRUPT_FLAG_JUMP                = 0x00000020,   // 5    removed by jumping
    AURA_INTERRUPT_FLAG_NOT_MOUNTED         = 0x00000040,   // 6    removed by dismounting
    AURA_INTERRUPT_FLAG_NOT_ABOVEWATER      = 0x00000080,   // 7    removed by entering water
    AURA_INTERRUPT_FLAG_NOT_UNDERWATER      = 0x00000100,   // 8    removed by leaving water
    AURA_INTERRUPT_FLAG_NOT_SHEATHED        = 0x00000200,   // 9    removed by unsheathing
    AURA_INTERRUPT_FLAG_TALK                = 0x00000400,   // 10   talk to npc / loot? action on creature
    AURA_INTERRUPT_FLAG_USE                 = 0x00000800,   // 11   mine/use/open action on gameobject
    AURA_INTERRUPT_FLAG_MELEE_ATTACK        = 0x00001000,   // 12   removed by attacking
    AURA_INTERRUPT_FLAG_SPELL_ATTACK        = 0x00002000,   // 13   ???
    AURA_INTERRUPT_FLAG_UNK14               = 0x00004000,   // 14
    AURA_INTERRUPT_FLAG_TRANSFORM           = 0x00008000,   // 15   removed by transform?
    AURA_INTERRUPT_FLAG_UNK16               = 0x00010000,   // 16
    AURA_INTERRUPT_FLAG_MOUNT               = 0x00020000,   // 17   misdirect, aspect, swim speed
    AURA_INTERRUPT_FLAG_NOT_SEATED          = 0x00040000,   // 18   removed by standing up (used by food and drink mostly and sleep/Fake Death like)
    AURA_INTERRUPT_FLAG_CHANGE_MAP          = 0x00080000,   // 19   leaving map/getting teleported
    AURA_INTERRUPT_FLAG_IMMUNE_OR_LOST_SELECTION    = 0x00100000,   // 20   removed by auras that make you invulnerable, or make other to lose selection on you
    AURA_INTERRUPT_FLAG_UNK21               = 0x00200000,   // 21
    AURA_INTERRUPT_FLAG_TELEPORTED          = 0x00400000,   // 22
    AURA_INTERRUPT_FLAG_ENTER_PVP_COMBAT    = 0x00800000,   // 23   removed by entering pvp combat
    AURA_INTERRUPT_FLAG_DIRECT_DAMAGE       = 0x01000000,   // 24   removed by any direct damage
    AURA_INTERRUPT_FLAG_LANDING             = 0x02000000,   // 25   removed by hitting the ground
    AURA_INTERRUPT_FLAG_LEAVE_COMBAT        = 0x80000000,   // 31   removed by leaving combat

    AURA_INTERRUPT_FLAG_NOT_VICTIM = (AURA_INTERRUPT_FLAG_HITBYSPELL | AURA_INTERRUPT_FLAG_TAKE_DAMAGE | AURA_INTERRUPT_FLAG_DIRECT_DAMAGE)
};

enum SpellAuraInterruptFlags2 : uint32
{
};
>>>>>>> 28d470c5

template <typename InterruptFlag>
struct AuraInterruptFlagIndex {};

template <>
struct AuraInterruptFlagIndex<SpellAuraInterruptFlags>
{
    static std::size_t constexpr value = 0;
};

template <>
struct AuraInterruptFlagIndex<SpellAuraInterruptFlags2>
{
    static std::size_t constexpr value = 1;
};

uint32 GetTargetFlagMask(SpellTargetObjectTypes objType);

class TC_GAME_API SpellImplicitTargetInfo
{
private:
    Targets _target;
public:
    SpellImplicitTargetInfo() : _target(Targets(0)) { }
    SpellImplicitTargetInfo(uint32 target);

    bool IsArea() const;
    SpellTargetSelectionCategories GetSelectionCategory() const;
    SpellTargetReferenceTypes GetReferenceType() const;
    SpellTargetObjectTypes GetObjectType() const;
    SpellTargetCheckTypes GetCheckType() const;
    SpellTargetDirectionTypes GetDirectionType() const;
    float CalcDirectionAngle() const;

    Targets GetTarget() const;
    uint32 GetExplicitTargetMask(bool& srcSet, bool& dstSet) const;

private:
    struct StaticData
    {
        StaticData(SpellTargetObjectTypes objectType, SpellTargetReferenceTypes referenceType, SpellTargetSelectionCategories selectionCategory,
            SpellTargetCheckTypes checkType, SpellTargetDirectionTypes directionType) : ObjectType(objectType), ReferenceType(referenceType),
            SelectionCategory(selectionCategory), SelectionCheckType(checkType), DirectionType(directionType) { }

        SpellTargetObjectTypes ObjectType;    // type of object returned by target type
        SpellTargetReferenceTypes ReferenceType; // defines which object is used as a reference when selecting target
        SpellTargetSelectionCategories SelectionCategory;
        SpellTargetCheckTypes SelectionCheckType; // defines selection criteria
        SpellTargetDirectionTypes DirectionType; // direction for cone and dest targets
    };
    static std::array<StaticData, TOTAL_SPELL_TARGETS> _data;
};

<<<<<<< HEAD
=======
struct TC_GAME_API ImmunityInfo
{
    uint32 SchoolImmuneMask = 0;
    uint32 ApplyHarmfulAuraImmuneMask = 0;
    uint32 MechanicImmuneMask = 0;
    uint32 DispelImmune = 0;
    uint32 DamageSchoolMask = 0;

    boost::container::flat_set<AuraType> AuraTypeImmune;
    boost::container::flat_set<SpellEffectName> SpellEffectImmune;
};

>>>>>>> 28d470c5
class TC_GAME_API SpellEffectInfo
{
    SpellInfo const* _spellInfo;
public:
    uint32    EffectIndex;
    uint32    Effect;
    uint32    ApplyAuraName;
    uint32    ApplyAuraPeriod;
    float     RealPointsPerLevel;
    int32     BasePoints;
    float     PointsPerResource;
    float     Amplitude;
    float     ChainAmplitude;
    float     BonusCoefficient;
    int32     MiscValue;
    int32     MiscValueB;
    Mechanics Mechanic;
    float     PositionFacing;
    SpellImplicitTargetInfo TargetA;
    SpellImplicitTargetInfo TargetB;
    SpellRadiusEntry const* RadiusEntry;
    SpellRadiusEntry const* MaxRadiusEntry;
    uint32    ChainTargets;
    uint32    ItemType;
    uint32    TriggerSpell;
<<<<<<< HEAD
    flag96    SpellClassMask;
    std::vector<Condition*>* ImplicitTargetConditions;

    SpellEffectInfo() : _spellInfo(nullptr), _effIndex(0), Effect(0), ApplyAuraName(0), Amplitude(0), DieSides(0),
                        RealPointsPerLevel(0), BasePoints(0), PointsPerComboPoint(0), ValueMultiplier(0), DamageMultiplier(0),
                        BonusMultiplier(0), MiscValue(0), MiscValueB(0), Mechanic(MECHANIC_NONE), RadiusEntry(nullptr), ChainTarget(0),
                        ItemType(0), TriggerSpell(0), ImplicitTargetConditions(nullptr) {}
    SpellEffectInfo(SpellEntry const* spellEntry, SpellInfo const* spellInfo, uint8 effIndex);
=======
    flag128   SpellClassMask;
    float     BonusCoefficientFromAP;
    std::vector<Condition*>* ImplicitTargetConditions;
    // SpellScalingEntry
    struct ScalingInfo
    {
        float Coefficient;
        float Variance;
        float ResourceCoefficient;
    } Scaling;

    SpellEffectInfo() : _spellInfo(nullptr), EffectIndex(0), Effect(0), ApplyAuraName(0), ApplyAuraPeriod(0),
                        RealPointsPerLevel(0), BasePoints(0), PointsPerResource(0), Amplitude(0), ChainAmplitude(0),
                        BonusCoefficient(0), MiscValue(0), MiscValueB(0), Mechanic(MECHANIC_NONE), PositionFacing(0),
                        RadiusEntry(nullptr), ChainTargets(0), ItemType(0), TriggerSpell(0), BonusCoefficientFromAP(0.0f), ImplicitTargetConditions(nullptr) { }
    SpellEffectInfo(SpellInfo const* spellInfo, SpellEffectEntry const* effect);
>>>>>>> 28d470c5

    bool IsEffect() const;
    bool IsEffect(SpellEffectName effectName) const;
    bool IsAura() const;
    bool IsAura(AuraType aura) const;
    bool IsTargetingArea() const;
    bool IsAreaAuraEffect() const;
    bool IsUnitOwnedAuraEffect() const;

<<<<<<< HEAD
    int32 CalcValue(WorldObject const* caster = nullptr, int32 const* basePoints = nullptr) const;
    int32 CalcBaseValue(int32 value) const;
    float CalcValueMultiplier(WorldObject* caster, Spell* spell = nullptr) const;
    float CalcDamageMultiplier(WorldObject* caster, Spell* spell = nullptr) const;

    bool HasRadius() const;
    float CalcRadius(WorldObject* caster = nullptr, Spell* = nullptr) const;
=======
    int32 CalcValue(Unit const* caster = nullptr, int32 const* basePoints = nullptr, Unit const* target = nullptr, float* variance = nullptr, uint32 castItemId = 0, int32 itemLevel = -1) const;
    int32 CalcBaseValue(Unit const* caster, Unit const* target, uint32 itemId, int32 itemLevel) const;
    float CalcValueMultiplier(Unit* caster, Spell* spell = nullptr) const;
    float CalcDamageMultiplier(Unit* caster, Spell* spell = nullptr) const;

    bool HasRadius() const;
    bool HasMaxRadius() const;
    float CalcRadius(Unit* caster = nullptr, Spell* = nullptr) const;
>>>>>>> 28d470c5

    uint32 GetProvidedTargetMask() const;
    uint32 GetMissingTargetMask(bool srcSet = false, bool destSet = false, uint32 mask = 0) const;

    SpellEffectImplicitTargetTypes GetImplicitTargetType() const;
    SpellTargetObjectTypes GetUsedTargetObjectType() const;
    ExpectedStatType GetScalingExpectedStat() const;

    ImmunityInfo const* GetImmunityInfo() const { return &_immunityInfo; }

private:
    struct StaticData
    {
        StaticData(SpellEffectImplicitTargetTypes implicitTargetType, SpellTargetObjectTypes usedTargetObjectType)
            : ImplicitTargetType(implicitTargetType), UsedTargetObjectType(usedTargetObjectType) { }

        SpellEffectImplicitTargetTypes ImplicitTargetType; // defines what target can be added to effect target list if there's no valid target type provided for effect
        SpellTargetObjectTypes UsedTargetObjectType; // defines valid target object type for spell effect
    };
<<<<<<< HEAD
    static std::array<StaticData, TOTAL_SPELL_EFFECTS> _data;
};

struct TC_GAME_API SpellDiminishInfo
{
    DiminishingGroup DiminishGroup = DIMINISHING_NONE;
    DiminishingReturnsType DiminishReturnType = DRTYPE_NONE;
    DiminishingLevels DiminishMaxLevel = DIMINISHING_LEVEL_IMMUNE;
    int32 DiminishDurationLimit = 0;
};

struct TC_GAME_API ImmunityInfo
{
    uint32 SchoolImmuneMask = 0;
    uint32 ApplyHarmfulAuraImmuneMask = 0;
    uint32 MechanicImmuneMask = 0;
    uint32 DispelImmune = 0;
    uint32 DamageSchoolMask = 0;

    boost::container::flat_set<AuraType> AuraTypeImmune;
    boost::container::flat_set<SpellEffects> SpellEffectImmune;
=======
    static StaticData _data[TOTAL_SPELL_EFFECTS];

    ImmunityInfo _immunityInfo;
};

typedef std::vector<SpellEffectInfo const*> SpellEffectInfoVector;

typedef std::vector<SpellXSpellVisualEntry const*> SpellVisualVector;
typedef std::unordered_map<uint32, SpellVisualVector> SpellVisualMap;

typedef std::vector<AuraEffect*> AuraEffectVector;

struct SpellInfoLoadHelper;

struct TC_GAME_API SpellDiminishInfo
{
    DiminishingGroup DiminishGroup = DIMINISHING_NONE;
    DiminishingReturnsType DiminishReturnType = DRTYPE_NONE;
    DiminishingLevels DiminishMaxLevel = DIMINISHING_LEVEL_IMMUNE;
    int32 DiminishDurationLimit = 0;
};

struct SpellPowerCost
{
    Powers Power;
    int32 Amount;
>>>>>>> 28d470c5
};

class TC_GAME_API SpellInfo
{
    friend class SpellMgr;

    public:
        uint32 Id;
<<<<<<< HEAD
        SpellCategoryEntry const* CategoryEntry;
=======
        ::Difficulty Difficulty;
        uint32 CategoryId;
>>>>>>> 28d470c5
        uint32 Dispel;
        uint32 Mechanic;
        uint32 Attributes;
        uint32 AttributesEx;
        uint32 AttributesEx2;
        uint32 AttributesEx3;
        uint32 AttributesEx4;
        uint32 AttributesEx5;
        uint32 AttributesEx6;
        uint32 AttributesEx7;
<<<<<<< HEAD
        uint32 AttributesCu;
=======
        uint32 AttributesEx8;
        uint32 AttributesEx9;
        uint32 AttributesEx10;
        uint32 AttributesEx11;
        uint32 AttributesEx12;
        uint32 AttributesEx13;
        uint32 AttributesEx14;
        uint32 AttributesCu;
        std::bitset<MAX_SPELL_EFFECTS> NegativeEffects;
>>>>>>> 28d470c5
        uint64 Stances;
        uint64 StancesNot;
        uint32 Targets;
        uint32 TargetCreatureType;
        uint32 RequiresSpellFocus;
        uint32 FacingCasterFlags;
        uint32 CasterAuraState;
        uint32 TargetAuraState;
<<<<<<< HEAD
        uint32 CasterAuraStateNot;
        uint32 TargetAuraStateNot;
=======
        uint32 ExcludeCasterAuraState;
        uint32 ExcludeTargetAuraState;
>>>>>>> 28d470c5
        uint32 CasterAuraSpell;
        uint32 TargetAuraSpell;
        uint32 ExcludeCasterAuraSpell;
        uint32 ExcludeTargetAuraSpell;
        SpellCastTimesEntry const* CastTimeEntry;
        uint32 RecoveryTime;
        uint32 CategoryRecoveryTime;
        uint32 StartRecoveryCategory;
        uint32 StartRecoveryTime;
        uint32 InterruptFlags;
<<<<<<< HEAD
        uint32 AuraInterruptFlags;
        uint32 ChannelInterruptFlags;
        uint32 ProcFlags;
        uint32 ProcChance;
        uint32 ProcCharges;
=======
        std::array<uint32, MAX_SPELL_AURA_INTERRUPT_FLAGS> AuraInterruptFlags;
        std::array<uint32, MAX_SPELL_AURA_INTERRUPT_FLAGS> ChannelInterruptFlags;
        uint32 ProcFlags;
        uint32 ProcChance;
        uint32 ProcCharges;
        uint32 ProcCooldown;
        float ProcBasePPM;
        std::vector<SpellProcsPerMinuteModEntry const*> ProcPPMMods;
>>>>>>> 28d470c5
        uint32 MaxLevel;
        uint32 BaseLevel;
        uint32 SpellLevel;
        SpellDurationEntry const* DurationEntry;
<<<<<<< HEAD
        Powers PowerType;
        uint32 ManaCost;
        uint32 ManaCostPerlevel;
        uint32 ManaPerSecond;
        uint32 ManaPerSecondPerLevel;
        uint32 ManaCostPercentage;
        uint32 RuneCostID;
        SpellRangeEntry const* RangeEntry;
        float  Speed;
        uint32 StackAmount;
        std::array<uint32, 2> Totem;
        std::array<int32, MAX_SPELL_REAGENTS>  Reagent;
        std::array<uint32, MAX_SPELL_REAGENTS> ReagentCount;
        int32  EquippedItemClass;
        int32  EquippedItemSubClassMask;
        int32  EquippedItemInventoryTypeMask;
        std::array<uint32, 2> TotemCategory;
        std::array<uint32, 2> SpellVisual;
        uint32 SpellIconID;
        uint32 ActiveIconID;
        uint32 Priority;
        std::array<char const*, 16> SpellName;
        std::array<char const*, 16> Rank;
        uint32 MaxTargetLevel;
        uint32 MaxAffectedTargets;
        uint32 SpellFamilyName;
        flag96 SpellFamilyFlags;
        uint32 DmgClass;
        uint32 PreventionType;
        int32  AreaGroupId;
        uint32 SchoolMask;
        std::array<SpellEffectInfo, MAX_SPELL_EFFECTS> Effects;
        uint32 ExplicitTargetMask;
        SpellChainNode const* ChainEntry;

        SpellInfo(SpellEntry const* spellEntry);
        ~SpellInfo();

        uint32 GetCategory() const;
        bool HasEffect(SpellEffects effect) const;
        bool HasAura(AuraType aura) const;
        bool HasAreaAuraEffect() const;
        bool HasOnlyDamageEffects() const;

        inline bool HasAttribute(SpellAttr0 attribute) const { return !!(Attributes & attribute); }
        inline bool HasAttribute(SpellAttr1 attribute) const { return !!(AttributesEx & attribute); }
        inline bool HasAttribute(SpellAttr2 attribute) const { return !!(AttributesEx2 & attribute); }
        inline bool HasAttribute(SpellAttr3 attribute) const { return !!(AttributesEx3 & attribute); }
        inline bool HasAttribute(SpellAttr4 attribute) const { return !!(AttributesEx4 & attribute); }
        inline bool HasAttribute(SpellAttr5 attribute) const { return !!(AttributesEx5 & attribute); }
        inline bool HasAttribute(SpellAttr6 attribute) const { return !!(AttributesEx6 & attribute); }
        inline bool HasAttribute(SpellAttr7 attribute) const { return !!(AttributesEx7 & attribute); }
        inline bool HasAttribute(SpellCustomAttributes customAttribute) const { return !!(AttributesCu & customAttribute); }
=======
        std::array<SpellPowerEntry const*, MAX_POWERS_PER_SPELL> PowerCosts;
        uint32 RangeIndex;
        SpellRangeEntry const* RangeEntry;
        float  Speed;
        float  LaunchDelay;
        uint32 StackAmount;
        uint32 Totem[MAX_SPELL_TOTEMS];
        int32  Reagent[MAX_SPELL_REAGENTS];
        uint32 ReagentCount[MAX_SPELL_REAGENTS];
        int32  EquippedItemClass;
        int32  EquippedItemSubClassMask;
        int32  EquippedItemInventoryTypeMask;
        uint32 TotemCategory[MAX_SPELL_TOTEMS];
        uint32 IconFileDataId;
        uint32 ActiveIconFileDataId;
        uint32 ContentTuningId;
        LocalizedString const* SpellName;
        float ConeAngle;
        float Width;
        uint32 MaxTargetLevel;
        uint32 MaxAffectedTargets;
        uint32 SpellFamilyName;
        flag128 SpellFamilyFlags;
        uint32 DmgClass;
        uint32 PreventionType;
        int32  RequiredAreasID;
        uint32 SchoolMask;
        uint32 ChargeCategoryId;

        // SpellScalingEntry
        struct ScalingInfo
        {
            int32 Class;
            uint32 MinScalingLevel;
            uint32 MaxScalingLevel;
            uint32 ScalesFromItemLevel;
        } Scaling;

        uint32 ExplicitTargetMask;
        SpellChainNode const* ChainEntry;

        SpellInfo(SpellNameEntry const* spellName, ::Difficulty difficulty, SpellInfoLoadHelper const& data, SpellVisualVector&& visuals);
        ~SpellInfo();

        uint32 GetCategory() const;
        bool HasEffect(SpellEffectName effect) const;
        bool HasAura(AuraType aura) const;
        bool HasAreaAuraEffect() const;
        bool HasOnlyDamageEffects() const;
        bool HasTargetType(::Targets target) const;

        bool HasAttribute(SpellAttr0 attribute) const { return !!(Attributes & attribute); }
        bool HasAttribute(SpellAttr1 attribute) const { return !!(AttributesEx & attribute); }
        bool HasAttribute(SpellAttr2 attribute) const { return !!(AttributesEx2 & attribute); }
        bool HasAttribute(SpellAttr3 attribute) const { return !!(AttributesEx3 & attribute); }
        bool HasAttribute(SpellAttr4 attribute) const { return !!(AttributesEx4 & attribute); }
        bool HasAttribute(SpellAttr5 attribute) const { return !!(AttributesEx5 & attribute); }
        bool HasAttribute(SpellAttr6 attribute) const { return !!(AttributesEx6 & attribute); }
        bool HasAttribute(SpellAttr7 attribute) const { return !!(AttributesEx7 & attribute); }
        bool HasAttribute(SpellAttr8 attribute) const { return !!(AttributesEx8 & attribute); }
        bool HasAttribute(SpellAttr9 attribute) const { return !!(AttributesEx9 & attribute); }
        bool HasAttribute(SpellAttr10 attribute) const { return !!(AttributesEx10 & attribute); }
        bool HasAttribute(SpellAttr11 attribute) const { return !!(AttributesEx11 & attribute); }
        bool HasAttribute(SpellAttr12 attribute) const { return !!(AttributesEx12 & attribute); }
        bool HasAttribute(SpellAttr13 attribute) const { return !!(AttributesEx13 & attribute); }
        bool HasAttribute(SpellAttr14 attribute) const { return !!(AttributesEx14 & attribute); }
        bool HasAttribute(SpellCustomAttributes customAttribute) const { return !!(AttributesCu & customAttribute); }

        bool HasAnyAuraInterruptFlag() const;
        bool HasAuraInterruptFlag(SpellAuraInterruptFlags flag) const { return (AuraInterruptFlags[AuraInterruptFlagIndex<SpellAuraInterruptFlags>::value] & flag) != 0; }
        bool HasAuraInterruptFlag(SpellAuraInterruptFlags2 flag) const { return (AuraInterruptFlags[AuraInterruptFlagIndex<SpellAuraInterruptFlags2>::value] & flag) != 0; }

        bool HasChannelInterruptFlag(SpellChannelInterruptFlags flag) const { return (ChannelInterruptFlags[AuraInterruptFlagIndex<SpellAuraInterruptFlags>::value] & flag) != 0; }
>>>>>>> 28d470c5

        bool IsExplicitDiscovery() const;
        bool IsLootCrafting() const;
        bool IsQuestTame() const;
<<<<<<< HEAD
        bool IsProfessionOrRiding() const;
        bool IsProfession() const;
        bool IsPrimaryProfession() const;
        bool IsPrimaryProfessionFirstRank() const;
        bool IsAbilityLearnedWithProfession() const;
=======
        bool IsProfession() const;
        bool IsPrimaryProfession() const;
        bool IsPrimaryProfessionFirstRank() const;
>>>>>>> 28d470c5
        bool IsAbilityOfSkillType(uint32 skillType) const;

        bool IsAffectingArea() const;
        bool IsTargetingArea() const;
        bool NeedsExplicitUnitTarget() const;
        bool NeedsToBeTriggeredByCaster(SpellInfo const* triggeringSpell) const;
<<<<<<< HEAD
        bool IsSelfCast() const;
=======
>>>>>>> 28d470c5

        bool IsPassive() const;
        bool IsAutocastable() const;
        bool IsStackableWithRanks() const;
        bool IsPassiveStackableWithRanks() const;
        bool IsMultiSlotAura() const;
        bool IsStackableOnOneSlotWithDifferentCasters() const;
        bool IsCooldownStartedOnEvent() const;
        bool IsDeathPersistent() const;
        bool IsRequiringDeadTarget() const;
        bool IsAllowingDeadTarget() const;
        bool IsGroupBuff() const;
        bool CanBeUsedInCombat() const;
        bool IsPositive() const;
        bool IsPositiveEffect(uint8 effIndex) const;
        bool IsChanneled() const;
        bool IsMoveAllowedChannel() const;
        bool NeedsComboPoints() const;
        bool IsNextMeleeSwingSpell() const;
        bool IsBreakingStealth() const;
        bool IsRangedWeaponSpell() const;
        bool IsAutoRepeatRangedSpell() const;
        bool HasInitialAggro() const;
<<<<<<< HEAD
=======
        bool HasHitDelay() const;
>>>>>>> 28d470c5

        WeaponAttackType GetAttackType() const;

        bool IsItemFitToSpellRequirements(Item const* item) const;

<<<<<<< HEAD
        bool IsAffected(uint32 familyName, flag96 const& familyFlags) const;
=======
        bool IsAffected(uint32 familyName, flag128 const& familyFlags) const;
>>>>>>> 28d470c5

        bool IsAffectedBySpellMods() const;
        bool IsAffectedBySpellMod(SpellModifier const* mod) const;

        bool CanPierceImmuneAura(SpellInfo const* auraSpellInfo) const;
        bool CanDispelAura(SpellInfo const* auraSpellInfo) const;

        bool IsSingleTarget() const;
        bool IsAuraExclusiveBySpecificWith(SpellInfo const* spellInfo) const;
        bool IsAuraExclusiveBySpecificPerCasterWith(SpellInfo const* spellInfo) const;

        SpellCastResult CheckShapeshift(uint32 form) const;
<<<<<<< HEAD
        SpellCastResult CheckLocation(uint32 map_id, uint32 zone_id, uint32 area_id, Player const* player = nullptr, bool strict = true) const;
        SpellCastResult CheckTarget(WorldObject const* caster, WorldObject const* target, bool implicit = true) const;
        SpellCastResult CheckExplicitTarget(WorldObject const* caster, WorldObject const* target, Item const* itemTarget = nullptr) const;
=======
        SpellCastResult CheckLocation(uint32 map_id, uint32 zone_id, uint32 area_id, Player const* player = nullptr) const;
        SpellCastResult CheckTarget(Unit const* caster, WorldObject const* target, bool implicit = true) const;
        SpellCastResult CheckExplicitTarget(Unit const* caster, WorldObject const* target, Item const* itemTarget = nullptr) const;
>>>>>>> 28d470c5
        SpellCastResult CheckVehicle(Unit const* caster) const;
        bool CheckTargetCreatureType(Unit const* target) const;

        SpellSchoolMask GetSchoolMask() const;
        uint32 GetAllEffectsMechanicMask() const;
<<<<<<< HEAD
        uint32 GetEffectMechanicMask(uint8 effIndex) const;
        uint32 GetSpellMechanicMaskByEffectMask(uint32 effectMask) const;
        Mechanics GetEffectMechanic(uint8 effIndex) const;
        bool HasAnyEffectMechanic() const;
=======
        uint32 GetEffectMechanicMask(uint32 effIndex) const;
        uint32 GetSpellMechanicMaskByEffectMask(uint32 effectMask) const;
        Mechanics GetEffectMechanic(uint32 effIndex) const;
        //bool HasAnyEffectMechanic() const;
>>>>>>> 28d470c5
        uint32 GetDispelMask() const;
        static uint32 GetDispelMask(DispelType type);
        uint32 GetExplicitTargetMask() const;

        AuraStateType GetAuraState() const;
        SpellSpecificType GetSpellSpecific() const;

        float GetMinRange(bool positive = false) const;
<<<<<<< HEAD
        float GetMaxRange(bool positive = false, WorldObject* caster = nullptr, Spell* spell = nullptr) const;

=======
        float GetMaxRange(bool positive = false, Unit* caster = nullptr, Spell* spell = nullptr) const;

        int32 CalcDuration(Unit* caster = nullptr) const;
>>>>>>> 28d470c5
        int32 GetDuration() const;
        int32 GetMaxDuration() const;

        uint32 GetMaxTicks() const;

        uint32 CalcCastTime(Spell* spell = nullptr) const;
        uint32 GetRecoveryTime() const;

<<<<<<< HEAD
        int32 CalcPowerCost(WorldObject const* caster, SpellSchoolMask schoolMask, Spell* spell = nullptr) const;
=======
        std::vector<SpellPowerCost> CalcPowerCost(Unit const* caster, SpellSchoolMask schoolMask, Spell* spell = nullptr) const;

        float CalcProcPPM(Unit* caster, int32 itemLevel) const;
>>>>>>> 28d470c5

        bool IsRanked() const;
        uint8 GetRank() const;
        SpellInfo const* GetFirstRankSpell() const;
        SpellInfo const* GetLastRankSpell() const;
        SpellInfo const* GetNextRankSpell() const;
        SpellInfo const* GetPrevRankSpell() const;
        SpellInfo const* GetAuraRankForLevel(uint8 level) const;
        bool IsRankOf(SpellInfo const* spellInfo) const;
        bool IsDifferentRankOf(SpellInfo const* spellInfo) const;
        bool IsHighRankOf(SpellInfo const* spellInfo) const;

<<<<<<< HEAD
        // spell diminishing returns
        DiminishingGroup GetDiminishingReturnsGroupForSpell(bool triggered) const;
        DiminishingReturnsType GetDiminishingReturnsGroupType(bool triggered) const;
        DiminishingLevels GetDiminishingReturnsMaxLevel(bool triggered) const;
        int32 GetDiminishingReturnsLimitDuration(bool triggered) const;

        // spell immunities
        void ApplyAllSpellImmunitiesTo(Unit* target, uint8 effIndex, bool apply) const;
        bool CanSpellProvideImmunityAgainstAura(SpellInfo const* auraSpellInfo) const;
        bool SpellCancelsAuraEffect(SpellInfo const* auraSpellInfo, uint8 auraEffIndex) const;
=======
        uint32 GetSpellXSpellVisualId(Unit const* caster = nullptr) const;
        uint32 GetSpellVisual(Unit const* caster = nullptr) const;

        SpellEffectInfoVector const& GetEffects() const { return _effects; }
        SpellEffectInfo const* GetEffect(uint32 index) const { return index < _effects.size() ? _effects[index] : nullptr; }

        // spell diminishing returns
        DiminishingGroup GetDiminishingReturnsGroupForSpell() const;
        DiminishingReturnsType GetDiminishingReturnsGroupType() const;
        DiminishingLevels GetDiminishingReturnsMaxLevel() const;
        int32 GetDiminishingReturnsLimitDuration() const;

        // spell immunities
        void ApplyAllSpellImmunitiesTo(Unit* target, SpellEffectInfo const* effect, bool apply) const;
        bool CanSpellProvideImmunityAgainstAura(SpellInfo const* auraSpellInfo) const;
        bool SpellCancelsAuraEffect(AuraEffect const* aurEff) const;
>>>>>>> 28d470c5

        uint32 GetAllowedMechanicMask() const;

    private:
        // loading helpers
        void _InitializeExplicitTargetMask();
<<<<<<< HEAD
        void _InitializeSpellPositivity();
=======
        bool _IsPositiveEffect(uint32 effIndex, bool deep) const;
        bool _IsPositiveSpell() const;
        static bool _IsPositiveTarget(uint32 targetA, uint32 targetB);
>>>>>>> 28d470c5
        void _LoadSpellSpecific();
        void _LoadAuraState();
        void _LoadSpellDiminishInfo();
        void _LoadImmunityInfo();

        // unloading helpers
        void _UnloadImplicitTargetConditionLists();
<<<<<<< HEAD

        SpellSpecificType _spellSpecific;
        AuraStateType _auraState;

        SpellDiminishInfo _diminishInfoNonTriggered;
        SpellDiminishInfo _diminishInfoTriggered;

        uint32 _allowedMechanicMask;

        std::array<ImmunityInfo, MAX_SPELL_EFFECTS> _immunityInfo;
=======
        void _UnloadSpellEffects();

    private:
        SpellEffectInfoVector _effects;
        SpellVisualVector _visuals;
        SpellSpecificType _spellSpecific;
        AuraStateType _auraState;

        SpellDiminishInfo _diminishInfo;
        uint32 _allowedMechanicMask;
>>>>>>> 28d470c5
};

#endif // _SPELLINFO_H<|MERGE_RESOLUTION|>--- conflicted
+++ resolved
@@ -25,8 +25,6 @@
 #include "SpellAuraDefines.h"
 #include <boost/container/flat_set.hpp>
 #include <bitset>
-
-#include <boost/container/flat_set.hpp>
 
 class Unit;
 class Player;
@@ -192,23 +190,12 @@
     SPELL_ATTR0_CU_NO_INITIAL_THREAT             = 0x00000010,
     SPELL_ATTR0_CU_AURA_CC                       = 0x00000020,
     SPELL_ATTR0_CU_DONT_BREAK_STEALTH            = 0x00000040,
-<<<<<<< HEAD
-    SPELL_ATTR0_CU_CAN_CRIT                      = 0x00000080,
-    SPELL_ATTR0_CU_DIRECT_DAMAGE                 = 0x00000100,
-    SPELL_ATTR0_CU_CHARGE                        = 0x00000200,
-    SPELL_ATTR0_CU_PICKPOCKET                    = 0x00000400,
-    SPELL_ATTR0_CU_ROLLING_PERIODIC              = 0x00000800,
-    SPELL_ATTR0_CU_NEGATIVE_EFF0                 = 0x00001000,
-    SPELL_ATTR0_CU_NEGATIVE_EFF1                 = 0x00002000,
-    SPELL_ATTR0_CU_NEGATIVE_EFF2                 = 0x00004000,
-=======
     SPELL_ATTR0_CU_DIRECT_DAMAGE                 = 0x00000100,
     SPELL_ATTR0_CU_CHARGE                        = 0x00000200,
     SPELL_ATTR0_CU_PICKPOCKET                    = 0x00000400,
     SPELL_ATTR0_CU_DEPRECATED_NEGATIVE_EFF0      = 0x00001000, // DO NOT REUSE
     SPELL_ATTR0_CU_DEPRECATED_NEGATIVE_EFF1      = 0x00002000, // DO NOT REUSE
     SPELL_ATTR0_CU_DEPRECATED_NEGATIVE_EFF2      = 0x00004000, // DO NOT REUSE
->>>>>>> 28d470c5
     SPELL_ATTR0_CU_IGNORE_ARMOR                  = 0x00008000,
     SPELL_ATTR0_CU_REQ_TARGET_FACING_CASTER      = 0x00010000,
     SPELL_ATTR0_CU_REQ_CASTER_BEHIND_TARGET      = 0x00020000,
@@ -217,9 +204,6 @@
     SPELL_ATTR0_CU_BINARY_SPELL                  = 0x00100000,
     SPELL_ATTR0_CU_SCHOOLMASK_NORMAL_WITH_MAGIC  = 0x00200000,
     SPELL_ATTR0_CU_LIQUID_AURA                   = 0x00400000,
-<<<<<<< HEAD
-    SPELL_ATTR0_CU_IS_TALENT                     = 0x00800000, // reserved for master branch
-=======
     SPELL_ATTR0_CU_IS_TALENT                     = 0x00800000,
 };
 
@@ -276,7 +260,6 @@
 enum SpellAuraInterruptFlags2 : uint32
 {
 };
->>>>>>> 28d470c5
 
 template <typename InterruptFlag>
 struct AuraInterruptFlagIndex {};
@@ -327,11 +310,9 @@
         SpellTargetCheckTypes SelectionCheckType; // defines selection criteria
         SpellTargetDirectionTypes DirectionType; // direction for cone and dest targets
     };
-    static std::array<StaticData, TOTAL_SPELL_TARGETS> _data;
-};
-
-<<<<<<< HEAD
-=======
+    static StaticData _data[TOTAL_SPELL_TARGETS];
+};
+
 struct TC_GAME_API ImmunityInfo
 {
     uint32 SchoolImmuneMask = 0;
@@ -344,7 +325,6 @@
     boost::container::flat_set<SpellEffectName> SpellEffectImmune;
 };
 
->>>>>>> 28d470c5
 class TC_GAME_API SpellEffectInfo
 {
     SpellInfo const* _spellInfo;
@@ -370,16 +350,6 @@
     uint32    ChainTargets;
     uint32    ItemType;
     uint32    TriggerSpell;
-<<<<<<< HEAD
-    flag96    SpellClassMask;
-    std::vector<Condition*>* ImplicitTargetConditions;
-
-    SpellEffectInfo() : _spellInfo(nullptr), _effIndex(0), Effect(0), ApplyAuraName(0), Amplitude(0), DieSides(0),
-                        RealPointsPerLevel(0), BasePoints(0), PointsPerComboPoint(0), ValueMultiplier(0), DamageMultiplier(0),
-                        BonusMultiplier(0), MiscValue(0), MiscValueB(0), Mechanic(MECHANIC_NONE), RadiusEntry(nullptr), ChainTarget(0),
-                        ItemType(0), TriggerSpell(0), ImplicitTargetConditions(nullptr) {}
-    SpellEffectInfo(SpellEntry const* spellEntry, SpellInfo const* spellInfo, uint8 effIndex);
-=======
     flag128   SpellClassMask;
     float     BonusCoefficientFromAP;
     std::vector<Condition*>* ImplicitTargetConditions;
@@ -396,7 +366,6 @@
                         BonusCoefficient(0), MiscValue(0), MiscValueB(0), Mechanic(MECHANIC_NONE), PositionFacing(0),
                         RadiusEntry(nullptr), ChainTargets(0), ItemType(0), TriggerSpell(0), BonusCoefficientFromAP(0.0f), ImplicitTargetConditions(nullptr) { }
     SpellEffectInfo(SpellInfo const* spellInfo, SpellEffectEntry const* effect);
->>>>>>> 28d470c5
 
     bool IsEffect() const;
     bool IsEffect(SpellEffectName effectName) const;
@@ -404,17 +373,10 @@
     bool IsAura(AuraType aura) const;
     bool IsTargetingArea() const;
     bool IsAreaAuraEffect() const;
+    bool IsFarUnitTargetEffect() const;
+    bool IsFarDestTargetEffect() const;
     bool IsUnitOwnedAuraEffect() const;
 
-<<<<<<< HEAD
-    int32 CalcValue(WorldObject const* caster = nullptr, int32 const* basePoints = nullptr) const;
-    int32 CalcBaseValue(int32 value) const;
-    float CalcValueMultiplier(WorldObject* caster, Spell* spell = nullptr) const;
-    float CalcDamageMultiplier(WorldObject* caster, Spell* spell = nullptr) const;
-
-    bool HasRadius() const;
-    float CalcRadius(WorldObject* caster = nullptr, Spell* = nullptr) const;
-=======
     int32 CalcValue(Unit const* caster = nullptr, int32 const* basePoints = nullptr, Unit const* target = nullptr, float* variance = nullptr, uint32 castItemId = 0, int32 itemLevel = -1) const;
     int32 CalcBaseValue(Unit const* caster, Unit const* target, uint32 itemId, int32 itemLevel) const;
     float CalcValueMultiplier(Unit* caster, Spell* spell = nullptr) const;
@@ -423,7 +385,6 @@
     bool HasRadius() const;
     bool HasMaxRadius() const;
     float CalcRadius(Unit* caster = nullptr, Spell* = nullptr) const;
->>>>>>> 28d470c5
 
     uint32 GetProvidedTargetMask() const;
     uint32 GetMissingTargetMask(bool srcSet = false, bool destSet = false, uint32 mask = 0) const;
@@ -443,9 +404,19 @@
         SpellEffectImplicitTargetTypes ImplicitTargetType; // defines what target can be added to effect target list if there's no valid target type provided for effect
         SpellTargetObjectTypes UsedTargetObjectType; // defines valid target object type for spell effect
     };
-<<<<<<< HEAD
-    static std::array<StaticData, TOTAL_SPELL_EFFECTS> _data;
-};
+    static StaticData _data[TOTAL_SPELL_EFFECTS];
+
+    ImmunityInfo _immunityInfo;
+};
+
+typedef std::vector<SpellEffectInfo const*> SpellEffectInfoVector;
+
+typedef std::vector<SpellXSpellVisualEntry const*> SpellVisualVector;
+typedef std::unordered_map<uint32, SpellVisualVector> SpellVisualMap;
+
+typedef std::vector<AuraEffect*> AuraEffectVector;
+
+struct SpellInfoLoadHelper;
 
 struct TC_GAME_API SpellDiminishInfo
 {
@@ -455,44 +426,10 @@
     int32 DiminishDurationLimit = 0;
 };
 
-struct TC_GAME_API ImmunityInfo
-{
-    uint32 SchoolImmuneMask = 0;
-    uint32 ApplyHarmfulAuraImmuneMask = 0;
-    uint32 MechanicImmuneMask = 0;
-    uint32 DispelImmune = 0;
-    uint32 DamageSchoolMask = 0;
-
-    boost::container::flat_set<AuraType> AuraTypeImmune;
-    boost::container::flat_set<SpellEffects> SpellEffectImmune;
-=======
-    static StaticData _data[TOTAL_SPELL_EFFECTS];
-
-    ImmunityInfo _immunityInfo;
-};
-
-typedef std::vector<SpellEffectInfo const*> SpellEffectInfoVector;
-
-typedef std::vector<SpellXSpellVisualEntry const*> SpellVisualVector;
-typedef std::unordered_map<uint32, SpellVisualVector> SpellVisualMap;
-
-typedef std::vector<AuraEffect*> AuraEffectVector;
-
-struct SpellInfoLoadHelper;
-
-struct TC_GAME_API SpellDiminishInfo
-{
-    DiminishingGroup DiminishGroup = DIMINISHING_NONE;
-    DiminishingReturnsType DiminishReturnType = DRTYPE_NONE;
-    DiminishingLevels DiminishMaxLevel = DIMINISHING_LEVEL_IMMUNE;
-    int32 DiminishDurationLimit = 0;
-};
-
 struct SpellPowerCost
 {
     Powers Power;
     int32 Amount;
->>>>>>> 28d470c5
 };
 
 class TC_GAME_API SpellInfo
@@ -501,12 +438,8 @@
 
     public:
         uint32 Id;
-<<<<<<< HEAD
-        SpellCategoryEntry const* CategoryEntry;
-=======
         ::Difficulty Difficulty;
         uint32 CategoryId;
->>>>>>> 28d470c5
         uint32 Dispel;
         uint32 Mechanic;
         uint32 Attributes;
@@ -517,9 +450,6 @@
         uint32 AttributesEx5;
         uint32 AttributesEx6;
         uint32 AttributesEx7;
-<<<<<<< HEAD
-        uint32 AttributesCu;
-=======
         uint32 AttributesEx8;
         uint32 AttributesEx9;
         uint32 AttributesEx10;
@@ -529,7 +459,6 @@
         uint32 AttributesEx14;
         uint32 AttributesCu;
         std::bitset<MAX_SPELL_EFFECTS> NegativeEffects;
->>>>>>> 28d470c5
         uint64 Stances;
         uint64 StancesNot;
         uint32 Targets;
@@ -538,13 +467,8 @@
         uint32 FacingCasterFlags;
         uint32 CasterAuraState;
         uint32 TargetAuraState;
-<<<<<<< HEAD
-        uint32 CasterAuraStateNot;
-        uint32 TargetAuraStateNot;
-=======
         uint32 ExcludeCasterAuraState;
         uint32 ExcludeTargetAuraState;
->>>>>>> 28d470c5
         uint32 CasterAuraSpell;
         uint32 TargetAuraSpell;
         uint32 ExcludeCasterAuraSpell;
@@ -555,13 +479,6 @@
         uint32 StartRecoveryCategory;
         uint32 StartRecoveryTime;
         uint32 InterruptFlags;
-<<<<<<< HEAD
-        uint32 AuraInterruptFlags;
-        uint32 ChannelInterruptFlags;
-        uint32 ProcFlags;
-        uint32 ProcChance;
-        uint32 ProcCharges;
-=======
         std::array<uint32, MAX_SPELL_AURA_INTERRUPT_FLAGS> AuraInterruptFlags;
         std::array<uint32, MAX_SPELL_AURA_INTERRUPT_FLAGS> ChannelInterruptFlags;
         uint32 ProcFlags;
@@ -570,66 +487,10 @@
         uint32 ProcCooldown;
         float ProcBasePPM;
         std::vector<SpellProcsPerMinuteModEntry const*> ProcPPMMods;
->>>>>>> 28d470c5
         uint32 MaxLevel;
         uint32 BaseLevel;
         uint32 SpellLevel;
         SpellDurationEntry const* DurationEntry;
-<<<<<<< HEAD
-        Powers PowerType;
-        uint32 ManaCost;
-        uint32 ManaCostPerlevel;
-        uint32 ManaPerSecond;
-        uint32 ManaPerSecondPerLevel;
-        uint32 ManaCostPercentage;
-        uint32 RuneCostID;
-        SpellRangeEntry const* RangeEntry;
-        float  Speed;
-        uint32 StackAmount;
-        std::array<uint32, 2> Totem;
-        std::array<int32, MAX_SPELL_REAGENTS>  Reagent;
-        std::array<uint32, MAX_SPELL_REAGENTS> ReagentCount;
-        int32  EquippedItemClass;
-        int32  EquippedItemSubClassMask;
-        int32  EquippedItemInventoryTypeMask;
-        std::array<uint32, 2> TotemCategory;
-        std::array<uint32, 2> SpellVisual;
-        uint32 SpellIconID;
-        uint32 ActiveIconID;
-        uint32 Priority;
-        std::array<char const*, 16> SpellName;
-        std::array<char const*, 16> Rank;
-        uint32 MaxTargetLevel;
-        uint32 MaxAffectedTargets;
-        uint32 SpellFamilyName;
-        flag96 SpellFamilyFlags;
-        uint32 DmgClass;
-        uint32 PreventionType;
-        int32  AreaGroupId;
-        uint32 SchoolMask;
-        std::array<SpellEffectInfo, MAX_SPELL_EFFECTS> Effects;
-        uint32 ExplicitTargetMask;
-        SpellChainNode const* ChainEntry;
-
-        SpellInfo(SpellEntry const* spellEntry);
-        ~SpellInfo();
-
-        uint32 GetCategory() const;
-        bool HasEffect(SpellEffects effect) const;
-        bool HasAura(AuraType aura) const;
-        bool HasAreaAuraEffect() const;
-        bool HasOnlyDamageEffects() const;
-
-        inline bool HasAttribute(SpellAttr0 attribute) const { return !!(Attributes & attribute); }
-        inline bool HasAttribute(SpellAttr1 attribute) const { return !!(AttributesEx & attribute); }
-        inline bool HasAttribute(SpellAttr2 attribute) const { return !!(AttributesEx2 & attribute); }
-        inline bool HasAttribute(SpellAttr3 attribute) const { return !!(AttributesEx3 & attribute); }
-        inline bool HasAttribute(SpellAttr4 attribute) const { return !!(AttributesEx4 & attribute); }
-        inline bool HasAttribute(SpellAttr5 attribute) const { return !!(AttributesEx5 & attribute); }
-        inline bool HasAttribute(SpellAttr6 attribute) const { return !!(AttributesEx6 & attribute); }
-        inline bool HasAttribute(SpellAttr7 attribute) const { return !!(AttributesEx7 & attribute); }
-        inline bool HasAttribute(SpellCustomAttributes customAttribute) const { return !!(AttributesCu & customAttribute); }
-=======
         std::array<SpellPowerEntry const*, MAX_POWERS_PER_SPELL> PowerCosts;
         uint32 RangeIndex;
         SpellRangeEntry const* RangeEntry;
@@ -703,32 +564,19 @@
         bool HasAuraInterruptFlag(SpellAuraInterruptFlags2 flag) const { return (AuraInterruptFlags[AuraInterruptFlagIndex<SpellAuraInterruptFlags2>::value] & flag) != 0; }
 
         bool HasChannelInterruptFlag(SpellChannelInterruptFlags flag) const { return (ChannelInterruptFlags[AuraInterruptFlagIndex<SpellAuraInterruptFlags>::value] & flag) != 0; }
->>>>>>> 28d470c5
 
         bool IsExplicitDiscovery() const;
         bool IsLootCrafting() const;
         bool IsQuestTame() const;
-<<<<<<< HEAD
-        bool IsProfessionOrRiding() const;
         bool IsProfession() const;
         bool IsPrimaryProfession() const;
         bool IsPrimaryProfessionFirstRank() const;
-        bool IsAbilityLearnedWithProfession() const;
-=======
-        bool IsProfession() const;
-        bool IsPrimaryProfession() const;
-        bool IsPrimaryProfessionFirstRank() const;
->>>>>>> 28d470c5
         bool IsAbilityOfSkillType(uint32 skillType) const;
 
         bool IsAffectingArea() const;
         bool IsTargetingArea() const;
         bool NeedsExplicitUnitTarget() const;
         bool NeedsToBeTriggeredByCaster(SpellInfo const* triggeringSpell) const;
-<<<<<<< HEAD
-        bool IsSelfCast() const;
-=======
->>>>>>> 28d470c5
 
         bool IsPassive() const;
         bool IsAutocastable() const;
@@ -752,20 +600,13 @@
         bool IsRangedWeaponSpell() const;
         bool IsAutoRepeatRangedSpell() const;
         bool HasInitialAggro() const;
-<<<<<<< HEAD
-=======
         bool HasHitDelay() const;
->>>>>>> 28d470c5
 
         WeaponAttackType GetAttackType() const;
 
         bool IsItemFitToSpellRequirements(Item const* item) const;
 
-<<<<<<< HEAD
-        bool IsAffected(uint32 familyName, flag96 const& familyFlags) const;
-=======
         bool IsAffected(uint32 familyName, flag128 const& familyFlags) const;
->>>>>>> 28d470c5
 
         bool IsAffectedBySpellMods() const;
         bool IsAffectedBySpellMod(SpellModifier const* mod) const;
@@ -778,31 +619,18 @@
         bool IsAuraExclusiveBySpecificPerCasterWith(SpellInfo const* spellInfo) const;
 
         SpellCastResult CheckShapeshift(uint32 form) const;
-<<<<<<< HEAD
-        SpellCastResult CheckLocation(uint32 map_id, uint32 zone_id, uint32 area_id, Player const* player = nullptr, bool strict = true) const;
-        SpellCastResult CheckTarget(WorldObject const* caster, WorldObject const* target, bool implicit = true) const;
-        SpellCastResult CheckExplicitTarget(WorldObject const* caster, WorldObject const* target, Item const* itemTarget = nullptr) const;
-=======
         SpellCastResult CheckLocation(uint32 map_id, uint32 zone_id, uint32 area_id, Player const* player = nullptr) const;
         SpellCastResult CheckTarget(Unit const* caster, WorldObject const* target, bool implicit = true) const;
         SpellCastResult CheckExplicitTarget(Unit const* caster, WorldObject const* target, Item const* itemTarget = nullptr) const;
->>>>>>> 28d470c5
         SpellCastResult CheckVehicle(Unit const* caster) const;
         bool CheckTargetCreatureType(Unit const* target) const;
 
         SpellSchoolMask GetSchoolMask() const;
         uint32 GetAllEffectsMechanicMask() const;
-<<<<<<< HEAD
-        uint32 GetEffectMechanicMask(uint8 effIndex) const;
-        uint32 GetSpellMechanicMaskByEffectMask(uint32 effectMask) const;
-        Mechanics GetEffectMechanic(uint8 effIndex) const;
-        bool HasAnyEffectMechanic() const;
-=======
         uint32 GetEffectMechanicMask(uint32 effIndex) const;
         uint32 GetSpellMechanicMaskByEffectMask(uint32 effectMask) const;
         Mechanics GetEffectMechanic(uint32 effIndex) const;
         //bool HasAnyEffectMechanic() const;
->>>>>>> 28d470c5
         uint32 GetDispelMask() const;
         static uint32 GetDispelMask(DispelType type);
         uint32 GetExplicitTargetMask() const;
@@ -811,14 +639,9 @@
         SpellSpecificType GetSpellSpecific() const;
 
         float GetMinRange(bool positive = false) const;
-<<<<<<< HEAD
-        float GetMaxRange(bool positive = false, WorldObject* caster = nullptr, Spell* spell = nullptr) const;
-
-=======
         float GetMaxRange(bool positive = false, Unit* caster = nullptr, Spell* spell = nullptr) const;
 
         int32 CalcDuration(Unit* caster = nullptr) const;
->>>>>>> 28d470c5
         int32 GetDuration() const;
         int32 GetMaxDuration() const;
 
@@ -827,13 +650,9 @@
         uint32 CalcCastTime(Spell* spell = nullptr) const;
         uint32 GetRecoveryTime() const;
 
-<<<<<<< HEAD
-        int32 CalcPowerCost(WorldObject const* caster, SpellSchoolMask schoolMask, Spell* spell = nullptr) const;
-=======
         std::vector<SpellPowerCost> CalcPowerCost(Unit const* caster, SpellSchoolMask schoolMask, Spell* spell = nullptr) const;
 
         float CalcProcPPM(Unit* caster, int32 itemLevel) const;
->>>>>>> 28d470c5
 
         bool IsRanked() const;
         uint8 GetRank() const;
@@ -846,18 +665,6 @@
         bool IsDifferentRankOf(SpellInfo const* spellInfo) const;
         bool IsHighRankOf(SpellInfo const* spellInfo) const;
 
-<<<<<<< HEAD
-        // spell diminishing returns
-        DiminishingGroup GetDiminishingReturnsGroupForSpell(bool triggered) const;
-        DiminishingReturnsType GetDiminishingReturnsGroupType(bool triggered) const;
-        DiminishingLevels GetDiminishingReturnsMaxLevel(bool triggered) const;
-        int32 GetDiminishingReturnsLimitDuration(bool triggered) const;
-
-        // spell immunities
-        void ApplyAllSpellImmunitiesTo(Unit* target, uint8 effIndex, bool apply) const;
-        bool CanSpellProvideImmunityAgainstAura(SpellInfo const* auraSpellInfo) const;
-        bool SpellCancelsAuraEffect(SpellInfo const* auraSpellInfo, uint8 auraEffIndex) const;
-=======
         uint32 GetSpellXSpellVisualId(Unit const* caster = nullptr) const;
         uint32 GetSpellVisual(Unit const* caster = nullptr) const;
 
@@ -874,20 +681,15 @@
         void ApplyAllSpellImmunitiesTo(Unit* target, SpellEffectInfo const* effect, bool apply) const;
         bool CanSpellProvideImmunityAgainstAura(SpellInfo const* auraSpellInfo) const;
         bool SpellCancelsAuraEffect(AuraEffect const* aurEff) const;
->>>>>>> 28d470c5
 
         uint32 GetAllowedMechanicMask() const;
 
     private:
         // loading helpers
         void _InitializeExplicitTargetMask();
-<<<<<<< HEAD
-        void _InitializeSpellPositivity();
-=======
         bool _IsPositiveEffect(uint32 effIndex, bool deep) const;
         bool _IsPositiveSpell() const;
         static bool _IsPositiveTarget(uint32 targetA, uint32 targetB);
->>>>>>> 28d470c5
         void _LoadSpellSpecific();
         void _LoadAuraState();
         void _LoadSpellDiminishInfo();
@@ -895,18 +697,6 @@
 
         // unloading helpers
         void _UnloadImplicitTargetConditionLists();
-<<<<<<< HEAD
-
-        SpellSpecificType _spellSpecific;
-        AuraStateType _auraState;
-
-        SpellDiminishInfo _diminishInfoNonTriggered;
-        SpellDiminishInfo _diminishInfoTriggered;
-
-        uint32 _allowedMechanicMask;
-
-        std::array<ImmunityInfo, MAX_SPELL_EFFECTS> _immunityInfo;
-=======
         void _UnloadSpellEffects();
 
     private:
@@ -917,7 +707,6 @@
 
         SpellDiminishInfo _diminishInfo;
         uint32 _allowedMechanicMask;
->>>>>>> 28d470c5
 };
 
 #endif // _SPELLINFO_H