/*
 * Copyright (C) 2008-2013 TrinityCore <http://www.trinitycore.org/>
 *
 * This program is free software; you can redistribute it and/or modify it
 * under the terms of the GNU General Public License as published by the
 * Free Software Foundation; either version 2 of the License, or (at your
 * option) any later version.
 *
 * This program is distributed in the hope that it will be useful, but WITHOUT
 * ANY WARRANTY; without even the implied warranty of MERCHANTABILITY or
 * FITNESS FOR A PARTICULAR PURPOSE. See the GNU General Public License for
 * more details.
 *
 * You should have received a copy of the GNU General Public License along
 * with this program. If not, see <http://www.gnu.org/licenses/>.
 */

#ifndef _SPELLINFO_H
#define _SPELLINFO_H

#include "SharedDefines.h"
#include "Util.h"
#include "DBCStructure.h"
#include "Object.h"
#include "SpellAuraDefines.h"

class Unit;
class Player;
class Item;
class Spell;
class SpellInfo;
class WorldObject;
struct SpellChainNode;
struct SpellTargetPosition;
struct SpellDurationEntry;
struct SpellModifier;
struct SpellRangeEntry;
struct SpellRadiusEntry;
struct SpellEntry;
struct SpellCastTimesEntry;
struct Condition;

enum SpellCastTargetFlags
{
    TARGET_FLAG_NONE            = 0x00000000,
    TARGET_FLAG_UNUSED_1        = 0x00000001,               // not used
    TARGET_FLAG_UNIT            = 0x00000002,               // pguid
    TARGET_FLAG_UNIT_RAID       = 0x00000004,               // not sent, used to validate target (if raid member)
    TARGET_FLAG_UNIT_PARTY      = 0x00000008,               // not sent, used to validate target (if party member)
    TARGET_FLAG_ITEM            = 0x00000010,               // pguid
    TARGET_FLAG_SOURCE_LOCATION = 0x00000020,               // pguid, 3 float
    TARGET_FLAG_DEST_LOCATION   = 0x00000040,               // pguid, 3 float
    TARGET_FLAG_UNIT_ENEMY      = 0x00000080,               // not sent, used to validate target (if enemy)
    TARGET_FLAG_UNIT_ALLY       = 0x00000100,               // not sent, used to validate target (if ally)
    TARGET_FLAG_CORPSE_ENEMY    = 0x00000200,               // pguid
    TARGET_FLAG_UNIT_DEAD       = 0x00000400,               // not sent, used to validate target (if dead creature)
    TARGET_FLAG_GAMEOBJECT      = 0x00000800,               // pguid, used with TARGET_GAMEOBJECT_TARGET
    TARGET_FLAG_TRADE_ITEM      = 0x00001000,               // pguid
    TARGET_FLAG_STRING          = 0x00002000,               // string
    TARGET_FLAG_GAMEOBJECT_ITEM = 0x00004000,               // not sent, used with TARGET_GAMEOBJECT_ITEM_TARGET
    TARGET_FLAG_CORPSE_ALLY     = 0x00008000,               // pguid
    TARGET_FLAG_UNIT_MINIPET    = 0x00010000,               // pguid, used to validate target (if non combat pet)
    TARGET_FLAG_GLYPH_SLOT      = 0x00020000,               // used in glyph spells
    TARGET_FLAG_DEST_TARGET     = 0x00040000,               // sometimes appears with DEST_TARGET spells (may appear or not for a given spell)
    TARGET_FLAG_EXTRA_TARGETS   = 0x00080000,               // uint32 counter, loop { vec3 - screen position (?), guid }, not used so far
    TARGET_FLAG_UNIT_PASSENGER  = 0x00100000,               // guessed, used to validate target (if vehicle passenger)

    TARGET_FLAG_UNIT_MASK = TARGET_FLAG_UNIT | TARGET_FLAG_UNIT_RAID | TARGET_FLAG_UNIT_PARTY
        | TARGET_FLAG_UNIT_ENEMY | TARGET_FLAG_UNIT_ALLY | TARGET_FLAG_UNIT_DEAD | TARGET_FLAG_UNIT_MINIPET | TARGET_FLAG_UNIT_PASSENGER,
    TARGET_FLAG_GAMEOBJECT_MASK = TARGET_FLAG_GAMEOBJECT | TARGET_FLAG_GAMEOBJECT_ITEM,
    TARGET_FLAG_CORPSE_MASK = TARGET_FLAG_CORPSE_ALLY | TARGET_FLAG_CORPSE_ENEMY,
    TARGET_FLAG_ITEM_MASK = TARGET_FLAG_TRADE_ITEM | TARGET_FLAG_ITEM | TARGET_FLAG_GAMEOBJECT_ITEM
};

enum SpellTargetSelectionCategories
{
    TARGET_SELECT_CATEGORY_NYI,
    TARGET_SELECT_CATEGORY_DEFAULT,
    TARGET_SELECT_CATEGORY_CHANNEL,
    TARGET_SELECT_CATEGORY_NEARBY,
    TARGET_SELECT_CATEGORY_CONE,
    TARGET_SELECT_CATEGORY_AREA
};

enum SpellTargetReferenceTypes
{
    TARGET_REFERENCE_TYPE_NONE,
    TARGET_REFERENCE_TYPE_CASTER,
    TARGET_REFERENCE_TYPE_TARGET,
    TARGET_REFERENCE_TYPE_LAST,
    TARGET_REFERENCE_TYPE_SRC,
    TARGET_REFERENCE_TYPE_DEST
};

enum SpellTargetObjectTypes
{
    TARGET_OBJECT_TYPE_NONE = 0,
    TARGET_OBJECT_TYPE_SRC,
    TARGET_OBJECT_TYPE_DEST,
    TARGET_OBJECT_TYPE_UNIT,
    TARGET_OBJECT_TYPE_UNIT_AND_DEST,
    TARGET_OBJECT_TYPE_GOBJ,
    TARGET_OBJECT_TYPE_GOBJ_ITEM,
    TARGET_OBJECT_TYPE_ITEM,
    TARGET_OBJECT_TYPE_CORPSE,
    // only for effect target type
    TARGET_OBJECT_TYPE_CORPSE_ENEMY,
    TARGET_OBJECT_TYPE_CORPSE_ALLY
};

enum SpellTargetCheckTypes
{
    TARGET_CHECK_DEFAULT,
    TARGET_CHECK_ENTRY,
    TARGET_CHECK_ENEMY,
    TARGET_CHECK_ALLY,
    TARGET_CHECK_PARTY,
    TARGET_CHECK_RAID,
    TARGET_CHECK_RAID_CLASS,
    TARGET_CHECK_PASSENGER
};

enum SpellTargetDirectionTypes
{
    TARGET_DIR_NONE,
    TARGET_DIR_FRONT,
    TARGET_DIR_BACK,
    TARGET_DIR_RIGHT,
    TARGET_DIR_LEFT,
    TARGET_DIR_FRONT_RIGHT,
    TARGET_DIR_BACK_RIGHT,
    TARGET_DIR_BACK_LEFT,
    TARGET_DIR_FRONT_LEFT,
    TARGET_DIR_RANDOM,
    TARGET_DIR_ENTRY
};

enum SpellEffectImplicitTargetTypes
{
    EFFECT_IMPLICIT_TARGET_NONE = 0,
    EFFECT_IMPLICIT_TARGET_EXPLICIT,
    EFFECT_IMPLICIT_TARGET_CASTER
};

// Spell clasification
enum SpellSpecificType
{
    SPELL_SPECIFIC_NORMAL                        = 0,
    SPELL_SPECIFIC_SEAL                          = 1,
    SPELL_SPECIFIC_AURA                          = 3,
    SPELL_SPECIFIC_STING                         = 4,
    SPELL_SPECIFIC_CURSE                         = 5,
    SPELL_SPECIFIC_ASPECT                        = 6,
    SPELL_SPECIFIC_TRACKER                       = 7,
    SPELL_SPECIFIC_WARLOCK_ARMOR                 = 8,
    SPELL_SPECIFIC_MAGE_ARMOR                    = 9,
    SPELL_SPECIFIC_ELEMENTAL_SHIELD              = 10,
    SPELL_SPECIFIC_MAGE_POLYMORPH                = 11,
    SPELL_SPECIFIC_JUDGEMENT                     = 13,
    SPELL_SPECIFIC_WARLOCK_CORRUPTION            = 17,
    SPELL_SPECIFIC_FOOD                          = 19,
    SPELL_SPECIFIC_DRINK                         = 20,
    SPELL_SPECIFIC_FOOD_AND_DRINK                = 21,
    SPELL_SPECIFIC_PRESENCE                      = 22,
    SPELL_SPECIFIC_CHARM                         = 23,
    SPELL_SPECIFIC_SCROLL                        = 24,
    SPELL_SPECIFIC_MAGE_ARCANE_BRILLANCE         = 25,
    SPELL_SPECIFIC_WARRIOR_ENRAGE                = 26,
    SPELL_SPECIFIC_PRIEST_DIVINE_SPIRIT          = 27,
    SPELL_SPECIFIC_HAND                          = 28,
    SPELL_SPECIFIC_PHASE                         = 29,
    SPELL_SPECIFIC_BANE                          = 30
};

enum SpellCustomAttributes
{
    SPELL_ATTR0_CU_ENCHANT_PROC                  = 0x00000001,
    SPELL_ATTR0_CU_CONE_BACK                     = 0x00000002,
    SPELL_ATTR0_CU_CONE_LINE                     = 0x00000004,
    SPELL_ATTR0_CU_SHARE_DAMAGE                  = 0x00000008,
    SPELL_ATTR0_CU_NO_INITIAL_THREAT             = 0x00000010,
    SPELL_ATTR0_CU_AURA_CC                       = 0x00000040,
    SPELL_ATTR0_CU_DIRECT_DAMAGE                 = 0x00000100,
    SPELL_ATTR0_CU_CHARGE                        = 0x00000200,
    SPELL_ATTR0_CU_PICKPOCKET                    = 0x00000400,
    SPELL_ATTR0_CU_NEGATIVE_EFF0                 = 0x00001000,
    SPELL_ATTR0_CU_NEGATIVE_EFF1                 = 0x00002000,
    SPELL_ATTR0_CU_NEGATIVE_EFF2                 = 0x00004000,
    SPELL_ATTR0_CU_IGNORE_ARMOR                  = 0x00008000,
    SPELL_ATTR0_CU_REQ_TARGET_FACING_CASTER      = 0x00010000,
    SPELL_ATTR0_CU_REQ_CASTER_BEHIND_TARGET      = 0x00020000,

    SPELL_ATTR0_CU_NEGATIVE                      = SPELL_ATTR0_CU_NEGATIVE_EFF0 | SPELL_ATTR0_CU_NEGATIVE_EFF1 | SPELL_ATTR0_CU_NEGATIVE_EFF2
};

uint32 GetTargetFlagMask(SpellTargetObjectTypes objType);

class SpellImplicitTargetInfo
{
private:
    Targets _target;
public:
    SpellImplicitTargetInfo() : _target(Targets(0)) { }
    SpellImplicitTargetInfo(uint32 target);

    bool IsArea() const;
    SpellTargetSelectionCategories GetSelectionCategory() const;
    SpellTargetReferenceTypes GetReferenceType() const;
    SpellTargetObjectTypes GetObjectType() const;
    SpellTargetCheckTypes GetCheckType() const;
    SpellTargetDirectionTypes GetDirectionType() const;
    float CalcDirectionAngle() const;

    Targets GetTarget() const;
    uint32 GetExplicitTargetMask(bool& srcSet, bool& dstSet) const;

private:
    struct StaticData
    {
        SpellTargetObjectTypes ObjectType;    // type of object returned by target type
        SpellTargetReferenceTypes ReferenceType; // defines which object is used as a reference when selecting target
        SpellTargetSelectionCategories SelectionCategory;
        SpellTargetCheckTypes SelectionCheckType; // defines selection criteria
        SpellTargetDirectionTypes DirectionType; // direction for cone and dest targets
    };
    static StaticData _data[TOTAL_SPELL_TARGETS];
};

class SpellEffectInfo
{
    SpellInfo const* _spellInfo;
    uint8 _effIndex;
public:
    uint32    Effect;
    uint32    ApplyAuraName;
    uint32    Amplitude;
    int32     DieSides;
    float     RealPointsPerLevel;
    int32     BasePoints;
    float     PointsPerComboPoint;
    float     ValueMultiplier;
    float     DamageMultiplier;
    float     BonusMultiplier;
    int32     MiscValue;
    int32     MiscValueB;
    Mechanics Mechanic;
    SpellImplicitTargetInfo TargetA;
    SpellImplicitTargetInfo TargetB;
    SpellRadiusEntry const* RadiusEntry;
    SpellRadiusEntry const* MaxRadiusEntry;
    uint32    ChainTarget;
    uint32    ItemType;
    uint32    TriggerSpell;
    flag96    SpellClassMask;
    std::list<Condition*>* ImplicitTargetConditions;
    // SpellScalingEntry
    float     ScalingMultiplier;
    float     DeltaScalingMultiplier;
    float     ComboScalingMultiplier;

<<<<<<< HEAD
    SpellEffectInfo() {}
    SpellEffectInfo(SpellEntry const* spellEntry, SpellInfo const* spellInfo, uint8 effIndex, SpellEffectEntry const* effect);
=======
    SpellEffectInfo() { }
    SpellEffectInfo(SpellEntry const* spellEntry, SpellInfo const* spellInfo, uint8 effIndex);
>>>>>>> 920e343c

    bool IsEffect() const;
    bool IsEffect(SpellEffects effectName) const;
    bool IsAura() const;
    bool IsAura(AuraType aura) const;
    bool IsTargetingArea() const;
    bool IsAreaAuraEffect() const;
    bool IsFarUnitTargetEffect() const;
    bool IsFarDestTargetEffect() const;
    bool IsUnitOwnedAuraEffect() const;

    int32 CalcValue(Unit const* caster = NULL, int32 const* basePoints = NULL, Unit const* target = NULL) const;
    int32 CalcBaseValue(int32 value) const;
    float CalcValueMultiplier(Unit* caster, Spell* spell = NULL) const;
    float CalcDamageMultiplier(Unit* caster, Spell* spell = NULL) const;

    bool HasRadius() const;
    bool HasMaxRadius() const;
    float CalcRadius(Unit* caster = NULL, Spell* = NULL) const;

    uint32 GetProvidedTargetMask() const;
    uint32 GetMissingTargetMask(bool srcSet = false, bool destSet = false, uint32 mask = 0) const;

    SpellEffectImplicitTargetTypes GetImplicitTargetType() const;
    SpellTargetObjectTypes GetUsedTargetObjectType() const;

private:
    struct StaticData
    {
        SpellEffectImplicitTargetTypes ImplicitTargetType; // defines what target can be added to effect target list if there's no valid target type provided for effect
        SpellTargetObjectTypes UsedTargetObjectType; // defines valid target object type for spell effect
    };
    static StaticData _data[TOTAL_SPELL_EFFECTS];
};

class SpellInfo
{
public:
    uint32 Id;
    SpellCategoryEntry const* CategoryEntry;
    uint32 Dispel;
    uint32 Mechanic;
    uint32 Attributes;
    uint32 AttributesEx;
    uint32 AttributesEx2;
    uint32 AttributesEx3;
    uint32 AttributesEx4;
    uint32 AttributesEx5;
    uint32 AttributesEx6;
    uint32 AttributesEx7;
    uint32 AttributesEx8;
    uint32 AttributesEx9;
    uint32 AttributesEx10;
    uint32 AttributesCu;
    uint32 Stances;
    uint32 StancesNot;
    uint32 Targets;
    uint32 TargetCreatureType;
    uint32 RequiresSpellFocus;
    uint32 FacingCasterFlags;
    uint32 CasterAuraState;
    uint32 TargetAuraState;
    uint32 CasterAuraStateNot;
    uint32 TargetAuraStateNot;
    uint32 CasterAuraSpell;
    uint32 TargetAuraSpell;
    uint32 ExcludeCasterAuraSpell;
    uint32 ExcludeTargetAuraSpell;
    SpellCastTimesEntry const* CastTimeEntry;
    uint32 RecoveryTime;
    uint32 CategoryRecoveryTime;
    uint32 StartRecoveryCategory;
    uint32 StartRecoveryTime;
    uint32 InterruptFlags;
    uint32 AuraInterruptFlags;
    uint32 ChannelInterruptFlags;
    uint32 ProcFlags;
    uint32 ProcChance;
    uint32 ProcCharges;
    uint32 MaxLevel;
    uint32 BaseLevel;
    uint32 SpellLevel;
    SpellDurationEntry const* DurationEntry;
    uint32 PowerType;
    uint32 ManaCost;
    uint32 ManaCostPerlevel;
    uint32 ManaPerSecond;
    uint32 ManaCostPercentage;
    uint32 RuneCostID;
    SpellRangeEntry const* RangeEntry;
    float  Speed;
    uint32 StackAmount;
    uint32 Totem[2];
    int32  Reagent[MAX_SPELL_REAGENTS];
    uint32 ReagentCount[MAX_SPELL_REAGENTS];
    int32  EquippedItemClass;
    int32  EquippedItemSubClassMask;
    int32  EquippedItemInventoryTypeMask;
    uint32 TotemCategory[2];
    uint32 SpellVisual[2];
    uint32 SpellIconID;
    uint32 ActiveIconID;
    char* SpellName;
    char* Rank;
    uint32 MaxTargetLevel;
    uint32 MaxAffectedTargets;
    uint32 SpellFamilyName;
    flag96 SpellFamilyFlags;
    uint32 DmgClass;
    uint32 PreventionType;
    int32  AreaGroupId;
    uint32 SchoolMask;
    uint32 SpellDifficultyId;
    uint32 SpellScalingId;
    uint32 SpellAuraOptionsId;
    uint32 SpellAuraRestrictionsId;
    uint32 SpellCastingRequirementsId;
    uint32 SpellCategoriesId;
    uint32 SpellClassOptionsId;
    uint32 SpellCooldownsId;
    uint32 SpellEquippedItemsId;
    uint32 SpellInterruptsId;
    uint32 SpellLevelsId;
    uint32 SpellPowerId;
    uint32 SpellReagentsId;
    uint32 SpellShapeshiftId;
    uint32 SpellTargetRestrictionsId;
    uint32 SpellTotemsId;
    // SpellScalingEntry
    int32  CastTimeMin;
    int32  CastTimeMax;
    int32  CastTimeMaxLevel;
    int32  ScalingClass;
    float  CoefBase;
    int32  CoefLevelBase;
    SpellEffectInfo Effects[MAX_SPELL_EFFECTS];
    uint32 ExplicitTargetMask;
    SpellChainNode const* ChainEntry;

    // struct access functions
    SpellTargetRestrictionsEntry const* GetSpellTargetRestrictions() const;
    SpellAuraOptionsEntry const* GetSpellAuraOptions() const;
    SpellAuraRestrictionsEntry const* GetSpellAuraRestrictions() const;
    SpellCastingRequirementsEntry const* GetSpellCastingRequirements() const;
    SpellCategoriesEntry const* GetSpellCategories() const;
    SpellClassOptionsEntry const* GetSpellClassOptions() const;
    SpellCooldownsEntry const* GetSpellCooldowns() const;
    SpellEquippedItemsEntry const* GetSpellEquippedItems() const;
    SpellInterruptsEntry const* GetSpellInterrupts() const;
    SpellLevelsEntry const* GetSpellLevels() const;
    SpellPowerEntry const* GetSpellPower() const;
    SpellReagentsEntry const* GetSpellReagents() const;
    SpellScalingEntry const* GetSpellScaling() const;
    SpellShapeshiftEntry const* GetSpellShapeshift() const;
    SpellTotemsEntry const* GetSpellTotems() const;

    SpellInfo(SpellEntry const* spellEntry, SpellEffectEntry const** effects);
    ~SpellInfo();

    uint32 GetCategory() const;
    bool HasEffect(SpellEffects effect) const;
    bool HasAura(AuraType aura) const;
    bool HasAreaAuraEffect() const;

    bool IsExplicitDiscovery() const;
    bool IsLootCrafting() const;
    bool IsQuestTame() const;
    bool IsProfessionOrRiding() const;
    bool IsProfession() const;
    bool IsPrimaryProfession() const;
    bool IsPrimaryProfessionFirstRank() const;
    bool IsAbilityLearnedWithProfession() const;
    bool IsAbilityOfSkillType(uint32 skillType) const;

    bool IsAffectingArea() const;
    bool IsTargetingArea() const;
    bool NeedsExplicitUnitTarget() const;
    bool NeedsToBeTriggeredByCaster(SpellInfo const* triggeringSpell) const;

    bool IsPassive() const;
    bool IsAutocastable() const;
    bool IsStackableWithRanks() const;
    bool IsPassiveStackableWithRanks() const;
    bool IsMultiSlotAura() const;
    bool IsStackableOnOneSlotWithDifferentCasters() const;
    bool IsCooldownStartedOnEvent() const;
    bool IsDeathPersistent() const;
    bool IsRequiringDeadTarget() const;
    bool IsAllowingDeadTarget() const;
    bool CanBeUsedInCombat() const;
    bool IsPositive() const;
    bool IsPositiveEffect(uint8 effIndex) const;
    bool IsChanneled() const;
    bool NeedsComboPoints() const;
    bool IsBreakingStealth() const;
    bool IsRangedWeaponSpell() const;
    bool IsAutoRepeatRangedSpell() const;

    bool IsAffectedBySpellMods() const;
    bool IsAffectedBySpellMod(SpellModifier const* mod) const;

    bool CanPierceImmuneAura(SpellInfo const* aura) const;
    bool CanDispelAura(SpellInfo const* aura) const;

    bool IsSingleTarget() const;
    bool IsAuraExclusiveBySpecificWith(SpellInfo const* spellInfo) const;
    bool IsAuraExclusiveBySpecificPerCasterWith(SpellInfo const* spellInfo) const;

    SpellCastResult CheckShapeshift(uint32 form) const;
    SpellCastResult CheckLocation(uint32 map_id, uint32 zone_id, uint32 area_id, Player const* player = NULL) const;
    SpellCastResult CheckTarget(Unit const* caster, WorldObject const* target, bool implicit = true) const;
    SpellCastResult CheckExplicitTarget(Unit const* caster, WorldObject const* target, Item const* itemTarget = NULL) const;
    SpellCastResult CheckVehicle(Unit const* caster) const;
    bool CheckTargetCreatureType(Unit const* target) const;

    SpellSchoolMask GetSchoolMask() const;
    uint32 GetAllEffectsMechanicMask() const;
    uint32 GetEffectMechanicMask(uint8 effIndex) const;
    uint32 GetSpellMechanicMaskByEffectMask(uint32 effectMask) const;
    Mechanics GetEffectMechanic(uint8 effIndex) const;
    bool HasAnyEffectMechanic() const;
    uint32 GetDispelMask() const;
    static uint32 GetDispelMask(DispelType type);
    uint32 GetExplicitTargetMask() const;

    AuraStateType GetAuraState() const;
    SpellSpecificType GetSpellSpecific() const;

    float GetMinRange(bool positive = false) const;
    float GetMaxRange(bool positive = false, Unit* caster = NULL, Spell* spell = NULL) const;

    int32 GetDuration() const;
    int32 GetMaxDuration() const;

    uint32 GetMaxTicks() const;

    uint32 CalcCastTime(uint8 level = 0, Spell* spell = NULL) const;
    uint32 GetRecoveryTime() const;

    int32 CalcPowerCost(Unit const* caster, SpellSchoolMask schoolMask) const;

    bool IsRanked() const;
    uint8 GetRank() const;
    SpellInfo const* GetFirstRankSpell() const;
    SpellInfo const* GetLastRankSpell() const;
    SpellInfo const* GetNextRankSpell() const;
    SpellInfo const* GetPrevRankSpell() const;
    SpellInfo const* GetAuraRankForLevel(uint8 level) const;
    bool IsRankOf(SpellInfo const* spellInfo) const;
    bool IsDifferentRankOf(SpellInfo const* spellInfo) const;
    bool IsHighRankOf(SpellInfo const* spellInfo) const;

    // loading helpers
    void _InitializeExplicitTargetMask();
    bool _IsPositiveEffect(uint8 effIndex, bool deep) const;
    bool _IsPositiveSpell() const;
    static bool _IsPositiveTarget(uint32 targetA, uint32 targetB);

    // unloading helpers
    void _UnloadImplicitTargetConditionLists();
};

#endif // _SPELLINFO_H<|MERGE_RESOLUTION|>--- conflicted
+++ resolved
@@ -258,13 +258,8 @@
     float     DeltaScalingMultiplier;
     float     ComboScalingMultiplier;
 
-<<<<<<< HEAD
-    SpellEffectInfo() {}
+    SpellEffectInfo() { }
     SpellEffectInfo(SpellEntry const* spellEntry, SpellInfo const* spellInfo, uint8 effIndex, SpellEffectEntry const* effect);
-=======
-    SpellEffectInfo() { }
-    SpellEffectInfo(SpellEntry const* spellEntry, SpellInfo const* spellInfo, uint8 effIndex);
->>>>>>> 920e343c
 
     bool IsEffect() const;
     bool IsEffect(SpellEffects effectName) const;
