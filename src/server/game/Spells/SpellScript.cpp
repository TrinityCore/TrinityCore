--- conflicted
+++ resolved
@@ -467,7 +467,6 @@
     m_spell->m_customError = result;
 }
 
-<<<<<<< HEAD
 int32 SpellScript::GetFinalDamage()
 {
     if (!IsInAfterHitPhase())
@@ -478,10 +477,7 @@
     return m_spell->m_final_damage;
 }
 
-bool AuraScript::_Validate(SpellEntry const * entry)
-=======
 bool AuraScript::_Validate(SpellEntry const* entry)
->>>>>>> e1f7f9e5
 {
     for (std::list<CheckAreaTargetHandler>::iterator itr = DoCheckAreaTarget.begin(); itr != DoCheckAreaTarget.end();  ++itr)
         if (!HasAreaAuraEffect(entry))
