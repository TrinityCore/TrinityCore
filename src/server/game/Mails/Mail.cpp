--- conflicted
+++ resolved
@@ -17,18 +17,10 @@
 
 #include "Mail.h"
 #include "AuctionHouseMgr.h"
-<<<<<<< HEAD
-#include "BattlegroundMgr.h"
-#include "CalendarMgr.h"
-#include "CharacterCache.h"
-#include "DatabaseEnv.h"
-#include "GameTime.h"
-=======
 #include "BlackMarketMgr.h"
 #include "CalendarMgr.h"
 #include "CharacterCache.h"
 #include "DatabaseEnv.h"
->>>>>>> 28d470c5
 #include "Item.h"
 #include "Log.h"
 #include "LootMgr.h"
@@ -59,11 +51,7 @@
             break;
         default:
             m_messageType = MAIL_NORMAL;
-<<<<<<< HEAD
-            m_senderId = 0;                                 // will show mail from non-existing player
-=======
             m_senderId = UI64LIT(0);                        // will show mail from non-existing player
->>>>>>> 28d470c5
             TC_LOG_ERROR("misc", "MailSender::MailSender - Mail message contains unexpected sender typeid (%u).", sender->GetTypeId());
             break;
     }
@@ -85,7 +73,6 @@
     m_messageType = MAIL_NORMAL;
     m_stationery = sender->IsGameMaster() ? MAIL_STATIONERY_GM : MAIL_STATIONERY_DEFAULT;
     m_senderId = sender->GetGUID().GetCounter();
-<<<<<<< HEAD
 }
 
 MailSender::MailSender(uint32 senderEntry)
@@ -95,55 +82,30 @@
     m_stationery = MAIL_STATIONERY_DEFAULT;
 }
 
-=======
-}
-
-MailSender::MailSender(uint32 senderEntry)
-{
-    m_messageType = MAIL_CREATURE;
-    m_senderId = senderEntry;
-    m_stationery = MAIL_STATIONERY_DEFAULT;
-}
-
->>>>>>> 28d470c5
 MailReceiver::MailReceiver(Player* receiver) : m_receiver(receiver), m_receiver_lowguid(receiver->GetGUID().GetCounter()) { }
 
 MailReceiver::MailReceiver(Player* receiver, ObjectGuid::LowType receiver_lowguid) : m_receiver(receiver), m_receiver_lowguid(receiver_lowguid)
 {
     ASSERT(!receiver || receiver->GetGUID().GetCounter() == receiver_lowguid);
-<<<<<<< HEAD
-=======
 }
 
 MailReceiver::MailReceiver(Player* receiver, ObjectGuid receiverGuid) : m_receiver(receiver), m_receiver_lowguid(receiverGuid.GetCounter())
 {
     ASSERT(!receiver || receiver->GetGUID() == receiverGuid);
->>>>>>> 28d470c5
 }
 
 MailDraft& MailDraft::AddItem(Item* item)
 {
-<<<<<<< HEAD
-    m_items[item->GetGUID().GetCounter()] = item; return *this;
-}
-
-void MailDraft::prepareItems(Player* receiver, CharacterDatabaseTransaction trans)
-=======
     m_items[item->GetGUID().GetCounter()] = item;
     return *this;
 }
 
 void MailDraft::prepareItems(Player* receiver, CharacterDatabaseTransaction& trans)
->>>>>>> 28d470c5
 {
     if (!m_mailTemplateId || !m_mailTemplateItemsNeed)
         return;
 
     m_mailTemplateItemsNeed = false;
-
-    // The mail sent after turning in the quest The Good News and The Bad News contains 100g
-    if (m_mailTemplateId == 123)
-        m_money = 1000000;
 
     Loot mailLoot;
 
@@ -164,26 +126,14 @@
     }
 }
 
-<<<<<<< HEAD
-void MailDraft::deleteIncludedItems(CharacterDatabaseTransaction trans, bool inDB /*= false*/ )
-=======
 void MailDraft::deleteIncludedItems(CharacterDatabaseTransaction& trans, bool inDB /*= false*/ )
->>>>>>> 28d470c5
 {
     for (MailItemMap::iterator mailItemIter = m_items.begin(); mailItemIter != m_items.end(); ++mailItemIter)
     {
         Item* item = mailItemIter->second;
 
         if (inDB)
-<<<<<<< HEAD
-        {
-            CharacterDatabasePreparedStatement* stmt = CharacterDatabase.GetPreparedStatement(CHAR_DEL_ITEM_INSTANCE);
-            stmt->setUInt32(0, item->GetGUID().GetCounter());
-            trans->Append(stmt);
-        }
-=======
             item->DeleteFromDB(trans);
->>>>>>> 28d470c5
 
         delete item;
     }
@@ -191,15 +141,9 @@
     m_items.clear();
 }
 
-<<<<<<< HEAD
-void MailDraft::SendReturnToSender(uint32 sender_acc, ObjectGuid::LowType sender_guid, ObjectGuid::LowType receiver_guid, CharacterDatabaseTransaction trans)
-{
-    ObjectGuid receiverGuid(HighGuid::Player, receiver_guid);
-=======
 void MailDraft::SendReturnToSender(uint32 sender_acc, ObjectGuid::LowType sender_guid, ObjectGuid::LowType receiver_guid, CharacterDatabaseTransaction& trans)
 {
     ObjectGuid receiverGuid = ObjectGuid::Create<HighGuid::Player>(receiver_guid);
->>>>>>> 28d470c5
     Player* receiver = ObjectAccessor::FindConnectedPlayer(receiverGuid);
 
     uint32 rc_account = 0;
@@ -227,13 +171,8 @@
             item->SaveToDB(trans);                      // item not in inventory and can be save standalone
             // owner in data will set at mail receive and item extracting
             CharacterDatabasePreparedStatement* stmt = CharacterDatabase.GetPreparedStatement(CHAR_UPD_ITEM_OWNER);
-<<<<<<< HEAD
-            stmt->setUInt32(0, receiver_guid);
-            stmt->setUInt32(1, item->GetGUID().GetCounter());
-=======
             stmt->setUInt64(0, receiver_guid);
             stmt->setUInt64(1, item->GetGUID().GetCounter());
->>>>>>> 28d470c5
             trans->Append(stmt);
         }
     }
@@ -245,28 +184,17 @@
     SendMailTo(trans, MailReceiver(receiver, receiver_guid), MailSender(MAIL_NORMAL, sender_guid), MAIL_CHECK_MASK_RETURNED, deliver_delay);
 }
 
-<<<<<<< HEAD
-void MailDraft::SendMailTo(CharacterDatabaseTransaction trans, MailReceiver const& receiver, MailSender const& sender, MailCheckMask checked, uint32 deliver_delay)
-{
-    Player* pReceiver = receiver.GetPlayer();               // can be NULL
-    Player* pSender = ObjectAccessor::FindPlayerByLowGUID(sender.GetSenderId());
-=======
 void MailDraft::SendMailTo(CharacterDatabaseTransaction& trans, MailReceiver const& receiver, MailSender const& sender, MailCheckMask checked, uint32 deliver_delay)
 {
     Player* pReceiver = receiver.GetPlayer();               // can be NULL
     Player* pSender = sender.GetMailMessageType() == MAIL_NORMAL ? ObjectAccessor::FindPlayer(ObjectGuid::Create<HighGuid::Player>(sender.GetSenderId())) : nullptr;
->>>>>>> 28d470c5
 
     if (pReceiver)
         prepareItems(pReceiver, trans);                            // generate mail template items
 
     uint32 mailId = sObjectMgr->GenerateMailID();
 
-<<<<<<< HEAD
-    time_t deliver_time = GameTime::GetGameTime() + deliver_delay;
-=======
     time_t deliver_time = time(nullptr) + deliver_delay;
->>>>>>> 28d470c5
 
     //expire time if COD 3 days, if no COD 30 days, if auction sale pending 1 hour
     uint32 expire_delay;
@@ -309,13 +237,8 @@
         Item* pItem = mailItemIter->second;
         stmt = CharacterDatabase.GetPreparedStatement(CHAR_INS_MAIL_ITEM);
         stmt->setUInt32(0, mailId);
-<<<<<<< HEAD
-        stmt->setUInt32(1, pItem->GetGUID().GetCounter());
-        stmt->setUInt32(2, receiver.GetPlayerGUIDLow());
-=======
         stmt->setUInt64(1, pItem->GetGUID().GetCounter());
         stmt->setUInt64(2, receiver.GetPlayerGUIDLow());
->>>>>>> 28d470c5
         trans->Append(stmt);
     }
 
@@ -324,21 +247,8 @@
     {
         pReceiver->AddNewMailDeliverTime(deliver_time);
 
-        Mail* m = new Mail;
-        m->messageID = mailId;
-        m->mailTemplateId = GetMailTemplateId();
-        m->subject = GetSubject();
-        m->body = GetBody();
-        m->money = GetMoney();
-        m->COD = GetCOD();
-
-        for (MailItemMap::const_iterator mailItemIter = m_items.begin(); mailItemIter != m_items.end(); ++mailItemIter)
-        {
-<<<<<<< HEAD
-            Item* item = mailItemIter->second;
-            m->AddItem(item->GetGUID().GetCounter(), item->GetEntry());
-        }
-=======
+        if (pReceiver->IsMailsLoaded())
+        {
             Mail* m = new Mail;
             m->messageID = mailId;
             m->mailTemplateId = GetMailTemplateId();
@@ -352,28 +262,28 @@
                 Item* item = mailItemIter->second;
                 m->AddItem(item->GetGUID().GetCounter(), item->GetEntry());
             }
->>>>>>> 28d470c5
-
-        m->messageType = sender.GetMailMessageType();
-        m->stationery = sender.GetStationery();
-        m->sender = sender.GetSenderId();
-        m->receiver = receiver.GetPlayerGUIDLow();
-        m->expire_time = expire_time;
-        m->deliver_time = deliver_time;
-        m->checked = checked;
-        m->state = MAIL_STATE_UNCHANGED;
-
-        pReceiver->AddMail(m);                           // to insert new mail to beginning of maillist
-
-        if (!m_items.empty())
-        {
-<<<<<<< HEAD
-            for (MailItemMap::iterator mailItemIter = m_items.begin(); mailItemIter != m_items.end(); ++mailItemIter)
-                pReceiver->AddMItem(mailItemIter->second);
-=======
+
+            m->messageType = sender.GetMailMessageType();
+            m->stationery = sender.GetStationery();
+            m->sender = sender.GetSenderId();
+            m->receiver = receiver.GetPlayerGUIDLow();
+            m->expire_time = expire_time;
+            m->deliver_time = deliver_time;
+            m->checked = checked;
+            m->state = MAIL_STATE_UNCHANGED;
+
+            pReceiver->AddMail(m);                           // to insert new mail to beginning of maillist
+
+            if (!m_items.empty())
+            {
+                for (MailItemMap::iterator mailItemIter = m_items.begin(); mailItemIter != m_items.end(); ++mailItemIter)
+                    pReceiver->AddMItem(mailItemIter->second);
+            }
+        }
+        else if (!m_items.empty())
+        {
             CharacterDatabaseTransaction temp = CharacterDatabaseTransaction(nullptr);
             deleteIncludedItems(temp);
->>>>>>> 28d470c5
         }
     }
     else if (!m_items.empty())
