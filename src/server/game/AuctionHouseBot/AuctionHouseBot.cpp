/*
 * This file is part of the TrinityCore Project. See AUTHORS file for Copyright information
 *
 * This program is free software; you can redistribute it and/or modify it
 * under the terms of the GNU General Public License as published by the
 * Free Software Foundation; either version 2 of the License, or (at your
 * option) any later version.
 *
 * This program is distributed in the hope that it will be useful, but WITHOUT
 * ANY WARRANTY; without even the implied warranty of MERCHANTABILITY or
 * FITNESS FOR A PARTICULAR PURPOSE. See the GNU General Public License for
 * more details.
 *
 * You should have received a copy of the GNU General Public License along
 * with this program. If not, see <http://www.gnu.org/licenses/>.
 */

#include "AuctionHouseBot.h"
#include "AuctionHouseBotBuyer.h"
#include "AuctionHouseBotSeller.h"
#include "Config.h"
#include "Containers.h"
#include "DatabaseEnv.h"
#include "GameTime.h"
#include "Item.h"
#include "Log.h"
#include "World.h"

constexpr uint32 AuctionHouseIds[MAX_AUCTION_HOUSE_TYPE] = { 1, 2, 6 };

AuctionBotConfig* AuctionBotConfig::instance()
{
    static AuctionBotConfig instance;
    return &instance;
}

bool AuctionBotConfig::Initialize()
{
    GetConfigFromFile();

    if (!GetConfig(CONFIG_AHBOT_BUYER_ENABLED) && !GetConfig(CONFIG_AHBOT_SELLER_ENABLED))
    {
        TC_LOG_INFO("ahbot", "AHBOT is Disabled.");
        return false;
    }

    if (GetConfig(CONFIG_AHBOT_ALLIANCE_ITEM_AMOUNT_RATIO) == 0 && GetConfig(CONFIG_AHBOT_HORDE_ITEM_AMOUNT_RATIO) == 0 && GetConfig(CONFIG_AHBOT_NEUTRAL_ITEM_AMOUNT_RATIO) == 0 &&
        !GetConfig(CONFIG_AHBOT_BUYER_ALLIANCE_ENABLED) && !GetConfig(CONFIG_AHBOT_BUYER_HORDE_ENABLED) && !GetConfig(CONFIG_AHBOT_BUYER_NEUTRAL_ENABLED))
    {
        TC_LOG_INFO("ahbot", "All feature of AuctionHouseBot are disabled!");
        return false;
    }

    if (GetConfig(CONFIG_AHBOT_ALLIANCE_ITEM_AMOUNT_RATIO) == 0 && GetConfig(CONFIG_AHBOT_HORDE_ITEM_AMOUNT_RATIO) == 0 && GetConfig(CONFIG_AHBOT_NEUTRAL_ITEM_AMOUNT_RATIO) == 0)
        TC_LOG_INFO("ahbot", "AuctionHouseBot SELLER is disabled!");

    if (!GetConfig(CONFIG_AHBOT_BUYER_ALLIANCE_ENABLED) && !GetConfig(CONFIG_AHBOT_BUYER_HORDE_ENABLED) && !GetConfig(CONFIG_AHBOT_BUYER_NEUTRAL_ENABLED))
        TC_LOG_INFO("ahbot", "AuctionHouseBot BUYER is disabled!");

    _itemsPerCycleBoost = GetConfig(CONFIG_AHBOT_ITEMS_PER_CYCLE_BOOST);
    _itemsPerCycleNormal = GetConfig(CONFIG_AHBOT_ITEMS_PER_CYCLE_NORMAL);

    if (uint32 ahBotAccId = GetConfig(CONFIG_AHBOT_ACCOUNT_ID))
    {
        // find account guids associated with ahbot account
        CharacterDatabasePreparedStatement* stmt = CharacterDatabase.GetPreparedStatement(CHAR_SEL_CHARS_BY_ACCOUNT_ID);
        stmt->setUInt32(0, ahBotAccId);
        if (PreparedQueryResult result = CharacterDatabase.Query(stmt))
        {
            do
            {
                _AHBotCharacters.push_back(ObjectGuid::Create<HighGuid::Player>((*result)[0].GetUInt64()));
            } while (result->NextRow());

            TC_LOG_DEBUG("ahbot", "AuctionHouseBot found " UI64FMTD " characters", result->GetRowCount());
        }
        else
            TC_LOG_WARN("ahbot", "AuctionHouseBot Account ID %u has no associated characters.", ahBotAccId);
    }

    return true;
}

void AuctionBotConfig::SetConfig(AuctionBotConfigUInt32Values index, char const* fieldname, uint32 defvalue)
{
    SetConfig(index, sConfigMgr->GetIntDefault(fieldname, defvalue));

    if (int32(GetConfig(index)) < 0)
    {
        TC_LOG_ERROR("ahbot", "AHBot: %s (%i) can't be negative. Using %u instead.", fieldname, int32(GetConfig(index)), defvalue);
        SetConfig(index, defvalue);
    }
}

void AuctionBotConfig::SetConfigMax(AuctionBotConfigUInt32Values index, char const* fieldname, uint32 defvalue, uint32 maxvalue)
{
    SetConfig(index, sConfigMgr->GetIntDefault(fieldname, defvalue));

    if (GetConfig(index) > maxvalue)
    {
        TC_LOG_ERROR("ahbot", "AHBot: %s (%u) must be in range 0...%u. Using %u instead.", fieldname, GetConfig(index), maxvalue, maxvalue);
        SetConfig(index, maxvalue);
    }
}

void AuctionBotConfig::SetConfigMinMax(AuctionBotConfigUInt32Values index, char const* fieldname, uint32 defvalue, uint32 minvalue, uint32 maxvalue)
{
    SetConfig(index, sConfigMgr->GetIntDefault(fieldname, defvalue));

    if (GetConfig(index) > maxvalue)
    {
        TC_LOG_ERROR("ahbot", "AHBot: %s (%u) must be in range %u...%u. Using %u instead.", fieldname, GetConfig(index), minvalue, maxvalue, maxvalue);
        SetConfig(index, maxvalue);
    }

    if (GetConfig(index) < minvalue)
    {
        TC_LOG_ERROR("ahbot", "AHBot: %s (%u) must be in range %u...%u. Using %u instead.", fieldname, GetConfig(index), minvalue, maxvalue, minvalue);
        SetConfig(index, minvalue);
    }
}

void AuctionBotConfig::SetConfig(AuctionBotConfigBoolValues index, char const* fieldname, bool defvalue)
{
    SetConfig(index, sConfigMgr->GetBoolDefault(fieldname, defvalue));
}

void AuctionBotConfig::SetConfig(AuctionBotConfigFloatValues index, char const* fieldname, float defvalue)
{
    SetConfig(index, sConfigMgr->GetFloatDefault(fieldname, defvalue));
}

//Get AuctionHousebot configuration file
void AuctionBotConfig::GetConfigFromFile()
{
    SetConfig(CONFIG_AHBOT_ACCOUNT_ID, "AuctionHouseBot.Account", 0);

    SetConfigMax(CONFIG_AHBOT_ALLIANCE_ITEM_AMOUNT_RATIO, "AuctionHouseBot.Alliance.Items.Amount.Ratio", 100, 10000);
    SetConfigMax(CONFIG_AHBOT_HORDE_ITEM_AMOUNT_RATIO, "AuctionHouseBot.Horde.Items.Amount.Ratio", 100, 10000);
    SetConfigMax(CONFIG_AHBOT_NEUTRAL_ITEM_AMOUNT_RATIO, "AuctionHouseBot.Neutral.Items.Amount.Ratio", 100, 10000);

    SetAHBotIncludes(sConfigMgr->GetStringDefault("AuctionHouseBot.forceIncludeItems", ""));
    SetAHBotExcludes(sConfigMgr->GetStringDefault("AuctionHouseBot.forceExcludeItems", ""));

    SetConfig(CONFIG_AHBOT_BUYER_ALLIANCE_ENABLED, "AuctionHouseBot.Buyer.Alliance.Enabled", false);
    SetConfig(CONFIG_AHBOT_BUYER_HORDE_ENABLED, "AuctionHouseBot.Buyer.Horde.Enabled", false);
    SetConfig(CONFIG_AHBOT_BUYER_NEUTRAL_ENABLED, "AuctionHouseBot.Buyer.Neutral.Enabled", false);

    SetConfig(CONFIG_AHBOT_BUYER_CHANCE_FACTOR, "AuctionHouseBot.Buyer.ChanceFactor", 2.0f);

    SetConfig(CONFIG_AHBOT_ITEMS_VENDOR, "AuctionHouseBot.Items.Vendor", false);
    SetConfig(CONFIG_AHBOT_ITEMS_LOOT, "AuctionHouseBot.Items.Loot", true);
    SetConfig(CONFIG_AHBOT_ITEMS_MISC, "AuctionHouseBot.Items.Misc", false);

    SetConfig(CONFIG_AHBOT_BIND_NO, "AuctionHouseBot.Bind.No", true);
    SetConfig(CONFIG_AHBOT_BIND_PICKUP, "AuctionHouseBot.Bind.Pickup", false);
    SetConfig(CONFIG_AHBOT_BIND_EQUIP, "AuctionHouseBot.Bind.Equip", true);
    SetConfig(CONFIG_AHBOT_BIND_USE, "AuctionHouseBot.Bind.Use", true);
    SetConfig(CONFIG_AHBOT_BIND_QUEST, "AuctionHouseBot.Bind.Quest", false);
    SetConfig(CONFIG_AHBOT_LOCKBOX_ENABLED, "AuctionHouseBot.LockBox.Enabled", false);

    SetConfig(CONFIG_AHBOT_BUYPRICE_SELLER, "AuctionHouseBot.BuyPrice.Seller", true);

    SetConfig(CONFIG_AHBOT_ITEMS_PER_CYCLE_BOOST, "AuctionHouseBot.ItemsPerCycle.Boost", 1000);
    SetConfig(CONFIG_AHBOT_ITEMS_PER_CYCLE_NORMAL, "AuctionHouseBot.ItemsPerCycle.Normal", 20);

    SetConfig(CONFIG_AHBOT_ITEM_MIN_ITEM_LEVEL, "AuctionHouseBot.Items.ItemLevel.Min", 0);
    SetConfig(CONFIG_AHBOT_ITEM_MAX_ITEM_LEVEL, "AuctionHouseBot.Items.ItemLevel.Max", 0);
    SetConfig(CONFIG_AHBOT_ITEM_MIN_REQ_LEVEL, "AuctionHouseBot.Items.ReqLevel.Min", 0);
    SetConfig(CONFIG_AHBOT_ITEM_MAX_REQ_LEVEL, "AuctionHouseBot.Items.ReqLevel.Max", 0);
    SetConfig(CONFIG_AHBOT_ITEM_MIN_SKILL_RANK, "AuctionHouseBot.Items.ReqSkill.Min", 0);
    SetConfig(CONFIG_AHBOT_ITEM_MAX_SKILL_RANK, "AuctionHouseBot.Items.ReqSkill.Max", 0);

    SetConfig(CONFIG_AHBOT_ITEM_GRAY_AMOUNT, "AuctionHouseBot.Items.Amount.Gray", 0);
    SetConfig(CONFIG_AHBOT_ITEM_WHITE_AMOUNT, "AuctionHouseBot.Items.Amount.White", 2000);
    SetConfig(CONFIG_AHBOT_ITEM_GREEN_AMOUNT, "AuctionHouseBot.Items.Amount.Green", 2500);
    SetConfig(CONFIG_AHBOT_ITEM_BLUE_AMOUNT, "AuctionHouseBot.Items.Amount.Blue", 1500);
    SetConfig(CONFIG_AHBOT_ITEM_PURPLE_AMOUNT, "AuctionHouseBot.Items.Amount.Purple", 500);
    SetConfig(CONFIG_AHBOT_ITEM_ORANGE_AMOUNT, "AuctionHouseBot.Items.Amount.Orange", 0);
    SetConfig(CONFIG_AHBOT_ITEM_YELLOW_AMOUNT, "AuctionHouseBot.Items.Amount.Yellow", 0);

    SetConfigMax(CONFIG_AHBOT_CLASS_CONSUMABLE_PRIORITY, "AuctionHouseBot.Class.Consumable", 6, 10);
    SetConfigMax(CONFIG_AHBOT_CLASS_CONTAINER_PRIORITY, "AuctionHouseBot.Class.Container", 4, 10);
    SetConfigMax(CONFIG_AHBOT_CLASS_WEAPON_PRIORITY, "AuctionHouseBot.Class.Weapon", 8, 10);
    SetConfigMax(CONFIG_AHBOT_CLASS_GEM_PRIORITY, "AuctionHouseBot.Class.Gem", 3, 10);
    SetConfigMax(CONFIG_AHBOT_CLASS_ARMOR_PRIORITY, "AuctionHouseBot.Class.Armor", 8, 10);
    SetConfigMax(CONFIG_AHBOT_CLASS_REAGENT_PRIORITY, "AuctionHouseBot.Class.Reagent", 1, 10);
    SetConfigMax(CONFIG_AHBOT_CLASS_PROJECTILE_PRIORITY, "AuctionHouseBot.Class.Projectile", 2, 10);
    SetConfigMax(CONFIG_AHBOT_CLASS_TRADEGOOD_PRIORITY, "AuctionHouseBot.Class.TradeGood", 10, 10);
    SetConfigMax(CONFIG_AHBOT_CLASS_GENERIC_PRIORITY, "AuctionHouseBot.Class.Generic", 1, 10);
    SetConfigMax(CONFIG_AHBOT_CLASS_RECIPE_PRIORITY, "AuctionHouseBot.Class.Recipe", 6, 10);
    SetConfigMax(CONFIG_AHBOT_CLASS_QUIVER_PRIORITY, "AuctionHouseBot.Class.Quiver", 1, 10);
    SetConfigMax(CONFIG_AHBOT_CLASS_QUEST_PRIORITY, "AuctionHouseBot.Class.Quest", 1, 10);
    SetConfigMax(CONFIG_AHBOT_CLASS_KEY_PRIORITY, "AuctionHouseBot.Class.Key", 1, 10);
    SetConfigMax(CONFIG_AHBOT_CLASS_MISC_PRIORITY, "AuctionHouseBot.Class.Misc", 5, 10);
    SetConfigMax(CONFIG_AHBOT_CLASS_GLYPH_PRIORITY, "AuctionHouseBot.Class.Glyph", 3, 10);

    SetConfig(CONFIG_AHBOT_ALLIANCE_PRICE_RATIO, "AuctionHouseBot.Alliance.Price.Ratio", 100);
    SetConfig(CONFIG_AHBOT_HORDE_PRICE_RATIO, "AuctionHouseBot.Horde.Price.Ratio", 100);
    SetConfig(CONFIG_AHBOT_NEUTRAL_PRICE_RATIO, "AuctionHouseBot.Neutral.Price.Ratio", 100);

    SetConfig(CONFIG_AHBOT_ITEM_GRAY_PRICE_RATIO, "AuctionHouseBot.Items.Gray.Price.Ratio", 100);
    SetConfig(CONFIG_AHBOT_ITEM_WHITE_PRICE_RATIO, "AuctionHouseBot.Items.White.Price.Ratio", 100);
    SetConfig(CONFIG_AHBOT_ITEM_GREEN_PRICE_RATIO, "AuctionHouseBot.Items.Green.Price.Ratio", 100);
    SetConfig(CONFIG_AHBOT_ITEM_BLUE_PRICE_RATIO, "AuctionHouseBot.Items.Blue.Price.Ratio", 100);
    SetConfig(CONFIG_AHBOT_ITEM_PURPLE_PRICE_RATIO, "AuctionHouseBot.Items.Purple.Price.Ratio", 100);
    SetConfig(CONFIG_AHBOT_ITEM_ORANGE_PRICE_RATIO, "AuctionHouseBot.Items.Orange.Price.Ratio", 100);
    SetConfig(CONFIG_AHBOT_ITEM_YELLOW_PRICE_RATIO, "AuctionHouseBot.Items.Yellow.Price.Ratio", 100);

    SetConfig(CONFIG_AHBOT_CLASS_CONSUMABLE_PRICE_RATIO, "AuctionHouseBot.Class.Consumable.Price.Ratio", 100);
    SetConfig(CONFIG_AHBOT_CLASS_CONTAINER_PRICE_RATIO, "AuctionHouseBot.Class.Container.Price.Ratio", 100);
    SetConfig(CONFIG_AHBOT_CLASS_WEAPON_PRICE_RATIO, "AuctionHouseBot.Class.Weapon.Price.Ratio", 100);
    SetConfig(CONFIG_AHBOT_CLASS_GEM_PRICE_RATIO, "AuctionHouseBot.Class.Gem.Price.Ratio", 100);
    SetConfig(CONFIG_AHBOT_CLASS_ARMOR_PRICE_RATIO, "AuctionHouseBot.Class.Armor.Price.Ratio", 100);
    SetConfig(CONFIG_AHBOT_CLASS_REAGENT_PRICE_RATIO, "AuctionHouseBot.Class.Reagent.Price.Ratio", 100);
    SetConfig(CONFIG_AHBOT_CLASS_PROJECTILE_PRICE_RATIO, "AuctionHouseBot.Class.Projectile.Price.Ratio", 100);
    SetConfig(CONFIG_AHBOT_CLASS_TRADEGOOD_PRICE_RATIO, "AuctionHouseBot.Class.TradeGood.Price.Ratio", 100);
    SetConfig(CONFIG_AHBOT_CLASS_GENERIC_PRICE_RATIO, "AuctionHouseBot.Class.Generic.Price.Ratio", 100);
    SetConfig(CONFIG_AHBOT_CLASS_RECIPE_PRICE_RATIO, "AuctionHouseBot.Class.Recipe.Price.Ratio", 100);
    SetConfig(CONFIG_AHBOT_CLASS_QUIVER_PRICE_RATIO, "AuctionHouseBot.Class.Quiver.Price.Ratio", 100);
    SetConfig(CONFIG_AHBOT_CLASS_QUEST_PRICE_RATIO, "AuctionHouseBot.Class.Quest.Price.Ratio", 100);
    SetConfig(CONFIG_AHBOT_CLASS_KEY_PRICE_RATIO, "AuctionHouseBot.Class.Key.Price.Ratio", 100);
    SetConfig(CONFIG_AHBOT_CLASS_MISC_PRICE_RATIO, "AuctionHouseBot.Class.Misc.Price.Ratio", 100);
    SetConfig(CONFIG_AHBOT_CLASS_GLYPH_PRICE_RATIO, "AuctionHouseBot.Class.Glyph.Price.Ratio", 100);

    SetConfig(CONFIG_AHBOT_CLASS_CONSUMABLE_ALLOW_ZERO, "AuctionHouseBot.Class.Consumable.Allow.Zero", false);
    SetConfig(CONFIG_AHBOT_CLASS_CONTAINER_ALLOW_ZERO, "AuctionHouseBot.Class.Container.Allow.Zero", false);
    SetConfig(CONFIG_AHBOT_CLASS_WEAPON_ALLOW_ZERO, "AuctionHouseBot.Class.Weapon.Allow.Zero", false);
    SetConfig(CONFIG_AHBOT_CLASS_GEM_ALLOW_ZERO, "AuctionHouseBot.Class.Gem.Allow.Zero", false);
    SetConfig(CONFIG_AHBOT_CLASS_ARMOR_ALLOW_ZERO, "AuctionHouseBot.Class.Armor.Allow.Zero", false);
    SetConfig(CONFIG_AHBOT_CLASS_REAGENT_ALLOW_ZERO, "AuctionHouseBot.Class.Reagent.Allow.Zero", false);
    SetConfig(CONFIG_AHBOT_CLASS_PROJECTILE_ALLOW_ZERO, "AuctionHouseBot.Class.Projectile.Allow.Zero", false);
    SetConfig(CONFIG_AHBOT_CLASS_TRADEGOOD_ALLOW_ZERO, "AuctionHouseBot.Class.TradeGood.Allow.Zero", false);
    SetConfig(CONFIG_AHBOT_CLASS_RECIPE_ALLOW_ZERO, "AuctionHouseBot.Class.Recipe.Allow.Zero", false);
    SetConfig(CONFIG_AHBOT_CLASS_QUIVER_ALLOW_ZERO, "AuctionHouseBot.Class.Quiver.Allow.Zero", false);
    SetConfig(CONFIG_AHBOT_CLASS_QUEST_ALLOW_ZERO, "AuctionHouseBot.Class.Quest.Allow.Zero", false);
    SetConfig(CONFIG_AHBOT_CLASS_KEY_ALLOW_ZERO, "AuctionHouseBot.Class.Key.Allow.Zero", false);
    SetConfig(CONFIG_AHBOT_CLASS_MISC_ALLOW_ZERO, "AuctionHouseBot.Class.Misc.Allow.Zero", false);
    SetConfig(CONFIG_AHBOT_CLASS_GLYPH_ALLOW_ZERO, "AuctionHouseBot.Class.Glyph.Allow.Zero", false);

    SetConfig(CONFIG_AHBOT_MINTIME, "AuctionHouseBot.MinTime", 1);
    SetConfig(CONFIG_AHBOT_MAXTIME, "AuctionHouseBot.MaxTime", 72);

    SetConfigMinMax(CONFIG_AHBOT_BUYER_RECHECK_INTERVAL, "AuctionHouseBot.Buyer.Recheck.Interval", 20, 1, DAY / MINUTE);
    SetConfig(CONFIG_AHBOT_BUYER_BASEPRICE_GRAY, "AuctionHouseBot.Buyer.Baseprice.Gray", 3504);
    SetConfig(CONFIG_AHBOT_BUYER_BASEPRICE_WHITE, "AuctionHouseBot.Buyer.Baseprice.White", 5429);
    SetConfig(CONFIG_AHBOT_BUYER_BASEPRICE_GREEN, "AuctionHouseBot.Buyer.Baseprice.Green", 21752);
    SetConfig(CONFIG_AHBOT_BUYER_BASEPRICE_BLUE, "AuctionHouseBot.Buyer.Baseprice.Blue", 36463);
    SetConfig(CONFIG_AHBOT_BUYER_BASEPRICE_PURPLE, "AuctionHouseBot.Buyer.Baseprice.Purple", 87124);
    SetConfig(CONFIG_AHBOT_BUYER_BASEPRICE_ORANGE, "AuctionHouseBot.Buyer.Baseprice.Orange", 214347);
    SetConfig(CONFIG_AHBOT_BUYER_BASEPRICE_YELLOW, "AuctionHouseBot.Buyer.Baseprice.Yellow", 407406);
    SetConfig(CONFIG_AHBOT_BUYER_CHANCEMULTIPLIER_GRAY, "AuctionHouseBot.Buyer.ChanceMultiplier.Gray", 100);
    SetConfig(CONFIG_AHBOT_BUYER_CHANCEMULTIPLIER_WHITE, "AuctionHouseBot.Buyer.ChanceMultiplier.White", 100);
    SetConfig(CONFIG_AHBOT_BUYER_CHANCEMULTIPLIER_GREEN, "AuctionHouseBot.Buyer.ChanceMultiplier.Green", 100);
    SetConfig(CONFIG_AHBOT_BUYER_CHANCEMULTIPLIER_BLUE, "AuctionHouseBot.Buyer.ChanceMultiplier.Blue", 100);
    SetConfig(CONFIG_AHBOT_BUYER_CHANCEMULTIPLIER_PURPLE, "AuctionHouseBot.Buyer.ChanceMultiplier.Purple", 100);
    SetConfig(CONFIG_AHBOT_BUYER_CHANCEMULTIPLIER_ORANGE, "AuctionHouseBot.Buyer.ChanceMultiplier.Orange", 100);
    SetConfig(CONFIG_AHBOT_BUYER_CHANCEMULTIPLIER_YELLOW, "AuctionHouseBot.Buyer.ChanceMultiplier.Yellow", 100);

    SetConfig(CONFIG_AHBOT_SELLER_ENABLED, "AuctionHouseBot.Seller.Enabled", false);
    SetConfig(CONFIG_AHBOT_BUYER_ENABLED, "AuctionHouseBot.Buyer.Enabled", false);

    SetConfig(CONFIG_AHBOT_CLASS_MISC_MOUNT_MIN_REQ_LEVEL, "AuctionHouseBot.Class.Misc.Mount.ReqLevel.Min", 0);
    SetConfig(CONFIG_AHBOT_CLASS_MISC_MOUNT_MAX_REQ_LEVEL, "AuctionHouseBot.Class.Misc.Mount.ReqLevel.Max", 0);
    SetConfig(CONFIG_AHBOT_CLASS_MISC_MOUNT_MIN_SKILL_RANK, "AuctionHouseBot.Class.Misc.Mount.ReqSkill.Min", 0);
    SetConfig(CONFIG_AHBOT_CLASS_MISC_MOUNT_MAX_SKILL_RANK, "AuctionHouseBot.Class.Misc.Mount.ReqSkill.Max", 0);
    SetConfig(CONFIG_AHBOT_CLASS_GLYPH_MIN_REQ_LEVEL, "AuctionHouseBot.Class.Glyph.ReqLevel.Min", 0);
    SetConfig(CONFIG_AHBOT_CLASS_GLYPH_MAX_REQ_LEVEL, "AuctionHouseBot.Class.Glyph.ReqLevel.Max", 0);
    SetConfig(CONFIG_AHBOT_CLASS_GLYPH_MIN_ITEM_LEVEL, "AuctionHouseBot.Class.Glyph.ItemLevel.Min", 0);
    SetConfig(CONFIG_AHBOT_CLASS_GLYPH_MAX_ITEM_LEVEL, "AuctionHouseBot.Class.Glyph.ItemLevel.Max", 0);
    SetConfig(CONFIG_AHBOT_CLASS_TRADEGOOD_MIN_ITEM_LEVEL, "AuctionHouseBot.Class.TradeGood.ItemLevel.Min", 0);
    SetConfig(CONFIG_AHBOT_CLASS_TRADEGOOD_MAX_ITEM_LEVEL, "AuctionHouseBot.Class.TradeGood.ItemLevel.Max", 0);
    SetConfig(CONFIG_AHBOT_CLASS_CONTAINER_MIN_ITEM_LEVEL, "AuctionHouseBot.Class.Container.ItemLevel.Min", 0);
    SetConfig(CONFIG_AHBOT_CLASS_CONTAINER_MAX_ITEM_LEVEL, "AuctionHouseBot.Class.Container.ItemLevel.Max", 0);

    SetConfig(CONFIG_AHBOT_CLASS_RANDOMSTACKRATIO_CONSUMABLE, "AuctionHouseBot.Class.RandomStackRatio.Consumable", 20);
    SetConfig(CONFIG_AHBOT_CLASS_RANDOMSTACKRATIO_CONTAINER, "AuctionHouseBot.Class.RandomStackRatio.Container", 0);
    SetConfig(CONFIG_AHBOT_CLASS_RANDOMSTACKRATIO_WEAPON, "AuctionHouseBot.Class.RandomStackRatio.Weapon", 0);
    SetConfig(CONFIG_AHBOT_CLASS_RANDOMSTACKRATIO_GEM, "AuctionHouseBot.Class.RandomStackRatio.Gem", 20);
    SetConfig(CONFIG_AHBOT_CLASS_RANDOMSTACKRATIO_ARMOR, "AuctionHouseBot.Class.RandomStackRatio.Armor", 0);
    SetConfig(CONFIG_AHBOT_CLASS_RANDOMSTACKRATIO_REAGENT, "AuctionHouseBot.Class.RandomStackRatio.Reagent", 100);
    SetConfig(CONFIG_AHBOT_CLASS_RANDOMSTACKRATIO_PROJECTILE, "AuctionHouseBot.Class.RandomStackRatio.Projectile", 100);
    SetConfig(CONFIG_AHBOT_CLASS_RANDOMSTACKRATIO_TRADEGOOD, "AuctionHouseBot.Class.RandomStackRatio.TradeGood", 50);
    SetConfig(CONFIG_AHBOT_CLASS_RANDOMSTACKRATIO_GENERIC, "AuctionHouseBot.Class.RandomStackRatio.Generic", 100);
    SetConfig(CONFIG_AHBOT_CLASS_RANDOMSTACKRATIO_RECIPE, "AuctionHouseBot.Class.RandomStackRatio.Recipe", 0);
    SetConfig(CONFIG_AHBOT_CLASS_RANDOMSTACKRATIO_QUIVER, "AuctionHouseBot.Class.RandomStackRatio.Quiver", 0);
    SetConfig(CONFIG_AHBOT_CLASS_RANDOMSTACKRATIO_QUEST, "AuctionHouseBot.Class.RandomStackRatio.Quest", 100);
    SetConfig(CONFIG_AHBOT_CLASS_RANDOMSTACKRATIO_KEY, "AuctionHouseBot.Class.RandomStackRatio.Key", 100);
    SetConfig(CONFIG_AHBOT_CLASS_RANDOMSTACKRATIO_MISC, "AuctionHouseBot.Class.RandomStackRatio.Misc", 100);
    SetConfig(CONFIG_AHBOT_CLASS_RANDOMSTACKRATIO_GLYPH, "AuctionHouseBot.Class.RandomStackRatio.Glyph", 0);

    SetConfig(CONFIG_AHBOT_BIDPRICE_MIN, "AuctionHouseBot.BidPrice.Min", 0.6f);
    SetConfig(CONFIG_AHBOT_BIDPRICE_MAX, "AuctionHouseBot.BidPrice.Max", 0.9f);
}

uint32 AuctionBotConfig::GetAuctionHouseId(AuctionHouseType houseType) const
{
    return AuctionHouseIds[houseType];
}

char const* AuctionBotConfig::GetHouseTypeName(AuctionHouseType houseType)
{
    static char const* names[MAX_AUCTION_HOUSE_TYPE] = { "Neutral", "Alliance", "Horde" };
    return names[houseType];
}

// Picks a random character from the list of AHBot chars
ObjectGuid AuctionBotConfig::GetRandChar() const
{
    if (_AHBotCharacters.empty())
        return ObjectGuid::Empty;

    return Trinity::Containers::SelectRandomContainerElement(_AHBotCharacters);
}

// Picks a random AHBot character, but excludes a specific one. This is used
// to have another character than the auction owner place bids
ObjectGuid AuctionBotConfig::GetRandCharExclude(ObjectGuid exclude) const
{
    if (_AHBotCharacters.empty())
        return ObjectGuid::Empty;

    std::vector<ObjectGuid> filteredCharacters;
    filteredCharacters.reserve(_AHBotCharacters.size() - 1);

    for (ObjectGuid charId : _AHBotCharacters)
        if (charId != exclude)
            filteredCharacters.push_back(charId);

    if (filteredCharacters.empty())
        return ObjectGuid::Empty;

    return Trinity::Containers::SelectRandomContainerElement(filteredCharacters);
}

bool AuctionBotConfig::IsBotChar(ObjectGuid characterID) const
{
    return !characterID || std::find(_AHBotCharacters.begin(), _AHBotCharacters.end(), characterID) != _AHBotCharacters.end();
}

uint32 AuctionBotConfig::GetConfigItemAmountRatio(AuctionHouseType houseType) const
{
    switch (houseType)
    {
        case AUCTION_HOUSE_ALLIANCE:
            return GetConfig(CONFIG_AHBOT_ALLIANCE_ITEM_AMOUNT_RATIO);
        case AUCTION_HOUSE_HORDE:
            return GetConfig(CONFIG_AHBOT_HORDE_ITEM_AMOUNT_RATIO);
        default:
            return GetConfig(CONFIG_AHBOT_NEUTRAL_ITEM_AMOUNT_RATIO);
    }
}

uint32 AuctionBotConfig::GetConfigPriceRatio(AuctionHouseType houseType) const
{
    switch (houseType)
    {
        case AUCTION_HOUSE_ALLIANCE:
            return GetConfig(CONFIG_AHBOT_ALLIANCE_PRICE_RATIO);
        case AUCTION_HOUSE_HORDE:
            return GetConfig(CONFIG_AHBOT_HORDE_PRICE_RATIO);
        default:
            return GetConfig(CONFIG_AHBOT_NEUTRAL_PRICE_RATIO);
    }
}

bool AuctionBotConfig::GetConfigBuyerEnabled(AuctionHouseType houseType) const
{
    switch (houseType)
    {
        case AUCTION_HOUSE_ALLIANCE:
            return GetConfig(CONFIG_AHBOT_BUYER_ALLIANCE_ENABLED);
        case AUCTION_HOUSE_HORDE:
            return GetConfig(CONFIG_AHBOT_BUYER_HORDE_ENABLED);
        default:
            return GetConfig(CONFIG_AHBOT_BUYER_NEUTRAL_ENABLED);
    }
}

uint32 AuctionBotConfig::GetConfigItemQualityAmount(AuctionQuality quality) const
{
    switch (quality)
    {
        case AUCTION_QUALITY_GRAY:
            return GetConfig(CONFIG_AHBOT_ITEM_GRAY_AMOUNT);
        case AUCTION_QUALITY_WHITE:
            return GetConfig(CONFIG_AHBOT_ITEM_WHITE_AMOUNT);
        case AUCTION_QUALITY_GREEN:
            return GetConfig(CONFIG_AHBOT_ITEM_GREEN_AMOUNT);
        case AUCTION_QUALITY_BLUE:
            return GetConfig(CONFIG_AHBOT_ITEM_BLUE_AMOUNT);
        case AUCTION_QUALITY_PURPLE:
            return GetConfig(CONFIG_AHBOT_ITEM_PURPLE_AMOUNT);
        case AUCTION_QUALITY_ORANGE:
            return GetConfig(CONFIG_AHBOT_ITEM_ORANGE_AMOUNT);
        default:
            return GetConfig(CONFIG_AHBOT_ITEM_YELLOW_AMOUNT);
    }
}

AuctionHouseBot::AuctionHouseBot(): _buyer(nullptr), _seller(nullptr), _operationSelector(0)
{
}

AuctionHouseBot::~AuctionHouseBot()
{
    delete _buyer;
    delete _seller;
}

void AuctionHouseBot::InitializeAgents()
{
    if (sAuctionBotConfig->GetConfig(CONFIG_AHBOT_SELLER_ENABLED))
    {
        delete _seller;

        _seller = new AuctionBotSeller();
        if (!_seller->Initialize())
        {
            delete _seller;
            _seller = nullptr;
        }
    }

    if (sAuctionBotConfig->GetConfig(CONFIG_AHBOT_BUYER_ENABLED))
    {
        delete _buyer;

        _buyer = new AuctionBotBuyer();
        if (!_buyer->Initialize())
        {
            delete _buyer;
            _buyer = nullptr;
        }
    }
}

void AuctionHouseBot::Initialize()
{
    if (sAuctionBotConfig->Initialize())
        InitializeAgents();
}

void AuctionHouseBot::SetItemsRatio(uint32 al, uint32 ho, uint32 ne)
{
    if (_seller)
        _seller->SetItemsRatio(al, ho, ne);
}

void AuctionHouseBot::SetItemsRatioForHouse(AuctionHouseType house, uint32 val)
{
    if (_seller)
        _seller->SetItemsRatioForHouse(house, val);
}

void AuctionHouseBot::SetItemsAmount(uint32(&vals)[MAX_AUCTION_QUALITY])
{
    if (_seller)
        _seller->SetItemsAmount(vals);
}

void AuctionHouseBot::SetItemsAmountForQuality(AuctionQuality quality, uint32 val)
{
    if (_seller)
        _seller->SetItemsAmountForQuality(quality, val);
}

void AuctionHouseBot::ReloadAllConfig()
{
    sAuctionBotConfig->Reload();
    InitializeAgents();
}

void AuctionHouseBot::PrepareStatusInfos(AuctionHouseBotStatusInfo& statusInfo)
{
    for (uint32 i = 0; i < MAX_AUCTION_HOUSE_TYPE; ++i)
    {
        statusInfo[i].ItemsCount = 0;

        for (int j = 0; j < MAX_AUCTION_QUALITY; ++j)
            statusInfo[i].QualityInfo[j] = 0;

        AuctionHouseObject* auctionHouse = sAuctionMgr->GetAuctionsById(AuctionHouseIds[i]);
        for (auto itr = auctionHouse->GetAuctionsBegin(); itr != auctionHouse->GetAuctionsEnd(); ++itr)
        {
            AuctionPosting const& auction = itr->second;
            for (Item* item : auction.Items)
            {
                ItemTemplate const* prototype = item->GetTemplate();
                if (auction.Owner.IsEmpty() || sAuctionBotConfig->IsBotChar(auction.Owner)) // Add only ahbot items
                {
                    if (prototype->GetQuality() < MAX_AUCTION_QUALITY)
                        ++statusInfo[i].QualityInfo[prototype->GetQuality()];

                    statusInfo[i].ItemsCount += item->GetCount();
                }
            }
        }
    }
}

void AuctionHouseBot::Rebuild(bool all)
{
    for (uint32 i = 0; i < MAX_AUCTION_HOUSE_TYPE; ++i)
    {
<<<<<<< HEAD
        AuctionHouseObject* auctionHouse = sAuctionMgr->GetAuctionsById(AuctionHouseIds[i]);
        for (auto itr = auctionHouse->GetAuctionsBegin(); itr != auctionHouse->GetAuctionsEnd(); ++itr)
            if (itr->second.Owner.IsEmpty() || sAuctionBotConfig->IsBotChar(itr->second.Owner)) // ahbot auction
                if (all || itr->second.BidAmount == 0)           // expire now auction if no bid or forced
                    itr->second.EndTime = GameTime::GetGameTimeSystemPoint();
=======
        AuctionHouseObject* auctionHouse = sAuctionMgr->GetAuctionsMap(AuctionHouseType(i));
        for (AuctionHouseObject::AuctionEntryMap::const_iterator itr = auctionHouse->GetAuctionsBegin(); itr != auctionHouse->GetAuctionsEnd(); ++itr)
            if (!itr->second->owner || sAuctionBotConfig->IsBotChar(itr->second->owner)) // ahbot auction
                if (all || itr->second->bid == 0)           // expire now auction if no bid or forced
                    itr->second->expire_time = GameTime::GetGameTime();
>>>>>>> 02fb9eed
    }
}

AuctionHouseBot* AuctionHouseBot::instance()
{
    static AuctionHouseBot instance;
    return &instance;
}

void AuctionHouseBot::Update()
{
    // nothing do...
    if (!_buyer && !_seller)
        return;

    // scan all possible update cases until first success
    for (uint32 count = 0; count < 2 * MAX_AUCTION_HOUSE_TYPE; ++count)
    {
        bool successStep = false;

        if (_operationSelector < MAX_AUCTION_HOUSE_TYPE)
        {
            if (_seller)
                successStep = _seller->Update(AuctionHouseType(_operationSelector));
        }
        else
        {
            if (_buyer)
                successStep = _buyer->Update(AuctionHouseType(_operationSelector - MAX_AUCTION_HOUSE_TYPE));
        }

        ++_operationSelector;
        if (_operationSelector >= 2 * MAX_AUCTION_HOUSE_TYPE)
            _operationSelector = 0;

        // one success update per call
        if (successStep)
            break;
    }
}<|MERGE_RESOLUTION|>--- conflicted
+++ resolved
@@ -1,5 +1,5 @@
 /*
- * This file is part of the TrinityCore Project. See AUTHORS file for Copyright information
+ * Copyright (C) 2008-2018 TrinityCore <https://www.trinitycore.org/>
  *
  * This program is free software; you can redistribute it and/or modify it
  * under the terms of the GNU General Public License as published by the
@@ -26,8 +26,6 @@
 #include "Log.h"
 #include "World.h"
 
-constexpr uint32 AuctionHouseIds[MAX_AUCTION_HOUSE_TYPE] = { 1, 2, 6 };
-
 AuctionBotConfig* AuctionBotConfig::instance()
 {
     static AuctionBotConfig instance;
@@ -69,7 +67,7 @@
         {
             do
             {
-                _AHBotCharacters.push_back(ObjectGuid::Create<HighGuid::Player>((*result)[0].GetUInt64()));
+                _AHBotCharacters.push_back((*result)[0].GetUInt64());
             } while (result->NextRow());
 
             TC_LOG_DEBUG("ahbot", "AuctionHouseBot found " UI64FMTD " characters", result->GetRowCount());
@@ -179,21 +177,21 @@
     SetConfig(CONFIG_AHBOT_ITEM_ORANGE_AMOUNT, "AuctionHouseBot.Items.Amount.Orange", 0);
     SetConfig(CONFIG_AHBOT_ITEM_YELLOW_AMOUNT, "AuctionHouseBot.Items.Amount.Yellow", 0);
 
-    SetConfigMax(CONFIG_AHBOT_CLASS_CONSUMABLE_PRIORITY, "AuctionHouseBot.Class.Consumable", 6, 10);
-    SetConfigMax(CONFIG_AHBOT_CLASS_CONTAINER_PRIORITY, "AuctionHouseBot.Class.Container", 4, 10);
-    SetConfigMax(CONFIG_AHBOT_CLASS_WEAPON_PRIORITY, "AuctionHouseBot.Class.Weapon", 8, 10);
-    SetConfigMax(CONFIG_AHBOT_CLASS_GEM_PRIORITY, "AuctionHouseBot.Class.Gem", 3, 10);
-    SetConfigMax(CONFIG_AHBOT_CLASS_ARMOR_PRIORITY, "AuctionHouseBot.Class.Armor", 8, 10);
-    SetConfigMax(CONFIG_AHBOT_CLASS_REAGENT_PRIORITY, "AuctionHouseBot.Class.Reagent", 1, 10);
-    SetConfigMax(CONFIG_AHBOT_CLASS_PROJECTILE_PRIORITY, "AuctionHouseBot.Class.Projectile", 2, 10);
-    SetConfigMax(CONFIG_AHBOT_CLASS_TRADEGOOD_PRIORITY, "AuctionHouseBot.Class.TradeGood", 10, 10);
-    SetConfigMax(CONFIG_AHBOT_CLASS_GENERIC_PRIORITY, "AuctionHouseBot.Class.Generic", 1, 10);
-    SetConfigMax(CONFIG_AHBOT_CLASS_RECIPE_PRIORITY, "AuctionHouseBot.Class.Recipe", 6, 10);
-    SetConfigMax(CONFIG_AHBOT_CLASS_QUIVER_PRIORITY, "AuctionHouseBot.Class.Quiver", 1, 10);
-    SetConfigMax(CONFIG_AHBOT_CLASS_QUEST_PRIORITY, "AuctionHouseBot.Class.Quest", 1, 10);
-    SetConfigMax(CONFIG_AHBOT_CLASS_KEY_PRIORITY, "AuctionHouseBot.Class.Key", 1, 10);
-    SetConfigMax(CONFIG_AHBOT_CLASS_MISC_PRIORITY, "AuctionHouseBot.Class.Misc", 5, 10);
-    SetConfigMax(CONFIG_AHBOT_CLASS_GLYPH_PRIORITY, "AuctionHouseBot.Class.Glyph", 3, 10);
+    SetConfigMax(CONFIG_AHBOT_CLASS_CONSUMABLE_AMOUNT, "AuctionHouseBot.Class.Consumable", 6, 10);
+    SetConfigMax(CONFIG_AHBOT_CLASS_CONTAINER_AMOUNT, "AuctionHouseBot.Class.Container", 4, 10);
+    SetConfigMax(CONFIG_AHBOT_CLASS_WEAPON_AMOUNT, "AuctionHouseBot.Class.Weapon", 8, 10);
+    SetConfigMax(CONFIG_AHBOT_CLASS_GEM_AMOUNT, "AuctionHouseBot.Class.Gem", 3, 10);
+    SetConfigMax(CONFIG_AHBOT_CLASS_ARMOR_AMOUNT, "AuctionHouseBot.Class.Armor", 8, 10);
+    SetConfigMax(CONFIG_AHBOT_CLASS_REAGENT_AMOUNT, "AuctionHouseBot.Class.Reagent", 1, 10);
+    SetConfigMax(CONFIG_AHBOT_CLASS_PROJECTILE_AMOUNT, "AuctionHouseBot.Class.Projectile", 2, 10);
+    SetConfigMax(CONFIG_AHBOT_CLASS_TRADEGOOD_AMOUNT, "AuctionHouseBot.Class.TradeGood", 10, 10);
+    SetConfigMax(CONFIG_AHBOT_CLASS_GENERIC_AMOUNT, "AuctionHouseBot.Class.Generic", 1, 10);
+    SetConfigMax(CONFIG_AHBOT_CLASS_RECIPE_AMOUNT, "AuctionHouseBot.Class.Recipe", 6, 10);
+    SetConfigMax(CONFIG_AHBOT_CLASS_QUIVER_AMOUNT, "AuctionHouseBot.Class.Quiver", 1, 10);
+    SetConfigMax(CONFIG_AHBOT_CLASS_QUEST_AMOUNT, "AuctionHouseBot.Class.Quest", 1, 10);
+    SetConfigMax(CONFIG_AHBOT_CLASS_KEY_AMOUNT, "AuctionHouseBot.Class.Key", 1, 10);
+    SetConfigMax(CONFIG_AHBOT_CLASS_MISC_AMOUNT, "AuctionHouseBot.Class.Misc", 5, 10);
+    SetConfigMax(CONFIG_AHBOT_CLASS_GLYPH_AMOUNT, "AuctionHouseBot.Class.Glyph", 3, 10);
 
     SetConfig(CONFIG_AHBOT_ALLIANCE_PRICE_RATIO, "AuctionHouseBot.Alliance.Price.Ratio", 100);
     SetConfig(CONFIG_AHBOT_HORDE_PRICE_RATIO, "AuctionHouseBot.Horde.Price.Ratio", 100);
@@ -293,11 +291,6 @@
     SetConfig(CONFIG_AHBOT_BIDPRICE_MAX, "AuctionHouseBot.BidPrice.Max", 0.9f);
 }
 
-uint32 AuctionBotConfig::GetAuctionHouseId(AuctionHouseType houseType) const
-{
-    return AuctionHouseIds[houseType];
-}
-
 char const* AuctionBotConfig::GetHouseTypeName(AuctionHouseType houseType)
 {
     static char const* names[MAX_AUCTION_HOUSE_TYPE] = { "Neutral", "Alliance", "Horde" };
@@ -305,35 +298,35 @@
 }
 
 // Picks a random character from the list of AHBot chars
-ObjectGuid AuctionBotConfig::GetRandChar() const
+ObjectGuid::LowType AuctionBotConfig::GetRandChar() const
 {
     if (_AHBotCharacters.empty())
-        return ObjectGuid::Empty;
+        return ObjectGuid::LowType(0);
 
     return Trinity::Containers::SelectRandomContainerElement(_AHBotCharacters);
 }
 
 // Picks a random AHBot character, but excludes a specific one. This is used
 // to have another character than the auction owner place bids
-ObjectGuid AuctionBotConfig::GetRandCharExclude(ObjectGuid exclude) const
+ObjectGuid::LowType AuctionBotConfig::GetRandCharExclude(ObjectGuid::LowType exclude) const
 {
     if (_AHBotCharacters.empty())
-        return ObjectGuid::Empty;
-
-    std::vector<ObjectGuid> filteredCharacters;
+        return ObjectGuid::LowType(0);
+
+    std::vector<uint32> filteredCharacters;
     filteredCharacters.reserve(_AHBotCharacters.size() - 1);
 
-    for (ObjectGuid charId : _AHBotCharacters)
+    for (uint32 charId : _AHBotCharacters)
         if (charId != exclude)
             filteredCharacters.push_back(charId);
 
     if (filteredCharacters.empty())
-        return ObjectGuid::Empty;
+        return ObjectGuid::LowType(0);
 
     return Trinity::Containers::SelectRandomContainerElement(filteredCharacters);
 }
 
-bool AuctionBotConfig::IsBotChar(ObjectGuid characterID) const
+bool AuctionBotConfig::IsBotChar(ObjectGuid::LowType characterID) const
 {
     return !characterID || std::find(_AHBotCharacters.begin(), _AHBotCharacters.end(), characterID) != _AHBotCharacters.end();
 }
@@ -348,19 +341,6 @@
             return GetConfig(CONFIG_AHBOT_HORDE_ITEM_AMOUNT_RATIO);
         default:
             return GetConfig(CONFIG_AHBOT_NEUTRAL_ITEM_AMOUNT_RATIO);
-    }
-}
-
-uint32 AuctionBotConfig::GetConfigPriceRatio(AuctionHouseType houseType) const
-{
-    switch (houseType)
-    {
-        case AUCTION_HOUSE_ALLIANCE:
-            return GetConfig(CONFIG_AHBOT_ALLIANCE_PRICE_RATIO);
-        case AUCTION_HOUSE_HORDE:
-            return GetConfig(CONFIG_AHBOT_HORDE_PRICE_RATIO);
-        default:
-            return GetConfig(CONFIG_AHBOT_NEUTRAL_PRICE_RATIO);
     }
 }
 
@@ -480,19 +460,19 @@
         for (int j = 0; j < MAX_AUCTION_QUALITY; ++j)
             statusInfo[i].QualityInfo[j] = 0;
 
-        AuctionHouseObject* auctionHouse = sAuctionMgr->GetAuctionsById(AuctionHouseIds[i]);
-        for (auto itr = auctionHouse->GetAuctionsBegin(); itr != auctionHouse->GetAuctionsEnd(); ++itr)
+        AuctionHouseObject* auctionHouse = sAuctionMgr->GetAuctionsMap(AuctionHouseType(i));
+        for (AuctionHouseObject::AuctionEntryMap::const_iterator itr = auctionHouse->GetAuctionsBegin(); itr != auctionHouse->GetAuctionsEnd(); ++itr)
         {
-            AuctionPosting const& auction = itr->second;
-            for (Item* item : auction.Items)
+            AuctionEntry* auctionEntry = itr->second;
+            if (Item* item = sAuctionMgr->GetAItem(auctionEntry->itemGUIDLow))
             {
                 ItemTemplate const* prototype = item->GetTemplate();
-                if (auction.Owner.IsEmpty() || sAuctionBotConfig->IsBotChar(auction.Owner)) // Add only ahbot items
+                if (!auctionEntry->owner || sAuctionBotConfig->IsBotChar(auctionEntry->owner)) // Add only ahbot items
                 {
                     if (prototype->GetQuality() < MAX_AUCTION_QUALITY)
                         ++statusInfo[i].QualityInfo[prototype->GetQuality()];
 
-                    statusInfo[i].ItemsCount += item->GetCount();
+                    ++statusInfo[i].ItemsCount;
                 }
             }
         }
@@ -503,19 +483,11 @@
 {
     for (uint32 i = 0; i < MAX_AUCTION_HOUSE_TYPE; ++i)
     {
-<<<<<<< HEAD
-        AuctionHouseObject* auctionHouse = sAuctionMgr->GetAuctionsById(AuctionHouseIds[i]);
-        for (auto itr = auctionHouse->GetAuctionsBegin(); itr != auctionHouse->GetAuctionsEnd(); ++itr)
-            if (itr->second.Owner.IsEmpty() || sAuctionBotConfig->IsBotChar(itr->second.Owner)) // ahbot auction
-                if (all || itr->second.BidAmount == 0)           // expire now auction if no bid or forced
-                    itr->second.EndTime = GameTime::GetGameTimeSystemPoint();
-=======
         AuctionHouseObject* auctionHouse = sAuctionMgr->GetAuctionsMap(AuctionHouseType(i));
         for (AuctionHouseObject::AuctionEntryMap::const_iterator itr = auctionHouse->GetAuctionsBegin(); itr != auctionHouse->GetAuctionsEnd(); ++itr)
             if (!itr->second->owner || sAuctionBotConfig->IsBotChar(itr->second->owner)) // ahbot auction
                 if (all || itr->second->bid == 0)           // expire now auction if no bid or forced
                     itr->second->expire_time = GameTime::GetGameTime();
->>>>>>> 02fb9eed
     }
 }
 
