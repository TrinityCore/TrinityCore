/*
 * This file is part of the TrinityCore Project. See AUTHORS file for Copyright information
 *
 * This program is free software; you can redistribute it and/or modify it
 * under the terms of the GNU General Public License as published by the
 * Free Software Foundation; either version 2 of the License, or (at your
 * option) any later version.
 *
 * This program is distributed in the hope that it will be useful, but WITHOUT
 * ANY WARRANTY; without even the implied warranty of MERCHANTABILITY or
 * FITNESS FOR A PARTICULAR PURPOSE. See the GNU General Public License for
 * more details.
 *
 * You should have received a copy of the GNU General Public License along
 * with this program. If not, see <http://www.gnu.org/licenses/>.
 */

#include "AuctionHouseBot.h"
#include "AccountMgr.h"
#include "AuctionHouseBotBuyer.h"
#include "AuctionHouseBotSeller.h"
<<<<<<< HEAD
#include "AuctionHouseMgr.h"
=======
>>>>>>> 28d470c5
#include "Config.h"
#include "Containers.h"
#include "DatabaseEnv.h"
#include "GameTime.h"
#include "Item.h"
#include "Log.h"
#include "World.h"

<<<<<<< HEAD
=======
constexpr uint32 AuctionHouseIds[MAX_AUCTION_HOUSE_TYPE] = { 1, 2, 6 };

>>>>>>> 28d470c5
AuctionBotConfig* AuctionBotConfig::instance()
{
    static AuctionBotConfig instance;
    return &instance;
}

bool AuctionBotConfig::Initialize()
{
    GetConfigFromFile();

    if (!GetConfig(CONFIG_AHBOT_BUYER_ENABLED) && !GetConfig(CONFIG_AHBOT_SELLER_ENABLED))
    {
        TC_LOG_INFO("ahbot", "AHBOT is Disabled.");
        return false;
    }

    if (GetConfig(CONFIG_AHBOT_ALLIANCE_ITEM_AMOUNT_RATIO) == 0 && GetConfig(CONFIG_AHBOT_HORDE_ITEM_AMOUNT_RATIO) == 0 && GetConfig(CONFIG_AHBOT_NEUTRAL_ITEM_AMOUNT_RATIO) == 0 &&
        !GetConfig(CONFIG_AHBOT_BUYER_ALLIANCE_ENABLED) && !GetConfig(CONFIG_AHBOT_BUYER_HORDE_ENABLED) && !GetConfig(CONFIG_AHBOT_BUYER_NEUTRAL_ENABLED))
    {
        TC_LOG_INFO("ahbot", "All feature of AuctionHouseBot are disabled!");
        return false;
    }

    if (GetConfig(CONFIG_AHBOT_ALLIANCE_ITEM_AMOUNT_RATIO) == 0 && GetConfig(CONFIG_AHBOT_HORDE_ITEM_AMOUNT_RATIO) == 0 && GetConfig(CONFIG_AHBOT_NEUTRAL_ITEM_AMOUNT_RATIO) == 0)
        TC_LOG_INFO("ahbot", "AuctionHouseBot SELLER is disabled!");

    if (!GetConfig(CONFIG_AHBOT_BUYER_ALLIANCE_ENABLED) && !GetConfig(CONFIG_AHBOT_BUYER_HORDE_ENABLED) && !GetConfig(CONFIG_AHBOT_BUYER_NEUTRAL_ENABLED))
        TC_LOG_INFO("ahbot", "AuctionHouseBot BUYER is disabled!");

    if (sWorld->getBoolConfig(CONFIG_ALLOW_TWO_SIDE_INTERACTION_AUCTION))
    {
        TC_LOG_INFO("ahbot", "AllowTwoSide.Interaction.Auction is enabled, AuctionHouseBot faction-specific settings might not work as expected!");
        if (GetConfig(CONFIG_AHBOT_ALLIANCE_ITEM_AMOUNT_RATIO) != 0 || GetConfig(CONFIG_AHBOT_HORDE_ITEM_AMOUNT_RATIO) != 0
            || GetConfig(CONFIG_AHBOT_BUYER_ALLIANCE_ENABLED) || GetConfig(CONFIG_AHBOT_BUYER_HORDE_ENABLED))
            TC_LOG_WARN("ahbot", "AllowTwoSide.Interaction.Auction is enabled, AuctionHouseBot should be enabled only for Neutral faction!");
    }

    _itemsPerCycleBoost = GetConfig(CONFIG_AHBOT_ITEMS_PER_CYCLE_BOOST);
    _itemsPerCycleNormal = GetConfig(CONFIG_AHBOT_ITEMS_PER_CYCLE_NORMAL);

    if (uint32 ahBotAccId = GetConfig(CONFIG_AHBOT_ACCOUNT_ID))
    {
<<<<<<< HEAD
        // check character count
        if (AccountMgr::GetCharactersCount(GetConfig(CONFIG_AHBOT_ACCOUNT_ID)))
        {
            // find account guids associated with ahbot account
            uint32 count = 0;
            CharacterDatabasePreparedStatement* stmt = CharacterDatabase.GetPreparedStatement(CHAR_SEL_CHARS_BY_ACCOUNT_ID);
            stmt->setUInt32(0, ahBotAccId);
            if (PreparedQueryResult result = CharacterDatabase.Query(stmt))
            {
                do
                {
                    Field* fields = result->Fetch();
                    _AHBotCharacters.push_back(fields[0].GetUInt32());
                    ++count;
                } while (result->NextRow());
            }

            TC_LOG_DEBUG("ahbot", "AuctionHouseBot found %u characters", count);
=======
        // find account guids associated with ahbot account
        CharacterDatabasePreparedStatement* stmt = CharacterDatabase.GetPreparedStatement(CHAR_SEL_CHARS_BY_ACCOUNT_ID);
        stmt->setUInt32(0, ahBotAccId);
        if (PreparedQueryResult result = CharacterDatabase.Query(stmt))
        {
            do
            {
                _AHBotCharacters.push_back(ObjectGuid::Create<HighGuid::Player>((*result)[0].GetUInt64()));
            } while (result->NextRow());

            TC_LOG_DEBUG("ahbot", "AuctionHouseBot found " UI64FMTD " characters", result->GetRowCount());
>>>>>>> 28d470c5
        }
        else
            TC_LOG_WARN("ahbot", "AuctionHouseBot Account ID %u has no associated characters.", ahBotAccId);
    }

    return true;
}

void AuctionBotConfig::SetConfig(AuctionBotConfigUInt32Values index, char const* fieldname, uint32 defvalue)
{
    SetConfig(index, sConfigMgr->GetIntDefault(fieldname, defvalue));

    if (int32(GetConfig(index)) < 0)
    {
        TC_LOG_ERROR("ahbot", "AHBot: %s (%i) can't be negative. Using %u instead.", fieldname, int32(GetConfig(index)), defvalue);
        SetConfig(index, defvalue);
    }
}

void AuctionBotConfig::SetConfigMax(AuctionBotConfigUInt32Values index, char const* fieldname, uint32 defvalue, uint32 maxvalue)
{
    SetConfig(index, sConfigMgr->GetIntDefault(fieldname, defvalue));

    if (GetConfig(index) > maxvalue)
    {
        TC_LOG_ERROR("ahbot", "AHBot: %s (%u) must be in range 0...%u. Using %u instead.", fieldname, GetConfig(index), maxvalue, maxvalue);
        SetConfig(index, maxvalue);
    }
}

void AuctionBotConfig::SetConfigMinMax(AuctionBotConfigUInt32Values index, char const* fieldname, uint32 defvalue, uint32 minvalue, uint32 maxvalue)
{
    SetConfig(index, sConfigMgr->GetIntDefault(fieldname, defvalue));

    if (GetConfig(index) > maxvalue)
    {
        TC_LOG_ERROR("ahbot", "AHBot: %s (%u) must be in range %u...%u. Using %u instead.", fieldname, GetConfig(index), minvalue, maxvalue, maxvalue);
        SetConfig(index, maxvalue);
    }

    if (GetConfig(index) < minvalue)
    {
        TC_LOG_ERROR("ahbot", "AHBot: %s (%u) must be in range %u...%u. Using %u instead.", fieldname, GetConfig(index), minvalue, maxvalue, minvalue);
        SetConfig(index, minvalue);
    }
}

void AuctionBotConfig::SetConfig(AuctionBotConfigBoolValues index, char const* fieldname, bool defvalue)
{
    SetConfig(index, sConfigMgr->GetBoolDefault(fieldname, defvalue));
}

void AuctionBotConfig::SetConfig(AuctionBotConfigFloatValues index, char const* fieldname, float defvalue)
{
    SetConfig(index, sConfigMgr->GetFloatDefault(fieldname, defvalue));
}

//Get AuctionHousebot configuration file
void AuctionBotConfig::GetConfigFromFile()
{
    SetConfig(CONFIG_AHBOT_ACCOUNT_ID, "AuctionHouseBot.Account", 0);

    SetConfigMax(CONFIG_AHBOT_ALLIANCE_ITEM_AMOUNT_RATIO, "AuctionHouseBot.Alliance.Items.Amount.Ratio", 100, 10000);
    SetConfigMax(CONFIG_AHBOT_HORDE_ITEM_AMOUNT_RATIO, "AuctionHouseBot.Horde.Items.Amount.Ratio", 100, 10000);
    SetConfigMax(CONFIG_AHBOT_NEUTRAL_ITEM_AMOUNT_RATIO, "AuctionHouseBot.Neutral.Items.Amount.Ratio", 100, 10000);

    SetAHBotIncludes(sConfigMgr->GetStringDefault("AuctionHouseBot.forceIncludeItems", ""));
    SetAHBotExcludes(sConfigMgr->GetStringDefault("AuctionHouseBot.forceExcludeItems", ""));

    SetConfig(CONFIG_AHBOT_BUYER_ALLIANCE_ENABLED, "AuctionHouseBot.Buyer.Alliance.Enabled", false);
    SetConfig(CONFIG_AHBOT_BUYER_HORDE_ENABLED, "AuctionHouseBot.Buyer.Horde.Enabled", false);
    SetConfig(CONFIG_AHBOT_BUYER_NEUTRAL_ENABLED, "AuctionHouseBot.Buyer.Neutral.Enabled", false);

    SetConfig(CONFIG_AHBOT_BUYER_CHANCE_FACTOR, "AuctionHouseBot.Buyer.ChanceFactor", 2.0f);

    SetConfig(CONFIG_AHBOT_ITEMS_VENDOR, "AuctionHouseBot.Items.Vendor", false);
    SetConfig(CONFIG_AHBOT_ITEMS_LOOT, "AuctionHouseBot.Items.Loot", true);
    SetConfig(CONFIG_AHBOT_ITEMS_MISC, "AuctionHouseBot.Items.Misc", false);

    SetConfig(CONFIG_AHBOT_BIND_NO, "AuctionHouseBot.Bind.No", true);
    SetConfig(CONFIG_AHBOT_BIND_PICKUP, "AuctionHouseBot.Bind.Pickup", false);
    SetConfig(CONFIG_AHBOT_BIND_EQUIP, "AuctionHouseBot.Bind.Equip", true);
    SetConfig(CONFIG_AHBOT_BIND_USE, "AuctionHouseBot.Bind.Use", true);
    SetConfig(CONFIG_AHBOT_BIND_QUEST, "AuctionHouseBot.Bind.Quest", false);
    SetConfig(CONFIG_AHBOT_LOCKBOX_ENABLED, "AuctionHouseBot.LockBox.Enabled", false);

    SetConfig(CONFIG_AHBOT_BUYPRICE_SELLER, "AuctionHouseBot.BuyPrice.Seller", false);

    SetConfig(CONFIG_AHBOT_ITEMS_PER_CYCLE_BOOST, "AuctionHouseBot.ItemsPerCycle.Boost", 1000);
    SetConfig(CONFIG_AHBOT_ITEMS_PER_CYCLE_NORMAL, "AuctionHouseBot.ItemsPerCycle.Normal", 20);

    SetConfig(CONFIG_AHBOT_ITEM_MIN_ITEM_LEVEL, "AuctionHouseBot.Items.ItemLevel.Min", 0);
    SetConfig(CONFIG_AHBOT_ITEM_MAX_ITEM_LEVEL, "AuctionHouseBot.Items.ItemLevel.Max", 0);
    SetConfig(CONFIG_AHBOT_ITEM_MIN_REQ_LEVEL, "AuctionHouseBot.Items.ReqLevel.Min", 0);
    SetConfig(CONFIG_AHBOT_ITEM_MAX_REQ_LEVEL, "AuctionHouseBot.Items.ReqLevel.Max", 0);
    SetConfig(CONFIG_AHBOT_ITEM_MIN_SKILL_RANK, "AuctionHouseBot.Items.ReqSkill.Min", 0);
    SetConfig(CONFIG_AHBOT_ITEM_MAX_SKILL_RANK, "AuctionHouseBot.Items.ReqSkill.Max", 0);

    SetConfig(CONFIG_AHBOT_ITEM_GRAY_AMOUNT, "AuctionHouseBot.Items.Amount.Gray", 0);
    SetConfig(CONFIG_AHBOT_ITEM_WHITE_AMOUNT, "AuctionHouseBot.Items.Amount.White", 2000);
    SetConfig(CONFIG_AHBOT_ITEM_GREEN_AMOUNT, "AuctionHouseBot.Items.Amount.Green", 2500);
    SetConfig(CONFIG_AHBOT_ITEM_BLUE_AMOUNT, "AuctionHouseBot.Items.Amount.Blue", 1500);
    SetConfig(CONFIG_AHBOT_ITEM_PURPLE_AMOUNT, "AuctionHouseBot.Items.Amount.Purple", 500);
    SetConfig(CONFIG_AHBOT_ITEM_ORANGE_AMOUNT, "AuctionHouseBot.Items.Amount.Orange", 0);
    SetConfig(CONFIG_AHBOT_ITEM_YELLOW_AMOUNT, "AuctionHouseBot.Items.Amount.Yellow", 0);

    SetConfigMax(CONFIG_AHBOT_CLASS_CONSUMABLE_PRIORITY, "AuctionHouseBot.Class.Consumable", 6, 10);
    SetConfigMax(CONFIG_AHBOT_CLASS_CONTAINER_PRIORITY, "AuctionHouseBot.Class.Container", 4, 10);
    SetConfigMax(CONFIG_AHBOT_CLASS_WEAPON_PRIORITY, "AuctionHouseBot.Class.Weapon", 8, 10);
    SetConfigMax(CONFIG_AHBOT_CLASS_GEM_PRIORITY, "AuctionHouseBot.Class.Gem", 3, 10);
    SetConfigMax(CONFIG_AHBOT_CLASS_ARMOR_PRIORITY, "AuctionHouseBot.Class.Armor", 8, 10);
    SetConfigMax(CONFIG_AHBOT_CLASS_REAGENT_PRIORITY, "AuctionHouseBot.Class.Reagent", 1, 10);
    SetConfigMax(CONFIG_AHBOT_CLASS_PROJECTILE_PRIORITY, "AuctionHouseBot.Class.Projectile", 2, 10);
    SetConfigMax(CONFIG_AHBOT_CLASS_TRADEGOOD_PRIORITY, "AuctionHouseBot.Class.TradeGood", 10, 10);
    SetConfigMax(CONFIG_AHBOT_CLASS_GENERIC_PRIORITY, "AuctionHouseBot.Class.Generic", 1, 10);
    SetConfigMax(CONFIG_AHBOT_CLASS_RECIPE_PRIORITY, "AuctionHouseBot.Class.Recipe", 6, 10);
    SetConfigMax(CONFIG_AHBOT_CLASS_QUIVER_PRIORITY, "AuctionHouseBot.Class.Quiver", 1, 10);
    SetConfigMax(CONFIG_AHBOT_CLASS_QUEST_PRIORITY, "AuctionHouseBot.Class.Quest", 1, 10);
    SetConfigMax(CONFIG_AHBOT_CLASS_KEY_PRIORITY, "AuctionHouseBot.Class.Key", 1, 10);
    SetConfigMax(CONFIG_AHBOT_CLASS_MISC_PRIORITY, "AuctionHouseBot.Class.Misc", 5, 10);
    SetConfigMax(CONFIG_AHBOT_CLASS_GLYPH_PRIORITY, "AuctionHouseBot.Class.Glyph", 3, 10);

    SetConfig(CONFIG_AHBOT_ALLIANCE_PRICE_RATIO, "AuctionHouseBot.Alliance.Price.Ratio", 100);
    SetConfig(CONFIG_AHBOT_HORDE_PRICE_RATIO, "AuctionHouseBot.Horde.Price.Ratio", 100);
    SetConfig(CONFIG_AHBOT_NEUTRAL_PRICE_RATIO, "AuctionHouseBot.Neutral.Price.Ratio", 100);

    SetConfig(CONFIG_AHBOT_ITEM_GRAY_PRICE_RATIO, "AuctionHouseBot.Items.Gray.Price.Ratio", 100);
    SetConfig(CONFIG_AHBOT_ITEM_WHITE_PRICE_RATIO, "AuctionHouseBot.Items.White.Price.Ratio", 100);
    SetConfig(CONFIG_AHBOT_ITEM_GREEN_PRICE_RATIO, "AuctionHouseBot.Items.Green.Price.Ratio", 100);
    SetConfig(CONFIG_AHBOT_ITEM_BLUE_PRICE_RATIO, "AuctionHouseBot.Items.Blue.Price.Ratio", 100);
    SetConfig(CONFIG_AHBOT_ITEM_PURPLE_PRICE_RATIO, "AuctionHouseBot.Items.Purple.Price.Ratio", 100);
    SetConfig(CONFIG_AHBOT_ITEM_ORANGE_PRICE_RATIO, "AuctionHouseBot.Items.Orange.Price.Ratio", 100);
    SetConfig(CONFIG_AHBOT_ITEM_YELLOW_PRICE_RATIO, "AuctionHouseBot.Items.Yellow.Price.Ratio", 100);

    SetConfig(CONFIG_AHBOT_CLASS_CONSUMABLE_PRICE_RATIO, "AuctionHouseBot.Class.Consumable.Price.Ratio", 100);
    SetConfig(CONFIG_AHBOT_CLASS_CONTAINER_PRICE_RATIO, "AuctionHouseBot.Class.Container.Price.Ratio", 100);
    SetConfig(CONFIG_AHBOT_CLASS_WEAPON_PRICE_RATIO, "AuctionHouseBot.Class.Weapon.Price.Ratio", 100);
    SetConfig(CONFIG_AHBOT_CLASS_GEM_PRICE_RATIO, "AuctionHouseBot.Class.Gem.Price.Ratio", 100);
    SetConfig(CONFIG_AHBOT_CLASS_ARMOR_PRICE_RATIO, "AuctionHouseBot.Class.Armor.Price.Ratio", 100);
    SetConfig(CONFIG_AHBOT_CLASS_REAGENT_PRICE_RATIO, "AuctionHouseBot.Class.Reagent.Price.Ratio", 100);
    SetConfig(CONFIG_AHBOT_CLASS_PROJECTILE_PRICE_RATIO, "AuctionHouseBot.Class.Projectile.Price.Ratio", 100);
    SetConfig(CONFIG_AHBOT_CLASS_TRADEGOOD_PRICE_RATIO, "AuctionHouseBot.Class.TradeGood.Price.Ratio", 100);
    SetConfig(CONFIG_AHBOT_CLASS_GENERIC_PRICE_RATIO, "AuctionHouseBot.Class.Generic.Price.Ratio", 100);
    SetConfig(CONFIG_AHBOT_CLASS_RECIPE_PRICE_RATIO, "AuctionHouseBot.Class.Recipe.Price.Ratio", 100);
    SetConfig(CONFIG_AHBOT_CLASS_QUIVER_PRICE_RATIO, "AuctionHouseBot.Class.Quiver.Price.Ratio", 100);
    SetConfig(CONFIG_AHBOT_CLASS_QUEST_PRICE_RATIO, "AuctionHouseBot.Class.Quest.Price.Ratio", 100);
    SetConfig(CONFIG_AHBOT_CLASS_KEY_PRICE_RATIO, "AuctionHouseBot.Class.Key.Price.Ratio", 100);
    SetConfig(CONFIG_AHBOT_CLASS_MISC_PRICE_RATIO, "AuctionHouseBot.Class.Misc.Price.Ratio", 100);
    SetConfig(CONFIG_AHBOT_CLASS_GLYPH_PRICE_RATIO, "AuctionHouseBot.Class.Glyph.Price.Ratio", 100);

    SetConfig(CONFIG_AHBOT_CLASS_CONSUMABLE_ALLOW_ZERO, "AuctionHouseBot.Class.Consumable.Allow.Zero", false);
    SetConfig(CONFIG_AHBOT_CLASS_CONTAINER_ALLOW_ZERO, "AuctionHouseBot.Class.Container.Allow.Zero", false);
    SetConfig(CONFIG_AHBOT_CLASS_WEAPON_ALLOW_ZERO, "AuctionHouseBot.Class.Weapon.Allow.Zero", false);
    SetConfig(CONFIG_AHBOT_CLASS_GEM_ALLOW_ZERO, "AuctionHouseBot.Class.Gem.Allow.Zero", false);
    SetConfig(CONFIG_AHBOT_CLASS_ARMOR_ALLOW_ZERO, "AuctionHouseBot.Class.Armor.Allow.Zero", false);
    SetConfig(CONFIG_AHBOT_CLASS_REAGENT_ALLOW_ZERO, "AuctionHouseBot.Class.Reagent.Allow.Zero", false);
    SetConfig(CONFIG_AHBOT_CLASS_PROJECTILE_ALLOW_ZERO, "AuctionHouseBot.Class.Projectile.Allow.Zero", false);
    SetConfig(CONFIG_AHBOT_CLASS_TRADEGOOD_ALLOW_ZERO, "AuctionHouseBot.Class.TradeGood.Allow.Zero", false);
    SetConfig(CONFIG_AHBOT_CLASS_RECIPE_ALLOW_ZERO, "AuctionHouseBot.Class.Recipe.Allow.Zero", false);
    SetConfig(CONFIG_AHBOT_CLASS_QUIVER_ALLOW_ZERO, "AuctionHouseBot.Class.Quiver.Allow.Zero", false);
    SetConfig(CONFIG_AHBOT_CLASS_QUEST_ALLOW_ZERO, "AuctionHouseBot.Class.Quest.Allow.Zero", false);
    SetConfig(CONFIG_AHBOT_CLASS_KEY_ALLOW_ZERO, "AuctionHouseBot.Class.Key.Allow.Zero", false);
    SetConfig(CONFIG_AHBOT_CLASS_MISC_ALLOW_ZERO, "AuctionHouseBot.Class.Misc.Allow.Zero", false);
    SetConfig(CONFIG_AHBOT_CLASS_GLYPH_ALLOW_ZERO, "AuctionHouseBot.Class.Glyph.Allow.Zero", false);

    SetConfig(CONFIG_AHBOT_MINTIME, "AuctionHouseBot.MinTime", 1);
    SetConfig(CONFIG_AHBOT_MAXTIME, "AuctionHouseBot.MaxTime", 72);

    SetConfigMinMax(CONFIG_AHBOT_BUYER_RECHECK_INTERVAL, "AuctionHouseBot.Buyer.Recheck.Interval", 20, 1, DAY / MINUTE);
    SetConfig(CONFIG_AHBOT_BUYER_BASEPRICE_GRAY, "AuctionHouseBot.Buyer.Baseprice.Gray", 3504);
    SetConfig(CONFIG_AHBOT_BUYER_BASEPRICE_WHITE, "AuctionHouseBot.Buyer.Baseprice.White", 5429);
    SetConfig(CONFIG_AHBOT_BUYER_BASEPRICE_GREEN, "AuctionHouseBot.Buyer.Baseprice.Green", 21752);
    SetConfig(CONFIG_AHBOT_BUYER_BASEPRICE_BLUE, "AuctionHouseBot.Buyer.Baseprice.Blue", 36463);
    SetConfig(CONFIG_AHBOT_BUYER_BASEPRICE_PURPLE, "AuctionHouseBot.Buyer.Baseprice.Purple", 87124);
    SetConfig(CONFIG_AHBOT_BUYER_BASEPRICE_ORANGE, "AuctionHouseBot.Buyer.Baseprice.Orange", 214347);
    SetConfig(CONFIG_AHBOT_BUYER_BASEPRICE_YELLOW, "AuctionHouseBot.Buyer.Baseprice.Yellow", 407406);
    SetConfig(CONFIG_AHBOT_BUYER_CHANCEMULTIPLIER_GRAY, "AuctionHouseBot.Buyer.ChanceMultiplier.Gray", 100);
    SetConfig(CONFIG_AHBOT_BUYER_CHANCEMULTIPLIER_WHITE, "AuctionHouseBot.Buyer.ChanceMultiplier.White", 100);
    SetConfig(CONFIG_AHBOT_BUYER_CHANCEMULTIPLIER_GREEN, "AuctionHouseBot.Buyer.ChanceMultiplier.Green", 100);
    SetConfig(CONFIG_AHBOT_BUYER_CHANCEMULTIPLIER_BLUE, "AuctionHouseBot.Buyer.ChanceMultiplier.Blue", 100);
    SetConfig(CONFIG_AHBOT_BUYER_CHANCEMULTIPLIER_PURPLE, "AuctionHouseBot.Buyer.ChanceMultiplier.Purple", 100);
    SetConfig(CONFIG_AHBOT_BUYER_CHANCEMULTIPLIER_ORANGE, "AuctionHouseBot.Buyer.ChanceMultiplier.Orange", 100);
    SetConfig(CONFIG_AHBOT_BUYER_CHANCEMULTIPLIER_YELLOW, "AuctionHouseBot.Buyer.ChanceMultiplier.Yellow", 100);

    SetConfig(CONFIG_AHBOT_SELLER_ENABLED, "AuctionHouseBot.Seller.Enabled", false);
    SetConfig(CONFIG_AHBOT_BUYER_ENABLED, "AuctionHouseBot.Buyer.Enabled", false);

    SetConfig(CONFIG_AHBOT_CLASS_MISC_MOUNT_MIN_REQ_LEVEL, "AuctionHouseBot.Class.Misc.Mount.ReqLevel.Min", 0);
    SetConfig(CONFIG_AHBOT_CLASS_MISC_MOUNT_MAX_REQ_LEVEL, "AuctionHouseBot.Class.Misc.Mount.ReqLevel.Max", 0);
    SetConfig(CONFIG_AHBOT_CLASS_MISC_MOUNT_MIN_SKILL_RANK, "AuctionHouseBot.Class.Misc.Mount.ReqSkill.Min", 0);
    SetConfig(CONFIG_AHBOT_CLASS_MISC_MOUNT_MAX_SKILL_RANK, "AuctionHouseBot.Class.Misc.Mount.ReqSkill.Max", 0);
    SetConfig(CONFIG_AHBOT_CLASS_GLYPH_MIN_REQ_LEVEL, "AuctionHouseBot.Class.Glyph.ReqLevel.Min", 0);
    SetConfig(CONFIG_AHBOT_CLASS_GLYPH_MAX_REQ_LEVEL, "AuctionHouseBot.Class.Glyph.ReqLevel.Max", 0);
    SetConfig(CONFIG_AHBOT_CLASS_GLYPH_MIN_ITEM_LEVEL, "AuctionHouseBot.Class.Glyph.ItemLevel.Min", 0);
    SetConfig(CONFIG_AHBOT_CLASS_GLYPH_MAX_ITEM_LEVEL, "AuctionHouseBot.Class.Glyph.ItemLevel.Max", 0);
    SetConfig(CONFIG_AHBOT_CLASS_TRADEGOOD_MIN_ITEM_LEVEL, "AuctionHouseBot.Class.TradeGood.ItemLevel.Min", 0);
    SetConfig(CONFIG_AHBOT_CLASS_TRADEGOOD_MAX_ITEM_LEVEL, "AuctionHouseBot.Class.TradeGood.ItemLevel.Max", 0);
    SetConfig(CONFIG_AHBOT_CLASS_CONTAINER_MIN_ITEM_LEVEL, "AuctionHouseBot.Class.Container.ItemLevel.Min", 0);
    SetConfig(CONFIG_AHBOT_CLASS_CONTAINER_MAX_ITEM_LEVEL, "AuctionHouseBot.Class.Container.ItemLevel.Max", 0);

    SetConfig(CONFIG_AHBOT_CLASS_RANDOMSTACKRATIO_CONSUMABLE, "AuctionHouseBot.Class.RandomStackRatio.Consumable", 20);
    SetConfig(CONFIG_AHBOT_CLASS_RANDOMSTACKRATIO_CONTAINER, "AuctionHouseBot.Class.RandomStackRatio.Container", 0);
    SetConfig(CONFIG_AHBOT_CLASS_RANDOMSTACKRATIO_WEAPON, "AuctionHouseBot.Class.RandomStackRatio.Weapon", 0);
    SetConfig(CONFIG_AHBOT_CLASS_RANDOMSTACKRATIO_GEM, "AuctionHouseBot.Class.RandomStackRatio.Gem", 20);
    SetConfig(CONFIG_AHBOT_CLASS_RANDOMSTACKRATIO_ARMOR, "AuctionHouseBot.Class.RandomStackRatio.Armor", 0);
    SetConfig(CONFIG_AHBOT_CLASS_RANDOMSTACKRATIO_REAGENT, "AuctionHouseBot.Class.RandomStackRatio.Reagent", 100);
    SetConfig(CONFIG_AHBOT_CLASS_RANDOMSTACKRATIO_PROJECTILE, "AuctionHouseBot.Class.RandomStackRatio.Projectile", 100);
    SetConfig(CONFIG_AHBOT_CLASS_RANDOMSTACKRATIO_TRADEGOOD, "AuctionHouseBot.Class.RandomStackRatio.TradeGood", 50);
    SetConfig(CONFIG_AHBOT_CLASS_RANDOMSTACKRATIO_GENERIC, "AuctionHouseBot.Class.RandomStackRatio.Generic", 100);
    SetConfig(CONFIG_AHBOT_CLASS_RANDOMSTACKRATIO_RECIPE, "AuctionHouseBot.Class.RandomStackRatio.Recipe", 0);
    SetConfig(CONFIG_AHBOT_CLASS_RANDOMSTACKRATIO_QUIVER, "AuctionHouseBot.Class.RandomStackRatio.Quiver", 0);
    SetConfig(CONFIG_AHBOT_CLASS_RANDOMSTACKRATIO_QUEST, "AuctionHouseBot.Class.RandomStackRatio.Quest", 100);
    SetConfig(CONFIG_AHBOT_CLASS_RANDOMSTACKRATIO_KEY, "AuctionHouseBot.Class.RandomStackRatio.Key", 100);
    SetConfig(CONFIG_AHBOT_CLASS_RANDOMSTACKRATIO_MISC, "AuctionHouseBot.Class.RandomStackRatio.Misc", 100);
    SetConfig(CONFIG_AHBOT_CLASS_RANDOMSTACKRATIO_GLYPH, "AuctionHouseBot.Class.RandomStackRatio.Glyph", 0);

    SetConfig(CONFIG_AHBOT_BIDPRICE_MIN, "AuctionHouseBot.BidPrice.Min", 0.6f);
    SetConfig(CONFIG_AHBOT_BIDPRICE_MAX, "AuctionHouseBot.BidPrice.Max", 0.9f);
<<<<<<< HEAD
=======
}

uint32 AuctionBotConfig::GetAuctionHouseId(AuctionHouseType houseType) const
{
    return AuctionHouseIds[houseType];
>>>>>>> 28d470c5
}

char const* AuctionBotConfig::GetHouseTypeName(AuctionHouseType houseType)
{
    static char const* names[MAX_AUCTION_HOUSE_TYPE] = { "Neutral", "Alliance", "Horde" };
    return names[houseType];
}

// Picks a random character from the list of AHBot chars
<<<<<<< HEAD
uint32 AuctionBotConfig::GetRandChar() const
{
    if (_AHBotCharacters.empty())
        return 0;
=======
ObjectGuid AuctionBotConfig::GetRandChar() const
{
    if (_AHBotCharacters.empty())
        return ObjectGuid::Empty;
>>>>>>> 28d470c5

    return Trinity::Containers::SelectRandomContainerElement(_AHBotCharacters);
}

// Picks a random AHBot character, but excludes a specific one. This is used
// to have another character than the auction owner place bids
<<<<<<< HEAD
uint32 AuctionBotConfig::GetRandCharExclude(uint32 exclude) const
{
    if (_AHBotCharacters.empty())
        return 0;

    std::vector<uint32> filteredCharacters;
    filteredCharacters.reserve(_AHBotCharacters.size() - 1);

    for (uint32 charId : _AHBotCharacters)
=======
ObjectGuid AuctionBotConfig::GetRandCharExclude(ObjectGuid exclude) const
{
    if (_AHBotCharacters.empty())
        return ObjectGuid::Empty;

    std::vector<ObjectGuid> filteredCharacters;
    filteredCharacters.reserve(_AHBotCharacters.size() - 1);

    for (ObjectGuid charId : _AHBotCharacters)
>>>>>>> 28d470c5
        if (charId != exclude)
            filteredCharacters.push_back(charId);

    if (filteredCharacters.empty())
<<<<<<< HEAD
        return 0;
=======
        return ObjectGuid::Empty;
>>>>>>> 28d470c5

    return Trinity::Containers::SelectRandomContainerElement(filteredCharacters);
}

<<<<<<< HEAD
bool AuctionBotConfig::IsBotChar(uint32 characterID) const
=======
bool AuctionBotConfig::IsBotChar(ObjectGuid characterID) const
>>>>>>> 28d470c5
{
    return !characterID || std::find(_AHBotCharacters.begin(), _AHBotCharacters.end(), characterID) != _AHBotCharacters.end();
}

uint32 AuctionBotConfig::GetConfigItemAmountRatio(AuctionHouseType houseType) const
{
    switch (houseType)
    {
        case AUCTION_HOUSE_ALLIANCE:
            return GetConfig(CONFIG_AHBOT_ALLIANCE_ITEM_AMOUNT_RATIO);
        case AUCTION_HOUSE_HORDE:
            return GetConfig(CONFIG_AHBOT_HORDE_ITEM_AMOUNT_RATIO);
        default:
            return GetConfig(CONFIG_AHBOT_NEUTRAL_ITEM_AMOUNT_RATIO);
    }
}

uint32 AuctionBotConfig::GetConfigPriceRatio(AuctionHouseType houseType) const
{
    switch (houseType)
    {
        case AUCTION_HOUSE_ALLIANCE:
            return GetConfig(CONFIG_AHBOT_ALLIANCE_PRICE_RATIO);
        case AUCTION_HOUSE_HORDE:
            return GetConfig(CONFIG_AHBOT_HORDE_PRICE_RATIO);
        default:
            return GetConfig(CONFIG_AHBOT_NEUTRAL_PRICE_RATIO);
    }
}

bool AuctionBotConfig::GetConfigBuyerEnabled(AuctionHouseType houseType) const
{
    switch (houseType)
    {
        case AUCTION_HOUSE_ALLIANCE:
            return GetConfig(CONFIG_AHBOT_BUYER_ALLIANCE_ENABLED);
        case AUCTION_HOUSE_HORDE:
            return GetConfig(CONFIG_AHBOT_BUYER_HORDE_ENABLED);
        default:
            return GetConfig(CONFIG_AHBOT_BUYER_NEUTRAL_ENABLED);
    }
}

uint32 AuctionBotConfig::GetConfigItemQualityAmount(AuctionQuality quality) const
{
    switch (quality)
    {
        case AUCTION_QUALITY_GRAY:
            return GetConfig(CONFIG_AHBOT_ITEM_GRAY_AMOUNT);
        case AUCTION_QUALITY_WHITE:
            return GetConfig(CONFIG_AHBOT_ITEM_WHITE_AMOUNT);
        case AUCTION_QUALITY_GREEN:
            return GetConfig(CONFIG_AHBOT_ITEM_GREEN_AMOUNT);
        case AUCTION_QUALITY_BLUE:
            return GetConfig(CONFIG_AHBOT_ITEM_BLUE_AMOUNT);
        case AUCTION_QUALITY_PURPLE:
            return GetConfig(CONFIG_AHBOT_ITEM_PURPLE_AMOUNT);
        case AUCTION_QUALITY_ORANGE:
            return GetConfig(CONFIG_AHBOT_ITEM_ORANGE_AMOUNT);
        default:
            return GetConfig(CONFIG_AHBOT_ITEM_YELLOW_AMOUNT);
    }
}

AuctionHouseBot::AuctionHouseBot(): _buyer(nullptr), _seller(nullptr), _operationSelector(0)
{
}

AuctionHouseBot::~AuctionHouseBot()
{
    delete _buyer;
    delete _seller;
}

void AuctionHouseBot::InitializeAgents()
{
    if (sAuctionBotConfig->GetConfig(CONFIG_AHBOT_SELLER_ENABLED))
    {
        delete _seller;

        _seller = new AuctionBotSeller();
        if (!_seller->Initialize())
        {
            delete _seller;
            _seller = nullptr;
        }
    }

    if (sAuctionBotConfig->GetConfig(CONFIG_AHBOT_BUYER_ENABLED))
    {
        delete _buyer;

        _buyer = new AuctionBotBuyer();
        if (!_buyer->Initialize())
        {
            delete _buyer;
            _buyer = nullptr;
        }
    }
}

void AuctionHouseBot::Initialize()
{
    if (sAuctionBotConfig->Initialize())
        InitializeAgents();
}

void AuctionHouseBot::SetItemsRatio(uint32 al, uint32 ho, uint32 ne)
{
    if (_seller)
        _seller->SetItemsRatio(al, ho, ne);
}

void AuctionHouseBot::SetItemsRatioForHouse(AuctionHouseType house, uint32 val)
{
    if (_seller)
        _seller->SetItemsRatioForHouse(house, val);
}

void AuctionHouseBot::SetItemsAmount(std::array<uint32, MAX_AUCTION_QUALITY> const& amounts)
{
    if (_seller)
        _seller->SetItemsAmount(amounts);
}

void AuctionHouseBot::SetItemsAmountForQuality(AuctionQuality quality, uint32 val)
{
    if (_seller)
        _seller->SetItemsAmountForQuality(quality, val);
}

void AuctionHouseBot::ReloadAllConfig()
{
    sAuctionBotConfig->Reload();
    InitializeAgents();
}

void AuctionHouseBot::PrepareStatusInfos(std::unordered_map<AuctionHouseType, AuctionHouseBotStatusInfoPerType>& statusInfo)
{
    for (AuctionHouseType ahType : EnumUtils::Iterate<AuctionHouseType>())
    {
        statusInfo[ahType].ItemsCount = 0;

        for (AuctionQuality quality : EnumUtils::Iterate<AuctionQuality>())
            statusInfo[ahType].QualityInfo[quality] = 0;

<<<<<<< HEAD
        AuctionHouseObject* auctionHouse = sAuctionMgr->GetAuctionsMap(ahType);
        for (AuctionHouseObject::AuctionEntryMap::const_iterator itr = auctionHouse->GetAuctionsBegin(); itr != auctionHouse->GetAuctionsEnd(); ++itr)
=======
        AuctionHouseObject* auctionHouse = sAuctionMgr->GetAuctionsById(AuctionHouseIds[i]);
        for (auto itr = auctionHouse->GetAuctionsBegin(); itr != auctionHouse->GetAuctionsEnd(); ++itr)
>>>>>>> 28d470c5
        {
            AuctionPosting const& auction = itr->second;
            for (Item* item : auction.Items)
            {
                ItemTemplate const* prototype = item->GetTemplate();
<<<<<<< HEAD
                if (!auctionEntry->owner || sAuctionBotConfig->IsBotChar(auctionEntry->owner)) // Add only ahbot items
                {
                    if (prototype->Quality < MAX_AUCTION_QUALITY)
                        ++statusInfo[ahType].QualityInfo[AuctionQuality(prototype->Quality)];

                    ++statusInfo[ahType].ItemsCount;
=======
                if (auction.Owner.IsEmpty() || sAuctionBotConfig->IsBotChar(auction.Owner)) // Add only ahbot items
                {
                    if (prototype->GetQuality() < MAX_AUCTION_QUALITY)
                        ++statusInfo[i].QualityInfo[prototype->GetQuality()];

                    statusInfo[i].ItemsCount += item->GetCount();
>>>>>>> 28d470c5
                }
            }
        }
    }
}

void AuctionHouseBot::Rebuild(bool all)
{
    for (uint32 i = 0; i < MAX_AUCTION_HOUSE_TYPE; ++i)
    {
<<<<<<< HEAD
        AuctionHouseObject* auctionHouse = sAuctionMgr->GetAuctionsMap(AuctionHouseType(i));
        for (AuctionHouseObject::AuctionEntryMap::const_iterator itr = auctionHouse->GetAuctionsBegin(); itr != auctionHouse->GetAuctionsEnd(); ++itr)
            if (!itr->second->owner || sAuctionBotConfig->IsBotChar(itr->second->owner)) // ahbot auction
                if (all || itr->second->bid == 0)           // expire now auction if no bid or forced
                    itr->second->expire_time = GameTime::GetGameTime();
=======
        AuctionHouseObject* auctionHouse = sAuctionMgr->GetAuctionsById(AuctionHouseIds[i]);
        for (auto itr = auctionHouse->GetAuctionsBegin(); itr != auctionHouse->GetAuctionsEnd(); ++itr)
            if (itr->second.Owner.IsEmpty() || sAuctionBotConfig->IsBotChar(itr->second.Owner)) // ahbot auction
                if (all || itr->second.BidAmount == 0)           // expire now auction if no bid or forced
                    itr->second.EndTime = GameTime::GetGameTimeSystemPoint();
>>>>>>> 28d470c5
    }
}

AuctionHouseBot* AuctionHouseBot::instance()
{
    static AuctionHouseBot instance;
    return &instance;
}

void AuctionHouseBot::Update()
{
    // nothing do...
    if (!_buyer && !_seller)
        return;

    // scan all possible update cases until first success
    for (uint32 count = 0; count < 2 * MAX_AUCTION_HOUSE_TYPE; ++count)
    {
        bool successStep = false;

        if (_operationSelector < MAX_AUCTION_HOUSE_TYPE)
        {
            if (_seller)
                successStep = _seller->Update(AuctionHouseType(_operationSelector));
        }
        else
        {
            if (_buyer)
                successStep = _buyer->Update(AuctionHouseType(_operationSelector - MAX_AUCTION_HOUSE_TYPE));
        }

        ++_operationSelector;
        if (_operationSelector >= 2 * MAX_AUCTION_HOUSE_TYPE)
            _operationSelector = 0;

        // one success update per call
        if (successStep)
            break;
    }
}<|MERGE_RESOLUTION|>--- conflicted
+++ resolved
@@ -16,13 +16,8 @@
  */
 
 #include "AuctionHouseBot.h"
-#include "AccountMgr.h"
 #include "AuctionHouseBotBuyer.h"
 #include "AuctionHouseBotSeller.h"
-<<<<<<< HEAD
-#include "AuctionHouseMgr.h"
-=======
->>>>>>> 28d470c5
 #include "Config.h"
 #include "Containers.h"
 #include "DatabaseEnv.h"
@@ -31,11 +26,8 @@
 #include "Log.h"
 #include "World.h"
 
-<<<<<<< HEAD
-=======
 constexpr uint32 AuctionHouseIds[MAX_AUCTION_HOUSE_TYPE] = { 1, 2, 6 };
 
->>>>>>> 28d470c5
 AuctionBotConfig* AuctionBotConfig::instance()
 {
     static AuctionBotConfig instance;
@@ -65,39 +57,11 @@
     if (!GetConfig(CONFIG_AHBOT_BUYER_ALLIANCE_ENABLED) && !GetConfig(CONFIG_AHBOT_BUYER_HORDE_ENABLED) && !GetConfig(CONFIG_AHBOT_BUYER_NEUTRAL_ENABLED))
         TC_LOG_INFO("ahbot", "AuctionHouseBot BUYER is disabled!");
 
-    if (sWorld->getBoolConfig(CONFIG_ALLOW_TWO_SIDE_INTERACTION_AUCTION))
-    {
-        TC_LOG_INFO("ahbot", "AllowTwoSide.Interaction.Auction is enabled, AuctionHouseBot faction-specific settings might not work as expected!");
-        if (GetConfig(CONFIG_AHBOT_ALLIANCE_ITEM_AMOUNT_RATIO) != 0 || GetConfig(CONFIG_AHBOT_HORDE_ITEM_AMOUNT_RATIO) != 0
-            || GetConfig(CONFIG_AHBOT_BUYER_ALLIANCE_ENABLED) || GetConfig(CONFIG_AHBOT_BUYER_HORDE_ENABLED))
-            TC_LOG_WARN("ahbot", "AllowTwoSide.Interaction.Auction is enabled, AuctionHouseBot should be enabled only for Neutral faction!");
-    }
-
     _itemsPerCycleBoost = GetConfig(CONFIG_AHBOT_ITEMS_PER_CYCLE_BOOST);
     _itemsPerCycleNormal = GetConfig(CONFIG_AHBOT_ITEMS_PER_CYCLE_NORMAL);
 
     if (uint32 ahBotAccId = GetConfig(CONFIG_AHBOT_ACCOUNT_ID))
     {
-<<<<<<< HEAD
-        // check character count
-        if (AccountMgr::GetCharactersCount(GetConfig(CONFIG_AHBOT_ACCOUNT_ID)))
-        {
-            // find account guids associated with ahbot account
-            uint32 count = 0;
-            CharacterDatabasePreparedStatement* stmt = CharacterDatabase.GetPreparedStatement(CHAR_SEL_CHARS_BY_ACCOUNT_ID);
-            stmt->setUInt32(0, ahBotAccId);
-            if (PreparedQueryResult result = CharacterDatabase.Query(stmt))
-            {
-                do
-                {
-                    Field* fields = result->Fetch();
-                    _AHBotCharacters.push_back(fields[0].GetUInt32());
-                    ++count;
-                } while (result->NextRow());
-            }
-
-            TC_LOG_DEBUG("ahbot", "AuctionHouseBot found %u characters", count);
-=======
         // find account guids associated with ahbot account
         CharacterDatabasePreparedStatement* stmt = CharacterDatabase.GetPreparedStatement(CHAR_SEL_CHARS_BY_ACCOUNT_ID);
         stmt->setUInt32(0, ahBotAccId);
@@ -109,7 +73,6 @@
             } while (result->NextRow());
 
             TC_LOG_DEBUG("ahbot", "AuctionHouseBot found " UI64FMTD " characters", result->GetRowCount());
->>>>>>> 28d470c5
         }
         else
             TC_LOG_WARN("ahbot", "AuctionHouseBot Account ID %u has no associated characters.", ahBotAccId);
@@ -196,7 +159,7 @@
     SetConfig(CONFIG_AHBOT_BIND_QUEST, "AuctionHouseBot.Bind.Quest", false);
     SetConfig(CONFIG_AHBOT_LOCKBOX_ENABLED, "AuctionHouseBot.LockBox.Enabled", false);
 
-    SetConfig(CONFIG_AHBOT_BUYPRICE_SELLER, "AuctionHouseBot.BuyPrice.Seller", false);
+    SetConfig(CONFIG_AHBOT_BUYPRICE_SELLER, "AuctionHouseBot.BuyPrice.Seller", true);
 
     SetConfig(CONFIG_AHBOT_ITEMS_PER_CYCLE_BOOST, "AuctionHouseBot.ItemsPerCycle.Boost", 1000);
     SetConfig(CONFIG_AHBOT_ITEMS_PER_CYCLE_NORMAL, "AuctionHouseBot.ItemsPerCycle.Normal", 20);
@@ -328,14 +291,11 @@
 
     SetConfig(CONFIG_AHBOT_BIDPRICE_MIN, "AuctionHouseBot.BidPrice.Min", 0.6f);
     SetConfig(CONFIG_AHBOT_BIDPRICE_MAX, "AuctionHouseBot.BidPrice.Max", 0.9f);
-<<<<<<< HEAD
-=======
 }
 
 uint32 AuctionBotConfig::GetAuctionHouseId(AuctionHouseType houseType) const
 {
     return AuctionHouseIds[houseType];
->>>>>>> 28d470c5
 }
 
 char const* AuctionBotConfig::GetHouseTypeName(AuctionHouseType houseType)
@@ -345,34 +305,16 @@
 }
 
 // Picks a random character from the list of AHBot chars
-<<<<<<< HEAD
-uint32 AuctionBotConfig::GetRandChar() const
-{
-    if (_AHBotCharacters.empty())
-        return 0;
-=======
 ObjectGuid AuctionBotConfig::GetRandChar() const
 {
     if (_AHBotCharacters.empty())
         return ObjectGuid::Empty;
->>>>>>> 28d470c5
 
     return Trinity::Containers::SelectRandomContainerElement(_AHBotCharacters);
 }
 
 // Picks a random AHBot character, but excludes a specific one. This is used
 // to have another character than the auction owner place bids
-<<<<<<< HEAD
-uint32 AuctionBotConfig::GetRandCharExclude(uint32 exclude) const
-{
-    if (_AHBotCharacters.empty())
-        return 0;
-
-    std::vector<uint32> filteredCharacters;
-    filteredCharacters.reserve(_AHBotCharacters.size() - 1);
-
-    for (uint32 charId : _AHBotCharacters)
-=======
 ObjectGuid AuctionBotConfig::GetRandCharExclude(ObjectGuid exclude) const
 {
     if (_AHBotCharacters.empty())
@@ -382,25 +324,16 @@
     filteredCharacters.reserve(_AHBotCharacters.size() - 1);
 
     for (ObjectGuid charId : _AHBotCharacters)
->>>>>>> 28d470c5
         if (charId != exclude)
             filteredCharacters.push_back(charId);
 
     if (filteredCharacters.empty())
-<<<<<<< HEAD
-        return 0;
-=======
         return ObjectGuid::Empty;
->>>>>>> 28d470c5
 
     return Trinity::Containers::SelectRandomContainerElement(filteredCharacters);
 }
 
-<<<<<<< HEAD
-bool AuctionBotConfig::IsBotChar(uint32 characterID) const
-=======
 bool AuctionBotConfig::IsBotChar(ObjectGuid characterID) const
->>>>>>> 28d470c5
 {
     return !characterID || std::find(_AHBotCharacters.begin(), _AHBotCharacters.end(), characterID) != _AHBotCharacters.end();
 }
@@ -520,10 +453,10 @@
         _seller->SetItemsRatioForHouse(house, val);
 }
 
-void AuctionHouseBot::SetItemsAmount(std::array<uint32, MAX_AUCTION_QUALITY> const& amounts)
+void AuctionHouseBot::SetItemsAmount(uint32(&vals)[MAX_AUCTION_QUALITY])
 {
     if (_seller)
-        _seller->SetItemsAmount(amounts);
+        _seller->SetItemsAmount(vals);
 }
 
 void AuctionHouseBot::SetItemsAmountForQuality(AuctionQuality quality, uint32 val)
@@ -538,42 +471,28 @@
     InitializeAgents();
 }
 
-void AuctionHouseBot::PrepareStatusInfos(std::unordered_map<AuctionHouseType, AuctionHouseBotStatusInfoPerType>& statusInfo)
-{
-    for (AuctionHouseType ahType : EnumUtils::Iterate<AuctionHouseType>())
-    {
-        statusInfo[ahType].ItemsCount = 0;
-
-        for (AuctionQuality quality : EnumUtils::Iterate<AuctionQuality>())
-            statusInfo[ahType].QualityInfo[quality] = 0;
-
-<<<<<<< HEAD
-        AuctionHouseObject* auctionHouse = sAuctionMgr->GetAuctionsMap(ahType);
-        for (AuctionHouseObject::AuctionEntryMap::const_iterator itr = auctionHouse->GetAuctionsBegin(); itr != auctionHouse->GetAuctionsEnd(); ++itr)
-=======
+void AuctionHouseBot::PrepareStatusInfos(AuctionHouseBotStatusInfo& statusInfo)
+{
+    for (uint32 i = 0; i < MAX_AUCTION_HOUSE_TYPE; ++i)
+    {
+        statusInfo[i].ItemsCount = 0;
+
+        for (int j = 0; j < MAX_AUCTION_QUALITY; ++j)
+            statusInfo[i].QualityInfo[j] = 0;
+
         AuctionHouseObject* auctionHouse = sAuctionMgr->GetAuctionsById(AuctionHouseIds[i]);
         for (auto itr = auctionHouse->GetAuctionsBegin(); itr != auctionHouse->GetAuctionsEnd(); ++itr)
->>>>>>> 28d470c5
         {
             AuctionPosting const& auction = itr->second;
             for (Item* item : auction.Items)
             {
                 ItemTemplate const* prototype = item->GetTemplate();
-<<<<<<< HEAD
-                if (!auctionEntry->owner || sAuctionBotConfig->IsBotChar(auctionEntry->owner)) // Add only ahbot items
-                {
-                    if (prototype->Quality < MAX_AUCTION_QUALITY)
-                        ++statusInfo[ahType].QualityInfo[AuctionQuality(prototype->Quality)];
-
-                    ++statusInfo[ahType].ItemsCount;
-=======
                 if (auction.Owner.IsEmpty() || sAuctionBotConfig->IsBotChar(auction.Owner)) // Add only ahbot items
                 {
                     if (prototype->GetQuality() < MAX_AUCTION_QUALITY)
                         ++statusInfo[i].QualityInfo[prototype->GetQuality()];
 
                     statusInfo[i].ItemsCount += item->GetCount();
->>>>>>> 28d470c5
                 }
             }
         }
@@ -584,19 +503,11 @@
 {
     for (uint32 i = 0; i < MAX_AUCTION_HOUSE_TYPE; ++i)
     {
-<<<<<<< HEAD
-        AuctionHouseObject* auctionHouse = sAuctionMgr->GetAuctionsMap(AuctionHouseType(i));
-        for (AuctionHouseObject::AuctionEntryMap::const_iterator itr = auctionHouse->GetAuctionsBegin(); itr != auctionHouse->GetAuctionsEnd(); ++itr)
-            if (!itr->second->owner || sAuctionBotConfig->IsBotChar(itr->second->owner)) // ahbot auction
-                if (all || itr->second->bid == 0)           // expire now auction if no bid or forced
-                    itr->second->expire_time = GameTime::GetGameTime();
-=======
         AuctionHouseObject* auctionHouse = sAuctionMgr->GetAuctionsById(AuctionHouseIds[i]);
         for (auto itr = auctionHouse->GetAuctionsBegin(); itr != auctionHouse->GetAuctionsEnd(); ++itr)
             if (itr->second.Owner.IsEmpty() || sAuctionBotConfig->IsBotChar(itr->second.Owner)) // ahbot auction
                 if (all || itr->second.BidAmount == 0)           // expire now auction if no bid or forced
                     itr->second.EndTime = GameTime::GetGameTimeSystemPoint();
->>>>>>> 28d470c5
     }
 }
 
