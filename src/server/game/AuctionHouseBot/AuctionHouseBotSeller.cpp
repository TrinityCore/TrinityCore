/*
 * This file is part of the TrinityCore Project. See AUTHORS file for Copyright information
 *
 * This program is free software; you can redistribute it and/or modify it
 * under the terms of the GNU General Public License as published by the
 * Free Software Foundation; either version 2 of the License, or (at your
 * option) any later version.
 *
 * This program is distributed in the hope that it will be useful, but WITHOUT
 * ANY WARRANTY; without even the implied warranty of MERCHANTABILITY or
 * FITNESS FOR A PARTICULAR PURPOSE. See the GNU General Public License for
 * more details.
 *
 * You should have received a copy of the GNU General Public License along
 * with this program. If not, see <http://www.gnu.org/licenses/>.
 */

#include "AuctionHouseBotSeller.h"
#include "AuctionHouseMgr.h"
<<<<<<< HEAD
#include "Containers.h"
#include "DatabaseEnv.h"
#include "DBCStores.h"
#include "GameTime.h"
#include "Item.h"
#include "Log.h"
=======
#include "DatabaseEnv.h"
#include "DB2Stores.h"
#include "GameTime.h"
#include "Item.h"
#include "Log.h"
#include "Containers.h"
>>>>>>> 28d470c5
#include "ObjectMgr.h"
#include "Random.h"
#include <sstream>

AuctionBotSeller::AuctionBotSeller()
{
    // Define faction for our main data class.
    for (uint8 i = 0; i < MAX_AUCTION_HOUSE_TYPE; ++i)
        _houseConfig[i].Initialize(AuctionHouseType(i));
}

AuctionBotSeller::~AuctionBotSeller()
{
}

bool AuctionBotSeller::Initialize()
{
    std::unordered_set<uint32> npcItems;
    std::unordered_set<uint32> lootItems;
    std::unordered_set<uint32> includeItems;
    std::unordered_set<uint32> excludeItems;

    TC_LOG_DEBUG("ahbot", "AHBot seller filters:");

    {
        std::stringstream includeStream(sAuctionBotConfig->GetAHBotIncludes());
        std::string temp;
        while (std::getline(includeStream, temp, ','))
            includeItems.insert(atoi(temp.c_str()));
    }

    {
        std::stringstream excludeStream(sAuctionBotConfig->GetAHBotExcludes());
        std::string temp;
        while (std::getline(excludeStream, temp, ','))
<<<<<<< HEAD
            excludeItems.insert(atoi(temp.c_str()));
=======
            excludeItems.insert(atol(temp.c_str()));
>>>>>>> 28d470c5
    }

    TC_LOG_DEBUG("ahbot", "Forced Inclusion " SZFMTD " items", includeItems.size());
    TC_LOG_DEBUG("ahbot", "Forced Exclusion " SZFMTD " items", excludeItems.size());

    TC_LOG_DEBUG("ahbot", "Loading npc vendor items for filter..");
<<<<<<< HEAD
    CreatureTemplateContainer const& creatures = sObjectMgr->GetCreatureTemplates();
    for (auto const& creatureTemplatePair : creatures)
        if (VendorItemData const* data = sObjectMgr->GetNpcVendorItemList(creatureTemplatePair.first))
=======
    CreatureTemplateContainer const* creatures = sObjectMgr->GetCreatureTemplates();
    for (auto it = creatures->begin(); it != creatures->end(); ++it)
        if (VendorItemData const* data = sObjectMgr->GetNpcVendorItemList(it->first))
>>>>>>> 28d470c5
            for (VendorItem const& vendorItem : data->m_items)
                npcItems.insert(vendorItem.item);

    TC_LOG_DEBUG("ahbot", "Npc vendor filter has " SZFMTD " items", npcItems.size());

    TC_LOG_DEBUG("ahbot", "Loading loot items for filter..");
    QueryResult result = WorldDatabase.PQuery(
        "SELECT `item` FROM `creature_loot_template` WHERE `Reference` = 0 UNION "
        "SELECT `item` FROM `disenchant_loot_template` WHERE `Reference` = 0 UNION "
        "SELECT `item` FROM `fishing_loot_template` WHERE `Reference` = 0 UNION "
        "SELECT `item` FROM `gameobject_loot_template` WHERE `Reference` = 0 UNION "
        "SELECT `item` FROM `item_loot_template` WHERE `Reference` = 0 UNION "
        "SELECT `item` FROM `milling_loot_template` WHERE `Reference` = 0 UNION "
        "SELECT `item` FROM `pickpocketing_loot_template` WHERE `Reference` = 0 UNION "
        "SELECT `item` FROM `prospecting_loot_template` WHERE `Reference` = 0 UNION "
        "SELECT `item` FROM `reference_loot_template` WHERE `Reference` = 0 UNION "
        "SELECT `item` FROM `skinning_loot_template` WHERE `Reference` = 0 UNION "
        "SELECT `item` FROM `spell_loot_template` WHERE `Reference` = 0");

    if (result)
    {
        do
        {
            Field* fields = result->Fetch();

            uint32 entry = fields[0].GetUInt32();
            if (!entry)
                continue;

            lootItems.insert(entry);
        } while (result->NextRow());
    }

    TC_LOG_DEBUG("ahbot", "Loot filter has " SZFMTD " items", lootItems.size());
    TC_LOG_DEBUG("ahbot", "Sorting and cleaning items for AHBot seller...");

    uint32 itemsAdded = 0;

    for (uint32 itemId = 0; itemId < sItemStore.GetNumRows(); ++itemId)
    {
        ItemTemplate const* prototype = sObjectMgr->GetItemTemplate(itemId);
        if (!prototype)
            continue;

        // skip items with too high quality (code can't properly work with its)
        if (prototype->GetQuality() >= MAX_AUCTION_QUALITY)
            continue;

        // forced exclude filter
        if (excludeItems.count(itemId))
            continue;

        // forced include filter
        if (includeItems.count(itemId))
        {
            _itemPool[prototype->GetQuality()][prototype->GetClass()].push_back(itemId);
            ++itemsAdded;
            continue;
        }

        // bounding filters
        switch (prototype->GetBonding())
        {
            case BIND_NONE:
                if (!sAuctionBotConfig->GetConfig(CONFIG_AHBOT_BIND_NO))
                    continue;
                break;
            case BIND_ON_ACQUIRE:
                if (!sAuctionBotConfig->GetConfig(CONFIG_AHBOT_BIND_PICKUP))
                    continue;
                break;
            case BIND_ON_EQUIP:
                if (!sAuctionBotConfig->GetConfig(CONFIG_AHBOT_BIND_EQUIP))
                    continue;
                break;
            case BIND_ON_USE:
                if (!sAuctionBotConfig->GetConfig(CONFIG_AHBOT_BIND_USE))
                    continue;
                break;
            case BIND_QUEST:
                if (!sAuctionBotConfig->GetConfig(CONFIG_AHBOT_BIND_QUEST))
                    continue;
                break;
            default:
                continue;
        }

        bool allowZero = false;
        switch (prototype->GetClass())
        {
            case ITEM_CLASS_CONSUMABLE:
                allowZero = sAuctionBotConfig->GetConfig(CONFIG_AHBOT_CLASS_CONSUMABLE_ALLOW_ZERO); break;
            case ITEM_CLASS_CONTAINER:
                allowZero = sAuctionBotConfig->GetConfig(CONFIG_AHBOT_CLASS_CONTAINER_ALLOW_ZERO); break;
            case ITEM_CLASS_WEAPON:
                allowZero = sAuctionBotConfig->GetConfig(CONFIG_AHBOT_CLASS_WEAPON_ALLOW_ZERO); break;
            case ITEM_CLASS_GEM:
                allowZero = sAuctionBotConfig->GetConfig(CONFIG_AHBOT_CLASS_GEM_ALLOW_ZERO); break;
            case ITEM_CLASS_ARMOR:
                allowZero = sAuctionBotConfig->GetConfig(CONFIG_AHBOT_CLASS_ARMOR_ALLOW_ZERO); break;
            case ITEM_CLASS_REAGENT:
                allowZero = sAuctionBotConfig->GetConfig(CONFIG_AHBOT_CLASS_REAGENT_ALLOW_ZERO); break;
            case ITEM_CLASS_PROJECTILE:
                allowZero = sAuctionBotConfig->GetConfig(CONFIG_AHBOT_CLASS_PROJECTILE_ALLOW_ZERO); break;
            case ITEM_CLASS_TRADE_GOODS:
                allowZero = sAuctionBotConfig->GetConfig(CONFIG_AHBOT_CLASS_TRADEGOOD_ALLOW_ZERO); break;
            case ITEM_CLASS_RECIPE:
                allowZero = sAuctionBotConfig->GetConfig(CONFIG_AHBOT_CLASS_RECIPE_ALLOW_ZERO); break;
            case ITEM_CLASS_QUIVER:
                allowZero = sAuctionBotConfig->GetConfig(CONFIG_AHBOT_CLASS_QUIVER_ALLOW_ZERO); break;
            case ITEM_CLASS_QUEST:
                allowZero = sAuctionBotConfig->GetConfig(CONFIG_AHBOT_CLASS_QUEST_ALLOW_ZERO); break;
            case ITEM_CLASS_KEY:
                allowZero = sAuctionBotConfig->GetConfig(CONFIG_AHBOT_CLASS_KEY_ALLOW_ZERO); break;
            case ITEM_CLASS_MISCELLANEOUS:
                allowZero = sAuctionBotConfig->GetConfig(CONFIG_AHBOT_CLASS_MISC_ALLOW_ZERO); break;
            case ITEM_CLASS_GLYPH:
                allowZero = sAuctionBotConfig->GetConfig(CONFIG_AHBOT_CLASS_GLYPH_ALLOW_ZERO); break;
            default:
                allowZero = false;
        }

        // Filter out items with no buy/sell price unless otherwise flagged in the config.
        if (!allowZero)
        {
            if (sAuctionBotConfig->GetConfig(CONFIG_AHBOT_BUYPRICE_SELLER))
            {
<<<<<<< HEAD
                if (prototype->SellPrice == 0)
=======
                if (prototype->GetSellPrice() == 0)
>>>>>>> 28d470c5
                    continue;
            }
            else
            {
<<<<<<< HEAD
                if (prototype->BuyPrice == 0)
=======
                if (prototype->GetBuyPrice() == 0)
>>>>>>> 28d470c5
                    continue;
            }
        }

        // vendor filter
        if (!sAuctionBotConfig->GetConfig(CONFIG_AHBOT_ITEMS_VENDOR))
<<<<<<< HEAD
        {
=======
>>>>>>> 28d470c5
            if (npcItems.count(itemId))
                continue;

        // loot filter
        if (!sAuctionBotConfig->GetConfig(CONFIG_AHBOT_ITEMS_LOOT))
<<<<<<< HEAD
        {
=======
>>>>>>> 28d470c5
            if (lootItems.count(itemId))
                continue;

        // not vendor/loot filter
        if (!sAuctionBotConfig->GetConfig(CONFIG_AHBOT_ITEMS_MISC))
        {
            bool const isVendorItem = npcItems.count(itemId) > 0;
            bool const isLootItem = lootItems.count(itemId) > 0;

            if (!isLootItem && !isVendorItem)
                continue;
        }

        // item class/subclass specific filters
        switch (prototype->GetClass())
        {
            case ITEM_CLASS_ARMOR:
            case ITEM_CLASS_WEAPON:
            {
                if (uint32 value = sAuctionBotConfig->GetConfig(CONFIG_AHBOT_ITEM_MIN_ITEM_LEVEL))
                    if (prototype->GetBaseItemLevel() < value)
                        continue;
                if (uint32 value = sAuctionBotConfig->GetConfig(CONFIG_AHBOT_ITEM_MAX_ITEM_LEVEL))
                    if (prototype->GetBaseItemLevel() > value)
                        continue;
                if (uint32 value = sAuctionBotConfig->GetConfig(CONFIG_AHBOT_ITEM_MIN_REQ_LEVEL))
                    if (prototype->GetBaseRequiredLevel() < static_cast<int32>(value))
                        continue;
                if (uint32 value = sAuctionBotConfig->GetConfig(CONFIG_AHBOT_ITEM_MAX_REQ_LEVEL))
                    if (prototype->GetBaseRequiredLevel() > static_cast<int32>(value))
                        continue;
                if (uint32 value = sAuctionBotConfig->GetConfig(CONFIG_AHBOT_ITEM_MIN_SKILL_RANK))
                    if (prototype->GetRequiredSkillRank() < value)
                        continue;
                if (uint32 value = sAuctionBotConfig->GetConfig(CONFIG_AHBOT_ITEM_MAX_SKILL_RANK))
                    if (prototype->GetRequiredSkillRank() > value)
                        continue;
                break;
            }
            case ITEM_CLASS_RECIPE:
            case ITEM_CLASS_CONSUMABLE:
            case ITEM_CLASS_PROJECTILE:
            {
                if (uint32 value = sAuctionBotConfig->GetConfig(CONFIG_AHBOT_ITEM_MIN_REQ_LEVEL))
                    if (prototype->GetBaseRequiredLevel() < static_cast<int32>(value))
                        continue;
                if (uint32 value = sAuctionBotConfig->GetConfig(CONFIG_AHBOT_ITEM_MAX_REQ_LEVEL))
                    if (prototype->GetBaseRequiredLevel() > static_cast<int32>(value))
                        continue;
                if (uint32 value = sAuctionBotConfig->GetConfig(CONFIG_AHBOT_ITEM_MIN_SKILL_RANK))
                    if (prototype->GetRequiredSkillRank() < value)
                        continue;
                if (uint32 value = sAuctionBotConfig->GetConfig(CONFIG_AHBOT_ITEM_MAX_SKILL_RANK))
                    if (prototype->GetRequiredSkillRank() > value)
                        continue;
                break;
            }
            case ITEM_CLASS_MISCELLANEOUS:
                if (prototype->GetSubClass() == ITEM_SUBCLASS_MISCELLANEOUS_MOUNT)
                {
                    if (uint32 value = sAuctionBotConfig->GetConfig(CONFIG_AHBOT_CLASS_MISC_MOUNT_MIN_REQ_LEVEL))
                        if (prototype->GetBaseRequiredLevel() < static_cast<int32>(value))
                            continue;
                    if (uint32 value = sAuctionBotConfig->GetConfig(CONFIG_AHBOT_CLASS_MISC_MOUNT_MAX_REQ_LEVEL))
                        if (prototype->GetBaseRequiredLevel() > static_cast<int32>(value))
                            continue;
                    if (uint32 value = sAuctionBotConfig->GetConfig(CONFIG_AHBOT_CLASS_MISC_MOUNT_MIN_SKILL_RANK))
                        if (prototype->GetRequiredSkillRank() < value)
                            continue;
                    if (uint32 value = sAuctionBotConfig->GetConfig(CONFIG_AHBOT_CLASS_MISC_MOUNT_MAX_SKILL_RANK))
                        if (prototype->GetRequiredSkillRank() > value)
                            continue;
                }

<<<<<<< HEAD
                if (prototype->HasFlag(ITEM_FLAG_HAS_LOOT))
=======
                if (prototype->GetFlags() & ITEM_FIELD_FLAG_UNLOCKED)
>>>>>>> 28d470c5
                {
                    // skip any not locked lootable items (mostly quest specific or reward cases)
                    if (!prototype->GetLockID())
                        continue;

                    if (!sAuctionBotConfig->GetConfig(CONFIG_AHBOT_LOCKBOX_ENABLED))
                        continue;
                }

                break;
            case ITEM_CLASS_GLYPH:
            {
                if (uint32 value = sAuctionBotConfig->GetConfig(CONFIG_AHBOT_CLASS_GLYPH_MIN_REQ_LEVEL))
                    if (prototype->GetBaseRequiredLevel() < static_cast<int32>(value))
                        continue;
                if (uint32 value = sAuctionBotConfig->GetConfig(CONFIG_AHBOT_CLASS_GLYPH_MAX_REQ_LEVEL))
                    if (prototype->GetBaseRequiredLevel() > static_cast<int32>(value))
                        continue;
                if (uint32 value = sAuctionBotConfig->GetConfig(CONFIG_AHBOT_CLASS_GLYPH_MIN_ITEM_LEVEL))
                    if (prototype->GetBaseRequiredLevel() < static_cast<int32>(value))
                        continue;
                if (uint32 value = sAuctionBotConfig->GetConfig(CONFIG_AHBOT_CLASS_GLYPH_MAX_ITEM_LEVEL))
                    if (prototype->GetBaseRequiredLevel() > static_cast<int32>(value))
                        continue;
                break;
            }
            case ITEM_CLASS_TRADE_GOODS:
            {
                if (uint32 value = sAuctionBotConfig->GetConfig(CONFIG_AHBOT_CLASS_TRADEGOOD_MIN_ITEM_LEVEL))
                    if (prototype->GetBaseItemLevel() < value)
                        continue;
                if (uint32 value = sAuctionBotConfig->GetConfig(CONFIG_AHBOT_CLASS_TRADEGOOD_MAX_ITEM_LEVEL))
                    if (prototype->GetBaseItemLevel() > value)
                        continue;
                break;
            }
            case ITEM_CLASS_CONTAINER:
            case ITEM_CLASS_QUIVER:
            {
                if (uint32 value = sAuctionBotConfig->GetConfig(CONFIG_AHBOT_CLASS_CONTAINER_MIN_ITEM_LEVEL))
                    if (prototype->GetBaseItemLevel() < value)
                        continue;
                if (uint32 value = sAuctionBotConfig->GetConfig(CONFIG_AHBOT_CLASS_CONTAINER_MAX_ITEM_LEVEL))
                    if (prototype->GetBaseItemLevel() > value)
                        continue;
                break;
            }
        }

        _itemPool[prototype->GetQuality()][prototype->GetClass()].push_back(itemId);
        ++itemsAdded;
    }

    if (!itemsAdded)
    {
        TC_LOG_ERROR("ahbot", "AuctionHouseBot seller not have items, disabled.");
        sAuctionBotConfig->SetConfig(CONFIG_AHBOT_ALLIANCE_ITEM_AMOUNT_RATIO, 0);
        sAuctionBotConfig->SetConfig(CONFIG_AHBOT_HORDE_ITEM_AMOUNT_RATIO, 0);
        sAuctionBotConfig->SetConfig(CONFIG_AHBOT_NEUTRAL_ITEM_AMOUNT_RATIO, 0);
        return false;
    }

    TC_LOG_DEBUG("ahbot", "AuctionHouseBot seller will use %u items to fill auction house (according your config choices)", itemsAdded);

    LoadConfig();

    if (sLog->ShouldLog("ahbot", LOG_LEVEL_DEBUG))
    {
        sLog->outMessage("ahbot", LOG_LEVEL_DEBUG, "Items loaded \tGray\tWhite\tGreen\tBlue\tPurple\tOrange\tYellow");
        for (uint32 i = 0; i < MAX_ITEM_CLASS; ++i)
            sLog->outMessage("ahbot", LOG_LEVEL_DEBUG, "\t\t%u\t%u\t%u\t%u\t%u\t%u\t%u",
            (uint32)_itemPool[0][i].size(), (uint32)_itemPool[1][i].size(), (uint32)_itemPool[2][i].size(),
                (uint32)_itemPool[3][i].size(), (uint32)_itemPool[4][i].size(), (uint32)_itemPool[5][i].size(),
                (uint32)_itemPool[6][i].size());
    }

    TC_LOG_DEBUG("ahbot", "AHBot seller configuration data loaded and initialized");
    return true;
}

void AuctionBotSeller::LoadConfig()
{
    for (uint8 i = 0; i < MAX_AUCTION_HOUSE_TYPE; ++i)
        if (sAuctionBotConfig->GetConfigItemAmountRatio(AuctionHouseType(i)))
            LoadSellerValues(_houseConfig[i]);
}

void AuctionBotSeller::LoadItemsQuantity(SellerConfiguration& config)
{
    uint32 ratio = sAuctionBotConfig->GetConfigItemAmountRatio(config.GetHouseType());

    for (uint32 i = 0; i < MAX_AUCTION_QUALITY; ++i)
    {
        uint32 amount = sAuctionBotConfig->GetConfig(AuctionBotConfigUInt32Values(CONFIG_AHBOT_ITEM_GRAY_AMOUNT + i));
        config.SetItemsAmountPerQuality(AuctionQuality(i), std::lroundf(amount * ratio / 100.f));
    }

    // Set Stack Quantities
    config.SetRandomStackRatioPerClass(ITEM_CLASS_CONSUMABLE, sAuctionBotConfig->GetConfig(CONFIG_AHBOT_CLASS_RANDOMSTACKRATIO_CONSUMABLE));
    config.SetRandomStackRatioPerClass(ITEM_CLASS_CONTAINER, sAuctionBotConfig->GetConfig(CONFIG_AHBOT_CLASS_RANDOMSTACKRATIO_CONTAINER));
    config.SetRandomStackRatioPerClass(ITEM_CLASS_WEAPON, sAuctionBotConfig->GetConfig(CONFIG_AHBOT_CLASS_RANDOMSTACKRATIO_WEAPON));
    config.SetRandomStackRatioPerClass(ITEM_CLASS_GEM, sAuctionBotConfig->GetConfig(CONFIG_AHBOT_CLASS_RANDOMSTACKRATIO_GEM));
    config.SetRandomStackRatioPerClass(ITEM_CLASS_ARMOR, sAuctionBotConfig->GetConfig(CONFIG_AHBOT_CLASS_RANDOMSTACKRATIO_ARMOR));
    config.SetRandomStackRatioPerClass(ITEM_CLASS_REAGENT, sAuctionBotConfig->GetConfig(CONFIG_AHBOT_CLASS_RANDOMSTACKRATIO_REAGENT));
    config.SetRandomStackRatioPerClass(ITEM_CLASS_PROJECTILE, sAuctionBotConfig->GetConfig(CONFIG_AHBOT_CLASS_RANDOMSTACKRATIO_PROJECTILE));
    config.SetRandomStackRatioPerClass(ITEM_CLASS_TRADE_GOODS, sAuctionBotConfig->GetConfig(CONFIG_AHBOT_CLASS_RANDOMSTACKRATIO_TRADEGOOD));
<<<<<<< HEAD
    config.SetRandomStackRatioPerClass(ITEM_CLASS_GENERIC, sAuctionBotConfig->GetConfig(CONFIG_AHBOT_CLASS_RANDOMSTACKRATIO_GENERIC));
=======
    config.SetRandomStackRatioPerClass(ITEM_CLASS_ITEM_ENHANCEMENT, sAuctionBotConfig->GetConfig(CONFIG_AHBOT_CLASS_RANDOMSTACKRATIO_GENERIC));
>>>>>>> 28d470c5
    config.SetRandomStackRatioPerClass(ITEM_CLASS_RECIPE, sAuctionBotConfig->GetConfig(CONFIG_AHBOT_CLASS_RANDOMSTACKRATIO_RECIPE));
    config.SetRandomStackRatioPerClass(ITEM_CLASS_QUIVER, sAuctionBotConfig->GetConfig(CONFIG_AHBOT_CLASS_RANDOMSTACKRATIO_QUIVER));
    config.SetRandomStackRatioPerClass(ITEM_CLASS_QUEST, sAuctionBotConfig->GetConfig(CONFIG_AHBOT_CLASS_RANDOMSTACKRATIO_QUEST));
    config.SetRandomStackRatioPerClass(ITEM_CLASS_KEY, sAuctionBotConfig->GetConfig(CONFIG_AHBOT_CLASS_RANDOMSTACKRATIO_KEY));
<<<<<<< HEAD
    config.SetRandomStackRatioPerClass(ITEM_CLASS_MISC, sAuctionBotConfig->GetConfig(CONFIG_AHBOT_CLASS_RANDOMSTACKRATIO_MISC));
=======
    config.SetRandomStackRatioPerClass(ITEM_CLASS_MISCELLANEOUS, sAuctionBotConfig->GetConfig(CONFIG_AHBOT_CLASS_RANDOMSTACKRATIO_MISC));
>>>>>>> 28d470c5
    config.SetRandomStackRatioPerClass(ITEM_CLASS_GLYPH, sAuctionBotConfig->GetConfig(CONFIG_AHBOT_CLASS_RANDOMSTACKRATIO_GLYPH));

    // Set the best value to get nearest amount of items wanted
    auto getPriorityForClass = [](uint32 itemClass) -> uint32
    {
        AuctionBotConfigUInt32Values index;
        switch (itemClass)
        {
            case ITEM_CLASS_CONSUMABLE:
                index = CONFIG_AHBOT_CLASS_CONSUMABLE_PRIORITY; break;
            case ITEM_CLASS_CONTAINER:
                index = CONFIG_AHBOT_CLASS_CONTAINER_PRIORITY; break;
            case ITEM_CLASS_WEAPON:
                index = CONFIG_AHBOT_CLASS_WEAPON_PRIORITY; break;
            case ITEM_CLASS_GEM:
                index = CONFIG_AHBOT_CLASS_GEM_PRIORITY; break;
            case ITEM_CLASS_ARMOR:
                index = CONFIG_AHBOT_CLASS_ARMOR_PRIORITY; break;
            case ITEM_CLASS_REAGENT:
                index = CONFIG_AHBOT_CLASS_REAGENT_PRIORITY; break;
            case ITEM_CLASS_PROJECTILE:
                index = CONFIG_AHBOT_CLASS_PROJECTILE_PRIORITY; break;
            case ITEM_CLASS_TRADE_GOODS:
                index = CONFIG_AHBOT_CLASS_TRADEGOOD_PRIORITY; break;
<<<<<<< HEAD
            case ITEM_CLASS_GENERIC:
=======
            case ITEM_CLASS_ITEM_ENHANCEMENT:
>>>>>>> 28d470c5
                index = CONFIG_AHBOT_CLASS_GENERIC_PRIORITY; break;
            case ITEM_CLASS_RECIPE:
                index = CONFIG_AHBOT_CLASS_RECIPE_PRIORITY; break;
            case ITEM_CLASS_QUIVER:
                index = CONFIG_AHBOT_CLASS_QUIVER_PRIORITY; break;
            case ITEM_CLASS_QUEST:
                index = CONFIG_AHBOT_CLASS_QUEST_PRIORITY; break;
            case ITEM_CLASS_KEY:
                index = CONFIG_AHBOT_CLASS_KEY_PRIORITY; break;
<<<<<<< HEAD
            case ITEM_CLASS_MISC:
=======
            case ITEM_CLASS_MISCELLANEOUS:
>>>>>>> 28d470c5
                index = CONFIG_AHBOT_CLASS_MISC_PRIORITY; break;
            case ITEM_CLASS_GLYPH:
                index = CONFIG_AHBOT_CLASS_GLYPH_PRIORITY; break;
            default:
                return 0;
        }

        return sAuctionBotConfig->GetConfig(index);
    };

    std::vector<uint32> totalPrioPerQuality(MAX_AUCTION_QUALITY);
    for (uint32 j = 0; j < MAX_AUCTION_QUALITY; ++j)
    {
        for (uint32 i = 0; i < MAX_ITEM_CLASS; ++i)
        {
            // skip empty pools
            if (_itemPool[j][i].empty())
                continue;

            totalPrioPerQuality[j] += getPriorityForClass(i);
        }
    }

    for (uint32 j = 0; j < MAX_AUCTION_QUALITY; ++j)
    {
        uint32 qualityAmount = config.GetItemsAmountPerQuality(AuctionQuality(j));
        if (!totalPrioPerQuality[j])
            continue;

        for (uint32 i = 0; i < MAX_ITEM_CLASS; ++i)
        {
            uint32 classPrio = getPriorityForClass(i);
            if (_itemPool[j][i].empty())
                classPrio = 0;

            uint32 weightedAmount = std::lroundf(classPrio / float(totalPrioPerQuality[j]) * qualityAmount);
            config.SetItemsAmountPerClass(AuctionQuality(j), ItemClass(i), weightedAmount);
        }
    }

    // do some assert checking, GetItemAmount must always return 0 if selected _itemPool is empty
    for (uint32 j = 0; j < MAX_AUCTION_QUALITY; ++j)
    {
        for (uint32 i = 0; i < MAX_ITEM_CLASS; ++i)
        {
            if (_itemPool[j][i].empty())
                ASSERT(config.GetItemsAmountPerClass(AuctionQuality(j), ItemClass(i)) == 0);
        }
    }
}

void AuctionBotSeller::LoadSellerValues(SellerConfiguration& config)
{
    LoadItemsQuantity(config);
    uint32 ratio = sAuctionBotConfig->GetConfigPriceRatio(config.GetHouseType());

    for (uint32 i = 0; i < MAX_AUCTION_QUALITY; ++i)
    {
        uint32 amount = sAuctionBotConfig->GetConfig(AuctionBotConfigUInt32Values(CONFIG_AHBOT_ITEM_GRAY_PRICE_RATIO + i));
        config.SetPriceRatioPerQuality(AuctionQuality(i), std::lroundf(amount * ratio / 100.f));
    }

    config.SetPriceRatioPerClass(ITEM_CLASS_CONSUMABLE, sAuctionBotConfig->GetConfig(CONFIG_AHBOT_CLASS_CONSUMABLE_PRICE_RATIO));
    config.SetPriceRatioPerClass(ITEM_CLASS_CONTAINER, sAuctionBotConfig->GetConfig(CONFIG_AHBOT_CLASS_CONTAINER_PRICE_RATIO));
    config.SetPriceRatioPerClass(ITEM_CLASS_WEAPON, sAuctionBotConfig->GetConfig(CONFIG_AHBOT_CLASS_WEAPON_PRICE_RATIO));
    config.SetPriceRatioPerClass(ITEM_CLASS_GEM, sAuctionBotConfig->GetConfig(CONFIG_AHBOT_CLASS_GEM_PRICE_RATIO));
    config.SetPriceRatioPerClass(ITEM_CLASS_ARMOR, sAuctionBotConfig->GetConfig(CONFIG_AHBOT_CLASS_ARMOR_PRICE_RATIO));
    config.SetPriceRatioPerClass(ITEM_CLASS_REAGENT, sAuctionBotConfig->GetConfig(CONFIG_AHBOT_CLASS_REAGENT_PRICE_RATIO));
    config.SetPriceRatioPerClass(ITEM_CLASS_PROJECTILE, sAuctionBotConfig->GetConfig(CONFIG_AHBOT_CLASS_PROJECTILE_PRICE_RATIO));
    config.SetPriceRatioPerClass(ITEM_CLASS_TRADE_GOODS, sAuctionBotConfig->GetConfig(CONFIG_AHBOT_CLASS_TRADEGOOD_PRICE_RATIO));
    config.SetPriceRatioPerClass(ITEM_CLASS_ITEM_ENHANCEMENT, sAuctionBotConfig->GetConfig(CONFIG_AHBOT_CLASS_GENERIC_PRICE_RATIO));
    config.SetPriceRatioPerClass(ITEM_CLASS_RECIPE, sAuctionBotConfig->GetConfig(CONFIG_AHBOT_CLASS_RECIPE_PRICE_RATIO));
    config.SetPriceRatioPerClass(ITEM_CLASS_MONEY, sAuctionBotConfig->GetConfig(CONFIG_AHBOT_CLASS_MONEY_PRICE_RATIO));
    config.SetPriceRatioPerClass(ITEM_CLASS_QUIVER, sAuctionBotConfig->GetConfig(CONFIG_AHBOT_CLASS_QUIVER_PRICE_RATIO));
    config.SetPriceRatioPerClass(ITEM_CLASS_QUEST, sAuctionBotConfig->GetConfig(CONFIG_AHBOT_CLASS_QUEST_PRICE_RATIO));
    config.SetPriceRatioPerClass(ITEM_CLASS_KEY, sAuctionBotConfig->GetConfig(CONFIG_AHBOT_CLASS_KEY_PRICE_RATIO));
    config.SetPriceRatioPerClass(ITEM_CLASS_PERMANENT, sAuctionBotConfig->GetConfig(CONFIG_AHBOT_CLASS_PERMANENT_PRICE_RATIO));
    config.SetPriceRatioPerClass(ITEM_CLASS_MISCELLANEOUS, sAuctionBotConfig->GetConfig(CONFIG_AHBOT_CLASS_MISC_PRICE_RATIO));
    config.SetPriceRatioPerClass(ITEM_CLASS_GLYPH, sAuctionBotConfig->GetConfig(CONFIG_AHBOT_CLASS_GLYPH_PRICE_RATIO));

    //load min and max auction times
    config.SetMinTime(sAuctionBotConfig->GetConfig(CONFIG_AHBOT_MINTIME));
    config.SetMaxTime(sAuctionBotConfig->GetConfig(CONFIG_AHBOT_MAXTIME));
}

// Set static of items on one AH faction.
// Fill ItemInfos object with real content of AH.
uint32 AuctionBotSeller::SetStat(SellerConfiguration& config)
{
    AllItemsArray itemsSaved;

    AuctionHouseObject* auctionHouse = sAuctionMgr->GetAuctionsById(sAuctionBotConfig->GetAuctionHouseId(config.GetHouseType()));
    for (auto itr = auctionHouse->GetAuctionsBegin(); itr != auctionHouse->GetAuctionsEnd(); ++itr)
    {
<<<<<<< HEAD
        AuctionEntry* auctionEntry = itr->second;
        Item* item = sAuctionMgr->GetAItem(auctionEntry->itemGUIDLow);
        if (item)
        {
            ItemTemplate const* prototype = item->GetTemplate();
            if (prototype)
                if (!auctionEntry->owner || sAuctionBotConfig->IsBotChar(auctionEntry->owner)) // Add only ahbot items
                    ++itemsSaved[prototype->Quality][prototype->Class];
        }
=======
        AuctionPosting const* auctionEntry = &itr->second;
        if (auctionEntry->Owner.IsEmpty() || sAuctionBotConfig->IsBotChar(auctionEntry->Owner)) // Add only ahbot items
            ++itemsSaved[auctionEntry->Items[0]->GetQuality()][auctionEntry->Bucket->ItemClass];
>>>>>>> 28d470c5
    }

    uint32 count = 0;
    for (uint32 j = 0; j < MAX_AUCTION_QUALITY; ++j)
    {
        for (uint32 i = 0; i < MAX_ITEM_CLASS; ++i)
        {
            config.SetMissedItemsPerClass((AuctionQuality)j, (ItemClass)i, itemsSaved[j][i]);
            count += config.GetMissedItemsPerClass((AuctionQuality)j, (ItemClass)i);
        }
    }

    TC_LOG_DEBUG("ahbot", "AHBot: Missed Item       \tGray\tWhite\tGreen\tBlue\tPurple\tOrange\tYellow");
    for (uint32 i = 0; i < MAX_ITEM_CLASS; ++i)
    {
        TC_LOG_DEBUG("ahbot", "AHBot: \t\t%u\t%u\t%u\t%u\t%u\t%u\t%u",
            config.GetMissedItemsPerClass(AUCTION_QUALITY_GRAY, (ItemClass)i),
            config.GetMissedItemsPerClass(AUCTION_QUALITY_WHITE, (ItemClass)i),
            config.GetMissedItemsPerClass(AUCTION_QUALITY_GREEN, (ItemClass)i),
            config.GetMissedItemsPerClass(AUCTION_QUALITY_BLUE, (ItemClass)i),
            config.GetMissedItemsPerClass(AUCTION_QUALITY_PURPLE, (ItemClass)i),
            config.GetMissedItemsPerClass(AUCTION_QUALITY_ORANGE, (ItemClass)i),
            config.GetMissedItemsPerClass(AUCTION_QUALITY_YELLOW, (ItemClass)i));
    }
    config.LastMissedItem = count;

    return count;
}

// getRandomArray is used to make viable the possibility to add any of missed item in place of first one to last one.
bool AuctionBotSeller::GetItemsToSell(SellerConfiguration& config, ItemsToSellArray& itemsToSellArray, AllItemsArray const& addedItem)
{
    itemsToSellArray.clear();
    bool found = false;

    for (uint32 j = 0; j < MAX_AUCTION_QUALITY; ++j)
    {
        for (uint32 i = 0; i < MAX_ITEM_CLASS; ++i)
        {
            // if _itemPool for chosen is empty, MissedItemsPerClass will return 0 here (checked at startup)
            if (config.GetMissedItemsPerClass(AuctionQuality(j), ItemClass(i)) > addedItem[j][i])
            {
                ItemToSell miss_item;
                miss_item.Color = j;
                miss_item.Itemclass = i;
                itemsToSellArray.emplace_back(std::move(miss_item));
                found = true;
            }
        }
    }

    return found;
}

// Set items price. All important value are passed by address.
void AuctionBotSeller::SetPricesOfItem(ItemTemplate const* itemProto, SellerConfiguration& config, uint32& buyout, uint32& bid, uint32 stackCount)
{
<<<<<<< HEAD
    uint32 classRatio = config.GetPriceRatioPerClass(ItemClass(itemProto->Class));
    uint32 qualityRatio = config.GetPriceRatioPerQuality(AuctionQuality(itemProto->Quality));
    float priceRatio = (classRatio * qualityRatio) / 10000.0f;

    float buyPrice = itemProto->BuyPrice;
    float sellPrice = itemProto->SellPrice;
=======
    uint32 classRatio = config.GetPriceRatioPerClass(ItemClass(itemProto->GetClass()));
    uint32 qualityRatio = config.GetPriceRatioPerQuality(AuctionQuality(itemProto->GetQuality()));
    float priceRatio = (classRatio * qualityRatio) / 10000.0f;

    float buyPrice = itemProto->GetBuyPrice();
    float sellPrice = itemProto->GetSellPrice();
>>>>>>> 28d470c5

    if (buyPrice == 0)
    {
        if (sellPrice > 0)
            buyPrice = sellPrice * GetSellModifier(itemProto);
        else
        {
<<<<<<< HEAD
            float divisor = ((itemProto->Class == ITEM_CLASS_WEAPON || itemProto->Class == ITEM_CLASS_ARMOR) ? 284.0f : 80.0f);
            float tempLevel = (itemProto->ItemLevel == 0 ? 1.0f : itemProto->ItemLevel);
            float tempQuality = (itemProto->Quality == 0 ? 1.0f : itemProto->Quality);
=======
            float divisor = ((itemProto->GetClass() == ITEM_CLASS_WEAPON || itemProto->GetClass() == ITEM_CLASS_ARMOR) ? 284.0f : 80.0f);
            float tempLevel = (itemProto->GetBaseItemLevel() == 0 ? 1.0f : itemProto->GetBaseItemLevel());
            float tempQuality = (itemProto->GetQuality() == 0 ? 1.0f : itemProto->GetQuality());
>>>>>>> 28d470c5

            buyPrice = tempLevel * tempQuality * static_cast<float>(GetBuyModifier(itemProto))* tempLevel / divisor;
        }
    }

    if (sellPrice == 0)
        sellPrice = (buyPrice > 10 ? buyPrice / GetSellModifier(itemProto) : buyPrice);

    if (sAuctionBotConfig->GetConfig(CONFIG_AHBOT_BUYPRICE_SELLER))
        buyPrice = sellPrice;

<<<<<<< HEAD
    float basePriceFloat = buyPrice * stackCount / (itemProto->Class == 6 ? 200.0f : static_cast<float>(itemProto->BuyCount));
=======
    float basePriceFloat = buyPrice * stackCount / (itemProto->GetClass() == 6 ? 200.0f : static_cast<float>(itemProto->GetBuyCount()));
>>>>>>> 28d470c5
    basePriceFloat *= priceRatio;

    float range = basePriceFloat * 0.04f;

<<<<<<< HEAD
    buyp = static_cast<uint32>(frand(basePriceFloat - range, basePriceFloat + range) + 0.5f);
    if (buyp == 0)
        buyp = 1;

    float bidPercentage = frand(sAuctionBotConfig->GetConfig(CONFIG_AHBOT_BIDPRICE_MIN), sAuctionBotConfig->GetConfig(CONFIG_AHBOT_BIDPRICE_MAX));
    bidp = static_cast<uint32>(bidPercentage * buyp);
    if (bidp == 0)
        bidp = 1;
=======
    buyout = (static_cast<uint32>(frand(basePriceFloat - range, basePriceFloat + range) + 0.5f) / SILVER) * SILVER;
    if (buyout == 0)
        buyout = SILVER;

    float bidPercentage = frand(sAuctionBotConfig->GetConfig(CONFIG_AHBOT_BIDPRICE_MIN), sAuctionBotConfig->GetConfig(CONFIG_AHBOT_BIDPRICE_MAX));
    bid = (static_cast<uint32>(bidPercentage * buyout) / SILVER) * SILVER;
    if (bid == 0)
        bid = SILVER;
>>>>>>> 28d470c5
}

// Determines the stack size to use for the item
uint32 AuctionBotSeller::GetStackSizeForItem(ItemTemplate const* itemProto, SellerConfiguration& config) const
{
<<<<<<< HEAD
    if (config.GetRandomStackRatioPerClass(ItemClass(itemProto->Class)) > urand(0, 99))
=======
    if (config.GetRandomStackRatioPerClass(ItemClass(itemProto->GetClass())) > urand(0, 99))
>>>>>>> 28d470c5
        return urand(1, itemProto->GetMaxStackSize());
    else
        return 1;
}

// Determine the multiplier for the sell price of any weapon without a buy price.
uint32 AuctionBotSeller::GetSellModifier(ItemTemplate const* prototype)
{
    switch (prototype->GetClass())
    {
        case ITEM_CLASS_WEAPON:
        case ITEM_CLASS_ARMOR:
        case ITEM_CLASS_REAGENT:
        case ITEM_CLASS_PROJECTILE:
            return 5;
        default:
            return 4;
    }
}

// Return the modifier by which the item's level and quality will be modified by to derive a relatively accurate price.
uint32 AuctionBotSeller::GetBuyModifier(ItemTemplate const* prototype)
{
    switch (prototype->GetClass())
    {
        case ITEM_CLASS_CONSUMABLE:
        {
            switch (prototype->GetSubClass())
            {
            case ITEM_SUBCLASS_CONSUMABLE:
                return 100;
            case ITEM_SUBCLASS_FLASK:
                return 400;
            case ITEM_SUBCLASS_SCROLL:
                return 15;
            case ITEM_SUBCLASS_ITEM_ENHANCEMENT:
                return 250;
            case ITEM_SUBCLASS_BANDAGE:
                return 125;
            default:
                return 300;
            }
        }
        case ITEM_CLASS_WEAPON:
        {
            switch (prototype->GetSubClass())
            {
                case ITEM_SUBCLASS_WEAPON_AXE:
                case ITEM_SUBCLASS_WEAPON_MACE:
                case ITEM_SUBCLASS_WEAPON_SWORD:
                case ITEM_SUBCLASS_WEAPON_FIST_WEAPON:
                case ITEM_SUBCLASS_WEAPON_DAGGER:
                    return 1200;
                case ITEM_SUBCLASS_WEAPON_AXE2:
                case ITEM_SUBCLASS_WEAPON_MACE2:
                case ITEM_SUBCLASS_WEAPON_POLEARM:
                case ITEM_SUBCLASS_WEAPON_SWORD2:
                case ITEM_SUBCLASS_WEAPON_STAFF:
                    return 1500;
                case ITEM_SUBCLASS_WEAPON_THROWN:
                    return 350;
                default:
                    return 1000;
            }
        }
        case ITEM_CLASS_ARMOR:
        {
            switch (prototype->GetSubClass())
            {
                case ITEM_SUBCLASS_ARMOR_MISCELLANEOUS:
                case ITEM_SUBCLASS_ARMOR_CLOTH:
                    return 500;
                case ITEM_SUBCLASS_ARMOR_LEATHER:
                    return 600;
                case ITEM_SUBCLASS_ARMOR_MAIL:
                    return 700;
                case ITEM_SUBCLASS_ARMOR_PLATE:
                case ITEM_SUBCLASS_ARMOR_SHIELD:
                    return 800;
                default:
                    return 400;
            }
        }
        case ITEM_CLASS_REAGENT:
        case ITEM_CLASS_PROJECTILE:
            return 50;
        case ITEM_CLASS_TRADE_GOODS:
        {
            switch (prototype->GetSubClass())
            {
                case ITEM_SUBCLASS_TRADE_GOODS:
                case ITEM_SUBCLASS_PARTS:
                case ITEM_SUBCLASS_MEAT:
                    return 50;
                case ITEM_SUBCLASS_EXPLOSIVES:
                    return 250;
                case ITEM_SUBCLASS_DEVICES:
                    return 500;
                case ITEM_SUBCLASS_ELEMENTAL:
                case ITEM_SUBCLASS_TRADE_GOODS_OTHER:
                case ITEM_SUBCLASS_ENCHANTING:
                    return 300;
                default:
                    return 100;
            }
        }
        case ITEM_CLASS_QUEST: return 1000;
        case ITEM_CLASS_KEY: return 3000;
        default:
            return 500;
    }
}

void AuctionBotSeller::SetItemsRatio(uint32 al, uint32 ho, uint32 ne)
{
    sAuctionBotConfig->SetConfig(CONFIG_AHBOT_ALLIANCE_ITEM_AMOUNT_RATIO, std::max(al, 100000u));
    sAuctionBotConfig->SetConfig(CONFIG_AHBOT_HORDE_ITEM_AMOUNT_RATIO, std::max(ho, 100000u));
    sAuctionBotConfig->SetConfig(CONFIG_AHBOT_NEUTRAL_ITEM_AMOUNT_RATIO, std::max(ne, 100000u));

    for (int i = 0; i < MAX_AUCTION_HOUSE_TYPE; ++i)
        LoadItemsQuantity(_houseConfig[i]);
}

void AuctionBotSeller::SetItemsRatioForHouse(AuctionHouseType house, uint32 val)
{
    val = std::max(val, 10000u); // apply same upper limit as used for config load

    switch (house)
    {
        case AUCTION_HOUSE_ALLIANCE: sAuctionBotConfig->SetConfig(CONFIG_AHBOT_ALLIANCE_ITEM_AMOUNT_RATIO, val); break;
        case AUCTION_HOUSE_HORDE:    sAuctionBotConfig->SetConfig(CONFIG_AHBOT_HORDE_ITEM_AMOUNT_RATIO, val); break;
        default:                     sAuctionBotConfig->SetConfig(CONFIG_AHBOT_NEUTRAL_ITEM_AMOUNT_RATIO, val); break;
    }

    LoadItemsQuantity(_houseConfig[house]);
}

void AuctionBotSeller::SetItemsAmount(std::array<uint32, MAX_AUCTION_QUALITY> const& amounts)
{
    sAuctionBotConfig->SetConfig(CONFIG_AHBOT_ITEM_GRAY_AMOUNT, amounts[AUCTION_QUALITY_GRAY]);
    sAuctionBotConfig->SetConfig(CONFIG_AHBOT_ITEM_WHITE_AMOUNT, amounts[AUCTION_QUALITY_WHITE]);
    sAuctionBotConfig->SetConfig(CONFIG_AHBOT_ITEM_GREEN_AMOUNT, amounts[AUCTION_QUALITY_GREEN]);
    sAuctionBotConfig->SetConfig(CONFIG_AHBOT_ITEM_BLUE_AMOUNT, amounts[AUCTION_QUALITY_BLUE]);
    sAuctionBotConfig->SetConfig(CONFIG_AHBOT_ITEM_PURPLE_AMOUNT, amounts[AUCTION_QUALITY_PURPLE]);
    sAuctionBotConfig->SetConfig(CONFIG_AHBOT_ITEM_ORANGE_AMOUNT, amounts[AUCTION_QUALITY_ORANGE]);
    sAuctionBotConfig->SetConfig(CONFIG_AHBOT_ITEM_YELLOW_AMOUNT, amounts[AUCTION_QUALITY_YELLOW]);

    for (int i = 0; i < MAX_AUCTION_HOUSE_TYPE; ++i)
        LoadItemsQuantity(_houseConfig[i]);
}

void AuctionBotSeller::SetItemsAmountForQuality(AuctionQuality quality, uint32 val)
{
    switch (quality)
    {
        case AUCTION_QUALITY_GRAY:
            sAuctionBotConfig->SetConfig(CONFIG_AHBOT_ITEM_GRAY_AMOUNT, val); break;
        case AUCTION_QUALITY_WHITE:
            sAuctionBotConfig->SetConfig(CONFIG_AHBOT_ITEM_WHITE_AMOUNT, val); break;
        case AUCTION_QUALITY_GREEN:
            sAuctionBotConfig->SetConfig(CONFIG_AHBOT_ITEM_GREEN_AMOUNT, val); break;
        case AUCTION_QUALITY_BLUE:
            sAuctionBotConfig->SetConfig(CONFIG_AHBOT_ITEM_BLUE_AMOUNT, val); break;
        case AUCTION_QUALITY_PURPLE:
            sAuctionBotConfig->SetConfig(CONFIG_AHBOT_ITEM_PURPLE_AMOUNT, val); break;
        case AUCTION_QUALITY_ORANGE:
            sAuctionBotConfig->SetConfig(CONFIG_AHBOT_ITEM_ORANGE_AMOUNT, val); break;
        default:
            sAuctionBotConfig->SetConfig(CONFIG_AHBOT_ITEM_YELLOW_AMOUNT, val); break;
    }

    for (int i = 0; i < MAX_AUCTION_HOUSE_TYPE; ++i)
        LoadItemsQuantity(_houseConfig[i]);
}

// Add new auction to one of the factions.
// Faction and setting associated is defined passed argument ( config )
void AuctionBotSeller::AddNewAuctions(SellerConfiguration& config)
{
    uint32 count = 0;
    uint32 items = 0;

    // If there is large amount of items missed we can use boost value to get fast filled AH
    if (config.LastMissedItem > sAuctionBotConfig->GetItemPerCycleBoost())
    {
        items = sAuctionBotConfig->GetItemPerCycleBoost();
        TC_LOG_DEBUG("ahbot", "AHBot: Boost value used to fill AH! (if this happens often adjust both ItemsPerCycle in worldserver.conf)");
    }
    else
        items = sAuctionBotConfig->GetItemPerCycleNormal();

<<<<<<< HEAD
    uint32 houseid = 0;
    switch (config.GetHouseType())
    {
        case AUCTION_HOUSE_ALLIANCE:
            houseid = AUCTIONHOUSE_ALLIANCE;
            break;
        case AUCTION_HOUSE_HORDE:
            houseid = AUCTIONHOUSE_HORDE;
            break;
        default:
            houseid = AUCTIONHOUSE_NEUTRAL;
            break;
    }

    AuctionHouseEntry const* ahEntry = sAuctionHouseStore.LookupEntry(houseid);

    AuctionHouseObject* auctionHouse = sAuctionMgr->GetAuctionsMap(config.GetHouseType());
=======
    AuctionHouseObject* auctionHouse = sAuctionMgr->GetAuctionsById(sAuctionBotConfig->GetAuctionHouseId(config.GetHouseType()));
>>>>>>> 28d470c5

    ItemsToSellArray itemsToSell;
    AllItemsArray allItems;
    // Main loop
    // getRandomArray will give what categories of items should be added (return true if there is at least 1 items missed)
    CharacterDatabaseTransaction trans = CharacterDatabase.BeginTransaction();
    while (GetItemsToSell(config, itemsToSell, allItems) && items > 0)
    {
        --items;

        // Select random position from missed items table
        ItemToSell const& sellItem = Trinity::Containers::SelectRandomContainerElement(itemsToSell);

        // Set itemId with random item ID for selected categories and color, from _itemPool table
        uint32 itemId = Trinity::Containers::SelectRandomContainerElement(_itemPool[sellItem.Color][sellItem.Itemclass]);
        ++allItems[sellItem.Color][sellItem.Itemclass]; // Helper table to avoid rescan from DB in this loop. (has we add item in random orders)

        if (!itemId)
        {
            TC_LOG_DEBUG("ahbot", "AHBot: Item entry 0 auction creating attempt.");
            continue;
        }

        ItemTemplate const* prototype = sObjectMgr->GetItemTemplate(itemId);
        if (!prototype)
        {
            TC_LOG_DEBUG("ahbot", "AHBot: Unknown item %u auction creating attempt.", itemId);
            continue;
        }

        uint32 stackCount = GetStackSizeForItem(prototype, config);

        Item* item = Item::CreateItem(itemId, stackCount, ItemContext::NONE);
        if (!item)
        {
            TC_LOG_ERROR("ahbot", "AHBot: Item::CreateItem() returned NULL for item %u (stack: %u)", itemId, stackCount);
            return;
        }

        // Update the just created item so that if it needs random properties it has them.
        // Ex:  Notched Shortsword of Stamina will only generate as a Notched Shortsword without this.
<<<<<<< HEAD
        if (int32 randomPropertyId = GenerateItemRandomPropertyId(itemId))
            item->SetItemRandomProperties(randomPropertyId);
=======
        item->SetItemRandomBonusList(GenerateItemRandomBonusListId(itemId));
>>>>>>> 28d470c5

        uint32 buyoutPrice;
        uint32 bidPrice = 0;

        // Price of items are set here
        SetPricesOfItem(prototype, config, buyoutPrice, bidPrice, stackCount);

        // Deposit time
        uint32 etime = urand(1, 3);
        switch (etime)
        {
            case 1:
                etime = DAY / 2;
                break;
            case 3:
                etime = 2 *DAY;
                break;
            case 2:
            default:
                etime = DAY;
                break;
        }

<<<<<<< HEAD
        AuctionEntry* auctionEntry = new AuctionEntry();
        auctionEntry->Id = sObjectMgr->GenerateAuctionID();
        auctionEntry->owner = sAuctionBotConfig->GetRandChar();
        auctionEntry->itemGUIDLow = item->GetGUID().GetCounter();
        auctionEntry->itemEntry = item->GetEntry();
        auctionEntry->startbid = bidPrice;
        auctionEntry->buyout = buyoutPrice;
        auctionEntry->houseId = houseid;
        auctionEntry->bidder = 0;
        auctionEntry->bid = 0;
        auctionEntry->deposit = sAuctionMgr->GetAuctionDeposit(ahEntry, etime, item, stackCount);
        auctionEntry->auctionHouseEntry = ahEntry;
        auctionEntry->expire_time = GameTime::GetGameTime() + urand(config.GetMinTime(), config.GetMaxTime()) * HOUR;
        auctionEntry->Flags = AUCTION_ENTRY_FLAG_NONE;

        item->SaveToDB(trans);
        sAuctionMgr->AddAItem(item);
        auctionHouse->AddAuction(auctionEntry);
        auctionEntry->SaveToDB(trans);

        auctionHouse->AddAuction(auctionEntry);
=======
        AuctionPosting auction;
        auction.Id = sObjectMgr->GenerateAuctionID();
        auction.Items.push_back(item);
        auction.Owner = sAuctionBotConfig->GetRandChar();
        if (!auction.IsCommodity())
            auction.MinBid = bidPrice;

        auction.BuyoutOrUnitPrice = buyoutPrice;
        auction.StartTime = GameTime::GetGameTimeSystemPoint();
        auction.EndTime = auction.StartTime + Hours(urand(config.GetMinTime(), config.GetMaxTime()));

        auctionHouse->AddAuction(trans, std::move(auction));
>>>>>>> 28d470c5

        ++count;
    }
    CharacterDatabase.CommitTransaction(trans);

    TC_LOG_DEBUG("ahbot", "AHBot: Added %u items to auction", count);
}

bool AuctionBotSeller::Update(AuctionHouseType houseType)
{
    if (sAuctionBotConfig->GetConfigItemAmountRatio(houseType) > 0)
    {
        TC_LOG_DEBUG("ahbot", "AHBot: %s selling ...", AuctionBotConfig::GetHouseTypeName(houseType));
        if (SetStat(_houseConfig[houseType]))
            AddNewAuctions(_houseConfig[houseType]);
        return true;
    }
    else
        return false;
}<|MERGE_RESOLUTION|>--- conflicted
+++ resolved
@@ -17,21 +17,12 @@
 
 #include "AuctionHouseBotSeller.h"
 #include "AuctionHouseMgr.h"
-<<<<<<< HEAD
-#include "Containers.h"
-#include "DatabaseEnv.h"
-#include "DBCStores.h"
-#include "GameTime.h"
-#include "Item.h"
-#include "Log.h"
-=======
 #include "DatabaseEnv.h"
 #include "DB2Stores.h"
 #include "GameTime.h"
 #include "Item.h"
 #include "Log.h"
 #include "Containers.h"
->>>>>>> 28d470c5
 #include "ObjectMgr.h"
 #include "Random.h"
 #include <sstream>
@@ -67,26 +58,16 @@
         std::stringstream excludeStream(sAuctionBotConfig->GetAHBotExcludes());
         std::string temp;
         while (std::getline(excludeStream, temp, ','))
-<<<<<<< HEAD
-            excludeItems.insert(atoi(temp.c_str()));
-=======
             excludeItems.insert(atol(temp.c_str()));
->>>>>>> 28d470c5
     }
 
     TC_LOG_DEBUG("ahbot", "Forced Inclusion " SZFMTD " items", includeItems.size());
     TC_LOG_DEBUG("ahbot", "Forced Exclusion " SZFMTD " items", excludeItems.size());
 
     TC_LOG_DEBUG("ahbot", "Loading npc vendor items for filter..");
-<<<<<<< HEAD
-    CreatureTemplateContainer const& creatures = sObjectMgr->GetCreatureTemplates();
-    for (auto const& creatureTemplatePair : creatures)
-        if (VendorItemData const* data = sObjectMgr->GetNpcVendorItemList(creatureTemplatePair.first))
-=======
     CreatureTemplateContainer const* creatures = sObjectMgr->GetCreatureTemplates();
     for (auto it = creatures->begin(); it != creatures->end(); ++it)
         if (VendorItemData const* data = sObjectMgr->GetNpcVendorItemList(it->first))
->>>>>>> 28d470c5
             for (VendorItem const& vendorItem : data->m_items)
                 npcItems.insert(vendorItem.item);
 
@@ -214,39 +195,23 @@
         {
             if (sAuctionBotConfig->GetConfig(CONFIG_AHBOT_BUYPRICE_SELLER))
             {
-<<<<<<< HEAD
-                if (prototype->SellPrice == 0)
-=======
                 if (prototype->GetSellPrice() == 0)
->>>>>>> 28d470c5
                     continue;
             }
             else
             {
-<<<<<<< HEAD
-                if (prototype->BuyPrice == 0)
-=======
                 if (prototype->GetBuyPrice() == 0)
->>>>>>> 28d470c5
                     continue;
             }
         }
 
         // vendor filter
         if (!sAuctionBotConfig->GetConfig(CONFIG_AHBOT_ITEMS_VENDOR))
-<<<<<<< HEAD
-        {
-=======
->>>>>>> 28d470c5
             if (npcItems.count(itemId))
                 continue;
 
         // loot filter
         if (!sAuctionBotConfig->GetConfig(CONFIG_AHBOT_ITEMS_LOOT))
-<<<<<<< HEAD
-        {
-=======
->>>>>>> 28d470c5
             if (lootItems.count(itemId))
                 continue;
 
@@ -321,11 +286,7 @@
                             continue;
                 }
 
-<<<<<<< HEAD
-                if (prototype->HasFlag(ITEM_FLAG_HAS_LOOT))
-=======
                 if (prototype->GetFlags() & ITEM_FIELD_FLAG_UNLOCKED)
->>>>>>> 28d470c5
                 {
                     // skip any not locked lootable items (mostly quest specific or reward cases)
                     if (!prototype->GetLockID())
@@ -432,20 +393,12 @@
     config.SetRandomStackRatioPerClass(ITEM_CLASS_REAGENT, sAuctionBotConfig->GetConfig(CONFIG_AHBOT_CLASS_RANDOMSTACKRATIO_REAGENT));
     config.SetRandomStackRatioPerClass(ITEM_CLASS_PROJECTILE, sAuctionBotConfig->GetConfig(CONFIG_AHBOT_CLASS_RANDOMSTACKRATIO_PROJECTILE));
     config.SetRandomStackRatioPerClass(ITEM_CLASS_TRADE_GOODS, sAuctionBotConfig->GetConfig(CONFIG_AHBOT_CLASS_RANDOMSTACKRATIO_TRADEGOOD));
-<<<<<<< HEAD
-    config.SetRandomStackRatioPerClass(ITEM_CLASS_GENERIC, sAuctionBotConfig->GetConfig(CONFIG_AHBOT_CLASS_RANDOMSTACKRATIO_GENERIC));
-=======
     config.SetRandomStackRatioPerClass(ITEM_CLASS_ITEM_ENHANCEMENT, sAuctionBotConfig->GetConfig(CONFIG_AHBOT_CLASS_RANDOMSTACKRATIO_GENERIC));
->>>>>>> 28d470c5
     config.SetRandomStackRatioPerClass(ITEM_CLASS_RECIPE, sAuctionBotConfig->GetConfig(CONFIG_AHBOT_CLASS_RANDOMSTACKRATIO_RECIPE));
     config.SetRandomStackRatioPerClass(ITEM_CLASS_QUIVER, sAuctionBotConfig->GetConfig(CONFIG_AHBOT_CLASS_RANDOMSTACKRATIO_QUIVER));
     config.SetRandomStackRatioPerClass(ITEM_CLASS_QUEST, sAuctionBotConfig->GetConfig(CONFIG_AHBOT_CLASS_RANDOMSTACKRATIO_QUEST));
     config.SetRandomStackRatioPerClass(ITEM_CLASS_KEY, sAuctionBotConfig->GetConfig(CONFIG_AHBOT_CLASS_RANDOMSTACKRATIO_KEY));
-<<<<<<< HEAD
-    config.SetRandomStackRatioPerClass(ITEM_CLASS_MISC, sAuctionBotConfig->GetConfig(CONFIG_AHBOT_CLASS_RANDOMSTACKRATIO_MISC));
-=======
     config.SetRandomStackRatioPerClass(ITEM_CLASS_MISCELLANEOUS, sAuctionBotConfig->GetConfig(CONFIG_AHBOT_CLASS_RANDOMSTACKRATIO_MISC));
->>>>>>> 28d470c5
     config.SetRandomStackRatioPerClass(ITEM_CLASS_GLYPH, sAuctionBotConfig->GetConfig(CONFIG_AHBOT_CLASS_RANDOMSTACKRATIO_GLYPH));
 
     // Set the best value to get nearest amount of items wanted
@@ -470,11 +423,7 @@
                 index = CONFIG_AHBOT_CLASS_PROJECTILE_PRIORITY; break;
             case ITEM_CLASS_TRADE_GOODS:
                 index = CONFIG_AHBOT_CLASS_TRADEGOOD_PRIORITY; break;
-<<<<<<< HEAD
-            case ITEM_CLASS_GENERIC:
-=======
             case ITEM_CLASS_ITEM_ENHANCEMENT:
->>>>>>> 28d470c5
                 index = CONFIG_AHBOT_CLASS_GENERIC_PRIORITY; break;
             case ITEM_CLASS_RECIPE:
                 index = CONFIG_AHBOT_CLASS_RECIPE_PRIORITY; break;
@@ -484,11 +433,7 @@
                 index = CONFIG_AHBOT_CLASS_QUEST_PRIORITY; break;
             case ITEM_CLASS_KEY:
                 index = CONFIG_AHBOT_CLASS_KEY_PRIORITY; break;
-<<<<<<< HEAD
-            case ITEM_CLASS_MISC:
-=======
             case ITEM_CLASS_MISCELLANEOUS:
->>>>>>> 28d470c5
                 index = CONFIG_AHBOT_CLASS_MISC_PRIORITY; break;
             case ITEM_CLASS_GLYPH:
                 index = CONFIG_AHBOT_CLASS_GLYPH_PRIORITY; break;
@@ -583,21 +528,9 @@
     AuctionHouseObject* auctionHouse = sAuctionMgr->GetAuctionsById(sAuctionBotConfig->GetAuctionHouseId(config.GetHouseType()));
     for (auto itr = auctionHouse->GetAuctionsBegin(); itr != auctionHouse->GetAuctionsEnd(); ++itr)
     {
-<<<<<<< HEAD
-        AuctionEntry* auctionEntry = itr->second;
-        Item* item = sAuctionMgr->GetAItem(auctionEntry->itemGUIDLow);
-        if (item)
-        {
-            ItemTemplate const* prototype = item->GetTemplate();
-            if (prototype)
-                if (!auctionEntry->owner || sAuctionBotConfig->IsBotChar(auctionEntry->owner)) // Add only ahbot items
-                    ++itemsSaved[prototype->Quality][prototype->Class];
-        }
-=======
         AuctionPosting const* auctionEntry = &itr->second;
         if (auctionEntry->Owner.IsEmpty() || sAuctionBotConfig->IsBotChar(auctionEntry->Owner)) // Add only ahbot items
             ++itemsSaved[auctionEntry->Items[0]->GetQuality()][auctionEntry->Bucket->ItemClass];
->>>>>>> 28d470c5
     }
 
     uint32 count = 0;
@@ -655,21 +588,12 @@
 // Set items price. All important value are passed by address.
 void AuctionBotSeller::SetPricesOfItem(ItemTemplate const* itemProto, SellerConfiguration& config, uint32& buyout, uint32& bid, uint32 stackCount)
 {
-<<<<<<< HEAD
-    uint32 classRatio = config.GetPriceRatioPerClass(ItemClass(itemProto->Class));
-    uint32 qualityRatio = config.GetPriceRatioPerQuality(AuctionQuality(itemProto->Quality));
-    float priceRatio = (classRatio * qualityRatio) / 10000.0f;
-
-    float buyPrice = itemProto->BuyPrice;
-    float sellPrice = itemProto->SellPrice;
-=======
     uint32 classRatio = config.GetPriceRatioPerClass(ItemClass(itemProto->GetClass()));
     uint32 qualityRatio = config.GetPriceRatioPerQuality(AuctionQuality(itemProto->GetQuality()));
     float priceRatio = (classRatio * qualityRatio) / 10000.0f;
 
     float buyPrice = itemProto->GetBuyPrice();
     float sellPrice = itemProto->GetSellPrice();
->>>>>>> 28d470c5
 
     if (buyPrice == 0)
     {
@@ -677,15 +601,9 @@
             buyPrice = sellPrice * GetSellModifier(itemProto);
         else
         {
-<<<<<<< HEAD
-            float divisor = ((itemProto->Class == ITEM_CLASS_WEAPON || itemProto->Class == ITEM_CLASS_ARMOR) ? 284.0f : 80.0f);
-            float tempLevel = (itemProto->ItemLevel == 0 ? 1.0f : itemProto->ItemLevel);
-            float tempQuality = (itemProto->Quality == 0 ? 1.0f : itemProto->Quality);
-=======
             float divisor = ((itemProto->GetClass() == ITEM_CLASS_WEAPON || itemProto->GetClass() == ITEM_CLASS_ARMOR) ? 284.0f : 80.0f);
             float tempLevel = (itemProto->GetBaseItemLevel() == 0 ? 1.0f : itemProto->GetBaseItemLevel());
             float tempQuality = (itemProto->GetQuality() == 0 ? 1.0f : itemProto->GetQuality());
->>>>>>> 28d470c5
 
             buyPrice = tempLevel * tempQuality * static_cast<float>(GetBuyModifier(itemProto))* tempLevel / divisor;
         }
@@ -697,25 +615,11 @@
     if (sAuctionBotConfig->GetConfig(CONFIG_AHBOT_BUYPRICE_SELLER))
         buyPrice = sellPrice;
 
-<<<<<<< HEAD
-    float basePriceFloat = buyPrice * stackCount / (itemProto->Class == 6 ? 200.0f : static_cast<float>(itemProto->BuyCount));
-=======
     float basePriceFloat = buyPrice * stackCount / (itemProto->GetClass() == 6 ? 200.0f : static_cast<float>(itemProto->GetBuyCount()));
->>>>>>> 28d470c5
     basePriceFloat *= priceRatio;
 
     float range = basePriceFloat * 0.04f;
 
-<<<<<<< HEAD
-    buyp = static_cast<uint32>(frand(basePriceFloat - range, basePriceFloat + range) + 0.5f);
-    if (buyp == 0)
-        buyp = 1;
-
-    float bidPercentage = frand(sAuctionBotConfig->GetConfig(CONFIG_AHBOT_BIDPRICE_MIN), sAuctionBotConfig->GetConfig(CONFIG_AHBOT_BIDPRICE_MAX));
-    bidp = static_cast<uint32>(bidPercentage * buyp);
-    if (bidp == 0)
-        bidp = 1;
-=======
     buyout = (static_cast<uint32>(frand(basePriceFloat - range, basePriceFloat + range) + 0.5f) / SILVER) * SILVER;
     if (buyout == 0)
         buyout = SILVER;
@@ -724,17 +628,12 @@
     bid = (static_cast<uint32>(bidPercentage * buyout) / SILVER) * SILVER;
     if (bid == 0)
         bid = SILVER;
->>>>>>> 28d470c5
 }
 
 // Determines the stack size to use for the item
 uint32 AuctionBotSeller::GetStackSizeForItem(ItemTemplate const* itemProto, SellerConfiguration& config) const
 {
-<<<<<<< HEAD
-    if (config.GetRandomStackRatioPerClass(ItemClass(itemProto->Class)) > urand(0, 99))
-=======
     if (config.GetRandomStackRatioPerClass(ItemClass(itemProto->GetClass())) > urand(0, 99))
->>>>>>> 28d470c5
         return urand(1, itemProto->GetMaxStackSize());
     else
         return 1;
@@ -872,15 +771,15 @@
     LoadItemsQuantity(_houseConfig[house]);
 }
 
-void AuctionBotSeller::SetItemsAmount(std::array<uint32, MAX_AUCTION_QUALITY> const& amounts)
-{
-    sAuctionBotConfig->SetConfig(CONFIG_AHBOT_ITEM_GRAY_AMOUNT, amounts[AUCTION_QUALITY_GRAY]);
-    sAuctionBotConfig->SetConfig(CONFIG_AHBOT_ITEM_WHITE_AMOUNT, amounts[AUCTION_QUALITY_WHITE]);
-    sAuctionBotConfig->SetConfig(CONFIG_AHBOT_ITEM_GREEN_AMOUNT, amounts[AUCTION_QUALITY_GREEN]);
-    sAuctionBotConfig->SetConfig(CONFIG_AHBOT_ITEM_BLUE_AMOUNT, amounts[AUCTION_QUALITY_BLUE]);
-    sAuctionBotConfig->SetConfig(CONFIG_AHBOT_ITEM_PURPLE_AMOUNT, amounts[AUCTION_QUALITY_PURPLE]);
-    sAuctionBotConfig->SetConfig(CONFIG_AHBOT_ITEM_ORANGE_AMOUNT, amounts[AUCTION_QUALITY_ORANGE]);
-    sAuctionBotConfig->SetConfig(CONFIG_AHBOT_ITEM_YELLOW_AMOUNT, amounts[AUCTION_QUALITY_YELLOW]);
+void AuctionBotSeller::SetItemsAmount(uint32(&vals)[MAX_AUCTION_QUALITY])
+{
+    sAuctionBotConfig->SetConfig(CONFIG_AHBOT_ITEM_GRAY_AMOUNT, vals[AUCTION_QUALITY_GRAY]);
+    sAuctionBotConfig->SetConfig(CONFIG_AHBOT_ITEM_WHITE_AMOUNT, vals[AUCTION_QUALITY_WHITE]);
+    sAuctionBotConfig->SetConfig(CONFIG_AHBOT_ITEM_GREEN_AMOUNT, vals[AUCTION_QUALITY_GREEN]);
+    sAuctionBotConfig->SetConfig(CONFIG_AHBOT_ITEM_BLUE_AMOUNT, vals[AUCTION_QUALITY_BLUE]);
+    sAuctionBotConfig->SetConfig(CONFIG_AHBOT_ITEM_PURPLE_AMOUNT, vals[AUCTION_QUALITY_PURPLE]);
+    sAuctionBotConfig->SetConfig(CONFIG_AHBOT_ITEM_ORANGE_AMOUNT, vals[AUCTION_QUALITY_ORANGE]);
+    sAuctionBotConfig->SetConfig(CONFIG_AHBOT_ITEM_YELLOW_AMOUNT, vals[AUCTION_QUALITY_YELLOW]);
 
     for (int i = 0; i < MAX_AUCTION_HOUSE_TYPE; ++i)
         LoadItemsQuantity(_houseConfig[i]);
@@ -926,27 +825,7 @@
     else
         items = sAuctionBotConfig->GetItemPerCycleNormal();
 
-<<<<<<< HEAD
-    uint32 houseid = 0;
-    switch (config.GetHouseType())
-    {
-        case AUCTION_HOUSE_ALLIANCE:
-            houseid = AUCTIONHOUSE_ALLIANCE;
-            break;
-        case AUCTION_HOUSE_HORDE:
-            houseid = AUCTIONHOUSE_HORDE;
-            break;
-        default:
-            houseid = AUCTIONHOUSE_NEUTRAL;
-            break;
-    }
-
-    AuctionHouseEntry const* ahEntry = sAuctionHouseStore.LookupEntry(houseid);
-
-    AuctionHouseObject* auctionHouse = sAuctionMgr->GetAuctionsMap(config.GetHouseType());
-=======
     AuctionHouseObject* auctionHouse = sAuctionMgr->GetAuctionsById(sAuctionBotConfig->GetAuctionHouseId(config.GetHouseType()));
->>>>>>> 28d470c5
 
     ItemsToSellArray itemsToSell;
     AllItemsArray allItems;
@@ -988,12 +867,7 @@
 
         // Update the just created item so that if it needs random properties it has them.
         // Ex:  Notched Shortsword of Stamina will only generate as a Notched Shortsword without this.
-<<<<<<< HEAD
-        if (int32 randomPropertyId = GenerateItemRandomPropertyId(itemId))
-            item->SetItemRandomProperties(randomPropertyId);
-=======
         item->SetItemRandomBonusList(GenerateItemRandomBonusListId(itemId));
->>>>>>> 28d470c5
 
         uint32 buyoutPrice;
         uint32 bidPrice = 0;
@@ -1017,29 +891,6 @@
                 break;
         }
 
-<<<<<<< HEAD
-        AuctionEntry* auctionEntry = new AuctionEntry();
-        auctionEntry->Id = sObjectMgr->GenerateAuctionID();
-        auctionEntry->owner = sAuctionBotConfig->GetRandChar();
-        auctionEntry->itemGUIDLow = item->GetGUID().GetCounter();
-        auctionEntry->itemEntry = item->GetEntry();
-        auctionEntry->startbid = bidPrice;
-        auctionEntry->buyout = buyoutPrice;
-        auctionEntry->houseId = houseid;
-        auctionEntry->bidder = 0;
-        auctionEntry->bid = 0;
-        auctionEntry->deposit = sAuctionMgr->GetAuctionDeposit(ahEntry, etime, item, stackCount);
-        auctionEntry->auctionHouseEntry = ahEntry;
-        auctionEntry->expire_time = GameTime::GetGameTime() + urand(config.GetMinTime(), config.GetMaxTime()) * HOUR;
-        auctionEntry->Flags = AUCTION_ENTRY_FLAG_NONE;
-
-        item->SaveToDB(trans);
-        sAuctionMgr->AddAItem(item);
-        auctionHouse->AddAuction(auctionEntry);
-        auctionEntry->SaveToDB(trans);
-
-        auctionHouse->AddAuction(auctionEntry);
-=======
         AuctionPosting auction;
         auction.Id = sObjectMgr->GenerateAuctionID();
         auction.Items.push_back(item);
@@ -1052,7 +903,6 @@
         auction.EndTime = auction.StartTime + Hours(urand(config.GetMinTime(), config.GetMaxTime()));
 
         auctionHouse->AddAuction(trans, std::move(auction));
->>>>>>> 28d470c5
 
         ++count;
     }
