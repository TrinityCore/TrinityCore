/*
 * This file is part of the TrinityCore Project. See AUTHORS file for Copyright information
 *
 * This program is free software; you can redistribute it and/or modify it
 * under the terms of the GNU General Public License as published by the
 * Free Software Foundation; either version 2 of the License, or (at your
 * option) any later version.
 *
 * This program is distributed in the hope that it will be useful, but WITHOUT
 * ANY WARRANTY; without even the implied warranty of MERCHANTABILITY or
 * FITNESS FOR A PARTICULAR PURPOSE. See the GNU General Public License for
 * more details.
 *
 * You should have received a copy of the GNU General Public License along
 * with this program. If not, see <http://www.gnu.org/licenses/>.
 */

#ifndef AUCTION_HOUSE_BOT_H
#define AUCTION_HOUSE_BOT_H

#include "Define.h"
<<<<<<< HEAD
#include "SharedDefines.h"
#include <string>
#include <unordered_map>
#include <vector>
=======
#include "ObjectGuid.h"
#include "SharedDefines.h"
#include <string>
>>>>>>> 28d470c5

class AuctionBotSeller;
class AuctionBotBuyer;

// shadow of ItemQualities with skipped ITEM_QUALITY_HEIRLOOM, anything after ITEM_QUALITY_ARTIFACT(6) in fact
// EnumUtils: DESCRIBE THIS
enum AuctionQuality
{
    AUCTION_QUALITY_GRAY    = ITEM_QUALITY_POOR,
    AUCTION_QUALITY_WHITE   = ITEM_QUALITY_NORMAL,
    AUCTION_QUALITY_GREEN   = ITEM_QUALITY_UNCOMMON,
    AUCTION_QUALITY_BLUE    = ITEM_QUALITY_RARE,
    AUCTION_QUALITY_PURPLE  = ITEM_QUALITY_EPIC,
    AUCTION_QUALITY_ORANGE  = ITEM_QUALITY_LEGENDARY,
    AUCTION_QUALITY_YELLOW  = ITEM_QUALITY_ARTIFACT,
};

#define MAX_AUCTION_QUALITY 7

// EnumUtils: DESCRIBE THIS
enum AuctionHouseType
{
    AUCTION_HOUSE_NEUTRAL   = 0,
    AUCTION_HOUSE_ALLIANCE  = 1,
    AUCTION_HOUSE_HORDE     = 2
};

#define MAX_AUCTION_HOUSE_TYPE 3

enum AuctionBotConfigUInt32Values
{
    CONFIG_AHBOT_MAXTIME,
    CONFIG_AHBOT_MINTIME,
    CONFIG_AHBOT_ITEMS_PER_CYCLE_BOOST,
    CONFIG_AHBOT_ITEMS_PER_CYCLE_NORMAL,
    CONFIG_AHBOT_ALLIANCE_ITEM_AMOUNT_RATIO,
    CONFIG_AHBOT_HORDE_ITEM_AMOUNT_RATIO,
    CONFIG_AHBOT_NEUTRAL_ITEM_AMOUNT_RATIO,
    CONFIG_AHBOT_ITEM_MIN_ITEM_LEVEL,
    CONFIG_AHBOT_ITEM_MAX_ITEM_LEVEL,
    CONFIG_AHBOT_ITEM_MIN_REQ_LEVEL,
    CONFIG_AHBOT_ITEM_MAX_REQ_LEVEL,
    CONFIG_AHBOT_ITEM_MIN_SKILL_RANK,
    CONFIG_AHBOT_ITEM_MAX_SKILL_RANK,
    CONFIG_AHBOT_ITEM_GRAY_AMOUNT,
    CONFIG_AHBOT_ITEM_WHITE_AMOUNT,
    CONFIG_AHBOT_ITEM_GREEN_AMOUNT,
    CONFIG_AHBOT_ITEM_BLUE_AMOUNT,
    CONFIG_AHBOT_ITEM_PURPLE_AMOUNT,
    CONFIG_AHBOT_ITEM_ORANGE_AMOUNT,
    CONFIG_AHBOT_ITEM_YELLOW_AMOUNT,
    CONFIG_AHBOT_CLASS_CONSUMABLE_PRIORITY,
    CONFIG_AHBOT_CLASS_CONTAINER_PRIORITY,
    CONFIG_AHBOT_CLASS_WEAPON_PRIORITY,
    CONFIG_AHBOT_CLASS_GEM_PRIORITY,
    CONFIG_AHBOT_CLASS_ARMOR_PRIORITY,
    CONFIG_AHBOT_CLASS_REAGENT_PRIORITY,
    CONFIG_AHBOT_CLASS_PROJECTILE_PRIORITY,
    CONFIG_AHBOT_CLASS_TRADEGOOD_PRIORITY,
    CONFIG_AHBOT_CLASS_GENERIC_PRIORITY,
    CONFIG_AHBOT_CLASS_RECIPE_PRIORITY,
    CONFIG_AHBOT_CLASS_QUIVER_PRIORITY,
    CONFIG_AHBOT_CLASS_QUEST_PRIORITY,
    CONFIG_AHBOT_CLASS_KEY_PRIORITY,
    CONFIG_AHBOT_CLASS_MISC_PRIORITY,
    CONFIG_AHBOT_CLASS_GLYPH_PRIORITY,
    CONFIG_AHBOT_ALLIANCE_PRICE_RATIO,
    CONFIG_AHBOT_HORDE_PRICE_RATIO,
    CONFIG_AHBOT_NEUTRAL_PRICE_RATIO,
    CONFIG_AHBOT_ITEM_GRAY_PRICE_RATIO,
    CONFIG_AHBOT_ITEM_WHITE_PRICE_RATIO,
    CONFIG_AHBOT_ITEM_GREEN_PRICE_RATIO,
    CONFIG_AHBOT_ITEM_BLUE_PRICE_RATIO,
    CONFIG_AHBOT_ITEM_PURPLE_PRICE_RATIO,
    CONFIG_AHBOT_ITEM_ORANGE_PRICE_RATIO,
    CONFIG_AHBOT_ITEM_YELLOW_PRICE_RATIO,
    CONFIG_AHBOT_CLASS_CONSUMABLE_PRICE_RATIO,
    CONFIG_AHBOT_CLASS_CONTAINER_PRICE_RATIO,
    CONFIG_AHBOT_CLASS_WEAPON_PRICE_RATIO,
    CONFIG_AHBOT_CLASS_GEM_PRICE_RATIO,
    CONFIG_AHBOT_CLASS_ARMOR_PRICE_RATIO,
    CONFIG_AHBOT_CLASS_REAGENT_PRICE_RATIO,
    CONFIG_AHBOT_CLASS_PROJECTILE_PRICE_RATIO,
    CONFIG_AHBOT_CLASS_TRADEGOOD_PRICE_RATIO,
    CONFIG_AHBOT_CLASS_GENERIC_PRICE_RATIO,
    CONFIG_AHBOT_CLASS_RECIPE_PRICE_RATIO,
    CONFIG_AHBOT_CLASS_MONEY_PRICE_RATIO,
    CONFIG_AHBOT_CLASS_QUIVER_PRICE_RATIO,
    CONFIG_AHBOT_CLASS_QUEST_PRICE_RATIO,
    CONFIG_AHBOT_CLASS_KEY_PRICE_RATIO,
    CONFIG_AHBOT_CLASS_PERMANENT_PRICE_RATIO,
    CONFIG_AHBOT_CLASS_MISC_PRICE_RATIO,
    CONFIG_AHBOT_CLASS_GLYPH_PRICE_RATIO,
    CONFIG_AHBOT_BUYER_RECHECK_INTERVAL,
    CONFIG_AHBOT_BUYER_BASEPRICE_GRAY,
    CONFIG_AHBOT_BUYER_BASEPRICE_WHITE,
    CONFIG_AHBOT_BUYER_BASEPRICE_GREEN,
    CONFIG_AHBOT_BUYER_BASEPRICE_BLUE,
    CONFIG_AHBOT_BUYER_BASEPRICE_PURPLE,
    CONFIG_AHBOT_BUYER_BASEPRICE_ORANGE,
    CONFIG_AHBOT_BUYER_BASEPRICE_YELLOW,
    CONFIG_AHBOT_BUYER_CHANCEMULTIPLIER_GRAY,
    CONFIG_AHBOT_BUYER_CHANCEMULTIPLIER_WHITE,
    CONFIG_AHBOT_BUYER_CHANCEMULTIPLIER_GREEN,
    CONFIG_AHBOT_BUYER_CHANCEMULTIPLIER_BLUE,
    CONFIG_AHBOT_BUYER_CHANCEMULTIPLIER_PURPLE,
    CONFIG_AHBOT_BUYER_CHANCEMULTIPLIER_ORANGE,
    CONFIG_AHBOT_BUYER_CHANCEMULTIPLIER_YELLOW,
    CONFIG_AHBOT_CLASS_MISC_MOUNT_MIN_REQ_LEVEL,
    CONFIG_AHBOT_CLASS_MISC_MOUNT_MAX_REQ_LEVEL,
    CONFIG_AHBOT_CLASS_MISC_MOUNT_MIN_SKILL_RANK,
    CONFIG_AHBOT_CLASS_MISC_MOUNT_MAX_SKILL_RANK,
    CONFIG_AHBOT_CLASS_GLYPH_MIN_REQ_LEVEL,
    CONFIG_AHBOT_CLASS_GLYPH_MAX_REQ_LEVEL,
    CONFIG_AHBOT_CLASS_GLYPH_MIN_ITEM_LEVEL,
    CONFIG_AHBOT_CLASS_GLYPH_MAX_ITEM_LEVEL,
    CONFIG_AHBOT_CLASS_TRADEGOOD_MIN_ITEM_LEVEL,
    CONFIG_AHBOT_CLASS_TRADEGOOD_MAX_ITEM_LEVEL,
    CONFIG_AHBOT_CLASS_CONTAINER_MIN_ITEM_LEVEL,
    CONFIG_AHBOT_CLASS_CONTAINER_MAX_ITEM_LEVEL,
    CONFIG_AHBOT_CLASS_RANDOMSTACKRATIO_CONSUMABLE,
    CONFIG_AHBOT_CLASS_RANDOMSTACKRATIO_CONTAINER,
    CONFIG_AHBOT_CLASS_RANDOMSTACKRATIO_WEAPON,
    CONFIG_AHBOT_CLASS_RANDOMSTACKRATIO_GEM,
    CONFIG_AHBOT_CLASS_RANDOMSTACKRATIO_ARMOR,
    CONFIG_AHBOT_CLASS_RANDOMSTACKRATIO_REAGENT,
    CONFIG_AHBOT_CLASS_RANDOMSTACKRATIO_PROJECTILE,
    CONFIG_AHBOT_CLASS_RANDOMSTACKRATIO_TRADEGOOD,
    CONFIG_AHBOT_CLASS_RANDOMSTACKRATIO_GENERIC,
    CONFIG_AHBOT_CLASS_RANDOMSTACKRATIO_RECIPE,
    CONFIG_AHBOT_CLASS_RANDOMSTACKRATIO_QUIVER,
    CONFIG_AHBOT_CLASS_RANDOMSTACKRATIO_QUEST,
    CONFIG_AHBOT_CLASS_RANDOMSTACKRATIO_KEY,
    CONFIG_AHBOT_CLASS_RANDOMSTACKRATIO_MISC,
    CONFIG_AHBOT_CLASS_RANDOMSTACKRATIO_GLYPH,
    CONFIG_AHBOT_ACCOUNT_ID,
    CONFIG_UINT32_AHBOT_UINT32_COUNT
};

enum AuctionBotConfigBoolValues
{
    CONFIG_AHBOT_BUYER_ALLIANCE_ENABLED,
    CONFIG_AHBOT_BUYER_HORDE_ENABLED,
    CONFIG_AHBOT_BUYER_NEUTRAL_ENABLED,
    CONFIG_AHBOT_ITEMS_VENDOR,
    CONFIG_AHBOT_ITEMS_LOOT,
    CONFIG_AHBOT_ITEMS_MISC,
    CONFIG_AHBOT_BIND_NO,
    CONFIG_AHBOT_BIND_PICKUP,
    CONFIG_AHBOT_BIND_EQUIP,
    CONFIG_AHBOT_BIND_USE,
    CONFIG_AHBOT_BIND_QUEST,
    CONFIG_AHBOT_BUYPRICE_SELLER,
    CONFIG_AHBOT_SELLER_ENABLED,
    CONFIG_AHBOT_BUYER_ENABLED,
    CONFIG_AHBOT_LOCKBOX_ENABLED,
    CONFIG_AHBOT_CLASS_CONSUMABLE_ALLOW_ZERO,
    CONFIG_AHBOT_CLASS_CONTAINER_ALLOW_ZERO,
    CONFIG_AHBOT_CLASS_WEAPON_ALLOW_ZERO,
    CONFIG_AHBOT_CLASS_GEM_ALLOW_ZERO,
    CONFIG_AHBOT_CLASS_ARMOR_ALLOW_ZERO,
    CONFIG_AHBOT_CLASS_REAGENT_ALLOW_ZERO,
    CONFIG_AHBOT_CLASS_PROJECTILE_ALLOW_ZERO,
    CONFIG_AHBOT_CLASS_TRADEGOOD_ALLOW_ZERO,
    CONFIG_AHBOT_CLASS_RECIPE_ALLOW_ZERO,
    CONFIG_AHBOT_CLASS_QUIVER_ALLOW_ZERO,
    CONFIG_AHBOT_CLASS_QUEST_ALLOW_ZERO,
    CONFIG_AHBOT_CLASS_KEY_ALLOW_ZERO,
    CONFIG_AHBOT_CLASS_MISC_ALLOW_ZERO,
    CONFIG_AHBOT_CLASS_GLYPH_ALLOW_ZERO,
    CONFIG_UINT32_AHBOT_BOOL_COUNT
};

enum AuctionBotConfigFloatValues
{
    CONFIG_AHBOT_BUYER_CHANCE_FACTOR,
    CONFIG_AHBOT_BIDPRICE_MIN,
    CONFIG_AHBOT_BIDPRICE_MAX,
    CONFIG_AHBOT_FLOAT_COUNT
};

// All basic config data used by other AHBot classes for self-configure.
class TC_GAME_API AuctionBotConfig
{
private:
    AuctionBotConfig(): _itemsPerCycleBoost(1000), _itemsPerCycleNormal(20) {}
    ~AuctionBotConfig() {}
    AuctionBotConfig(AuctionBotConfig const&) = delete;
    AuctionBotConfig& operator=(AuctionBotConfig const&) = delete;

public:
    static AuctionBotConfig* instance();

    bool Initialize();
    std::string const& GetAHBotIncludes() const { return _AHBotIncludes; }
    std::string const& GetAHBotExcludes() const { return _AHBotExcludes; }

    uint32 GetConfig(AuctionBotConfigUInt32Values index) const { return _configUint32Values[index]; }
    bool GetConfig(AuctionBotConfigBoolValues index) const { return _configBoolValues[index]; }
    float GetConfig(AuctionBotConfigFloatValues index) const { return _configFloatValues[index]; }
    void SetConfig(AuctionBotConfigBoolValues index, bool value) { _configBoolValues[index] = value; }
    void SetConfig(AuctionBotConfigUInt32Values index, uint32 value) { _configUint32Values[index] = value; }
    void SetConfig(AuctionBotConfigFloatValues index, float value) { _configFloatValues[index] = value; }

    uint32 GetConfigItemAmountRatio(AuctionHouseType houseType) const;
    uint32 GetConfigPriceRatio(AuctionHouseType houseType) const;
    bool GetConfigBuyerEnabled(AuctionHouseType houseType) const;
    uint32 GetConfigItemQualityAmount(AuctionQuality quality) const;

    uint32 GetItemPerCycleBoost() const { return _itemsPerCycleBoost; }
    uint32 GetItemPerCycleNormal() const { return _itemsPerCycleNormal; }
<<<<<<< HEAD
    uint32 GetRandChar() const;
    uint32 GetRandCharExclude(uint32 exclude) const;
    bool IsBotChar(uint32 characterID) const;
=======
    ObjectGuid GetRandChar() const;
    ObjectGuid GetRandCharExclude(ObjectGuid exclude) const;
    bool IsBotChar(ObjectGuid characterID) const;
>>>>>>> 28d470c5
    void Reload() { GetConfigFromFile(); }

    uint32 GetAuctionHouseId(AuctionHouseType houseType) const;
    static char const* GetHouseTypeName(AuctionHouseType houseType);

private:
    std::string _AHBotIncludes;
    std::string _AHBotExcludes;
<<<<<<< HEAD
    std::vector<uint32> _AHBotCharacters;
=======
    std::vector<ObjectGuid> _AHBotCharacters;
>>>>>>> 28d470c5
    uint32 _itemsPerCycleBoost;
    uint32 _itemsPerCycleNormal;

    uint32 _configUint32Values[CONFIG_UINT32_AHBOT_UINT32_COUNT];
    bool _configBoolValues[CONFIG_UINT32_AHBOT_BOOL_COUNT];
    float _configFloatValues[CONFIG_AHBOT_FLOAT_COUNT];

    void SetAHBotIncludes(const std::string& AHBotIncludes) { _AHBotIncludes = AHBotIncludes; }
    void SetAHBotExcludes(const std::string& AHBotExcludes) { _AHBotExcludes = AHBotExcludes; }

    void SetConfig(AuctionBotConfigUInt32Values index, char const* fieldname, uint32 defvalue);
    void SetConfigMax(AuctionBotConfigUInt32Values index, char const* fieldname, uint32 defvalue, uint32 maxvalue);
    void SetConfigMinMax(AuctionBotConfigUInt32Values index, char const* fieldname, uint32 defvalue, uint32 minvalue, uint32 maxvalue);
    void SetConfig(AuctionBotConfigBoolValues index, char const* fieldname, bool defvalue);
    void SetConfig(AuctionBotConfigFloatValues index, char const* fieldname, float defvalue);
    void GetConfigFromFile();
};

#define sAuctionBotConfig AuctionBotConfig::instance()

class AuctionBotAgent
{
public:
    AuctionBotAgent() {}
    virtual ~AuctionBotAgent() {}
    virtual bool Initialize() = 0;
    virtual bool Update(AuctionHouseType houseType) = 0;
};

struct AuctionHouseBotStatusInfoPerType
{
    uint32 ItemsCount;
    std::unordered_map<AuctionQuality, uint32> QualityInfo;
};

// This class handle both Selling and Buying method
// (holder of AuctionBotBuyer and AuctionBotSeller objects)
class TC_GAME_API AuctionHouseBot
{
private:
    AuctionHouseBot();
    ~AuctionHouseBot();
    AuctionHouseBot(AuctionHouseBot const&) = delete;
    AuctionHouseBot& operator=(AuctionHouseBot const&) = delete;

public:
    static AuctionHouseBot* instance();

    void Update();
    void Initialize();

    // Followed method is mainly used by cs_ahbot.cpp for in-game/console command
    void SetItemsRatio(uint32 al, uint32 ho, uint32 ne);
    void SetItemsRatioForHouse(AuctionHouseType house, uint32 val);
    void SetItemsAmount(std::array<uint32, MAX_AUCTION_QUALITY> const& amounts);
    void SetItemsAmountForQuality(AuctionQuality quality, uint32 val);
    void ReloadAllConfig();
    void Rebuild(bool all);

    void PrepareStatusInfos(std::unordered_map<AuctionHouseType, AuctionHouseBotStatusInfoPerType>& statusInfo);
private:
    void InitializeAgents();

    AuctionBotBuyer* _buyer;
    AuctionBotSeller* _seller;

    uint32 _operationSelector; // 0..2*MAX_AUCTION_HOUSE_TYPE-1
};

#define sAuctionBot AuctionHouseBot::instance()

#endif<|MERGE_RESOLUTION|>--- conflicted
+++ resolved
@@ -19,22 +19,14 @@
 #define AUCTION_HOUSE_BOT_H
 
 #include "Define.h"
-<<<<<<< HEAD
-#include "SharedDefines.h"
-#include <string>
-#include <unordered_map>
-#include <vector>
-=======
 #include "ObjectGuid.h"
 #include "SharedDefines.h"
 #include <string>
->>>>>>> 28d470c5
 
 class AuctionBotSeller;
 class AuctionBotBuyer;
 
 // shadow of ItemQualities with skipped ITEM_QUALITY_HEIRLOOM, anything after ITEM_QUALITY_ARTIFACT(6) in fact
-// EnumUtils: DESCRIBE THIS
 enum AuctionQuality
 {
     AUCTION_QUALITY_GRAY    = ITEM_QUALITY_POOR,
@@ -48,7 +40,6 @@
 
 #define MAX_AUCTION_QUALITY 7
 
-// EnumUtils: DESCRIBE THIS
 enum AuctionHouseType
 {
     AUCTION_HOUSE_NEUTRAL   = 0,
@@ -240,15 +231,9 @@
 
     uint32 GetItemPerCycleBoost() const { return _itemsPerCycleBoost; }
     uint32 GetItemPerCycleNormal() const { return _itemsPerCycleNormal; }
-<<<<<<< HEAD
-    uint32 GetRandChar() const;
-    uint32 GetRandCharExclude(uint32 exclude) const;
-    bool IsBotChar(uint32 characterID) const;
-=======
     ObjectGuid GetRandChar() const;
     ObjectGuid GetRandCharExclude(ObjectGuid exclude) const;
     bool IsBotChar(ObjectGuid characterID) const;
->>>>>>> 28d470c5
     void Reload() { GetConfigFromFile(); }
 
     uint32 GetAuctionHouseId(AuctionHouseType houseType) const;
@@ -257,11 +242,7 @@
 private:
     std::string _AHBotIncludes;
     std::string _AHBotExcludes;
-<<<<<<< HEAD
-    std::vector<uint32> _AHBotCharacters;
-=======
     std::vector<ObjectGuid> _AHBotCharacters;
->>>>>>> 28d470c5
     uint32 _itemsPerCycleBoost;
     uint32 _itemsPerCycleNormal;
 
@@ -294,8 +275,10 @@
 struct AuctionHouseBotStatusInfoPerType
 {
     uint32 ItemsCount;
-    std::unordered_map<AuctionQuality, uint32> QualityInfo;
-};
+    uint32 QualityInfo[MAX_AUCTION_QUALITY];
+};
+
+typedef AuctionHouseBotStatusInfoPerType AuctionHouseBotStatusInfo[MAX_AUCTION_HOUSE_TYPE];
 
 // This class handle both Selling and Buying method
 // (holder of AuctionBotBuyer and AuctionBotSeller objects)
@@ -316,12 +299,12 @@
     // Followed method is mainly used by cs_ahbot.cpp for in-game/console command
     void SetItemsRatio(uint32 al, uint32 ho, uint32 ne);
     void SetItemsRatioForHouse(AuctionHouseType house, uint32 val);
-    void SetItemsAmount(std::array<uint32, MAX_AUCTION_QUALITY> const& amounts);
+    void SetItemsAmount(uint32(&vals)[MAX_AUCTION_QUALITY]);
     void SetItemsAmountForQuality(AuctionQuality quality, uint32 val);
     void ReloadAllConfig();
     void Rebuild(bool all);
 
-    void PrepareStatusInfos(std::unordered_map<AuctionHouseType, AuctionHouseBotStatusInfoPerType>& statusInfo);
+    void PrepareStatusInfos(AuctionHouseBotStatusInfo& statusInfo);
 private:
     void InitializeAgents();
 
