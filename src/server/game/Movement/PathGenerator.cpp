/*
 * This file is part of the TrinityCore Project. See AUTHORS file for Copyright information
 *
 * This program is free software; you can redistribute it and/or modify it
 * under the terms of the GNU General Public License as published by the
 * Free Software Foundation; either version 2 of the License, or (at your
 * option) any later version.
 *
 * This program is distributed in the hope that it will be useful, but WITHOUT
 * ANY WARRANTY; without even the implied warranty of MERCHANTABILITY or
 * FITNESS FOR A PARTICULAR PURPOSE. See the GNU General Public License for
 * more details.
 *
 * You should have received a copy of the GNU General Public License along
 * with this program. If not, see <http://www.gnu.org/licenses/>.
 */

#include "PathGenerator.h"
#include "Creature.h"
#include "DetourCommon.h"
#include "DetourNavMeshQuery.h"
<<<<<<< HEAD
#include "Metric.h"

////////////////// PathGenerator //////////////////
PathGenerator::PathGenerator(WorldObject const* owner) :
    _polyLength(0), _type(PATHFIND_BLANK), _useStraightPath(false),
    _forceDestination(false), _pointPathLimit(MAX_POINT_PATH_LENGTH), _useRaycast(false),
    _endPosition(G3D::Vector3::zero()), _source(owner), _navMesh(nullptr),
=======
#include "DisableMgr.h"
#include "Log.h"
#include "MMapFactory.h"
#include "MMapManager.h"
#include "Map.h"
#include "Metric.h"
#include "PhasingHandler.h"

////////////////// PathGenerator //////////////////
PathGenerator::PathGenerator(Unit const* owner) :
    _polyLength(0), _type(PATHFIND_BLANK), _useStraightPath(false),
    _forceDestination(false), _pointPathLimit(MAX_POINT_PATH_LENGTH), _straightLine(false),
    _endPosition(G3D::Vector3::zero()), _sourceUnit(owner), _navMesh(nullptr),
>>>>>>> 28d470c5
    _navMeshQuery(nullptr)
{
    memset(_pathPolyRefs, 0, sizeof(_pathPolyRefs));

<<<<<<< HEAD
    TC_LOG_DEBUG("maps.mmaps", "++ PathGenerator::PathGenerator for %s", _source->GetGUID().ToString().c_str());

    uint32 mapId = _source->GetMapId();
    if (DisableMgr::IsPathfindingEnabled(mapId))
=======
    TC_LOG_DEBUG("maps", "++ PathGenerator::PathGenerator for %s", _sourceUnit->GetGUID().ToString().c_str());

    uint32 mapId = PhasingHandler::GetTerrainMapId(_sourceUnit->GetPhaseShift(), _sourceUnit->GetMap(), _sourceUnit->GetPositionX(), _sourceUnit->GetPositionY());
    if (DisableMgr::IsPathfindingEnabled(_sourceUnit->GetMapId()))
>>>>>>> 28d470c5
    {
        MMAP::MMapManager* mmap = MMAP::MMapFactory::createOrGetMMapManager();
        _navMesh = mmap->GetNavMesh(mapId);
        _navMeshQuery = mmap->GetNavMeshQuery(mapId, _source->GetInstanceId());
    }

    CreateFilter();
}

PathGenerator::~PathGenerator()
{
<<<<<<< HEAD
    TC_LOG_DEBUG("maps.mmaps", "++ PathGenerator::~PathGenerator() for %s", _source->GetGUID().ToString().c_str());
=======
    TC_LOG_DEBUG("maps", "++ PathGenerator::~PathGenerator() for %s", _sourceUnit->GetGUID().ToString().c_str());
>>>>>>> 28d470c5
}

bool PathGenerator::CalculatePath(float destX, float destY, float destZ, bool forceDest)
{
    float x, y, z;
    _source->GetPosition(x, y, z);

    if (!Trinity::IsValidMapCoord(destX, destY, destZ) || !Trinity::IsValidMapCoord(x, y, z))
        return false;

<<<<<<< HEAD
    TC_METRIC_DETAILED_EVENT("mmap_events", "CalculatePath", "");
=======
    TC_METRIC_EVENT("mmap_events", "CalculatePath", "");
>>>>>>> 28d470c5

    G3D::Vector3 dest(destX, destY, destZ);
    SetEndPosition(dest);

    G3D::Vector3 start(x, y, z);
    SetStartPosition(start);

    _forceDestination = forceDest;

<<<<<<< HEAD
    TC_LOG_DEBUG("maps.mmaps", "++ PathGenerator::CalculatePath() for %s", _source->GetGUID().ToString().c_str());
=======
    TC_LOG_DEBUG("maps", "++ PathGenerator::CalculatePath() for %s", _sourceUnit->GetGUID().ToString().c_str());
>>>>>>> 28d470c5

    // make sure navMesh works - we can run on map w/o mmap
    // check if the start and end point have a .mmtile loaded (can we pass via not loaded tile on the way?)
    Unit const* _sourceUnit = _source->ToUnit();
    if (!_navMesh || !_navMeshQuery || (_sourceUnit && _sourceUnit->HasUnitState(UNIT_STATE_IGNORE_PATHFINDING)) ||
        !HaveTile(start) || !HaveTile(dest))
    {
        BuildShortcut();
        _type = PathType(PATHFIND_NORMAL | PATHFIND_NOT_USING_PATH);
        return true;
    }

    UpdateFilter();

    BuildPolyPath(start, dest);
    return true;
}

dtPolyRef PathGenerator::GetPathPolyByPosition(dtPolyRef const* polyPath, uint32 polyPathSize, float const* point, float* distance) const
{
    if (!polyPath || !polyPathSize)
        return INVALID_POLYREF;

    dtPolyRef nearestPoly = INVALID_POLYREF;
    float minDist = FLT_MAX;

    for (uint32 i = 0; i < polyPathSize; ++i)
    {
        float closestPoint[VERTEX_SIZE];
        if (dtStatusFailed(_navMeshQuery->closestPointOnPoly(polyPath[i], point, closestPoint, nullptr)))
            continue;

        float d = dtVdistSqr(point, closestPoint);
        if (d < minDist)
        {
            minDist = d;
            nearestPoly = polyPath[i];
        }

        if (minDist < 1.0f) // shortcut out - close enough for us
            break;
    }

    if (distance)
<<<<<<< HEAD
        *distance = dtMathSqrtf(minDist);
=======
        *distance = dtMathSqrtf(minDist3d);
>>>>>>> 28d470c5

    return (minDist < 3.0f) ? nearestPoly : INVALID_POLYREF;
}

dtPolyRef PathGenerator::GetPolyByLocation(float const* point, float* distance) const
{
    // first we check the current path
    // if the current path doesn't contain the current poly,
    // we need to use the expensive navMesh.findNearestPoly
    dtPolyRef polyRef = GetPathPolyByPosition(_pathPolyRefs, _polyLength, point, distance);
    if (polyRef != INVALID_POLYREF)
        return polyRef;

    // we don't have it in our old path
    // try to get it by findNearestPoly()
    // first try with low search box
    float extents[VERTEX_SIZE] = {3.0f, 5.0f, 3.0f};    // bounds of poly search area
    float closestPoint[VERTEX_SIZE] = {0.0f, 0.0f, 0.0f};
    if (dtStatusSucceed(_navMeshQuery->findNearestPoly(point, extents, &_filter, &polyRef, closestPoint)) && polyRef != INVALID_POLYREF)
    {
        *distance = dtVdist(closestPoint, point);
        return polyRef;
    }

    // still nothing ..
    // try with bigger search box
    // Note that the extent should not overlap more than 128 polygons in the navmesh (see dtNavMeshQuery::findNearestPoly)
    extents[1] = 50.0f;

    if (dtStatusSucceed(_navMeshQuery->findNearestPoly(point, extents, &_filter, &polyRef, closestPoint)) && polyRef != INVALID_POLYREF)
    {
        *distance = dtVdist(closestPoint, point);
        return polyRef;
    }

    *distance = FLT_MAX;
    return INVALID_POLYREF;
}

void PathGenerator::BuildPolyPath(G3D::Vector3 const& startPos, G3D::Vector3 const& endPos)
{
    // *** getting start/end poly logic ***

    float distToStartPoly, distToEndPoly;
    float startPoint[VERTEX_SIZE] = {startPos.y, startPos.z, startPos.x};
    float endPoint[VERTEX_SIZE] = {endPos.y, endPos.z, endPos.x};

    dtPolyRef startPoly = GetPolyByLocation(startPoint, &distToStartPoly);
    dtPolyRef endPoly = GetPolyByLocation(endPoint, &distToEndPoly);

    _type = PathType(PATHFIND_NORMAL);

    // we have a hole in our mesh
    // make shortcut path and mark it as NOPATH ( with flying and swimming exception )
    // its up to caller how he will use this info
    if (startPoly == INVALID_POLYREF || endPoly == INVALID_POLYREF)
    {
        TC_LOG_DEBUG("maps.mmaps", "++ BuildPolyPath :: (startPoly == 0 || endPoly == 0)");
        BuildShortcut();
        bool path = _source->GetTypeId() == TYPEID_UNIT && _source->ToCreature()->CanFly();

        bool waterPath = _source->GetTypeId() == TYPEID_UNIT && _source->ToCreature()->CanSwim();
        if (waterPath)
        {
            // Check both start and end points, if they're both in water, then we can *safely* let the creature move
            for (uint32 i = 0; i < _pathPoints.size(); ++i)
            {
<<<<<<< HEAD
                ZLiquidStatus status = _source->GetMap()->GetLiquidStatus(_source->GetPhaseMask(), _pathPoints[i].x, _pathPoints[i].y, _pathPoints[i].z, MAP_ALL_LIQUIDS, nullptr, _source->GetCollisionHeight());
=======
                ZLiquidStatus status = _sourceUnit->GetMap()->GetLiquidStatus(_sourceUnit->GetPhaseShift(), _pathPoints[i].x, _pathPoints[i].y, _pathPoints[i].z, MAP_ALL_LIQUIDS, nullptr);
>>>>>>> 28d470c5
                // One of the points is not in the water, cancel movement.
                if (status == LIQUID_MAP_NO_WATER)
                {
                    waterPath = false;
                    break;
                }
            }
        }

        if (path || waterPath)
        {
            _type = PathType(PATHFIND_NORMAL | PATHFIND_NOT_USING_PATH);
            return;
        }

        // raycast doesn't need endPoly to be valid
        if (!_useRaycast)
        {
            _type = PATHFIND_NOPATH;
            return;
        }
    }

    // we may need a better number here
    bool startFarFromPoly = distToStartPoly > 7.0f;
    bool endFarFromPoly = distToEndPoly > 7.0f;
    if (startFarFromPoly || endFarFromPoly)
    {
        TC_LOG_DEBUG("maps.mmaps", "++ BuildPolyPath :: farFromPoly distToStartPoly=%.3f distToEndPoly=%.3f", distToStartPoly, distToEndPoly);

        bool buildShotrcut = false;

<<<<<<< HEAD
        G3D::Vector3 const& p = (distToStartPoly > 7.0f) ? startPos : endPos;
        if (_source->GetMap()->IsUnderWater(_source->GetPhaseMask(), p.x, p.y, p.z))
        {
            TC_LOG_DEBUG("maps.mmaps", "++ BuildPolyPath :: underWater case");
            if (Unit const* _sourceUnit = _source->ToUnit())
                if (_sourceUnit->CanSwim())
=======
            G3D::Vector3 const& p = (distToStartPoly > 7.0f) ? startPos : endPos;
            if (_sourceUnit->GetMap()->IsUnderWater(_sourceUnit->GetPhaseShift(), p.x, p.y, p.z))
            {
                TC_LOG_DEBUG("maps", "++ BuildPolyPath :: underWater case\n");
                if (owner->CanSwim())
>>>>>>> 28d470c5
                    buildShotrcut = true;
        }
        else
        {
            TC_LOG_DEBUG("maps.mmaps", "++ BuildPolyPath :: flying case");
            if (Unit const* _sourceUnit = _source->ToUnit())
            {
                if (_sourceUnit->CanFly())
                    buildShotrcut = true;
                // Allow to build a shortcut if the unit is falling and it's trying to move downwards towards a target (i.e. charging)
                else if (_sourceUnit->IsFalling() && endPos.z < startPos.z)
                    buildShotrcut = true;
            }
        }

        if (buildShotrcut)
        {
            BuildShortcut();
            _type = PathType(PATHFIND_NORMAL | PATHFIND_NOT_USING_PATH);

            AddFarFromPolyFlags(startFarFromPoly, endFarFromPoly);

            return;
        }
        else
        {
            float closestPoint[VERTEX_SIZE];
            // we may want to use closestPointOnPolyBoundary instead
            if (dtStatusSucceed(_navMeshQuery->closestPointOnPoly(endPoly, endPoint, closestPoint, nullptr)))
            {
                dtVcopy(endPoint, closestPoint);
                SetActualEndPosition(G3D::Vector3(endPoint[2], endPoint[0], endPoint[1]));
            }

            _type = PathType(PATHFIND_INCOMPLETE);

            AddFarFromPolyFlags(startFarFromPoly, endFarFromPoly);
        }
    }

    // *** poly path generating logic ***

    // start and end are on same polygon
    // handle this case as if they were 2 different polygons, building a line path split in some few points
    if (startPoly == endPoly && !_useRaycast)
    {
        TC_LOG_DEBUG("maps.mmaps", "++ BuildPolyPath :: (startPoly == endPoly)");

        _pathPolyRefs[0] = startPoly;
        _polyLength = 1;

        if (startFarFromPoly || endFarFromPoly)
        {
            _type = PathType(PATHFIND_INCOMPLETE);

            AddFarFromPolyFlags(startFarFromPoly, endFarFromPoly);
        }
        else
         _type = PATHFIND_NORMAL;

        BuildPointPath(startPoint, endPoint);
        return;
    }

    // look for startPoly/endPoly in current path
    /// @todo we can merge it with getPathPolyByPosition() loop
    bool startPolyFound = false;
    bool endPolyFound = false;
    uint32 pathStartIndex = 0;
    uint32 pathEndIndex = 0;

    if (_polyLength)
    {
        for (; pathStartIndex < _polyLength; ++pathStartIndex)
        {
            // here to catch few bugs
            if (_pathPolyRefs[pathStartIndex] == INVALID_POLYREF)
            {
                TC_LOG_ERROR("maps.mmaps", "Invalid poly ref in BuildPolyPath. _polyLength: %u, pathStartIndex: %u,"
                                     " startPos: %s, endPos: %s, mapid: %u",
                                     _polyLength, pathStartIndex, startPos.toString().c_str(), endPos.toString().c_str(),
                                     _source->GetMapId());

                break;
            }

            if (_pathPolyRefs[pathStartIndex] == startPoly)
            {
                startPolyFound = true;
                break;
            }
        }

        for (pathEndIndex = _polyLength-1; pathEndIndex > pathStartIndex; --pathEndIndex)
            if (_pathPolyRefs[pathEndIndex] == endPoly)
            {
                endPolyFound = true;
                break;
            }
    }

    if (startPolyFound && endPolyFound)
    {
        TC_LOG_DEBUG("maps.mmaps", "++ BuildPolyPath :: (startPolyFound && endPolyFound)");

        // we moved along the path and the target did not move out of our old poly-path
        // our path is a simple subpath case, we have all the data we need
        // just "cut" it out

        _polyLength = pathEndIndex - pathStartIndex + 1;
        memmove(_pathPolyRefs, _pathPolyRefs + pathStartIndex, _polyLength * sizeof(dtPolyRef));
    }
    else if (startPolyFound && !endPolyFound)
    {
        TC_LOG_DEBUG("maps.mmaps", "++ BuildPolyPath :: (startPolyFound && !endPolyFound)");

        // we are moving on the old path but target moved out
        // so we have atleast part of poly-path ready

        _polyLength -= pathStartIndex;

        // try to adjust the suffix of the path instead of recalculating entire length
        // at given interval the target cannot get too far from its last location
        // thus we have less poly to cover
        // sub-path of optimal path is optimal

        // take ~80% of the original length
        /// @todo play with the values here
        uint32 prefixPolyLength = uint32(_polyLength * 0.8f + 0.5f);
        memmove(_pathPolyRefs, _pathPolyRefs+pathStartIndex, prefixPolyLength * sizeof(dtPolyRef));

        dtPolyRef suffixStartPoly = _pathPolyRefs[prefixPolyLength-1];

        // we need any point on our suffix start poly to generate poly-path, so we need last poly in prefix data
        float suffixEndPoint[VERTEX_SIZE];
        if (dtStatusFailed(_navMeshQuery->closestPointOnPoly(suffixStartPoly, endPoint, suffixEndPoint, nullptr)))
        {
            // we can hit offmesh connection as last poly - closestPointOnPoly() don't like that
            // try to recover by using prev polyref
            --prefixPolyLength;
            suffixStartPoly = _pathPolyRefs[prefixPolyLength-1];
            if (dtStatusFailed(_navMeshQuery->closestPointOnPoly(suffixStartPoly, endPoint, suffixEndPoint, nullptr)))
            {
                // suffixStartPoly is still invalid, error state
                BuildShortcut();
                _type = PATHFIND_NOPATH;
                return;
            }
        }

        // generate suffix
        uint32 suffixPolyLength = 0;

        dtStatus dtResult;
        if (_useRaycast)
        {
            TC_LOG_ERROR("maps.mmaps", "PathGenerator::BuildPolyPath() called with _useRaycast with a previous path for unit %s", _source->GetGUID().ToString().c_str());
            BuildShortcut();
            _type = PATHFIND_NOPATH;
            return;
        }
        else
        {
            dtResult = _navMeshQuery->findPath(
                            suffixStartPoly,    // start polygon
                            endPoly,            // end polygon
                            suffixEndPoint,     // start position
                            endPoint,           // end position
                            &_filter,            // polygon search filter
                            _pathPolyRefs + prefixPolyLength - 1,    // [out] path
                            (int*)&suffixPolyLength,
                            MAX_PATH_LENGTH - prefixPolyLength);   // max number of polygons in output path
        }

        if (!suffixPolyLength || dtStatusFailed(dtResult))
        {
            // this is probably an error state, but we'll leave it
            // and hopefully recover on the next Update
            // we still need to copy our preffix
<<<<<<< HEAD
            TC_LOG_ERROR("maps.mmaps", "Path Build failed\n%s", _source->GetDebugInfo().c_str());
=======
            TC_LOG_ERROR("maps", "%s's Path Build failed: 0 length path", _sourceUnit->GetGUID().ToString().c_str());
>>>>>>> 28d470c5
        }

        TC_LOG_DEBUG("maps.mmaps", "++  m_polyLength=%u prefixPolyLength=%u suffixPolyLength=%u", _polyLength, prefixPolyLength, suffixPolyLength);

        // new path = prefix + suffix - overlap
        _polyLength = prefixPolyLength + suffixPolyLength - 1;
    }
    else
    {
        TC_LOG_DEBUG("maps.mmaps", "++ BuildPolyPath :: (!startPolyFound && !endPolyFound)");

        // either we have no path at all -> first run
        // or something went really wrong -> we aren't moving along the path to the target
        // just generate new path

        // free and invalidate old path data
        Clear();

        dtStatus dtResult;
        if (_useRaycast)
        {
            float hit = 0;
            float hitNormal[3];
            memset(hitNormal, 0, sizeof(hitNormal));

            dtResult = _navMeshQuery->raycast(
                            startPoly,
                            startPoint,
                            endPoint,
                            &_filter,
                            &hit,
                            hitNormal,
                            _pathPolyRefs,
                            (int*)&_polyLength,
                            MAX_PATH_LENGTH);

            if (!_polyLength || dtStatusFailed(dtResult))
            {
                BuildShortcut();
                _type = PATHFIND_NOPATH;
                AddFarFromPolyFlags(startFarFromPoly, endFarFromPoly);
                return;
            }

            // raycast() sets hit to FLT_MAX if there is a ray between start and end
            if (hit != FLT_MAX)
            {
                float hitPos[3];

                // Walk back a bit from the hit point to make sure it's in the mesh (sometimes the point is actually outside of the polygons due to float precision issues)
                hit *= 0.99f;
                dtVlerp(hitPos, startPoint, endPoint, hit);

                // if it fails again, clamp to poly boundary
                if (dtStatusFailed(_navMeshQuery->getPolyHeight(_pathPolyRefs[_polyLength - 1], hitPos, &hitPos[1])))
                    _navMeshQuery->closestPointOnPolyBoundary(_pathPolyRefs[_polyLength - 1], hitPos, hitPos);

                _pathPoints.resize(2);
                _pathPoints[0] = GetStartPosition();
                _pathPoints[1] = G3D::Vector3(hitPos[2], hitPos[0], hitPos[1]);

                NormalizePath();
                _type = PATHFIND_INCOMPLETE;
                AddFarFromPolyFlags(startFarFromPoly, false);
                return;
            }
            else
            {
                // clamp to poly boundary if we fail to get the height
                if (dtStatusFailed(_navMeshQuery->getPolyHeight(_pathPolyRefs[_polyLength - 1], endPoint, &endPoint[1])))
                    _navMeshQuery->closestPointOnPolyBoundary(_pathPolyRefs[_polyLength - 1], endPoint, endPoint);

                _pathPoints.resize(2);
                _pathPoints[0] = GetStartPosition();
                _pathPoints[1] = G3D::Vector3(endPoint[2], endPoint[0], endPoint[1]);

                NormalizePath();
                if (startFarFromPoly || endFarFromPoly)
                {
                    _type = PathType(PATHFIND_INCOMPLETE);

                    AddFarFromPolyFlags(startFarFromPoly, endFarFromPoly);
                }
                else
                    _type = PATHFIND_NORMAL;
                return;
            }
        }
        else
        {
            dtResult = _navMeshQuery->findPath(
                            startPoly,          // start polygon
                            endPoly,            // end polygon
                            startPoint,         // start position
                            endPoint,           // end position
                            &_filter,           // polygon search filter
                            _pathPolyRefs,     // [out] path
                            (int*)&_polyLength,
                            MAX_PATH_LENGTH);   // max number of polygons in output path
        }

        if (!_polyLength || dtStatusFailed(dtResult))
        {
            // only happens if we passed bad data to findPath(), or navmesh is messed up
<<<<<<< HEAD
            TC_LOG_ERROR("maps.mmaps", "%s Path Build failed: 0 length path", _source->GetGUID().ToString().c_str());
=======
            TC_LOG_ERROR("maps", "%s's Path Build failed: 0 length path", _sourceUnit->GetGUID().ToString().c_str());
>>>>>>> 28d470c5
            BuildShortcut();
            _type = PATHFIND_NOPATH;
            return;
        }
    }

    // by now we know what type of path we can get
    if (_pathPolyRefs[_polyLength - 1] == endPoly && !(_type & PATHFIND_INCOMPLETE))
        _type = PATHFIND_NORMAL;
    else
        _type = PATHFIND_INCOMPLETE;

    AddFarFromPolyFlags(startFarFromPoly, endFarFromPoly);

    // generate the point-path out of our up-to-date poly-path
    BuildPointPath(startPoint, endPoint);
}

void PathGenerator::BuildPointPath(const float *startPoint, const float *endPoint)
{
    float pathPoints[MAX_POINT_PATH_LENGTH*VERTEX_SIZE];
    uint32 pointCount = 0;
    dtStatus dtResult = DT_FAILURE;
    if (_useRaycast)
    {
        // _straightLine uses raycast and it currently doesn't support building a point path, only a 2-point path with start and hitpoint/end is returned
        TC_LOG_ERROR("maps.mmaps", "PathGenerator::BuildPointPath() called with _useRaycast for unit %s", _source->GetGUID().ToString().c_str());
        BuildShortcut();
        _type = PATHFIND_NOPATH;
        return;
    }
    else if (_useStraightPath)
    {
        dtResult = _navMeshQuery->findStraightPath(
                startPoint,         // start position
                endPoint,           // end position
                _pathPolyRefs,     // current path
                _polyLength,       // lenth of current path
                pathPoints,         // [out] path corner points
                nullptr,               // [out] flags
                nullptr,               // [out] shortened path
                (int*)&pointCount,
                _pointPathLimit);   // maximum number of points/polygons to use
    }
    else
    {
        dtResult = FindSmoothPath(
                startPoint,         // start position
                endPoint,           // end position
                _pathPolyRefs,     // current path
                _polyLength,       // length of current path
                pathPoints,         // [out] path corner points
                (int*)&pointCount,
                _pointPathLimit);    // maximum number of points
    }

    // Special case with start and end positions very close to each other
    if (_polyLength == 1 && pointCount == 1)
    {
        // First point is start position, append end position
        dtVcopy(&pathPoints[1 * VERTEX_SIZE], endPoint);
        pointCount++;
    }
    else if ( pointCount < 2 || dtStatusFailed(dtResult))
    {
        // only happens if pass bad data to findStraightPath or navmesh is broken
        // single point paths can be generated here
        /// @todo check the exact cases
        TC_LOG_DEBUG("maps.mmaps", "++ PathGenerator::BuildPointPath FAILED! path sized %d returned\n", pointCount);
        BuildShortcut();
        _type = PathType(_type | PATHFIND_NOPATH);
        return;
    }
    else if (pointCount >= _pointPathLimit)
    {
        TC_LOG_DEBUG("maps.mmaps", "++ PathGenerator::BuildPointPath FAILED! path sized %d returned, lower than limit set to %d", pointCount, _pointPathLimit);
        BuildShortcut();
        _type = PathType(_type | PATHFIND_SHORT);
        return;
    }

    _pathPoints.resize(pointCount);
    for (uint32 i = 0; i < pointCount; ++i)
        _pathPoints[i] = G3D::Vector3(pathPoints[i*VERTEX_SIZE+2], pathPoints[i*VERTEX_SIZE], pathPoints[i*VERTEX_SIZE+1]);

    NormalizePath();

    // first point is always our current location - we need the next one
    SetActualEndPosition(_pathPoints[pointCount-1]);

    // force the given destination, if needed
    if (_forceDestination &&
        (!(_type & PATHFIND_NORMAL) || !InRange(GetEndPosition(), GetActualEndPosition(), 1.0f, 1.0f)))
    {
        // we may want to keep partial subpath
        if (Dist3DSqr(GetActualEndPosition(), GetEndPosition()) < 0.3f * Dist3DSqr(GetStartPosition(), GetEndPosition()))
        {
            SetActualEndPosition(GetEndPosition());
            _pathPoints[_pathPoints.size()-1] = GetEndPosition();
        }
        else
        {
            SetActualEndPosition(GetEndPosition());
            BuildShortcut();
        }

        _type = PathType(PATHFIND_NORMAL | PATHFIND_NOT_USING_PATH);
    }

    TC_LOG_DEBUG("maps.mmaps", "++ PathGenerator::BuildPointPath path type %d size %d poly-size %d", _type, pointCount, _polyLength);
}

void PathGenerator::NormalizePath()
{
    for (uint32 i = 0; i < _pathPoints.size(); ++i)
        _source->UpdateAllowedPositionZ(_pathPoints[i].x, _pathPoints[i].y, _pathPoints[i].z);
}

void PathGenerator::BuildShortcut()
{
    TC_LOG_DEBUG("maps.mmaps", "++ BuildShortcut :: making shortcut");

    Clear();

    // make two point path, our curr pos is the start, and dest is the end
    _pathPoints.resize(2);

    // set start and a default next position
    _pathPoints[0] = GetStartPosition();
    _pathPoints[1] = GetActualEndPosition();

    NormalizePath();

    _type = PATHFIND_SHORTCUT;
}

void PathGenerator::CreateFilter()
{
    uint16 includeFlags = 0;
    uint16 excludeFlags = 0;

    if (_source->GetTypeId() == TYPEID_UNIT)
    {
        Creature* creature = (Creature*)_source;
        if (creature->CanWalk())
            includeFlags |= NAV_GROUND;          // walk

        // creatures don't take environmental damage
        if (creature->CanSwim())
            includeFlags |= (NAV_WATER | NAV_MAGMA_SLIME);                 // swim
    }
    else // assume Player
    {
        // perfect support not possible, just stay 'safe'
        includeFlags |= (NAV_GROUND | NAV_WATER | NAV_MAGMA_SLIME);
    }

    _filter.setIncludeFlags(includeFlags);
    _filter.setExcludeFlags(excludeFlags);

    UpdateFilter();
}

void PathGenerator::UpdateFilter()
{
    // allow creatures to cheat and use different movement types if they are moved
    // forcefully into terrain they can't normally move in
    if (Unit const* _sourceUnit = _source->ToUnit())
    {
        if (_sourceUnit->IsInWater() || _sourceUnit->IsUnderWater())
        {
            uint16 includedFlags = _filter.getIncludeFlags();
            includedFlags |= GetNavTerrain(_source->GetPositionX(),
                                           _source->GetPositionY(),
                                           _source->GetPositionZ());

            _filter.setIncludeFlags(includedFlags);
        }

        if (Creature const* _sourceCreature = _source->ToCreature())
            if (_sourceCreature->IsInCombat() || _sourceCreature->IsInEvadeMode())
                _filter.setIncludeFlags(_filter.getIncludeFlags() | NAV_GROUND_STEEP);
    }
}

NavTerrainFlag PathGenerator::GetNavTerrain(float x, float y, float z)
{
    LiquidData data;
<<<<<<< HEAD
    ZLiquidStatus liquidStatus = _source->GetMap()->GetLiquidStatus(_source->GetPhaseMask(), x, y, z, MAP_ALL_LIQUIDS, &data, _source->GetCollisionHeight());
=======
    ZLiquidStatus liquidStatus = _sourceUnit->GetMap()->GetLiquidStatus(_sourceUnit->GetPhaseShift(), x, y, z, MAP_ALL_LIQUIDS, &data);
>>>>>>> 28d470c5
    if (liquidStatus == LIQUID_MAP_NO_WATER)
        return NAV_GROUND;

    data.type_flags &= ~MAP_LIQUID_TYPE_DARK_WATER;
    switch (data.type_flags)
    {
        case MAP_LIQUID_TYPE_WATER:
        case MAP_LIQUID_TYPE_OCEAN:
            return NAV_WATER;
        case MAP_LIQUID_TYPE_MAGMA:
        case MAP_LIQUID_TYPE_SLIME:
            return NAV_MAGMA_SLIME;
        default:
            return NAV_GROUND;
    }
}

bool PathGenerator::HaveTile(const G3D::Vector3& p) const
{
    int tx = -1, ty = -1;
    float point[VERTEX_SIZE] = {p.y, p.z, p.x};

    _navMesh->calcTileLoc(point, &tx, &ty);

    /// Workaround
    /// For some reason, often the tx and ty variables wont get a valid value
    /// Use this check to prevent getting negative tile coords and crashing on getTileAt
    if (tx < 0 || ty < 0)
        return false;

    return (_navMesh->getTileAt(tx, ty, 0) != nullptr);
}

uint32 PathGenerator::FixupCorridor(dtPolyRef* path, uint32 npath, uint32 maxPath, dtPolyRef const* visited, uint32 nvisited)
{
    int32 furthestPath = -1;
    int32 furthestVisited = -1;

    // Find furthest common polygon.
    for (int32 i = npath-1; i >= 0; --i)
    {
        bool found = false;
        for (int32 j = nvisited-1; j >= 0; --j)
        {
            if (path[i] == visited[j])
            {
                furthestPath = i;
                furthestVisited = j;
                found = true;
            }
        }
        if (found)
            break;
    }

    // If no intersection found just return current path.
    if (furthestPath == -1 || furthestVisited == -1)
        return npath;

    // Concatenate paths.

    // Adjust beginning of the buffer to include the visited.
    uint32 req = nvisited - furthestVisited;
    uint32 orig = uint32(furthestPath + 1) < npath ? furthestPath + 1 : npath;
    uint32 size = npath > orig ? npath - orig : 0;
    if (req + size > maxPath)
        size = maxPath-req;

    if (size)
        memmove(path + req, path + orig, size * sizeof(dtPolyRef));

    // Store visited
    for (uint32 i = 0; i < req; ++i)
        path[i] = visited[(nvisited - 1) - i];

    return req+size;
}

bool PathGenerator::GetSteerTarget(float const* startPos, float const* endPos,
                              float minTargetDist, dtPolyRef const* path, uint32 pathSize,
                              float* steerPos, unsigned char& steerPosFlag, dtPolyRef& steerPosRef)
{
    // Find steer target.
    static const uint32 MAX_STEER_POINTS = 3;
    float steerPath[MAX_STEER_POINTS*VERTEX_SIZE];
    unsigned char steerPathFlags[MAX_STEER_POINTS];
    dtPolyRef steerPathPolys[MAX_STEER_POINTS];
    uint32 nsteerPath = 0;
    dtStatus dtResult = _navMeshQuery->findStraightPath(startPos, endPos, path, pathSize,
                                                steerPath, steerPathFlags, steerPathPolys, (int*)&nsteerPath, MAX_STEER_POINTS);
    if (!nsteerPath || dtStatusFailed(dtResult))
        return false;

    // Find vertex far enough to steer to.
    uint32 ns = 0;
    while (ns < nsteerPath)
    {
        // Stop at Off-Mesh link or when point is further than slop away.
        if ((steerPathFlags[ns] & DT_STRAIGHTPATH_OFFMESH_CONNECTION) ||
            !InRangeYZX(&steerPath[ns*VERTEX_SIZE], startPos, minTargetDist, 1000.0f))
            break;
        ns++;
    }
    // Failed to find good point to steer to.
    if (ns >= nsteerPath)
        return false;

    dtVcopy(steerPos, &steerPath[ns*VERTEX_SIZE]);
    steerPos[1] = startPos[1];  // keep Z value
    steerPosFlag = steerPathFlags[ns];
    steerPosRef = steerPathPolys[ns];

    return true;
}

dtStatus PathGenerator::FindSmoothPath(float const* startPos, float const* endPos,
                                     dtPolyRef const* polyPath, uint32 polyPathSize,
                                     float* smoothPath, int* smoothPathSize, uint32 maxSmoothPathSize)
{
    *smoothPathSize = 0;
    uint32 nsmoothPath = 0;

    dtPolyRef polys[MAX_PATH_LENGTH];
    memcpy(polys, polyPath, sizeof(dtPolyRef)*polyPathSize);
    uint32 npolys = polyPathSize;

    float iterPos[VERTEX_SIZE], targetPos[VERTEX_SIZE];

    if (polyPathSize > 1)
    {
        // Pick the closest points on poly border
        if (dtStatusFailed(_navMeshQuery->closestPointOnPolyBoundary(polys[0], startPos, iterPos)))
            return DT_FAILURE;

        if (dtStatusFailed(_navMeshQuery->closestPointOnPolyBoundary(polys[npolys - 1], endPos, targetPos)))
            return DT_FAILURE;
    }
    else
    {
        // Case where the path is on the same poly
        dtVcopy(iterPos, startPos);
        dtVcopy(targetPos, endPos);
    }

    dtVcopy(&smoothPath[nsmoothPath*VERTEX_SIZE], iterPos);
    nsmoothPath++;

    // Move towards target a small advancement at a time until target reached or
    // when ran out of memory to store the path.
    while (npolys && nsmoothPath < maxSmoothPathSize)
    {
        // Find location to steer towards.
        float steerPos[VERTEX_SIZE];
        unsigned char steerPosFlag;
        dtPolyRef steerPosRef = INVALID_POLYREF;

        if (!GetSteerTarget(iterPos, targetPos, SMOOTH_PATH_SLOP, polys, npolys, steerPos, steerPosFlag, steerPosRef))
            break;

        bool endOfPath = (steerPosFlag & DT_STRAIGHTPATH_END) != 0;
        bool offMeshConnection = (steerPosFlag & DT_STRAIGHTPATH_OFFMESH_CONNECTION) != 0;

        // Find movement delta.
        float delta[VERTEX_SIZE];
        dtVsub(delta, steerPos, iterPos);
        float len = dtMathSqrtf(dtVdot(delta, delta));
        // If the steer target is end of path or off-mesh link, do not move past the location.
        if ((endOfPath || offMeshConnection) && len < SMOOTH_PATH_STEP_SIZE)
            len = 1.0f;
        else
            len = SMOOTH_PATH_STEP_SIZE / len;

        float moveTgt[VERTEX_SIZE];
        dtVmad(moveTgt, iterPos, delta, len);

        // Move
        float result[VERTEX_SIZE];
        const static uint32 MAX_VISIT_POLY = 16;
        dtPolyRef visited[MAX_VISIT_POLY];

        uint32 nvisited = 0;
        if (dtStatusFailed(_navMeshQuery->moveAlongSurface(polys[0], iterPos, moveTgt, &_filter, result, visited, (int*)&nvisited, MAX_VISIT_POLY)))
            return DT_FAILURE;
        npolys = FixupCorridor(polys, npolys, MAX_PATH_LENGTH, visited, nvisited);

        if (dtStatusFailed(_navMeshQuery->getPolyHeight(polys[0], result, &result[1])))
            TC_LOG_DEBUG("maps.mmaps", "Cannot find height at position X: %f Y: %f Z: %f for %s", result[2], result[0], result[1], _source->GetDebugInfo().c_str());
        result[1] += 0.5f;
        dtVcopy(iterPos, result);

        // Handle end of path and off-mesh links when close enough.
        if (endOfPath && InRangeYZX(iterPos, steerPos, SMOOTH_PATH_SLOP, 1.0f))
        {
            // Reached end of path.
            dtVcopy(iterPos, targetPos);
            if (nsmoothPath < maxSmoothPathSize)
            {
                dtVcopy(&smoothPath[nsmoothPath*VERTEX_SIZE], iterPos);
                nsmoothPath++;
            }
            break;
        }
        else if (offMeshConnection && InRangeYZX(iterPos, steerPos, SMOOTH_PATH_SLOP, 1.0f))
        {
            // Advance the path up to and over the off-mesh connection.
            dtPolyRef prevRef = INVALID_POLYREF;
            dtPolyRef polyRef = polys[0];
            uint32 npos = 0;
            while (npos < npolys && polyRef != steerPosRef)
            {
                prevRef = polyRef;
                polyRef = polys[npos];
                npos++;
            }

            for (uint32 i = npos; i < npolys; ++i)
                polys[i-npos] = polys[i];

            npolys -= npos;

            // Handle the connection.
            float connectionStartPos[VERTEX_SIZE], connectionEndPos[VERTEX_SIZE];
            if (dtStatusSucceed(_navMesh->getOffMeshConnectionPolyEndPoints(prevRef, polyRef, connectionStartPos, connectionEndPos)))
            {
                if (nsmoothPath < maxSmoothPathSize)
                {
                    dtVcopy(&smoothPath[nsmoothPath*VERTEX_SIZE], connectionStartPos);
                    nsmoothPath++;
                }
                // Move position at the other side of the off-mesh link.
                dtVcopy(iterPos, connectionEndPos);
<<<<<<< HEAD
                if (dtStatusFailed(_navMeshQuery->getPolyHeight(polys[0], iterPos, &iterPos[1])))
                    return DT_FAILURE;
=======
                _navMeshQuery->getPolyHeight(polys[0], iterPos, &iterPos[1]);
>>>>>>> 28d470c5
                iterPos[1] += 0.5f;
            }
        }

        // Store results.
        if (nsmoothPath < maxSmoothPathSize)
        {
            dtVcopy(&smoothPath[nsmoothPath*VERTEX_SIZE], iterPos);
            nsmoothPath++;
        }
    }

    *smoothPathSize = nsmoothPath;

    // this is most likely a loop
    return nsmoothPath < MAX_POINT_PATH_LENGTH ? DT_SUCCESS : DT_FAILURE;
}

bool PathGenerator::InRangeYZX(float const* v1, float const* v2, float r, float h) const
{
    const float dx = v2[0] - v1[0];
    const float dy = v2[1] - v1[1]; // elevation
    const float dz = v2[2] - v1[2];
    return (dx * dx + dz * dz) < r * r && fabsf(dy) < h;
}

bool PathGenerator::InRange(G3D::Vector3 const& p1, G3D::Vector3 const& p2, float r, float h) const
{
    G3D::Vector3 d = p1 - p2;
    return (d.x * d.x + d.y * d.y) < r * r && fabsf(d.z) < h;
}

float PathGenerator::Dist3DSqr(G3D::Vector3 const& p1, G3D::Vector3 const& p2) const
{
    return (p1 - p2).squaredLength();
}

void PathGenerator::ShortenPathUntilDist(G3D::Vector3 const& target, float dist)
{
    if (GetPathType() == PATHFIND_BLANK || _pathPoints.size() < 2)
    {
        TC_LOG_ERROR("maps.mmaps", "PathGenerator::ReducePathLengthByDist called before path was successfully built");
        return;
    }

    float const distSq = dist * dist;

    // the first point of the path must be outside the specified range
    // (this should have really been checked by the caller...)
    if ((_pathPoints[0] - target).squaredLength() < distSq)
        return;

    // check if we even need to do anything
    if ((*_pathPoints.rbegin() - target).squaredLength() >= distSq)
        return;

    size_t i = _pathPoints.size()-1;
    float x, y, z, collisionHeight = _source->GetCollisionHeight();
    // find the first i s.t.:
    //  - _pathPoints[i] is still too close
    //  - _pathPoints[i-1] is too far away
    // => the end point is somewhere on the line between the two
    while (1)
    {
        // we know that pathPoints[i] is too close already (from the previous iteration)
        if ((_pathPoints[i-1] - target).squaredLength() >= distSq)
            break; // bingo!

        // check if the shortened path is still in LoS with the target
        _source->GetHitSpherePointFor({ _pathPoints[i - 1].x, _pathPoints[i - 1].y, _pathPoints[i - 1].z + collisionHeight }, x, y, z);
        if (!_source->GetMap()->isInLineOfSight(x, y, z, _pathPoints[i - 1].x, _pathPoints[i - 1].y, _pathPoints[i - 1].z + collisionHeight, _source->GetPhaseMask(), LINEOFSIGHT_ALL_CHECKS, VMAP::ModelIgnoreFlags::Nothing))
        {
<<<<<<< HEAD
            // whenver we find a point that is not in LoS anymore, simply use last valid path
            _pathPoints.resize(i + 1);
            return;
=======
            float step = dist / len;
            // same as nextVec
            _pathPoints[i + 1] -= diffVec * step;
            _sourceUnit->UpdateAllowedPositionZ(_pathPoints[i + 1].x, _pathPoints[i + 1].y, _pathPoints[i + 1].z);
            _pathPoints.resize(i + 2);
            break;
>>>>>>> 28d470c5
        }

        if (!--i)
        {
            // no point found that fulfills the condition
            _pathPoints[0] = _pathPoints[1];
            _pathPoints.resize(2);
            return;
        }
    }
<<<<<<< HEAD

    // ok, _pathPoints[i] is too close, _pathPoints[i-1] is not, so our target point is somewhere between the two...
    //   ... settle for a guesstimate since i'm not confident in doing trig on every chase motion tick...
    // (@todo review this)
    _pathPoints[i] += (_pathPoints[i - 1] - _pathPoints[i]).direction() * (dist - (_pathPoints[i] - target).length());
    _pathPoints.resize(i+1);
=======
>>>>>>> 28d470c5
}

bool PathGenerator::IsInvalidDestinationZ(Unit const* target) const
{
    return (target->GetPositionZ() - GetActualEndPosition().z) > 5.0f;
<<<<<<< HEAD
}

void PathGenerator::AddFarFromPolyFlags(bool startFarFromPoly, bool endFarFromPoly)
{
    if (startFarFromPoly)
        _type = PathType(_type | PATHFIND_FARFROMPOLY_START);
    if (endFarFromPoly)
        _type = PathType(_type | PATHFIND_FARFROMPOLY_END);
=======
>>>>>>> 28d470c5
}<|MERGE_RESOLUTION|>--- conflicted
+++ resolved
@@ -19,15 +19,6 @@
 #include "Creature.h"
 #include "DetourCommon.h"
 #include "DetourNavMeshQuery.h"
-<<<<<<< HEAD
-#include "Metric.h"
-
-////////////////// PathGenerator //////////////////
-PathGenerator::PathGenerator(WorldObject const* owner) :
-    _polyLength(0), _type(PATHFIND_BLANK), _useStraightPath(false),
-    _forceDestination(false), _pointPathLimit(MAX_POINT_PATH_LENGTH), _useRaycast(false),
-    _endPosition(G3D::Vector3::zero()), _source(owner), _navMesh(nullptr),
-=======
 #include "DisableMgr.h"
 #include "Log.h"
 #include "MMapFactory.h"
@@ -41,26 +32,18 @@
     _polyLength(0), _type(PATHFIND_BLANK), _useStraightPath(false),
     _forceDestination(false), _pointPathLimit(MAX_POINT_PATH_LENGTH), _straightLine(false),
     _endPosition(G3D::Vector3::zero()), _sourceUnit(owner), _navMesh(nullptr),
->>>>>>> 28d470c5
     _navMeshQuery(nullptr)
 {
     memset(_pathPolyRefs, 0, sizeof(_pathPolyRefs));
 
-<<<<<<< HEAD
-    TC_LOG_DEBUG("maps.mmaps", "++ PathGenerator::PathGenerator for %s", _source->GetGUID().ToString().c_str());
-
-    uint32 mapId = _source->GetMapId();
-    if (DisableMgr::IsPathfindingEnabled(mapId))
-=======
     TC_LOG_DEBUG("maps", "++ PathGenerator::PathGenerator for %s", _sourceUnit->GetGUID().ToString().c_str());
 
     uint32 mapId = PhasingHandler::GetTerrainMapId(_sourceUnit->GetPhaseShift(), _sourceUnit->GetMap(), _sourceUnit->GetPositionX(), _sourceUnit->GetPositionY());
     if (DisableMgr::IsPathfindingEnabled(_sourceUnit->GetMapId()))
->>>>>>> 28d470c5
     {
         MMAP::MMapManager* mmap = MMAP::MMapFactory::createOrGetMMapManager();
         _navMesh = mmap->GetNavMesh(mapId);
-        _navMeshQuery = mmap->GetNavMeshQuery(mapId, _source->GetInstanceId());
+        _navMeshQuery = mmap->GetNavMeshQuery(mapId, _sourceUnit->GetInstanceId());
     }
 
     CreateFilter();
@@ -68,26 +51,18 @@
 
 PathGenerator::~PathGenerator()
 {
-<<<<<<< HEAD
-    TC_LOG_DEBUG("maps.mmaps", "++ PathGenerator::~PathGenerator() for %s", _source->GetGUID().ToString().c_str());
-=======
     TC_LOG_DEBUG("maps", "++ PathGenerator::~PathGenerator() for %s", _sourceUnit->GetGUID().ToString().c_str());
->>>>>>> 28d470c5
-}
-
-bool PathGenerator::CalculatePath(float destX, float destY, float destZ, bool forceDest)
+}
+
+bool PathGenerator::CalculatePath(float destX, float destY, float destZ, bool forceDest, bool straightLine)
 {
     float x, y, z;
-    _source->GetPosition(x, y, z);
+    _sourceUnit->GetPosition(x, y, z);
 
     if (!Trinity::IsValidMapCoord(destX, destY, destZ) || !Trinity::IsValidMapCoord(x, y, z))
         return false;
 
-<<<<<<< HEAD
-    TC_METRIC_DETAILED_EVENT("mmap_events", "CalculatePath", "");
-=======
     TC_METRIC_EVENT("mmap_events", "CalculatePath", "");
->>>>>>> 28d470c5
 
     G3D::Vector3 dest(destX, destY, destZ);
     SetEndPosition(dest);
@@ -96,17 +71,13 @@
     SetStartPosition(start);
 
     _forceDestination = forceDest;
-
-<<<<<<< HEAD
-    TC_LOG_DEBUG("maps.mmaps", "++ PathGenerator::CalculatePath() for %s", _source->GetGUID().ToString().c_str());
-=======
+    _straightLine = straightLine;
+
     TC_LOG_DEBUG("maps", "++ PathGenerator::CalculatePath() for %s", _sourceUnit->GetGUID().ToString().c_str());
->>>>>>> 28d470c5
 
     // make sure navMesh works - we can run on map w/o mmap
     // check if the start and end point have a .mmtile loaded (can we pass via not loaded tile on the way?)
-    Unit const* _sourceUnit = _source->ToUnit();
-    if (!_navMesh || !_navMeshQuery || (_sourceUnit && _sourceUnit->HasUnitState(UNIT_STATE_IGNORE_PATHFINDING)) ||
+    if (!_navMesh || !_navMeshQuery || _sourceUnit->HasUnitState(UNIT_STATE_IGNORE_PATHFINDING) ||
         !HaveTile(start) || !HaveTile(dest))
     {
         BuildShortcut();
@@ -126,7 +97,8 @@
         return INVALID_POLYREF;
 
     dtPolyRef nearestPoly = INVALID_POLYREF;
-    float minDist = FLT_MAX;
+    float minDist2d = FLT_MAX;
+    float minDist3d = 0.0f;
 
     for (uint32 i = 0; i < polyPathSize; ++i)
     {
@@ -134,25 +106,22 @@
         if (dtStatusFailed(_navMeshQuery->closestPointOnPoly(polyPath[i], point, closestPoint, nullptr)))
             continue;
 
-        float d = dtVdistSqr(point, closestPoint);
-        if (d < minDist)
-        {
-            minDist = d;
+        float d = dtVdist2DSqr(point, closestPoint);
+        if (d < minDist2d)
+        {
+            minDist2d = d;
             nearestPoly = polyPath[i];
-        }
-
-        if (minDist < 1.0f) // shortcut out - close enough for us
+            minDist3d = dtVdistSqr(point, closestPoint);
+        }
+
+        if (minDist2d < 1.0f) // shortcut out - close enough for us
             break;
     }
 
     if (distance)
-<<<<<<< HEAD
-        *distance = dtMathSqrtf(minDist);
-=======
         *distance = dtMathSqrtf(minDist3d);
->>>>>>> 28d470c5
-
-    return (minDist < 3.0f) ? nearestPoly : INVALID_POLYREF;
+
+    return (minDist2d < 3.0f) ? nearestPoly : INVALID_POLYREF;
 }
 
 dtPolyRef PathGenerator::GetPolyByLocation(float const* point, float* distance) const
@@ -186,7 +155,6 @@
         return polyRef;
     }
 
-    *distance = FLT_MAX;
     return INVALID_POLYREF;
 }
 
@@ -200,29 +168,23 @@
 
     dtPolyRef startPoly = GetPolyByLocation(startPoint, &distToStartPoly);
     dtPolyRef endPoly = GetPolyByLocation(endPoint, &distToEndPoly);
-
-    _type = PathType(PATHFIND_NORMAL);
 
     // we have a hole in our mesh
     // make shortcut path and mark it as NOPATH ( with flying and swimming exception )
     // its up to caller how he will use this info
     if (startPoly == INVALID_POLYREF || endPoly == INVALID_POLYREF)
     {
-        TC_LOG_DEBUG("maps.mmaps", "++ BuildPolyPath :: (startPoly == 0 || endPoly == 0)");
+        TC_LOG_DEBUG("maps", "++ BuildPolyPath :: (startPoly == 0 || endPoly == 0)\n");
         BuildShortcut();
-        bool path = _source->GetTypeId() == TYPEID_UNIT && _source->ToCreature()->CanFly();
-
-        bool waterPath = _source->GetTypeId() == TYPEID_UNIT && _source->ToCreature()->CanSwim();
+        bool path = _sourceUnit->GetTypeId() == TYPEID_UNIT && _sourceUnit->ToCreature()->CanFly();
+
+        bool waterPath = _sourceUnit->GetTypeId() == TYPEID_UNIT && _sourceUnit->ToCreature()->CanSwim();
         if (waterPath)
         {
             // Check both start and end points, if they're both in water, then we can *safely* let the creature move
             for (uint32 i = 0; i < _pathPoints.size(); ++i)
             {
-<<<<<<< HEAD
-                ZLiquidStatus status = _source->GetMap()->GetLiquidStatus(_source->GetPhaseMask(), _pathPoints[i].x, _pathPoints[i].y, _pathPoints[i].z, MAP_ALL_LIQUIDS, nullptr, _source->GetCollisionHeight());
-=======
                 ZLiquidStatus status = _sourceUnit->GetMap()->GetLiquidStatus(_sourceUnit->GetPhaseShift(), _pathPoints[i].x, _pathPoints[i].y, _pathPoints[i].z, MAP_ALL_LIQUIDS, nullptr);
->>>>>>> 28d470c5
                 // One of the points is not in the water, cancel movement.
                 if (status == LIQUID_MAP_NO_WATER)
                 {
@@ -232,54 +194,32 @@
             }
         }
 
-        if (path || waterPath)
-        {
-            _type = PathType(PATHFIND_NORMAL | PATHFIND_NOT_USING_PATH);
-            return;
-        }
-
-        // raycast doesn't need endPoly to be valid
-        if (!_useRaycast)
-        {
-            _type = PATHFIND_NOPATH;
-            return;
-        }
+        _type = (path || waterPath) ? PathType(PATHFIND_NORMAL | PATHFIND_NOT_USING_PATH) : PATHFIND_NOPATH;
+        return;
     }
 
     // we may need a better number here
-    bool startFarFromPoly = distToStartPoly > 7.0f;
-    bool endFarFromPoly = distToEndPoly > 7.0f;
-    if (startFarFromPoly || endFarFromPoly)
-    {
-        TC_LOG_DEBUG("maps.mmaps", "++ BuildPolyPath :: farFromPoly distToStartPoly=%.3f distToEndPoly=%.3f", distToStartPoly, distToEndPoly);
+    bool farFromPoly = (distToStartPoly > 7.0f || distToEndPoly > 7.0f);
+    if (farFromPoly)
+    {
+        TC_LOG_DEBUG("maps", "++ BuildPolyPath :: farFromPoly distToStartPoly=%.3f distToEndPoly=%.3f\n", distToStartPoly, distToEndPoly);
 
         bool buildShotrcut = false;
-
-<<<<<<< HEAD
-        G3D::Vector3 const& p = (distToStartPoly > 7.0f) ? startPos : endPos;
-        if (_source->GetMap()->IsUnderWater(_source->GetPhaseMask(), p.x, p.y, p.z))
-        {
-            TC_LOG_DEBUG("maps.mmaps", "++ BuildPolyPath :: underWater case");
-            if (Unit const* _sourceUnit = _source->ToUnit())
-                if (_sourceUnit->CanSwim())
-=======
+        if (_sourceUnit->GetTypeId() == TYPEID_UNIT)
+        {
+            Creature* owner = (Creature*)_sourceUnit;
+
             G3D::Vector3 const& p = (distToStartPoly > 7.0f) ? startPos : endPos;
             if (_sourceUnit->GetMap()->IsUnderWater(_sourceUnit->GetPhaseShift(), p.x, p.y, p.z))
             {
                 TC_LOG_DEBUG("maps", "++ BuildPolyPath :: underWater case\n");
                 if (owner->CanSwim())
->>>>>>> 28d470c5
                     buildShotrcut = true;
-        }
-        else
-        {
-            TC_LOG_DEBUG("maps.mmaps", "++ BuildPolyPath :: flying case");
-            if (Unit const* _sourceUnit = _source->ToUnit())
-            {
-                if (_sourceUnit->CanFly())
-                    buildShotrcut = true;
-                // Allow to build a shortcut if the unit is falling and it's trying to move downwards towards a target (i.e. charging)
-                else if (_sourceUnit->IsFalling() && endPos.z < startPos.z)
+            }
+            else
+            {
+                TC_LOG_DEBUG("maps", "++ BuildPolyPath :: flying case\n");
+                if (owner->CanFly())
                     buildShotrcut = true;
             }
         }
@@ -288,9 +228,6 @@
         {
             BuildShortcut();
             _type = PathType(PATHFIND_NORMAL | PATHFIND_NOT_USING_PATH);
-
-            AddFarFromPolyFlags(startFarFromPoly, endFarFromPoly);
-
             return;
         }
         else
@@ -303,33 +240,25 @@
                 SetActualEndPosition(G3D::Vector3(endPoint[2], endPoint[0], endPoint[1]));
             }
 
-            _type = PathType(PATHFIND_INCOMPLETE);
-
-            AddFarFromPolyFlags(startFarFromPoly, endFarFromPoly);
+            _type = PATHFIND_INCOMPLETE;
         }
     }
 
     // *** poly path generating logic ***
 
     // start and end are on same polygon
-    // handle this case as if they were 2 different polygons, building a line path split in some few points
-    if (startPoly == endPoly && !_useRaycast)
-    {
-        TC_LOG_DEBUG("maps.mmaps", "++ BuildPolyPath :: (startPoly == endPoly)");
+    // just need to move in straight line
+    if (startPoly == endPoly)
+    {
+        TC_LOG_DEBUG("maps", "++ BuildPolyPath :: (startPoly == endPoly)\n");
+
+        BuildShortcut();
 
         _pathPolyRefs[0] = startPoly;
         _polyLength = 1;
 
-        if (startFarFromPoly || endFarFromPoly)
-        {
-            _type = PathType(PATHFIND_INCOMPLETE);
-
-            AddFarFromPolyFlags(startFarFromPoly, endFarFromPoly);
-        }
-        else
-         _type = PATHFIND_NORMAL;
-
-        BuildPointPath(startPoint, endPoint);
+        _type = farFromPoly ? PATHFIND_INCOMPLETE : PATHFIND_NORMAL;
+        TC_LOG_DEBUG("maps", "++ BuildPolyPath :: path type %d\n", _type);
         return;
     }
 
@@ -347,10 +276,10 @@
             // here to catch few bugs
             if (_pathPolyRefs[pathStartIndex] == INVALID_POLYREF)
             {
-                TC_LOG_ERROR("maps.mmaps", "Invalid poly ref in BuildPolyPath. _polyLength: %u, pathStartIndex: %u,"
+                TC_LOG_ERROR("maps", "Invalid poly ref in BuildPolyPath. _polyLength: %u, pathStartIndex: %u,"
                                      " startPos: %s, endPos: %s, mapid: %u",
                                      _polyLength, pathStartIndex, startPos.toString().c_str(), endPos.toString().c_str(),
-                                     _source->GetMapId());
+                                     _sourceUnit->GetMapId());
 
                 break;
             }
@@ -372,7 +301,7 @@
 
     if (startPolyFound && endPolyFound)
     {
-        TC_LOG_DEBUG("maps.mmaps", "++ BuildPolyPath :: (startPolyFound && endPolyFound)");
+        TC_LOG_DEBUG("maps", "++ BuildPolyPath :: (startPolyFound && endPolyFound)\n");
 
         // we moved along the path and the target did not move out of our old poly-path
         // our path is a simple subpath case, we have all the data we need
@@ -383,7 +312,7 @@
     }
     else if (startPolyFound && !endPolyFound)
     {
-        TC_LOG_DEBUG("maps.mmaps", "++ BuildPolyPath :: (startPolyFound && !endPolyFound)");
+        TC_LOG_DEBUG("maps", "++ BuildPolyPath :: (startPolyFound && !endPolyFound)\n");
 
         // we are moving on the old path but target moved out
         // so we have atleast part of poly-path ready
@@ -423,12 +352,30 @@
         uint32 suffixPolyLength = 0;
 
         dtStatus dtResult;
-        if (_useRaycast)
-        {
-            TC_LOG_ERROR("maps.mmaps", "PathGenerator::BuildPolyPath() called with _useRaycast with a previous path for unit %s", _source->GetGUID().ToString().c_str());
-            BuildShortcut();
-            _type = PATHFIND_NOPATH;
-            return;
+        if (_straightLine)
+        {
+            float hit = 0;
+            float hitNormal[3];
+            memset(hitNormal, 0, sizeof(hitNormal));
+
+            dtResult = _navMeshQuery->raycast(
+                            suffixStartPoly,
+                            suffixEndPoint,
+                            endPoint,
+                            &_filter,
+                            &hit,
+                            hitNormal,
+                            _pathPolyRefs + prefixPolyLength - 1,
+                            (int*)&suffixPolyLength,
+                            MAX_PATH_LENGTH - prefixPolyLength);
+
+            // raycast() sets hit to FLT_MAX if there is a ray between start and end
+            if (hit != FLT_MAX)
+            {
+                // the ray hit something, return no path instead of the incomplete one
+                _type = PATHFIND_NOPATH;
+                return;
+            }
         }
         else
         {
@@ -448,21 +395,17 @@
             // this is probably an error state, but we'll leave it
             // and hopefully recover on the next Update
             // we still need to copy our preffix
-<<<<<<< HEAD
-            TC_LOG_ERROR("maps.mmaps", "Path Build failed\n%s", _source->GetDebugInfo().c_str());
-=======
             TC_LOG_ERROR("maps", "%s's Path Build failed: 0 length path", _sourceUnit->GetGUID().ToString().c_str());
->>>>>>> 28d470c5
-        }
-
-        TC_LOG_DEBUG("maps.mmaps", "++  m_polyLength=%u prefixPolyLength=%u suffixPolyLength=%u", _polyLength, prefixPolyLength, suffixPolyLength);
+        }
+
+        TC_LOG_DEBUG("maps", "++  m_polyLength=%u prefixPolyLength=%u suffixPolyLength=%u \n", _polyLength, prefixPolyLength, suffixPolyLength);
 
         // new path = prefix + suffix - overlap
         _polyLength = prefixPolyLength + suffixPolyLength - 1;
     }
     else
     {
-        TC_LOG_DEBUG("maps.mmaps", "++ BuildPolyPath :: (!startPolyFound && !endPolyFound)");
+        TC_LOG_DEBUG("maps", "++ BuildPolyPath :: (!startPolyFound && !endPolyFound)\n");
 
         // either we have no path at all -> first run
         // or something went really wrong -> we aren't moving along the path to the target
@@ -472,7 +415,7 @@
         Clear();
 
         dtStatus dtResult;
-        if (_useRaycast)
+        if (_straightLine)
         {
             float hit = 0;
             float hitNormal[3];
@@ -489,55 +432,11 @@
                             (int*)&_polyLength,
                             MAX_PATH_LENGTH);
 
-            if (!_polyLength || dtStatusFailed(dtResult))
-            {
-                BuildShortcut();
-                _type = PATHFIND_NOPATH;
-                AddFarFromPolyFlags(startFarFromPoly, endFarFromPoly);
-                return;
-            }
-
             // raycast() sets hit to FLT_MAX if there is a ray between start and end
             if (hit != FLT_MAX)
             {
-                float hitPos[3];
-
-                // Walk back a bit from the hit point to make sure it's in the mesh (sometimes the point is actually outside of the polygons due to float precision issues)
-                hit *= 0.99f;
-                dtVlerp(hitPos, startPoint, endPoint, hit);
-
-                // if it fails again, clamp to poly boundary
-                if (dtStatusFailed(_navMeshQuery->getPolyHeight(_pathPolyRefs[_polyLength - 1], hitPos, &hitPos[1])))
-                    _navMeshQuery->closestPointOnPolyBoundary(_pathPolyRefs[_polyLength - 1], hitPos, hitPos);
-
-                _pathPoints.resize(2);
-                _pathPoints[0] = GetStartPosition();
-                _pathPoints[1] = G3D::Vector3(hitPos[2], hitPos[0], hitPos[1]);
-
-                NormalizePath();
-                _type = PATHFIND_INCOMPLETE;
-                AddFarFromPolyFlags(startFarFromPoly, false);
-                return;
-            }
-            else
-            {
-                // clamp to poly boundary if we fail to get the height
-                if (dtStatusFailed(_navMeshQuery->getPolyHeight(_pathPolyRefs[_polyLength - 1], endPoint, &endPoint[1])))
-                    _navMeshQuery->closestPointOnPolyBoundary(_pathPolyRefs[_polyLength - 1], endPoint, endPoint);
-
-                _pathPoints.resize(2);
-                _pathPoints[0] = GetStartPosition();
-                _pathPoints[1] = G3D::Vector3(endPoint[2], endPoint[0], endPoint[1]);
-
-                NormalizePath();
-                if (startFarFromPoly || endFarFromPoly)
-                {
-                    _type = PathType(PATHFIND_INCOMPLETE);
-
-                    AddFarFromPolyFlags(startFarFromPoly, endFarFromPoly);
-                }
-                else
-                    _type = PATHFIND_NORMAL;
+                // the ray hit something, return no path instead of the incomplete one
+                _type = PATHFIND_NOPATH;
                 return;
             }
         }
@@ -557,11 +456,7 @@
         if (!_polyLength || dtStatusFailed(dtResult))
         {
             // only happens if we passed bad data to findPath(), or navmesh is messed up
-<<<<<<< HEAD
-            TC_LOG_ERROR("maps.mmaps", "%s Path Build failed: 0 length path", _source->GetGUID().ToString().c_str());
-=======
             TC_LOG_ERROR("maps", "%s's Path Build failed: 0 length path", _sourceUnit->GetGUID().ToString().c_str());
->>>>>>> 28d470c5
             BuildShortcut();
             _type = PATHFIND_NOPATH;
             return;
@@ -574,8 +469,6 @@
     else
         _type = PATHFIND_INCOMPLETE;
 
-    AddFarFromPolyFlags(startFarFromPoly, endFarFromPoly);
-
     // generate the point-path out of our up-to-date poly-path
     BuildPointPath(startPoint, endPoint);
 }
@@ -585,13 +478,31 @@
     float pathPoints[MAX_POINT_PATH_LENGTH*VERTEX_SIZE];
     uint32 pointCount = 0;
     dtStatus dtResult = DT_FAILURE;
-    if (_useRaycast)
-    {
-        // _straightLine uses raycast and it currently doesn't support building a point path, only a 2-point path with start and hitpoint/end is returned
-        TC_LOG_ERROR("maps.mmaps", "PathGenerator::BuildPointPath() called with _useRaycast for unit %s", _source->GetGUID().ToString().c_str());
-        BuildShortcut();
-        _type = PATHFIND_NOPATH;
-        return;
+    if (_straightLine)
+    {
+        dtResult = DT_SUCCESS;
+        pointCount = 1;
+        memcpy(&pathPoints[VERTEX_SIZE * 0], startPoint, sizeof(float)* 3); // first point
+
+        // path has to be split into polygons with dist SMOOTH_PATH_STEP_SIZE between them
+        G3D::Vector3 startVec = G3D::Vector3(startPoint[0], startPoint[1], startPoint[2]);
+        G3D::Vector3 endVec = G3D::Vector3(endPoint[0], endPoint[1], endPoint[2]);
+        G3D::Vector3 diffVec = (endVec - startVec);
+        G3D::Vector3 prevVec = startVec;
+        float len = diffVec.length();
+        diffVec *= SMOOTH_PATH_STEP_SIZE / len;
+        while (len > SMOOTH_PATH_STEP_SIZE)
+        {
+            len -= SMOOTH_PATH_STEP_SIZE;
+            prevVec += diffVec;
+            pathPoints[VERTEX_SIZE * pointCount + 0] = prevVec.x;
+            pathPoints[VERTEX_SIZE * pointCount + 1] = prevVec.y;
+            pathPoints[VERTEX_SIZE * pointCount + 2] = prevVec.z;
+            ++pointCount;
+        }
+
+        memcpy(&pathPoints[VERTEX_SIZE * pointCount], endPoint, sizeof(float)* 3); // last point
+        ++pointCount;
     }
     else if (_useStraightPath)
     {
@@ -618,28 +529,21 @@
                 _pointPathLimit);    // maximum number of points
     }
 
-    // Special case with start and end positions very close to each other
-    if (_polyLength == 1 && pointCount == 1)
-    {
-        // First point is start position, append end position
-        dtVcopy(&pathPoints[1 * VERTEX_SIZE], endPoint);
-        pointCount++;
-    }
-    else if ( pointCount < 2 || dtStatusFailed(dtResult))
+    if (pointCount < 2 || dtStatusFailed(dtResult))
     {
         // only happens if pass bad data to findStraightPath or navmesh is broken
         // single point paths can be generated here
         /// @todo check the exact cases
-        TC_LOG_DEBUG("maps.mmaps", "++ PathGenerator::BuildPointPath FAILED! path sized %d returned\n", pointCount);
+        TC_LOG_DEBUG("maps", "++ PathGenerator::BuildPointPath FAILED! path sized %d returned\n", pointCount);
         BuildShortcut();
-        _type = PathType(_type | PATHFIND_NOPATH);
+        _type = PATHFIND_NOPATH;
         return;
     }
-    else if (pointCount >= _pointPathLimit)
-    {
-        TC_LOG_DEBUG("maps.mmaps", "++ PathGenerator::BuildPointPath FAILED! path sized %d returned, lower than limit set to %d", pointCount, _pointPathLimit);
+    else if (pointCount == _pointPathLimit)
+    {
+        TC_LOG_DEBUG("maps", "++ PathGenerator::BuildPointPath FAILED! path sized %d returned, lower than limit set to %d\n", pointCount, _pointPathLimit);
         BuildShortcut();
-        _type = PathType(_type | PATHFIND_SHORT);
+        _type = PATHFIND_SHORT;
         return;
     }
 
@@ -671,18 +575,18 @@
         _type = PathType(PATHFIND_NORMAL | PATHFIND_NOT_USING_PATH);
     }
 
-    TC_LOG_DEBUG("maps.mmaps", "++ PathGenerator::BuildPointPath path type %d size %d poly-size %d", _type, pointCount, _polyLength);
+    TC_LOG_DEBUG("maps", "++ PathGenerator::BuildPointPath path type %d size %d poly-size %d\n", _type, pointCount, _polyLength);
 }
 
 void PathGenerator::NormalizePath()
 {
     for (uint32 i = 0; i < _pathPoints.size(); ++i)
-        _source->UpdateAllowedPositionZ(_pathPoints[i].x, _pathPoints[i].y, _pathPoints[i].z);
+        _sourceUnit->UpdateAllowedPositionZ(_pathPoints[i].x, _pathPoints[i].y, _pathPoints[i].z);
 }
 
 void PathGenerator::BuildShortcut()
 {
-    TC_LOG_DEBUG("maps.mmaps", "++ BuildShortcut :: making shortcut");
+    TC_LOG_DEBUG("maps", "++ BuildShortcut :: making shortcut\n");
 
     Clear();
 
@@ -703,9 +607,9 @@
     uint16 includeFlags = 0;
     uint16 excludeFlags = 0;
 
-    if (_source->GetTypeId() == TYPEID_UNIT)
-    {
-        Creature* creature = (Creature*)_source;
+    if (_sourceUnit->GetTypeId() == TYPEID_UNIT)
+    {
+        Creature* creature = (Creature*)_sourceUnit;
         if (creature->CanWalk())
             includeFlags |= NAV_GROUND;          // walk
 
@@ -729,32 +633,21 @@
 {
     // allow creatures to cheat and use different movement types if they are moved
     // forcefully into terrain they can't normally move in
-    if (Unit const* _sourceUnit = _source->ToUnit())
-    {
-        if (_sourceUnit->IsInWater() || _sourceUnit->IsUnderWater())
-        {
-            uint16 includedFlags = _filter.getIncludeFlags();
-            includedFlags |= GetNavTerrain(_source->GetPositionX(),
-                                           _source->GetPositionY(),
-                                           _source->GetPositionZ());
-
-            _filter.setIncludeFlags(includedFlags);
-        }
-
-        if (Creature const* _sourceCreature = _source->ToCreature())
-            if (_sourceCreature->IsInCombat() || _sourceCreature->IsInEvadeMode())
-                _filter.setIncludeFlags(_filter.getIncludeFlags() | NAV_GROUND_STEEP);
+    if (_sourceUnit->IsInWater() || _sourceUnit->IsUnderWater())
+    {
+        uint16 includedFlags = _filter.getIncludeFlags();
+        includedFlags |= GetNavTerrain(_sourceUnit->GetPositionX(),
+                                       _sourceUnit->GetPositionY(),
+                                       _sourceUnit->GetPositionZ());
+
+        _filter.setIncludeFlags(includedFlags);
     }
 }
 
 NavTerrainFlag PathGenerator::GetNavTerrain(float x, float y, float z)
 {
     LiquidData data;
-<<<<<<< HEAD
-    ZLiquidStatus liquidStatus = _source->GetMap()->GetLiquidStatus(_source->GetPhaseMask(), x, y, z, MAP_ALL_LIQUIDS, &data, _source->GetCollisionHeight());
-=======
     ZLiquidStatus liquidStatus = _sourceUnit->GetMap()->GetLiquidStatus(_sourceUnit->GetPhaseShift(), x, y, z, MAP_ALL_LIQUIDS, &data);
->>>>>>> 28d470c5
     if (liquidStatus == LIQUID_MAP_NO_WATER)
         return NAV_GROUND;
 
@@ -882,22 +775,11 @@
     uint32 npolys = polyPathSize;
 
     float iterPos[VERTEX_SIZE], targetPos[VERTEX_SIZE];
-
-    if (polyPathSize > 1)
-    {
-        // Pick the closest points on poly border
-        if (dtStatusFailed(_navMeshQuery->closestPointOnPolyBoundary(polys[0], startPos, iterPos)))
-            return DT_FAILURE;
-
-        if (dtStatusFailed(_navMeshQuery->closestPointOnPolyBoundary(polys[npolys - 1], endPos, targetPos)))
-            return DT_FAILURE;
-    }
-    else
-    {
-        // Case where the path is on the same poly
-        dtVcopy(iterPos, startPos);
-        dtVcopy(targetPos, endPos);
-    }
+    if (dtStatusFailed(_navMeshQuery->closestPointOnPolyBoundary(polys[0], startPos, iterPos)))
+        return DT_FAILURE;
+
+    if (dtStatusFailed(_navMeshQuery->closestPointOnPolyBoundary(polys[npolys-1], endPos, targetPos)))
+        return DT_FAILURE;
 
     dtVcopy(&smoothPath[nsmoothPath*VERTEX_SIZE], iterPos);
     nsmoothPath++;
@@ -936,12 +818,10 @@
         dtPolyRef visited[MAX_VISIT_POLY];
 
         uint32 nvisited = 0;
-        if (dtStatusFailed(_navMeshQuery->moveAlongSurface(polys[0], iterPos, moveTgt, &_filter, result, visited, (int*)&nvisited, MAX_VISIT_POLY)))
-            return DT_FAILURE;
+        _navMeshQuery->moveAlongSurface(polys[0], iterPos, moveTgt, &_filter, result, visited, (int*)&nvisited, MAX_VISIT_POLY);
         npolys = FixupCorridor(polys, npolys, MAX_PATH_LENGTH, visited, nvisited);
 
-        if (dtStatusFailed(_navMeshQuery->getPolyHeight(polys[0], result, &result[1])))
-            TC_LOG_DEBUG("maps.mmaps", "Cannot find height at position X: %f Y: %f Z: %f for %s", result[2], result[0], result[1], _source->GetDebugInfo().c_str());
+        _navMeshQuery->getPolyHeight(polys[0], result, &result[1]);
         result[1] += 0.5f;
         dtVcopy(iterPos, result);
 
@@ -986,12 +866,7 @@
                 }
                 // Move position at the other side of the off-mesh link.
                 dtVcopy(iterPos, connectionEndPos);
-<<<<<<< HEAD
-                if (dtStatusFailed(_navMeshQuery->getPolyHeight(polys[0], iterPos, &iterPos[1])))
-                    return DT_FAILURE;
-=======
                 _navMeshQuery->getPolyHeight(polys[0], iterPos, &iterPos[1]);
->>>>>>> 28d470c5
                 iterPos[1] += 0.5f;
             }
         }
@@ -1029,86 +904,46 @@
     return (p1 - p2).squaredLength();
 }
 
-void PathGenerator::ShortenPathUntilDist(G3D::Vector3 const& target, float dist)
-{
-    if (GetPathType() == PATHFIND_BLANK || _pathPoints.size() < 2)
-    {
-        TC_LOG_ERROR("maps.mmaps", "PathGenerator::ReducePathLengthByDist called before path was successfully built");
+void PathGenerator::ReducePathLenghtByDist(float dist)
+{
+    if (GetPathType() == PATHFIND_BLANK)
+    {
+        TC_LOG_ERROR("maps", "PathGenerator::ReducePathLenghtByDist called before path was built");
         return;
     }
 
-    float const distSq = dist * dist;
-
-    // the first point of the path must be outside the specified range
-    // (this should have really been checked by the caller...)
-    if ((_pathPoints[0] - target).squaredLength() < distSq)
+    if (_pathPoints.size() < 2) // path building failure
         return;
 
-    // check if we even need to do anything
-    if ((*_pathPoints.rbegin() - target).squaredLength() >= distSq)
-        return;
-
-    size_t i = _pathPoints.size()-1;
-    float x, y, z, collisionHeight = _source->GetCollisionHeight();
-    // find the first i s.t.:
-    //  - _pathPoints[i] is still too close
-    //  - _pathPoints[i-1] is too far away
-    // => the end point is somewhere on the line between the two
-    while (1)
-    {
-        // we know that pathPoints[i] is too close already (from the previous iteration)
-        if ((_pathPoints[i-1] - target).squaredLength() >= distSq)
-            break; // bingo!
-
-        // check if the shortened path is still in LoS with the target
-        _source->GetHitSpherePointFor({ _pathPoints[i - 1].x, _pathPoints[i - 1].y, _pathPoints[i - 1].z + collisionHeight }, x, y, z);
-        if (!_source->GetMap()->isInLineOfSight(x, y, z, _pathPoints[i - 1].x, _pathPoints[i - 1].y, _pathPoints[i - 1].z + collisionHeight, _source->GetPhaseMask(), LINEOFSIGHT_ALL_CHECKS, VMAP::ModelIgnoreFlags::Nothing))
-        {
-<<<<<<< HEAD
-            // whenver we find a point that is not in LoS anymore, simply use last valid path
-            _pathPoints.resize(i + 1);
-            return;
-=======
+    uint32 i = _pathPoints.size();
+    G3D::Vector3 nextVec = _pathPoints[--i];
+    while (i > 0)
+    {
+        G3D::Vector3 currVec = _pathPoints[--i];
+        G3D::Vector3 diffVec = (nextVec - currVec);
+        float len = diffVec.length();
+        if (len > dist)
+        {
             float step = dist / len;
             // same as nextVec
             _pathPoints[i + 1] -= diffVec * step;
             _sourceUnit->UpdateAllowedPositionZ(_pathPoints[i + 1].x, _pathPoints[i + 1].y, _pathPoints[i + 1].z);
             _pathPoints.resize(i + 2);
             break;
->>>>>>> 28d470c5
-        }
-
-        if (!--i)
-        {
-            // no point found that fulfills the condition
-            _pathPoints[0] = _pathPoints[1];
+        }
+        else if (i == 0) // at second point
+        {
+            _pathPoints[1] = _pathPoints[0];
             _pathPoints.resize(2);
-            return;
-        }
-    }
-<<<<<<< HEAD
-
-    // ok, _pathPoints[i] is too close, _pathPoints[i-1] is not, so our target point is somewhere between the two...
-    //   ... settle for a guesstimate since i'm not confident in doing trig on every chase motion tick...
-    // (@todo review this)
-    _pathPoints[i] += (_pathPoints[i - 1] - _pathPoints[i]).direction() * (dist - (_pathPoints[i] - target).length());
-    _pathPoints.resize(i+1);
-=======
->>>>>>> 28d470c5
+            break;
+        }
+
+        dist -= len;
+        nextVec = currVec; // we're going backwards
+    }
 }
 
 bool PathGenerator::IsInvalidDestinationZ(Unit const* target) const
 {
     return (target->GetPositionZ() - GetActualEndPosition().z) > 5.0f;
-<<<<<<< HEAD
-}
-
-void PathGenerator::AddFarFromPolyFlags(bool startFarFromPoly, bool endFarFromPoly)
-{
-    if (startFarFromPoly)
-        _type = PathType(_type | PATHFIND_FARFROMPOLY_START);
-    if (endFarFromPoly)
-        _type = PathType(_type | PATHFIND_FARFROMPOLY_END);
-=======
->>>>>>> 28d470c5
 }