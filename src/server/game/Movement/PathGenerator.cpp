/*
 * This file is part of the TrinityCore Project. See AUTHORS file for Copyright information
 *
 * This program is free software; you can redistribute it and/or modify it
 * under the terms of the GNU General Public License as published by the
 * Free Software Foundation; either version 2 of the License, or (at your
 * option) any later version.
 *
 * This program is distributed in the hope that it will be useful, but WITHOUT
 * ANY WARRANTY; without even the implied warranty of MERCHANTABILITY or
 * FITNESS FOR A PARTICULAR PURPOSE. See the GNU General Public License for
 * more details.
 *
 * You should have received a copy of the GNU General Public License along
 * with this program. If not, see <http://www.gnu.org/licenses/>.
 */

#include "PathGenerator.h"
#include "Map.h"
#include "Creature.h"
#include "MMapFactory.h"
#include "MMapManager.h"
#include "Log.h"
#include "DisableMgr.h"
#include "DetourCommon.h"
#include "DetourNavMeshQuery.h"
#include "Metric.h"

////////////////// PathGenerator //////////////////
PathGenerator::PathGenerator(WorldObject const* owner) :
    _polyLength(0), _type(PATHFIND_BLANK), _useStraightPath(false),
    _forceDestination(false), _pointPathLimit(MAX_POINT_PATH_LENGTH), _useRaycast(false),
    _endPosition(G3D::Vector3::zero()), _source(owner), _navMesh(nullptr),
    _navMeshQuery(nullptr)
{
    memset(_pathPolyRefs, 0, sizeof(_pathPolyRefs));

    TC_LOG_DEBUG("maps.mmaps", "++ PathGenerator::PathGenerator for %s", _source->GetGUID().ToString().c_str());

    uint32 mapId = _source->GetMapId();
    if (DisableMgr::IsPathfindingEnabled(mapId))
    {
        MMAP::MMapManager* mmap = MMAP::MMapFactory::createOrGetMMapManager();
        _navMesh = mmap->GetNavMesh(mapId);
        _navMeshQuery = mmap->GetNavMeshQuery(mapId, _source->GetInstanceId());
    }

    CreateFilter();
}

PathGenerator::~PathGenerator()
{
    TC_LOG_DEBUG("maps.mmaps", "++ PathGenerator::~PathGenerator() for %s", _source->GetGUID().ToString().c_str());
}

bool PathGenerator::CalculatePath(float destX, float destY, float destZ, bool forceDest)
{
    float x, y, z;
    _source->GetPosition(x, y, z);

    if (!Trinity::IsValidMapCoord(destX, destY, destZ) || !Trinity::IsValidMapCoord(x, y, z))
        return false;

    TC_METRIC_DETAILED_EVENT("mmap_events", "CalculatePath", "");

    G3D::Vector3 dest(destX, destY, destZ);
    SetEndPosition(dest);

    G3D::Vector3 start(x, y, z);
    SetStartPosition(start);

    _forceDestination = forceDest;

    TC_LOG_DEBUG("maps.mmaps", "++ PathGenerator::CalculatePath() for %s", _source->GetGUID().ToString().c_str());

    // make sure navMesh works - we can run on map w/o mmap
    // check if the start and end point have a .mmtile loaded (can we pass via not loaded tile on the way?)
    Unit const* _sourceUnit = _source->ToUnit();
    if (!_navMesh || !_navMeshQuery || (_sourceUnit && _sourceUnit->HasUnitState(UNIT_STATE_IGNORE_PATHFINDING)) ||
        !HaveTile(start) || !HaveTile(dest))
    {
        BuildShortcut();
        _type = PathType(PATHFIND_NORMAL | PATHFIND_NOT_USING_PATH);
        return true;
    }

    UpdateFilter();

    BuildPolyPath(start, dest);
    return true;
}

dtPolyRef PathGenerator::GetPathPolyByPosition(dtPolyRef const* polyPath, uint32 polyPathSize, float const* point, float* distance) const
{
    if (!polyPath || !polyPathSize)
        return INVALID_POLYREF;

    dtPolyRef nearestPoly = INVALID_POLYREF;
    float minDist = FLT_MAX;

    for (uint32 i = 0; i < polyPathSize; ++i)
    {
        float closestPoint[VERTEX_SIZE];
        if (dtStatusFailed(_navMeshQuery->closestPointOnPoly(polyPath[i], point, closestPoint, nullptr)))
            continue;

        float d = dtVdistSqr(point, closestPoint);
        if (d < minDist)
        {
            minDist = d;
            nearestPoly = polyPath[i];
        }

        if (minDist < 1.0f) // shortcut out - close enough for us
            break;
    }

    if (distance)
        *distance = dtMathSqrtf(minDist);

    return (minDist < 3.0f) ? nearestPoly : INVALID_POLYREF;
}

dtPolyRef PathGenerator::GetPolyByLocation(float const* point, float* distance) const
{
    // first we check the current path
    // if the current path doesn't contain the current poly,
    // we need to use the expensive navMesh.findNearestPoly
    dtPolyRef polyRef = GetPathPolyByPosition(_pathPolyRefs, _polyLength, point, distance);
    if (polyRef != INVALID_POLYREF)
        return polyRef;

    // we don't have it in our old path
    // try to get it by findNearestPoly()
    // first try with low search box
    float extents[VERTEX_SIZE] = {3.0f, 5.0f, 3.0f};    // bounds of poly search area
    float closestPoint[VERTEX_SIZE] = {0.0f, 0.0f, 0.0f};
    if (dtStatusSucceed(_navMeshQuery->findNearestPoly(point, extents, &_filter, &polyRef, closestPoint)) && polyRef != INVALID_POLYREF)
    {
        *distance = dtVdist(closestPoint, point);
        return polyRef;
    }

    // still nothing ..
    // try with bigger search box
    // Note that the extent should not overlap more than 128 polygons in the navmesh (see dtNavMeshQuery::findNearestPoly)
    extents[1] = 50.0f;

    if (dtStatusSucceed(_navMeshQuery->findNearestPoly(point, extents, &_filter, &polyRef, closestPoint)) && polyRef != INVALID_POLYREF)
    {
        *distance = dtVdist(closestPoint, point);
        return polyRef;
    }

    *distance = FLT_MAX;
    return INVALID_POLYREF;
}

void PathGenerator::BuildPolyPath(G3D::Vector3 const& startPos, G3D::Vector3 const& endPos)
{
    // *** getting start/end poly logic ***

    float distToStartPoly, distToEndPoly;
    float startPoint[VERTEX_SIZE] = {startPos.y, startPos.z, startPos.x};
    float endPoint[VERTEX_SIZE] = {endPos.y, endPos.z, endPos.x};

    dtPolyRef startPoly = GetPolyByLocation(startPoint, &distToStartPoly);
    dtPolyRef endPoly = GetPolyByLocation(endPoint, &distToEndPoly);

    _type = PathType(PATHFIND_NORMAL);

    // we have a hole in our mesh
    // make shortcut path and mark it as NOPATH ( with flying and swimming exception )
    // its up to caller how he will use this info
    if (startPoly == INVALID_POLYREF || endPoly == INVALID_POLYREF)
    {
        TC_LOG_DEBUG("maps.mmaps", "++ BuildPolyPath :: (startPoly == 0 || endPoly == 0)");
        BuildShortcut();
        bool path = _source->GetTypeId() == TYPEID_UNIT && _source->ToCreature()->CanFly();

<<<<<<< HEAD
        bool waterPath = _sourceUnit->GetTypeId() == TYPEID_UNIT && _sourceUnit->CanSwim();
=======
        bool waterPath = _source->GetTypeId() == TYPEID_UNIT && _source->ToCreature()->CanSwim();
>>>>>>> 1cafd4ef
        if (waterPath)
        {
            // Check both start and end points, if they're both in water, then we can *safely* let the creature move
            for (uint32 i = 0; i < _pathPoints.size(); ++i)
            {
                ZLiquidStatus status = _source->GetMap()->GetLiquidStatus(_source->GetPhaseMask(), _pathPoints[i].x, _pathPoints[i].y, _pathPoints[i].z, MAP_ALL_LIQUIDS, nullptr, _source->GetCollisionHeight());
                // One of the points is not in the water, cancel movement.
                if (status == LIQUID_MAP_NO_WATER)
                {
                    waterPath = false;
                    break;
                }
            }
        }

        if (path || waterPath)
        {
            _type = PathType(PATHFIND_NORMAL | PATHFIND_NOT_USING_PATH);
            return;
        }

        // raycast doesn't need endPoly to be valid
        if (!_useRaycast)
        {
            _type = PATHFIND_NOPATH;
            return;
        }
    }

    // we may need a better number here
    bool startFarFromPoly = distToStartPoly > 7.0f;
    bool endFarFromPoly = distToEndPoly > 7.0f;
    if (startFarFromPoly || endFarFromPoly)
    {
        TC_LOG_DEBUG("maps.mmaps", "++ BuildPolyPath :: farFromPoly distToStartPoly=%.3f distToEndPoly=%.3f", distToStartPoly, distToEndPoly);

        bool buildShotrcut = false;

        G3D::Vector3 const& p = (distToStartPoly > 7.0f) ? startPos : endPos;
        if (_source->GetMap()->IsUnderWater(_source->GetPhaseMask(), p.x, p.y, p.z))
        {
            TC_LOG_DEBUG("maps.mmaps", "++ BuildPolyPath :: underWater case");
            if (Unit const* _sourceUnit = _source->ToUnit())
                if (_sourceUnit->CanSwim())
                    buildShotrcut = true;
        }
        else
        {
            TC_LOG_DEBUG("maps.mmaps", "++ BuildPolyPath :: flying case");
            if (Unit const* _sourceUnit = _source->ToUnit())
            {
                if (_sourceUnit->CanFly())
                    buildShotrcut = true;
                // Allow to build a shortcut if the unit is falling and it's trying to move downwards towards a target (i.e. charging)
                else if (_sourceUnit->IsFalling() && endPos.z < startPos.z)
                    buildShotrcut = true;
            }
        }

        if (buildShotrcut)
        {
            BuildShortcut();
            _type = PathType(PATHFIND_NORMAL | PATHFIND_NOT_USING_PATH);

            AddFarFromPolyFlags(startFarFromPoly, endFarFromPoly);

            return;
        }
        else
        {
            float closestPoint[VERTEX_SIZE];
            // we may want to use closestPointOnPolyBoundary instead
            if (dtStatusSucceed(_navMeshQuery->closestPointOnPoly(endPoly, endPoint, closestPoint, nullptr)))
            {
                dtVcopy(endPoint, closestPoint);
                SetActualEndPosition(G3D::Vector3(endPoint[2], endPoint[0], endPoint[1]));
            }

            _type = PathType(PATHFIND_INCOMPLETE);

            AddFarFromPolyFlags(startFarFromPoly, endFarFromPoly);
        }
    }

    // *** poly path generating logic ***

    // start and end are on same polygon
    // handle this case as if they were 2 different polygons, building a line path split in some few points
    if (startPoly == endPoly && !_useRaycast)
    {
        TC_LOG_DEBUG("maps.mmaps", "++ BuildPolyPath :: (startPoly == endPoly)");

        _pathPolyRefs[0] = startPoly;
        _polyLength = 1;

        if (startFarFromPoly || endFarFromPoly)
        {
            _type = PathType(PATHFIND_INCOMPLETE);

            AddFarFromPolyFlags(startFarFromPoly, endFarFromPoly);
        }
        else
         _type = PATHFIND_NORMAL;

        BuildPointPath(startPoint, endPoint);
        return;
    }

    // look for startPoly/endPoly in current path
    /// @todo we can merge it with getPathPolyByPosition() loop
    bool startPolyFound = false;
    bool endPolyFound = false;
    uint32 pathStartIndex = 0;
    uint32 pathEndIndex = 0;

    if (_polyLength)
    {
        for (; pathStartIndex < _polyLength; ++pathStartIndex)
        {
            // here to catch few bugs
            if (_pathPolyRefs[pathStartIndex] == INVALID_POLYREF)
            {
                TC_LOG_ERROR("maps.mmaps", "Invalid poly ref in BuildPolyPath. _polyLength: %u, pathStartIndex: %u,"
                                     " startPos: %s, endPos: %s, mapid: %u",
                                     _polyLength, pathStartIndex, startPos.toString().c_str(), endPos.toString().c_str(),
                                     _source->GetMapId());

                break;
            }

            if (_pathPolyRefs[pathStartIndex] == startPoly)
            {
                startPolyFound = true;
                break;
            }
        }

        for (pathEndIndex = _polyLength-1; pathEndIndex > pathStartIndex; --pathEndIndex)
            if (_pathPolyRefs[pathEndIndex] == endPoly)
            {
                endPolyFound = true;
                break;
            }
    }

    if (startPolyFound && endPolyFound)
    {
        TC_LOG_DEBUG("maps.mmaps", "++ BuildPolyPath :: (startPolyFound && endPolyFound)");

        // we moved along the path and the target did not move out of our old poly-path
        // our path is a simple subpath case, we have all the data we need
        // just "cut" it out

        _polyLength = pathEndIndex - pathStartIndex + 1;
        memmove(_pathPolyRefs, _pathPolyRefs + pathStartIndex, _polyLength * sizeof(dtPolyRef));
    }
    else if (startPolyFound && !endPolyFound)
    {
        TC_LOG_DEBUG("maps.mmaps", "++ BuildPolyPath :: (startPolyFound && !endPolyFound)");

        // we are moving on the old path but target moved out
        // so we have atleast part of poly-path ready

        _polyLength -= pathStartIndex;

        // try to adjust the suffix of the path instead of recalculating entire length
        // at given interval the target cannot get too far from its last location
        // thus we have less poly to cover
        // sub-path of optimal path is optimal

        // take ~80% of the original length
        /// @todo play with the values here
        uint32 prefixPolyLength = uint32(_polyLength * 0.8f + 0.5f);
        memmove(_pathPolyRefs, _pathPolyRefs+pathStartIndex, prefixPolyLength * sizeof(dtPolyRef));

        dtPolyRef suffixStartPoly = _pathPolyRefs[prefixPolyLength-1];

        // we need any point on our suffix start poly to generate poly-path, so we need last poly in prefix data
        float suffixEndPoint[VERTEX_SIZE];
        if (dtStatusFailed(_navMeshQuery->closestPointOnPoly(suffixStartPoly, endPoint, suffixEndPoint, nullptr)))
        {
            // we can hit offmesh connection as last poly - closestPointOnPoly() don't like that
            // try to recover by using prev polyref
            --prefixPolyLength;
            suffixStartPoly = _pathPolyRefs[prefixPolyLength-1];
            if (dtStatusFailed(_navMeshQuery->closestPointOnPoly(suffixStartPoly, endPoint, suffixEndPoint, nullptr)))
            {
                // suffixStartPoly is still invalid, error state
                BuildShortcut();
                _type = PATHFIND_NOPATH;
                return;
            }
        }

        // generate suffix
        uint32 suffixPolyLength = 0;

        dtStatus dtResult;
        if (_useRaycast)
        {
            TC_LOG_ERROR("maps.mmaps", "PathGenerator::BuildPolyPath() called with _useRaycast with a previous path for unit %s", _source->GetGUID().ToString().c_str());
            BuildShortcut();
            _type = PATHFIND_NOPATH;
            return;
        }
        else
        {
            dtResult = _navMeshQuery->findPath(
                            suffixStartPoly,    // start polygon
                            endPoly,            // end polygon
                            suffixEndPoint,     // start position
                            endPoint,           // end position
                            &_filter,            // polygon search filter
                            _pathPolyRefs + prefixPolyLength - 1,    // [out] path
                            (int*)&suffixPolyLength,
                            MAX_PATH_LENGTH - prefixPolyLength);   // max number of polygons in output path
        }

        if (!suffixPolyLength || dtStatusFailed(dtResult))
        {
            // this is probably an error state, but we'll leave it
            // and hopefully recover on the next Update
            // we still need to copy our preffix
            TC_LOG_ERROR("maps.mmaps", "Path Build failed\n%s", _source->GetDebugInfo().c_str());
        }

        TC_LOG_DEBUG("maps.mmaps", "++  m_polyLength=%u prefixPolyLength=%u suffixPolyLength=%u", _polyLength, prefixPolyLength, suffixPolyLength);

        // new path = prefix + suffix - overlap
        _polyLength = prefixPolyLength + suffixPolyLength - 1;
    }
    else
    {
        TC_LOG_DEBUG("maps.mmaps", "++ BuildPolyPath :: (!startPolyFound && !endPolyFound)");

        // either we have no path at all -> first run
        // or something went really wrong -> we aren't moving along the path to the target
        // just generate new path

        // free and invalidate old path data
        Clear();

        dtStatus dtResult;
        if (_useRaycast)
        {
            float hit = 0;
            float hitNormal[3];
            memset(hitNormal, 0, sizeof(hitNormal));

            dtResult = _navMeshQuery->raycast(
                            startPoly,
                            startPoint,
                            endPoint,
                            &_filter,
                            &hit,
                            hitNormal,
                            _pathPolyRefs,
                            (int*)&_polyLength,
                            MAX_PATH_LENGTH);

            if (!_polyLength || dtStatusFailed(dtResult))
            {
                BuildShortcut();
                _type = PATHFIND_NOPATH;
                AddFarFromPolyFlags(startFarFromPoly, endFarFromPoly);
                return;
            }

            // raycast() sets hit to FLT_MAX if there is a ray between start and end
            if (hit != FLT_MAX)
            {
                float hitPos[3];

                // Walk back a bit from the hit point to make sure it's in the mesh (sometimes the point is actually outside of the polygons due to float precision issues)
                hit *= 0.99f;
                dtVlerp(hitPos, startPoint, endPoint, hit);

                // if it fails again, clamp to poly boundary
                if (dtStatusFailed(_navMeshQuery->getPolyHeight(_pathPolyRefs[_polyLength - 1], hitPos, &hitPos[1])))
                    _navMeshQuery->closestPointOnPolyBoundary(_pathPolyRefs[_polyLength - 1], hitPos, hitPos);

                _pathPoints.resize(2);
                _pathPoints[0] = GetStartPosition();
                _pathPoints[1] = G3D::Vector3(hitPos[2], hitPos[0], hitPos[1]);

                NormalizePath();
                _type = PATHFIND_INCOMPLETE;
                AddFarFromPolyFlags(startFarFromPoly, false);
                return;
            }
            else
            {
                // clamp to poly boundary if we fail to get the height
                if (dtStatusFailed(_navMeshQuery->getPolyHeight(_pathPolyRefs[_polyLength - 1], endPoint, &endPoint[1])))
                    _navMeshQuery->closestPointOnPolyBoundary(_pathPolyRefs[_polyLength - 1], endPoint, endPoint);

                _pathPoints.resize(2);
                _pathPoints[0] = GetStartPosition();
                _pathPoints[1] = G3D::Vector3(endPoint[2], endPoint[0], endPoint[1]);

                NormalizePath();
                if (startFarFromPoly || endFarFromPoly)
                {
                    _type = PathType(PATHFIND_INCOMPLETE);

                    AddFarFromPolyFlags(startFarFromPoly, endFarFromPoly);
                }
                else
                    _type = PATHFIND_NORMAL;
                return;
            }
        }
        else
        {
            dtResult = _navMeshQuery->findPath(
                            startPoly,          // start polygon
                            endPoly,            // end polygon
                            startPoint,         // start position
                            endPoint,           // end position
                            &_filter,           // polygon search filter
                            _pathPolyRefs,     // [out] path
                            (int*)&_polyLength,
                            MAX_PATH_LENGTH);   // max number of polygons in output path
        }

        if (!_polyLength || dtStatusFailed(dtResult))
        {
            // only happens if we passed bad data to findPath(), or navmesh is messed up
            TC_LOG_ERROR("maps.mmaps", "%s Path Build failed: 0 length path", _source->GetGUID().ToString().c_str());
            BuildShortcut();
            _type = PATHFIND_NOPATH;
            return;
        }
    }

    // by now we know what type of path we can get
    if (_pathPolyRefs[_polyLength - 1] == endPoly && !(_type & PATHFIND_INCOMPLETE))
        _type = PATHFIND_NORMAL;
    else
        _type = PATHFIND_INCOMPLETE;

    AddFarFromPolyFlags(startFarFromPoly, endFarFromPoly);

    // generate the point-path out of our up-to-date poly-path
    BuildPointPath(startPoint, endPoint);
}

void PathGenerator::BuildPointPath(const float *startPoint, const float *endPoint)
{
    float pathPoints[MAX_POINT_PATH_LENGTH*VERTEX_SIZE];
    uint32 pointCount = 0;
    dtStatus dtResult = DT_FAILURE;
    if (_useRaycast)
    {
        // _straightLine uses raycast and it currently doesn't support building a point path, only a 2-point path with start and hitpoint/end is returned
        TC_LOG_ERROR("maps.mmaps", "PathGenerator::BuildPointPath() called with _useRaycast for unit %s", _source->GetGUID().ToString().c_str());
        BuildShortcut();
        _type = PATHFIND_NOPATH;
        return;
    }
    else if (_useStraightPath)
    {
        dtResult = _navMeshQuery->findStraightPath(
                startPoint,         // start position
                endPoint,           // end position
                _pathPolyRefs,     // current path
                _polyLength,       // lenth of current path
                pathPoints,         // [out] path corner points
                nullptr,               // [out] flags
                nullptr,               // [out] shortened path
                (int*)&pointCount,
                _pointPathLimit);   // maximum number of points/polygons to use
    }
    else
    {
        dtResult = FindSmoothPath(
                startPoint,         // start position
                endPoint,           // end position
                _pathPolyRefs,     // current path
                _polyLength,       // length of current path
                pathPoints,         // [out] path corner points
                (int*)&pointCount,
                _pointPathLimit);    // maximum number of points
    }

    // Special case with start and end positions very close to each other
    if (_polyLength == 1 && pointCount == 1)
    {
        // First point is start position, append end position
        dtVcopy(&pathPoints[1 * VERTEX_SIZE], endPoint);
        pointCount++;
    }
    else if ( pointCount < 2 || dtStatusFailed(dtResult))
    {
        // only happens if pass bad data to findStraightPath or navmesh is broken
        // single point paths can be generated here
        /// @todo check the exact cases
        TC_LOG_DEBUG("maps.mmaps", "++ PathGenerator::BuildPointPath FAILED! path sized %d returned\n", pointCount);
        BuildShortcut();
        _type = PathType(_type | PATHFIND_NOPATH);
        return;
    }
    else if (pointCount >= _pointPathLimit)
    {
        TC_LOG_DEBUG("maps.mmaps", "++ PathGenerator::BuildPointPath FAILED! path sized %d returned, lower than limit set to %d", pointCount, _pointPathLimit);
        BuildShortcut();
        _type = PathType(_type | PATHFIND_SHORT);
        return;
    }

    _pathPoints.resize(pointCount);
    for (uint32 i = 0; i < pointCount; ++i)
        _pathPoints[i] = G3D::Vector3(pathPoints[i*VERTEX_SIZE+2], pathPoints[i*VERTEX_SIZE], pathPoints[i*VERTEX_SIZE+1]);

    NormalizePath();

    // first point is always our current location - we need the next one
    SetActualEndPosition(_pathPoints[pointCount-1]);

    // force the given destination, if needed
    if (_forceDestination &&
        (!(_type & PATHFIND_NORMAL) || !InRange(GetEndPosition(), GetActualEndPosition(), 1.0f, 1.0f)))
    {
        // we may want to keep partial subpath
        if (Dist3DSqr(GetActualEndPosition(), GetEndPosition()) < 0.3f * Dist3DSqr(GetStartPosition(), GetEndPosition()))
        {
            SetActualEndPosition(GetEndPosition());
            _pathPoints[_pathPoints.size()-1] = GetEndPosition();
        }
        else
        {
            SetActualEndPosition(GetEndPosition());
            BuildShortcut();
        }

        _type = PathType(PATHFIND_NORMAL | PATHFIND_NOT_USING_PATH);
    }

    TC_LOG_DEBUG("maps.mmaps", "++ PathGenerator::BuildPointPath path type %d size %d poly-size %d", _type, pointCount, _polyLength);
}

void PathGenerator::NormalizePath()
{
    for (uint32 i = 0; i < _pathPoints.size(); ++i)
        _source->UpdateAllowedPositionZ(_pathPoints[i].x, _pathPoints[i].y, _pathPoints[i].z);
}

void PathGenerator::BuildShortcut()
{
    TC_LOG_DEBUG("maps.mmaps", "++ BuildShortcut :: making shortcut");

    Clear();

    // make two point path, our curr pos is the start, and dest is the end
    _pathPoints.resize(2);

    // set start and a default next position
    _pathPoints[0] = GetStartPosition();
    _pathPoints[1] = GetActualEndPosition();

    NormalizePath();

    _type = PATHFIND_SHORTCUT;
}

void PathGenerator::CreateFilter()
{
    uint16 includeFlags = 0;
    uint16 excludeFlags = 0;

    if (_source->GetTypeId() == TYPEID_UNIT)
    {
        Creature* creature = (Creature*)_source;
        if (creature->CanWalk())
            includeFlags |= NAV_GROUND;          // walk

        // creatures don't take environmental damage
        if (creature->CanEnterWater())
            includeFlags |= (NAV_WATER | NAV_MAGMA_SLIME);                 // swim
    }
    else // assume Player
    {
        // perfect support not possible, just stay 'safe'
        includeFlags |= (NAV_GROUND | NAV_WATER | NAV_MAGMA_SLIME);
    }

    _filter.setIncludeFlags(includeFlags);
    _filter.setExcludeFlags(excludeFlags);

    UpdateFilter();
}

void PathGenerator::UpdateFilter()
{
    // allow creatures to cheat and use different movement types if they are moved
    // forcefully into terrain they can't normally move in
    if (Unit const* _sourceUnit = _source->ToUnit())
    {
        if (_sourceUnit->IsInWater() || _sourceUnit->IsUnderWater())
        {
            uint16 includedFlags = _filter.getIncludeFlags();
            includedFlags |= GetNavTerrain(_source->GetPositionX(),
                                           _source->GetPositionY(),
                                           _source->GetPositionZ());

            _filter.setIncludeFlags(includedFlags);
        }

        if (Creature const* _sourceCreature = _source->ToCreature())
            if (_sourceCreature->IsInCombat() || _sourceCreature->IsInEvadeMode())
                _filter.setIncludeFlags(_filter.getIncludeFlags() | NAV_GROUND_STEEP);
    }
}

NavTerrainFlag PathGenerator::GetNavTerrain(float x, float y, float z)
{
    LiquidData data;
    ZLiquidStatus liquidStatus = _source->GetMap()->GetLiquidStatus(_source->GetPhaseMask(), x, y, z, MAP_ALL_LIQUIDS, &data, _source->GetCollisionHeight());
    if (liquidStatus == LIQUID_MAP_NO_WATER)
        return NAV_GROUND;

    switch (data.type_flags)
    {
        case MAP_LIQUID_TYPE_WATER:
        case MAP_LIQUID_TYPE_OCEAN:
            return NAV_WATER;
        case MAP_LIQUID_TYPE_MAGMA:
        case MAP_LIQUID_TYPE_SLIME:
            return NAV_MAGMA_SLIME;
        default:
            return NAV_GROUND;
    }
}

bool PathGenerator::HaveTile(const G3D::Vector3& p) const
{
    int tx = -1, ty = -1;
    float point[VERTEX_SIZE] = {p.y, p.z, p.x};

    _navMesh->calcTileLoc(point, &tx, &ty);

    /// Workaround
    /// For some reason, often the tx and ty variables wont get a valid value
    /// Use this check to prevent getting negative tile coords and crashing on getTileAt
    if (tx < 0 || ty < 0)
        return false;

    return (_navMesh->getTileAt(tx, ty, 0) != nullptr);
}

uint32 PathGenerator::FixupCorridor(dtPolyRef* path, uint32 npath, uint32 maxPath, dtPolyRef const* visited, uint32 nvisited)
{
    int32 furthestPath = -1;
    int32 furthestVisited = -1;

    // Find furthest common polygon.
    for (int32 i = npath-1; i >= 0; --i)
    {
        bool found = false;
        for (int32 j = nvisited-1; j >= 0; --j)
        {
            if (path[i] == visited[j])
            {
                furthestPath = i;
                furthestVisited = j;
                found = true;
            }
        }
        if (found)
            break;
    }

    // If no intersection found just return current path.
    if (furthestPath == -1 || furthestVisited == -1)
        return npath;

    // Concatenate paths.

    // Adjust beginning of the buffer to include the visited.
    uint32 req = nvisited - furthestVisited;
    uint32 orig = uint32(furthestPath + 1) < npath ? furthestPath + 1 : npath;
    uint32 size = npath > orig ? npath - orig : 0;
    if (req + size > maxPath)
        size = maxPath-req;

    if (size)
        memmove(path + req, path + orig, size * sizeof(dtPolyRef));

    // Store visited
    for (uint32 i = 0; i < req; ++i)
        path[i] = visited[(nvisited - 1) - i];

    return req+size;
}

bool PathGenerator::GetSteerTarget(float const* startPos, float const* endPos,
                              float minTargetDist, dtPolyRef const* path, uint32 pathSize,
                              float* steerPos, unsigned char& steerPosFlag, dtPolyRef& steerPosRef)
{
    // Find steer target.
    static const uint32 MAX_STEER_POINTS = 3;
    float steerPath[MAX_STEER_POINTS*VERTEX_SIZE];
    unsigned char steerPathFlags[MAX_STEER_POINTS];
    dtPolyRef steerPathPolys[MAX_STEER_POINTS];
    uint32 nsteerPath = 0;
    dtStatus dtResult = _navMeshQuery->findStraightPath(startPos, endPos, path, pathSize,
                                                steerPath, steerPathFlags, steerPathPolys, (int*)&nsteerPath, MAX_STEER_POINTS);
    if (!nsteerPath || dtStatusFailed(dtResult))
        return false;

    // Find vertex far enough to steer to.
    uint32 ns = 0;
    while (ns < nsteerPath)
    {
        // Stop at Off-Mesh link or when point is further than slop away.
        if ((steerPathFlags[ns] & DT_STRAIGHTPATH_OFFMESH_CONNECTION) ||
            !InRangeYZX(&steerPath[ns*VERTEX_SIZE], startPos, minTargetDist, 1000.0f))
            break;
        ns++;
    }
    // Failed to find good point to steer to.
    if (ns >= nsteerPath)
        return false;

    dtVcopy(steerPos, &steerPath[ns*VERTEX_SIZE]);
    steerPos[1] = startPos[1];  // keep Z value
    steerPosFlag = steerPathFlags[ns];
    steerPosRef = steerPathPolys[ns];

    return true;
}

dtStatus PathGenerator::FindSmoothPath(float const* startPos, float const* endPos,
                                     dtPolyRef const* polyPath, uint32 polyPathSize,
                                     float* smoothPath, int* smoothPathSize, uint32 maxSmoothPathSize)
{
    *smoothPathSize = 0;
    uint32 nsmoothPath = 0;

    dtPolyRef polys[MAX_PATH_LENGTH];
    memcpy(polys, polyPath, sizeof(dtPolyRef)*polyPathSize);
    uint32 npolys = polyPathSize;

    float iterPos[VERTEX_SIZE], targetPos[VERTEX_SIZE];

    if (polyPathSize > 1)
    {
        // Pick the closest points on poly border
        if (dtStatusFailed(_navMeshQuery->closestPointOnPolyBoundary(polys[0], startPos, iterPos)))
            return DT_FAILURE;

        if (dtStatusFailed(_navMeshQuery->closestPointOnPolyBoundary(polys[npolys - 1], endPos, targetPos)))
            return DT_FAILURE;
    }
    else
    {
        // Case where the path is on the same poly
        dtVcopy(iterPos, startPos);
        dtVcopy(targetPos, endPos);
    }

    dtVcopy(&smoothPath[nsmoothPath*VERTEX_SIZE], iterPos);
    nsmoothPath++;

    // Move towards target a small advancement at a time until target reached or
    // when ran out of memory to store the path.
    while (npolys && nsmoothPath < maxSmoothPathSize)
    {
        // Find location to steer towards.
        float steerPos[VERTEX_SIZE];
        unsigned char steerPosFlag;
        dtPolyRef steerPosRef = INVALID_POLYREF;

        if (!GetSteerTarget(iterPos, targetPos, SMOOTH_PATH_SLOP, polys, npolys, steerPos, steerPosFlag, steerPosRef))
            break;

        bool endOfPath = (steerPosFlag & DT_STRAIGHTPATH_END) != 0;
        bool offMeshConnection = (steerPosFlag & DT_STRAIGHTPATH_OFFMESH_CONNECTION) != 0;

        // Find movement delta.
        float delta[VERTEX_SIZE];
        dtVsub(delta, steerPos, iterPos);
        float len = dtMathSqrtf(dtVdot(delta, delta));
        // If the steer target is end of path or off-mesh link, do not move past the location.
        if ((endOfPath || offMeshConnection) && len < SMOOTH_PATH_STEP_SIZE)
            len = 1.0f;
        else
            len = SMOOTH_PATH_STEP_SIZE / len;

        float moveTgt[VERTEX_SIZE];
        dtVmad(moveTgt, iterPos, delta, len);

        // Move
        float result[VERTEX_SIZE];
        const static uint32 MAX_VISIT_POLY = 16;
        dtPolyRef visited[MAX_VISIT_POLY];

        uint32 nvisited = 0;
        if (dtStatusFailed(_navMeshQuery->moveAlongSurface(polys[0], iterPos, moveTgt, &_filter, result, visited, (int*)&nvisited, MAX_VISIT_POLY)))
            return DT_FAILURE;
        npolys = FixupCorridor(polys, npolys, MAX_PATH_LENGTH, visited, nvisited);

        if (dtStatusFailed(_navMeshQuery->getPolyHeight(polys[0], result, &result[1])))
            TC_LOG_DEBUG("maps.mmaps", "Cannot find height at position X: %f Y: %f Z: %f for %s", result[2], result[0], result[1], _source->GetDebugInfo().c_str());
        result[1] += 0.5f;
        dtVcopy(iterPos, result);

        // Handle end of path and off-mesh links when close enough.
        if (endOfPath && InRangeYZX(iterPos, steerPos, SMOOTH_PATH_SLOP, 1.0f))
        {
            // Reached end of path.
            dtVcopy(iterPos, targetPos);
            if (nsmoothPath < maxSmoothPathSize)
            {
                dtVcopy(&smoothPath[nsmoothPath*VERTEX_SIZE], iterPos);
                nsmoothPath++;
            }
            break;
        }
        else if (offMeshConnection && InRangeYZX(iterPos, steerPos, SMOOTH_PATH_SLOP, 1.0f))
        {
            // Advance the path up to and over the off-mesh connection.
            dtPolyRef prevRef = INVALID_POLYREF;
            dtPolyRef polyRef = polys[0];
            uint32 npos = 0;
            while (npos < npolys && polyRef != steerPosRef)
            {
                prevRef = polyRef;
                polyRef = polys[npos];
                npos++;
            }

            for (uint32 i = npos; i < npolys; ++i)
                polys[i-npos] = polys[i];

            npolys -= npos;

            // Handle the connection.
            float connectionStartPos[VERTEX_SIZE], connectionEndPos[VERTEX_SIZE];
            if (dtStatusSucceed(_navMesh->getOffMeshConnectionPolyEndPoints(prevRef, polyRef, connectionStartPos, connectionEndPos)))
            {
                if (nsmoothPath < maxSmoothPathSize)
                {
                    dtVcopy(&smoothPath[nsmoothPath*VERTEX_SIZE], connectionStartPos);
                    nsmoothPath++;
                }
                // Move position at the other side of the off-mesh link.
                dtVcopy(iterPos, connectionEndPos);
                if (dtStatusFailed(_navMeshQuery->getPolyHeight(polys[0], iterPos, &iterPos[1])))
                    return DT_FAILURE;
                iterPos[1] += 0.5f;
            }
        }

        // Store results.
        if (nsmoothPath < maxSmoothPathSize)
        {
            dtVcopy(&smoothPath[nsmoothPath*VERTEX_SIZE], iterPos);
            nsmoothPath++;
        }
    }

    *smoothPathSize = nsmoothPath;

    // this is most likely a loop
    return nsmoothPath < MAX_POINT_PATH_LENGTH ? DT_SUCCESS : DT_FAILURE;
}

bool PathGenerator::InRangeYZX(float const* v1, float const* v2, float r, float h) const
{
    const float dx = v2[0] - v1[0];
    const float dy = v2[1] - v1[1]; // elevation
    const float dz = v2[2] - v1[2];
    return (dx * dx + dz * dz) < r * r && fabsf(dy) < h;
}

bool PathGenerator::InRange(G3D::Vector3 const& p1, G3D::Vector3 const& p2, float r, float h) const
{
    G3D::Vector3 d = p1 - p2;
    return (d.x * d.x + d.y * d.y) < r * r && fabsf(d.z) < h;
}

float PathGenerator::Dist3DSqr(G3D::Vector3 const& p1, G3D::Vector3 const& p2) const
{
    return (p1 - p2).squaredLength();
}

void PathGenerator::ShortenPathUntilDist(G3D::Vector3 const& target, float dist)
{
    if (GetPathType() == PATHFIND_BLANK || _pathPoints.size() < 2)
    {
        TC_LOG_ERROR("maps.mmaps", "PathGenerator::ReducePathLengthByDist called before path was successfully built");
        return;
    }

    float const distSq = dist * dist;

    // the first point of the path must be outside the specified range
    // (this should have really been checked by the caller...)
    if ((_pathPoints[0] - target).squaredLength() < distSq)
        return;

    // check if we even need to do anything
    if ((*_pathPoints.rbegin() - target).squaredLength() >= distSq)
        return;

    size_t i = _pathPoints.size()-1;
    float x, y, z, collisionHeight = _source->GetCollisionHeight();
    // find the first i s.t.:
    //  - _pathPoints[i] is still too close
    //  - _pathPoints[i-1] is too far away
    // => the end point is somewhere on the line between the two
    while (1)
    {
        // we know that pathPoints[i] is too close already (from the previous iteration)
        if ((_pathPoints[i-1] - target).squaredLength() >= distSq)
            break; // bingo!

        // check if the shortened path is still in LoS with the target
        _source->GetHitSpherePointFor({ _pathPoints[i - 1].x, _pathPoints[i - 1].y, _pathPoints[i - 1].z + collisionHeight }, x, y, z);
        if (!_source->GetMap()->isInLineOfSight(x, y, z, _pathPoints[i - 1].x, _pathPoints[i - 1].y, _pathPoints[i - 1].z + collisionHeight, _source->GetPhaseMask(), LINEOFSIGHT_ALL_CHECKS, VMAP::ModelIgnoreFlags::Nothing))
        {
            // whenver we find a point that is not in LoS anymore, simply use last valid path
            _pathPoints.resize(i + 1);
            return;
        }

        if (!--i)
        {
            // no point found that fulfills the condition
            _pathPoints[0] = _pathPoints[1];
            _pathPoints.resize(2);
            return;
        }
    }

    // ok, _pathPoints[i] is too close, _pathPoints[i-1] is not, so our target point is somewhere between the two...
    //   ... settle for a guesstimate since i'm not confident in doing trig on every chase motion tick...
    // (@todo review this)
    _pathPoints[i] += (_pathPoints[i - 1] - _pathPoints[i]).direction() * (dist - (_pathPoints[i] - target).length());
    _pathPoints.resize(i+1);
}

bool PathGenerator::IsInvalidDestinationZ(Unit const* target) const
{
    return (target->GetPositionZ() - GetActualEndPosition().z) > 5.0f;
}

void PathGenerator::AddFarFromPolyFlags(bool startFarFromPoly, bool endFarFromPoly)
{
    if (startFarFromPoly)
        _type = PathType(_type | PATHFIND_FARFROMPOLY_START);
    if (endFarFromPoly)
        _type = PathType(_type | PATHFIND_FARFROMPOLY_END);
}<|MERGE_RESOLUTION|>--- conflicted
+++ resolved
@@ -178,11 +178,7 @@
         BuildShortcut();
         bool path = _source->GetTypeId() == TYPEID_UNIT && _source->ToCreature()->CanFly();
 
-<<<<<<< HEAD
-        bool waterPath = _sourceUnit->GetTypeId() == TYPEID_UNIT && _sourceUnit->CanSwim();
-=======
         bool waterPath = _source->GetTypeId() == TYPEID_UNIT && _source->ToCreature()->CanSwim();
->>>>>>> 1cafd4ef
         if (waterPath)
         {
             // Check both start and end points, if they're both in water, then we can *safely* let the creature move
