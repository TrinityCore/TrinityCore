/*
 * This file is part of the TrinityCore Project. See AUTHORS file for Copyright information
 *
 * This program is free software; you can redistribute it and/or modify it
 * under the terms of the GNU General Public License as published by the
 * Free Software Foundation; either version 2 of the License, or (at your
 * option) any later version.
 *
 * This program is distributed in the hope that it will be useful, but WITHOUT
 * ANY WARRANTY; without even the implied warranty of MERCHANTABILITY or
 * FITNESS FOR A PARTICULAR PURPOSE. See the GNU General Public License for
 * more details.
 *
 * You should have received a copy of the GNU General Public License along
 * with this program. If not, see <http://www.gnu.org/licenses/>.
 */

#ifndef TRINITYSERVER_MOVESPLINEFLAG_H
#define TRINITYSERVER_MOVESPLINEFLAG_H

#include "MovementTypedefs.h"

namespace Movement
{
#pragma pack(push, 1)

    class MoveSplineFlag
    {
    public:
        enum eFlags
        {
            None                = 0x00000000,
<<<<<<< HEAD
                                                        // x00-xFF(first byte) used as animation Ids storage in pair with Animation flag
            Done                = 0x00000100,
            Falling             = 0x00000200,           // Affects elevation computation, can't be combined with Parabolic flag
            No_Spline           = 0x00000400,
            Parabolic           = 0x00000800,           // Affects elevation computation, can't be combined with Falling flag
            CanSwim             = 0x00001000,
            Flying              = 0x00002000,           // Smooth movement(Catmullrom interpolation mode), flying animation
            OrientationFixed    = 0x00004000,           // Model orientation fixed
            Final_Point         = 0x00008000,
            Final_Target        = 0x00010000,
            Final_Angle         = 0x00020000,
            Catmullrom          = 0x00040000,           // Used Catmullrom interpolation mode
            Cyclic              = 0x00080000,           // Movement by cycled spline
            Enter_Cycle         = 0x00100000,           // Everytimes appears with cyclic flag in monster move packet, erases first spline vertex after first cycle done
            Animation           = 0x00200000,           // Plays animation after some time passed
            Frozen              = 0x00400000,           // Will never arrive
            TransportEnter      = 0x00800000,
            TransportExit       = 0x01000000,
            Unknown7            = 0x02000000,
            Unknown8            = 0x04000000,
            Backward            = 0x08000000,
            Unknown10           = 0x10000000,
            Unknown11           = 0x20000000,
            Unknown12           = 0x40000000,
            Unknown13           = 0x80000000,

            // Masks
            Mask_Final_Facing   = Final_Point | Final_Target | Final_Angle,
            // animation ids stored here, see AnimationTier enum, used with Animation flag
            Mask_Animations     = 0xFF,
=======
            Unknown_0x1         = 0x00000001,           // NOT VERIFIED
            Unknown_0x2         = 0x00000002,           // NOT VERIFIED
            Unknown_0x4         = 0x00000004,           // NOT VERIFIED
            Unknown_0x8         = 0x00000008,           // NOT VERIFIED - does someting related to falling/fixed orientation
            FallingSlow         = 0x00000010,
            Done                = 0x00000020,
            Falling             = 0x00000040,           // Affects elevation computation, can't be combined with Parabolic flag
            No_Spline           = 0x00000080,
            Unknown_0x100       = 0x00000100,           // NOT VERIFIED
            Flying              = 0x00000200,           // Smooth movement(Catmullrom interpolation mode), flying animation
            OrientationFixed    = 0x00000400,           // Model orientation fixed
            Catmullrom          = 0x00000800,           // Used Catmullrom interpolation mode
            Cyclic              = 0x00001000,           // Movement by cycled spline
            Enter_Cycle         = 0x00002000,           // Everytimes appears with cyclic flag in monster move packet, erases first spline vertex after first cycle done
            Frozen              = 0x00004000,           // Will never arrive
            TransportEnter      = 0x00008000,
            TransportExit       = 0x00010000,
            Unknown_0x20000     = 0x00020000,           // NOT VERIFIED
            Unknown_0x40000     = 0x00040000,           // NOT VERIFIED
            Backward            = 0x00080000,
            SmoothGroundPath    = 0x00100000,
            CanSwim             = 0x00200000,
            UncompressedPath    = 0x00400000,
            Unknown_0x800000    = 0x00800000,           // NOT VERIFIED
            Unknown_0x1000000   = 0x01000000,           // NOT VERIFIED
            Animation           = 0x02000000,           // Plays animation after some time passed
            Parabolic           = 0x04000000,           // Affects elevation computation, can't be combined with Falling flag
            FadeObject          = 0x08000000,
            Steering            = 0x10000000,
            Unknown_0x20000000  = 0x20000000,           // NOT VERIFIED
            Unknown_0x40000000  = 0x40000000,           // NOT VERIFIED
            Unknown_0x80000000  = 0x80000000,           // NOT VERIFIED

            // Masks
>>>>>>> 28d470c5
            // flags that shouldn't be appended into SMSG_MONSTER_MOVE\SMSG_MONSTER_MOVE_TRANSPORT packet, should be more probably
            Mask_No_Monster_Move = Done,
            // Unused, not suported flags
            Mask_Unused         = No_Spline | Enter_Cycle | Frozen | Unknown_0x8 | Unknown_0x100 | Unknown_0x20000 | Unknown_0x40000
                                | Unknown_0x800000 | Unknown_0x1000000 | FadeObject | Steering | Unknown_0x20000000 | Unknown_0x40000000 | Unknown_0x80000000
        };

        inline uint32& raw() { return (uint32&)*this; }
        inline uint32 const& raw() const { return (uint32 const&)*this; }

        MoveSplineFlag() { raw() = 0; }
        MoveSplineFlag(uint32 f) { raw() = f; }

        // Constant interface

        bool isSmooth() const { return (raw() & Catmullrom) != 0; }
        bool isLinear() const { return !isSmooth(); }

        bool hasAllFlags(uint32 f) const { return (raw() & f) == f; }
        bool hasFlag(uint32 f) const { return (raw() & f) != 0; }
        uint32 operator & (uint32 f) const { return (raw() & f); }
        uint32 operator | (uint32 f) const { return (raw() | f); }
        std::string ToString() const;

        // Not constant interface

        void operator &= (uint32 f) { raw() &= f; }
        void operator |= (uint32 f) { raw() |= f; }

        void EnableAnimation() { raw() = (raw() & ~(Falling | Parabolic | FallingSlow | FadeObject)) | Animation; }
        void EnableParabolic() { raw() = (raw() & ~(Falling | Animation | FallingSlow | FadeObject)) | Parabolic; }
        void EnableFlying() { raw() = (raw() & ~(Falling)) | Flying; }
        void EnableFalling() { raw() = (raw() & ~(Parabolic | Animation | Flying)) | Falling; }
        void EnableCatmullRom() { raw() = (raw() & ~SmoothGroundPath) | Catmullrom; }
        void EnableTransportEnter() { raw() = (raw() & ~TransportExit) | TransportEnter; }
        void EnableTransportExit() { raw() = (raw() & ~TransportEnter) | TransportExit; }

<<<<<<< HEAD
        uint8 animTier           : 8;
        bool done                : 1;
        bool falling             : 1;
        bool no_spline           : 1;
        bool parabolic           : 1;
        bool canswim             : 1;
=======
        bool unknown0x1          : 1;
        bool unknown0x2          : 1;
        bool unknown0x4          : 1;
        bool unknown0x8          : 1;
        bool fallingSlow         : 1;
        bool done                : 1;
        bool falling             : 1;
        bool no_spline           : 1;
        bool unknown0x100        : 1;
>>>>>>> 28d470c5
        bool flying              : 1;
        bool orientationFixed    : 1;
        bool catmullrom          : 1;
        bool cyclic              : 1;
        bool enter_cycle         : 1;
        bool frozen              : 1;
        bool transportEnter      : 1;
        bool transportExit       : 1;
<<<<<<< HEAD
        bool unknown7            : 1;
        bool unknown8            : 1;
        bool backward            : 1;
        bool unknown10           : 1;
        bool unknown11           : 1;
        bool unknown12           : 1;
        bool unknown13           : 1;
=======
        bool unknown0x20000      : 1;
        bool unknown0x40000      : 1;
        bool backward            : 1;
        bool smoothGroundPath    : 1;
        bool canSwim             : 1;
        bool uncompressedPath    : 1;
        bool unknown0x800000     : 1;
        bool unknown0x1000000    : 1;
        bool animation           : 1;
        bool parabolic           : 1;
        bool fadeObject          : 1;
        bool steering            : 1;
        bool unknown0x20000000   : 1;
        bool unknown0x40000000   : 1;
        bool unknown0x80000000   : 1;
>>>>>>> 28d470c5
    };
#pragma pack(pop)
}

#endif // TRINITYSERVER_MOVESPLINEFLAG_H<|MERGE_RESOLUTION|>--- conflicted
+++ resolved
@@ -30,38 +30,6 @@
         enum eFlags
         {
             None                = 0x00000000,
-<<<<<<< HEAD
-                                                        // x00-xFF(first byte) used as animation Ids storage in pair with Animation flag
-            Done                = 0x00000100,
-            Falling             = 0x00000200,           // Affects elevation computation, can't be combined with Parabolic flag
-            No_Spline           = 0x00000400,
-            Parabolic           = 0x00000800,           // Affects elevation computation, can't be combined with Falling flag
-            CanSwim             = 0x00001000,
-            Flying              = 0x00002000,           // Smooth movement(Catmullrom interpolation mode), flying animation
-            OrientationFixed    = 0x00004000,           // Model orientation fixed
-            Final_Point         = 0x00008000,
-            Final_Target        = 0x00010000,
-            Final_Angle         = 0x00020000,
-            Catmullrom          = 0x00040000,           // Used Catmullrom interpolation mode
-            Cyclic              = 0x00080000,           // Movement by cycled spline
-            Enter_Cycle         = 0x00100000,           // Everytimes appears with cyclic flag in monster move packet, erases first spline vertex after first cycle done
-            Animation           = 0x00200000,           // Plays animation after some time passed
-            Frozen              = 0x00400000,           // Will never arrive
-            TransportEnter      = 0x00800000,
-            TransportExit       = 0x01000000,
-            Unknown7            = 0x02000000,
-            Unknown8            = 0x04000000,
-            Backward            = 0x08000000,
-            Unknown10           = 0x10000000,
-            Unknown11           = 0x20000000,
-            Unknown12           = 0x40000000,
-            Unknown13           = 0x80000000,
-
-            // Masks
-            Mask_Final_Facing   = Final_Point | Final_Target | Final_Angle,
-            // animation ids stored here, see AnimationTier enum, used with Animation flag
-            Mask_Animations     = 0xFF,
-=======
             Unknown_0x1         = 0x00000001,           // NOT VERIFIED
             Unknown_0x2         = 0x00000002,           // NOT VERIFIED
             Unknown_0x4         = 0x00000004,           // NOT VERIFIED
@@ -96,7 +64,6 @@
             Unknown_0x80000000  = 0x80000000,           // NOT VERIFIED
 
             // Masks
->>>>>>> 28d470c5
             // flags that shouldn't be appended into SMSG_MONSTER_MOVE\SMSG_MONSTER_MOVE_TRANSPORT packet, should be more probably
             Mask_No_Monster_Move = Done,
             // Unused, not suported flags
@@ -134,14 +101,6 @@
         void EnableTransportEnter() { raw() = (raw() & ~TransportExit) | TransportEnter; }
         void EnableTransportExit() { raw() = (raw() & ~TransportEnter) | TransportExit; }
 
-<<<<<<< HEAD
-        uint8 animTier           : 8;
-        bool done                : 1;
-        bool falling             : 1;
-        bool no_spline           : 1;
-        bool parabolic           : 1;
-        bool canswim             : 1;
-=======
         bool unknown0x1          : 1;
         bool unknown0x2          : 1;
         bool unknown0x4          : 1;
@@ -151,7 +110,6 @@
         bool falling             : 1;
         bool no_spline           : 1;
         bool unknown0x100        : 1;
->>>>>>> 28d470c5
         bool flying              : 1;
         bool orientationFixed    : 1;
         bool catmullrom          : 1;
@@ -160,15 +118,6 @@
         bool frozen              : 1;
         bool transportEnter      : 1;
         bool transportExit       : 1;
-<<<<<<< HEAD
-        bool unknown7            : 1;
-        bool unknown8            : 1;
-        bool backward            : 1;
-        bool unknown10           : 1;
-        bool unknown11           : 1;
-        bool unknown12           : 1;
-        bool unknown13           : 1;
-=======
         bool unknown0x20000      : 1;
         bool unknown0x40000      : 1;
         bool backward            : 1;
@@ -184,7 +133,6 @@
         bool unknown0x20000000   : 1;
         bool unknown0x40000000   : 1;
         bool unknown0x80000000   : 1;
->>>>>>> 28d470c5
     };
 #pragma pack(pop)
 }
