--- conflicted
+++ resolved
@@ -192,14 +192,10 @@
     {
         if (!moveSpline.Finalized())
         {
-<<<<<<< HEAD
-            MoveSplineFlag splineFlags = moveSpline.splineflags;
+            MoveSplineFlag const& splineFlags = moveSpline.splineflags;
 
             if ((splineFlags & MoveSplineFlag::Parabolic) && moveSpline.effect_start_time < moveSpline.Duration())
                 data << moveSpline.vertical_acceleration;   // added in 3.1
-=======
-            MoveSplineFlag const& splineFlags = move_spline.splineflags;
->>>>>>> a59c1127
 
             data << moveSpline.timePassed();
 
