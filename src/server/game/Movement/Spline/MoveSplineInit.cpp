--- conflicted
+++ resolved
@@ -98,13 +98,8 @@
         if (!args.HasVelocity)
             args.velocity = unit->GetSpeed(SelectSpeedType(moveFlags));
 
-<<<<<<< HEAD
-        if (!args.Validate())
+        if (!args.Validate(&unit))
             return 0;
-=======
-        if (!args.Validate(&unit))
-            return;
->>>>>>> 1cad020e
 
         if (moveFlags & MOVEMENTFLAG_ROOT)
             moveFlags &= ~MOVEMENTFLAG_MASK_MOVING;
