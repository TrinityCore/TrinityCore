/*
 * Copyright (C) 2005-2011 MaNGOS <http://getmangos.com/>
 *
 * This program is free software; you can redistribute it and/or modify
 * it under the terms of the GNU General Public License as published by
 * the Free Software Foundation; either version 2 of the License, or
 * (at your option) any later version.
 *
 * This program is distributed in the hope that it will be useful,
 * but WITHOUT ANY WARRANTY; without even the implied warranty of
 * MERCHANTABILITY or FITNESS FOR A PARTICULAR PURPOSE.  See the
 * GNU General Public License for more details.
 *
 * You should have received a copy of the GNU General Public License
 * along with this program; if not, write to the Free Software
 * Foundation, Inc., 59 Temple Place, Suite 330, Boston, MA  02111-1307  USA
 */

#include "MoveSplineInit.h"
#include "MoveSpline.h"
#include "MovementPacketBuilder.h"
#include "Unit.h"
#include "Transport.h"
#include "Vehicle.h"
#include "WorldPacket.h"
#include "Opcodes.h"

namespace Movement
{
    UnitMoveType SelectSpeedType(uint32 moveFlags)
    {
        /*! Not sure about MOVEMENTFLAG_CAN_FLY here - do creatures that can fly
            but are on ground right now also have it? If yes, this needs a more
            dynamic check, such as is flying now
        */
        if (moveFlags & (MOVEMENTFLAG_FLYING | MOVEMENTFLAG_CAN_FLY | MOVEMENTFLAG_DISABLE_GRAVITY))
        {
            if (moveFlags & MOVEMENTFLAG_BACKWARD /*&& speed_obj.flight >= speed_obj.flight_back*/)
                return MOVE_FLIGHT_BACK;
            else
                return MOVE_FLIGHT;
        }
        else if (moveFlags & MOVEMENTFLAG_SWIMMING)
        {
            if (moveFlags & MOVEMENTFLAG_BACKWARD /*&& speed_obj.swim >= speed_obj.swim_back*/)
                return MOVE_SWIM_BACK;
            else
                return MOVE_SWIM;
        }
        else if (moveFlags & MOVEMENTFLAG_WALKING)
        {
            //if (speed_obj.run > speed_obj.walk)
            return MOVE_WALK;
        }
        else if (moveFlags & MOVEMENTFLAG_BACKWARD /*&& speed_obj.run >= speed_obj.run_back*/)
            return MOVE_RUN_BACK;

        return MOVE_RUN;
    }

    int32 MoveSplineInit::Launch()
    {
        MoveSpline& move_spline = *unit->movespline;

        bool transport = false;
        Location real_position(unit->GetPositionX(), unit->GetPositionY(), unit->GetPositionZMinusOffset(), unit->GetOrientation());
        // Elevators also use MOVEMENTFLAG_ONTRANSPORT but we do not keep track of their position changes
        if (unit->HasUnitMovementFlag(MOVEMENTFLAG_ONTRANSPORT) && unit->GetTransGUID())
        {
            transport = true;
            real_position.x = unit->GetTransOffsetX();
            real_position.y = unit->GetTransOffsetY();
            real_position.z = unit->GetTransOffsetZ();
            real_position.orientation = unit->GetTransOffsetO();
        }

        // there is a big chance that current position is unknown if current state is not finalized, need compute it
        // this also allows CalculatePath spline position and update map position in much greater intervals
        // Don't compute for transport movement if the unit is in a motion between two transports
        if (!move_spline.Finalized() && move_spline.onTransport == transport)
            real_position = move_spline.ComputePosition();

        // should i do the things that user should do? - no.
        if (args.path.empty())
            return 0;

        // corrent first vertex
        args.path[0] = real_position;
        args.initialOrientation = real_position.orientation;
        move_spline.onTransport = transport;

        uint32 moveFlags = unit->m_movementInfo.GetMovementFlags();
        if (args.flags.walkmode)
            moveFlags |= MOVEMENTFLAG_WALKING;
        else
            moveFlags &= ~MOVEMENTFLAG_WALKING;

        moveFlags |= (MOVEMENTFLAG_SPLINE_ENABLED|MOVEMENTFLAG_FORWARD);

        if (!args.HasVelocity)
            args.velocity = unit->GetSpeed(SelectSpeedType(moveFlags));

        if (!args.Validate(unit))
            return 0;

        if (moveFlags & MOVEMENTFLAG_ROOT)
            moveFlags &= ~MOVEMENTFLAG_MASK_MOVING;

        unit->m_movementInfo.SetMovementFlags((MovementFlags)moveFlags);
        move_spline.Initialize(args);

        WorldPacket data(!transport ? SMSG_MONSTER_MOVE : SMSG_MONSTER_MOVE_TRANSPORT, 64);
        data.append(unit->GetPackGUID());
        if (transport)
        {
            data.appendPackGUID(unit->GetTransGUID());
            data << int8(unit->GetTransSeat());
        }

        PacketBuilder::WriteMonsterMove(move_spline, data);
        unit->SendMessageToSet(&data,true);

        return move_spline.Duration();
    }

    MoveSplineInit::MoveSplineInit(Unit* m) : unit(m)
    {
        // Elevators also use MOVEMENTFLAG_ONTRANSPORT but we do not keep track of their position changes
        args.TransformForTransport = unit->HasUnitMovementFlag(MOVEMENTFLAG_ONTRANSPORT) && unit->GetTransGUID();
        // mix existing state into new
        args.flags.walkmode = unit->m_movementInfo.HasMovementFlag(MOVEMENTFLAG_WALKING);
        args.flags.flying = unit->m_movementInfo.HasMovementFlag((MovementFlags)(MOVEMENTFLAG_CAN_FLY | MOVEMENTFLAG_DISABLE_GRAVITY));
    }

    void MoveSplineInit::SetFacing(const Unit* target)
    {
        args.flags.EnableFacingTarget();
        args.facing.target = target->GetGUID();
    }

    void MoveSplineInit::SetFacing(float angle)
    {
        if (args.TransformForTransport)
        {
            if (Unit* vehicle = unit->GetVehicleBase())
                angle -= vehicle->GetOrientation();
            else if (Transport* transport = unit->GetTransport())
                angle -= transport->GetOrientation();
        }

        args.facing.angle = G3D::wrap(angle, 0.f, (float)G3D::twoPi());
        args.flags.EnableFacingAngle();
    }

    void MoveSplineInit::MoveTo(const Vector3& dest, bool generatePath, bool forceDestination)
    {
        if (generatePath)
        {
            PathGenerator path(unit);
            bool result = path.CalculatePath(dest.x, dest.y, dest.z, forceDestination);
            if (result && path.GetPathType() & ~PATHFIND_NOPATH)
            {
                MovebyPath(path.GetPath());
                return;
            }
        }

        args.path_Idx_offset = 0;
        args.path.resize(2);
        TransportPathTransform transform(unit, args.TransformForTransport);
        args.path[1] = transform(dest);
    }

    Vector3 TransportPathTransform::operator()(Vector3 input)
    {
        if (_transformForTransport)
        {
<<<<<<< HEAD
            float unused = 0.0f;
            if (TransportBase* transport = _owner->GetDirectTransport())
=======
            if (TransportBase* transport = _owner.GetDirectTransport())
            {
                float unused = 0.0f; // need reference
>>>>>>> 7dd0cd44
                transport->CalculatePassengerOffset(input.x, input.y, input.z, unused);
            }
        }

        return input;
    }
}<|MERGE_RESOLUTION|>--- conflicted
+++ resolved
@@ -175,14 +175,9 @@
     {
         if (_transformForTransport)
         {
-<<<<<<< HEAD
-            float unused = 0.0f;
             if (TransportBase* transport = _owner->GetDirectTransport())
-=======
-            if (TransportBase* transport = _owner.GetDirectTransport())
             {
                 float unused = 0.0f; // need reference
->>>>>>> 7dd0cd44
                 transport->CalculatePassengerOffset(input.x, input.y, input.z, unused);
             }
         }
