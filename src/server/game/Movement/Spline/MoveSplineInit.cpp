--- conflicted
+++ resolved
@@ -73,15 +73,9 @@
         }
 
         // there is a big chance that current position is unknown if current state is not finalized, need compute it
-<<<<<<< HEAD
         // this also allows CalculatePath spline position and update map position in much greater intervals
-        // Don't compute for transport movement. The unit could be in a motion between two transports, thus having transport moveflag but is resulting in regular positions
-        else if (!move_spline.Finalized())
-=======
-        // this also allows calculate spline position and update map position in much greater intervals
         // Don't compute for transport movement if the unit is in a motion between two transports
         if (!move_spline.Finalized() && move_spline.onTransport == transport)
->>>>>>> b581e6a0
             real_position = move_spline.ComputePosition();
 
         // should i do the things that user should do? - no.
