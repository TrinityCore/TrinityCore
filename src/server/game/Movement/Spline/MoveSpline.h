--- conflicted
+++ resolved
@@ -22,9 +22,6 @@
 #include "MoveSplineInitArgs.h"
 #include <G3D/Vector3.h>
 
-<<<<<<< HEAD
-enum class AnimationTier : uint8;
-=======
 namespace WorldPackets
 {
     namespace Movement
@@ -33,7 +30,6 @@
         class MonsterMove;
     }
 }
->>>>>>> 28d470c5
 
 namespace Movement
 {
@@ -49,11 +45,7 @@
 
     // MoveSpline represents smooth catmullrom or linear curve and point that moves belong it
     // curve can be cyclic - in this case movement will be cyclic
-<<<<<<< HEAD
-    // point can have vertical acceleration motion componemt(used in fall, parabolic movement)
-=======
     // point can have vertical acceleration motion component (used in fall, parabolic movement)
->>>>>>> 28d470c5
     class TC_GAME_API MoveSpline
     {
         friend class WorldPackets::Movement::CommonMovement;
@@ -88,12 +80,8 @@
         int32           effect_start_time;
         int32           point_Idx;
         int32           point_Idx_offset;
-<<<<<<< HEAD
-        float           velocity;
-=======
         Optional<SpellEffectExtraData> spell_effect_extra;
         Optional<AnimTierTransition> anim_tier;
->>>>>>> 28d470c5
 
         void init_spline(MoveSplineInitArgs const& args);
 
@@ -113,7 +101,6 @@
         int32 Duration() const { return spline.length(); }
         MySpline const& _Spline() const { return spline; }
         int32 _currentSplineIdx() const { return point_Idx; }
-        float Velocity() const { return velocity; }
         void _Finalize();
         void _Interrupt() { splineflags.done = true; }
 
@@ -150,16 +137,9 @@
         Vector3 const& CurrentDestination() const { return Initialized() ? spline.getPoint(point_Idx + 1) : Vector3::zero(); }
         int32 currentPathIdx() const;
 
-        bool HasAnimation() const { return splineflags.animation; }
-        AnimationTier GetAnimationTier() const { return static_cast<AnimationTier>(splineflags.animTier); }
-
         bool onTransport;
         bool splineIsFacingOnly;
         std::string ToString() const;
-        bool HasStarted() const
-        {
-            return time_passed > 0;
-        }
     };
 }
 #endif // TRINITYSERVER_MOVEPLINE_H