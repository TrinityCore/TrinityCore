--- conflicted
+++ resolved
@@ -157,15 +157,11 @@
         Unit*  unit;
     };
 
-    inline void MoveSplineInit::SetFly() { args.flags.flying = true; }
+    inline void MoveSplineInit::SetFly() { args.flags.EnableFlying(); }
     inline void MoveSplineInit::SetWalk(bool enable) { args.flags.walkmode = enable; }
     inline void MoveSplineInit::SetSmooth() { args.flags.EnableCatmullRom(); }
     inline void MoveSplineInit::SetUncompressed() { args.flags.uncompressedPath = true; }
     inline void MoveSplineInit::SetCyclic() { args.flags.cyclic = true; }
-<<<<<<< HEAD
-=======
-    inline void MoveSplineInit::SetFall() { args.flags.EnableFalling(); }
->>>>>>> 89ec9075
     inline void MoveSplineInit::SetVelocity(float vel) { args.velocity = vel; args.HasVelocity = true; }
     inline void MoveSplineInit::SetOrientationInversed() { args.flags.orientationInversed = true;}
     inline void MoveSplineInit::SetTransportEnter() { args.flags.EnableTransportEnter(); }
