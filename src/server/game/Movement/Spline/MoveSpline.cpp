--- conflicted
+++ resolved
@@ -22,8 +22,6 @@
 
 #include <sstream>
 
-#include <sstream>
-
 namespace Movement{
 
 Location MoveSpline::computePosition(int32 time_point, int32 point_index) const
@@ -152,16 +150,13 @@
     if (args.flags.cyclic)
     {
         uint32 cyclic_point = 0;
-        if (splineflags.enter_cycle)
-            cyclic_point = 1;   // shouldn't be modified, came from client
-        spline.init_cyclic_spline(&args.path[0], args.path.size(), modes[args.flags.isSmooth()], cyclic_point, args.initialOrientation);
+        // MoveSplineFlag::Enter_Cycle support dropped
+        //if (splineflags & SPLINEFLAG_ENTER_CYCLE)
+        //cyclic_point = 1;   // shouldn't be modified, came from client
+        spline.init_cyclic_spline(&args.path[0], args.path.size(), modes[args.flags.isSmooth()], cyclic_point);
     }
     else
-<<<<<<< HEAD
-        spline.init_spline(&args.path[0], args.path.size(), modes[args.flags.isSmooth()], args.initialOrientation);
-=======
         spline.init_spline(&args.path[0], args.path.size(), modes[args.flags.isSmooth()]);
->>>>>>> 28d470c5
 
     // init spline timestamps
     if (splineflags.falling)
@@ -178,7 +173,7 @@
     /// @todo what to do in such cases? problem is in input data (all points are at same coords)
     if (spline.length() < minimal_duration)
     {
-        TC_LOG_DEBUG("misc", "MoveSpline::init_spline: zero length spline, wrong input data?");
+        TC_LOG_ERROR("misc", "MoveSpline::init_spline: zero length spline, wrong input data?");
         spline.set_length(spline.last(), spline.isCyclic() ? 1000 : 1);
     }
     point_Idx = spline.first();
@@ -199,8 +194,6 @@
     anim_tier = args.animTier;
     splineIsFacingOnly = args.path.size() == 2 && args.facing.type != MONSTER_MOVE_NORMAL && ((args.path[1] - args.path[0]).length() < 0.1f);
 
-    velocity = args.velocity;
-
     // Check if its a stop spline
     if (args.flags.done)
     {
@@ -224,13 +217,8 @@
 }
 
 MoveSpline::MoveSpline() : m_Id(0), time_passed(0),
-<<<<<<< HEAD
-    vertical_acceleration(0.f), initialOrientation(0.f), effect_start_time(0), point_Idx(0), point_Idx_offset(0), velocity(0.f),
-    onTransport(false)
-=======
     vertical_acceleration(0.f), initialOrientation(0.f), effect_start_time(0), point_Idx(0), point_Idx_offset(0),
     onTransport(false), splineIsFacingOnly(false)
->>>>>>> 28d470c5
 {
     splineflags.done = true;
 }
@@ -242,22 +230,11 @@
 #define CHECK(exp) \
     if (!(exp))\
     {\
-<<<<<<< HEAD
-        if (unit)\
-            TC_LOG_ERROR("misc.movesplineinitargs", "MoveSplineInitArgs::Validate: expression '%s' failed for %s", #exp, unit->GetDebugInfo().c_str());\
-        else\
-            TC_LOG_ERROR("misc.movesplineinitargs", "MoveSplineInitArgs::Validate: expression '%s' failed for cyclic spline continuation", #exp); \
-        return false;\
-    }
-    CHECK(path.size() > 1);
-    CHECK(velocity >= 0.001f);
-=======
         TC_LOG_ERROR("misc.movesplineinitargs", "MoveSplineInitArgs::Validate: expression '%s' failed for %s Entry: %u", #exp, unit->GetGUID().ToString().c_str(), unit->GetEntry());\
         return false;\
     }
     CHECK(path.size() > 1);
     CHECK(velocity >= 0.01f);
->>>>>>> 28d470c5
     CHECK(time_perc >= 0.f && time_perc <= 1.f);
     CHECK(_checkPathLengths());
     if (spellEffectExtra)
@@ -284,17 +261,6 @@
 {
     path.reserve(path_capacity);
 }
-
-MoveSplineInitArgs::~MoveSplineInitArgs() = default;
-
-MoveSplineInitArgs::MoveSplineInitArgs(size_t path_capacity /*= 16*/) : path_Idx_offset(0), velocity(0.f),
-parabolic_amplitude(0.f), time_perc(0.f), splineId(0), initialOrientation(0.f),
-walk(false), HasVelocity(false), TransformForTransport(true)
-{
-    path.reserve(path_capacity);
-}
-
-MoveSplineInitArgs::MoveSplineInitArgs(MoveSplineInitArgs && args) = default;
 
 MoveSplineInitArgs::~MoveSplineInitArgs() = default;
 
@@ -329,41 +295,6 @@
                 point_Idx = spline.first();
                 time_passed = time_passed % Duration();
                 result = Result_NextCycle;
-
-                // Remove first point from the path after one full cycle.
-                // That point was the position of the unit prior to entering the cycle and it shouldn't be repeated with continuous cycles.
-                if (splineflags.enter_cycle)
-                {
-                    splineflags.enter_cycle = false;
-
-                    MoveSplineInitArgs args{ (size_t)spline.getPointCount() };
-                    args.path.assign(spline.getPoints().begin() + spline.first() + 1, spline.getPoints().begin() + spline.last());
-                    args.facing = facing;
-                    args.flags = splineflags;
-                    args.path_Idx_offset = point_Idx_offset;
-                    // MoveSplineFlag::Parabolic | MoveSplineFlag::Animation not supported currently
-                        //args.parabolic_amplitude = ?;
-                        //args.time_perc = ?;
-                    args.splineId = m_Id;
-                    args.initialOrientation = initialOrientation;
-                    args.velocity = 1.0f; // Calculated below
-                    args.HasVelocity = true;
-                    args.TransformForTransport = onTransport;
-                    if (args.Validate(nullptr))
-                    {
-                        // New cycle should preserve previous cycle's duration for some weird reason, even though
-                        // the path is really different now. Blizzard is weird. Or this was just a simple oversight.
-                        // Since our splines precalculate length with velocity in mind, if we want to find the desired
-                        // velocity, we have to make a fake spline, calculate its duration and then compare it to the
-                        // desired duration, thus finding out how much the velocity has to be increased for them to match.
-                        MoveSpline tempSpline;
-                        tempSpline.Initialize(args);
-                        args.velocity = (float)tempSpline.Duration() / Duration();
-
-                        if (args.Validate(nullptr))
-                            init_spline(args);
-                    }
-                }
             }
             else
             {
