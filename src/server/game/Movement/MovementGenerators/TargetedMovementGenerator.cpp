--- conflicted
+++ resolved
@@ -36,11 +36,10 @@
     if (owner->HasUnitState(UNIT_STATE_NOT_MOVE))
         return;
 
-<<<<<<< HEAD
     if (owner->HasFlag(UNIT_FIELD_FLAGS, UNIT_FLAG_DISABLE_MOVE))
-=======
+        return;
+
     if (owner->HasUnitState(UNIT_STATE_CASTING) && !owner->CanMoveDuringChannel())
->>>>>>> dc67505a
         return;
 
     if (owner->GetTypeId() == TYPEID_UNIT && !i_target->isInAccessiblePlaceFor(owner->ToCreature()))
