/*
 * Copyright (C) 2008-2013 TrinityCore <http://www.trinitycore.org/>
 * Copyright (C) 2005-2009 MaNGOS <http://getmangos.com/>
 *
 * This program is free software; you can redistribute it and/or modify it
 * under the terms of the GNU General Public License as published by the
 * Free Software Foundation; either version 2 of the License, or (at your
 * option) any later version.
 *
 * This program is distributed in the hope that it will be useful, but WITHOUT
 * ANY WARRANTY; without even the implied warranty of MERCHANTABILITY or
 * FITNESS FOR A PARTICULAR PURPOSE. See the GNU General Public License for
 * more details.
 *
 * You should have received a copy of the GNU General Public License along
 * with this program. If not, see <http://www.gnu.org/licenses/>.
 */

#include "ByteBuffer.h"
#include "TargetedMovementGenerator.h"
#include "Errors.h"
#include "Creature.h"
#include "CreatureAI.h"
#include "World.h"
#include "MoveSplineInit.h"
#include "MoveSpline.h"
#include "Player.h"

template<class T, typename D>
void TargetedMovementGeneratorMedium<T,D>::_setTargetLocation(T* owner, bool updateDestination)
{
    if (!i_target.isValid() || !i_target->IsInWorld())
        return;

    if (owner->HasUnitState(UNIT_STATE_NOT_MOVE))
        return;

    if (owner->GetTypeId() == TYPEID_UNIT && !i_target->isInAccessiblePlaceFor(owner->ToCreature()))
        return;

    float x, y, z;

    if (updateDestination || !i_path)
    {
        if (!i_offset)
        {
            // to nearest contact position
            i_target->GetContactPoint(owner, x, y, z);
        }
        else
        {
            float dist;
            float size;

            // Pets need special handling.
            // We need to subtract GetObjectSize() because it gets added back further down the chain
            //  and that makes pets too far away. Subtracting it allows pets to properly
            //  be (GetCombatReach() + i_offset) away.
            // Only applies when i_target is pet's owner otherwise pets and mobs end up
            //   doing a "dance" while fighting
            if (owner->isPet() && i_target->GetTypeId() == TYPEID_PLAYER)
            {
                dist = i_target->GetCombatReach();
                size = i_target->GetCombatReach() - i_target->GetObjectSize();
            }
            else
            {
                dist = i_offset + 1.0f;
                size = owner->GetObjectSize();
            }

            if (i_target->IsWithinDistInMap(owner, dist))
                return;

            // to at i_offset distance from target and i_angle from target facing
            i_target->GetClosePoint(x, y, z, size, i_offset, i_angle);
        }
    }
    else
    {
        // the destination has not changed, we just need to refresh the path (usually speed change)
        G3D::Vector3 end = i_path->GetEndPosition();
        x = end.x;
        y = end.y;
        z = end.z;
    }

    if (!i_path)
        i_path = new PathGenerator(owner);

    // allow pets to use shortcut if no path found when following their master
    bool forceDest = (owner->GetTypeId() == TYPEID_UNIT && owner->ToCreature()->isPet()
        && owner->HasUnitState(UNIT_STATE_FOLLOW));

    bool result = i_path->CalculatePath(x, y, z, forceDest);
    if (!result || (i_path->GetPathType() & PATHFIND_NOPATH))
    {
        // Cant reach target
        i_recalculateTravel = true;
        return;
    }

    D::_addUnitStateMove(owner);
    i_targetReached = false;
    i_recalculateTravel = false;
    owner->AddUnitState(UNIT_STATE_CHASE);

    Movement::MoveSplineInit init(owner);
    init.MovebyPath(i_path->GetPath());
<<<<<<< HEAD
    if (forceDest && updateDestination)
        init.SetFacing(i_target.getTarget()->GetOrientation());
    else
        init.SetFacing(i_target.getTarget());
=======
>>>>>>> 5b45a87d
    init.SetWalk(((D*)this)->EnableWalking());
    // Using the same condition for facing target as the one that is used for SetInFront on movement end
    // - applies to ChaseMovementGenerator mostly
    if (i_angle == 0.f)
        init.SetFacing(i_target.getTarget());

    init.Launch();
}

template<class T, typename D>
bool TargetedMovementGeneratorMedium<T,D>::DoUpdate(T* owner, uint32 time_diff)
{
    if (!i_target.isValid() || !i_target->IsInWorld())
        return false;

    if (!owner || !owner->isAlive())
        return false;

    if (owner->HasUnitState(UNIT_STATE_NOT_MOVE))
    {
        D::_clearUnitStateMove(owner);
        return true;
    }

    // prevent movement while casting spells with cast time or channel time
    if (owner->HasUnitState(UNIT_STATE_CASTING))
    {
        if (!owner->IsStopped())
            owner->StopMoving();
        return true;
    }

    // prevent crash after creature killed pet
    if (static_cast<D*>(this)->_lostTarget(owner))
    {
        D::_clearUnitStateMove(owner);
        return true;
    }

    bool targetMoved = false;
    i_recheckDistance.Update(time_diff);
    if (i_recheckDistance.Passed())
    {
        i_recheckDistance.Reset(100);
        //More distance let have better performance, less distance let have more sensitive reaction at target move.
        float allowed_dist = owner->GetCombatReach() + sWorld->getRate(RATE_TARGET_POS_RECALCULATION_RANGE);
        G3D::Vector3 dest = owner->movespline->FinalDestination();

        if (owner->GetTypeId() == TYPEID_UNIT && owner->ToCreature()->CanFly())
            targetMoved = !i_target->IsWithinDist3d(dest.x, dest.y, dest.z, allowed_dist);
        else
            targetMoved = !i_target->IsWithinDist2d(dest.x, dest.y, allowed_dist);
    }

    if (i_recalculateTravel || targetMoved)
        _setTargetLocation(owner, targetMoved);

    if (owner->movespline->Finalized())
    {
        static_cast<D*>(this)->MovementInform(owner);
        if (i_angle == 0.f && !owner->HasInArc(0.01f, i_target.getTarget()))
            owner->SetInFront(i_target.getTarget());

        if (!i_targetReached)
        {
            i_targetReached = true;
            static_cast<D*>(this)->_reachTarget(owner);
        }
    }

    return true;
}

//-----------------------------------------------//
template<class T>
void ChaseMovementGenerator<T>::_reachTarget(T* owner)
{
    if (owner->IsWithinMeleeRange(this->i_target.getTarget()))
        owner->Attack(this->i_target.getTarget(),true);
}

template<>
void ChaseMovementGenerator<Player>::DoInitialize(Player* owner)
{
    owner->AddUnitState(UNIT_STATE_CHASE | UNIT_STATE_CHASE_MOVE);
    _setTargetLocation(owner, true);
}

template<>
void ChaseMovementGenerator<Creature>::DoInitialize(Creature* owner)
{
    owner->SetWalk(false);
    owner->AddUnitState(UNIT_STATE_CHASE | UNIT_STATE_CHASE_MOVE);
    _setTargetLocation(owner, true);
}

template<class T>
void ChaseMovementGenerator<T>::DoFinalize(T* owner)
{
    owner->ClearUnitState(UNIT_STATE_CHASE | UNIT_STATE_CHASE_MOVE);
}

template<class T>
void ChaseMovementGenerator<T>::DoReset(T* owner)
{
    DoInitialize(owner);
}

template<class T>
void ChaseMovementGenerator<T>::MovementInform(T* /*unit*/)
{
}

template<>
void ChaseMovementGenerator<Creature>::MovementInform(Creature* unit)
{
    // Pass back the GUIDLow of the target. If it is pet's owner then PetAI will handle
    if (unit->AI())
        unit->AI()->MovementInform(CHASE_MOTION_TYPE, i_target.getTarget()->GetGUIDLow());
}

//-----------------------------------------------//
template<>
bool FollowMovementGenerator<Creature>::EnableWalking() const
{
    return i_target.isValid() && i_target->IsWalking();
}

template<>
bool FollowMovementGenerator<Player>::EnableWalking() const
{
    return false;
}

template<>
void FollowMovementGenerator<Player>::_updateSpeed(Player* /*owner*/)
{
    // nothing to do for Player
}

template<>
void FollowMovementGenerator<Creature>::_updateSpeed(Creature* owner)
{
    // pet only sync speed with owner
    /// Make sure we are not in the process of a map change (IsInWorld)
    if (!owner->isPet() || !owner->IsInWorld() || !i_target.isValid() || i_target->GetGUID() != owner->GetOwnerGUID())
        return;

    owner->UpdateSpeed(MOVE_RUN, true);
    owner->UpdateSpeed(MOVE_WALK, true);
    owner->UpdateSpeed(MOVE_SWIM, true);
}

template<>
void FollowMovementGenerator<Player>::DoInitialize(Player* owner)
{
    owner->AddUnitState(UNIT_STATE_FOLLOW | UNIT_STATE_FOLLOW_MOVE);
    _updateSpeed(owner);
    _setTargetLocation(owner, true);
}

template<>
void FollowMovementGenerator<Creature>::DoInitialize(Creature* owner)
{
    owner->AddUnitState(UNIT_STATE_FOLLOW | UNIT_STATE_FOLLOW_MOVE);
    _updateSpeed(owner);
    _setTargetLocation(owner, true);
}

template<class T>
void FollowMovementGenerator<T>::DoFinalize(T* owner)
{
    owner->ClearUnitState(UNIT_STATE_FOLLOW | UNIT_STATE_FOLLOW_MOVE);
    _updateSpeed(owner);
}

template<class T>
void FollowMovementGenerator<T>::DoReset(T* owner)
{
    DoInitialize(owner);
}

template<class T>
void FollowMovementGenerator<T>::MovementInform(T* /*unit*/)
{
}

template<>
void FollowMovementGenerator<Creature>::MovementInform(Creature* unit)
{
    // Pass back the GUIDLow of the target. If it is pet's owner then PetAI will handle
    if (unit->AI())
        unit->AI()->MovementInform(FOLLOW_MOTION_TYPE, i_target.getTarget()->GetGUIDLow());
}

//-----------------------------------------------//
template void TargetedMovementGeneratorMedium<Player,ChaseMovementGenerator<Player> >::_setTargetLocation(Player*, bool);
template void TargetedMovementGeneratorMedium<Player,FollowMovementGenerator<Player> >::_setTargetLocation(Player*, bool);
template void TargetedMovementGeneratorMedium<Creature,ChaseMovementGenerator<Creature> >::_setTargetLocation(Creature*, bool);
template void TargetedMovementGeneratorMedium<Creature,FollowMovementGenerator<Creature> >::_setTargetLocation(Creature*, bool);
template bool TargetedMovementGeneratorMedium<Player,ChaseMovementGenerator<Player> >::DoUpdate(Player*, uint32);
template bool TargetedMovementGeneratorMedium<Player,FollowMovementGenerator<Player> >::DoUpdate(Player*, uint32);
template bool TargetedMovementGeneratorMedium<Creature,ChaseMovementGenerator<Creature> >::DoUpdate(Creature*, uint32);
template bool TargetedMovementGeneratorMedium<Creature,FollowMovementGenerator<Creature> >::DoUpdate(Creature*, uint32);

template void ChaseMovementGenerator<Player>::_reachTarget(Player*);
template void ChaseMovementGenerator<Creature>::_reachTarget(Creature*);
template void ChaseMovementGenerator<Player>::DoFinalize(Player*);
template void ChaseMovementGenerator<Creature>::DoFinalize(Creature*);
template void ChaseMovementGenerator<Player>::DoReset(Player*);
template void ChaseMovementGenerator<Creature>::DoReset(Creature*);
template void ChaseMovementGenerator<Player>::MovementInform(Player*);

template void FollowMovementGenerator<Player>::DoFinalize(Player*);
template void FollowMovementGenerator<Creature>::DoFinalize(Creature*);
template void FollowMovementGenerator<Player>::DoReset(Player*);
template void FollowMovementGenerator<Creature>::DoReset(Creature*);
template void FollowMovementGenerator<Player>::MovementInform(Player*);<|MERGE_RESOLUTION|>--- conflicted
+++ resolved
@@ -107,13 +107,6 @@
 
     Movement::MoveSplineInit init(owner);
     init.MovebyPath(i_path->GetPath());
-<<<<<<< HEAD
-    if (forceDest && updateDestination)
-        init.SetFacing(i_target.getTarget()->GetOrientation());
-    else
-        init.SetFacing(i_target.getTarget());
-=======
->>>>>>> 5b45a87d
     init.SetWalk(((D*)this)->EnableWalking());
     // Using the same condition for facing target as the one that is used for SetInFront on movement end
     // - applies to ChaseMovementGenerator mostly
