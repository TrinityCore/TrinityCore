/*
 * Copyright (C) 2008-2016 TrinityCore <http://www.trinitycore.org/>
 * Copyright (C) 2005-2009 MaNGOS <http://getmangos.com/>
 *
 * This program is free software; you can redistribute it and/or modify it
 * under the terms of the GNU General Public License as published by the
 * Free Software Foundation; either version 2 of the License, or (at your
 * option) any later version.
 *
 * This program is distributed in the hope that it will be useful, but WITHOUT
 * ANY WARRANTY; without even the implied warranty of MERCHANTABILITY or
 * FITNESS FOR A PARTICULAR PURPOSE. See the GNU General Public License for
 * more details.
 *
 * You should have received a copy of the GNU General Public License along
 * with this program. If not, see <http://www.gnu.org/licenses/>.
 */

#include "ByteBuffer.h"
#include "TargetedMovementGenerator.h"
#include "Errors.h"
#include "Creature.h"
#include "CreatureAI.h"
#include "World.h"
#include "MoveSplineInit.h"
#include "MoveSpline.h"
#include "Player.h"
#include "VehicleDefines.h"

template<class T, typename D>
void TargetedMovementGeneratorMedium<T, D>::_setTargetLocation(T* owner, bool updateDestination)
{
    if (!i_target.isValid() || !i_target->IsInWorld())
        return;

    if (owner->HasUnitState(UNIT_STATE_NOT_MOVE))
        return;

    if (owner->HasUnitState(UNIT_STATE_CASTING) && !owner->CanMoveDuringChannel())
        return;

    if (i_target.getTarget()->GetTypeId() == TYPEID_UNIT && !((Unit *)i_target.getTarget())->isInAccessiblePlaceFor(owner->ToCreature()))
    {
        owner->ToCreature()->SetCannotReachTarget(true);
        return;
    }

    if (owner->GetTypeId() == TYPEID_UNIT && owner->ToCreature()->IsFocusing(nullptr, true))
        return;

    float x, y, z;

    if (updateDestination || !i_path)
    {
        if (!i_offset)
        {
            if (i_target->IsWithinDistInMap(owner, CONTACT_DISTANCE))
                return;

            // to nearest contact position
            i_target->GetContactPoint(owner, x, y, z);
        }
        else
        {
            float dist;
            float size;

            // Pets need special handling.
            // We need to subtract GetObjectSize() because it gets added back further down the chain
            //  and that makes pets too far away. Subtracting it allows pets to properly
            //  be (GetCombatReach() + i_offset) away.
            // Only applies when i_target is pet's owner otherwise pets and mobs end up
            //   doing a "dance" while fighting
            if (owner->IsPet() && i_target->GetTypeId() == TYPEID_PLAYER)
            {
                dist = 1.0f; //i_target->GetCombatReach();
                size = 1.0f; //i_target->GetCombatReach() - i_target->GetObjectSize();
            }
            else
            {
                dist = i_offset + 1.0f;
                size = owner->GetObjectSize();
            }

            if (i_target->IsWithinDistInMap(owner, dist))
                return;

            // to at i_offset distance from target and i_angle from target facing
            i_target->GetClosePoint(x, y, z, size, i_offset, i_angle);
        }
    }
    else
    {
        // the destination has not changed, we just need to refresh the path (usually speed change)
        G3D::Vector3 end = i_path->GetEndPosition();
        x = end.x;
        y = end.y;
        z = end.z;
    }

    if (!i_path)
        i_path = new PathGenerator(owner);

    // allow pets to use shortcut if no path found when following their master
    bool forceDest = (owner->GetTypeId() == TYPEID_UNIT && owner->ToCreature()->IsPet()
        && owner->HasUnitState(UNIT_STATE_FOLLOW));
	bool warsongFlag = false;
	if (i_target->GetName() == "Warsong Flag")
	{
		warsongFlag = true;
	}
    bool result = i_path->CalculatePath(x, y, z, forceDest);
    if (!result || (!warsongFlag && (i_path->GetPathType() & PATHFIND_NOPATH)))
    {
        // can't reach target
        i_recalculateTravel = true;
        if (owner->GetTypeId() == TYPEID_UNIT)
            owner->ToCreature()->SetCannotReachTarget(true);
        return;
    }

    D::_addUnitStateMove(owner);
    i_targetReached = false;
    i_recalculateTravel = false;
    owner->AddUnitState(UNIT_STATE_CHASE);
    if (owner->GetTypeId() == TYPEID_UNIT)
        owner->ToCreature()->SetCannotReachTarget(false);

    Movement::MoveSplineInit init(owner);
    init.MovebyPath(i_path->GetPath());
    init.SetWalk(((D*)this)->EnableWalking());
    // Using the same condition for facing target as the one that is used for SetInFront on movement end
    // - applies to ChaseMovementGenerator mostly
    if (i_angle == 0.f)
        init.SetFacing(i_target.getTarget());

    init.Launch();
}

template<class T, typename D>
bool TargetedMovementGeneratorMedium<T, D>::DoUpdate(T* owner, uint32 time_diff)
{
    if (!i_target.isValid() || !i_target->IsInWorld())
        return false;

    if (!owner || !owner->IsAlive())
        return false;

    if (owner->HasUnitState(UNIT_STATE_NOT_MOVE))
    {
        D::_clearUnitStateMove(owner);
        return true;
    }

    // prevent movement while casting spells with cast time or channel time
    if (owner->HasUnitState(UNIT_STATE_CASTING) && !owner->CanMoveDuringChannel())
    {
        if (!owner->IsStopped())
            owner->StopMoving();
        return true;
    }

    // prevent crash after creature killed pet
    if (static_cast<D*>(this)->_lostTarget(owner))
    {
        D::_clearUnitStateMove(owner);
        return true;
    }

    bool targetMoved = false;
    i_recheckDistance.Update(time_diff);
    if (i_recheckDistance.Passed())
    {
        i_recheckDistance.Reset(100);

        //More distance let have better performance, less distance let have more sensitive reaction at target move.
        float allowed_dist = 0.0f;

        if (owner->IsPet() && (owner->GetCharmerOrOwnerGUID() == i_target->GetGUID()))
            allowed_dist = 1.0f; // pet following owner
        else
            allowed_dist = owner->GetCombatReach() + sWorld->getRate(RATE_TARGET_POS_RECALCULATION_RANGE);

        G3D::Vector3 dest = owner->movespline->FinalDestination();
        if (owner->movespline->onTransport)
            if (TransportBase* transport = owner->GetDirectTransport())
                transport->CalculatePassengerPosition(dest.x, dest.y, dest.z);

        // First check distance
        if (owner->GetTypeId() == TYPEID_UNIT && owner->ToCreature()->CanFly())
            targetMoved = !i_target->IsWithinDist3d(dest.x, dest.y, dest.z, allowed_dist);
        else
            targetMoved = !i_target->IsWithinDist2d(dest.x, dest.y, allowed_dist);

        // then, if the target is in range, check also Line of Sight.
        if (!targetMoved)
            targetMoved = !i_target->IsWithinLOSInMap(owner);
    }

    if (i_recalculateTravel || targetMoved)
        _setTargetLocation(owner, targetMoved);

    if (owner->movespline->Finalized())
    {
        static_cast<D*>(this)->MovementInform(owner);
        if (i_angle == 0.f && !owner->HasInArc(0.01f, i_target.getTarget()))
            owner->SetInFront(i_target.getTarget());

        if (!i_targetReached)
        {
            i_targetReached = true;
            static_cast<D*>(this)->_reachTarget(owner);
        }
    }

    return true;
}

//-----------------------------------------------//
template<class T>
void ChaseMovementGenerator<T>::_reachTarget(T* owner)
{
<<<<<<< HEAD
	if (this->GetTarget()!=NULL && this->GetTarget()->GetTypeId() == TYPEID_UNIT)
	{
		if (((Unit *)owner)->IsWithinMeleeRange((Unit *)this->i_target.getTarget()))
			((Unit *)owner)->Attack((Unit *)this->i_target.getTarget(), true);
	}
	if (((Unit *)owner)->GetTypeId() == TYPEID_UNIT)
		((Unit *)owner)->ToCreature()->SetCannotReachTarget(false);
=======
    _clearUnitStateMove(owner);
    if (owner->IsWithinMeleeRange(this->i_target.getTarget()))
        owner->Attack(this->i_target.getTarget(), true);
    if (owner->GetTypeId() == TYPEID_UNIT)
        owner->ToCreature()->SetCannotReachTarget(false);
>>>>>>> 9c504c8a
}

template<>
void ChaseMovementGenerator<Player>::DoInitialize(Player* owner)
{
    owner->AddUnitState(UNIT_STATE_CHASE | UNIT_STATE_CHASE_MOVE);
    _setTargetLocation(owner, true);
}

template<>
void ChaseMovementGenerator<Creature>::DoInitialize(Creature* owner)
{
    owner->SetWalk(false);
    owner->AddUnitState(UNIT_STATE_CHASE | UNIT_STATE_CHASE_MOVE);
    _setTargetLocation(owner, true);
}

template<class T>
void ChaseMovementGenerator<T>::DoFinalize(T* owner)
{
    owner->ClearUnitState(UNIT_STATE_CHASE | UNIT_STATE_CHASE_MOVE);
}

template<class T>
void ChaseMovementGenerator<T>::DoReset(T* owner)
{
    DoInitialize(owner);
}

template<class T>
void ChaseMovementGenerator<T>::MovementInform(T* /*unit*/) { }

template<>
void ChaseMovementGenerator<Creature>::MovementInform(Creature* unit)
{
    // Pass back the GUIDLow of the target. If it is pet's owner then PetAI will handle
    if (unit->AI())
        unit->AI()->MovementInform(CHASE_MOTION_TYPE, i_target.getTarget()->GetGUID().GetCounter());
}

//-----------------------------------------------//
template<>
bool FollowMovementGenerator<Creature>::EnableWalking() const
{
    return i_target.isValid() && i_target->GetTypeId()==TypeID::TYPEID_PLAYER && ((Unit *)i_target.getTarget())->IsWalking();
}

template<>
bool FollowMovementGenerator<Player>::EnableWalking() const
{
    return false;
}

template<>
void FollowMovementGenerator<Player>::_updateSpeed(Player* /*owner*/)
{
    // nothing to do for Player
}

template<>
void FollowMovementGenerator<Creature>::_updateSpeed(Creature* owner)
{
    // pet only sync speed with owner
    /// Make sure we are not in the process of a map change (IsInWorld)
    if (!owner->IsPet() || !owner->IsInWorld() || !i_target.isValid() || i_target->GetGUID() != owner->GetOwnerGUID())
        return;

    owner->UpdateSpeed(MOVE_RUN);
    owner->UpdateSpeed(MOVE_WALK);
    owner->UpdateSpeed(MOVE_SWIM);
}

template<>
void FollowMovementGenerator<Player>::DoInitialize(Player* owner)
{
    owner->AddUnitState(UNIT_STATE_FOLLOW | UNIT_STATE_FOLLOW_MOVE);
    _updateSpeed(owner);
    _setTargetLocation(owner, true);
}

template<>
void FollowMovementGenerator<Creature>::DoInitialize(Creature* owner)
{
    owner->AddUnitState(UNIT_STATE_FOLLOW | UNIT_STATE_FOLLOW_MOVE);
    _updateSpeed(owner);
    _setTargetLocation(owner, true);
}

template<class T>
void FollowMovementGenerator<T>::DoFinalize(T* owner)
{
    owner->ClearUnitState(UNIT_STATE_FOLLOW | UNIT_STATE_FOLLOW_MOVE);
    _updateSpeed(owner);
}

template<class T>
void FollowMovementGenerator<T>::DoReset(T* owner)
{
    DoInitialize(owner);
}

template<class T>
void FollowMovementGenerator<T>::MovementInform(T* /*unit*/) { }

template<>
void FollowMovementGenerator<Creature>::MovementInform(Creature* unit)
{
    // Pass back the GUIDLow of the target. If it is pet's owner then PetAI will handle
    if (unit->AI())
        unit->AI()->MovementInform(FOLLOW_MOTION_TYPE, i_target.getTarget()->GetGUID().GetCounter());
}

//-----------------------------------------------//
template void TargetedMovementGeneratorMedium<Player, ChaseMovementGenerator<Player> >::_setTargetLocation(Player*, bool);
template void TargetedMovementGeneratorMedium<Player, FollowMovementGenerator<Player> >::_setTargetLocation(Player*, bool);
template void TargetedMovementGeneratorMedium<Creature, ChaseMovementGenerator<Creature> >::_setTargetLocation(Creature*, bool);
template void TargetedMovementGeneratorMedium<Creature, FollowMovementGenerator<Creature> >::_setTargetLocation(Creature*, bool);
template bool TargetedMovementGeneratorMedium<Player, ChaseMovementGenerator<Player> >::DoUpdate(Player*, uint32);
template bool TargetedMovementGeneratorMedium<Player, FollowMovementGenerator<Player> >::DoUpdate(Player*, uint32);
template bool TargetedMovementGeneratorMedium<Creature, ChaseMovementGenerator<Creature> >::DoUpdate(Creature*, uint32);
template bool TargetedMovementGeneratorMedium<Creature, FollowMovementGenerator<Creature> >::DoUpdate(Creature*, uint32);

template void ChaseMovementGenerator<Player>::_reachTarget(Player*);
template void ChaseMovementGenerator<Creature>::_reachTarget(Creature*);
template void ChaseMovementGenerator<Player>::DoFinalize(Player*);
template void ChaseMovementGenerator<Creature>::DoFinalize(Creature*);
template void ChaseMovementGenerator<Player>::DoReset(Player*);
template void ChaseMovementGenerator<Creature>::DoReset(Creature*);
template void ChaseMovementGenerator<Player>::MovementInform(Player*);

template void FollowMovementGenerator<Player>::DoFinalize(Player*);
template void FollowMovementGenerator<Creature>::DoFinalize(Creature*);
template void FollowMovementGenerator<Player>::DoReset(Player*);
template void FollowMovementGenerator<Creature>::DoReset(Creature*);
template void FollowMovementGenerator<Player>::MovementInform(Player*);<|MERGE_RESOLUTION|>--- conflicted
+++ resolved
@@ -220,7 +220,7 @@
 template<class T>
 void ChaseMovementGenerator<T>::_reachTarget(T* owner)
 {
-<<<<<<< HEAD
+    _clearUnitStateMove(owner);
 	if (this->GetTarget()!=NULL && this->GetTarget()->GetTypeId() == TYPEID_UNIT)
 	{
 		if (((Unit *)owner)->IsWithinMeleeRange((Unit *)this->i_target.getTarget()))
@@ -228,13 +228,6 @@
 	}
 	if (((Unit *)owner)->GetTypeId() == TYPEID_UNIT)
 		((Unit *)owner)->ToCreature()->SetCannotReachTarget(false);
-=======
-    _clearUnitStateMove(owner);
-    if (owner->IsWithinMeleeRange(this->i_target.getTarget()))
-        owner->Attack(this->i_target.getTarget(), true);
-    if (owner->GetTypeId() == TYPEID_UNIT)
-        owner->ToCreature()->SetCannotReachTarget(false);
->>>>>>> 9c504c8a
 }
 
 template<>
