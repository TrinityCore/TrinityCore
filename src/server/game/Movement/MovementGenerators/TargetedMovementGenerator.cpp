/*
 * Copyright (C) 2008-2016 TrinityCore <http://www.trinitycore.org/>
 * Copyright (C) 2005-2009 MaNGOS <http://getmangos.com/>
 *
 * This program is free software; you can redistribute it and/or modify it
 * under the terms of the GNU General Public License as published by the
 * Free Software Foundation; either version 2 of the License, or (at your
 * option) any later version.
 *
 * This program is distributed in the hope that it will be useful, but WITHOUT
 * ANY WARRANTY; without even the implied warranty of MERCHANTABILITY or
 * FITNESS FOR A PARTICULAR PURPOSE. See the GNU General Public License for
 * more details.
 *
 * You should have received a copy of the GNU General Public License along
 * with this program. If not, see <http://www.gnu.org/licenses/>.
 */

#include "ByteBuffer.h"
#include "TargetedMovementGenerator.h"
#include "Errors.h"
#include "Creature.h"
#include "CreatureAI.h"
#include "World.h"
#include "MoveSplineInit.h"
#include "MoveSpline.h"
#include "Player.h"
#include "VehicleDefines.h"

template<class T, typename D>
void TargetedMovementGeneratorMedium<T, D>::_setTargetLocation(T* owner, bool updateDestination)
{
    if (!i_target.isValid() || !i_target->IsInWorld())
        return;

    if (owner->HasUnitState(UNIT_STATE_NOT_MOVE))
        return;

    if (owner->HasUnitState(UNIT_STATE_CASTING) && !owner->CanMoveDuringChannel())
        return;

    if (owner->GetTypeId() == TYPEID_UNIT && !i_target->isInAccessiblePlaceFor(owner->ToCreature()))
    {
        owner->ToCreature()->SetCannotReachTarget(true);
        return;
    }

    if (owner->GetTypeId() == TYPEID_UNIT && owner->ToCreature()->IsFocusing(nullptr, true))
        return;

    float x, y, z;

    if (updateDestination || !i_path)
    {
        if (!i_offset)
        {
            if (i_target->IsWithinDistInMap(owner, CONTACT_DISTANCE))
                return;

            // to nearest contact position
            i_target->GetContactPoint(owner, x, y, z);
        }
        else
        {
            float dist;
            float size;

            // Pets need special handling.
            // We need to subtract GetObjectSize() because it gets added back further down the chain
            //  and that makes pets too far away. Subtracting it allows pets to properly
            //  be (GetCombatReach() + i_offset) away.
            // Only applies when i_target is pet's owner otherwise pets and mobs end up
            //   doing a "dance" while fighting
            if (owner->IsPet() && i_target->GetTypeId() == TYPEID_PLAYER)
            {
                dist = 1.0f; //i_target->GetCombatReach();
                size = 1.0f; //i_target->GetCombatReach() - i_target->GetObjectSize();
            }
            else
            {
                dist = i_offset + 1.0f;
                size = owner->GetObjectSize();
            }

            if (i_target->IsWithinDistInMap(owner, dist))
                return;

            // to at i_offset distance from target and i_angle from target facing
            i_target->GetClosePoint(x, y, z, size, i_offset, i_angle);
        }
    }
    else
    {
        // the destination has not changed, we just need to refresh the path (usually speed change)
        G3D::Vector3 end = i_path->GetEndPosition();
        x = end.x;
        y = end.y;
        z = end.z;
    }

    if (!i_path)
        i_path = new PathGenerator(owner);

    // allow pets to use shortcut if no path found when following their master
    bool forceDest = (owner->GetTypeId() == TYPEID_UNIT && owner->ToCreature()->IsPet()
        && owner->HasUnitState(UNIT_STATE_FOLLOW));

    bool result = i_path->CalculatePath(x, y, z, forceDest);
    if (!result || (i_path->GetPathType() & PATHFIND_NOPATH))
    {
        // can't reach target
        i_recalculateTravel = true;
        if (owner->GetTypeId() == TYPEID_UNIT)
            owner->ToCreature()->SetCannotReachTarget(true);
        return;
    }

    D::_addUnitStateMove(owner);
    i_targetReached = false;
    i_recalculateTravel = false;
    owner->AddUnitState(UNIT_STATE_CHASE);
    if (owner->GetTypeId() == TYPEID_UNIT)
        owner->ToCreature()->SetCannotReachTarget(false);

    Movement::MoveSplineInit init(owner);
    init.MovebyPath(i_path->GetPath());
    init.SetWalk(((D*)this)->EnableWalking());
    // Using the same condition for facing target as the one that is used for SetInFront on movement end
    // - applies to ChaseMovementGenerator mostly
    if (i_angle == 0.f)
        init.SetFacing(i_target.getTarget());

    init.Launch();
}

template<class T, typename D>
bool TargetedMovementGeneratorMedium<T, D>::DoUpdate(T* owner, uint32 time_diff)
{
    if (!i_target.isValid() || !i_target->IsInWorld())
        return false;

    if (!owner || !owner->IsAlive())
        return false;

    if (owner->HasUnitState(UNIT_STATE_NOT_MOVE))
    {
        D::_clearUnitStateMove(owner);
        return true;
    }

    // prevent movement while casting spells with cast time or channel time
    if (owner->HasUnitState(UNIT_STATE_CASTING) && !owner->CanMoveDuringChannel())
    {
        if (!owner->IsStopped())
            owner->StopMoving();
        return true;
    }

    // prevent crash after creature killed pet
    if (static_cast<D*>(this)->_lostTarget(owner))
    {
        D::_clearUnitStateMove(owner);
        return true;
    }

    bool targetMoved = false;
    i_recheckDistance.Update(time_diff);
    if (i_recheckDistance.Passed())
    {
        i_recheckDistance.Reset(100);

        //More distance let have better performance, less distance let have more sensitive reaction at target move.
        float allowed_dist = 0.0f;

        if (owner->IsPet() && (owner->GetCharmerOrOwnerGUID() == i_target->GetGUID()))
            allowed_dist = 1.0f; // pet following owner
        else
            allowed_dist = owner->GetCombatReach() + sWorld->getRate(RATE_TARGET_POS_RECALCULATION_RANGE);

        G3D::Vector3 dest = owner->movespline->FinalDestination();
        if (owner->movespline->onTransport)
            if (TransportBase* transport = owner->GetDirectTransport())
                transport->CalculatePassengerPosition(dest.x, dest.y, dest.z);

        // First check distance
        if (owner->GetTypeId() == TYPEID_UNIT && owner->ToCreature()->CanFly())
            targetMoved = !i_target->IsWithinDist3d(dest.x, dest.y, dest.z, allowed_dist);
        else
            targetMoved = !i_target->IsWithinDist2d(dest.x, dest.y, allowed_dist);

        // then, if the target is in range, check also Line of Sight.
        if (!targetMoved)
            targetMoved = !i_target->IsWithinLOSInMap(owner);
    }

    if (i_recalculateTravel || targetMoved)
        _setTargetLocation(owner, targetMoved);

    if (owner->movespline->Finalized())
    {
        static_cast<D*>(this)->MovementInform(owner);
        if (i_angle == 0.f && !owner->HasInArc(0.01f, i_target.getTarget()))
            owner->SetInFront(i_target.getTarget());

        if (!i_targetReached)
        {
            i_targetReached = true;
            static_cast<D*>(this)->_reachTarget(owner);
        }
    }

    return true;
}

//-----------------------------------------------//
template<class T>
void ChaseMovementGenerator<T>::_reachTarget(T* owner)
{
<<<<<<< HEAD
    if (owner->IsWithinMeleeRange(this->i_target.getTarget()))
        owner->Attack(this->i_target.getTarget(), true);
    if (owner->GetTypeId() == TYPEID_UNIT)
        owner->ToCreature()->SetCannotReachTarget(false);
=======
	if (this->GetTarget()!=NULL && this->GetTarget()->GetTypeId() == TYPEID_UNIT)
	{
		if (((Unit *)owner)->IsWithinMeleeRange((Unit *)this->i_target.getTarget()))
			((Unit *)owner)->Attack((Unit *)this->i_target.getTarget(), true);
	}
	if (((Unit *)owner)->GetTypeId() == TYPEID_UNIT)
		((Unit *)owner)->ToCreature()->SetCannotReachTarget(false);
>>>>>>> aaeea279
}

template<>
void ChaseMovementGenerator<Player>::DoInitialize(Player* owner)
{
    owner->AddUnitState(UNIT_STATE_CHASE | UNIT_STATE_CHASE_MOVE);
    _setTargetLocation(owner, true);
}

template<>
void ChaseMovementGenerator<Creature>::DoInitialize(Creature* owner)
{
    owner->SetWalk(false);
    owner->AddUnitState(UNIT_STATE_CHASE | UNIT_STATE_CHASE_MOVE);
    _setTargetLocation(owner, true);
}

template<class T>
void ChaseMovementGenerator<T>::DoFinalize(T* owner)
{
    owner->ClearUnitState(UNIT_STATE_CHASE | UNIT_STATE_CHASE_MOVE);
}

template<class T>
void ChaseMovementGenerator<T>::DoReset(T* owner)
{
    DoInitialize(owner);
}

template<class T>
void ChaseMovementGenerator<T>::MovementInform(T* /*unit*/) { }

template<>
void ChaseMovementGenerator<Creature>::MovementInform(Creature* unit)
{
    // Pass back the GUIDLow of the target. If it is pet's owner then PetAI will handle
    if (unit->AI())
        unit->AI()->MovementInform(CHASE_MOTION_TYPE, i_target.getTarget()->GetGUID().GetCounter());
}

//-----------------------------------------------//
template<>
bool FollowMovementGenerator<Creature>::EnableWalking() const
{
    return i_target.isValid() && i_target->IsWalking();
}

template<>
bool FollowMovementGenerator<Player>::EnableWalking() const
{
    return false;
}

template<>
void FollowMovementGenerator<Player>::_updateSpeed(Player* /*owner*/)
{
    // nothing to do for Player
}

template<>
void FollowMovementGenerator<Creature>::_updateSpeed(Creature* owner)
{
    // pet only sync speed with owner
    /// Make sure we are not in the process of a map change (IsInWorld)
    if (!owner->IsPet() || !owner->IsInWorld() || !i_target.isValid() || i_target->GetGUID() != owner->GetOwnerGUID())
        return;

    owner->UpdateSpeed(MOVE_RUN);
    owner->UpdateSpeed(MOVE_WALK);
    owner->UpdateSpeed(MOVE_SWIM);
}

template<>
void FollowMovementGenerator<Player>::DoInitialize(Player* owner)
{
    owner->AddUnitState(UNIT_STATE_FOLLOW | UNIT_STATE_FOLLOW_MOVE);
    _updateSpeed(owner);
    _setTargetLocation(owner, true);
}

template<>
void FollowMovementGenerator<Creature>::DoInitialize(Creature* owner)
{
    owner->AddUnitState(UNIT_STATE_FOLLOW | UNIT_STATE_FOLLOW_MOVE);
    _updateSpeed(owner);
    _setTargetLocation(owner, true);
}

template<class T>
void FollowMovementGenerator<T>::DoFinalize(T* owner)
{
    owner->ClearUnitState(UNIT_STATE_FOLLOW | UNIT_STATE_FOLLOW_MOVE);
    _updateSpeed(owner);
}

template<class T>
void FollowMovementGenerator<T>::DoReset(T* owner)
{
    DoInitialize(owner);
}

template<class T>
void FollowMovementGenerator<T>::MovementInform(T* /*unit*/) { }

template<>
void FollowMovementGenerator<Creature>::MovementInform(Creature* unit)
{
    // Pass back the GUIDLow of the target. If it is pet's owner then PetAI will handle
    if (unit->AI())
        unit->AI()->MovementInform(FOLLOW_MOTION_TYPE, i_target.getTarget()->GetGUID().GetCounter());
}

//-----------------------------------------------//
template void TargetedMovementGeneratorMedium<Player, ChaseMovementGenerator<Player> >::_setTargetLocation(Player*, bool);
template void TargetedMovementGeneratorMedium<Player, FollowMovementGenerator<Player> >::_setTargetLocation(Player*, bool);
template void TargetedMovementGeneratorMedium<Creature, ChaseMovementGenerator<Creature> >::_setTargetLocation(Creature*, bool);
template void TargetedMovementGeneratorMedium<Creature, FollowMovementGenerator<Creature> >::_setTargetLocation(Creature*, bool);
template bool TargetedMovementGeneratorMedium<Player, ChaseMovementGenerator<Player> >::DoUpdate(Player*, uint32);
template bool TargetedMovementGeneratorMedium<Player, FollowMovementGenerator<Player> >::DoUpdate(Player*, uint32);
template bool TargetedMovementGeneratorMedium<Creature, ChaseMovementGenerator<Creature> >::DoUpdate(Creature*, uint32);
template bool TargetedMovementGeneratorMedium<Creature, FollowMovementGenerator<Creature> >::DoUpdate(Creature*, uint32);

template void ChaseMovementGenerator<Player>::_reachTarget(Player*);
template void ChaseMovementGenerator<Creature>::_reachTarget(Creature*);
template void ChaseMovementGenerator<Player>::DoFinalize(Player*);
template void ChaseMovementGenerator<Creature>::DoFinalize(Creature*);
template void ChaseMovementGenerator<Player>::DoReset(Player*);
template void ChaseMovementGenerator<Creature>::DoReset(Creature*);
template void ChaseMovementGenerator<Player>::MovementInform(Player*);

template void FollowMovementGenerator<Player>::DoFinalize(Player*);
template void FollowMovementGenerator<Creature>::DoFinalize(Creature*);
template void FollowMovementGenerator<Player>::DoReset(Player*);
template void FollowMovementGenerator<Creature>::DoReset(Creature*);
template void FollowMovementGenerator<Player>::MovementInform(Player*);<|MERGE_RESOLUTION|>--- conflicted
+++ resolved
@@ -39,7 +39,7 @@
     if (owner->HasUnitState(UNIT_STATE_CASTING) && !owner->CanMoveDuringChannel())
         return;
 
-    if (owner->GetTypeId() == TYPEID_UNIT && !i_target->isInAccessiblePlaceFor(owner->ToCreature()))
+    if (i_target.getTarget()->GetTypeId() == TYPEID_UNIT && !((Unit *)i_target.getTarget())->isInAccessiblePlaceFor(owner->ToCreature()))
     {
         owner->ToCreature()->SetCannotReachTarget(true);
         return;
@@ -104,9 +104,13 @@
     // allow pets to use shortcut if no path found when following their master
     bool forceDest = (owner->GetTypeId() == TYPEID_UNIT && owner->ToCreature()->IsPet()
         && owner->HasUnitState(UNIT_STATE_FOLLOW));
-
+	bool warsongFlag = false;
+	if (i_target->GetName() == "Warsong Flag")
+	{
+		warsongFlag = true;
+	}
     bool result = i_path->CalculatePath(x, y, z, forceDest);
-    if (!result || (i_path->GetPathType() & PATHFIND_NOPATH))
+    if (!result || (!warsongFlag && (i_path->GetPathType() & PATHFIND_NOPATH)))
     {
         // can't reach target
         i_recalculateTravel = true;
@@ -216,12 +220,6 @@
 template<class T>
 void ChaseMovementGenerator<T>::_reachTarget(T* owner)
 {
-<<<<<<< HEAD
-    if (owner->IsWithinMeleeRange(this->i_target.getTarget()))
-        owner->Attack(this->i_target.getTarget(), true);
-    if (owner->GetTypeId() == TYPEID_UNIT)
-        owner->ToCreature()->SetCannotReachTarget(false);
-=======
 	if (this->GetTarget()!=NULL && this->GetTarget()->GetTypeId() == TYPEID_UNIT)
 	{
 		if (((Unit *)owner)->IsWithinMeleeRange((Unit *)this->i_target.getTarget()))
@@ -229,7 +227,6 @@
 	}
 	if (((Unit *)owner)->GetTypeId() == TYPEID_UNIT)
 		((Unit *)owner)->ToCreature()->SetCannotReachTarget(false);
->>>>>>> aaeea279
 }
 
 template<>
@@ -274,7 +271,7 @@
 template<>
 bool FollowMovementGenerator<Creature>::EnableWalking() const
 {
-    return i_target.isValid() && i_target->IsWalking();
+    return i_target.isValid() && i_target->GetTypeId()==TypeID::TYPEID_PLAYER && ((Unit *)i_target.getTarget())->IsWalking();
 }
 
 template<>
