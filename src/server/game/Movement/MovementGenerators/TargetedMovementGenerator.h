/*
 * Copyright (C) 2008-2013 TrinityCore <http://www.trinitycore.org/>
 * Copyright (C) 2005-2009 MaNGOS <http://getmangos.com/>
 *
 * This program is free software; you can redistribute it and/or modify it
 * under the terms of the GNU General Public License as published by the
 * Free Software Foundation; either version 2 of the License, or (at your
 * option) any later version.
 *
 * This program is distributed in the hope that it will be useful, but WITHOUT
 * ANY WARRANTY; without even the implied warranty of MERCHANTABILITY or
 * FITNESS FOR A PARTICULAR PURPOSE. See the GNU General Public License for
 * more details.
 *
 * You should have received a copy of the GNU General Public License along
 * with this program. If not, see <http://www.gnu.org/licenses/>.
 */

#ifndef TRINITY_TARGETEDMOVEMENTGENERATOR_H
#define TRINITY_TARGETEDMOVEMENTGENERATOR_H

#include "MovementGenerator.h"
#include "FollowerReference.h"
#include "Timer.h"
#include "Unit.h"
#include "PathGenerator.h"

class TargetedMovementGeneratorBase
{
    public:
        TargetedMovementGeneratorBase(Unit* target) { i_target.link(target, this); }
        void stopFollowing() { }
    protected:
        FollowerReference i_target;
};

template<class T, typename D>
class TargetedMovementGeneratorMedium : public MovementGeneratorMedium< T, D >, public TargetedMovementGeneratorBase
{
    protected:
        TargetedMovementGeneratorMedium(Unit* target, float offset, float angle) :
<<<<<<< HEAD
            TargetedMovementGeneratorBase(target), i_recheckDistance(0), i_path(NULL),
            i_offset(offset), i_angle(angle),
=======
            TargetedMovementGeneratorBase(target), i_path(NULL),
            i_recheckDistance(0), i_offset(offset), i_angle(angle),
>>>>>>> 5b45a87d
            i_recalculateTravel(false), i_targetReached(false)
        {
        }
        ~TargetedMovementGeneratorMedium() { delete i_path; }

    public:
        bool DoUpdate(T*, uint32);
        Unit* GetTarget() const { return i_target.getTarget(); }

        void unitSpeedChanged() { i_recalculateTravel = true; }
        bool IsReachable() const { return (i_path) ? (i_path->GetPathType() & PATHFIND_NORMAL) : true; }
    protected:
        void _setTargetLocation(T* owner, bool updateDestination);

        PathGenerator* i_path;
        TimeTrackerSmall i_recheckDistance;
        float i_offset;
        float i_angle;
        bool i_recalculateTravel : 1;
        bool i_targetReached : 1;
        PathGenerator* i_path;
};

template<class T>
class ChaseMovementGenerator : public TargetedMovementGeneratorMedium<T, ChaseMovementGenerator<T> >
{
    public:
        ChaseMovementGenerator(Unit* target)
            : TargetedMovementGeneratorMedium<T, ChaseMovementGenerator<T> >(target) {}
        ChaseMovementGenerator(Unit* target, float offset, float angle)
            : TargetedMovementGeneratorMedium<T, ChaseMovementGenerator<T> >(target, offset, angle) {}
        ~ChaseMovementGenerator() {}

        MovementGeneratorType GetMovementGeneratorType() { return CHASE_MOTION_TYPE; }

        void DoInitialize(T*);
        void DoFinalize(T*);
        void DoReset(T*);
        void MovementInform(T*);

        static void _clearUnitStateMove(T* u) { u->ClearUnitState(UNIT_STATE_CHASE_MOVE); }
        static void _addUnitStateMove(T* u)  { u->AddUnitState(UNIT_STATE_CHASE_MOVE); }
        bool EnableWalking() const { return false;}
        bool _lostTarget(T* u) const { return u->getVictim() != this->GetTarget(); }
        void _reachTarget(T*);
};

template<class T>
class FollowMovementGenerator : public TargetedMovementGeneratorMedium<T, FollowMovementGenerator<T> >
{
    public:
        FollowMovementGenerator(Unit* target)
            : TargetedMovementGeneratorMedium<T, FollowMovementGenerator<T> >(target){}
        FollowMovementGenerator(Unit* target, float offset, float angle)
            : TargetedMovementGeneratorMedium<T, FollowMovementGenerator<T> >(target, offset, angle) {}
        ~FollowMovementGenerator() {}

        MovementGeneratorType GetMovementGeneratorType() { return FOLLOW_MOTION_TYPE; }

        void DoInitialize(T*);
        void DoFinalize(T*);
        void DoReset(T*);
        void MovementInform(T*);

        static void _clearUnitStateMove(T* u) { u->ClearUnitState(UNIT_STATE_FOLLOW_MOVE); }
        static void _addUnitStateMove(T* u)  { u->AddUnitState(UNIT_STATE_FOLLOW_MOVE); }
        bool EnableWalking() const;
        bool _lostTarget(T*) const { return false; }
        void _reachTarget(T*) {}
    private:
        void _updateSpeed(T* owner);
};

#endif<|MERGE_RESOLUTION|>--- conflicted
+++ resolved
@@ -39,13 +39,8 @@
 {
     protected:
         TargetedMovementGeneratorMedium(Unit* target, float offset, float angle) :
-<<<<<<< HEAD
-            TargetedMovementGeneratorBase(target), i_recheckDistance(0), i_path(NULL),
-            i_offset(offset), i_angle(angle),
-=======
             TargetedMovementGeneratorBase(target), i_path(NULL),
             i_recheckDistance(0), i_offset(offset), i_angle(angle),
->>>>>>> 5b45a87d
             i_recalculateTravel(false), i_targetReached(false)
         {
         }
@@ -66,7 +61,6 @@
         float i_angle;
         bool i_recalculateTravel : 1;
         bool i_targetReached : 1;
-        PathGenerator* i_path;
 };
 
 template<class T>
