--- conflicted
+++ resolved
@@ -318,337 +318,5 @@
         endMap->LoadGrid(_endGridX, _endGridY);
     }
     else
-<<<<<<< HEAD
-        sLog->outDetail("Unable to determine map to preload flightmaster grid");
-}
-=======
         sLog->outInfo(LOG_FILTER_GENERAL, "Unable to determine map to preload flightmaster grid");
-}
-
-
-//
-// Unique1's ASTAR Pathfinding Code... For future use & reference...
-//
-
-#ifdef __PATHFINDING__
-
-int GetFCost(int to, int num, int parentNum, float *gcost); // Below...
-
-int ShortenASTARRoute(short int *pathlist, int number)
-{                                                           // Wrote this to make the routes a little smarter (shorter)... No point looping back to the same places... Unique1
-    short int temppathlist[MAX_PATHLIST_NODES];
-    int count = 0;
-    //    int count2 = 0;
-    int temp, temp2;
-    int link;
-    int upto = 0;
-
-    for (temp = number; temp >= 0; temp--)
-    {
-        qboolean shortened = qfalse;
-
-        for (temp2 = 0; temp2 < temp; temp2++)
-        {
-            for (link = 0; link < nodes[pathlist[temp]].enodenum; link++)
-            {
-                if (nodes[pathlist[temp]].links[link].flags & PATH_BLOCKED)
-                    continue;
-
-                //if ((bot->client->ps.eFlags & EF_TANK) && nodes[bot->current_node].links[link].flags & PATH_NOTANKS)    //if this path is blocked, skip it
-                //    continue;
-
-                //if (nodes[nodes[pathlist[temp]].links[link].targetNode].origin[2] > nodes[pathlist[temp]].origin[2] + 32)
-                //    continue;
-
-                if (nodes[pathlist[temp]].links[link].targetNode == pathlist[temp2])
-                {                                           // Found a shorter route...
-                    //if (OrgVisible(nodes[pathlist[temp2]].origin, nodes[pathlist[temp]].origin, -1))
-                    {
-                        temppathlist[count] = pathlist[temp2];
-                        temp = temp2;
-                        ++count;
-                        shortened = qtrue;
-                    }
-                }
-            }
-        }
-
-        if (!shortened)
-        {
-            temppathlist[count] = pathlist[temp];
-            ++count;
-        }
-    }
-
-    upto = count;
-
-    for (temp = 0; temp < count; temp++)
-    {
-        pathlist[temp] = temppathlist[upto];
-        --upto;
-    }
-
-    G_Printf("ShortenASTARRoute: Path size reduced from %i to %i nodes...n", number, count);
-    return count;
-}
-
-/*
-===========================================================================
-CreatePathAStar
-This function uses the A* pathfinding algorithm to determine the
-shortest path between any two nodes.
-It's fairly complex, so I'm not really going to explain it much.
-Look up A* and binary heaps for more info.
-pathlist stores the ideal path between the nodes, in reverse order,
-and the return value is the number of nodes in that path
-===========================================================================
-*/
-int CreatePathAStar(gentity_t *bot, int from, int to, short int *pathlist)
-{
-    //all the data we have to hold...since we can't do dynamic allocation, has to be MAX_NODES
-    //we can probably lower this later - eg, the open list should never have more than at most a few dozen items on it
-    short int openlist[MAX_NODES+1];                        //add 1 because it's a binary heap, and they don't use 0 - 1 is the first used index
-    float gcost[MAX_NODES];
-    int fcost[MAX_NODES];
-    char list[MAX_NODES];                                   //0 is neither, 1 is open, 2 is closed - char because it's the smallest data type
-    short int parent[MAX_NODES];
-
-    short int numOpen = 0;
-    short int atNode, temp, newnode=-1;
-    qboolean found = qfalse;
-    int count = -1;
-    float gc;
-    int i, u, v, m;
-    vec3_t vec;
-
-    //clear out all the arrays
-    memset(openlist, 0, sizeof(short int)*(MAX_NODES+1));
-    memset(fcost, 0, sizeof(int)*MAX_NODES);
-    memset(list, 0, sizeof(char)*MAX_NODES);
-    memset(parent, 0, sizeof(short int)*MAX_NODES);
-    memset(gcost, -1, sizeof(float)*MAX_NODES);
-
-    //make sure we have valid data before calculating everything
-    if ((from == NODE_INVALID) || (to == NODE_INVALID) || (from >= MAX_NODES) || (to >= MAX_NODES) || (from == to))
-        return -1;
-
-    openlist[1] = from;                                     //add the starting node to the open list
-    ++numOpen;
-    gcost[from] = 0;                                        //its f and g costs are obviously 0
-    fcost[from] = 0;
-
-    while (1)
-    {
-        if (numOpen != 0)                                   //if there are still items in the open list
-        {
-            //pop the top item off of the list
-            atNode = openlist[1];
-            list[atNode] = 2;                               //put the node on the closed list so we don't check it again
-            --numOpen;
-
-            openlist[1] = openlist[numOpen+1];              //move the last item in the list to the top position
-            v = 1;
-
-            //this while loop reorders the list so that the new lowest fcost is at the top again
-            while (1)
-            {
-                u = v;
-                if ((2*u+1) < numOpen)                      //if both children exist
-                {
-                    if (fcost[openlist[u]] >= fcost[openlist[2*u]])
-                        v = 2*u;
-                    if (fcost[openlist[v]] >= fcost[openlist[2*u+1]])
-                        v = 2*u+1;
-                }
-                else
-                {
-                    if ((2*u) < numOpen)                    //if only one child exists
-                    {
-                        if (fcost[openlist[u]] >= fcost[openlist[2*u]])
-                            v = 2*u;
-                    }
-                }
-
-                if (u != v)                                 //if they're out of order, swap this item with its parent
-                {
-                    temp = openlist[u];
-                    openlist[u] = openlist[v];
-                    openlist[v] = temp;
-                }
-                else
-                    break;
-            }
-
-            for (i = 0; i < nodes[atNode].enodenum; ++i)    //loop through all the links for this node
-            {
-                newnode = nodes[atNode].links[i].targetNode;
-
-                //if this path is blocked, skip it
-                if (nodes[atNode].links[i].flags & PATH_BLOCKED)
-                    continue;
-                //if this path is blocked, skip it
-                if (bot->client && (bot->client->ps.eFlags & EF_TANK) && nodes[atNode].links[i].flags & PATH_NOTANKS)
-                    continue;
-                //skip any unreachable nodes
-                if (bot->client && (nodes[newnode].type & NODE_ALLY_UNREACHABLE) && (bot->client->sess.sessionTeam == TEAM_ALLIES))
-                    continue;
-                if (bot->client && (nodes[newnode].type & NODE_AXIS_UNREACHABLE) && (bot->client->sess.sessionTeam == TEAM_AXIS))
-                    continue;
-
-                if (list[newnode] == 2)                     //if this node is on the closed list, skip it
-                    continue;
-
-                if (list[newnode] != 1)                     //if this node is not already on the open list
-                {
-                    openlist[++numOpen] = newnode;          //add the new node to the open list
-                    list[newnode] = 1;
-                    parent[newnode] = atNode;               //record the node's parent
-
-                    if (newnode == to)                      //if we've found the goal, don't keep computing paths!
-                        break;                              //this will break the 'for' and go all the way to 'if (list[to] == 1)'
-
-                    //store it's f cost value
-                    fcost[newnode] = GetFCost(to, newnode, parent[newnode], gcost);
-
-                    //this loop re-orders the heap so that the lowest fcost is at the top
-                    m = numOpen;
-                    while (m != 1)                          //while this item isn't at the top of the heap already
-                    {
-                        //if it has a lower fcost than its parent
-                        if (fcost[openlist[m]] <= fcost[openlist[m/2]])
-                        {
-                            temp = openlist[m/2];
-                            openlist[m/2] = openlist[m];
-                            openlist[m] = temp;             //swap them
-                            m /= 2;
-                        }
-                        else
-                            break;
-                    }
-                }
-                else                                        //if this node is already on the open list
-                {
-                    gc = gcost[atNode];
-                    VectorSubtract(nodes[newnode].origin, nodes[atNode].origin, vec);
-                    gc += VectorLength(vec);                //calculate what the gcost would be if we reached this node along the current path
-
-                    if (gc < gcost[newnode])                //if the new gcost is less (ie, this path is shorter than what we had before)
-                    {
-                        parent[newnode] = atNode;           //set the new parent for this node
-                        gcost[newnode] = gc;                //and the new g cost
-
-                        for (i = 1; i < numOpen; ++i)       //loop through all the items on the open list
-                        {
-                            if (openlist[i] == newnode)     //find this node in the list
-                            {
-                                //calculate the new fcost and store it
-                                fcost[newnode] = GetFCost(to, newnode, parent[newnode], gcost);
-
-                                //reorder the list again, with the lowest fcost item on top
-                                m = i;
-                                while (m != 1)
-                                {
-                                    //if the item has a lower fcost than it's parent
-                                    if (fcost[openlist[m]] < fcost[openlist[m/2]])
-                                    {
-                                        temp = openlist[m/2];
-                                        openlist[m/2] = openlist[m];
-                                        openlist[m] = temp; //swap them
-                                        m /= 2;
-                                    }
-                                    else
-                                        break;
-                                }
-                                break;                      //exit the 'for' loop because we already changed this node
-                            }                               //if
-                        }                                   //for
-                    }                                       //if (gc < gcost[newnode])
-                }                                           //if (list[newnode] != 1) --> else
-            }                                               //for (loop through links)
-        }                                                   //if (numOpen != 0)
-        else
-        {
-            found = qfalse;                                 //there is no path between these nodes
-            break;
-        }
-
-        if (list[to] == 1)                                  //if the destination node is on the open list, we're done
-        {
-            found = qtrue;
-            break;
-        }
-    }                                                       //while (1)
-
-    if (found == qtrue)                                     //if we found a path
-    {
-        //G_Printf("%s - path found!n", bot->client->pers.netname);
-        count = 0;
-
-        temp = to;                                          //start at the end point
-        while (temp != from)                                //travel along the path (backwards) until we reach the starting point
-        {
-            pathlist[count++] = temp;                       //add the node to the pathlist and increment the count
-            temp = parent[temp];                            //move to the parent of this node to continue the path
-        }
-
-        pathlist[count++] = from;                           //add the beginning node to the end of the pathlist
-
-        #ifdef __BOT_SHORTEN_ROUTING__
-        count = ShortenASTARRoute(pathlist, count);         // This isn't working... Dunno why.. Unique1
-        #endif                                              //__BOT_SHORTEN_ROUTING__
-    }
-    else
-    {
-        //G_Printf("^1*** ^4BOT DEBUG^5: (CreatePathAStar) There is no route between node ^7%i^5 and node ^7%i^5.n", from, to);
-        count = CreateDumbRoute(from, to, pathlist);
-
-        if (count > 0)
-        {
-            #ifdef __BOT_SHORTEN_ROUTING__
-            count = ShortenASTARRoute(pathlist, count);     // This isn't working... Dunno why.. Unique1
-            #endif                                          //__BOT_SHORTEN_ROUTING__
-            return count;
-        }
-    }
-
-    return count;                                           //return the number of nodes in the path, -1 if not found
-}
-
-/*
-===========================================================================
-GetFCost
-Utility function used by A* pathfinding to calculate the
-cost to move between nodes towards a goal.  Using the A*
-algorithm F = G + H, G here is the distance along the node
-paths the bot must travel, and H is the straight-line distance
-to the goal node.
-Returned as an int because more precision is unnecessary and it
-will slightly speed up heap access
-===========================================================================
-*/
-int GetFCost(int to, int num, int parentNum, float *gcost)
-{
-    float gc = 0;
-    float hc = 0;
-    vec3_t v;
-
-    if (gcost[num] == -1)
-    {
-        if (parentNum != -1)
-        {
-            gc = gcost[parentNum];
-            VectorSubtract(nodes[num].origin, nodes[parentNum].origin, v);
-            gc += VectorLength(v);
-        }
-        gcost[num] = gc;
-    }
-    else
-        gc = gcost[num];
-
-    VectorSubtract(nodes[to].origin, nodes[num].origin, v);
-    hc = VectorLength(v);
-
-    return (int)(gc + hc);
-}
-#endif                                                      //__PATHFINDING__
->>>>>>> 1e624cbc
+}