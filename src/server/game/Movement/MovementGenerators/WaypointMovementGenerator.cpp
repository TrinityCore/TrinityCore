--- conflicted
+++ resolved
@@ -383,13 +383,8 @@
     //! but formationDest contains global coordinates
     init.MoveTo(waypoint.X, waypoint.Y, waypoint.Z, _generatePath);
 
-<<<<<<< HEAD
-    if (waypoint.Orientation.has_value() && waypoint.Delay > 0)
+    if (waypoint.Orientation.has_value() && (waypoint.Delay > 0 || _currentNode == _path->nodes.size() - 1))
         init.SetFacing(*waypoint.Orientation);
-=======
-    if (waypoint.orientation.has_value() && (waypoint.delay > 0 || _currentNode == _path->nodes.size() - 1))
-        init.SetFacing(*waypoint.orientation);
->>>>>>> 6a183e7c
 
     switch (_path->MoveType)
     {
