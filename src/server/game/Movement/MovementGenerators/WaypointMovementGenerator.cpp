/*
 * This file is part of the TrinityCore Project. See AUTHORS file for Copyright information
 *
 * This program is free software; you can redistribute it and/or modify it
 * under the terms of the GNU General Public License as published by the
 * Free Software Foundation; either version 2 of the License, or (at your
 * option) any later version.
 *
 * This program is distributed in the hope that it will be useful, but WITHOUT
 * ANY WARRANTY; without even the implied warranty of MERCHANTABILITY or
 * FITNESS FOR A PARTICULAR PURPOSE. See the GNU General Public License for
 * more details.
 *
 * You should have received a copy of the GNU General Public License along
 * with this program. If not, see <http://www.gnu.org/licenses/>.
 */

#include "WaypointMovementGenerator.h"
#include "Creature.h"
#include "CreatureAI.h"
<<<<<<< HEAD
#include "Errors.h"
#include "Log.h"
#include "Map.h"
#include "MovementDefines.h"
#include "MoveSpline.h"
#include "MoveSplineInit.h"
#include "ObjectMgr.h"
#include "Transport.h"
#include "WaypointManager.h"
=======
#include "Log.h"
#include "MapManager.h"
#include "MoveSpline.h"
#include "MoveSplineInit.h"
#include "ObjectMgr.h"
#include "Player.h"
#include "Transport.h"
#include "WaypointDefines.h"
#include "WaypointManager.h"
#include "World.h"

WaypointMovementGenerator<Creature>::WaypointMovementGenerator(uint32 pathId, bool repeating) : _nextMoveTime(0), _recalculateSpeed(false), _isArrivalDone(false), _pathId(pathId),
    _repeating(repeating), _loadedFromDB(true), _stalled(false), _done(false)
{
}

WaypointMovementGenerator<Creature>::WaypointMovementGenerator(WaypointPath& path, bool repeating) : _nextMoveTime(0), _recalculateSpeed(false), _isArrivalDone(false), _pathId(0),
    _repeating(repeating), _loadedFromDB(false), _stalled(false), _done(false)
{
    _path = &path;
}

WaypointMovementGenerator<Creature>::~WaypointMovementGenerator()
{
    _path = nullptr;
}
>>>>>>> 28d470c5

WaypointMovementGenerator<Creature>::WaypointMovementGenerator(uint32 pathId, bool repeating) : _nextMoveTime(0), _pathId(pathId), _repeating(repeating), _loadedFromDB(true)
{
<<<<<<< HEAD
    Mode = MOTION_MODE_DEFAULT;
    Priority = MOTION_PRIORITY_NORMAL;
    Flags = MOVEMENTGENERATOR_FLAG_INITIALIZATION_PENDING;
    BaseUnitState = UNIT_STATE_ROAMING;
=======
    if (_loadedFromDB)
    {
        if (!_pathId)
            _pathId = creature->GetWaypointPath();

        _path = sWaypointMgr->GetPath(_pathId);
    }

    if (!_path)
    {
        // No path id found for entry
        TC_LOG_ERROR("sql.sql", "WaypointMovementGenerator::LoadPath: creature %s (%s DB GUID: " UI64FMTD ") doesn't have waypoint path id: %u", creature->GetName().c_str(), creature->GetGUID().ToString().c_str(), creature->GetSpawnId(), _pathId);
        return;
    }

    _nextMoveTime.Reset(1000);
>>>>>>> 28d470c5
}

WaypointMovementGenerator<Creature>::WaypointMovementGenerator(WaypointPath& path, bool repeating) : _nextMoveTime(0), _pathId(0), _repeating(repeating), _loadedFromDB(false)
{
<<<<<<< HEAD
    _path = &path;

    Mode = MOTION_MODE_DEFAULT;
    Priority = MOTION_PRIORITY_NORMAL;
    Flags = MOVEMENTGENERATOR_FLAG_INITIALIZATION_PENDING;
    BaseUnitState = UNIT_STATE_ROAMING;
=======
    _done = false;
    LoadPath(creature);
}

void WaypointMovementGenerator<Creature>::DoFinalize(Creature* creature)
{
    creature->ClearUnitState(UNIT_STATE_ROAMING | UNIT_STATE_ROAMING_MOVE);
    creature->SetWalk(false);
>>>>>>> 28d470c5
}

MovementGeneratorType WaypointMovementGenerator<Creature>::GetMovementGeneratorType() const
{
<<<<<<< HEAD
    return WAYPOINT_MOTION_TYPE;
=======
    if (!_done && CanMove(creature))
        StartMoveNow(creature);
    else if (_done)
    {
        // mimic IdleMovementGenerator
        if (!creature->IsStopped())
            creature->StopMoving();
    }
>>>>>>> 28d470c5
}

void WaypointMovementGenerator<Creature>::Pause(uint32 timer/* = 0*/)
{
<<<<<<< HEAD
    if (timer)
    {
        // Don't try to paused an already paused generator
        if (HasFlag(MOVEMENTGENERATOR_FLAG_PAUSED))
            return;

        AddFlag(MOVEMENTGENERATOR_FLAG_TIMED_PAUSED);
        _nextMoveTime.Reset(timer);
        RemoveFlag(MOVEMENTGENERATOR_FLAG_PAUSED);
    }
    else
    {
        AddFlag(MOVEMENTGENERATOR_FLAG_PAUSED);
        _nextMoveTime.Reset(1); // Needed so that Update does not behave as if node was reached
        RemoveFlag(MOVEMENTGENERATOR_FLAG_TIMED_PAUSED);
=======
    if (!_path || _path->nodes.empty())
        return;

    WaypointNode const &waypoint = _path->nodes.at(_currentNode);
    if (waypoint.delay)
    {
        creature->ClearUnitState(UNIT_STATE_ROAMING_MOVE);
        _nextMoveTime.Reset(waypoint.delay);
>>>>>>> 28d470c5
    }
}

<<<<<<< HEAD
void WaypointMovementGenerator<Creature>::Resume(uint32 overrideTimer/* = 0*/)
{
    if (overrideTimer)
        _nextMoveTime.Reset(overrideTimer);

    if (_nextMoveTime.Passed())
        _nextMoveTime.Reset(1); // Needed so that Update does not behave as if node was reached

    RemoveFlag(MOVEMENTGENERATOR_FLAG_PAUSED);
=======
    if (waypoint.eventId && urand(0, 99) < waypoint.eventChance)
    {
        TC_LOG_DEBUG("maps.script", "Creature movement start script %u at point %u for %s.", waypoint.eventId, _currentNode, creature->GetGUID().ToString().c_str());
        creature->ClearUnitState(UNIT_STATE_ROAMING_MOVE);
        creature->GetMap()->ScriptsStart(sWaypointScripts, waypoint.eventId, creature, nullptr);
    }

    // inform AI
    if (creature->AI())
    {
        creature->AI()->MovementInform(WAYPOINT_MOTION_TYPE, _currentNode);

        ASSERT(_currentNode < _path->nodes.size(), "WaypointMovementGenerator::OnArrived: tried to reference a node id (%u) which is not included in path (%u)", _currentNode, _path->id);
        creature->AI()->WaypointReached(_path->nodes[_currentNode].id, _path->id);
    }

    creature->UpdateWaypointID(_currentNode);
>>>>>>> 28d470c5
}

bool WaypointMovementGenerator<Creature>::GetResetPosition(Unit* /*owner*/, float& x, float& y, float& z)
{
<<<<<<< HEAD
    // prevent a crash at empty waypoint path.
    if (!_path || _path->nodes.empty())
        return false;

    ASSERT(_currentNode < _path->nodes.size(), "WaypointMovementGenerator::GetResetPosition: tried to reference a node id (%u) which is not included in path (%u)", _currentNode, _path->id);
    WaypointNode const &waypoint = _path->nodes.at(_currentNode);

    x = waypoint.x;
    y = waypoint.y;
    z = waypoint.z;
    return true;
}

void WaypointMovementGenerator<Creature>::DoInitialize(Creature* owner)
{
    RemoveFlag(MOVEMENTGENERATOR_FLAG_INITIALIZATION_PENDING | MOVEMENTGENERATOR_FLAG_TRANSITORY | MOVEMENTGENERATOR_FLAG_DEACTIVATED);

    if (_loadedFromDB)
    {
        if (!_pathId)
            _pathId = owner->GetWaypointPath();

        _path = sWaypointMgr->GetPath(_pathId);
    }

    if (!_path)
    {
        TC_LOG_ERROR("sql.sql", "WaypointMovementGenerator::DoInitialize: couldn't load path for creature (%s) (_pathId: %u)", owner->GetGUID().ToString().c_str(), _pathId);
        return;
    }

    owner->StopMoving();

    _nextMoveTime.Reset(1000);
}
=======
    if (!creature || !creature->IsAlive())
        return true;

    if (_done || !_path || _path->nodes.empty())
        return true;

    // if the owner is the leader of its formation, check members status
    if (creature->IsFormationLeader() && !creature->IsFormationLeaderMoveAllowed())
    {
        _nextMoveTime.Reset(1000);
        return true;
    }

    bool transportPath = creature->GetTransport() != nullptr;

    if (_isArrivalDone)
    {
        if ((_currentNode == _path->nodes.size() - 1) && !_repeating) // If that's our last waypoint
        {
            WaypointNode const &waypoint = _path->nodes.at(_currentNode);

            float x = waypoint.x;
            float y = waypoint.y;
            float z = waypoint.z;
            float o = creature->GetOrientation();

            if (!transportPath)
                creature->SetHomePosition(x, y, z, o);
            else
            {
                if (Transport* trans = creature->GetTransport())
                {
                    o -= trans->GetOrientation();
                    creature->SetTransportHomePosition(x, y, z, o);
                    trans->CalculatePassengerPosition(x, y, z, &o);
                    creature->SetHomePosition(x, y, z, o);
                }
                else
                    transportPath = false;
                // else if (vehicle) - this should never happen, vehicle offsets are const
            }
            _done = true;
            return true;
        }

        _currentNode = (_currentNode + 1) % _path->nodes.size();

        // inform AI
        if (creature->AI())
        {
            ASSERT(_currentNode < _path->nodes.size(), "WaypointMovementGenerator::StartMove: tried to reference a node id (%u) which is not included in path (%u)", _currentNode, _path->id);
            creature->AI()->WaypointStarted(_path->nodes[_currentNode].id, _path->id);
        }
    }

    WaypointNode const &waypoint = _path->nodes.at(_currentNode);
    Position formationDest(waypoint.x, waypoint.y, waypoint.z, (waypoint.orientation && waypoint.delay) ? waypoint.orientation : 0.0f);

    _isArrivalDone = false;
    _recalculateSpeed = false;
>>>>>>> 28d470c5

void WaypointMovementGenerator<Creature>::DoReset(Creature* owner)
{
    RemoveFlag(MOVEMENTGENERATOR_FLAG_TRANSITORY | MOVEMENTGENERATOR_FLAG_DEACTIVATED);

<<<<<<< HEAD
    owner->StopMoving();

    if (!HasFlag(MOVEMENTGENERATOR_FLAG_FINALIZED) && _nextMoveTime.Passed())
        _nextMoveTime.Reset(1); // Needed so that Update does not behave as if node was reached
}

bool WaypointMovementGenerator<Creature>::DoUpdate(Creature* owner, uint32 diff)
{
    if (!owner || !owner->IsAlive())
        return true;

    if (HasFlag(MOVEMENTGENERATOR_FLAG_FINALIZED | MOVEMENTGENERATOR_FLAG_PAUSED) || !_path || _path->nodes.empty())
        return true;

    if (owner->HasUnitState(UNIT_STATE_NOT_MOVE | UNIT_STATE_LOST_CONTROL) || owner->IsMovementPreventedByCasting())
    {
        AddFlag(MOVEMENTGENERATOR_FLAG_INTERRUPTED);
        owner->StopMoving();
        return true;
    }

    if (HasFlag(MOVEMENTGENERATOR_FLAG_INTERRUPTED))
    {
        /*
         *  relaunch only if
         *  - has a tiner? -> was it interrupted while not waiting aka moving? need to check both:
         *      -> has a timer - is it because its waiting to start next node?
         *      -> has a timer - is it because something set it while moving (like timed pause)?
         *
         *  - doesnt have a timer? -> is movement valid?
         *
         *  TODO: ((_nextMoveTime.Passed() && VALID_MOVEMENT) || (!_nextMoveTime.Passed() && !HasFlag(MOVEMENTGENERATOR_FLAG_INFORM_ENABLED)))
         */
        if (HasFlag(MOVEMENTGENERATOR_FLAG_INITIALIZED) && (_nextMoveTime.Passed() || !HasFlag(MOVEMENTGENERATOR_FLAG_INFORM_ENABLED)))
        {
            StartMove(owner, true);
            return true;
        }
=======
    Movement::MoveSplineInit init(creature);

    //! If creature is on transport, we assume waypoints set in DB are already transport offsets
    if (transportPath)
    {
        init.DisableTransportPathTransformations();
        if (TransportBase* trans = creature->GetDirectTransport())
        {
            float orientation = formationDest.GetOrientation();
            trans->CalculatePassengerPosition(formationDest.m_positionX, formationDest.m_positionY, formationDest.m_positionZ, &orientation);
            formationDest.SetOrientation(orientation);
        }
    }

    //! Do not use formationDest here, MoveTo requires transport offsets due to DisableTransportPathTransformations() call
    //! but formationDest contains global coordinates
    init.MoveTo(waypoint.x, waypoint.y, waypoint.z);

    //! Accepts angles such as 0.00001 and -0.00001, 0 must be ignored, default value in waypoint table
    if (waypoint.orientation && waypoint.delay)
        init.SetFacing(waypoint.orientation);

    switch (waypoint.moveType)
    {
        case WAYPOINT_MOVE_TYPE_LAND:
            init.SetAnimation(Movement::ToGround);
            break;
        case WAYPOINT_MOVE_TYPE_TAKEOFF:
            init.SetAnimation(Movement::ToFly);
            break;
        case WAYPOINT_MOVE_TYPE_RUN:
            init.SetWalk(false);
            break;
        case WAYPOINT_MOVE_TYPE_WALK:
            init.SetWalk(true);
            break;
        default:
            break;
    }

    init.Launch();

    // inform formation
    creature->SignalFormationMovement(formationDest, waypoint.id, waypoint.moveType, (waypoint.orientation && waypoint.delay) ? true : false);
>>>>>>> 28d470c5

        RemoveFlag(MOVEMENTGENERATOR_FLAG_INTERRUPTED);
    }

<<<<<<< HEAD
    // if it's moving
    if (!owner->movespline->Finalized())
    {
        // set home position at place (every MotionMaster::UpdateMotion)
        if (!owner->HasUnitMovementFlag(MOVEMENTFLAG_ONTRANSPORT) || owner->GetTransGUID().IsEmpty())
            owner->SetHomePosition(owner->GetPosition());

        // relaunch movement if its speed has changed
        if (HasFlag(MOVEMENTGENERATOR_FLAG_SPEED_UPDATE_PENDING))
            StartMove(owner, true);
    }
    else if (!_nextMoveTime.Passed()) // it's not moving, is there a timer?
    {
        if (UpdateTimer(diff))
        {
            if (!HasFlag(MOVEMENTGENERATOR_FLAG_INITIALIZED)) // initial movement call
            {
                StartMove(owner);
                return true;
            }
            else if (!HasFlag(MOVEMENTGENERATOR_FLAG_INFORM_ENABLED)) // timer set before node was reached, resume now
            {
                StartMove(owner, true);
                return true;
            }
        }
        else
            return true; // keep waiting
=======
bool WaypointMovementGenerator<Creature>::DoUpdate(Creature* creature, uint32 diff)
{
    if (!creature || !creature->IsAlive())
        return true;

    if (_done || !_path || _path->nodes.empty())
        return true;

    if (_stalled || creature->HasUnitState(UNIT_STATE_NOT_MOVE) || creature->IsMovementPreventedByCasting())
    {
        creature->StopMoving();
        return true;
    }

    if (!_nextMoveTime.Passed())
    {
        _nextMoveTime.Update(diff);
        if (_nextMoveTime.Passed())
            return StartMoveNow(creature);
>>>>>>> 28d470c5
    }
    else // not moving, no timer
    {
<<<<<<< HEAD
        if (HasFlag(MOVEMENTGENERATOR_FLAG_INITIALIZED) && !HasFlag(MOVEMENTGENERATOR_FLAG_INFORM_ENABLED))
        {
            OnArrived(owner); // hooks and wait timer reset (if necessary)
            AddFlag(MOVEMENTGENERATOR_FLAG_INFORM_ENABLED); // signals to future StartMove that it reached a node
=======
        // Set home position at place on waypoint movement.
        if (creature->GetTransGUID().IsEmpty())
            creature->SetHomePosition(creature->GetPosition());

        if (creature->movespline->Finalized())
        {
            OnArrived(creature);
            _isArrivalDone = true;

            if (_nextMoveTime.Passed())
                return StartMove(creature);
        }
        else if (_recalculateSpeed)
        {
            if (_nextMoveTime.Passed())
                StartMove(creature);
>>>>>>> 28d470c5
        }

        if (_nextMoveTime.Passed()) // OnArrived might have set a timer
            StartMove(owner); // check path status, get next point and move if necessary & can
    }
<<<<<<< HEAD

    return true;
=======
    return true;
 }

void WaypointMovementGenerator<Creature>::MovementInform(Creature* creature)
{
    if (creature->AI())
        creature->AI()->MovementInform(WAYPOINT_MOTION_TYPE, _currentNode);
>>>>>>> 28d470c5
}

void WaypointMovementGenerator<Creature>::DoDeactivate(Creature* owner)
{
<<<<<<< HEAD
    AddFlag(MOVEMENTGENERATOR_FLAG_DEACTIVATED);
    owner->ClearUnitState(UNIT_STATE_ROAMING_MOVE);
}

void WaypointMovementGenerator<Creature>::DoFinalize(Creature* owner, bool active, bool/* movementInform*/)
{
    AddFlag(MOVEMENTGENERATOR_FLAG_FINALIZED);
    if (active)
    {
        owner->ClearUnitState(UNIT_STATE_ROAMING_MOVE);

        // TODO: Research if this modification is needed, which most likely isnt
        owner->SetWalk(false);
=======
    // prevent a crash at empty waypoint path.
    if (!_path || _path->nodes.empty())
        return false;

    WaypointNode const &waypoint = _path->nodes.at(_currentNode);

    x = waypoint.x;
    y = waypoint.y;
    z = waypoint.z;
    return true;
}

void WaypointMovementGenerator<Creature>::Pause(uint32 timer/* = 0*/)
{
    _stalled = timer ? false : true;
    _nextMoveTime.Reset(timer ? timer : 1);
}

void WaypointMovementGenerator<Creature>::Resume(uint32 overrideTimer/* = 0*/)
{
    _stalled = false;
    if (overrideTimer)
        _nextMoveTime.Reset(overrideTimer);
}

bool WaypointMovementGenerator<Creature>::CanMove(Creature* creature)
{
    return _nextMoveTime.Passed() && !creature->HasUnitState(UNIT_STATE_NOT_MOVE) && !creature->IsMovementPreventedByCasting();
}

//----------------------------------------------------//

#define FLIGHT_TRAVEL_UPDATE 100
#define TIMEDIFF_NEXT_WP 250
#define SKIP_SPLINE_POINT_DISTANCE_SQ (40.f * 40.f)
#define PLAYER_FLIGHT_SPEED 32.0f

FlightPathMovementGenerator::FlightPathMovementGenerator()
{
    _currentNode = 0;
    _endGridX = 0.0f;
    _endGridY = 0.0f;
    _endMapId = 0;
    _preloadTargetNode = 0;
}

uint32 FlightPathMovementGenerator::GetPathAtMapEnd() const
{
    if (_currentNode >= _path.size())
        return _path.size();

    uint32 curMapId = _path[_currentNode]->ContinentID;
    for (uint32 itr = _currentNode; itr < _path.size(); ++itr)
        if (_path[itr]->ContinentID != curMapId)
            return itr;

    return _path.size();
}

bool IsNodeIncludedInShortenedPath(TaxiPathNodeEntry const* p1, TaxiPathNodeEntry const* p2)
{
    return p1->ContinentID != p2->ContinentID || std::pow(p1->Loc.X - p2->Loc.X, 2) + std::pow(p1->Loc.Y - p2->Loc.Y, 2) > SKIP_SPLINE_POINT_DISTANCE_SQ;
}

void FlightPathMovementGenerator::LoadPath(Player* player, uint32 startNode /*= 0*/)
{
    _path.clear();
    _currentNode = startNode;
    _pointsForPathSwitch.clear();
    std::deque<uint32> const& taxi = player->m_taxi.GetPath();
    float discount = player->GetReputationPriceDiscount(player->m_taxi.GetFlightMasterFactionTemplate());
    for (uint32 src = 0, dst = 1; dst < taxi.size(); src = dst++)
    {
        uint32 path, cost;
        sObjectMgr->GetTaxiPath(taxi[src], taxi[dst], path, cost);
        if (path > sTaxiPathNodesByPath.size())
            return;

        TaxiPathNodeList const& nodes = sTaxiPathNodesByPath[path];
        if (!nodes.empty())
        {
            TaxiPathNodeEntry const* start = nodes[0];
            TaxiPathNodeEntry const* end = nodes[nodes.size() - 1];
            bool passedPreviousSegmentProximityCheck = false;
            for (uint32 i = 0; i < nodes.size(); ++i)
            {
                if (passedPreviousSegmentProximityCheck || !src || _path.empty() || IsNodeIncludedInShortenedPath(_path.back(), nodes[i]))
                {
                    if ((!src || (IsNodeIncludedInShortenedPath(start, nodes[i]) && i >= 2)) &&
                        (dst == taxi.size() - 1 || (IsNodeIncludedInShortenedPath(end, nodes[i]) && i < nodes.size() - 1)))
                    {
                        passedPreviousSegmentProximityCheck = true;
                        _path.push_back(nodes[i]);
                    }
                }
                else
                {
                    _path.pop_back();
                    --_pointsForPathSwitch.back().PathIndex;
                }
            }
        }

        _pointsForPathSwitch.push_back({ uint32(_path.size() - 1), int64(ceil(cost * discount)) });
>>>>>>> 28d470c5
    }
}

void WaypointMovementGenerator<Creature>::MovementInform(Creature* owner)
{
    if (owner->AI())
        owner->AI()->MovementInform(WAYPOINT_MOTION_TYPE, _currentNode);
}

void WaypointMovementGenerator<Creature>::OnArrived(Creature* owner)
{
<<<<<<< HEAD
    if (!_path || _path->nodes.empty())
        return;
=======
    // remove flag to prevent send object build movement packets for flight state and crash (movement generator already not at top of stack)
    player->ClearUnitState(UNIT_STATE_IN_FLIGHT);

    player->Dismount();
    player->RemoveUnitFlag(UnitFlags(UNIT_FLAG_REMOVE_CLIENT_CONTROL | UNIT_FLAG_TAXI_FLIGHT));
>>>>>>> 28d470c5

    ASSERT(_currentNode < _path->nodes.size(), "WaypointMovementGenerator::OnArrived: tried to reference a node id (%u) which is not included in path (%u)", _currentNode, _path->id);
    WaypointNode const &waypoint = _path->nodes.at(_currentNode);
    if (waypoint.delay)
    {
<<<<<<< HEAD
        owner->ClearUnitState(UNIT_STATE_ROAMING_MOVE);
        _nextMoveTime.Reset(waypoint.delay);
    }

    if (waypoint.eventId && urand(0, 99) < waypoint.eventChance)
    {
        TC_LOG_DEBUG("maps.script", "Creature movement start script %u at point %u for %s.", waypoint.eventId, _currentNode, owner->GetGUID().ToString().c_str());
        owner->ClearUnitState(UNIT_STATE_ROAMING_MOVE);
        owner->GetMap()->ScriptsStart(sWaypointScripts, waypoint.eventId, owner, nullptr);
    }

    // inform AI
    if (CreatureAI* AI = owner->AI())
    {
        AI->MovementInform(WAYPOINT_MOTION_TYPE, _currentNode);
        AI->WaypointReached(waypoint.id, _path->id);
    }

    owner->UpdateCurrentWaypointInfo(waypoint.id, _path->id);
=======
        player->getHostileRefManager().setOnlineOfflineState(true);
        // update z position to ground and orientation for landing point
        // this prevent cheating with landing  point at lags
        // when client side flight end early in comparison server side
        player->StopMoving();
        player->SetFallInformation(0, player->GetPositionZ());
    }

    player->RemovePlayerFlag(PLAYER_FLAGS_TAXI_BENCHMARK);
    player->RestoreDisplayId();
}

void FlightPathMovementGenerator::DoReset(Player* player)
{
    player->getHostileRefManager().setOnlineOfflineState(false);
    player->AddUnitState(UNIT_STATE_IN_FLIGHT);
    player->AddUnitFlag(UnitFlags(UNIT_FLAG_REMOVE_CLIENT_CONTROL | UNIT_FLAG_TAXI_FLIGHT));

    Movement::MoveSplineInit init(player);
    uint32 end = GetPathAtMapEnd();
    for (uint32 i = GetCurrentNode(); i != end; ++i)
    {
        G3D::Vector3 vertice(_path[i]->Loc.X, _path[i]->Loc.Y, _path[i]->Loc.Z);
        init.Path().push_back(vertice);
    }
    init.SetFirstPointId(GetCurrentNode());
    init.SetFly();
    init.SetSmooth();
    init.SetUncompressed();
    init.SetWalk(true);
    init.SetVelocity(PLAYER_FLIGHT_SPEED);
    init.Launch();
}

bool FlightPathMovementGenerator::DoUpdate(Player* player, uint32 /*diff*/)
{
    uint32 pointId = (uint32)player->movespline->currentPathIdx();
    if (pointId > _currentNode)
    {
        bool departureEvent = true;
        do
        {
            DoEventIfAny(player, _path[_currentNode], departureEvent);
            while (!_pointsForPathSwitch.empty() && _pointsForPathSwitch.front().PathIndex <= _currentNode)
            {
                _pointsForPathSwitch.pop_front();
                player->m_taxi.NextTaxiDestination();
                if (!_pointsForPathSwitch.empty())
                {
                    player->UpdateCriteria(CRITERIA_TYPE_GOLD_SPENT_FOR_TRAVELLING, _pointsForPathSwitch.front().Cost);
                    player->ModifyMoney(-_pointsForPathSwitch.front().Cost);
                }
            }

            if (pointId == _currentNode)
                break;

            if (_currentNode == _preloadTargetNode)
                PreloadEndGrid();
            _currentNode += departureEvent ? 1 : 0;
            departureEvent = !departureEvent;
        }
        while (true);
    }

    return _currentNode < (_path.size() - 1);
>>>>>>> 28d470c5
}

void WaypointMovementGenerator<Creature>::StartMove(Creature* owner, bool relaunch/* = false*/)
{
<<<<<<< HEAD
    // sanity checks
    if (!owner || !owner->IsAlive() || HasFlag(MOVEMENTGENERATOR_FLAG_FINALIZED) || !_path || _path->nodes.empty() || (relaunch && (HasFlag(MOVEMENTGENERATOR_FLAG_INFORM_ENABLED) || !HasFlag(MOVEMENTGENERATOR_FLAG_INITIALIZED))))
        return;

    if (owner->HasUnitState(UNIT_STATE_NOT_MOVE) || owner->IsMovementPreventedByCasting() || (owner->IsFormationLeader() && !owner->IsFormationLeaderMoveAllowed())) // if cannot move OR cannot move because of formation
    {
        _nextMoveTime.Reset(1000); // delay 1s
        return;
    }

    bool const transportPath = owner->HasUnitMovementFlag(MOVEMENTFLAG_ONTRANSPORT) && !owner->GetTransGUID().IsEmpty();

    if (HasFlag(MOVEMENTGENERATOR_FLAG_INFORM_ENABLED) && HasFlag(MOVEMENTGENERATOR_FLAG_INITIALIZED))
    {
        if (ComputeNextNode())
        {
            ASSERT(_currentNode < _path->nodes.size(), "WaypointMovementGenerator::StartMove: tried to reference a node id (%u) which is not included in path (%u)", _currentNode, _path->id);

            // inform AI
            if (CreatureAI* AI = owner->AI())
                AI->WaypointStarted(_path->nodes[_currentNode].id, _path->id);
        }
        else
        {
            WaypointNode const &waypoint = _path->nodes[_currentNode];
            float x = waypoint.x;
            float y = waypoint.y;
            float z = waypoint.z;
            float o = owner->GetOrientation();

            if (!transportPath)
                owner->SetHomePosition(x, y, z, o);
            else
            {
                if (Transport* trans = owner->GetTransport())
                {
                    o -= trans->GetOrientation();
                    owner->SetTransportHomePosition(x, y, z, o);
                    trans->CalculatePassengerPosition(x, y, z, &o);
                    owner->SetHomePosition(x, y, z, o);
                }
                // else if (vehicle) - this should never happen, vehicle offsets are const
            }
            AddFlag(MOVEMENTGENERATOR_FLAG_FINALIZED);
            owner->UpdateCurrentWaypointInfo(0, 0);

            // inform AI
            if (CreatureAI* AI = owner->AI())
                AI->WaypointPathEnded(waypoint.id, _path->id);
=======
    if (_path.empty() || _currentNode >= _path.size())
        return;

    uint32 map0 = _path[_currentNode]->ContinentID;
    for (size_t i = _currentNode + 1; i < _path.size(); ++i)
    {
        if (_path[i]->ContinentID != map0)
        {
            _currentNode = i;
>>>>>>> 28d470c5
            return;
        }
    }
    else if (!HasFlag(MOVEMENTGENERATOR_FLAG_INITIALIZED))
    {
        AddFlag(MOVEMENTGENERATOR_FLAG_INITIALIZED);

<<<<<<< HEAD
        // inform AI
        if (CreatureAI* AI = owner->AI())
            AI->WaypointStarted(_path->nodes[_currentNode].id, _path->id);
    }

    ASSERT(_currentNode < _path->nodes.size(), "WaypointMovementGenerator::StartMove: tried to reference a node id (%u) which is not included in path (%u)", _currentNode, _path->id);
    WaypointNode const &waypoint = _path->nodes[_currentNode];

    RemoveFlag(MOVEMENTGENERATOR_FLAG_TRANSITORY | MOVEMENTGENERATOR_FLAG_INFORM_ENABLED | MOVEMENTGENERATOR_FLAG_TIMED_PAUSED);

    owner->AddUnitState(UNIT_STATE_ROAMING_MOVE);

    Movement::MoveSplineInit init(owner);

    //! If creature is on transport, we assume waypoints set in DB are already transport offsets
    if (transportPath)
        init.DisableTransportPathTransformations();

    //! Do not use formationDest here, MoveTo requires transport offsets due to DisableTransportPathTransformations() call
    //! but formationDest contains global coordinates
    init.MoveTo(waypoint.x, waypoint.y, waypoint.z);

    //! Accepts angles such as 0.00001 and -0.00001, 0 must be ignored, default value in waypoint table
    if (waypoint.orientation && waypoint.delay)
        init.SetFacing(waypoint.orientation);

    switch (waypoint.moveType)
    {
        case WAYPOINT_MOVE_TYPE_LAND:
            init.SetAnimation(AnimationTier::Ground);
            break;
        case WAYPOINT_MOVE_TYPE_TAKEOFF:
            init.SetAnimation(AnimationTier::Hover);
            break;
        case WAYPOINT_MOVE_TYPE_RUN:
            init.SetWalk(false);
            break;
        case WAYPOINT_MOVE_TYPE_WALK:
            init.SetWalk(true);
            break;
        default:
            break;
=======
void FlightPathMovementGenerator::DoEventIfAny(Player* player, TaxiPathNodeEntry const* node, bool departure)
{
    if (uint32 eventid = departure ? node->DepartureEventID : node->ArrivalEventID)
    {
        TC_LOG_DEBUG("maps.script", "Taxi %s event %u of node %u of path %u for player %s", departure ? "departure" : "arrival", eventid, node->NodeIndex, node->PathID, player->GetName().c_str());
        player->GetMap()->ScriptsStart(sEventScripts, eventid, player, player);
>>>>>>> 28d470c5
    }

<<<<<<< HEAD
    init.Launch();

    // inform formation
    owner->SignalFormationMovement();
=======
bool FlightPathMovementGenerator::GetResetPos(Player*, float& x, float& y, float& z)
{
    TaxiPathNodeEntry const* node = _path[_currentNode];
    x = node->Loc.X;
    y = node->Loc.Y;
    z = node->Loc.Z;
    return true;
>>>>>>> 28d470c5
}

bool WaypointMovementGenerator<Creature>::ComputeNextNode()
{
<<<<<<< HEAD
    if ((_currentNode == _path->nodes.size() - 1) && !_repeating)
        return false;

    _currentNode = (_currentNode + 1) % _path->nodes.size();
    return true;
=======
    /*! Storage to preload flightmaster grid at end of flight. For multi-stop flights, this will
       be reinitialized for each flightmaster at the end of each spline (or stop) in the flight. */
    uint32 nodeCount = _path.size();        //! Number of nodes in path.
    _endMapId = _path[nodeCount - 1]->ContinentID; //! MapId of last node
    _preloadTargetNode = nodeCount - 3;
    _endGridX = _path[nodeCount - 1]->Loc.X;
    _endGridY = _path[nodeCount - 1]->Loc.Y;
>>>>>>> 28d470c5
}

std::string WaypointMovementGenerator<Creature>::GetDebugInfo() const
{
<<<<<<< HEAD
    std::stringstream sstr;
    sstr << PathMovementBase::GetDebugInfo() << "\n"
        << MovementGeneratorMedium::GetDebugInfo();
    return sstr.str();
=======
    // used to preload the final grid where the flightmaster is
    Map* endMap = sMapMgr->FindBaseNonInstanceMap(_endMapId);

    // Load the grid
    if (endMap)
    {
        TC_LOG_DEBUG("misc", "Preloading rid (%f, %f) for map %u at node index %u/%u", _endGridX, _endGridY, _endMapId, _preloadTargetNode, (uint32)(_path.size() - 1));
        endMap->LoadGrid(_endGridX, _endGridY);
    }
    else
        TC_LOG_DEBUG("misc", "Unable to determine map to preload flightmaster grid");
>>>>>>> 28d470c5
}<|MERGE_RESOLUTION|>--- conflicted
+++ resolved
@@ -18,17 +18,6 @@
 #include "WaypointMovementGenerator.h"
 #include "Creature.h"
 #include "CreatureAI.h"
-<<<<<<< HEAD
-#include "Errors.h"
-#include "Log.h"
-#include "Map.h"
-#include "MovementDefines.h"
-#include "MoveSpline.h"
-#include "MoveSplineInit.h"
-#include "ObjectMgr.h"
-#include "Transport.h"
-#include "WaypointManager.h"
-=======
 #include "Log.h"
 #include "MapManager.h"
 #include "MoveSpline.h"
@@ -55,16 +44,9 @@
 {
     _path = nullptr;
 }
->>>>>>> 28d470c5
-
-WaypointMovementGenerator<Creature>::WaypointMovementGenerator(uint32 pathId, bool repeating) : _nextMoveTime(0), _pathId(pathId), _repeating(repeating), _loadedFromDB(true)
-{
-<<<<<<< HEAD
-    Mode = MOTION_MODE_DEFAULT;
-    Priority = MOTION_PRIORITY_NORMAL;
-    Flags = MOVEMENTGENERATOR_FLAG_INITIALIZATION_PENDING;
-    BaseUnitState = UNIT_STATE_ROAMING;
-=======
+
+void WaypointMovementGenerator<Creature>::LoadPath(Creature* creature)
+{
     if (_loadedFromDB)
     {
         if (!_pathId)
@@ -81,19 +63,10 @@
     }
 
     _nextMoveTime.Reset(1000);
->>>>>>> 28d470c5
-}
-
-WaypointMovementGenerator<Creature>::WaypointMovementGenerator(WaypointPath& path, bool repeating) : _nextMoveTime(0), _pathId(0), _repeating(repeating), _loadedFromDB(false)
-{
-<<<<<<< HEAD
-    _path = &path;
-
-    Mode = MOTION_MODE_DEFAULT;
-    Priority = MOTION_PRIORITY_NORMAL;
-    Flags = MOVEMENTGENERATOR_FLAG_INITIALIZATION_PENDING;
-    BaseUnitState = UNIT_STATE_ROAMING;
-=======
+}
+
+void WaypointMovementGenerator<Creature>::DoInitialize(Creature* creature)
+{
     _done = false;
     LoadPath(creature);
 }
@@ -102,14 +75,10 @@
 {
     creature->ClearUnitState(UNIT_STATE_ROAMING | UNIT_STATE_ROAMING_MOVE);
     creature->SetWalk(false);
->>>>>>> 28d470c5
-}
-
-MovementGeneratorType WaypointMovementGenerator<Creature>::GetMovementGeneratorType() const
-{
-<<<<<<< HEAD
-    return WAYPOINT_MOTION_TYPE;
-=======
+}
+
+void WaypointMovementGenerator<Creature>::DoReset(Creature* creature)
+{
     if (!_done && CanMove(creature))
         StartMoveNow(creature);
     else if (_done)
@@ -118,28 +87,10 @@
         if (!creature->IsStopped())
             creature->StopMoving();
     }
->>>>>>> 28d470c5
-}
-
-void WaypointMovementGenerator<Creature>::Pause(uint32 timer/* = 0*/)
-{
-<<<<<<< HEAD
-    if (timer)
-    {
-        // Don't try to paused an already paused generator
-        if (HasFlag(MOVEMENTGENERATOR_FLAG_PAUSED))
-            return;
-
-        AddFlag(MOVEMENTGENERATOR_FLAG_TIMED_PAUSED);
-        _nextMoveTime.Reset(timer);
-        RemoveFlag(MOVEMENTGENERATOR_FLAG_PAUSED);
-    }
-    else
-    {
-        AddFlag(MOVEMENTGENERATOR_FLAG_PAUSED);
-        _nextMoveTime.Reset(1); // Needed so that Update does not behave as if node was reached
-        RemoveFlag(MOVEMENTGENERATOR_FLAG_TIMED_PAUSED);
-=======
+}
+
+void WaypointMovementGenerator<Creature>::OnArrived(Creature* creature)
+{
     if (!_path || _path->nodes.empty())
         return;
 
@@ -148,21 +99,8 @@
     {
         creature->ClearUnitState(UNIT_STATE_ROAMING_MOVE);
         _nextMoveTime.Reset(waypoint.delay);
->>>>>>> 28d470c5
-    }
-}
-
-<<<<<<< HEAD
-void WaypointMovementGenerator<Creature>::Resume(uint32 overrideTimer/* = 0*/)
-{
-    if (overrideTimer)
-        _nextMoveTime.Reset(overrideTimer);
-
-    if (_nextMoveTime.Passed())
-        _nextMoveTime.Reset(1); // Needed so that Update does not behave as if node was reached
-
-    RemoveFlag(MOVEMENTGENERATOR_FLAG_PAUSED);
-=======
+    }
+
     if (waypoint.eventId && urand(0, 99) < waypoint.eventChance)
     {
         TC_LOG_DEBUG("maps.script", "Creature movement start script %u at point %u for %s.", waypoint.eventId, _currentNode, creature->GetGUID().ToString().c_str());
@@ -180,48 +118,10 @@
     }
 
     creature->UpdateWaypointID(_currentNode);
->>>>>>> 28d470c5
-}
-
-bool WaypointMovementGenerator<Creature>::GetResetPosition(Unit* /*owner*/, float& x, float& y, float& z)
-{
-<<<<<<< HEAD
-    // prevent a crash at empty waypoint path.
-    if (!_path || _path->nodes.empty())
-        return false;
-
-    ASSERT(_currentNode < _path->nodes.size(), "WaypointMovementGenerator::GetResetPosition: tried to reference a node id (%u) which is not included in path (%u)", _currentNode, _path->id);
-    WaypointNode const &waypoint = _path->nodes.at(_currentNode);
-
-    x = waypoint.x;
-    y = waypoint.y;
-    z = waypoint.z;
-    return true;
-}
-
-void WaypointMovementGenerator<Creature>::DoInitialize(Creature* owner)
-{
-    RemoveFlag(MOVEMENTGENERATOR_FLAG_INITIALIZATION_PENDING | MOVEMENTGENERATOR_FLAG_TRANSITORY | MOVEMENTGENERATOR_FLAG_DEACTIVATED);
-
-    if (_loadedFromDB)
-    {
-        if (!_pathId)
-            _pathId = owner->GetWaypointPath();
-
-        _path = sWaypointMgr->GetPath(_pathId);
-    }
-
-    if (!_path)
-    {
-        TC_LOG_ERROR("sql.sql", "WaypointMovementGenerator::DoInitialize: couldn't load path for creature (%s) (_pathId: %u)", owner->GetGUID().ToString().c_str(), _pathId);
-        return;
-    }
-
-    owner->StopMoving();
-
-    _nextMoveTime.Reset(1000);
-}
-=======
+}
+
+bool WaypointMovementGenerator<Creature>::StartMove(Creature* creature)
+{
     if (!creature || !creature->IsAlive())
         return true;
 
@@ -282,52 +182,9 @@
 
     _isArrivalDone = false;
     _recalculateSpeed = false;
->>>>>>> 28d470c5
-
-void WaypointMovementGenerator<Creature>::DoReset(Creature* owner)
-{
-    RemoveFlag(MOVEMENTGENERATOR_FLAG_TRANSITORY | MOVEMENTGENERATOR_FLAG_DEACTIVATED);
-
-<<<<<<< HEAD
-    owner->StopMoving();
-
-    if (!HasFlag(MOVEMENTGENERATOR_FLAG_FINALIZED) && _nextMoveTime.Passed())
-        _nextMoveTime.Reset(1); // Needed so that Update does not behave as if node was reached
-}
-
-bool WaypointMovementGenerator<Creature>::DoUpdate(Creature* owner, uint32 diff)
-{
-    if (!owner || !owner->IsAlive())
-        return true;
-
-    if (HasFlag(MOVEMENTGENERATOR_FLAG_FINALIZED | MOVEMENTGENERATOR_FLAG_PAUSED) || !_path || _path->nodes.empty())
-        return true;
-
-    if (owner->HasUnitState(UNIT_STATE_NOT_MOVE | UNIT_STATE_LOST_CONTROL) || owner->IsMovementPreventedByCasting())
-    {
-        AddFlag(MOVEMENTGENERATOR_FLAG_INTERRUPTED);
-        owner->StopMoving();
-        return true;
-    }
-
-    if (HasFlag(MOVEMENTGENERATOR_FLAG_INTERRUPTED))
-    {
-        /*
-         *  relaunch only if
-         *  - has a tiner? -> was it interrupted while not waiting aka moving? need to check both:
-         *      -> has a timer - is it because its waiting to start next node?
-         *      -> has a timer - is it because something set it while moving (like timed pause)?
-         *
-         *  - doesnt have a timer? -> is movement valid?
-         *
-         *  TODO: ((_nextMoveTime.Passed() && VALID_MOVEMENT) || (!_nextMoveTime.Passed() && !HasFlag(MOVEMENTGENERATOR_FLAG_INFORM_ENABLED)))
-         */
-        if (HasFlag(MOVEMENTGENERATOR_FLAG_INITIALIZED) && (_nextMoveTime.Passed() || !HasFlag(MOVEMENTGENERATOR_FLAG_INFORM_ENABLED)))
-        {
-            StartMove(owner, true);
-            return true;
-        }
-=======
+
+    creature->AddUnitState(UNIT_STATE_ROAMING_MOVE);
+
     Movement::MoveSplineInit init(creature);
 
     //! If creature is on transport, we assume waypoints set in DB are already transport offsets
@@ -372,41 +229,10 @@
 
     // inform formation
     creature->SignalFormationMovement(formationDest, waypoint.id, waypoint.moveType, (waypoint.orientation && waypoint.delay) ? true : false);
->>>>>>> 28d470c5
-
-        RemoveFlag(MOVEMENTGENERATOR_FLAG_INTERRUPTED);
-    }
-
-<<<<<<< HEAD
-    // if it's moving
-    if (!owner->movespline->Finalized())
-    {
-        // set home position at place (every MotionMaster::UpdateMotion)
-        if (!owner->HasUnitMovementFlag(MOVEMENTFLAG_ONTRANSPORT) || owner->GetTransGUID().IsEmpty())
-            owner->SetHomePosition(owner->GetPosition());
-
-        // relaunch movement if its speed has changed
-        if (HasFlag(MOVEMENTGENERATOR_FLAG_SPEED_UPDATE_PENDING))
-            StartMove(owner, true);
-    }
-    else if (!_nextMoveTime.Passed()) // it's not moving, is there a timer?
-    {
-        if (UpdateTimer(diff))
-        {
-            if (!HasFlag(MOVEMENTGENERATOR_FLAG_INITIALIZED)) // initial movement call
-            {
-                StartMove(owner);
-                return true;
-            }
-            else if (!HasFlag(MOVEMENTGENERATOR_FLAG_INFORM_ENABLED)) // timer set before node was reached, resume now
-            {
-                StartMove(owner, true);
-                return true;
-            }
-        }
-        else
-            return true; // keep waiting
-=======
+
+    return true;
+}
+
 bool WaypointMovementGenerator<Creature>::DoUpdate(Creature* creature, uint32 diff)
 {
     if (!creature || !creature->IsAlive())
@@ -426,16 +252,9 @@
         _nextMoveTime.Update(diff);
         if (_nextMoveTime.Passed())
             return StartMoveNow(creature);
->>>>>>> 28d470c5
-    }
-    else // not moving, no timer
-    {
-<<<<<<< HEAD
-        if (HasFlag(MOVEMENTGENERATOR_FLAG_INITIALIZED) && !HasFlag(MOVEMENTGENERATOR_FLAG_INFORM_ENABLED))
-        {
-            OnArrived(owner); // hooks and wait timer reset (if necessary)
-            AddFlag(MOVEMENTGENERATOR_FLAG_INFORM_ENABLED); // signals to future StartMove that it reached a node
-=======
+    }
+    else
+    {
         // Set home position at place on waypoint movement.
         if (creature->GetTransGUID().IsEmpty())
             creature->SetHomePosition(creature->GetPosition());
@@ -452,16 +271,8 @@
         {
             if (_nextMoveTime.Passed())
                 StartMove(creature);
->>>>>>> 28d470c5
-        }
-
-        if (_nextMoveTime.Passed()) // OnArrived might have set a timer
-            StartMove(owner); // check path status, get next point and move if necessary & can
-    }
-<<<<<<< HEAD
-
-    return true;
-=======
+        }
+    }
     return true;
  }
 
@@ -469,26 +280,10 @@
 {
     if (creature->AI())
         creature->AI()->MovementInform(WAYPOINT_MOTION_TYPE, _currentNode);
->>>>>>> 28d470c5
-}
-
-void WaypointMovementGenerator<Creature>::DoDeactivate(Creature* owner)
-{
-<<<<<<< HEAD
-    AddFlag(MOVEMENTGENERATOR_FLAG_DEACTIVATED);
-    owner->ClearUnitState(UNIT_STATE_ROAMING_MOVE);
-}
-
-void WaypointMovementGenerator<Creature>::DoFinalize(Creature* owner, bool active, bool/* movementInform*/)
-{
-    AddFlag(MOVEMENTGENERATOR_FLAG_FINALIZED);
-    if (active)
-    {
-        owner->ClearUnitState(UNIT_STATE_ROAMING_MOVE);
-
-        // TODO: Research if this modification is needed, which most likely isnt
-        owner->SetWalk(false);
-=======
+}
+
+bool WaypointMovementGenerator<Creature>::GetResetPos(Creature*, float& x, float& y, float& z)
+{
     // prevent a crash at empty waypoint path.
     if (!_path || _path->nodes.empty())
         return false;
@@ -593,54 +388,25 @@
         }
 
         _pointsForPathSwitch.push_back({ uint32(_path.size() - 1), int64(ceil(cost * discount)) });
->>>>>>> 28d470c5
-    }
-}
-
-void WaypointMovementGenerator<Creature>::MovementInform(Creature* owner)
-{
-    if (owner->AI())
-        owner->AI()->MovementInform(WAYPOINT_MOTION_TYPE, _currentNode);
-}
-
-void WaypointMovementGenerator<Creature>::OnArrived(Creature* owner)
-{
-<<<<<<< HEAD
-    if (!_path || _path->nodes.empty())
-        return;
-=======
+    }
+}
+
+void FlightPathMovementGenerator::DoInitialize(Player* player)
+{
+    Reset(player);
+    InitEndGridInfo();
+}
+
+void FlightPathMovementGenerator::DoFinalize(Player* player)
+{
     // remove flag to prevent send object build movement packets for flight state and crash (movement generator already not at top of stack)
     player->ClearUnitState(UNIT_STATE_IN_FLIGHT);
 
     player->Dismount();
     player->RemoveUnitFlag(UnitFlags(UNIT_FLAG_REMOVE_CLIENT_CONTROL | UNIT_FLAG_TAXI_FLIGHT));
->>>>>>> 28d470c5
-
-    ASSERT(_currentNode < _path->nodes.size(), "WaypointMovementGenerator::OnArrived: tried to reference a node id (%u) which is not included in path (%u)", _currentNode, _path->id);
-    WaypointNode const &waypoint = _path->nodes.at(_currentNode);
-    if (waypoint.delay)
-    {
-<<<<<<< HEAD
-        owner->ClearUnitState(UNIT_STATE_ROAMING_MOVE);
-        _nextMoveTime.Reset(waypoint.delay);
-    }
-
-    if (waypoint.eventId && urand(0, 99) < waypoint.eventChance)
-    {
-        TC_LOG_DEBUG("maps.script", "Creature movement start script %u at point %u for %s.", waypoint.eventId, _currentNode, owner->GetGUID().ToString().c_str());
-        owner->ClearUnitState(UNIT_STATE_ROAMING_MOVE);
-        owner->GetMap()->ScriptsStart(sWaypointScripts, waypoint.eventId, owner, nullptr);
-    }
-
-    // inform AI
-    if (CreatureAI* AI = owner->AI())
-    {
-        AI->MovementInform(WAYPOINT_MOTION_TYPE, _currentNode);
-        AI->WaypointReached(waypoint.id, _path->id);
-    }
-
-    owner->UpdateCurrentWaypointInfo(waypoint.id, _path->id);
-=======
+
+    if (player->m_taxi.empty())
+    {
         player->getHostileRefManager().setOnlineOfflineState(true);
         // update z position to ground and orientation for landing point
         // this prevent cheating with landing  point at lags
@@ -707,62 +473,10 @@
     }
 
     return _currentNode < (_path.size() - 1);
->>>>>>> 28d470c5
-}
-
-void WaypointMovementGenerator<Creature>::StartMove(Creature* owner, bool relaunch/* = false*/)
-{
-<<<<<<< HEAD
-    // sanity checks
-    if (!owner || !owner->IsAlive() || HasFlag(MOVEMENTGENERATOR_FLAG_FINALIZED) || !_path || _path->nodes.empty() || (relaunch && (HasFlag(MOVEMENTGENERATOR_FLAG_INFORM_ENABLED) || !HasFlag(MOVEMENTGENERATOR_FLAG_INITIALIZED))))
-        return;
-
-    if (owner->HasUnitState(UNIT_STATE_NOT_MOVE) || owner->IsMovementPreventedByCasting() || (owner->IsFormationLeader() && !owner->IsFormationLeaderMoveAllowed())) // if cannot move OR cannot move because of formation
-    {
-        _nextMoveTime.Reset(1000); // delay 1s
-        return;
-    }
-
-    bool const transportPath = owner->HasUnitMovementFlag(MOVEMENTFLAG_ONTRANSPORT) && !owner->GetTransGUID().IsEmpty();
-
-    if (HasFlag(MOVEMENTGENERATOR_FLAG_INFORM_ENABLED) && HasFlag(MOVEMENTGENERATOR_FLAG_INITIALIZED))
-    {
-        if (ComputeNextNode())
-        {
-            ASSERT(_currentNode < _path->nodes.size(), "WaypointMovementGenerator::StartMove: tried to reference a node id (%u) which is not included in path (%u)", _currentNode, _path->id);
-
-            // inform AI
-            if (CreatureAI* AI = owner->AI())
-                AI->WaypointStarted(_path->nodes[_currentNode].id, _path->id);
-        }
-        else
-        {
-            WaypointNode const &waypoint = _path->nodes[_currentNode];
-            float x = waypoint.x;
-            float y = waypoint.y;
-            float z = waypoint.z;
-            float o = owner->GetOrientation();
-
-            if (!transportPath)
-                owner->SetHomePosition(x, y, z, o);
-            else
-            {
-                if (Transport* trans = owner->GetTransport())
-                {
-                    o -= trans->GetOrientation();
-                    owner->SetTransportHomePosition(x, y, z, o);
-                    trans->CalculatePassengerPosition(x, y, z, &o);
-                    owner->SetHomePosition(x, y, z, o);
-                }
-                // else if (vehicle) - this should never happen, vehicle offsets are const
-            }
-            AddFlag(MOVEMENTGENERATOR_FLAG_FINALIZED);
-            owner->UpdateCurrentWaypointInfo(0, 0);
-
-            // inform AI
-            if (CreatureAI* AI = owner->AI())
-                AI->WaypointPathEnded(waypoint.id, _path->id);
-=======
+}
+
+void FlightPathMovementGenerator::SetCurrentNodeAfterTeleport()
+{
     if (_path.empty() || _currentNode >= _path.size())
         return;
 
@@ -772,73 +486,20 @@
         if (_path[i]->ContinentID != map0)
         {
             _currentNode = i;
->>>>>>> 28d470c5
             return;
         }
     }
-    else if (!HasFlag(MOVEMENTGENERATOR_FLAG_INITIALIZED))
-    {
-        AddFlag(MOVEMENTGENERATOR_FLAG_INITIALIZED);
-
-<<<<<<< HEAD
-        // inform AI
-        if (CreatureAI* AI = owner->AI())
-            AI->WaypointStarted(_path->nodes[_currentNode].id, _path->id);
-    }
-
-    ASSERT(_currentNode < _path->nodes.size(), "WaypointMovementGenerator::StartMove: tried to reference a node id (%u) which is not included in path (%u)", _currentNode, _path->id);
-    WaypointNode const &waypoint = _path->nodes[_currentNode];
-
-    RemoveFlag(MOVEMENTGENERATOR_FLAG_TRANSITORY | MOVEMENTGENERATOR_FLAG_INFORM_ENABLED | MOVEMENTGENERATOR_FLAG_TIMED_PAUSED);
-
-    owner->AddUnitState(UNIT_STATE_ROAMING_MOVE);
-
-    Movement::MoveSplineInit init(owner);
-
-    //! If creature is on transport, we assume waypoints set in DB are already transport offsets
-    if (transportPath)
-        init.DisableTransportPathTransformations();
-
-    //! Do not use formationDest here, MoveTo requires transport offsets due to DisableTransportPathTransformations() call
-    //! but formationDest contains global coordinates
-    init.MoveTo(waypoint.x, waypoint.y, waypoint.z);
-
-    //! Accepts angles such as 0.00001 and -0.00001, 0 must be ignored, default value in waypoint table
-    if (waypoint.orientation && waypoint.delay)
-        init.SetFacing(waypoint.orientation);
-
-    switch (waypoint.moveType)
-    {
-        case WAYPOINT_MOVE_TYPE_LAND:
-            init.SetAnimation(AnimationTier::Ground);
-            break;
-        case WAYPOINT_MOVE_TYPE_TAKEOFF:
-            init.SetAnimation(AnimationTier::Hover);
-            break;
-        case WAYPOINT_MOVE_TYPE_RUN:
-            init.SetWalk(false);
-            break;
-        case WAYPOINT_MOVE_TYPE_WALK:
-            init.SetWalk(true);
-            break;
-        default:
-            break;
-=======
+}
+
 void FlightPathMovementGenerator::DoEventIfAny(Player* player, TaxiPathNodeEntry const* node, bool departure)
 {
     if (uint32 eventid = departure ? node->DepartureEventID : node->ArrivalEventID)
     {
         TC_LOG_DEBUG("maps.script", "Taxi %s event %u of node %u of path %u for player %s", departure ? "departure" : "arrival", eventid, node->NodeIndex, node->PathID, player->GetName().c_str());
         player->GetMap()->ScriptsStart(sEventScripts, eventid, player, player);
->>>>>>> 28d470c5
-    }
-
-<<<<<<< HEAD
-    init.Launch();
-
-    // inform formation
-    owner->SignalFormationMovement();
-=======
+    }
+}
+
 bool FlightPathMovementGenerator::GetResetPos(Player*, float& x, float& y, float& z)
 {
     TaxiPathNodeEntry const* node = _path[_currentNode];
@@ -846,18 +507,10 @@
     y = node->Loc.Y;
     z = node->Loc.Z;
     return true;
->>>>>>> 28d470c5
-}
-
-bool WaypointMovementGenerator<Creature>::ComputeNextNode()
-{
-<<<<<<< HEAD
-    if ((_currentNode == _path->nodes.size() - 1) && !_repeating)
-        return false;
-
-    _currentNode = (_currentNode + 1) % _path->nodes.size();
-    return true;
-=======
+}
+
+void FlightPathMovementGenerator::InitEndGridInfo()
+{
     /*! Storage to preload flightmaster grid at end of flight. For multi-stop flights, this will
        be reinitialized for each flightmaster at the end of each spline (or stop) in the flight. */
     uint32 nodeCount = _path.size();        //! Number of nodes in path.
@@ -865,17 +518,10 @@
     _preloadTargetNode = nodeCount - 3;
     _endGridX = _path[nodeCount - 1]->Loc.X;
     _endGridY = _path[nodeCount - 1]->Loc.Y;
->>>>>>> 28d470c5
-}
-
-std::string WaypointMovementGenerator<Creature>::GetDebugInfo() const
-{
-<<<<<<< HEAD
-    std::stringstream sstr;
-    sstr << PathMovementBase::GetDebugInfo() << "\n"
-        << MovementGeneratorMedium::GetDebugInfo();
-    return sstr.str();
-=======
+}
+
+void FlightPathMovementGenerator::PreloadEndGrid()
+{
     // used to preload the final grid where the flightmaster is
     Map* endMap = sMapMgr->FindBaseNonInstanceMap(_endMapId);
 
@@ -887,5 +533,4 @@
     }
     else
         TC_LOG_DEBUG("misc", "Unable to determine map to preload flightmaster grid");
->>>>>>> 28d470c5
 }