--- conflicted
+++ resolved
@@ -15,18 +15,6 @@
  * with this program. If not, see <http://www.gnu.org/licenses/>.
  */
 
-<<<<<<< HEAD
-#include "FleeingMovementGenerator.h"
-#include "Creature.h"
-#include "CreatureAI.h"
-#include "MovementDefines.h"
-#include "MoveSpline.h"
-#include "MoveSplineInit.h"
-#include "ObjectAccessor.h"
-#include "PathGenerator.h"
-#include "Player.h"
-#include "Unit.h"
-=======
 #include "VMapFactory.h"
 #include "CreatureAI.h"
 #include "ObjectAccessor.h"
@@ -37,88 +25,11 @@
 #include "MoveSpline.h"
 #include "PhasingHandler.h"
 #include "FleeingMovementGenerator.h"
->>>>>>> 28d470c5
 
 #define MIN_QUIET_DISTANCE 28.0f
 #define MAX_QUIET_DISTANCE 43.0f
 
 template<class T>
-<<<<<<< HEAD
-FleeingMovementGenerator<T>::FleeingMovementGenerator(ObjectGuid fleeTargetGUID) : _fleeTargetGUID(fleeTargetGUID), _timer(0)
-{
-    this->Mode = MOTION_MODE_DEFAULT;
-    this->Priority = MOTION_PRIORITY_HIGHEST;
-    this->Flags = MOVEMENTGENERATOR_FLAG_INITIALIZATION_PENDING;
-    this->BaseUnitState = UNIT_STATE_FLEEING;
-}
-
-template<class T>
-MovementGeneratorType FleeingMovementGenerator<T>::GetMovementGeneratorType() const
-{
-    return FLEEING_MOTION_TYPE;
-}
-
-template<class T>
-void FleeingMovementGenerator<T>::DoInitialize(T* owner)
-{
-    MovementGenerator::RemoveFlag(MOVEMENTGENERATOR_FLAG_INITIALIZATION_PENDING | MOVEMENTGENERATOR_FLAG_TRANSITORY | MOVEMENTGENERATOR_FLAG_DEACTIVATED);
-    MovementGenerator::AddFlag(MOVEMENTGENERATOR_FLAG_INITIALIZED);
-
-    if (!owner || !owner->IsAlive())
-        return;
-
-    // TODO: UNIT_FIELD_FLAGS should not be handled by generators
-    owner->SetFlag(UNIT_FIELD_FLAGS, UNIT_FLAG_FLEEING);
-
-    _path = nullptr;
-    SetTargetLocation(owner);
-}
-
-template<class T>
-void FleeingMovementGenerator<T>::DoReset(T* owner)
-{
-    MovementGenerator::RemoveFlag(MOVEMENTGENERATOR_FLAG_TRANSITORY | MOVEMENTGENERATOR_FLAG_DEACTIVATED);
-
-    DoInitialize(owner);
-}
-
-template<class T>
-bool FleeingMovementGenerator<T>::DoUpdate(T* owner, uint32 diff)
-{
-    if (!owner || !owner->IsAlive())
-        return false;
-
-    if (owner->HasUnitState(UNIT_STATE_NOT_MOVE) || owner->IsMovementPreventedByCasting())
-    {
-        MovementGenerator::AddFlag(MOVEMENTGENERATOR_FLAG_INTERRUPTED);
-        owner->StopMoving();
-        _path = nullptr;
-        return true;
-    }
-    else
-        MovementGenerator::RemoveFlag(MOVEMENTGENERATOR_FLAG_INTERRUPTED);
-
-    _timer.Update(diff);
-    if ((MovementGenerator::HasFlag(MOVEMENTGENERATOR_FLAG_SPEED_UPDATE_PENDING) && !owner->movespline->Finalized()) || (_timer.Passed() && owner->movespline->Finalized()))
-    {
-        MovementGenerator::RemoveFlag(MOVEMENTGENERATOR_FLAG_TRANSITORY);
-        SetTargetLocation(owner);
-    }
-
-    return true;
-}
-
-template<class T>
-void FleeingMovementGenerator<T>::DoDeactivate(T* owner)
-{
-    MovementGenerator::AddFlag(MOVEMENTGENERATOR_FLAG_DEACTIVATED);
-    owner->ClearUnitState(UNIT_STATE_FLEEING_MOVE);
-}
-
-template<class T>
-void FleeingMovementGenerator<T>::DoFinalize(T*, bool, bool)
-{
-=======
 FleeingMovementGenerator<T>::~FleeingMovementGenerator()
 {
     delete _path;
@@ -138,89 +49,89 @@
 template<class T>
 void FleeingMovementGenerator<T>::DoFinalize(T *)
 {
->>>>>>> 28d470c5
 }
 
 template<>
-void FleeingMovementGenerator<Player>::DoFinalize(Player* owner, bool active, bool/* movementInform*/)
-{
-<<<<<<< HEAD
-    AddFlag(MOVEMENTGENERATOR_FLAG_FINALIZED);
-
-    if (active)
-    {
-        owner->RemoveFlag(UNIT_FIELD_FLAGS, UNIT_FLAG_FLEEING);
-        owner->ClearUnitState(UNIT_STATE_FLEEING_MOVE);
-        owner->StopMoving();
-    }
-=======
+void FleeingMovementGenerator<Player>::DoFinalize(Player* owner)
+{
     owner->RemoveUnitFlag(UNIT_FLAG_FLEEING);
     owner->ClearUnitState(UNIT_STATE_FLEEING);
     owner->StopMoving();
->>>>>>> 28d470c5
 }
 
 template<>
-void FleeingMovementGenerator<Creature>::DoFinalize(Creature* owner, bool active, bool/* movementInform*/)
-{
-<<<<<<< HEAD
-    AddFlag(MOVEMENTGENERATOR_FLAG_FINALIZED);
-
-    if (active)
-    {
-        owner->RemoveFlag(UNIT_FIELD_FLAGS, UNIT_FLAG_FLEEING);
-        owner->ClearUnitState(UNIT_STATE_FLEEING_MOVE);
-        if (owner->GetVictim())
-            owner->SetTarget(owner->EnsureVictim()->GetGUID());
-    }
-=======
+void FleeingMovementGenerator<Creature>::DoFinalize(Creature* owner)
+{
     owner->RemoveUnitFlag(UNIT_FLAG_FLEEING);
     owner->ClearUnitState(UNIT_STATE_FLEEING | UNIT_STATE_FLEEING_MOVE);
     if (owner->GetVictim())
         owner->SetTarget(owner->EnsureVictim()->GetGUID());
->>>>>>> 28d470c5
+}
+
+template<class T>
+void FleeingMovementGenerator<T>::DoReset(T* owner)
+{
+    DoInitialize(owner);
+}
+
+template<class T>
+bool FleeingMovementGenerator<T>::DoUpdate(T* owner, uint32 diff)
+{
+    if (!owner || !owner->IsAlive())
+        return false;
+
+    if (owner->HasUnitState(UNIT_STATE_NOT_MOVE) || owner->IsMovementPreventedByCasting())
+    {
+        _interrupt = true;
+        owner->StopMoving();
+        return true;
+    }
+    else
+        _interrupt = false;
+
+    _timer.Update(diff);
+    if (!_interrupt && _timer.Passed() && owner->movespline->Finalized())
+        SetTargetLocation(owner);
+
+    return true;
 }
 
 template<class T>
 void FleeingMovementGenerator<T>::SetTargetLocation(T* owner)
 {
-    if (!owner || !owner->IsAlive())
+    if (!owner)
         return;
 
     if (owner->HasUnitState(UNIT_STATE_NOT_MOVE) || owner->IsMovementPreventedByCasting())
     {
-        MovementGenerator::AddFlag(MOVEMENTGENERATOR_FLAG_INTERRUPTED);
+        _interrupt = true;
         owner->StopMoving();
-        _path = nullptr;
-        return;
-    }
+        return;
+    }
+
+    owner->AddUnitState(UNIT_STATE_FLEEING_MOVE);
 
     Position destination = owner->GetPosition();
     GetPoint(owner, destination);
 
     // Add LOS check for target point
-    if (!owner->IsWithinLOS(destination.GetPositionX(), destination.GetPositionY(), destination.GetPositionZ()))
+    Position currentPosition = owner->GetPosition();
+    if (!VMAP::VMapFactory::createOrGetVMapManager()->isInLineOfSight(PhasingHandler::GetTerrainMapId(owner->GetPhaseShift(), owner->GetMap(), currentPosition.m_positionX, currentPosition.m_positionY), currentPosition.m_positionX, currentPosition.m_positionY, currentPosition.m_positionZ + 2.0f, destination.GetPositionX(), destination.GetPositionY(), destination.GetPositionZ() + 2.0f, VMAP::ModelIgnoreFlags::Nothing))
     {
         _timer.Reset(200);
         return;
     }
 
     if (!_path)
-    {
-        _path = std::make_unique<PathGenerator>(owner);
-        _path->SetPathLengthLimit(30.0f);
-    }
-
+        _path = new PathGenerator(owner);
+
+    _path->SetPathLengthLimit(30.0f);
     bool result = _path->CalculatePath(destination.GetPositionX(), destination.GetPositionY(), destination.GetPositionZ());
-    if (!result || (_path->GetPathType() & PATHFIND_NOPATH)
-                || (_path->GetPathType() & PATHFIND_SHORTCUT)
-                || (_path->GetPathType() & PATHFIND_FARFROMPOLY))
+    if (!result || (_path->GetPathType() & PATHFIND_NOPATH))
     {
         _timer.Reset(100);
         return;
     }
-
-    owner->AddUnitState(UNIT_STATE_FLEEING_MOVE);
 
     Movement::MoveSplineInit init(owner);
     init.MovebyPath(_path->GetPath());
@@ -230,115 +141,6 @@
 }
 
 template<class T>
-<<<<<<< HEAD
-void FleeingMovementGenerator<T>::GetPoint(T* owner, Position &position)
-{
-    float casterDistance, casterAngle;
-    if (Unit* fleeTarget = ObjectAccessor::GetUnit(*owner, _fleeTargetGUID))
-    {
-        casterDistance = fleeTarget->GetDistance(owner);
-        if (casterDistance > 0.2f)
-            casterAngle = fleeTarget->GetAbsoluteAngle(owner);
-        else
-            casterAngle = frand(0.0f, 2.0f * float(M_PI));
-    }
-    else
-    {
-        casterDistance = 0.0f;
-        casterAngle = frand(0.0f, 2.0f * float(M_PI));
-=======
-bool FleeingMovementGenerator<T>::DoUpdate(T* owner, uint32 diff)
-{
-    if (!owner || !owner->IsAlive())
-        return false;
-
-    if (owner->HasUnitState(UNIT_STATE_NOT_MOVE) || owner->IsMovementPreventedByCasting())
-    {
-        _interrupt = true;
-        owner->StopMoving();
-        return true;
->>>>>>> 28d470c5
-    }
-    else
-        _interrupt = false;
-
-<<<<<<< HEAD
-    float distance, angle;
-    if (casterDistance < MIN_QUIET_DISTANCE)
-    {
-        distance = frand(0.4f, 1.3f) * (MIN_QUIET_DISTANCE - casterDistance);
-        angle = casterAngle + frand(-float(M_PI) / 8.0f, float(M_PI) / 8.0f);
-    }
-    else if (casterDistance > MAX_QUIET_DISTANCE)
-    {
-        distance = frand(0.4f, 1.0f) * (MAX_QUIET_DISTANCE - MIN_QUIET_DISTANCE);
-        angle = -casterAngle + frand(-float(M_PI) / 4.0f, float(M_PI) / 4.0f);
-    }
-    else // we are inside quiet range
-    {
-        distance = frand(0.6f, 1.2f) * (MAX_QUIET_DISTANCE - MIN_QUIET_DISTANCE);
-        angle = frand(0.0f, 2.0f * float(M_PI));
-    }
-=======
-    _timer.Update(diff);
-    if (!_interrupt && _timer.Passed() && owner->movespline->Finalized())
-        SetTargetLocation(owner);
->>>>>>> 28d470c5
-
-    owner->MovePositionToFirstCollision(position, distance, angle);
-}
-
-<<<<<<< HEAD
-template FleeingMovementGenerator<Player>::FleeingMovementGenerator(ObjectGuid);
-template FleeingMovementGenerator<Creature>::FleeingMovementGenerator(ObjectGuid);
-template MovementGeneratorType FleeingMovementGenerator<Player>::GetMovementGeneratorType() const;
-template MovementGeneratorType FleeingMovementGenerator<Creature>::GetMovementGeneratorType() const;
-=======
-template<class T>
-void FleeingMovementGenerator<T>::SetTargetLocation(T* owner)
-{
-    if (!owner)
-        return;
-
-    if (owner->HasUnitState(UNIT_STATE_NOT_MOVE) || owner->IsMovementPreventedByCasting())
-    {
-        _interrupt = true;
-        owner->StopMoving();
-        return;
-    }
-
-    owner->AddUnitState(UNIT_STATE_FLEEING_MOVE);
-
-    Position destination = owner->GetPosition();
-    GetPoint(owner, destination);
-
-    // Add LOS check for target point
-    Position currentPosition = owner->GetPosition();
-    if (!VMAP::VMapFactory::createOrGetVMapManager()->isInLineOfSight(PhasingHandler::GetTerrainMapId(owner->GetPhaseShift(), owner->GetMap(), currentPosition.m_positionX, currentPosition.m_positionY), currentPosition.m_positionX, currentPosition.m_positionY, currentPosition.m_positionZ + 2.0f, destination.GetPositionX(), destination.GetPositionY(), destination.GetPositionZ() + 2.0f, VMAP::ModelIgnoreFlags::Nothing))
-    {
-        _timer.Reset(200);
-        return;
-    }
-
-    if (!_path)
-        _path = new PathGenerator(owner);
-
-    _path->SetPathLengthLimit(30.0f);
-    bool result = _path->CalculatePath(destination.GetPositionX(), destination.GetPositionY(), destination.GetPositionZ());
-    if (!result || (_path->GetPathType() & PATHFIND_NOPATH))
-    {
-        _timer.Reset(100);
-        return;
-    }
-
-    Movement::MoveSplineInit init(owner);
-    init.MovebyPath(_path->GetPath());
-    init.SetWalk(false);
-    int32 traveltime = init.Launch();
-    _timer.Reset(traveltime + urand(800, 1500));
-}
-
-template<class T>
 void FleeingMovementGenerator<T>::GetPoint(T* owner, Position &position)
 {
     float casterDistance, casterAngle;
@@ -378,45 +180,37 @@
 
 template FleeingMovementGenerator<Player>::~FleeingMovementGenerator();
 template FleeingMovementGenerator<Creature>::~FleeingMovementGenerator();
->>>>>>> 28d470c5
 template void FleeingMovementGenerator<Player>::DoInitialize(Player*);
 template void FleeingMovementGenerator<Creature>::DoInitialize(Creature*);
 template void FleeingMovementGenerator<Player>::DoReset(Player*);
 template void FleeingMovementGenerator<Creature>::DoReset(Creature*);
 template bool FleeingMovementGenerator<Player>::DoUpdate(Player*, uint32);
 template bool FleeingMovementGenerator<Creature>::DoUpdate(Creature*, uint32);
-<<<<<<< HEAD
-template void FleeingMovementGenerator<Player>::DoDeactivate(Player*);
-template void FleeingMovementGenerator<Creature>::DoDeactivate(Creature*);
-=======
->>>>>>> 28d470c5
 template void FleeingMovementGenerator<Player>::SetTargetLocation(Player*);
 template void FleeingMovementGenerator<Creature>::SetTargetLocation(Creature*);
 template void FleeingMovementGenerator<Player>::GetPoint(Player*, Position &);
 template void FleeingMovementGenerator<Creature>::GetPoint(Creature*, Position &);
-<<<<<<< HEAD
 
 //---- TimedFleeingMovementGenerator
 
-bool TimedFleeingMovementGenerator::Update(Unit* owner, uint32 diff)
-{
-    if (!owner || !owner->IsAlive())
+bool TimedFleeingMovementGenerator::Update(Unit* owner, uint32 time_diff)
+{
+    if (!owner->IsAlive())
         return false;
 
-    _totalFleeTime.Update(diff);
+    _totalFleeTime.Update(time_diff);
     if (_totalFleeTime.Passed())
         return false;
 
-    return FleeingMovementGenerator<Creature>::DoUpdate(owner->ToCreature(), diff);
-}
-
-void TimedFleeingMovementGenerator::Finalize(Unit* owner, bool active, bool/* movementInform*/)
-{
-    AddFlag(MOVEMENTGENERATOR_FLAG_FINALIZED);
-    if (!active)
-        return;
-
-    owner->RemoveFlag(UNIT_FIELD_FLAGS, UNIT_FLAG_FLEEING);
+    // This calls grant-parent Update method hiden by FleeingMovementGenerator::Update(Creature &, uint32) version
+    // This is done instead of casting Unit& to Creature& and call parent method, then we can use Unit directly
+    return MovementGeneratorMedium< Creature, FleeingMovementGenerator<Creature> >::Update(owner, time_diff);
+}
+
+void TimedFleeingMovementGenerator::Finalize(Unit* owner)
+{
+    owner->RemoveUnitFlag(UNIT_FLAG_FLEEING);
+    owner->ClearUnitState(UNIT_STATE_FLEEING);
     owner->StopMoving();
     if (Unit* victim = owner->GetVictim())
     {
@@ -426,41 +220,4 @@
             owner->ToCreature()->AI()->AttackStart(victim);
         }
     }
-}
-=======
-
-//---- TimedFleeingMovementGenerator
->>>>>>> 28d470c5
-
-MovementGeneratorType TimedFleeingMovementGenerator::GetMovementGeneratorType() const
-{
-<<<<<<< HEAD
-    return TIMED_FLEEING_MOTION_TYPE;
-=======
-    if (!owner->IsAlive())
-        return false;
-
-    _totalFleeTime.Update(time_diff);
-    if (_totalFleeTime.Passed())
-        return false;
-
-    // This calls grant-parent Update method hiden by FleeingMovementGenerator::Update(Creature &, uint32) version
-    // This is done instead of casting Unit& to Creature& and call parent method, then we can use Unit directly
-    return MovementGeneratorMedium< Creature, FleeingMovementGenerator<Creature> >::Update(owner, time_diff);
-}
-
-void TimedFleeingMovementGenerator::Finalize(Unit* owner)
-{
-    owner->RemoveUnitFlag(UNIT_FLAG_FLEEING);
-    owner->ClearUnitState(UNIT_STATE_FLEEING);
-    owner->StopMoving();
-    if (Unit* victim = owner->GetVictim())
-    {
-        if (owner->IsAlive())
-        {
-            owner->AttackStop();
-            owner->ToCreature()->AI()->AttackStart(victim);
-        }
-    }
->>>>>>> 28d470c5
 }