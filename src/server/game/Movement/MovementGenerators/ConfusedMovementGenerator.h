--- conflicted
+++ resolved
@@ -21,42 +21,25 @@
 #include "MovementGenerator.h"
 #include "Timer.h"
 
-class PathGenerator;
-
 template<class T>
-class ConfusedMovementGenerator : public MovementGeneratorMedium<T, ConfusedMovementGenerator<T>>
+class ConfusedMovementGenerator : public MovementGeneratorMedium< T, ConfusedMovementGenerator<T> >
 {
     public:
-<<<<<<< HEAD
-        explicit ConfusedMovementGenerator();
-
-        MovementGeneratorType GetMovementGeneratorType() const override;
-=======
         explicit ConfusedMovementGenerator() : _path(nullptr), _timer(0), _reference(0.f, 0.f, 0.f), _interrupt(false) { }
         ~ConfusedMovementGenerator();
 
         MovementGeneratorType GetMovementGeneratorType() const override { return CONFUSED_MOTION_TYPE; }
->>>>>>> 28d470c5
 
         void DoInitialize(T*);
+        void DoFinalize(T*);
         void DoReset(T*);
         bool DoUpdate(T*, uint32);
-        void DoDeactivate(T*);
-        void DoFinalize(T*, bool, bool);
-
-        void UnitSpeedChanged() override { ConfusedMovementGenerator<T>::AddFlag(MOVEMENTGENERATOR_FLAG_SPEED_UPDATE_PENDING); }
 
     private:
-<<<<<<< HEAD
-        std::unique_ptr<PathGenerator> _path;
-        TimeTracker _timer;
-        float _x, _y, _z;
-=======
         PathGenerator* _path;
         TimeTracker _timer;
         Position _reference;
         bool _interrupt;
->>>>>>> 28d470c5
 };
 
 #endif