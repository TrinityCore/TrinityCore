/*
 * This file is part of the TrinityCore Project. See AUTHORS file for Copyright information
 *
 * This program is free software; you can redistribute it and/or modify it
 * under the terms of the GNU General Public License as published by the
 * Free Software Foundation; either version 2 of the License, or (at your
 * option) any later version.
 *
 * This program is distributed in the hope that it will be useful, but WITHOUT
 * ANY WARRANTY; without even the implied warranty of MERCHANTABILITY or
 * FITNESS FOR A PARTICULAR PURPOSE. See the GNU General Public License for
 * more details.
 *
 * You should have received a copy of the GNU General Public License along
 * with this program. If not, see <http://www.gnu.org/licenses/>.
 */

#include "FormationMovementGenerator.h"
#include "Creature.h"
#include "CreatureAI.h"
#include "CreatureGroups.h"
#include "G3DPosition.hpp"
#include "MovementDefines.h"
#include "MoveSpline.h"
#include "MoveSplineInit.h"

FormationMovementGenerator::FormationMovementGenerator(Unit* leader, float range, float angle, uint32 point1, uint32 point2) : AbstractFollower(ASSERT_NOTNULL(leader)),
    _range(range), _angle(angle), _point1(point1), _point2(point2), _lastLeaderSplineID(0), _hasPredictedDestination(false)
{
    Mode = MOTION_MODE_DEFAULT;
    Priority = MOTION_PRIORITY_NORMAL;
    Flags = MOVEMENTGENERATOR_FLAG_INITIALIZATION_PENDING;
    BaseUnitState = UNIT_STATE_ROAMING;
}

MovementGeneratorType FormationMovementGenerator::GetMovementGeneratorType() const
{
    return FORMATION_MOTION_TYPE;
}

void FormationMovementGenerator::DoInitialize(Creature* owner)
{
    RemoveFlag(MOVEMENTGENERATOR_FLAG_INITIALIZATION_PENDING | MOVEMENTGENERATOR_FLAG_TRANSITORY | MOVEMENTGENERATOR_FLAG_DEACTIVATED);
    AddFlag(MOVEMENTGENERATOR_FLAG_INITIALIZED);

    if (owner->HasUnitState(UNIT_STATE_NOT_MOVE) || owner->IsMovementPreventedByCasting())
    {
        AddFlag(MOVEMENTGENERATOR_FLAG_INTERRUPTED);
        owner->StopMoving();
        return;
    }

    _nextMoveTimer.Reset(0);
}

void FormationMovementGenerator::DoReset(Creature* owner)
{
    RemoveFlag(MOVEMENTGENERATOR_FLAG_TRANSITORY | MOVEMENTGENERATOR_FLAG_DEACTIVATED);

    DoInitialize(owner);
}

bool FormationMovementGenerator::DoUpdate(Creature* owner, uint32 diff)
{
    Unit* target = GetTarget();

    if (!owner || !target)
        return false;

<<<<<<< HEAD
    if (owner->IsJumping())
        return true;

=======
    // Owner cannot move. Reset all fields and wait for next action
>>>>>>> 09b22fd4
    if (owner->HasUnitState(UNIT_STATE_NOT_MOVE) || owner->IsMovementPreventedByCasting())
    {
        AddFlag(MOVEMENTGENERATOR_FLAG_INTERRUPTED);
        owner->ClearUnitState(UNIT_STATE_ROAMING_MOVE);
        owner->StopMoving();
        return true;
    }

    // Leader has stopped moving, so do we as well
    if (target->movespline->Finalized() && target->movespline->GetId() == _lastLeaderSplineID && _hasPredictedDestination)
    {
        owner->ClearUnitState(UNIT_STATE_ROAMING_MOVE);
        owner->StopMoving();
        _nextMoveTimer.Reset(0);
        _hasPredictedDestination = false;
        return true;
    }

    // Update home position
    owner->SetHomePosition(owner->GetPosition());
    if (HasFlag(MOVEMENTGENERATOR_FLAG_INTERRUPTED))
        RemoveFlag(MOVEMENTGENERATOR_FLAG_INTERRUPTED);

    // Leader has stopped moving, so do we as well
    if (owner->HasUnitState(UNIT_STATE_ROAMING_MOVE) && _hasPredictedDestination && target->movespline->Finalized() && target->movespline->GetId() == _lastLeaderSplineID)
    {
        owner->StopMoving();
        _nextMoveTimer.Reset(0);
        _hasPredictedDestination = false;
        return true;
    }

    // Formation leader has launched a new spline, launch a new one for our member as well
    // This action does not reset the regular movement launch cycle interval
    if (!target->movespline->Finalized() && target->movespline->GetId() != _lastLeaderSplineID)
    {
        // Update formation angle
        if (_point1 && target->GetTypeId() == TYPEID_UNIT)
        {
            if (CreatureGroup* formation = target->ToCreature()->GetFormation())
            {
                if (Creature* leader = formation->GetLeader())
                {
                    uint8 currentWaypoint = leader->GetCurrentWaypointInfo().first;
                    if (currentWaypoint == _point1 || currentWaypoint == _point2)
                        _angle = float(M_PI) * 2 - _angle;
                }
            }
        }

        LaunchMovement(owner, target);
        _lastLeaderSplineID = target->movespline->GetId();
        return true;
    }

    _nextMoveTimer.Update(diff);
    if (_nextMoveTimer.Passed())
    {
        _nextMoveTimer.Reset(FORMATION_MOVEMENT_INTERVAL);

        // Our leader has a different position than on our last check, launch movement.
        if (_lastLeaderPosition != target->GetPosition())
        {
            LaunchMovement(owner, target);
            return true;
        }
    }

    // We have reached our destination before launching a new movement. Alling facing with leader
    if (owner->HasUnitState(UNIT_STATE_ROAMING_MOVE) && owner->movespline->Finalized())
    {
        owner->ClearUnitState(UNIT_STATE_ROAMING_MOVE);
        owner->SetFacingTo(target->GetOrientation());
        MovementInform(owner);
    }

    return true;
}

void FormationMovementGenerator::LaunchMovement(Creature* owner, Unit* target)
{
    float relativeAngle = 0.f;

    // Determine our relative angle to our current spline destination point
    if (!target->movespline->Finalized())
        relativeAngle = target->GetRelativeAngle(Vector3ToPosition(target->movespline->CurrentDestination()));

    // Destination calculation
    /*
        According to sniff data, formation members have a periodic move interal of 1,2s.
        Each of these splines has a exact duration of 1650ms +- 1ms when no pathfinding is involved.
        To get a representative result like that we have to predict our formation leader's path
        and apply our formation shape based on that destination.
    */
    Position dest = target->GetPosition();
    float velocity = 0.f;

    // Formation leader is moving. Predict our destination
    if (!target->movespline->Finalized())
    {
        // Pick up leader's spline velocity
        velocity = target->movespline->Velocity();

        // Calculate travel distance to get a 1650ms result
        float travelDist = velocity * 1.65f;

        // Move destination ahead...
        target->MovePositionToFirstCollision(dest, travelDist, relativeAngle);
        // ... and apply formation shape
        target->MovePositionToFirstCollision(dest, _range, _angle + relativeAngle);

        float distance = owner->GetExactDist(dest);

        // Calculate catchup speed mod (Limit to a maximum of 50% of our original velocity
        float velocityMod = std::min<float>(distance / travelDist, 1.5f);

        // Now we will always stay synch with our leader
        velocity *= velocityMod;
        _hasPredictedDestination = true;
    }
    else
    {
        // Formation leader is not moving. Just apply the base formation shape on his position.
        target->MovePositionToFirstCollision(dest, _range, _angle + relativeAngle);
        _hasPredictedDestination = false;
    }

    // Leader is not moving, so just pick up his default walk speed
    if (velocity == 0.f)
        velocity = target->GetSpeed(MOVE_WALK);

    Movement::MoveSplineInit init(owner);
    init.MoveTo(PositionToVector3(dest));
    init.SetVelocity(velocity);
    init.Launch();

    _lastLeaderPosition = target->GetPosition();
    owner->AddUnitState(UNIT_STATE_ROAMING_MOVE);
}

void FormationMovementGenerator::DoDeactivate(Creature* owner)
{
    AddFlag(MOVEMENTGENERATOR_FLAG_DEACTIVATED);
    owner->ClearUnitState(UNIT_STATE_ROAMING_MOVE);
}

void FormationMovementGenerator::DoFinalize(Creature* owner, bool active, bool movementInform)
{
    AddFlag(MOVEMENTGENERATOR_FLAG_FINALIZED);
    if (active)
        owner->ClearUnitState(UNIT_STATE_ROAMING_MOVE);

    if (movementInform && HasFlag(MOVEMENTGENERATOR_FLAG_INFORM_ENABLED))
        MovementInform(owner);
}

void FormationMovementGenerator::MovementInform(Creature* owner)
{
    if (owner->AI())
        owner->AI()->MovementInform(FORMATION_MOTION_TYPE, 0);
}<|MERGE_RESOLUTION|>--- conflicted
+++ resolved
@@ -67,13 +67,10 @@
     if (!owner || !target)
         return false;
 
-<<<<<<< HEAD
     if (owner->IsJumping())
         return true;
 
-=======
     // Owner cannot move. Reset all fields and wait for next action
->>>>>>> 09b22fd4
     if (owner->HasUnitState(UNIT_STATE_NOT_MOVE) || owner->IsMovementPreventedByCasting())
     {
         AddFlag(MOVEMENTGENERATOR_FLAG_INTERRUPTED);
