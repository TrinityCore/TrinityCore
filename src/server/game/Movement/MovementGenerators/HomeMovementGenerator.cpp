/*
 * This file is part of the TrinityCore Project. See AUTHORS file for Copyright information
 *
 * This program is free software; you can redistribute it and/or modify it
 * under the terms of the GNU General Public License as published by the
 * Free Software Foundation; either version 2 of the License, or (at your
 * option) any later version.
 *
 * This program is distributed in the hope that it will be useful, but WITHOUT
 * ANY WARRANTY; without even the implied warranty of MERCHANTABILITY or
 * FITNESS FOR A PARTICULAR PURPOSE. See the GNU General Public License for
 * more details.
 *
 * You should have received a copy of the GNU General Public License along
 * with this program. If not, see <http://www.gnu.org/licenses/>.
 */

#include "HomeMovementGenerator.h"
#include "Creature.h"
#include "CreatureAI.h"
#include "G3DPosition.hpp"
#include "MotionMaster.h"
#include "MovementDefines.h"
#include "MoveSpline.h"
#include "MoveSplineInit.h"
#include "Vehicle.h"

template<class T>
HomeMovementGenerator<T>::HomeMovementGenerator()
{
    this->Mode = MOTION_MODE_DEFAULT;
    this->Priority = MOTION_PRIORITY_NORMAL;
    this->Flags = MOVEMENTGENERATOR_FLAG_INITIALIZATION_PENDING;
    this->BaseUnitState = UNIT_STATE_ROAMING;
}

template HomeMovementGenerator<Creature>::HomeMovementGenerator();

template<class T>
MovementGeneratorType HomeMovementGenerator<T>::GetMovementGeneratorType() const
{
    return HOME_MOTION_TYPE;
}

template MovementGeneratorType HomeMovementGenerator<Creature>::GetMovementGeneratorType() const;

template<class T>
void HomeMovementGenerator<T>::SetTargetLocation(T*) { }

template<>
void HomeMovementGenerator<Creature>::SetTargetLocation(Creature* owner)
{
    // if we are ROOT/STUNNED/DISTRACTED even after aura clear, finalize on next update - otherwise we would get stuck in evade
    if (owner->HasUnitState(UNIT_STATE_ROOT | UNIT_STATE_STUNNED | UNIT_STATE_DISTRACTED))
    {
        AddFlag(MOVEMENTGENERATOR_FLAG_INTERRUPTED);
        return;
    }

    owner->ClearUnitState(UNIT_STATE_ALL_ERASABLE & ~UNIT_STATE_EVADE);
    owner->AddUnitState(UNIT_STATE_ROAMING_MOVE);

    Position destination = owner->GetHomePosition();
    Movement::MoveSplineInit init(owner);

    /*
     * TODO: maybe this never worked, who knows, top is always this generator, so this code calls GetResetPosition on itself
     *
     * if (owner->GetMotionMaster()->empty() || !owner->GetMotionMaster()->top()->GetResetPosition(owner, x, y, z))
     * {
     *     owner->GetHomePosition(x, y, z, o);
     *     init.SetFacing(o);
     * }
     */

    owner->UpdateAllowedPositionZ(destination.m_positionX, destination.m_positionY, destination.m_positionZ);
    init.MoveTo(PositionToVector3(destination));
    init.SetFacing(destination.GetOrientation());
    init.SetWalk(false);
    init.Launch();
}

template<class T>
void HomeMovementGenerator<T>::DoInitialize(T*) { }

template<>
void HomeMovementGenerator<Creature>::DoInitialize(Creature* owner)
{
    RemoveFlag(MOVEMENTGENERATOR_FLAG_INITIALIZATION_PENDING | MOVEMENTGENERATOR_FLAG_DEACTIVATED);
    AddFlag(MOVEMENTGENERATOR_FLAG_INITIALIZED);

    SetTargetLocation(owner);
}

template<class T>
void HomeMovementGenerator<T>::DoReset(T*) { }

template<>
void HomeMovementGenerator<Creature>::DoReset(Creature* owner)
{
    RemoveFlag(MOVEMENTGENERATOR_FLAG_DEACTIVATED);

    DoInitialize(owner);
}

template<class T>
bool HomeMovementGenerator<T>::DoUpdate(T*, uint32)
{
    return false;
}

template<>
bool HomeMovementGenerator<Creature>::DoUpdate(Creature* owner, uint32 /*diff*/)
{
    if (HasFlag(MOVEMENTGENERATOR_FLAG_INTERRUPTED) || owner->movespline->Finalized())
    {
        AddFlag(MOVEMENTGENERATOR_FLAG_INFORM_ENABLED);
        return false;
    }
    return true;
}

template<class T>
void HomeMovementGenerator<T>::DoDeactivate(T*) { }

template<>
void HomeMovementGenerator<Creature>::DoDeactivate(Creature* owner)
{
    AddFlag(MOVEMENTGENERATOR_FLAG_DEACTIVATED);
    owner->ClearUnitState(UNIT_STATE_ROAMING_MOVE);
}

template<class T>
void HomeMovementGenerator<T>::DoFinalize(T*, bool, bool) { }

template<>
void HomeMovementGenerator<Creature>::DoFinalize(Creature* owner, bool active, bool movementInform)
{
    AddFlag(MOVEMENTGENERATOR_FLAG_FINALIZED);
    if (active)
        owner->ClearUnitState(UNIT_STATE_ROAMING_MOVE | UNIT_STATE_EVADE);

    if (movementInform && HasFlag(MOVEMENTGENERATOR_FLAG_INFORM_ENABLED))
    {
        owner->SetWalk(true);
        owner->SetSpawnHealth();
        owner->LoadCreaturesAddon();
<<<<<<< HEAD
        if (owner->IsVehicle())
            owner->GetVehicleKit()->Reset(true);
=======
        owner->LoadCreaturesSparringHealth();
>>>>>>> 17fdb379
        owner->AI()->JustReachedHome();
    }
}<|MERGE_RESOLUTION|>--- conflicted
+++ resolved
@@ -23,7 +23,6 @@
 #include "MovementDefines.h"
 #include "MoveSpline.h"
 #include "MoveSplineInit.h"
-#include "Vehicle.h"
 
 template<class T>
 HomeMovementGenerator<T>::HomeMovementGenerator()
@@ -145,12 +144,7 @@
         owner->SetWalk(true);
         owner->SetSpawnHealth();
         owner->LoadCreaturesAddon();
-<<<<<<< HEAD
-        if (owner->IsVehicle())
-            owner->GetVehicleKit()->Reset(true);
-=======
         owner->LoadCreaturesSparringHealth();
->>>>>>> 17fdb379
         owner->AI()->JustReachedHome();
     }
 }