--- conflicted
+++ resolved
@@ -61,11 +61,8 @@
     init.Launch();
 
     arrived = false;
-<<<<<<< HEAD
-    owner->ClearUnitState(UNIT_STATE_ALL_STATE & ~UNIT_STATE_EVADE);
-=======
-    owner.ClearUnitState(uint32(UNIT_STATE_ALL_STATE & ~UNIT_STATE_EVADE));
->>>>>>> 855b43e1
+
+    owner->ClearUnitState(uint32(UNIT_STATE_ALL_STATE & ~UNIT_STATE_EVADE));
 }
 
 bool HomeMovementGenerator<Creature>::DoUpdate(Creature* owner, const uint32 /*time_diff*/)
