--- conflicted
+++ resolved
@@ -18,34 +18,6 @@
 #include "HomeMovementGenerator.h"
 #include "Creature.h"
 #include "CreatureAI.h"
-<<<<<<< HEAD
-#include "G3DPosition.hpp"
-#include "MotionMaster.h"
-#include "MovementDefines.h"
-#include "MoveSpline.h"
-#include "MoveSplineInit.h"
-#include "Vehicle.h"
-
-template<class T>
-HomeMovementGenerator<T>::HomeMovementGenerator()
-{
-    this->Mode = MOTION_MODE_DEFAULT;
-    this->Priority = MOTION_PRIORITY_NORMAL;
-    this->Flags = MOVEMENTGENERATOR_FLAG_INITIALIZATION_PENDING;
-    this->BaseUnitState = UNIT_STATE_ROAMING;
-}
-
-template HomeMovementGenerator<Creature>::HomeMovementGenerator();
-
-template<class T>
-MovementGeneratorType HomeMovementGenerator<T>::GetMovementGeneratorType() const
-{
-    return HOME_MOTION_TYPE;
-}
-
-template MovementGeneratorType HomeMovementGenerator<Creature>::GetMovementGeneratorType() const;
-
-=======
 #include "MoveSpline.h"
 #include "MoveSplineInit.h"
 #include "PathGenerator.h"
@@ -59,122 +31,30 @@
     delete _path;
 }
 
->>>>>>> 28d470c5
 template<class T>
 void HomeMovementGenerator<T>::SetTargetLocation(T*) { }
 
 template<>
 void HomeMovementGenerator<Creature>::SetTargetLocation(Creature* owner)
 {
-    // if we are ROOT/STUNNED/DISTRACTED even after aura clear, finalize on next update - otherwise we would get stuck in evade
     if (owner->HasUnitState(UNIT_STATE_ROOT | UNIT_STATE_STUNNED | UNIT_STATE_DISTRACTED))
-<<<<<<< HEAD
-    {
-        AddFlag(MOVEMENTGENERATOR_FLAG_INTERRUPTED);
-        return;
-    }
-
-    owner->ClearUnitState(UNIT_STATE_ALL_ERASABLE & ~UNIT_STATE_EVADE);
-    owner->AddUnitState(UNIT_STATE_ROAMING_MOVE);
-=======
     { // if we are ROOT/STUNNED/DISTRACTED even after aura clear, finalize on next update - otherwise we would get stuck in evade
         _skipToHome = true;
         return;
     }
->>>>>>> 28d470c5
 
-    Position destination = owner->GetHomePosition();
     Movement::MoveSplineInit init(owner);
-
-    /*
-     * TODO: maybe this never worked, who knows, top is always this generator, so this code calls GetResetPosition on itself
-     *
-     * if (owner->GetMotionMaster()->empty() || !owner->GetMotionMaster()->top()->GetResetPosition(owner, x, y, z))
-     * {
-     *     owner->GetHomePosition(x, y, z, o);
-     *     init.SetFacing(o);
-     * }
-     */
-
-    owner->UpdateAllowedPositionZ(destination.m_positionX, destination.m_positionY, destination.m_positionZ);
-    init.MoveTo(PositionToVector3(destination));
-    init.SetFacing(destination.GetOrientation());
+    float x, y, z, o;
+    // at apply we can select more nice return points base at current movegen
+    if (owner->GetMotionMaster()->empty() || !owner->GetMotionMaster()->top()->GetResetPosition(owner, x, y, z))
+    {
+        owner->GetHomePosition(x, y, z, o);
+        init.SetFacing(o);
+    }
+    init.MoveTo(x, y, z);
     init.SetWalk(false);
     init.Launch();
-}
 
-template<class T>
-void HomeMovementGenerator<T>::DoInitialize(T*) { }
-
-template<>
-void HomeMovementGenerator<Creature>::DoInitialize(Creature* owner)
-{
-    RemoveFlag(MOVEMENTGENERATOR_FLAG_INITIALIZATION_PENDING | MOVEMENTGENERATOR_FLAG_DEACTIVATED);
-    AddFlag(MOVEMENTGENERATOR_FLAG_INITIALIZED);
-
-    owner->SetNoSearchAssistance(false);
-
-<<<<<<< HEAD
-    SetTargetLocation(owner);
-}
-
-template<class T>
-void HomeMovementGenerator<T>::DoReset(T*) { }
-
-template<>
-void HomeMovementGenerator<Creature>::DoReset(Creature* owner)
-{
-    RemoveFlag(MOVEMENTGENERATOR_FLAG_DEACTIVATED);
-
-    DoInitialize(owner);
-}
-
-template<class T>
-bool HomeMovementGenerator<T>::DoUpdate(T*, uint32)
-{
-    return false;
-}
-
-template<>
-bool HomeMovementGenerator<Creature>::DoUpdate(Creature* owner, uint32 /*diff*/)
-{
-    if (HasFlag(MOVEMENTGENERATOR_FLAG_INTERRUPTED) || owner->movespline->Finalized())
-    {
-        AddFlag(MOVEMENTGENERATOR_FLAG_INFORM_ENABLED);
-        return false;
-    }
-    return true;
-}
-
-template<class T>
-void HomeMovementGenerator<T>::DoDeactivate(T*) { }
-
-template<>
-void HomeMovementGenerator<Creature>::DoDeactivate(Creature* owner)
-{
-    AddFlag(MOVEMENTGENERATOR_FLAG_DEACTIVATED);
-    owner->ClearUnitState(UNIT_STATE_ROAMING_MOVE);
-}
-
-template<class T>
-void HomeMovementGenerator<T>::DoFinalize(T*, bool, bool) { }
-
-template<>
-void HomeMovementGenerator<Creature>::DoFinalize(Creature* owner, bool active, bool movementInform)
-{
-    AddFlag(MOVEMENTGENERATOR_FLAG_FINALIZED);
-    if (active)
-        owner->ClearUnitState(UNIT_STATE_ROAMING_MOVE | UNIT_STATE_EVADE);
-
-    if (movementInform && HasFlag(MOVEMENTGENERATOR_FLAG_INFORM_ENABLED))
-    {
-        owner->SetSpawnHealth();
-        owner->LoadCreaturesAddon();
-        if (owner->IsVehicle())
-            owner->GetVehicleKit()->Reset(true);
-        owner->AI()->JustReachedHome();
-    }
-=======
     _skipToHome = false;
     _arrived = false;
 
@@ -226,5 +106,4 @@
 {
     _arrived = _skipToHome || owner->movespline->Finalized();
     return !_arrived;
->>>>>>> 28d470c5
 }