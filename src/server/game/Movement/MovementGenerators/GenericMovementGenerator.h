--- conflicted
+++ resolved
@@ -21,11 +21,8 @@
 #include "MovementGenerator.h"
 #include "MoveSplineInit.h"
 #include "Timer.h"
-<<<<<<< HEAD
 #include "Spell.h"
-=======
 #include <functional>
->>>>>>> 634c0389
 
 class Unit;
 
@@ -34,13 +31,8 @@
 class GenericMovementGenerator : public MovementGenerator
 {
     public:
-<<<<<<< HEAD
-        explicit GenericMovementGenerator(Movement::MoveSplineInit&& splineInit, MovementGeneratorType type, uint32 id,
+        explicit GenericMovementGenerator(std::function<void(Movement::MoveSplineInit& init)>&& initializer, MovementGeneratorType type, uint32 id,
             uint32 arrivalSpellId = 0, ObjectGuid const& arrivalSpellTargetGuid = ObjectGuid::Empty, Spell* spell = nullptr);
-=======
-        explicit GenericMovementGenerator(std::function<void(Movement::MoveSplineInit& init)>&& initializer, MovementGeneratorType type, uint32 id,
-            uint32 arrivalSpellId = 0, ObjectGuid const& arrivalSpellTargetGuid = ObjectGuid::Empty);
->>>>>>> 634c0389
 
         void Initialize(Unit*) override;
         void Reset(Unit*) override;
