/*
 * Copyright (C) 2008-2013 TrinityCore <http://www.trinitycore.org/>
 * Copyright (C) 2005-2009 MaNGOS <http://getmangos.com/>
 *
 * This program is free software; you can redistribute it and/or modify it
 * under the terms of the GNU General Public License as published by the
 * Free Software Foundation; either version 2 of the License, or (at your
 * option) any later version.
 *
 * This program is distributed in the hope that it will be useful, but WITHOUT
 * ANY WARRANTY; without even the implied warranty of MERCHANTABILITY or
 * FITNESS FOR A PARTICULAR PURPOSE. See the GNU General Public License for
 * more details.
 *
 * You should have received a copy of the GNU General Public License along
 * with this program. If not, see <http://www.gnu.org/licenses/>.
 */

#ifndef TRINITY_POINTMOVEMENTGENERATOR_H
#define TRINITY_POINTMOVEMENTGENERATOR_H

#include "MovementGenerator.h"
#include "FollowerReference.h"

template<class T>
class PointMovementGenerator : public MovementGeneratorMedium< T, PointMovementGenerator<T> >
{
    public:
        PointMovementGenerator(uint32 _id, float _x, float _y, float _z, bool _generatePath, float _speed = 0.0f) : id(_id),
<<<<<<< HEAD
            i_x(_x), i_y(_y), i_z(_z), m_generatePath(_generatePath), speed(_speed), i_recalculateSpeed(false) {}
=======
            i_x(_x), i_y(_y), i_z(_z), speed(_speed), m_generatePath(_generatePath), i_recalculateSpeed(false) {}
>>>>>>> 5b45a87d

        void DoInitialize(T*);
        void DoFinalize(T*);
        void DoReset(T*);
        bool DoUpdate(T*, uint32);

        void MovementInform(T*);

        void unitSpeedChanged() { i_recalculateSpeed = true; }

        MovementGeneratorType GetMovementGeneratorType() { return POINT_MOTION_TYPE; }

        void GetDestination(float& x, float& y, float& z) const { x = i_x; y = i_y; z = i_z; }
    private:
        uint32 id;
        float i_x, i_y, i_z;
        float speed;
        bool m_generatePath;
        bool i_recalculateSpeed;
};

class AssistanceMovementGenerator : public PointMovementGenerator<Creature>
{
    public:
        AssistanceMovementGenerator(float _x, float _y, float _z) :
            PointMovementGenerator<Creature>(0, _x, _y, _z, true) {}

        MovementGeneratorType GetMovementGeneratorType() { return ASSISTANCE_MOTION_TYPE; }
        void Finalize(Unit*);
};

// Does almost nothing - just doesn't allows previous movegen interrupt current effect.
class EffectMovementGenerator : public MovementGenerator
{
    public:
        explicit EffectMovementGenerator(uint32 Id) : m_Id(Id) {}
        void Initialize(Unit*) {}
        void Finalize(Unit*);
        void Reset(Unit*) {}
        bool Update(Unit*, uint32);
        MovementGeneratorType GetMovementGeneratorType() { return EFFECT_MOTION_TYPE; }
    private:
        uint32 m_Id;
};

#endif<|MERGE_RESOLUTION|>--- conflicted
+++ resolved
@@ -27,11 +27,7 @@
 {
     public:
         PointMovementGenerator(uint32 _id, float _x, float _y, float _z, bool _generatePath, float _speed = 0.0f) : id(_id),
-<<<<<<< HEAD
-            i_x(_x), i_y(_y), i_z(_z), m_generatePath(_generatePath), speed(_speed), i_recalculateSpeed(false) {}
-=======
             i_x(_x), i_y(_y), i_z(_z), speed(_speed), m_generatePath(_generatePath), i_recalculateSpeed(false) {}
->>>>>>> 5b45a87d
 
         void DoInitialize(T*);
         void DoFinalize(T*);
