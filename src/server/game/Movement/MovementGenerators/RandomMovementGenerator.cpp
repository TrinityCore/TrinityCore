--- conflicted
+++ resolved
@@ -77,29 +77,17 @@
 
         // The fastest way to get an accurate result 90% of the time.
         // Better result can be obtained like 99% accuracy with a ray light, but the cost is too high and the code is too long.
-<<<<<<< HEAD
-        destZ = map->GetHeight(/*creature.GetPhaseMask(), */destX, destY, respZ+travelDistZ-2.0f, false);
-=======
         destZ = map->GetHeight(creature->GetPhaseMask(), destX, destY, respZ+travelDistZ-2.0f, false);
->>>>>>> 1e575437
 
         if (fabs(destZ - respZ) > travelDistZ)              // Map check
         {
             // Vmap Horizontal or above
-<<<<<<< HEAD
-            destZ = map->GetHeight(/*creature.GetPhaseMask(), */destX, destY, respZ - 2.0f, true);
-=======
             destZ = map->GetHeight(creature->GetPhaseMask(), destX, destY, respZ - 2.0f, true);
->>>>>>> 1e575437
 
             if (fabs(destZ - respZ) > travelDistZ)
             {
                 // Vmap Higher
-<<<<<<< HEAD
-                destZ = map->GetHeight(/*creature.GetPhaseMask(), */destX, destY, respZ+travelDistZ-2.0f, true);
-=======
                 destZ = map->GetHeight(creature->GetPhaseMask(), destX, destY, respZ+travelDistZ-2.0f, true);
->>>>>>> 1e575437
 
                 // let's forget this bad coords where a z cannot be find and retry at next tick
                 if (fabs(destZ - respZ) > travelDistZ)
