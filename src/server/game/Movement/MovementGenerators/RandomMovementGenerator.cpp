--- conflicted
+++ resolved
@@ -18,180 +18,6 @@
 #include "RandomMovementGenerator.h"
 #include "Creature.h"
 #include "Map.h"
-<<<<<<< HEAD
-#include "MovementDefines.h"
-#include "MoveSpline.h"
-#include "MoveSplineInit.h"
-#include "PathGenerator.h"
-#include "Random.h"
-
-template<class T>
-RandomMovementGenerator<T>::RandomMovementGenerator(float distance) : _timer(0), _reference(), _wanderDistance(distance), _wanderSteps(0)
-{
-    this->Mode = MOTION_MODE_DEFAULT;
-    this->Priority = MOTION_PRIORITY_NORMAL;
-    this->Flags = MOVEMENTGENERATOR_FLAG_INITIALIZATION_PENDING;
-    this->BaseUnitState = UNIT_STATE_ROAMING;
-}
-
-template RandomMovementGenerator<Creature>::RandomMovementGenerator(float/* distance*/);
-
-template<class T>
-MovementGeneratorType RandomMovementGenerator<T>::GetMovementGeneratorType() const
-{
-    return RANDOM_MOTION_TYPE;
-}
-
-template<class T>
-void RandomMovementGenerator<T>::Pause(uint32 timer /*= 0*/)
-{
-    if (timer)
-    {
-        this->AddFlag(MOVEMENTGENERATOR_FLAG_TIMED_PAUSED);
-        _timer.Reset(timer);
-        this->RemoveFlag(MOVEMENTGENERATOR_FLAG_PAUSED);
-    }
-    else
-    {
-        this->AddFlag(MOVEMENTGENERATOR_FLAG_PAUSED);
-        this->RemoveFlag(MOVEMENTGENERATOR_FLAG_TIMED_PAUSED);
-    }
-}
-
-template<class T>
-void RandomMovementGenerator<T>::Resume(uint32 overrideTimer /*= 0*/)
-{
-    if (overrideTimer)
-        _timer.Reset(overrideTimer);
-
-    this->RemoveFlag(MOVEMENTGENERATOR_FLAG_PAUSED);
-}
-
-template MovementGeneratorType RandomMovementGenerator<Creature>::GetMovementGeneratorType() const;
-
-template<class T>
-void RandomMovementGenerator<T>::DoInitialize(T*) { }
-
-template<>
-void RandomMovementGenerator<Creature>::DoInitialize(Creature* owner)
-{
-    RemoveFlag(MOVEMENTGENERATOR_FLAG_INITIALIZATION_PENDING | MOVEMENTGENERATOR_FLAG_TRANSITORY | MOVEMENTGENERATOR_FLAG_DEACTIVATED | MOVEMENTGENERATOR_FLAG_TIMED_PAUSED);
-    AddFlag(MOVEMENTGENERATOR_FLAG_INITIALIZED);
-
-    if (!owner || !owner->IsAlive())
-        return;
-
-    _reference = owner->GetPosition();
-    owner->StopMoving();
-
-    if (_wanderDistance == 0.f)
-        _wanderDistance = owner->GetWanderDistance();
-
-    // Retail seems to let a creature walk 2 up to 10 splines before triggering a pause
-    _wanderSteps = urand(2, 10);
-
-    _timer.Reset(0);
-    _path = nullptr;
-}
-
-template<class T>
-void RandomMovementGenerator<T>::DoReset(T*) { }
-
-template<>
-void RandomMovementGenerator<Creature>::DoReset(Creature* owner)
-{
-    RemoveFlag(MOVEMENTGENERATOR_FLAG_TRANSITORY | MOVEMENTGENERATOR_FLAG_DEACTIVATED);
-
-    DoInitialize(owner);
-}
-
-template<class T>
-void RandomMovementGenerator<T>::SetRandomLocation(T*) { }
-
-template<>
-void RandomMovementGenerator<Creature>::SetRandomLocation(Creature* owner)
-{
-    if (!owner)
-        return;
-
-    if (owner->HasUnitState(UNIT_STATE_NOT_MOVE | UNIT_STATE_LOST_CONTROL) || owner->IsMovementPreventedByCasting())
-    {
-        AddFlag(MOVEMENTGENERATOR_FLAG_INTERRUPTED);
-        owner->StopMoving();
-        _path = nullptr;
-        return;
-    }
-
-    Position position(_reference);
-    float distance = frand(0.f, _wanderDistance);
-    float angle = frand(0.f, float(M_PI * 2));
-    owner->MovePositionToFirstCollision(position, distance, angle);
-
-    // Check if the destination is in LOS
-    if (!owner->IsWithinLOS(position.GetPositionX(), position.GetPositionY(), position.GetPositionZ()))
-    {
-        // Retry later on
-        _timer.Reset(200);
-        return;
-    }
-
-    if (!_path)
-    {
-        _path = std::make_unique<PathGenerator>(owner);
-        _path->SetPathLengthLimit(30.0f);
-    }
-
-    bool result = _path->CalculatePath(position.GetPositionX(), position.GetPositionY(), position.GetPositionZ());
-    // PATHFIND_FARFROMPOLY shouldn't be checked as creatures in water are most likely far from poly
-    if (!result || (_path->GetPathType() & PATHFIND_NOPATH)
-                || (_path->GetPathType() & PATHFIND_SHORTCUT)
-                /*|| (_path->GetPathType() & PATHFIND_FARFROMPOLY)*/)
-    {
-        _timer.Reset(100);
-        return;
-    }
-
-    RemoveFlag(MOVEMENTGENERATOR_FLAG_TRANSITORY | MOVEMENTGENERATOR_FLAG_TIMED_PAUSED);
-
-    owner->AddUnitState(UNIT_STATE_ROAMING_MOVE);
-
-    bool walk = true;
-    switch (owner->GetMovementTemplate().GetRandom())
-    {
-        case CreatureRandomMovementType::CanRun:
-            walk = owner->IsWalking();
-            break;
-        case CreatureRandomMovementType::AlwaysRun:
-            walk = false;
-            break;
-        default:
-            break;
-    }
-
-    Movement::MoveSplineInit init(owner);
-    init.MovebyPath(_path->GetPath());
-    init.SetWalk(walk);
-    int32 splineDuration = init.Launch();
-
-    --_wanderSteps;
-    if (_wanderSteps) // Creature has yet to do steps before pausing
-        _timer.Reset(splineDuration);
-    else
-    {
-        // Creature has made all its steps, time for a little break
-        _timer.Reset(splineDuration + urand(4, 10) * IN_MILLISECONDS); // Retails seems to use rounded numbers so we do as well
-        _wanderSteps = urand(2, 10);
-    }
-
-    // Call for creature group update
-    owner->SignalFormationMovement();
-}
-
-template<class T>
-bool RandomMovementGenerator<T>::DoUpdate(T*, uint32)
-{
-    return false;
-=======
 #include "MoveSplineInit.h"
 #include "MoveSpline.h"
 #include "PathGenerator.h"
@@ -243,38 +69,12 @@
 void RandomMovementGenerator<Creature>::DoReset(Creature* owner)
 {
     DoInitialize(owner);
->>>>>>> 28d470c5
 }
 
 template<class T>
 void RandomMovementGenerator<T>::SetRandomLocation(T*) { }
 
 template<>
-<<<<<<< HEAD
-bool RandomMovementGenerator<Creature>::DoUpdate(Creature* owner, uint32 diff)
-{
-    if (!owner || !owner->IsAlive())
-        return true;
-
-    if (HasFlag(MOVEMENTGENERATOR_FLAG_FINALIZED | MOVEMENTGENERATOR_FLAG_PAUSED))
-        return true;
-
-    if (owner->HasUnitState(UNIT_STATE_NOT_MOVE) || owner->IsMovementPreventedByCasting())
-    {
-        AddFlag(MOVEMENTGENERATOR_FLAG_INTERRUPTED);
-        owner->StopMoving();
-        _path = nullptr;
-        return true;
-    }
-    else
-        RemoveFlag(MOVEMENTGENERATOR_FLAG_INTERRUPTED);
-
-    _timer.Update(diff);
-    if ((HasFlag(MOVEMENTGENERATOR_FLAG_SPEED_UPDATE_PENDING) && !owner->movespline->Finalized()) || (_timer.Passed() && owner->movespline->Finalized()))
-        SetRandomLocation(owner);
-
-    return true;
-=======
 void RandomMovementGenerator<Creature>::SetRandomLocation(Creature* owner)
 {
     if (!owner)
@@ -321,23 +121,9 @@
 bool RandomMovementGenerator<T>::DoUpdate(T*, uint32)
 {
     return false;
->>>>>>> 28d470c5
 }
 
-template<class T>
-void RandomMovementGenerator<T>::DoDeactivate(T*) { }
-
 template<>
-<<<<<<< HEAD
-void RandomMovementGenerator<Creature>::DoDeactivate(Creature* owner)
-{
-    AddFlag(MOVEMENTGENERATOR_FLAG_DEACTIVATED);
-    owner->ClearUnitState(UNIT_STATE_ROAMING_MOVE);
-}
-
-template<class T>
-void RandomMovementGenerator<T>::DoFinalize(T*, bool, bool) { }
-=======
 bool RandomMovementGenerator<Creature>::DoUpdate(Creature* owner, uint32 diff)
 {
     if (!owner || !owner->IsAlive())
@@ -355,18 +141,6 @@
     _timer.Update(diff);
     if (!_interrupt && _timer.Passed() && owner->movespline->Finalized())
         SetRandomLocation(owner);
->>>>>>> 28d470c5
 
-template<>
-void RandomMovementGenerator<Creature>::DoFinalize(Creature* owner, bool active, bool/* movementInform*/)
-{
-    AddFlag(MOVEMENTGENERATOR_FLAG_FINALIZED);
-    if (active)
-    {
-        owner->ClearUnitState(UNIT_STATE_ROAMING_MOVE);
-        owner->StopMoving();
-
-        // TODO: Research if this modification is needed, which most likely isnt
-        owner->SetWalk(false);
-    }
+    return true;
 }