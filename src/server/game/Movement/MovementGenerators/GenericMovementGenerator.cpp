--- conflicted
+++ resolved
@@ -23,16 +23,10 @@
 #include "ObjectAccessor.h"
 #include "Unit.h"
 
-<<<<<<< HEAD
-GenericMovementGenerator::GenericMovementGenerator(Movement::MoveSplineInit&& splineInit, MovementGeneratorType type, uint32 id,
+GenericMovementGenerator::GenericMovementGenerator(std::function<void(Movement::MoveSplineInit& init)>&& initializer, MovementGeneratorType type, uint32 id,
     uint32 arrivalSpellId /*= 0*/, ObjectGuid const& arrivalSpellTargetGuid /*= ObjectGuid::Empty*/, Spell* spell /*= nullptr*/)
-    : _splineInit(std::move(splineInit)), _type(type), _pointId(id), _duration(0), _arrivalSpellId(arrivalSpellId), _arrivalSpellTargetGuid(arrivalSpellTargetGuid), _spell(spell)
-=======
-GenericMovementGenerator::GenericMovementGenerator(std::function<void(Movement::MoveSplineInit& init)>&& initializer, MovementGeneratorType type, uint32 id,
-    uint32 arrivalSpellId /*= 0*/, ObjectGuid const& arrivalSpellTargetGuid /*= ObjectGuid::Empty*/)
-    : _splineInit(std::move(initializer)), _type(type), _pointId(id), _duration(0),
-    _arrivalSpellId(arrivalSpellId), _arrivalSpellTargetGuid(arrivalSpellTargetGuid)
->>>>>>> 634c0389
+    : _splineInit(std::move(initializer)), _type(type), _pointId(id), _duration(0), 
+    _arrivalSpellId(arrivalSpellId), _arrivalSpellTargetGuid(arrivalSpellTargetGuid), _spell(spell)
 {
     Mode = MOTION_MODE_DEFAULT;
     Priority = MOTION_PRIORITY_NORMAL;
@@ -67,17 +61,13 @@
     if (!owner || HasFlag(MOVEMENTGENERATOR_FLAG_FINALIZED))
         return false;
 
-<<<<<<< HEAD
     if (_spell)
         _spell->SetIsDelayedByMotionMaster(true);
 
-    _duration.Update(diff);
-=======
     // Cyclic splines never expire, so update the duration only if it's not cyclic
     if (!owner->movespline->isCyclic())
         _duration.Update(diff);
 
->>>>>>> 634c0389
     if (_duration.Passed() || owner->movespline->Finalized())
     {
         AddFlag(MOVEMENTGENERATOR_FLAG_INFORM_ENABLED);
