--- conflicted
+++ resolved
@@ -16,223 +16,74 @@
  */
 
 #include "IdleMovementGenerator.h"
+#include "CreatureAI.h"
 #include "Creature.h"
-<<<<<<< HEAD
-#include "CreatureAI.h"
-#include "G3DPosition.hpp"
-#include "MovementDefines.h"
-#include "MoveSpline.h"
-#include "MoveSplineInit.h"
-#include "Unit.h"
+#include <G3D/g3dmath.h>
 
-IdleMovementGenerator::IdleMovementGenerator()
-{
-    Mode = MOTION_MODE_DEFAULT;
-    Priority = MOTION_PRIORITY_NORMAL;
-    Flags = MOVEMENTGENERATOR_FLAG_INITIALIZED;
-    BaseUnitState = 0;
-}
-=======
-#include <G3D/g3dmath.h>
->>>>>>> 28d470c5
-
-/*
- *  TODO: "if (!owner->IsStopped())" is useless, each generator cleans their own STATE_MOVE, the result is that StopMoving is almost never called
- *  Old comment: "StopMoving is needed to make unit stop if its last movement generator expires but it should not be sent otherwise there are many redundent packets"
- */
+// StopMoving is needed to make unit stop if its last movement generator expires
+// But it should not be sent otherwise there are many redundent packets
 void IdleMovementGenerator::Initialize(Unit* owner)
 {
-    owner->StopMoving();
+    Reset(owner);
 }
 
 void IdleMovementGenerator::Reset(Unit* owner)
 {
-    owner->StopMoving();
+    if (!owner->IsStopped())
+        owner->StopMoving();
 }
 
-<<<<<<< HEAD
-void IdleMovementGenerator::Deactivate(Unit* /*owner*/)
-{
-}
-
-void IdleMovementGenerator::Finalize(Unit* /*owner*/, bool/* active*/, bool/* movementInform*/)
-=======
 //----------------------------------------------------//
 
 void RotateMovementGenerator::Initialize(Unit* owner)
->>>>>>> 28d470c5
 {
-    AddFlag(MOVEMENTGENERATOR_FLAG_FINALIZED);
-}
+    if (!owner->IsStopped())
+        owner->StopMoving();
 
-MovementGeneratorType IdleMovementGenerator::GetMovementGeneratorType() const
-{
-    return IDLE_MOTION_TYPE;
-}
+    if (owner->GetVictim())
+        owner->SetInFront(owner->GetVictim());
 
-<<<<<<< HEAD
-//----------------------------------------------------//
-
-RotateMovementGenerator::RotateMovementGenerator(uint32 id, uint32 time, RotateDirection direction) : _id(id), _duration(time), _maxDuration(time), _direction(direction)
-{
-    Mode = MOTION_MODE_DEFAULT;
-    Priority = MOTION_PRIORITY_NORMAL;
-    Flags = MOVEMENTGENERATOR_FLAG_INITIALIZATION_PENDING;
-    BaseUnitState = UNIT_STATE_ROTATING;
-}
-
-void RotateMovementGenerator::Initialize(Unit* owner)
-{
-    RemoveFlag(MOVEMENTGENERATOR_FLAG_INITIALIZATION_PENDING | MOVEMENTGENERATOR_FLAG_DEACTIVATED);
-    AddFlag(MOVEMENTGENERATOR_FLAG_INITIALIZED);
-
-    owner->StopMoving();
-
-    /*
-     *  TODO: This code should be handled somewhere else, like MovementInform
-     *
-     *  if (owner->GetVictim())
-     *      owner->SetInFront(owner->GetVictim());
-     *
-     *  owner->AttackStop();
-     */
-}
-
-void RotateMovementGenerator::Reset(Unit* owner)
-{
-    RemoveFlag(MOVEMENTGENERATOR_FLAG_DEACTIVATED);
-
-    Initialize(owner);
-=======
     owner->AddUnitState(UNIT_STATE_ROTATING);
     owner->AttackStop();
->>>>>>> 28d470c5
 }
 
 bool RotateMovementGenerator::Update(Unit* owner, uint32 diff)
 {
-    if (!owner)
-        return false;
-
     float angle = owner->GetOrientation();
-<<<<<<< HEAD
-    if (_direction == ROTATE_DIRECTION_LEFT)
-    {
-        angle += float(diff) * float(M_PI) * 2.f / float(_maxDuration);
-        while (angle >= float(M_PI) * 2.f)
-            angle -= float(M_PI) * 2.f;
-    }
-    else
-    {
-        angle -= float(diff) * float(M_PI) * 2.f / float(_maxDuration);
-        while (angle < 0.f)
-            angle += float(M_PI) * 2.f;
-    }
-
-    Movement::MoveSplineInit init(owner);
-    init.MoveTo(PositionToVector3(*owner), false);
-    if (owner->HasUnitMovementFlag(MOVEMENTFLAG_ONTRANSPORT) && owner->GetTransGUID())
-        init.DisableTransportPathTransformations();
-    init.SetFacing(angle);
-    init.Launch();
-=======
     angle += (float(diff) * static_cast<float>(M_PI * 2) / _maxDuration) * (_direction == ROTATE_DIRECTION_LEFT ? 1.0f : -1.0f);
     angle = G3D::wrap(angle, 0.0f, float(G3D::twoPi()));
 
     owner->SetOrientation(angle);   // UpdateSplinePosition does not set orientation with UNIT_STATE_ROTATING
     owner->SetFacingTo(angle);      // Send spline movement to clients
->>>>>>> 28d470c5
 
     if (_duration > diff)
         _duration -= diff;
     else
-    {
-        AddFlag(MOVEMENTGENERATOR_FLAG_INFORM_ENABLED);
         return false;
-    }
 
     return true;
 }
 
-<<<<<<< HEAD
-void RotateMovementGenerator::Deactivate(Unit*)
-{
-    AddFlag(MOVEMENTGENERATOR_FLAG_DEACTIVATED);
-}
-
-void RotateMovementGenerator::Finalize(Unit* owner, bool/* active*/, bool movementInform)
-{
-    AddFlag(MOVEMENTGENERATOR_FLAG_FINALIZED);
-
-    if (movementInform && owner->GetTypeId() == TYPEID_UNIT)
-        owner->ToCreature()->AI()->MovementInform(ROTATE_MOTION_TYPE, _id);
-}
-
-MovementGeneratorType RotateMovementGenerator::GetMovementGeneratorType() const
-{
-    return ROTATE_MOTION_TYPE;
-}
-
-//----------------------------------------------------//
-
-DistractMovementGenerator::DistractMovementGenerator(uint32 timer, float orientation) : _timer(timer), _orientation(orientation)
-{
-    Mode = MOTION_MODE_DEFAULT;
-    Priority = MOTION_PRIORITY_HIGHEST;
-    Flags = MOVEMENTGENERATOR_FLAG_INITIALIZATION_PENDING;
-    BaseUnitState = UNIT_STATE_DISTRACTED;
-=======
 void RotateMovementGenerator::Finalize(Unit* owner)
 {
     owner->ClearUnitState(UNIT_STATE_ROTATING);
     if (owner->GetTypeId() == TYPEID_UNIT)
         owner->ToCreature()->AI()->MovementInform(ROTATE_MOTION_TYPE, 0);
->>>>>>> 28d470c5
 }
 
 //----------------------------------------------------//
 
 void DistractMovementGenerator::Initialize(Unit* owner)
 {
-<<<<<<< HEAD
-    RemoveFlag(MOVEMENTGENERATOR_FLAG_INITIALIZATION_PENDING | MOVEMENTGENERATOR_FLAG_DEACTIVATED);
-    AddFlag(MOVEMENTGENERATOR_FLAG_INITIALIZED);
-
-=======
->>>>>>> 28d470c5
     // Distracted creatures stand up if not standing
     if (!owner->IsStandState())
         owner->SetStandState(UNIT_STAND_STATE_STAND);
 
-<<<<<<< HEAD
-    Movement::MoveSplineInit init(owner);
-    init.MoveTo(PositionToVector3(*owner), false);
-    if (owner->HasUnitMovementFlag(MOVEMENTFLAG_ONTRANSPORT) && owner->GetTransGUID())
-        init.DisableTransportPathTransformations();
-    init.SetFacing(_orientation);
-    init.Launch();
-=======
     owner->AddUnitState(UNIT_STATE_DISTRACTED);
->>>>>>> 28d470c5
 }
 
-void DistractMovementGenerator::Reset(Unit* owner)
+void DistractMovementGenerator::Finalize(Unit* owner)
 {
-<<<<<<< HEAD
-    RemoveFlag(MOVEMENTGENERATOR_FLAG_DEACTIVATED);
-
-    Initialize(owner);
-}
-
-bool DistractMovementGenerator::Update(Unit* owner, uint32 diff)
-{
-    if (!owner)
-        return false;
-
-    if (diff > _timer)
-    {
-        AddFlag(MOVEMENTGENERATOR_FLAG_INFORM_ENABLED);
-=======
     owner->ClearUnitState(UNIT_STATE_DISTRACTED);
 
     // If this is a creature, then return orientation to original position (for idle movement creatures)
@@ -246,62 +97,16 @@
 bool DistractMovementGenerator::Update(Unit* /*owner*/, uint32 diff)
 {
     if (diff > _timer)
->>>>>>> 28d470c5
         return false;
-    }
 
     _timer -= diff;
     return true;
 }
 
-<<<<<<< HEAD
-void DistractMovementGenerator::Deactivate(Unit*)
-{
-    AddFlag(MOVEMENTGENERATOR_FLAG_DEACTIVATED);
-}
-
-void DistractMovementGenerator::Finalize(Unit* owner, bool/* active*/, bool movementInform)
-{
-    AddFlag(MOVEMENTGENERATOR_FLAG_FINALIZED);
-
-    // TODO: This code should be handled somewhere else
-    // If this is a creature, then return orientation to original position (for idle movement creatures)
-    if (movementInform && HasFlag(MOVEMENTGENERATOR_FLAG_INFORM_ENABLED) && owner->GetTypeId() == TYPEID_UNIT)
-    {
-        float angle = owner->ToCreature()->GetHomePosition().GetOrientation();
-        owner->SetFacingTo(angle);
-    }
-}
-
-MovementGeneratorType DistractMovementGenerator::GetMovementGeneratorType() const
-{
-    return DISTRACT_MOTION_TYPE;
-}
-
-//----------------------------------------------------//
-
-AssistanceDistractMovementGenerator::AssistanceDistractMovementGenerator(uint32 timer, float orientation) : DistractMovementGenerator(timer, orientation)
-{
-    Priority = MOTION_PRIORITY_NORMAL;
-}
-
-void AssistanceDistractMovementGenerator::Finalize(Unit* owner, bool/* active*/, bool movementInform)
-{
-    AddFlag(MOVEMENTGENERATOR_FLAG_FINALIZED);
-
-    if (movementInform && HasFlag(MOVEMENTGENERATOR_FLAG_INFORM_ENABLED) && owner->GetTypeId() == TYPEID_UNIT)
-        owner->ToCreature()->SetReactState(REACT_AGGRESSIVE);
-}
-
-MovementGeneratorType AssistanceDistractMovementGenerator::GetMovementGeneratorType() const
-{
-    return ASSISTANCE_DISTRACT_MOTION_TYPE;
-=======
 //----------------------------------------------------//
 
 void AssistanceDistractMovementGenerator::Finalize(Unit* owner)
 {
     owner->ClearUnitState(UNIT_STATE_DISTRACTED);
     owner->ToCreature()->SetReactState(REACT_AGGRESSIVE);
->>>>>>> 28d470c5
 }