/*
 * This file is part of the TrinityCore Project. See AUTHORS file for Copyright information
 *
 * This program is free software; you can redistribute it and/or modify it
 * under the terms of the GNU General Public License as published by the
 * Free Software Foundation; either version 2 of the License, or (at your
 * option) any later version.
 *
 * This program is distributed in the hope that it will be useful, but WITHOUT
 * ANY WARRANTY; without even the implied warranty of MERCHANTABILITY or
 * FITNESS FOR A PARTICULAR PURPOSE. See the GNU General Public License for
 * more details.
 *
 * You should have received a copy of the GNU General Public License along
 * with this program. If not, see <http://www.gnu.org/licenses/>.
 */

#include "IdleMovementGenerator.h"
#include "Creature.h"
#include "CreatureAI.h"
#include "G3DPosition.hpp"
#include "MovementDefines.h"
#include "MoveSpline.h"
#include "MoveSplineInit.h"
#include "Unit.h"

IdleMovementGenerator::IdleMovementGenerator()
{
    Mode = MOTION_MODE_DEFAULT;
    Priority = MOTION_PRIORITY_NORMAL;
    Flags = MOVEMENTGENERATOR_FLAG_INITIALIZED;
    BaseUnitState = 0;
}

/*
 *  TODO: "if (!owner->IsStopped())" is useless, each generator cleans their own STATE_MOVE, the result is that StopMoving is almost never called
 *  Old comment: "StopMoving is needed to make unit stop if its last movement generator expires but it should not be sent otherwise there are many redundent packets"
 */
void IdleMovementGenerator::Initialize(Unit* owner)
{
    owner->StopMoving();
}

void IdleMovementGenerator::Reset(Unit* owner)
{
    owner->StopMoving();
}

void IdleMovementGenerator::Deactivate(Unit* /*owner*/)
{
}

void IdleMovementGenerator::Finalize(Unit* /*owner*/, bool/* active*/, bool/* movementInform*/)
{
    AddFlag(MOVEMENTGENERATOR_FLAG_FINALIZED);
}

MovementGeneratorType IdleMovementGenerator::GetMovementGeneratorType() const
{
    return IDLE_MOTION_TYPE;
}

MovementGenerator* IdleMovementFactory::Create(Unit* /*object*/) const
{
    static IdleMovementGenerator instance;
    return &instance;
}

//----------------------------------------------------//

RotateMovementGenerator::RotateMovementGenerator(uint32 id, RotateDirection direction, Optional<Milliseconds> duration,
    Optional<float> turnSpeed, Optional<float> totalTurnAngle,
    Optional<Scripting::v2::ActionResultSetter<MovementStopReason>>&& scriptResult) : _id(id), _duration(duration),
    _turnSpeed(turnSpeed), _totalTurnAngle(totalTurnAngle),
    _direction(direction), _diffSinceLastUpdate(0)
{
    Mode = MOTION_MODE_DEFAULT;
    Priority = MOTION_PRIORITY_NORMAL;
    Flags = MOVEMENTGENERATOR_FLAG_INITIALIZATION_PENDING;
    BaseUnitState = UNIT_STATE_ROTATING;
    ScriptResult = std::move(scriptResult);
}

void RotateMovementGenerator::Initialize(Unit* owner)
{
    RemoveFlag(MOVEMENTGENERATOR_FLAG_INITIALIZATION_PENDING | MOVEMENTGENERATOR_FLAG_DEACTIVATED);
    AddFlag(MOVEMENTGENERATOR_FLAG_INITIALIZED);

    owner->StopMoving();

    /*
     *  TODO: This code should be handled somewhere else, like MovementInform
     *
     *  if (owner->GetVictim())
     *      owner->SetInFront(owner->GetVictim());
     *
     *  owner->AttackStop();
     */
}
void RotateMovementGenerator::Reset(Unit* owner)
{
    RemoveFlag(MOVEMENTGENERATOR_FLAG_DEACTIVATED);

    Initialize(owner);
}

bool RotateMovementGenerator::Update(Unit* owner, uint32 diff)
{
    _diffSinceLastUpdate += diff;

    float currentAngle = owner->GetOrientation();
    float angleDelta = _turnSpeed.value_or(owner->GetSpeed(MOVE_TURN_RATE)) * (float(_diffSinceLastUpdate) / float(IN_MILLISECONDS));

<<<<<<< HEAD
    Movement::MoveSplineInit init(owner);
    init.MoveTo(PositionToVector3(*owner), false);
    if (!owner->GetTransGUID().IsEmpty())
        init.DisableTransportPathTransformations();
    init.SetFacing(angle);
    init.Launch();
    owner->SetOrientation(angle);
=======
    if (_duration)
        _duration->Update(diff);
>>>>>>> 072e6ff9

    if (_totalTurnAngle)
        _totalTurnAngle = *_totalTurnAngle - angleDelta;

    bool expired = (_duration && _duration->Passed()) || (_totalTurnAngle && _totalTurnAngle < 0.0f);

    if (angleDelta >= MIN_ANGLE_DELTA_FOR_FACING_UPDATE || expired)
    {
        float newAngle = Position::NormalizeOrientation(currentAngle + angleDelta * (_direction == ROTATE_DIRECTION_LEFT ? 1.0f : -1.0f));

        Movement::MoveSplineInit init(owner);
        init.MoveTo(PositionToVector3(owner->GetPosition()), false);
        if (!owner->GetTransGUID().IsEmpty())
            init.DisableTransportPathTransformations();
        init.SetFacing(newAngle);
        init.Launch();

        _diffSinceLastUpdate = 0;
    }

    if (expired)
    {
        AddFlag(MOVEMENTGENERATOR_FLAG_INFORM_ENABLED);
        return false;
    }

    return true;
}

void RotateMovementGenerator::Deactivate(Unit*)
{
    AddFlag(MOVEMENTGENERATOR_FLAG_DEACTIVATED);
}

void RotateMovementGenerator::Finalize(Unit* owner, bool/* active*/, bool movementInform)
{
    AddFlag(MOVEMENTGENERATOR_FLAG_FINALIZED);

    if (movementInform)
    {
        SetScriptResult(MovementStopReason::Finished);
        if (owner->IsCreature())
            owner->ToCreature()->AI()->MovementInform(ROTATE_MOTION_TYPE, _id);
    }
}

MovementGeneratorType RotateMovementGenerator::GetMovementGeneratorType() const
{
    return ROTATE_MOTION_TYPE;
}

//----------------------------------------------------//

DistractMovementGenerator::DistractMovementGenerator(uint32 timer, float orientation) : _timer(timer), _orientation(orientation)
{
    Mode = MOTION_MODE_DEFAULT;
    Priority = MOTION_PRIORITY_HIGHEST;
    Flags = MOVEMENTGENERATOR_FLAG_INITIALIZATION_PENDING;
    BaseUnitState = UNIT_STATE_DISTRACTED;
}

void DistractMovementGenerator::Initialize(Unit* owner)
{
    RemoveFlag(MOVEMENTGENERATOR_FLAG_INITIALIZATION_PENDING | MOVEMENTGENERATOR_FLAG_DEACTIVATED);
    AddFlag(MOVEMENTGENERATOR_FLAG_INITIALIZED);

    // Distracted creatures stand up if not standing
    if (!owner->IsStandState())
        owner->SetStandState(UNIT_STAND_STATE_STAND);

    Movement::MoveSplineInit init(owner);
    init.MoveTo(PositionToVector3(*owner), false);
    if (!owner->GetTransGUID().IsEmpty())
        init.DisableTransportPathTransformations();
    init.SetFacing(_orientation);
    init.Launch();
}

void DistractMovementGenerator::Reset(Unit* owner)
{
    RemoveFlag(MOVEMENTGENERATOR_FLAG_DEACTIVATED);

    Initialize(owner);
}

bool DistractMovementGenerator::Update(Unit* owner, uint32 diff)
{
    if (!owner)
        return false;

    if (diff > _timer)
    {
        AddFlag(MOVEMENTGENERATOR_FLAG_INFORM_ENABLED);
        return false;
    }

    _timer -= diff;
    return true;
}

void DistractMovementGenerator::Deactivate(Unit*)
{
    AddFlag(MOVEMENTGENERATOR_FLAG_DEACTIVATED);
}

void DistractMovementGenerator::Finalize(Unit* owner, bool/* active*/, bool movementInform)
{
    AddFlag(MOVEMENTGENERATOR_FLAG_FINALIZED);

    // TODO: This code should be handled somewhere else
    // If this is a creature, then return orientation to original position (for idle movement creatures)
    if (movementInform && HasFlag(MOVEMENTGENERATOR_FLAG_INFORM_ENABLED) && owner->GetTypeId() == TYPEID_UNIT)
    {
        float angle = owner->ToCreature()->GetHomePosition().GetOrientation();
        owner->SetFacingTo(angle);
    }
}

MovementGeneratorType DistractMovementGenerator::GetMovementGeneratorType() const
{
    return DISTRACT_MOTION_TYPE;
}

//----------------------------------------------------//

AssistanceDistractMovementGenerator::AssistanceDistractMovementGenerator(uint32 timer, float orientation) : DistractMovementGenerator(timer, orientation)
{
    Priority = MOTION_PRIORITY_NORMAL;
}

void AssistanceDistractMovementGenerator::Finalize(Unit* owner, bool/* active*/, bool movementInform)
{
    AddFlag(MOVEMENTGENERATOR_FLAG_FINALIZED);

    if (movementInform && HasFlag(MOVEMENTGENERATOR_FLAG_INFORM_ENABLED) && owner->GetTypeId() == TYPEID_UNIT)
        owner->ToCreature()->SetReactState(REACT_AGGRESSIVE);
}

MovementGeneratorType AssistanceDistractMovementGenerator::GetMovementGeneratorType() const
{
    return ASSISTANCE_DISTRACT_MOTION_TYPE;
}<|MERGE_RESOLUTION|>--- conflicted
+++ resolved
@@ -111,18 +111,9 @@
     float currentAngle = owner->GetOrientation();
     float angleDelta = _turnSpeed.value_or(owner->GetSpeed(MOVE_TURN_RATE)) * (float(_diffSinceLastUpdate) / float(IN_MILLISECONDS));
 
-<<<<<<< HEAD
-    Movement::MoveSplineInit init(owner);
-    init.MoveTo(PositionToVector3(*owner), false);
-    if (!owner->GetTransGUID().IsEmpty())
-        init.DisableTransportPathTransformations();
-    init.SetFacing(angle);
-    init.Launch();
-    owner->SetOrientation(angle);
-=======
     if (_duration)
         _duration->Update(diff);
->>>>>>> 072e6ff9
+    owner->SetOrientation(angle);
 
     if (_totalTurnAngle)
         _totalTurnAngle = *_totalTurnAngle - angleDelta;
