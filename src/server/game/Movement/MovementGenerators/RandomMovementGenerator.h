--- conflicted
+++ resolved
@@ -19,60 +19,30 @@
 #define TRINITY_RANDOMMOTIONGENERATOR_H
 
 #include "MovementGenerator.h"
-<<<<<<< HEAD
-#include "Position.h"
 #include "Timer.h"
 
-class PathGenerator;
-=======
-#include "Timer.h"
->>>>>>> 28d470c5
-
 template<class T>
-class RandomMovementGenerator : public MovementGeneratorMedium<T, RandomMovementGenerator<T>>
+class RandomMovementGenerator : public MovementGeneratorMedium< T, RandomMovementGenerator<T> >
 {
     public:
-<<<<<<< HEAD
-        explicit RandomMovementGenerator(float distance = 0.0f);
-
-        MovementGeneratorType GetMovementGeneratorType() const override;
-
-        void Pause(uint32 timer = 0) override;
-        void Resume(uint32 overrideTimer = 0) override;
-=======
         explicit RandomMovementGenerator(float distance = 0.0f) : _path(nullptr), _timer(0), _reference(), _wanderDistance(distance), _interrupt(false) { }
         ~RandomMovementGenerator();
 
         MovementGeneratorType GetMovementGeneratorType() const override { return RANDOM_MOTION_TYPE; }
->>>>>>> 28d470c5
 
         void DoInitialize(T*);
+        void DoFinalize(T*);
         void DoReset(T*);
         bool DoUpdate(T*, uint32);
-<<<<<<< HEAD
-        void DoDeactivate(T*);
-        void DoFinalize(T*, bool, bool);
-
-        void UnitSpeedChanged() override { RandomMovementGenerator<T>::AddFlag(MOVEMENTGENERATOR_FLAG_SPEED_UPDATE_PENDING); }
-=======
->>>>>>> 28d470c5
 
     private:
         void SetRandomLocation(T*);
 
-<<<<<<< HEAD
-        std::unique_ptr<PathGenerator> _path;
-        TimeTracker _timer;
-        Position _reference;
-        float _wanderDistance;
-        uint8 _wanderSteps;
-=======
         PathGenerator* _path;
         TimeTracker _timer;
         Position _reference;
         float _wanderDistance;
         bool _interrupt;
->>>>>>> 28d470c5
 };
 
 #endif