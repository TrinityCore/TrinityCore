/*
 * Copyright (C) 2008-2013 TrinityCore <http://www.trinitycore.org/>
 * Copyright (C) 2005-2009 MaNGOS <http://getmangos.com/>
 *
 * This program is free software; you can redistribute it and/or modify it
 * under the terms of the GNU General Public License as published by the
 * Free Software Foundation; either version 2 of the License, or (at your
 * option) any later version.
 *
 * This program is distributed in the hope that it will be useful, but WITHOUT
 * ANY WARRANTY; without even the implied warranty of MERCHANTABILITY or
 * FITNESS FOR A PARTICULAR PURPOSE. See the GNU General Public License for
 * more details.
 *
 * You should have received a copy of the GNU General Public License along
 * with this program. If not, see <http://www.gnu.org/licenses/>.
 */

#include "PointMovementGenerator.h"
#include "Errors.h"
#include "Creature.h"
#include "CreatureAI.h"
#include "World.h"
#include "MoveSplineInit.h"
#include "MoveSpline.h"
#include "Player.h"

//----- Point Movement Generator
template<class T>
void PointMovementGenerator<T>::DoInitialize(T* unit)
{
    if (!unit->IsStopped())
        unit->StopMoving();

    unit->AddUnitState(UNIT_STATE_ROAMING|UNIT_STATE_ROAMING_MOVE);

    if (id == EVENT_CHARGE)
        return;

    Movement::MoveSplineInit init(unit);
    init.MoveTo(i_x, i_y, i_z, m_generatePath);
    if (speed > 0.0f)
        init.SetVelocity(speed);
    init.Launch();
}

template<class T>
bool PointMovementGenerator<T>::DoUpdate(T* unit, uint32 /*diff*/)
{
    if (!unit)
        return false;

    if (unit->HasUnitState(UNIT_STATE_ROOT | UNIT_STATE_STUNNED))
    {
        unit->ClearUnitState(UNIT_STATE_ROAMING_MOVE);
        return true;
    }

    unit->AddUnitState(UNIT_STATE_ROAMING_MOVE);

    if (id != EVENT_CHARGE && i_recalculateSpeed && !unit->movespline->Finalized())
    {
        i_recalculateSpeed = false;
        Movement::MoveSplineInit init(unit);
        init.MoveTo(i_x, i_y, i_z, m_generatePath);
        if (speed > 0.0f) // Default value for point motion type is 0.0, if 0.0 spline will use GetSpeed on unit
            init.SetVelocity(speed);
        init.Launch();
    }

    return !unit->movespline->Finalized();
}

template<class T>
void PointMovementGenerator<T>::DoFinalize(T* unit)
{
    if (unit->HasUnitState(UNIT_STATE_CHARGING))
        unit->ClearUnitState(UNIT_STATE_ROAMING | UNIT_STATE_ROAMING_MOVE);

    if (unit->movespline->Finalized())
        MovementInform(unit);
}

template<class T>
void PointMovementGenerator<T>::DoReset(T* unit)
{
    if (!unit->IsStopped())
        unit->StopMoving();

    unit->AddUnitState(UNIT_STATE_ROAMING|UNIT_STATE_ROAMING_MOVE);
}

template<class T>
void PointMovementGenerator<T>::MovementInform(T* /*unit*/)
{
}

template <> void PointMovementGenerator<Creature>::MovementInform(Creature* unit)
{
    if (unit->AI())
        unit->AI()->MovementInform(POINT_MOTION_TYPE, id);
}

template void PointMovementGenerator<Player>::DoInitialize(Player*);
template void PointMovementGenerator<Creature>::DoInitialize(Creature*);
template void PointMovementGenerator<Player>::DoFinalize(Player*);
template void PointMovementGenerator<Creature>::DoFinalize(Creature*);
template void PointMovementGenerator<Player>::DoReset(Player*);
template void PointMovementGenerator<Creature>::DoReset(Creature*);
template bool PointMovementGenerator<Player>::DoUpdate(Player*, uint32);
template bool PointMovementGenerator<Creature>::DoUpdate(Creature*, uint32);

void AssistanceMovementGenerator::Finalize(Unit* unit)
{
    unit->ToCreature()->SetNoCallAssistance(false);
    unit->ToCreature()->CallAssistance();
    if (unit->isAlive())
        unit->GetMotionMaster()->MoveSeekAssistanceDistract(sWorld->getIntConfig(CONFIG_CREATURE_FAMILY_ASSISTANCE_DELAY));
}

bool EffectMovementGenerator::Update(Unit* unit, uint32)
{
    return !unit->movespline->Finalized();
}

void EffectMovementGenerator::Finalize(Unit* unit)
{
    if (unit->GetTypeId() != TYPEID_UNIT)
        return;

<<<<<<< HEAD
    if (unit->ToCreature()->AI())
        unit->ToCreature()->AI()->MovementInform(EFFECT_MOTION_TYPE, m_Id);
=======
>>>>>>> 5b45a87d
    // Need restore previous movement since we have no proper states system
    if (unit->isAlive() && !unit->HasUnitState(UNIT_STATE_CONFUSED | UNIT_STATE_FLEEING))
    {
        if (Unit* victim = unit->getVictim())
            unit->GetMotionMaster()->MoveChase(victim);
        else
            unit->GetMotionMaster()->Initialize();
    }
<<<<<<< HEAD
=======

    if (unit->ToCreature()->AI())
        unit->ToCreature()->AI()->MovementInform(EFFECT_MOTION_TYPE, m_Id);
>>>>>>> 5b45a87d
}<|MERGE_RESOLUTION|>--- conflicted
+++ resolved
@@ -128,11 +128,6 @@
     if (unit->GetTypeId() != TYPEID_UNIT)
         return;
 
-<<<<<<< HEAD
-    if (unit->ToCreature()->AI())
-        unit->ToCreature()->AI()->MovementInform(EFFECT_MOTION_TYPE, m_Id);
-=======
->>>>>>> 5b45a87d
     // Need restore previous movement since we have no proper states system
     if (unit->isAlive() && !unit->HasUnitState(UNIT_STATE_CONFUSED | UNIT_STATE_FLEEING))
     {
@@ -141,10 +136,7 @@
         else
             unit->GetMotionMaster()->Initialize();
     }
-<<<<<<< HEAD
-=======
 
     if (unit->ToCreature()->AI())
         unit->ToCreature()->AI()->MovementInform(EFFECT_MOTION_TYPE, m_Id);
->>>>>>> 5b45a87d
 }