/*
 * This file is part of the TrinityCore Project. See AUTHORS file for Copyright information
 *
 * This program is free software; you can redistribute it and/or modify it
 * under the terms of the GNU General Public License as published by the
 * Free Software Foundation; either version 2 of the License, or (at your
 * option) any later version.
 *
 * This program is distributed in the hope that it will be useful, but WITHOUT
 * ANY WARRANTY; without even the implied warranty of MERCHANTABILITY or
 * FITNESS FOR A PARTICULAR PURPOSE. See the GNU General Public License for
 * more details.
 *
 * You should have received a copy of the GNU General Public License along
 * with this program. If not, see <http://www.gnu.org/licenses/>.
 */

#ifndef TRINITY_FLEEINGMOVEMENTGENERATOR_H
#define TRINITY_FLEEINGMOVEMENTGENERATOR_H

#include "MovementGenerator.h"
<<<<<<< HEAD
#include "ObjectGuid.h"
#include "Timer.h"

class Creature;
class PathGenerator;
struct Position;
=======
#include "Timer.h"
>>>>>>> 28d470c5

template<class T>
class FleeingMovementGenerator : public MovementGeneratorMedium<T, FleeingMovementGenerator<T>>
{
    public:
<<<<<<< HEAD
        explicit FleeingMovementGenerator(ObjectGuid fleeTargetGUID);

        MovementGeneratorType GetMovementGeneratorType() const override;
=======
        explicit FleeingMovementGenerator(ObjectGuid fleeTargetGUID) : _path(nullptr), _fleeTargetGUID(fleeTargetGUID), _timer(0), _interrupt(false) { }
        ~FleeingMovementGenerator();

        MovementGeneratorType GetMovementGeneratorType() const override { return FLEEING_MOTION_TYPE; }
>>>>>>> 28d470c5

        void DoInitialize(T*);
        void DoReset(T*);
        bool DoUpdate(T*, uint32);
        void DoDeactivate(T*);
        void DoFinalize(T*, bool, bool);

<<<<<<< HEAD
        void UnitSpeedChanged() override { FleeingMovementGenerator<T>::AddFlag(MOVEMENTGENERATOR_FLAG_SPEED_UPDATE_PENDING); }

    private:
        void SetTargetLocation(T*);
        void GetPoint(T*, Position& position);

        std::unique_ptr<PathGenerator> _path;
        ObjectGuid _fleeTargetGUID;
        TimeTracker _timer;
=======
    private:
        void SetTargetLocation(T*);
        void GetPoint(T*, Position &position);

        PathGenerator* _path;
        ObjectGuid _fleeTargetGUID;
        TimeTracker _timer;
        bool _interrupt;
>>>>>>> 28d470c5
};

class TimedFleeingMovementGenerator : public FleeingMovementGenerator<Creature>
{
    public:
        explicit TimedFleeingMovementGenerator(ObjectGuid fleeTargetGUID, uint32 time) : FleeingMovementGenerator<Creature>(fleeTargetGUID), _totalFleeTime(time) { }

<<<<<<< HEAD
=======
        MovementGeneratorType GetMovementGeneratorType() const override { return TIMED_FLEEING_MOTION_TYPE; }
>>>>>>> 28d470c5
        bool Update(Unit*, uint32) override;
        void Finalize(Unit*, bool, bool) override;
        MovementGeneratorType GetMovementGeneratorType() const override;

    private:
        TimeTracker _totalFleeTime;
};

#endif<|MERGE_RESOLUTION|>--- conflicted
+++ resolved
@@ -19,49 +19,22 @@
 #define TRINITY_FLEEINGMOVEMENTGENERATOR_H
 
 #include "MovementGenerator.h"
-<<<<<<< HEAD
-#include "ObjectGuid.h"
 #include "Timer.h"
 
-class Creature;
-class PathGenerator;
-struct Position;
-=======
-#include "Timer.h"
->>>>>>> 28d470c5
-
 template<class T>
-class FleeingMovementGenerator : public MovementGeneratorMedium<T, FleeingMovementGenerator<T>>
+class FleeingMovementGenerator : public MovementGeneratorMedium< T, FleeingMovementGenerator<T> >
 {
     public:
-<<<<<<< HEAD
-        explicit FleeingMovementGenerator(ObjectGuid fleeTargetGUID);
-
-        MovementGeneratorType GetMovementGeneratorType() const override;
-=======
         explicit FleeingMovementGenerator(ObjectGuid fleeTargetGUID) : _path(nullptr), _fleeTargetGUID(fleeTargetGUID), _timer(0), _interrupt(false) { }
         ~FleeingMovementGenerator();
 
         MovementGeneratorType GetMovementGeneratorType() const override { return FLEEING_MOTION_TYPE; }
->>>>>>> 28d470c5
 
         void DoInitialize(T*);
+        void DoFinalize(T*);
         void DoReset(T*);
         bool DoUpdate(T*, uint32);
-        void DoDeactivate(T*);
-        void DoFinalize(T*, bool, bool);
 
-<<<<<<< HEAD
-        void UnitSpeedChanged() override { FleeingMovementGenerator<T>::AddFlag(MOVEMENTGENERATOR_FLAG_SPEED_UPDATE_PENDING); }
-
-    private:
-        void SetTargetLocation(T*);
-        void GetPoint(T*, Position& position);
-
-        std::unique_ptr<PathGenerator> _path;
-        ObjectGuid _fleeTargetGUID;
-        TimeTracker _timer;
-=======
     private:
         void SetTargetLocation(T*);
         void GetPoint(T*, Position &position);
@@ -70,7 +43,6 @@
         ObjectGuid _fleeTargetGUID;
         TimeTracker _timer;
         bool _interrupt;
->>>>>>> 28d470c5
 };
 
 class TimedFleeingMovementGenerator : public FleeingMovementGenerator<Creature>
@@ -78,13 +50,9 @@
     public:
         explicit TimedFleeingMovementGenerator(ObjectGuid fleeTargetGUID, uint32 time) : FleeingMovementGenerator<Creature>(fleeTargetGUID), _totalFleeTime(time) { }
 
-<<<<<<< HEAD
-=======
         MovementGeneratorType GetMovementGeneratorType() const override { return TIMED_FLEEING_MOTION_TYPE; }
->>>>>>> 28d470c5
         bool Update(Unit*, uint32) override;
-        void Finalize(Unit*, bool, bool) override;
-        MovementGeneratorType GetMovementGeneratorType() const override;
+        void Finalize(Unit*) override;
 
     private:
         TimeTracker _totalFleeTime;
