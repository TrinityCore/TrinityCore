--- conflicted
+++ resolved
@@ -287,13 +287,8 @@
 {
     if (_owner->GetTypeId() == TYPEID_PLAYER)
     {
-<<<<<<< HEAD
-        sLog->outStaticDebug("Player (GUID: %u) targeted point (Id: %u X: %f Y: %f Z: %f)", _owner->GetGUIDLow(), id, x, y, z);
+        sLog->outDebug(LOG_FILTER_GENERAL, "Player (GUID: %u) targeted point (Id: %u X: %f Y: %f Z: %f)", _owner->GetGUIDLow(), id, x, y, z);
         Mutate(new PointMovementGenerator<Player>(id, x, y, z, generatePath), MOTION_SLOT_ACTIVE);
-=======
-        sLog->outDebug(LOG_FILTER_GENERAL, "Player (GUID: %u) targeted point (Id: %u X: %f Y: %f Z: %f)", _owner->GetGUIDLow(), id, x, y, z);
-        Mutate(new PointMovementGenerator<Player>(id, x, y, z), MOTION_SLOT_ACTIVE);
->>>>>>> 85ed0e32
     }
     else
     {
@@ -417,13 +412,8 @@
 
     if (_owner->GetTypeId() == TYPEID_PLAYER)
     {
-<<<<<<< HEAD
-        sLog->outStaticDebug("Player (GUID: %u) charge point (X: %f Y: %f Z: %f)", _owner->GetGUIDLow(), x, y, z);
+        sLog->outDebug(LOG_FILTER_GENERAL, "Player (GUID: %u) charge point (X: %f Y: %f Z: %f)", _owner->GetGUIDLow(), x, y, z);
         Mutate(new PointMovementGenerator<Player>(id, x, y, z, generatePath, speed), MOTION_SLOT_CONTROLLED);
-=======
-        sLog->outDebug(LOG_FILTER_GENERAL, "Player (GUID: %u) charge point (X: %f Y: %f Z: %f)", _owner->GetGUIDLow(), x, y, z);
-        Mutate(new PointMovementGenerator<Player>(id, x, y, z, speed), MOTION_SLOT_CONTROLLED);
->>>>>>> 85ed0e32
     }
     else
     {
