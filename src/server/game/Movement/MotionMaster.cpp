--- conflicted
+++ resolved
@@ -676,13 +676,8 @@
     TC_LOG_DEBUG("movement.motionmaster", "MotionMaster::MoveLand: '%s', landing point Id: %u (X: %f, Y: %f, Z: %f)", _owner->GetGUID().ToString().c_str(), id, pos.GetPositionX(), pos.GetPositionY(), pos.GetPositionZ());
 
     Movement::MoveSplineInit init(_owner);
-<<<<<<< HEAD
-    init.MoveTo(PositionToVector3(pos));
+    init.MoveTo(PositionToVector3(pos), false);
     init.SetAnimation(AnimationTier::Ground);
-=======
-    init.MoveTo(PositionToVector3(pos), false);
-    init.SetAnimation(Movement::ToGround);
->>>>>>> 9e8915ea
     Add(new GenericMovementGenerator(std::move(init), EFFECT_MOTION_TYPE, id));
 }
 
