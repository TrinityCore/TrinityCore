/*
 * Copyright (C) 2008-2017 TrinityCore <http://www.trinitycore.org/>
 * Copyright (C) 2005-2009 MaNGOS <http://getmangos.com/>
 *
 * This program is free software; you can redistribute it and/or modify it
 * under the terms of the GNU General Public License as published by the
 * Free Software Foundation; either version 2 of the License, or (at your
 * option) any later version.
 *
 * This program is distributed in the hope that it will be useful, but WITHOUT
 * ANY WARRANTY; without even the implied warranty of MERCHANTABILITY or
 * FITNESS FOR A PARTICULAR PURPOSE. See the GNU General Public License for
 * more details.
 *
 * You should have received a copy of the GNU General Public License along
 * with this program. If not, see <http://www.gnu.org/licenses/>.
 */

#include "MotionMaster.h"
#include "CreatureAISelector.h"
#include "Creature.h"
#include "ScriptSystem.h"
#include "ConfusedMovementGenerator.h"
#include "FleeingMovementGenerator.h"
#include "HomeMovementGenerator.h"
#include "IdleMovementGenerator.h"
#include "PointMovementGenerator.h"
#include "TargetedMovementGenerator.h"
#include "WaypointMovementGenerator.h"
#include "RandomMovementGenerator.h"
#include "SplineChainMovementGenerator.h"
#include "MoveSpline.h"
#include "MoveSplineInit.h"

inline bool IsStatic(MovementGenerator* movement)
{
    return (movement == &si_idleMovement);
}

MotionMaster::~MotionMaster()
{
    // clear ALL movement generators (including default)
    while (!empty())
    {
        MovementGenerator* movement = top();
        pop();
        if (movement && !IsStatic(movement))
            delete movement;
    }

    while (!_expireList.empty())
    {
        delete _expireList.back();
        _expireList.pop_back();
    }
}

void MotionMaster::Initialize()
{
    // clear ALL movement generators (including default)
    while (!empty())
    {
        MovementGenerator *curr = top();
        pop();
        if (curr)
            DirectDelete(curr);
    }

    InitDefault();
}

// set new default movement generator
void MotionMaster::InitDefault()
{
    if (_owner->GetTypeId() == TYPEID_UNIT)
    {
        MovementGenerator* movement = FactorySelector::selectMovementGenerator(_owner->ToCreature());
        Mutate(movement == NULL ? &si_idleMovement : movement, MOTION_SLOT_IDLE);
    }
    else
    {
        Mutate(&si_idleMovement, MOTION_SLOT_IDLE);
    }
}

void MotionMaster::UpdateMotion(uint32 diff)
{
    if (!_owner)
        return;

    if (_owner->HasUnitState(UNIT_STATE_ROOT | UNIT_STATE_STUNNED)) // what about UNIT_STATE_DISTRACTED? Why is this not included?
        return;

    ASSERT(!empty());

    _cleanFlag |= MMCF_UPDATE;
    if (!top()->Update(_owner, diff))
    {
        _cleanFlag &= ~MMCF_UPDATE;
        MovementExpired();
    }
    else
        _cleanFlag &= ~MMCF_UPDATE;

    if (!_expireList.empty())
        ClearExpireList();
}

void MotionMaster::Clear(bool reset /*= true*/)
{
    if (_cleanFlag & MMCF_UPDATE)
    {
        if (reset)
            _cleanFlag |= MMCF_RESET;
        else
            _cleanFlag &= ~MMCF_RESET;
        DelayedClean();
    }
    else
        DirectClean(reset);
}

void MotionMaster::ClearExpireList()
{
    for (auto itr : _expireList)
        DirectDelete(itr);

    _expireList.clear();

    if (empty())
        Initialize();
    else if (NeedInitTop())
        InitTop();
    else if (_cleanFlag & MMCF_RESET)
        top()->Reset(_owner);

    _cleanFlag &= ~MMCF_RESET;
}

void MotionMaster::MovementExpired(bool reset /*= true*/)
{
    if (_cleanFlag & MMCF_UPDATE)
    {
        if (reset)
            _cleanFlag |= MMCF_RESET;
        else
            _cleanFlag &= ~MMCF_RESET;
        DelayedExpire();
    }
    else
        DirectExpire(reset);
}

MovementGeneratorType MotionMaster::GetCurrentMovementGeneratorType() const
{
    if (empty())
        return IDLE_MOTION_TYPE;

    return top()->GetMovementGeneratorType();
}

MovementGeneratorType MotionMaster::GetMotionSlotType(int slot) const
{
    if (!_slot[slot])
        return MAX_MOTION_TYPE;
    else
        return _slot[slot]->GetMovementGeneratorType();
}

MovementGenerator* MotionMaster::GetMotionSlot(int slot) const
{
    ASSERT(slot >= 0);
    return _slot[slot];
}

void MotionMaster::propagateSpeedChange()
{
    for (int i = 0; i <= _top; ++i)
    {
        if (_slot[i])
            _slot[i]->unitSpeedChanged();
    }
}

bool MotionMaster::GetDestination(float &x, float &y, float &z)
{
    if (_owner->movespline->Finalized())
        return false;

    G3D::Vector3 const& dest = _owner->movespline->FinalDestination();
    x = dest.x;
    y = dest.y;
    z = dest.z;
    return true;
}

void MotionMaster::MoveIdle()
{
    //! Should be preceded by MovementExpired or Clear if there's an overlying movementgenerator active
    if (empty() || !IsStatic(top()))
        Mutate(&si_idleMovement, MOTION_SLOT_IDLE);
}

void MotionMaster::MoveTargetedHome()
{
    Clear(false);

    if (_owner->GetTypeId() == TYPEID_UNIT && !_owner->ToCreature()->GetCharmerOrOwnerGUID())
    {
        TC_LOG_DEBUG("misc", "Creature (Entry: %u GUID: %u) targeted home.", _owner->GetEntry(), _owner->GetGUID().GetCounter());
        Mutate(new HomeMovementGenerator<Creature>(), MOTION_SLOT_ACTIVE);
    }
    else if (_owner->GetTypeId() == TYPEID_UNIT && _owner->ToCreature()->GetCharmerOrOwnerGUID())
    {
        TC_LOG_DEBUG("misc", "Pet or controlled creature (Entry: %u GUID: %u) is targeting home.", _owner->GetEntry(), _owner->GetGUID().GetCounter());
        Unit* target = _owner->ToCreature()->GetCharmerOrOwner();
        if (target)
        {
            TC_LOG_DEBUG("misc", "Following %s (GUID: %u).", target->GetTypeId() == TYPEID_PLAYER ? "player" : "creature", target->GetTypeId() == TYPEID_PLAYER ? target->GetGUID().GetCounter() : ((Creature*)target)->GetSpawnId());
            Mutate(new FollowMovementGenerator<Creature>(target, PET_FOLLOW_DIST, PET_FOLLOW_ANGLE), MOTION_SLOT_ACTIVE);
        }
    }
    else
    {
        TC_LOG_ERROR("misc", "Player (GUID: %u) attempted to move towards target home.", _owner->GetGUID().GetCounter());
    }
}

void MotionMaster::MoveRandom(float spawndist)
{
    if (_owner->GetTypeId() == TYPEID_UNIT)
    {
        TC_LOG_DEBUG("misc", "Creature (GUID: %u) started random movement.", _owner->GetGUID().GetCounter());
        Mutate(new RandomMovementGenerator<Creature>(spawndist), MOTION_SLOT_IDLE);
    }
}

void MotionMaster::MoveFollow(Unit* target, float dist, float angle, MovementSlot slot)
{
    // ignore movement request if target not exist
    if (!target || target == _owner)
        return;

    //_owner->AddUnitState(UNIT_STATE_FOLLOW);
    if (_owner->GetTypeId() == TYPEID_PLAYER)
    {
        TC_LOG_DEBUG("misc", "Player (GUID: %u) follows %s (GUID: %u).", _owner->GetGUID().GetCounter(),
            target->GetTypeId() == TYPEID_PLAYER ? "player" : "creature",
            target->GetTypeId() == TYPEID_PLAYER ? target->GetGUID().GetCounter() : target->ToCreature()->GetSpawnId());
        Mutate(new FollowMovementGenerator<Player>(target, dist, angle), slot);
    }
    else
    {
        TC_LOG_DEBUG("misc", "Creature (Entry: %u GUID: %u) follows %s (GUID: %u).",
            _owner->GetEntry(), _owner->GetGUID().GetCounter(),
            target->GetTypeId() == TYPEID_PLAYER ? "player" : "creature",
            target->GetTypeId() == TYPEID_PLAYER ? target->GetGUID().GetCounter() : target->ToCreature()->GetSpawnId());
        Mutate(new FollowMovementGenerator<Creature>(target, dist, angle), slot);
    }
}

void MotionMaster::MoveChase(Unit* target, float dist, float angle)
{
    // ignore movement request if target not exist
    if (!target || target == _owner)
        return;

    //_owner->ClearUnitState(UNIT_STATE_FOLLOW);
    if (_owner->GetTypeId() == TYPEID_PLAYER)
    {
        TC_LOG_DEBUG("misc", "Player (GUID: %u) chase to %s (GUID: %u)",
            _owner->GetGUID().GetCounter(),
            target->GetTypeId() == TYPEID_PLAYER ? "player" : "creature",
            target->GetTypeId() == TYPEID_PLAYER ? target->GetGUID().GetCounter() : target->ToCreature()->GetSpawnId());
        Mutate(new ChaseMovementGenerator<Player>(target, dist, angle), MOTION_SLOT_ACTIVE);
    }
    else
    {
        TC_LOG_DEBUG("misc", "Creature (Entry: %u GUID: %u) chase to %s (GUID: %u)",
            _owner->GetEntry(), _owner->GetGUID().GetCounter(),
            target->GetTypeId() == TYPEID_PLAYER ? "player" : "creature",
            target->GetTypeId() == TYPEID_PLAYER ? target->GetGUID().GetCounter() : target->ToCreature()->GetSpawnId());
        Mutate(new ChaseMovementGenerator<Creature>(target, dist, angle), MOTION_SLOT_ACTIVE);
    }
}

void MotionMaster::MoveConfused()
{
    if (_owner->GetTypeId() == TYPEID_PLAYER)
    {
        TC_LOG_DEBUG("misc", "Player (GUID: %u) move confused", _owner->GetGUID().GetCounter());
        Mutate(new ConfusedMovementGenerator<Player>(), MOTION_SLOT_CONTROLLED);
    }
    else
    {
        TC_LOG_DEBUG("misc", "Creature (Entry: %u GUID: %u) move confused",
            _owner->GetEntry(), _owner->GetGUID().GetCounter());
        Mutate(new ConfusedMovementGenerator<Creature>(), MOTION_SLOT_CONTROLLED);
    }
}

void MotionMaster::MoveFleeing(Unit* enemy, uint32 time)
{
    if (!enemy)
        return;

    if (_owner->GetTypeId() == TYPEID_PLAYER)
    {
        TC_LOG_DEBUG("misc", "Player (GUID: %u) flees from %s (GUID: %u).", _owner->GetGUID().GetCounter(),
            enemy->GetTypeId() == TYPEID_PLAYER ? "player" : "creature",
            enemy->GetTypeId() == TYPEID_PLAYER ? enemy->GetGUID().GetCounter() : enemy->ToCreature()->GetSpawnId());
        Mutate(new FleeingMovementGenerator<Player>(enemy->GetGUID()), MOTION_SLOT_CONTROLLED);
    }
    else
    {
        TC_LOG_DEBUG("misc", "Creature (Entry: %u GUID: %u) flees from %s (GUID: %u)%s.",
            _owner->GetEntry(), _owner->GetGUID().GetCounter(),
            enemy->GetTypeId() == TYPEID_PLAYER ? "player" : "creature",
            enemy->GetTypeId() == TYPEID_PLAYER ? enemy->GetGUID().GetCounter() : enemy->ToCreature()->GetSpawnId(),
            time ? " for a limited time" : "");
        if (time)
            Mutate(new TimedFleeingMovementGenerator(enemy->GetGUID(), time), MOTION_SLOT_CONTROLLED);
        else
            Mutate(new FleeingMovementGenerator<Creature>(enemy->GetGUID()), MOTION_SLOT_CONTROLLED);
    }
}

void MotionMaster::MovePoint(uint32 id, float x, float y, float z, bool generatePath)
{
    if (_owner->GetTypeId() == TYPEID_PLAYER)
    {
        TC_LOG_DEBUG("misc", "Player (GUID: %u) targeted point (Id: %u X: %f Y: %f Z: %f).", _owner->GetGUID().GetCounter(), id, x, y, z);
        Mutate(new PointMovementGenerator<Player>(id, x, y, z, generatePath), MOTION_SLOT_ACTIVE);
    }
    else
    {
        TC_LOG_DEBUG("misc", "Creature (Entry: %u GUID: %u) targeted point (ID: %u X: %f Y: %f Z: %f).",
            _owner->GetEntry(), _owner->GetGUID().GetCounter(), id, x, y, z);
        Mutate(new PointMovementGenerator<Creature>(id, x, y, z, generatePath), MOTION_SLOT_ACTIVE);
    }
}

void MotionMaster::MoveCloserAndStop(uint32 id, Unit* target, float distance)
{
    float distanceToTravel = _owner->GetExactDist2d(target) - distance;
    if (distanceToTravel > 0.0f)
    {
        float angle = _owner->GetAngle(target);
        float destx = _owner->GetPositionX() + distanceToTravel * std::cos(angle);
        float desty = _owner->GetPositionY() + distanceToTravel * std::sin(angle);
        MovePoint(id, destx, desty, target->GetPositionZ());
    }
    else
    {
        // we are already close enough. We just need to turn toward the target without changing position.
        Movement::MoveSplineInit init(_owner);
        init.MoveTo(_owner->GetPositionX(), _owner->GetPositionY(), _owner->GetPositionZMinusOffset());
        init.SetFacing(target);
        init.Launch();
        Mutate(new EffectMovementGenerator(id), MOTION_SLOT_ACTIVE);
    }
}

void MotionMaster::MoveLand(uint32 id, Position const& pos)
{
    float x, y, z;
    pos.GetPosition(x, y, z);

    TC_LOG_DEBUG("misc", "Creature (Entry: %u) landing point (ID: %u X: %f Y: %f Z: %f).", _owner->GetEntry(), id, x, y, z);

    Movement::MoveSplineInit init(_owner);
    init.MoveTo(x, y, z);
    init.SetAnimation(Movement::ToGround);
    init.Launch();
    Mutate(new EffectMovementGenerator(id), MOTION_SLOT_ACTIVE);
}

void MotionMaster::MoveTakeoff(uint32 id, Position const& pos)
{
    float x, y, z;
    pos.GetPosition(x, y, z);

    TC_LOG_DEBUG("misc", "Creature (Entry: %u) landing point (ID: %u X: %f Y: %f Z: %f).", _owner->GetEntry(), id, x, y, z);

    Movement::MoveSplineInit init(_owner);
    init.MoveTo(x, y, z);
    init.SetAnimation(Movement::ToFly);
    init.Launch();
    Mutate(new EffectMovementGenerator(id), MOTION_SLOT_ACTIVE);
}

void MotionMaster::MoveCharge(float x, float y, float z, float speed /*= SPEED_CHARGE*/, uint32 id /*= EVENT_CHARGE*/, bool generatePath /*= false*/)
{
    if (_slot[MOTION_SLOT_CONTROLLED] && _slot[MOTION_SLOT_CONTROLLED]->GetMovementGeneratorType() != DISTRACT_MOTION_TYPE)
        return;

    if (_owner->GetTypeId() == TYPEID_PLAYER)
    {
        TC_LOG_DEBUG("misc", "Player (GUID: %u) charged point (X: %f Y: %f Z: %f).", _owner->GetGUID().GetCounter(), x, y, z);
        Mutate(new PointMovementGenerator<Player>(id, x, y, z, generatePath, speed), MOTION_SLOT_CONTROLLED);
    }
    else
    {
        TC_LOG_DEBUG("misc", "Creature (Entry: %u GUID: %u) charged point (X: %f Y: %f Z: %f).",
            _owner->GetEntry(), _owner->GetGUID().GetCounter(), x, y, z);
        Mutate(new PointMovementGenerator<Creature>(id, x, y, z, generatePath, speed), MOTION_SLOT_CONTROLLED);
    }
}

void MotionMaster::MoveCharge(PathGenerator const& path, float speed /*= SPEED_CHARGE*/)
{
    G3D::Vector3 dest = path.GetActualEndPosition();

    MoveCharge(dest.x, dest.y, dest.z, speed, EVENT_CHARGE_PREPATH);

    // Charge movement is not started when using EVENT_CHARGE_PREPATH
    Movement::MoveSplineInit init(_owner);
    init.MovebyPath(path.GetPath());
    init.SetVelocity(speed);
    init.Launch();
}

void MotionMaster::MoveKnockbackFrom(float srcX, float srcY, float speedXY, float speedZ)
{
    //this function may make players fall below map
    if (_owner->GetTypeId() == TYPEID_PLAYER)
        return;

    if (speedXY < 0.01f)
        return;

    float x, y, z;
    float moveTimeHalf = speedZ / Movement::gravity;
    float dist = 2 * moveTimeHalf * speedXY;
    float max_height = -Movement::computeFallElevation(moveTimeHalf, false, -speedZ);

    _owner->GetNearPoint(_owner, x, y, z, _owner->GetCombatReach(), dist, _owner->GetAngle(srcX, srcY) + float(M_PI));

    Movement::MoveSplineInit init(_owner);
    init.MoveTo(x, y, z);
    init.SetParabolic(max_height, 0);
    init.SetOrientationFixed(true);
    init.SetVelocity(speedXY);
    init.Launch();
    Mutate(new EffectMovementGenerator(0), MOTION_SLOT_CONTROLLED);
}

void MotionMaster::MoveJumpTo(float angle, float speedXY, float speedZ)
{
    //this function may make players fall below map
    if (_owner->GetTypeId() == TYPEID_PLAYER)
        return;

    float x, y, z;

    float moveTimeHalf = speedZ / Movement::gravity;
    float dist = 2 * moveTimeHalf * speedXY;
    _owner->GetClosePoint(x, y, z, _owner->GetCombatReach(), dist, angle);
    MoveJump(x, y, z, 0.0f, speedXY, speedZ);
}

void MotionMaster::MoveJump(float x, float y, float z, float o, float speedXY, float speedZ, uint32 id, bool hasOrientation /* = false*/)
{
    TC_LOG_DEBUG("misc", "Unit (GUID: %u) jumps to point (X: %f Y: %f Z: %f).", _owner->GetGUID().GetCounter(), x, y, z);
    if (speedXY < 0.01f)
        return;

    float moveTimeHalf = speedZ / Movement::gravity;
    float max_height = -Movement::computeFallElevation(moveTimeHalf, false, -speedZ);

    Movement::MoveSplineInit init(_owner);
    init.MoveTo(x, y, z, false);
    init.SetParabolic(max_height, 0);
    init.SetVelocity(speedXY);
    if (hasOrientation)
        init.SetFacing(o);
    init.Launch();
    Mutate(new EffectMovementGenerator(id), MOTION_SLOT_CONTROLLED);
}

void MotionMaster::MoveCirclePath(float x, float y, float z, float radius, bool clockwise, uint8 stepCount)
{
    float step = 2 * float(M_PI) / stepCount * (clockwise ? -1.0f : 1.0f);
    Position const& pos = { x, y, z, 0.0f };
    float angle = pos.GetAngle(_owner->GetPositionX(), _owner->GetPositionY());

    Movement::MoveSplineInit init(_owner);

    for (uint8 i = 0; i < stepCount; angle += step, ++i)
    {
        G3D::Vector3 point;
        point.x = x + radius * cosf(angle);
        point.y = y + radius * sinf(angle);

        if (_owner->IsFlying())
            point.z = z;
        else
            point.z = _owner->GetMap()->GetHeight(_owner->GetPhaseMask(), point.x, point.y, z);

        init.Path().push_back(point);
    }

    if (_owner->IsFlying())
    {
        init.SetFly();
        init.SetCyclic();
        init.SetAnimation(Movement::ToFly);
    }
    else
    {
        init.SetWalk(true);
        init.SetCyclic();
    }

    init.Launch();
}

void MotionMaster::MoveSmoothPath(uint32 pointId, G3D::Vector3 const* pathPoints, size_t pathSize, bool walk)
{
    Movement::PointsArray path(pathPoints, pathPoints + pathSize);
    MoveSmoothPath(pointId, path, walk);
}

void MotionMaster::MoveSmoothPath(uint32 pointId, Movement::PointsArray const& path, bool walk)
{
    Movement::MoveSplineInit init(_owner);
    init.MovebyPath(path);
    init.SetSmooth();
    init.SetWalk(walk);
    init.Launch();

    // This code is not correct
    // EffectMovementGenerator does not affect UNIT_STATE_ROAMING | UNIT_STATE_ROAMING_MOVE
    // need to call PointMovementGenerator with various pointIds
    Mutate(new EffectMovementGenerator(pointId), MOTION_SLOT_ACTIVE);
    //Position pos(pathPoints[pathSize - 1].x, pathPoints[pathSize - 1].y, pathPoints[pathSize - 1].z);
    //MovePoint(EVENT_CHARGE_PREPATH, pos, false);
}

void MotionMaster::MoveAlongSplineChain(uint32 pointId, uint16 dbChainId, bool walk)
{
    Creature* owner = _owner->ToCreature();
    if (!owner)
    {
        TC_LOG_ERROR("misc", "MotionMaster::MoveAlongSplineChain: non-creature %s tried to walk along DB spline chain. Ignoring.", _owner->GetGUID().ToString().c_str());
        return;
    }
    SplineChain const* chain = sScriptSystemMgr->GetSplineChain(owner, dbChainId);
    if (!chain)
    {
        TC_LOG_ERROR("misc", "MotionMaster::MoveAlongSplineChain: creature with entry %u tried to walk along non-existing spline chain with DB id %u.", owner->GetEntry(), dbChainId);
        return;
    }
    MoveAlongSplineChain(pointId, *chain, walk);
}

void MotionMaster::MoveAlongSplineChain(uint32 pointId, SplineChain const& chain, bool walk)
{
    Mutate(new SplineChainMovementGenerator(pointId, chain, walk), MOTION_SLOT_ACTIVE);
}

void MotionMaster::ResumeSplineChain(SplineChainResumeInfo const& info)
{
    if (info.Empty())
    {
        TC_LOG_ERROR("misc", "MotionMaster::ResumeSplineChain: unit with entry %u tried to resume a spline chain from empty info.", _owner->GetEntry());
        return;
    }
    Mutate(new SplineChainMovementGenerator(info), MOTION_SLOT_ACTIVE);
}

void MotionMaster::MoveFall(uint32 id /*=0*/)
{
    // use larger distance for vmap height search than in most other cases
    float tz = _owner->GetMap()->GetHeight(_owner->GetPhaseMask(), _owner->GetPositionX(), _owner->GetPositionY(), _owner->GetPositionZ(), true, MAX_FALL_DISTANCE);
    if (tz <= INVALID_HEIGHT)
    {
        TC_LOG_DEBUG("misc", "MotionMaster::MoveFall: unable to retrieve a proper height at map %u (x: %f, y: %f, z: %f).",
            _owner->GetMap()->GetId(), _owner->GetPositionX(), _owner->GetPositionY(), _owner->GetPositionZ());
        return;
    }

    // Abort too if the ground is very near
    if (std::fabs(_owner->GetPositionZ() - tz) < 0.1f)
        return;

    _owner->AddUnitMovementFlag(MOVEMENTFLAG_FALLING);
    _owner->m_movementInfo.SetFallTime(0);

    // don't run spline movement for players
    if (_owner->GetTypeId() == TYPEID_PLAYER)
    {
        _owner->ToPlayer()->SetFallInformation(0, _owner->GetPositionZ());
        return;
    }

    Movement::MoveSplineInit init(_owner);
    init.MoveTo(_owner->GetPositionX(), _owner->GetPositionY(), tz, false);
    init.SetFall();
    init.Launch();
    Mutate(new EffectMovementGenerator(id), MOTION_SLOT_CONTROLLED);
}

void MotionMaster::MoveSeekAssistance(float x, float y, float z)
{
    if (_owner->GetTypeId() == TYPEID_PLAYER)
    {
        TC_LOG_ERROR("misc", "Player (GUID: %u) attempted to seek assistance.", _owner->GetGUID().GetCounter());
    }
    else
    {
        TC_LOG_DEBUG("misc", "Creature (Entry: %u GUID: %u) seek assistance (X: %f Y: %f Z: %f)",
            _owner->GetEntry(), _owner->GetGUID().GetCounter(), x, y, z);
        _owner->AttackStop();
        _owner->CastStop();
        _owner->ToCreature()->SetReactState(REACT_PASSIVE);
        Mutate(new AssistanceMovementGenerator(x, y, z), MOTION_SLOT_ACTIVE);
    }
}

void MotionMaster::MoveSeekAssistanceDistract(uint32 time)
{
    if (_owner->GetTypeId() == TYPEID_PLAYER)
    {
        TC_LOG_ERROR("misc", "Player (GUID: %u) attempted to call distract assistance.", _owner->GetGUID().GetCounter());
    }
    else
    {
        TC_LOG_DEBUG("misc", "Creature (Entry: %u GUID: %u) is distracted after assistance call (Time: %u).",
            _owner->GetEntry(), _owner->GetGUID().GetCounter(), time);
        Mutate(new AssistanceDistractMovementGenerator(time), MOTION_SLOT_ACTIVE);
    }
}

void MotionMaster::MoveTaxiFlight(uint32 path, uint32 pathnode)
{
    if (_owner->GetTypeId() == TYPEID_PLAYER)
    {
        if (path < sTaxiPathNodesByPath.size())
        {
            TC_LOG_DEBUG("misc", "%s taxi to (Path %u node %u).", _owner->GetName().c_str(), path, pathnode);
            FlightPathMovementGenerator* mgen = new FlightPathMovementGenerator(pathnode);
            mgen->LoadPath(_owner->ToPlayer());
            Mutate(mgen, MOTION_SLOT_CONTROLLED);
        }
        else
        {
            TC_LOG_ERROR("misc", "%s attempted taxi to (non-existing Path %u node %u).",
            _owner->GetName().c_str(), path, pathnode);
        }
    }
    else
    {
        TC_LOG_ERROR("misc", "Creature (Entry: %u GUID: %u) attempted taxi to (Path %u node %u).",
            _owner->GetEntry(), _owner->GetGUID().GetCounter(), path, pathnode);
    }
}

void MotionMaster::MoveDistract(uint32 timer)
{
    if (_slot[MOTION_SLOT_CONTROLLED])
        return;

    if (_owner->GetTypeId() == TYPEID_PLAYER)
    {
        TC_LOG_DEBUG("misc", "Player (GUID: %u) distracted (timer: %u).", _owner->GetGUID().GetCounter(), timer);
    }
    else
    {
        TC_LOG_DEBUG("misc", "Creature (Entry: %u GUID: %u) distracted (timer: %u)",
            _owner->GetEntry(), _owner->GetGUID().GetCounter(), timer);
    }

    DistractMovementGenerator* mgen = new DistractMovementGenerator(timer);
    Mutate(mgen, MOTION_SLOT_CONTROLLED);
}

void MotionMaster::MovePath(uint32 path_id, bool repeatable)
{
    if (!path_id)
        return;

    Mutate(new WaypointMovementGenerator<Creature>(path_id, repeatable), MOTION_SLOT_IDLE);

    TC_LOG_DEBUG("misc", "%s (GUID: %u) starts moving over path(Id:%u, repeatable: %s).",
        _owner->GetTypeId() == TYPEID_PLAYER ? "Player" : "Creature",
        _owner->GetGUID().GetCounter(), path_id, repeatable ? "YES" : "NO");
}

void MotionMaster::MoveRotate(uint32 time, RotateDirection direction)
{
    if (!time)
        return;

    Mutate(new RotateMovementGenerator(time, direction), MOTION_SLOT_ACTIVE);
}

/******************** Private methods ********************/

void MotionMaster::pop()
{
    if (empty())
        return;

    _slot[_top] = nullptr;
    while (!empty() && !top())
        --_top;
}

bool MotionMaster::NeedInitTop() const
{
    if (empty())
        return false;
    return _initialize[_top];
}

void MotionMaster::InitTop()
{
    top()->Initialize(_owner);
    _initialize[_top] = false;
}

void MotionMaster::Mutate(MovementGenerator *m, MovementSlot slot)
{
    if (MovementGenerator *curr = _slot[slot])
    {
        _slot[slot] = nullptr; // in case a new one is generated in this slot during directdelete
        if (_top == slot && (_cleanFlag & MMCF_UPDATE))
            DelayedDelete(curr);
        else
            DirectDelete(curr);
    }
    else if (_top < slot)
    {
        _top = slot;
    }

    _slot[slot] = m;
    if (_top > slot)
        _initialize[slot] = true;
    else
    {
        _initialize[slot] = false;
        m->Initialize(_owner);
    }
}

void MotionMaster::DirectClean(bool reset)
{
    while (size() > 1)
    {
        MovementGenerator *curr = top();
        pop();
        if (curr) DirectDelete(curr);
    }

    if (empty())
        return;

    if (NeedInitTop())
        InitTop();
    else if (reset)
        top()->Reset(_owner);
}

void MotionMaster::DelayedClean()
{
    while (size() > 1)
    {
        MovementGenerator *curr = top();
        pop();
        if (curr)
            DelayedDelete(curr);
    }
}

void MotionMaster::DirectExpire(bool reset)
{
    if (size() > 1)
    {
        MovementGenerator *curr = top();
        pop();
        DirectDelete(curr);
    }

    while (!empty() && !top())
        --_top;

    if (empty())
        Initialize();
    else if (NeedInitTop())
        InitTop();
    else if (reset)
        top()->Reset(_owner);
}

void MotionMaster::DelayedExpire()
{
    if (size() > 1)
    {
        MovementGenerator *curr = top();
        pop();
        DelayedDelete(curr);
    }

    while (!empty() && !top())
        --_top;
}

void MotionMaster::DirectDelete(MovementGenerator* curr)
{
    if (IsStatic(curr))
        return;
    curr->Finalize(_owner);
    delete curr;
}

void MotionMaster::DelayedDelete(MovementGenerator* curr)
{
    TC_LOG_FATAL("misc", "Unit (Entry %u) is trying to delete its updating Movement Generator (Type %u)!", _owner->GetEntry(), curr->GetMovementGeneratorType());
    if (IsStatic(curr))
        return;

<<<<<<< HEAD
    _expireList.push_back(curr);
=======
    G3D::Vector3 const& dest = _owner->movespline->FinalDestination();
    x = dest.x;
    y = dest.y;
    z = dest.z;
    return true;
}

void MotionMaster::ForcedStop()
{
    Mutate(&si_idleMovement, MovementSlot::MOTION_SLOT_CONTROLLED);
}

void MotionMaster::ResumeMovement()
{
    MovementExpired();
>>>>>>> 1d2152f9
}<|MERGE_RESOLUTION|>--- conflicted
+++ resolved
@@ -821,14 +821,7 @@
     if (IsStatic(curr))
         return;
 
-<<<<<<< HEAD
     _expireList.push_back(curr);
-=======
-    G3D::Vector3 const& dest = _owner->movespline->FinalDestination();
-    x = dest.x;
-    y = dest.y;
-    z = dest.z;
-    return true;
 }
 
 void MotionMaster::ForcedStop()
@@ -839,5 +832,4 @@
 void MotionMaster::ResumeMovement()
 {
     MovementExpired();
->>>>>>> 1d2152f9
 }