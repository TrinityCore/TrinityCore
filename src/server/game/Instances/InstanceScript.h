--- conflicted
+++ resolved
@@ -20,11 +20,7 @@
 
 #include "ZoneScript.h"
 #include "Common.h"
-<<<<<<< HEAD
-#include "Duration.h"
-=======
 #include <iosfwd>
->>>>>>> 28d470c5
 #include <map>
 #include <memory>
 #include <set>
@@ -35,31 +31,10 @@
 #define OUT_LOAD_INST_DATA_COMPLETE    TC_LOG_DEBUG("scripts", "Instance Data Load for Instance %s (Map %d, Instance Id: %d) is complete.", instance->GetMapName(), instance->GetId(), instance->GetInstanceId())
 #define OUT_LOAD_INST_DATA_FAIL        TC_LOG_ERROR("scripts", "Unable to load Instance Data for Instance %s (Map %d, Instance Id: %d).", instance->GetMapName(), instance->GetId(), instance->GetInstanceId())
 
-<<<<<<< HEAD
-namespace WorldPackets
-{
-    namespace WorldState
-    {
-        class InitWorldStates;
-    }
-}
-
-=======
->>>>>>> 28d470c5
 class AreaBoundary;
 class Creature;
 class GameObject;
 class InstanceMap;
-<<<<<<< HEAD
-struct InstanceSpawnGroupInfo;
-class ModuleReference;
-class Player;
-class Unit;
-class WorldPacket;
-enum AchievementCriteriaTypes : uint8;
-enum AchievementCriteriaTimedTypes : uint8;
-enum EncounterCreditType : uint8;
-=======
 class ModuleReference;
 class Player;
 class Unit;
@@ -74,7 +49,6 @@
         class InitWorldStates;
     }
 }
->>>>>>> 28d470c5
 
 enum EncounterFrameType
 {
@@ -91,7 +65,6 @@
     ENCOUNTER_FRAME_ADD_COMBAT_RES_LIMIT    = 10
 };
 
-// EnumUtils: DESCRIBE THIS
 enum EncounterState
 {
     NOT_STARTED   = 0,
@@ -188,14 +161,11 @@
 
         InstanceMap* instance;
 
-<<<<<<< HEAD
-=======
         // On creation, NOT load.
         // PLEASE INITIALIZE FIELDS IN THE CONSTRUCTOR INSTEAD !!!
         // KEEPING THIS METHOD ONLY FOR BACKWARD COMPATIBILITY !!!
         virtual void Initialize() { }
 
->>>>>>> 28d470c5
         // On instance load, exactly ONE of these methods will ALWAYS be called:
         // if we're starting without any saved instance data
         virtual void Create();
@@ -230,8 +200,6 @@
 
         // Called when a player successfully enters the instance.
         virtual void OnPlayerEnter(Player* /*player*/) { }
-        // Called when a player successfully leaves the instance.
-        virtual void OnPlayerLeave(Player* /*player*/) { }
 
         // Handle open / close objects
         // * use HandleGameObject(0, boolen, GO); in OnObjectCreate in instance scripts
@@ -243,7 +211,7 @@
         void DoCloseDoorOrButton(ObjectGuid guid);
 
         // Respawns a GO having negative spawntimesecs in gameobject-table
-        void DoRespawnGameObject(ObjectGuid guid, Seconds timeToDespawn = 1min);
+        void DoRespawnGameObject(ObjectGuid guid, uint32 timeToDespawn = MINUTE);
 
         // Sends world state update to all players in instance
         void DoUpdateWorldState(uint32 worldstateId, uint32 worldstateValue);
@@ -252,23 +220,17 @@
         void DoSendNotifyToInstance(char const* format, ...);
 
         // Update Achievement Criteria for all players in instance
-<<<<<<< HEAD
-        void DoUpdateAchievementCriteria(AchievementCriteriaTypes type, uint32 miscValue1 = 0, uint32 miscValue2 = 0, Unit* unit = nullptr);
-=======
         void DoUpdateCriteria(CriteriaTypes type, uint32 miscValue1 = 0, uint32 miscValue2 = 0, Unit* unit = nullptr);
->>>>>>> 28d470c5
 
         // Start/Stop Timed Achievement Criteria for all players in instance
         void DoStartCriteriaTimer(CriteriaTimedTypes type, uint32 entry);
         void DoStopCriteriaTimer(CriteriaTimedTypes type, uint32 entry);
 
         // Remove Auras due to Spell on all players in instance
-        void DoRemoveAurasDueToSpellOnPlayers(uint32 spell, bool includePets = false, bool includeControlled = false);
-        void DoRemoveAurasDueToSpellOnPlayer(Player* player, uint32 spell, bool includePets = false, bool includeControlled = false);
+        void DoRemoveAurasDueToSpellOnPlayers(uint32 spell);
 
         // Cast spell on all players in instance
-        void DoCastSpellOnPlayers(uint32 spell, bool includePets = false, bool includeControlled = false);
-        void DoCastSpellOnPlayer(Player* player, uint32 spell, bool includePets = false, bool includeControlled = false);
+        void DoCastSpellOnPlayers(uint32 spell);
 
         // Return wether server allow two side groups or not
         static bool ServerAllowsTwoSideGroups();
@@ -295,11 +257,6 @@
         // Returns completed encounters mask for packets
         uint32 GetCompletedEncounterMask() const { return completedEncounters; }
 
-<<<<<<< HEAD
-        void SendEncounterUnit(uint32 type, Unit* unit = nullptr, uint8 param1 = 0, uint8 param2 = 0);
-
-        virtual void FillInitialWorldStates(WorldPackets::WorldState::InitWorldStates& /*packet*/) { }
-=======
         // Sets the entrance location (WorldSafeLoc) id
         void SetEntranceLocation(uint32 worldSafeLocationId);
 
@@ -319,7 +276,6 @@
         void SendEncounterEnd();
 
         void SendBossKillCredit(uint32 encounterId);
->>>>>>> 28d470c5
 
         virtual void FillInitialWorldStates(WorldPackets::WorldState::InitWorldStates& /*packet*/) { }
 
@@ -334,11 +290,6 @@
         void ResetCombatResurrections();
         uint8 GetCombatResurrectionCharges() const { return _combatResurrectionCharges; }
         uint32 GetCombatResurrectionChargeInterval() const;
-
-        // Only used by areatriggers that inherit from OnlyOnceAreaTriggerScript
-        void MarkAreaTriggerDone(uint32 id) { _activatedAreaTriggers.insert(id); }
-        void ResetAreaTriggerDone(uint32 id) { _activatedAreaTriggers.erase(id); }
-        bool IsAreaTriggerDone(uint32 id) const { return _activatedAreaTriggers.find(id) != _activatedAreaTriggers.end(); }
 
     protected:
         void SetHeaders(std::string const& dataHeaders);
@@ -388,17 +339,6 @@
         uint32 completedEncounters; // completed encounter mask, bit indexes are DungeonEncounter.dbc boss numbers, used for packets
         std::vector<InstanceSpawnGroupInfo> const* const _instanceSpawnGroups;
         std::unordered_set<uint32> _activatedAreaTriggers;
-<<<<<<< HEAD
-
-    #ifdef TRINITY_API_USE_DYNAMIC_LINKING
-        // Strong reference to the associated script module
-        std::shared_ptr<ModuleReference> module_reference;
-    #endif // #ifndef TRINITY_API_USE_DYNAMIC_LINKING
-
-        friend class debug_commandscript;
-};
-
-=======
         uint32 _entranceId;
         uint32 _temporaryEntranceId;
         uint32 _combatResurrectionTimer;
@@ -411,5 +351,4 @@
     #endif // #ifndef TRINITY_API_USE_DYNAMIC_LINKING
 };
 
->>>>>>> 28d470c5
 #endif // TRINITY_INSTANCE_DATA_H