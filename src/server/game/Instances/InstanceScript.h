/*
 * Copyright (C) 2008-2014 TrinityCore <http://www.trinitycore.org/>
 * Copyright (C) 2005-2009 MaNGOS <http://getmangos.com/>
 *
 * This program is free software; you can redistribute it and/or modify it
 * under the terms of the GNU General Public License as published by the
 * Free Software Foundation; either version 2 of the License, or (at your
 * option) any later version.
 *
 * This program is distributed in the hope that it will be useful, but WITHOUT
 * ANY WARRANTY; without even the implied warranty of MERCHANTABILITY or
 * FITNESS FOR A PARTICULAR PURPOSE. See the GNU General Public License for
 * more details.
 *
 * You should have received a copy of the GNU General Public License along
 * with this program. If not, see <http://www.gnu.org/licenses/>.
 */

#ifndef TRINITY_INSTANCE_DATA_H
#define TRINITY_INSTANCE_DATA_H

#include "ZoneScript.h"
#include "World.h"
#include "ObjectMgr.h"

#define OUT_SAVE_INST_DATA             TC_LOG_DEBUG("scripts", "Saving Instance Data for Instance %s (Map %d, Instance Id %d)", instance->GetMapName(), instance->GetId(), instance->GetInstanceId())
#define OUT_SAVE_INST_DATA_COMPLETE    TC_LOG_DEBUG("scripts", "Saving Instance Data for Instance %s (Map %d, Instance Id %d) completed.", instance->GetMapName(), instance->GetId(), instance->GetInstanceId())
#define OUT_LOAD_INST_DATA(a)          TC_LOG_DEBUG("scripts", "Loading Instance Data for Instance %s (Map %d, Instance Id %d). Input is '%s'", instance->GetMapName(), instance->GetId(), instance->GetInstanceId(), a)
#define OUT_LOAD_INST_DATA_COMPLETE    TC_LOG_DEBUG("scripts", "Instance Data Load for Instance %s (Map %d, Instance Id: %d) is complete.", instance->GetMapName(), instance->GetId(), instance->GetInstanceId())
#define OUT_LOAD_INST_DATA_FAIL        TC_LOG_ERROR("scripts", "Unable to load Instance Data for Instance %s (Map %d, Instance Id: %d).", instance->GetMapName(), instance->GetId(), instance->GetInstanceId())

class Map;
class Unit;
class Player;
class GameObject;
class Creature;

enum EncounterFrameType
{
    ENCOUNTER_FRAME_SET_COMBAT_RES_LIMIT    = 0,
    ENCOUNTER_FRAME_RESET_COMBAT_RES_LIMIT  = 1,
    ENCOUNTER_FRAME_ENGAGE                  = 2,
    ENCOUNTER_FRAME_DISENGAGE               = 3,
    ENCOUNTER_FRAME_UPDATE_PRIORITY         = 4,
    ENCOUNTER_FRAME_ADD_TIMER               = 5,
    ENCOUNTER_FRAME_ENABLE_OBJECTIVE        = 6,
    ENCOUNTER_FRAME_UPDATE_OBJECTIVE        = 7,
    ENCOUNTER_FRAME_DISABLE_OBJECTIVE       = 8,
    ENCOUNTER_FRAME_UNK7                    = 9,    // Seems to have something to do with sorting the encounter units
    ENCOUNTER_FRAME_ADD_COMBAT_RES_LIMIT    = 10
};

enum EncounterState
{
    NOT_STARTED   = 0,
    IN_PROGRESS   = 1,
    FAIL          = 2,
    DONE          = 3,
    SPECIAL       = 4,
    TO_BE_DECIDED = 5
};

enum DoorType
{
    DOOR_TYPE_ROOM          = 0,    // Door can open if encounter is not in progress
    DOOR_TYPE_PASSAGE       = 1,    // Door can open if encounter is done
    DOOR_TYPE_SPAWN_HOLE    = 2,    // Door can open if encounter is in progress, typically used for spawning places
    MAX_DOOR_TYPES
};

enum BoundaryType
{
    BOUNDARY_NONE = 0,
    BOUNDARY_N,
    BOUNDARY_S,
    BOUNDARY_E,
    BOUNDARY_W,
    BOUNDARY_NE,
    BOUNDARY_NW,
    BOUNDARY_SE,
    BOUNDARY_SW,
    BOUNDARY_MAX_X = BOUNDARY_N,
    BOUNDARY_MIN_X = BOUNDARY_S,
    BOUNDARY_MAX_Y = BOUNDARY_W,
    BOUNDARY_MIN_Y = BOUNDARY_E
};

typedef std::map<BoundaryType, float> BossBoundaryMap;

struct DoorData
{
    uint32 entry, bossId;
    DoorType type;
    uint32 boundary;
};

struct MinionData
{
    uint32 entry, bossId;
};

struct ObjectData
{
    uint32 entry;
    uint32 type;
};

struct BossInfo
{
    BossInfo() : state(TO_BE_DECIDED) { }
    EncounterState state;
    GuidSet door[MAX_DOOR_TYPES];
    GuidSet minion;
    BossBoundaryMap boundary;
};

struct DoorInfo
{
    explicit DoorInfo(BossInfo* _bossInfo, DoorType _type, BoundaryType _boundary)
        : bossInfo(_bossInfo), type(_type), boundary(_boundary) { }
    BossInfo* bossInfo;
    DoorType type;
    BoundaryType boundary;
};

struct MinionInfo
{
    explicit MinionInfo(BossInfo* _bossInfo) : bossInfo(_bossInfo) { }
    BossInfo* bossInfo;
};

typedef std::multimap<uint32 /*entry*/, DoorInfo> DoorInfoMap;
typedef std::pair<DoorInfoMap::const_iterator, DoorInfoMap::const_iterator> DoorInfoMapBounds;

typedef std::map<uint32 /*entry*/, MinionInfo> MinionInfoMap;
typedef std::map<uint32 /*type*/, ObjectGuid /*guid*/> ObjectGuidMap;
typedef std::map<uint32 /*entry*/, uint32 /*type*/> ObjectInfoMap;

class InstanceScript : public ZoneScript
{
    public:
        explicit InstanceScript(Map* map) : instance(map), completedEncounters(0) { }

        virtual ~InstanceScript() { }

        Map* instance;

        // On creation, NOT load.
        // PLEASE INITIALIZE FIELDS IN THE CONSTRUCTOR INSTEAD !!!
        // KEEPING THIS METHOD ONLY FOR BACKWARD COMPATIBILITY !!!
        virtual void Initialize() { }

        // On load
        virtual void Load(char const* data);

        // When save is needed, this function generates the data
        virtual std::string GetSaveData();

        void SaveToDB();

        virtual void Update(uint32 /*diff*/) { }

        // Used by the map's CanEnter function.
        // This is to prevent players from entering during boss encounters.
        virtual bool IsEncounterInProgress() const;

        // Called when a creature/gameobject is added to map or removed from map.
        // Insert/Remove objectguid to dynamic guid store
        virtual void OnCreatureCreate(Creature* creature) override;
        virtual void OnCreatureRemove(Creature* creature) override;

        virtual void OnGameObjectCreate(GameObject* go) override;
        virtual void OnGameObjectRemove(GameObject* go) override;

        ObjectGuid GetObjectGuid(uint32 type) const;
        virtual ObjectGuid GetGuidData(uint32 type) const override;

        inline Creature* GetCreature(uint32 type)
        {
            return ObjectAccessor::GetObjectInMap<Creature>(GetObjectGuid(type), instance, nullptr);
        }
        inline GameObject* GetGameObject(uint32 type)
        {
            return ObjectAccessor::GetObjectInMap<GameObject>(GetObjectGuid(type), instance, nullptr);
        }

        // Called when a player successfully enters the instance.
        virtual void OnPlayerEnter(Player* /*player*/) { }

        // Handle open / close objects
        // * use HandleGameObject(0, boolen, GO); in OnObjectCreate in instance scripts
        // * use HandleGameObject(GUID, boolen, NULL); in any other script
        void HandleGameObject(ObjectGuid guid, bool open, GameObject* go = nullptr);

        // Change active state of doors or buttons
        void DoUseDoorOrButton(ObjectGuid guid, uint32 withRestoreTime = 0, bool useAlternativeState = false);

        // Respawns a GO having negative spawntimesecs in gameobject-table
        void DoRespawnGameObject(ObjectGuid guid, uint32 timeToDespawn = MINUTE);

        // Sends world state update to all players in instance
        void DoUpdateWorldState(uint32 worldstateId, uint32 worldstateValue);

        // Send Notify to all players in instance
        void DoSendNotifyToInstance(char const* format, ...);

        // Update Achievement Criteria for all players in instance
        void DoUpdateAchievementCriteria(AchievementCriteriaTypes type, uint32 miscValue1 = 0, uint32 miscValue2 = 0, Unit* unit = NULL);

        // Start/Stop Timed Achievement Criteria for all players in instance
        void DoStartTimedAchievement(AchievementCriteriaTimedTypes type, uint32 entry);
        void DoStopTimedAchievement(AchievementCriteriaTimedTypes type, uint32 entry);

        // Remove Auras due to Spell on all players in instance
        void DoRemoveAurasDueToSpellOnPlayers(uint32 spell);

        // Cast spell on all players in instance
        void DoCastSpellOnPlayers(uint32 spell);

        // Return wether server allow two side groups or not
        bool ServerAllowsTwoSideGroups() { return sWorld->getBoolConfig(CONFIG_ALLOW_TWO_SIDE_INTERACTION_GROUP); }

        virtual bool SetBossState(uint32 id, EncounterState state);
        EncounterState GetBossState(uint32 id) const { return id < bosses.size() ? bosses[id].state : TO_BE_DECIDED; }
        BossBoundaryMap const* GetBossBoundary(uint32 id) const { return id < bosses.size() ? &bosses[id].boundary : NULL; }

        // Achievement criteria additional requirements check
        // NOTE: not use this if same can be checked existed requirement types from AchievementCriteriaRequirementType
        virtual bool CheckAchievementCriteriaMeet(uint32 /*criteria_id*/, Player const* /*source*/, Unit const* /*target*/ = NULL, uint32 /*miscvalue1*/ = 0);

        // Checks boss requirements (one boss required to kill other)
        virtual bool CheckRequiredBosses(uint32 /*bossId*/, Player const* /*player*/ = nullptr) const { return true; }

        // Checks encounter state at kill/spellcast
        void UpdateEncounterState(EncounterCreditType type, uint32 creditEntry, Unit* source);

        // Used only during loading
        void SetCompletedEncountersMask(uint32 newMask) { completedEncounters = newMask; }

        // Returns completed encounters mask for packets
        uint32 GetCompletedEncounterMask() const { return completedEncounters; }

        void SendEncounterUnit(uint32 type, Unit* unit = NULL, uint8 param1 = 0, uint8 param2 = 0);

        virtual void FillInitialWorldStates(WorldPacket& /*data*/) { }

<<<<<<< HEAD
        // ReCheck PhaseTemplate related conditions
        void UpdatePhasing();
=======
        uint32 GetEncounterCount() const { return bosses.size(); }
>>>>>>> 92399a1a

    protected:
        void SetHeaders(std::string const& dataHeaders);
        void SetBossNumber(uint32 number) { bosses.resize(number); }
        void LoadDoorData(DoorData const* data);
        void LoadMinionData(MinionData const* data);
        void LoadObjectData(ObjectData const* creatureData, ObjectData const* gameObjectData);

        void AddObject(Creature* obj, bool add);
        void AddObject(GameObject* obj, bool add);
        void AddObject(WorldObject* obj, uint32 type, bool add);

        void AddDoor(GameObject* door, bool add);
        void AddMinion(Creature* minion, bool add);

        void UpdateDoorState(GameObject* door);
        void UpdateMinionState(Creature* minion, EncounterState state);

        // Instance Load and Save
        bool ReadSaveDataHeaders(std::istringstream& data);
        void ReadSaveDataBossStates(std::istringstream& data);
        virtual void ReadSaveDataMore(std::istringstream& /*data*/) { }
        void WriteSaveDataHeaders(std::ostringstream& data);
        void WriteSaveDataBossStates(std::ostringstream& data);
        virtual void WriteSaveDataMore(std::ostringstream& /*data*/) { }

    private:
        static void LoadObjectData(ObjectData const* creatureData, ObjectInfoMap& objectInfo);

        std::vector<char> headers;
        std::vector<BossInfo> bosses;
        DoorInfoMap doors;
        MinionInfoMap minions;
        ObjectInfoMap _creatureInfo;
        ObjectInfoMap _gameObjectInfo;
        ObjectGuidMap _objectGuids;
        uint32 completedEncounters; // completed encounter mask, bit indexes are DungeonEncounter.dbc boss numbers, used for packets
};

template<class AI, class T>
AI* GetInstanceAI(T* obj, char const* scriptName)
{
    if (InstanceMap* instance = obj->GetMap()->ToInstanceMap())
        if (instance->GetInstanceScript())
            if (instance->GetScriptId() == sObjectMgr->GetScriptId(scriptName))
                return new AI(obj);

    return NULL;
}

template<class AI, class T>
AI* GetInstanceAI(T* obj)
{
    if (InstanceMap* instance = obj->GetMap()->ToInstanceMap())
        if (instance->GetInstanceScript())
            return new AI(obj);

    return NULL;
}

#endif // TRINITY_INSTANCE_DATA_H<|MERGE_RESOLUTION|>--- conflicted
+++ resolved
@@ -244,12 +244,10 @@
 
         virtual void FillInitialWorldStates(WorldPacket& /*data*/) { }
 
-<<<<<<< HEAD
         // ReCheck PhaseTemplate related conditions
         void UpdatePhasing();
-=======
+
         uint32 GetEncounterCount() const { return bosses.size(); }
->>>>>>> 92399a1a
 
     protected:
         void SetHeaders(std::string const& dataHeaders);
