/*
 * This file is part of the TrinityCore Project. See AUTHORS file for Copyright information
 *
 * This program is free software; you can redistribute it and/or modify it
 * under the terms of the GNU General Public License as published by the
 * Free Software Foundation; either version 2 of the License, or (at your
 * option) any later version.
 *
 * This program is distributed in the hope that it will be useful, but WITHOUT
 * ANY WARRANTY; without even the implied warranty of MERCHANTABILITY or
 * FITNESS FOR A PARTICULAR PURPOSE. See the GNU General Public License for
 * more details.
 *
 * You should have received a copy of the GNU General Public License along
 * with this program. If not, see <http://www.gnu.org/licenses/>.
 */

#include "InstanceScript.h"
#include "AreaBoundary.h"
#include "Creature.h"
#include "CreatureAI.h"
#include "CreatureAIImpl.h"
#include "DatabaseEnv.h"
#include "DBCStructure.h"
#include "GameObject.h"
#include "Group.h"
<<<<<<< HEAD
=======
#include "InstancePackets.h"
#include "InstanceScenario.h"
>>>>>>> 28d470c5
#include "LFGMgr.h"
#include "Log.h"
#include "Map.h"
#include "ObjectMgr.h"
<<<<<<< HEAD
#include "Opcodes.h"
#include "Pet.h"
=======
#include "Pet.h"
#include "PhasingHandler.h"
>>>>>>> 28d470c5
#include "Player.h"
#include "RBAC.h"
#include "ScriptMgr.h"
#include "ScriptReloadMgr.h"
#include "World.h"
#include "WorldSession.h"
<<<<<<< HEAD
#include <cstdarg>
#include <sstream>
=======
#include <sstream>
#include <cstdarg>
#include "SpellMgr.h"
>>>>>>> 28d470c5

BossBoundaryData::~BossBoundaryData()
{
    for (const_iterator it = begin(); it != end(); ++it)
        delete it->Boundary;
}

<<<<<<< HEAD
InstanceScript::InstanceScript(InstanceMap* map) : instance(map), completedEncounters(0), _instanceSpawnGroups(sObjectMgr->GetSpawnGroupsForInstance(map->GetId()))
=======
InstanceScript::InstanceScript(InstanceMap* map) : instance(map), completedEncounters(0), _instanceSpawnGroups(sObjectMgr->GetSpawnGroupsForInstance(map->GetId())),
_entranceId(0), _temporaryEntranceId(0), _combatResurrectionTimer(0), _combatResurrectionCharges(0), _combatResurrectionTimerStarted(false)
>>>>>>> 28d470c5
{
#ifdef TRINITY_API_USE_DYNAMIC_LINKING
    uint32 scriptId = sObjectMgr->GetInstanceTemplate(map->GetId())->ScriptId;
    auto const scriptname = sObjectMgr->GetScriptName(scriptId);
    ASSERT(!scriptname.empty());
   // Acquire a strong reference from the script module
   // to keep it loaded until this object is destroyed.
    module_reference = sScriptMgr->AcquireModuleReferenceOfScriptName(scriptname);
#endif // #ifndef TRINITY_API_USE_DYNAMIC_LINKING
}

void InstanceScript::SaveToDB()
{
    if (InstanceScenario* scenario = instance->GetInstanceScenario())
        scenario->SaveToDB();

    std::string data = GetSaveData();
    if (data.empty())
        return;

    CharacterDatabasePreparedStatement* stmt = CharacterDatabase.GetPreparedStatement(CHAR_UPD_INSTANCE_DATA);
    stmt->setUInt32(0, GetCompletedEncounterMask());
    stmt->setString(1, data);
    stmt->setUInt32(2, _entranceId);
    stmt->setUInt32(3, instance->GetInstanceId());
    CharacterDatabase.Execute(stmt);
}

bool InstanceScript::IsEncounterInProgress() const
{
    for (std::vector<BossInfo>::const_iterator itr = bosses.begin(); itr != bosses.end(); ++itr)
        if (itr->state == IN_PROGRESS)
            return true;

    return false;
}

void InstanceScript::OnCreatureCreate(Creature* creature)
{
    AddObject(creature, true);
    AddMinion(creature, true);
}

void InstanceScript::OnCreatureRemove(Creature* creature)
{
    AddObject(creature, false);
    AddMinion(creature, false);
}

void InstanceScript::OnGameObjectCreate(GameObject* go)
{
    AddObject(go, true);
    AddDoor(go, true);
}

void InstanceScript::OnGameObjectRemove(GameObject* go)
{
    AddObject(go, false);
    AddDoor(go, false);
}

ObjectGuid InstanceScript::GetObjectGuid(uint32 type) const
{
    ObjectGuidMap::const_iterator i = _objectGuids.find(type);
    if (i != _objectGuids.end())
        return i->second;
    return ObjectGuid::Empty;
}

ObjectGuid InstanceScript::GetGuidData(uint32 type) const
{
    return GetObjectGuid(type);
}

Creature* InstanceScript::GetCreature(uint32 type)
{
<<<<<<< HEAD
    return instance->GetCreature(GetGuidData(type));
=======
    return instance->GetCreature(GetObjectGuid(type));
>>>>>>> 28d470c5
}

GameObject* InstanceScript::GetGameObject(uint32 type)
{
<<<<<<< HEAD
    return instance->GetGameObject(GetGuidData(type));
=======
    return instance->GetGameObject(GetObjectGuid(type));
>>>>>>> 28d470c5
}

void InstanceScript::SetHeaders(std::string const& dataHeaders)
{
    for (char header : dataHeaders)
        if (isalpha(header))
            headers.push_back(header);
}

void InstanceScript::LoadBossBoundaries(BossBoundaryData const& data)
{
    for (BossBoundaryEntry const& entry : data)
        if (entry.BossId < bosses.size())
            bosses[entry.BossId].boundary.push_back(entry.Boundary);
}

void InstanceScript::LoadMinionData(MinionData const* data)
{
    while (data->entry)
    {
        if (data->bossId < bosses.size())
            minions.insert(std::make_pair(data->entry, MinionInfo(&bosses[data->bossId])));

        ++data;
    }
    TC_LOG_DEBUG("scripts", "InstanceScript::LoadMinionData: " UI64FMTD " minions loaded.", uint64(minions.size()));
}

void InstanceScript::LoadDoorData(DoorData const* data)
{
    while (data->entry)
    {
        if (data->bossId < bosses.size())
            doors.insert(std::make_pair(data->entry, DoorInfo(&bosses[data->bossId], data->type)));

        ++data;
    }
    TC_LOG_DEBUG("scripts", "InstanceScript::LoadDoorData: " UI64FMTD " doors loaded.", uint64(doors.size()));
}

void InstanceScript::LoadObjectData(ObjectData const* creatureData, ObjectData const* gameObjectData)
{
    if (creatureData)
        LoadObjectData(creatureData, _creatureInfo);

    if (gameObjectData)
        LoadObjectData(gameObjectData, _gameObjectInfo);

    TC_LOG_DEBUG("scripts", "InstanceScript::LoadObjectData: " SZFMTD " objects loaded.", _creatureInfo.size() + _gameObjectInfo.size());
}

void InstanceScript::LoadObjectData(ObjectData const* data, ObjectInfoMap& objectInfo)
{
    while (data->entry)
    {
        ASSERT(objectInfo.find(data->entry) == objectInfo.end());
        objectInfo[data->entry] = data->type;
        ++data;
    }
}

void InstanceScript::UpdateDoorState(GameObject* door)
{
    DoorInfoMapBounds range = doors.equal_range(door->GetEntry());
    if (range.first == range.second)
        return;

    bool open = true;
    for (; range.first != range.second && open; ++range.first)
    {
        DoorInfo const& info = range.first->second;
        switch (info.type)
        {
            case DOOR_TYPE_ROOM:
                open = (info.bossInfo->state != IN_PROGRESS);
                break;
            case DOOR_TYPE_PASSAGE:
                open = (info.bossInfo->state == DONE);
                break;
            case DOOR_TYPE_SPAWN_HOLE:
                open = (info.bossInfo->state == IN_PROGRESS);
                break;
            default:
                break;
        }
    }

    door->SetGoState(open ? GO_STATE_ACTIVE : GO_STATE_READY);
}

void InstanceScript::UpdateMinionState(Creature* minion, EncounterState state)
{
    switch (state)
    {
        case NOT_STARTED:
            if (!minion->IsAlive())
                minion->Respawn();
            else if (minion->IsInCombat())
                minion->AI()->EnterEvadeMode();
            break;
        case IN_PROGRESS:
            if (!minion->IsAlive())
                minion->Respawn();
            else if (!minion->GetVictim())
                minion->AI()->DoZoneInCombat();
            break;
        default:
            break;
    }
}

void InstanceScript::UpdateSpawnGroups()
{
    if (!_instanceSpawnGroups)
        return;
    enum states { BLOCK, SPAWN, FORCEBLOCK };
    std::unordered_map<uint32, states> newStates;
    for (auto it = _instanceSpawnGroups->begin(), end = _instanceSpawnGroups->end(); it != end; ++it)
    {
        InstanceSpawnGroupInfo const& info = *it;
        states& curValue = newStates[info.SpawnGroupId]; // makes sure there's a BLOCK value in the map
        if (curValue == FORCEBLOCK) // nothing will change this
            continue;
        if (!((1 << GetBossState(info.BossStateId)) & info.BossStates))
            continue;
<<<<<<< HEAD
        if (((instance->GetTeamIdInInstance() == TEAM_ALLIANCE) && (info.Flags & InstanceSpawnGroupInfo::FLAG_HORDE_ONLY))
            || ((instance->GetTeamIdInInstance() == TEAM_HORDE) && (info.Flags & InstanceSpawnGroupInfo::FLAG_ALLIANCE_ONLY)))
            continue;
=======
>>>>>>> 28d470c5
        if (info.Flags & InstanceSpawnGroupInfo::FLAG_BLOCK_SPAWN)
            curValue = FORCEBLOCK;
        else if (info.Flags & InstanceSpawnGroupInfo::FLAG_ACTIVATE_SPAWN)
            curValue = SPAWN;
    }
    for (auto const& pair : newStates)
    {
        uint32 const groupId = pair.first;
        bool const doSpawn = (pair.second == SPAWN);
        if (instance->IsSpawnGroupActive(groupId) == doSpawn)
            continue; // nothing to do here
        // if we should spawn group, then spawn it...
        if (doSpawn)
            instance->SpawnGroupSpawn(groupId);
        else // otherwise, set it as inactive so it no longer respawns (but don't despawn it)
<<<<<<< HEAD
            instance->SetSpawnGroupInactive(groupId);
=======
            instance->SetSpawnGroupActive(groupId, false);
>>>>>>> 28d470c5
    }
}

BossInfo* InstanceScript::GetBossInfo(uint32 id)
{
    ASSERT(id < bosses.size());
    return &bosses[id];
}

void InstanceScript::AddObject(Creature* obj, bool add)
{
    ObjectInfoMap::const_iterator j = _creatureInfo.find(obj->GetEntry());
    if (j != _creatureInfo.end())
        AddObject(obj, j->second, add);
}

void InstanceScript::AddObject(GameObject* obj, bool add)
{
    ObjectInfoMap::const_iterator j = _gameObjectInfo.find(obj->GetEntry());
    if (j != _gameObjectInfo.end())
        AddObject(obj, j->second, add);
}

void InstanceScript::AddObject(WorldObject* obj, uint32 type, bool add)
{
    if (add)
        _objectGuids[type] = obj->GetGUID();
    else
    {
        ObjectGuidMap::iterator i = _objectGuids.find(type);
        if (i != _objectGuids.end() && i->second == obj->GetGUID())
            _objectGuids.erase(i);
    }
}

void InstanceScript::AddDoor(GameObject* door, bool add)
{
    DoorInfoMapBounds range = doors.equal_range(door->GetEntry());
    if (range.first == range.second)
        return;

    for (; range.first != range.second; ++range.first)
    {
        DoorInfo const& data = range.first->second;

        if (add)
        {
            data.bossInfo->door[data.type].insert(door->GetGUID());
        }
        else
            data.bossInfo->door[data.type].erase(door->GetGUID());
    }

    if (add)
        UpdateDoorState(door);
}

void InstanceScript::AddMinion(Creature* minion, bool add)
{
    MinionInfoMap::iterator itr = minions.find(minion->GetEntry());
    if (itr == minions.end())
        return;

    if (add)
        itr->second.bossInfo->minion.insert(minion->GetGUID());
    else
        itr->second.bossInfo->minion.erase(minion->GetGUID());
}

bool InstanceScript::SetBossState(uint32 id, EncounterState state)
{
    if (id < bosses.size())
    {
        BossInfo* bossInfo = &bosses[id];
        if (bossInfo->state == TO_BE_DECIDED) // loading
        {
            bossInfo->state = state;
            TC_LOG_DEBUG("scripts", "InstanceScript: Initialize boss %u state as %s (map %u, %u).", id, GetBossStateName(state), instance->GetId(), instance->GetInstanceId());
            return false;
        }
        else
        {
            if (bossInfo->state == state)
                return false;

            if (bossInfo->state == DONE)
            {
<<<<<<< HEAD
                TC_LOG_ERROR("map", "InstanceScript: Tried to set instance boss %u state from %s back to %s for map %u, instance id %u. Blocked!", id, GetBossStateName(bossInfo->state), GetBossStateName(state), instance->GetId(), instance->GetInstanceId());
=======
                TC_LOG_ERROR("map", "InstanceScript: Tried to set instance state from %s back to %s for map %u, instance id %u. Blocked!", GetBossStateName(bossInfo->state), GetBossStateName(state), instance->GetId(), instance->GetInstanceId());
>>>>>>> 28d470c5
                return false;
            }

            if (state == DONE)
                for (GuidSet::iterator i = bossInfo->minion.begin(); i != bossInfo->minion.end(); ++i)
                    if (Creature* minion = instance->GetCreature(*i))
                        if (minion->isWorldBoss() && minion->IsAlive())
                            return false;

            switch (state)
            {
                case IN_PROGRESS:
                {
                    uint32 resInterval = GetCombatResurrectionChargeInterval();
                    InitializeCombatResurrections(1, resInterval);
                    SendEncounterStart(1, 9, resInterval, resInterval);

                    Map::PlayerList const &playerList = instance->GetPlayers();
                    if (!playerList.isEmpty())
                        for (Map::PlayerList::const_iterator i = playerList.begin(); i != playerList.end(); ++i)
                            if (Player* player = i->GetSource())
                                if (player->IsAlive())
                                    player->ProcSkillsAndAuras(nullptr, PROC_FLAG_ENCOUNTER_START, PROC_FLAG_NONE, PROC_SPELL_TYPE_MASK_ALL, PROC_SPELL_PHASE_NONE, PROC_HIT_NONE, nullptr, nullptr, nullptr);
                    break;
                }
                case FAIL:
                case DONE:
                    ResetCombatResurrections();
                    SendEncounterEnd();
                    break;
                default:
                    break;
            }

            bossInfo->state = state;
            SaveToDB();
        }

        for (uint32 type = 0; type < MAX_DOOR_TYPES; ++type)
            for (GuidSet::iterator i = bossInfo->door[type].begin(); i != bossInfo->door[type].end(); ++i)
                if (GameObject* door = instance->GetGameObject(*i))
                    UpdateDoorState(door);

        GuidSet minions = bossInfo->minion; // Copy to prevent iterator invalidation (minion might be unsummoned in UpdateMinionState)
        for (GuidSet::iterator i = minions.begin(); i != minions.end(); ++i)
            if (Creature* minion = instance->GetCreature(*i))
                UpdateMinionState(minion, state);

        UpdateSpawnGroups();
        return true;
    }
    return false;
}

bool InstanceScript::_SkipCheckRequiredBosses(Player const* player /*= nullptr*/) const
{
    return player && player->GetSession()->HasPermission(rbac::RBAC_PERM_SKIP_CHECK_INSTANCE_REQUIRED_BOSSES);
}

void InstanceScript::Create()
{
    for (size_t i = 0; i < bosses.size(); ++i)
        SetBossState(i, NOT_STARTED);
    UpdateSpawnGroups();
}

void InstanceScript::Load(char const* data)
{
    if (!data)
    {
        OUT_LOAD_INST_DATA_FAIL;
        return;
    }

    OUT_LOAD_INST_DATA(data);

    std::istringstream loadStream(data);

    if (ReadSaveDataHeaders(loadStream))
    {
        ReadSaveDataBossStates(loadStream);
        ReadSaveDataMore(loadStream);
    }
    else
        OUT_LOAD_INST_DATA_FAIL;

    OUT_LOAD_INST_DATA_COMPLETE;
}

bool InstanceScript::ReadSaveDataHeaders(std::istringstream& data)
{
    for (char header : headers)
    {
        char buff;
        data >> buff;

        if (header != buff)
            return false;
    }

    return true;
}

void InstanceScript::ReadSaveDataBossStates(std::istringstream& data)
{
    uint32 bossId = 0;
    for (std::vector<BossInfo>::iterator i = bosses.begin(); i != bosses.end(); ++i, ++bossId)
    {
        uint32 buff;
        data >> buff;
        if (buff == IN_PROGRESS || buff == FAIL || buff == SPECIAL)
            buff = NOT_STARTED;

        if (buff < TO_BE_DECIDED)
            SetBossState(bossId, EncounterState(buff));
    }
    UpdateSpawnGroups();
}

std::string InstanceScript::GetSaveData()
{
    OUT_SAVE_INST_DATA;

    std::ostringstream saveStream;

    WriteSaveDataHeaders(saveStream);
    WriteSaveDataBossStates(saveStream);
    WriteSaveDataMore(saveStream);

    OUT_SAVE_INST_DATA_COMPLETE;

    return saveStream.str();
}

void InstanceScript::WriteSaveDataHeaders(std::ostringstream& data)
{
    for (char header : headers)
        data << header << ' ';
}

void InstanceScript::WriteSaveDataBossStates(std::ostringstream& data)
{
    for (BossInfo const& bossInfo : bosses)
        data << uint32(bossInfo.state) << ' ';
}

void InstanceScript::HandleGameObject(ObjectGuid guid, bool open, GameObject* go /*= nullptr*/)
{
    if (!go)
        go = instance->GetGameObject(guid);
    if (go)
        go->SetGoState(open ? GO_STATE_ACTIVE : GO_STATE_READY);
    else
        TC_LOG_DEBUG("scripts", "InstanceScript: HandleGameObject failed");
}

void InstanceScript::DoUseDoorOrButton(ObjectGuid guid, uint32 withRestoreTime /*= 0*/, bool useAlternativeState /*= false*/)
{
    if (!guid)
        return;

    if (GameObject* go = instance->GetGameObject(guid))
    {
        if (go->GetGoType() == GAMEOBJECT_TYPE_DOOR || go->GetGoType() == GAMEOBJECT_TYPE_BUTTON)
        {
            if (go->getLootState() == GO_READY)
                go->UseDoorOrButton(withRestoreTime, useAlternativeState);
            else if (go->getLootState() == GO_ACTIVATED)
                go->ResetDoorOrButton();
        }
        else
            TC_LOG_ERROR("scripts", "InstanceScript: DoUseDoorOrButton can't use gameobject entry %u, because type is %u.", go->GetEntry(), go->GetGoType());
    }
    else
        TC_LOG_DEBUG("scripts", "InstanceScript: DoUseDoorOrButton failed");
<<<<<<< HEAD
=======
}

void InstanceScript::DoCloseDoorOrButton(ObjectGuid guid)
{
    if (!guid)
        return;

    if (GameObject* go = instance->GetGameObject(guid))
    {
        if (go->GetGoType() == GAMEOBJECT_TYPE_DOOR || go->GetGoType() == GAMEOBJECT_TYPE_BUTTON)
        {
            if (go->getLootState() == GO_ACTIVATED)
                go->ResetDoorOrButton();
        }
        else
            TC_LOG_ERROR("scripts", "InstanceScript: DoCloseDoorOrButton can't use gameobject entry %u, because type is %u.", go->GetEntry(), go->GetGoType());
    }
    else
        TC_LOG_DEBUG("scripts", "InstanceScript: DoCloseDoorOrButton failed");
>>>>>>> 28d470c5
}

void InstanceScript::DoCloseDoorOrButton(ObjectGuid guid)
{
    if (!guid)
        return;

    if (GameObject* go = instance->GetGameObject(guid))
    {
        if (go->GetGoType() == GAMEOBJECT_TYPE_DOOR || go->GetGoType() == GAMEOBJECT_TYPE_BUTTON)
        {
            if (go->getLootState() == GO_ACTIVATED)
                go->ResetDoorOrButton();
        }
        else
            TC_LOG_ERROR("scripts", "InstanceScript: DoCloseDoorOrButton can't use gameobject entry %u, because type is %u.", go->GetEntry(), go->GetGoType());
    }
    else
        TC_LOG_DEBUG("scripts", "InstanceScript: DoCloseDoorOrButton failed");
}

void InstanceScript::DoRespawnGameObject(ObjectGuid guid, Seconds timeToDespawn /*= 1min */)
{
    if (GameObject* go = instance->GetGameObject(guid))
    {
        switch (go->GetGoType())
        {
            case GAMEOBJECT_TYPE_DOOR:
            case GAMEOBJECT_TYPE_BUTTON:
            case GAMEOBJECT_TYPE_TRAP:
            case GAMEOBJECT_TYPE_FISHINGNODE:
                // not expect any of these should ever be handled
                TC_LOG_ERROR("scripts", "InstanceScript: DoRespawnGameObject can't respawn gameobject entry %u, because type is %u.", go->GetEntry(), go->GetGoType());
                return;
            default:
                break;
        }

        if (go->isSpawned())
            return;

        go->SetRespawnTime(timeToDespawn.count());
    }
    else
        TC_LOG_DEBUG("scripts", "InstanceScript: DoRespawnGameObject failed");
}

void InstanceScript::DoUpdateWorldState(uint32 uiStateId, uint32 uiStateData)
{
    Map::PlayerList const& lPlayers = instance->GetPlayers();

    if (!lPlayers.isEmpty())
    {
        for (Map::PlayerList::const_iterator itr = lPlayers.begin(); itr != lPlayers.end(); ++itr)
            if (Player* player = itr->GetSource())
                player->SendUpdateWorldState(uiStateId, uiStateData);
    }
    else
        TC_LOG_DEBUG("scripts", "DoUpdateWorldState attempt send data but no players in map.");
}

// Send Notify to all players in instance
void InstanceScript::DoSendNotifyToInstance(char const* format, ...)
{
    InstanceMap::PlayerList const& players = instance->GetPlayers();

    if (!players.isEmpty())
    {
        va_list ap;
        va_start(ap, format);
        char buff[1024];
        vsnprintf(buff, 1024, format, ap);
        va_end(ap);
        for (Map::PlayerList::const_iterator i = players.begin(); i != players.end(); ++i)
            if (Player* player = i->GetSource())
                if (WorldSession* session = player->GetSession())
                    session->SendNotification("%s", buff);
    }
}

// Update Achievement Criteria for all players in instance
<<<<<<< HEAD
void InstanceScript::DoUpdateAchievementCriteria(AchievementCriteriaTypes type, uint32 miscValue1 /*= 0*/, uint32 miscValue2 /*= 0*/, Unit* unit /*= nullptr*/)
=======
void InstanceScript::DoUpdateCriteria(CriteriaTypes type, uint32 miscValue1 /*= 0*/, uint32 miscValue2 /*= 0*/, Unit* unit /*= nullptr*/)
>>>>>>> 28d470c5
{
    Map::PlayerList const& PlayerList = instance->GetPlayers();

    if (!PlayerList.isEmpty())
        for (Map::PlayerList::const_iterator i = PlayerList.begin(); i != PlayerList.end(); ++i)
            if (Player* player = i->GetSource())
                player->UpdateCriteria(type, miscValue1, miscValue2, 0, unit);
}

// Start timed achievement for all players in instance
void InstanceScript::DoStartCriteriaTimer(CriteriaTimedTypes type, uint32 entry)
{
    Map::PlayerList const& PlayerList = instance->GetPlayers();

    if (!PlayerList.isEmpty())
        for (Map::PlayerList::const_iterator i = PlayerList.begin(); i != PlayerList.end(); ++i)
            if (Player* player = i->GetSource())
                player->StartCriteriaTimer(type, entry);
}

// Stop timed achievement for all players in instance
void InstanceScript::DoStopCriteriaTimer(CriteriaTimedTypes type, uint32 entry)
{
    Map::PlayerList const& PlayerList = instance->GetPlayers();

    if (!PlayerList.isEmpty())
        for (Map::PlayerList::const_iterator i = PlayerList.begin(); i != PlayerList.end(); ++i)
            if (Player* player = i->GetSource())
                player->RemoveCriteriaTimer(type, entry);
}

void InstanceScript::DoRemoveAurasDueToSpellOnPlayers(uint32 spell, bool includePets /*= false*/, bool includeControlled /*= false*/)
{
    Map::PlayerList const& playerList = instance->GetPlayers();
    for (auto itr = playerList.begin(); itr != playerList.end(); ++itr)
        DoRemoveAurasDueToSpellOnPlayer(itr->GetSource(), spell, includePets, includeControlled);
}

void InstanceScript::DoRemoveAurasDueToSpellOnPlayer(Player* player, uint32 spell, bool includePets /*= false*/, bool includeControlled /*= false*/)
{
    if (!player)
        return;

    player->RemoveAurasDueToSpell(spell);

    if (!includePets)
        return;

    for (uint8 itr2 = 0; itr2 < MAX_SUMMON_SLOT; ++itr2)
    {
        if (ObjectGuid summonGUID = player->m_SummonSlot[itr2])
            if (Creature* summon = instance->GetCreature(summonGUID))
                summon->RemoveAurasDueToSpell(spell);
    }

    if (!includeControlled)
        return;

    for (auto itr2 = player->m_Controlled.begin(); itr2 != player->m_Controlled.end(); ++itr2)
    {
        if (Unit* controlled = *itr2)
            if (controlled->IsInWorld() && controlled->GetTypeId() == TYPEID_UNIT)
                controlled->RemoveAurasDueToSpell(spell);
    }
}

void InstanceScript::DoCastSpellOnPlayers(uint32 spell, bool includePets /*= false*/, bool includeControlled /*= false*/)
{
<<<<<<< HEAD
    Map::PlayerList const& playerList = instance->GetPlayers();
    for (auto itr = playerList.begin(); itr != playerList.end(); ++itr)
        DoCastSpellOnPlayer(itr->GetSource(), spell, includePets, includeControlled);
}
=======
    Map::PlayerList const& PlayerList = instance->GetPlayers();
>>>>>>> 28d470c5

void InstanceScript::DoCastSpellOnPlayer(Player* player, uint32 spell, bool includePets /*= false*/, bool includeControlled /*= false*/)
{
    if (!player)
        return;

    player->CastSpell(player, spell, true);

    if (!includePets)
        return;

    for (uint8 itr2 = 0; itr2 < MAX_SUMMON_SLOT; ++itr2)
    {
        if (ObjectGuid summonGUID = player->m_SummonSlot[itr2])
            if (Creature* summon = instance->GetCreature(summonGUID))
                summon->CastSpell(player, spell, true);
    }

    if (!includeControlled)
        return;

    for (auto itr2 = player->m_Controlled.begin(); itr2 != player->m_Controlled.end(); ++itr2)
    {
        if (Unit* controlled = *itr2)
            if (controlled->IsInWorld() && controlled->GetTypeId() == TYPEID_UNIT)
                controlled->CastSpell(player, spell, true);
    }
}

bool InstanceScript::ServerAllowsTwoSideGroups()
{
    return sWorld->getBoolConfig(CONFIG_ALLOW_TWO_SIDE_INTERACTION_GROUP);
}

<<<<<<< HEAD
=======
bool InstanceScript::ServerAllowsTwoSideGroups()
{
    return sWorld->getBoolConfig(CONFIG_ALLOW_TWO_SIDE_INTERACTION_GROUP);
}

>>>>>>> 28d470c5
bool InstanceScript::CheckAchievementCriteriaMeet(uint32 criteria_id, Player const* /*source*/, Unit const* /*target*/ /*= nullptr*/, uint32 /*miscvalue1*/ /*= 0*/)
{
    TC_LOG_ERROR("misc", "Achievement system call InstanceScript::CheckAchievementCriteriaMeet but instance script for map %u not have implementation for achievement criteria %u",
        instance->GetId(), criteria_id);
    return false;
}

<<<<<<< HEAD
void InstanceScript::SendEncounterUnit(uint32 type, Unit* unit /*= nullptr*/, uint8 param1 /*= 0*/, uint8 param2 /*= 0*/)
=======
void InstanceScript::SetEntranceLocation(uint32 worldSafeLocationId)
>>>>>>> 28d470c5
{
    _entranceId = worldSafeLocationId;
    if (_temporaryEntranceId)
        _temporaryEntranceId = 0;
}

void InstanceScript::SendEncounterUnit(uint32 type, Unit* unit /*= nullptr*/, uint8 priority)
{
    switch (type)
    {
        case ENCOUNTER_FRAME_ENGAGE:                    // SMSG_INSTANCE_ENCOUNTER_ENGAGE_UNIT
        {
            if (!unit)
                return;

            WorldPackets::Instance::InstanceEncounterEngageUnit encounterEngageMessage;
            encounterEngageMessage.Unit = unit->GetGUID();
            encounterEngageMessage.TargetFramePriority = priority;
            instance->SendToPlayers(encounterEngageMessage.Write());
            break;
        }
        case ENCOUNTER_FRAME_DISENGAGE:                 // SMSG_INSTANCE_ENCOUNTER_DISENGAGE_UNIT
        {
            if (!unit)
                return;

            WorldPackets::Instance::InstanceEncounterDisengageUnit encounterDisengageMessage;
            encounterDisengageMessage.Unit = unit->GetGUID();
            instance->SendToPlayers(encounterDisengageMessage.Write());
            break;
        }
        case ENCOUNTER_FRAME_UPDATE_PRIORITY:           // SMSG_INSTANCE_ENCOUNTER_CHANGE_PRIORITY
        {
            if (!unit)
                return;

            WorldPackets::Instance::InstanceEncounterChangePriority encounterChangePriorityMessage;
            encounterChangePriorityMessage.Unit = unit->GetGUID();
            encounterChangePriorityMessage.TargetFramePriority = priority;
            instance->SendToPlayers(encounterChangePriorityMessage.Write());
            break;
        }
        default:
            break;
    }
}

void InstanceScript::SendEncounterStart(uint32 inCombatResCount /*= 0*/, uint32 maxInCombatResCount /*= 0*/, uint32 inCombatResChargeRecovery /*= 0*/, uint32 nextCombatResChargeTime /*= 0*/)
{
    WorldPackets::Instance::InstanceEncounterStart encounterStartMessage;
    encounterStartMessage.InCombatResCount = inCombatResCount;
    encounterStartMessage.MaxInCombatResCount = maxInCombatResCount;
    encounterStartMessage.CombatResChargeRecovery = inCombatResChargeRecovery;
    encounterStartMessage.NextCombatResChargeTime = nextCombatResChargeTime;

    instance->SendToPlayers(encounterStartMessage.Write());
}

void InstanceScript::SendEncounterEnd()
{
    WorldPackets::Instance::InstanceEncounterEnd encounterEndMessage;
    instance->SendToPlayers(encounterEndMessage.Write());
}

void InstanceScript::SendBossKillCredit(uint32 encounterId)
{
    WorldPackets::Instance::BossKill bossKillCreditMessage;
    bossKillCreditMessage.DungeonEncounterID = encounterId;

    instance->SendToPlayers(bossKillCreditMessage.Write());
}

void InstanceScript::UpdateEncounterState(EncounterCreditType type, uint32 creditEntry, Unit* /*source*/)
{
    DungeonEncounterList const* encounters = sObjectMgr->GetDungeonEncounterList(instance->GetId(), instance->GetDifficultyID());
    if (!encounters)
        return;

    uint32 dungeonId = 0;

    for (auto const& encounter : *encounters)
    {
        if (encounter->creditType == type && encounter->creditEntry == creditEntry)
        {
            completedEncounters |= 1 << encounter->dbcEntry->Bit;
            if (encounter->lastEncounterDungeon)
            {
                dungeonId = encounter->lastEncounterDungeon;
<<<<<<< HEAD
                TC_LOG_DEBUG("lfg", "UpdateEncounterState: Instance %s (instanceId %u) completed encounter %s. Credit Dungeon: %u", instance->GetMapName(), instance->GetInstanceId(), encounter->dbcEntry->Name[0], dungeonId);
=======
                TC_LOG_DEBUG("lfg", "UpdateEncounterState: Instance %s (instanceId %u) completed encounter %s. Credit Dungeon: %u",
                    instance->GetMapName(), instance->GetInstanceId(), encounter->dbcEntry->Name[sWorld->GetDefaultDbcLocale()], dungeonId);
>>>>>>> 28d470c5
                break;
            }
        }
    }

    if (dungeonId)
    {
        Map::PlayerList const& players = instance->GetPlayers();
        for (auto const& ref : players)
        {
            if (Player* player = ref.GetSource())
            {
                if (Group* grp = player->GetGroup())
                {
                    if (grp->isLFGGroup())
                    {
                        sLFGMgr->FinishDungeon(grp->GetGUID(), dungeonId, instance);
                        return;
                    }
                }
            }
        }
    }
}

void InstanceScript::UpdateEncounterStateForKilledCreature(uint32 creatureId, Unit* source)
{
    UpdateEncounterState(ENCOUNTER_CREDIT_KILL_CREATURE, creatureId, source);
}

void InstanceScript::UpdateEncounterStateForSpellCast(uint32 spellId, Unit* source)
{
    UpdateEncounterState(ENCOUNTER_CREDIT_CAST_SPELL, spellId, source);
}

<<<<<<< HEAD
=======
void InstanceScript::UpdatePhasing()
{
    Map::PlayerList const& players = instance->GetPlayers();
    for (Map::PlayerList::const_iterator itr = players.begin(); itr != players.end(); ++itr)
        if (Player* player = itr->GetSource())
            PhasingHandler::SendToPlayer(player);
}

>>>>>>> 28d470c5
/*static*/ char const* InstanceScript::GetBossStateName(uint8 state)
{
    // See enum EncounterState in InstanceScript.h
    switch (state)
    {
        case NOT_STARTED:
            return "NOT_STARTED";
        case IN_PROGRESS:
            return "IN_PROGRESS";
        case FAIL:
            return "FAIL";
        case DONE:
            return "DONE";
        case SPECIAL:
            return "SPECIAL";
        case TO_BE_DECIDED:
            return "TO_BE_DECIDED";
        default:
            return "INVALID";
    }
}

<<<<<<< HEAD
=======
void InstanceScript::UpdateCombatResurrection(uint32 diff)
{
    if (!_combatResurrectionTimerStarted)
        return;

    if (_combatResurrectionTimer <= diff)
        AddCombatResurrectionCharge();
    else
        _combatResurrectionTimer -= diff;
}

void InstanceScript::InitializeCombatResurrections(uint8 charges /*= 1*/, uint32 interval /*= 0*/)
{
    _combatResurrectionCharges = charges;
    if (!interval)
        return;

    _combatResurrectionTimer = interval;
    _combatResurrectionTimerStarted = true;
}

void InstanceScript::AddCombatResurrectionCharge()
{
    ++_combatResurrectionCharges;
    _combatResurrectionTimer = GetCombatResurrectionChargeInterval();

    WorldPackets::Instance::InstanceEncounterGainCombatResurrectionCharge gainCombatResurrectionCharge;
    gainCombatResurrectionCharge.InCombatResCount = _combatResurrectionCharges;
    gainCombatResurrectionCharge.CombatResChargeRecovery = _combatResurrectionTimer;
    instance->SendToPlayers(gainCombatResurrectionCharge.Write());
}

void InstanceScript::UseCombatResurrection()
{
    --_combatResurrectionCharges;

    instance->SendToPlayers(WorldPackets::Instance::InstanceEncounterInCombatResurrection().Write());
}

void InstanceScript::ResetCombatResurrections()
{
    _combatResurrectionCharges = 0;
    _combatResurrectionTimer = 0;
    _combatResurrectionTimerStarted = false;
}

uint32 InstanceScript::GetCombatResurrectionChargeInterval() const
{
    uint32 interval = 0;
    if (uint32 playerCount = instance->GetPlayers().getSize())
        interval = 90 * MINUTE * IN_MILLISECONDS / playerCount;

    return interval;
}

>>>>>>> 28d470c5
bool InstanceHasScript(WorldObject const* obj, char const* scriptName)
{
    if (InstanceMap* instance = obj->GetMap()->ToInstanceMap())
        return instance->GetScriptName() == scriptName;

    return false;
}<|MERGE_RESOLUTION|>--- conflicted
+++ resolved
@@ -21,39 +21,25 @@
 #include "CreatureAI.h"
 #include "CreatureAIImpl.h"
 #include "DatabaseEnv.h"
-#include "DBCStructure.h"
 #include "GameObject.h"
 #include "Group.h"
-<<<<<<< HEAD
-=======
 #include "InstancePackets.h"
 #include "InstanceScenario.h"
->>>>>>> 28d470c5
 #include "LFGMgr.h"
 #include "Log.h"
 #include "Map.h"
 #include "ObjectMgr.h"
-<<<<<<< HEAD
-#include "Opcodes.h"
-#include "Pet.h"
-=======
 #include "Pet.h"
 #include "PhasingHandler.h"
->>>>>>> 28d470c5
 #include "Player.h"
 #include "RBAC.h"
 #include "ScriptMgr.h"
 #include "ScriptReloadMgr.h"
 #include "World.h"
 #include "WorldSession.h"
-<<<<<<< HEAD
-#include <cstdarg>
-#include <sstream>
-=======
 #include <sstream>
 #include <cstdarg>
 #include "SpellMgr.h"
->>>>>>> 28d470c5
 
 BossBoundaryData::~BossBoundaryData()
 {
@@ -61,12 +47,8 @@
         delete it->Boundary;
 }
 
-<<<<<<< HEAD
-InstanceScript::InstanceScript(InstanceMap* map) : instance(map), completedEncounters(0), _instanceSpawnGroups(sObjectMgr->GetSpawnGroupsForInstance(map->GetId()))
-=======
 InstanceScript::InstanceScript(InstanceMap* map) : instance(map), completedEncounters(0), _instanceSpawnGroups(sObjectMgr->GetSpawnGroupsForInstance(map->GetId())),
 _entranceId(0), _temporaryEntranceId(0), _combatResurrectionTimer(0), _combatResurrectionCharges(0), _combatResurrectionTimerStarted(false)
->>>>>>> 28d470c5
 {
 #ifdef TRINITY_API_USE_DYNAMIC_LINKING
     uint32 scriptId = sObjectMgr->GetInstanceTemplate(map->GetId())->ScriptId;
@@ -143,20 +125,12 @@
 
 Creature* InstanceScript::GetCreature(uint32 type)
 {
-<<<<<<< HEAD
-    return instance->GetCreature(GetGuidData(type));
-=======
     return instance->GetCreature(GetObjectGuid(type));
->>>>>>> 28d470c5
 }
 
 GameObject* InstanceScript::GetGameObject(uint32 type)
 {
-<<<<<<< HEAD
-    return instance->GetGameObject(GetGuidData(type));
-=======
     return instance->GetGameObject(GetObjectGuid(type));
->>>>>>> 28d470c5
 }
 
 void InstanceScript::SetHeaders(std::string const& dataHeaders)
@@ -282,12 +256,6 @@
             continue;
         if (!((1 << GetBossState(info.BossStateId)) & info.BossStates))
             continue;
-<<<<<<< HEAD
-        if (((instance->GetTeamIdInInstance() == TEAM_ALLIANCE) && (info.Flags & InstanceSpawnGroupInfo::FLAG_HORDE_ONLY))
-            || ((instance->GetTeamIdInInstance() == TEAM_HORDE) && (info.Flags & InstanceSpawnGroupInfo::FLAG_ALLIANCE_ONLY)))
-            continue;
-=======
->>>>>>> 28d470c5
         if (info.Flags & InstanceSpawnGroupInfo::FLAG_BLOCK_SPAWN)
             curValue = FORCEBLOCK;
         else if (info.Flags & InstanceSpawnGroupInfo::FLAG_ACTIVATE_SPAWN)
@@ -303,11 +271,7 @@
         if (doSpawn)
             instance->SpawnGroupSpawn(groupId);
         else // otherwise, set it as inactive so it no longer respawns (but don't despawn it)
-<<<<<<< HEAD
-            instance->SetSpawnGroupInactive(groupId);
-=======
             instance->SetSpawnGroupActive(groupId, false);
->>>>>>> 28d470c5
     }
 }
 
@@ -395,11 +359,7 @@
 
             if (bossInfo->state == DONE)
             {
-<<<<<<< HEAD
-                TC_LOG_ERROR("map", "InstanceScript: Tried to set instance boss %u state from %s back to %s for map %u, instance id %u. Blocked!", id, GetBossStateName(bossInfo->state), GetBossStateName(state), instance->GetId(), instance->GetInstanceId());
-=======
                 TC_LOG_ERROR("map", "InstanceScript: Tried to set instance state from %s back to %s for map %u, instance id %u. Blocked!", GetBossStateName(bossInfo->state), GetBossStateName(state), instance->GetId(), instance->GetInstanceId());
->>>>>>> 28d470c5
                 return false;
             }
 
@@ -575,8 +535,6 @@
     }
     else
         TC_LOG_DEBUG("scripts", "InstanceScript: DoUseDoorOrButton failed");
-<<<<<<< HEAD
-=======
 }
 
 void InstanceScript::DoCloseDoorOrButton(ObjectGuid guid)
@@ -596,29 +554,9 @@
     }
     else
         TC_LOG_DEBUG("scripts", "InstanceScript: DoCloseDoorOrButton failed");
->>>>>>> 28d470c5
-}
-
-void InstanceScript::DoCloseDoorOrButton(ObjectGuid guid)
-{
-    if (!guid)
-        return;
-
-    if (GameObject* go = instance->GetGameObject(guid))
-    {
-        if (go->GetGoType() == GAMEOBJECT_TYPE_DOOR || go->GetGoType() == GAMEOBJECT_TYPE_BUTTON)
-        {
-            if (go->getLootState() == GO_ACTIVATED)
-                go->ResetDoorOrButton();
-        }
-        else
-            TC_LOG_ERROR("scripts", "InstanceScript: DoCloseDoorOrButton can't use gameobject entry %u, because type is %u.", go->GetEntry(), go->GetGoType());
-    }
-    else
-        TC_LOG_DEBUG("scripts", "InstanceScript: DoCloseDoorOrButton failed");
-}
-
-void InstanceScript::DoRespawnGameObject(ObjectGuid guid, Seconds timeToDespawn /*= 1min */)
+}
+
+void InstanceScript::DoRespawnGameObject(ObjectGuid guid, uint32 timeToDespawn /*= MINUTE*/)
 {
     if (GameObject* go = instance->GetGameObject(guid))
     {
@@ -638,7 +576,7 @@
         if (go->isSpawned())
             return;
 
-        go->SetRespawnTime(timeToDespawn.count());
+        go->SetRespawnTime(timeToDespawn);
     }
     else
         TC_LOG_DEBUG("scripts", "InstanceScript: DoRespawnGameObject failed");
@@ -678,11 +616,7 @@
 }
 
 // Update Achievement Criteria for all players in instance
-<<<<<<< HEAD
-void InstanceScript::DoUpdateAchievementCriteria(AchievementCriteriaTypes type, uint32 miscValue1 /*= 0*/, uint32 miscValue2 /*= 0*/, Unit* unit /*= nullptr*/)
-=======
 void InstanceScript::DoUpdateCriteria(CriteriaTypes type, uint32 miscValue1 /*= 0*/, uint32 miscValue2 /*= 0*/, Unit* unit /*= nullptr*/)
->>>>>>> 28d470c5
 {
     Map::PlayerList const& PlayerList = instance->GetPlayers();
 
@@ -714,78 +648,33 @@
                 player->RemoveCriteriaTimer(type, entry);
 }
 
-void InstanceScript::DoRemoveAurasDueToSpellOnPlayers(uint32 spell, bool includePets /*= false*/, bool includeControlled /*= false*/)
-{
-    Map::PlayerList const& playerList = instance->GetPlayers();
-    for (auto itr = playerList.begin(); itr != playerList.end(); ++itr)
-        DoRemoveAurasDueToSpellOnPlayer(itr->GetSource(), spell, includePets, includeControlled);
-}
-
-void InstanceScript::DoRemoveAurasDueToSpellOnPlayer(Player* player, uint32 spell, bool includePets /*= false*/, bool includeControlled /*= false*/)
-{
-    if (!player)
-        return;
-
-    player->RemoveAurasDueToSpell(spell);
-
-    if (!includePets)
-        return;
-
-    for (uint8 itr2 = 0; itr2 < MAX_SUMMON_SLOT; ++itr2)
-    {
-        if (ObjectGuid summonGUID = player->m_SummonSlot[itr2])
-            if (Creature* summon = instance->GetCreature(summonGUID))
-                summon->RemoveAurasDueToSpell(spell);
-    }
-
-    if (!includeControlled)
-        return;
-
-    for (auto itr2 = player->m_Controlled.begin(); itr2 != player->m_Controlled.end(); ++itr2)
-    {
-        if (Unit* controlled = *itr2)
-            if (controlled->IsInWorld() && controlled->GetTypeId() == TYPEID_UNIT)
-                controlled->RemoveAurasDueToSpell(spell);
-    }
-}
-
-void InstanceScript::DoCastSpellOnPlayers(uint32 spell, bool includePets /*= false*/, bool includeControlled /*= false*/)
-{
-<<<<<<< HEAD
-    Map::PlayerList const& playerList = instance->GetPlayers();
-    for (auto itr = playerList.begin(); itr != playerList.end(); ++itr)
-        DoCastSpellOnPlayer(itr->GetSource(), spell, includePets, includeControlled);
-}
-=======
+// Remove Auras due to Spell on all players in instance
+void InstanceScript::DoRemoveAurasDueToSpellOnPlayers(uint32 spell)
+{
     Map::PlayerList const& PlayerList = instance->GetPlayers();
->>>>>>> 28d470c5
-
-void InstanceScript::DoCastSpellOnPlayer(Player* player, uint32 spell, bool includePets /*= false*/, bool includeControlled /*= false*/)
-{
-    if (!player)
-        return;
-
-    player->CastSpell(player, spell, true);
-
-    if (!includePets)
-        return;
-
-    for (uint8 itr2 = 0; itr2 < MAX_SUMMON_SLOT; ++itr2)
-    {
-        if (ObjectGuid summonGUID = player->m_SummonSlot[itr2])
-            if (Creature* summon = instance->GetCreature(summonGUID))
-                summon->CastSpell(player, spell, true);
-    }
-
-    if (!includeControlled)
-        return;
-
-    for (auto itr2 = player->m_Controlled.begin(); itr2 != player->m_Controlled.end(); ++itr2)
-    {
-        if (Unit* controlled = *itr2)
-            if (controlled->IsInWorld() && controlled->GetTypeId() == TYPEID_UNIT)
-                controlled->CastSpell(player, spell, true);
-    }
+    if (!PlayerList.isEmpty())
+    {
+        for (Map::PlayerList::const_iterator itr = PlayerList.begin(); itr != PlayerList.end(); ++itr)
+        {
+            if (Player* player = itr->GetSource())
+            {
+                player->RemoveAurasDueToSpell(spell);
+                if (Pet* pet = player->GetPet())
+                    pet->RemoveAurasDueToSpell(spell);
+            }
+        }
+    }
+}
+
+// Cast spell on all players in instance
+void InstanceScript::DoCastSpellOnPlayers(uint32 spell)
+{
+    Map::PlayerList const& PlayerList = instance->GetPlayers();
+
+    if (!PlayerList.isEmpty())
+        for (Map::PlayerList::const_iterator i = PlayerList.begin(); i != PlayerList.end(); ++i)
+            if (Player* player = i->GetSource())
+                player->CastSpell(player, spell, true);
 }
 
 bool InstanceScript::ServerAllowsTwoSideGroups()
@@ -793,14 +682,6 @@
     return sWorld->getBoolConfig(CONFIG_ALLOW_TWO_SIDE_INTERACTION_GROUP);
 }
 
-<<<<<<< HEAD
-=======
-bool InstanceScript::ServerAllowsTwoSideGroups()
-{
-    return sWorld->getBoolConfig(CONFIG_ALLOW_TWO_SIDE_INTERACTION_GROUP);
-}
-
->>>>>>> 28d470c5
 bool InstanceScript::CheckAchievementCriteriaMeet(uint32 criteria_id, Player const* /*source*/, Unit const* /*target*/ /*= nullptr*/, uint32 /*miscvalue1*/ /*= 0*/)
 {
     TC_LOG_ERROR("misc", "Achievement system call InstanceScript::CheckAchievementCriteriaMeet but instance script for map %u not have implementation for achievement criteria %u",
@@ -808,11 +689,7 @@
     return false;
 }
 
-<<<<<<< HEAD
-void InstanceScript::SendEncounterUnit(uint32 type, Unit* unit /*= nullptr*/, uint8 param1 /*= 0*/, uint8 param2 /*= 0*/)
-=======
 void InstanceScript::SetEntranceLocation(uint32 worldSafeLocationId)
->>>>>>> 28d470c5
 {
     _entranceId = worldSafeLocationId;
     if (_temporaryEntranceId)
@@ -893,20 +770,17 @@
 
     uint32 dungeonId = 0;
 
-    for (auto const& encounter : *encounters)
-    {
+    for (DungeonEncounterList::const_iterator itr = encounters->begin(); itr != encounters->end(); ++itr)
+    {
+        DungeonEncounter const* encounter = *itr;
         if (encounter->creditType == type && encounter->creditEntry == creditEntry)
         {
             completedEncounters |= 1 << encounter->dbcEntry->Bit;
             if (encounter->lastEncounterDungeon)
             {
                 dungeonId = encounter->lastEncounterDungeon;
-<<<<<<< HEAD
-                TC_LOG_DEBUG("lfg", "UpdateEncounterState: Instance %s (instanceId %u) completed encounter %s. Credit Dungeon: %u", instance->GetMapName(), instance->GetInstanceId(), encounter->dbcEntry->Name[0], dungeonId);
-=======
                 TC_LOG_DEBUG("lfg", "UpdateEncounterState: Instance %s (instanceId %u) completed encounter %s. Credit Dungeon: %u",
                     instance->GetMapName(), instance->GetInstanceId(), encounter->dbcEntry->Name[sWorld->GetDefaultDbcLocale()], dungeonId);
->>>>>>> 28d470c5
                 break;
             }
         }
@@ -915,19 +789,15 @@
     if (dungeonId)
     {
         Map::PlayerList const& players = instance->GetPlayers();
-        for (auto const& ref : players)
-        {
-            if (Player* player = ref.GetSource())
-            {
+        for (Map::PlayerList::const_iterator i = players.begin(); i != players.end(); ++i)
+        {
+            if (Player* player = i->GetSource())
                 if (Group* grp = player->GetGroup())
-                {
                     if (grp->isLFGGroup())
                     {
                         sLFGMgr->FinishDungeon(grp->GetGUID(), dungeonId, instance);
                         return;
                     }
-                }
-            }
         }
     }
 }
@@ -942,8 +812,6 @@
     UpdateEncounterState(ENCOUNTER_CREDIT_CAST_SPELL, spellId, source);
 }
 
-<<<<<<< HEAD
-=======
 void InstanceScript::UpdatePhasing()
 {
     Map::PlayerList const& players = instance->GetPlayers();
@@ -952,7 +820,6 @@
             PhasingHandler::SendToPlayer(player);
 }
 
->>>>>>> 28d470c5
 /*static*/ char const* InstanceScript::GetBossStateName(uint8 state)
 {
     // See enum EncounterState in InstanceScript.h
@@ -975,8 +842,6 @@
     }
 }
 
-<<<<<<< HEAD
-=======
 void InstanceScript::UpdateCombatResurrection(uint32 diff)
 {
     if (!_combatResurrectionTimerStarted)
@@ -1032,7 +897,6 @@
     return interval;
 }
 
->>>>>>> 28d470c5
 bool InstanceHasScript(WorldObject const* obj, char const* scriptName)
 {
     if (InstanceMap* instance = obj->GetMap()->ToInstanceMap())
