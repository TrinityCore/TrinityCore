/*
 * This file is part of the TrinityCore Project. See AUTHORS file for Copyright information
 *
 * This program is free software; you can redistribute it and/or modify it
 * under the terms of the GNU General Public License as published by the
 * Free Software Foundation; either version 2 of the License, or (at your
 * option) any later version.
 *
 * This program is distributed in the hope that it will be useful, but WITHOUT
 * ANY WARRANTY; without even the implied warranty of MERCHANTABILITY or
 * FITNESS FOR A PARTICULAR PURPOSE. See the GNU General Public License for
 * more details.
 *
 * You should have received a copy of the GNU General Public License along
 * with this program. If not, see <http://www.gnu.org/licenses/>.
 */

#include "InstanceScript.h"
#include "AreaBoundary.h"
#include "Creature.h"
#include "CreatureAI.h"
#include "CreatureAIImpl.h"
#include "DatabaseEnv.h"
#include "GameObject.h"
#include "Group.h"
#include "InstancePackets.h"
#include "InstanceScenario.h"
#include "LFGMgr.h"
#include "Log.h"
#include "Map.h"
#include "ObjectMgr.h"
#include "PhasingHandler.h"
#include "Player.h"
#include "RBAC.h"
#include "ScriptReloadMgr.h"
#include "SpellMgr.h"
#include "World.h"
#include "WorldSession.h"
#include <sstream>
#include <cstdarg>

#ifdef TRINITY_API_USE_DYNAMIC_LINKING
#include "ScriptMgr.h"
#endif

BossBoundaryData::~BossBoundaryData()
{
    for (const_iterator it = begin(); it != end(); ++it)
        delete it->Boundary;
}

InstanceScript::InstanceScript(InstanceMap* map) : instance(map), completedEncounters(0), _instanceSpawnGroups(sObjectMgr->GetSpawnGroupsForInstance(map->GetId())),
_entranceId(0), _temporaryEntranceId(0), _combatResurrectionTimer(0), _combatResurrectionCharges(0), _combatResurrectionTimerStarted(false)
{
#ifdef TRINITY_API_USE_DYNAMIC_LINKING
    uint32 scriptId = sObjectMgr->GetInstanceTemplate(map->GetId())->ScriptId;
    auto const scriptname = sObjectMgr->GetScriptName(scriptId);
    ASSERT(!scriptname.empty());
   // Acquire a strong reference from the script module
   // to keep it loaded until this object is destroyed.
    module_reference = sScriptMgr->AcquireModuleReferenceOfScriptName(scriptname);
#endif // #ifndef TRINITY_API_USE_DYNAMIC_LINKING
}

InstanceScript::~InstanceScript()
{
}

void InstanceScript::SaveToDB()
{
    if (InstanceScenario* scenario = instance->GetInstanceScenario())
        scenario->SaveToDB();

    std::string data = GetSaveData();
    if (data.empty())
        return;

    CharacterDatabasePreparedStatement* stmt = CharacterDatabase.GetPreparedStatement(CHAR_UPD_INSTANCE_DATA);
    stmt->setUInt32(0, GetCompletedEncounterMask());
    stmt->setString(1, data);
    stmt->setUInt32(2, _entranceId);
    stmt->setUInt32(3, instance->GetInstanceId());
    CharacterDatabase.Execute(stmt);
}

bool InstanceScript::IsEncounterInProgress() const
{
    for (std::vector<BossInfo>::const_iterator itr = bosses.begin(); itr != bosses.end(); ++itr)
        if (itr->state == IN_PROGRESS)
            return true;

    return false;
}

void InstanceScript::OnCreatureCreate(Creature* creature)
{
    AddObject(creature, true);
    AddMinion(creature, true);
}

void InstanceScript::OnCreatureRemove(Creature* creature)
{
    AddObject(creature, false);
    AddMinion(creature, false);
}

void InstanceScript::OnGameObjectCreate(GameObject* go)
{
    AddObject(go, true);
    AddDoor(go, true);
}

void InstanceScript::OnGameObjectRemove(GameObject* go)
{
    AddObject(go, false);
    AddDoor(go, false);
}

ObjectGuid InstanceScript::GetObjectGuid(uint32 type) const
{
    ObjectGuidMap::const_iterator i = _objectGuids.find(type);
    if (i != _objectGuids.end())
        return i->second;
    return ObjectGuid::Empty;
}

ObjectGuid InstanceScript::GetGuidData(uint32 type) const
{
    return GetObjectGuid(type);
}

Creature* InstanceScript::GetCreature(uint32 type)
{
    return instance->GetCreature(GetObjectGuid(type));
}

GameObject* InstanceScript::GetGameObject(uint32 type)
{
    return instance->GetGameObject(GetObjectGuid(type));
}

void InstanceScript::SetHeaders(std::string const& dataHeaders)
{
    for (char header : dataHeaders)
        if (isalpha(header))
            headers.push_back(header);
}

void InstanceScript::LoadBossBoundaries(BossBoundaryData const& data)
{
    for (BossBoundaryEntry const& entry : data)
        if (entry.BossId < bosses.size())
            bosses[entry.BossId].boundary.push_back(entry.Boundary);
}

void InstanceScript::LoadMinionData(MinionData const* data)
{
    while (data->entry)
    {
        if (data->bossId < bosses.size())
            minions.insert(std::make_pair(data->entry, MinionInfo(&bosses[data->bossId])));

        ++data;
    }
    TC_LOG_DEBUG("scripts", "InstanceScript::LoadMinionData: " UI64FMTD " minions loaded.", uint64(minions.size()));
}

void InstanceScript::LoadDoorData(DoorData const* data)
{
    while (data->entry)
    {
        if (data->bossId < bosses.size())
            doors.insert(std::make_pair(data->entry, DoorInfo(&bosses[data->bossId], data->type)));

        ++data;
    }
    TC_LOG_DEBUG("scripts", "InstanceScript::LoadDoorData: " UI64FMTD " doors loaded.", uint64(doors.size()));
}

void InstanceScript::LoadObjectData(ObjectData const* creatureData, ObjectData const* gameObjectData)
{
    if (creatureData)
        LoadObjectData(creatureData, _creatureInfo);

    if (gameObjectData)
        LoadObjectData(gameObjectData, _gameObjectInfo);

    TC_LOG_DEBUG("scripts", "InstanceScript::LoadObjectData: " SZFMTD " objects loaded.", _creatureInfo.size() + _gameObjectInfo.size());
}

void InstanceScript::LoadObjectData(ObjectData const* data, ObjectInfoMap& objectInfo)
{
    while (data->entry)
    {
        ASSERT(objectInfo.find(data->entry) == objectInfo.end());
        objectInfo[data->entry] = data->type;
        ++data;
    }
}

void InstanceScript::UpdateDoorState(GameObject* door)
{
    DoorInfoMapBounds range = doors.equal_range(door->GetEntry());
    if (range.first == range.second)
        return;

    bool open = true;
    for (; range.first != range.second && open; ++range.first)
    {
        DoorInfo const& info = range.first->second;
        switch (info.type)
        {
            case DOOR_TYPE_ROOM:
                open = (info.bossInfo->state != IN_PROGRESS);
                break;
            case DOOR_TYPE_PASSAGE:
                open = (info.bossInfo->state == DONE);
                break;
            case DOOR_TYPE_SPAWN_HOLE:
                open = (info.bossInfo->state == IN_PROGRESS);
                break;
            default:
                break;
        }
    }

    door->SetGoState(open ? GO_STATE_ACTIVE : GO_STATE_READY);
}

void InstanceScript::UpdateMinionState(Creature* minion, EncounterState state)
{
    switch (state)
    {
        case NOT_STARTED:
            if (!minion->IsAlive())
                minion->Respawn();
            else if (minion->IsInCombat())
                minion->AI()->EnterEvadeMode();
            break;
        case IN_PROGRESS:
            if (!minion->IsAlive())
                minion->Respawn();
            else if (!minion->GetVictim())
                minion->AI()->DoZoneInCombat();
            break;
        default:
            break;
    }
}

void InstanceScript::UpdateSpawnGroups()
{
    if (!_instanceSpawnGroups)
        return;
    enum states { BLOCK, SPAWN, FORCEBLOCK };
    std::unordered_map<uint32, states> newStates;
    for (auto it = _instanceSpawnGroups->begin(), end = _instanceSpawnGroups->end(); it != end; ++it)
    {
        InstanceSpawnGroupInfo const& info = *it;
        states& curValue = newStates[info.SpawnGroupId]; // makes sure there's a BLOCK value in the map
        if (curValue == FORCEBLOCK) // nothing will change this
            continue;
        if (!((1 << GetBossState(info.BossStateId)) & info.BossStates))
            continue;
        if (info.Flags & InstanceSpawnGroupInfo::FLAG_BLOCK_SPAWN)
            curValue = FORCEBLOCK;
        else if (info.Flags & InstanceSpawnGroupInfo::FLAG_ACTIVATE_SPAWN)
            curValue = SPAWN;
    }
    for (auto const& pair : newStates)
    {
        uint32 const groupId = pair.first;
        bool const doSpawn = (pair.second == SPAWN);
        if (instance->IsSpawnGroupActive(groupId) == doSpawn)
            continue; // nothing to do here
        // if we should spawn group, then spawn it...
        if (doSpawn)
            instance->SpawnGroupSpawn(groupId);
        else // otherwise, set it as inactive so it no longer respawns (but don't despawn it)
            instance->SetSpawnGroupInactive(groupId);
    }
}

BossInfo* InstanceScript::GetBossInfo(uint32 id)
{
    ASSERT(id < bosses.size());
    return &bosses[id];
}

void InstanceScript::AddObject(Creature* obj, bool add)
{
    ObjectInfoMap::const_iterator j = _creatureInfo.find(obj->GetEntry());
    if (j != _creatureInfo.end())
        AddObject(obj, j->second, add);
}

void InstanceScript::AddObject(GameObject* obj, bool add)
{
    ObjectInfoMap::const_iterator j = _gameObjectInfo.find(obj->GetEntry());
    if (j != _gameObjectInfo.end())
        AddObject(obj, j->second, add);
}

void InstanceScript::AddObject(WorldObject* obj, uint32 type, bool add)
{
    if (add)
        _objectGuids[type] = obj->GetGUID();
    else
    {
        ObjectGuidMap::iterator i = _objectGuids.find(type);
        if (i != _objectGuids.end() && i->second == obj->GetGUID())
            _objectGuids.erase(i);
    }
}

void InstanceScript::AddDoor(GameObject* door, bool add)
{
    DoorInfoMapBounds range = doors.equal_range(door->GetEntry());
    if (range.first == range.second)
        return;

    for (; range.first != range.second; ++range.first)
    {
        DoorInfo const& data = range.first->second;

        if (add)
        {
            data.bossInfo->door[data.type].insert(door->GetGUID());
        }
        else
            data.bossInfo->door[data.type].erase(door->GetGUID());
    }

    if (add)
        UpdateDoorState(door);
}

void InstanceScript::AddMinion(Creature* minion, bool add)
{
    MinionInfoMap::iterator itr = minions.find(minion->GetEntry());
    if (itr == minions.end())
        return;

    if (add)
        itr->second.bossInfo->minion.insert(minion->GetGUID());
    else
        itr->second.bossInfo->minion.erase(minion->GetGUID());
}

bool InstanceScript::SetBossState(uint32 id, EncounterState state)
{
    if (id < bosses.size())
    {
        BossInfo* bossInfo = &bosses[id];
        if (bossInfo->state == TO_BE_DECIDED) // loading
        {
            bossInfo->state = state;
            TC_LOG_DEBUG("scripts", "InstanceScript: Initialize boss %u state as %s (map %u, %u).", id, GetBossStateName(state), instance->GetId(), instance->GetInstanceId());
            return false;
        }
        else
        {
            if (bossInfo->state == state)
                return false;

            if (bossInfo->state == DONE)
            {
                TC_LOG_ERROR("map", "InstanceScript: Tried to set instance boss %u state from %s back to %s for map %u, instance id %u. Blocked!", id, GetBossStateName(bossInfo->state), GetBossStateName(state), instance->GetId(), instance->GetInstanceId());
                return false;
            }

            if (state == DONE)
                for (GuidSet::iterator i = bossInfo->minion.begin(); i != bossInfo->minion.end(); ++i)
                    if (Creature* minion = instance->GetCreature(*i))
                        if (minion->isWorldBoss() && minion->IsAlive())
                            return false;

            switch (state)
            {
                case IN_PROGRESS:
                {
                    uint32 resInterval = GetCombatResurrectionChargeInterval();
                    InitializeCombatResurrections(1, resInterval);
                    SendEncounterStart(1, 9, resInterval, resInterval);

<<<<<<< HEAD
                    DoOnPlayers([](Player* player)
                    {
                        if (player->IsAlive())
                            player->ProcSkillsAndAuras(nullptr, PROC_FLAG_ENCOUNTER_START, PROC_FLAG_NONE, PROC_SPELL_TYPE_MASK_ALL, PROC_SPELL_PHASE_NONE, PROC_HIT_NONE, nullptr, nullptr, nullptr);
                    });

=======
                    Map::PlayerList const &playerList = instance->GetPlayers();
                    if (!playerList.isEmpty())
                        for (Map::PlayerList::const_iterator i = playerList.begin(); i != playerList.end(); ++i)
                            if (Player* player = i->GetSource())
                                if (player->IsAlive())
                                    Unit::ProcSkillsAndAuras(player, nullptr, PROC_FLAG_ENCOUNTER_START, PROC_FLAG_NONE, PROC_SPELL_TYPE_MASK_ALL, PROC_SPELL_PHASE_NONE, PROC_HIT_NONE, nullptr, nullptr, nullptr);
>>>>>>> 11aafe53
                    break;
                }
                case FAIL:
                case DONE:
                    ResetCombatResurrections();
                    SendEncounterEnd();
                    break;
                default:
                    break;
            }

            bossInfo->state = state;
            SaveToDB();
        }

        for (uint32 type = 0; type < MAX_DOOR_TYPES; ++type)
            for (GuidSet::iterator i = bossInfo->door[type].begin(); i != bossInfo->door[type].end(); ++i)
                if (GameObject* door = instance->GetGameObject(*i))
                    UpdateDoorState(door);

        GuidSet minions = bossInfo->minion; // Copy to prevent iterator invalidation (minion might be unsummoned in UpdateMinionState)
        for (GuidSet::iterator i = minions.begin(); i != minions.end(); ++i)
            if (Creature* minion = instance->GetCreature(*i))
                UpdateMinionState(minion, state);

        UpdateSpawnGroups();
        return true;
    }
    return false;
}

bool InstanceScript::_SkipCheckRequiredBosses(Player const* player /*= nullptr*/) const
{
    return player && player->GetSession()->HasPermission(rbac::RBAC_PERM_SKIP_CHECK_INSTANCE_REQUIRED_BOSSES);
}

void InstanceScript::Create()
{
    for (size_t i = 0; i < bosses.size(); ++i)
        SetBossState(i, NOT_STARTED);
    UpdateSpawnGroups();
}

void InstanceScript::Load(char const* data)
{
    if (!data)
    {
        OUT_LOAD_INST_DATA_FAIL;
        return;
    }

    OUT_LOAD_INST_DATA(data);

    std::istringstream loadStream(data);

    if (ReadSaveDataHeaders(loadStream))
    {
        ReadSaveDataBossStates(loadStream);
        ReadSaveDataMore(loadStream);
    }
    else
        OUT_LOAD_INST_DATA_FAIL;

    OUT_LOAD_INST_DATA_COMPLETE;
}

bool InstanceScript::ReadSaveDataHeaders(std::istringstream& data)
{
    for (char header : headers)
    {
        char buff;
        data >> buff;

        if (header != buff)
            return false;
    }

    return true;
}

void InstanceScript::ReadSaveDataBossStates(std::istringstream& data)
{
    uint32 bossId = 0;
    for (std::vector<BossInfo>::iterator i = bosses.begin(); i != bosses.end(); ++i, ++bossId)
    {
        uint32 buff;
        data >> buff;
        if (buff == IN_PROGRESS || buff == FAIL || buff == SPECIAL)
            buff = NOT_STARTED;

        if (buff < TO_BE_DECIDED)
            SetBossState(bossId, EncounterState(buff));
    }
    UpdateSpawnGroups();
}

std::string InstanceScript::GetSaveData()
{
    OUT_SAVE_INST_DATA;

    std::ostringstream saveStream;

    WriteSaveDataHeaders(saveStream);
    WriteSaveDataBossStates(saveStream);
    WriteSaveDataMore(saveStream);

    OUT_SAVE_INST_DATA_COMPLETE;

    return saveStream.str();
}

void InstanceScript::WriteSaveDataHeaders(std::ostringstream& data)
{
    for (char header : headers)
        data << header << ' ';
}

void InstanceScript::WriteSaveDataBossStates(std::ostringstream& data)
{
    for (BossInfo const& bossInfo : bosses)
        data << uint32(bossInfo.state) << ' ';
}

void InstanceScript::HandleGameObject(ObjectGuid guid, bool open, GameObject* go /*= nullptr*/)
{
    if (!go)
        go = instance->GetGameObject(guid);
    if (go)
        go->SetGoState(open ? GO_STATE_ACTIVE : GO_STATE_READY);
    else
        TC_LOG_DEBUG("scripts", "InstanceScript: HandleGameObject failed");
}

void InstanceScript::DoUseDoorOrButton(ObjectGuid guid, uint32 withRestoreTime /*= 0*/, bool useAlternativeState /*= false*/)
{
    if (!guid)
        return;

    if (GameObject* go = instance->GetGameObject(guid))
    {
        if (go->GetGoType() == GAMEOBJECT_TYPE_DOOR || go->GetGoType() == GAMEOBJECT_TYPE_BUTTON)
        {
            if (go->getLootState() == GO_READY)
                go->UseDoorOrButton(withRestoreTime, useAlternativeState);
            else if (go->getLootState() == GO_ACTIVATED)
                go->ResetDoorOrButton();
        }
        else
            TC_LOG_ERROR("scripts", "InstanceScript: DoUseDoorOrButton can't use gameobject entry %u, because type is %u.", go->GetEntry(), go->GetGoType());
    }
    else
        TC_LOG_DEBUG("scripts", "InstanceScript: DoUseDoorOrButton failed");
}

void InstanceScript::DoCloseDoorOrButton(ObjectGuid guid)
{
    if (!guid)
        return;

    if (GameObject* go = instance->GetGameObject(guid))
    {
        if (go->GetGoType() == GAMEOBJECT_TYPE_DOOR || go->GetGoType() == GAMEOBJECT_TYPE_BUTTON)
        {
            if (go->getLootState() == GO_ACTIVATED)
                go->ResetDoorOrButton();
        }
        else
            TC_LOG_ERROR("scripts", "InstanceScript: DoCloseDoorOrButton can't use gameobject entry %u, because type is %u.", go->GetEntry(), go->GetGoType());
    }
    else
        TC_LOG_DEBUG("scripts", "InstanceScript: DoCloseDoorOrButton failed");
}

void InstanceScript::DoRespawnGameObject(ObjectGuid guid, Seconds timeToDespawn /*= 1min */)
{
    if (GameObject* go = instance->GetGameObject(guid))
    {
        switch (go->GetGoType())
        {
            case GAMEOBJECT_TYPE_DOOR:
            case GAMEOBJECT_TYPE_BUTTON:
            case GAMEOBJECT_TYPE_TRAP:
            case GAMEOBJECT_TYPE_FISHINGNODE:
                // not expect any of these should ever be handled
                TC_LOG_ERROR("scripts", "InstanceScript: DoRespawnGameObject can't respawn gameobject entry %u, because type is %u.", go->GetEntry(), go->GetGoType());
                return;
            default:
                break;
        }

        if (go->isSpawned())
            return;

        go->SetRespawnTime(timeToDespawn.count());
    }
    else
        TC_LOG_DEBUG("scripts", "InstanceScript: DoRespawnGameObject failed");
}

void InstanceScript::DoOnPlayers(std::function<void(Player*)>&& function)
{
    Map::PlayerList const& plrList = instance->GetPlayers();

    if (!plrList.isEmpty())
        for (Map::PlayerList::const_iterator i = plrList.begin(); i != plrList.end(); ++i)
            if (Player* player = i->GetSource())
                function(player);
}

void InstanceScript::DoUpdateWorldState(uint32 uiStateId, uint32 uiStateData)
{
    DoOnPlayers([uiStateId, uiStateData](Player* player)
    {
        player->SendUpdateWorldState(uiStateId, uiStateData);
    });
}

// Send Notify to all players in instance
void InstanceScript::DoSendNotifyToInstance(char const* format, ...)
{
    va_list ap;
    va_start(ap, format);
    char buff[1024];
    vsnprintf(buff, 1024, format, ap);
    va_end(ap);

    DoOnPlayers([buff](Player* player)
    {
        if (WorldSession * session = player->GetSession())
            session->SendNotification("%s", buff);
    });
}

// Update Achievement Criteria for all players in instance
void InstanceScript::DoUpdateCriteria(CriteriaType type, uint32 miscValue1 /*= 0*/, uint32 miscValue2 /*= 0*/, Unit* unit /*= nullptr*/)
{
<<<<<<< HEAD
    DoOnPlayers([type, miscValue1, miscValue2, unit](Player* player)
    {
        player->UpdateCriteria(type, miscValue1, miscValue2, 0, unit);
    });
=======
    Map::PlayerList const& PlayerList = instance->GetPlayers();

    if (!PlayerList.isEmpty())
        for (Map::PlayerList::const_iterator i = PlayerList.begin(); i != PlayerList.end(); ++i)
            if (Player* player = i->GetSource())
                player->UpdateCriteria(type, miscValue1, miscValue2, 0, unit);
>>>>>>> 11aafe53
}

// Start timed achievement for all players in instance
void InstanceScript::DoStartCriteriaTimer(CriteriaStartEvent startEvent, uint32 entry)
{
<<<<<<< HEAD
    DoOnPlayers([type, entry](Player* player)
    {
        player->StartCriteriaTimer(type, entry);
    });
=======
    Map::PlayerList const& PlayerList = instance->GetPlayers();

    if (!PlayerList.isEmpty())
        for (Map::PlayerList::const_iterator i = PlayerList.begin(); i != PlayerList.end(); ++i)
            if (Player* player = i->GetSource())
                player->StartCriteriaTimer(startEvent, entry);
>>>>>>> 11aafe53
}

// Stop timed achievement for all players in instance
void InstanceScript::DoStopCriteriaTimer(CriteriaStartEvent startEvent, uint32 entry)
{
<<<<<<< HEAD
    DoOnPlayers([type, entry](Player* player)
    {
        player->RemoveCriteriaTimer(type, entry);
    });
=======
    Map::PlayerList const& PlayerList = instance->GetPlayers();

    if (!PlayerList.isEmpty())
        for (Map::PlayerList::const_iterator i = PlayerList.begin(); i != PlayerList.end(); ++i)
            if (Player* player = i->GetSource())
                player->RemoveCriteriaTimer(startEvent, entry);
>>>>>>> 11aafe53
}

void InstanceScript::DoRemoveAurasDueToSpellOnPlayers(uint32 spell, bool includePets /*= false*/, bool includeControlled /*= false*/)
{
<<<<<<< HEAD
    DoOnPlayers([spell](Player* player)
    {
        player->RemoveAurasDueToSpell(spell);

        if (Pet* pet = player->GetPet())
            pet->RemoveAurasDueToSpell(spell);
    });
=======
    Map::PlayerList const& playerList = instance->GetPlayers();
    for (auto itr = playerList.begin(); itr != playerList.end(); ++itr)
        DoRemoveAurasDueToSpellOnPlayer(itr->GetSource(), spell, includePets, includeControlled);
}

void InstanceScript::DoRemoveAurasDueToSpellOnPlayer(Player* player, uint32 spell, bool includePets /*= false*/, bool includeControlled /*= false*/)
{
    if (!player)
        return;

    player->RemoveAurasDueToSpell(spell);

    if (!includePets)
        return;

    for (uint8 itr2 = 0; itr2 < MAX_SUMMON_SLOT; ++itr2)
    {
        ObjectGuid summonGUID = player->m_SummonSlot[itr2];
        if (!summonGUID.IsEmpty())
            if (Creature* summon = instance->GetCreature(summonGUID))
                summon->RemoveAurasDueToSpell(spell);
    }

    if (!includeControlled)
        return;

    for (auto itr2 = player->m_Controlled.begin(); itr2 != player->m_Controlled.end(); ++itr2)
    {
        if (Unit* controlled = *itr2)
            if (controlled->IsInWorld() && controlled->GetTypeId() == TYPEID_UNIT)
                controlled->RemoveAurasDueToSpell(spell);
    }
>>>>>>> 11aafe53
}

void InstanceScript::DoCastSpellOnPlayers(uint32 spell, bool includePets /*= false*/, bool includeControlled /*= false*/)
{
<<<<<<< HEAD
    DoOnPlayers([spell](Player* player)
    {
        if (player->HasAura(spell))
            player->Kill(player);
    });
=======
    Map::PlayerList const& playerList = instance->GetPlayers();
    for (auto itr = playerList.begin(); itr != playerList.end(); ++itr)
        DoCastSpellOnPlayer(itr->GetSource(), spell, includePets, includeControlled);
}

void InstanceScript::DoCastSpellOnPlayer(Player* player, uint32 spell, bool includePets /*= false*/, bool includeControlled /*= false*/)
{
    if (!player)
        return;

    player->CastSpell(player, spell, true);

    if (!includePets)
        return;

    for (uint8 itr2 = 0; itr2 < MAX_SUMMON_SLOT; ++itr2)
    {
        ObjectGuid summonGUID = player->m_SummonSlot[itr2];
        if (!summonGUID.IsEmpty())
            if (Creature* summon = instance->GetCreature(summonGUID))
                summon->CastSpell(player, spell, true);
    }

    if (!includeControlled)
        return;

    for (auto itr2 = player->m_Controlled.begin(); itr2 != player->m_Controlled.end(); ++itr2)
    {
        if (Unit* controlled = *itr2)
            if (controlled->IsInWorld() && controlled->GetTypeId() == TYPEID_UNIT)
                controlled->CastSpell(player, spell, true);
    }
>>>>>>> 11aafe53
}

bool InstanceScript::ServerAllowsTwoSideGroups()
{
    return sWorld->getBoolConfig(CONFIG_ALLOW_TWO_SIDE_INTERACTION_GROUP);
}

bool InstanceScript::CheckAchievementCriteriaMeet(uint32 criteria_id, Player const* /*source*/, Unit const* /*target*/ /*= nullptr*/, uint32 /*miscvalue1*/ /*= 0*/)
{
    TC_LOG_ERROR("misc", "Achievement system call InstanceScript::CheckAchievementCriteriaMeet but instance script for map %u not have implementation for achievement criteria %u",
        instance->GetId(), criteria_id);
    return false;
}

void InstanceScript::SetEntranceLocation(uint32 worldSafeLocationId)
{
    _entranceId = worldSafeLocationId;
    if (_temporaryEntranceId)
        _temporaryEntranceId = 0;
}

void InstanceScript::SendEncounterUnit(uint32 type, Unit* unit /*= nullptr*/, uint8 priority)
{
    switch (type)
    {
        case ENCOUNTER_FRAME_ENGAGE:                    // SMSG_INSTANCE_ENCOUNTER_ENGAGE_UNIT
        {
            if (!unit)
                return;

            WorldPackets::Instance::InstanceEncounterEngageUnit encounterEngageMessage;
            encounterEngageMessage.Unit = unit->GetGUID();
            encounterEngageMessage.TargetFramePriority = priority;
            instance->SendToPlayers(encounterEngageMessage.Write());
            break;
        }
        case ENCOUNTER_FRAME_DISENGAGE:                 // SMSG_INSTANCE_ENCOUNTER_DISENGAGE_UNIT
        {
            if (!unit)
                return;

            WorldPackets::Instance::InstanceEncounterDisengageUnit encounterDisengageMessage;
            encounterDisengageMessage.Unit = unit->GetGUID();
            instance->SendToPlayers(encounterDisengageMessage.Write());
            break;
        }
        case ENCOUNTER_FRAME_UPDATE_PRIORITY:           // SMSG_INSTANCE_ENCOUNTER_CHANGE_PRIORITY
        {
            if (!unit)
                return;

            WorldPackets::Instance::InstanceEncounterChangePriority encounterChangePriorityMessage;
            encounterChangePriorityMessage.Unit = unit->GetGUID();
            encounterChangePriorityMessage.TargetFramePriority = priority;
            instance->SendToPlayers(encounterChangePriorityMessage.Write());
            break;
        }
        default:
            break;
    }
}

void InstanceScript::SendEncounterStart(uint32 inCombatResCount /*= 0*/, uint32 maxInCombatResCount /*= 0*/, uint32 inCombatResChargeRecovery /*= 0*/, uint32 nextCombatResChargeTime /*= 0*/)
{
    WorldPackets::Instance::InstanceEncounterStart encounterStartMessage;
    encounterStartMessage.InCombatResCount = inCombatResCount;
    encounterStartMessage.MaxInCombatResCount = maxInCombatResCount;
    encounterStartMessage.CombatResChargeRecovery = inCombatResChargeRecovery;
    encounterStartMessage.NextCombatResChargeTime = nextCombatResChargeTime;

    instance->SendToPlayers(encounterStartMessage.Write());
}

void InstanceScript::SendEncounterEnd()
{
    WorldPackets::Instance::InstanceEncounterEnd encounterEndMessage;
    instance->SendToPlayers(encounterEndMessage.Write());
}

void InstanceScript::SendBossKillCredit(uint32 encounterId)
{
    WorldPackets::Instance::BossKill bossKillCreditMessage;
    bossKillCreditMessage.DungeonEncounterID = encounterId;

    instance->SendToPlayers(bossKillCreditMessage.Write());
}

void InstanceScript::UpdateEncounterState(EncounterCreditType type, uint32 creditEntry, Unit* /*source*/)
{
    DungeonEncounterList const* encounters = sObjectMgr->GetDungeonEncounterList(instance->GetId(), instance->GetDifficultyID());
    if (!encounters)
        return;

    uint32 dungeonId = 0;

    for (auto const& encounter : *encounters)
    {
        if (encounter.creditType == type && encounter.creditEntry == creditEntry)
        {
            completedEncounters |= 1 << encounter.dbcEntry->Bit;
            if (encounter.lastEncounterDungeon)
            {
                dungeonId = encounter.lastEncounterDungeon;
                TC_LOG_DEBUG("lfg", "UpdateEncounterState: Instance %s (instanceId %u) completed encounter %s. Credit Dungeon: %u",
                    instance->GetMapName(), instance->GetInstanceId(), encounter.dbcEntry->Name[sWorld->GetDefaultDbcLocale()], dungeonId);
                break;
            }
        }
    }

    if (dungeonId)
    {
        Map::PlayerList const& players = instance->GetPlayers();
        for (auto const& ref : players)
        {
            if (Player* player = ref.GetSource())
            {
                if (Group* grp = player->GetGroup())
                {
                    if (grp->isLFGGroup())
                    {
                        sLFGMgr->FinishDungeon(grp->GetGUID(), dungeonId, instance);
                        return;
                    }
                }
            }
        }
    }
}

void InstanceScript::UpdateEncounterStateForKilledCreature(uint32 creatureId, Unit* source)
{
    UpdateEncounterState(ENCOUNTER_CREDIT_KILL_CREATURE, creatureId, source);
}

void InstanceScript::UpdateEncounterStateForSpellCast(uint32 spellId, Unit* source)
{
    UpdateEncounterState(ENCOUNTER_CREDIT_CAST_SPELL, spellId, source);
}

void InstanceScript::UpdatePhasing()
{
    DoOnPlayers([](Player* player)
    {
        PhasingHandler::SendToPlayer(player);
    });
}

/*static*/ char const* InstanceScript::GetBossStateName(uint8 state)
{
    // See enum EncounterState in InstanceScript.h
    switch (state)
    {
        case NOT_STARTED:
            return "NOT_STARTED";
        case IN_PROGRESS:
            return "IN_PROGRESS";
        case FAIL:
            return "FAIL";
        case DONE:
            return "DONE";
        case SPECIAL:
            return "SPECIAL";
        case TO_BE_DECIDED:
            return "TO_BE_DECIDED";
        default:
            return "INVALID";
    }
}

void InstanceScript::UpdateCombatResurrection(uint32 diff)
{
    if (!_combatResurrectionTimerStarted)
        return;

    if (_combatResurrectionTimer <= diff)
        AddCombatResurrectionCharge();
    else
        _combatResurrectionTimer -= diff;
}

void InstanceScript::InitializeCombatResurrections(uint8 charges /*= 1*/, uint32 interval /*= 0*/)
{
    _combatResurrectionCharges = charges;
    if (!interval)
        return;

    _combatResurrectionTimer = interval;
    _combatResurrectionTimerStarted = true;
}

void InstanceScript::AddCombatResurrectionCharge()
{
    ++_combatResurrectionCharges;
    _combatResurrectionTimer = GetCombatResurrectionChargeInterval();

    WorldPackets::Instance::InstanceEncounterGainCombatResurrectionCharge gainCombatResurrectionCharge;
    gainCombatResurrectionCharge.InCombatResCount = _combatResurrectionCharges;
    gainCombatResurrectionCharge.CombatResChargeRecovery = _combatResurrectionTimer;
    instance->SendToPlayers(gainCombatResurrectionCharge.Write());
}

void InstanceScript::UseCombatResurrection()
{
    --_combatResurrectionCharges;

    instance->SendToPlayers(WorldPackets::Instance::InstanceEncounterInCombatResurrection().Write());
}

void InstanceScript::ResetCombatResurrections()
{
    _combatResurrectionCharges = 0;
    _combatResurrectionTimer = 0;
    _combatResurrectionTimerStarted = false;
}

uint32 InstanceScript::GetCombatResurrectionChargeInterval() const
{
    uint32 interval = 0;
    if (uint32 playerCount = instance->GetPlayers().getSize())
        interval = 90 * MINUTE * IN_MILLISECONDS / playerCount;

    return interval;
}

bool InstanceHasScript(WorldObject const* obj, char const* scriptName)
{
    if (InstanceMap* instance = obj->GetMap()->ToInstanceMap())
        return instance->GetScriptName() == scriptName;

    return false;
}<|MERGE_RESOLUTION|>--- conflicted
+++ resolved
@@ -383,21 +383,11 @@
                     InitializeCombatResurrections(1, resInterval);
                     SendEncounterStart(1, 9, resInterval, resInterval);
 
-<<<<<<< HEAD
-                    DoOnPlayers([](Player* player)
+                    instance->DoOnPlayers([](Player* player)
                     {
                         if (player->IsAlive())
-                            player->ProcSkillsAndAuras(nullptr, PROC_FLAG_ENCOUNTER_START, PROC_FLAG_NONE, PROC_SPELL_TYPE_MASK_ALL, PROC_SPELL_PHASE_NONE, PROC_HIT_NONE, nullptr, nullptr, nullptr);
+                            Unit::ProcSkillsAndAuras(player, nullptr, PROC_FLAG_ENCOUNTER_START, PROC_FLAG_NONE, PROC_SPELL_TYPE_MASK_ALL, PROC_SPELL_PHASE_NONE, PROC_HIT_NONE, nullptr, nullptr, nullptr);
                     });
-
-=======
-                    Map::PlayerList const &playerList = instance->GetPlayers();
-                    if (!playerList.isEmpty())
-                        for (Map::PlayerList::const_iterator i = playerList.begin(); i != playerList.end(); ++i)
-                            if (Player* player = i->GetSource())
-                                if (player->IsAlive())
-                                    Unit::ProcSkillsAndAuras(player, nullptr, PROC_FLAG_ENCOUNTER_START, PROC_FLAG_NONE, PROC_SPELL_TYPE_MASK_ALL, PROC_SPELL_PHASE_NONE, PROC_HIT_NONE, nullptr, nullptr, nullptr);
->>>>>>> 11aafe53
                     break;
                 }
                 case FAIL:
@@ -597,19 +587,9 @@
         TC_LOG_DEBUG("scripts", "InstanceScript: DoRespawnGameObject failed");
 }
 
-void InstanceScript::DoOnPlayers(std::function<void(Player*)>&& function)
-{
-    Map::PlayerList const& plrList = instance->GetPlayers();
-
-    if (!plrList.isEmpty())
-        for (Map::PlayerList::const_iterator i = plrList.begin(); i != plrList.end(); ++i)
-            if (Player* player = i->GetSource())
-                function(player);
-}
-
 void InstanceScript::DoUpdateWorldState(uint32 uiStateId, uint32 uiStateData)
 {
-    DoOnPlayers([uiStateId, uiStateData](Player* player)
+    instance->DoOnPlayers([uiStateId, uiStateData](Player* player)
     {
         player->SendUpdateWorldState(uiStateId, uiStateData);
     });
@@ -624,7 +604,7 @@
     vsnprintf(buff, 1024, format, ap);
     va_end(ap);
 
-    DoOnPlayers([buff](Player* player)
+    instance->DoOnPlayers([buff](Player* player)
     {
         if (WorldSession * session = player->GetSession())
             session->SendNotification("%s", buff);
@@ -634,71 +614,36 @@
 // Update Achievement Criteria for all players in instance
 void InstanceScript::DoUpdateCriteria(CriteriaType type, uint32 miscValue1 /*= 0*/, uint32 miscValue2 /*= 0*/, Unit* unit /*= nullptr*/)
 {
-<<<<<<< HEAD
-    DoOnPlayers([type, miscValue1, miscValue2, unit](Player* player)
+    instance->DoOnPlayers([type, miscValue1, miscValue2, unit](Player* player)
     {
         player->UpdateCriteria(type, miscValue1, miscValue2, 0, unit);
     });
-=======
-    Map::PlayerList const& PlayerList = instance->GetPlayers();
-
-    if (!PlayerList.isEmpty())
-        for (Map::PlayerList::const_iterator i = PlayerList.begin(); i != PlayerList.end(); ++i)
-            if (Player* player = i->GetSource())
-                player->UpdateCriteria(type, miscValue1, miscValue2, 0, unit);
->>>>>>> 11aafe53
 }
 
 // Start timed achievement for all players in instance
 void InstanceScript::DoStartCriteriaTimer(CriteriaStartEvent startEvent, uint32 entry)
 {
-<<<<<<< HEAD
-    DoOnPlayers([type, entry](Player* player)
-    {
-        player->StartCriteriaTimer(type, entry);
+    instance->DoOnPlayers([startEvent, entry](Player* player)
+    {
+        player->StartCriteriaTimer(startEvent, entry);
     });
-=======
-    Map::PlayerList const& PlayerList = instance->GetPlayers();
-
-    if (!PlayerList.isEmpty())
-        for (Map::PlayerList::const_iterator i = PlayerList.begin(); i != PlayerList.end(); ++i)
-            if (Player* player = i->GetSource())
-                player->StartCriteriaTimer(startEvent, entry);
->>>>>>> 11aafe53
 }
 
 // Stop timed achievement for all players in instance
 void InstanceScript::DoStopCriteriaTimer(CriteriaStartEvent startEvent, uint32 entry)
 {
-<<<<<<< HEAD
-    DoOnPlayers([type, entry](Player* player)
-    {
-        player->RemoveCriteriaTimer(type, entry);
+    instance->DoOnPlayers([startEvent, entry](Player* player)
+    {
+        player->RemoveCriteriaTimer(startEvent, entry);
     });
-=======
-    Map::PlayerList const& PlayerList = instance->GetPlayers();
-
-    if (!PlayerList.isEmpty())
-        for (Map::PlayerList::const_iterator i = PlayerList.begin(); i != PlayerList.end(); ++i)
-            if (Player* player = i->GetSource())
-                player->RemoveCriteriaTimer(startEvent, entry);
->>>>>>> 11aafe53
 }
 
 void InstanceScript::DoRemoveAurasDueToSpellOnPlayers(uint32 spell, bool includePets /*= false*/, bool includeControlled /*= false*/)
 {
-<<<<<<< HEAD
-    DoOnPlayers([spell](Player* player)
-    {
-        player->RemoveAurasDueToSpell(spell);
-
-        if (Pet* pet = player->GetPet())
-            pet->RemoveAurasDueToSpell(spell);
+    instance->DoOnPlayers([this, spell, includePets, includeControlled](Player* player)
+    {
+        DoRemoveAurasDueToSpellOnPlayer(player, spell, includePets, includeControlled);
     });
-=======
-    Map::PlayerList const& playerList = instance->GetPlayers();
-    for (auto itr = playerList.begin(); itr != playerList.end(); ++itr)
-        DoRemoveAurasDueToSpellOnPlayer(itr->GetSource(), spell, includePets, includeControlled);
 }
 
 void InstanceScript::DoRemoveAurasDueToSpellOnPlayer(Player* player, uint32 spell, bool includePets /*= false*/, bool includeControlled /*= false*/)
@@ -728,21 +673,14 @@
             if (controlled->IsInWorld() && controlled->GetTypeId() == TYPEID_UNIT)
                 controlled->RemoveAurasDueToSpell(spell);
     }
->>>>>>> 11aafe53
 }
 
 void InstanceScript::DoCastSpellOnPlayers(uint32 spell, bool includePets /*= false*/, bool includeControlled /*= false*/)
 {
-<<<<<<< HEAD
-    DoOnPlayers([spell](Player* player)
-    {
-        if (player->HasAura(spell))
-            player->Kill(player);
+    instance->DoOnPlayers([this, spell, includePets, includeControlled](Player* player)
+    {
+        DoCastSpellOnPlayer(player, spell, includePets, includeControlled);
     });
-=======
-    Map::PlayerList const& playerList = instance->GetPlayers();
-    for (auto itr = playerList.begin(); itr != playerList.end(); ++itr)
-        DoCastSpellOnPlayer(itr->GetSource(), spell, includePets, includeControlled);
 }
 
 void InstanceScript::DoCastSpellOnPlayer(Player* player, uint32 spell, bool includePets /*= false*/, bool includeControlled /*= false*/)
@@ -772,7 +710,6 @@
             if (controlled->IsInWorld() && controlled->GetTypeId() == TYPEID_UNIT)
                 controlled->CastSpell(player, spell, true);
     }
->>>>>>> 11aafe53
 }
 
 bool InstanceScript::ServerAllowsTwoSideGroups()
@@ -915,7 +852,7 @@
 
 void InstanceScript::UpdatePhasing()
 {
-    DoOnPlayers([](Player* player)
+    instance->DoOnPlayers([](Player* player)
     {
         PhasingHandler::SendToPlayer(player);
     });
