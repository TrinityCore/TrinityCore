/*
 * Copyright (C) 2008-2013 TrinityCore <http://www.trinitycore.org/>
 * Copyright (C) 2005-2009 MaNGOS <http://getmangos.com/>
 *
 * This program is free software; you can redistribute it and/or modify it
 * under the terms of the GNU General Public License as published by the
 * Free Software Foundation; either version 2 of the License, or (at your
 * option) any later version.
 *
 * This program is distributed in the hope that it will be useful, but WITHOUT
 * ANY WARRANTY; without even the implied warranty of MERCHANTABILITY or
 * FITNESS FOR A PARTICULAR PURPOSE. See the GNU General Public License for
 * more details.
 *
 * You should have received a copy of the GNU General Public License along
 * with this program. If not, see <http://www.gnu.org/licenses/>.
 */

#include "Creature.h"
#include "CreatureAI.h"
#include "DatabaseEnv.h"
#include "GameObject.h"
#include "Group.h"
#include "InstanceScript.h"
#include "LFGMgr.h"
#include "Log.h"
#include "Map.h"
#include "Player.h"
#include "Pet.h"
#include "WorldSession.h"
#include "Opcodes.h"

void InstanceScript::SaveToDB()
{
    std::string data = GetSaveData();
    if (data.empty())
        return;

    PreparedStatement* stmt = CharacterDatabase.GetPreparedStatement(CHAR_UPD_INSTANCE_DATA);
    stmt->setUInt32(0, GetCompletedEncounterMask());
    stmt->setString(1, data);
    stmt->setUInt32(2, instance->GetInstanceId());
    CharacterDatabase.Execute(stmt);
}

void InstanceScript::HandleGameObject(uint64 GUID, bool open, GameObject* go)
{
    if (!go)
        go = instance->GetGameObject(GUID);
    if (go)
        go->SetGoState(open ? GO_STATE_ACTIVE : GO_STATE_READY);
    else
        TC_LOG_DEBUG(LOG_FILTER_TSCR, "InstanceScript: HandleGameObject failed");
}

bool InstanceScript::IsEncounterInProgress() const
{
    for (std::vector<BossInfo>::const_iterator itr = bosses.begin(); itr != bosses.end(); ++itr)
        if (itr->state == IN_PROGRESS)
            return true;

    return false;
}

void InstanceScript::LoadMinionData(const MinionData* data)
{
    while (data->entry)
    {
        if (data->bossId < bosses.size())
            minions.insert(std::make_pair(data->entry, MinionInfo(&bosses[data->bossId])));

        ++data;
    }
    TC_LOG_DEBUG(LOG_FILTER_TSCR, "InstanceScript::LoadMinionData: " UI64FMTD " minions loaded.", uint64(minions.size()));
}

void InstanceScript::LoadDoorData(const DoorData* data)
{
    while (data->entry)
    {
        if (data->bossId < bosses.size())
            doors.insert(std::make_pair(data->entry, DoorInfo(&bosses[data->bossId], data->type, BoundaryType(data->boundary))));

        ++data;
    }
    TC_LOG_DEBUG(LOG_FILTER_TSCR, "InstanceScript::LoadDoorData: " UI64FMTD " doors loaded.", uint64(doors.size()));
}

void InstanceScript::UpdateMinionState(Creature* minion, EncounterState state)
{
    switch (state)
    {
        case NOT_STARTED:
            if (!minion->isAlive())
                minion->Respawn();
            else if (minion->isInCombat())
                minion->AI()->EnterEvadeMode();
            break;
        case IN_PROGRESS:
            if (!minion->isAlive())
                minion->Respawn();
            else if (!minion->getVictim())
                minion->AI()->DoZoneInCombat();
            break;
        default:
            break;
    }
}

void InstanceScript::UpdateDoorState(GameObject* door)
{
    DoorInfoMapBounds range = doors.equal_range(door->GetEntry());
    if (range.first == range.second)
        return;

    bool open = true;
    for (; range.first != range.second && open; ++range.first)
    {
        DoorInfo const& info = range.first->second;
        switch (info.type)
        {
            case DOOR_TYPE_ROOM:
                open = (info.bossInfo->state != IN_PROGRESS);
                break;
            case DOOR_TYPE_PASSAGE:
                open = (info.bossInfo->state == DONE);
                break;
            case DOOR_TYPE_SPAWN_HOLE:
                open = (info.bossInfo->state == IN_PROGRESS);
                break;
            default:
                break;
        }
    }

    door->SetGoState(open ? GO_STATE_ACTIVE : GO_STATE_READY);
}

void InstanceScript::AddDoor(GameObject* door, bool add)
{
    DoorInfoMapBounds range = doors.equal_range(door->GetEntry());
    if (range.first == range.second)
        return;

    for (; range.first != range.second; ++range.first)
    {
        DoorInfo const& data = range.first->second;

        if (add)
        {
            data.bossInfo->door[data.type].insert(door);
            switch (data.boundary)
            {
                default:
                case BOUNDARY_NONE:
                    break;
                case BOUNDARY_N:
                case BOUNDARY_S:
                    data.bossInfo->boundary[data.boundary] = door->GetPositionX();
                    break;
                case BOUNDARY_E:
                case BOUNDARY_W:
                    data.bossInfo->boundary[data.boundary] = door->GetPositionY();
                    break;
                case BOUNDARY_NW:
                case BOUNDARY_SE:
                    data.bossInfo->boundary[data.boundary] = door->GetPositionX() + door->GetPositionY();
                    break;
                case BOUNDARY_NE:
                case BOUNDARY_SW:
                    data.bossInfo->boundary[data.boundary] = door->GetPositionX() - door->GetPositionY();
                    break;
            }
        }
        else
            data.bossInfo->door[data.type].erase(door);
    }

    if (add)
        UpdateDoorState(door);
}

void InstanceScript::AddMinion(Creature* minion, bool add)
{
    MinionInfoMap::iterator itr = minions.find(minion->GetEntry());
    if (itr == minions.end())
        return;

    if (add)
        itr->second.bossInfo->minion.insert(minion);
    else
        itr->second.bossInfo->minion.erase(minion);
}

bool InstanceScript::SetBossState(uint32 id, EncounterState state)
{
    if (id < bosses.size())
    {
        BossInfo* bossInfo = &bosses[id];
        if (bossInfo->state == TO_BE_DECIDED) // loading
        {
            bossInfo->state = state;
            //TC_LOG_ERROR(LOG_FILTER_GENERAL, "Inialize boss %u state as %u.", id, (uint32)state);
            return false;
        }
        else
        {
            if (bossInfo->state == state)
                return false;

            if (state == DONE)
                for (MinionSet::iterator i = bossInfo->minion.begin(); i != bossInfo->minion.end(); ++i)
                    if ((*i)->isWorldBoss() && (*i)->isAlive())
                        return false;

            bossInfo->state = state;
            SaveToDB();
        }

        for (uint32 type = 0; type < MAX_DOOR_TYPES; ++type)
            for (DoorSet::iterator i = bossInfo->door[type].begin(); i != bossInfo->door[type].end(); ++i)
                UpdateDoorState(*i);

        for (MinionSet::iterator i = bossInfo->minion.begin(); i != bossInfo->minion.end(); ++i)
            UpdateMinionState(*i, state);

        return true;
    }
    return false;
}

std::string InstanceScript::LoadBossState(const char * data)
{
    if (!data)
        return NULL;
    std::istringstream loadStream(data);
    uint32 buff;
    uint32 bossId = 0;
    for (std::vector<BossInfo>::iterator i = bosses.begin(); i != bosses.end(); ++i, ++bossId)
    {
        loadStream >> buff;
        if (buff < TO_BE_DECIDED)
            SetBossState(bossId, (EncounterState)buff);
    }
    return loadStream.str();
}

std::string InstanceScript::GetBossSaveData()
{
    std::ostringstream saveStream;
    for (std::vector<BossInfo>::iterator i = bosses.begin(); i != bosses.end(); ++i)
        saveStream << (uint32)i->state << ' ';
    return saveStream.str();
}

void InstanceScript::DoUseDoorOrButton(uint64 uiGuid, uint32 uiWithRestoreTime, bool bUseAlternativeState)
{
    if (!uiGuid)
        return;

    GameObject* go = instance->GetGameObject(uiGuid);

    if (go)
    {
        if (go->GetGoType() == GAMEOBJECT_TYPE_DOOR || go->GetGoType() == GAMEOBJECT_TYPE_BUTTON)
        {
            if (go->getLootState() == GO_READY)
                go->UseDoorOrButton(uiWithRestoreTime, bUseAlternativeState);
            else if (go->getLootState() == GO_ACTIVATED)
                go->ResetDoorOrButton();
        }
        else
            TC_LOG_ERROR(LOG_FILTER_GENERAL, "SD2: Script call DoUseDoorOrButton, but gameobject entry %u is type %u.", go->GetEntry(), go->GetGoType());
    }
}

void InstanceScript::DoRespawnGameObject(uint64 uiGuid, uint32 uiTimeToDespawn)
{
    if (GameObject* go = instance->GetGameObject(uiGuid))
    {
        //not expect any of these should ever be handled
        if (go->GetGoType() == GAMEOBJECT_TYPE_FISHINGNODE || go->GetGoType() == GAMEOBJECT_TYPE_DOOR ||
            go->GetGoType() == GAMEOBJECT_TYPE_BUTTON || go->GetGoType() == GAMEOBJECT_TYPE_TRAP)
            return;

        if (go->isSpawned())
            return;

        go->SetRespawnTime(uiTimeToDespawn);
    }
}

void InstanceScript::DoUpdateWorldState(uint32 uiStateId, uint32 uiStateData)
{
    Map::PlayerList const& lPlayers = instance->GetPlayers();

    if (!lPlayers.isEmpty())
    {
        for (Map::PlayerList::const_iterator itr = lPlayers.begin(); itr != lPlayers.end(); ++itr)
            if (Player* player = itr->getSource())
                player->SendUpdateWorldState(uiStateId, uiStateData);
    }
    else
        TC_LOG_DEBUG(LOG_FILTER_TSCR, "DoUpdateWorldState attempt send data but no players in map.");
}

// Send Notify to all players in instance
void InstanceScript::DoSendNotifyToInstance(char const* format, ...)
{
    InstanceMap::PlayerList const& players = instance->GetPlayers();

    if (!players.isEmpty())
    {
        va_list ap;
        va_start(ap, format);
        char buff[1024];
        vsnprintf(buff, 1024, format, ap);
        va_end(ap);
        for (Map::PlayerList::const_iterator i = players.begin(); i != players.end(); ++i)
            if (Player* player = i->getSource())
                if (WorldSession* session = player->GetSession())
                    session->SendNotification("%s", buff);
    }
}

// Update Achievement Criteria for all players in instance
void InstanceScript::DoUpdateAchievementCriteria(AchievementCriteriaTypes type, uint32 miscValue1 /*= 0*/, uint32 miscValue2 /*= 0*/, Unit* unit /*= NULL*/)
{
    Map::PlayerList const &PlayerList = instance->GetPlayers();

    if (!PlayerList.isEmpty())
        for (Map::PlayerList::const_iterator i = PlayerList.begin(); i != PlayerList.end(); ++i)
            if (Player* player = i->getSource())
                player->UpdateAchievementCriteria(type, miscValue1, miscValue2, 0, unit);
}

// Start timed achievement for all players in instance
void InstanceScript::DoStartTimedAchievement(AchievementCriteriaTimedTypes type, uint32 entry)
{
    Map::PlayerList const &PlayerList = instance->GetPlayers();

    if (!PlayerList.isEmpty())
        for (Map::PlayerList::const_iterator i = PlayerList.begin(); i != PlayerList.end(); ++i)
            if (Player* player = i->getSource())
                player->StartTimedAchievement(type, entry);
}

// Stop timed achievement for all players in instance
void InstanceScript::DoStopTimedAchievement(AchievementCriteriaTimedTypes type, uint32 entry)
{
    Map::PlayerList const &PlayerList = instance->GetPlayers();

    if (!PlayerList.isEmpty())
        for (Map::PlayerList::const_iterator i = PlayerList.begin(); i != PlayerList.end(); ++i)
            if (Player* player = i->getSource())
                player->RemoveTimedAchievement(type, entry);
}

// Remove Auras due to Spell on all players in instance
void InstanceScript::DoRemoveAurasDueToSpellOnPlayers(uint32 spell)
{
    Map::PlayerList const& PlayerList = instance->GetPlayers();
    if (!PlayerList.isEmpty())
    {
        for (Map::PlayerList::const_iterator itr = PlayerList.begin(); itr != PlayerList.end(); ++itr)
        {
            if (Player* player = itr->getSource())
            {
                player->RemoveAurasDueToSpell(spell);
                if (Pet* pet = player->GetPet())
                    pet->RemoveAurasDueToSpell(spell);
            }
        }
    }
}

// Cast spell on all players in instance
void InstanceScript::DoCastSpellOnPlayers(uint32 spell)
{
    Map::PlayerList const &PlayerList = instance->GetPlayers();

    if (!PlayerList.isEmpty())
        for (Map::PlayerList::const_iterator i = PlayerList.begin(); i != PlayerList.end(); ++i)
            if (Player* player = i->getSource())
                player->CastSpell(player, spell, true);
}

bool InstanceScript::CheckAchievementCriteriaMeet(uint32 criteria_id, Player const* /*source*/, Unit const* /*target*/ /*= NULL*/, uint32 /*miscvalue1*/ /*= 0*/)
{
    TC_LOG_ERROR(LOG_FILTER_GENERAL, "Achievement system call InstanceScript::CheckAchievementCriteriaMeet but instance script for map %u not have implementation for achievement criteria %u",
        instance->GetId(), criteria_id);
    return false;
}

void InstanceScript::SendEncounterUnit(uint32 type, Unit* unit /*= NULL*/, uint8 param1 /*= 0*/, uint8 param2 /*= 0*/)
{
    // size of this packet is at most 15 (usually less)
    WorldPacket data(SMSG_UPDATE_INSTANCE_ENCOUNTER_UNIT, 15);
    data << uint32(type);

    switch (type)
    {
        case ENCOUNTER_FRAME_ENGAGE:
        case ENCOUNTER_FRAME_DISENGAGE:
        case ENCOUNTER_FRAME_UPDATE_PRIORITY:
            if (!unit)
                return;
            data.append(unit->GetPackGUID());
            data << uint8(param1);
            break;
        case ENCOUNTER_FRAME_ADD_TIMER:
        case ENCOUNTER_FRAME_ENABLE_OBJECTIVE:
        case ENCOUNTER_FRAME_DISABLE_OBJECTIVE:
        case ENCOUNTER_FRAME_SET_COMBAT_RES_LIMIT:
            data << uint8(param1);
            break;
        case ENCOUNTER_FRAME_UPDATE_OBJECTIVE:
            data << uint8(param1);
            data << uint8(param2);
            break;
        case ENCOUNTER_FRAME_UNK7:
        case ENCOUNTER_FRAME_ADD_COMBAT_RES_LIMIT:
        case ENCOUNTER_FRAME_RESET_COMBAT_RES_LIMIT:
        default:
            break;
    }

    instance->SendToPlayers(&data);
}

void InstanceScript::UpdateEncounterState(EncounterCreditType type, uint32 creditEntry, Unit* /*source*/)
{
    DungeonEncounterList const* encounters = sObjectMgr->GetDungeonEncounterList(instance->GetId(), instance->GetDifficulty());
    if (!encounters)
        return;

    uint32 dungeonId = 0;

    for (DungeonEncounterList::const_iterator itr = encounters->begin(); itr != encounters->end(); ++itr)
    {
        DungeonEncounter const* encounter = *itr;
        if (encounter->creditType == type && encounter->creditEntry == creditEntry)
        {
            completedEncounters |= 1 << encounter->dbcEntry->encounterIndex;
            if (encounter->lastEncounterDungeon)
            {
                dungeonId = encounter->lastEncounterDungeon;
<<<<<<< HEAD
                sLog->outDebug(LOG_FILTER_LFG, "UpdateEncounterState: Instance %s (instanceId %u) completed encounter %s. Credit Dungeon: %u", instance->GetMapName(), instance->GetInstanceId(), encounter->dbcEntry->encounterName, dungeonId);
=======
                TC_LOG_DEBUG(LOG_FILTER_LFG, "UpdateEncounterState: Instance %s (instanceId %u) completed encounter %s. Credit Dungeon: %u", instance->GetMapName(), instance->GetInstanceId(), encounter->dbcEntry->encounterName[0], dungeonId);
>>>>>>> d1677b2d
                break;
            }
        }
    }

    if (dungeonId)
    {
        Map::PlayerList const& players = instance->GetPlayers();
        for (Map::PlayerList::const_iterator i = players.begin(); i != players.end(); ++i)
        {
            if (Player* player = i->getSource())
                if (Group* grp = player->GetGroup())
                    if (grp->isLFGGroup())
                    {
                        sLFGMgr->FinishDungeon(grp->GetGUID(), dungeonId);
                        return;
                    }
        }
    }
}

void InstanceScript::UpdatePhasing()
{
    PhaseUpdateData phaseUdateData;
    phaseUdateData.AddConditionType(CONDITION_INSTANCE_INFO);

    Map::PlayerList const& players = instance->GetPlayers();
    for (Map::PlayerList::const_iterator itr = players.begin(); itr != players.end(); ++itr)
        if (Player* player = itr->getSource())
            player->GetPhaseMgr().NotifyConditionChanged(phaseUdateData);
}<|MERGE_RESOLUTION|>--- conflicted
+++ resolved
@@ -445,11 +445,7 @@
             if (encounter->lastEncounterDungeon)
             {
                 dungeonId = encounter->lastEncounterDungeon;
-<<<<<<< HEAD
-                sLog->outDebug(LOG_FILTER_LFG, "UpdateEncounterState: Instance %s (instanceId %u) completed encounter %s. Credit Dungeon: %u", instance->GetMapName(), instance->GetInstanceId(), encounter->dbcEntry->encounterName, dungeonId);
-=======
-                TC_LOG_DEBUG(LOG_FILTER_LFG, "UpdateEncounterState: Instance %s (instanceId %u) completed encounter %s. Credit Dungeon: %u", instance->GetMapName(), instance->GetInstanceId(), encounter->dbcEntry->encounterName[0], dungeonId);
->>>>>>> d1677b2d
+                TC_LOG_DEBUG(LOG_FILTER_LFG, "UpdateEncounterState: Instance %s (instanceId %u) completed encounter %s. Credit Dungeon: %u", instance->GetMapName(), instance->GetInstanceId(), encounter->dbcEntry->encounterName, dungeonId);
                 break;
             }
         }
