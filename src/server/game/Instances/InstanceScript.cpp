--- conflicted
+++ resolved
@@ -328,36 +328,20 @@
 // Complete Achievement for all players in instance
 void InstanceScript::DoCompleteAchievement(uint32 achievement)
 {
-<<<<<<< HEAD
-    AchievementEntry const* pAE = GetAchievementStore()->LookupEntry(achievement);
-=======
     AchievementEntry const* pAE = sAchievementStore.LookupEntry(achievement);
->>>>>>> 7fda6f37
     Map::PlayerList const &PlayerList = instance->GetPlayers();
 
     if (!pAE)
     {
-<<<<<<< HEAD
-        TC_LOG_ERROR(LOG_FILTER_TSCR, "DoCompleteAchievement called for not existing achievement %u", achievement);
-=======
->>>>>>> 7fda6f37
         return;
     }
 
     if (!PlayerList.isEmpty())
-        for (Map::PlayerList::const_iterator i = PlayerList.begin(); i != PlayerList.end(); ++i)
-<<<<<<< HEAD
-            if (Player *pPlayer = i->getSource())
-                pPlayer->CompletedAchievement(pAE);
-}
-
-=======
+        for(Map::PlayerList::const_iterator i = PlayerList.begin(); i != PlayerList.end(); ++i)
             if (Player *player = i->getSource())
                 player->CompletedAchievement(pAE);
 }
 
-
->>>>>>> 7fda6f37
 // Update Achievement Criteria for all players in instance
 void InstanceScript::DoUpdateAchievementCriteria(AchievementCriteriaTypes type, uint32 miscValue1 /*= 0*/, uint32 miscValue2 /*= 0*/, Unit* unit /*= NULL*/)
 {
