/*
 * Copyright (C) 2008-2012 TrinityCore <http://www.trinitycore.org/>
 * Copyright (C) 2005-2009 MaNGOS <http://getmangos.com/>
 *
 * This program is free software; you can redistribute it and/or modify it
 * under the terms of the GNU General Public License as published by the
 * Free Software Foundation; either version 2 of the License, or (at your
 * option) any later version.
 *
 * This program is distributed in the hope that it will be useful, but WITHOUT
 * ANY WARRANTY; without even the implied warranty of MERCHANTABILITY or
 * FITNESS FOR A PARTICULAR PURPOSE. See the GNU General Public License for
 * more details.
 *
 * You should have received a copy of the GNU General Public License along
 * with this program. If not, see <http://www.gnu.org/licenses/>.
 */

<<<<<<< HEAD
#include "InstanceScript.h"
#include "DatabaseEnv.h"
#include "Map.h"
#include "Player.h"
#include "Group.h"
#include "GameObject.h"
=======
>>>>>>> 71076fe4
#include "Creature.h"
#include "CreatureAI.h"
#include "DatabaseEnv.h"
#include "GameObject.h"
#include "Group.h"
#include "InstanceScript.h"
#include "LFGMgr.h"
#include "Log.h"
#include "Map.h"
#include "Player.h"
#include "Pet.h"
#include "WorldSession.h"
#include "Opcodes.h"

void InstanceScript::SaveToDB()
{
    std::string data = GetSaveData();
    if (data.empty())
        return;

    PreparedStatement* stmt = CharacterDatabase.GetPreparedStatement(CHAR_UPD_INSTANCE_DATA);
    stmt->setUInt32(0, GetCompletedEncounterMask());
    stmt->setString(1, data);
    stmt->setUInt32(2, instance->GetInstanceId());
    CharacterDatabase.Execute(stmt);
}

void InstanceScript::HandleGameObject(uint64 GUID, bool open, GameObject* go)
{
    if (!go)
        go = instance->GetGameObject(GUID);
    if (go)
        go->SetGoState(open ? GO_STATE_ACTIVE : GO_STATE_READY);
    else
        sLog->outDebug(LOG_FILTER_TSCR, "InstanceScript: HandleGameObject failed");
}

bool InstanceScript::IsEncounterInProgress() const
{
    for (std::vector<BossInfo>::const_iterator itr = bosses.begin(); itr != bosses.end(); ++itr)
        if (itr->state == IN_PROGRESS)
            return true;

    return false;
}

void InstanceScript::LoadMinionData(const MinionData* data)
{
    while (data->entry)
    {
        if (data->bossId < bosses.size())
            minions.insert(std::make_pair(data->entry, MinionInfo(&bosses[data->bossId])));

        ++data;
    }
    sLog->outDebug(LOG_FILTER_TSCR, "InstanceScript::LoadMinionData: " UI64FMTD " minions loaded.", uint64(minions.size()));
}

void InstanceScript::LoadDoorData(const DoorData* data)
{
    while (data->entry)
    {
        if (data->bossId < bosses.size())
            doors.insert(std::make_pair(data->entry, DoorInfo(&bosses[data->bossId], data->type, BoundaryType(data->boundary))));

        ++data;
    }
    sLog->outDebug(LOG_FILTER_TSCR, "InstanceScript::LoadDoorData: " UI64FMTD " doors loaded.", uint64(doors.size()));
}

void InstanceScript::UpdateMinionState(Creature* minion, EncounterState state)
{
    switch (state)
    {
        case NOT_STARTED:
            if (!minion->isAlive())
                minion->Respawn();
            else if (minion->isInCombat())
                minion->AI()->EnterEvadeMode();
            break;
        case IN_PROGRESS:
            if (!minion->isAlive())
                minion->Respawn();
            else if (!minion->getVictim())
                minion->AI()->DoZoneInCombat();
            break;
        default:
            break;
    }
}

void InstanceScript::UpdateDoorState(GameObject* door)
{
    DoorInfoMap::iterator lower = doors.lower_bound(door->GetEntry());
    DoorInfoMap::iterator upper = doors.upper_bound(door->GetEntry());
    if (lower == upper)
        return;

    bool open = true;
    for (DoorInfoMap::iterator itr = lower; itr != upper && open; ++itr)
    {
        switch (itr->second.type)
        {
            case DOOR_TYPE_ROOM:
                open = (itr->second.bossInfo->state != IN_PROGRESS);
                break;
            case DOOR_TYPE_PASSAGE:
                open = (itr->second.bossInfo->state == DONE);
                break;
            case DOOR_TYPE_SPAWN_HOLE:
                open = (itr->second.bossInfo->state == IN_PROGRESS);
                break;
            default:
                break;
        }
    }

    door->SetGoState(open ? GO_STATE_ACTIVE : GO_STATE_READY);
}

void InstanceScript::AddDoor(GameObject* door, bool add)
{
    DoorInfoMap::iterator lower = doors.lower_bound(door->GetEntry());
    DoorInfoMap::iterator upper = doors.upper_bound(door->GetEntry());
    if (lower == upper)
        return;

    for (DoorInfoMap::iterator itr = lower; itr != upper; ++itr)
    {
        DoorInfo const& data = itr->second;

        if (add)
        {
            data.bossInfo->door[data.type].insert(door);
            switch (data.boundary)
            {
                default:
                case BOUNDARY_NONE:
                    break;
                case BOUNDARY_N:
                case BOUNDARY_S:
                    data.bossInfo->boundary[data.boundary] = door->GetPositionX();
                    break;
                case BOUNDARY_E:
                case BOUNDARY_W:
                    data.bossInfo->boundary[data.boundary] = door->GetPositionY();
                    break;
                case BOUNDARY_NW:
                case BOUNDARY_SE:
                    data.bossInfo->boundary[data.boundary] = door->GetPositionX() + door->GetPositionY();
                    break;
                case BOUNDARY_NE:
                case BOUNDARY_SW:
                    data.bossInfo->boundary[data.boundary] = door->GetPositionX() - door->GetPositionY();
                    break;
            }
        }
        else
            data.bossInfo->door[data.type].erase(door);
    }

    if (add)
        UpdateDoorState(door);
}

void InstanceScript::AddMinion(Creature* minion, bool add)
{
    MinionInfoMap::iterator itr = minions.find(minion->GetEntry());
    if (itr == minions.end())
        return;

    if (add)
        itr->second.bossInfo->minion.insert(minion);
    else
        itr->second.bossInfo->minion.erase(minion);
}

bool InstanceScript::SetBossState(uint32 id, EncounterState state)
{
    if (id < bosses.size())
    {
        BossInfo* bossInfo = &bosses[id];
        if (bossInfo->state == TO_BE_DECIDED) // loading
        {
            bossInfo->state = state;
            //sLog->outError(LOG_FILTER_GENERAL, "Inialize boss %u state as %u.", id, (uint32)state);
            return false;
        }
        else
        {
            if (bossInfo->state == state)
                return false;

            if (state == DONE)
                for (MinionSet::iterator i = bossInfo->minion.begin(); i != bossInfo->minion.end(); ++i)
                    if ((*i)->isWorldBoss() && (*i)->isAlive())
                        return false;

            bossInfo->state = state;
            SaveToDB();
        }

        for (uint32 type = 0; type < MAX_DOOR_TYPES; ++type)
            for (DoorSet::iterator i = bossInfo->door[type].begin(); i != bossInfo->door[type].end(); ++i)
                UpdateDoorState(*i);

        for (MinionSet::iterator i = bossInfo->minion.begin(); i != bossInfo->minion.end(); ++i)
            UpdateMinionState(*i, state);

        return true;
    }
    return false;
}

std::string InstanceScript::LoadBossState(const char * data)
{
    if (!data)
        return NULL;
    std::istringstream loadStream(data);
    uint32 buff;
    uint32 bossId = 0;
    for (std::vector<BossInfo>::iterator i = bosses.begin(); i != bosses.end(); ++i, ++bossId)
    {
        loadStream >> buff;
        if (buff < TO_BE_DECIDED)
            SetBossState(bossId, (EncounterState)buff);
    }
    return loadStream.str();
}

std::string InstanceScript::GetBossSaveData()
{
    std::ostringstream saveStream;
    for (std::vector<BossInfo>::iterator i = bosses.begin(); i != bosses.end(); ++i)
        saveStream << (uint32)i->state << ' ';
    return saveStream.str();
}

void InstanceScript::DoUseDoorOrButton(uint64 uiGuid, uint32 uiWithRestoreTime, bool bUseAlternativeState)
{
    if (!uiGuid)
        return;

    GameObject* go = instance->GetGameObject(uiGuid);

    if (go)
    {
        if (go->GetGoType() == GAMEOBJECT_TYPE_DOOR || go->GetGoType() == GAMEOBJECT_TYPE_BUTTON)
        {
            if (go->getLootState() == GO_READY)
                go->UseDoorOrButton(uiWithRestoreTime, bUseAlternativeState);
            else if (go->getLootState() == GO_ACTIVATED)
                go->ResetDoorOrButton();
        }
        else
            sLog->outError(LOG_FILTER_GENERAL, "SD2: Script call DoUseDoorOrButton, but gameobject entry %u is type %u.", go->GetEntry(), go->GetGoType());
    }
}

void InstanceScript::DoRespawnGameObject(uint64 uiGuid, uint32 uiTimeToDespawn)
{
    if (GameObject* go = instance->GetGameObject(uiGuid))
    {
        //not expect any of these should ever be handled
        if (go->GetGoType() == GAMEOBJECT_TYPE_FISHINGNODE || go->GetGoType() == GAMEOBJECT_TYPE_DOOR ||
            go->GetGoType() == GAMEOBJECT_TYPE_BUTTON || go->GetGoType() == GAMEOBJECT_TYPE_TRAP)
            return;

        if (go->isSpawned())
            return;

        go->SetRespawnTime(uiTimeToDespawn);
    }
}

void InstanceScript::DoUpdateWorldState(uint32 uiStateId, uint32 uiStateData)
{
    Map::PlayerList const& lPlayers = instance->GetPlayers();

    if (!lPlayers.isEmpty())
    {
        for (Map::PlayerList::const_iterator itr = lPlayers.begin(); itr != lPlayers.end(); ++itr)
            if (Player* player = itr->getSource())
                player->SendUpdateWorldState(uiStateId, uiStateData);
    }
    else
        sLog->outDebug(LOG_FILTER_TSCR, "DoUpdateWorldState attempt send data but no players in map.");
}

// Send Notify to all players in instance
void InstanceScript::DoSendNotifyToInstance(char const* format, ...)
{
    InstanceMap::PlayerList const& players = instance->GetPlayers();

    if (!players.isEmpty())
    {
        va_list ap;
        va_start(ap, format);
        char buff[1024];
        vsnprintf(buff, 1024, format, ap);
        va_end(ap);
        for (Map::PlayerList::const_iterator i = players.begin(); i != players.end(); ++i)
            if (Player* player = i->getSource())
                if (WorldSession* session = player->GetSession())
                    session->SendNotification("%s", buff);
    }
}

// Complete Achievement for all players in instance
void InstanceScript::DoCompleteAchievement(uint32 achievement)
{
    AchievementEntry const* pAE = GetAchievementStore()->LookupEntry(achievement);
    Map::PlayerList const &PlayerList = instance->GetPlayers();

    if (!pAE)
    {
        sLog->outError(LOG_FILTER_TSCR, "DoCompleteAchievement called for not existing achievement %u", achievement);
        return;
    }

    if (!PlayerList.isEmpty())
        for (Map::PlayerList::const_iterator i = PlayerList.begin(); i != PlayerList.end(); ++i)
            if (Player *pPlayer = i->getSource())
                pPlayer->CompletedAchievement(pAE);
}

// Update Achievement Criteria for all players in instance
void InstanceScript::DoUpdateAchievementCriteria(AchievementCriteriaTypes type, uint32 miscValue1 /*= 0*/, uint32 miscValue2 /*= 0*/, Unit* unit /*= NULL*/)
{
    Map::PlayerList const &PlayerList = instance->GetPlayers();

    if (!PlayerList.isEmpty())
        for (Map::PlayerList::const_iterator i = PlayerList.begin(); i != PlayerList.end(); ++i)
            if (Player* player = i->getSource())
                player->UpdateAchievementCriteria(type, miscValue1, miscValue2, unit);
}

// Start timed achievement for all players in instance
void InstanceScript::DoStartTimedAchievement(AchievementCriteriaTimedTypes type, uint32 entry)
{
    Map::PlayerList const &PlayerList = instance->GetPlayers();

    if (!PlayerList.isEmpty())
        for (Map::PlayerList::const_iterator i = PlayerList.begin(); i != PlayerList.end(); ++i)
            if (Player* player = i->getSource())
                player->StartTimedAchievement(type, entry);
}

// Stop timed achievement for all players in instance
void InstanceScript::DoStopTimedAchievement(AchievementCriteriaTimedTypes type, uint32 entry)
{
    Map::PlayerList const &PlayerList = instance->GetPlayers();

    if (!PlayerList.isEmpty())
        for (Map::PlayerList::const_iterator i = PlayerList.begin(); i != PlayerList.end(); ++i)
            if (Player* player = i->getSource())
                player->RemoveTimedAchievement(type, entry);
}

// Remove Auras due to Spell on all players in instance
void InstanceScript::DoRemoveAurasDueToSpellOnPlayers(uint32 spell)
{
    Map::PlayerList const& PlayerList = instance->GetPlayers();
    if (!PlayerList.isEmpty())
    {
        for (Map::PlayerList::const_iterator itr = PlayerList.begin(); itr != PlayerList.end(); ++itr)
        {
            if (Player* player = itr->getSource())
            {
                player->RemoveAurasDueToSpell(spell);
                if (Pet* pet = player->GetPet())
                    pet->RemoveAurasDueToSpell(spell);
            }
        }
    }
}

// Cast spell on all players in instance
void InstanceScript::DoCastSpellOnPlayers(uint32 spell)
{
    Map::PlayerList const &PlayerList = instance->GetPlayers();

    if (!PlayerList.isEmpty())
        for (Map::PlayerList::const_iterator i = PlayerList.begin(); i != PlayerList.end(); ++i)
            if (Player* player = i->getSource())
                player->CastSpell(player, spell, true);
}

bool InstanceScript::CheckAchievementCriteriaMeet(uint32 criteria_id, Player const* /*source*/, Unit const* /*target*/ /*= NULL*/, uint32 /*miscvalue1*/ /*= 0*/)
{
    sLog->outError(LOG_FILTER_GENERAL, "Achievement system call InstanceScript::CheckAchievementCriteriaMeet but instance script for map %u not have implementation for achievement criteria %u",
        instance->GetId(), criteria_id);
    return false;
}

void InstanceScript::SendEncounterUnit(uint32 type, Unit* unit /*= NULL*/, uint8 param1 /*= 0*/, uint8 param2 /*= 0*/)
{
    // size of this packet is at most 15 (usually less)
    WorldPacket data(SMSG_UPDATE_INSTANCE_ENCOUNTER_UNIT, 15);
    data << uint32(type);

    switch (type)
    {
        case ENCOUNTER_FRAME_ENGAGE:
        case ENCOUNTER_FRAME_DISENGAGE:
        case ENCOUNTER_FRAME_UPDATE_PRIORITY:
            data.append(unit->GetPackGUID());
            data << uint8(param1);
            break;
        case ENCOUNTER_FRAME_ADD_TIMER:
        case ENCOUNTER_FRAME_ENABLE_OBJECTIVE:
        case ENCOUNTER_FRAME_DISABLE_OBJECTIVE:
            data << uint8(param1);
            break;
        case ENCOUNTER_FRAME_UPDATE_OBJECTIVE:
            data << uint8(param1);
            data << uint8(param2);
            break;
        case ENCOUNTER_FRAME_UNK7:
        default:
            break;
    }

    instance->SendToPlayers(&data);
}

void InstanceScript::UpdateEncounterState(EncounterCreditType type, uint32 creditEntry, Unit* source)
{
    DungeonEncounterList const* encounters = sObjectMgr->GetDungeonEncounterList(instance->GetId(), instance->GetDifficulty());
    if (!encounters)
        return;

    for (DungeonEncounterList::const_iterator itr = encounters->begin(); itr != encounters->end(); ++itr)
    {
        if ((*itr)->creditType == type && (*itr)->creditEntry == creditEntry)
        {
            completedEncounters |= 1 << (*itr)->dbcEntry->encounterIndex;
            sLog->outDebug(LOG_FILTER_TSCR, "Instance %s (instanceId %u) completed encounter %s", instance->GetMapName(), instance->GetInstanceId(), (*itr)->dbcEntry->encounterName[0]);
            if (uint32 dungeonId = (*itr)->lastEncounterDungeon)
            {
                Map::PlayerList const& players = instance->GetPlayers();
                if (!players.isEmpty())
                    for (Map::PlayerList::const_iterator i = players.begin(); i != players.end(); ++i)
                        if (Player* player = i->getSource())
                            if (!source || player->IsAtGroupRewardDistance(source))
                                sLFGMgr->RewardDungeonDoneFor(dungeonId, player);
            }
            return;
        }
    }
}

uint32 InstanceScript::GetMajorityTeam()
{
    uint32 hordePlayers = 0, alliancePlayers = 0;
    if (instance)
    {
        const Map::PlayerList& players = instance->GetPlayers();
        if (!players.isEmpty())
        {
            Player* arbitraryPlayer = players.getFirst()->getSource();  // Just get the first one - it doesn't matter, we may take anyone. 
            if (!arbitraryPlayer)
                return 0;   // Cannot make a decision if there's no player

            Group* group = arbitraryPlayer->GetGroup();                 // Decisions are based on the players group, despite they are in the instance or not.
            if (!group)
                return arbitraryPlayer->GetTeam();   // Only one player -> get his team

            for (GroupReference* it = group->GetFirstMember(); it != 0; it = it->next())
            {
                if (Player* member = it->getSource())
                {
                    if (!member->isGameMaster())
                    {
                        // If it's not an alliance member, it's a horde member... should be logical :)
                        if (member->GetTeam() == ALLIANCE)
                            alliancePlayers++;
                        else
                            hordePlayers++;
                        if (!ServerAllowsTwoSideGroups())
                            break;
                    }
                }
            }
        }
    }

    // Note: We have to return 0 if we cannot make a decision, i.e. when there's no player in the instance (yet).
    if (hordePlayers == 0 && alliancePlayers == 0)
    {
        return 0;
    }
    else
    {
        /*
            Decision rules:
            #Horde > #Alliance: HORDE
            #Horde == #Alliance: Random(HORDE, ALLIANCE)
            else: ALLIANCE
        */
        if (hordePlayers > alliancePlayers) 
            return HORDE;
        else if (hordePlayers < alliancePlayers)
            return ALLIANCE;
        else
            return (urand(0,1) ? ALLIANCE : HORDE);
    }
}<|MERGE_RESOLUTION|>--- conflicted
+++ resolved
@@ -16,15 +16,6 @@
  * with this program. If not, see <http://www.gnu.org/licenses/>.
  */
 
-<<<<<<< HEAD
-#include "InstanceScript.h"
-#include "DatabaseEnv.h"
-#include "Map.h"
-#include "Player.h"
-#include "Group.h"
-#include "GameObject.h"
-=======
->>>>>>> 71076fe4
 #include "Creature.h"
 #include "CreatureAI.h"
 #include "DatabaseEnv.h"
