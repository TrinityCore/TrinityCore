/*
 * This file is part of the TrinityCore Project. See AUTHORS file for Copyright information
 *
 * This program is free software; you can redistribute it and/or modify it
 * under the terms of the GNU General Public License as published by the
 * Free Software Foundation; either version 2 of the License, or (at your
 * option) any later version.
 *
 * This program is distributed in the hope that it will be useful, but WITHOUT
 * ANY WARRANTY; without even the implied warranty of MERCHANTABILITY or
 * FITNESS FOR A PARTICULAR PURPOSE. See the GNU General Public License for
 * more details.
 *
 * You should have received a copy of the GNU General Public License along
 * with this program. If not, see <http://www.gnu.org/licenses/>.
 */

#include "InstanceScript.h"
#include "AreaBoundary.h"
#include "Creature.h"
#include "CreatureAI.h"
#include "CreatureAIImpl.h"
#include "DatabaseEnv.h"
#include "DB2Stores.h"
#include "GameEventSender.h"
#include "GameObject.h"
#include "Group.h"
#include "InstancePackets.h"
#include "InstanceScenario.h"
#include "InstanceScriptData.h"
#include "LFGMgr.h"
#include "Log.h"
#include "Map.h"
#include "ObjectMgr.h"
#include "PhasingHandler.h"
#include "Player.h"
#include "RBAC.h"
#include "ScriptedCreature.h"
#include "ScriptReloadMgr.h"
#include "SmartEnum.h"
#include "SpellMgr.h"
#include "World.h"
#include "WorldSession.h"
#include "WorldStateMgr.h"
#include <cstdarg>

#ifdef TRINITY_API_USE_DYNAMIC_LINKING
#include "ScriptMgr.h"
#endif

BossBoundaryData::~BossBoundaryData()
{
    for (const_iterator it = begin(); it != end(); ++it)
        delete it->Boundary;
}

DungeonEncounterEntry const* BossInfo::GetDungeonEncounterForDifficulty(Difficulty difficulty) const
{
    auto itr = std::find_if(DungeonEncounters.begin(), DungeonEncounters.end(), [difficulty](DungeonEncounterEntry const* dungeonEncounter)
    {
        return dungeonEncounter && (dungeonEncounter->DifficultyID == 0 || Difficulty(dungeonEncounter->DifficultyID) == difficulty);
    });

    return itr != DungeonEncounters.end() ? *itr : nullptr;
}

InstanceScript::InstanceScript(InstanceMap* map) noexcept : instance(map), _instanceSpawnGroups(sObjectMgr->GetInstanceSpawnGroupsForMap(map->GetId())),
_entranceId(0), _temporaryEntranceId(0), _combatResurrectionTimer(0), _combatResurrectionCharges(0), _combatResurrectionTimerStarted(false)
{
#ifdef TRINITY_API_USE_DYNAMIC_LINKING
    uint32 scriptId = sObjectMgr->GetInstanceTemplate(map->GetId())->ScriptId;
    auto const scriptname = sObjectMgr->GetScriptName(scriptId);
    ASSERT(!scriptname.empty());
   // Acquire a strong reference from the script module
   // to keep it loaded until this object is destroyed.
    module_reference = sScriptMgr->AcquireModuleReferenceOfScriptName(scriptname);
#endif // #ifndef TRINITY_API_USE_DYNAMIC_LINKING
}

InstanceScript::~InstanceScript()
{
}

bool InstanceScript::IsEncounterInProgress() const
{
    for (std::vector<BossInfo>::const_iterator itr = bosses.begin(); itr != bosses.end(); ++itr)
        if (itr->state == IN_PROGRESS)
            return true;

    return false;
}

void InstanceScript::OnCreatureCreate(Creature* creature)
{
    AddObject(creature, true);
    AddMinion(creature, true);
}

void InstanceScript::OnCreatureRemove(Creature* creature)
{
    AddObject(creature, false);
    AddMinion(creature, false);
}

void InstanceScript::OnGameObjectCreate(GameObject* go)
{
    AddObject(go, true);
    AddDoor(go, true);
}

void InstanceScript::OnGameObjectRemove(GameObject* go)
{
    AddObject(go, false);
    AddDoor(go, false);
}

ObjectGuid InstanceScript::GetObjectGuid(uint32 type) const
{
    ObjectGuidMap::const_iterator i = _objectGuids.find(type);
    if (i != _objectGuids.end())
        return i->second;
    return ObjectGuid::Empty;
}

ObjectGuid InstanceScript::GetGuidData(uint32 type) const
{
    return GetObjectGuid(type);
}

void InstanceScript::TriggerGameEvent(uint32 gameEventId, WorldObject* source /*= nullptr*/, WorldObject* target /*= nullptr*/)
{
    if (source)
    {
        ZoneScript::TriggerGameEvent(gameEventId, source, target);
        return;
    }

    ProcessEvent(target, gameEventId, source);
    instance->DoOnPlayers([gameEventId](Player* player)
    {
        GameEvents::TriggerForPlayer(gameEventId, player);
    });

    GameEvents::TriggerForMap(gameEventId, instance);
}

Creature* InstanceScript::GetCreature(uint32 type)
{
    return instance->GetCreature(GetObjectGuid(type));
}

GameObject* InstanceScript::GetGameObject(uint32 type)
{
    return instance->GetGameObject(GetObjectGuid(type));
}

void InstanceScript::SetHeaders(std::string const& dataHeaders)
{
    headers = dataHeaders;
}

void InstanceScript::SetBossNumber(uint32 number)
{
    bosses.resize(number);
}

void InstanceScript::LoadBossBoundaries(BossBoundaryData const& data)
{
    for (BossBoundaryEntry const& entry : data)
        if (entry.BossId < bosses.size())
            bosses[entry.BossId].boundary.push_back(entry.Boundary);
}

void InstanceScript::LoadMinionData(MinionData const* data)
{
    while (data->entry)
    {
        if (data->bossId < bosses.size())
            minions.insert(std::make_pair(data->entry, MinionInfo(&bosses[data->bossId])));

        ++data;
    }
    TC_LOG_DEBUG("scripts", "InstanceScript::LoadMinionData: {} minions loaded.", uint64(minions.size()));
}

void InstanceScript::LoadDoorData(DoorData const* data)
{
    while (data->entry)
    {
        if (data->bossId < bosses.size())
            doors.insert(std::make_pair(data->entry, DoorInfo(&bosses[data->bossId], data->Behavior)));

        ++data;
    }
    TC_LOG_DEBUG("scripts", "InstanceScript::LoadDoorData: {} doors loaded.", uint64(doors.size()));
}

void InstanceScript::LoadObjectData(ObjectData const* creatureData, ObjectData const* gameObjectData)
{
    if (creatureData)
        LoadObjectData(creatureData, _creatureInfo);

    if (gameObjectData)
        LoadObjectData(gameObjectData, _gameObjectInfo);

    TC_LOG_DEBUG("scripts", "InstanceScript::LoadObjectData: {} objects loaded.", _creatureInfo.size() + _gameObjectInfo.size());
}

void InstanceScript::LoadObjectData(ObjectData const* data, ObjectInfoMap& objectInfo)
{
    while (data->entry)
    {
        ASSERT(objectInfo.find(data->entry) == objectInfo.end());
        objectInfo[data->entry] = data->type;
        ++data;
    }
}

void InstanceScript::LoadDungeonEncounterData(uint32 bossId, std::array<uint32, MAX_DUNGEON_ENCOUNTERS_PER_BOSS> const& dungeonEncounterIds)
{
    if (bossId < bosses.size())
        for (std::size_t i = 0; i < MAX_DUNGEON_ENCOUNTERS_PER_BOSS; ++i)
            bosses[bossId].DungeonEncounters[i] = sDungeonEncounterStore.LookupEntry(dungeonEncounterIds[i]);
}

void InstanceScript::UpdateDoorState(GameObject* door)
{
    DoorInfoMapBounds range = doors.equal_range(door->GetEntry());
    if (range.first == range.second)
        return;

    bool open = true;
    for (; range.first != range.second && open; ++range.first)
    {
        DoorInfo const& info = range.first->second;
        switch (info.Behavior)
        {
            case EncounterDoorBehavior::OpenWhenNotInProgress:
                open = (info.bossInfo->state != IN_PROGRESS);
                break;
            case EncounterDoorBehavior::OpenWhenDone:
                open = (info.bossInfo->state == DONE);
                break;
            case EncounterDoorBehavior::OpenWhenInProgress:
                open = (info.bossInfo->state == IN_PROGRESS);
                break;
            case EncounterDoorBehavior::OpenWhenNotDone:
                open = (info.bossInfo->state != DONE);
                break;
            default:
                break;
        }
    }

    door->SetGoState(open ? GO_STATE_ACTIVE : GO_STATE_READY);
}

void InstanceScript::UpdateMinionState(Creature* minion, EncounterState state)
{
    switch (state)
    {
        case NOT_STARTED:
            if (!minion->IsAlive())
                minion->Respawn();
            else if (minion->IsInCombat())
                minion->AI()->EnterEvadeMode();
            break;
        case IN_PROGRESS:
            if (!minion->IsAlive())
                minion->Respawn();
            else if (!minion->GetVictim())
                minion->AI()->DoZoneInCombat();
            break;
        default:
            break;
    }
}

void InstanceScript::UpdateSpawnGroups()
{
    if (!_instanceSpawnGroups)
        return;
    enum states { BLOCK, SPAWN, FORCEBLOCK };
    std::unordered_map<uint32, states> newStates;
    for (auto it = _instanceSpawnGroups->begin(), end = _instanceSpawnGroups->end(); it != end; ++it)
    {
        InstanceSpawnGroupInfo const& info = *it;
        states& curValue = newStates[info.SpawnGroupId]; // makes sure there's a BLOCK value in the map
        if (curValue == FORCEBLOCK) // nothing will change this
            continue;
        if (!((1 << GetBossState(info.BossStateId)) & info.BossStates))
            continue;
        if (((instance->GetTeamIdInInstance() == TEAM_ALLIANCE) && (info.Flags & InstanceSpawnGroupInfo::FLAG_HORDE_ONLY))
            || ((instance->GetTeamIdInInstance() == TEAM_HORDE) && (info.Flags & InstanceSpawnGroupInfo::FLAG_ALLIANCE_ONLY)))
            continue;
        if (info.Flags & InstanceSpawnGroupInfo::FLAG_BLOCK_SPAWN)
            curValue = FORCEBLOCK;
        else if (info.Flags & InstanceSpawnGroupInfo::FLAG_ACTIVATE_SPAWN)
            curValue = SPAWN;
    }
    for (auto const& pair : newStates)
    {
        uint32 const groupId = pair.first;
        bool const doSpawn = (pair.second == SPAWN);
        if (instance->IsSpawnGroupActive(groupId) == doSpawn)
            continue; // nothing to do here
        // if we should spawn group, then spawn it...
        if (doSpawn)
            instance->SpawnGroupSpawn(groupId);
        else // otherwise, set it as inactive so it no longer respawns (but don't despawn it)
            instance->SetSpawnGroupInactive(groupId);
    }
}

BossInfo* InstanceScript::GetBossInfo(uint32 id)
{
    ASSERT(id < bosses.size());
    return &bosses[id];
}

void InstanceScript::AddObject(Creature* obj, bool add)
{
    ObjectInfoMap::const_iterator j = _creatureInfo.find(obj->GetEntry());
    if (j != _creatureInfo.end())
        AddObject(obj, j->second, add);
}

void InstanceScript::AddObject(GameObject* obj, bool add)
{
    ObjectInfoMap::const_iterator j = _gameObjectInfo.find(obj->GetEntry());
    if (j != _gameObjectInfo.end())
        AddObject(obj, j->second, add);
}

void InstanceScript::AddObject(WorldObject* obj, uint32 type, bool add)
{
    if (add)
        _objectGuids[type] = obj->GetGUID();
    else
    {
        ObjectGuidMap::iterator i = _objectGuids.find(type);
        if (i != _objectGuids.end() && i->second == obj->GetGUID())
            _objectGuids.erase(i);
    }
}

void InstanceScript::AddDoor(GameObject* door, bool add)
{
    DoorInfoMapBounds range = doors.equal_range(door->GetEntry());
    if (range.first == range.second)
        return;

    for (; range.first != range.second; ++range.first)
    {
        DoorInfo const& data = range.first->second;

        if (add)
            data.bossInfo->door[AsUnderlyingType(data.Behavior)].insert(door->GetGUID());
        else
            data.bossInfo->door[AsUnderlyingType(data.Behavior)].erase(door->GetGUID());
    }

    if (add)
        UpdateDoorState(door);
}

void InstanceScript::AddMinion(Creature* minion, bool add)
{
    MinionInfoMap::iterator itr = minions.find(minion->GetEntry());
    if (itr == minions.end())
        return;

    if (add)
        itr->second.bossInfo->minion.insert(minion->GetGUID());
    else
        itr->second.bossInfo->minion.erase(minion->GetGUID());
}

bool InstanceScript::SetBossState(uint32 id, EncounterState state)
{
    if (id < bosses.size())
    {
        BossInfo* bossInfo = &bosses[id];
        if (bossInfo->state == TO_BE_DECIDED) // loading
        {
            bossInfo->state = state;
            TC_LOG_DEBUG("scripts", "InstanceScript: Initialize boss {} state as {} (map {}, {}).", id, GetBossStateName(state), instance->GetId(), instance->GetInstanceId());
            return false;
        }
        else
        {
            if (bossInfo->state == state)
                return false;

            if (bossInfo->state == DONE)
            {
                TC_LOG_ERROR("map", "InstanceScript: Tried to set instance boss {} state from {} back to {} for map {}, instance id {}. Blocked!", id, GetBossStateName(bossInfo->state), GetBossStateName(state), instance->GetId(), instance->GetInstanceId());
                return false;
            }

            if (state == DONE)
                for (GuidSet::iterator i = bossInfo->minion.begin(); i != bossInfo->minion.end(); ++i)
                    if (Creature* minion = instance->GetCreature(*i))
                        if (minion->isWorldBoss() && minion->IsAlive())
                            return false;

            DungeonEncounterEntry const* dungeonEncounter = nullptr;
            switch (state)
            {
                case IN_PROGRESS:
                {
                    uint32 resInterval = GetCombatResurrectionChargeInterval();
                    InitializeCombatResurrections(1, resInterval);
                    SendEncounterStart(1, 9, resInterval, resInterval);

                    instance->DoOnPlayers([](Player* player)
                    {
                        player->AtStartOfEncounter(EncounterType::DungeonEncounter);
                    });
                    break;
                }
                case FAIL:
                {
                    ResetCombatResurrections();
                    SendEncounterEnd();

                    instance->DoOnPlayers([](Player* player)
                    {
                        player->AtEndOfEncounter(EncounterType::DungeonEncounter);
                    });
                    break;
                }
                case DONE:
                {
                    ResetCombatResurrections();
                    SendEncounterEnd();
                    dungeonEncounter = bossInfo->GetDungeonEncounterForDifficulty(instance->GetDifficultyID());
                    if (dungeonEncounter)
                    {
                        instance->DoOnPlayers([&](Player* player)
                        {
                            if (!player->IsLockedToDungeonEncounter(dungeonEncounter->ID))
                                player->UpdateCriteria(CriteriaType::DefeatDungeonEncounterWhileElegibleForLoot, dungeonEncounter->ID);
                        });

                        DoUpdateCriteria(CriteriaType::DefeatDungeonEncounter, dungeonEncounter->ID);
                        SendBossKillCredit(dungeonEncounter->ID);
                        if (dungeonEncounter->CompleteWorldStateID)
                            DoUpdateWorldState(dungeonEncounter->CompleteWorldStateID, 1);

                        UpdateLfgEncounterState(bossInfo);
                    }

                    instance->DoOnPlayers([](Player* player)
                    {
                        player->AtEndOfEncounter(EncounterType::DungeonEncounter);
                    });
                    break;
                }
                default:
                    break;
            }

            bossInfo->state = state;
            if (dungeonEncounter)
                instance->UpdateInstanceLock({ dungeonEncounter, id, state });
        }

        for (GuidSet const& doorSet : bossInfo->door)
            for (ObjectGuid const& doorGUID : doorSet)
                if (GameObject* door = instance->GetGameObject(doorGUID))
                    UpdateDoorState(door);

        GuidSet minions = bossInfo->minion; // Copy to prevent iterator invalidation (minion might be unsummoned in UpdateMinionState)
        for (GuidSet::iterator i = minions.begin(); i != minions.end(); ++i)
            if (Creature* minion = instance->GetCreature(*i))
                UpdateMinionState(minion, state);

        UpdateSpawnGroups();
        return true;
    }
    return false;
}

bool InstanceScript::_SkipCheckRequiredBosses(Player const* player /*= nullptr*/) const
{
    return player && player->GetSession()->HasPermission(rbac::RBAC_PERM_SKIP_CHECK_INSTANCE_REQUIRED_BOSSES);
}

void InstanceScript::Create()
{
    for (size_t i = 0; i < bosses.size(); ++i)
        SetBossState(i, NOT_STARTED);
    UpdateSpawnGroups();
}

void InstanceScript::Load(char const* data)
{
    if (!data)
    {
        OUT_LOAD_INST_DATA_FAIL;
        return;
    }

    OUT_LOAD_INST_DATA(data);

    InstanceScriptDataReader reader(*this);
    if (reader.Load(data) == InstanceScriptDataReader::Result::Ok)
    {
        // in loot-based lockouts instance can be loaded with later boss marked as killed without preceding bosses
        // but we still need to have them alive
        for (uint32 i = 0; i < bosses.size(); ++i)
        {
            if (bosses[i].state == DONE && !CheckRequiredBosses(i))
                bosses[i].state = NOT_STARTED;

            if (DungeonEncounterEntry const* dungeonEncounter = bosses[i].GetDungeonEncounterForDifficulty(instance->GetDifficultyID()))
                if (dungeonEncounter->CompleteWorldStateID)
                    DoUpdateWorldState(dungeonEncounter->CompleteWorldStateID, bosses[i].state == DONE ? 1 : 0);
        }

        UpdateSpawnGroups();
        AfterDataLoad();
    }
    else
        OUT_LOAD_INST_DATA_FAIL;

    OUT_LOAD_INST_DATA_COMPLETE;
}

std::string InstanceScript::GetSaveData()
{
    OUT_SAVE_INST_DATA;

    InstanceScriptDataWriter writer(*this);

    writer.FillData();

    OUT_SAVE_INST_DATA_COMPLETE;

    return writer.GetString();
}

std::string InstanceScript::UpdateBossStateSaveData(std::string const& oldData, UpdateBossStateSaveDataEvent const& event)
{
    if (!instance->GetMapDifficulty()->IsUsingEncounterLocks())
        return GetSaveData();

    InstanceScriptDataWriter writer(*this);
    writer.FillDataFrom(oldData);
    writer.SetBossState(event);
    return writer.GetString();
}

std::string InstanceScript::UpdateAdditionalSaveData(std::string const& oldData, UpdateAdditionalSaveDataEvent const& event)
{
    if (!instance->GetMapDifficulty()->IsUsingEncounterLocks())
        return GetSaveData();

    InstanceScriptDataWriter writer(*this);
    writer.FillDataFrom(oldData);
    writer.SetAdditionalData(event);
    return writer.GetString();
}

Optional<uint32> InstanceScript::GetEntranceLocationForCompletedEncounters(uint32 completedEncountersMask) const
{
    if (!instance->GetMapDifficulty()->IsUsingEncounterLocks())
        return _entranceId;

    return ComputeEntranceLocationForCompletedEncounters(completedEncountersMask);
}

Optional<uint32> InstanceScript::ComputeEntranceLocationForCompletedEncounters(uint32 /*completedEncountersMask*/) const
{
    return { };
}

void InstanceScript::HandleGameObject(ObjectGuid guid, bool open, GameObject* go /*= nullptr*/)
{
    if (!go)
        go = instance->GetGameObject(guid);
    if (go)
        go->SetGoState(open ? GO_STATE_ACTIVE : GO_STATE_READY);
    else
        TC_LOG_DEBUG("scripts", "InstanceScript: HandleGameObject failed");
}

void InstanceScript::DoUseDoorOrButton(ObjectGuid guid, uint32 withRestoreTime /*= 0*/, bool useAlternativeState /*= false*/)
{
    if (!guid)
        return;

    if (GameObject* go = instance->GetGameObject(guid))
    {
        if (go->GetGoType() == GAMEOBJECT_TYPE_DOOR || go->GetGoType() == GAMEOBJECT_TYPE_BUTTON)
        {
            if (go->getLootState() == GO_READY)
                go->UseDoorOrButton(withRestoreTime, useAlternativeState);
            else if (go->getLootState() == GO_ACTIVATED)
                go->ResetDoorOrButton();
        }
        else
            TC_LOG_ERROR("scripts", "InstanceScript: DoUseDoorOrButton can't use gameobject entry {}, because type is {}.", go->GetEntry(), go->GetGoType());
    }
    else
        TC_LOG_DEBUG("scripts", "InstanceScript: DoUseDoorOrButton failed");
}

void InstanceScript::DoCloseDoorOrButton(ObjectGuid guid)
{
    if (!guid)
        return;

    if (GameObject* go = instance->GetGameObject(guid))
    {
        if (go->GetGoType() == GAMEOBJECT_TYPE_DOOR || go->GetGoType() == GAMEOBJECT_TYPE_BUTTON)
        {
            if (go->getLootState() == GO_ACTIVATED)
                go->ResetDoorOrButton();
        }
        else
            TC_LOG_ERROR("scripts", "InstanceScript: DoCloseDoorOrButton can't use gameobject entry {}, because type is {}.", go->GetEntry(), go->GetGoType());
    }
    else
        TC_LOG_DEBUG("scripts", "InstanceScript: DoCloseDoorOrButton failed");
}

void InstanceScript::DoRespawnGameObject(ObjectGuid guid, Seconds timeToDespawn /*= 1min */)
{
    if (GameObject* go = instance->GetGameObject(guid))
    {
        switch (go->GetGoType())
        {
            case GAMEOBJECT_TYPE_DOOR:
            case GAMEOBJECT_TYPE_BUTTON:
            case GAMEOBJECT_TYPE_TRAP:
            case GAMEOBJECT_TYPE_FISHINGNODE:
                // not expect any of these should ever be handled
                TC_LOG_ERROR("scripts", "InstanceScript: DoRespawnGameObject can't respawn gameobject entry {}, because type is {}.", go->GetEntry(), go->GetGoType());
                return;
            default:
                break;
        }

        if (go->isSpawned())
            return;

        go->SetRespawnTime(timeToDespawn.count());
    }
    else
        TC_LOG_DEBUG("scripts", "InstanceScript: DoRespawnGameObject failed");
}

void InstanceScript::DoUpdateWorldState(int32 worldStateId, int32 value)
{
    sWorldStateMgr->SetValue(worldStateId, value, false, instance);
}

// Send Notify to all players in instance
void InstanceScript::DoSendNotifyToInstance(char const* format, ...)
{
    va_list ap;
    va_start(ap, format);
    char buff[1024];
    vsnprintf(buff, 1024, format, ap);
    va_end(ap);

    instance->DoOnPlayers([&buff](Player const* player)
    {
        player->GetSession()->SendNotification("%s", buff);
    });
}

// Update Achievement Criteria for all players in instance
void InstanceScript::DoUpdateCriteria(CriteriaType type, uint32 miscValue1 /*= 0*/, uint32 miscValue2 /*= 0*/, Unit* unit /*= nullptr*/)
{
    instance->DoOnPlayers([type, miscValue1, miscValue2, unit](Player* player)
    {
        player->UpdateCriteria(type, miscValue1, miscValue2, 0, unit);
    });
}

void InstanceScript::DoRemoveAurasDueToSpellOnPlayers(uint32 spell, bool includePets /*= false*/, bool includeControlled /*= false*/)
{
    instance->DoOnPlayers([this, spell, includePets, includeControlled](Player* player)
    {
        DoRemoveAurasDueToSpellOnPlayer(player, spell, includePets, includeControlled);
    });
}

void InstanceScript::DoRemoveAurasDueToSpellOnPlayer(Player* player, uint32 spell, bool includePets /*= false*/, bool includeControlled /*= false*/)
{
    if (!player)
        return;

    player->RemoveAurasDueToSpell(spell);

    if (!includePets)
        return;

    for (uint8 itr2 = 0; itr2 < MAX_SUMMON_SLOT; ++itr2)
    {
        ObjectGuid summonGUID = player->m_SummonSlot[itr2];
        if (!summonGUID.IsEmpty())
            if (Creature* summon = instance->GetCreature(summonGUID))
                summon->RemoveAurasDueToSpell(spell);
    }

    if (!includeControlled)
        return;

    for (auto itr2 = player->m_Controlled.begin(); itr2 != player->m_Controlled.end(); ++itr2)
    {
        if (Unit* controlled = *itr2)
            if (controlled->IsInWorld() && controlled->GetTypeId() == TYPEID_UNIT)
                controlled->RemoveAurasDueToSpell(spell);
    }
}

void InstanceScript::DoCastSpellOnPlayers(uint32 spell, bool includePets /*= false*/, bool includeControlled /*= false*/)
{
    instance->DoOnPlayers([this, spell, includePets, includeControlled](Player* player)
    {
        DoCastSpellOnPlayer(player, spell, includePets, includeControlled);
    });
}

void InstanceScript::DoCastSpellOnPlayer(Player* player, uint32 spell, bool includePets /*= false*/, bool includeControlled /*= false*/)
{
    if (!player)
        return;

    player->CastSpell(player, spell, true);

    if (!includePets)
        return;

    for (uint8 itr2 = 0; itr2 < MAX_SUMMON_SLOT; ++itr2)
    {
        ObjectGuid summonGUID = player->m_SummonSlot[itr2];
        if (!summonGUID.IsEmpty())
            if (Creature* summon = instance->GetCreature(summonGUID))
                summon->CastSpell(player, spell, true);
    }

    if (!includeControlled)
        return;

    for (auto itr2 = player->m_Controlled.begin(); itr2 != player->m_Controlled.end(); ++itr2)
    {
        if (Unit* controlled = *itr2)
            if (controlled->IsInWorld() && controlled->GetTypeId() == TYPEID_UNIT)
                controlled->CastSpell(player, spell, true);
    }
}

bool InstanceScript::ServerAllowsTwoSideGroups()
{
    return sWorld->getBoolConfig(CONFIG_ALLOW_TWO_SIDE_INTERACTION_GROUP);
}

DungeonEncounterEntry const* InstanceScript::GetBossDungeonEncounter(uint32 id) const
{
    return id < bosses.size() ? bosses[id].GetDungeonEncounterForDifficulty(instance->GetDifficultyID()) : nullptr;
}

DungeonEncounterEntry const* InstanceScript::GetBossDungeonEncounter(Creature const* creature) const
{
    if (BossAI const* bossAi = dynamic_cast<BossAI const*>(creature->GetAI()))
        return GetBossDungeonEncounter(bossAi->GetBossId());

    return nullptr;
}

bool InstanceScript::CheckAchievementCriteriaMeet(uint32 criteria_id, Player const* /*source*/, Unit const* /*target*/ /*= nullptr*/, uint32 /*miscvalue1*/ /*= 0*/)
{
    TC_LOG_ERROR("misc", "Achievement system call InstanceScript::CheckAchievementCriteriaMeet but instance script for map {} not have implementation for achievement criteria {}",
        instance->GetId(), criteria_id);
    return false;
}

bool InstanceScript::IsEncounterCompleted(uint32 dungeonEncounterId) const
{
    for (std::size_t i = 0; i < bosses.size(); ++i)
        for (std::size_t j = 0; j < bosses[i].DungeonEncounters.size(); ++j)
            if (bosses[i].DungeonEncounters[j] && bosses[i].DungeonEncounters[j]->ID == dungeonEncounterId)
                return bosses[i].state == DONE;

    return false;
}

bool InstanceScript::IsEncounterCompletedInMaskByBossId(uint32 completedEncountersMask, uint32 bossId) const
{
    if (DungeonEncounterEntry const* dungeonEncounter = GetBossDungeonEncounter(bossId))
        if (completedEncountersMask & (1 << dungeonEncounter->Bit))
            return bosses[bossId].state == DONE;

    return false;
}

void InstanceScript::SetEntranceLocation(uint32 worldSafeLocationId)
{
    _entranceId = worldSafeLocationId;
    _temporaryEntranceId = 0;
}

void InstanceScript::SendEncounterUnit(EncounterFrameType type, Unit const* unit, Optional<int32> param1 /*= {}*/, Optional<int32> param2 /*= {}*/)
{
    switch (type)
    {
        case ENCOUNTER_FRAME_ENGAGE:                    // SMSG_INSTANCE_ENCOUNTER_ENGAGE_UNIT
        {
            if (!unit)
                return;

            WorldPackets::Instance::InstanceEncounterEngageUnit encounterEngageMessage;
            encounterEngageMessage.Unit = unit->GetGUID();
            encounterEngageMessage.TargetFramePriority = param1.value_or(0);
            instance->SendToPlayers(encounterEngageMessage.Write());
            break;
        }
        case ENCOUNTER_FRAME_DISENGAGE:                 // SMSG_INSTANCE_ENCOUNTER_DISENGAGE_UNIT
        {
            if (!unit)
                return;

            WorldPackets::Instance::InstanceEncounterDisengageUnit encounterDisengageMessage;
            encounterDisengageMessage.Unit = unit->GetGUID();
            instance->SendToPlayers(encounterDisengageMessage.Write());
            break;
        }
        case ENCOUNTER_FRAME_UPDATE_PRIORITY:           // SMSG_INSTANCE_ENCOUNTER_CHANGE_PRIORITY
        {
            if (!unit)
                return;

            WorldPackets::Instance::InstanceEncounterChangePriority encounterChangePriorityMessage;
            encounterChangePriorityMessage.Unit = unit->GetGUID();
            encounterChangePriorityMessage.TargetFramePriority = param1.value_or(0);
            instance->SendToPlayers(encounterChangePriorityMessage.Write());
            break;
        }
        case ENCOUNTER_FRAME_ADD_TIMER:
        {
            WorldPackets::Instance::InstanceEncounterTimerStart instanceEncounterTimerStart;
            instanceEncounterTimerStart.TimeRemaining = param1.value_or(0);
            instance->SendToPlayers(instanceEncounterTimerStart.Write());
            break;
        }
        case ENCOUNTER_FRAME_ENABLE_OBJECTIVE:
        {
            WorldPackets::Instance::InstanceEncounterObjectiveStart instanceEncounterObjectiveStart;
            instanceEncounterObjectiveStart.ObjectiveID = param1.value_or(0);
            instance->SendToPlayers(instanceEncounterObjectiveStart.Write());
            break;
        }
        case ENCOUNTER_FRAME_UPDATE_OBJECTIVE:
        {
            WorldPackets::Instance::InstanceEncounterObjectiveUpdate instanceEncounterObjectiveUpdate;
            instanceEncounterObjectiveUpdate.ObjectiveID = param1.value_or(0);
            instanceEncounterObjectiveUpdate.ProgressAmount = param2.value_or(0);
            instance->SendToPlayers(instanceEncounterObjectiveUpdate.Write());
            break;
        }
        case ENCOUNTER_FRAME_DISABLE_OBJECTIVE:
        {
            WorldPackets::Instance::InstanceEncounterObjectiveComplete instanceEncounterObjectiveComplete;
            instanceEncounterObjectiveComplete.ObjectiveID = param1.value_or(0);
            instance->SendToPlayers(instanceEncounterObjectiveComplete.Write());
            break;
        }
        case ENCOUNTER_FRAME_PHASE_SHIFT_CHANGED:
        {
            WorldPackets::Instance::InstanceEncounterPhaseShiftChanged instanceEncounterPhaseShiftChanged;
            instance->SendToPlayers(instanceEncounterPhaseShiftChanged.Write());
            break;
        }
        default:
            break;
    }
}

void InstanceScript::SendEncounterStart(uint32 inCombatResCount /*= 0*/, uint32 maxInCombatResCount /*= 0*/, uint32 inCombatResChargeRecovery /*= 0*/, uint32 nextCombatResChargeTime /*= 0*/)
{
    WorldPackets::Instance::InstanceEncounterStart encounterStartMessage;
    encounterStartMessage.InCombatResCount = inCombatResCount;
    encounterStartMessage.MaxInCombatResCount = maxInCombatResCount;
    encounterStartMessage.CombatResChargeRecovery = inCombatResChargeRecovery;
    encounterStartMessage.NextCombatResChargeTime = nextCombatResChargeTime;

    instance->SendToPlayers(encounterStartMessage.Write());
}

void InstanceScript::SendEncounterEnd()
{
    WorldPackets::Instance::InstanceEncounterEnd encounterEndMessage;
    instance->SendToPlayers(encounterEndMessage.Write());
}

void InstanceScript::SendBossKillCredit(uint32 encounterId)
{
    WorldPackets::Instance::BossKill bossKillCreditMessage;
    bossKillCreditMessage.DungeonEncounterID = encounterId;

    instance->SendToPlayers(bossKillCreditMessage.Write());
}

void InstanceScript::UpdateLfgEncounterState(BossInfo const* bossInfo)
{
    for (MapReference const& ref : instance->GetPlayers())
    {
        if (Group* grp = ref.GetSource()->GetGroup())
        {
            if (grp->isLFGGroup())
            {
<<<<<<< HEAD
                if (grp->isLFGGroup())
                {
                    std::array<uint32, MAX_DUNGEON_ENCOUNTERS_PER_BOSS> dungeonEncounterIds;
                    std::transform(bossInfo->DungeonEncounters.begin(), bossInfo->DungeonEncounters.end(), dungeonEncounterIds.begin(),
                        [](DungeonEncounterEntry const* entry) { return entry ? entry->ID : 0; });
                    sLFGMgr->OnDungeonEncounterDone(grp->GetGUID(), dungeonEncounterIds, instance);
                    break;
                }
=======
                std::array<uint32, MAX_DUNGEON_ENCOUNTERS_PER_BOSS> dungeonEncounterIds;
                std::ranges::transform(bossInfo->DungeonEncounters, dungeonEncounterIds.begin(),
                    [](DungeonEncounterEntry const* entry) { return entry ? entry->ID : 0u; });
                sLFGMgr->OnDungeonEncounterDone(grp->GetGUID(), dungeonEncounterIds, instance);
                break;
>>>>>>> 9247723c
            }
        }
    }
}

void InstanceScript::UpdatePhasing()
{
    instance->DoOnPlayers([](Player const* player)
    {
        PhasingHandler::SendToPlayer(player);
    });
}

char const* InstanceScript::GetBossStateName(uint8 state)
{
    return EnumUtils::ToConstant(EncounterState(state));
}

void InstanceScript::UpdateCombatResurrection(uint32 diff)
{
    if (!_combatResurrectionTimerStarted)
        return;

    if (_combatResurrectionTimer <= diff)
        AddCombatResurrectionCharge();
    else
        _combatResurrectionTimer -= diff;
}

void InstanceScript::InitializeCombatResurrections(uint8 charges /*= 1*/, uint32 interval /*= 0*/)
{
    _combatResurrectionCharges = charges;
    if (!interval)
        return;

    _combatResurrectionTimer = interval;
    _combatResurrectionTimerStarted = true;
}

void InstanceScript::AddCombatResurrectionCharge()
{
    ++_combatResurrectionCharges;
    _combatResurrectionTimer = GetCombatResurrectionChargeInterval();

    WorldPackets::Instance::InstanceEncounterGainCombatResurrectionCharge gainCombatResurrectionCharge;
    gainCombatResurrectionCharge.InCombatResCount = _combatResurrectionCharges;
    gainCombatResurrectionCharge.CombatResChargeRecovery = _combatResurrectionTimer;
    instance->SendToPlayers(gainCombatResurrectionCharge.Write());
}

void InstanceScript::UseCombatResurrection()
{
    --_combatResurrectionCharges;

    instance->SendToPlayers(WorldPackets::Instance::InstanceEncounterInCombatResurrection().Write());
}

void InstanceScript::ResetCombatResurrections()
{
    _combatResurrectionCharges = 0;
    _combatResurrectionTimer = 0;
    _combatResurrectionTimerStarted = false;
}

uint32 InstanceScript::GetCombatResurrectionChargeInterval() const
{
    uint32 interval = 0;
    if (uint32 playerCount = instance->GetPlayers().getSize())
        interval = 90 * MINUTE * IN_MILLISECONDS / playerCount;

    return interval;
}

PersistentInstanceScriptValueBase::PersistentInstanceScriptValueBase(InstanceScript& instance, char const* name, std::variant<int64, double> value)
    : _instance(instance), _name(name), _value(std::move(value))
{
    _instance.RegisterPersistentScriptValue(this);
}

PersistentInstanceScriptValueBase::~PersistentInstanceScriptValueBase() = default;

void PersistentInstanceScriptValueBase::NotifyValueChanged()
{
    _instance.instance->UpdateInstanceLock(CreateEvent());
}

bool InstanceHasScript(WorldObject const* obj, char const* scriptName)
{
    if (InstanceMap* instance = obj->GetMap()->ToInstanceMap())
        return instance->GetScriptName() == scriptName;

    return false;
}<|MERGE_RESOLUTION|>--- conflicted
+++ resolved
@@ -914,22 +914,11 @@
         {
             if (grp->isLFGGroup())
             {
-<<<<<<< HEAD
-                if (grp->isLFGGroup())
-                {
-                    std::array<uint32, MAX_DUNGEON_ENCOUNTERS_PER_BOSS> dungeonEncounterIds;
-                    std::transform(bossInfo->DungeonEncounters.begin(), bossInfo->DungeonEncounters.end(), dungeonEncounterIds.begin(),
-                        [](DungeonEncounterEntry const* entry) { return entry ? entry->ID : 0; });
-                    sLFGMgr->OnDungeonEncounterDone(grp->GetGUID(), dungeonEncounterIds, instance);
-                    break;
-                }
-=======
                 std::array<uint32, MAX_DUNGEON_ENCOUNTERS_PER_BOSS> dungeonEncounterIds;
                 std::ranges::transform(bossInfo->DungeonEncounters, dungeonEncounterIds.begin(),
                     [](DungeonEncounterEntry const* entry) { return entry ? entry->ID : 0u; });
                 sLFGMgr->OnDungeonEncounterDone(grp->GetGUID(), dungeonEncounterIds, instance);
                 break;
->>>>>>> 9247723c
             }
         }
     }
