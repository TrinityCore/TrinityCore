--- conflicted
+++ resolved
@@ -463,8 +463,6 @@
             }
         }
     }
-<<<<<<< HEAD
-=======
 
     if (dungeonId)
     {
@@ -480,7 +478,6 @@
                     }
         }
     }
->>>>>>> 07bf125a
 }
 
 uint32 InstanceScript::GetMajorityTeam()
