--- conflicted
+++ resolved
@@ -22,13 +22,8 @@
 #include "DatabaseEnvFwd.h"
 #include "GroupRefManager.h"
 #include "Loot.h"
-<<<<<<< HEAD
-#include "SharedDefines.h"
-#include "Timer.h"
-=======
 #include "Object.h"
 #include "SharedDefines.h"
->>>>>>> 28d470c5
 #include <map>
 
 class Battlefield;
@@ -186,12 +181,7 @@
         ItemDisenchantLootEntry const* GetItemDisenchantLoot(Player const* player) const;
 
         uint32 itemid;
-<<<<<<< HEAD
-        int32 itemRandomPropId;
-        uint32 itemRandomSuffix;
-=======
         ItemRandomBonusListId itemRandomBonusListId;
->>>>>>> 28d470c5
         uint8 itemCount;
         typedef std::map<ObjectGuid, RollVote> PlayerVote;
         PlayerVote playerVote;                              //vote position correspond with player position (in group)
@@ -210,8 +200,6 @@
     /* permanent InstanceGroupBinds exist if the leader has a permanent
        PlayerInstanceBind for the same instance. */
     InstanceGroupBind() : save(nullptr), perm(false) { }
-<<<<<<< HEAD
-=======
 };
 
 struct RaidMarker
@@ -224,7 +212,6 @@
         Location.WorldRelocate(mapId, positionX, positionY, positionZ);
         TransportGUID = transportGuid;
     }
->>>>>>> 28d470c5
 };
 
 /** request member stats checken **/
@@ -256,29 +243,7 @@
         Group();
         ~Group();
 
-        void Update(uint32 diff);
-
         // group manipulation methods
-<<<<<<< HEAD
-        bool Create(Player* leader);
-        void LoadGroupFromDB(Field* field);
-        void LoadMemberFromDB(ObjectGuid::LowType guidLow, uint8 memberFlags, uint8 subgroup, uint8 roles);
-        bool AddInvite(Player* player);
-        void RemoveInvite(Player* player);
-        void RemoveAllInvites();
-        bool AddLeaderInvite(Player* player);
-        bool AddMember(Player* player);
-        bool RemoveMember(ObjectGuid guid, RemoveMethod const& method = GROUP_REMOVEMETHOD_DEFAULT, ObjectGuid kicker = ObjectGuid::Empty, char const* reason = nullptr);
-        void ChangeLeader(ObjectGuid guid);
-        static void ConvertLeaderInstancesToGroup(Player* player, Group* group, bool switchLeader);
-        void SetLootMethod(LootMethod method);
-        void SetLooterGuid(ObjectGuid guid);
-        void SetMasterLooterGuid(ObjectGuid guid);
-        void UpdateLooterGuid(WorldObject* pLootedObject, bool ifneed = false);
-        void SetLootThreshold(ItemQualities threshold);
-        void Disband(bool hideDestroy = false);
-        void SetLfgRoles(ObjectGuid guid, uint8 roles);
-=======
         bool   Create(Player* leader);
         void   LoadGroupFromDB(Field* field);
         void LoadMemberFromDB(ObjectGuid::LowType guidLow, uint8 memberFlags, uint8 subgroup, uint8 roles);
@@ -322,7 +287,6 @@
         void AddRaidMarker(uint8 markerId, uint32 mapId, float positionX, float positionY, float positionZ, ObjectGuid transportGuid = ObjectGuid::Empty);
         void DeleteRaidMarker(uint8 markerId);
         void SendRaidMarkersChanged(WorldSession* session = nullptr, int8 partyIndex = 0);
->>>>>>> 28d470c5
 
         // properties accessories
         bool IsFull() const;
@@ -334,10 +298,6 @@
         GroupCategory GetGroupCategory() const { return m_groupCategory; }
         ObjectGuid GetLeaderGUID() const;
         ObjectGuid GetGUID() const;
-<<<<<<< HEAD
-        ObjectGuid::LowType GetLowGUID() const;
-=======
->>>>>>> 28d470c5
         const char * GetLeaderName() const;
         LootMethod GetLootMethod() const;
         ObjectGuid GetLooterGuid() const;
@@ -367,14 +327,9 @@
         MemberSlotList const& GetMemberSlots() const { return m_memberSlots; }
         GroupReference* GetFirstMember() { return m_memberMgr.getFirst(); }
         GroupReference const* GetFirstMember() const { return m_memberMgr.getFirst(); }
-<<<<<<< HEAD
-        uint32 GetMembersCount() const { return m_memberSlots.size(); }
-        uint32 GetInviteeCount() const { return m_invitees.size(); }
-=======
         uint32 GetMembersCount() const { return uint32(m_memberSlots.size()); }
         uint32 GetInviteeCount() const { return m_invitees.size(); }
         GroupFlags GetGroupFlags() const { return m_groupFlags; }
->>>>>>> 28d470c5
 
         uint8 GetMemberGroup(ObjectGuid guid) const;
 
@@ -406,10 +361,7 @@
         void SendTargetIconList(WorldSession* session, int8 partyIndex = 0);
         void SendUpdate();
         void SendUpdateToPlayer(ObjectGuid playerGUID, MemberSlot* slot = nullptr);
-<<<<<<< HEAD
-=======
         void SendUpdateDestroyGroupToPlayer(Player* player) const;
->>>>>>> 28d470c5
         void UpdatePlayerOutOfRange(Player* player);
 
         template<class Worker>
@@ -427,44 +379,24 @@
         }
 
         void BroadcastPacket(WorldPacket const* packet, bool ignorePlayersInBGRaid, int group = -1, ObjectGuid ignoredPlayer = ObjectGuid::Empty);
-<<<<<<< HEAD
-        void BroadcastReadyCheck(WorldPacket const* packet);
-        void OfflineReadyCheck();
-=======
         void BroadcastAddonMessagePacket(WorldPacket const* packet, const std::string& prefix, bool ignorePlayersInBGRaid, int group = -1, ObjectGuid ignore = ObjectGuid::Empty);
->>>>>>> 28d470c5
 
         /*********************************************************/
         /***                   LOOT SYSTEM                     ***/
         /*********************************************************/
 
-<<<<<<< HEAD
-        bool isRollLootActive() const;
-        void SendLootStartRoll(uint32 CountDown, uint32 mapid, Roll const& r);
-        void SendLootStartRollToPlayer(uint32 countDown, uint32 mapId, Player* p, bool canNeed, Roll const& r);
-        void SendLootRoll(ObjectGuid SourceGuid, ObjectGuid TargetGuid, uint8 RollNumber, uint8 RollType, Roll const& r, bool autoPass = false);
-        void SendLootRollWon(ObjectGuid SourceGuid, ObjectGuid TargetGuid, uint8 RollNumber, uint8 RollType, Roll const& r);
-        void SendLootAllPassed(Roll const& roll);
-=======
         bool isRollLootActive() const { return !RollId.empty(); }
         void SendLootStartRollToPlayer(uint32 countDown, uint32 mapId, Player* p, bool canNeed, Roll const& r) const;
         void SendLootRoll(ObjectGuid playerGuid, int32 rollNumber, uint8 rollType, Roll const& roll) const;
         void SendLootRollWon(ObjectGuid winnerGuid, int32 rollNumber, uint8 rollType, Roll const& roll) const;
         void SendLootAllPassed(Roll const& roll) const;
         void SendLootRollsComplete(Roll const& roll) const;
->>>>>>> 28d470c5
         void SendLooter(Creature* creature, Player* pLooter);
         void GroupLoot(Loot* loot, WorldObject* pLootedObject);
         void MasterLoot(Loot* loot, WorldObject* pLootedObject);
-<<<<<<< HEAD
-        Rolls::iterator GetRoll(ObjectGuid Guid);
-        void CountTheRoll(Rolls::iterator roll, Map* allowedMap);
-        void CountRollVote(ObjectGuid playerGUID, ObjectGuid Guid, uint8 Choise);
-=======
         Rolls::iterator GetRoll(ObjectGuid lootObjectGuid, uint8 lootListId);
         void CountTheRoll(Rolls::iterator roll, Map* allowedMap);
         void CountRollVote(ObjectGuid playerGuid, ObjectGuid lootObjectGuid, uint8 lootListId, uint8 choice);
->>>>>>> 28d470c5
         void EndRoll(Loot* loot, Map* allowedMap);
 
         // related to disenchant rolls
@@ -481,10 +413,6 @@
         InstanceGroupBind* GetBoundInstance(Difficulty difficulty, uint32 mapId);
         BoundInstancesMap::iterator GetBoundInstances(Difficulty difficulty);
         BoundInstancesMap::iterator GetBoundInstanceEnd();
-
-        void StartLeaderOfflineTimer();
-        void StopLeaderOfflineTimer();
-        void SelectNewPartyOrRaidLeader();
 
         // FG: evil hacks
         void BroadcastGroupUpdate(void);
@@ -523,10 +451,6 @@
         ObjectGuid          m_guid;
         uint32              m_maxEnchantingLevel;
         uint32              m_dbStoreId;                    // Represents the ID used in database (Can be reused by other groups if group was disbanded)
-<<<<<<< HEAD
-        bool                m_isLeaderOffline;
-        TimeTracker         m_leaderOfflineTimer;
-=======
 
         // Ready Check
         bool                m_readyCheckStarted;
@@ -535,6 +459,5 @@
         // Raid markers
         std::array<std::unique_ptr<RaidMarker>, RAID_MARKERS_COUNT> m_markers;
         uint32              m_activeMarkers;
->>>>>>> 28d470c5
 };
 #endif