--- conflicted
+++ resolved
@@ -96,7 +96,6 @@
 enum GroupUpdateFlags
 {
     GROUP_UPDATE_FLAG_NONE              = 0x00000000,       // nothing
-<<<<<<< HEAD
     GROUP_UPDATE_FLAG_STATUS            = 0x00000001,       // uint16 (GroupMemberStatusFlag)
     GROUP_UPDATE_FLAG_CUR_HP            = 0x00000002,       // uint32 (HP)
     GROUP_UPDATE_FLAG_MAX_HP            = 0x00000004,       // uint32 (HP)
@@ -126,31 +125,7 @@
     GROUP_UPDATE_FULL = GROUP_UPDATE_FLAG_STATUS | GROUP_UPDATE_FLAG_CUR_HP | GROUP_UPDATE_FLAG_MAX_HP |
                         GROUP_UPDATE_FLAG_POWER_TYPE | GROUP_UPDATE_FLAG_CUR_POWER | GROUP_UPDATE_FLAG_MAX_POWER |
                         GROUP_UPDATE_FLAG_LEVEL | GROUP_UPDATE_FLAG_ZONE | GROUP_UPDATE_FLAG_POSITION |
-                        GROUP_UPDATE_FLAG_AURAS | GROUP_UPDATE_PET | GROUP_UPDATE_FLAG_PHASE, // all known flags, except UNK100 and VEHICLE_SEAT
-=======
-    GROUP_UPDATE_FLAG_STATUS            = 0x00000001,       // uint16, flags
-    GROUP_UPDATE_FLAG_CUR_HP            = 0x00000002,       // uint32
-    GROUP_UPDATE_FLAG_MAX_HP            = 0x00000004,       // uint32
-    GROUP_UPDATE_FLAG_POWER_TYPE        = 0x00000008,       // uint8
-    GROUP_UPDATE_FLAG_CUR_POWER         = 0x00000010,       // uint16
-    GROUP_UPDATE_FLAG_MAX_POWER         = 0x00000020,       // uint16
-    GROUP_UPDATE_FLAG_LEVEL             = 0x00000040,       // uint16
-    GROUP_UPDATE_FLAG_ZONE              = 0x00000080,       // uint16
-    GROUP_UPDATE_FLAG_POSITION          = 0x00000100,       // uint16, uint16
-    GROUP_UPDATE_FLAG_AURAS             = 0x00000200,       // uint64 mask, for each bit set uint32 spellid + uint8 unk
-    GROUP_UPDATE_FLAG_PET_GUID          = 0x00000400,       // uint64 pet guid
-    GROUP_UPDATE_FLAG_PET_NAME          = 0x00000800,       // pet name, NULL terminated string
-    GROUP_UPDATE_FLAG_PET_MODEL_ID      = 0x00001000,       // uint16, model id
-    GROUP_UPDATE_FLAG_PET_CUR_HP        = 0x00002000,       // uint32 pet cur health
-    GROUP_UPDATE_FLAG_PET_MAX_HP        = 0x00004000,       // uint32 pet max health
-    GROUP_UPDATE_FLAG_PET_POWER_TYPE    = 0x00008000,       // uint8 pet power type
-    GROUP_UPDATE_FLAG_PET_CUR_POWER     = 0x00010000,       // uint16 pet cur power
-    GROUP_UPDATE_FLAG_PET_MAX_POWER     = 0x00020000,       // uint16 pet max power
-    GROUP_UPDATE_FLAG_PET_AURAS         = 0x00040000,       // uint64 mask, for each bit set uint32 spellid + uint8 unk, pet auras...
-    GROUP_UPDATE_FLAG_VEHICLE_SEAT      = 0x00080000,       // uint32 vehicle_seat_id (index from VehicleSeat.dbc)
-    GROUP_UPDATE_PET                    = 0x0007FC00,       // all pet flags
-    GROUP_UPDATE_FULL                   = 0x0007FFFF        // all known flags
->>>>>>> 2e2ddfbe
+                        GROUP_UPDATE_FLAG_AURAS | GROUP_UPDATE_PET | GROUP_UPDATE_FLAG_PHASE // all known flags, except UNK100 and VEHICLE_SEAT
 };
 
 class Roll : public LootValidatorRef
