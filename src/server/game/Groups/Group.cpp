--- conflicted
+++ resolved
@@ -230,8 +230,7 @@
 {
     m_groupType = GroupType(m_groupType | GROUPTYPE_LFG | GROUPTYPE_UNK1);
     m_lootMethod = NEED_BEFORE_GREED;
-<<<<<<< HEAD
-    if (!isBGGroup())
+    if (!isBGGroup() && !isBFGroup())
     {
         PreparedStatement* stmt = CharacterDatabase.GetPreparedStatement(CHAR_UPD_GROUP_TYPE);
 
@@ -241,21 +240,16 @@
         CharacterDatabase.Execute(stmt);
     }
 
-=======
+    SendUpdate();
+}
+
+void Group::ConvertToRaid()
+{
+    m_groupType = GroupType(m_groupType | GROUPTYPE_RAID);
+
+    _initRaidSubGroupsCounter();
+
     if (!isBGGroup() && !isBFGroup())
-        CharacterDatabase.PExecute("UPDATE groups SET groupType='%u' WHERE guid='%u'", uint8(m_groupType), m_dbStoreId);
->>>>>>> 8afa090c
-    SendUpdate();
-}
-
-void Group::ConvertToRaid()
-{
-    m_groupType = GroupType(m_groupType | GROUPTYPE_RAID);
-
-    _initRaidSubGroupsCounter();
-
-<<<<<<< HEAD
-    if (!isBGGroup())
     {
         PreparedStatement* stmt = CharacterDatabase.GetPreparedStatement(CHAR_UPD_GROUP_TYPE);
 
@@ -265,10 +259,6 @@
         CharacterDatabase.Execute(stmt);
     }
 
-=======
-    if (!isBGGroup() && !isBFGroup())
-        CharacterDatabase.PExecute("UPDATE groups SET groupType='%u' WHERE guid='%u'", uint8(m_groupType), m_dbStoreId);
->>>>>>> 8afa090c
     SendUpdate();
 
     // update quest related GO states (quest activity dependent from raid membership)
@@ -399,8 +389,7 @@
     }
 
     // insert into the table if we're not a battleground group
-<<<<<<< HEAD
-    if (!isBGGroup())
+    if (!isBGGroup() && !isBFGroup())
     {
         PreparedStatement* stmt = CharacterDatabase.GetPreparedStatement(CHAR_INS_GROUP_MEMBER);
 
@@ -413,11 +402,6 @@
         CharacterDatabase.Execute(stmt);
 
     }
-=======
-    if (!isBGGroup() && !isBFGroup())
-        CharacterDatabase.PExecute("INSERT INTO group_member (guid, memberGuid, memberFlags, subgroup, roles) VALUES(%u, %u, %u, %u, %u)",
-                                    m_dbStoreId, GUID_LOPART(member.guid), member.flags, member.group, member.roles);
->>>>>>> 8afa090c
 
     SendUpdate();
     sScriptMgr->OnGroupAddMember(this, player->GetGUID());
@@ -469,13 +453,8 @@
     if (isLFGGroup() && method == GROUP_REMOVEMETHOD_KICK)
         return m_memberSlots.size();
 
-<<<<<<< HEAD
-    // remove member and change leader (if need) only if strong more 2 members _before_ member remove (BG allow 1 member group)
-    if (GetMembersCount() > ((isBGGroup() || isLFGGroup()) ? 1u : 2u))
-=======
     // remove member and change leader (if need) only if strong more 2 members _before_ member remove (BG/BF allow 1 member group)
-    if (GetMembersCount() > ((isBGGroup() || isBFGroup()) ? 1u : 2u))
->>>>>>> 8afa090c
+    if (GetMembersCount() > ((isBGGroup() || isLFGGroup() || isBFGroup()) ? 1u : 2u))
     {
         Player* player = ObjectAccessor::FindPlayer(guid);
         if (player)
@@ -513,18 +492,16 @@
         }
 
         // Remove player from group in DB
-<<<<<<< HEAD
-        PreparedStatement* stmt = CharacterDatabase.GetPreparedStatement(CHAR_DEL_GROUP_MEMBER);
-
-        stmt->setUInt32(0, GUID_LOPART(guid));
-
-        CharacterDatabase.Execute(stmt);
-
-        DelinkMember(guid);
-=======
         if (!isBGGroup() && !isBFGroup())
-            CharacterDatabase.PExecute("DELETE FROM group_member WHERE memberGuid=%u", GUID_LOPART(guid));
->>>>>>> 8afa090c
+        {
+            PreparedStatement* stmt = CharacterDatabase.GetPreparedStatement(CHAR_DEL_GROUP_MEMBER);
+
+            stmt->setUInt32(0, GUID_LOPART(guid));
+
+            CharacterDatabase.Execute(stmt);
+
+            DelinkMember(guid);
+        }
 
         // Reevaluate group enchanter if the leaving player had enchanting skill or the player is offline
         if ((player && player->GetSkillValue(SKILL_ENCHANTING)) || !player)
@@ -1361,15 +1338,10 @@
         if (slot->guid == citr->guid)
             continue;
 
-<<<<<<< HEAD
         Player* member = ObjectAccessor::FindPlayer(citr->guid);
-=======
-            uint8 onlineState = (member) ? MEMBER_STATUS_ONLINE : MEMBER_STATUS_OFFLINE;
-            onlineState = onlineState | ((isBGGroup() || isBFGroup()) ? MEMBER_STATUS_PVP : 0);
->>>>>>> 8afa090c
 
         uint8 onlineState = (member) ? MEMBER_STATUS_ONLINE : MEMBER_STATUS_OFFLINE;
-        onlineState = onlineState | ((isBGGroup()) ? MEMBER_STATUS_PVP : 0);
+        onlineState = onlineState | ((isBGGroup() || isBFGroup()) ? MEMBER_STATUS_PVP : 0);
 
         data << citr->name;
         data << uint64(citr->guid);                     // guid
@@ -1460,8 +1432,7 @@
 
     SubGroupCounterIncrease(group);
 
-<<<<<<< HEAD
-    if (!isBGGroup())
+    if (!isBGGroup() && !isBFGroup())
     {
         PreparedStatement* stmt = CharacterDatabase.GetPreparedStatement(CHAR_UPD_GROUP_MEMBER_SUBGROUP);
 
@@ -1470,10 +1441,6 @@
 
         CharacterDatabase.Execute(stmt);
     }
-=======
-    if (!isBGGroup() && !isBFGroup())
-        CharacterDatabase.PExecute("UPDATE group_member SET subgroup='%u' WHERE memberGuid='%u'", group, GUID_LOPART(guid));
->>>>>>> 8afa090c
 
     return true;
 }
@@ -1516,14 +1483,9 @@
     SubGroupCounterDecrease(prevSubGroup);
 
     // Preserve new sub group in database for non-raid groups
-<<<<<<< HEAD
-    if (!isBGGroup())
+    if (!isBGGroup() && !isBFGroup())
     {
         PreparedStatement* stmt = CharacterDatabase.GetPreparedStatement(CHAR_UPD_GROUP_MEMBER_SUBGROUP);
-=======
-    if (!isBGGroup() && !isBFGroup())
-        CharacterDatabase.PExecute("UPDATE group_member SET subgroup='%u' WHERE memberGuid='%u'", group, GUID_LOPART(guid));
->>>>>>> 8afa090c
 
         stmt->setUInt8(0, group);
         stmt->setUInt32(1, GUID_LOPART(guid));
@@ -1716,17 +1678,12 @@
 void Group::SetDungeonDifficulty(Difficulty difficulty)
 {
     m_dungeonDifficulty = difficulty;
-<<<<<<< HEAD
-    if (!isBGGroup())
+    if (!isBGGroup() && !isBFGroup())
     {
         PreparedStatement* stmt = CharacterDatabase.GetPreparedStatement(CHAR_UPD_GROUP_DIFFICULTY);
 
         stmt->setUInt8(0, uint8(m_dungeonDifficulty));
         stmt->setUInt32(1, m_dbStoreId);
-=======
-    if (!isBGGroup() && !isBFGroup())
-        CharacterDatabase.PExecute("UPDATE groups SET difficulty = %u WHERE guid ='%u'", m_dungeonDifficulty, m_dbStoreId);
->>>>>>> 8afa090c
 
         CharacterDatabase.Execute(stmt);
     }
@@ -1745,14 +1702,9 @@
 void Group::SetRaidDifficulty(Difficulty difficulty)
 {
     m_raidDifficulty = difficulty;
-<<<<<<< HEAD
-    if (!isBGGroup())
+    if (!isBGGroup() && !isBFGroup())
     {
         PreparedStatement* stmt = CharacterDatabase.GetPreparedStatement(CHAR_UPD_GROUP_RAID_DIFFICULTY);
-=======
-    if (!isBGGroup() && !isBFGroup())
-        CharacterDatabase.PExecute("UPDATE groups SET raiddifficulty = %u WHERE guid ='%u'", m_raidDifficulty, m_dbStoreId);
->>>>>>> 8afa090c
 
         stmt->setUInt8(0, uint8(m_raidDifficulty));
         stmt->setUInt32(1, m_dbStoreId);
@@ -2151,16 +2103,12 @@
     m_bgGroup = bg;
 }
 
-<<<<<<< HEAD
+void Group::SetBattlefieldGroup(Battlefield *bg)
+{
+    m_bfGroup = bg;
+}
+
 void Group::SetGroupMemberFlag(uint64 guid, bool apply, GroupMemberFlags flag)
-=======
-void Group::SetBattlefieldGroup(Battlefield *bg)
-{
-    m_bfGroup = bg;
-}
-
-void Group::SetGroupMemberFlag(uint64 guid, const bool &apply, GroupMemberFlags flag)
->>>>>>> 8afa090c
 {
     // Assistants, main assistants and main tanks are only available in raid groups
     if (!isRaidGroup())
