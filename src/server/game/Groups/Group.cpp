--- conflicted
+++ resolved
@@ -252,7 +252,6 @@
     _initRaidSubGroupsCounter();
 
     if (!isBGGroup() && !isBFGroup())
-<<<<<<< HEAD
     {
         PreparedStatement* stmt = CharacterDatabase.GetPreparedStatement(CHAR_UPD_GROUP_TYPE);
 
@@ -283,9 +282,7 @@
         m_subGroupsCounts = NULL;
     }
 
-    if (!isBGGroup())
-=======
->>>>>>> 0e53b3fd
+    if (!isBGGroup() && !isBFGroup())
     {
         PreparedStatement* stmt = CharacterDatabase.GetPreparedStatement(CHAR_UPD_GROUP_TYPE);
 
