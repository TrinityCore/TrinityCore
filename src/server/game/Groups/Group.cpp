--- conflicted
+++ resolved
@@ -1624,7 +1624,6 @@
     }
 }
 
-<<<<<<< HEAD
 void Group::BroadcastAddonMessagePacket(WorldPacket* packet, const std::string& prefix, bool ignorePlayersInBGRaid, int group, uint64 ignore)
 {
     for (GroupReference* itr = GetFirstMember(); itr != NULL; itr = itr->next())
@@ -1640,10 +1639,7 @@
     }
 }
 
-void Group::BroadcastPacket(WorldPacket* packet, bool ignorePlayersInBGRaid, int group, uint64 ignore)
-=======
-void Group::BroadcastPacket(WorldPacket* packet, bool ignorePlayersInBGRaid, int group /*= -1*/, ObjectGuid ignoredPlayer /*= ObjectGuid::Empty*/)
->>>>>>> 2d94e614
+void Group::BroadcastPacket(WorldPacket* packet, bool ignorePlayersInBGRaid, int group, ObjectGuid ignoredPlayer)
 {
     for (GroupReference* itr = GetFirstMember(); itr != NULL; itr = itr->next())
     {
