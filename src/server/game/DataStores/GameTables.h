/*
 * Copyright (C) 2008-2017 TrinityCore <http://www.trinitycore.org/>
 *
 * This program is free software; you can redistribute it and/or modify it
 * under the terms of the GNU General Public License as published by the
 * Free Software Foundation; either version 2 of the License, or (at your
 * option) any later version.
 *
 * This program is distributed in the hope that it will be useful, but WITHOUT
 * ANY WARRANTY; without even the implied warranty of MERCHANTABILITY or
 * FITNESS FOR A PARTICULAR PURPOSE. See the GNU General Public License for
 * more details.
 *
 * You should have received a copy of the GNU General Public License along
 * with this program. If not, see <http://www.gnu.org/licenses/>.
 */

#ifndef GameTables_h__
#define GameTables_h__

#include "SharedDefines.h"
#include "Common.h"

struct GtArmorMitigationByLvlEntry
{
    float Mitigation = 0.0f;
};

struct GtArtifactKnowledgeMultiplierEntry
{
    float Multiplier = 0.0f;
};

struct GtArtifactLevelXPEntry
{
    float XP = 0.0f;
    float XP2 = 0.0f;
};

struct GtBarberShopCostBaseEntry
{
    float Cost = 0.0f;
};

struct GtBaseMPEntry
{
    float Rogue = 0.0f;
    float Druid = 0.0f;
    float Hunter = 0.0f;
    float Mage = 0.0f;
    float Paladin = 0.0f;
    float Priest = 0.0f;
    float Shaman = 0.0f;
    float Warlock = 0.0f;
    float Warrior = 0.0f;
    float DeathKnight = 0.0f;
    float Monk = 0.0f;
    float DemonHunter = 0.0f;
};

struct GtCombatRatingsEntry
{
    float Amplify = 0.0f;
    float DefenseSkill = 0.0f;
    float Dodge = 0.0f;
    float Parry = 0.0f;
    float Block = 0.0f;
    float HitMelee = 0.0f;
    float HitRanged = 0.0f;
    float HitSpell = 0.0f;
    float CritMelee = 0.0f;
    float CritRanged = 0.0f;
    float CritSpell = 0.0f;
    float MultiStrike = 0.0f;
    float Readiness = 0.0f;
    float Speed = 0.0f;
    float ResilienceCritTaken = 0.0f;
    float ResiliencePlayerDamage = 0.0f;
    float Lifesteal = 0.0f;
    float HasteMelee = 0.0f;
    float HasteRanged = 0.0f;
    float HasteSpell = 0.0f;
    float Avoidance = 0.0f;
    float Sturdiness = 0.0f;
    float Unused7 = 0.0f;
    float Expertise = 0.0f;
    float ArmorPenetration = 0.0f;
    float Mastery = 0.0f;
    float PvPPower = 0.0f;
    float Cleave = 0.0f;
    float VersatilityDamageDone = 0.0f;
    float VersatilityHealingDone = 0.0f;
    float VersatilityDamageTaken = 0.0f;
    float Unused12 = 0.0f;
};

struct GtCombatRatingsMultByILvl
{
    float ArmorMultiplier = 0.0f;
    float WeaponMultiplier = 0.0f;
    float TrinketMultiplier = 0.0f;
    float JewelryMultiplier = 0.0f;
};

struct GtHonorLevelEntry
{
    float Total = 0.0f;
};

struct GtHpPerStaEntry
{
    float Health = 0.0f;
};

struct GtItemSocketCostPerLevelEntry
{
    float SocketCost = 0.0f;
};

struct GtNpcDamageByClassEntry
{
    float Rogue = 0.0f;
    float Druid = 0.0f;
    float Hunter = 0.0f;
    float Mage = 0.0f;
    float Paladin = 0.0f;
    float Priest = 0.0f;
    float Shaman = 0.0f;
    float Warlock = 0.0f;
    float Warrior = 0.0f;
    float DeathKnight = 0.0f;
    float Monk = 0.0f;
    float DemonHunter = 0.0f;
};

struct GtNpcManaCostScalerEntry
{
    float Scaler = 0.0f;
};

struct GtNpcTotalHpEntry
{
    float Rogue = 0.0f;
    float Druid = 0.0f;
    float Hunter = 0.0f;
    float Mage = 0.0f;
    float Paladin = 0.0f;
    float Priest = 0.0f;
    float Shaman = 0.0f;
    float Warlock = 0.0f;
    float Warrior = 0.0f;
    float DeathKnight = 0.0f;
    float Monk = 0.0f;
    float DemonHunter = 0.0f;
};

struct GtSpellScalingEntry
{
    float Rogue = 0.0f;
    float Druid = 0.0f;
    float Hunter = 0.0f;
    float Mage = 0.0f;
    float Paladin = 0.0f;
    float Priest = 0.0f;
    float Shaman = 0.0f;
    float Warlock = 0.0f;
    float Warrior = 0.0f;
    float DeathKnight = 0.0f;
    float Monk = 0.0f;
    float DemonHunter = 0.0f;
    float Item = 0.0f;
    float Consumable = 0.0f;
    float Gem1 = 0.0f;
    float Gem2 = 0.0f;
    float Gem3 = 0.0f;
    float Health = 0.0f;
};

struct GtXpEntry
{
    float Total = 0.0f;
    float PerKill = 0.0f;
    float Junk = 0.0f;
    float Stats = 0.0f;
    float Divisor = 0.0f;
};

template<class T>
class GameTable
{
public:
    T const* GetRow(uint32 row) const
    {
        if (row >= _data.size())
            return nullptr;

        return &_data[row];
    }

    std::size_t GetTableRowCount() const { return _data.size(); }

    void SetData(std::vector<T> data) { _data = std::move(data); }

private:
    std::vector<T> _data;
};

<<<<<<< HEAD
TC_GAME_API extern GameTable<GtArmorMitigationByLvlEntry>       sArmorMitigationByLvlGameTable;
TC_GAME_API extern GameTable<GtArtifactLevelXPEntry>            sArtifactLevelXPGameTable;
TC_GAME_API extern GameTable<GtBarberShopCostBaseEntry>         sBarberShopCostBaseGameTable;
TC_GAME_API extern GameTable<GtBaseMPEntry>                     sBaseMPGameTable;
TC_GAME_API extern GameTable<GtCombatRatingsEntry>              sCombatRatingsGameTable;
TC_GAME_API extern GameTable<GtCombatRatingsMultByILvl>         sCombatRatingsMultByILvlGameTable;
TC_GAME_API extern GameTable<GtHonorLevelEntry>                 sHonorLevelGameTable;
TC_GAME_API extern GameTable<GtHpPerStaEntry>                   sHpPerStaGameTable;
TC_GAME_API extern GameTable<GtItemSocketCostPerLevelEntry>     sItemSocketCostPerLevelGameTable;
TC_GAME_API extern GameTable<GtNpcDamageByClassEntry>           sNpcDamageByClassGameTable[MAX_EXPANSIONS];
TC_GAME_API extern GameTable<GtNpcManaCostScalerEntry>          sNpcManaCostScalerGameTable;
TC_GAME_API extern GameTable<GtNpcTotalHpEntry>                 sNpcTotalHpGameTable[MAX_EXPANSIONS];
TC_GAME_API extern GameTable<GtSpellScalingEntry>               sSpellScalingGameTable;
TC_GAME_API extern GameTable<GtXpEntry>                         sXpGameTable;
=======
TC_GAME_API extern GameTable<GtArmorMitigationByLvlEntry>           sArmorMitigationByLvlGameTable;
TC_GAME_API extern GameTable<GtArtifactKnowledgeMultiplierEntry>    sArtifactKnowledgeMultiplierGameTable;
TC_GAME_API extern GameTable<GtArtifactLevelXPEntry>                sArtifactLevelXPGameTable;
TC_GAME_API extern GameTable<GtBarberShopCostBaseEntry>             sBarberShopCostBaseGameTable;
TC_GAME_API extern GameTable<GtBaseMPEntry>                         sBaseMPGameTable;
TC_GAME_API extern GameTable<GtCombatRatingsEntry>                  sCombatRatingsGameTable;
TC_GAME_API extern GameTable<GtCombatRatingsMultByILvl>             sCombatRatingsMultByILvlGameTable;
TC_GAME_API extern GameTable<GtHpPerStaEntry>                       sHpPerStaGameTable;
TC_GAME_API extern GameTable<GtItemSocketCostPerLevelEntry>         sItemSocketCostPerLevelGameTable;
TC_GAME_API extern GameTable<GtNpcDamageByClassEntry>               sNpcDamageByClassGameTable[MAX_EXPANSIONS];
TC_GAME_API extern GameTable<GtNpcManaCostScalerEntry>              sNpcManaCostScalerGameTable;
TC_GAME_API extern GameTable<GtNpcTotalHpEntry>                     sNpcTotalHpGameTable[MAX_EXPANSIONS];
TC_GAME_API extern GameTable<GtSpellScalingEntry>                   sSpellScalingGameTable;
TC_GAME_API extern GameTable<GtXpEntry>                             sXpGameTable;
>>>>>>> 6d85dab6

TC_GAME_API void LoadGameTables(std::string const& dataPath);

template<class T>
inline float GetGameTableColumnForClass(T const* row, int32 class_)
{
    switch (class_)
    {
        case CLASS_WARRIOR:
            return row->Warrior;
        case CLASS_PALADIN:
            return row->Paladin;
        case CLASS_HUNTER:
            return row->Hunter;
        case CLASS_ROGUE:
            return row->Rogue;
        case CLASS_PRIEST:
            return row->Priest;
        case CLASS_DEATH_KNIGHT:
            return row->DeathKnight;
        case CLASS_SHAMAN:
            return row->Shaman;
        case CLASS_MAGE:
            return row->Mage;
        case CLASS_WARLOCK:
            return row->Warlock;
        case CLASS_MONK:
            return row->Monk;
        case CLASS_DRUID:
            return row->Druid;
        case CLASS_DEMON_HUNTER:
            return row->DemonHunter;
        default:
            break;
    }

    return 0.0f;
}

inline float GetSpellScalingColumnForClass(GtSpellScalingEntry const* row, int32 class_)
{
    switch (class_)
    {
        case CLASS_WARRIOR:
            return row->Warrior;
        case CLASS_PALADIN:
            return row->Paladin;
        case CLASS_HUNTER:
            return row->Hunter;
        case CLASS_ROGUE:
            return row->Rogue;
        case CLASS_PRIEST:
            return row->Priest;
        case CLASS_DEATH_KNIGHT:
            return row->DeathKnight;
        case CLASS_SHAMAN:
            return row->Shaman;
        case CLASS_MAGE:
            return row->Mage;
        case CLASS_WARLOCK:
            return row->Warlock;
        case CLASS_MONK:
            return row->Monk;
        case CLASS_DRUID:
            return row->Druid;
        case CLASS_DEMON_HUNTER:
            return row->DemonHunter;
        case -1:
            return row->Item;
        case -2:
            return row->Consumable;
        case -3:
            return row->Gem1;
        case -4:
            return row->Gem2;
        case -5:
            return row->Gem3;
        case -6:
            return row->Health;
        default:
            break;
    }

    return 0.0f;
}

#endif // GameTables_h__<|MERGE_RESOLUTION|>--- conflicted
+++ resolved
@@ -205,22 +205,6 @@
     std::vector<T> _data;
 };
 
-<<<<<<< HEAD
-TC_GAME_API extern GameTable<GtArmorMitigationByLvlEntry>       sArmorMitigationByLvlGameTable;
-TC_GAME_API extern GameTable<GtArtifactLevelXPEntry>            sArtifactLevelXPGameTable;
-TC_GAME_API extern GameTable<GtBarberShopCostBaseEntry>         sBarberShopCostBaseGameTable;
-TC_GAME_API extern GameTable<GtBaseMPEntry>                     sBaseMPGameTable;
-TC_GAME_API extern GameTable<GtCombatRatingsEntry>              sCombatRatingsGameTable;
-TC_GAME_API extern GameTable<GtCombatRatingsMultByILvl>         sCombatRatingsMultByILvlGameTable;
-TC_GAME_API extern GameTable<GtHonorLevelEntry>                 sHonorLevelGameTable;
-TC_GAME_API extern GameTable<GtHpPerStaEntry>                   sHpPerStaGameTable;
-TC_GAME_API extern GameTable<GtItemSocketCostPerLevelEntry>     sItemSocketCostPerLevelGameTable;
-TC_GAME_API extern GameTable<GtNpcDamageByClassEntry>           sNpcDamageByClassGameTable[MAX_EXPANSIONS];
-TC_GAME_API extern GameTable<GtNpcManaCostScalerEntry>          sNpcManaCostScalerGameTable;
-TC_GAME_API extern GameTable<GtNpcTotalHpEntry>                 sNpcTotalHpGameTable[MAX_EXPANSIONS];
-TC_GAME_API extern GameTable<GtSpellScalingEntry>               sSpellScalingGameTable;
-TC_GAME_API extern GameTable<GtXpEntry>                         sXpGameTable;
-=======
 TC_GAME_API extern GameTable<GtArmorMitigationByLvlEntry>           sArmorMitigationByLvlGameTable;
 TC_GAME_API extern GameTable<GtArtifactKnowledgeMultiplierEntry>    sArtifactKnowledgeMultiplierGameTable;
 TC_GAME_API extern GameTable<GtArtifactLevelXPEntry>                sArtifactLevelXPGameTable;
@@ -228,6 +212,7 @@
 TC_GAME_API extern GameTable<GtBaseMPEntry>                         sBaseMPGameTable;
 TC_GAME_API extern GameTable<GtCombatRatingsEntry>                  sCombatRatingsGameTable;
 TC_GAME_API extern GameTable<GtCombatRatingsMultByILvl>             sCombatRatingsMultByILvlGameTable;
+TC_GAME_API extern GameTable<GtHonorLevelEntry>                 sHonorLevelGameTable;
 TC_GAME_API extern GameTable<GtHpPerStaEntry>                       sHpPerStaGameTable;
 TC_GAME_API extern GameTable<GtItemSocketCostPerLevelEntry>         sItemSocketCostPerLevelGameTable;
 TC_GAME_API extern GameTable<GtNpcDamageByClassEntry>               sNpcDamageByClassGameTable[MAX_EXPANSIONS];
@@ -235,7 +220,6 @@
 TC_GAME_API extern GameTable<GtNpcTotalHpEntry>                     sNpcTotalHpGameTable[MAX_EXPANSIONS];
 TC_GAME_API extern GameTable<GtSpellScalingEntry>                   sSpellScalingGameTable;
 TC_GAME_API extern GameTable<GtXpEntry>                             sXpGameTable;
->>>>>>> 6d85dab6
 
 TC_GAME_API void LoadGameTables(std::string const& dataPath);
 
