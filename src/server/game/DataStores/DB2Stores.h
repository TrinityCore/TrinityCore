/*
 * This file is part of the TrinityCore Project. See AUTHORS file for Copyright information
 *
 * This program is free software; you can redistribute it and/or modify it
 * under the terms of the GNU General Public License as published by the
 * Free Software Foundation; either version 2 of the License, or (at your
 * option) any later version.
 *
 * This program is distributed in the hope that it will be useful, but WITHOUT
 * ANY WARRANTY; without even the implied warranty of MERCHANTABILITY or
 * FITNESS FOR A PARTICULAR PURPOSE. See the GNU General Public License for
 * more details.
 *
 * You should have received a copy of the GNU General Public License along
 * with this program. If not, see <http://www.gnu.org/licenses/>.
 */

#ifndef TRINITY_DB2STORES_H
#define TRINITY_DB2STORES_H

#include "DB2Store.h"
#include "DB2Structure.h"
#include "Optional.h"
#include "SharedDefines.h"
#include "advstd.h"
#include <map>
#include <set>
#include <span>
#include <unordered_set>
#include <vector>

class DB2HotfixGeneratorBase;

TC_GAME_API extern DB2Storage<AchievementEntry>                     sAchievementStore;
TC_GAME_API extern DB2Storage<Achievement_CategoryEntry>            sAchievementCategoryStore;
TC_GAME_API extern DB2Storage<AdventureJournalEntry>                sAdventureJournalStore;
TC_GAME_API extern DB2Storage<AdventureMapPOIEntry>                 sAdventureMapPOIStore;
TC_GAME_API extern DB2Storage<AnimationDataEntry>                   sAnimationDataStore;
TC_GAME_API extern DB2Storage<AnimKitEntry>                         sAnimKitStore;
TC_GAME_API extern DB2Storage<AreaTableEntry>                       sAreaTableStore;
TC_GAME_API extern DB2Storage<AreaTriggerEntry>                     sAreaTriggerStore;
TC_GAME_API extern DB2Storage<AreaTriggerActionSetEntry>            sAreaTriggerActionSetStore;
TC_GAME_API extern DB2Storage<ArmorLocationEntry>                   sArmorLocationStore;
TC_GAME_API extern DB2Storage<ArtifactEntry>                        sArtifactStore;
TC_GAME_API extern DB2Storage<ArtifactCategoryEntry>                sArtifactCategoryStore;
TC_GAME_API extern DB2Storage<ArtifactAppearanceEntry>              sArtifactAppearanceStore;
TC_GAME_API extern DB2Storage<ArtifactAppearanceSetEntry>           sArtifactAppearanceSetStore;
TC_GAME_API extern DB2Storage<ArtifactPowerEntry>                   sArtifactPowerStore;
TC_GAME_API extern DB2Storage<ArtifactPowerPickerEntry>             sArtifactPowerPickerStore;
TC_GAME_API extern DB2Storage<ArtifactTierEntry>                    sArtifactTierStore;
TC_GAME_API extern DB2Storage<ArtifactUnlockEntry>                  sArtifactUnlockStore;
TC_GAME_API extern DB2Storage<AuctionHouseEntry>                    sAuctionHouseStore;
TC_GAME_API extern DB2Storage<AzeriteEssenceEntry>                  sAzeriteEssenceStore;
TC_GAME_API extern DB2Storage<AzeriteKnowledgeMultiplierEntry>      sAzeriteKnowledgeMultiplierStore;
TC_GAME_API extern DB2Storage<AzeriteItemMilestonePowerEntry>       sAzeriteItemMilestonePowerStore;
TC_GAME_API extern DB2Storage<AzeriteLevelInfoEntry>                sAzeriteLevelInfoStore;
TC_GAME_API extern DB2Storage<AzeritePowerEntry>                    sAzeritePowerStore;
TC_GAME_API extern DB2Storage<AzeriteUnlockMappingEntry>            sAzeriteUnlockMappingStore;
TC_GAME_API extern DB2Storage<BankBagSlotPricesEntry>               sBankBagSlotPricesStore;
TC_GAME_API extern DB2Storage<BannedAddonsEntry>                    sBannedAddonsStore;
TC_GAME_API extern DB2Storage<BarberShopStyleEntry>                 sBarberShopStyleStore;
TC_GAME_API extern DB2Storage<BattlePetAbilityEntry>                sBattlePetAbilityStore;
TC_GAME_API extern DB2Storage<BattlePetBreedQualityEntry>           sBattlePetBreedQualityStore;
TC_GAME_API extern DB2Storage<BattlePetBreedStateEntry>             sBattlePetBreedStateStore;
TC_GAME_API extern DB2Storage<BattlePetSpeciesEntry>                sBattlePetSpeciesStore;
TC_GAME_API extern DB2Storage<BattlePetSpeciesStateEntry>           sBattlePetSpeciesStateStore;
TC_GAME_API extern DB2Storage<BattlemasterListEntry>                sBattlemasterListStore;
TC_GAME_API extern DB2Storage<BattlemasterListXMapEntry>            sBattlemasterListXMapStore;
TC_GAME_API extern DB2Storage<BroadcastTextEntry>                   sBroadcastTextStore;
TC_GAME_API extern DB2Storage<Cfg_CategoriesEntry>                  sCfgCategoriesStore;
TC_GAME_API extern DB2Storage<Cfg_RegionsEntry>                     sCfgRegionsStore;
TC_GAME_API extern DB2Storage<ChallengeModeItemBonusOverrideEntry>  sChallengeModeItemBonusOverrideStore;
TC_GAME_API extern DB2Storage<CharTitlesEntry>                      sCharTitlesStore;
TC_GAME_API extern DB2Storage<CharacterLoadoutEntry>                sCharacterLoadoutStore;
TC_GAME_API extern DB2Storage<CharacterLoadoutItemEntry>            sCharacterLoadoutItemStore;
TC_GAME_API extern DB2Storage<ChatChannelsEntry>                    sChatChannelsStore;
TC_GAME_API extern DB2Storage<ChrClassesEntry>                      sChrClassesStore;
TC_GAME_API extern DB2Storage<ChrCustomizationReqEntry>             sChrCustomizationReqStore;
TC_GAME_API extern DB2Storage<ChrCustomizationOptionEntry>          sChrCustomizationOptionStore;
TC_GAME_API extern DB2Storage<ChrRacesEntry>                        sChrRacesStore;
TC_GAME_API extern DB2Storage<ChrSpecializationEntry>               sChrSpecializationStore;
TC_GAME_API extern DB2Storage<CinematicCameraEntry>                 sCinematicCameraStore;
TC_GAME_API extern DB2Storage<CinematicSequencesEntry>              sCinematicSequencesStore;
TC_GAME_API extern DB2Storage<ConditionalChrModelEntry>             sConditionalChrModelStore;
TC_GAME_API extern DB2Storage<ContentTuningEntry>                   sContentTuningStore;
TC_GAME_API extern DB2Storage<ConversationLineEntry>                sConversationLineStore;
TC_GAME_API extern DB2Storage<CorruptionEffectsEntry>               sCorruptionEffectsStore;
<<<<<<< HEAD
TC_GAME_API extern DB2Storage<CraftingDataEntry>                    sCraftingDataStore;
TC_GAME_API extern DB2Storage<CraftingDataItemQualityEntry>         sCraftingDataItemQualityStore;
TC_GAME_API extern DB2Storage<CraftingDifficultyEntry>              sCraftingDifficultyStore;
TC_GAME_API extern DB2Storage<CraftingDifficultyQualityEntry>       sCraftingDifficultyQualityStore;
TC_GAME_API extern DB2Storage<CraftingQualityEntry>                 sCraftingQualityStore;
TC_GAME_API extern DB2Storage<CraftingReagentQualityEntry>          sCraftingReagentQualityStore;
=======
TC_GAME_API extern DB2Storage<CraftingQualityEntry>                 sCraftingQualityStore;
>>>>>>> 3c29a0f6
TC_GAME_API extern DB2Storage<CreatureDisplayInfoEntry>             sCreatureDisplayInfoStore;
TC_GAME_API extern DB2Storage<CreatureDisplayInfoExtraEntry>        sCreatureDisplayInfoExtraStore;
TC_GAME_API extern DB2Storage<CreatureFamilyEntry>                  sCreatureFamilyStore;
TC_GAME_API extern DB2Storage<CreatureModelDataEntry>               sCreatureModelDataStore;
TC_GAME_API extern DB2Storage<CreatureTypeEntry>                    sCreatureTypeStore;
TC_GAME_API extern DB2Storage<CriteriaEntry>                        sCriteriaStore;
TC_GAME_API extern DB2Storage<CriteriaTreeEntry>                    sCriteriaTreeStore;
TC_GAME_API extern DB2Storage<CurrencyTypesEntry>                   sCurrencyTypesStore;
TC_GAME_API extern DB2Storage<CurveEntry>                           sCurveStore;
TC_GAME_API extern DB2Storage<DestructibleModelDataEntry>           sDestructibleModelDataStore;
TC_GAME_API extern DB2Storage<DifficultyEntry>                      sDifficultyStore;
TC_GAME_API extern DB2Storage<DungeonEncounterEntry>                sDungeonEncounterStore;
TC_GAME_API extern DB2Storage<DurabilityCostsEntry>                 sDurabilityCostsStore;
TC_GAME_API extern DB2Storage<DurabilityQualityEntry>               sDurabilityQualityStore;
TC_GAME_API extern DB2Storage<EmotesEntry>                          sEmotesStore;
TC_GAME_API extern DB2Storage<EmotesTextEntry>                      sEmotesTextStore;
TC_GAME_API extern DB2Storage<FactionEntry>                         sFactionStore;
TC_GAME_API extern DB2Storage<FactionTemplateEntry>                 sFactionTemplateStore;
TC_GAME_API extern DB2Storage<FlightCapabilityEntry>                sFlightCapabilityStore;
TC_GAME_API extern DB2Storage<FriendshipRepReactionEntry>           sFriendshipRepReactionStore;
TC_GAME_API extern DB2Storage<FriendshipReputationEntry>            sFriendshipReputationStore;
TC_GAME_API extern DB2Storage<GameObjectArtKitEntry>                sGameObjectArtKitStore;
TC_GAME_API extern DB2Storage<GameObjectDisplayInfoEntry>           sGameObjectDisplayInfoStore;
TC_GAME_API extern DB2Storage<GameObjectsEntry>                     sGameObjectsStore;
TC_GAME_API extern DB2Storage<GarrAbilityEntry>                     sGarrAbilityStore;
TC_GAME_API extern DB2Storage<GarrBuildingEntry>                    sGarrBuildingStore;
TC_GAME_API extern DB2Storage<GarrBuildingPlotInstEntry>            sGarrBuildingPlotInstStore;
TC_GAME_API extern DB2Storage<GarrClassSpecEntry>                   sGarrClassSpecStore;
TC_GAME_API extern DB2Storage<GarrFollowerEntry>                    sGarrFollowerStore;
TC_GAME_API extern DB2Storage<GarrFollowerXAbilityEntry>            sGarrFollowerXAbilityStore;
TC_GAME_API extern DB2Storage<GarrMissionEntry>                     sGarrMissionStore;
TC_GAME_API extern DB2Storage<GarrPlotEntry>                        sGarrPlotStore;
TC_GAME_API extern DB2Storage<GarrPlotBuildingEntry>                sGarrPlotBuildingStore;
TC_GAME_API extern DB2Storage<GarrPlotInstanceEntry>                sGarrPlotInstanceStore;
TC_GAME_API extern DB2Storage<GarrSiteLevelEntry>                   sGarrSiteLevelStore;
TC_GAME_API extern DB2Storage<GarrSiteLevelPlotInstEntry>           sGarrSiteLevelPlotInstStore;
TC_GAME_API extern DB2Storage<GarrTalentTreeEntry>                  sGarrTalentTreeStore;
TC_GAME_API extern DB2Storage<GemPropertiesEntry>                   sGemPropertiesStore;
TC_GAME_API extern DB2Storage<GlyphPropertiesEntry>                 sGlyphPropertiesStore;
TC_GAME_API extern DB2Storage<GossipNPCOptionEntry>                 sGossipNPCOptionStore;
TC_GAME_API extern DB2Storage<GuildColorBackgroundEntry>            sGuildColorBackgroundStore;
TC_GAME_API extern DB2Storage<GuildColorBorderEntry>                sGuildColorBorderStore;
TC_GAME_API extern DB2Storage<GuildColorEmblemEntry>                sGuildColorEmblemStore;
TC_GAME_API extern DB2Storage<GuildPerkSpellsEntry>                 sGuildPerkSpellsStore;
TC_GAME_API extern DB2Storage<HolidaysEntry>                        sHolidaysStore;
TC_GAME_API extern DB2Storage<ImportPriceArmorEntry>                sImportPriceArmorStore;
TC_GAME_API extern DB2Storage<ImportPriceQualityEntry>              sImportPriceQualityStore;
TC_GAME_API extern DB2Storage<ImportPriceShieldEntry>               sImportPriceShieldStore;
TC_GAME_API extern DB2Storage<ImportPriceWeaponEntry>               sImportPriceWeaponStore;
TC_GAME_API extern DB2Storage<ItemAppearanceEntry>                  sItemAppearanceStore;
TC_GAME_API extern DB2Storage<ItemArmorQualityEntry>                sItemArmorQualityStore;
TC_GAME_API extern DB2Storage<ItemArmorShieldEntry>                 sItemArmorShieldStore;
TC_GAME_API extern DB2Storage<ItemArmorTotalEntry>                  sItemArmorTotalStore;
TC_GAME_API extern DB2Storage<ItemBagFamilyEntry>                   sItemBagFamilyStore;
TC_GAME_API extern DB2Storage<ItemBonusEntry>                       sItemBonusStore;
TC_GAME_API extern DB2Storage<ItemBonusListGroupEntryEntry>         sItemBonusListGroupEntryStore;
TC_GAME_API extern DB2Storage<ItemBonusListLevelDeltaEntry>         sItemBonusListLevelDeltaStore;
TC_GAME_API extern DB2Storage<ItemBonusTreeEntry>                   sItemBonusTreeStore;
TC_GAME_API extern DB2Storage<ItemBonusTreeNodeEntry>               sItemBonusTreeNodeStore;
TC_GAME_API extern DB2Storage<ItemContextPickerEntryEntry>          sItemContextPickerEntryStore;
TC_GAME_API extern DB2Storage<ItemDamageAmmoEntry>                  sItemDamageAmmoStore;
TC_GAME_API extern DB2Storage<ItemDamageOneHandEntry>               sItemDamageOneHandStore;
TC_GAME_API extern DB2Storage<ItemDamageOneHandCasterEntry>         sItemDamageOneHandCasterStore;
TC_GAME_API extern DB2Storage<ItemDamageTwoHandEntry>               sItemDamageTwoHandStore;
TC_GAME_API extern DB2Storage<ItemDamageTwoHandCasterEntry>         sItemDamageTwoHandCasterStore;
TC_GAME_API extern DB2Storage<ItemDisenchantLootEntry>              sItemDisenchantLootStore;
TC_GAME_API extern DB2Storage<ItemEffectEntry>                      sItemEffectStore;
TC_GAME_API extern DB2Storage<ItemNameDescriptionEntry>             sItemNameDescriptionStore;
TC_GAME_API extern DB2Storage<ItemEntry>                            sItemStore;
TC_GAME_API extern DB2Storage<ItemExtendedCostEntry>                sItemExtendedCostStore;
TC_GAME_API extern DB2Storage<ItemLevelSelectorEntry>               sItemLevelSelectorStore;
TC_GAME_API extern DB2Storage<ItemLevelSelectorQualityEntry>        sItemLevelSelectorQualityStore;
TC_GAME_API extern DB2Storage<ItemLevelSelectorQualitySetEntry>     sItemLevelSelectorQualitySetStore;
TC_GAME_API extern DB2Storage<ItemLimitCategoryEntry>               sItemLimitCategoryStore;
TC_GAME_API extern DB2Storage<ItemModifiedAppearanceEntry>          sItemModifiedAppearanceStore;
TC_GAME_API extern DB2Storage<ItemModifiedAppearanceExtraEntry>     sItemModifiedAppearanceExtraStore;
TC_GAME_API extern DB2Storage<ItemPriceBaseEntry>                   sItemPriceBaseStore;
TC_GAME_API extern DB2Storage<ItemSearchNameEntry>                  sItemSearchNameStore;
TC_GAME_API extern DB2Storage<ItemSetEntry>                         sItemSetStore;
TC_GAME_API extern DB2Storage<ItemSetSpellEntry>                    sItemSetSpellStore;
TC_GAME_API extern DB2Storage<ItemSparseEntry>                      sItemSparseStore;
TC_GAME_API extern DB2Storage<ItemSpecEntry>                        sItemSpecStore;
TC_GAME_API extern DB2Storage<ItemSpecOverrideEntry>                sItemSpecOverrideStore;
TC_GAME_API extern DB2Storage<ItemXBonusTreeEntry>                  sItemXBonusTreeStore;
TC_GAME_API extern DB2Storage<ItemXItemEffectEntry>                 sItemXItemEffectStore;
TC_GAME_API extern DB2Storage<JournalEncounterEntry>                sJournalEncounterStore;
TC_GAME_API extern DB2Storage<JournalEncounterSectionEntry>         sJournalEncounterSectionStore;
TC_GAME_API extern DB2Storage<JournalInstanceEntry>                 sJournalInstanceStore;
TC_GAME_API extern DB2Storage<KeystoneAffixEntry>                   sKeystoneAffixStore;
TC_GAME_API extern DB2Storage<LanguageWordsEntry>                   sLanguageWordsStore;
TC_GAME_API extern DB2Storage<LanguagesEntry>                       sLanguagesStore;
TC_GAME_API extern DB2Storage<LFGDungeonsEntry>                     sLFGDungeonsStore;
TC_GAME_API extern DB2Storage<LightEntry>                           sLightStore;
TC_GAME_API extern DB2Storage<LiquidTypeEntry>                      sLiquidTypeStore;
TC_GAME_API extern DB2Storage<LocationEntry>                        sLocationStore;
TC_GAME_API extern DB2Storage<LockEntry>                            sLockStore;
TC_GAME_API extern DB2Storage<MailTemplateEntry>                    sMailTemplateStore;
TC_GAME_API extern DB2Storage<MapEntry>                             sMapStore;
TC_GAME_API extern DB2Storage<MapChallengeModeEntry>                sMapChallengeModeStore;
TC_GAME_API extern DB2Storage<MapDifficultyEntry>                   sMapDifficultyStore;
TC_GAME_API extern DB2Storage<MawPowerEntry>                        sMawPowerStore;
<<<<<<< HEAD
TC_GAME_API extern DB2Storage<MCRSlotXMCRCategoryEntry>             sMCRSlotXMCRCategoryStore;
TC_GAME_API extern DB2Storage<ModifiedCraftingCategoryEntry>        sModifiedCraftingCategoryStore;
TC_GAME_API extern DB2Storage<ModifiedCraftingReagentSlotEntry>     sModifiedCraftingReagentSlotStore;
TC_GAME_API extern DB2Storage<ModifiedCraftingReagentItemEntry>     sModifiedCraftingReagentItemStore;
TC_GAME_API extern DB2Storage<ModifiedCraftingSpellSlotEntry>       sModifiedCraftingSpellSlotStore;
=======
TC_GAME_API extern DB2Storage<ModifiedCraftingItemEntry>            sModifiedCraftingItemStore;
>>>>>>> 3c29a0f6
TC_GAME_API extern DB2Storage<ModifierTreeEntry>                    sModifierTreeStore;
TC_GAME_API extern DB2Storage<MountCapabilityEntry>                 sMountCapabilityStore;
TC_GAME_API extern DB2Storage<MountEntry>                           sMountStore;
TC_GAME_API extern DB2Storage<MountEquipmentEntry>                  sMountEquipmentStore;
TC_GAME_API extern DB2Storage<MovieEntry>                           sMovieStore;
TC_GAME_API extern DB2Storage<MythicPlusSeasonEntry>                sMythicPlusSeasonStore;
TC_GAME_API extern DB2Storage<OverrideSpellDataEntry>               sOverrideSpellDataStore;
TC_GAME_API extern DB2Storage<ParagonReputationEntry>               sParagonReputationStore;
TC_GAME_API extern DB2Storage<PerksActivityEntry>                   sPerksActivityStore;
TC_GAME_API extern DB2Storage<PhaseEntry>                           sPhaseStore;
TC_GAME_API extern DB2Storage<PlayerConditionEntry>                 sPlayerConditionStore;
TC_GAME_API extern DB2Storage<PlayerDataElementAccountEntry>        sPlayerDataElementAccountStore;
TC_GAME_API extern DB2Storage<PlayerDataElementCharacterEntry>      sPlayerDataElementCharacterStore;
TC_GAME_API extern DB2Storage<PlayerDataFlagAccountEntry>           sPlayerDataFlagAccountStore;
TC_GAME_API extern DB2Storage<PlayerDataFlagCharacterEntry>         sPlayerDataFlagCharacterStore;
TC_GAME_API extern DB2Storage<PowerDisplayEntry>                    sPowerDisplayStore;
TC_GAME_API extern DB2Storage<PowerTypeEntry>                       sPowerTypeStore;
TC_GAME_API extern DB2Storage<PVPStatEntry>                         sPVPStatStore;
TC_GAME_API extern DB2Storage<PvpSeasonEntry>                       sPvpSeasonStore;
TC_GAME_API extern DB2Storage<PvpTalentEntry>                       sPvpTalentStore;
TC_GAME_API extern DB2Storage<PvpTalentCategoryEntry>               sPvpTalentCategoryStore;
TC_GAME_API extern DB2Storage<PvpTalentSlotUnlockEntry>             sPvpTalentSlotUnlockStore;
TC_GAME_API extern DB2Storage<PvpTierEntry>                         sPvpTierStore;
TC_GAME_API extern DB2Storage<QuestFactionRewardEntry>              sQuestFactionRewardStore;
TC_GAME_API extern DB2Storage<QuestInfoEntry>                       sQuestInfoStore;
TC_GAME_API extern DB2Storage<QuestMoneyRewardEntry>                sQuestMoneyRewardStore;
TC_GAME_API extern DB2Storage<QuestSortEntry>                       sQuestSortStore;
TC_GAME_API extern DB2Storage<QuestXPEntry>                         sQuestXPStore;
TC_GAME_API extern DB2Storage<RandPropPointsEntry>                  sRandPropPointsStore;
TC_GAME_API extern DB2Storage<RewardPackEntry>                      sRewardPackStore;
TC_GAME_API extern DB2Storage<ScenarioEntry>                        sScenarioStore;
TC_GAME_API extern DB2Storage<ScenarioStepEntry>                    sScenarioStepStore;
TC_GAME_API extern DB2Storage<SkillLineEntry>                       sSkillLineStore;
TC_GAME_API extern DB2Storage<SceneScriptPackageEntry>              sSceneScriptPackageStore;
TC_GAME_API extern DB2Storage<ServerMessagesEntry>                  sServerMessagesStore;
TC_GAME_API extern DB2Storage<SkillLineAbilityEntry>                sSkillLineAbilityStore;
TC_GAME_API extern DB2Storage<SkillLineXTraitTreeEntry>             sSkillLineXTraitTreeStore;
TC_GAME_API extern DB2Storage<SkillRaceClassInfoEntry>              sSkillRaceClassInfoStore;
TC_GAME_API extern DB2Storage<SoundKitEntry>                        sSoundKitStore;
TC_GAME_API extern DB2Storage<SpellAuraOptionsEntry>                sSpellAuraOptionsStore;
TC_GAME_API extern DB2Storage<SpellAuraRestrictionsEntry>           sSpellAuraRestrictionsStore;
TC_GAME_API extern DB2Storage<SpellCastTimesEntry>                  sSpellCastTimesStore;
TC_GAME_API extern DB2Storage<SpellCastingRequirementsEntry>        sSpellCastingRequirementsStore;
TC_GAME_API extern DB2Storage<SpellCategoriesEntry>                 sSpellCategoriesStore;
TC_GAME_API extern DB2Storage<SpellCategoryEntry>                   sSpellCategoryStore;
TC_GAME_API extern DB2Storage<SpellClassOptionsEntry>               sSpellClassOptionsStore;
TC_GAME_API extern DB2Storage<SpellCooldownsEntry>                  sSpellCooldownsStore;
TC_GAME_API extern DB2Storage<SpellDurationEntry>                   sSpellDurationStore;
TC_GAME_API extern DB2Storage<SpellEffectEntry>                     sSpellEffectStore;
TC_GAME_API extern DB2Storage<SpellEmpowerEntry>                    sSpellEmpowerStore;
TC_GAME_API extern DB2Storage<SpellEmpowerStageEntry>               sSpellEmpowerStageStore;
TC_GAME_API extern DB2Storage<SpellEquippedItemsEntry>              sSpellEquippedItemsStore;
TC_GAME_API extern DB2Storage<SpellFocusObjectEntry>                sSpellFocusObjectStore;
TC_GAME_API extern DB2Storage<SpellInterruptsEntry>                 sSpellInterruptsStore;
TC_GAME_API extern DB2Storage<SpellItemEnchantmentEntry>            sSpellItemEnchantmentStore;
TC_GAME_API extern DB2Storage<SpellItemEnchantmentConditionEntry>   sSpellItemEnchantmentConditionStore;
TC_GAME_API extern DB2Storage<SpellKeyboundOverrideEntry>           sSpellKeyboundOverrideStore;
TC_GAME_API extern DB2Storage<SpellLabelEntry>                      sSpellLabelStore;
TC_GAME_API extern DB2Storage<SpellLearnSpellEntry>                 sSpellLearnSpellStore;
TC_GAME_API extern DB2Storage<SpellLevelsEntry>                     sSpellLevelsStore;
TC_GAME_API extern DB2Storage<SpellMiscEntry>                       sSpellMiscStore;
TC_GAME_API extern DB2Storage<SpellNameEntry>                       sSpellNameStore;
TC_GAME_API extern DB2Storage<SpellPowerEntry>                      sSpellPowerStore;
TC_GAME_API extern DB2Storage<SpellPowerDifficultyEntry>            sSpellPowerDifficultyStore;
TC_GAME_API extern DB2Storage<SpellProcsPerMinuteEntry>             sSpellProcsPerMinuteStore;
TC_GAME_API extern DB2Storage<SpellRadiusEntry>                     sSpellRadiusStore;
TC_GAME_API extern DB2Storage<SpellRangeEntry>                      sSpellRangeStore;
TC_GAME_API extern DB2Storage<SpellReagentsEntry>                   sSpellReagentsStore;
TC_GAME_API extern DB2Storage<SpellReagentsCurrencyEntry>           sSpellReagentsCurrencyStore;
TC_GAME_API extern DB2Storage<SpellScalingEntry>                    sSpellScalingStore;
TC_GAME_API extern DB2Storage<SpellShapeshiftEntry>                 sSpellShapeshiftStore;
TC_GAME_API extern DB2Storage<SpellShapeshiftFormEntry>             sSpellShapeshiftFormStore;
TC_GAME_API extern DB2Storage<SpellTargetRestrictionsEntry>         sSpellTargetRestrictionsStore;
TC_GAME_API extern DB2Storage<SpellTotemsEntry>                     sSpellTotemsStore;
TC_GAME_API extern DB2Storage<SpellVisualEntry>                     sSpellVisualStore;
TC_GAME_API extern DB2Storage<SpellVisualEffectNameEntry>           sSpellVisualEffectNameStore;
TC_GAME_API extern DB2Storage<SpellVisualKitEntry>                  sSpellVisualKitStore;
TC_GAME_API extern DB2Storage<SpellXSpellVisualEntry>               sSpellXSpellVisualStore;
TC_GAME_API extern DB2Storage<SummonPropertiesEntry>                sSummonPropertiesStore;
TC_GAME_API extern DB2Storage<TalentEntry>                          sTalentStore;
TC_GAME_API extern DB2Storage<TaxiNodesEntry>                       sTaxiNodesStore;
TC_GAME_API extern DB2Storage<TaxiPathEntry>                        sTaxiPathStore;
TC_GAME_API extern DB2Storage<TaxiPathNodeEntry>                    sTaxiPathNodeStore;
TC_GAME_API extern DB2Storage<TraitCondEntry>                       sTraitCondStore;
TC_GAME_API extern DB2Storage<TraitCostEntry>                       sTraitCostStore;
TC_GAME_API extern DB2Storage<TraitCurrencyEntry>                   sTraitCurrencyStore;
TC_GAME_API extern DB2Storage<TraitCurrencySourceEntry>             sTraitCurrencySourceStore;
TC_GAME_API extern DB2Storage<TraitDefinitionEntry>                 sTraitDefinitionStore;
TC_GAME_API extern DB2Storage<TraitDefinitionEffectPointsEntry>     sTraitDefinitionEffectPointsStore;
TC_GAME_API extern DB2Storage<TraitEdgeEntry>                       sTraitEdgeStore;
TC_GAME_API extern DB2Storage<TraitNodeEntry>                       sTraitNodeStore;
TC_GAME_API extern DB2Storage<TraitNodeEntryEntry>                  sTraitNodeEntryStore;
TC_GAME_API extern DB2Storage<TraitNodeEntryXTraitCondEntry>        sTraitNodeEntryXTraitCondStore;
TC_GAME_API extern DB2Storage<TraitNodeEntryXTraitCostEntry>        sTraitNodeEntryXTraitCostStore;
TC_GAME_API extern DB2Storage<TraitNodeGroupEntry>                  sTraitNodeGroupStore;
TC_GAME_API extern DB2Storage<TraitNodeGroupXTraitCondEntry>        sTraitNodeGroupXTraitCondStore;
TC_GAME_API extern DB2Storage<TraitNodeGroupXTraitCostEntry>        sTraitNodeGroupXTraitCostStore;
TC_GAME_API extern DB2Storage<TraitNodeGroupXTraitNodeEntry>        sTraitNodeGroupXTraitNodeStore;
TC_GAME_API extern DB2Storage<TraitNodeXTraitCondEntry>             sTraitNodeXTraitCondStore;
TC_GAME_API extern DB2Storage<TraitNodeXTraitCostEntry>             sTraitNodeXTraitCostStore;
TC_GAME_API extern DB2Storage<TraitNodeXTraitNodeEntryEntry>        sTraitNodeXTraitNodeEntryStore;
TC_GAME_API extern DB2Storage<TraitSubTreeEntry>                    sTraitSubTreeStore;
TC_GAME_API extern DB2Storage<TraitTreeEntry>                       sTraitTreeStore;
TC_GAME_API extern DB2Storage<TraitTreeLoadoutEntry>                sTraitTreeLoadoutStore;
TC_GAME_API extern DB2Storage<TraitTreeLoadoutEntryEntry>           sTraitTreeLoadoutEntryStore;
TC_GAME_API extern DB2Storage<TraitTreeXTraitCostEntry>             sTraitTreeXTraitCostStore;
TC_GAME_API extern DB2Storage<TraitTreeXTraitCurrencyEntry>         sTraitTreeXTraitCurrencyStore;
TC_GAME_API extern DB2Storage<TransmogHolidayEntry>                 sTransmogHolidayStore;
TC_GAME_API extern DB2Storage<TransmogIllusionEntry>                sTransmogIllusionStore;
TC_GAME_API extern DB2Storage<TransmogSetEntry>                     sTransmogSetStore;
TC_GAME_API extern DB2Storage<TransmogSetGroupEntry>                sTransmogSetGroupStore;
TC_GAME_API extern DB2Storage<TransmogSetItemEntry>                 sTransmogSetItemStore;
TC_GAME_API extern DB2Storage<TransportAnimationEntry>              sTransportAnimationStore;
TC_GAME_API extern DB2Storage<TransportRotationEntry>               sTransportRotationStore;
TC_GAME_API extern DB2Storage<UiMapEntry>                           sUiMapStore;
TC_GAME_API extern DB2Storage<UISplashScreenEntry>                  sUISplashScreenStore;
TC_GAME_API extern DB2Storage<UnitConditionEntry>                   sUnitConditionStore;
TC_GAME_API extern DB2Storage<UnitPowerBarEntry>                    sUnitPowerBarStore;
TC_GAME_API extern DB2Storage<VehicleEntry>                         sVehicleStore;
TC_GAME_API extern DB2Storage<VehicleSeatEntry>                     sVehicleSeatStore;
TC_GAME_API extern DB2Storage<VignetteEntry>                        sVignetteStore;
TC_GAME_API extern DB2Storage<WarbandSceneEntry>                    sWarbandSceneStore;
TC_GAME_API extern DB2Storage<WorldEffectEntry>                     sWorldEffectStore;
TC_GAME_API extern DB2Storage<WorldMapOverlayEntry>                 sWorldMapOverlayStore;
TC_GAME_API extern DB2Storage<WorldStateExpressionEntry>            sWorldStateExpressionStore;

struct ContentTuningLevels
{
    int16 MinLevel = 0;
    int16 MaxLevel = 0;
    int16 MinLevelWithDelta = 0;
    int16 MaxLevelWithDelta = 0;
    int16 TargetLevelMin = 0;
    int16 TargetLevelMax = 0;
};

struct PathDb2
{
    uint32 ID;
    std::vector<DBCPosition3D> Locations;
    std::vector<PathPropertyEntry const*> Properties;
};

struct ShapeshiftFormModelData
{
    uint32 OptionID;
    std::vector<ChrCustomizationChoiceEntry const*> const* Choices;
    std::vector<ChrCustomizationDisplayInfoEntry const*> Displays;
};

struct TaxiPathBySourceAndDestination
{
    TaxiPathBySourceAndDestination() : ID(0), price(0) { }
    TaxiPathBySourceAndDestination(uint32 _id, uint32 _price) : ID(_id), price(_price) { }

    uint32 ID;
    uint32 price;
};

using TaxiPathNodeList = std::vector<TaxiPathNodeEntry const*>;
using TaxiPathNodesByPath = std::vector<TaxiPathNodeList>;

TC_GAME_API extern TaxiMask                                         sTaxiNodesMask;
TC_GAME_API extern TaxiMask                                         sOldContinentsNodesMask;
TC_GAME_API extern TaxiMask                                         sHordeTaxiNodesMask;
TC_GAME_API extern TaxiMask                                         sAllianceTaxiNodesMask;
TC_GAME_API extern TaxiPathNodesByPath                              sTaxiPathNodesByPath;

#define DEFINE_DB2_SET_COMPARATOR(structure) \
    struct structure ## Comparator \
    { \
        bool operator()(structure const* left, structure const* right) const { return Compare(left, right); } \
        static bool Compare(structure const* left, structure const* right); \
    };

class TC_GAME_API DB2Manager
{
public:
    DEFINE_DB2_SET_COMPARATOR(FriendshipRepReactionEntry)
    DEFINE_DB2_SET_COMPARATOR(MountTypeXCapabilityEntry)

    struct HotfixId
    {
        int32 PushID = 0;
        uint32 UniqueID = 0;

        friend std::strong_ordering operator<=>(HotfixId const& left, HotfixId const& right) = default;
    };

    struct HotfixRecord
    {
        enum class Status : uint8
        {
            NotSet          = 0,
            Valid           = 1,
            RecordRemoved   = 2,
            Invalid         = 3,
            NotPublic       = 4
        };

        uint32 TableHash = 0;
        int32 RecordID = 0;
        HotfixId ID;
        Status HotfixStatus = Status::Invalid;

        uint32 AvailableLocalesMask = 0;

        friend std::strong_ordering operator<=>(HotfixRecord const& left, HotfixRecord const& right)
        {
            if (std::strong_ordering cmp = left.ID <=> right.ID; advstd::is_neq(cmp))
                return cmp;
            if (std::strong_ordering cmp = left.TableHash <=> right.TableHash; advstd::is_neq(cmp))
                return cmp;
            if (std::strong_ordering cmp = left.RecordID <=> right.RecordID; advstd::is_neq(cmp))
                return cmp;
            return std::strong_ordering::equal;
        }
    };

    struct HotfixOptionalData
    {
        uint32 Key = 0;
        std::vector<uint8> Data;
    };

    struct HotfixPush
    {
        std::vector<HotfixRecord> Records;
        uint32 AvailableLocalesMask = 0;
    };

    using HotfixContainer = std::map<int32, HotfixPush>;

    using FriendshipRepReactionSet = std::set<FriendshipRepReactionEntry const*, FriendshipRepReactionEntryComparator>;
    using MapDifficultyConditionsContainer = std::vector<std::pair<uint32, PlayerConditionEntry const*>>;
    using MountTypeXCapabilitySet = std::set<MountTypeXCapabilityEntry const*, MountTypeXCapabilityEntryComparator>;
    using MountXDisplayContainer = std::vector<MountXDisplayEntry const*>;

    static DB2Manager& Instance();

    uint32 LoadStores(std::string const& dataPath, LocaleConstant defaultLocale);
    void IndexLoadedStores();
    DB2StorageBase const* GetStorage(uint32 type) const;

    void LoadHotfixData(uint32 localeMask);
    void LoadHotfixBlob(uint32 localeMask);
    void LoadHotfixOptionalData(uint32 localeMask);
    uint32 GetHotfixCount() const;
    HotfixContainer const& GetHotfixData() const;
    std::vector<uint8> const* GetHotfixBlobData(uint32 tableHash, int32 recordId, LocaleConstant locale) const;
    std::vector<HotfixOptionalData> const* GetHotfixOptionalData(uint32 tableHash, int32 recordId, LocaleConstant locale) const;

    uint32 GetEmptyAnimStateID() const;
    std::vector<uint32> GetAreasForGroup(uint32 areaGroupId) const;
    static bool IsInArea(uint32 objectAreaId, uint32 areaId);
    static ContentTuningEntry const* GetContentTuningForArea(AreaTableEntry const* areaEntry);
    std::vector<ArtifactPowerEntry const*> GetArtifactPowers(uint8 artifactId) const;
    std::vector<uint32> const* GetArtifactPowerLinks(uint32 artifactPowerId) const;
    ArtifactPowerRankEntry const* GetArtifactPowerRank(uint32 artifactPowerId, uint8 rank) const;
    AzeriteEmpoweredItemEntry const* GetAzeriteEmpoweredItem(uint32 itemId) const;
    bool IsAzeriteItem(uint32 itemId) const;
    AzeriteEssencePowerEntry const* GetAzeriteEssencePower(uint32 azeriteEssenceId, uint32 rank) const;
    std::vector<AzeriteItemMilestonePowerEntry const*> const& GetAzeriteItemMilestonePowers() const;
    AzeriteItemMilestonePowerEntry const* GetAzeriteItemMilestonePower(uint8 slot) const;
    std::vector<AzeritePowerSetMemberEntry const*> const* GetAzeritePowers(uint32 itemId) const;
    uint32 GetRequiredAzeriteLevelForAzeritePowerTier(uint32 azeriteUnlockSetId, ItemContext context, uint32 tier) const;
    static char const* GetBroadcastTextValue(BroadcastTextEntry const* broadcastText, LocaleConstant locale = DEFAULT_LOCALE, uint8 gender = GENDER_MALE, bool forceGender = false);
    int32 const* GetBroadcastTextDuration(uint32 broadcastTextId, LocaleConstant locale = DEFAULT_LOCALE) const;
    static CharBaseInfoEntry const* GetCharBaseInfo(Races race, Classes class_);
    ChrClassUIDisplayEntry const* GetUiDisplayForClass(Classes unitClass) const;
    static char const* GetChrClassName(uint8 class_, LocaleConstant locale = DEFAULT_LOCALE);
    uint32 GetPowerIndexByClass(Powers power, uint32 classId) const;
    std::vector<ChrCustomizationChoiceEntry const*> const* GetCustomiztionChoices(uint32 chrCustomizationOptionId) const;
    std::vector<ChrCustomizationOptionEntry const*> const* GetCustomiztionOptions(uint8 race, uint8 gender) const;
    std::vector<std::pair<uint32, std::vector<uint32>>> const* GetRequiredCustomizationChoices(uint32 chrCustomizationReqId) const;
    ChrModelEntry const* GetChrModel(uint8 race, uint8 gender) const;
    static ConditionalChrModelEntry const* GetConditionalChrModel(int32 chrModelId);
    static char const* GetChrRaceName(uint8 race, LocaleConstant locale = DEFAULT_LOCALE);
    ChrSpecializationEntry const* GetChrSpecializationByIndex(uint32 class_, uint32 index) const;
    ChrSpecializationEntry const* GetDefaultChrSpecializationForClass(uint32 class_) const;
    uint32 GetRedirectedContentTuningId(uint32 contentTuningId, uint32 redirectFlag) const;
    Optional<ContentTuningLevels> GetContentTuningData(uint32 contentTuningId, uint32 redirectFlag, bool forItem = false) const;
    bool HasContentTuningLabel(uint32 contentTuningId, int32 label) const;
    static char const* GetCreatureFamilyPetName(uint32 petfamily, LocaleConstant locale);
    std::span<int32 const> GetCreatureLabels(uint32 creatureDifficultyId) const;
    CurrencyContainerEntry const* GetCurrencyContainerForCurrencyQuantity(uint32 currencyId, int32 quantity) const;
    std::pair<float, float> GetCurveXAxisRange(uint32 curveId) const;
    float GetCurveValueAt(uint32 curveId, float x) const;
    float GetCurveValueAt(CurveInterpolationMode mode, std::span<DBCPosition2D const> points, float x) const;
    EmotesTextSoundEntry const* GetTextSoundEmoteFor(uint32 emote, uint8 race, uint8 gender, uint8 class_) const;
    float EvaluateExpectedStat(ExpectedStatType stat, uint32 level, int32 expansion, uint32 contentTuningId, Classes unitClass, int32 mythicPlusMilestoneSeason) const;
    std::vector<uint32> const* GetFactionTeamList(uint32 faction) const;
    FriendshipRepReactionSet const* GetFriendshipRepReactions(uint32 friendshipRepID) const;
    std::span<int32 const> GetGameObjectLabels(uint32 gameobjectId) const;
    uint32 GetGlobalCurveId(GlobalCurve globalCurveType) const;
    std::vector<uint32> const* GetGlyphBindableSpells(uint32 glyphPropertiesId) const;
    std::vector<ChrSpecialization> const* GetGlyphRequiredSpecs(uint32 glyphPropertiesId) const;
    HeirloomEntry const* GetHeirloomByItemId(uint32 itemId) const;
    ItemChildEquipmentEntry const* GetItemChildEquipment(uint32 itemId) const;
    ItemClassEntry const* GetItemClassByOldEnum(uint32 itemClass) const;
    bool HasItemCurrencyCost(uint32 itemId) const;
    std::vector<ItemLimitCategoryConditionEntry const*> const* GetItemLimitCategoryConditions(uint32 categoryId) const;
    uint32 GetItemDisplayId(uint32 itemId, uint32 appearanceModId) const;
    ItemModifiedAppearanceEntry const* GetItemModifiedAppearance(uint32 itemId, uint32 appearanceModId) const;
    ItemModifiedAppearanceEntry const* GetDefaultItemModifiedAppearance(uint32 itemId) const;
    std::vector<ItemSetSpellEntry const*> const* GetItemSetSpells(uint32 itemSetId) const;
    std::vector<ItemSpecOverrideEntry const*> const* GetItemSpecOverrides(uint32 itemId) const;
    JournalTierEntry const* GetJournalTier(uint32 index) const;
    static LFGDungeonsEntry const* GetLfgDungeon(uint32 mapId, Difficulty difficulty);
    static uint32 GetDefaultMapLight(uint32 mapId);
    static uint32 GetLiquidFlags(uint32 liquidType);
    MapDifficultyEntry const* GetDefaultMapDifficulty(uint32 mapId, Difficulty* difficulty = nullptr) const;
    MapDifficultyEntry const* GetMapDifficultyData(uint32 mapId, Difficulty difficulty) const;
    MapDifficultyEntry const* GetDownscaledMapDifficultyData(uint32 mapId, Difficulty &difficulty) const;
    MapDifficultyConditionsContainer const* GetMapDifficultyConditions(uint32 mapDifficultyId) const;
    MountEntry const* GetMount(uint32 spellId) const;
    MountEntry const* GetMountById(uint32 id) const;
    MountTypeXCapabilitySet const* GetMountCapabilities(uint32 mountType) const;
    MountXDisplayContainer const* GetMountDisplays(uint32 mountId) const;
    std::string GetNameGenEntry(uint8 race, uint8 gender) const;
    ResponseCodes ValidateName(std::wstring const& name, LocaleConstant locale) const;
    static int32 GetNumTalentsAtLevel(uint32 level, Classes playerClass);
    ParagonReputationEntry const* GetParagonReputation(uint32 factionId) const;
    PathDb2 const* GetPath(uint32 pathId) const;
    std::vector<uint32> const* GetPhasesForGroup(uint32 group) const;
    PowerTypeEntry const* GetPowerTypeEntry(Powers power) const;
    PowerTypeEntry const* GetPowerTypeByName(std::string const& name) const;
    uint8 GetPvpItemLevelBonus(uint32 itemId) const;
    static PVPDifficultyEntry const* GetBattlegroundBracketByLevel(uint32 mapid, uint32 level);
    static PVPDifficultyEntry const* GetBattlegroundBracketById(uint32 mapid, BattlegroundBracketId id);
    uint32 GetRequiredLevelForPvpTalentSlot(uint8 slot, Classes class_) const;
    int32 GetPvpTalentNumSlotsAtLevel(uint32 level, Classes class_) const;
    std::vector<QuestLineXQuestEntry const*> const* GetQuestsForQuestLine(uint32 questLineId) const;
    std::vector<QuestPackageItemEntry const*> const* GetQuestPackageItems(uint32 questPackageID) const;
    std::vector<QuestPackageItemEntry const*> const* GetQuestPackageItemsFallback(uint32 questPackageID) const;
    uint32 GetQuestUniqueBitFlag(uint32 questId);
    std::vector<RewardPackXCurrencyTypeEntry const*> const* GetRewardPackCurrencyTypesByRewardID(uint32 rewardPackID) const;
    std::vector<RewardPackXItemEntry const*> const* GetRewardPackItemsByRewardID(uint32 rewardPackID) const;
    ShapeshiftFormModelData const* GetShapeshiftFormModelData(uint8 race, uint8 gender, uint8 form) const;
    std::vector<SkillLineEntry const*> const* GetSkillLinesForParentSkill(uint32 parentSkillId) const;
    std::vector<SkillLineAbilityEntry const*> const* GetSkillLineAbilitiesBySkill(uint32 skillId) const;
    SkillRaceClassInfoEntry const* GetSkillRaceClassInfo(uint32 skill, uint8 race, uint8 class_) const;
    std::vector<SkillRaceClassInfoEntry const*> GetSkillRaceClassInfo(uint32 skill) const;
    SoulbindConduitRankEntry const* GetSoulbindConduitRank(int32 soulbindConduitId, int32 rank) const;
    std::vector<SpecializationSpellsEntry const*> const* GetSpecializationSpells(uint32 specId) const;
    bool IsSpecSetMember(int32 specSetId, uint32 specId) const;
    static bool IsValidSpellFamiliyName(SpellFamilyNames family);
    std::vector<SpellProcsPerMinuteModEntry const*> GetSpellProcsPerMinuteMods(uint32 spellprocsPerMinuteId) const;
    std::vector<SpellVisualMissileEntry const*> const* GetSpellVisualMissiles(int32 spellVisualMissileSetId) const;
    std::vector<TalentEntry const*> const& GetTalentsByPosition(uint32 class_, uint32 tier, uint32 column) const;
    TaxiPathEntry const* GetTaxiPath(uint32 from, uint32 to) const;
    static bool IsTotemCategoryCompatibleWith(uint32 itemTotemCategoryId, uint32 requiredTotemCategoryId, bool requireAllTotems = true);
    bool IsToyItem(uint32 toy) const;
    TransmogIllusionEntry const* GetTransmogIllusionForEnchantment(uint32 spellItemEnchantmentId) const;
    std::vector<TransmogSetEntry const*> const* GetTransmogSetsForItemModifiedAppearance(uint32 itemModifiedAppearanceId) const;
    std::vector<TransmogSetItemEntry const*> const* GetTransmogSetItems(uint32 transmogSetId) const;
    static bool GetUiMapPosition(float x, float y, float z, int32 mapId, int32 areaId, int32 wmoDoodadPlacementId, int32 wmoGroupId, UiMapSystem system, bool local,
        uint32* uiMapId = nullptr, DBCPosition2D* newPos = nullptr);
    bool Zone2MapCoordinates(uint32 areaId, float& x, float& y) const;
    void Map2ZoneCoordinates(uint32 areaId, float& x, float& y) const;
    bool IsUiMapPhase(uint32 phaseId) const;
    WMOAreaTableEntry const* GetWMOAreaTable(int32 rootId, int32 adtId, int32 groupId) const;
    std::unordered_set<uint32> const* GetPVPStatIDsForMap(uint32 mapId) const;

    // Crafting
    std::vector<ModifiedCraftingSpellSlotEntry const*> GetMCRSpellSlotBySpell(uint32 spellId);
    std::vector<ModifiedCraftingCategoryEntry const*> GetMCRCategoryByReagentSlot(uint32 reagentSlotID);
    std::vector<ModifiedCraftingReagentItemEntry const*> GetMCRReagentItemByCategory(uint32 categoryID);
    std::set<ItemSparseEntry const*> GetItemSparseByMCRReagentItem(uint32 reagentItemID);
    std::vector<uint32> GetCraftingDataItemIDByCraftingData(uint32 craftingDataID);
    CraftingReagentQualityEntry const* GetCraftingReagentQualityByItem(uint32 itemID);
    uint32 GetCraftingQualityTierByDifficultyPercent(int32 craftingDifficultyID, uint32 difficultyPercent);

private:
    friend class DB2HotfixGeneratorBase;
    void InsertNewHotfix(uint32 tableHash, uint32 recordId);
    int32 _maxHotfixId = 0;
};

#define sDB2Manager DB2Manager::Instance()

#endif<|MERGE_RESOLUTION|>--- conflicted
+++ resolved
@@ -85,16 +85,12 @@
 TC_GAME_API extern DB2Storage<ContentTuningEntry>                   sContentTuningStore;
 TC_GAME_API extern DB2Storage<ConversationLineEntry>                sConversationLineStore;
 TC_GAME_API extern DB2Storage<CorruptionEffectsEntry>               sCorruptionEffectsStore;
-<<<<<<< HEAD
 TC_GAME_API extern DB2Storage<CraftingDataEntry>                    sCraftingDataStore;
 TC_GAME_API extern DB2Storage<CraftingDataItemQualityEntry>         sCraftingDataItemQualityStore;
 TC_GAME_API extern DB2Storage<CraftingDifficultyEntry>              sCraftingDifficultyStore;
 TC_GAME_API extern DB2Storage<CraftingDifficultyQualityEntry>       sCraftingDifficultyQualityStore;
 TC_GAME_API extern DB2Storage<CraftingQualityEntry>                 sCraftingQualityStore;
 TC_GAME_API extern DB2Storage<CraftingReagentQualityEntry>          sCraftingReagentQualityStore;
-=======
-TC_GAME_API extern DB2Storage<CraftingQualityEntry>                 sCraftingQualityStore;
->>>>>>> 3c29a0f6
 TC_GAME_API extern DB2Storage<CreatureDisplayInfoEntry>             sCreatureDisplayInfoStore;
 TC_GAME_API extern DB2Storage<CreatureDisplayInfoExtraEntry>        sCreatureDisplayInfoExtraStore;
 TC_GAME_API extern DB2Storage<CreatureFamilyEntry>                  sCreatureFamilyStore;
@@ -196,15 +192,12 @@
 TC_GAME_API extern DB2Storage<MapChallengeModeEntry>                sMapChallengeModeStore;
 TC_GAME_API extern DB2Storage<MapDifficultyEntry>                   sMapDifficultyStore;
 TC_GAME_API extern DB2Storage<MawPowerEntry>                        sMawPowerStore;
-<<<<<<< HEAD
 TC_GAME_API extern DB2Storage<MCRSlotXMCRCategoryEntry>             sMCRSlotXMCRCategoryStore;
+TC_GAME_API extern DB2Storage<ModifiedCraftingItemEntry>            sModifiedCraftingItemStore;
 TC_GAME_API extern DB2Storage<ModifiedCraftingCategoryEntry>        sModifiedCraftingCategoryStore;
 TC_GAME_API extern DB2Storage<ModifiedCraftingReagentSlotEntry>     sModifiedCraftingReagentSlotStore;
 TC_GAME_API extern DB2Storage<ModifiedCraftingReagentItemEntry>     sModifiedCraftingReagentItemStore;
 TC_GAME_API extern DB2Storage<ModifiedCraftingSpellSlotEntry>       sModifiedCraftingSpellSlotStore;
-=======
-TC_GAME_API extern DB2Storage<ModifiedCraftingItemEntry>            sModifiedCraftingItemStore;
->>>>>>> 3c29a0f6
 TC_GAME_API extern DB2Storage<ModifierTreeEntry>                    sModifierTreeStore;
 TC_GAME_API extern DB2Storage<MountCapabilityEntry>                 sMountCapabilityStore;
 TC_GAME_API extern DB2Storage<MountEntry>                           sMountStore;
