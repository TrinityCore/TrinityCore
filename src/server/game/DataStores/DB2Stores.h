--- conflicted
+++ resolved
@@ -23,20 +23,6 @@
 #include <string>
 #include <map>
 
-<<<<<<< HEAD
-extern DB2Storage<ItemEntry> sItemStore;
-extern DB2Storage<ItemCurrencyCostEntry> sItemCurrencyCostStore;
-extern DB2Storage<ItemExtendedCostEntry> sItemExtendedCostStore;
-extern DB2Storage<ItemSparseEntry> sItemSparseStore;
-extern DB2Storage<KeyChainEntry> sKeyChainStore;
-extern DB2Storage<OverrideSpellDataEntry> sOverrideSpellDataStore;
-extern DB2Storage<SpellAuraRestrictionsEntry> sSpellAuraRestrictionsStore;
-extern DB2Storage<SpellClassOptionsEntry> sSpellClassOptionsStore;
-extern DB2Storage<SpellMiscEntry> sSpellMiscStore;
-extern DB2Storage<SpellPowerEntry> sSpellPowerStore;
-extern DB2Storage<SpellReagentsEntry> sSpellReagentsStore;
-extern DB2Storage<SpellRuneCostEntry> sSpellRuneCostStore;
-=======
 extern DB2Storage<HolidaysEntry>                sHolidaysStore;
 extern DB2Storage<ItemEntry>                    sItemStore;
 extern DB2Storage<ItemAppearanceEntry>          sItemAppearanceStore;
@@ -66,7 +52,6 @@
 extern TaxiMask                                 sDeathKnightTaxiNodesMask;
 extern TaxiPathSetBySource                      sTaxiPathSetBySource;
 extern TaxiPathNodesByPath                      sTaxiPathNodesByPath;
->>>>>>> 4894991d
 
 void LoadDB2Stores(std::string const& dataPath);
 
