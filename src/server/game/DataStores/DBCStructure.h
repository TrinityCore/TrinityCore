/*
 * Copyright (C) 2008-2014 TrinityCore <http://www.trinitycore.org/>
 * Copyright (C) 2005-2009 MaNGOS <http://getmangos.com/>
 *
 * This program is free software; you can redistribute it and/or modify it
 * under the terms of the GNU General Public License as published by the
 * Free Software Foundation; either version 2 of the License, or (at your
 * option) any later version.
 *
 * This program is distributed in the hope that it will be useful, but WITHOUT
 * ANY WARRANTY; without even the implied warranty of MERCHANTABILITY or
 * FITNESS FOR A PARTICULAR PURPOSE. See the GNU General Public License for
 * more details.
 *
 * You should have received a copy of the GNU General Public License along
 * with this program. If not, see <http://www.gnu.org/licenses/>.
 */

#ifndef TRINITY_DBCSTRUCTURE_H
#define TRINITY_DBCSTRUCTURE_H

#include "Common.h"
#include "DBCEnums.h"
#include "Define.h"
#include "Path.h"
#include "Util.h"

#include <map>
#include <set>
#include <vector>

// Structures using to access raw DBC data and required packing to portability

// GCC have alternative #pragma pack(N) syntax and old gcc version not support pack(push, N), also any gcc version not support it at some platform
#if defined(__GNUC__)
#pragma pack(1)
#else
#pragma pack(push, 1)
#endif

struct DBCPosition2D
{
    float X;
    float Y;
};

struct DBCPosition3D
{
    float X;
    float Y;
    float Z;
};

struct AchievementEntry
{
    uint32      ID;                                         // 0
    int32       Faction;                                    // 1 -1=all, 0=horde, 1=alliance
    int32       MapID;                                      // 2 -1=none
    //uint32    Supercedes;                                 // 3 its Achievement parent (can`t start while parent uncomplete, use its Criteria if don`t have own, use its progress on begin)
    char*       Title_lang;                                 // 4
    //char*     Description_lang;                           // 5
    uint32      Category;                                   // 6
    uint32      Points;                                     // 7 reward points
    //uint32    UIOrder;                                    // 8
    uint32      Flags;                                      // 9
    //uint32    IconID;                                     // 10 icon (from SpellIcon.dbc)
    //char*     Reward_lang;                                // 11
    uint32      MinimumCriteria;                            // 12 - need this count of completed criterias (own or referenced achievement criterias)
    uint32      SharesCriteria;                             // 13 - referenced achievement (counting of all completed criterias)
    //uint32    CriteriaTree;                               // 14
};

//19116
struct AchievementCategoryEntry
{
    uint32      ID;                                         // 0
    uint32      Parent;                                     // 1 -1 for main category
    //char*     Name_lang;                                  // 2
    //uint32    UIOrder;                                    // 3
};

struct AchievementCriteriaEntry
{
    uint32  ID;                                             // 0
    uint32  achievement;                                    // 1
    uint32  type;                                           // 2
    union
    {
        // ACHIEVEMENT_CRITERIA_TYPE_KILL_CREATURE          = 0
        /// @todo also used for player deaths..
        struct
        {
            uint32  creatureID;                             // 3
            uint64  creatureCount;                          // 4
        } kill_creature;

        // ACHIEVEMENT_CRITERIA_TYPE_WIN_BG                 = 1
        struct
        {
            uint32  bgMapID;                                // 3
            uint64  winCount;                               // 4
        } win_bg;

        // ACHIEVEMENT_CRITERIA_TYPE_REACH_LEVEL            = 5
        // ACHIEVEMENT_CRITERIA_TYPE_REACH_GUILD_LEVEL      = 125
        struct
        {
            uint32  unused;                                 // 3
            uint64  level;                                  // 4
        } reach_level;

        // ACHIEVEMENT_CRITERIA_TYPE_REACH_SKILL_LEVEL      = 7
        struct
        {
            uint32  skillID;                                // 3
            uint64  skillLevel;                             // 4
        } reach_skill_level;

        // ACHIEVEMENT_CRITERIA_TYPE_COMPLETE_ACHIEVEMENT   = 8
        struct
        {
            uint32  linkedAchievement;                      // 3
        } complete_achievement;

        // ACHIEVEMENT_CRITERIA_TYPE_COMPLETE_QUEST_COUNT   = 9
        struct
        {
            uint32  unused;                                 // 3
            uint64  totalQuestCount;                        // 4
        } complete_quest_count;

        // ACHIEVEMENT_CRITERIA_TYPE_COMPLETE_DAILY_QUEST_DAILY = 10
        struct
        {
            uint32  unused;                                 // 3
            uint64  numberOfDays;                           // 4
        } complete_daily_quest_daily;

        // ACHIEVEMENT_CRITERIA_TYPE_COMPLETE_QUESTS_IN_ZONE = 11
        struct
        {
            uint32  zoneID;                                 // 3
            uint64  questCount;                             // 4
        } complete_quests_in_zone;

        // ACHIEVEMENT_CRITERIA_TYPE_CURRENCY = 12
        struct
        {
            uint32 currency;
            uint64 count;
        } currencyGain;

        // ACHIEVEMENT_CRITERIA_TYPE_COMPLETE_DAILY_QUEST   = 14
        struct
        {
            uint32  unused;                                 // 3
            uint64  questCount;                             // 4
        } complete_daily_quest;

        // ACHIEVEMENT_CRITERIA_TYPE_COMPLETE_BATTLEGROUND  = 15
        struct
        {
            uint32  mapID;                                  // 3
        } complete_battleground;

        // ACHIEVEMENT_CRITERIA_TYPE_DEATH_AT_MAP           = 16
        struct
        {
            uint32  mapID;                                  // 3
        } death_at_map;

        // ACHIEVEMENT_CRITERIA_TYPE_DEATH_IN_DUNGEON       = 18
        struct
        {
            uint32  manLimit;                               // 3
        } death_in_dungeon;

        // ACHIEVEMENT_CRITERIA_TYPE_COMPLETE_RAID          = 19
        struct
        {
            uint32  groupSize;                              // 3 can be 5, 10 or 25
        } complete_raid;

        // ACHIEVEMENT_CRITERIA_TYPE_KILLED_BY_CREATURE     = 20
        struct
        {
            uint32  creatureEntry;                          // 3
        } killed_by_creature;

        // ACHIEVEMENT_CRITERIA_TYPE_FALL_WITHOUT_DYING     = 24
        struct
        {
            uint32  unused;                                 // 3
            uint64  fallHeight;                             // 4
        } fall_without_dying;

        // ACHIEVEMENT_CRITERIA_TYPE_DEATHS_FROM            = 26
        struct
        {
            uint32 type;                                    // 3, see enum EnviromentalDamage
        } death_from;

        // ACHIEVEMENT_CRITERIA_TYPE_COMPLETE_QUEST         = 27
        struct
        {
            uint32  questID;                                // 3
            uint64  questCount;                             // 4
        } complete_quest;

        // ACHIEVEMENT_CRITERIA_TYPE_BE_SPELL_TARGET        = 28
        // ACHIEVEMENT_CRITERIA_TYPE_BE_SPELL_TARGET2       = 69
        struct
        {
            uint32  spellID;                                // 3
            uint64  spellCount;                             // 4
        } be_spell_target;

        // ACHIEVEMENT_CRITERIA_TYPE_CAST_SPELL             = 29
        // ACHIEVEMENT_CRITERIA_TYPE_CAST_SPELL2            = 110
        struct
        {
            uint32  spellID;                                // 3
            uint64  castCount;                              // 4
        } cast_spell;

        // ACHIEVEMENT_CRITERIA_TYPE_BG_OBJECTIVE_CAPTURE
        struct
        {
            uint32 objectiveId;                             // 3
            uint64 completeCount;                           // 4
        } bg_objective;

        // ACHIEVEMENT_CRITERIA_TYPE_HONORABLE_KILL_AT_AREA = 31
        struct
        {
            uint32  areaID;                                 // 3 Reference to AreaTable.dbc
            uint64  killCount;                              // 4
        } honorable_kill_at_area;

        // ACHIEVEMENT_CRITERIA_TYPE_WIN_ARENA              = 32
        struct
        {
            uint32 mapID;                                   // 3 Reference to Map.dbc
            uint64 count;                                   // 4 Number of times that the arena must be won.
        } win_arena;

        // ACHIEVEMENT_CRITERIA_TYPE_PLAY_ARENA             = 33
        struct
        {
            uint32  mapID;                                  // 3 Reference to Map.dbc
        } play_arena;

        // ACHIEVEMENT_CRITERIA_TYPE_LEARN_SPELL            = 34
        struct
        {
            uint32  spellID;                                // 3 Reference to Map.dbc
        } learn_spell;

        // ACHIEVEMENT_CRITERIA_TYPE_OWN_ITEM               = 36
        struct
        {
            uint32  itemID;                                 // 3
            uint64  itemCount;                              // 4
        } own_item;

        // ACHIEVEMENT_CRITERIA_TYPE_WIN_RATED_ARENA        = 37
        struct
        {
            uint32  unused;                                 // 3
            uint64  count;                                  // 4
        } win_rated_arena;

        // ACHIEVEMENT_CRITERIA_TYPE_HIGHEST_TEAM_RATING    = 38
        struct
        {
            uint32  teamtype;                               // 3 {2, 3, 5}
        } highest_team_rating;

        // ACHIEVEMENT_CRITERIA_TYPE_REACH_TEAM_RATING      = 39
        struct
        {
            uint32  teamtype;                               // 3 {2, 3, 5}
            uint64  teamrating;                             // 4
        } reach_team_rating;

        // ACHIEVEMENT_CRITERIA_TYPE_HIGHEST_PERSONAL_RATING = 39
        struct
        {
            uint32 teamtype; // 3 {2, 3, 5}
            uint64 PersonalRating; // 4
        } highest_personal_rating;

        // ACHIEVEMENT_CRITERIA_TYPE_LEARN_SKILL_LEVEL      = 40
        struct
        {
            uint32  skillID;                                // 3
            uint64  skillLevel;                             // 4 apprentice=1, journeyman=2, expert=3, artisan=4, master=5, grand master=6
        } learn_skill_level;

        // ACHIEVEMENT_CRITERIA_TYPE_USE_ITEM               = 41
        struct
        {
            uint32  itemID;                                 // 3
            uint64  itemCount;                              // 4
        } use_item;

        // ACHIEVEMENT_CRITERIA_TYPE_LOOT_ITEM              = 42
        struct
        {
            uint32  itemID;                                 // 3
            uint64  itemCount;                              // 4
        } loot_item;

        // ACHIEVEMENT_CRITERIA_TYPE_EXPLORE_AREA           = 43
        struct
        {
            /// @todo This rank is _NOT_ the index from AreaTable.dbc
            uint32  areaReference;                          // 3
        } explore_area;

        // ACHIEVEMENT_CRITERIA_TYPE_OWN_RANK               = 44
        struct
        {
            /// @todo This rank is _NOT_ the index from CharTitles.dbc
            uint32  rank;                                   // 3
        } own_rank;

        // ACHIEVEMENT_CRITERIA_TYPE_BUY_BANK_SLOT          = 45
        struct
        {
            uint32  unused;                                 // 3
            uint64  numberOfSlots;                          // 4
        } buy_bank_slot;

        // ACHIEVEMENT_CRITERIA_TYPE_GAIN_REPUTATION        = 46
        struct
        {
            uint32  factionID;                              // 3
            uint64  reputationAmount;                       // 4 Total reputation amount, so 42000 = exalted
        } gain_reputation;

        // ACHIEVEMENT_CRITERIA_TYPE_GAIN_EXALTED_REPUTATION= 47
        struct
        {
            uint32  unused;                                 // 3
            uint64  numberOfExaltedFactions;                // 4
        } gain_exalted_reputation;

        // ACHIEVEMENT_CRITERIA_TYPE_VISIT_BARBER_SHOP      = 48
        struct
        {
            uint32 unused;                                  // 3
            uint64 numberOfVisits;                          // 4
        } visit_barber;

        // ACHIEVEMENT_CRITERIA_TYPE_EQUIP_EPIC_ITEM        = 49
        /// @todo where is the required itemlevel stored?
        struct
        {
            uint32  itemSlot;                               // 3
            uint64  count;                                  // 4
        } equip_epic_item;

        // ACHIEVEMENT_CRITERIA_TYPE_ROLL_NEED_ON_LOOT      = 50
        struct
        {
            uint32  rollValue;                              // 3
            uint64  count;                                  // 4
        } roll_need_on_loot;
       // ACHIEVEMENT_CRITERIA_TYPE_ROLL_GREED_ON_LOOT      = 51
        struct
        {
            uint32  rollValue;                              // 3
            uint64  count;                                  // 4
        } roll_greed_on_loot;

        // ACHIEVEMENT_CRITERIA_TYPE_HK_CLASS               = 52
        struct
        {
            uint32  classID;                                // 3
            uint64  count;                                  // 4
        } hk_class;

        // ACHIEVEMENT_CRITERIA_TYPE_HK_RACE                = 53
        struct
        {
            uint32  raceID;                                 // 3
            uint64  count;                                  // 4
        } hk_race;

        // ACHIEVEMENT_CRITERIA_TYPE_DO_EMOTE               = 54
        /// @todo where is the information about the target stored?
        struct
        {
            uint32  emoteID;                                // 3 enum TextEmotes
            uint64  count;                                  // 4 count of emotes, always required special target or requirements
        } do_emote;
        // ACHIEVEMENT_CRITERIA_TYPE_DAMAGE_DONE            = 13
        // ACHIEVEMENT_CRITERIA_TYPE_HEALING_DONE           = 55
        // ACHIEVEMENT_CRITERIA_TYPE_GET_KILLING_BLOWS      = 56
        struct
        {
            uint32  unused;                                 // 3
            uint64  count;                                  // 4
        } healing_done;

        // ACHIEVEMENT_CRITERIA_TYPE_GET_KILLING_BLOWS      = 56
        struct
        {
            uint32  unused;
            uint64  killCount;
        } get_killing_blow;

        // ACHIEVEMENT_CRITERIA_TYPE_EQUIP_ITEM             = 57
        struct
        {
            uint32  itemID;                                 // 3
            uint64  count;                                  // 4
        } equip_item;

        // ACHIEVEMENT_CRITERIA_TYPE_MONEY_FROM_QUEST_REWARD= 62
        struct
        {
            uint32  unused;                                 // 3
            uint64  goldInCopper;                           // 4
        } quest_reward_money;

        // ACHIEVEMENT_CRITERIA_TYPE_LOOT_MONEY             = 67
        struct
        {
            uint32  unused;                                 // 3
            uint64  goldInCopper;                           // 4
        } loot_money;

        // ACHIEVEMENT_CRITERIA_TYPE_USE_GAMEOBJECT         = 68
        struct
        {
            uint32  goEntry;                                // 3
            uint64  useCount;                               // 4
        } use_gameobject;

        // ACHIEVEMENT_CRITERIA_TYPE_SPECIAL_PVP_KILL       = 70
        /// @todo are those special criteria stored in the dbc or do we have to add another sql table?
        struct
        {
            uint32  unused;                                 // 3
            uint64  killCount;                              // 4
        } special_pvp_kill;

        // ACHIEVEMENT_CRITERIA_TYPE_FISH_IN_GAMEOBJECT     = 72
        struct
        {
            uint32  goEntry;                                // 3
            uint64  lootCount;                              // 4
        } fish_in_gameobject;

        // ACHIEVEMENT_CRITERIA_TYPE_LEARN_SKILLLINE_SPELLS = 75
        struct
        {
            uint32  skillLine;                              // 3
            uint64  spellCount;                             // 4
        } learn_skillline_spell;

        // ACHIEVEMENT_CRITERIA_TYPE_WIN_DUEL               = 76
        struct
        {
            uint32  unused;                                 // 3
            uint64  duelCount;                              // 4
        } win_duel;

        // ACHIEVEMENT_CRITERIA_TYPE_HIGHEST_POWER          = 96
        struct
        {
            uint32  powerType;                              // 3 mana=0, 1=rage, 3=energy, 6=runic power
        } highest_power;

        // ACHIEVEMENT_CRITERIA_TYPE_HIGHEST_STAT           = 97
        struct
        {
            uint32  statType;                               // 3 4=spirit, 3=int, 2=stamina, 1=agi, 0=strength
        } highest_stat;

        // ACHIEVEMENT_CRITERIA_TYPE_HIGHEST_SPELLPOWER     = 98
        struct
        {
            uint32  spellSchool;                            // 3
        } highest_spellpower;

        // ACHIEVEMENT_CRITERIA_TYPE_HIGHEST_RATING         = 100
        struct
        {
            uint32  ratingType;                             // 3
        } highest_rating;

        // ACHIEVEMENT_CRITERIA_TYPE_LOOT_TYPE              = 109
        struct
        {
            uint32  lootType;                               // 3 3=fishing, 2=pickpocket, 4=disentchant
            uint64  lootTypeCount;                          // 4
        } loot_type;

        // ACHIEVEMENT_CRITERIA_TYPE_LEARN_SKILL_LINE       = 112
        struct
        {
            uint32  skillLine;                              // 3
            uint64  spellCount;                             // 4
        } learn_skill_line;

        // ACHIEVEMENT_CRITERIA_TYPE_EARN_HONORABLE_KILL    = 113
        struct
        {
            uint32  unused;                                 // 3
            uint64  killCount;                              // 4
        } honorable_kill;

        struct
        {
            uint32  unused;
            uint64  dungeonsComplete;
        } use_lfg;

        struct
        {
            uint32  field3;                                 // 3 main requirement
            uint64  count;                                  // 4 main requirement count
        } raw;
    };

    struct
    {
        uint32  additionalRequirement_type;
        uint32  additionalRequirement_value;
    } additionalRequirements[MAX_CRITERIA_REQUIREMENTS];

    char*  name;                                            // 9        m_description_lang
    uint32  completionFlag;                                 // 10       m_flags
    uint32  timedCriteriaStartType;                         // 11       m_timer_start_event Only appears with timed achievements, seems to be the type of starting a timed Achievement, only type 1 and some of type 6 need manual starting
                                                            //              1: ByEventId(?) (serverside IDs),    2: ByQuestId,   5: ByCastSpellId(?)
                                                            //              6: BySpellIdTarget(some of these are unknown spells, some not, some maybe spells)
                                                            //              7: ByKillNpcId,  9: ByUseItemId
    uint32  timedCriteriaMiscId;                            // 12       m_timer_asset_id Alway appears with timed events, used internally to start the achievement, store
    uint32  timeLimit;                                      // 13       m_timer_time time limit in seconds
    uint32  showOrder;                                      // 14       m_ui_order  also used in achievement shift-links as index in state bitmask
    //uint32 unk1;                                          // 15 only one value, still unknown
    //uint32 unk2;                                          // 16 all zeros
    uint32 additionalConditionType[MAX_ADDITIONAL_CRITERIA_CONDITIONS];     // 17-19
    uint32 additionalConditionValue[MAX_ADDITIONAL_CRITERIA_CONDITIONS];    // 20-22
};

struct AreaTableEntry
{
    uint32  ID;                                             // 0
    uint32  mapid;                                          // 1
    uint32  zone;                                           // 2 if 0 then it's zone, else it's zone id of this area
    uint32  exploreFlag;                                    // 3, main index
    uint32  flags;                                          // 4,
    //uint32 unk5;                                          // 5,
    //uint32 unk6;                                          // 6,
    //uint32 unk7;                                          // 7,
    //uint32 unk8;                                          // 8,
    //uint32 unk9;                                          // 9,
    int32   area_level;                                     // 10
    char*   area_name;                                      // 11
    uint32  team;                                           // 12
    uint32  LiquidTypeOverride[4];                          // 13-16 liquid override by type
    float   MaxDepth;                                       // 17,
    float   AmbientMultiplier;                              // 18 client only?
    uint32  LightId;                                        // 19
    //uint32 unk20;                                         // 20 4.0.0 - Mounting related
    //uint32 unk21;                                         // 21 4.0.0
    //uint32 unk22;                                         // 22 4.0.0
    //uint32 unk23;                                         // 23 4.0.0
    //uint32 unk24;                                         // 24 - worldStateId
    //uint32 unk25                                          // 25
    //uint32 unk26;                                         // 26 6.0.3
    //uint32 unk27;                                         // 27 6.0.3
    //uint32 unk28                                          // 28 6.0.3

    // helpers
    bool IsSanctuary() const
    {
        if (mapid == 609)
            return true;
        return (flags & AREA_FLAG_SANCTUARY) != 0;
    }
};

#define MAX_GROUP_AREA_IDS 6

struct AreaGroupEntry
{
    uint32  ID;                                             // 0
    uint32  AreaID[MAX_GROUP_AREA_IDS];                     // 1-6
    uint32  NextAreaID;                                     // 7 index of next group
};

struct AreaTriggerEntry
{
    uint32          ID;                                     // 0
    uint32          MapID;                                  // 1
    DBCPosition3D   Pos;                                    // 2-4
    //uint32        PhaseUseFlags                           // 5
    //uint32        PhaseID                                 // 6
    //uint32        PhaseGroupID                            // 7
    float           Radius;                                 // 8
    float           BoxLength;                              // 9
    float           BoxWidth;                               // 10
    float           BoxHeight;                              // 11
    float           BoxYaw;                                 // 12
    //uint32        ShapeType                               // 13
    //uint32        ShapeID                                 // 14
    //uint32        AreaTriggerActionSetID                  // 15
    //uint32        Flags                                   // 16
};

struct ArmorLocationEntry
{
    uint32      ID;                                         // 0
    float       Modifier[5];                                // 1-5 multiplier for armor types (cloth...plate, no armor?)
};

struct AuctionHouseEntry
{
    uint32      ID;                                         // 0
    uint32      FactionID;                                  // 1 id of faction.dbc for player factions associated with city
    uint32      DepositRate;                                // 2 1/3 from real
    uint32      ConsignmentRate;                            // 3
    //char*     Name_lang;                                  // 4
};

struct BankBagSlotPricesEntry
{
    uint32      ID;                                         // 0
    uint32      Cost;                                       // 1
};

struct BannedAddOnsEntry
{
    uint32      ID;                                         // 0
    //uint32    NameMD5[4];                                 // 1
    //uint32    VersionMD5[4];                              // 2
    //uint32    LastModified;                               // 3
    //uint32    Flags;                                      // 4
};

struct BarberShopStyleEntry
{
    uint32      ID;                                         // 0
    uint32      Type;                                       // 1 value 0 -> hair, value 2 -> facialhair
    //char*     DisplayName_lang;                           // 2
    //char*     Description_lang                            // 3
    //float     CostModifier;                               // 4
    uint32      Race;                                       // 5
    uint32      Sex;                                        // 6
    uint32      Data;                                       // 7 (real ID to hair/facial hair)
};

struct BattlemasterListEntry
{
    uint32      ID;                                         // 0
    uint32      MapID[16];                                  // 1-16 mapid
    uint32      InstanceType;                               // 17 map type (3 - BG, 4 - arena)
    //uint32    GroupsAllowed;                              // 18 (0 or 1)
    char*       Name_lang;                                  // 19
    uint32      MaxGroupSize;                               // 20 maxGroupSize, used for checking if queue as group
    uint32      HolidayWorldState;                          // 21 new 3.1
    uint32      MinLevel;                                   // 22, min level (sync with PvPDifficulty.dbc content)
    uint32      MaxLevel;                                   // 23, max level (sync with PvPDifficulty.dbc content)
    //uint32    RatedPlayers;                               // 24 4.0.1
    //uint32    MinPlayers;                                 // 25 - 4.0.6.13596
    //uint32    MaxPlayers;                                 // 26 4.0.1
    //uint32    Flags;                                      // 27 4.0.3, value 2 for Rated Battlegrounds
    //uint32    IconFileDataID;                             // 28
    //char*     GameType_lang;                              // 29
    //uint32    Unk1;                                       // 30
};

#define MAX_OUTFIT_ITEMS 24

struct CharStartOutfitEntry
{
    //uint32    ID;                                         // 0
    uint8       RaceID;                                     // 1
    uint8       ClassID;                                    // 2
    uint8       GenderID;                                   // 3
    //uint8     OutfitID;                                   // 4
    int32       ItemID[MAX_OUTFIT_ITEMS];                   // 5-28
    //int32     ItemDisplayID[MAX_OUTFIT_ITEMS];            // 29-52 not required at server side
    //int32     InventoryType[MAX_OUTFIT_ITEMS];            // 53-76 not required at server side
    uint32      PetDisplayID;                               // 77 Pet Model ID for starting pet
    uint32      PetFamilyID;                                // 78 Pet Family Entry for starting pet
};

struct CharTitlesEntry
{
    uint32      ID;                                         // 0, title ids, for example in Quest::GetCharTitleId()
    //uint32    ConditionID;                                // 1
    char*       NameMale_lang;                              // 2 m_name_lang
    char*       NameFemale_lang;                            // 3 m_name1_lang
    uint32      MaskID;                                     // 4 m_mask_ID used in PLAYER_CHOSEN_TITLE and 1<<index in PLAYER__FIELD_KNOWN_TITLES
    //uint32    Flags;                                      // 5
};

struct ChatChannelsEntry
{
    uint32      ID;                                         // 0
    uint32      Flags;                                      // 1
    //uint32    FactionGroup                                // 2
    char*     Name_lang;                                    // 3
    //char*     Shortcut_lang;                              // 4
};

struct ChrClassesEntry
{
    uint32      ID;                                         // 0
    uint32      PowerType;                                  // 1
    //char*     PetNameToken                                // 2
    char*       Name_lang;                                  // 3
    //char*     NameFemale_lang;                            // 4
    //char*     NameMale_lang;                              // 5
    //char*     Filename;                                   // 6
    uint32      SpellClassSet;                              // 7
    //uint32    Flags;                                      // 8
    uint32      CinematicSequenceID;                        // 9
    uint32      AttackPowerPerStrength;                     // 10 Attack Power bonus per point of strength
    uint32      AttackPowerPerAgility;                      // 11 Attack Power bonus per point of agility
    uint32      RangedAttackPowerPerAgility;                // 12 Ranged Attack Power bonus per point of agility
    //uint32    DefaultSpec;                                // 13
    //uint32    CreateScreenFileDataID;                     // 14
    //uint32    SelectScreenFileDataID;                     // 15
    //uint32    LowResScreenFileDataID;                     // 16
    //uint32    IconFileDataID;                             // 17
    //uint32    Unk1;                                       // 18
};

struct ChrRacesEntry
{
    uint32      ID;                                         // 0
    uint32      Flags;                                      // 1
    uint32      FactionID;                                  // 2 faction template id
    //uint32    ExplorationSoundID;                         // 3
    uint32      MaleDisplayID;                              // 4
    uint32      FemaleDisplayID;                            // 5
    //char*     ClientPrefix;                               // 6
    //uint32    BaseLanguage;                               // 7
    //uint32    CreatureType;                               // 8
    //uint32    ResSicknessSpellID;                         // 9
    //uint32    SplashSoundID;                              // 10
    //char*     ClientFileString;                           // 11
    uint32      CinematicSequenceID;                        // 12
    uint32      TeamID;                                     // 13 m_alliance (0 alliance, 1 horde, 2 neutral)
    char*       Name_lang;                                  // 14
    //char*     NameFemale_lang;                            // 15
    //char*     NameMale_lang;                              // 16
    //char*     FacialHairCustomization[2];                 // 17-18
    //char*     HairCustomization;                          // 19
    //uint32    RaceRelated;                                // 20
    //uint32    UnalteredVisualRaceID;                      // 21
    //uint32    UAMaleCreatureSoundDataID;                  // 22
    //uint32    UAFemaleCreatureSoundDataID;                // 23
    //uint32    CharComponentTextureLayoutID;               // 24
    //uint32    DefaultClassID;                             // 25
    //uint32    CreateScreenFileDataID;                     // 26
    //uint32    SelectScreenFileDataID;                     // 27
    //float     MaleCustomizeOffset[3];                     // 28-30
    //float     FemaleCustomizeOffset[3];                   // 31-33
    //uint32    NeutralRaceID;                              // 34
    //uint32    LowResScreenFileDataID;                     // 35
    //uint32    HighResMaleDisplayID;                       // 36
    //uint32    HighResFemaleDisplayID;                     // 37
    //uint32    CharComponentTexLayoutHiResID;              // 38
    //uint32    Unk;                                        // 39
};

struct ChrPowerTypesEntry
{
    uint32      ID;                                         // 0
    uint32      ClassID;                                    // 1
    uint32      PowerType;                                  // 2
};

#define MAX_MASTERY_SPELLS 2

struct ChrSpecializationEntry
{
    uint32      ID;                                         // 0 Specialization ID
    //char*     BackgroundFile;                             // 1
    uint32      ClassID;                                    // 2
    uint32      MasterySpellID[MAX_MASTERY_SPELLS];         // 3
    uint32      OrderIndex;                                 // 4
    uint32      PetTalentType;                              // 5
    uint32      Role;                                       // 6 (0 - Tank, 1 - Healer, 2 - DPS)
    uint32      SpellIconID;                                // 7
    uint32      RaidBuffs;                                  // 8
    uint32      Flags;                                      // 9
    //char*     Name_lang;                                  // 10
    //char*     Name2_lang;                                 // 11 Same as name_lang?
    //char*     Description_lang;                           // 12
    uint32      PrimaryStatOrder[2];                        // 13-14
};

struct CinematicSequencesEntry
{
    uint32      ID;                                         // 0
    //uint32    SoundID;                                    // 1
    //uint32    Camera[8];                                  // 2-9
};

struct CreatureDisplayInfoEntry
{
    uint32      ID;                                         // 0
    uint32      ModelID;                                    // 1
    //uint32    SoundID;                                    // 2
    uint32      ExtendedDisplayInfoID;                      // 3
    float       CreatureModelScale;                         // 4
    //uint32    CreatureModelAlpha;                         // 5
    //char*     TextureVariation[3];                        // 6-8
    //char*     PortraitTextureName;                        // 9
    //uint32    PortraitCreatureDisplayInfoID;              // 10
    //uint32    SizeClass;                                  // 11
    //uint32    BloodID;                                    // 12
    //uint32    NPCSoundID;                                 // 13
    //uint32    ParticleColorID;                            // 14
    //uint32    CreatureGeosetData;                         // 15
    //uint32    ObjectEffectPackageID;                      // 16
    //uint32    AnimReplacementSetID;                       // 17
    //uint32    Flags;                                      // 18
    //uint32    Gender;                                     // 19
    //uint32    StateSpellVisualKitID;                      // 20
};

struct CreatureDisplayInfoExtraEntry
{
    uint32    ID;                                         // 0
    uint32    DisplayRaceID;                              // 1
    uint32    DisplaySexID;                               // 2
    uint32    SkinID;                                     // 3
    uint32    FaceID;                                     // 4
    uint32    HairStyleID;                                // 5
    uint32    HairColorID;                                // 6
    uint32    FacialHairID;                               // 7
    uint32    NPCItemDisplay[11];                         // 8-18
    uint32    Flags;                                      // 19
    //char*     FileName;                                   // 20
    //unit32    Unk                                         // 21
};

struct CreatureFamilyEntry
{
    uint32      ID;                                         // 0
    float       MinScale;                                   // 1
    uint32      MinScaleLevel;                              // 2
    float       MaxScale;                                   // 3
    uint32      MaxScaleLevel;                              // 4
    uint32      SkillLine[2];                               // 5-6
    uint32      PetFoodMask;                                // 7
    uint32      PetTalentType;                              // 8
    //uint32    CategoryEnumID;                             // 9
    char*       Name_lang;                                  // 10
    //char*     IconFile;                                   // 11
};

struct CreatureModelDataEntry
{
    uint32    ID;                                         // 0
    uint32    Flags;                                      // 1
    uint32    FileDataID;                                 // 2
    uint32    SizeClass;                                  // 3
    float     ModelScale;                                 // 4
    uint32    BloodID;                                    // 5
    uint32    FootprintTextureID;                         // 6
    float     FootprintTextureLength;                     // 7
    float     FootprintTextureWidth;                      // 8
    float     FootprintParticleScale;                     // 9
    uint32    FoleyMaterialID;                            // 10
    uint32    FootstepShakeSize;                          // 11
    uint32    DeathThudShakeSize;                         // 12
    uint32    SoundID;                                    // 13
    float     CollisionWidth;                             // 14
    float     CollisionHeight;                            // 15
    float     MountHeight;                                // 16
    float     GeoBoxMin[3];                               // 17-19
    float     GeoBoxMax[3];                               // 20-22
    float     WorldEffectScale;                           // 23
    float     AttachedEffectScale;                        // 24
    float     MissileCollisionRadius;                     // 25
    float     MissileCollisionPush;                       // 26
    float     MissileCollisionRaise;                      // 27
    float     OverrideLootEffectScale;                    // 28
    float     OverrideNameScale;                          // 29
    float     OverrideSelectionRadius;                    // 30
    float     TamedPetBaseScale;                          // 31
    uint32    CreatureGeosetDataID;                       // 32
    float     HoverHeight;                                // 33
};

#define MAX_CREATURE_SPELL_DATA_SLOT 4

struct CreatureSpellDataEntry
{
    uint32      ID;                                         // 0
    uint32      Spells[MAX_CREATURE_SPELL_DATA_SLOT];       // 1-4
    uint32      Availability[MAX_CREATURE_SPELL_DATA_SLOT]; // 4-7
};

struct CreatureTypeEntry
{
    uint32      ID;                                         // 0
    //char*     Name_lang;                                  // 1
    //uint32    Flags;                                      // 2 no exp? critters, non-combat pets, gas cloud.
};

/* not used
struct CurrencyCategoryEntry
{
    uint32    ID;                                           // 0
    uint32    Unk1;                                         // 1        0 for known categories and 3 for unknown one (3.0.9)
    char*   Name[16];                                       // 2-17     name
    //                                                      // 18       string flags
};
*/

struct CurrencyTypesEntry
{
    uint32      ID;                                         // 0
    uint32      CategoryID;                                 // 1
    //char*     Name_lang;                                  // 2
    //char*     InventoryIcon[2];                           // 3-4
    //uint32    SpellWeight;                                // 5 archaeology-related (?)
    //uint32    SpellCategory;                              // 6
    uint32      MaxQty;                                     // 7
    uint32      MaxEarnablePerWeek;                         // 8
    uint32      Flags;                                      // 9
    //uint32    Quality;                                    // 10
    //char*     Description_lang;                           // 11
};

struct DestructibleModelDataEntry
{
    uint32          ID;                                     // 0
    struct
    {
        uint32      DisplayID;                              // 1
        //uint32    ImpactEffectDoodadSet;                  // 2
        //uint32    AmbientDoodadSet;                       // 3
        //uint32    NameSet;                                // 4
    } StateDamaged;
    struct
    {
        uint32      DisplayID;                              // 5
        //uint32    DestructionDoodadSet;                   // 6
        //uint32    ImpactEffectDoodadSet;                  // 7
        //uint32    AmbientDoodadSet;                       // 8
        //uint32    NameSet;                                // 9
    } StateDestroyed;
    struct
    {
        uint32      DisplayID;                              // 10
        //uint32    DestructionDoodadSet;                   // 11
        //uint32    ImpactEffectDoodadSet;                  // 12
        //uint32    AmbientDoodadSet;                       // 13
        //uint32    NameSet;                                // 14
    } StateRebuilding;
    struct
    {
        uint32      DisplayID;                              // 15
        //uint32    InitDoodadSet;                          // 16
        //uint32    AmbientDoodadSet;                       // 17
        //uint32    NameSet;                                // 18
    } StateSmoke;
    //uint32        EjectDirection;                         // 19
    //uint32        RepairGroundFx;                         // 20
    //uint32        DoNotHighlight;                         // 21
    //uint32        HealEffect;                             // 22
    //uint32        HealEffectSpeed;                        // 23
};

struct DungeonEncounterEntry
{
    uint32      ID;                                         // 0
    uint32      MapID;                                      // 1
    uint32      DifficultyID;                               // 2
    uint32      OrderIndex;                                 // 3
    uint32      Bit;                                        // 4
    char*       Name_lang;                                  // 5
    uint32      CreatureDisplayID;                          // 6
    uint32      Flags;                                      // 7
	uint32      UnkInt;                                      //8
};

struct DurabilityCostsEntry
{
    uint32      ID;                                         // 0
    uint32      WeaponSubClassCost[21];                     // 1-22
    uint32      ArmorSubClassCost[8];                       // 23-30
};

struct DurabilityQualityEntry
{
    uint32      ID;                                         // 0
    float       QualityMod;                                 // 1
};

struct EmotesEntry
{
    uint32      ID;                                         // 0
    //char*     EmoteSlashCommand;                          // 1
    //uint32    AnimID;                                     // 2 ref to animationData
    uint32      EmoteFlags;                                 // 3 bitmask, may be unit_flags
    uint32      EmoteSpecProc;                              // 4 Can be 0, 1 or 2 (determine how emote are shown)
    uint32      EmoteSpecProcParam;                         // 5 uncomfirmed, may be enum UnitStandStateType
    //uint32    EmoteSoundID;                               // 6 ref to soundEntries
    //uint32    SpellVisualKitID                            // 7
};

struct EmotesTextEntry
{
    uint32      ID;                                         // 0
    //char*     Name_lang;                                  // 1
    uint32      EmoteID;                                    // 2
    //uint32    EmoteText[16];                              // 3-18
};

struct FactionEntry
{
    uint32      ID;                                         // 0
    int32       ReputationIndex;                            // 1
    uint32      ReputationRaceMask[4];                      // 2-5
    uint32      ReputationClassMask[4];                     // 6-9
    int32       ReputationBase[4];                          // 10-13
    uint32      ReputationFlags[4];                         // 14-17
    uint32      ParentFactionID;                            // 18
    float       ParentFactionModIn;                         // 19 Faction gains incoming rep * ParentFactionModIn
    float       ParentFactionModOut;                        // 20 Faction outputs rep * ParentFactionModOut as spillover reputation
    uint32      ParentFactionCapIn;                         // 21 The highest rank the faction will profit from incoming spillover
    //uint32    ParentFactionCapOut;                        // 22
    char*       Name_lang;                                  // 23
    //char*     Description_lang;                           // 24
    uint32      Expansion;                                  // 25
    //uint32    Flags;                                      // 26
    //uint32    FriendshipRepID;                            // 27

    // helpers
    bool CanHaveReputation() const
    {
        return ReputationIndex >= 0;
    }
};

#define MAX_FACTION_RELATIONS 4

struct FactionTemplateEntry
{
    uint32      ID;                                         // 0
    uint32      Faction;                                    // 1
    uint32      Flags;                                      // 2
    uint32      Mask;                                       // 3 m_factionGroup
    uint32      FriendMask;                                 // 4 m_friendGroup
    uint32      EnemyMask;                                  // 5 m_enemyGroup
    uint32      Enemies[MAX_FACTION_RELATIONS];             // 6
    uint32      Friends[MAX_FACTION_RELATIONS];             // 10
    //-------------------------------------------------------  end structure

    // helpers
    bool IsFriendlyTo(FactionTemplateEntry const& entry) const
    {
        if (ID == entry.ID)
            return true;
        if (entry.Faction)
        {
            for (int i = 0; i < MAX_FACTION_RELATIONS; ++i)
                if (Enemies[i] == entry.Faction)
                    return false;
            for (int i = 0; i < MAX_FACTION_RELATIONS; ++i)
                if (Friends[i] == entry.Faction)
                    return true;
        }
        return (FriendMask & entry.Mask) || (Mask & entry.FriendMask);
    }
    bool IsHostileTo(FactionTemplateEntry const& entry) const
    {
        if (ID == entry.ID)
            return false;
        if (entry.Faction)
        {
            for (int i = 0; i < MAX_FACTION_RELATIONS; ++i)
                if (Enemies[i] == entry.Faction)
                    return true;
            for (int i = 0; i < MAX_FACTION_RELATIONS; ++i)
                if (Friends[i] == entry.Faction)
                    return false;
        }
        return (EnemyMask & entry.Mask) != 0;
    }
    bool IsHostileToPlayers() const { return (EnemyMask & FACTION_MASK_PLAYER) !=0; }
    bool IsNeutralToAll() const
    {
        for (int i = 0; i < MAX_FACTION_RELATIONS; ++i)
            if (Enemies[i] != 0)
                return false;
        return EnemyMask == 0 && FriendMask == 0;
    }
    bool IsContestedGuardFaction() const { return (Flags & FACTION_TEMPLATE_FLAG_CONTESTED_GUARD) != 0; }
};

struct GameObjectDisplayInfoEntry
{
    uint32          ID;                                     // 0
    uint32          FileDataID;                             // 1
    //uint32        Sound[10];                              // 2-11
    DBCPosition3D   GeoBoxMin;                              // 12-14
    DBCPosition3D   GeoBoxMax;                              // 15-17
    //uint32        ObjectEffectPackageID;                  // 18
    //float         OverrideLootEffectScale;                // 19
    //float         OverrideNameScale;                      // 20
};

struct GemPropertiesEntry
{
    uint32      ID;                                         // 0
    uint32      EnchantID;                                  // 1
    //uint32    MaxCountInv;                                // 2
    //uint32    MaxCountItem;                               // 3
    uint32      Type;                                       // 4
    uint32      MinItemLevel;                               // 5
};

struct GlyphPropertiesEntry
{
    uint32      ID;                                         // 0
    uint32      SpellID;                                    // 1
    uint32      Type;                                       // 2
    uint32      SpellIconID;                                // 3 GlyphIconId (SpellIcon.dbc)
    //uint32    GlyphExclusiveCategoryID;                   // 4
};

struct GlyphSlotEntry
{
    uint32      ID;                                         // 0
    uint32      Type;                                       // 1
    //uint32    Tooltip;                                    // 2
};

// All Gt* DBC store data for 100 levels, some by 100 per class/race
#define GT_MAX_LEVEL    100
// gtOCTClassCombatRatingScalar.dbc stores data for 32 ratings, look at MAX_COMBAT_RATING for real used amount
#define GT_MAX_RATING   32

struct GtBarberShopCostBaseEntry
{
    //uint32 level;
    float   cost;
};

struct GtCombatRatingsEntry
{
    //uint32 level;
    float    ratio;
};

struct GtChanceToMeleeCritBaseEntry
{
    //uint32 level;
    float    base;
};

struct GtChanceToMeleeCritEntry
{
    //uint32 level;
    float    ratio;
};

struct GtChanceToSpellCritBaseEntry
{
    float    base;
};

struct GtNPCManaCostScalerEntry
{
    float    ratio;
};

struct GtChanceToSpellCritEntry
{
    float    ratio;
};

struct GtOCTClassCombatRatingScalarEntry
{
    float    ratio;
};

struct GtOCTRegenHPEntry
{
    float    ratio;
};

struct GtOCTRegenMPEntry
{
    float    ratio;
};

struct gtOCTHpPerStaminaEntry
{
    float    ratio;
};

struct GtRegenHPPerSptEntry
{
    float    ratio;
};

struct GtRegenMPPerSptEntry
{
    float    ratio;
};

struct GtSpellScalingEntry
{
    float value;
};

struct GtOCTBaseHPByClassEntry
{
    float ratio;
};

struct GtOCTBaseMPByClassEntry
{
    float ratio;
};

struct GuildPerkSpellsEntry
{
    //uint32    ID;                                         // 0
    uint32      GuildLevel;                                 // 1
    uint32      SpellID;                                    // 2
};

/* no used
struct HolidayDescriptionsEntry
{
    uint32 ID;                                              // 0, m_holidayDescriptionID
    //char*     name                                        // 1  m_name_lang
};
*/

/* no used
struct HolidayNamesEntry
{
    uint32 ID;                                              // 0, m_holidayNameID
    //char*     name                                        // 1  m_name_lang
};
*/

#define MAX_HOLIDAY_DURATIONS 10
#define MAX_HOLIDAY_DATES 26
#define MAX_HOLIDAY_FLAGS 10

struct HolidaysEntry
{
    uint32      ID;                                         // 0        m_ID
    uint32      Duration[MAX_HOLIDAY_DURATIONS];            // 1-10     m_duration
    uint32      Date[MAX_HOLIDAY_DATES];                    // 11-36    m_date (dates in unix time starting at January, 1, 2000)
    uint32      Region;                                     // 37       m_region (wow region)
    uint32      Looping;                                    // 38       m_looping
    uint32      CalendarFlags[MAX_HOLIDAY_FLAGS];           // 39-48    m_calendarFlags
    //uint32    HolidayNameID;                              // 49       m_holidayNameID (HolidayNames.dbc)
    //uint32    HolidayDescriptionID;                       // 50       m_holidayDescriptionID (HolidayDescriptions.dbc)
    char*       TextureFilename;                            // 51       m_textureFilename
    uint32      Priority;                                   // 52       m_priority
    uint32      CalendarFilterType;                         // 53       m_calendarFilterType (-1 = Fishing Contest, 0 = Unk, 1 = Darkmoon Festival, 2 = Yearly holiday)
    //uint32    Flags;                                      // 54       m_flags (0 = Darkmoon Faire, Fishing Contest and Wotlk Launch, rest is 1)
};

// ImportPriceArmor.dbc
struct ImportPriceArmorEntry
{
    uint32      ID;                                         // 1        Id/InventoryType
    float       ClothFactor;                                // 2        Price factor cloth
    float       LeatherFactor;                              // 3        Price factor leather
    float       MailFactor;                                 // 4        Price factor mail
    float       PlateFactor;                                // 5        Price factor plate
};

// ImportPriceQuality.dbc
struct ImportPriceQualityEntry
{
    uint32      ID;                                         // 1        Quality Id (+1?)
    float       Factor;                                     // 2        Price factor
};

// ImportPriceShield.dbc
struct ImportPriceShieldEntry
{
    uint32      ID;                                         // 1        Unk id (only 1 and 2)
    float       Factor;                                     // 2        Price factor
};

// ImportPriceWeapon.dbc
struct ImportPriceWeaponEntry
{
    uint32      ID;                                         // 1        Unk id (mainhand - 0, offhand - 1, weapon - 2, 2hweapon - 3, ranged/rangedright/relic - 4)
    float       Factor;                                     // 2        Price factor
};

// ItemPriceBase.dbc
struct ItemPriceBaseEntry
{
    uint32 ItemLevel;                                       // 2        Item level (1 - 1000)
    float ArmorFactor;                                      // 3        Price factor for armor
    float WeaponFactor;                                     // 4        Price factor for weapons
};

// 6.x - removeme
struct ItemReforgeEntry
{
    uint32 Id;
    uint32 SourceStat;
    float SourceMultiplier;
    uint32 FinalStat;
    float FinalMultiplier;
};

// common struct for:
// ItemDamageAmmo.dbc
// ItemDamageOneHand.dbc
// ItemDamageOneHandCaster.dbc
// ItemDamageRanged.dbc
// ItemDamageThrown.dbc
// ItemDamageTwoHand.dbc
// ItemDamageTwoHandCaster.dbc
// ItemDamageWand.dbc
struct ItemDamageEntry
{
    uint32      ID;                                         // 0 item level
    float       DPS[7];                                     // 1-7 multiplier for item quality
    uint32      ItemLevel;                                  // 8 item level
};

struct ItemArmorQualityEntry
{
    uint32      ID;                                         // 0 item level
    float       QualityMod[7];                              // 1-7 multiplier for item quality
    uint32      ItemLevel;                                  // 8 item level
};

struct ItemArmorShieldEntry
{
    uint32      ID;                                         // 0 item level
    uint32      ItemLevel;                                  // 1 item level
    float       Quality[7];                                 // 2-8 quality
};

struct ItemArmorTotalEntry
{
    uint32      ID;                                         // 0 item level
    uint32      ItemLevel;                                  // 1 item level
    float       Value[4];                                   // 2-5 multiplier for armor types (cloth...plate)
};

// ItemClass.dbc
struct ItemClassEntry
{
    uint32      ID;                                          // 0 item class id
    //uint32    Flags;                                       // 1 Weapon - 1, others - 0
    float       PriceMod;                                    // 2 used to calculate certain prices
    //char*     Name_lang;                                   // 3 class name
};

struct ItemBagFamilyEntry
{
    uint32      ID;                                         // 0
    //char*     Name_lang;                                  // 1        m_name_lang
};

struct ItemDisplayInfoEntry
{
    uint32      ID;                                         // 0
    //char*     ModelName[2];                               // 1-2
    //char*     ModelTexture[2];                            // 3-4
    //uint32    GeoSetGroup[3];                             // 5-7
    //uint32    Flags;                                      // 8
    //uint32    SpellVisualID;                              // 9
    //uint32    HelmetGeosetVis[2];                         // 10-11
    //char*     Texture[9];                                 // 12-20
    //uint32    ItemVisual;                                 // 21
    //uint32    ParticleColorID;                            // 22
};

struct ItemDisenchantLootEntry
{
    uint32      ID;                                         // 0
    uint32      ItemClass;                                  // 1
    int32       ItemSubClass;                               // 2
    uint32      ItemQuality;                                // 3
    uint32      MinItemLevel;                               // 4
    uint32      MaxItemLevel;                               // 5
    uint32      RequiredDisenchantSkill;                    // 6
};

struct ItemLimitCategoryEntry
{
    uint32      ID;                                         // 0 Id
    //char*     Name_lang;                                  // 1        m_name_lang
    uint32      Quantity;                                   // 2,       m_quantity max allowed equipped as item or in gem slot
    uint32      Flags;                                      // 3,       m_flags 0 = have, 1 = equip (enum ItemLimitCategoryMode)
};

#define MAX_ITEM_ENCHANTMENT_EFFECTS 5

struct ItemRandomPropertiesEntry
{
    uint32      ID;                                         // 0
    //char*     Name;                                       // 1
    uint32      Enchantment[MAX_ITEM_ENCHANTMENT_EFFECTS];  // 2-6
    char*       Name_lang;                                  // 7
};

struct ItemRandomSuffixEntry
{
    uint32      ID;                                         // 0
    char*       Name_lang;                                  // 1
    //char*     InternalName;                               // 2
    uint32      Enchantment[MAX_ITEM_ENCHANTMENT_EFFECTS];  // 3-7
    uint32      AllocationPct[MAX_ITEM_ENCHANTMENT_EFFECTS];// 8-12
};

#define MAX_ITEM_SET_ITEMS 17
#define MAX_ITEM_SET_SPELLS 8

struct ItemSetEntry
{
    uint32      ID;                                         // 0
    char*       Name_lang;                                  // 1
    uint32      ItemID[MAX_ITEM_SET_ITEMS];                 // 2-18
    uint32      RequiredSkill;                              // 19
    uint32      RequiredSkillRank;                          // 20
};

struct ItemSetSpellEntry
{
    uint32      ID;                                         // 0
    uint32      ItemSetID;                                  // 1
    uint32      SpellID;                                    // 2
    uint32      Threshold;                                  // 3
    uint32      ChrSpecID;                                  // 4
};

typedef std::vector<ItemSetSpellEntry const*> ItemSetSpells;
typedef std::unordered_map<uint32, ItemSetSpells> ItemSetSpellsStore;

struct LFGDungeonEntry
{
    uint32      ID;                                         // 0
    char*       Name_lang;                                  // 1
    uint32      MinLevel;                                   // 2
    uint32      MaxLevel;                                   // 3
    uint32      TargetLevel;                                // 4
    uint32      TargetLevelMin;                             // 5
    uint32      TargetLevelMax;                             // 6
    int32       MapID;                                      // 7
    uint32      DifficultyID;                               // 8
    uint32      Flags;                                      // 9
    uint32      Type;                                       // 10
    uint32      Faction;                                    // 11
    char*     TextureFilename;                            // 12
    uint32      Expansion;                                  // 13
    uint32		OrderIndex;                                 // 14
    uint32      GroupID;                                    // 15
<<<<<<< HEAD
    char*       Description_lang;                           // 16
    uint32      RandomID;                                   // 17
    uint32      CountTank;                                  // 18
    uint32      CountHealer;                                // 19
    uint32      CountDamage;                                // 20
    uint32      ScenarioID;                                 // 21
    uint32      SubType;                                    // 22
    uint32      BonusReputationAmount;                      // 23
    uint32      MentorCharLevel;                            // 24
    uint32      MentorItemLevel;                            // 25
	uint32      Unk_1;                                      // 26 6.0.3
	uint32      Unk_2;                                      // 27 6.0.3
	uint32      Unk_3;                                      // 28 6.0.3
=======
    //char*     Description_lang;                           // 16
    //uint32    RandomID;                                   // 17
    //uint32    CountTank;                                  // 18
    //uint32    CountHealer;                                // 19
    //uint32    CountDamage;                                // 20
    //uint32    ScenarioID;                                 // 21
    //uint32    SubType;                                    // 22
    //uint32    BonusReputationAmount;                      // 23
    //uint32    MentorCharLevel;                            // 24
    //uint32    MentorItemLevel;                            // 25

>>>>>>> 30b18736
    // Helpers
    uint32 Entry() const { return ID + (Type << 24); }
};

struct LightEntry
{
    uint32          ID;                                     // 0
    uint32          MapID;                                  // 1
    DBCPosition3D   Pos;                                    // 2-4
    float           FalloffStart;                           // 5
    float           FalloffEnd;                             // 6
    uint32          LightParamsID[8];                       // 7-14
};

struct LiquidTypeEntry
{
    uint32      ID;                                         // 0
    char*       Name;                                       // 1
    uint32      Flags;                                      // 2
    uint32      Type;                                       // 3 m_soundBank
    uint32      SoundID;                                    // 4
    uint32      SpellID;                                    // 5
    float       MaxDarkenDepth;                             // 6
    float       FogDarkenIntensity;                         // 7
    float       AmbDarkenIntensity;                         // 8
    float       DirDarkenIntensity;                         // 9
    uint32      LightID;                                    // 10
    float       ParticleScale;                              // 11
    uint32      ParticleMovement;                           // 12
    uint32      ParticleTexSlots;                           // 13
    uint32      MaterialID;                                 // 14
    char*       Texture[6];                                 // 15-20
    uint32      Color[6];                                   // 21-26
	uint32      Unk_1;                                      //27
	uint32      Unk_2;                                      //28
	float       Unk_3[18];                                  //29-46
	uint32      Unk_4[4];                                   //47-50
};

#define MAX_LOCK_CASE 8

struct LockEntry
{
    uint32      ID;                                         // 0
    uint32      Type[MAX_LOCK_CASE];                        // 1-8
    uint32      Index[MAX_LOCK_CASE];                       // 9-16
    uint32      Skill[MAX_LOCK_CASE];                       // 17-24
    //uint32    Action[MAX_LOCK_CASE];                      // 25-32
};

struct PhaseEntry
{
    uint32      ID;                                         // 0
    uint32      Flaga;                                      // 1
};

struct PhaseGroupEntry
{
    uint32      ID;
    uint32      PhaseID;
    uint32      PhaseGroupID;
};

struct MailTemplateEntry
{
    uint32      ID;                                         // 0
    //char*     Subject_lang;                               // 1
    char*       Body_lang;                                  // 2
};

struct MapEntry
{
    uint32          ID;                                     // 0
    //char*         Directory;                              // 1
    uint32          InstanceType;                           // 2
    uint32          Flags;                                  // 3
    //uint32        MapType;                                // 4
    //uint32        unk5;                                   // 5
    char*           MapName_lang;                           // 6
    uint32          AreaTableID;                            // 7
    //char*         MapDescription0_lang;                   // 8 Horde
    //char*         MapDescription1_lang;                   // 9 Alliance
    uint32          LoadingScreenID;                        // 10 LoadingScreens.dbc
    //float         MinimapIconScale;                       // 11
    int32           CorpseMapID;                            // 12 map_id of entrance map in ghost mode (continent always and in most cases = normal entrance)
    DBCPosition2D   CorpsePos;                              // 13 entrance coordinates in ghost mode  (in most cases = normal entrance)
    //uint32        TimeOfDayOverride;                      // 15
    uint32          ExpansionID;                            // 16
    uint32          RaidOffset;                             // 17
    uint32          MaxPlayers;                             // 18
    int32           ParentMapID;                            // 19 related to phasing
    //uint32        CosmeticParentMapID                     // 20
    //uint32        TimeOffset                              // 21

    // Helpers
    uint32 Expansion() const { return ExpansionID; }

    bool IsDungeon() const { return InstanceType == MAP_INSTANCE || InstanceType == MAP_RAID; }
    bool IsNonRaidDungeon() const { return InstanceType == MAP_INSTANCE; }
    bool Instanceable() const { return InstanceType == MAP_INSTANCE || InstanceType == MAP_RAID || InstanceType == MAP_BATTLEGROUND || InstanceType == MAP_ARENA; }
    bool IsRaid() const { return InstanceType == MAP_RAID; }
    bool IsBattleground() const { return InstanceType == MAP_BATTLEGROUND; }
    bool IsBattleArena() const { return InstanceType == MAP_ARENA; }
    bool IsBattlegroundOrArena() const { return InstanceType == MAP_BATTLEGROUND || InstanceType == MAP_ARENA; }
    bool IsWorldMap() const { return InstanceType == MAP_COMMON; }

    bool GetEntrancePos(int32 &mapid, float &x, float &y) const
    {
        if (CorpseMapID < 0)
            return false;
        mapid = CorpseMapID;
        x = CorpsePos.X;
        y = CorpsePos.Y;
        return true;
    }

    bool IsContinent() const
    {
        return ID == 0 || ID == 1 || ID == 530 || ID == 571 || ID == 870 || ID == 1116;
    }

    bool IsDynamicDifficultyMap() const { return (Flags & MAP_FLAG_DYNAMIC_DIFFICULTY) != 0; }
};

struct MapDifficultyEntry
{
    //uint32    ID;                                         // 0
    uint32      MapID;                                      // 1
    uint32      DifficultyID;                               // 2 (for arenas: arena slot)
    char*       Message_lang;                               // 3 m_message_lang (text showed when transfer to map failed)
    uint32      RaidDuration;                               // 4 m_raidDuration in secs, 0 if no fixed reset time
    uint32      MaxPlayers;                                 // 5 m_maxPlayers some heroic versions have 0 when expected same amount as in normal version
    uint32      LockID;                                     // 6
	uint32      Unk;                                        // 7 6.0.3
};

struct MinorTalentEntry
{
    uint32      ID;                                         // 0
    uint32      SpecID;                                     // 1
    uint32      SpellID;                                    // 2
    uint32      OrderIndex;                                 // 3
};

struct MountCapabilityEntry
{
    uint32      ID;                                         // 0
    uint32      Flags;                                      // 1
    uint32      RequiredRidingSkill;                        // 2
    uint32      RequiredArea;                               // 3
    uint32      RequiredAura;                               // 4
    uint32      RequiredSpell;                              // 5
    uint32      SpeedModSpell;                              // 6
    int32       RequiredMap;                                // 7
};

#define MAX_MOUNT_CAPABILITIES 24

struct MountTypeEntry
{
    uint32      ID;                                         // 0
    uint32      MountCapability[MAX_MOUNT_CAPABILITIES];    // 1-24
};

struct MovieEntry
{
    uint32      ID;                                         // 0 index
    //uint32    Volume;                                     // 1
    //uint32    KeyID;                                      // 2
    //uint32    AudioFileDataID;                            // 3
    //uint32    SubtitleFileDataID;                         // 4
};

struct NameGenEntry
{
    //uint32    ID;                                         // 0
    char*       Name;                                       // 1
    uint32      Race;                                       // 2
    uint32      Sex;                                        // 3
};


struct PowerDisplayEntry
{
    uint32      ID;                                         // 0
    uint32      PowerType;                                  // 1
    //char*     GlobalStringBaseTag;                        // 2
    //uint8     Red;                                        // 3
    //uint8     Green;                                      // 4
    //uint8     Blue;                                       // 5
};

struct PvPDifficultyEntry
{
    //uint32    ID;                                         // 0
    uint32      MapID;                                      // 1
    uint32      BracketID;                                  // 2 m_rangeIndex
    uint32      MinLevel;                                   // 3
    uint32      MaxLevel;                                   // 4

    // helpers
    BattlegroundBracketId GetBracketId() const { return BattlegroundBracketId(BracketID); }
};

struct QuestSortEntry
{
    uint32      ID;                                         // 0
    //char*     SortName_lang;                              // 1
};

struct QuestXPEntry
{
    uint32      ID;                                         // 0
    uint32      Exp[10];                                    // 1
};

struct QuestFactionRewEntry
{
  uint32        ID;                                         // 0
  int32         QuestRewFactionValue[10];                   // 1-10
};

struct RandomPropertiesPointsEntry
{
    uint32      ItemLevel;                                  // 0
    uint32      EpicPropertiesPoints[5];                    // 1-5
    uint32      RarePropertiesPoints[5];                    // 6-10
    uint32      UncommonPropertiesPoints[5];                // 11-15
};

struct ScalingStatDistributionEntry
{
    uint32      ID;                                         // 0
    uint32      MinLevel;                                   // 1
    uint32      MaxLevel;                                   // 2
	uint32      Unk;                                        // 4 6.0.3
};

struct ScalingStatValuesEntry
{
    uint32      ID;                                         // 0
    uint32      CharLevel;                                  // 1
    uint32      DPSMod[6];                                  // 2-7 DPS mod for level
    uint32      SpellPower;                                 // 8 spell power for level
    uint32      StatMultiplier[5];                          // 9-13 Multiplier for ScalingStatDistribution
    uint32      Armor[8][4];                                // 14-46 Armor for level
    uint32      ArmorBack;                                  // 47
    uint32      ArmorShield;                                // 48

    uint32 GetStatMultiplier(uint32 inventoryType) const;
    uint32 GetArmor(uint32 inventoryType, uint32 armorType) const;
    uint32 GetDPSAndDamageMultiplier(uint32 subClass, bool isCasterWeapon, float* damageMultiplier) const;
};

//struct SkillLineCategoryEntry{
//    uint32    id;                                         // 0      m_ID
//    char*     name[16];                                   // 1-17   m_name_lang
//                                                          // 18 string flag
//    uint32    displayOrder;                               // 19     m_sortIndex
//};

struct SkillLineEntry
{
    uint32      ID;                                         // 0        m_ID
    int32       CategoryID;                                 // 1        m_categoryID
    char*       DisplayName_lang;                           // 2        m_displayName_lang
    //char*     Description_lang;                           // 3        m_description_lang
    uint32      SpellIconID;                                // 4        m_spellIconID
    //char*     AlternateVerb_lang;                         // 5        m_alternateVerb_lang
    uint32      CanLink;                                    // 6        m_canLink (prof. with recipes)
    //uint32    ParentSkillLineID;                          // 7
    //uint32    Flags;                                      // 8
};

struct SkillLineAbilityEntry
{
    uint32      ID;                                         // 0
    uint32      SkillLine;                                  // 1
    uint32      SpellID;                                    // 2
    uint32      RaceMask;                                   // 3
    uint32      ClassMask;                                  // 4
    uint32      MinSkillLineRank;                           // 7
    uint32      SupercedesSpell;                            // 8
    uint32      AquireMethod;                               // 9
    uint32      TrivialSkillLineRankHigh;                   // 10
    uint32      TrivialSkillLineRankLow;                    // 11
    uint32      NumSkillUps;                                // 12
    uint32      UniqueBit;                                  // 13
    uint32      TradeSkillCategoryID;                       // 14
};

struct SkillRaceClassInfoEntry
{
    //uint32    ID;                                         // 0
    uint32      SkillID;                                    // 1
    uint32      RaceMask;                                   // 2
    uint32      ClassMask;                                  // 3
    uint32      Flags;                                      // 4
    //uint32    Availability;                               // 5
    //uint32    MinLevel;                                   // 6
    uint32      SkillTierID;                                // 7
};

#define MAX_SKILL_STEP 16

struct SkillTiersEntry
{
    uint32      ID;                                         // 0
    uint32      Value[MAX_SKILL_STEP];                      // 1-16
};

struct SoundEntriesEntry
{
    uint32      ID;                                         // 0
    //uint32    SoundType;                                  // 1
    //char*     Name;                                       // 2
    //uint32    FileDataID[20];                             // 3-22
    //uint32    Freq[20];                                   // 23-42
    //float     VolumeFloat;                                // 43
    //uint32    Flags;                                      // 44
    //float     MinDistance;                                // 45
    //float     DistanceCutoff;                             // 46
    //uint32    EAXDef;                                     // 47
    //uint32    SoundEntriesAdvancedID;                     // 48
    //float     VolumeVariationPlus;                        // 49
    //float     VolumeVariationMinus;                       // 50
    //float     PitchVariationPlus;                         // 51
    //float     PitchVariationMinus;                        // 52
    //float     PitchAdjust;                                // 53
    //uint32    DialogType;                                 // 54
    //uint32    BusOverwriteID;                             // 55
};

// SpecializationSpells.dbc
struct SpecializationSpellsEntry
{
    uint32      ID;                                         // 0
    uint32      SpecID;                                     // 1
    uint32      SpellID;                                    // 2
    uint32      OverridesSpellID;                           // 3
    uint32      Unk;                                        // 4
};

// SpellEffect.dbc
struct SpellEffectEntry
{
    uint32      ID;                                         // 0
    uint32      DifficultyID;                               // 1
    uint32      Effect;                                     // 2
    float       EffectAmplitude;                            // 3
    uint32      EffectAura;                                 // 4
    uint32      EffectAuraPeriod;                           // 5
    uint32      EffectBasePoints;                           // 6
    float       EffectBonusCoefficient;                     // 7
    float       EffectChainAmplitude;                       // 8
    uint32      EffectChainTargets;                         // 9
    uint32      EffectDieSides;                             // 10
    uint32      EffectItemType;                             // 11
    uint32      EffectMechanic;                             // 12
    int32       EffectMiscValue;                            // 13
    int32       EffectMiscValueB;                           // 14
    float       EffectPointsPerResource;                    // 15
    uint32      EffectRadiusIndex;                          // 16
    uint32      EffectRadiusMaxIndex;                       // 17
    float       EffectRealPointsPerLevel;                   // 18
    flag128     EffectSpellClassMask;                       // 19-22
    uint32      EffectTriggerSpell;                         // 23
    float       EffectPosFacing;                            // 24
    uint32      ImplicitTarget[2];                          // 25-26
    uint32      SpellID;                                    // 27
    uint32      EffectIndex;                                // 28
    uint32      EffectAttributes;                           // 29
    float       BonusCoefficientFromAP;                     // 30
};

#define MAX_SPELL_EFFECTS 3
#define MAX_EFFECT_MASK 7

// SpellAuraOptions.dbc
struct SpellAuraOptionsEntry
{
    uint32      ID;                                         // 0
    uint32      SpellID;                                    // 1
    uint32      DifficultyID;                               // 2
    uint32      CumulativeAura;                             // 3
    uint32      ProcChance;                                 // 4
    uint32      ProcCharges;                                // 5
    uint32      ProcTypeMask;                               // 6
    uint32      ProcCategoryRecovery;                       // 7
    uint32      SpellProcsPerMinuteID;                      // 8
};

// SpellCastingRequirements.dbc
struct SpellCastingRequirementsEntry
{
    //uint32    ID;                                         // 0
    uint32      FacingCasterFlags;                          // 1
    //uint32    MinFactionID;                               // 1
    //uint32    MinReputation;                              // 3
    uint32      RequiredAreasID;                            // 4
    //uint32    RequiredAuraVision;                         // 5
    uint32      RequiresSpellFocus;                         // 6
};

#define MAX_SPELL_TOTEMS            2

// SpellTotems.dbc
struct SpellTotemsEntry
{
    uint32      ID;                                         // 0        m_ID
    uint32      TotemCategory[MAX_SPELL_TOTEMS];            // 1        m_requiredTotemCategoryID
    uint32      Totem[MAX_SPELL_TOTEMS];                    // 2        m_totem
};

// Spell.dbc
struct SpellEntry
{
    uint32      ID;                                         // 0
    char*       Name_lang;                                  // 1
    //char*     NameSubtext_lang;                           // 2
    //char*     Description_lang;                           // 3
    //char*     AuraDescription_lang;                       // 4
    uint32      RuneCostID;                                 // 5
    uint32      SpellMissileID;                             // 6
    uint32      DescriptionVariablesID;                     // 7
    uint32      ScalingID;                                  // 8
    uint32      AuraOptionsID;                              // 9
    uint32      AuraRestrictionsID;                         // 10
    uint32      CastingRequirementsID;                      // 11
    uint32      CategoriesID;                               // 12
    uint32      ClassOptionsID;                             // 13
    uint32      CooldownsID;                                // 14
    uint32      EquippedItemsID;                            // 15
    uint32      InterruptsID;                               // 16
    uint32      LevelsID;                                   // 17
    uint32      ReagentsID;                                 // 18
    uint32      ShapeshiftID;                               // 19
    uint32      TargetRestrictionsID;                       // 20
    uint32      TotemsID;                                   // 21
    uint32      RequiredProjectID;                          // 22
    uint32      MiscID;                                     // 23
};

// SpellCategories.dbc
struct SpellCategoriesEntry
{
    //uint32    ID;                                         // 0
    uint32      SpellID;                                    // 1
    uint32      DifficultyID;                               // 2
    uint32      Category;                                   // 3
    uint32      DefenseType;                                // 4
    uint32      DispelType;                                 // 5
    uint32      Mechanic;                                   // 6
    uint32      PreventionType;                             // 7
    uint32      StartRecoveryCategory;                      // 8
    //uint32    ChargeCategory;                             // 9
};

typedef std::set<uint32> SpellCategorySet;
typedef std::map<uint32, SpellCategorySet > SpellCategoryStore;
typedef std::set<uint32> PetFamilySpellsSet;
typedef std::map<uint32, PetFamilySpellsSet > PetFamilySpellsStore;

struct SpellCastTimesEntry
{
    uint32      ID;                                         // 0
    int32       CastTime;                                   // 1
    //float     CastTimePerLevel;                           // 2 unsure / per skill?
    //int32     MinCastTime;                                // 3 unsure
};

struct SpellCategoryEntry
{
    uint32      ID;                                         // 0
    uint32      Flags;                                      // 1
    //uint8     UsesPerWeek;                                // 2
    //uint8     Padding[3];                                 // 2
    //char*     Name_lang;                                  // 3
    //uint32    MaxCharges;                                 // 4
    //uint32    ChargeRecoveryTime;                         // 5
};

struct SpellFocusObjectEntry
{
    uint32      ID;                                         // 0
    //char*     Name_lang;                                  // 1
};

struct SpellRadiusEntry
{
    uint32      ID;                                         // 0
    //float     Radius;                                     // 1
    float       RadiusMin;                                  // 2
    float       RadiusPerLevel;                             // 3
    float       RadiusMax;                                  // 4
};

struct SpellRangeEntry
{
    uint32      ID;                                         // 0
    float       MinRangeHostile;                            // 1
    float       MinRangeFriend;                             // 2
    float       MaxRangeHostile;                            // 3
    float       MaxRangeFriend;                             // 4 friend means unattackable unit here
    uint32      Flags;                                      // 5
    //char*     DisplayName_lang;                           // 6
    //char*     DisplayNameShort_lang;                      // 7
};

// SpellEquippedItems.dbc
struct SpellEquippedItemsEntry
{
    //uint32    ID;                                         // 0
    uint32      SpellID;                                    // 1
    uint32      DifficultyID;                               // 2
    int32       EquippedItemClass;                          // 3       m_equippedItemClass (value)
    int32       EquippedItemInventoryTypeMask;              // 4       m_equippedItemInvTypes (mask)
    int32       EquippedItemSubClassMask;                   // 5       m_equippedItemSubclass (mask)
};

// SpellCooldowns.dbc
struct SpellCooldownsEntry
{
    //uint32    ID;                                         // 0
    uint32      SpellID;                                    // 1
    uint32      DifficultyID;                               // 2
    uint32      CategoryRecoveryTime;                       // 3
    uint32      RecoveryTime;                               // 4
    uint32      StartRecoveryTime;                          // 5
};

// SpellInterrupts.dbc
struct SpellInterruptsEntry
{
    //uint32    ID;                                         // 0
    uint32      SpellID;                                    // 1
    uint32      DifficultyID;                               // 2
    uint32      AuraInterruptFlags[2];                      // 3-4
    uint32      ChannelInterruptFlags[2];                   // 5-6
    uint32      InterruptFlags;                             // 7
};

// SpellLevels.dbc
struct SpellLevelsEntry
{
    //uint32    ID;                                         // 0
    uint32      SpellID;                                    // 1
    uint32      DifficultyID;                               // 2
    uint32      BaseLevel;                                  // 3
    uint32      MaxLevel;                                   // 4
    uint32      SpellLevel;                                 // 5
};

#define MAX_SHAPESHIFT_SPELLS 8

struct SpellShapeshiftFormEntry
{
    uint32      ID;                                         // 0
    //uint32    BonusActionBar;                             // 1
    //char*     Name_lang;                                  // 2
    uint32      Flags;                                      // 3
    int32       CreatureType;                               // 4 <=0 humanoid, other normal creature types
    //uint32    AttackIconID;                               // 5 unused, related to next field
    uint32      CombatRoundTime;                            // 6
    uint32      CreatureDisplayID[4];                       // 7-10 (0 - Alliance, 1 - Horde)
    uint32      PresetSpellID[MAX_SHAPESHIFT_SPELLS];       // 11-18 spells which appear in the bar after shapeshifting
    //uint32    MountTypeID;                                // 19
    //uint32    ExitSoundEntriesID;                         // 20
};

// SpellShapeshift.dbc
struct SpellShapeshiftEntry
{
    uint32      ID;                                         // 0
    uint32      ShapeshiftExclude[2];                       // 1-2
    uint32      ShapeshiftMask[2];                          // 3-4
    //uint32    StanceBarOrder;                             // 5
};

// SpellTargetRestrictions.dbc
struct SpellTargetRestrictionsEntry
{
    uint32      ID;                                         // 0
    uint32      SpellID;                                    // 1
    uint32      DifficultyID;                               // 2
    float       ConeAngle;                                  // 3
    float       Width;                                      // 4
    uint32      MaxAffectedTargets;                         // 5
    uint32      MaxTargetLevel;                             // 6
    uint32      TargetCreatureType;                         // 7
    uint32      Targets;                                    // 8
};

// SpellScaling.dbc
struct SpellScalingEntry
{
    uint32      ID;                                         // 0
    int32       CastTimeMin;                                // 1
    int32       CastTimeMax;                                // 2
    uint32      CastTimeMaxLevel;                           // 3
    int32       ScalingClass;                               // 4
    float       NerfFactor;                                 // 5
    uint32      NerfMaxLevel;                               // 6
    uint32      MaxScalingLevel;                            // 7
    uint32      ScalesFromItemLevel;                        // 8
};

struct SpellDurationEntry
{
    uint32      ID;
    int32       Duration[3];
};

struct SpellItemEnchantmentEntry
{
    uint32      ID;                                             // 0
    uint32      Charges;                                        // 1
    uint32      Effect[MAX_ITEM_ENCHANTMENT_EFFECTS];           // 2-4
    uint32      EffectPointsMin[MAX_ITEM_ENCHANTMENT_EFFECTS];  // 5-7
    uint32      EffectSpellID[MAX_ITEM_ENCHANTMENT_EFFECTS];    // 8-10
    //char*     Name_lang                                       // 11  -8- 6.0.3
    uint32      ItemVisual;                                     // 12
    uint32      Flags;                                          // 13
    uint32      SRCItemID;                                      // 14  -11-6.0.3
    uint32      ConditionID;                                    // 15  -12-6.0.3
    uint32      RequiredSkillID;                                // 16  -
    uint32      RequiredSkillRank;                              // 17
    uint32      MinLevel;                                       // 18
    uint32      MaxLevel;                                       // 19  - 13-6.0.3
    uint32      ItemLevel;                                      // 20
    int32       ScalingClass;                                   // 21
    int32       ScalingClassRestricted;                         // 22
    float       EffectScalingPoints[MAX_ITEM_ENCHANTMENT_EFFECTS];//23
};

struct SpellItemEnchantmentConditionEntry
{
    uint32      ID;                                             // 0
    uint8       LTOperandType[5];                               // 1-2
    //uint8     Padding[3];                                     // 1-2
    uint32      LTOperand[5];                                   // 2-6
    uint8       Operator[5];                                    // 7-8
    uint8       RTOperandType[5];                               // 8-9
    //uint8     Padding[2];                                     // 9
    uint32      RTOperand[5];                                   // 10-14
    uint8       Logic[5];                                       // 15-16
    //uint8     Padding[3];                                     // 16
};

struct StableSlotPricesEntry
{
    uint32 Slot;
    uint32 Price;
};

struct SummonPropertiesEntry
{
    uint32      ID;                                             // 0
    uint32      Category;                                       // 1, 0 - can't be controlled?, 1 - something guardian?, 2 - pet?, 3 - something controllable?, 4 - taxi/mount?
    uint32      Faction;                                        // 2, 14 rows > 0
    uint32      Type;                                           // 3, see enum
    int32       Slot;                                           // 4, 0-6
    uint32      Flags;                                          // 5
};

#define MAX_TALENT_TIERS 7

struct TalentEntry
{
    uint32      ID;                                             // 0
    uint32      SpecID;                                         // 1 0 - any specialization
    uint32      TierID;                                         // 2 0-6
    //char*      ColumnIndex;                                    // 3 0-2
    uint32      SpellID;                                        // 4
    uint32      Flags;                                          // 5 All 0
    uint32      CategoryMask[2];                                // 6 All 0
    uint32      ClassID;                                        // 7
    uint32      OverridesSpellID;                               // 8 spellid that is replaced by talent
    uint32      TalentID;                                       // 9 Talens ID
    //uint32    Unk;                                            // 10 Unk
    //char*     Description_lang
};

struct TaxiNodesEntry
{
    uint32    ID;                                           // 0        m_ID
    uint32    map_id;                                       // 1        m_ContinentID
    float     x;                                            // 2        m_x
    float     y;                                            // 3        m_y
    float     z;                                            // 4        m_z
    char* name;                                             // 5        m_Name_lang
    uint32    MountCreatureID[2];                           // 6-7      m_MountCreatureID[2]
    uint32    Flags;                                        // 8        m_Flags
};

struct TaxiPathEntry
{
    uint32    ID;                                           // 0        m_ID
    uint32    from;                                         // 1        m_FromTaxiNode
    uint32    to;                                           // 2        m_ToTaxiNode
    uint32    price;                                        // 3        m_Cost
};

struct TaxiPathNodeEntry
{
                                                            // 0        m_ID
    uint32    path;                                         // 1        m_PathID
    uint32    index;                                        // 2        m_NodeIndex
    uint32    mapid;                                        // 3        m_ContinentID
    float     x;                                            // 4        m_LocX
    float     y;                                            // 5        m_LocY
    float     z;                                            // 6        m_LocZ
    uint32    actionFlag;                                   // 7        m_flags
    uint32    delay;                                        // 8        m_delay
    uint32    arrivalEventID;                               // 9        m_arrivalEventID
    uint32    departureEventID;                             // 10       m_departureEventID
};

struct TotemCategoryEntry
{
    uint32    ID;                                           // 0
    //char*   name;                                         // 1        m_name_lang
    uint32    categoryType;                                 // 2        m_totemCategoryType (one for specialization)
    uint32    categoryMask;                                 // 3        m_totemCategoryMask (compatibility mask for same type: different for totems, compatible from high to low for rods)
};

struct UnitPowerBarEntry
{
    uint32  Id;
    uint32  MinPower;
    uint32  MaxPower;
    //uint32  Unk0;
    //uint32  Unk1;
    //float   Unk2;
    //float   Unk3;
    //uint32  BarType;
    //uint32  TextureFile[6];
    //uint32  Unk4[6];
    //uint32  DisplayFlags;
    //char*   PowerName;
    //char*   CostString;
    //char*   EmptyMessage;
    //char*   Tooltip;
    //float   StartInset;
    //float   EndInset;
};

struct TransportAnimationEntry
{
    //uint32  Id;
    uint32  TransportEntry;
    uint32  TimeSeg;
    float   X;
    float   Y;
    float   Z;
    //uint32  MovementId;
};

struct TransportRotationEntry
{
    //uint32  Id;
    uint32  TransportEntry;
    uint32  TimeSeg;
    float   X;
    float   Y;
    float   Z;
    float   W;
};

#define MAX_VEHICLE_SEATS 8

struct VehicleEntry
{
    uint32  m_ID;                                           // 0
    uint32  m_flags;                                        // 1
    float   m_turnSpeed;                                    // 2
    float   m_pitchSpeed;                                   // 3
    float   m_pitchMin;                                     // 4
    float   m_pitchMax;                                     // 5
    uint32  m_seatID[MAX_VEHICLE_SEATS];                    // 6-13
    float   m_mouseLookOffsetPitch;                         // 14
    float   m_cameraFadeDistScalarMin;                      // 15
    float   m_cameraFadeDistScalarMax;                      // 16
    float   m_cameraPitchOffset;                            // 17
    //int     m_powerType[3];                               //       removed in 3.1
    //int     m_powerToken[3];                              //       removed in 3.1
    float   m_facingLimitRight;                             // 18
    float   m_facingLimitLeft;                              // 19
    float   m_msslTrgtTurnLingering;                        // 20
    float   m_msslTrgtPitchLingering;                       // 21
    float   m_msslTrgtMouseLingering;                       // 22
    float   m_msslTrgtEndOpacity;                           // 23
    float   m_msslTrgtArcSpeed;                             // 24
    float   m_msslTrgtArcRepeat;                            // 25
    float   m_msslTrgtArcWidth;                             // 26
    float   m_msslTrgtImpactRadius[2];                      // 27-28
    char* m_msslTrgtArcTexture;                             // 29
    char* m_msslTrgtImpactTexture;                          // 30
    char* m_msslTrgtImpactModel[2];                         // 31-32
    float   m_cameraYawOffset;                              // 33
    uint32  m_uiLocomotionType;                             // 34
    float   m_msslTrgtImpactTexRadius;                      // 35
    uint32  m_uiSeatIndicatorType;                          // 36
    uint32  m_powerDisplayId;                               // 37, new in 3.1
                                                            // 38, new in 3.1
                                                            // 39, new in 3.1
};

struct VehicleSeatEntry
{
    uint32  m_ID;                                           // 0
    uint32  m_flags;                                        // 1
    int32   m_attachmentID;                                 // 2
    float   m_attachmentOffsetX;                            // 3
    float   m_attachmentOffsetY;                            // 4
    float   m_attachmentOffsetZ;                            // 5
    float   m_enterPreDelay;                                // 6
    float   m_enterSpeed;                                   // 7
    float   m_enterGravity;                                 // 8
    float   m_enterMinDuration;                             // 9
    float   m_enterMaxDuration;                             // 10
    float   m_enterMinArcHeight;                            // 11
    float   m_enterMaxArcHeight;                            // 12
    int32   m_enterAnimStart;                               // 13
    int32   m_enterAnimLoop;                                // 14
    int32   m_rideAnimStart;                                // 15
    int32   m_rideAnimLoop;                                 // 16
    int32   m_rideUpperAnimStart;                           // 17
    int32   m_rideUpperAnimLoop;                            // 18
    float   m_exitPreDelay;                                 // 19
    float   m_exitSpeed;                                    // 20
    float   m_exitGravity;                                  // 21
    float   m_exitMinDuration;                              // 22
    float   m_exitMaxDuration;                              // 23
    float   m_exitMinArcHeight;                             // 24
    float   m_exitMaxArcHeight;                             // 25
    int32   m_exitAnimStart;                                // 26
    int32   m_exitAnimLoop;                                 // 27
    int32   m_exitAnimEnd;                                  // 28
    float   m_passengerYaw;                                 // 29
    float   m_passengerPitch;                               // 30
    float   m_passengerRoll;                                // 31
    int32   m_passengerAttachmentID;                        // 32
    int32   m_vehicleEnterAnim;                             // 33
    int32   m_vehicleExitAnim;                              // 34
    int32   m_vehicleRideAnimLoop;                          // 35
    int32   m_vehicleEnterAnimBone;                         // 36
    int32   m_vehicleExitAnimBone;                          // 37
    int32   m_vehicleRideAnimLoopBone;                      // 38
    float   m_vehicleEnterAnimDelay;                        // 39
    float   m_vehicleExitAnimDelay;                         // 40
    uint32  m_vehicleAbilityDisplay;                        // 41
    uint32  m_enterUISoundID;                               // 42
    uint32  m_exitUISoundID;                                // 43
    int32   m_uiSkin;                                       // 44
    uint32  m_flagsB;                                       // 45
                                                            // 46-57 added in 3.1, floats mostly

    bool CanEnterOrExit() const { return (m_flags & VEHICLE_SEAT_FLAG_CAN_ENTER_OR_EXIT) != 0; }
    bool CanSwitchFromSeat() const { return (m_flags & VEHICLE_SEAT_FLAG_CAN_SWITCH) != 0; }
    bool IsUsableByOverride() const { return (m_flags & (VEHICLE_SEAT_FLAG_UNCONTROLLED | VEHICLE_SEAT_FLAG_UNK18)
                                    || (m_flagsB & (VEHICLE_SEAT_FLAG_B_USABLE_FORCED | VEHICLE_SEAT_FLAG_B_USABLE_FORCED_2 |
                                        VEHICLE_SEAT_FLAG_B_USABLE_FORCED_3 | VEHICLE_SEAT_FLAG_B_USABLE_FORCED_4))); }
    bool IsEjectable() const { return (m_flagsB & VEHICLE_SEAT_FLAG_B_EJECTABLE) != 0; }
};

struct WMOAreaTableEntry
{
    uint32 Id;                                              // 0 index
    int32 rootId;                                           // 1 used in root WMO
    int32 adtId;                                            // 2 used in adt file
    int32 groupId;                                          // 3 used in group WMO
    //uint32 field4;
    //uint32 field5;
    //uint32 field6;
    //uint32 field7;
    //uint32 field8;
    uint32 Flags;                                           // 9 used for indoor/outdoor determination
    uint32 areaId;                                          // 10 link to AreaTableEntry.ID
    //char *Name;                                           // 11       m_AreaName_lang
    //uint32 field12;                                       // 12
    //uint32 field13;                                       // 13
    //uint32 field14;                                       // 14
};

struct WorldMapAreaEntry
{
    //uint32  ID;                                           // 0
    uint32  map_id;                                         // 1
    uint32  area_id;                                        // 2 index (continent 0 areas ignored)
    //char* internal_name                                   // 3
    float   y1;                                             // 4
    float   y2;                                             // 5
    float   x1;                                             // 6
    float   x2;                                             // 7
    int32   virtual_map_id;                                 // 8 -1 (map_id have correct map) other: virtual map where zone show (map_id - where zone in fact internally)
    // int32   dungeonMap_id;                               // 9 pointer to DungeonMap.dbc (owerride x1, x2, y1, y2 coordinates)
    // uint32  parentMapID;                                 // 10

    // uint32  minRecommendedLevel;                         // 12 Minimum recommended level displayed on world map
    // uint32  maxRecommendedLevel;                         // 13 Maximum recommended level displayed on world map
};

#define MAX_WORLD_MAP_OVERLAY_AREA_IDX 4

struct WorldMapOverlayEntry
{
    uint32    ID;                                           // 0
    //uint32    worldMapAreaId;                             // 1 idx in WorldMapArea.dbc
    uint32    areatableID[MAX_WORLD_MAP_OVERLAY_AREA_IDX];  // 2-5
    //char* internal_name                                   // 6        m_textureName
                                                            // 7        m_textureWidth
                                                            // 8        m_textureHeight
                                                            // 9        m_offsetX
                                                            // 10       m_offsetY
                                                            // 11       m_hitRectTop
                                                            // 12       m_hitRectLeft
                                                            // 13       m_hitRectBottom
                                                            // 14       m_hitRectRight
};

struct WorldSafeLocsEntry
{
    uint32    ID;                                           // 0
    uint32    map_id;                                       // 1
    float     x;                                            // 2
    float     y;                                            // 3
    float     z;                                            // 4
    float     Facing;                                       // 5 values are in degrees
    //char*   name;                                         // 6        m_AreaName_lang
};

/*
struct WorldStateSounds
{
    uint32    ID;                                           // 0        Worldstate
    uint32    unk;                                          // 1
    uint32    areaTable;                                    // 2
    uint32    WMOAreaTable;                                 // 3
    uint32    zoneIntroMusicTable;                          // 4
    uint32    zoneIntroMusic;                               // 5
    uint32    zoneMusic;                                    // 6
    uint32    soundAmbience;                                // 7
    uint32    soundProviderPreferences;                     // 8
};
*/

/*
struct WorldStateUI
{
    uint32    ID;                                           // 0
    uint32    map_id;                                       // 1        Can be -1 to show up everywhere.
    uint32    zone;                                         // 2        Can be zero for "everywhere".
    uint32    phaseMask;                                    // 3        Phase this WorldState is avaliable in
    uint32    icon;                                         // 4        The icon that is used in the interface.
    char*     textureFilename;                              // 5
    char*     text;                                         // 6-21     The worldstate text
    char*     description;                                  // 22-38    Text shown when hovering mouse on icon
    uint32    worldstateID;                                 // 39       This is the actual ID used
    uint32    type;                                         // 40       0 = unknown, 1 = unknown, 2 = not shown in ui, 3 = wintergrasp
    uint32    unk1;                                         // 41
    uint32    unk2;                                         // 43
    uint32    unk3;                                         // 44-58
    uint32    unk4;                                         // 59-61    Used for some progress bars.
    uint32    unk7;                                         // 62       Unused in 3.3.5a
};
*/

// GCC have alternative #pragma pack() syntax and old gcc version not support pack(pop), also any gcc version not support it at some platform
#if defined(__GNUC__)
#pragma pack()
#else
#pragma pack(pop)
#endif

struct VectorArray
{
    std::vector<std::string> Contents[2];
};

typedef std::map<uint32, VectorArray> NameGenContainer;

// Structures not used for casting to loaded DBC data and not required then packing
struct MapDifficulty
{
    MapDifficulty() : resetTime(0), maxPlayers(0), hasErrorMessage(false) { }
    MapDifficulty(uint32 _resetTime, uint32 _maxPlayers, bool _hasErrorMessage) : resetTime(_resetTime), maxPlayers(_maxPlayers), hasErrorMessage(_hasErrorMessage) { }

    uint32 resetTime;
    uint32 maxPlayers;
    bool hasErrorMessage;
};

typedef std::map<uint32, uint32> TalentSpellPosMap;

struct TaxiPathBySourceAndDestination
{
    TaxiPathBySourceAndDestination() : ID(0), price(0) { }
    TaxiPathBySourceAndDestination(uint32 _id, uint32 _price) : ID(_id), price(_price) { }

    uint32    ID;
    uint32    price;
};
typedef std::map<uint32, TaxiPathBySourceAndDestination> TaxiPathSetForSource;
typedef std::map<uint32, TaxiPathSetForSource> TaxiPathSetBySource;

struct TaxiPathNodePtr
{
    TaxiPathNodePtr() : i_ptr(NULL) { }
    TaxiPathNodePtr(TaxiPathNodeEntry const* ptr) : i_ptr(ptr) { }
    TaxiPathNodeEntry const* i_ptr;
    operator TaxiPathNodeEntry const& () const { return *i_ptr; }
};

typedef Path<TaxiPathNodePtr, TaxiPathNodeEntry const> TaxiPathNodeList;
typedef std::vector<TaxiPathNodeList> TaxiPathNodesByPath;

#define TaxiMaskSize 114
typedef uint8 TaxiMask[TaxiMaskSize];

typedef std::unordered_map<uint32, std::set<uint32>> PhaseGroupContainer;
#endif<|MERGE_RESOLUTION|>--- conflicted
+++ resolved
@@ -572,9 +572,6 @@
     //uint32 unk23;                                         // 23 4.0.0
     //uint32 unk24;                                         // 24 - worldStateId
     //uint32 unk25                                          // 25
-    //uint32 unk26;                                         // 26 6.0.3
-    //uint32 unk27;                                         // 27 6.0.3
-    //uint32 unk28                                          // 28 6.0.3
 
     // helpers
     bool IsSanctuary() const
@@ -831,18 +828,17 @@
 
 struct CreatureDisplayInfoExtraEntry
 {
-    uint32    ID;                                         // 0
-    uint32    DisplayRaceID;                              // 1
-    uint32    DisplaySexID;                               // 2
-    uint32    SkinID;                                     // 3
-    uint32    FaceID;                                     // 4
-    uint32    HairStyleID;                                // 5
-    uint32    HairColorID;                                // 6
-    uint32    FacialHairID;                               // 7
-    uint32    NPCItemDisplay[11];                         // 8-18
-    uint32    Flags;                                      // 19
+    //uint32    ID;                                         // 0
+    uint32      DisplayRaceID;                              // 1
+    //uint32    DisplaySexID;                               // 2
+    //uint32    SkinID;                                     // 3
+    //uint32    FaceID;                                     // 4
+    //uint32    HairStyleID;                                // 5
+    //uint32    HairColorID;                                // 6
+    //uint32    FacialHairID;                               // 7
+    //uint32    NPCItemDisplay[11];                         // 8-18
+    //uint32    Flags;                                      // 19
     //char*     FileName;                                   // 20
-    //unit32    Unk                                         // 21
 };
 
 struct CreatureFamilyEntry
@@ -862,36 +858,36 @@
 
 struct CreatureModelDataEntry
 {
-    uint32    ID;                                         // 0
-    uint32    Flags;                                      // 1
-    uint32    FileDataID;                                 // 2
-    uint32    SizeClass;                                  // 3
-    float     ModelScale;                                 // 4
-    uint32    BloodID;                                    // 5
-    uint32    FootprintTextureID;                         // 6
-    float     FootprintTextureLength;                     // 7
-    float     FootprintTextureWidth;                      // 8
-    float     FootprintParticleScale;                     // 9
-    uint32    FoleyMaterialID;                            // 10
-    uint32    FootstepShakeSize;                          // 11
-    uint32    DeathThudShakeSize;                         // 12
-    uint32    SoundID;                                    // 13
-    float     CollisionWidth;                             // 14
-    float     CollisionHeight;                            // 15
-    float     MountHeight;                                // 16
-    float     GeoBoxMin[3];                               // 17-19
-    float     GeoBoxMax[3];                               // 20-22
-    float     WorldEffectScale;                           // 23
-    float     AttachedEffectScale;                        // 24
-    float     MissileCollisionRadius;                     // 25
-    float     MissileCollisionPush;                       // 26
-    float     MissileCollisionRaise;                      // 27
-    float     OverrideLootEffectScale;                    // 28
-    float     OverrideNameScale;                          // 29
-    float     OverrideSelectionRadius;                    // 30
-    float     TamedPetBaseScale;                          // 31
-    uint32    CreatureGeosetDataID;                       // 32
-    float     HoverHeight;                                // 33
+    uint32      ID;                                         // 0
+    uint32      Flags;                                      // 1
+    //uint32    FileDataID;                                 // 2
+    //uint32    SizeClass;                                  // 3
+    //float     ModelScale;                                 // 4
+    //uint32    BloodID;                                    // 5
+    //uint32    FootprintTextureID;                         // 6
+    //float     FootprintTextureLength;                     // 7
+    //float     FootprintTextureWidth;                      // 8
+    //float     FootprintParticleScale;                     // 9
+    //uint32    FoleyMaterialID;                            // 10
+    //uint32    FootstepShakeSize;                          // 11
+    //uint32    DeathThudShakeSize;                         // 12
+    //uint32    SoundID;                                    // 13
+    //float     CollisionWidth;                             // 14
+    float       CollisionHeight;                            // 15
+    float       MountHeight;                                // 16
+    //float     GeoBoxMin[3];                               // 17-19
+    //float     GeoBoxMax[3];                               // 20-22
+    //float     WorldEffectScale;                           // 23
+    //float     AttachedEffectScale;                        // 24
+    //float     MissileCollisionRadius;                     // 25
+    //float     MissileCollisionPush;                       // 26
+    //float     MissileCollisionRaise;                      // 27
+    //float     OverrideLootEffectScale;                    // 28
+    //float     OverrideNameScale;                          // 29
+    //float     OverrideSelectionRadius;                    // 30
+    //float     TamedPetBaseScale;                          // 31
+    //uint32    CreatureGeosetDataID;                       // 32
+    //float     HoverHeight;                                // 33
 };
 
 #define MAX_CREATURE_SPELL_DATA_SLOT 4
@@ -900,7 +896,7 @@
 {
     uint32      ID;                                         // 0
     uint32      Spells[MAX_CREATURE_SPELL_DATA_SLOT];       // 1-4
-    uint32      Availability[MAX_CREATURE_SPELL_DATA_SLOT]; // 4-7
+    //uint32    Availability[MAX_CREATURE_SPELL_DATA_SLOT]; // 4-7
 };
 
 struct CreatureTypeEntry
@@ -981,11 +977,10 @@
     uint32      MapID;                                      // 1
     uint32      DifficultyID;                               // 2
     uint32      OrderIndex;                                 // 3
-    uint32      Bit;                                        // 4
+    //uint32    Bit;                                        // 4
     char*       Name_lang;                                  // 5
-    uint32      CreatureDisplayID;                          // 6
-    uint32      Flags;                                      // 7
-	uint32      UnkInt;                                      //8
+    //uint32    CreatureDisplayID;                          // 6
+    //uint32    Flags;                                      // 7
 };
 
 struct DurabilityCostsEntry
@@ -1457,32 +1452,17 @@
     uint32      MinLevel;                                   // 2
     uint32      MaxLevel;                                   // 3
     uint32      TargetLevel;                                // 4
-    uint32      TargetLevelMin;                             // 5
-    uint32      TargetLevelMax;                             // 6
+    //uint32    TargetLevelMin;                             // 5
+    //uint32    TargetLevelMax;                             // 6
     int32       MapID;                                      // 7
     uint32      DifficultyID;                               // 8
     uint32      Flags;                                      // 9
     uint32      Type;                                       // 10
-    uint32      Faction;                                    // 11
-    char*     TextureFilename;                            // 12
+    //uint32    Faction;                                    // 11
+    //char*     TextureFilename;                            // 12
     uint32      Expansion;                                  // 13
-    uint32		OrderIndex;                                 // 14
+    //uint32    OrderIndex;                                 // 14
     uint32      GroupID;                                    // 15
-<<<<<<< HEAD
-    char*       Description_lang;                           // 16
-    uint32      RandomID;                                   // 17
-    uint32      CountTank;                                  // 18
-    uint32      CountHealer;                                // 19
-    uint32      CountDamage;                                // 20
-    uint32      ScenarioID;                                 // 21
-    uint32      SubType;                                    // 22
-    uint32      BonusReputationAmount;                      // 23
-    uint32      MentorCharLevel;                            // 24
-    uint32      MentorItemLevel;                            // 25
-	uint32      Unk_1;                                      // 26 6.0.3
-	uint32      Unk_2;                                      // 27 6.0.3
-	uint32      Unk_3;                                      // 28 6.0.3
-=======
     //char*     Description_lang;                           // 16
     //uint32    RandomID;                                   // 17
     //uint32    CountTank;                                  // 18
@@ -1494,7 +1474,6 @@
     //uint32    MentorCharLevel;                            // 24
     //uint32    MentorItemLevel;                            // 25
 
->>>>>>> 30b18736
     // Helpers
     uint32 Entry() const { return ID + (Type << 24); }
 };
@@ -1504,34 +1483,32 @@
     uint32          ID;                                     // 0
     uint32          MapID;                                  // 1
     DBCPosition3D   Pos;                                    // 2-4
-    float           FalloffStart;                           // 5
-    float           FalloffEnd;                             // 6
-    uint32          LightParamsID[8];                       // 7-14
+    //float         FalloffStart;                           // 5
+    //float         FalloffEnd;                             // 6
+    //uint32        LightParamsID[8];                       // 7-14
 };
 
 struct LiquidTypeEntry
 {
     uint32      ID;                                         // 0
-    char*       Name;                                       // 1
-    uint32      Flags;                                      // 2
+    //char*     Name;                                       // 1
+    //uint32    Flags;                                      // 2
     uint32      Type;                                       // 3 m_soundBank
-    uint32      SoundID;                                    // 4
+    //uint32    SoundID;                                    // 4
     uint32      SpellID;                                    // 5
-    float       MaxDarkenDepth;                             // 6
-    float       FogDarkenIntensity;                         // 7
-    float       AmbDarkenIntensity;                         // 8
-    float       DirDarkenIntensity;                         // 9
-    uint32      LightID;                                    // 10
-    float       ParticleScale;                              // 11
-    uint32      ParticleMovement;                           // 12
-    uint32      ParticleTexSlots;                           // 13
-    uint32      MaterialID;                                 // 14
-    char*       Texture[6];                                 // 15-20
-    uint32      Color[6];                                   // 21-26
-	uint32      Unk_1;                                      //27
-	uint32      Unk_2;                                      //28
-	float       Unk_3[18];                                  //29-46
-	uint32      Unk_4[4];                                   //47-50
+    //float     MaxDarkenDepth;                             // 6
+    //float     FogDarkenIntensity;                         // 7
+    //float     AmbDarkenIntensity;                         // 8
+    //float     DirDarkenIntensity;                         // 9
+    //uint32    LightID;                                    // 10
+    //float     ParticleScale;                              // 11
+    //uint32    ParticleMovement;                           // 12
+    //uint32    ParticleTexSlots;                           // 13
+    //uint32    MaterialID;                                 // 14
+    //char*     Texture[6];                                 // 15-20
+    //uint32    Color[2];                                   // 21-23
+    //float     Unk1[18];                                   // 24-41
+    //uint32    Unk2[4];                                    // 42-45
 };
 
 #define MAX_LOCK_CASE 8
@@ -1548,7 +1525,8 @@
 struct PhaseEntry
 {
     uint32      ID;                                         // 0
-    uint32      Flaga;                                      // 1
+    char*       Name;                                       // 1
+    uint32      Flaga;                                      // 2
 };
 
 struct PhaseGroupEntry
@@ -1627,8 +1605,7 @@
     char*       Message_lang;                               // 3 m_message_lang (text showed when transfer to map failed)
     uint32      RaidDuration;                               // 4 m_raidDuration in secs, 0 if no fixed reset time
     uint32      MaxPlayers;                                 // 5 m_maxPlayers some heroic versions have 0 when expected same amount as in normal version
-    uint32      LockID;                                     // 6
-	uint32      Unk;                                        // 7 6.0.3
+    //char*     LockID;                                     // 6
 };
 
 struct MinorTalentEntry
@@ -1676,6 +1653,15 @@
     uint32      Sex;                                        // 3
 };
 
+#define MAX_OVERRIDE_SPELL 10
+
+struct OverrideSpellDataEntry
+{
+    uint32      ID;                                         // 0
+    uint32      SpellID[MAX_OVERRIDE_SPELL];                // 1-10
+    //uint32    Flags;                                      // 11
+    //char*     PlayerActionbarFileDataID;                  // 12
+};
 
 struct PowerDisplayEntry
 {
@@ -1728,9 +1714,10 @@
 struct ScalingStatDistributionEntry
 {
     uint32      ID;                                         // 0
-    uint32      MinLevel;                                   // 1
-    uint32      MaxLevel;                                   // 2
-	uint32      Unk;                                        // 4 6.0.3
+    int32       StatID[10];                                 // 1-10
+    uint32      Modifier[10];                               // 11-20
+    //uint32    MinLevel;                                   // 21
+    uint32      MaxLevel;                                   // 22       m_maxlevel
 };
 
 struct ScalingStatValuesEntry
@@ -1835,7 +1822,7 @@
     uint32      SpecID;                                     // 1
     uint32      SpellID;                                    // 2
     uint32      OverridesSpellID;                           // 3
-    uint32      Unk;                                        // 4
+    //char*     Description_lang;                           // 4
 };
 
 // SpellEffect.dbc
@@ -2115,15 +2102,15 @@
     uint32      Effect[MAX_ITEM_ENCHANTMENT_EFFECTS];           // 2-4
     uint32      EffectPointsMin[MAX_ITEM_ENCHANTMENT_EFFECTS];  // 5-7
     uint32      EffectSpellID[MAX_ITEM_ENCHANTMENT_EFFECTS];    // 8-10
-    //char*     Name_lang                                       // 11  -8- 6.0.3
+    //char*     Name_lang                                       // 11
     uint32      ItemVisual;                                     // 12
     uint32      Flags;                                          // 13
-    uint32      SRCItemID;                                      // 14  -11-6.0.3
-    uint32      ConditionID;                                    // 15  -12-6.0.3
-    uint32      RequiredSkillID;                                // 16  -
+    uint32      SRCItemID;                                      // 14
+    uint32      ConditionID;                                    // 15
+    uint32      RequiredSkillID;                                // 16
     uint32      RequiredSkillRank;                              // 17
     uint32      MinLevel;                                       // 18
-    uint32      MaxLevel;                                       // 19  - 13-6.0.3
+    uint32      MaxLevel;                                       // 19
     uint32      ItemLevel;                                      // 20
     int32       ScalingClass;                                   // 21
     int32       ScalingClassRestricted;                         // 22
@@ -2167,14 +2154,12 @@
     uint32      ID;                                             // 0
     uint32      SpecID;                                         // 1 0 - any specialization
     uint32      TierID;                                         // 2 0-6
-    //char*      ColumnIndex;                                    // 3 0-2
+    uint32      ColumnIndex;                                    // 3 0-2
     uint32      SpellID;                                        // 4
     uint32      Flags;                                          // 5 All 0
     uint32      CategoryMask[2];                                // 6 All 0
     uint32      ClassID;                                        // 7
     uint32      OverridesSpellID;                               // 8 spellid that is replaced by talent
-    uint32      TalentID;                                       // 9 Talens ID
-    //uint32    Unk;                                            // 10 Unk
     //char*     Description_lang
 };
 
