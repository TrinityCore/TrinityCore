/*
 * Copyright (C) 2008-2012 TrinityCore <http://www.trinitycore.org/>
 * Copyright (C) 2005-2009 MaNGOS <http://getmangos.com/>
 *
 * This program is free software; you can redistribute it and/or modify it
 * under the terms of the GNU General Public License as published by the
 * Free Software Foundation; either version 2 of the License, or (at your
 * option) any later version.
 *
 * This program is distributed in the hope that it will be useful, but WITHOUT
 * ANY WARRANTY; without even the implied warranty of MERCHANTABILITY or
 * FITNESS FOR A PARTICULAR PURPOSE. See the GNU General Public License for
 * more details.
 *
 * You should have received a copy of the GNU General Public License along
 * with this program. If not, see <http://www.gnu.org/licenses/>.
 */

#ifndef TRINITY_DBCSTRUCTURE_H
#define TRINITY_DBCSTRUCTURE_H

#include "Common.h"
#include "DBCEnums.h"
#include "Define.h"
#include "Path.h"
#include "Util.h"

#include <map>
#include <set>
#include <vector>

// Structures using to access raw DBC data and required packing to portability

// GCC have alternative #pragma pack(N) syntax and old gcc version not support pack(push, N), also any gcc version not support it at some platform
#if defined(__GNUC__)
#pragma pack(1)
#else
#pragma pack(push, 1)
#endif

struct AchievementEntry
{
    uint32    ID;                                           // 0
    int32    requiredFaction;                               // 1 -1=all, 0=horde, 1=alliance
    int32    mapID;                                         // 2 -1=none
    //uint32 parentAchievement;                             // 3 its Achievement parent (can`t start while parent uncomplete, use its Criteria if don`t have own, use its progress on begin)
    char* name;                                             // 4
    //char* description;                                    // 5
    uint32    categoryId;                                   // 6
    uint32    points;                                       // 7 reward points
    //uint32 OrderInCategory;                               // 8
    uint32    flags;                                        // 9
    //uint32    icon;                                       // 10 icon (from SpellIcon.dbc)
    //char* reward;                                         // 11
    uint32 count;                                           // 12 - need this count of completed criterias (own or referenced achievement criterias)
    uint32 refAchievement;                                  // 13 - referenced achievement (counting of all completed criterias)
};

struct AchievementCategoryEntry
{
    uint32    ID;                                           // 0
    uint32    parentCategory;                               // 1 -1 for main category
    //char* name;                                           // 2
    //uint32    sortOrder;                                  // 3
};

struct AchievementCriteriaEntry
{
    uint32  ID;                                             // 0
    uint32  achievement;                                    // 1
    uint32  type;                                           // 2
    union
    {
        // ACHIEVEMENT_CRITERIA_TYPE_KILL_CREATURE          = 0
        // TODO: also used for player deaths..
        struct
        {
            uint32  creatureID;                             // 3
            uint32  creatureCount;                          // 4
        } kill_creature;

        // ACHIEVEMENT_CRITERIA_TYPE_WIN_BG                 = 1
        struct
        {
            uint32  bgMapID;                                // 3
            uint32  winCount;                               // 4
        } win_bg;

        // ACHIEVEMENT_CRITERIA_TYPE_REACH_LEVEL            = 5
        // ACHIEVEMENT_CRITERIA_TYPE_REACH_GUILD_LEVEL      = 125
        struct
        {
            uint32  unused;                                 // 3
            uint32  level;                                  // 4
        } reach_level;

        // ACHIEVEMENT_CRITERIA_TYPE_REACH_SKILL_LEVEL      = 7
        struct
        {
            uint32  skillID;                                // 3
            uint32  skillLevel;                             // 4
        } reach_skill_level;

        // ACHIEVEMENT_CRITERIA_TYPE_COMPLETE_ACHIEVEMENT   = 8
        struct
        {
            uint32  linkedAchievement;                      // 3
        } complete_achievement;

        // ACHIEVEMENT_CRITERIA_TYPE_COMPLETE_QUEST_COUNT   = 9
        struct
        {
            uint32  unused;                                 // 3
            uint32  totalQuestCount;                        // 4
        } complete_quest_count;

        // ACHIEVEMENT_CRITERIA_TYPE_COMPLETE_DAILY_QUEST_DAILY = 10
        struct
        {
            uint32  unused;                                 // 3
            uint32  numberOfDays;                           // 4
        } complete_daily_quest_daily;

        // ACHIEVEMENT_CRITERIA_TYPE_COMPLETE_QUESTS_IN_ZONE = 11
        struct
        {
            uint32  zoneID;                                 // 3
            uint32  questCount;                             // 4
        } complete_quests_in_zone;

        // ACHIEVEMENT_CRITERIA_TYPE_CURRENCY = 12
        struct
        {
            uint32 currency;
            uint32 count;
        } currencyGain;

        // ACHIEVEMENT_CRITERIA_TYPE_COMPLETE_DAILY_QUEST   = 14
        struct
        {
            uint32  unused;                                 // 3
            uint32  questCount;                             // 4
        } complete_daily_quest;

        // ACHIEVEMENT_CRITERIA_TYPE_COMPLETE_BATTLEGROUND  = 15
        struct
        {
            uint32  mapID;                                  // 3
        } complete_battleground;

        // ACHIEVEMENT_CRITERIA_TYPE_DEATH_AT_MAP           = 16
        struct
        {
            uint32  mapID;                                  // 3
        } death_at_map;

        // ACHIEVEMENT_CRITERIA_TYPE_DEATH_IN_DUNGEON       = 18
        struct
        {
            uint32  manLimit;                               // 3
        } death_in_dungeon;

        // ACHIEVEMENT_CRITERIA_TYPE_COMPLETE_RAID          = 19
        struct
        {
            uint32  groupSize;                              // 3 can be 5, 10 or 25
        } complete_raid;

        // ACHIEVEMENT_CRITERIA_TYPE_KILLED_BY_CREATURE     = 20
        struct
        {
            uint32  creatureEntry;                          // 3
        } killed_by_creature;

        // ACHIEVEMENT_CRITERIA_TYPE_FALL_WITHOUT_DYING     = 24
        struct
        {
            uint32  unused;                                 // 3
            uint32  fallHeight;                             // 4
        } fall_without_dying;

        // ACHIEVEMENT_CRITERIA_TYPE_DEATHS_FROM            = 26
        struct
        {
            uint32 type;                                    // 3, see enum EnviromentalDamage
        } death_from;

        // ACHIEVEMENT_CRITERIA_TYPE_COMPLETE_QUEST         = 27
        struct
        {
            uint32  questID;                                // 3
            uint32  questCount;                             // 4
        } complete_quest;

        // ACHIEVEMENT_CRITERIA_TYPE_BE_SPELL_TARGET        = 28
        // ACHIEVEMENT_CRITERIA_TYPE_BE_SPELL_TARGET2       = 69
        struct
        {
            uint32  spellID;                                // 3
            uint32  spellCount;                             // 4
        } be_spell_target;

        // ACHIEVEMENT_CRITERIA_TYPE_CAST_SPELL             = 29
        // ACHIEVEMENT_CRITERIA_TYPE_CAST_SPELL2            = 110
        struct
        {
            uint32  spellID;                                // 3
            uint32  castCount;                              // 4
        } cast_spell;

        // ACHIEVEMENT_CRITERIA_TYPE_BG_OBJECTIVE_CAPTURE
        struct
        {
            uint32 objectiveId;                             // 3
            uint32 completeCount;                           // 4
        } bg_objective;

        // ACHIEVEMENT_CRITERIA_TYPE_HONORABLE_KILL_AT_AREA = 31
        struct
        {
            uint32  areaID;                                 // 3 Reference to AreaTable.dbc
            uint32  killCount;                              // 4
        } honorable_kill_at_area;

        // ACHIEVEMENT_CRITERIA_TYPE_WIN_ARENA              = 32
        struct
        {
            uint32  mapID;                                  // 3 Reference to Map.dbc
        } win_arena;

        // ACHIEVEMENT_CRITERIA_TYPE_PLAY_ARENA             = 33
        struct
        {
            uint32  mapID;                                  // 3 Reference to Map.dbc
        } play_arena;

        // ACHIEVEMENT_CRITERIA_TYPE_LEARN_SPELL            = 34
        struct
        {
            uint32  spellID;                                // 3 Reference to Map.dbc
        } learn_spell;

        // ACHIEVEMENT_CRITERIA_TYPE_OWN_ITEM               = 36
        struct
        {
            uint32  itemID;                                 // 3
            uint32  itemCount;                              // 4
        } own_item;

        // ACHIEVEMENT_CRITERIA_TYPE_WIN_RATED_ARENA        = 37
        struct
        {
            uint32  unused;                                 // 3
            uint32  count;                                  // 4
        } win_rated_arena;

        // ACHIEVEMENT_CRITERIA_TYPE_HIGHEST_TEAM_RATING    = 38
        struct
        {
            uint32  teamtype;                               // 3 {2, 3, 5}
        } highest_team_rating;

        // ACHIEVEMENT_CRITERIA_TYPE_REACH_TEAM_RATING      = 39
        struct
        {
            uint32  teamtype;                               // 3 {2, 3, 5}
            uint32  teamrating;                             // 4
        } reach_team_rating;

        // ACHIEVEMENT_CRITERIA_TYPE_HIGHEST_PERSONAL_RATING = 39
        struct
        {
            uint32 teamtype; // 3 {2, 3, 5}
            uint32 PersonalRating; // 4
        } highest_personal_rating;

        // ACHIEVEMENT_CRITERIA_TYPE_LEARN_SKILL_LEVEL      = 40
        struct
        {
            uint32  skillID;                                // 3
            uint32  skillLevel;                             // 4 apprentice=1, journeyman=2, expert=3, artisan=4, master=5, grand master=6
        } learn_skill_level;

        // ACHIEVEMENT_CRITERIA_TYPE_USE_ITEM               = 41
        struct
        {
            uint32  itemID;                                 // 3
            uint32  itemCount;                              // 4
        } use_item;

        // ACHIEVEMENT_CRITERIA_TYPE_LOOT_ITEM              = 42
        struct
        {
            uint32  itemID;                                 // 3
            uint32  itemCount;                              // 4
        } loot_item;

        // ACHIEVEMENT_CRITERIA_TYPE_EXPLORE_AREA           = 43
        struct
        {
            // TODO: This rank is _NOT_ the index from AreaTable.dbc
            uint32  areaReference;                          // 3
        } explore_area;

        // ACHIEVEMENT_CRITERIA_TYPE_OWN_RANK               = 44
        struct
        {
            // TODO: This rank is _NOT_ the index from CharTitles.dbc
            uint32  rank;                                   // 3
        } own_rank;

        // ACHIEVEMENT_CRITERIA_TYPE_BUY_BANK_SLOT          = 45
        struct
        {
            uint32  unused;                                 // 3
            uint32  numberOfSlots;                          // 4
        } buy_bank_slot;

        // ACHIEVEMENT_CRITERIA_TYPE_GAIN_REPUTATION        = 46
        struct
        {
            uint32  factionID;                              // 3
            uint32  reputationAmount;                       // 4 Total reputation amount, so 42000 = exalted
        } gain_reputation;

        // ACHIEVEMENT_CRITERIA_TYPE_GAIN_EXALTED_REPUTATION= 47
        struct
        {
            uint32  unused;                                 // 3
            uint32  numberOfExaltedFactions;                // 4
        } gain_exalted_reputation;

        // ACHIEVEMENT_CRITERIA_TYPE_VISIT_BARBER_SHOP      = 48
        struct
        {
            uint32 unused;                                  // 3
            uint32 numberOfVisits;                          // 4
        } visit_barber;

        // ACHIEVEMENT_CRITERIA_TYPE_EQUIP_EPIC_ITEM        = 49
        // TODO: where is the required itemlevel stored?
        struct
        {
            uint32  itemSlot;                               // 3
            uint32  count;                                  // 4
        } equip_epic_item;

        // ACHIEVEMENT_CRITERIA_TYPE_ROLL_NEED_ON_LOOT      = 50
        struct
        {
            uint32  rollValue;                              // 3
            uint32  count;                                  // 4
        } roll_need_on_loot;
       // ACHIEVEMENT_CRITERIA_TYPE_ROLL_GREED_ON_LOOT      = 51
        struct
        {
            uint32  rollValue;                              // 3
            uint32  count;                                  // 4
        } roll_greed_on_loot;

        // ACHIEVEMENT_CRITERIA_TYPE_HK_CLASS               = 52
        struct
        {
            uint32  classID;                                // 3
            uint32  count;                                  // 4
        } hk_class;

        // ACHIEVEMENT_CRITERIA_TYPE_HK_RACE                = 53
        struct
        {
            uint32  raceID;                                 // 3
            uint32  count;                                  // 4
        } hk_race;

        // ACHIEVEMENT_CRITERIA_TYPE_DO_EMOTE               = 54
        // TODO: where is the information about the target stored?
        struct
        {
            uint32  emoteID;                                // 3 enum TextEmotes
            uint32  count;                                  // 4 count of emotes, always required special target or requirements
        } do_emote;
        // ACHIEVEMENT_CRITERIA_TYPE_DAMAGE_DONE            = 13
        // ACHIEVEMENT_CRITERIA_TYPE_HEALING_DONE           = 55
        // ACHIEVEMENT_CRITERIA_TYPE_GET_KILLING_BLOWS      = 56
        struct
        {
            uint32  unused;                                 // 3
            uint32  count;                                  // 4
        } healing_done;

        // ACHIEVEMENT_CRITERIA_TYPE_GET_KILLING_BLOWS      = 56
        struct
        {
            uint32  unused;
            uint32  killCount;
        } get_killing_blow;

        // ACHIEVEMENT_CRITERIA_TYPE_EQUIP_ITEM             = 57
        struct
        {
            uint32  itemID;                                 // 3
            uint32  count;                                  // 4
        } equip_item;

        // ACHIEVEMENT_CRITERIA_TYPE_MONEY_FROM_QUEST_REWARD= 62
        struct
        {
            uint32  unused;                                 // 3
            uint32  goldInCopper;                           // 4
        } quest_reward_money;

        // ACHIEVEMENT_CRITERIA_TYPE_LOOT_MONEY             = 67
        struct
        {
            uint32  unused;                                 // 3
            uint32  goldInCopper;                           // 4
        } loot_money;

        // ACHIEVEMENT_CRITERIA_TYPE_USE_GAMEOBJECT         = 68
        struct
        {
            uint32  goEntry;                                // 3
            uint32  useCount;                               // 4
        } use_gameobject;

        // ACHIEVEMENT_CRITERIA_TYPE_SPECIAL_PVP_KILL       = 70
        // TODO: are those special criteria stored in the dbc or do we have to add another sql table?
        struct
        {
            uint32  unused;                                 // 3
            uint32  killCount;                              // 4
        } special_pvp_kill;

        // ACHIEVEMENT_CRITERIA_TYPE_FISH_IN_GAMEOBJECT     = 72
        struct
        {
            uint32  goEntry;                                // 3
            uint32  lootCount;                              // 4
        } fish_in_gameobject;

        // ACHIEVEMENT_CRITERIA_TYPE_LEARN_SKILLLINE_SPELLS = 75
        struct
        {
            uint32  skillLine;                              // 3
            uint32  spellCount;                             // 4
        } learn_skillline_spell;

        // ACHIEVEMENT_CRITERIA_TYPE_WIN_DUEL               = 76
        struct
        {
            uint32  unused;                                 // 3
            uint32  duelCount;                              // 4
        } win_duel;

        // ACHIEVEMENT_CRITERIA_TYPE_HIGHEST_POWER          = 96
        struct
        {
            uint32  powerType;                              // 3 mana=0, 1=rage, 3=energy, 6=runic power
        } highest_power;

        // ACHIEVEMENT_CRITERIA_TYPE_HIGHEST_STAT           = 97
        struct
        {
            uint32  statType;                               // 3 4=spirit, 3=int, 2=stamina, 1=agi, 0=strength
        } highest_stat;

        // ACHIEVEMENT_CRITERIA_TYPE_HIGHEST_SPELLPOWER     = 98
        struct
        {
            uint32  spellSchool;                            // 3
        } highest_spellpower;

        // ACHIEVEMENT_CRITERIA_TYPE_HIGHEST_RATING         = 100
        struct
        {
            uint32  ratingType;                             // 3
        } highest_rating;

        // ACHIEVEMENT_CRITERIA_TYPE_LOOT_TYPE              = 109
        struct
        {
            uint32  lootType;                               // 3 3=fishing, 2=pickpocket, 4=disentchant
            uint32  lootTypeCount;                          // 4
        } loot_type;

        // ACHIEVEMENT_CRITERIA_TYPE_LEARN_SKILL_LINE       = 112
        struct
        {
            uint32  skillLine;                              // 3
            uint32  spellCount;                             // 4
        } learn_skill_line;

        // ACHIEVEMENT_CRITERIA_TYPE_EARN_HONORABLE_KILL    = 113
        struct
        {
            uint32  unused;                                 // 3
            uint32  killCount;                              // 4
        } honorable_kill;

        struct
        {
            uint32  unused;
            uint32  dungeonsComplete;
        } use_lfg;

        struct
        {
            uint32  field3;                                 // 3 main requirement
            uint32  count;                                  // 4 main requirement count
        } raw;
    };

    struct
    {
        uint32  additionalRequirement_type;
        uint32  additionalRequirement_value;
    } additionalRequirements[MAX_CRITERIA_REQUIREMENTS];

    char*  name;                                            // 9        m_description_lang
    uint32  completionFlag;                                 // 10       m_flags
    uint32  timedCriteriaStartType;                         // 11       m_timer_start_event Only appears with timed achievements, seems to be the type of starting a timed Achievement, only type 1 and some of type 6 need manual starting
                                                            //              1: ByEventId(?) (serverside IDs),    2: ByQuestId,   5: ByCastSpellId(?)
                                                            //              6: BySpellIdTarget(some of these are unknown spells, some not, some maybe spells)
                                                            //              7: ByKillNpcId,  9: ByUseItemId
    uint32  timedCriteriaMiscId;                            // 12       m_timer_asset_id Alway appears with timed events, used internally to start the achievement, store
    uint32  timeLimit;                                      // 13       m_timer_time time limit in seconds
    uint32  showOrder;                                      // 14       m_ui_order  also used in achievement shift-links as index in state bitmask
    //uint32 unk1;                                          // 15 only one value, still unknown
    //uint32 unk2;                                          // 16 all zeros
    uint32 additionalConditionType[MAX_ADDITIONAL_CRITERIA_CONDITIONS];     // 17-19
    uint32 additionalConditionValue[MAX_ADDITIONAL_CRITERIA_CONDITIONS];    // 20-22
};

struct AreaTableEntry
{
    uint32  ID;                                             // 0
    uint32  mapid;                                          // 1
    uint32  zone;                                           // 2 if 0 then it's zone, else it's zone id of this area
    uint32  exploreFlag;                                    // 3, main index
    uint32  flags;                                          // 4,
    //uint32 unk5;                                          // 5,
    //uint32 unk6;                                          // 6,
    //uint32 unk7;                                          // 7,
    //uint32 unk8;                                          // 8,
    //uint32 unk9;                                          // 9,
    int32   area_level;                                     // 10
    char*   area_name;                                      // 11
    uint32  team;                                           // 12
    uint32  LiquidTypeOverride[4];                          // 13-16 liquid override by type
    float   MaxDepth;                                       // 17,
    //float  unk13;                                         // 18,
    //uint32 unk19;                                         // 19, All zeros (4.2.2)
    //uint32 unk20;                                         // 20 4.0.0
    //uint32 unk21;                                         // 21 4.0.0
    //uint32 unk22;                                         // 22 4.0.0
    //uint32 unk23;                                         // 23 4.0.0
    //uint32 unk24;                                         // 24 - worldStateId
    //uint32 unk25                                          // 25

    // helpers
    bool IsSanctuary() const
    {
        if (mapid == 609)
            return true;
        return (flags & AREA_FLAG_SANCTUARY);
    }
};

#define MAX_GROUP_AREA_IDS 6

struct AreaGroupEntry
{
    uint32  AreaGroupId;                                    // 0
    uint32  AreaId[MAX_GROUP_AREA_IDS];                     // 1-6
    uint32  nextGroup;                                      // 7 index of next group
};

struct AreaPOIEntry
{
    uint32 id;              //0
    uint32 icon[11];        //1-11
    float x;                //12
    float y;                //13
    uint32 mapId;           //14
    //uint32 val1;          //15
    uint32 zoneId;          //16
    //char* name;           //17 - name
    //char* name2;          //18 - name2
    uint32 worldState;      //19
    //uint32 val2;          //20
    //uint32 unk;           //21
};

struct AreaTriggerEntry
{
    uint32  id;                                             // 0        m_ID
    uint32  mapid;                                          // 1        m_ContinentID
    float   x;                                              // 2        m_x
    float   y;                                              // 3        m_y
    float   z;                                              // 4        m_z
    //uint32                                                // 5
    //uint32                                                // 6
    //uint32                                                // 7
    float   radius;                                         // 8        m_radius
    float   box_x;                                          // 9        m_box_length
    float   box_y;                                          // 10       m_box_width
    float   box_z;                                          // 11       m_box_heigh
    float   box_orientation;                                // 12       m_box_yaw
};

struct ArmorLocationEntry
{
  uint32    InventoryType;                                  // 0
  float     Value[5];                                       // 1-5 multiplier for armor types (cloth...plate, no armor?)
};

struct AuctionHouseEntry
{
    uint32    houseId;                                      // 0 index
    uint32    faction;                                      // 1 id of faction.dbc for player factions associated with city
    uint32    depositPercent;                               // 2 1/3 from real
    uint32    cutPercent;                                   // 3
    //char*     name;                                       // 4
};

struct BankBagSlotPricesEntry
{
    uint32  ID;
    uint32  price;
};

struct BarberShopStyleEntry
{
    uint32  Id;                                             // 0
    uint32  type;                                           // 1 value 0 -> hair, value 2 -> facialhair
    //char*   name;                                         // 2        m_DisplayName_lang
    //uint32  unk_name;                                     // 3        m_Description_lang
    //float   CostMultiplier;                               // 4        m_Cost_Modifier
    uint32  race;                                           // 5        m_race
    uint32  gender;                                         // 6        m_sex
    uint32  hair_id;                                        // 7        m_data (real ID to hair/facial hair)
};

struct BattlemasterListEntry
{
    uint32  id;                                             // 0
    int32   mapid[8];                                       // 1-8 mapid
    uint32  type;                                           // 9 (3 - BG, 4 - arena)
    //uint32 canJoinAsGroup;                                // 10 (0 or 1)
    char* name;                                             // 11
    uint32 maxGroupSize;                                    // 12 maxGroupSize, used for checking if queue as group
    uint32 HolidayWorldStateId;                             // 13 new 3.1
    uint32 minLevel;                                        // 14, min level (sync with PvPDifficulty.dbc content)
    uint32 maxLevel;                                        // 15, max level (sync with PvPDifficulty.dbc content)
    //uint32 maxGroupSizeRated;                             // 16 4.0.1
    //uint32 unk;                                           // 17 - 4.0.6.13596
    //uint32 maxPlayers;                                    // 18 4.0.1
    //uint32 unk1;                                          // 19 4.0.3, value 2 for Rated Battlegrounds
};

#define MAX_OUTFIT_ITEMS 24

struct CharStartOutfitEntry
{
    //uint32 Id;                                            // 0
    uint32 RaceClassGender;                                 // 1 (UNIT_FIELD_BYTES_0 & 0x00FFFFFF) comparable (0 byte = race, 1 byte = class, 2 byte = gender)
    int32 ItemId[MAX_OUTFIT_ITEMS];                         // 2-13
    //int32 ItemDisplayId[MAX_OUTFIT_ITEMS];                // 14-25 not required at server side
    //int32 ItemInventorySlot[MAX_OUTFIT_ITEMS];            // 26-37 not required at server side
    //uint32 Unknown1;                                      // 38, unique values (index-like with gaps ordered in other way as ids)
    //uint32 Unknown2;                                      // 39
    //uint32 Unknown3;                                      // 40
    //uint32 Unknown4;                                      // 41
    //uint32 Unknown5;                                      // 42
};

struct CharTitlesEntry
{
    uint32  ID;                                             // 0, title ids, for example in Quest::GetCharTitleId()
    //uint32      unk1;                                     // 1 flags?
    char* name;                                             // 2        m_name_lang
    //char*       name2;                                    // 3        m_name1_lang
    uint32  bit_index;                                      // 4        m_mask_ID used in PLAYER_CHOSEN_TITLE and 1<<index in PLAYER__FIELD_KNOWN_TITLES
    //uint32                                                // 5
};

struct ChatChannelsEntry
{
    uint32  ChannelID;                                      // 0
    uint32  flags;                                          // 1
    //uint32                                                // 2        m_factionGroup
    char* pattern;                                          // 3        m_name_lang
    //char*       name;                                     // 4        m_shortcut_lang
};

struct ChrClassesEntry
{
    uint32  ClassID;                                        // 0
    uint32  powerType;                                      // 1        m_DisplayPower
                                                            // 2        m_petNameToken
    char* name;                                             // 3        m_name_lang
    //char*       nameFemale;                               // 4        m_name_female_lang
    //char*       nameNeutralGender;                        // 5        m_name_male_lang
    //char*       capitalizedName                           // 6,       m_filename
    uint32  spellfamily;                                    // 7        m_spellClassSet
    //uint32 flags2;                                        // 8        m_flags (0x08 HasRelicSlot)
    uint32  CinematicSequence;                              // 9        m_cinematicSequenceID
    uint32  expansion;                                      // 10       m_required_expansion
    uint32 APPerStrenth;                                    // 11       Attack Power bonus per point of strength
    uint32 APPerAgility;                                    // 12       Attack Power bonus per point of agility
    uint32 RAPPerAgility;                                   // 13       Ranged Attack Power bonus per point of agility
};

struct ChrRacesEntry
{
    uint32      RaceID;                                     // 0
                                                            // 1 unused
    uint32      FactionID;                                  // 2 facton template id
                                                            // 3 unused
    uint32      model_m;                                    // 4
    uint32      model_f;                                    // 5
                                                            // 6 unused
    uint32      TeamID;                                     // 7 (7-Alliance 1-Horde)
                                                            // 8-11 unused
    uint32      CinematicSequence;                          // 12 id from CinematicSequences.dbc
    //uint32    unk_322;                                    // 13       m_alliance (0 alliance, 1 horde, 2 not available?)
    char* name;                                             // 14       m_name_lang used for DBC language detection/selection
    //char*       nameFemale;                               // 15       m_name_female_lang
    //char*       nameNeutralGender;                        // 16       m_name_male_lang
                                                            // 17-18    m_facialHairCustomization[2]
                                                            // 19       m_hairCustomization
    uint32      expansion;                                  // 20       m_required_expansion
    //uint32                                                // 21 (23 for worgens)
    //uint32                                                // 22 4.0.0
    //uint32                                                // 23 4.0.0
};

struct ChrPowerTypesEntry
{
   uint32 entry;                                               // 0
   uint32 classId;                                             // 1
   uint32 power;                                               // 2
};

/* not used
struct CinematicCameraEntry
{
    uint32      id;                                         // 0 index
    char*       filename;                                   // 1
    uint32      soundid;                                    // 2 in SoundEntries.dbc or 0
    float       start_x;                                    // 3
    float       start_y;                                    // 4
    float       start_z;                                    // 5
    float       unk6;                                       // 6 speed?
};
*/

struct CinematicSequencesEntry
{
    uint32      Id;                                         // 0 index
    //uint32      unk1;                                     // 1 always 0
    //uint32      cinematicCamera;                          // 2 id in CinematicCamera.dbc
                                                            // 3-9 always 0
};

struct CreatureDisplayInfoEntry
{
    uint32      Displayid;                                  // 0        m_ID
    uint32      ModelId;                                    // 1        m_modelID
                                                            // 2        m_soundID
                                                            // 3        m_extendedDisplayInfoID
    float       scale;                                      // 4        m_creatureModelScale
                                                            // 5        m_creatureModelAlpha
                                                            // 6-8      m_textureVariation[3]
                                                            // 9        m_portraitTextureName
                                                            // 10       m_sizeClass
                                                            // 11       m_bloodID
                                                            // 12       m_NPCSoundID
                                                            // 13       m_particleColorID
                                                            // 14       m_creatureGeosetData
                                                            // 15       m_objectEffectPackageID
                                                            // 16
};

struct CreatureFamilyEntry
{
    uint32  ID;                                             // 0        m_ID
    float   minScale;                                       // 1        m_minScale
    uint32  minScaleLevel;                                  // 2        m_minScaleLevel
    float   maxScale;                                       // 3        m_maxScale
    uint32  maxScaleLevel;                                  // 4        m_maxScaleLevel
    uint32  skillLine[2];                                   // 5-6      m_skillLine
    uint32  petFoodMask;                                    // 7        m_petFoodMask
    int32   petTalentType;                                  // 8        m_petTalentType
                                                            // 9        m_categoryEnumID
    char* Name;                                             // 10       m_name_lang
                                                            // 11       m_iconFile
};

struct CreatureModelDataEntry
{
    uint32 Id;
    //uint32 Flags;
    //char* ModelPath
    //uint32 Unk1;
    //float Scale;                                             // Used in calculation of unit collision data
    //int32 Unk2
    //int32 Unk3
    //uint32 Unk4
    //uint32 Unk5
    //float Unk6
    //uint32 Unk7
    //float Unk8
    //uint32 Unk9
    //uint32 Unk10
    //float CollisionWidth;
    float CollisionHeight;
    float MountHeight;                                       // Used in calculation of unit collision data when mounted
    //float Unks[11]
};

#define MAX_CREATURE_SPELL_DATA_SLOT 4

struct CreatureSpellDataEntry
{
    uint32    ID;                                           // 0        m_ID
    uint32    spellId[MAX_CREATURE_SPELL_DATA_SLOT];        // 1-4      m_spells[4]
    //uint32    availability[MAX_CREATURE_SPELL_DATA_SLOT]; // 4-7      m_availability[4]
};

struct CreatureTypeEntry
{
    uint32    ID;                                           // 0        m_ID
    //char*   Name;                                         // 1        m_name_lang
    //uint32    no_expirience;                              // 2        m_flags no exp? critters, non-combat pets, gas cloud.
};

/* not used
struct CurrencyCategoryEntry
{
    uint32    ID;                                           // 0
    uint32    Unk1;                                         // 1        0 for known categories and 3 for unknown one (3.0.9)
    char*   Name[16];                                       // 2-17     name
    //                                                      // 18       string flags
};
*/

struct CurrencyTypesEntry
{
    uint32    ID;                                           // 0        not used
    //uint32    Category;                                   // 1        may be category
    //char* name;                                           // 2
    //char* iconName;                                       // 3
    //uint32 unk4;                                          // 4        all 0
    //uint32 unk5;                                          // 5        archaeology-related (?)
    uint32 SubstitutionId;                                  // 6
    uint32 TotalCap;                                        // 7
    uint32 WeekCap;                                         // 8
    uint32 Flags;                                           // 9
    //char* description;                                    // 10
};

struct DestructibleModelDataEntry
{
    uint32  Id;
    uint32  DamagedDisplayId;
    //uint32  DamagedUnk1;
    //uint32  DamagedUnk2;
    //uint32  DamagedUnk3;
    uint32  DestroyedDisplayId;
    //uint32  DestroyedUnk1;
    //uint32  DestroyedUnk2;
    //uint32  DestroyedUnk3;
    //uint32  DestroyedUnk4;
    uint32  RebuildingDisplayId;
    //uint32  RebuildingUnk1;
    //uint32  RebuildingUnk2;
    //uint32  RebuildingUnk3;
    //uint32  RebuildingUnk4;
    uint32  SmokeDisplayId;
    //uint32  SmokeUnk1;
    //uint32  SmokeUnk2;
    //uint32  SmokeUnk3;
    //uint32  SmokeUnk4;
    //uint32  UnkDisplayid;
    //uint32  Unk6;
    //uint32  Unk7;
    //uint32  Unk8;
};

struct DungeonEncounterEntry
{
    uint32 id;                                              // 0        unique id
    uint32 mapId;                                           // 1        map id
    uint32 difficulty;                                      // 2        instance mode
    //uint32 unk0;                                          // 3
    uint32 encounterIndex;                                  // 4        encounter index for creating completed mask
    char* encounterName;                                    // 5        encounter name
    //uint32 nameFlags;                                     // 21
    //uint32 unk1;                                          // 22
};

struct DurabilityCostsEntry
{
    uint32    Itemlvl;                                      // 0
    uint32    multiplier[29];                               // 1-29
};

struct DurabilityQualityEntry
{
    uint32    Id;                                           // 0
    float     quality_mod;                                  // 1
};

struct EmotesEntry
{
    uint32  Id;                                             // 0
    //char* Name;                                           // 1, internal name
    //uint32 AnimationId;                                   // 2, ref to animationData
    uint32  Flags;                                          // 3, bitmask, may be unit_flags
    uint32  EmoteType;                                      // 4, Can be 0, 1 or 2 (determine how emote are shown)
    uint32  UnitStandState;                                 // 5, uncomfirmed, may be enum UnitStandStateType
    //uint32 SoundId;                                       // 6, ref to soundEntries
    //uint32 unk7                                           // 7
};

struct EmotesTextEntry
{
    uint32  Id;
    uint32  textid;
};

struct FactionEntry
{
    uint32      ID;                                         // 0        m_ID
    int32       reputationListID;                           // 1        m_reputationIndex
    uint32      BaseRepRaceMask[4];                         // 2-5      m_reputationRaceMask
    uint32      BaseRepClassMask[4];                        // 6-9      m_reputationClassMask
    int32       BaseRepValue[4];                            // 10-13    m_reputationBase
    uint32      ReputationFlags[4];                         // 14-17    m_reputationFlags
    uint32      team;                                       // 18       m_parentFactionID
    float       spilloverRateIn;                            // 19       Faction gains incoming rep * spilloverRateIn
    float       spilloverRateOut;                           // 20       Faction outputs rep * spilloverRateOut as spillover reputation
    uint32      spilloverMaxRankIn;                         // 21       The highest rank the faction will profit from incoming spillover
    //uint32    spilloverRank_unk;                          // 22       It does not seem to be the max standing at which a faction outputs spillover ...so no idea
    char* name;                                             // 23       m_name_lang
    //char*     description;                                // 24       m_description_lang
    //uint32                                                // 25

    // helpers
    bool CanHaveReputation() const
    {
        return reputationListID >= 0;
    }
};

#define MAX_FACTION_RELATIONS 4

struct FactionTemplateEntry
{
    uint32      ID;                                         // 0        m_ID
    uint32      faction;                                    // 1        m_faction
    uint32      factionFlags;                               // 2        m_flags
    uint32      ourMask;                                    // 3        m_factionGroup
    uint32      friendlyMask;                               // 4        m_friendGroup
    uint32      hostileMask;                                // 5        m_enemyGroup
    uint32      enemyFaction[MAX_FACTION_RELATIONS];        // 6        m_enemies[MAX_FACTION_RELATIONS]
    uint32      friendFaction[MAX_FACTION_RELATIONS];       // 10       m_friend[MAX_FACTION_RELATIONS]
    //-------------------------------------------------------  end structure

    // helpers
    bool IsFriendlyTo(FactionTemplateEntry const& entry) const
    {
        if (ID == entry.ID)
            return true;
        if (entry.faction)
        {
            for (int i = 0; i < MAX_FACTION_RELATIONS; ++i)
                if (enemyFaction[i] == entry.faction)
                    return false;
            for (int i = 0; i < MAX_FACTION_RELATIONS; ++i)
                if (friendFaction[i] == entry.faction)
                    return true;
        }
        return (friendlyMask & entry.ourMask) || (ourMask & entry.friendlyMask);
    }
    bool IsHostileTo(FactionTemplateEntry const& entry) const
    {
        if (ID == entry.ID)
            return false;
        if (entry.faction)
        {
            for (int i = 0; i < MAX_FACTION_RELATIONS; ++i)
                if (enemyFaction[i] == entry.faction)
                    return true;
            for (int i = 0; i < MAX_FACTION_RELATIONS; ++i)
                if (friendFaction[i] == entry.faction)
                    return false;
        }
        return (hostileMask & entry.ourMask) != 0;
    }
    bool IsHostileToPlayers() const { return (hostileMask & FACTION_MASK_PLAYER) !=0; }
    bool IsNeutralToAll() const
    {
        for (int i = 0; i < MAX_FACTION_RELATIONS; ++i)
            if (enemyFaction[i] != 0)
                return false;
        return hostileMask == 0 && friendlyMask == 0;
    }
    bool IsContestedGuardFaction() const { return (factionFlags & FACTION_TEMPLATE_FLAG_CONTESTED_GUARD) != 0; }
};

struct GameObjectDisplayInfoEntry
{
    uint32      Displayid;                                  // 0        m_ID
    char* filename;                                         // 1
    //uint32  unk1[10];                                     //2-11
    float   minX;
    float   minY;
    float   minZ;
    float   maxX;
    float   maxY;
    float   maxZ;
    //uint32  transport;                                    //18
};

struct GemPropertiesEntry
{
    uint32      ID;                                         // 0        m_id
    uint32      spellitemenchantement;                      // 1        m_enchant_id
                                                            // 2        m_maxcount_inv
                                                            // 3        m_maxcount_item
    uint32      color;                                      // 4        m_type
    //uint32                                                // 5
};

struct GlyphPropertiesEntry
{
    uint32  Id;
    uint32  SpellId;
    uint32  TypeFlags;
    uint32  Unk1;                                           // GlyphIconId (SpellIcon.dbc)
};

struct GlyphSlotEntry
{
    uint32  Id;
    uint32  TypeFlags;
    uint32  Order;
};

// All Gt* DBC store data for 100 levels, some by 100 per class/race
#define GT_MAX_LEVEL    100
// gtOCTClassCombatRatingScalar.dbc stores data for 32 ratings, look at MAX_COMBAT_RATING for real used amount
#define GT_MAX_RATING   32

struct GtBarberShopCostBaseEntry
{
    //uint32 level;
    float   cost;
};

struct GtCombatRatingsEntry
{
    //uint32 level;
    float    ratio;
};

struct GtChanceToMeleeCritBaseEntry
{
    //uint32 level;
    float    base;
};

struct GtChanceToMeleeCritEntry
{
    //uint32 level;
    float    ratio;
};

struct GtChanceToSpellCritBaseEntry
{
    float    base;
};

struct GtChanceToSpellCritEntry
{
    float    ratio;
};

struct GtOCTClassCombatRatingScalarEntry
{
    float    ratio;
};

struct GtOCTRegenHPEntry
{
    float    ratio;
};

struct GtOCTRegenMPEntry
{
    float    ratio;
};

struct gtOCTHpPerStaminaEntry
{
    float    ratio;
};

struct GtRegenHPPerSptEntry
{
    float    ratio;
};

struct GtRegenMPPerSptEntry
{
    float    ratio;
};

struct GtSpellScalingEntry
{
    float value;
};

struct GtOCTBaseHPByClassEntry
{
    float ratio;
};

struct GtOCTBaseMPByClassEntry
{
    float ratio;
};

struct GuildPerkSpellsEntry
{
    //uint32 Id;
    uint32 Level;
    uint32 SpellId;
};

/* no used
struct HolidayDescriptionsEntry
{
    uint32 ID;                                              // 0, m_holidayDescriptionID
    //char*     name                                        // 1  m_name_lang
};
*/

/* no used
struct HolidayNamesEntry
{
    uint32 ID;                                              // 0, m_holidayNameID
    //char*     name                                        // 1  m_name_lang
};
*/

#define MAX_HOLIDAY_DURATIONS 10
#define MAX_HOLIDAY_DATES 26
#define MAX_HOLIDAY_FLAGS 10

struct HolidaysEntry
{
    uint32 Id;                                              // 0        m_ID
    uint32 Duration[MAX_HOLIDAY_DURATIONS];                 // 1-10     m_duration
    uint32 Date[MAX_HOLIDAY_DATES];                         // 11-36    m_date (dates in unix time starting at January, 1, 2000)
    uint32 Region;                                          // 37       m_region (wow region)
    uint32 Looping;                                         // 38       m_looping
    uint32 CalendarFlags[MAX_HOLIDAY_FLAGS];                // 39-48    m_calendarFlags
    //uint32 holidayNameId;                                 // 49       m_holidayNameID (HolidayNames.dbc)
    //uint32 holidayDescriptionId;                          // 50       m_holidayDescriptionID (HolidayDescriptions.dbc)
    char* TextureFilename;                                  // 51       m_textureFilename
    uint32 Priority;                                        // 52       m_priority
    uint32 CalendarFilterType;                              // 53       m_calendarFilterType (-1 = Fishing Contest, 0 = Unk, 1 = Darkmoon Festival, 2 = Yearly holiday)
    //uint32 flags;                                         // 54       m_flags (0 = Darkmoon Faire, Fishing Contest and Wotlk Launch, rest is 1)
};

// ImportPriceArmor.dbc
struct ImportPriceArmorEntry
{
    uint32 InventoryType;                                   // 1        Id/InventoryType
    float ClothFactor;                                      // 2        Price factor cloth
    float LeatherFactor;                                    // 3        Price factor leather
    float MailFactor;                                       // 4        Price factor mail
    float PlateFactor;                                      // 5        Price factor plate
};

// ImportPriceQuality.dbc
struct ImportPriceQualityEntry
{
    uint32 QualityId;                                       // 1        Quality Id (+1?)
    float Factor;                                           // 2        Price factor
};

// ImportPriceShield.dbc
struct ImportPriceShieldEntry
{
    uint32 Id;                                              // 1        Unk id (only 1 and 2)
    float Factor;                                           // 2        Price factor
};

// ImportPriceWeapon.dbc
struct ImportPriceWeaponEntry
{
    uint32 Id;                                              // 1        Unk id (mainhand - 0, offhand - 1, weapon - 2, 2hweapon - 3, ranged/rangedright/relic - 4)
    float Factor;                                           // 2        Price factor
};

// ItemPriceBase.dbc
struct ItemPriceBaseEntry
{
    uint32 ItemLevel;                                       // 2        Item level (1 - 1000)
    float ArmorFactor;                                      // 3        Price factor for armor
    float WeaponFactor;                                     // 4        Price factor for weapons
};

struct ItemReforgeEntry
{
    uint32 Id;
    uint32 SourceStat;
    float SourceMultiplier;
    uint32 FinalStat;
    float FinalMultiplier;
};

// common struct for:
// ItemDamageAmmo.dbc
// ItemDamageOneHand.dbc
// ItemDamageOneHandCaster.dbc
// ItemDamageRanged.dbc
// ItemDamageThrown.dbc
// ItemDamageTwoHand.dbc
// ItemDamageTwoHandCaster.dbc
// ItemDamageWand.dbc
struct ItemDamageEntry
{
    uint32    Id;                                             // 0 item level
    float     DPS[7];                                         // 1-7 multiplier for item quality
    uint32    Id2;                                            // 8 item level
};

struct ItemArmorQualityEntry
{
    uint32    Id;                                             // 0 item level
    float     Value[7];                                       // 1-7 multiplier for item quality
    uint32    Id2;                                            // 8 item level
};

struct ItemArmorShieldEntry
{
    uint32    Id;                                             // 0 item level
    uint32    Id2;                                            // 1 item level
    float     Value[7];                                       // 2-8 multiplier for item quality
};

struct ItemArmorTotalEntry
{
    uint32    Id;                                             // 0 item level
    uint32    Id2;                                            // 1 item level
    float     Value[4];                                       // 2-5 multiplier for armor types (cloth...plate)
};

// ItemClass.dbc
struct ItemClassEntry
{
    uint32    Class;                                          // 1 item class id
  //uint32    Unk;                                            // 2 unk
  //uint32    IsWeapon;                                       // 3 1 for weapon, 0 for everything else
    float     PriceFactor;                                    // 4 used to calculate certain prices
  //char*     Name;                                           // class name
};

struct ItemBagFamilyEntry
{
    uint32   ID;                                            // 0
    //char*     name;                                       // 1        m_name_lang
};

struct ItemDisplayInfoEntry
{
    uint32      ID;                                         // 0        m_ID
                                                            // 1        m_modelName[2]
                                                            // 2        m_modelTexture[2]
                                                            // 3        m_inventoryIcon
                                                            // 4        m_geosetGroup[3]
                                                            // 5        m_flags
                                                            // 6        m_spellVisualID
                                                            // 7        m_groupSoundIndex
                                                            // 8        m_helmetGeosetVis[2]
                                                            // 9        m_texture[2]
                                                            // 10       m_itemVisual[8]
                                                            // 11       m_particleColorID
};

struct ItemDisenchantLootEntry
{
    uint32 Id;
    uint32 ItemClass;
    int32 ItemSubClass;
    uint32 ItemQuality;
    uint32 MinItemLevel;
    uint32 MaxItemLevel;
    uint32 RequiredDisenchantSkill;
};

struct ItemLimitCategoryEntry
{
    uint32      ID;                                         // 0 Id
    //char*     name;                                       // 1        m_name_lang
    uint32      maxCount;                                   // 2,       m_quantity max allowed equipped as item or in gem slot
    uint32      mode;                                       // 3,       m_flags 0 = have, 1 = equip (enum ItemLimitCategoryMode)
};

#define MAX_ITEM_ENCHANTMENT_EFFECTS 3

struct ItemRandomPropertiesEntry
{
    uint32    ID;                                           // 0        m_ID
    //char* internalName                                    // 1        m_Name
    uint32    enchant_id[MAX_ITEM_ENCHANTMENT_EFFECTS];     // 2-4      m_Enchantment
                                                            // 5-6      unused
    char* nameSuffix;                                       // 7        m_name_lang
};

struct ItemRandomSuffixEntry
{
    uint32    ID;                                           // 0        m_ID
    char* nameSuffix;                                       // 1        m_name_lang
                                                            // 2        m_internalName
    uint32    enchant_id[5];                                // 3-7      m_enchantment
    uint32    prefix[5];                                    // 8-12     m_allocationPct
};

#define MAX_ITEM_SET_ITEMS 10
#define MAX_ITEM_SET_SPELLS 8

struct ItemSetEntry
{
    //uint32    id                                          // 0        m_ID
    char* name;                                             // 1        m_name_lang
    uint32    itemId[MAX_ITEM_SET_ITEMS];                   // 2-18     m_itemID
    uint32    spells[MAX_ITEM_SET_SPELLS];                  // 19-26    m_setSpellID
    uint32    items_to_triggerspell[MAX_ITEM_SET_SPELLS];   // 27-34    m_setThreshold
    uint32    required_skill_id;                            // 35       m_requiredSkill
    uint32    required_skill_value;                         // 36       m_requiredSkillRank
};

struct LFGDungeonEntry
{
    uint32  ID;                                             // 0
<<<<<<< HEAD
    //char*   name;                                         // 1
    uint32  minlevel;                                       // 2
    uint32  maxlevel;                                       // 3
    uint32  reclevel;                                       // 4
    uint32  recminlevel;                                    // 5
    uint32  recmaxlevel;                                    // 6
    int32  map;                                             // 7
    uint32  difficulty;                                     // 8
    //uint32  unk;                                          // 9
    uint32  type;                                           // 10
    //uint32  unk2;                                         // 11
    //char*   unk3;                                         // 12
    uint32  expansion;                                      // 13
    //uint32  unk4;                                         // 14
    uint32  grouptype;                                      // 15
    //char*   desc;                                         // 16 Description
=======
    //char*   name[16];                                     // 1-17 Name lang
    uint32  minlevel;                                       // 18
    uint32  maxlevel;                                       // 19
    uint32  reclevel;                                       // 20
    uint32  recminlevel;                                    // 21
    uint32  recmaxlevel;                                    // 22
    int32   map;                                            // 23
    uint32  difficulty;                                     // 24
    uint32  flags;                                          // 25
    uint32  type;                                           // 26
    //uint32  unk;                                          // 27
    //char*   iconname;                                     // 28
    uint32  expansion;                                      // 29
    //uint32  unk4;                                         // 30
    uint32  grouptype;                                      // 31
    //char*   desc[16];                                     // 32-47 Description
>>>>>>> 82eb9dab
    // Helpers
    uint32 Entry() const { return ID + (type << 24); }
};


struct LiquidTypeEntry
{
    uint32 Id;
    //char*  Name;
    //uint32 Flags;
    uint32 Type;
    //uint32 SoundId;
    uint32 SpellId;
    //float MaxDarkenDepth;
    //float FogDarkenIntensity;
    //float AmbDarkenIntensity;
    //float DirDarkenIntensity;
    //uint32 LightID;
    //float ParticleScale;
    //uint32 ParticleMovement;
    //uint32 ParticleTexSlots;
    //uint32 LiquidMaterialID;
    //char* Texture[6];
    //uint32 Color[2];
    //float Unk1[18];
    //uint32 Unk2[4];
};

#define MAX_LOCK_CASE 8

struct LockEntry
{
    uint32      ID;                                         // 0        m_ID
    uint32      Type[MAX_LOCK_CASE];                        // 1-8      m_Type
    uint32      Index[MAX_LOCK_CASE];                       // 9-16     m_Index
    uint32      Skill[MAX_LOCK_CASE];                       // 17-24    m_Skill
    //uint32      Action[MAX_LOCK_CASE];                    // 25-32    m_Action
};

struct PhaseEntry
{
    uint32    ID;                                           // 0
    char* Name;                                             // 1
    uint32    phaseShift;                                   // 2
};

struct MailTemplateEntry
{
    uint32      ID;                                         // 0
    //char*       subject;                                  // 1        m_subject_lang
    char* content;                                          // 2        m_body_lang
};

struct MapEntry
{
    uint32  MapID;                                          // 0
    //char*       internalname;                             // 1 unused
    uint32  map_type;                                       // 2
    //uint32 unk_330;                                       // 3
    //uint32 unk4;                                          // 4 4.0.1
    //uint32 isPvP;                                         // 5        m_PVP 0 or 1 for battlegrounds (not arenas)
    char* name;                                             // 6        m_MapName_lang
    uint32  linked_zone;                                    // 7        m_areaTableID
    //char*     hordeIntro;                                 // 8        m_MapDescription0_lang
    //char*     allianceIntro;                              // 9        m_MapDescription1_lang
    uint32  multimap_id;                                    // 10       m_LoadingScreenID (LoadingScreens.dbc)
    //float   BattlefieldMapIconScale;                      // 11       m_minimapIconScale
    int32   entrance_map;                                   // 12       m_corpseMapID map_id of entrance map in ghost mode (continent always and in most cases = normal entrance)
    float   entrance_x;                                     // 13       m_corpseX entrance x coordinate in ghost mode  (in most cases = normal entrance)
    float   entrance_y;                                     // 14       m_corpseY entrance y coordinate in ghost mode  (in most cases = normal entrance)
    //uint32  timeOfDayOverride;                            // 15       m_timeOfDayOverride
    uint32  addon;                                          // 16       m_expansionID
    uint32 unk_time;                                        // 17       m_raidOffset
    //uint32 maxPlayers;                                    // 18       m_maxPlayers
    int32 rootPhaseMap;                                     // 19 new 4.0.0, mapid, related to phasing

    // Helpers
    uint32 Expansion() const { return addon; }

    bool IsDungeon() const { return map_type == MAP_INSTANCE || map_type == MAP_RAID; }
    bool IsNonRaidDungeon() const { return map_type == MAP_INSTANCE; }
    bool Instanceable() const { return map_type == MAP_INSTANCE || map_type == MAP_RAID || map_type == MAP_BATTLEGROUND || map_type == MAP_ARENA; }
    bool IsRaid() const { return map_type == MAP_RAID; }
    bool IsBattleground() const { return map_type == MAP_BATTLEGROUND; }
    bool IsBattleArena() const { return map_type == MAP_ARENA; }
    bool IsBattlegroundOrArena() const { return map_type == MAP_BATTLEGROUND || map_type == MAP_ARENA; }
    bool IsWorldMap() const { return map_type == MAP_COMMON; }

    bool GetEntrancePos(int32 &mapid, float &x, float &y) const
    {
        if (entrance_map < 0)
            return false;
        mapid = entrance_map;
        x = entrance_x;
        y = entrance_y;
        return true;
    }

    bool IsContinent() const
    {
        return MapID == 0 || MapID == 1 || MapID == 530 || MapID == 571;
    }
};

struct MapDifficultyEntry
{
    //uint32      Id;                                       // 0
    uint32      MapId;                                      // 1
    uint32      Difficulty;                                 // 2 (for arenas: arena slot)
    char*   areaTriggerText;                                // 3        m_message_lang (text showed when transfer to map failed)
    uint32      resetTime;                                  // 4,       m_raidDuration in secs, 0 if no fixed reset time
    uint32      maxPlayers;                                 // 5,       m_maxPlayers some heroic versions have 0 when expected same amount as in normal version
    //char*       difficultyString;                         // 6        m_difficultystring
};

struct MountCapabilityEntry
{
    uint32 Id;
    uint32 Flags;
    uint32 RequiredRidingSkill;
    uint32 RequiredArea;
    uint32 RequiredAura;
    uint32 RequiredSpell;
    uint32 SpeedModSpell;
    int32  RequiredMap;
};

#define MAX_MOUNT_CAPABILITIES 24

struct MountTypeEntry
{
    uint32 Id;
    uint32 MountCapability[MAX_MOUNT_CAPABILITIES];
};

struct MovieEntry
{
    uint32      Id;                                         // 0 index
    //char*       filename;                                 // 1
    //uint32      unk1;                                     // 2        m_volume
    //uint32      unk2;                                     // 3 4.0.0
};

struct NameGenEntry
{
    //uint32 id;
    char*  name;
    uint32 race;
    uint32 gender;
};

struct NumTalentsAtLevelEntry
{
    //uint32 Level;                                         // 0 index
    float Talents;                                         // 1 talent count
};

#define MAX_OVERRIDE_SPELL 10

struct OverrideSpellDataEntry
{
    uint32      id;                                         // 0
    uint32      spellId[MAX_OVERRIDE_SPELL];                // 1-10
    //uint32      unk0;                                     // 11
    //uint32      unk3;                                     // 12 possibly flag
};

struct PvPDifficultyEntry
{
    //uint32      id;                                       // 0        m_ID
    uint32      mapId;                                      // 1
    uint32      bracketId;                                  // 2
    uint32      minLevel;                                   // 3
    uint32      maxLevel;                                   // 4
    uint32      difficulty;                                 // 5

    // helpers
    BattlegroundBracketId GetBracketId() const { return BattlegroundBracketId(bracketId); }
};

struct QuestSortEntry
{
    uint32      id;                                         // 0        m_ID
    //char*       name;                                     // 1        m_SortName_lang
};

struct QuestXPEntry
{
  uint32      id;
  uint32      Exp[10];
};

struct QuestFactionRewEntry
{
  uint32      id;
  int32       QuestRewFactionValue[10];
};

struct RandomPropertiesPointsEntry
{
    //uint32  Id;                                           // 0 hidden key
    uint32    itemLevel;                                    // 1
    uint32    EpicPropertiesPoints[5];                      // 2-6
    uint32    RarePropertiesPoints[5];                      // 7-11
    uint32    UncommonPropertiesPoints[5];                  // 12-16
};

struct ScalingStatDistributionEntry
{
    uint32  Id;                                             // 0
    int32   StatMod[10];                                    // 1-10
    uint32  Modifier[10];                                   // 11-20
    //uint32 unk1;                                          // 21
    uint32  MaxLevel;                                       // 22       m_maxlevel
};

struct ScalingStatValuesEntry
{
    uint32 Id;                                              // 0
    uint32 Level;                                           // 1
    uint32 dpsMod[6];                                       // 2-7 DPS mod for level
    uint32 Spellpower;                                      // 8 spell power for level
    uint32 StatMultiplier[5];                               // 9-13 Multiplier for ScalingStatDistribution
    uint32 Armor[8][4];                                     // 14-46 Armor for level
    uint32 CloakArmor;                                      // 47 armor for cloak

    uint32 GetStatMultiplier(uint32 inventoryType) const;
    uint32 GetArmor(uint32 inventoryType, uint32 armorType) const;
    uint32 GetDPSAndDamageMultiplier(uint32 subClass, bool isCasterWeapon, float* damageMultiplier) const;
};

//struct SkillLineCategoryEntry{
//    uint32    id;                                         // 0      m_ID
//    char*     name[16];                                   // 1-17   m_name_lang
//                                                          // 18 string flag
//    uint32    displayOrder;                               // 19     m_sortIndex
//};

//struct SkillRaceClassInfoEntry{
//    uint32    id;                                         // 0      m_ID
//    uint32    skillId;                                    // 1      m_skillID
//    uint32    raceMask;                                   // 2      m_raceMask
//    uint32    classMask;                                  // 3      m_classMask
//    uint32    flags;                                      // 4      m_flags
//    uint32    reqLevel;                                   // 5      m_minLevel
//    uint32    skillTierId;                                // 6      m_skillTierID
//    uint32    skillCostID;                                // 7      m_skillCostIndex
//};

//struct SkillTiersEntry{
//    uint32    id;                                         // 0      m_ID
//    uint32    skillValue[16];                             // 1-17   m_cost
//    uint32    maxSkillValue[16];                          // 18-32  m_valueMax
//};

struct SkillLineEntry
{
    uint32    id;                                           // 0        m_ID
    int32     categoryId;                                   // 1        m_categoryID
    //uint32    skillCostID;                                // 2        m_skillCostsID
    char* name;                                             // 3        m_displayName_lang
    //char*     description;                                // 4        m_description_lang
    uint32    spellIcon;                                    // 5        m_spellIconID
    //char*     alternateVerb;                              // 6        m_alternateVerb_lang
    uint32    canLink;                                      // 7        m_canLink (prof. with recipes)
};

struct SkillLineAbilityEntry
{
    uint32    id;                                           // 0        m_ID
    uint32    skillId;                                      // 1        m_skillLine
    uint32    spellId;                                      // 2        m_spell
    uint32    racemask;                                     // 3        m_raceMask
    uint32    classmask;                                    // 4        m_classMask
    //uint32    racemaskNot;                                // 5        m_excludeRace
    //uint32    classmaskNot;                               // 6        m_excludeClass
    uint32    req_skill_value;                              // 7        m_minSkillLineRank
    uint32    forward_spellid;                              // 8        m_supercededBySpell
    uint32    learnOnGetSkill;                              // 9        m_acquireMethod
    uint32    max_value;                                    // 10       m_trivialSkillLineRankHigh
    uint32    min_value;                                    // 11       m_trivialSkillLineRankLow
    //uint32                                                // 12
    //uint32                                                // 13       4.0.0
};

struct SoundEntriesEntry
{
    uint32    Id;                                           // 0        m_ID
    //uint32    Type;                                       // 1        m_soundType
    //char*     InternalName;                               // 2        m_name
    //char*     FileName[10];                               // 3-12     m_File[10]
    //uint32    Unk13[10];                                  // 13-22    m_Freq[10]
    //char*     Path;                                       // 23       m_DirectoryBase
                                                            // 24       m_volumeFloat
                                                            // 25       m_flags
                                                            // 26       m_minDistance
                                                            // 27       m_distanceCutoff
                                                            // 28       m_EAXDef
                                                            // 29       m_soundEntriesAdvancedID, new in 3.1
    //unk                                                   // 30       4.0.0
    //unk                                                   // 31       4.0.0
    //unk                                                   // 32       4.0.0
    //unk                                                   // 33       4.0.0
};

// SpellEffect.dbc
struct SpellEffectEntry
{
    uint32    Id;                                           // 0         m_ID
    uint32    Effect;                                       // 1         m_effect
    float     EffectValueMultiplier;                        // 2         m_effectAmplitude
    uint32    EffectApplyAuraName;                          // 3         m_effectAura
    uint32    EffectAmplitude;                              // 4         m_effectAuraPeriod
    int32     EffectBasePoints;                             // 5         m_effectBasePoints (don't must be used in spell/auras explicitly, must be used cached Spell::m_currentBasePoints)
    float     EffectBonusMultiplier;                        // 6         m_effectBonus
    float     EffectDamageMultiplier;                       // 7         m_effectChainAmplitude
    uint32    EffectChainTarget;                            // 8         m_effectChainTargets
    int32     EffectDieSides;                               // 9         m_effectDieSides
    uint32    EffectItemType;                               // 10        m_effectItemType
    uint32    EffectMechanic;                               // 11        m_effectMechanic
    int32     EffectMiscValue;                              // 12        m_effectMiscValue
    int32     EffectMiscValueB;                             // 13        m_effectMiscValueB
    float     EffectPointsPerComboPoint;                    // 14        m_effectPointsPerCombo
    uint32    EffectRadiusIndex;                            // 15        m_effectRadiusIndex - spellradius.dbc
    uint32    EffectRadiusMaxIndex;                         // 16        4.0.0
    float     EffectRealPointsPerLevel;                     // 17        m_effectRealPointsPerLevel
    flag96    EffectSpellClassMask;                         // 18 19 20  m_effectSpellClassMask1(2/3), effect 0
    uint32    EffectTriggerSpell;                           // 21        m_effectTriggerSpell
    uint32    EffectImplicitTargetA;                        // 22        m_implicitTargetA
    uint32    EffectImplicitTargetB;                        // 23        m_implicitTargetB
    uint32    EffectSpellId;                                // 24        new 4.0.0
    uint32    EffectIndex;                                  // 25        new 4.0.0
    //uint32  Unk0                                          // 26        4.2.0 only 0 or 1
};

#define MAX_SPELL_EFFECTS 3
#define MAX_EFFECT_MASK 7
#define MAX_SPELL_REAGENTS 8

// SpellAuraOptions.dbc
struct SpellAuraOptionsEntry
{
    uint32    Id;                                           // 0        m_ID
    uint32    StackAmount;                                  // 1       m_cumulativeAura
    uint32    procChance;                                   // 2       m_procChance
    uint32    procCharges;                                  // 3       m_procCharges
    uint32    procFlags;                                    // 4       m_procTypeMask
};

// SpellAuraRestrictions.dbc/
struct SpellAuraRestrictionsEntry
{
    //uint32    Id;                                           // 0        m_ID
    uint32    CasterAuraState;                              // 1       m_casterAuraState
    uint32    TargetAuraState;                              // 2       m_targetAuraState
    uint32    CasterAuraStateNot;                           // 3       m_excludeCasterAuraState
    uint32    TargetAuraStateNot;                           // 4       m_excludeTargetAuraState
    uint32    casterAuraSpell;                              // 5       m_casterAuraSpell
    uint32    targetAuraSpell;                              // 6       m_targetAuraSpell
    uint32    excludeCasterAuraSpell;                       // 7       m_excludeCasterAuraSpell
    uint32    excludeTargetAuraSpell;                       // 8       m_excludeTargetAuraSpell
};

// SpellCastingRequirements.dbc
struct SpellCastingRequirementsEntry
{
    //uint32    Id;                                           // 0        m_ID
    uint32    FacingCasterFlags;                            // 1       m_facingCasterFlags
    //uint32    MinFactionId;                               // 2      m_minFactionID not used
    //uint32    MinReputation;                              // 3      m_minReputation not used
    int32     AreaGroupId;                                  // 4      m_requiredAreaGroupId
    //uint32    RequiredAuraVision;                         // 5      m_requiredAuraVision not used
    uint32    RequiresSpellFocus;                           // 6       m_requiresSpellFocus
};

#define MAX_SPELL_TOTEMS            2

// SpellTotems.dbc
struct SpellTotemsEntry
{
    uint32    Id;                                             // 0        m_ID
    uint32    TotemCategory[MAX_SPELL_TOTEMS];                // 1        m_requiredTotemCategoryID
    uint32    Totem[MAX_SPELL_TOTEMS];                        // 2        m_totem
};

// Spell.dbc
struct SpellEntry
{
    uint32    Id;                                           // 0        m_ID
    uint32    Attributes;                                   // 1        m_attribute
    uint32    AttributesEx;                                 // 2        m_attributesEx
    uint32    AttributesEx2;                                // 3        m_attributesExB
    uint32    AttributesEx3;                                // 4        m_attributesExC
    uint32    AttributesEx4;                                // 5        m_attributesExD
    uint32    AttributesEx5;                                // 6        m_attributesExE
    uint32    AttributesEx6;                                // 7        m_attributesExF
    uint32    AttributesEx7;                                // 8        m_attributesExG
    uint32    AttributesEx8;                                // 9        m_attributesExH
    uint32    AttributesEx9;                                // 10       m_attributesExI
    uint32    AttributesEx10;                               // 11       m_attributesExJ
    uint32    CastingTimeIndex;                             // 12       m_castingTimeIndex
    uint32    DurationIndex;                                // 13       m_durationIndex
    uint32    powerType;                                    // 14       m_powerType
    uint32    rangeIndex;                                   // 15       m_rangeIndex
    float     speed;                                        // 16       m_speed
    uint32    SpellVisual[2];                               // 17-18    m_spellVisualID
    uint32    SpellIconID;                                  // 19       m_spellIconID
    uint32    activeIconID;                                 // 20       m_activeIconID
    char* SpellName;                                        // 21       m_name_lang
    char* Rank;                                             // 22       m_nameSubtext_lang
    //char* Description;                                    // 23       m_description_lang not used
    //char* ToolTip;                                        // 24       m_auraDescription_lang not used
    uint32    SchoolMask;                                   // 25       m_schoolMask
    uint32    runeCostID;                                   // 26       m_runeCostID
    //uint32    spellMissileID;                             // 27       m_spellMissileID not used
    //uint32  spellDescriptionVariableID;                   // 28       m_spellDescriptionVariableID, 3.2.0
    uint32  SpellDifficultyId;                              // 29       m_spellDifficultyID - id from SpellDifficulty.dbc
    //float unk_f1;                                         // 30
    uint32 SpellScalingId;                                  // 31       SpellScaling.dbc
    uint32 SpellAuraOptionsId;                              // 32       SpellAuraOptions.dbc
    uint32 SpellAuraRestrictionsId;                         // 33       SpellAuraRestrictions.dbc
    uint32 SpellCastingRequirementsId;                      // 34       SpellCastingRequirements.dbc
    uint32 SpellCategoriesId;                               // 35       SpellCategories.dbc
    uint32 SpellClassOptionsId;                             // 36       SpellClassOptions.dbc
    uint32 SpellCooldownsId;                                // 37       SpellCooldowns.dbc
    //uint32 unkIndex7;                                     // 38       all zeros...
    uint32 SpellEquippedItemsId;                            // 39       SpellEquippedItems.dbc
    uint32 SpellInterruptsId;                               // 40       SpellInterrupts.dbc
    uint32 SpellLevelsId;                                   // 41       SpellLevels.dbc
    uint32 SpellPowerId;                                    // 42       SpellPower.dbc
    uint32 SpellReagentsId;                                 // 43       SpellReagents.dbc
    uint32 SpellShapeshiftId;                               // 44       SpellShapeshift.dbc
    uint32 SpellTargetRestrictionsId;                       // 45       SpellTargetRestrictions.dbc
    uint32 SpellTotemsId;                                   // 46       SpellTotems.dbc
    //uint32 ResearchProject;                               // 47       ResearchProject.dbc
};

// SpellCategories.dbc
struct SpellCategoriesEntry
{
    //uint32    Id;                                           // 0        m_ID
    uint32    Category;                                     // 1        m_category
    uint32    DmgClass;                                     // 153      m_defenseType
    uint32    Dispel;                                       // 2        m_dispelType
    uint32    Mechanic;                                     // 3        m_mechanic
    uint32    PreventionType;                               // 154      m_preventionType
    uint32    StartRecoveryCategory;                        // 145      m_startRecoveryCategory
};

typedef std::set<uint32> SpellCategorySet;
typedef std::map<uint32, SpellCategorySet > SpellCategoryStore;
typedef std::set<uint32> PetFamilySpellsSet;
typedef std::map<uint32, PetFamilySpellsSet > PetFamilySpellsStore;

struct SpellCastTimesEntry
{
    uint32    ID;                                           // 0
    int32     CastTime;                                     // 1
    //float     CastTimePerLevel;                           // 2 unsure / per skill?
    //int32     MinCastTime;                                // 3 unsure
};

struct SpellDifficultyEntry
{
    uint32     ID;                                          // 0
    int32      SpellID[MAX_DIFFICULTY];                     // 1-4 instance modes: 10N, 25N, 10H, 25H or Normal/Heroic if only 1-2 is set, if 3-4 is 0 then Mode-2
};

struct SpellFocusObjectEntry
{
    uint32    ID;                                           // 0
    //char*     Name;                                       // 1        m_name_lang
};

struct SpellRadiusEntry
{
    uint32    ID;
    float     radiusHostile;
    //uint32    Unk    //always 0
    float     radiusFriend;
};

struct SpellRangeEntry
{
    uint32    ID;
    float     minRangeHostile;
    float     minRangeFriend;
    float     maxRangeHostile;
    float     maxRangeFriend;                               //friend means unattackable unit here
    uint32    type;
    //char*   Name;                                         // 6-21     m_displayName_lang
    //char*   ShortName;                                    // 23-38    m_displayNameShort_lang
};

// SpellEquippedItems.dbc
struct SpellEquippedItemsEntry
{
    //uint32    Id;                                           // 0        m_ID
    int32     EquippedItemClass;                            // 70       m_equippedItemClass (value)
    int32     EquippedItemInventoryTypeMask;                // 72       m_equippedItemInvTypes (mask)
    int32     EquippedItemSubClassMask;                     // 71       m_equippedItemSubclass (mask)
};

// SpellCooldowns.dbc
struct SpellCooldownsEntry
{
    //uint32    Id;                                           // 0        m_ID
    uint32    CategoryRecoveryTime;                         // 31       m_categoryRecoveryTime
    uint32    RecoveryTime;                                 // 30       m_recoveryTime
    uint32    StartRecoveryTime;                            // 146      m_startRecoveryTime
};

// SpellClassOptions.dbc
struct SpellClassOptionsEntry
{
    //uint32    Id;                                         // 0        m_ID
    //uint32    modalNextSpell;                             // 1       m_modalNextSpell not used
    flag96    SpellFamilyFlags;                             // 2-4
    uint32    SpellFamilyName;                              // 5       m_spellClassSet
    //char*   Description;                                  // 6 4.0.0
};

// SpellInterrupts.dbc
struct SpellInterruptsEntry
{
    //uint32    Id;                                           // 0        m_ID
    uint32    AuraInterruptFlags;                           // 1       m_auraInterruptFlags
    //uint32                                                // 2       4.0.0
    uint32    ChannelInterruptFlags;                        // 3       m_channelInterruptFlags
    //uint32                                                // 4       4.0.0
    uint32    InterruptFlags;                               // 5       m_interruptFlags
};

// SpellLevels.dbc
struct SpellLevelsEntry
{
    //uint32    Id;                                           // 0        m_ID
    uint32    baseLevel;                                    // 1       m_baseLevel
    uint32    maxLevel;                                     // 2       m_maxLevel
    uint32    spellLevel;                                   // 3       m_spellLevel
};

// SpellPower.dbc
struct SpellPowerEntry
{
    //uint32    Id;                                           // 0        m_ID
    uint32    manaCost;                                     // 1       m_manaCost
    uint32    manaCostPerlevel;                             // 2       m_manaCostPerLevel
    uint32    ManaCostPercentage;                           // 3       m_manaCostPct
    uint32    manaPerSecond;                                // 4       m_manaPerSecond
    //uint32  PowerDisplayId;                               // 5       m_powerDisplayID - id from PowerDisplay.dbc, new in 3.1
    //uint32  unk1;                                         // 6       4.0.0
    //float   unk2;                                         // 7       4.3.0
};

struct SpellRuneCostEntry
{
    uint32  ID;                                             // 0
    uint32  RuneCost[3];                                    // 1-3 (0=blood, 1=frost, 2=unholy)
    uint32  runePowerGain;                                  // 4

    bool NoRuneCost() const { return RuneCost[0] == 0 && RuneCost[1] == 0 && RuneCost[2] == 0; }
    bool NoRunicPowerGain() const { return runePowerGain == 0; }
};

#define MAX_SHAPESHIFT_SPELLS 8

struct SpellShapeshiftFormEntry
{
    uint32 ID;                                              // 0
    //uint32 buttonPosition;                                // 1 unused
    //char* Name;                                           // 2 unused
    uint32 flags1;                                          // 3
    int32  creatureType;                                    // 4 <=0 humanoid, other normal creature types
    //uint32 unk1;                                          // 5 unused, related to next field
    uint32 attackSpeed;                                     // 6
    uint32 modelID_A;                                       // 7 alliance modelid (0 means no model)
    uint32 modelID_H;                                       // 8 horde modelid (but only for one form)
    //uint32 unk3;                                          // 9 unused always 0
    //uint32 unk4;                                          // 10 unused always 0
    uint32 stanceSpell[MAX_SHAPESHIFT_SPELLS];              // 11-18 spells which appear in the bar after shapeshifting
    //uint32 unk5;                                          // 19
    //uint32 unk6;                                          // 20
};

// SpellShapeshift.dbc
struct SpellShapeshiftEntry
{
    uint32    Id;                                           // 0 - m_ID
    uint32    StancesNot;                                   // 3 - m_shapeshiftExclude
    // uint32 unk_320_2;                                    // 2 - 3.2.0
    uint32    Stances;                                      // 1 - m_shapeshiftMask
    // uint32 unk_320_3;                                    // 4 - 3.2.0
    // uint32    StanceBarOrder;                            // 5 - m_stanceBarOrder not used
};

// SpellTargetRestrictions.dbc
struct SpellTargetRestrictionsEntry
{
    uint32    Id;                                           // 0        m_ID
    uint32    MaxAffectedTargets;                           // 1        m_maxTargets
    uint32    MaxTargetLevel;                               // 2        m_maxTargetLevel
    uint32    TargetCreatureType;                           // 3       m_targetCreatureType
    uint32    Targets;                                      // 4       m_targets
};

// SpellReagents.dbc
struct SpellReagentsEntry
{
    //uint32    Id;                                           // 0        m_ID
    int32     Reagent[MAX_SPELL_REAGENTS];                  // 54-61    m_reagent
    uint32    ReagentCount[MAX_SPELL_REAGENTS];             // 62-69    m_reagentCount
};

// SpellScaling.dbc
struct SpellScalingEntry
{
    //uint32    Id;                                         // 0        m_ID
    int32     CastTimeMin;                                  // 1
    int32     CastTimeMax;                                  // 2
    int32     CastTimeMaxLevel;                             // 3
    int32     ScalingClass;                                 // 4        (index * 100) + charLevel - 1 => gtSpellScaling.dbc
    float     Multiplier[3];                                // 5-7
    float     RandomMultiplier[3];                          // 8-10
    float     OtherMultiplier[3];                           // 11-13
    float     CoefBase;                                     // 14        some coefficient, mostly 1.0f
    int32     CoefLevelBase;                                // 15        some level
};

struct SpellDurationEntry
{
    uint32    ID;
    int32     Duration[3];
};

struct SpellItemEnchantmentEntry
{
    uint32      ID;                                         // 0        m_ID
    //uint32      charges;                                  // 1        m_charges
    uint32      type[MAX_ITEM_ENCHANTMENT_EFFECTS];         // 2-4      m_effect[MAX_ITEM_ENCHANTMENT_EFFECTS]
    uint32      amount[MAX_ITEM_ENCHANTMENT_EFFECTS];       // 5-7      m_effectPointsMin[MAX_ITEM_ENCHANTMENT_EFFECTS]
    //uint32      amount2[MAX_ITEM_ENCHANTMENT_EFFECTS]     // 8-10     m_effectPointsMax[MAX_ITEM_ENCHANTMENT_EFFECTS]
    uint32      spellid[MAX_ITEM_ENCHANTMENT_EFFECTS];      // 11-13    m_effectArg[MAX_ITEM_ENCHANTMENT_EFFECTS]
    char*       description;                                // 14       m_name_lang
    uint32      aura_id;                                    // 15       m_itemVisual
    uint32      slot;                                       // 16       m_flags
    uint32      GemID;                                      // 17       m_src_itemID
    uint32      EnchantmentCondition;                       // 18       m_condition_id
    uint32      requiredSkill;                              // 19       m_requiredSkillID
    uint32      requiredSkillValue;                         // 20       m_requiredSkillRank
    uint32      requiredLevel;                              // 21       new in 3.1
                                                            // 22       new in 3.1
};

struct SpellItemEnchantmentConditionEntry
{
    uint32  ID;                                             // 0        m_ID
    uint8   Color[5];                                       // 1-5      m_lt_operandType[5]
    //uint32  LT_Operand[5];                                // 6-10     m_lt_operand[5]
    uint8   Comparator[5];                                  // 11-15    m_operator[5]
    uint8   CompareColor[5];                                // 15-20    m_rt_operandType[5]
    uint32  Value[5];                                       // 21-25    m_rt_operand[5]
    //uint8   Logic[5]                                      // 25-30    m_logic[5]
};

struct StableSlotPricesEntry
{
    uint32 Slot;
    uint32 Price;
};

struct SummonPropertiesEntry
{
    uint32  Id;                                             // 0
    uint32  Category;                                       // 1, 0 - can't be controlled?, 1 - something guardian?, 2 - pet?, 3 - something controllable?, 4 - taxi/mount?
    uint32  Faction;                                        // 2, 14 rows > 0
    uint32  Type;                                           // 3, see enum
    uint32  Slot;                                           // 4, 0-6
    uint32  Flags;                                          // 5
};

#define MAX_TALENT_RANK 5
#define MAX_PET_TALENT_RANK 3                               // use in calculations, expected <= MAX_TALENT_RANK
#define MAX_TALENT_TABS 3

struct TalentEntry
{
    uint32    TalentID;                                     // 0
    uint32    TalentTab;                                    // 1 index in TalentTab.dbc (TalentTabEntry)
    uint32    Row;                                          // 2
    uint32    Col;                                          // 3
    uint32    RankID[MAX_TALENT_RANK];                      // 4-8
    uint32    DependsOn;                                    // 9        m_prereqTalent (Talent.dbc)
                                                            // 10-11 part of prev field
    uint32    DependsOnRank;                                // 12       m_prereqRank
                                                            // 13-14 part of prev field
    //uint32  needAddInSpellBook;                           // 15       m_flags also need disable higest ranks on reset talent tree
    //uint32  unk2;                                         // 16       m_requiredSpellID
    //uint64  allowForPet;                                  // 17       m_categoryMask its a 64 bit mask for pet 1<<m_categoryEnumID in CreatureFamily.dbc
};

struct TalentTabEntry
{
    uint32  TalentTabID;                                    // 0
    //char* name;                                           // 1        m_name_lang
    //unit32  spellicon;                                    // 2        m_spellIconID
    uint32  ClassMask;                                      // 3        m_classMask
    uint32  petTalentMask;                                  // 4        m_petTalentMask
    uint32  tabpage;                                        // 5        m_orderIndex
    //char* internalname;                                   // 6        m_backgroundFile
    //char* description;                                    // 7
    //uint32 rolesMask;                                     // 8 4.0.0
    //uint32 spellIds[2];                                   // 9-10 passive mastery bonus spells?
};

struct TalentTreePrimarySpellsEntry
{
    //uint32 Id;                                            // 0 index
    uint32 TalentTree;                                      // 1 entry from TalentTab.dbc
    uint32 SpellId;                                         // 2 spell id to learn
    //uint32 Flags;                                         // 3 some kind of flags
};

struct TaxiNodesEntry
{
    uint32    ID;                                           // 0        m_ID
    uint32    map_id;                                       // 1        m_ContinentID
    float     x;                                            // 2        m_x
    float     y;                                            // 3        m_y
    float     z;                                            // 4        m_z
    char* name;                                             // 5        m_Name_lang
    uint32    MountCreatureID[2];                           // 6-7      m_MountCreatureID[2]
};

struct TaxiPathEntry
{
    uint32    ID;                                           // 0        m_ID
    uint32    from;                                         // 1        m_FromTaxiNode
    uint32    to;                                           // 2        m_ToTaxiNode
    uint32    price;                                        // 3        m_Cost
};

struct TaxiPathNodeEntry
{
                                                            // 0        m_ID
    uint32    path;                                         // 1        m_PathID
    uint32    index;                                        // 2        m_NodeIndex
    uint32    mapid;                                        // 3        m_ContinentID
    float     x;                                            // 4        m_LocX
    float     y;                                            // 5        m_LocY
    float     z;                                            // 6        m_LocZ
    uint32    actionFlag;                                   // 7        m_flags
    uint32    delay;                                        // 8        m_delay
    uint32    arrivalEventID;                               // 9        m_arrivalEventID
    uint32    departureEventID;                             // 10       m_departureEventID
};

struct TeamContributionPointsEntry
{
    //uint32    entry;                                      // 0
    float     value;                                        // 1 (???)
};

struct TotemCategoryEntry
{
    uint32    ID;                                           // 0
    //char*   name;                                         // 1        m_name_lang
    uint32    categoryType;                                 // 2        m_totemCategoryType (one for specialization)
    uint32    categoryMask;                                 // 3        m_totemCategoryMask (compatibility mask for same type: different for totems, compatible from high to low for rods)
};

#define MAX_VEHICLE_SEATS 8

struct VehicleEntry
{
    uint32  m_ID;                                           // 0
    uint32  m_flags;                                        // 1
    float   m_turnSpeed;                                    // 2
    float   m_pitchSpeed;                                   // 3
    float   m_pitchMin;                                     // 4
    float   m_pitchMax;                                     // 5
    uint32  m_seatID[MAX_VEHICLE_SEATS];                    // 6-13
    float   m_mouseLookOffsetPitch;                         // 14
    float   m_cameraFadeDistScalarMin;                      // 15
    float   m_cameraFadeDistScalarMax;                      // 16
    float   m_cameraPitchOffset;                            // 17
    //int     m_powerType[3];                               //       removed in 3.1
    //int     m_powerToken[3];                              //       removed in 3.1
    float   m_facingLimitRight;                             // 18
    float   m_facingLimitLeft;                              // 19
    float   m_msslTrgtTurnLingering;                        // 20
    float   m_msslTrgtPitchLingering;                       // 21
    float   m_msslTrgtMouseLingering;                       // 22
    float   m_msslTrgtEndOpacity;                           // 23
    float   m_msslTrgtArcSpeed;                             // 24
    float   m_msslTrgtArcRepeat;                            // 25
    float   m_msslTrgtArcWidth;                             // 26
    float   m_msslTrgtImpactRadius[2];                      // 27-28
    char* m_msslTrgtArcTexture;                         // 29
    char* m_msslTrgtImpactTexture;                      // 30
    char* m_msslTrgtImpactModel[2];                     // 31-32
    float   m_cameraYawOffset;                              // 33
    uint32  m_uiLocomotionType;                             // 34
    float   m_msslTrgtImpactTexRadius;                      // 35
    uint32  m_uiSeatIndicatorType;                          // 36
    uint32  m_powerType;                                    // 37, new in 3.1
                                                            // 38, new in 3.1
                                                            // 39, new in 3.1
};

struct VehicleSeatEntry
{
    uint32  m_ID;                                           // 0
    uint32  m_flags;                                        // 1
    int32   m_attachmentID;                                 // 2
    float   m_attachmentOffsetX;                            // 3
    float   m_attachmentOffsetY;                            // 4
    float   m_attachmentOffsetZ;                            // 5
    float   m_enterPreDelay;                                // 6
    float   m_enterSpeed;                                   // 7
    float   m_enterGravity;                                 // 8
    float   m_enterMinDuration;                             // 9
    float   m_enterMaxDuration;                             // 10
    float   m_enterMinArcHeight;                            // 11
    float   m_enterMaxArcHeight;                            // 12
    int32   m_enterAnimStart;                               // 13
    int32   m_enterAnimLoop;                                // 14
    int32   m_rideAnimStart;                                // 15
    int32   m_rideAnimLoop;                                 // 16
    int32   m_rideUpperAnimStart;                           // 17
    int32   m_rideUpperAnimLoop;                            // 18
    float   m_exitPreDelay;                                 // 19
    float   m_exitSpeed;                                    // 20
    float   m_exitGravity;                                  // 21
    float   m_exitMinDuration;                              // 22
    float   m_exitMaxDuration;                              // 23
    float   m_exitMinArcHeight;                             // 24
    float   m_exitMaxArcHeight;                             // 25
    int32   m_exitAnimStart;                                // 26
    int32   m_exitAnimLoop;                                 // 27
    int32   m_exitAnimEnd;                                  // 28
    float   m_passengerYaw;                                 // 29
    float   m_passengerPitch;                               // 30
    float   m_passengerRoll;                                // 31
    int32   m_passengerAttachmentID;                        // 32
    int32   m_vehicleEnterAnim;                             // 33
    int32   m_vehicleExitAnim;                              // 34
    int32   m_vehicleRideAnimLoop;                          // 35
    int32   m_vehicleEnterAnimBone;                         // 36
    int32   m_vehicleExitAnimBone;                          // 37
    int32   m_vehicleRideAnimLoopBone;                      // 38
    float   m_vehicleEnterAnimDelay;                        // 39
    float   m_vehicleExitAnimDelay;                         // 40
    uint32  m_vehicleAbilityDisplay;                        // 41
    uint32  m_enterUISoundID;                               // 42
    uint32  m_exitUISoundID;                                // 43
    int32   m_uiSkin;                                       // 44
    uint32  m_flagsB;                                       // 45
                                                            // 46-57 added in 3.1, floats mostly

    bool CanEnterOrExit() const { return m_flags & VEHICLE_SEAT_FLAG_CAN_ENTER_OR_EXIT; }
    bool CanSwitchFromSeat() const { return m_flags & VEHICLE_SEAT_FLAG_CAN_SWITCH; }
    bool IsUsableByOverride() const { return (m_flags & VEHICLE_SEAT_FLAG_UNCONTROLLED)
                                    || (m_flagsB & (VEHICLE_SEAT_FLAG_B_USABLE_FORCED | VEHICLE_SEAT_FLAG_B_USABLE_FORCED_2 |
                                        VEHICLE_SEAT_FLAG_B_USABLE_FORCED_3 | VEHICLE_SEAT_FLAG_B_USABLE_FORCED_4)); }
    bool IsEjectable() const { return m_flagsB & VEHICLE_SEAT_FLAG_B_EJECTABLE; }
};

struct WMOAreaTableEntry
{
    uint32 Id;                                              // 0 index
    int32 rootId;                                           // 1 used in root WMO
    int32 adtId;                                            // 2 used in adt file
    int32 groupId;                                          // 3 used in group WMO
    //uint32 field4;
    //uint32 field5;
    //uint32 field6;
    //uint32 field7;
    //uint32 field8;
    uint32 Flags;                                           // 9 used for indoor/outdoor determination
    uint32 areaId;                                          // 10 link to AreaTableEntry.ID
    //char *Name;                                           // 11       m_AreaName_lang
    //uint32 field12;                                       // 12
    //uint32 field13;                                       // 13
    //uint32 field14;                                       // 14
};

struct WorldMapAreaEntry
{
    //uint32  ID;                                           // 0
    uint32  map_id;                                         // 1
    uint32  area_id;                                        // 2 index (continent 0 areas ignored)
    //char* internal_name                                   // 3
    float   y1;                                             // 4
    float   y2;                                             // 5
    float   x1;                                             // 6
    float   x2;                                             // 7
    int32   virtual_map_id;                                 // 8 -1 (map_id have correct map) other: virtual map where zone show (map_id - where zone in fact internally)
    // int32   dungeonMap_id;                               // 9 pointer to DungeonMap.dbc (owerride x1, x2, y1, y2 coordinates)
    // uint32  parentMapID;                                 // 10

    // uint32  minRecommendedLevel;                         // 12 Minimum recommended level displayed on world map
    // uint32  maxRecommendedLevel;                         // 13 Maximum recommended level displayed on world map
};

#define MAX_WORLD_MAP_OVERLAY_AREA_IDX 4

struct WorldMapOverlayEntry
{
    uint32    ID;                                           // 0
    //uint32    worldMapAreaId;                             // 1 idx in WorldMapArea.dbc
    uint32    areatableID[MAX_WORLD_MAP_OVERLAY_AREA_IDX];  // 2-5
    //char* internal_name                                   // 6        m_textureName
                                                            // 7        m_textureWidth
                                                            // 8        m_textureHeight
                                                            // 9        m_offsetX
                                                            // 10       m_offsetY
                                                            // 11       m_hitRectTop
                                                            // 12       m_hitRectLeft
                                                            // 13       m_hitRectBottom
                                                            // 14       m_hitRectRight
};

struct WorldSafeLocsEntry
{
    uint32    ID;                                           // 0
    uint32    map_id;                                       // 1
    float     x;                                            // 2
    float     y;                                            // 3
    float     z;                                            // 4
    //char*   name;                                         // 5        m_AreaName_lang
};

/*
struct WorldStateSounds
{
    uint32    ID;                                           // 0        Worldstate
    uint32    unk;                                          // 1
    uint32    areaTable;                                    // 2
    uint32    WMOAreaTable;                                 // 3
    uint32    zoneIntroMusicTable;                          // 4
    uint32    zoneIntroMusic;                               // 5
    uint32    zoneMusic;                                    // 6
    uint32    soundAmbience;                                // 7
    uint32    soundProviderPreferences;                     // 8
};
*/

/*
struct WorldStateUI
{
    uint32    ID;                                           // 0
    uint32    map_id;                                       // 1        Can be -1 to show up everywhere.
    uint32    zone;                                         // 2        Can be zero for "everywhere".
    uint32    phaseMask;                                    // 3        Phase this WorldState is avaliable in
    uint32    icon;                                         // 4        The icon that is used in the interface.
    char*     textureFilename;                              // 5
    char*     text;                                         // 6-21     The worldstate text
    char*     description;                                  // 22-38    Text shown when hovering mouse on icon
    uint32    worldstateID;                                 // 39       This is the actual ID used
    uint32    type;                                         // 40       0 = unknown, 1 = unknown, 2 = not shown in ui, 3 = wintergrasp
    uint32    unk1;                                         // 41
    uint32    unk2;                                         // 43
    uint32    unk3;                                         // 44-58
    uint32    unk4;                                         // 59-61    Used for some progress bars.
    uint32    unk7;                                         // 62       Unused in 3.3.5a
};
*/

// GCC have alternative #pragma pack() syntax and old gcc version not support pack(pop), also any gcc version not support it at some platform
#if defined(__GNUC__)
#pragma pack()
#else
#pragma pack(pop)
#endif

struct VectorArray
{
    std::vector<std::string> stringVectorArray[2];
};

typedef std::map<uint32, VectorArray> NameGenVectorArraysMap;

// Structures not used for casting to loaded DBC data and not required then packing
struct MapDifficulty
{
    MapDifficulty() : resetTime(0), maxPlayers(0), hasErrorMessage(false) {}
    MapDifficulty(uint32 _resetTime, uint32 _maxPlayers, bool _hasErrorMessage) : resetTime(_resetTime), maxPlayers(_maxPlayers), hasErrorMessage(_hasErrorMessage) {}

    uint32 resetTime;
    uint32 maxPlayers;
    bool hasErrorMessage;
};

struct TalentSpellPos
{
    TalentSpellPos() : talent_id(0), rank(0) {}
    TalentSpellPos(uint16 _talent_id, uint8 _rank) : talent_id(_talent_id), rank(_rank) {}

    uint16 talent_id;
    uint8  rank;
};

typedef std::map<uint32, TalentSpellPos> TalentSpellPosMap;

struct TaxiPathBySourceAndDestination
{
    TaxiPathBySourceAndDestination() : ID(0), price(0) {}
    TaxiPathBySourceAndDestination(uint32 _id, uint32 _price) : ID(_id), price(_price) {}

    uint32    ID;
    uint32    price;
};
typedef std::map<uint32, TaxiPathBySourceAndDestination> TaxiPathSetForSource;
typedef std::map<uint32, TaxiPathSetForSource> TaxiPathSetBySource;

struct TaxiPathNodePtr
{
    TaxiPathNodePtr() : i_ptr(NULL) {}
    TaxiPathNodePtr(TaxiPathNodeEntry const* ptr) : i_ptr(ptr) {}
    TaxiPathNodeEntry const* i_ptr;
    operator TaxiPathNodeEntry const& () const { return *i_ptr; }
};

typedef Path<TaxiPathNodePtr, TaxiPathNodeEntry const> TaxiPathNodeList;
typedef std::vector<TaxiPathNodeList> TaxiPathNodesByPath;

#define TaxiMaskSize 114
typedef uint8 TaxiMask[TaxiMaskSize];
#endif<|MERGE_RESOLUTION|>--- conflicted
+++ resolved
@@ -1349,7 +1349,6 @@
 struct LFGDungeonEntry
 {
     uint32  ID;                                             // 0
-<<<<<<< HEAD
     //char*   name;                                         // 1
     uint32  minlevel;                                       // 2
     uint32  maxlevel;                                       // 3
@@ -1358,32 +1357,14 @@
     uint32  recmaxlevel;                                    // 6
     int32  map;                                             // 7
     uint32  difficulty;                                     // 8
-    //uint32  unk;                                          // 9
+    uint32  flags;                                          // 9
     uint32  type;                                           // 10
     //uint32  unk2;                                         // 11
-    //char*   unk3;                                         // 12
+    //char*   iconname;                                     // 12
     uint32  expansion;                                      // 13
     //uint32  unk4;                                         // 14
     uint32  grouptype;                                      // 15
     //char*   desc;                                         // 16 Description
-=======
-    //char*   name[16];                                     // 1-17 Name lang
-    uint32  minlevel;                                       // 18
-    uint32  maxlevel;                                       // 19
-    uint32  reclevel;                                       // 20
-    uint32  recminlevel;                                    // 21
-    uint32  recmaxlevel;                                    // 22
-    int32   map;                                            // 23
-    uint32  difficulty;                                     // 24
-    uint32  flags;                                          // 25
-    uint32  type;                                           // 26
-    //uint32  unk;                                          // 27
-    //char*   iconname;                                     // 28
-    uint32  expansion;                                      // 29
-    //uint32  unk4;                                         // 30
-    uint32  grouptype;                                      // 31
-    //char*   desc[16];                                     // 32-47 Description
->>>>>>> 82eb9dab
     // Helpers
     uint32 Entry() const { return ID + (type << 24); }
 };
