--- conflicted
+++ resolved
@@ -539,34 +539,6 @@
 
 struct AreaTableEntry
 {
-<<<<<<< HEAD
-    uint32  ID;                                             // 0
-    uint32  mapid;                                          // 1
-    uint32  zone;                                           // 2 if 0 then it's zone, else it's zone id of this area
-    uint32  exploreFlag;                                    // 3, main index
-    uint32  flags;                                          // 4,
-    //uint32 unk5;                                          // 5,
-    //uint32 unk6;                                          // 6,
-    //uint32 unk7;                                          // 7,
-    //uint32 unk8;                                          // 8,
-    //uint32 unk9;                                          // 9,
-    int32   area_level;                                     // 10
-    char*   area_name;                                      // 11
-    uint32  team;                                           // 12
-    uint32  LiquidTypeOverride[4];                          // 13-16 liquid override by type
-    float   MaxDepth;                                       // 17,
-    float   AmbientMultiplier;                              // 18 client only?
-    uint32  LightId;                                        // 19
-    //uint32 unk20;                                         // 20 4.0.0 - Mounting related
-    //uint32 unk21;                                         // 21 4.0.0
-    //uint32 unk22;                                         // 22 4.0.0
-    //uint32 unk23;                                         // 23 4.0.0
-    //uint32 unk24;                                         // 24 - worldStateId
-    //uint32 unk25                                          // 25
-    //uint32 unk26                                          // 27
-    //uint32 unk27                                          // 28
-    //uint32 unk28                                          // 29
-=======
     uint32      ID;                                         // 0
     uint32      MapID;                                      // 1
     uint32      ParentAreaID;                               // 2 if 0 then it's zone, else it's zone id of this area
@@ -592,7 +564,6 @@
     //uint32    WildBattlePetLevelMin;                      // 26
     //uint32    WildBattlePetLevelMax;                      // 27
     //uint32    WindSettingsID;                             // 28
->>>>>>> 4894991d
 
     // helpers
     bool IsSanctuary() const
@@ -697,17 +668,12 @@
 
 struct CharStartOutfitEntry
 {
-    uint32      ID;                                         // 0 Not index 
+    //uint32    ID;                                         // 0
     uint8       RaceID;                                     // 1
     uint8       ClassID;                                    // 2
     uint8       GenderID;                                   // 3
-    uint8       OutfitID;                                   // 4
+    //uint8     OutfitID;                                   // 4
     int32       ItemID[MAX_OUTFIT_ITEMS];                   // 5-28
-<<<<<<< HEAD
-    //int32     ItemDisplayID[MAX_OUTFIT_ITEMS];            // 29-52 not required at server side
-    //int32     InventoryType[MAX_OUTFIT_ITEMS];            // 53-76 not required at server side
-=======
->>>>>>> 4894991d
     uint32      PetDisplayID;                               // 29 Pet Model ID for starting pet
     uint32      PetFamilyID;                                // 30 Pet Family Entry for starting pet
 };
@@ -852,20 +818,8 @@
 
 struct CreatureDisplayInfoExtraEntry
 {
-    uint32    ID;                                           // 0
+    //uint32    ID;                                         // 0
     uint32      DisplayRaceID;                              // 1
-<<<<<<< HEAD
-    uint32    DisplaySexID;                                 // 2
-    uint32    SkinID;                                       // 3
-    uint32    FaceID;                                       // 4
-    uint32    HairStyleID;                                  // 5
-    uint32    HairColorID;                                  // 6
-    uint32    FacialHairID;                                 // 7
-    uint32    NPCItemDisplay[11];                           // 8-18
-    uint32    Flags;                                        // 19
-    uint32    FileName;                                     // 20
-    uint32    Unk;                                          // 21  6.0.3
-=======
     //uint32    DisplaySexID;                               // 2
     //uint32    SkinID;                                     // 3
     //uint32    FaceID;                                     // 4
@@ -876,7 +830,6 @@
     //uint32    Flags;                                      // 19
     //uint32    FileDataID;                                 // 20
     //uint32    Unk;                                        // 21
->>>>>>> 4894991d
 };
 
 struct CreatureFamilyEntry
@@ -1015,18 +968,11 @@
     uint32      MapID;                                      // 1
     uint32      DifficultyID;                               // 2
     uint32      OrderIndex;                                 // 3
-    uint32    Bit;                                          // 4
+    //uint32    Bit;                                        // 4
     char*       Name_lang;                                  // 5
-<<<<<<< HEAD
-    uint32      CreatureDisplayID;                          // 6
-    uint32      Flags;                                      // 7
-    uint32      Unk;                                        // 8  
-
-=======
     //uint32    CreatureDisplayID;                          // 6
     //uint32    Flags;                                      // 7
     //uint32    Unk;                                        // 8 Flags2?
->>>>>>> 4894991d
 };
 
 struct DurabilityCostsEntry
@@ -1483,15 +1429,9 @@
     //uint32    BonusReputationAmount;                      // 23
     //uint32    MentorCharLevel;                            // 24
     //uint32    MentorItemLevel;                            // 25
-<<<<<<< HEAD
-    //uint32    Unk1;                                       // 26 6.0.3
-    //uint32    Unk2;                                       // 27 6.0.3
-    //uint32    Unk3;                                       // 28 6.0.3
-=======
     //uint32    Unk1;                                       // 26 (300 for random dungeons, others 0)
     //uint32    Unk2;                                       // 27
     //uint32    Unk3;                                       // 28
->>>>>>> 4894991d
 
     // Helpers
     uint32 Entry() const { return ID + (Type << 24); }
@@ -1527,12 +1467,8 @@
     //char*     Texture[6];                                 // 15-20
     //uint32    Color[2];                                   // 21-23
     //float     Unk1[18];                                   // 24-41
-<<<<<<< HEAD
-    //uint32    Unk2[9];                                    // 42-50
-=======
     //uint32    Unk2[4];                                    // 42-45
     //uint32    Unk3[5];                                    // 46-50
->>>>>>> 4894991d
 };
 
 #define MAX_LOCK_CASE 8
@@ -1549,18 +1485,7 @@
 struct PhaseEntry
 {
     uint32      ID;                                         // 0
-<<<<<<< HEAD
-    uint32      Flaga;                                      // 1
-};
-
-struct PhaseGroupEntry
-{
-    uint32      ID;
-    uint32      PhaseID;
-    uint32      PhaseGroupID;
-=======
     uint32      Flags;                                      // 1
->>>>>>> 4894991d
 };
 
 struct MailTemplateEntry
@@ -1632,13 +1557,8 @@
     char*       Message_lang;                               // 3 m_message_lang (text showed when transfer to map failed)
     uint32      RaidDuration;                               // 4 m_raidDuration in secs, 0 if no fixed reset time
     uint32      MaxPlayers;                                 // 5 m_maxPlayers some heroic versions have 0 when expected same amount as in normal version
-<<<<<<< HEAD
-    //char*     LockID;                                     // 6
-    //uint32    Unk;                                        // 7 6.0.2
-=======
     //uint32    Unk1;                                       // 6
     //uint32    Unk2;                                       // 7
->>>>>>> 4894991d
 };
 
 struct MinorTalentEntry
@@ -1747,11 +1667,10 @@
 {
     uint32      ID;                                         // 0
     uint32      CharLevel;                                  // 1
-    uint32      Unk;                                        // 3
-    uint32      DPSMod[6];                                  // 4-8 DPS mod for level
-    uint32      SpellPower;                                 // 9 spell power for level
-    uint32      StatMultiplier[5];                          // 10-14 Multiplier for ScalingStatDistribution
-    uint32      Armor[8][4];                                // 15-46 Armor for level
+    uint32      DPSMod[6];                                  // 2-7 DPS mod for level
+    uint32      SpellPower;                                 // 8 spell power for level
+    uint32      StatMultiplier[5];                          // 9-13 Multiplier for ScalingStatDistribution
+    uint32      Armor[8][4];                                // 14-46 Armor for level
     uint32      ArmorBack;                                  // 47
     uint32      ArmorShield;                                // 48
 
