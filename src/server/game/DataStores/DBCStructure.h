--- conflicted
+++ resolved
@@ -21,10 +21,6 @@
 
 #include "Common.h"
 #include "DBCEnums.h"
-<<<<<<< HEAD
-#include "Path.h"
-=======
->>>>>>> 233297c5
 #include "Util.h"
 
 // Structures using to access raw DBC data and required packing to portability
@@ -855,11 +851,7 @@
 {
     uint32 Id;
     uint32 Flags;
-<<<<<<< HEAD
-    //char* ModelPath
-=======
     char* ModelPath;
->>>>>>> 233297c5
     //uint32 Unk1;
     //float Scale;                                             // Used in calculation of unit collision data
     //int32 Unk2
@@ -1611,20 +1603,6 @@
 {
     //uint32 Level;                                         // 0 index
     float Talents;                                         // 1 talent count
-};
-
-struct NamesProfanityEntry
-{
-    //uint32    ID;                                         // 0
-    char const* Name;                                       // 1
-    int32       Language;                                   // 2
-};
-
-struct NamesReservedEntry
-{
-    //uint32    ID;                                         // 0
-    char const* Name;                                       // 1
-    int32       Language;                                   // 2
 };
 
 struct NamesProfanityEntry
@@ -1943,114 +1921,8 @@
     uint32    DmgClass;                                     // 153      m_defenseType
     uint32    Dispel;                                       // 2        m_dispelType
     uint32    Mechanic;                                     // 3        m_mechanic
-<<<<<<< HEAD
     uint32    PreventionType;                               // 154      m_preventionType
     uint32    StartRecoveryCategory;                        // 145      m_startRecoveryCategory
-=======
-    uint32    Attributes;                                   // 4        m_attributes
-    uint32    AttributesEx;                                 // 5        m_attributesEx
-    uint32    AttributesEx2;                                // 6        m_attributesExB
-    uint32    AttributesEx3;                                // 7        m_attributesExC
-    uint32    AttributesEx4;                                // 8        m_attributesExD
-    uint32    AttributesEx5;                                // 9        m_attributesExE
-    uint32    AttributesEx6;                                // 10       m_attributesExF
-    uint32    AttributesEx7;                                // 11       m_attributesExG
-    uint32    Stances[2];                                   // 12       m_shapeshiftMask
-    uint32    StancesNot[2];                                // 14       m_shapeshiftExclude
-    uint32    Targets;                                      // 16       m_targets
-    uint32    TargetCreatureType;                           // 17       m_targetCreatureType
-    uint32    RequiresSpellFocus;                           // 18       m_requiresSpellFocus
-    uint32    FacingCasterFlags;                            // 19       m_facingCasterFlags
-    uint32    CasterAuraState;                              // 20       m_casterAuraState
-    uint32    TargetAuraState;                              // 21       m_targetAuraState
-    uint32    CasterAuraStateNot;                           // 22       m_excludeCasterAuraState
-    uint32    TargetAuraStateNot;                           // 23       m_excludeTargetAuraState
-    uint32    casterAuraSpell;                              // 24       m_casterAuraSpell
-    uint32    targetAuraSpell;                              // 25       m_targetAuraSpell
-    uint32    excludeCasterAuraSpell;                       // 26       m_excludeCasterAuraSpell
-    uint32    excludeTargetAuraSpell;                       // 27       m_excludeTargetAuraSpell
-    uint32    CastingTimeIndex;                             // 28       m_castingTimeIndex
-    uint32    RecoveryTime;                                 // 29       m_recoveryTime
-    uint32    CategoryRecoveryTime;                         // 30       m_categoryRecoveryTime
-    uint32    InterruptFlags;                               // 31       m_interruptFlags
-    uint32    AuraInterruptFlags;                           // 32       m_auraInterruptFlags
-    uint32    ChannelInterruptFlags;                        // 33       m_channelInterruptFlags
-    uint32    procFlags;                                    // 34       m_procTypeMask
-    uint32    procChance;                                   // 35       m_procChance
-    uint32    procCharges;                                  // 36       m_procCharges
-    uint32    maxLevel;                                     // 37       m_maxLevel
-    uint32    baseLevel;                                    // 38       m_baseLevel
-    uint32    spellLevel;                                   // 39       m_spellLevel
-    uint32    DurationIndex;                                // 40       m_durationIndex
-    uint32    powerType;                                    // 41       m_powerType
-    uint32    manaCost;                                     // 42       m_manaCost
-    uint32    manaCostPerlevel;                             // 43       m_manaCostPerLevel
-    uint32    manaPerSecond;                                // 44       m_manaPerSecond
-    uint32    manaPerSecondPerLevel;                        // 45       m_manaPerSecondPerLeve
-    uint32    rangeIndex;                                   // 46       m_rangeIndex
-    float     speed;                                        // 47       m_speed
-    //uint32    modalNextSpell;                             // 48       m_modalNextSpell not used
-    uint32    StackAmount;                                  // 49       m_cumulativeAura
-    uint32    Totem[2];                                     // 50-51    m_totem
-    int32     Reagent[MAX_SPELL_REAGENTS];                  // 52-59    m_reagent
-    uint32    ReagentCount[MAX_SPELL_REAGENTS];             // 60-67    m_reagentCount
-    int32     EquippedItemClass;                            // 68       m_equippedItemClass (value)
-    int32     EquippedItemSubClassMask;                     // 69       m_equippedItemSubclass (mask)
-    int32     EquippedItemInventoryTypeMask;                // 70       m_equippedItemInvTypes (mask)
-    uint32    Effect[MAX_SPELL_EFFECTS];                    // 71-73    m_effect
-    int32     EffectDieSides[MAX_SPELL_EFFECTS];            // 74-76    m_effectDieSides
-    float     EffectRealPointsPerLevel[MAX_SPELL_EFFECTS];  // 77-79    m_effectRealPointsPerLevel
-    int32     EffectBasePoints[MAX_SPELL_EFFECTS];          // 80-82    m_effectBasePoints (must not be used in spell/auras explicitly, must be used cached Spell::m_currentBasePoints)
-    uint32    EffectMechanic[MAX_SPELL_EFFECTS];            // 83-85    m_effectMechanic
-    uint32    EffectImplicitTargetA[MAX_SPELL_EFFECTS];     // 86-88    m_implicitTargetA
-    uint32    EffectImplicitTargetB[MAX_SPELL_EFFECTS];     // 89-91    m_implicitTargetB
-    uint32    EffectRadiusIndex[MAX_SPELL_EFFECTS];         // 92-94    m_effectRadiusIndex - spellradius.dbc
-    uint32    EffectApplyAuraName[MAX_SPELL_EFFECTS];       // 95-97    m_effectAura
-    uint32    EffectAmplitude[MAX_SPELL_EFFECTS];           // 98-100   m_effectAuraPeriod
-    float     EffectValueMultiplier[MAX_SPELL_EFFECTS];     // 101-103
-    uint32    EffectChainTarget[MAX_SPELL_EFFECTS];         // 104-106  m_effectChainTargets
-    uint32    EffectItemType[MAX_SPELL_EFFECTS];            // 107-109  m_effectItemType
-    int32     EffectMiscValue[MAX_SPELL_EFFECTS];           // 110-112  m_effectMiscValue
-    int32     EffectMiscValueB[MAX_SPELL_EFFECTS];          // 113-115  m_effectMiscValueB
-    uint32    EffectTriggerSpell[MAX_SPELL_EFFECTS];        // 116-118  m_effectTriggerSpell
-    float     EffectPointsPerComboPoint[MAX_SPELL_EFFECTS]; // 119-121  m_effectPointsPerCombo
-    flag96    EffectSpellClassMask[MAX_SPELL_EFFECTS];      // 122-130
-    uint32    SpellVisual[2];                               // 131-132  m_spellVisualID
-    uint32    SpellIconID;                                  // 133      m_spellIconID
-    uint32    activeIconID;                                 // 134      m_activeIconID
-    //uint32    spellPriority;                              // 135 not used
-    char*     SpellName[16];                                // 136-151  m_name_lang
-    //uint32    SpellNameFlag;                              // 152 not used
-    char*     Rank[16];                                     // 153-168  m_nameSubtext_lang
-    //uint32    RankFlags;                                  // 169 not used
-    //char*     Description[16];                            // 170-185  m_description_lang not used
-    //uint32    DescriptionFlags;                           // 186 not used
-    //char*     ToolTip[16];                                // 187-202  m_auraDescription_lang not used
-    //uint32    ToolTipFlags;                               // 203 not used
-    uint32    ManaCostPercentage;                           // 204      m_manaCostPct
-    uint32    StartRecoveryCategory;                        // 205      m_startRecoveryCategory
-    uint32    StartRecoveryTime;                            // 206      m_startRecoveryTime
-    uint32    MaxTargetLevel;                               // 207      m_maxTargetLevel
-    uint32    SpellFamilyName;                              // 208      m_spellClassSet
-    flag96    SpellFamilyFlags;                             // 209-211
-    uint32    MaxAffectedTargets;                           // 212      m_maxTargets
-    uint32    DmgClass;                                     // 213      m_defenseType
-    uint32    PreventionType;                               // 214      m_preventionType
-    //uint32    StanceBarOrder;                             // 215      m_stanceBarOrder not used
-    float     EffectDamageMultiplier[MAX_SPELL_EFFECTS];    // 216-218  m_effectChainAmplitude
-    //uint32    MinFactionId;                               // 219      m_minFactionID not used
-    //uint32    MinReputation;                              // 220      m_minReputation not used
-    //uint32    RequiredAuraVision;                         // 221      m_requiredAuraVision not used
-    uint32    TotemCategory[2];                             // 222-223  m_requiredTotemCategoryID
-    int32     AreaGroupId;                                  // 224      m_requiredAreaGroupId
-    uint32    SchoolMask;                                   // 225      m_schoolMask
-    uint32    runeCostID;                                   // 226      m_runeCostID
-    //uint32    spellMissileID;                             // 227      m_spellMissileID not used
-    //uint32  PowerDisplayId;                               // 228      PowerDisplay.dbc, new in 3.1
-    float     EffectBonusMultiplier[MAX_SPELL_EFFECTS];     // 229-231  3.2.0
-    //uint32  spellDescriptionVariableID;                   // 232      3.2.0
-    //uint32  SpellDifficultyId;                            // 233      3.3.0
->>>>>>> 233297c5
 };
 
 typedef std::set<uint32> PetFamilySpellsSet;
@@ -2200,10 +2072,8 @@
 struct SpellShapeshiftEntry
 {
     uint32    Id;                                           // 0 - m_ID
-    uint32    StancesNot;                                   // 3 - m_shapeshiftExclude
-    // uint32 unk_320_2;                                    // 2 - 3.2.0
-    uint32    Stances;                                      // 1 - m_shapeshiftMask
-    // uint32 unk_320_3;                                    // 4 - 3.2.0
+    uint32    StancesNot[2];                                // 1 - m_shapeshiftExclude
+    uint32    Stances[2];                                   // 3 - m_shapeshiftMask
     // uint32    StanceBarOrder;                            // 5 - m_stanceBarOrder not used
 };
 
