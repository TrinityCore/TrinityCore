/*
 * Copyright (C) 2008-2014 TrinityCore <http://www.trinitycore.org/>
 * Copyright (C) 2005-2009 MaNGOS <http://getmangos.com/>
 *
 * This program is free software; you can redistribute it and/or modify it
 * under the terms of the GNU General Public License as published by the
 * Free Software Foundation; either version 2 of the License, or (at your
 * option) any later version.
 *
 * This program is distributed in the hope that it will be useful, but WITHOUT
 * ANY WARRANTY; without even the implied warranty of MERCHANTABILITY or
 * FITNESS FOR A PARTICULAR PURPOSE. See the GNU General Public License for
 * more details.
 *
 * You should have received a copy of the GNU General Public License along
 * with this program. If not, see <http://www.gnu.org/licenses/>.
 */

#ifndef TRINITY_DBCSFRM_H
#define TRINITY_DBCSFRM_H

// x - skip<uint32>, X - skip<uint8>, s - char*, f - float, i - uint32, b - uint8, d - index (not included)
// n - index (included), l - bool, p - field present in sql dbc, a - field absent in sql dbc

char const Achievementfmt[] = "niixsxiixixxii";
const std::string CustomAchievementfmt = "pppaaaapapaapp";
const std::string CustomAchievementIndex = "ID";
char const AchievementCriteriafmt[] = "niiiliiiisiiiiixxiiiiii";
char const AreaTableEntryfmt[] = "iiinixxxxxisiiiiiffixxxxxx";
char const AreaGroupEntryfmt[] = "niiiiiii";
char const AreaPOIEntryfmt[] = "niiiiiiiiiiiffixixxixx";
char const AreaTriggerEntryfmt[] = "nifffxxxfffff";
char const ArmorLocationfmt[] = "nfffff";
char const AuctionHouseEntryfmt[] = "niiix";
char const BankBagSlotPricesEntryfmt[] = "ni";
char const BannedAddOnsfmt[] = "nxxxxxxxxxx";
char const BarberShopStyleEntryfmt[] = "nixxxiii";
char const BattlemasterListEntryfmt[] = "niiiiiiiiixsiiiixxxx";
char const CharStartOutfitEntryfmt[] = "dbbbXiiiiiiiiiiiiiiiiiiiiiiiixxxxxxxxxxxxxxxxxxxxxxxxxxxxxxxxxxxxxxxxxxxxxxxxii";
char const CharTitlesEntryfmt[] = "nxssix";
char const ChatChannelsEntryfmt[] = "nixsx";
char const ChrClassesEntryfmt[] = "nixsxxxixiiiii";
char const ChrRacesEntryfmt[] = "niixiixixxxxixsxxxxxixxx";
char const ChrClassesXPowerTypesfmt[] = "nii";
char const CinematicSequencesEntryfmt[] = "nxxxxxxxxx";
char const CreatureDisplayInfofmt[] = "nixifxxxxxxxxxxxx";
char const CreatureDisplayInfoExtrafmt[] = "diixxxxxxxxxxxxxxxxxx";
char const CreatureModelDatafmt[] = "nixxxxxxxxxxxxffxxxxxxxxxxxxxxx";
char const CreatureFamilyfmt[] = "nfifiiiiixsx";
char const CreatureSpellDatafmt[] = "niiiixxxx";
char const CreatureTypefmt[] = "nxx";
char const CurrencyTypesfmt[] = "nixxxiiiiix";
char const DestructibleModelDatafmt[] = "ixxixxxixxxixxxixxxxxxxx";
char const DungeonEncounterfmt[] = "niixisxx";
char const DurabilityCostsfmt[] = "niiiiiiiiiiiiiiiiiiiiiiiiiiiii";
char const DurabilityQualityfmt[] = "nf";
char const EmotesEntryfmt[] = "nxxiiixx";
char const EmotesTextEntryfmt[] = "nxixxxxxxxxxxxxxxxx";
char const FactionEntryfmt[] = "niiiiiiiiiiiiiiiiiiffixsxi";
char const FactionTemplateEntryfmt[] = "niiiiiiiiiiiii";
char const GameObjectDisplayInfofmt[] = "nsxxxxxxxxxxffffffxxx";
char const GemPropertiesEntryfmt[] = "nixxii";
char const GlyphPropertiesfmt[] = "niii";
char const GlyphSlotfmt[] = "nii";
char const GtBarberShopCostBasefmt[] = "xf";
char const GtCombatRatingsfmt[] = "xf";
char const GtOCTHpPerStaminafmt[] = "df";
char const GtChanceToMeleeCritBasefmt[] = "xf";
char const GtChanceToMeleeCritfmt[] = "xf";
char const GtChanceToSpellCritBasefmt[] = "xf";
char const GtChanceToSpellCritfmt[] = "xf";
char const GtNPCManaCostScalerfmt[] = "xf";
char const GtOCTClassCombatRatingScalarfmt[] = "df";
char const GtOCTRegenHPfmt[] = "f";
//char const GtOCTRegenMPfmt[] = "f";
char const GtRegenMPPerSptfmt[] = "xf";
char const GtSpellScalingfmt[] = "df";
char const GtOCTBaseHPByClassfmt[] = "df";
char const GtOCTBaseMPByClassfmt[] = "df";
char const GuildPerkSpellsfmt[] = "dii";
char const Holidaysfmt[] = "niiiiiiiiiiiiiiiiiiiiiiiiiiiiiiiiiiiiiiiiiiiiiiiixxsiix";
char const ImportPriceArmorfmt[] = "nffff";
char const ImportPriceQualityfmt[] = "nf";
char const ImportPriceShieldfmt[] = "nf";
char const ImportPriceWeaponfmt[] = "nf";
char const ItemPriceBasefmt[] = "diff";
char const ItemReforgefmt[] = "nifif";
char const ItemBagFamilyfmt[] = "nx";
char const ItemArmorQualityfmt[] = "nfffffffi";
char const ItemArmorShieldfmt[] = "nifffffff";
char const ItemArmorTotalfmt[] = "niffff";
char const ItemClassfmt[] = "dixxfx";
char const ItemDamagefmt[] = "nfffffffi";
char const ItemDisenchantLootfmt[] = "niiiiii";
//char const ItemDisplayTemplateEntryfmt[] = "nxxxxxxxxxxixxxxxxxxxxx";
char const ItemLimitCategoryEntryfmt[] = "nxii";
char const ItemRandomPropertiesfmt[] = "nxiiixxs";
char const ItemRandomSuffixfmt[] = "nsxiiiiiiiiii";
char const ItemSetEntryfmt[] = "dsiiiiiiiiiixxxxxxxiiiiiiiiiiiiiiiiii";
char const LFGDungeonEntryfmt[] = "nsiiiiiiiiixxixixixxx";
char const LightEntryfmt[] = "nifffxxxxxxxxxx";
char const LiquidTypefmt[] = "nxxixixxxxxxxxxxxxxxxxxxxxxxxxxxxxxxxxxxxxxxx";
char const LockEntryfmt[] = "niiiiiiiiiiiiiiiiiiiiiiiixxxxxxxx";
char const PhaseEntryfmt[] = "nsi";
char const PhaseGroupfmt[] = "nii";
char const MailTemplateEntryfmt[] = "nxs";
char const MapEntryfmt[] = "nxiixxsixxixiffxiiii";
char const MapDifficultyEntryfmt[] = "diisiix";
char const MovieEntryfmt[] = "nxxx";
char const MountCapabilityfmt[] = "niiiiiii";
char const MountTypefmt[] = "niiiiiiiiiiiiiiiiiiiiiiii";
char const NameGenfmt[] = "dsii";
char const NumTalentsAtLevelfmt[] = "df";
char const OverrideSpellDatafmt[] = "niiiiiiiiiixx";
char const QuestFactionRewardfmt[] = "niiiiiiiiii";
char const QuestSortEntryfmt[] = "nx";
char const QuestXPfmt[] = "niiiiiiiiii";
char const PowerDisplayfmt[] = "nixxxx";
char const PvPDifficultyfmt[] = "diiiii";
char const RandomPropertiesPointsfmt[] = "niiiiiiiiiiiiiii";
char const ScalingStatDistributionfmt[] = "niiiiiiiiiiiiiiiiiiiixi";
char const ScalingStatValuesfmt[] = "iniiiiiiiiiiiiiiiiiiiiiiiiiiiiiiiiiiiiiiiiiiiii";
char const SkillLinefmt[] = "nisxixi";
char const SkillLineAbilityfmt[] = "niiiixxiiiiiii";
char const SkillRaceClassInfofmt[] = "diiiixxix";
char const SkillTiersfmt[] = "nxxxxxxxxxxxxxxxxiiiiiiiiiiiiiiii";
char const SoundEntriesfmt[] = "nxxxxxxxxxxxxxxxxxxxxxxxxxxxxxxxxxx";
char const SpellCastTimefmt[] = "nixx";
char const SpellCategoriesEntryfmt[] = "diiiiii";
char const SpellCategoryfmt[] = "nixx";
char const SpellDifficultyfmt[] = "niiii";
const std::string CustomSpellDifficultyfmt = "ppppp";
const std::string CustomSpellDifficultyIndex = "id";
char const SpellDurationfmt[] = "niii";
<<<<<<< HEAD
//                                             0         10        20    26
char const SpellEffectEntryfmt[] =            "nifiiiffiiiiiifiifiiiiiiiix";
const std::string CustomSpellEffectEntryfmt = "ppppppppppapppappppppppppp";
const std::string CustomSpellEffectEntryIndex = "Id";
//                                       0         10        20        30        40     47
char const SpellEntryfmt[] =            "niiiiiiiiiiiiiiifiiiissxxiixxifiiiiiiixiiiiiiiix";
const std::string CustomSpellEntryfmt = "ppppppppppppppapaaaaaaaaapaaaaaapapppaapppaaapa";
=======
char const SpellEntryfmt[] = "niiiiiiiiiiiixixiiiiiiiiiiiiiiiiiiiiiiiiiiiiiiifxiiiiiiiiiiiiiiiiiiiiiiiiiiiifffiiiiiiiiiiiiiiiiiiiiifffiiiiiiiiiiiiiiifffiiiiiiiiiiiiixssssssssssssssssxssssssssssssssssxxxxxxxxxxxxxxxxxxxxxxxxxxxxxxxxxxxiiiiiiiiiiixfffxxxiiiiixxfffxx";
const std::string CustomSpellEntryfmt = "papppppppppppapapaaaaaaaaaaapaaapapppppppaaaaapaapaaaaaaaaaaaaaaaaaappppppppppppppppppppppppppppppppppppaaappppppppppppaaapppppppppaaaaaaaaaaaaaaaaaaaaaaaaaaaaaaaaaaaaaaaaaaaaaaaaaaaaaaaaaaaaaaaaaaaaaaaaaaaappppppppapppaaaaappaaaaaaa";
>>>>>>> 793c56b8
const std::string CustomSpellEntryIndex = "Id";
char const SpellFocusObjectfmt[] = "nx";
char const SpellItemEnchantmentfmt[] = "nxiiiiiixxxiiisiiiiiiix";
char const SpellItemEnchantmentConditionfmt[] = "nbbbbbxxxxxbbbbbbbbbbiiiiiXXXXX";
char const SpellRadiusfmt[] = "nfff";
char const SpellRangefmt[] = "nffffixx";
char const SpellReagentsEntryfmt[] = "diiiiiiiiiiiiiiii";
char const SpellScalingEntryfmt[] = "diiiiffffffffffi";
char const SpellTotemsEntryfmt[] = "niiii";
char const SpellTargetRestrictionsEntryfmt[] = "nxiiii";
char const SpellPowerEntryfmt[] = "diiiiixf";
char const SpellInterruptsEntryfmt[] = "dixixi";
char const SpellEquippedItemsEntryfmt[] = "diii";
char const SpellAuraOptionsEntryfmt[] = "niiii";
char const SpellAuraRestrictionsEntryfmt[] = "diiiiiiii";
char const SpellCastingRequirementsEntryfmt[] = "dixxixi";
char const SpellClassOptionsEntryfmt[] = "dxiiiix";
char const SpellCooldownsEntryfmt[] = "diii";
char const SpellLevelsEntryfmt[] = "diii";
char const SpellRuneCostfmt[] = "niiii";
char const SpellShapeshiftEntryfmt[] = "nixixx";
char const SpellShapeshiftFormfmt[] = "nxxiixiiixxiiiiiiiixx";
char const StableSlotPricesfmt[] = "ni";
char const SummonPropertiesfmt[] = "niiiii";
char const TalentEntryfmt[] = "niiiiiiiiixxixxxxxx";
char const TalentTabEntryfmt[] = "nxxiiixxxii";
char const TalentTreePrimarySpellsfmt[] = "diix";
char const TaxiNodesEntryfmt[] = "nifffsiiixx";
char const TaxiPathEntryfmt[] = "niii";
char const TaxiPathNodeEntryfmt[] = "diiifffiiii";
char const TotemCategoryEntryfmt[] = "nxii";
char const UnitPowerBarfmt[] = "niixxxxxxxxxxxxxxxxxxxxxxxx";
char const TransportAnimationfmt[] = "diifffx";
char const TransportRotationfmt[] = "diiffff";
char const VehicleEntryfmt[] = "niffffiiiiiiiifffffffffffffffssssfifiixx";
char const VehicleSeatEntryfmt[] = "niiffffffffffiiiiiifffffffiiifffiiiiiiiffiiiiixxxxxxxxxxxxxxxxxxxx";
char const WMOAreaTableEntryfmt[] = "niiixxxxxiixxxx";
char const WorldMapAreaEntryfmt[] = "xinxffffixxxxx";
char const WorldMapOverlayEntryfmt[] = "nxiiiixxxxxxxxx";
char const WorldSafeLocsEntryfmt[] = "nifffx";

#endif<|MERGE_RESOLUTION|>--- conflicted
+++ resolved
@@ -132,18 +132,13 @@
 const std::string CustomSpellDifficultyfmt = "ppppp";
 const std::string CustomSpellDifficultyIndex = "id";
 char const SpellDurationfmt[] = "niii";
-<<<<<<< HEAD
 //                                             0         10        20    26
 char const SpellEffectEntryfmt[] =            "nifiiiffiiiiiifiifiiiiiiiix";
-const std::string CustomSpellEffectEntryfmt = "ppppppppppapppappppppppppp";
+const std::string CustomSpellEffectEntryfmt = "ppppppppppppppappppppppppp";
 const std::string CustomSpellEffectEntryIndex = "Id";
 //                                       0         10        20        30        40     47
 char const SpellEntryfmt[] =            "niiiiiiiiiiiiiiifiiiissxxiixxifiiiiiiixiiiiiiiix";
 const std::string CustomSpellEntryfmt = "ppppppppppppppapaaaaaaaaapaaaaaapapppaapppaaapa";
-=======
-char const SpellEntryfmt[] = "niiiiiiiiiiiixixiiiiiiiiiiiiiiiiiiiiiiiiiiiiiiifxiiiiiiiiiiiiiiiiiiiiiiiiiiiifffiiiiiiiiiiiiiiiiiiiiifffiiiiiiiiiiiiiiifffiiiiiiiiiiiiixssssssssssssssssxssssssssssssssssxxxxxxxxxxxxxxxxxxxxxxxxxxxxxxxxxxxiiiiiiiiiiixfffxxxiiiiixxfffxx";
-const std::string CustomSpellEntryfmt = "papppppppppppapapaaaaaaaaaaapaaapapppppppaaaaapaapaaaaaaaaaaaaaaaaaappppppppppppppppppppppppppppppppppppaaappppppppppppaaapppppppppaaaaaaaaaaaaaaaaaaaaaaaaaaaaaaaaaaaaaaaaaaaaaaaaaaaaaaaaaaaaaaaaaaaaaaaaaaaappppppppapppaaaaappaaaaaaa";
->>>>>>> 793c56b8
 const std::string CustomSpellEntryIndex = "Id";
 char const SpellFocusObjectfmt[] = "nx";
 char const SpellItemEnchantmentfmt[] = "nxiiiiiixxxiiisiiiiiiix";
