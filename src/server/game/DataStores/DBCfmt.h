--- conflicted
+++ resolved
@@ -46,13 +46,8 @@
 char const CinematicSequencesEntryfmt[] = "nxxxxxxxxx";
 char const CreatureDisplayInfofmt[] = "nixifxxxxxxxxxxxx";
 char const CreatureDisplayInfoExtrafmt[] = "diixxxxxxxxxxxxxxxxxx";
-<<<<<<< HEAD
-char const CreatureModelDatafmt[] = "nixxxxxxxxxxxxffxxxxxxxxxxxxxxx";
+char const CreatureModelDatafmt[] = "nisxxxxxxxxxxxffxxxxxxxxxxxxxxx";
 char const CreatureFamilyfmt[] = "nfifiiiiixsx";
-=======
-char const CreatureFamilyfmt[] = "nfifiiiiixssssssssssssssssxx";
-char const CreatureModelDatafmt[] = "nisxfxxxxxxxxxxffxxxxxxxxxxx";
->>>>>>> 233297c5
 char const CreatureSpellDatafmt[] = "niiiixxxx";
 char const CreatureTypefmt[] = "nxx";
 char const CurrencyTypesfmt[] = "nixxxiiiiix";
@@ -107,7 +102,6 @@
 char const LightEntryfmt[] = "nifffxxxxxxxxxx";
 char const LiquidTypefmt[] = "nxxixixxxxxxxxxxxxxxxxxxxxxxxxxxxxxxxxxxxxxxx";
 char const LockEntryfmt[] = "niiiiiiiiiiiiiiiiiiiiiiiixxxxxxxx";
-<<<<<<< HEAD
 char const PhaseEntryfmt[] = "nsi";
 char const PhaseGroupfmt[] = "nii";
 char const MailTemplateEntryfmt[] = "nxs";
@@ -121,15 +115,6 @@
 char const NameGenfmt[] = "dsii";
 char const NumTalentsAtLevelfmt[] = "df";
 char const OverrideSpellDatafmt[] = "niiiiiiiiiixx";
-=======
-char const MailTemplateEntryfmt[] = "nxxxxxxxxxxxxxxxxxssssssssssssssssx";
-char const MapEntryfmt[] = "nxiixssssssssssssssssxixxxxxxxxxxxxxxxxxxxxxxxxxxxxxxxxxxixiffxiii";
-char const MapDifficultyEntryfmt[] = "diisxxxxxxxxxxxxxxxxiix";
-char const MovieEntryfmt[] = "nxx";
-char const NamesProfanityEntryfmt[] = "dsi";
-char const NamesReservedEntryfmt[] = "dsi";
-char const OverrideSpellDatafmt[] = "niiiiiiiiiix";
->>>>>>> 233297c5
 char const QuestFactionRewardfmt[] = "niiiiiiiiii";
 char const QuestSortEntryfmt[] = "nx";
 char const QuestXPfmt[] = "niiiiiiiiii";
@@ -150,7 +135,6 @@
 const std::string CustomSpellDifficultyfmt = "ppppp";
 const std::string CustomSpellDifficultyIndex = "id";
 char const SpellDurationfmt[] = "niii";
-<<<<<<< HEAD
 //                                             0         10        20    26
 char const SpellEffectEntryfmt[] =            "nifiiiffiiiiiifiifiiiiiiiix";
 const std::string CustomSpellEffectEntryfmt = "ppppppppppppppappppppppppp";
@@ -158,10 +142,6 @@
 //                                       0         10        20        30        40     47
 char const SpellEntryfmt[] =            "niiiiiiiiiiiiiiifiiiissxxiixxifiiiiiiixiiiiiiiix";
 const std::string CustomSpellEntryfmt = "ppppppppppppppapaaaaaaaaapaaaaaapapppaapppaaapa";
-=======
-char const SpellEntryfmt[] = "niiiiiiiiiiiiiiiiiiiiiiiiiiiiiiiiiiiiiiiiiiiiiifxiiiiiiiiiiiiiiiiiiiiiiiiiiiifffiiiiiiiiiiiiiiiiiiiiifffiiiiiiiiiiiiiiifffiiiiiiiiiiiiixssssssssssssssssxssssssssssssssssxxxxxxxxxxxxxxxxxxxxxxxxxxxxxxxxxxxiiiiiiiiiiixfffxxxiiiiixxfffxx";
-const std::string CustomSpellEntryfmt = "papppppppppppapapaaaaaaaaaaapaaapapppppppaaaaapaapaaaaaaaaaaaaaaaaaappppppppppppppppppppppppppppppppppppaaappppppppppppaaapppppppppaaaaaaaaaaaaaaaaaaaaaaaaaaaaaaaaaaaaaaaaaaaaaaaaaaaaaaaaaaaaaaaaaaaaaaaaaaaappppppppapppaaaaappaaaaaaa";
->>>>>>> 233297c5
 const std::string CustomSpellEntryIndex = "Id";
 char const SpellFocusObjectfmt[] = "nx";
 char const SpellItemEnchantmentfmt[] = "nxiiiiiixxxiiisiiiiiiix";
@@ -182,7 +162,7 @@
 char const SpellCooldownsEntryfmt[] = "diii";
 char const SpellLevelsEntryfmt[] = "diii";
 char const SpellRuneCostfmt[] = "niiii";
-char const SpellShapeshiftEntryfmt[] = "nixixx";
+char const SpellShapeshiftEntryfmt[] = "niiiix";
 char const SpellShapeshiftFormfmt[] = "nxxiixiiixxiiiiiiiixx";
 char const StableSlotPricesfmt[] = "ni";
 char const SummonPropertiesfmt[] = "niiiii";
