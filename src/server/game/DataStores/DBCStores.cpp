/*
 * Copyright (C) 2008-2014 TrinityCore <http://www.trinitycore.org/>
 * Copyright (C) 2005-2009 MaNGOS <http://getmangos.com/>
 *
 * This program is free software; you can redistribute it and/or modify it
 * under the terms of the GNU General Public License as published by the
 * Free Software Foundation; either version 2 of the License, or (at your
 * option) any later version.
 *
 * This program is distributed in the hope that it will be useful, but WITHOUT
 * ANY WARRANTY; without even the implied warranty of MERCHANTABILITY or
 * FITNESS FOR A PARTICULAR PURPOSE. See the GNU General Public License for
 * more details.
 *
 * You should have received a copy of the GNU General Public License along
 * with this program. If not, see <http://www.gnu.org/licenses/>.
 */

#include "DBCStores.h"
#include "Containers.h"
#include "Log.h"
#include "SharedDefines.h"
#include "SpellInfo.h"
#include "SpellMgr.h"
#include "TransportMgr.h"
#include "DBCfmt.h"
#include "ItemPrototype.h"
#include "Timer.h"
#include "ObjectDefines.h"

#include <map>

typedef std::map<uint16, uint32> AreaFlagByAreaID;
typedef std::map<uint32, uint32> AreaFlagByMapID;

struct WMOAreaTableTripple
{
    WMOAreaTableTripple(int32 r, int32 a, int32 g) :  groupId(g), rootId(r), adtId(a)
    {
    }

    bool operator <(const WMOAreaTableTripple& b) const
    {
        return memcmp(this, &b, sizeof(WMOAreaTableTripple))<0;
    }

    // ordered by entropy; that way memcmp will have a minimal medium runtime
    int32 groupId;
    int32 rootId;
    int32 adtId;
};

typedef std::map<WMOAreaTableTripple, WMOAreaTableEntry const*> WMOAreaInfoByTripple;

DBCStorage <AreaTableEntry> sAreaStore(AreaTableEntryfmt);
DBCStorage <AreaGroupEntry> sAreaGroupStore(AreaGroupEntryfmt);
static AreaFlagByAreaID sAreaFlagByAreaID;
static AreaFlagByMapID sAreaFlagByMapID;                    // for instances without generated *.map files

static WMOAreaInfoByTripple sWMOAreaInfoByTripple;

DBCStorage <AchievementEntry> sAchievementStore(Achievementfmt);
DBCStorage <AchievementCriteriaEntry> sAchievementCriteriaStore(AchievementCriteriafmt);
DBCStorage <AreaTriggerEntry> sAreaTriggerStore(AreaTriggerEntryfmt);
DBCStorage <ArmorLocationEntry> sArmorLocationStore(ArmorLocationfmt);
DBCStorage <AuctionHouseEntry> sAuctionHouseStore(AuctionHouseEntryfmt);
DBCStorage <BankBagSlotPricesEntry> sBankBagSlotPricesStore(BankBagSlotPricesEntryfmt);
DBCStorage <BannedAddOnsEntry> sBannedAddOnsStore(BannedAddOnsfmt);
DBCStorage <BattlemasterListEntry> sBattlemasterListStore(BattlemasterListEntryfmt);
DBCStorage <BarberShopStyleEntry> sBarberShopStyleStore(BarberShopStyleEntryfmt);
DBCStorage <CharStartOutfitEntry> sCharStartOutfitStore(CharStartOutfitEntryfmt);
std::map<uint32, CharStartOutfitEntry const*> sCharStartOutfitMap;
DBCStorage <CharTitlesEntry> sCharTitlesStore(CharTitlesEntryfmt);
DBCStorage <ChatChannelsEntry> sChatChannelsStore(ChatChannelsEntryfmt);
DBCStorage <ChrClassesEntry> sChrClassesStore(ChrClassesEntryfmt);
DBCStorage <ChrRacesEntry> sChrRacesStore(ChrRacesEntryfmt);
DBCStorage <ChrPowerTypesEntry> sChrPowerTypesStore(ChrClassesXPowerTypesfmt);
DBCStorage <ChrSpecializationEntry> sChrSpecializationStore(ChrSpecializationEntryfmt);
ChrSpecializationByIndexArray sChrSpecializationByIndexStore;
SpecializationSpellsBySpecStore sSpecializationSpellsBySpecStore;
DBCStorage <CinematicSequencesEntry> sCinematicSequencesStore(CinematicSequencesEntryfmt);
DBCStorage <CreatureDisplayInfoEntry> sCreatureDisplayInfoStore(CreatureDisplayInfofmt);
DBCStorage <CreatureDisplayInfoExtraEntry> sCreatureDisplayInfoExtraStore(CreatureDisplayInfoExtrafmt);
DBCStorage <CreatureFamilyEntry> sCreatureFamilyStore(CreatureFamilyfmt);
DBCStorage <CreatureModelDataEntry> sCreatureModelDataStore(CreatureModelDatafmt);
DBCStorage <CreatureSpellDataEntry> sCreatureSpellDataStore(CreatureSpellDatafmt);
DBCStorage <CreatureTypeEntry> sCreatureTypeStore(CreatureTypefmt);
DBCStorage <CurrencyTypesEntry> sCurrencyTypesStore(CurrencyTypesfmt);
uint32 PowersByClass[MAX_CLASSES][MAX_POWERS];

DBCStorage <DestructibleModelDataEntry> sDestructibleModelDataStore(DestructibleModelDatafmt);
DBCStorage <DungeonEncounterEntry> sDungeonEncounterStore(DungeonEncounterfmt);
DBCStorage <DurabilityQualityEntry> sDurabilityQualityStore(DurabilityQualityfmt);
DBCStorage <DurabilityCostsEntry> sDurabilityCostsStore(DurabilityCostsfmt);

DBCStorage <EmotesEntry> sEmotesStore(EmotesEntryfmt);
DBCStorage <EmotesTextEntry> sEmotesTextStore(EmotesTextEntryfmt);

typedef std::map<uint32, SimpleFactionsList> FactionTeamMap;
static FactionTeamMap sFactionTeamMap;
DBCStorage <FactionEntry> sFactionStore(FactionEntryfmt);
DBCStorage <FactionTemplateEntry> sFactionTemplateStore(FactionTemplateEntryfmt);

DBCStorage <GameObjectDisplayInfoEntry> sGameObjectDisplayInfoStore(GameObjectDisplayInfofmt);
DBCStorage <GemPropertiesEntry> sGemPropertiesStore(GemPropertiesEntryfmt);
DBCStorage <GlyphPropertiesEntry> sGlyphPropertiesStore(GlyphPropertiesfmt);
DBCStorage <GlyphSlotEntry> sGlyphSlotStore(GlyphSlotfmt);

DBCStorage <GtBarberShopCostBaseEntry>    sGtBarberShopCostBaseStore(GtBarberShopCostBasefmt);
DBCStorage <GtCombatRatingsEntry>         sGtCombatRatingsStore(GtCombatRatingsfmt);
DBCStorage <GtChanceToMeleeCritBaseEntry> sGtChanceToMeleeCritBaseStore(GtChanceToMeleeCritBasefmt);
DBCStorage <GtChanceToMeleeCritEntry>     sGtChanceToMeleeCritStore(GtChanceToMeleeCritfmt);
DBCStorage <GtChanceToSpellCritBaseEntry> sGtChanceToSpellCritBaseStore(GtChanceToSpellCritBasefmt);
DBCStorage <GtChanceToSpellCritEntry>     sGtChanceToSpellCritStore(GtChanceToSpellCritfmt);
DBCStorage <GtNPCManaCostScalerEntry>     sGtNPCManaCostScalerStore(GtNPCManaCostScalerfmt);
DBCStorage <GtOCTClassCombatRatingScalarEntry> sGtOCTClassCombatRatingScalarStore(GtOCTClassCombatRatingScalarfmt);
DBCStorage <GtOCTRegenHPEntry>            sGtOCTRegenHPStore(GtOCTRegenHPfmt);
//DBCStorage <GtOCTRegenMPEntry>            sGtOCTRegenMPStore(GtOCTRegenMPfmt);  -- not used currently
DBCStorage <gtOCTHpPerStaminaEntry>       sGtOCTHpPerStaminaStore(GtOCTHpPerStaminafmt);
DBCStorage <GtRegenMPPerSptEntry>         sGtRegenMPPerSptStore(GtRegenMPPerSptfmt);
DBCStorage <GtSpellScalingEntry>          sGtSpellScalingStore(GtSpellScalingfmt);
DBCStorage <GtOCTBaseHPByClassEntry>      sGtOCTBaseHPByClassStore(GtOCTBaseHPByClassfmt);
DBCStorage <GtOCTBaseMPByClassEntry>      sGtOCTBaseMPByClassStore(GtOCTBaseMPByClassfmt);
DBCStorage <GuildPerkSpellsEntry>         sGuildPerkSpellsStore(GuildPerkSpellsfmt);

DBCStorage <ImportPriceArmorEntry>        sImportPriceArmorStore(ImportPriceArmorfmt);
DBCStorage <ImportPriceQualityEntry>      sImportPriceQualityStore(ImportPriceQualityfmt);
DBCStorage <ImportPriceShieldEntry>       sImportPriceShieldStore(ImportPriceShieldfmt);
DBCStorage <ImportPriceWeaponEntry>       sImportPriceWeaponStore(ImportPriceWeaponfmt);
DBCStorage <ItemPriceBaseEntry>           sItemPriceBaseStore(ItemPriceBasefmt);
DBCStorage <ItemReforgeEntry>             sItemReforgeStore(ItemReforgefmt);
DBCStorage <ItemArmorQualityEntry>        sItemArmorQualityStore(ItemArmorQualityfmt);
DBCStorage <ItemArmorShieldEntry>         sItemArmorShieldStore(ItemArmorShieldfmt);
DBCStorage <ItemArmorTotalEntry>          sItemArmorTotalStore(ItemArmorTotalfmt);
DBCStorage <ItemClassEntry>               sItemClassStore(ItemClassfmt);
DBCStorage <ItemBagFamilyEntry>           sItemBagFamilyStore(ItemBagFamilyfmt);
DBCStorage <ItemDamageEntry>              sItemDamageAmmoStore(ItemDamagefmt);
DBCStorage <ItemDamageEntry>              sItemDamageOneHandStore(ItemDamagefmt);
DBCStorage <ItemDamageEntry>              sItemDamageOneHandCasterStore(ItemDamagefmt);
DBCStorage <ItemDamageEntry>              sItemDamageRangedStore(ItemDamagefmt);
DBCStorage <ItemDamageEntry>              sItemDamageThrownStore(ItemDamagefmt);
DBCStorage <ItemDamageEntry>              sItemDamageTwoHandStore(ItemDamagefmt);
DBCStorage <ItemDamageEntry>              sItemDamageTwoHandCasterStore(ItemDamagefmt);
DBCStorage <ItemDamageEntry>              sItemDamageWandStore(ItemDamagefmt);
DBCStorage <ItemDisenchantLootEntry>      sItemDisenchantLootStore(ItemDisenchantLootfmt);
//DBCStorage <ItemDisplayInfoEntry>       sItemDisplayInfoStore(ItemDisplayTemplateEntryfmt); -- not used currently
DBCStorage <ItemLimitCategoryEntry>       sItemLimitCategoryStore(ItemLimitCategoryEntryfmt);
DBCStorage <ItemRandomPropertiesEntry>    sItemRandomPropertiesStore(ItemRandomPropertiesfmt);
DBCStorage <ItemRandomSuffixEntry>        sItemRandomSuffixStore(ItemRandomSuffixfmt);
DBCStorage <ItemSetEntry>                 sItemSetStore(ItemSetEntryfmt);
DBCStorage <ItemSetSpellEntry>            sItemSetSpellStore(ItemSetSpellEntryfmt);
ItemSetSpellsStore                        sItemSetSpellsStore;

DBCStorage <LFGDungeonEntry> sLFGDungeonStore(LFGDungeonEntryfmt);
DBCStorage <LightEntry> sLightStore(LightEntryfmt);
DBCStorage <LiquidTypeEntry> sLiquidTypeStore(LiquidTypefmt);
DBCStorage <LockEntry> sLockStore(LockEntryfmt);

DBCStorage <MailTemplateEntry> sMailTemplateStore(MailTemplateEntryfmt);
DBCStorage <MapEntry> sMapStore(MapEntryfmt);

// DBC used only for initialization sMapDifficultyMap at startup.
DBCStorage <MapDifficultyEntry> sMapDifficultyStore(MapDifficultyEntryfmt); // only for loading
MapDifficultyMap sMapDifficultyMap;

DBCStorage <MovieEntry> sMovieStore(MovieEntryfmt);
DBCStorage <MountCapabilityEntry> sMountCapabilityStore(MountCapabilityfmt);
DBCStorage <MountTypeEntry> sMountTypeStore(MountTypefmt);

DBCStorage <NameGenEntry> sNameGenStore(NameGenfmt);
NameGenContainer sGenerateNamesMap;

DBCStorage <PowerDisplayEntry> sPowerDisplayStore(PowerDisplayfmt);
DBCStorage <PvPDifficultyEntry> sPvPDifficultyStore(PvPDifficultyfmt);

DBCStorage <QuestSortEntry> sQuestSortStore(QuestSortEntryfmt);
DBCStorage <QuestXPEntry>   sQuestXPStore(QuestXPfmt);
DBCStorage <QuestFactionRewEntry>  sQuestFactionRewardStore(QuestFactionRewardfmt);
DBCStorage <RandomPropertiesPointsEntry> sRandomPropertiesPointsStore(RandomPropertiesPointsfmt);
DBCStorage <ScalingStatDistributionEntry> sScalingStatDistributionStore(ScalingStatDistributionfmt);
DBCStorage <ScalingStatValuesEntry> sScalingStatValuesStore(ScalingStatValuesfmt);

DBCStorage <SkillLineEntry> sSkillLineStore(SkillLinefmt);
DBCStorage <SkillLineAbilityEntry> sSkillLineAbilityStore(SkillLineAbilityfmt);
DBCStorage <SkillRaceClassInfoEntry> sSkillRaceClassInfoStore(SkillRaceClassInfofmt);
SkillRaceClassInfoMap SkillRaceClassInfoBySkill;
DBCStorage <SkillTiersEntry> sSkillTiersStore(SkillTiersfmt);

DBCStorage <SoundEntriesEntry> sSoundEntriesStore(SoundEntriesfmt);

DBCStorage <SpecializationSpellsEntry> sSpecializationSpellsStore(SpecializationSpellsEntryfmt);
DBCStorage <SpellItemEnchantmentEntry> sSpellItemEnchantmentStore(SpellItemEnchantmentfmt);
DBCStorage <SpellItemEnchantmentConditionEntry> sSpellItemEnchantmentConditionStore(SpellItemEnchantmentConditionfmt);
DBCStorage <SpellEntry> sSpellStore(SpellEntryfmt);
DBCStorage <SpellEffectScalingEntry> sSpellEffectScalingStore(SpellEffectScalingfmt);

SpellCategoryStore sSpellsByCategoryStore;
PetFamilySpellsStore sPetFamilySpellsStore;
SpellsPerClassStore sSpellsPerClassStore;
ClassBySkillIdStore sClassBySkillIdStore;
SpellEffectScallingByEffectId sSpellEffectScallingByEffectId;


DBCStorage <SpellScalingEntry> sSpellScalingStore(SpellScalingEntryfmt);
DBCStorage <SpellTargetRestrictionsEntry> sSpellTargetRestrictionsStore(SpellTargetRestrictionsEntryfmt);
DBCStorage <SpellLevelsEntry> sSpellLevelsStore(SpellLevelsEntryfmt);
DBCStorage <SpellInterruptsEntry> sSpellInterruptsStore(SpellInterruptsEntryfmt);
DBCStorage <SpellEquippedItemsEntry> sSpellEquippedItemsStore(SpellEquippedItemsEntryfmt);
DBCStorage <SpellCooldownsEntry> sSpellCooldownsStore(SpellCooldownsEntryfmt);
DBCStorage <SpellAuraOptionsEntry> sSpellAuraOptionsStore(SpellAuraOptionsEntryfmt);
DBCStorage <SpellCastTimesEntry> sSpellCastTimesStore(SpellCastTimefmt);
DBCStorage <SpellCategoriesEntry> sSpellCategoriesStore(SpellCategoriesEntryfmt);
DBCStorage <SpellCategoryEntry> sSpellCategoryStore(SpellCategoryfmt);
DBCStorage <SpellEffectEntry> sSpellEffectStore(SpellEffectEntryfmt);
DBCStorage <SpellDurationEntry> sSpellDurationStore(SpellDurationfmt);
DBCStorage <SpellFocusObjectEntry> sSpellFocusObjectStore(SpellFocusObjectfmt);
DBCStorage <SpellRadiusEntry> sSpellRadiusStore(SpellRadiusfmt);
DBCStorage <SpellRangeEntry> sSpellRangeStore(SpellRangefmt);
DBCStorage <SpellShapeshiftEntry> sSpellShapeshiftStore(SpellShapeshiftEntryfmt);
DBCStorage <SpellShapeshiftFormEntry> sSpellShapeshiftFormStore(SpellShapeshiftFormfmt);
DBCStorage <StableSlotPricesEntry> sStableSlotPricesStore(StableSlotPricesfmt);
DBCStorage <SummonPropertiesEntry> sSummonPropertiesStore(SummonPropertiesfmt);
DBCStorage <TalentEntry> sTalentStore(TalentEntryfmt);
TalentBySpellIDMap sTalentBySpellIDMap;
SpecializationSpellsMap sSpecializationSpellsMap;
SpecializationOverrideSpellsMap sSpecializationOverrideSpellMap;

DBCStorage <TotemCategoryEntry> sTotemCategoryStore(TotemCategoryEntryfmt);
DBCStorage <TransportAnimationEntry> sTransportAnimationStore(TransportAnimationfmt);
DBCStorage <TransportRotationEntry> sTransportRotationStore(TransportRotationfmt);
DBCStorage <UnitPowerBarEntry> sUnitPowerBarStore(UnitPowerBarfmt);
DBCStorage <VehicleEntry> sVehicleStore(VehicleEntryfmt);
DBCStorage <VehicleSeatEntry> sVehicleSeatStore(VehicleSeatEntryfmt);
DBCStorage <WMOAreaTableEntry> sWMOAreaTableStore(WMOAreaTableEntryfmt);
DBCStorage <WorldMapAreaEntry> sWorldMapAreaStore(WorldMapAreaEntryfmt);
DBCStorage <WorldMapOverlayEntry> sWorldMapOverlayStore(WorldMapOverlayEntryfmt);
DBCStorage <WorldSafeLocsEntry> sWorldSafeLocsStore(WorldSafeLocsEntryfmt);
DBCStorage <PhaseEntry> sPhaseStore(PhaseEntryfmt);

typedef std::list<std::string> StoreProblemList;

uint32 DBCFileCount = 0;

static bool LoadDBC_assert_print(uint32 fsize, uint32 rsize, const std::string& filename)
{
    TC_LOG_ERROR("misc", "Size of '%s' set by format string (%u) not equal size of C++ structure (%u).", filename.c_str(), fsize, rsize);

    // ASSERT must fail after function call
    return false;
}

template<class T>
inline void LoadDBC(uint32& availableDbcLocales, StoreProblemList& errors, DBCStorage<T>& storage, std::string const& dbcPath, std::string const& filename, std::string const* customFormat = NULL, std::string const* customIndexName = NULL)
{
    // compatibility format and C++ structure sizes
    ASSERT(DBCFileLoader::GetFormatRecordSize(storage.GetFormat()) == sizeof(T) || LoadDBC_assert_print(DBCFileLoader::GetFormatRecordSize(storage.GetFormat()), sizeof(T), filename));

    ++DBCFileCount;
    std::string dbcFilename = dbcPath + filename;
    SqlDbc * sql = NULL;
    if (customFormat)
        sql = new SqlDbc(&filename, customFormat, customIndexName, storage.GetFormat());

    if (storage.Load(dbcFilename.c_str(), sql))
    {
        for (uint8 i = 0; i < TOTAL_LOCALES; ++i)
        {
            if (!(availableDbcLocales & (1 << i)))
                continue;

            std::string localizedName(dbcPath);
            localizedName.append(localeNames[i]);
            localizedName.push_back('/');
            localizedName.append(filename);

            if (!storage.LoadStringsFrom(localizedName.c_str()))
                availableDbcLocales &= ~(1<<i);             // mark as not available for speedup next checks
        }
    }
    else
    {
        // sort problematic dbc to (1) non compatible and (2) non-existed
        if (FILE* f = fopen(dbcFilename.c_str(), "rb"))
        {
            std::ostringstream stream;
            stream << dbcFilename << " exists, and has " << storage.GetFieldCount() << " field(s) (expected " << strlen(storage.GetFormat()) << "). Extracted file might be from wrong client version or a database-update has been forgotten.";
            std::string buf = stream.str();
            errors.push_back(buf);
            fclose(f);
        }
        else
            errors.push_back(dbcFilename);
    }

    delete sql;
}

void LoadDBCStores(const std::string& dataPath)
{
    uint32 oldMSTime = getMSTime();

    std::string dbcPath = dataPath+"dbc/";

    StoreProblemList bad_dbc_files;
    uint32 availableDbcLocales = 0xFFFFFFFF;

    LoadDBC(availableDbcLocales, bad_dbc_files, sAreaStore,                   dbcPath, "AreaTable.dbc");

    // must be after sAreaStore loading
    for (uint32 i = 0; i < sAreaStore.GetNumRows(); ++i)           // areaflag numbered from 0
    {
        if (AreaTableEntry const* area = sAreaStore.LookupEntry(i))
        {
            // fill AreaId->DBC records
            sAreaFlagByAreaID.insert(AreaFlagByAreaID::value_type(uint16(area->ID), area->AreaBit));

            // fill MapId->DBC records (skip sub zones and continents)
            if (area->ParentAreaID == 0)
                sAreaFlagByMapID.insert(AreaFlagByMapID::value_type(area->MapID, area->AreaBit));
        }
    }

    LoadDBC(availableDbcLocales, bad_dbc_files, sAchievementStore,            dbcPath, "Achievement.dbc"/*, &CustomAchievementfmt, &CustomAchievementIndex*/);//19116
    // TODO: 6.x remove this and update achievement system with new dbcs
    //LoadDBC(availableDbcLocales, bad_dbc_files, sAchievementCriteriaStore,    dbcPath, "Achievement_Criteria.dbc");
    LoadDBC(availableDbcLocales, bad_dbc_files, sAreaTriggerStore,            dbcPath, "AreaTrigger.dbc");//19116
    LoadDBC(availableDbcLocales, bad_dbc_files, sAreaGroupStore,              dbcPath, "AreaGroup.dbc");//19116
    LoadDBC(availableDbcLocales, bad_dbc_files, sAuctionHouseStore,           dbcPath, "AuctionHouse.dbc");//19116
    LoadDBC(availableDbcLocales, bad_dbc_files, sArmorLocationStore,          dbcPath, "ArmorLocation.dbc");//19116
    LoadDBC(availableDbcLocales, bad_dbc_files, sBankBagSlotPricesStore,      dbcPath, "BankBagSlotPrices.dbc");//19116
    LoadDBC(availableDbcLocales, bad_dbc_files, sBannedAddOnsStore,           dbcPath, "BannedAddOns.dbc");//19116
    LoadDBC(availableDbcLocales, bad_dbc_files, sBattlemasterListStore,       dbcPath, "BattlemasterList.dbc");//19116
    LoadDBC(availableDbcLocales, bad_dbc_files, sBarberShopStyleStore,        dbcPath, "BarberShopStyle.dbc");//19116
    LoadDBC(availableDbcLocales, bad_dbc_files, sCharStartOutfitStore,        dbcPath, "CharStartOutfit.dbc");//19116
    for (uint32 i = 0; i < sCharStartOutfitStore.GetNumRows(); ++i)
        if (CharStartOutfitEntry const* outfit = sCharStartOutfitStore.LookupEntry(i))
            sCharStartOutfitMap[outfit->RaceID | (outfit->ClassID << 8) | (outfit->GenderID << 16)] = outfit;

    LoadDBC(availableDbcLocales, bad_dbc_files, sCharTitlesStore,             dbcPath, "CharTitles.dbc");//19116
    LoadDBC(availableDbcLocales, bad_dbc_files, sChatChannelsStore,           dbcPath, "ChatChannels.dbc");//19116
    LoadDBC(availableDbcLocales, bad_dbc_files, sChrClassesStore,             dbcPath, "ChrClasses.dbc");//19116
    LoadDBC(availableDbcLocales, bad_dbc_files, sChrRacesStore,               dbcPath, "ChrRaces.dbc");//19116
    LoadDBC(availableDbcLocales, bad_dbc_files, sChrPowerTypesStore,          dbcPath, "ChrClassesXPowerTypes.dbc");//19116
    for (uint32 i = 0; i < MAX_CLASSES; ++i)
        for (uint32 j = 0; j < MAX_POWERS; ++j)
            PowersByClass[i][j] = MAX_POWERS;

    for (uint32 i = 0; i < sChrPowerTypesStore.GetNumRows(); ++i)
    {
        if (ChrPowerTypesEntry const* power = sChrPowerTypesStore.LookupEntry(i))
        {
            uint32 index = 0;
            for (uint32 j = 0; j < MAX_POWERS; ++j)
                if (PowersByClass[power->ClassID][j] != MAX_POWERS)
                    ++index;

            PowersByClass[power->ClassID][power->PowerType] = index;
        }
    }

    LoadDBC(availableDbcLocales, bad_dbc_files, sChrSpecializationStore,      dbcPath, "ChrSpecialization.dbc");
    memset(sChrSpecializationByIndexStore, 0, sizeof(sChrSpecializationByIndexStore));
    for (uint32 i = 0; i < sChrSpecializationStore.GetNumRows(); ++i)
        if (ChrSpecializationEntry const* chrSpec = sChrSpecializationStore.LookupEntry(i))
            sChrSpecializationByIndexStore[chrSpec->ClassID][chrSpec->OrderIndex] = chrSpec;

    LoadDBC(availableDbcLocales, bad_dbc_files, sCinematicSequencesStore,     dbcPath, "CinematicSequences.dbc");//19116
    LoadDBC(availableDbcLocales, bad_dbc_files, sCreatureDisplayInfoStore,    dbcPath, "CreatureDisplayInfo.dbc");//19116
    LoadDBC(availableDbcLocales, bad_dbc_files, sCreatureDisplayInfoExtraStore, dbcPath, "CreatureDisplayInfoExtra.dbc");//19116
    LoadDBC(availableDbcLocales, bad_dbc_files, sCreatureFamilyStore,         dbcPath, "CreatureFamily.dbc");//19116
    LoadDBC(availableDbcLocales, bad_dbc_files, sCreatureModelDataStore,      dbcPath, "CreatureModelData.dbc");//19116
    LoadDBC(availableDbcLocales, bad_dbc_files, sCreatureSpellDataStore,      dbcPath, "CreatureSpellData.dbc");//19116
    LoadDBC(availableDbcLocales, bad_dbc_files, sCreatureTypeStore,           dbcPath, "CreatureType.dbc");//19116
    LoadDBC(availableDbcLocales, bad_dbc_files, sCurrencyTypesStore,          dbcPath, "CurrencyTypes.dbc");//19116
    LoadDBC(availableDbcLocales, bad_dbc_files, sDestructibleModelDataStore,  dbcPath, "DestructibleModelData.dbc");//19116
    LoadDBC(availableDbcLocales, bad_dbc_files, sDungeonEncounterStore,       dbcPath, "DungeonEncounter.dbc");//19116
    LoadDBC(availableDbcLocales, bad_dbc_files, sDurabilityCostsStore,        dbcPath, "DurabilityCosts.dbc");//19116
    LoadDBC(availableDbcLocales, bad_dbc_files, sDurabilityQualityStore,      dbcPath, "DurabilityQuality.dbc");//19116
    LoadDBC(availableDbcLocales, bad_dbc_files, sEmotesStore,                 dbcPath, "Emotes.dbc");//19116
    LoadDBC(availableDbcLocales, bad_dbc_files, sEmotesTextStore,             dbcPath, "EmotesText.dbc");//19116
    LoadDBC(availableDbcLocales, bad_dbc_files, sFactionStore,                dbcPath, "Faction.dbc");//19116
    for (uint32 i=0; i<sFactionStore.GetNumRows(); ++i)
    {
        FactionEntry const* faction = sFactionStore.LookupEntry(i);
        if (faction && faction->ParentFactionID)
        {
            SimpleFactionsList &flist = sFactionTeamMap[faction->ParentFactionID];
            flist.push_back(i);
        }
    }

    LoadDBC(availableDbcLocales, bad_dbc_files, sFactionTemplateStore,        dbcPath, "FactionTemplate.dbc");//19116
    LoadDBC(availableDbcLocales, bad_dbc_files, sGameObjectDisplayInfoStore,  dbcPath, "GameObjectDisplayInfo.dbc");//19116
    for (uint32 i = 0; i < sGameObjectDisplayInfoStore.GetNumRows(); ++i)
    {
        if (GameObjectDisplayInfoEntry const* info = sGameObjectDisplayInfoStore.LookupEntry(i))
        {
            if (info->GeoBoxMax.X < info->GeoBoxMin.X)
                std::swap(*(float*)(&info->GeoBoxMax.X), *(float*)(&info->GeoBoxMin.X));
            if (info->GeoBoxMax.Y < info->GeoBoxMin.Y)
                std::swap(*(float*)(&info->GeoBoxMax.Y), *(float*)(&info->GeoBoxMin.Y));
            if (info->GeoBoxMax.Z < info->GeoBoxMin.Z)
                std::swap(*(float*)(&info->GeoBoxMax.Z), *(float*)(&info->GeoBoxMin.Z));
        }
    }

    LoadDBC(availableDbcLocales, bad_dbc_files, sGemPropertiesStore,          dbcPath, "GemProperties.dbc");//19116
    LoadDBC(availableDbcLocales, bad_dbc_files, sGlyphPropertiesStore,        dbcPath, "GlyphProperties.dbc");//19116
    LoadDBC(availableDbcLocales, bad_dbc_files, sGlyphSlotStore,              dbcPath, "GlyphSlot.dbc");//19116
    LoadDBC(availableDbcLocales, bad_dbc_files, sGtBarberShopCostBaseStore,   dbcPath, "gtBarberShopCostBase.dbc");//15595
    LoadDBC(availableDbcLocales, bad_dbc_files, sGtCombatRatingsStore,        dbcPath, "gtCombatRatings.dbc");//15595
    LoadDBC(availableDbcLocales, bad_dbc_files, sGtChanceToMeleeCritBaseStore, dbcPath, "gtChanceToMeleeCritBase.dbc");//15595
    LoadDBC(availableDbcLocales, bad_dbc_files, sGtChanceToMeleeCritStore,    dbcPath, "gtChanceToMeleeCrit.dbc");//15595
    LoadDBC(availableDbcLocales, bad_dbc_files, sGtChanceToSpellCritBaseStore, dbcPath, "gtChanceToSpellCritBase.dbc");//15595
    LoadDBC(availableDbcLocales, bad_dbc_files, sGtChanceToSpellCritStore,    dbcPath, "gtChanceToSpellCrit.dbc");//15595
    LoadDBC(availableDbcLocales, bad_dbc_files, sGtNPCManaCostScalerStore,    dbcPath, "gtNPCManaCostScaler.dbc");
    LoadDBC(availableDbcLocales, bad_dbc_files, sGtOCTClassCombatRatingScalarStore,    dbcPath, "gtOCTClassCombatRatingScalar.dbc");//15595
    //LoadDBC(availableDbcLocales, bad_dbc_files, sGtOCTRegenHPStore,           dbcPath, "gtOCTRegenHP.dbc");//15595
    LoadDBC(availableDbcLocales, bad_dbc_files, sGtOCTHpPerStaminaStore,      dbcPath, "gtOCTHpPerStamina.dbc");//15595
    //LoadDBC(dbcCount, availableDbcLocales, bad_dbc_files, sGtOCTRegenMPStore,           dbcPath, "gtOCTRegenMP.dbc");       -- not used currently
    LoadDBC(availableDbcLocales, bad_dbc_files, sGtRegenMPPerSptStore,        dbcPath, "gtRegenMPPerSpt.dbc");//15595
    LoadDBC(availableDbcLocales, bad_dbc_files, sGtSpellScalingStore,        dbcPath, "gtSpellScaling.dbc");//15595
    LoadDBC(availableDbcLocales, bad_dbc_files, sGtOCTBaseHPByClassStore,        dbcPath, "gtOCTBaseHPByClass.dbc");//15595
    LoadDBC(availableDbcLocales, bad_dbc_files, sGtOCTBaseMPByClassStore,        dbcPath, "gtOCTBaseMPByClass.dbc");//15595
    LoadDBC(availableDbcLocales, bad_dbc_files, sGuildPerkSpellsStore,        dbcPath, "GuildPerkSpells.dbc");//19116

    LoadDBC(availableDbcLocales, bad_dbc_files, sImportPriceArmorStore,       dbcPath, "ImportPriceArmor.dbc"); // 19116
    LoadDBC(availableDbcLocales, bad_dbc_files, sImportPriceQualityStore,     dbcPath, "ImportPriceQuality.dbc"); // 19116
    LoadDBC(availableDbcLocales, bad_dbc_files, sImportPriceShieldStore,      dbcPath, "ImportPriceShield.dbc"); // 19116
    LoadDBC(availableDbcLocales, bad_dbc_files, sImportPriceWeaponStore,      dbcPath, "ImportPriceWeapon.dbc"); // 19116
    LoadDBC(availableDbcLocales, bad_dbc_files, sItemPriceBaseStore,          dbcPath, "ItemPriceBase.dbc"); // 15595
    // TODO: 6.x remove all reforging stuff
    //LoadDBC(availableDbcLocales, bad_dbc_files, sItemReforgeStore,            dbcPath, "ItemReforge.dbc"); // 19116
    LoadDBC(availableDbcLocales, bad_dbc_files, sItemBagFamilyStore,          dbcPath, "ItemBagFamily.dbc");//19116
    LoadDBC(availableDbcLocales, bad_dbc_files, sItemClassStore,              dbcPath, "ItemClass.dbc"); // 19116
    //LoadDBC(dbcCount, availableDbcLocales, bad_dbc_files, sItemDisplayInfoStore,        dbcPath, "ItemDisplayInfo.dbc");     -- not used currently
    LoadDBC(availableDbcLocales, bad_dbc_files, sItemLimitCategoryStore,      dbcPath, "ItemLimitCategory.dbc");//19116
    LoadDBC(availableDbcLocales, bad_dbc_files, sItemRandomPropertiesStore,   dbcPath, "ItemRandomProperties.dbc");//19116
    LoadDBC(availableDbcLocales, bad_dbc_files, sItemRandomSuffixStore,       dbcPath, "ItemRandomSuffix.dbc");//19116
    LoadDBC(availableDbcLocales, bad_dbc_files, sItemSetStore,                dbcPath, "ItemSet.dbc");//19116
    LoadDBC(availableDbcLocales, bad_dbc_files, sItemSetSpellStore,           dbcPath, "ItemSetSpell.dbc");//19116
    for (uint32 i = 0; i < sItemSetSpellStore.GetNumRows(); ++i)
        if (ItemSetSpellEntry const* entry = sItemSetSpellStore.LookupEntry(i))
            sItemSetSpellsStore[entry->ItemSetID].push_back(entry);

    LoadDBC(availableDbcLocales, bad_dbc_files, sItemArmorQualityStore,       dbcPath, "ItemArmorQuality.dbc");//19116
    LoadDBC(availableDbcLocales, bad_dbc_files, sItemArmorShieldStore,        dbcPath, "ItemArmorShield.dbc");//19116
    LoadDBC(availableDbcLocales, bad_dbc_files, sItemArmorTotalStore,         dbcPath, "ItemArmorTotal.dbc");//19116
    LoadDBC(availableDbcLocales, bad_dbc_files, sItemDamageAmmoStore,         dbcPath, "ItemDamageAmmo.dbc");//19116
    LoadDBC(availableDbcLocales, bad_dbc_files, sItemDamageOneHandStore,      dbcPath, "ItemDamageOneHand.dbc");//19116
    LoadDBC(availableDbcLocales, bad_dbc_files, sItemDamageOneHandCasterStore, dbcPath, "ItemDamageOneHandCaster.dbc");//19116
    LoadDBC(availableDbcLocales, bad_dbc_files, sItemDamageRangedStore,       dbcPath, "ItemDamageRanged.dbc");//19116
    LoadDBC(availableDbcLocales, bad_dbc_files, sItemDamageThrownStore,       dbcPath, "ItemDamageThrown.dbc");//19116
    LoadDBC(availableDbcLocales, bad_dbc_files, sItemDamageTwoHandStore,      dbcPath, "ItemDamageTwoHand.dbc");//19116
    LoadDBC(availableDbcLocales, bad_dbc_files, sItemDamageTwoHandCasterStore, dbcPath, "ItemDamageTwoHandCaster.dbc");//19116
    LoadDBC(availableDbcLocales, bad_dbc_files, sItemDamageWandStore,         dbcPath, "ItemDamageWand.dbc");//19116
    LoadDBC(availableDbcLocales, bad_dbc_files, sItemDisenchantLootStore,     dbcPath, "ItemDisenchantLoot.dbc");//19116

    LoadDBC(availableDbcLocales, bad_dbc_files, sLFGDungeonStore,             dbcPath, "LfgDungeons.dbc");//19116
    LoadDBC(availableDbcLocales, bad_dbc_files, sLightStore,                  dbcPath, "Light.dbc"); //19116
    LoadDBC(availableDbcLocales, bad_dbc_files, sLiquidTypeStore,             dbcPath, "LiquidType.dbc");//19116
    LoadDBC(availableDbcLocales, bad_dbc_files, sLockStore,                   dbcPath, "Lock.dbc");//19116

    LoadDBC(availableDbcLocales, bad_dbc_files, sMailTemplateStore,           dbcPath, "MailTemplate.dbc");//19116
    LoadDBC(availableDbcLocales, bad_dbc_files, sMapStore,                    dbcPath, "Map.dbc");//19116
    LoadDBC(availableDbcLocales, bad_dbc_files, sMapDifficultyStore,          dbcPath, "MapDifficulty.dbc");//19116
    // fill data
    sMapDifficultyMap[MAKE_PAIR32(0, 0)] = MapDifficulty(0, 0, false);//map 0 is missingg from MapDifficulty.dbc use this till its ported to sql
    for (uint32 i = 0; i < sMapDifficultyStore.GetNumRows(); ++i)
        if (MapDifficultyEntry const* entry = sMapDifficultyStore.LookupEntry(i))
            sMapDifficultyMap[MAKE_PAIR32(entry->MapID, entry->DifficultyID)] = MapDifficulty(entry->RaidDuration, entry->MaxPlayers, entry->Message_lang[0] > 0);
    sMapDifficultyStore.Clear();

    LoadDBC(availableDbcLocales, bad_dbc_files, sMountCapabilityStore,        dbcPath, "MountCapability.dbc");//19116
    LoadDBC(availableDbcLocales, bad_dbc_files, sMountTypeStore,              dbcPath, "MountType.dbc");//19116

    LoadDBC(availableDbcLocales, bad_dbc_files, sNameGenStore,                dbcPath, "NameGen.dbc"); // 19116
    for (uint32 i = 0; i < sNameGenStore.GetNumRows(); ++i)
        if (NameGenEntry const* entry = sNameGenStore.LookupEntry(i))
            sGenerateNamesMap[entry->Race].Contents[entry->Sex].push_back(std::string(entry->Name));
    sNameGenStore.Clear();

    LoadDBC(availableDbcLocales, bad_dbc_files, sMovieStore,                  dbcPath, "Movie.dbc");//19116

    LoadDBC(availableDbcLocales, bad_dbc_files, sPhaseStore,                  dbcPath, "Phase.dbc"); // 19116

    LoadDBC(availableDbcLocales, bad_dbc_files, sPowerDisplayStore,           dbcPath, "PowerDisplay.dbc");//19116

    LoadDBC(availableDbcLocales, bad_dbc_files, sPvPDifficultyStore,          dbcPath, "PvpDifficulty.dbc");//19116

    for (uint32 i = 0; i < sPvPDifficultyStore.GetNumRows(); ++i)
        if (PvPDifficultyEntry const* entry = sPvPDifficultyStore.LookupEntry(i))
            if (entry->BracketID > MAX_BATTLEGROUND_BRACKETS)
                ASSERT(false && "Need update MAX_BATTLEGROUND_BRACKETS by DBC data");

    LoadDBC(availableDbcLocales, bad_dbc_files, sQuestXPStore,                dbcPath, "QuestXP.dbc");//19116
    LoadDBC(availableDbcLocales, bad_dbc_files, sQuestFactionRewardStore,     dbcPath, "QuestFactionReward.dbc");//19116
    LoadDBC(availableDbcLocales, bad_dbc_files, sQuestSortStore,              dbcPath, "QuestSort.dbc");//19116

    LoadDBC(availableDbcLocales, bad_dbc_files, sRandomPropertiesPointsStore, dbcPath, "RandPropPoints.dbc");//19116

    // TODO: 6.x item stat scaling requires major changes
    //LoadDBC(availableDbcLocales, bad_dbc_files, sScalingStatDistributionStore, dbcPath, "ScalingStatDistribution.dbc");
    //LoadDBC(availableDbcLocales, bad_dbc_files, sScalingStatValuesStore,      dbcPath, "ScalingStatValues.dbc");//19116
    LoadDBC(availableDbcLocales, bad_dbc_files, sSkillLineStore,              dbcPath, "SkillLine.dbc");//19116
    LoadDBC(availableDbcLocales, bad_dbc_files, sSkillLineAbilityStore,       dbcPath, "SkillLineAbility.dbc");//19116
    LoadDBC(availableDbcLocales, bad_dbc_files, sSkillRaceClassInfoStore,     dbcPath, "SkillRaceClassInfo.dbc");//19116
    for (uint32 i = 0; i < sSkillRaceClassInfoStore.GetNumRows(); ++i)
        if (SkillRaceClassInfoEntry const* entry = sSkillRaceClassInfoStore.LookupEntry(i))
            if (sSkillLineStore.LookupEntry(entry->SkillID))
                SkillRaceClassInfoBySkill.emplace(entry->SkillID, entry);

    LoadDBC(availableDbcLocales, bad_dbc_files, sSkillTiersStore,             dbcPath, "SkillTiers.dbc");
    LoadDBC(availableDbcLocales, bad_dbc_files, sSoundEntriesStore,           dbcPath, "SoundEntries.dbc");//15595
    LoadDBC(availableDbcLocales, bad_dbc_files, sSpecializationSpellsStore,   dbcPath, "SpecializationSpells.dbc");
    for (uint32 i = 1; i < sSpecializationSpellsStore.GetNumRows(); ++i)
    {
        SpecializationSpellsEntry const* specSpells = sSpecializationSpellsStore.LookupEntry(i);
        if (!specSpells)
            continue;
        sSpecializationSpellsBySpecStore[specSpells->SpecID].insert(specSpells);
    }
    LoadDBC(availableDbcLocales, bad_dbc_files, sSpellStore,                  dbcPath, "Spell.dbc"/*, &CustomSpellEntryfmt, &CustomSpellEntryIndex*/);
    LoadDBC(availableDbcLocales, bad_dbc_files, sSpellCategoriesStore,        dbcPath, "SpellCategories.dbc");//15595
    LoadDBC(availableDbcLocales, bad_dbc_files, sSpellCategoryStore,          dbcPath, "SpellCategory.dbc");
    for (uint32 i = 1; i < sSpellStore.GetNumRows(); ++i)
    {
        SpellEntry const* spell = sSpellStore.LookupEntry(i);
        if (!spell)
            continue;

        if (SpellCategoriesEntry const* category = sSpellCategoriesStore.LookupEntry(spell->CategoriesID))
            sSpellsByCategoryStore[category->Category].insert(i);
    }

    LoadDBC(availableDbcLocales, bad_dbc_files, sSpellScalingStore,           dbcPath,"SpellScaling.dbc");//19116
    LoadDBC(availableDbcLocales, bad_dbc_files, sSpellTargetRestrictionsStore, dbcPath,"SpellTargetRestrictions.dbc");//19116
    LoadDBC(availableDbcLocales, bad_dbc_files, sSpellLevelsStore,            dbcPath,"SpellLevels.dbc");//19116
    LoadDBC(availableDbcLocales, bad_dbc_files, sSpellInterruptsStore,        dbcPath,"SpellInterrupts.dbc");//19116
    LoadDBC(availableDbcLocales, bad_dbc_files, sSpellEquippedItemsStore,     dbcPath,"SpellEquippedItems.dbc");//19116
    LoadDBC(availableDbcLocales, bad_dbc_files, sSpellCooldownsStore,         dbcPath,"SpellCooldowns.dbc");//19116
    LoadDBC(availableDbcLocales, bad_dbc_files, sSpellAuraOptionsStore,       dbcPath,"SpellAuraOptions.dbc");//15595
    LoadDBC(availableDbcLocales, bad_dbc_files, sSpellEffectStore,            dbcPath,"SpellEffect.dbc"/*, &CustomSpellEffectEntryfmt, &CustomSpellEffectEntryIndex*/);//15595
    LoadDBC(availableDbcLocales, bad_dbc_files, sSpellCastTimesStore,         dbcPath, "SpellCastTimes.dbc");//15595
    LoadDBC(availableDbcLocales, bad_dbc_files, sSpellDurationStore,          dbcPath, "SpellDuration.dbc");//19116
    LoadDBC(availableDbcLocales, bad_dbc_files, sSpellFocusObjectStore,       dbcPath, "SpellFocusObject.dbc");//19116
    LoadDBC(availableDbcLocales, bad_dbc_files, sSpellEffectScalingStore,     dbcPath, "SpellEffectScaling.dbc");//19116
    LoadDBC(availableDbcLocales, bad_dbc_files, sSpellItemEnchantmentStore,   dbcPath, "SpellItemEnchantment.dbc");//19116
    LoadDBC(availableDbcLocales, bad_dbc_files, sSpellItemEnchantmentConditionStore, dbcPath, "SpellItemEnchantmentCondition.dbc");//19116
    LoadDBC(availableDbcLocales, bad_dbc_files, sSpellRadiusStore,            dbcPath, "SpellRadius.dbc");//19116
    LoadDBC(availableDbcLocales, bad_dbc_files, sSpellRangeStore,             dbcPath, "SpellRange.dbc");//19116
    LoadDBC(availableDbcLocales, bad_dbc_files, sSpellShapeshiftStore,        dbcPath, "SpellShapeshift.dbc");//19116
    LoadDBC(availableDbcLocales, bad_dbc_files, sSpellShapeshiftFormStore,    dbcPath, "SpellShapeshiftForm.dbc");//19116
    //LoadDBC(availableDbcLocales, bad_dbc_files, sStableSlotPricesStore,       dbcPath, "StableSlotPrices.dbc");
    LoadDBC(availableDbcLocales, bad_dbc_files, sSummonPropertiesStore,       dbcPath, "SummonProperties.dbc");//15595

    for (uint32 j = 0; j < sSpellEffectScalingStore.GetNumRows(); j++)
    {
        SpellEffectScalingEntry const* spellEffectScaling = sSpellEffectScalingStore.LookupEntry(j);
        if (!spellEffectScaling)
            continue;

        sSpellEffectScallingByEffectId.insert(std::make_pair(spellEffectScaling->SpellEffectID, j));
    }
    std::map<std::string, uint32> classIdByName;
    for (uint32 j = 0; j < sChrClassesStore.GetNumRows(); j++)
    {
        ChrClassesEntry const* classEntry = sChrClassesStore.LookupEntry(j);
        if (!classEntry)
            continue;

        classIdByName.insert(std::make_pair(std::string(classEntry->Name_lang), j));
    }

    for (uint32 j = 0; j < sSkillLineStore.GetNumRows(); j++)
    {
        SkillLineEntry const* skillEntry = sSkillLineStore.LookupEntry(j);
        if (!skillEntry)
            continue;

        if (skillEntry->CategoryID!= SKILL_CATEGORY_CLASS)
            continue;

        std::map<std::string, uint32> ::const_iterator iter = classIdByName.find(std::string(skillEntry->DisplayName_lang));
        if (iter == classIdByName.end())
            continue;

        sClassBySkillIdStore.insert(std::make_pair(j, iter->second));
    }

    for (uint32 j = 0; j < sSkillLineAbilityStore.GetNumRows(); ++j)
    {
        SkillLineAbilityEntry const* skillAbility = sSkillLineAbilityStore.LookupEntry(j);
        if (!skillAbility)
            continue;

        if (skillAbility->AquireMethod != SKILL_LINE_ABILITY_LEARNED_ON_SKILL_LEARN)
            continue;

        SpellEntry const* spellInfo = sSpellStore.LookupEntry(skillAbility->SpellID);
        if (!spellInfo)
            continue;

        SpellLevelsEntry const* spellLevels = sSpellLevelsStore.LookupEntry(spellInfo->LevelsID);
        if (!spellLevels || !spellLevels->SpellLevel)
            continue;

        uint32 classId = GetClassBySkillId(skillAbility->SkillLine);

        if (!classId)
            continue;

        if (sSpellsPerClassStore.find(classId) == sSpellsPerClassStore.end())
            sSpellsPerClassStore.insert(make_pair(classId, std::list<SkillLineAbilityEntry const*>()));

        sSpellsPerClassStore[classId].push_back(skillAbility);
    }

    LoadDBC(availableDbcLocales, bad_dbc_files, sTalentStore,                 dbcPath, "Talent.dbc");//15595

    // Create Spelldifficulty searcher
    /* TODO: 6.x update to new spell diffs
    for (uint32 i = 0; i < sSpellDifficultyStore.GetNumRows(); ++i)
    {
        SpellDifficultyEntry const* spellDiff = sSpellDifficultyStore.LookupEntry(i);
        if (!spellDiff)
            continue;

        SpellDifficultyEntry newEntry;
        memset(newEntry.SpellID, 0, 4*sizeof(uint32));
        for (uint32 x = 0; x < MAX_DIFFICULTY; ++x)
        {
            if (spellDiff->SpellID[x] <= 0 || !sSpellStore.LookupEntry(spellDiff->SpellID[x]))
            {
                if (spellDiff->SpellID[x] > 0)//don't show error if spell is <= 0, not all modes have spells and there are unknown negative values
                    TC_LOG_ERROR("sql.sql", "spelldifficulty_dbc: spell %i at field id:%u at spellid%i does not exist in SpellStore (spell.dbc), loaded as 0", spellDiff->SpellID[x], spellDiff->ID, x);
                newEntry.SpellID[x] = 0;//spell was <= 0 or invalid, set to 0
            }
            else
                newEntry.SpellID[x] = spellDiff->SpellID[x];
        }

        if (newEntry.SpellID[0] <= 0 || newEntry.SpellID[1] <= 0)//id0-1 must be always set!
            continue;

        for (uint32 x = 0; x < MAX_DIFFICULTY; ++x)
            if (newEntry.SpellID[x])
                sSpellMgr->SetSpellDifficultyId(uint32(newEntry.SpellID[x]), spellDiff->ID);
    }*/

    for (unsigned int i = 0; i < sTalentStore.GetNumRows(); ++i)
    {
        TalentEntry const* talentInfo = sTalentStore.LookupEntry(i);
        if (!talentInfo)
            continue;

        sTalentBySpellIDMap[talentInfo->SpellID] = talentInfo;
    }

    //LoadDBC(availableDbcLocales, bad_dbc_files, sTeamContributionPointsStore, dbcPath, "TeamContributionPoints.dbc");
    LoadDBC(availableDbcLocales, bad_dbc_files, sTotemCategoryStore,          dbcPath, "TotemCategory.dbc");//15595
    LoadDBC(availableDbcLocales, bad_dbc_files, sTransportAnimationStore,     dbcPath, "TransportAnimation.dbc");
    for (uint32 i = 0; i < sTransportAnimationStore.GetNumRows(); ++i)
    {
        TransportAnimationEntry const* anim = sTransportAnimationStore.LookupEntry(i);
        if (!anim)
            continue;

        sTransportMgr->AddPathNodeToTransport(anim->TransportID, anim->TimeIndex, anim);
    }

    LoadDBC(availableDbcLocales, bad_dbc_files, sTransportRotationStore,     dbcPath, "TransportRotation.dbc");
    for (uint32 i = 0; i < sTransportRotationStore.GetNumRows(); ++i)
    {
        TransportRotationEntry const* rot = sTransportRotationStore.LookupEntry(i);
        if (!rot)
            continue;

        sTransportMgr->AddPathRotationToTransport(rot->TransportID, rot->TimeIndex, rot);
    }

    LoadDBC(availableDbcLocales, bad_dbc_files, sUnitPowerBarStore,           dbcPath, "UnitPowerBar.dbc");//15595

    LoadDBC(availableDbcLocales, bad_dbc_files, sVehicleStore,                dbcPath, "Vehicle.dbc");//15595
    LoadDBC(availableDbcLocales, bad_dbc_files, sVehicleSeatStore,            dbcPath, "VehicleSeat.dbc");//15595

    LoadDBC(availableDbcLocales, bad_dbc_files, sWMOAreaTableStore,           dbcPath, "WMOAreaTable.dbc");//15595
    for (uint32 i = 0; i < sWMOAreaTableStore.GetNumRows(); ++i)
        if (WMOAreaTableEntry const* entry = sWMOAreaTableStore.LookupEntry(i))
            sWMOAreaInfoByTripple.insert(WMOAreaInfoByTripple::value_type(WMOAreaTableTripple(entry->WMOID, entry->NameSet, entry->WMOGroupID), entry));
    LoadDBC(availableDbcLocales, bad_dbc_files, sWorldMapAreaStore,           dbcPath, "WorldMapArea.dbc");//15595
    LoadDBC(availableDbcLocales, bad_dbc_files, sWorldMapOverlayStore,        dbcPath, "WorldMapOverlay.dbc");//15595
    LoadDBC(availableDbcLocales, bad_dbc_files, sWorldSafeLocsStore,          dbcPath, "WorldSafeLocs.dbc"); // 19116

    // error checks
    if (bad_dbc_files.size() >= DBCFileCount)
    {
        TC_LOG_ERROR("misc", "Incorrect DataDir value in worldserver.conf or ALL required *.dbc files (%d) not found by path: %sdbc", DBCFileCount, dataPath.c_str());
        exit(1);
    }
    else if (!bad_dbc_files.empty())
    {
        std::string str;
        for (StoreProblemList::iterator i = bad_dbc_files.begin(); i != bad_dbc_files.end(); ++i)
            str += *i + "\n";

        TC_LOG_ERROR("misc", "Some required *.dbc files (%u from %d) not found or not compatible:\n%s", (uint32)bad_dbc_files.size(), DBCFileCount, str.c_str());
        exit(1);
    }

    // Check loaded DBC files proper version
    if (!sAreaStore.LookupEntry(4713)          ||     // last area (areaflag) added in 4.3.4 (15595)
        !sCharTitlesStore.LookupEntry(287)     ||     // last char title added in 4.3.4 (15595)
        !sGemPropertiesStore.LookupEntry(2250) ||     // last gem property added in 4.3.4 (15595)
        !sMapStore.LookupEntry(980)            ||     // last map added in 4.3.4 (15595)
        !sSpellStore.LookupEntry(121820)       )      // last spell added in 4.3.4 (15595)
    {
        TC_LOG_ERROR("misc", "You have _outdated_ DBC files. Please extract correct versions from current using client.");
        exit(1);
    }

    TC_LOG_INFO("server.loading", ">> Initialized %d DBC data stores in %u ms", DBCFileCount, GetMSTimeDiffToNow(oldMSTime));
}

std::string const& GetRandomCharacterName(uint8 race, uint8 gender)
{
    ASSERT(gender < GENDER_NONE);
    return Trinity::Containers::SelectRandomContainerElement(sGenerateNamesMap[race].Contents[gender]);
}

SimpleFactionsList const* GetFactionTeamList(uint32 faction)
{
    FactionTeamMap::const_iterator itr = sFactionTeamMap.find(faction);
    if (itr != sFactionTeamMap.end())
        return &itr->second;

    return NULL;
}

char const* GetPetName(uint32 petfamily, uint32 /*dbclang*/)
{
    if (!petfamily)
        return NULL;
    CreatureFamilyEntry const* pet_family = sCreatureFamilyStore.LookupEntry(petfamily);
    if (!pet_family)
        return NULL;
    return pet_family->Name_lang ? pet_family->Name_lang : NULL;
}

int32 GetAreaFlagByAreaID(uint32 area_id)
{
    AreaFlagByAreaID::iterator i = sAreaFlagByAreaID.find(area_id);
    if (i == sAreaFlagByAreaID.end())
        return -1;

    return i->second;
}

WMOAreaTableEntry const* GetWMOAreaTableEntryByTripple(int32 rootid, int32 adtid, int32 groupid)
{
    WMOAreaInfoByTripple::iterator i = sWMOAreaInfoByTripple.find(WMOAreaTableTripple(rootid, adtid, groupid));
        if (i == sWMOAreaInfoByTripple.end())
            return NULL;
        return i->second;
}

AreaTableEntry const* GetAreaEntryByAreaID(uint32 area_id)
{
    int32 areaflag = GetAreaFlagByAreaID(area_id);
    if (areaflag < 0)
        return NULL;

    return sAreaStore.LookupEntry(areaflag);
}

AreaTableEntry const* GetAreaEntryByAreaFlagAndMap(uint32 area_flag, uint32 map_id)
{
    if (area_flag)
        return sAreaStore.LookupEntry(area_flag);

    if (MapEntry const* mapEntry = sMapStore.LookupEntry(map_id))
        return GetAreaEntryByAreaID(mapEntry->AreaTableID);

    return NULL;
}

char const* GetRaceName(uint8 race, uint8 /*locale*/)
{
    ChrRacesEntry const* raceEntry = sChrRacesStore.LookupEntry(race);
    return raceEntry ? raceEntry->Name_lang : NULL;
}

char const* GetClassName(uint8 class_, uint8 /*locale*/)
{
    ChrClassesEntry const* classEntry = sChrClassesStore.LookupEntry(class_);
    return classEntry ? classEntry->Name_lang : NULL;
}

uint32 GetAreaFlagByMapId(uint32 mapid)
{
    AreaFlagByMapID::iterator i = sAreaFlagByMapID.find(mapid);
    if (i == sAreaFlagByMapID.end())
        return 0;
    else
        return i->second;
}

uint32 GetVirtualMapForMapAndZone(uint32 mapid, uint32 zoneId)
{
    if (mapid != 530 && mapid != 571 && mapid != 732)   // speed for most cases
        return mapid;

    if (WorldMapAreaEntry const* wma = sWorldMapAreaStore.LookupEntry(zoneId))
        return wma->DisplayMapID >= 0 ? wma->DisplayMapID : wma->MapID;

    return mapid;
}

uint32 GetMaxLevelForExpansion(uint32 expansion)
{
    switch (expansion)
    {
        case CONTENT_1_60:
            return 60;
        case CONTENT_61_70:
            return 70;
        case CONTENT_71_80:
            return 80;
        case CONTENT_81_85:
            return 85;
        case CONTENT_86_90:
            return 90;
        case CONTENT_91_100:
            return 100;
        default:
            break;
    }
    return 0;
}

/*
Used only for calculate xp gain by content lvl.
Calculation on Gilneas and group maps of LostIslands calculated as CONTENT_1_60.
*/
ContentLevels GetContentLevelsForMapAndZone(uint32 mapid, uint32 zoneId)
{
    mapid = GetVirtualMapForMapAndZone(mapid, zoneId);
    if (mapid < 2)
        return CONTENT_1_60;

    MapEntry const* mapEntry = sMapStore.LookupEntry(mapid);
    if (!mapEntry)
        return CONTENT_1_60;

    // no need enum all maps from phasing
    if (mapEntry->ParentMapID >= 0)
        mapid = mapEntry->ParentMapID;

    switch (mapid)
    {
        case 648:   //LostIslands
        case 654:   //Gilneas
            return CONTENT_1_60;
        default:
            return ContentLevels(mapEntry->Expansion());
    }
}

bool IsTotemCategoryCompatiableWith(uint32 itemTotemCategoryId, uint32 requiredTotemCategoryId)
{
    if (requiredTotemCategoryId == 0)
        return true;
    if (itemTotemCategoryId == 0)
        return false;

    TotemCategoryEntry const* itemEntry = sTotemCategoryStore.LookupEntry(itemTotemCategoryId);
    if (!itemEntry)
        return false;
    TotemCategoryEntry const* reqEntry = sTotemCategoryStore.LookupEntry(requiredTotemCategoryId);
    if (!reqEntry)
        return false;

    if (itemEntry->CategoryType != reqEntry->CategoryType)
        return false;

    return (itemEntry->CategoryMask & reqEntry->CategoryMask) == reqEntry->CategoryMask;
}

void Zone2MapCoordinates(float& x, float& y, uint32 zone)
{
    WorldMapAreaEntry const* maEntry = sWorldMapAreaStore.LookupEntry(zone);

    // if not listed then map coordinates (instance)
    if (!maEntry)
        return;

    std::swap(x, y);                                         // at client map coords swapped
    x = x*((maEntry->LocBottom-maEntry->LocTop)/100)+maEntry->LocTop;
    y = y*((maEntry->LocRight-maEntry->LocLeft)/100)+maEntry->LocLeft;      // client y coord from top to down
}

void Map2ZoneCoordinates(float& x, float& y, uint32 zone)
{
    WorldMapAreaEntry const* maEntry = sWorldMapAreaStore.LookupEntry(zone);

    // if not listed then map coordinates (instance)
    if (!maEntry)
        return;

    x = (x-maEntry->LocTop)/((maEntry->LocBottom-maEntry->LocTop)/100);
    y = (y-maEntry->LocLeft)/((maEntry->LocRight-maEntry->LocLeft)/100);    // client y coord from top to down
    std::swap(x, y);                                         // client have map coords swapped
}

MapDifficulty const* GetMapDifficultyData(uint32 mapId, Difficulty difficulty)
{
    MapDifficultyMap::const_iterator itr = sMapDifficultyMap.find(MAKE_PAIR32(mapId, difficulty));
    return itr != sMapDifficultyMap.end() ? &itr->second : NULL;
}

MapDifficulty const* GetDownscaledMapDifficultyData(uint32 mapId, Difficulty &difficulty)
{
    uint32 tmpDiff = difficulty;
    MapDifficulty const* mapDiff = GetMapDifficultyData(mapId, Difficulty(tmpDiff));
    if (!mapDiff)
    {
        if (tmpDiff > DIFFICULTY_25_N) // heroic, downscale to normal
            tmpDiff -= 2;
        else
            tmpDiff -= 1;   // any non-normal mode for raids like tbc (only one mode)

        // pull new data
        mapDiff = GetMapDifficultyData(mapId, Difficulty(tmpDiff)); // we are 10 normal or 25 normal
        if (!mapDiff)
        {
            tmpDiff -= 1;
            mapDiff = GetMapDifficultyData(mapId, Difficulty(tmpDiff)); // 10 normal
        }
    }

    difficulty = Difficulty(tmpDiff);
    return mapDiff;
}

PvPDifficultyEntry const* GetBattlegroundBracketByLevel(uint32 mapid, uint32 level)
{
    PvPDifficultyEntry const* maxEntry = NULL;              // used for level > max listed level case
    for (uint32 i = 0; i < sPvPDifficultyStore.GetNumRows(); ++i)
    {
        if (PvPDifficultyEntry const* entry = sPvPDifficultyStore.LookupEntry(i))
        {
            // skip unrelated and too-high brackets
            if (entry->MapID != mapid || entry->MinLevel > level)
                continue;

            // exactly fit
            if (entry->MaxLevel >= level)
                return entry;

            // remember for possible out-of-range case (search higher from existed)
            if (!maxEntry || maxEntry->MaxLevel < entry->MaxLevel)
                maxEntry = entry;
        }
    }

    return maxEntry;
}

PvPDifficultyEntry const* GetBattlegroundBracketById(uint32 mapid, BattlegroundBracketId id)
{
    for (uint32 i = 0; i < sPvPDifficultyStore.GetNumRows(); ++i)
        if (PvPDifficultyEntry const* entry = sPvPDifficultyStore.LookupEntry(i))
            if (entry->MapID == mapid && entry->GetBracketId() == id)
                return entry;

    return NULL;
}

TalentEntry const* GetTalentBySpellID(uint32 spellID)
{
    auto itr = sTalentBySpellIDMap.find(spellID);
    if (itr != sTalentBySpellIDMap.end())
        return itr->second;
    return nullptr;
}

uint32 GetLiquidFlags(uint32 liquidType)
{
    if (LiquidTypeEntry const* liq = sLiquidTypeStore.LookupEntry(liquidType))
        return 1 << liq->Type;

    return 0;
}

CharStartOutfitEntry const* GetCharStartOutfitEntry(uint8 race, uint8 class_, uint8 gender)
{
    std::map<uint32, CharStartOutfitEntry const*>::const_iterator itr = sCharStartOutfitMap.find(race | (class_ << 8) | (gender << 16));
    if (itr == sCharStartOutfitMap.end())
        return NULL;

    return itr->second;
}

uint32 GetPowerIndexByClass(uint32 powerType, uint32 classId)
{
    return PowersByClass[classId][powerType];
}

uint32 ScalingStatValuesEntry::GetStatMultiplier(uint32 inventoryType) const
{
    if (inventoryType < MAX_INVTYPE)
    {
        switch (inventoryType)
        {
            case INVTYPE_NON_EQUIP:
            case INVTYPE_BODY:
            case INVTYPE_BAG:
            case INVTYPE_TABARD:
            case INVTYPE_AMMO:
            case INVTYPE_QUIVER:
                return 0;
            case INVTYPE_HEAD:
            case INVTYPE_CHEST:
            case INVTYPE_LEGS:
            case INVTYPE_2HWEAPON:
            case INVTYPE_ROBE:
                return StatMultiplier[0];
            case INVTYPE_SHOULDERS:
            case INVTYPE_WAIST:
            case INVTYPE_FEET:
            case INVTYPE_HANDS:
            case INVTYPE_TRINKET:
                return StatMultiplier[1];
            case INVTYPE_NECK:
            case INVTYPE_WRISTS:
            case INVTYPE_FINGER:
            case INVTYPE_SHIELD:
            case INVTYPE_CLOAK:
            case INVTYPE_HOLDABLE:
                return StatMultiplier[2];
            case INVTYPE_RANGED:
            case INVTYPE_THROWN:
            case INVTYPE_RANGEDRIGHT:
            case INVTYPE_RELIC:
                return StatMultiplier[3];
            case INVTYPE_WEAPON:
            case INVTYPE_WEAPONMAINHAND:
            case INVTYPE_WEAPONOFFHAND:
                return StatMultiplier[4];
            default:
                break;
        }
    }
    return 0;
}

uint32 ScalingStatValuesEntry::GetArmor(uint32 inventoryType, uint32 armorType) const
{
    if (inventoryType <= INVTYPE_ROBE && armorType < 4)
    {
        switch (inventoryType)
        {
            case INVTYPE_NON_EQUIP:
            case INVTYPE_NECK:
            case INVTYPE_BODY:
            case INVTYPE_FINGER:
            case INVTYPE_TRINKET:
            case INVTYPE_WEAPON:
            case INVTYPE_RANGED:
            case INVTYPE_2HWEAPON:
            case INVTYPE_BAG:
            case INVTYPE_TABARD:
                break;
            case INVTYPE_SHOULDERS:
                return Armor[0][armorType];
            case INVTYPE_CHEST:
            case INVTYPE_ROBE:
                return Armor[1][armorType];
            case INVTYPE_HEAD:
                return Armor[2][armorType];
            case INVTYPE_LEGS:
                return Armor[3][armorType];
            case INVTYPE_FEET:
                return Armor[4][armorType];
            case INVTYPE_WAIST:
                return Armor[5][armorType];
            case INVTYPE_HANDS:
                return Armor[6][armorType];
            case INVTYPE_WRISTS:
                return Armor[7][armorType];
            case INVTYPE_CLOAK:
                return ArmorBack;
            case INVTYPE_SHIELD:
                return ArmorShield;
            default:
                break;
        }
    }
    return 0;
}

uint32 ScalingStatValuesEntry::GetDPSAndDamageMultiplier(uint32 subClass, bool isCasterWeapon, float* damageMultiplier) const
{
    if (!isCasterWeapon)
    {
        switch (subClass)
        {
            case ITEM_SUBCLASS_WEAPON_AXE:
            case ITEM_SUBCLASS_WEAPON_MACE:
            case ITEM_SUBCLASS_WEAPON_SWORD:
            case ITEM_SUBCLASS_WEAPON_DAGGER:
            case ITEM_SUBCLASS_WEAPON_THROWN:
                *damageMultiplier = 0.3f;
                return DPSMod[0];
            case ITEM_SUBCLASS_WEAPON_AXE2:
            case ITEM_SUBCLASS_WEAPON_MACE2:
            case ITEM_SUBCLASS_WEAPON_POLEARM:
            case ITEM_SUBCLASS_WEAPON_SWORD2:
            case ITEM_SUBCLASS_WEAPON_STAFF:
            case ITEM_SUBCLASS_WEAPON_FISHING_POLE:
                *damageMultiplier = 0.2f;
                return DPSMod[1];
            case ITEM_SUBCLASS_WEAPON_BOW:
            case ITEM_SUBCLASS_WEAPON_GUN:
            case ITEM_SUBCLASS_WEAPON_CROSSBOW:
                *damageMultiplier = 0.3f;
                return DPSMod[4];
            case ITEM_SUBCLASS_WEAPON_Obsolete:
            case ITEM_SUBCLASS_WEAPON_EXOTIC:
            case ITEM_SUBCLASS_WEAPON_EXOTIC2:
            case ITEM_SUBCLASS_WEAPON_FIST_WEAPON:
            case ITEM_SUBCLASS_WEAPON_MISCELLANEOUS:
            case ITEM_SUBCLASS_WEAPON_SPEAR:
            case ITEM_SUBCLASS_WEAPON_WAND:
                break;
        }
    }
    else
    {
        if (subClass <= ITEM_SUBCLASS_WEAPON_WAND)
        {
            uint32 mask = 1 << subClass;
            // two-handed weapons
            if (mask & 0x562)
            {
                *damageMultiplier = 0.2f;
                return DPSMod[3];
            }

            if (mask & (1 << ITEM_SUBCLASS_WEAPON_WAND))
            {
                *damageMultiplier = 0.3f;
                return DPSMod[5];
            }
        }
        *damageMultiplier = 0.3f;
        return DPSMod[2];
    }
    return 0;
}

/// Returns LFGDungeonEntry for a specific map and difficulty. Will return first found entry if multiple dungeons use the same map (such as Scarlet Monastery)
LFGDungeonEntry const* GetLFGDungeon(uint32 mapId, Difficulty difficulty)
{
    for (uint32 i = 0; i < sLFGDungeonStore.GetNumRows(); ++i)
    {
        LFGDungeonEntry const* dungeon = sLFGDungeonStore.LookupEntry(i);
        if (!dungeon)
            continue;

        if (dungeon->MapID == int32(mapId) && Difficulty(dungeon->DifficultyID) == difficulty)
            return dungeon;
    }

    return NULL;
}

uint32 GetDefaultMapLight(uint32 mapId)
{
    for (int32 i = sLightStore.GetNumRows(); i >= 0; --i)
    {
        LightEntry const* light = sLightStore.LookupEntry(uint32(i));
        if (!light)
            continue;

        if (light->MapID == mapId && light->Pos.X == 0.0f && light->Pos.Y == 0.0f && light->Pos.Z == 0.0f)
            return light->ID;
    }

    return 0;
}

SkillRaceClassInfoEntry const* GetSkillRaceClassInfo(uint32 skill, uint8 race, uint8 class_)
{
    SkillRaceClassInfoBounds bounds = SkillRaceClassInfoBySkill.equal_range(skill);
    for (SkillRaceClassInfoMap::iterator itr = bounds.first; itr != bounds.second; ++itr)
    {
        if (itr->second->RaceMask && !(itr->second->RaceMask & (1 << (race - 1))))
            continue;
        if (itr->second->ClassMask && !(itr->second->ClassMask & (1 << (class_ - 1))))
            continue;

        return itr->second;
    }

    return NULL;
<<<<<<< HEAD
}

std::set<uint32> const& GetPhasesForGroup(uint32 group)
{
    return sPhasesByGroup[group];
}

uint32 GetClassBySkillId(uint32 skillId)
{
    ClassBySkillIdStore::const_iterator iter = sClassBySkillIdStore.find(skillId);
    if (iter != sClassBySkillIdStore.end())
        return iter->second;
    return 0;
}

uint32 GetSkillIdByClass(uint32 classId)
{
    for (ClassBySkillIdStore::const_iterator iter = sClassBySkillIdStore.begin(); iter != sClassBySkillIdStore.end(); iter++)
        if (iter->second == classId)
            return iter->first;
    return 0;
}

std::list<uint32> GetSpellsForLevels(uint32 classId, uint32 raceMask, uint32 specializationId, uint32 minLevel, uint32 maxLevel)
{
    std::list<uint32> spellList;

    if (classId != 0)
    {
        SpellsPerClassStore::const_iterator classIter = sSpellsPerClassStore.find(classId);
        if (classIter != sSpellsPerClassStore.end())
        {
            const std::list<SkillLineAbilityEntry const*>& learnSpellList = classIter->second;
            for (std::list<SkillLineAbilityEntry const*>::const_iterator iter = learnSpellList.begin(); iter != learnSpellList.end(); iter++)
            {
                SkillLineAbilityEntry const* skillLine = *iter;
                if (!skillLine)
                    continue;

                SpellInfo const* spellInfo = sSpellMgr->GetSpellInfo(skillLine->SpellID);
                if (!spellInfo)
                    continue;

                if (skillLine->RaceMask && !(skillLine->RaceMask & raceMask))
                    continue;

                if (spellInfo->SpellLevel <= minLevel || spellInfo->SpellLevel > maxLevel)
                    continue;

                spellList.push_back(spellInfo->Id);
            }
        }
    }

    if (!specializationId)
        return spellList;

    SpecializationSpellsMap::const_iterator specIter = sSpecializationSpellsMap.find(specializationId);
    if (specIter != sSpecializationSpellsMap.end())
    {
        const std::vector<uint32>& learnSpellList = specIter->second;
        for (int i = 0; i < learnSpellList.size(); i++)
        {
            SpellInfo const* spellInfo = sSpellMgr->GetSpellInfo(learnSpellList[i]);
            if (!spellInfo)
            {
                TC_LOG_ERROR("spells", "GetSpellsForLevels: spell %u not found in spellstore", learnSpellList[i]);
                continue;
            }
            if (spellInfo->SpellLevel <= minLevel || spellInfo->SpellLevel > maxLevel)
                continue;
            
            spellList.push_back(spellInfo->Id);
        }
    }
    return spellList;
}

uint32 GetTalentSpellCost(uint32 spellId)
{
    TalentBySpellIDMap::const_iterator itr = sTalentBySpellIDMap.find(spellId);
    if (itr == sTalentBySpellIDMap.end())
        return 0;
    return 1;
=======
>>>>>>> 05913b82
}<|MERGE_RESOLUTION|>--- conflicted
+++ resolved
@@ -1204,12 +1204,6 @@
     }
 
     return NULL;
-<<<<<<< HEAD
-}
-
-std::set<uint32> const& GetPhasesForGroup(uint32 group)
-{
-    return sPhasesByGroup[group];
 }
 
 uint32 GetClassBySkillId(uint32 skillId)
@@ -1289,6 +1283,4 @@
     if (itr == sTalentBySpellIDMap.end())
         return 0;
     return 1;
-=======
->>>>>>> 05913b82
 }