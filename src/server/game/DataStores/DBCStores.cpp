/*
 * Copyright (C) 2008-2013 TrinityCore <http://www.trinitycore.org/>
 * Copyright (C) 2005-2009 MaNGOS <http://getmangos.com/>
 *
 * This program is free software; you can redistribute it and/or modify it
 * under the terms of the GNU General Public License as published by the
 * Free Software Foundation; either version 2 of the License, or (at your
 * option) any later version.
 *
 * This program is distributed in the hope that it will be useful, but WITHOUT
 * ANY WARRANTY; without even the implied warranty of MERCHANTABILITY or
 * FITNESS FOR A PARTICULAR PURPOSE. See the GNU General Public License for
 * more details.
 *
 * You should have received a copy of the GNU General Public License along
 * with this program. If not, see <http://www.gnu.org/licenses/>.
 */

#include "DBCStores.h"
#include "Log.h"
#include "SharedDefines.h"
#include "SpellMgr.h"
#include "DBCfmt.h"
<<<<<<< HEAD
#include "ItemPrototype.h"
=======
#include "Timer.h"
#include "ObjectDefines.h"
>>>>>>> 20c26f2b

#include <map>

typedef std::map<uint16, uint32> AreaFlagByAreaID;
typedef std::map<uint32, uint32> AreaFlagByMapID;

struct WMOAreaTableTripple
{
    WMOAreaTableTripple(int32 r, int32 a, int32 g) :  groupId(g), rootId(r), adtId(a)
    {
    }

    bool operator <(const WMOAreaTableTripple& b) const
    {
        return memcmp(this, &b, sizeof(WMOAreaTableTripple))<0;
    }

    // ordered by entropy; that way memcmp will have a minimal medium runtime
    int32 groupId;
    int32 rootId;
    int32 adtId;
};

typedef std::map<WMOAreaTableTripple, WMOAreaTableEntry const*> WMOAreaInfoByTripple;

DBCStorage <AreaTableEntry> sAreaStore(AreaTableEntryfmt);
DBCStorage <AreaGroupEntry> sAreaGroupStore(AreaGroupEntryfmt);
DBCStorage <AreaPOIEntry> sAreaPOIStore(AreaPOIEntryfmt);
static AreaFlagByAreaID sAreaFlagByAreaID;
static AreaFlagByMapID sAreaFlagByMapID;                    // for instances without generated *.map files

static WMOAreaInfoByTripple sWMOAreaInfoByTripple;

DBCStorage <AchievementEntry> sAchievementStore(Achievementfmt);
DBCStorage <AchievementCriteriaEntry> sAchievementCriteriaStore(AchievementCriteriafmt);
DBCStorage <AreaTriggerEntry> sAreaTriggerStore(AreaTriggerEntryfmt);
DBCStorage <ArmorLocationEntry> sArmorLocationStore(ArmorLocationfmt);
DBCStorage <AuctionHouseEntry> sAuctionHouseStore(AuctionHouseEntryfmt);
DBCStorage <BankBagSlotPricesEntry> sBankBagSlotPricesStore(BankBagSlotPricesEntryfmt);
DBCStorage <BattlemasterListEntry> sBattlemasterListStore(BattlemasterListEntryfmt);
DBCStorage <BarberShopStyleEntry> sBarberShopStyleStore(BarberShopStyleEntryfmt);
DBCStorage <CharStartOutfitEntry> sCharStartOutfitStore(CharStartOutfitEntryfmt);
std::map<uint32, CharStartOutfitEntry const*> sCharStartOutfitMap;
DBCStorage <CharTitlesEntry> sCharTitlesStore(CharTitlesEntryfmt);
DBCStorage <ChatChannelsEntry> sChatChannelsStore(ChatChannelsEntryfmt);
DBCStorage <ChrClassesEntry> sChrClassesStore(ChrClassesEntryfmt);
DBCStorage <ChrRacesEntry> sChrRacesStore(ChrRacesEntryfmt);
DBCStorage <ChrPowerTypesEntry> sChrPowerTypesStore(ChrClassesXPowerTypesfmt);
DBCStorage <CinematicSequencesEntry> sCinematicSequencesStore(CinematicSequencesEntryfmt);
DBCStorage <CreatureDisplayInfoEntry> sCreatureDisplayInfoStore(CreatureDisplayInfofmt);
DBCStorage <CreatureFamilyEntry> sCreatureFamilyStore(CreatureFamilyfmt);
DBCStorage <CreatureModelDataEntry> sCreatureModelDataStore(CreatureModelDatafmt);
DBCStorage <CreatureSpellDataEntry> sCreatureSpellDataStore(CreatureSpellDatafmt);
DBCStorage <CreatureTypeEntry> sCreatureTypeStore(CreatureTypefmt);
DBCStorage <CurrencyTypesEntry> sCurrencyTypesStore(CurrencyTypesfmt);
uint32 PowersByClass[MAX_CLASSES][MAX_POWERS];

DBCStorage <DestructibleModelDataEntry> sDestructibleModelDataStore(DestructibleModelDatafmt);
DBCStorage <DungeonEncounterEntry> sDungeonEncounterStore(DungeonEncounterfmt);
DBCStorage <DurabilityQualityEntry> sDurabilityQualityStore(DurabilityQualityfmt);
DBCStorage <DurabilityCostsEntry> sDurabilityCostsStore(DurabilityCostsfmt);

DBCStorage <EmotesEntry> sEmotesStore(EmotesEntryfmt);
DBCStorage <EmotesTextEntry> sEmotesTextStore(EmotesTextEntryfmt);

typedef std::map<uint32, SimpleFactionsList> FactionTeamMap;
static FactionTeamMap sFactionTeamMap;
DBCStorage <FactionEntry> sFactionStore(FactionEntryfmt);
DBCStorage <FactionTemplateEntry> sFactionTemplateStore(FactionTemplateEntryfmt);

DBCStorage <GameObjectDisplayInfoEntry> sGameObjectDisplayInfoStore(GameObjectDisplayInfofmt);
DBCStorage <GemPropertiesEntry> sGemPropertiesStore(GemPropertiesEntryfmt);
DBCStorage <GlyphPropertiesEntry> sGlyphPropertiesStore(GlyphPropertiesfmt);
DBCStorage <GlyphSlotEntry> sGlyphSlotStore(GlyphSlotfmt);

DBCStorage <GtBarberShopCostBaseEntry>    sGtBarberShopCostBaseStore(GtBarberShopCostBasefmt);
DBCStorage <GtCombatRatingsEntry>         sGtCombatRatingsStore(GtCombatRatingsfmt);
DBCStorage <GtChanceToMeleeCritBaseEntry> sGtChanceToMeleeCritBaseStore(GtChanceToMeleeCritBasefmt);
DBCStorage <GtChanceToMeleeCritEntry>     sGtChanceToMeleeCritStore(GtChanceToMeleeCritfmt);
DBCStorage <GtChanceToSpellCritBaseEntry> sGtChanceToSpellCritBaseStore(GtChanceToSpellCritBasefmt);
DBCStorage <GtChanceToSpellCritEntry>     sGtChanceToSpellCritStore(GtChanceToSpellCritfmt);
DBCStorage <GtOCTClassCombatRatingScalarEntry> sGtOCTClassCombatRatingScalarStore(GtOCTClassCombatRatingScalarfmt);
DBCStorage <GtOCTRegenHPEntry>            sGtOCTRegenHPStore(GtOCTRegenHPfmt);
//DBCStorage <GtOCTRegenMPEntry>            sGtOCTRegenMPStore(GtOCTRegenMPfmt);  -- not used currently
DBCStorage <gtOCTHpPerStaminaEntry>       sGtOCTHpPerStaminaStore(GtOCTHpPerStaminafmt);
DBCStorage <GtRegenMPPerSptEntry>         sGtRegenMPPerSptStore(GtRegenMPPerSptfmt);
DBCStorage <GtSpellScalingEntry>          sGtSpellScalingStore(GtSpellScalingfmt);
DBCStorage <GtOCTBaseHPByClassEntry>      sGtOCTBaseHPByClassStore(GtOCTBaseHPByClassfmt);
DBCStorage <GtOCTBaseMPByClassEntry>      sGtOCTBaseMPByClassStore(GtOCTBaseMPByClassfmt);
DBCStorage <GuildPerkSpellsEntry>         sGuildPerkSpellsStore(GuildPerkSpellsfmt);

DBCStorage <HolidaysEntry>                sHolidaysStore(Holidaysfmt);

DBCStorage <ImportPriceArmorEntry>        sImportPriceArmorStore(ImportPriceArmorfmt);
DBCStorage <ImportPriceQualityEntry>      sImportPriceQualityStore(ImportPriceQualityfmt);
DBCStorage <ImportPriceShieldEntry>       sImportPriceShieldStore(ImportPriceShieldfmt);
DBCStorage <ImportPriceWeaponEntry>       sImportPriceWeaponStore(ImportPriceWeaponfmt);
DBCStorage <ItemPriceBaseEntry>           sItemPriceBaseStore(ItemPriceBasefmt);
DBCStorage <ItemReforgeEntry>             sItemReforgeStore(ItemReforgefmt);
DBCStorage <ItemArmorQualityEntry>        sItemArmorQualityStore(ItemArmorQualityfmt);
DBCStorage <ItemArmorShieldEntry>         sItemArmorShieldStore(ItemArmorShieldfmt);
DBCStorage <ItemArmorTotalEntry>          sItemArmorTotalStore(ItemArmorTotalfmt);
DBCStorage <ItemClassEntry>               sItemClassStore(ItemClassfmt);
DBCStorage <ItemBagFamilyEntry>           sItemBagFamilyStore(ItemBagFamilyfmt);
DBCStorage <ItemDamageEntry>              sItemDamageAmmoStore(ItemDamagefmt);
DBCStorage <ItemDamageEntry>              sItemDamageOneHandStore(ItemDamagefmt);
DBCStorage <ItemDamageEntry>              sItemDamageOneHandCasterStore(ItemDamagefmt);
DBCStorage <ItemDamageEntry>              sItemDamageRangedStore(ItemDamagefmt);
DBCStorage <ItemDamageEntry>              sItemDamageThrownStore(ItemDamagefmt);
DBCStorage <ItemDamageEntry>              sItemDamageTwoHandStore(ItemDamagefmt);
DBCStorage <ItemDamageEntry>              sItemDamageTwoHandCasterStore(ItemDamagefmt);
DBCStorage <ItemDamageEntry>              sItemDamageWandStore(ItemDamagefmt);
DBCStorage <ItemDisenchantLootEntry>      sItemDisenchantLootStore(ItemDisenchantLootfmt);
//DBCStorage <ItemDisplayInfoEntry> sItemDisplayInfoStore(ItemDisplayTemplateEntryfmt); -- not used currently
DBCStorage <ItemLimitCategoryEntry> sItemLimitCategoryStore(ItemLimitCategoryEntryfmt);
DBCStorage <ItemRandomPropertiesEntry> sItemRandomPropertiesStore(ItemRandomPropertiesfmt);
DBCStorage <ItemRandomSuffixEntry> sItemRandomSuffixStore(ItemRandomSuffixfmt);
DBCStorage <ItemSetEntry> sItemSetStore(ItemSetEntryfmt);

DBCStorage <LFGDungeonEntry> sLFGDungeonStore(LFGDungeonEntryfmt);
DBCStorage <LiquidTypeEntry> sLiquidTypeStore(LiquidTypefmt);
DBCStorage <LockEntry> sLockStore(LockEntryfmt);

DBCStorage <MailTemplateEntry> sMailTemplateStore(MailTemplateEntryfmt);
DBCStorage <MapEntry> sMapStore(MapEntryfmt);

// DBC used only for initialization sMapDifficultyMap at startup.
DBCStorage <MapDifficultyEntry> sMapDifficultyStore(MapDifficultyEntryfmt); // only for loading
MapDifficultyMap sMapDifficultyMap;

DBCStorage <MovieEntry> sMovieStore(MovieEntryfmt);
DBCStorage <MountCapabilityEntry> sMountCapabilityStore(MountCapabilityfmt);
DBCStorage <MountTypeEntry> sMountTypeStore(MountTypefmt);

DBCStorage <NameGenEntry> sNameGenStore(NameGenfmt);
NameGenVectorArraysMap sGenNameVectoArraysMap;
DBCStorage <NumTalentsAtLevelEntry> sNumTalentsAtLevelStore(NumTalentsAtLevelfmt);

DBCStorage <OverrideSpellDataEntry> sOverrideSpellDataStore(OverrideSpellDatafmt);

DBCStorage <PvPDifficultyEntry> sPvPDifficultyStore(PvPDifficultyfmt);

DBCStorage <QuestSortEntry> sQuestSortStore(QuestSortEntryfmt);
DBCStorage <QuestXPEntry>   sQuestXPStore(QuestXPfmt);
DBCStorage <QuestFactionRewEntry>  sQuestFactionRewardStore(QuestFactionRewardfmt);
DBCStorage <RandomPropertiesPointsEntry> sRandomPropertiesPointsStore(RandomPropertiesPointsfmt);
DBCStorage <ScalingStatDistributionEntry> sScalingStatDistributionStore(ScalingStatDistributionfmt);
DBCStorage <ScalingStatValuesEntry> sScalingStatValuesStore(ScalingStatValuesfmt);

DBCStorage <SkillLineEntry> sSkillLineStore(SkillLinefmt);
DBCStorage <SkillLineAbilityEntry> sSkillLineAbilityStore(SkillLineAbilityfmt);

DBCStorage <SoundEntriesEntry> sSoundEntriesStore(SoundEntriesfmt);

DBCStorage <SpellItemEnchantmentEntry> sSpellItemEnchantmentStore(SpellItemEnchantmentfmt);
DBCStorage <SpellItemEnchantmentConditionEntry> sSpellItemEnchantmentConditionStore(SpellItemEnchantmentConditionfmt);
DBCStorage <SpellEntry> sSpellStore(SpellEntryfmt);
SpellCategoryStore sSpellCategoryStore;
PetFamilySpellsStore sPetFamilySpellsStore;


DBCStorage <SpellReagentsEntry> sSpellReagentsStore(SpellReagentsEntryfmt);
DBCStorage <SpellScalingEntry> sSpellScalingStore(SpellScalingEntryfmt);
DBCStorage <SpellTotemsEntry> sSpellTotemsStore(SpellTotemsEntryfmt);
DBCStorage <SpellTargetRestrictionsEntry> sSpellTargetRestrictionsStore(SpellTargetRestrictionsEntryfmt);
DBCStorage <SpellPowerEntry> sSpellPowerStore(SpellPowerEntryfmt);
DBCStorage <SpellLevelsEntry> sSpellLevelsStore(SpellLevelsEntryfmt);
DBCStorage <SpellInterruptsEntry> sSpellInterruptsStore(SpellInterruptsEntryfmt);
DBCStorage <SpellEquippedItemsEntry> sSpellEquippedItemsStore(SpellEquippedItemsEntryfmt);
DBCStorage <SpellClassOptionsEntry> sSpellClassOptionsStore(SpellClassOptionsEntryfmt);
DBCStorage <SpellCooldownsEntry> sSpellCooldownsStore(SpellCooldownsEntryfmt);
DBCStorage <SpellAuraOptionsEntry> sSpellAuraOptionsStore(SpellAuraOptionsEntryfmt);
DBCStorage <SpellAuraRestrictionsEntry> sSpellAuraRestrictionsStore(SpellAuraRestrictionsEntryfmt);
DBCStorage <SpellCastingRequirementsEntry> sSpellCastingRequirementsStore(SpellCastingRequirementsEntryfmt);
DBCStorage <SpellCastTimesEntry> sSpellCastTimesStore(SpellCastTimefmt);
DBCStorage <SpellCategoriesEntry> sSpellCategoriesStore(SpellCategoriesEntryfmt);
DBCStorage <SpellEffectEntry> sSpellEffectStore(SpellEffectEntryfmt);
DBCStorage <SpellDifficultyEntry> sSpellDifficultyStore(SpellDifficultyfmt);
DBCStorage <SpellDurationEntry> sSpellDurationStore(SpellDurationfmt);
DBCStorage <SpellFocusObjectEntry> sSpellFocusObjectStore(SpellFocusObjectfmt);
DBCStorage <SpellRadiusEntry> sSpellRadiusStore(SpellRadiusfmt);
DBCStorage <SpellRangeEntry> sSpellRangeStore(SpellRangefmt);
DBCStorage <SpellRuneCostEntry> sSpellRuneCostStore(SpellRuneCostfmt);
DBCStorage <SpellShapeshiftEntry> sSpellShapeshiftStore(SpellShapeshiftEntryfmt);
DBCStorage <SpellShapeshiftFormEntry> sSpellShapeshiftFormStore(SpellShapeshiftFormfmt);
DBCStorage <StableSlotPricesEntry> sStableSlotPricesStore(StableSlotPricesfmt);
DBCStorage <SummonPropertiesEntry> sSummonPropertiesStore(SummonPropertiesfmt);
DBCStorage <TalentEntry> sTalentStore(TalentEntryfmt);
TalentSpellPosMap sTalentSpellPosMap;
DBCStorage <TalentTabEntry> sTalentTabStore(TalentTabEntryfmt);
DBCStorage <TalentTreePrimarySpellsEntry> sTalentTreePrimarySpellsStore(TalentTreePrimarySpellsfmt);
typedef std::map<uint32, std::vector<uint32> > TalentTreePrimarySpellsMap;
TalentTreePrimarySpellsMap sTalentTreePrimarySpellsMap;

// store absolute bit position for first rank for talent inspect
static uint32 sTalentTabPages[MAX_CLASSES][3];

DBCStorage <TaxiNodesEntry> sTaxiNodesStore(TaxiNodesEntryfmt);
TaxiMask sTaxiNodesMask;
TaxiMask sOldContinentsNodesMask;
TaxiMask sHordeTaxiNodesMask;
TaxiMask sAllianceTaxiNodesMask;
TaxiMask sDeathKnightTaxiNodesMask;

// DBC used only for initialization sTaxiPathSetBySource at startup.
TaxiPathSetBySource sTaxiPathSetBySource;
DBCStorage <TaxiPathEntry> sTaxiPathStore(TaxiPathEntryfmt);

// DBC used only for initialization sTaxiPathNodeStore at startup.
TaxiPathNodesByPath sTaxiPathNodesByPath;
static DBCStorage <TaxiPathNodeEntry> sTaxiPathNodeStore(TaxiPathNodeEntryfmt);

DBCStorage <TotemCategoryEntry> sTotemCategoryStore(TotemCategoryEntryfmt);
DBCStorage <VehicleEntry> sVehicleStore(VehicleEntryfmt);
DBCStorage <VehicleSeatEntry> sVehicleSeatStore(VehicleSeatEntryfmt);
DBCStorage <WMOAreaTableEntry> sWMOAreaTableStore(WMOAreaTableEntryfmt);
DBCStorage <WorldMapAreaEntry> sWorldMapAreaStore(WorldMapAreaEntryfmt);
DBCStorage <WorldMapOverlayEntry> sWorldMapOverlayStore(WorldMapOverlayEntryfmt);
DBCStorage <WorldSafeLocsEntry> sWorldSafeLocsStore(WorldSafeLocsEntryfmt);
DBCStorage <PhaseEntry> sPhaseStores(PhaseEntryfmt);

typedef std::list<std::string> StoreProblemList;

uint32 DBCFileCount = 0;

static bool LoadDBC_assert_print(uint32 fsize, uint32 rsize, const std::string& filename)
{
    sLog->outError(LOG_FILTER_GENERAL, "Size of '%s' set by format string (%u) not equal size of C++ structure (%u).", filename.c_str(), fsize, rsize);

    // ASSERT must fail after function call
    return false;
}

template<class T>
inline void LoadDBC(uint32& availableDbcLocales, StoreProblemList& errors, DBCStorage<T>& storage, std::string const& dbcPath, std::string const& filename, std::string const* customFormat = NULL, std::string const* customIndexName = NULL)
{
    // compatibility format and C++ structure sizes
    ASSERT(DBCFileLoader::GetFormatRecordSize(storage.GetFormat()) == sizeof(T) || LoadDBC_assert_print(DBCFileLoader::GetFormatRecordSize(storage.GetFormat()), sizeof(T), filename));

    ++DBCFileCount;
    std::string dbcFilename = dbcPath + filename;
    SqlDbc * sql = NULL;
    if (customFormat)
        sql = new SqlDbc(&filename, customFormat, customIndexName, storage.GetFormat());

    if (storage.Load(dbcFilename.c_str(), sql))
    {
        for (uint8 i = 0; i < TOTAL_LOCALES; ++i)
        {
            if (!(availableDbcLocales & (1 << i)))
                continue;

            std::string localizedName(dbcPath);
            localizedName.append(localeNames[i]);
            localizedName.push_back('/');
            localizedName.append(filename);

            if (!storage.LoadStringsFrom(localizedName.c_str()))
                availableDbcLocales &= ~(1<<i);             // mark as not available for speedup next checks
        }
    }
    else
    {
        // sort problematic dbc to (1) non compatible and (2) non-existed
        if (FILE* f = fopen(dbcFilename.c_str(), "rb"))
        {
            std::ostringstream stream;
            stream << dbcFilename << " exists, and has " << storage.GetFieldCount() << " field(s) (expected " << strlen(storage.GetFormat()) << "). Extracted file might be from wrong client version or a database-update has been forgotten.";
            std::string buf = stream.str();
            errors.push_back(buf);
            fclose(f);
        }
        else
            errors.push_back(dbcFilename);
    }

    delete sql;
}

void LoadDBCStores(const std::string& dataPath)
{
    uint32 oldMSTime = getMSTime();

    std::string dbcPath = dataPath+"dbc/";

    StoreProblemList bad_dbc_files;
    uint32 availableDbcLocales = 0xFFFFFFFF;

    LoadDBC(availableDbcLocales, bad_dbc_files, sAreaStore,                   dbcPath, "AreaTable.dbc");

    // must be after sAreaStore loading
    for (uint32 i = 0; i < sAreaStore.GetNumRows(); ++i)           // areaflag numbered from 0
    {
        if (AreaTableEntry const* area = sAreaStore.LookupEntry(i))
        {
            // fill AreaId->DBC records
            sAreaFlagByAreaID.insert(AreaFlagByAreaID::value_type(uint16(area->ID), area->exploreFlag));

            // fill MapId->DBC records (skip sub zones and continents)
            if (area->zone == 0 && area->mapid != 0 && area->mapid != 1 && area->mapid != 530 && area->mapid != 571)
                sAreaFlagByMapID.insert(AreaFlagByMapID::value_type(area->mapid, area->exploreFlag));
        }
    }

    LoadDBC(availableDbcLocales, bad_dbc_files, sAchievementStore,            dbcPath, "Achievement.dbc", &CustomAchievementfmt, &CustomAchievementIndex);//14545
    LoadDBC(availableDbcLocales, bad_dbc_files, sAchievementCriteriaStore,    dbcPath, "Achievement_Criteria.dbc");//14545
    LoadDBC(availableDbcLocales, bad_dbc_files, sAreaTriggerStore,            dbcPath, "AreaTrigger.dbc");//14545
    LoadDBC(availableDbcLocales, bad_dbc_files, sAreaGroupStore,              dbcPath, "AreaGroup.dbc");//14545
    LoadDBC(availableDbcLocales, bad_dbc_files, sAreaPOIStore,                dbcPath, "AreaPOI.dbc");//14545
    LoadDBC(availableDbcLocales, bad_dbc_files, sAuctionHouseStore,           dbcPath, "AuctionHouse.dbc");//14545
    LoadDBC(availableDbcLocales, bad_dbc_files, sArmorLocationStore,          dbcPath, "ArmorLocation.dbc");//14545
    LoadDBC(availableDbcLocales, bad_dbc_files, sBankBagSlotPricesStore,      dbcPath, "BankBagSlotPrices.dbc");//14545
    LoadDBC(availableDbcLocales, bad_dbc_files, sBattlemasterListStore,       dbcPath, "BattlemasterList.dbc");//14545
    LoadDBC(availableDbcLocales, bad_dbc_files, sBarberShopStyleStore,        dbcPath, "BarberShopStyle.dbc");//14545
    LoadDBC(availableDbcLocales, bad_dbc_files, sCharStartOutfitStore,        dbcPath, "CharStartOutfit.dbc");//14545
    for (uint32 i = 0; i < sCharStartOutfitStore.GetNumRows(); ++i)
        if (CharStartOutfitEntry const* outfit = sCharStartOutfitStore.LookupEntry(i))
            sCharStartOutfitMap[outfit->Race | (outfit->Class << 8) | (outfit->Gender << 16)] = outfit;

    LoadDBC(availableDbcLocales, bad_dbc_files, sCharTitlesStore,             dbcPath, "CharTitles.dbc");//14545
    LoadDBC(availableDbcLocales, bad_dbc_files, sChatChannelsStore,           dbcPath, "ChatChannels.dbc");//14545
    LoadDBC(availableDbcLocales, bad_dbc_files, sChrClassesStore,             dbcPath, "ChrClasses.dbc");//14545
    LoadDBC(availableDbcLocales, bad_dbc_files, sChrRacesStore,               dbcPath, "ChrRaces.dbc");//14545
    LoadDBC(availableDbcLocales, bad_dbc_files, sChrPowerTypesStore,          dbcPath, "ChrClassesXPowerTypes.dbc");//14545
    for (uint32 i = 0; i < MAX_CLASSES; ++i)
        for (uint32 j = 0; j < MAX_POWERS; ++j)
            PowersByClass[i][j] = MAX_POWERS;

    for (uint32 i = 0; i < sChrPowerTypesStore.GetNumRows(); ++i)
    {
        if (ChrPowerTypesEntry const* power = sChrPowerTypesStore.LookupEntry(i))
        {
            uint32 index = 0;
            for (uint32 j = 0; j < MAX_POWERS; ++j)
                if (PowersByClass[power->classId][j] != MAX_POWERS)
                    ++index;

            PowersByClass[power->classId][power->power] = index;
        }
    }

    LoadDBC(availableDbcLocales, bad_dbc_files, sCinematicSequencesStore,     dbcPath, "CinematicSequences.dbc");//14545
    LoadDBC(availableDbcLocales, bad_dbc_files, sCreatureDisplayInfoStore,    dbcPath, "CreatureDisplayInfo.dbc");//14545
    LoadDBC(availableDbcLocales, bad_dbc_files, sCreatureFamilyStore,         dbcPath, "CreatureFamily.dbc");//14545
    LoadDBC(availableDbcLocales, bad_dbc_files, sCreatureModelDataStore,      dbcPath, "CreatureModelData.dbc");//14545
    LoadDBC(availableDbcLocales, bad_dbc_files, sCreatureSpellDataStore,      dbcPath, "CreatureSpellData.dbc");//14545
    LoadDBC(availableDbcLocales, bad_dbc_files, sCreatureTypeStore,           dbcPath, "CreatureType.dbc");//14545
    LoadDBC(availableDbcLocales, bad_dbc_files, sCurrencyTypesStore,          dbcPath, "CurrencyTypes.dbc");//14545
    LoadDBC(availableDbcLocales, bad_dbc_files, sDestructibleModelDataStore,  dbcPath, "DestructibleModelData.dbc");//14545
    LoadDBC(availableDbcLocales, bad_dbc_files, sDungeonEncounterStore,       dbcPath, "DungeonEncounter.dbc");//14545
    LoadDBC(availableDbcLocales, bad_dbc_files, sDurabilityCostsStore,        dbcPath, "DurabilityCosts.dbc");//14545
    LoadDBC(availableDbcLocales, bad_dbc_files, sDurabilityQualityStore,      dbcPath, "DurabilityQuality.dbc");//14545
    LoadDBC(availableDbcLocales, bad_dbc_files, sEmotesStore,                 dbcPath, "Emotes.dbc");//14545
    LoadDBC(availableDbcLocales, bad_dbc_files, sEmotesTextStore,             dbcPath, "EmotesText.dbc");//14545
    LoadDBC(availableDbcLocales, bad_dbc_files, sFactionStore,                dbcPath, "Faction.dbc");//14545
    for (uint32 i=0; i<sFactionStore.GetNumRows(); ++i)
    {
        FactionEntry const* faction = sFactionStore.LookupEntry(i);
        if (faction && faction->team)
        {
            SimpleFactionsList &flist = sFactionTeamMap[faction->team];
            flist.push_back(i);
        }
    }

    LoadDBC(availableDbcLocales, bad_dbc_files, sFactionTemplateStore,        dbcPath, "FactionTemplate.dbc");//14545
    LoadDBC(availableDbcLocales, bad_dbc_files, sGameObjectDisplayInfoStore,  dbcPath, "GameObjectDisplayInfo.dbc");//14545
    for (uint32 i = 0; i < sGameObjectDisplayInfoStore.GetNumRows(); ++i)
    {
        if (GameObjectDisplayInfoEntry const* info = sGameObjectDisplayInfoStore.LookupEntry(i))
        {
            if (info->maxX < info->minX)
                std::swap(*(float*)(&info->maxX), *(float*)(&info->minX));
            if (info->maxY < info->minY)
                std::swap(*(float*)(&info->maxY), *(float*)(&info->minY));
            if (info->maxZ < info->minZ)
                std::swap(*(float*)(&info->maxZ), *(float*)(&info->minZ));
        }
    }

    LoadDBC(availableDbcLocales, bad_dbc_files, sGemPropertiesStore,          dbcPath, "GemProperties.dbc");//14545
    LoadDBC(availableDbcLocales, bad_dbc_files, sGlyphPropertiesStore,        dbcPath, "GlyphProperties.dbc");//14545
    LoadDBC(availableDbcLocales, bad_dbc_files, sGlyphSlotStore,              dbcPath, "GlyphSlot.dbc");//14545
    LoadDBC(availableDbcLocales, bad_dbc_files, sGtBarberShopCostBaseStore,   dbcPath, "gtBarberShopCostBase.dbc");//14545
    LoadDBC(availableDbcLocales, bad_dbc_files, sGtCombatRatingsStore,        dbcPath, "gtCombatRatings.dbc");//14545
    LoadDBC(availableDbcLocales, bad_dbc_files, sGtChanceToMeleeCritBaseStore, dbcPath, "gtChanceToMeleeCritBase.dbc");//14545
    LoadDBC(availableDbcLocales, bad_dbc_files, sGtChanceToMeleeCritStore,    dbcPath, "gtChanceToMeleeCrit.dbc");//14545
    LoadDBC(availableDbcLocales, bad_dbc_files, sGtChanceToSpellCritBaseStore, dbcPath, "gtChanceToSpellCritBase.dbc");//14545
    LoadDBC(availableDbcLocales, bad_dbc_files, sGtChanceToSpellCritStore,    dbcPath, "gtChanceToSpellCrit.dbc");//14545
    LoadDBC(availableDbcLocales, bad_dbc_files, sGtOCTClassCombatRatingScalarStore,    dbcPath, "gtOCTClassCombatRatingScalar.dbc");//14545
    //LoadDBC(availableDbcLocales, bad_dbc_files, sGtOCTRegenHPStore,           dbcPath, "gtOCTRegenHP.dbc");//14545
    LoadDBC(availableDbcLocales, bad_dbc_files, sGtOCTHpPerStaminaStore,      dbcPath, "gtOCTHpPerStamina.dbc");//14545
    //LoadDBC(dbcCount, availableDbcLocales, bad_dbc_files, sGtOCTRegenMPStore,           dbcPath, "gtOCTRegenMP.dbc");       -- not used currently
    LoadDBC(availableDbcLocales, bad_dbc_files, sGtRegenMPPerSptStore,        dbcPath, "gtRegenMPPerSpt.dbc");//14545
    LoadDBC(availableDbcLocales, bad_dbc_files, sGtSpellScalingStore,        dbcPath, "gtSpellScaling.dbc");//15595
    LoadDBC(availableDbcLocales, bad_dbc_files, sGtOCTBaseHPByClassStore,        dbcPath, "gtOCTBaseHPByClass.dbc");//15595
    LoadDBC(availableDbcLocales, bad_dbc_files, sGtOCTBaseMPByClassStore,        dbcPath, "gtOCTBaseMPByClass.dbc");//15595
    LoadDBC(availableDbcLocales, bad_dbc_files, sGuildPerkSpellsStore,        dbcPath, "GuildPerkSpells.dbc");//15595

    LoadDBC(availableDbcLocales, bad_dbc_files, sHolidaysStore,               dbcPath, "Holidays.dbc");//14545
    LoadDBC(availableDbcLocales, bad_dbc_files, sImportPriceArmorStore,       dbcPath, "ImportPriceArmor.dbc"); // 15595
    LoadDBC(availableDbcLocales, bad_dbc_files, sImportPriceQualityStore,     dbcPath, "ImportPriceQuality.dbc"); // 15595
    LoadDBC(availableDbcLocales, bad_dbc_files, sImportPriceShieldStore,      dbcPath, "ImportPriceShield.dbc"); // 15595
    LoadDBC(availableDbcLocales, bad_dbc_files, sImportPriceWeaponStore,      dbcPath, "ImportPriceWeapon.dbc"); // 15595
    LoadDBC(availableDbcLocales, bad_dbc_files, sItemPriceBaseStore,          dbcPath, "ItemPriceBase.dbc"); // 15595
    LoadDBC(availableDbcLocales, bad_dbc_files, sItemReforgeStore,            dbcPath, "ItemReforge.dbc"); // 15595
    LoadDBC(availableDbcLocales, bad_dbc_files, sItemBagFamilyStore,          dbcPath, "ItemBagFamily.dbc");//14545
    LoadDBC(availableDbcLocales, bad_dbc_files, sItemClassStore,              dbcPath, "ItemClass.dbc"); // 15595
    //LoadDBC(dbcCount, availableDbcLocales, bad_dbc_files, sItemDisplayInfoStore,        dbcPath, "ItemDisplayInfo.dbc");     -- not used currently
    LoadDBC(availableDbcLocales, bad_dbc_files, sItemLimitCategoryStore,      dbcPath, "ItemLimitCategory.dbc");//14545
    LoadDBC(availableDbcLocales, bad_dbc_files, sItemRandomPropertiesStore,   dbcPath, "ItemRandomProperties.dbc");//14545
    LoadDBC(availableDbcLocales, bad_dbc_files, sItemRandomSuffixStore,       dbcPath, "ItemRandomSuffix.dbc");//14545
    LoadDBC(availableDbcLocales, bad_dbc_files, sItemSetStore,                dbcPath, "ItemSet.dbc");//14545

    LoadDBC(availableDbcLocales, bad_dbc_files, sItemArmorQualityStore,       dbcPath, "ItemArmorQuality.dbc");//14545
    LoadDBC(availableDbcLocales, bad_dbc_files, sItemArmorShieldStore,        dbcPath, "ItemArmorShield.dbc");//14545
    LoadDBC(availableDbcLocales, bad_dbc_files, sItemArmorTotalStore,         dbcPath, "ItemArmorTotal.dbc");//14545
    LoadDBC(availableDbcLocales, bad_dbc_files, sItemDamageAmmoStore,         dbcPath, "ItemDamageAmmo.dbc");//14545
    LoadDBC(availableDbcLocales, bad_dbc_files, sItemDamageOneHandStore,      dbcPath, "ItemDamageOneHand.dbc");//14545
    LoadDBC(availableDbcLocales, bad_dbc_files, sItemDamageOneHandCasterStore, dbcPath, "ItemDamageOneHandCaster.dbc");//14545
    LoadDBC(availableDbcLocales, bad_dbc_files, sItemDamageRangedStore,       dbcPath, "ItemDamageRanged.dbc");//14545
    LoadDBC(availableDbcLocales, bad_dbc_files, sItemDamageThrownStore,       dbcPath, "ItemDamageThrown.dbc");//14545
    LoadDBC(availableDbcLocales, bad_dbc_files, sItemDamageTwoHandStore,      dbcPath, "ItemDamageTwoHand.dbc");//14545
    LoadDBC(availableDbcLocales, bad_dbc_files, sItemDamageTwoHandCasterStore, dbcPath, "ItemDamageTwoHandCaster.dbc");//14545
    LoadDBC(availableDbcLocales, bad_dbc_files, sItemDamageWandStore,         dbcPath, "ItemDamageWand.dbc");//14545
    LoadDBC(availableDbcLocales, bad_dbc_files, sItemDisenchantLootStore,     dbcPath, "ItemDisenchantLoot.dbc");

    LoadDBC(availableDbcLocales, bad_dbc_files, sLFGDungeonStore,             dbcPath, "LFGDungeons.dbc");//14545
    LoadDBC(availableDbcLocales, bad_dbc_files, sLiquidTypeStore,             dbcPath, "LiquidType.dbc");//14545
    LoadDBC(availableDbcLocales, bad_dbc_files, sLockStore,                   dbcPath, "Lock.dbc");//14545
    LoadDBC(availableDbcLocales, bad_dbc_files, sPhaseStores,                 dbcPath, "Phase.dbc");//14545

    LoadDBC(availableDbcLocales, bad_dbc_files, sMailTemplateStore,           dbcPath, "MailTemplate.dbc");//14545
    LoadDBC(availableDbcLocales, bad_dbc_files, sMapStore,                    dbcPath, "Map.dbc");//14545
    LoadDBC(availableDbcLocales, bad_dbc_files, sMapDifficultyStore,          dbcPath, "MapDifficulty.dbc");//14545
    // fill data
    sMapDifficultyMap[MAKE_PAIR32(0, 0)] = MapDifficulty(0, 0, false);//map 0 is missingg from MapDifficulty.dbc use this till its ported to sql
    for (uint32 i = 0; i < sMapDifficultyStore.GetNumRows(); ++i)
        if (MapDifficultyEntry const* entry = sMapDifficultyStore.LookupEntry(i))
            sMapDifficultyMap[MAKE_PAIR32(entry->MapId, entry->Difficulty)] = MapDifficulty(entry->resetTime, entry->maxPlayers, entry->areaTriggerText[0] > 0);
    sMapDifficultyStore.Clear();

    LoadDBC(availableDbcLocales, bad_dbc_files, sMountCapabilityStore,        dbcPath, "MountCapability.dbc");//14545
    LoadDBC(availableDbcLocales, bad_dbc_files, sMountTypeStore,              dbcPath, "MountType.dbc");//14545

    LoadDBC(availableDbcLocales, bad_dbc_files, sNameGenStore,                dbcPath, "NameGen.dbc");//14545
    for (uint32 i = 0; i < sNameGenStore.GetNumRows(); ++i)
        if (NameGenEntry const* entry = sNameGenStore.LookupEntry(i))
            sGenNameVectoArraysMap[entry->race].stringVectorArray[entry->gender].push_back(std::string(entry->name));
    sNameGenStore.Clear();
    LoadDBC(availableDbcLocales, bad_dbc_files, sNumTalentsAtLevelStore,      dbcPath, "NumTalentsAtLevel.dbc");//14545

    LoadDBC(availableDbcLocales, bad_dbc_files, sMovieStore,                  dbcPath, "Movie.dbc");//14545

    LoadDBC(availableDbcLocales, bad_dbc_files, sOverrideSpellDataStore,      dbcPath, "OverrideSpellData.dbc");//14545

    LoadDBC(availableDbcLocales, bad_dbc_files, sPvPDifficultyStore,          dbcPath, "PvpDifficulty.dbc");//14545
    for (uint32 i = 0; i < sPvPDifficultyStore.GetNumRows(); ++i)
        if (PvPDifficultyEntry const* entry = sPvPDifficultyStore.LookupEntry(i))
            if (entry->bracketId > MAX_BATTLEGROUND_BRACKETS)
                ASSERT(false && "Need update MAX_BATTLEGROUND_BRACKETS by DBC data");

    LoadDBC(availableDbcLocales, bad_dbc_files, sQuestXPStore,                dbcPath, "QuestXP.dbc");//14545
    LoadDBC(availableDbcLocales, bad_dbc_files, sQuestFactionRewardStore,     dbcPath, "QuestFactionReward.dbc");//14545
    LoadDBC(availableDbcLocales, bad_dbc_files, sQuestSortStore,              dbcPath, "QuestSort.dbc");//14545

    LoadDBC(availableDbcLocales, bad_dbc_files, sRandomPropertiesPointsStore, dbcPath, "RandPropPoints.dbc");//14545

    LoadDBC(availableDbcLocales, bad_dbc_files, sScalingStatDistributionStore, dbcPath, "ScalingStatDistribution.dbc");//14545
    LoadDBC(availableDbcLocales, bad_dbc_files, sScalingStatValuesStore,      dbcPath, "ScalingStatValues.dbc");//14545
    LoadDBC(availableDbcLocales, bad_dbc_files, sSkillLineStore,              dbcPath, "SkillLine.dbc");//14545
    LoadDBC(availableDbcLocales, bad_dbc_files, sSkillLineAbilityStore,       dbcPath, "SkillLineAbility.dbc");//14545
    LoadDBC(availableDbcLocales, bad_dbc_files, sSoundEntriesStore,           dbcPath, "SoundEntries.dbc");//14545
    LoadDBC(availableDbcLocales, bad_dbc_files, sSpellStore,                  dbcPath, "Spell.dbc"/*, &CustomSpellEntryfmt, &CustomSpellEntryIndex*/);//
    for (uint32 i = 1; i < sSpellStore.GetNumRows(); ++i)
    {
        SpellCategoriesEntry const* spell = sSpellCategoriesStore.LookupEntry(i);
        if (spell && spell->Category)
            sSpellCategoryStore[spell->Category].insert(i);
    }

    LoadDBC(availableDbcLocales, bad_dbc_files, sSpellReagentsStore,          dbcPath,"SpellReagents.dbc");//14545
    LoadDBC(availableDbcLocales, bad_dbc_files, sSpellScalingStore,           dbcPath,"SpellScaling.dbc");//14545
    LoadDBC(availableDbcLocales, bad_dbc_files, sSpellTotemsStore,            dbcPath,"SpellTotems.dbc");//14545
    LoadDBC(availableDbcLocales, bad_dbc_files, sSpellTargetRestrictionsStore, dbcPath,"SpellTargetRestrictions.dbc");//14545
    LoadDBC(availableDbcLocales, bad_dbc_files, sSpellPowerStore,             dbcPath,"SpellPower.dbc");//14545
    LoadDBC(availableDbcLocales, bad_dbc_files, sSpellLevelsStore,            dbcPath,"SpellLevels.dbc");//14545
    LoadDBC(availableDbcLocales, bad_dbc_files, sSpellInterruptsStore,        dbcPath,"SpellInterrupts.dbc");//14545
    LoadDBC(availableDbcLocales, bad_dbc_files, sSpellEquippedItemsStore,     dbcPath,"SpellEquippedItems.dbc");//14545
    LoadDBC(availableDbcLocales, bad_dbc_files, sSpellClassOptionsStore,      dbcPath,"SpellClassOptions.dbc");//14545
    LoadDBC(availableDbcLocales, bad_dbc_files, sSpellCooldownsStore,         dbcPath,"SpellCooldowns.dbc");//14545
    LoadDBC(availableDbcLocales, bad_dbc_files, sSpellAuraOptionsStore,       dbcPath,"SpellAuraOptions.dbc");//14545
    LoadDBC(availableDbcLocales, bad_dbc_files, sSpellAuraRestrictionsStore,  dbcPath,"SpellAuraRestrictions.dbc");//14545
    LoadDBC(availableDbcLocales, bad_dbc_files, sSpellCastingRequirementsStore, dbcPath,"SpellCastingRequirements.dbc");//14545
    LoadDBC(availableDbcLocales, bad_dbc_files, sSpellCategoriesStore,        dbcPath,"SpellCategories.dbc");//14545
    LoadDBC(availableDbcLocales, bad_dbc_files, sSpellEffectStore,            dbcPath,"SpellEffect.dbc");//14545
    LoadDBC(availableDbcLocales, bad_dbc_files, sSpellCastTimesStore,         dbcPath, "SpellCastTimes.dbc");//14545
    LoadDBC(availableDbcLocales, bad_dbc_files, sSpellDifficultyStore,        dbcPath, "SpellDifficulty.dbc", &CustomSpellDifficultyfmt, &CustomSpellDifficultyIndex);//14545
    LoadDBC(availableDbcLocales, bad_dbc_files, sSpellDurationStore,          dbcPath, "SpellDuration.dbc");//14545
    LoadDBC(availableDbcLocales, bad_dbc_files, sSpellFocusObjectStore,       dbcPath, "SpellFocusObject.dbc");//14545
    LoadDBC(availableDbcLocales, bad_dbc_files, sSpellItemEnchantmentStore,   dbcPath, "SpellItemEnchantment.dbc");//14545
    LoadDBC(availableDbcLocales, bad_dbc_files, sSpellItemEnchantmentConditionStore, dbcPath, "SpellItemEnchantmentCondition.dbc");//14545
    LoadDBC(availableDbcLocales, bad_dbc_files, sSpellRadiusStore,            dbcPath, "SpellRadius.dbc");//14545
    LoadDBC(availableDbcLocales, bad_dbc_files, sSpellRangeStore,             dbcPath, "SpellRange.dbc");//14545
    LoadDBC(availableDbcLocales, bad_dbc_files, sSpellRuneCostStore,          dbcPath, "SpellRuneCost.dbc");//14545
    LoadDBC(availableDbcLocales, bad_dbc_files, sSpellShapeshiftStore,        dbcPath, "SpellShapeshift.dbc");//14545
    LoadDBC(availableDbcLocales, bad_dbc_files, sSpellShapeshiftFormStore,    dbcPath, "SpellShapeshiftForm.dbc");//14545
    //LoadDBC(availableDbcLocales, bad_dbc_files, sStableSlotPricesStore,       dbcPath, "StableSlotPrices.dbc");
    LoadDBC(availableDbcLocales, bad_dbc_files, sSummonPropertiesStore,       dbcPath, "SummonProperties.dbc");//14545

    // Must be done when sSkillLineAbilityStore, sSpellStore, sSpellLevelsStore and sCreatureFamilyStore are all loaded
    for (uint32 j = 0; j < sSkillLineAbilityStore.GetNumRows(); ++j)
    {
        SkillLineAbilityEntry const* skillLine = sSkillLineAbilityStore.LookupEntry(j);
        if (!skillLine)
            continue;

        SpellEntry const* spellInfo = sSpellStore.LookupEntry(skillLine->spellId);
        if (!spellInfo)
            continue;

        SpellLevelsEntry const* levels = sSpellLevelsStore.LookupEntry(spellInfo->SpellLevelsId);
        if (spellInfo->SpellLevelsId && (!levels || levels->spellLevel))
            continue;

        if (spellInfo && spellInfo->Attributes & SPELL_ATTR0_PASSIVE)
        {
            for (uint32 i = 1; i < sCreatureFamilyStore.GetNumRows(); ++i)
            {
                CreatureFamilyEntry const* cFamily = sCreatureFamilyStore.LookupEntry(i);
                if (!cFamily)
                    continue;

                if (skillLine->skillId != cFamily->skillLine[0] && skillLine->skillId != cFamily->skillLine[1])
                    continue;

                if (skillLine->learnOnGetSkill != ABILITY_LEARNED_ON_GET_RACE_OR_CLASS_SKILL)
                    continue;

                sPetFamilySpellsStore[i].insert(spellInfo->Id);
            }
        }
    }

    LoadDBC(availableDbcLocales, bad_dbc_files, sTalentStore,                 dbcPath, "Talent.dbc");//14545

    // Create Spelldifficulty searcher
    for (uint32 i = 0; i < sSpellDifficultyStore.GetNumRows(); ++i)
    {
        SpellDifficultyEntry const* spellDiff = sSpellDifficultyStore.LookupEntry(i);
        if (!spellDiff)
            continue;

        SpellDifficultyEntry newEntry;
        memset(newEntry.SpellID, 0, 4*sizeof(uint32));
        for (int x = 0; x < MAX_DIFFICULTY; ++x)
        {
            if (spellDiff->SpellID[x] <= 0 || !sSpellStore.LookupEntry(spellDiff->SpellID[x]))
            {
                if (spellDiff->SpellID[x] > 0)//don't show error if spell is <= 0, not all modes have spells and there are unknown negative values
                    sLog->outError(LOG_FILTER_SQL, "spelldifficulty_dbc: spell %i at field id:%u at spellid%i does not exist in SpellStore (spell.dbc), loaded as 0", spellDiff->SpellID[x], spellDiff->ID, x);
                newEntry.SpellID[x] = 0;//spell was <= 0 or invalid, set to 0
            }
            else
                newEntry.SpellID[x] = spellDiff->SpellID[x];
        }
        if (newEntry.SpellID[0] <= 0 || newEntry.SpellID[1] <= 0)//id0-1 must be always set!
            continue;

        for (int x = 0; x < MAX_DIFFICULTY; ++x)
            sSpellMgr->SetSpellDifficultyId(uint32(newEntry.SpellID[x]), spellDiff->ID);
    }

    // create talent spells set
    for (unsigned int i = 0; i < sTalentStore.GetNumRows(); ++i)
    {
        TalentEntry const* talentInfo = sTalentStore.LookupEntry(i);
        if (!talentInfo)
            continue;

        for (int j = 0; j < MAX_TALENT_RANK; j++)
            if (talentInfo->RankID[j])
                sTalentSpellPosMap[talentInfo->RankID[j]] = TalentSpellPos(i, j);
    }

    LoadDBC(availableDbcLocales, bad_dbc_files, sTalentTabStore,              dbcPath, "TalentTab.dbc");//14545

    // prepare fast data access to bit pos of talent ranks for use at inspecting
    {
        // now have all max ranks (and then bit amount used for store talent ranks in inspect)
        for (uint32 talentTabId = 1; talentTabId < sTalentTabStore.GetNumRows(); ++talentTabId)
        {
            TalentTabEntry const* talentTabInfo = sTalentTabStore.LookupEntry(talentTabId);
            if (!talentTabInfo)
                continue;

            // prevent memory corruption; otherwise cls will become 12 below
            if ((talentTabInfo->ClassMask & CLASSMASK_ALL_PLAYABLE) == 0)
                continue;

            // store class talent tab pages
            for (uint32 cls = 1; cls < MAX_CLASSES; ++cls)
                if (talentTabInfo->ClassMask & (1 << (cls - 1)))
                    sTalentTabPages[cls][talentTabInfo->tabpage] = talentTabId;
        }
    }

    LoadDBC(availableDbcLocales, bad_dbc_files, sTalentTreePrimarySpellsStore, dbcPath, "TalentTreePrimarySpells.dbc");
    for (uint32 i = 0; i < sTalentTreePrimarySpellsStore.GetNumRows(); ++i)
        if (TalentTreePrimarySpellsEntry const* talentSpell = sTalentTreePrimarySpellsStore.LookupEntry(i))
            sTalentTreePrimarySpellsMap[talentSpell->TalentTree].push_back(talentSpell->SpellId);
    sTalentTreePrimarySpellsStore.Clear();

    LoadDBC(availableDbcLocales, bad_dbc_files, sTaxiNodesStore,              dbcPath, "TaxiNodes.dbc");//14545
    LoadDBC(availableDbcLocales, bad_dbc_files, sTaxiPathStore,               dbcPath, "TaxiPath.dbc");//14545
    for (uint32 i = 1; i < sTaxiPathStore.GetNumRows(); ++i)
        if (TaxiPathEntry const* entry = sTaxiPathStore.LookupEntry(i))
            sTaxiPathSetBySource[entry->from][entry->to] = TaxiPathBySourceAndDestination(entry->ID, entry->price);
    uint32 pathCount = sTaxiPathStore.GetNumRows();

    //## TaxiPathNode.dbc ## Loaded only for initialization different structures
    LoadDBC(availableDbcLocales, bad_dbc_files, sTaxiPathNodeStore,           dbcPath, "TaxiPathNode.dbc");//14545
    // Calculate path nodes count
    std::vector<uint32> pathLength;
    pathLength.resize(pathCount);                           // 0 and some other indexes not used
    for (uint32 i = 1; i < sTaxiPathNodeStore.GetNumRows(); ++i)
        if (TaxiPathNodeEntry const* entry = sTaxiPathNodeStore.LookupEntry(i))
        {
            if (pathLength[entry->path] < entry->index + 1)
                pathLength[entry->path] = entry->index + 1;
        }
    // Set path length
    sTaxiPathNodesByPath.resize(pathCount);                 // 0 and some other indexes not used
    for (uint32 i = 1; i < sTaxiPathNodesByPath.size(); ++i)
        sTaxiPathNodesByPath[i].resize(pathLength[i]);
    // fill data
    for (uint32 i = 1; i < sTaxiPathNodeStore.GetNumRows(); ++i)
        if (TaxiPathNodeEntry const* entry = sTaxiPathNodeStore.LookupEntry(i))
            sTaxiPathNodesByPath[entry->path].set(entry->index, entry);

    // Initialize global taxinodes mask
    // include existed nodes that have at least single not spell base (scripted) path
    {
        std::set<uint32> spellPaths;
        for (uint32 i = 1; i < sSpellEffectStore.GetNumRows(); ++i)
            if (SpellEffectEntry const* sInfo = sSpellEffectStore.LookupEntry (i))
                if (sInfo->Effect == SPELL_EFFECT_SEND_TAXI)
                    spellPaths.insert(sInfo->EffectMiscValue);

        memset(sTaxiNodesMask, 0, sizeof(sTaxiNodesMask));
        memset(sOldContinentsNodesMask, 0, sizeof(sOldContinentsNodesMask));
        memset(sHordeTaxiNodesMask, 0, sizeof(sHordeTaxiNodesMask));
        memset(sAllianceTaxiNodesMask, 0, sizeof(sAllianceTaxiNodesMask));
        memset(sDeathKnightTaxiNodesMask, 0, sizeof(sDeathKnightTaxiNodesMask));
        for (uint32 i = 1; i < sTaxiNodesStore.GetNumRows(); ++i)
        {
            TaxiNodesEntry const* node = sTaxiNodesStore.LookupEntry(i);
            if (!node)
                continue;

            TaxiPathSetBySource::const_iterator src_i = sTaxiPathSetBySource.find(i);
            if (src_i != sTaxiPathSetBySource.end() && !src_i->second.empty())
            {
                bool ok = false;
                for (TaxiPathSetForSource::const_iterator dest_i = src_i->second.begin(); dest_i != src_i->second.end(); ++dest_i)
                {
                    // not spell path
                    if (spellPaths.find(dest_i->second.ID) == spellPaths.end())
                    {
                        ok = true;
                        break;
                    }
                }

                if (!ok)
                    continue;
            }

            // valid taxi network node
            uint8  field   = (uint8)((i - 1) / 8);
            uint32 submask = 1 << ((i-1) % 8);

            sTaxiNodesMask[field] |= submask;
            if (node->MountCreatureID[0] && node->MountCreatureID[0] != 32981)
                sHordeTaxiNodesMask[field] |= submask;
            if (node->MountCreatureID[1] && node->MountCreatureID[1] != 32981)
                sAllianceTaxiNodesMask[field] |= submask;
            if (node->MountCreatureID[0] == 32981 || node->MountCreatureID[1] == 32981)
                sDeathKnightTaxiNodesMask[field] |= submask;

            // old continent node (+ nodes virtually at old continents, check explicitly to avoid loading map files for zone info)
            if (node->map_id < 2 || i == 82 || i == 83 || i == 93 || i == 94)
                sOldContinentsNodesMask[field] |= submask;

            // fix DK node at Ebon Hold and Shadow Vault flight master
            if (i == 315 || i == 333)
                ((TaxiNodesEntry*)node)->MountCreatureID[1] = 32981;
        }
    }

    //LoadDBC(availableDbcLocales, bad_dbc_files, sTeamContributionPointsStore, dbcPath, "TeamContributionPoints.dbc");
    LoadDBC(availableDbcLocales, bad_dbc_files, sTotemCategoryStore,          dbcPath, "TotemCategory.dbc");//14545

    LoadDBC(availableDbcLocales, bad_dbc_files, sVehicleStore,                dbcPath, "Vehicle.dbc");//14545
    LoadDBC(availableDbcLocales, bad_dbc_files, sVehicleSeatStore,            dbcPath, "VehicleSeat.dbc");//14545

    LoadDBC(availableDbcLocales, bad_dbc_files, sWMOAreaTableStore,           dbcPath, "WMOAreaTable.dbc");//14545
    for (uint32 i = 0; i < sWMOAreaTableStore.GetNumRows(); ++i)
        if (WMOAreaTableEntry const* entry = sWMOAreaTableStore.LookupEntry(i))
            sWMOAreaInfoByTripple.insert(WMOAreaInfoByTripple::value_type(WMOAreaTableTripple(entry->rootId, entry->adtId, entry->groupId), entry));
    LoadDBC(availableDbcLocales, bad_dbc_files, sWorldMapAreaStore,           dbcPath, "WorldMapArea.dbc");//14545
    LoadDBC(availableDbcLocales, bad_dbc_files, sWorldMapOverlayStore,        dbcPath, "WorldMapOverlay.dbc");//14545
    LoadDBC(availableDbcLocales, bad_dbc_files, sWorldSafeLocsStore,          dbcPath, "WorldSafeLocs.dbc");//14545

    // error checks
    if (bad_dbc_files.size() >= DBCFileCount)
    {
        sLog->outError(LOG_FILTER_GENERAL, "Incorrect DataDir value in worldserver.conf or ALL required *.dbc files (%d) not found by path: %sdbc", DBCFileCount, dataPath.c_str());
        exit(1);
    }
    else if (!bad_dbc_files.empty())
    {
        std::string str;
        for (StoreProblemList::iterator i = bad_dbc_files.begin(); i != bad_dbc_files.end(); ++i)
            str += *i + "\n";

        sLog->outError(LOG_FILTER_GENERAL, "Some required *.dbc files (%u from %d) not found or not compatible:\n%s", (uint32)bad_dbc_files.size(), DBCFileCount, str.c_str());
        exit(1);
    }

    // Check loaded DBC files proper version
    if (!sAreaStore.LookupEntry(4713)          ||     // last area (areaflag) added in 4.3.4 (15595)
        !sCharTitlesStore.LookupEntry(287)     ||     // last char title added in 4.3.4 (15595)
        !sGemPropertiesStore.LookupEntry(2250) ||     // last gem property added in 4.3.4 (15595)
        !sMapStore.LookupEntry(980)            ||     // last map added in 4.3.4 (15595)
        !sSpellStore.LookupEntry(121820)       )      // last spell added in 4.3.4 (15595)
    {
        sLog->outError(LOG_FILTER_GENERAL, "You have _outdated_ DBC files. Please extract correct versions from current using client.");
        exit(1);
    }

    sLog->outInfo(LOG_FILTER_SERVER_LOADING, ">> Initialized %d DBC data stores in %u ms", DBCFileCount, GetMSTimeDiffToNow(oldMSTime));
}

const std::string* GetRandomCharacterName(uint8 race, uint8 gender)
{
    uint32 size = sGenNameVectoArraysMap[race].stringVectorArray[gender].size();
    uint32 randPos = urand(0, size-1);

    return &sGenNameVectoArraysMap[race].stringVectorArray[gender][randPos];
}

SimpleFactionsList const* GetFactionTeamList(uint32 faction)
{
    FactionTeamMap::const_iterator itr = sFactionTeamMap.find(faction);
    if (itr != sFactionTeamMap.end())
        return &itr->second;

    return NULL;
}

char const* GetPetName(uint32 petfamily, uint32 /*dbclang*/)
{
    if (!petfamily)
        return NULL;
    CreatureFamilyEntry const* pet_family = sCreatureFamilyStore.LookupEntry(petfamily);
    if (!pet_family)
        return NULL;
    return pet_family->Name ? pet_family->Name : NULL;
}

TalentSpellPos const* GetTalentSpellPos(uint32 spellId)
{
    TalentSpellPosMap::const_iterator itr = sTalentSpellPosMap.find(spellId);
    if (itr == sTalentSpellPosMap.end())
        return NULL;

    return &itr->second;
}

uint32 GetTalentSpellCost(uint32 spellId)
{
    if (TalentSpellPos const* pos = GetTalentSpellPos(spellId))
        return pos->rank+1;

    return 0;
}

int32 GetAreaFlagByAreaID(uint32 area_id)
{
    AreaFlagByAreaID::iterator i = sAreaFlagByAreaID.find(area_id);
    if (i == sAreaFlagByAreaID.end())
        return -1;

    return i->second;
}

WMOAreaTableEntry const* GetWMOAreaTableEntryByTripple(int32 rootid, int32 adtid, int32 groupid)
{
    WMOAreaInfoByTripple::iterator i = sWMOAreaInfoByTripple.find(WMOAreaTableTripple(rootid, adtid, groupid));
        if (i == sWMOAreaInfoByTripple.end())
            return NULL;
        return i->second;
}

AreaTableEntry const* GetAreaEntryByAreaID(uint32 area_id)
{
    int32 areaflag = GetAreaFlagByAreaID(area_id);
    if (areaflag < 0)
        return NULL;

    return sAreaStore.LookupEntry(areaflag);
}

AreaTableEntry const* GetAreaEntryByAreaFlagAndMap(uint32 area_flag, uint32 map_id)
{
    if (area_flag)
        return sAreaStore.LookupEntry(area_flag);

    if (MapEntry const* mapEntry = sMapStore.LookupEntry(map_id))
        return GetAreaEntryByAreaID(mapEntry->linked_zone);

    return NULL;
}

uint32 GetAreaFlagByMapId(uint32 mapid)
{
    AreaFlagByMapID::iterator i = sAreaFlagByMapID.find(mapid);
    if (i == sAreaFlagByMapID.end())
        return 0;
    else
        return i->second;
}

uint32 GetVirtualMapForMapAndZone(uint32 mapid, uint32 zoneId)
{
    if (mapid != 530 && mapid != 571 && mapid != 732)   // speed for most cases
        return mapid;

    if (WorldMapAreaEntry const* wma = sWorldMapAreaStore.LookupEntry(zoneId))
        return wma->virtual_map_id >= 0 ? wma->virtual_map_id : wma->map_id;

    return mapid;
}

uint32 GetMaxLevelForExpansion(uint32 expansion)
{
    switch (expansion)
    {
        case CONTENT_1_60:
            return 60;
        case CONTENT_61_70:
            return 70;
        case CONTENT_71_80:
            return 80;
        case CONTENT_81_85:
            return 85;
        default:
            break;
    }
    return 0;
}

/*
Used only for calculate xp gain by content lvl.
Calculation on Gilneas and group maps of LostIslands calculated as CONTENT_1_60.
*/
ContentLevels GetContentLevelsForMapAndZone(uint32 mapid, uint32 zoneId)
{
    mapid = GetVirtualMapForMapAndZone(mapid, zoneId);
    if (mapid < 2)
        return CONTENT_1_60;

    MapEntry const* mapEntry = sMapStore.LookupEntry(mapid);
    if (!mapEntry)
        return CONTENT_1_60;

    // no need enum all maps from phasing
    if (mapEntry->rootPhaseMap >= 0)
        mapid = mapEntry->rootPhaseMap;

    switch (mapid)
    {
        case 648:   //LostIslands
        case 654:   //Gilneas
            return CONTENT_1_60;
        default:
            return ContentLevels(mapEntry->Expansion());
    }
}

bool IsTotemCategoryCompatiableWith(uint32 itemTotemCategoryId, uint32 requiredTotemCategoryId)
{
    if (requiredTotemCategoryId == 0)
        return true;
    if (itemTotemCategoryId == 0)
        return false;

    TotemCategoryEntry const* itemEntry = sTotemCategoryStore.LookupEntry(itemTotemCategoryId);
    if (!itemEntry)
        return false;
    TotemCategoryEntry const* reqEntry = sTotemCategoryStore.LookupEntry(requiredTotemCategoryId);
    if (!reqEntry)
        return false;

    if (itemEntry->categoryType != reqEntry->categoryType)
        return false;

    return (itemEntry->categoryMask & reqEntry->categoryMask) == reqEntry->categoryMask;
}

void Zone2MapCoordinates(float& x, float& y, uint32 zone)
{
    WorldMapAreaEntry const* maEntry = sWorldMapAreaStore.LookupEntry(zone);

    // if not listed then map coordinates (instance)
    if (!maEntry)
        return;

    std::swap(x, y);                                         // at client map coords swapped
    x = x*((maEntry->x2-maEntry->x1)/100)+maEntry->x1;
    y = y*((maEntry->y2-maEntry->y1)/100)+maEntry->y1;      // client y coord from top to down
}

void Map2ZoneCoordinates(float& x, float& y, uint32 zone)
{
    WorldMapAreaEntry const* maEntry = sWorldMapAreaStore.LookupEntry(zone);

    // if not listed then map coordinates (instance)
    if (!maEntry)
        return;

    x = (x-maEntry->x1)/((maEntry->x2-maEntry->x1)/100);
    y = (y-maEntry->y1)/((maEntry->y2-maEntry->y1)/100);    // client y coord from top to down
    std::swap(x, y);                                         // client have map coords swapped
}

MapDifficulty const* GetMapDifficultyData(uint32 mapId, Difficulty difficulty)
{
    MapDifficultyMap::const_iterator itr = sMapDifficultyMap.find(MAKE_PAIR32(mapId, difficulty));
    return itr != sMapDifficultyMap.end() ? &itr->second : NULL;
}

MapDifficulty const* GetDownscaledMapDifficultyData(uint32 mapId, Difficulty &difficulty)
{
    uint32 tmpDiff = difficulty;
    MapDifficulty const* mapDiff = GetMapDifficultyData(mapId, Difficulty(tmpDiff));
    if (!mapDiff)
    {
        if (tmpDiff > RAID_DIFFICULTY_25MAN_NORMAL) // heroic, downscale to normal
            tmpDiff -= 2;
        else
            tmpDiff -= 1;   // any non-normal mode for raids like tbc (only one mode)

        // pull new data
        mapDiff = GetMapDifficultyData(mapId, Difficulty(tmpDiff)); // we are 10 normal or 25 normal
        if (!mapDiff)
        {
            tmpDiff -= 1;
            mapDiff = GetMapDifficultyData(mapId, Difficulty(tmpDiff)); // 10 normal
        }
    }

    difficulty = Difficulty(tmpDiff);
    return mapDiff;
}

PvPDifficultyEntry const* GetBattlegroundBracketByLevel(uint32 mapid, uint32 level)
{
    PvPDifficultyEntry const* maxEntry = NULL;              // used for level > max listed level case
    for (uint32 i = 0; i < sPvPDifficultyStore.GetNumRows(); ++i)
    {
        if (PvPDifficultyEntry const* entry = sPvPDifficultyStore.LookupEntry(i))
        {
            // skip unrelated and too-high brackets
            if (entry->mapId != mapid || entry->minLevel > level)
                continue;

            // exactly fit
            if (entry->maxLevel >= level)
                return entry;

            // remember for possible out-of-range case (search higher from existed)
            if (!maxEntry || maxEntry->maxLevel < entry->maxLevel)
                maxEntry = entry;
        }
    }

    return maxEntry;
}

PvPDifficultyEntry const* GetBattlegroundBracketById(uint32 mapid, BattlegroundBracketId id)
{
    for (uint32 i = 0; i < sPvPDifficultyStore.GetNumRows(); ++i)
        if (PvPDifficultyEntry const* entry = sPvPDifficultyStore.LookupEntry(i))
            if (entry->mapId == mapid && entry->GetBracketId() == id)
                return entry;

    return NULL;
}

uint32 const* GetTalentTabPages(uint8 cls)
{
    return sTalentTabPages[cls];
}

std::vector<uint32> const* GetTalentTreePrimarySpells(uint32 talentTree)
{
    TalentTreePrimarySpellsMap::const_iterator itr = sTalentTreePrimarySpellsMap.find(talentTree);
    if (itr == sTalentTreePrimarySpellsMap.end())
        return NULL;

    return &itr->second;
}

uint32 GetLiquidFlags(uint32 liquidType)
{
    if (LiquidTypeEntry const* liq = sLiquidTypeStore.LookupEntry(liquidType))
        return 1 << liq->Type;

    return 0;
}

CharStartOutfitEntry const* GetCharStartOutfitEntry(uint8 race, uint8 class_, uint8 gender)
{
    std::map<uint32, CharStartOutfitEntry const*>::const_iterator itr = sCharStartOutfitMap.find(race | (class_ << 8) | (gender << 16));
    if (itr == sCharStartOutfitMap.end())
        return NULL;

    return itr->second;
}
uint32 GetPowerIndexByClass(uint32 powerType, uint32 classId)
{
    return PowersByClass[classId][powerType];
}

uint32 ScalingStatValuesEntry::GetStatMultiplier(uint32 inventoryType) const
{
    if (inventoryType < MAX_INVTYPE)
    {
        switch (inventoryType)
        {
            case INVTYPE_NON_EQUIP:
            case INVTYPE_BODY:
            case INVTYPE_BAG:
            case INVTYPE_TABARD:
            case INVTYPE_AMMO:
            case INVTYPE_QUIVER:
                return 0;
            case INVTYPE_HEAD:
            case INVTYPE_CHEST:
            case INVTYPE_LEGS:
            case INVTYPE_2HWEAPON:
            case INVTYPE_ROBE:
                return StatMultiplier[0];
            case INVTYPE_SHOULDERS:
            case INVTYPE_WAIST:
            case INVTYPE_FEET:
            case INVTYPE_HANDS:
            case INVTYPE_TRINKET:
                return StatMultiplier[1];
            case INVTYPE_NECK:
            case INVTYPE_WRISTS:
            case INVTYPE_FINGER:
            case INVTYPE_SHIELD:
            case INVTYPE_CLOAK:
            case INVTYPE_HOLDABLE:
                return StatMultiplier[2];
            case INVTYPE_RANGED:
            case INVTYPE_THROWN:
            case INVTYPE_RANGEDRIGHT:
            case INVTYPE_RELIC:
                return StatMultiplier[3];
            case INVTYPE_WEAPON:
            case INVTYPE_WEAPONMAINHAND:
            case INVTYPE_WEAPONOFFHAND:
                return StatMultiplier[4];
            default:
                break;
        }
    }
    return 0;
}

uint32 ScalingStatValuesEntry::GetArmor(uint32 inventoryType, uint32 armorType) const
{
    if (inventoryType <= INVTYPE_ROBE && armorType < 4)
    {
        switch (inventoryType)
        {
            case INVTYPE_NON_EQUIP:
            case INVTYPE_NECK:
            case INVTYPE_BODY:
            case INVTYPE_FINGER:
            case INVTYPE_TRINKET:
            case INVTYPE_WEAPON:
            case INVTYPE_SHIELD:
            case INVTYPE_RANGED:
            case INVTYPE_2HWEAPON:
            case INVTYPE_BAG:
            case INVTYPE_TABARD:
                break;
            case INVTYPE_SHOULDERS:
                return Armor[0][armorType];
            case INVTYPE_CHEST:
            case INVTYPE_ROBE:
                return Armor[1][armorType];
            case INVTYPE_HEAD:
                return Armor[2][armorType];
            case INVTYPE_LEGS:
                return Armor[3][armorType];
            case INVTYPE_FEET:
                return Armor[4][armorType];
            case INVTYPE_WAIST:
                return Armor[5][armorType];
            case INVTYPE_HANDS:
                return Armor[6][armorType];
            case INVTYPE_WRISTS:
                return Armor[7][armorType];
            case INVTYPE_CLOAK:
                return CloakArmor;
            default:
                break;
        }
    }
    return 0;
}

uint32 ScalingStatValuesEntry::GetDPSAndDamageMultiplier(uint32 subClass, bool isCasterWeapon, float* damageMultiplier) const
{
    if (!isCasterWeapon)
    {
        switch (subClass)
        {
            case ITEM_SUBCLASS_WEAPON_AXE:
            case ITEM_SUBCLASS_WEAPON_MACE:
            case ITEM_SUBCLASS_WEAPON_SWORD:
            case ITEM_SUBCLASS_WEAPON_DAGGER:
            case ITEM_SUBCLASS_WEAPON_THROWN:
                *damageMultiplier = 0.3f;
                return dpsMod[0];
            case ITEM_SUBCLASS_WEAPON_AXE2:
            case ITEM_SUBCLASS_WEAPON_MACE2:
            case ITEM_SUBCLASS_WEAPON_POLEARM:
            case ITEM_SUBCLASS_WEAPON_SWORD2:
            case ITEM_SUBCLASS_WEAPON_STAFF:
            case ITEM_SUBCLASS_WEAPON_FISHING_POLE:
                *damageMultiplier = 0.2f;
                return dpsMod[1];
            case ITEM_SUBCLASS_WEAPON_BOW:
            case ITEM_SUBCLASS_WEAPON_GUN:
            case ITEM_SUBCLASS_WEAPON_CROSSBOW:
                *damageMultiplier = 0.3f;
                return dpsMod[4];
            case ITEM_SUBCLASS_WEAPON_Obsolete:
            case ITEM_SUBCLASS_WEAPON_EXOTIC:
            case ITEM_SUBCLASS_WEAPON_EXOTIC2:
            case ITEM_SUBCLASS_WEAPON_FIST_WEAPON:
            case ITEM_SUBCLASS_WEAPON_MISCELLANEOUS:
            case ITEM_SUBCLASS_WEAPON_SPEAR:
            case ITEM_SUBCLASS_WEAPON_WAND:
                break;
        }
    }
    else
    {
        if (subClass <= ITEM_SUBCLASS_WEAPON_WAND)
        {
            uint32 mask = 1 << subClass;
            // two-handed weapons
            if (mask & 0x562)
            {
                *damageMultiplier = 0.2f;
                return dpsMod[3];
            }

            if (mask & (1 << ITEM_SUBCLASS_WEAPON_WAND))
            {
                *damageMultiplier = 0.3f;
                return dpsMod[5];
            }
        }
        *damageMultiplier = 0.3f;
        return dpsMod[2];
    }
    return 0;
}
<|MERGE_RESOLUTION|>--- conflicted
+++ resolved
@@ -21,12 +21,9 @@
 #include "SharedDefines.h"
 #include "SpellMgr.h"
 #include "DBCfmt.h"
-<<<<<<< HEAD
 #include "ItemPrototype.h"
-=======
 #include "Timer.h"
 #include "ObjectDefines.h"
->>>>>>> 20c26f2b
 
 #include <map>
 
