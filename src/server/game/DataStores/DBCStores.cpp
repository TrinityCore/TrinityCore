--- conflicted
+++ resolved
@@ -443,7 +443,6 @@
     LoadDBC(availableDbcLocales, bad_dbc_files, sItemBagFamilyStore,          dbcPath, "ItemBagFamily.dbc");//15595
     LoadDBC(availableDbcLocales, bad_dbc_files, sItemClassStore,              dbcPath, "ItemClass.dbc"); // 15595
     //LoadDBC(dbcCount, availableDbcLocales, bad_dbc_files, sItemDisplayInfoStore,        dbcPath, "ItemDisplayInfo.dbc");     -- not used currently
-<<<<<<< HEAD
     LoadDBC(availableDbcLocales, bad_dbc_files, sItemLimitCategoryStore,      dbcPath, "ItemLimitCategory.dbc");//15595
     LoadDBC(availableDbcLocales, bad_dbc_files, sItemRandomPropertiesStore,   dbcPath, "ItemRandomProperties.dbc");//15595
     LoadDBC(availableDbcLocales, bad_dbc_files, sItemRandomSuffixStore,       dbcPath, "ItemRandomSuffix.dbc");//15595
@@ -463,6 +462,7 @@
     LoadDBC(availableDbcLocales, bad_dbc_files, sItemDisenchantLootStore,     dbcPath, "ItemDisenchantLoot.dbc");
 
     LoadDBC(availableDbcLocales, bad_dbc_files, sLFGDungeonStore,             dbcPath, "LFGDungeons.dbc");//15595
+    LoadDBC(availableDbcLocales, bad_dbc_files, sLightStore,                  dbcPath, "Light.dbc"); //15595
     LoadDBC(availableDbcLocales, bad_dbc_files, sLiquidTypeStore,             dbcPath, "LiquidType.dbc");//15595
     LoadDBC(availableDbcLocales, bad_dbc_files, sLockStore,                   dbcPath, "Lock.dbc");//15595
     LoadDBC(availableDbcLocales, bad_dbc_files, sPhaseStores,                 dbcPath, "Phase.dbc");//15595
@@ -470,23 +470,6 @@
     LoadDBC(availableDbcLocales, bad_dbc_files, sMailTemplateStore,           dbcPath, "MailTemplate.dbc");//15595
     LoadDBC(availableDbcLocales, bad_dbc_files, sMapStore,                    dbcPath, "Map.dbc");//15595
     LoadDBC(availableDbcLocales, bad_dbc_files, sMapDifficultyStore,          dbcPath, "MapDifficulty.dbc");//15595
-=======
-    //LoadDBC(dbcCount, availableDbcLocales, bad_dbc_files, sItemCondExtCostsStore,       dbcPath, "ItemCondExtCosts.dbc");
-    LoadDBC(availableDbcLocales, bad_dbc_files, sItemExtendedCostStore,       dbcPath, "ItemExtendedCost.dbc");
-    LoadDBC(availableDbcLocales, bad_dbc_files, sItemLimitCategoryStore,      dbcPath, "ItemLimitCategory.dbc");
-    LoadDBC(availableDbcLocales, bad_dbc_files, sItemRandomPropertiesStore,   dbcPath, "ItemRandomProperties.dbc");
-    LoadDBC(availableDbcLocales, bad_dbc_files, sItemRandomSuffixStore,       dbcPath, "ItemRandomSuffix.dbc");
-    LoadDBC(availableDbcLocales, bad_dbc_files, sItemSetStore,                dbcPath, "ItemSet.dbc");
-
-    LoadDBC(availableDbcLocales, bad_dbc_files, sLFGDungeonStore,             dbcPath, "LFGDungeons.dbc");
-    LoadDBC(availableDbcLocales, bad_dbc_files, sLightStore,                  dbcPath, "Light.dbc");
-    LoadDBC(availableDbcLocales, bad_dbc_files, sLiquidTypeStore,             dbcPath, "LiquidType.dbc");
-    LoadDBC(availableDbcLocales, bad_dbc_files, sLockStore,                   dbcPath, "Lock.dbc");
-
-    LoadDBC(availableDbcLocales, bad_dbc_files, sMailTemplateStore,           dbcPath, "MailTemplate.dbc");
-    LoadDBC(availableDbcLocales, bad_dbc_files, sMapStore,                    dbcPath, "Map.dbc");
-    LoadDBC(availableDbcLocales, bad_dbc_files, sMapDifficultyStore,          dbcPath, "MapDifficulty.dbc");
->>>>>>> 6a7814bb
     // fill data
     sMapDifficultyMap[MAKE_PAIR32(0, 0)] = MapDifficulty(0, 0, false);//map 0 is missingg from MapDifficulty.dbc use this till its ported to sql
     for (uint32 i = 0; i < sMapDifficultyStore.GetNumRows(); ++i)
