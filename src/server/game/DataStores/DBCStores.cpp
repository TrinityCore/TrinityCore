--- conflicted
+++ resolved
@@ -362,7 +362,6 @@
             if (entry->Race && ((1 << (entry->Race - 1)) & RACEMASK_ALL_PLAYABLE) != 0) //ignore Nonplayable races
                 sCharSectionMap.insert({ entry->GenType | (entry->Gender << 8) | (entry->Race << 16), entry });
 
-<<<<<<< HEAD
     LoadDBC(availableDbcLocales, bad_dbc_files, sCharTitlesStore,             dbcPath, "CharTitles.dbc");//15595
     LoadDBC(availableDbcLocales, bad_dbc_files, sChatChannelsStore,           dbcPath, "ChatChannels.dbc");//15595
     LoadDBC(availableDbcLocales, bad_dbc_files, sChrClassesStore,             dbcPath, "ChrClasses.dbc");//15595
@@ -385,6 +384,10 @@
         }
     }
 
+    LoadDBC(availableDbcLocales, bad_dbc_files, sEmotesTextSoundStore,        dbcPath, "EmotesTextSound.dbc");
+    for (uint32 i = 0; i < sEmotesTextSoundStore.GetNumRows(); ++i)
+        if (EmotesTextSoundEntry const* entry = sEmotesTextSoundStore.LookupEntry(i))
+            sEmotesTextSoundMap[EmotesTextSoundKey(entry->EmotesTextId, entry->RaceId, entry->SexId)] = entry;
     LoadDBC(availableDbcLocales, bad_dbc_files, sCinematicSequencesStore,     dbcPath, "CinematicSequences.dbc");//15595
     LoadDBC(availableDbcLocales, bad_dbc_files, sCreatureDisplayInfoStore,    dbcPath, "CreatureDisplayInfo.dbc");//15595
     LoadDBC(availableDbcLocales, bad_dbc_files, sCreatureDisplayInfoExtraStore, dbcPath, "CreatureDisplayInfoExtra.dbc");//15595
@@ -400,31 +403,6 @@
     LoadDBC(availableDbcLocales, bad_dbc_files, sEmotesStore,                 dbcPath, "Emotes.dbc");//15595
     LoadDBC(availableDbcLocales, bad_dbc_files, sEmotesTextStore,             dbcPath, "EmotesText.dbc");//15595
     LoadDBC(availableDbcLocales, bad_dbc_files, sFactionStore,                dbcPath, "Faction.dbc");//15595
-=======
-    LoadDBC(availableDbcLocales, bad_dbc_files, sCharTitlesStore,             dbcPath, "CharTitles.dbc");
-    LoadDBC(availableDbcLocales, bad_dbc_files, sChatChannelsStore,           dbcPath, "ChatChannels.dbc");
-    LoadDBC(availableDbcLocales, bad_dbc_files, sChrClassesStore,             dbcPath, "ChrClasses.dbc");
-    LoadDBC(availableDbcLocales, bad_dbc_files, sChrRacesStore,               dbcPath, "ChrRaces.dbc");
-    LoadDBC(availableDbcLocales, bad_dbc_files, sCinematicSequencesStore,     dbcPath, "CinematicSequences.dbc");
-    LoadDBC(availableDbcLocales, bad_dbc_files, sCreatureDisplayInfoStore,    dbcPath, "CreatureDisplayInfo.dbc");
-    LoadDBC(availableDbcLocales, bad_dbc_files, sCreatureDisplayInfoExtraStore, dbcPath, "CreatureDisplayInfoExtra.dbc");
-    LoadDBC(availableDbcLocales, bad_dbc_files, sCreatureFamilyStore,         dbcPath, "CreatureFamily.dbc");
-    LoadDBC(availableDbcLocales, bad_dbc_files, sCreatureModelDataStore,      dbcPath, "CreatureModelData.dbc");
-    LoadDBC(availableDbcLocales, bad_dbc_files, sCreatureSpellDataStore,      dbcPath, "CreatureSpellData.dbc");
-    LoadDBC(availableDbcLocales, bad_dbc_files, sCreatureTypeStore,           dbcPath, "CreatureType.dbc");
-    LoadDBC(availableDbcLocales, bad_dbc_files, sCurrencyTypesStore,          dbcPath, "CurrencyTypes.dbc");
-    LoadDBC(availableDbcLocales, bad_dbc_files, sDestructibleModelDataStore,  dbcPath, "DestructibleModelData.dbc");
-    LoadDBC(availableDbcLocales, bad_dbc_files, sDungeonEncounterStore,       dbcPath, "DungeonEncounter.dbc");
-    LoadDBC(availableDbcLocales, bad_dbc_files, sDurabilityCostsStore,        dbcPath, "DurabilityCosts.dbc");
-    LoadDBC(availableDbcLocales, bad_dbc_files, sDurabilityQualityStore,      dbcPath, "DurabilityQuality.dbc");
-    LoadDBC(availableDbcLocales, bad_dbc_files, sEmotesStore,                 dbcPath, "Emotes.dbc");
-    LoadDBC(availableDbcLocales, bad_dbc_files, sEmotesTextStore,             dbcPath, "EmotesText.dbc");
-    LoadDBC(availableDbcLocales, bad_dbc_files, sEmotesTextSoundStore,        dbcPath, "EmotesTextSound.dbc");
-    for (uint32 i = 0; i < sEmotesTextSoundStore.GetNumRows(); ++i)
-        if (EmotesTextSoundEntry const* entry = sEmotesTextSoundStore.LookupEntry(i))
-            sEmotesTextSoundMap[EmotesTextSoundKey(entry->EmotesTextId, entry->RaceId, entry->SexId)] = entry;
-    LoadDBC(availableDbcLocales, bad_dbc_files, sFactionStore,                dbcPath, "Faction.dbc");
->>>>>>> ae1a5c6c
     for (uint32 i=0; i<sFactionStore.GetNumRows(); ++i)
     {
         FactionEntry const* faction = sFactionStore.LookupEntry(i);
@@ -867,21 +845,11 @@
     }
 
     // Check loaded DBC files proper version
-<<<<<<< HEAD
-    if (!sAreaStore.LookupEntry(4713)          ||     // last area (areaflag) added in 4.3.4 (15595)
+    if (!sAreaTableStore.LookupEntry(5995)     ||     // last area (areaflag) added in 4.3.4 (15595)
         !sCharTitlesStore.LookupEntry(287)     ||     // last char title added in 4.3.4 (15595)
         !sGemPropertiesStore.LookupEntry(2250) ||     // last gem property added in 4.3.4 (15595)
         !sMapStore.LookupEntry(980)            ||     // last map added in 4.3.4 (15595)
         !sSpellStore.LookupEntry(121820)       )      // last spell added in 4.3.4 (15595)
-=======
-    if (!sAreaTableStore.LookupEntry(4987)         ||       // last area added in 3.3.5a
-        !sCharTitlesStore.LookupEntry(177)         ||       // last char title added in 3.3.5a
-        !sGemPropertiesStore.LookupEntry(1629)     ||       // last added spell in 3.3.5a
-        !sItemStore.LookupEntry(56806)             ||       // last gem property added in 3.3.5a
-        !sItemExtendedCostStore.LookupEntry(2997)  ||       // last item extended cost added in 3.3.5a
-        !sMapStore.LookupEntry(724)                ||       // last map added in 3.3.5a
-        !sSpellStore.LookupEntry(80864)            )        // last client known item added in 3.3.5a
->>>>>>> ae1a5c6c
     {
         TC_LOG_ERROR("misc", "You have _outdated_ DBC files. Please extract correct versions from current using client.");
         exit(1);
