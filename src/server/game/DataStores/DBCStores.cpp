--- conflicted
+++ resolved
@@ -866,26 +866,6 @@
     return sTalentTabPages[cls];
 }
 
-<<<<<<< HEAD
-uint32 GetCreatureModelRace(uint32 model_id)
-{
-    CreatureDisplayInfoEntry const* displayEntry = sCreatureDisplayInfoStore.LookupEntry(model_id);
-    if (!displayEntry)
-        return 0;
-    CreatureDisplayInfoExtraEntry const* extraEntry = sCreatureDisplayInfoExtraStore.LookupEntry(displayEntry->ExtendedDisplayInfoID);
-    return extraEntry ? extraEntry->Race : 0;
-}
-
-// script support functions
- DBCStorage <SoundEntriesEntry>  const* GetSoundEntriesStore()   { return &sSoundEntriesStore;   }
- DBCStorage <SpellRangeEntry>    const* GetSpellRangeStore()     { return &sSpellRangeStore;     }
- DBCStorage <FactionEntry>       const* GetFactionStore()        { return &sFactionStore;        }
- DBCStorage <ItemEntry>          const* GetItemDisplayStore()    { return &sItemStore;           }
- DBCStorage <CreatureDisplayInfoEntry> const* GetCreatureDisplayStore() { return &sCreatureDisplayInfoStore; }
- DBCStorage <EmotesEntry>        const* GetEmotesStore()         { return &sEmotesStore;         }
- DBCStorage <EmotesTextEntry>    const* GetEmotesTextStore()     { return &sEmotesTextStore;     }
- DBCStorage <AchievementEntry>   const* GetAchievementStore()    { return &sAchievementStore;    }
-=======
 uint32 GetLiquidFlags(uint32 liquidType)
 {
     if (LiquidTypeEntry const* liq = sLiquidTypeStore.LookupEntry(liquidType))
@@ -893,4 +873,3 @@
 
     return 0;
 }
->>>>>>> 410a6a08
