/*
 * Copyright (C) 2008-2014 TrinityCore <http://www.trinitycore.org/>
 * Copyright (C) 2005-2009 MaNGOS <http://getmangos.com/>
 *
 * This program is free software; you can redistribute it and/or modify it
 * under the terms of the GNU General Public License as published by the
 * Free Software Foundation; either version 2 of the License, or (at your
 * option) any later version.
 *
 * This program is distributed in the hope that it will be useful, but WITHOUT
 * ANY WARRANTY; without even the implied warranty of MERCHANTABILITY or
 * FITNESS FOR A PARTICULAR PURPOSE. See the GNU General Public License for
 * more details.
 *
 * You should have received a copy of the GNU General Public License along
 * with this program. If not, see <http://www.gnu.org/licenses/>.
 */

#include "DBCStores.h"
#include "Containers.h"
#include "Log.h"
#include "SharedDefines.h"
#include "SpellMgr.h"
#include "TransportMgr.h"
#include "DBCfmt.h"
#include "ItemPrototype.h"
#include "Timer.h"
#include "ObjectDefines.h"

#include <map>

typedef std::map<uint16, uint32> AreaFlagByAreaID;
typedef std::map<uint32, uint32> AreaFlagByMapID;

struct WMOAreaTableTripple
{
    WMOAreaTableTripple(int32 r, int32 a, int32 g) :  groupId(g), rootId(r), adtId(a)
    {
    }

    bool operator <(const WMOAreaTableTripple& b) const
    {
        return memcmp(this, &b, sizeof(WMOAreaTableTripple))<0;
    }

    // ordered by entropy; that way memcmp will have a minimal medium runtime
    int32 groupId;
    int32 rootId;
    int32 adtId;
};

typedef std::map<WMOAreaTableTripple, WMOAreaTableEntry const*> WMOAreaInfoByTripple;

DBCStorage <AreaTableEntry> sAreaStore(AreaTableEntryfmt);
DBCStorage <AreaGroupEntry> sAreaGroupStore(AreaGroupEntryfmt);
static AreaFlagByAreaID sAreaFlagByAreaID;
static AreaFlagByMapID sAreaFlagByMapID;                    // for instances without generated *.map files

static WMOAreaInfoByTripple sWMOAreaInfoByTripple;

DBCStorage <AchievementEntry> sAchievementStore(Achievementfmt);
DBCStorage <AchievementCriteriaEntry> sAchievementCriteriaStore(AchievementCriteriafmt);
DBCStorage <AreaTriggerEntry> sAreaTriggerStore(AreaTriggerEntryfmt);
DBCStorage <ArmorLocationEntry> sArmorLocationStore(ArmorLocationfmt);
DBCStorage <AuctionHouseEntry> sAuctionHouseStore(AuctionHouseEntryfmt);
DBCStorage <BankBagSlotPricesEntry> sBankBagSlotPricesStore(BankBagSlotPricesEntryfmt);
DBCStorage <BannedAddOnsEntry> sBannedAddOnsStore(BannedAddOnsfmt);
DBCStorage <BattlemasterListEntry> sBattlemasterListStore(BattlemasterListEntryfmt);
DBCStorage <BarberShopStyleEntry> sBarberShopStyleStore(BarberShopStyleEntryfmt);
DBCStorage <CharStartOutfitEntry> sCharStartOutfitStore(CharStartOutfitEntryfmt);
std::map<uint32, CharStartOutfitEntry const*> sCharStartOutfitMap;
DBCStorage <CharTitlesEntry> sCharTitlesStore(CharTitlesEntryfmt);
DBCStorage <ChatChannelsEntry> sChatChannelsStore(ChatChannelsEntryfmt);
DBCStorage <ChrClassesEntry> sChrClassesStore(ChrClassesEntryfmt);
DBCStorage <ChrRacesEntry> sChrRacesStore(ChrRacesEntryfmt);
DBCStorage <ChrPowerTypesEntry> sChrPowerTypesStore(ChrClassesXPowerTypesfmt);
DBCStorage <ChrSpecializationEntry> sChrSpecializationStore(ChrSpecializationEntryfmt);
SpecializationSpellsBySpecStore sSpecializationSpellsBySpecStore;
DBCStorage <CinematicSequencesEntry> sCinematicSequencesStore(CinematicSequencesEntryfmt);
DBCStorage <CreatureDisplayInfoEntry> sCreatureDisplayInfoStore(CreatureDisplayInfofmt);
DBCStorage <CreatureDisplayInfoExtraEntry> sCreatureDisplayInfoExtraStore(CreatureDisplayInfoExtrafmt);
DBCStorage <CreatureFamilyEntry> sCreatureFamilyStore(CreatureFamilyfmt);
DBCStorage <CreatureModelDataEntry> sCreatureModelDataStore(CreatureModelDatafmt);
DBCStorage <CreatureSpellDataEntry> sCreatureSpellDataStore(CreatureSpellDatafmt);
DBCStorage <CreatureTypeEntry> sCreatureTypeStore(CreatureTypefmt);
DBCStorage <CurrencyTypesEntry> sCurrencyTypesStore(CurrencyTypesfmt);
uint32 PowersByClass[MAX_CLASSES][MAX_POWERS];

DBCStorage <DestructibleModelDataEntry> sDestructibleModelDataStore(DestructibleModelDatafmt);
DBCStorage <DungeonEncounterEntry> sDungeonEncounterStore(DungeonEncounterfmt);
DBCStorage <DurabilityQualityEntry> sDurabilityQualityStore(DurabilityQualityfmt);
DBCStorage <DurabilityCostsEntry> sDurabilityCostsStore(DurabilityCostsfmt);

DBCStorage <EmotesEntry> sEmotesStore(EmotesEntryfmt);
DBCStorage <EmotesTextEntry> sEmotesTextStore(EmotesTextEntryfmt);

typedef std::map<uint32, SimpleFactionsList> FactionTeamMap;
static FactionTeamMap sFactionTeamMap;
DBCStorage <FactionEntry> sFactionStore(FactionEntryfmt);
DBCStorage <FactionTemplateEntry> sFactionTemplateStore(FactionTemplateEntryfmt);

DBCStorage <GameObjectDisplayInfoEntry> sGameObjectDisplayInfoStore(GameObjectDisplayInfofmt);
DBCStorage <GemPropertiesEntry> sGemPropertiesStore(GemPropertiesEntryfmt);
DBCStorage <GlyphPropertiesEntry> sGlyphPropertiesStore(GlyphPropertiesfmt);
DBCStorage <GlyphSlotEntry> sGlyphSlotStore(GlyphSlotfmt);

DBCStorage <GtBarberShopCostBaseEntry>    sGtBarberShopCostBaseStore(GtBarberShopCostBasefmt);
DBCStorage <GtCombatRatingsEntry>         sGtCombatRatingsStore(GtCombatRatingsfmt);
DBCStorage <GtChanceToMeleeCritBaseEntry> sGtChanceToMeleeCritBaseStore(GtChanceToMeleeCritBasefmt);
DBCStorage <GtChanceToMeleeCritEntry>     sGtChanceToMeleeCritStore(GtChanceToMeleeCritfmt);
DBCStorage <GtChanceToSpellCritBaseEntry> sGtChanceToSpellCritBaseStore(GtChanceToSpellCritBasefmt);
DBCStorage <GtChanceToSpellCritEntry>     sGtChanceToSpellCritStore(GtChanceToSpellCritfmt);
DBCStorage <GtNPCManaCostScalerEntry>     sGtNPCManaCostScalerStore(GtNPCManaCostScalerfmt);
DBCStorage <GtOCTClassCombatRatingScalarEntry> sGtOCTClassCombatRatingScalarStore(GtOCTClassCombatRatingScalarfmt);
DBCStorage <GtOCTRegenHPEntry>            sGtOCTRegenHPStore(GtOCTRegenHPfmt);
//DBCStorage <GtOCTRegenMPEntry>            sGtOCTRegenMPStore(GtOCTRegenMPfmt);  -- not used currently
DBCStorage <gtOCTHpPerStaminaEntry>       sGtOCTHpPerStaminaStore(GtOCTHpPerStaminafmt);
DBCStorage <GtRegenMPPerSptEntry>         sGtRegenMPPerSptStore(GtRegenMPPerSptfmt);
DBCStorage <GtSpellScalingEntry>          sGtSpellScalingStore(GtSpellScalingfmt);
DBCStorage <GtOCTBaseHPByClassEntry>      sGtOCTBaseHPByClassStore(GtOCTBaseHPByClassfmt);
DBCStorage <GtOCTBaseMPByClassEntry>      sGtOCTBaseMPByClassStore(GtOCTBaseMPByClassfmt);
DBCStorage <GuildPerkSpellsEntry>         sGuildPerkSpellsStore(GuildPerkSpellsfmt);

DBCStorage <ImportPriceArmorEntry>        sImportPriceArmorStore(ImportPriceArmorfmt);
DBCStorage <ImportPriceQualityEntry>      sImportPriceQualityStore(ImportPriceQualityfmt);
DBCStorage <ImportPriceShieldEntry>       sImportPriceShieldStore(ImportPriceShieldfmt);
DBCStorage <ImportPriceWeaponEntry>       sImportPriceWeaponStore(ImportPriceWeaponfmt);
DBCStorage <ItemPriceBaseEntry>           sItemPriceBaseStore(ItemPriceBasefmt);
DBCStorage <ItemReforgeEntry>             sItemReforgeStore(ItemReforgefmt);
DBCStorage <ItemArmorQualityEntry>        sItemArmorQualityStore(ItemArmorQualityfmt);
DBCStorage <ItemArmorShieldEntry>         sItemArmorShieldStore(ItemArmorShieldfmt);
DBCStorage <ItemArmorTotalEntry>          sItemArmorTotalStore(ItemArmorTotalfmt);
DBCStorage <ItemClassEntry>               sItemClassStore(ItemClassfmt);
DBCStorage <ItemBagFamilyEntry>           sItemBagFamilyStore(ItemBagFamilyfmt);
DBCStorage <ItemDamageEntry>              sItemDamageAmmoStore(ItemDamagefmt);
DBCStorage <ItemDamageEntry>              sItemDamageOneHandStore(ItemDamagefmt);
DBCStorage <ItemDamageEntry>              sItemDamageOneHandCasterStore(ItemDamagefmt);
DBCStorage <ItemDamageEntry>              sItemDamageRangedStore(ItemDamagefmt);
DBCStorage <ItemDamageEntry>              sItemDamageThrownStore(ItemDamagefmt);
DBCStorage <ItemDamageEntry>              sItemDamageTwoHandStore(ItemDamagefmt);
DBCStorage <ItemDamageEntry>              sItemDamageTwoHandCasterStore(ItemDamagefmt);
DBCStorage <ItemDamageEntry>              sItemDamageWandStore(ItemDamagefmt);
DBCStorage <ItemDisenchantLootEntry>      sItemDisenchantLootStore(ItemDisenchantLootfmt);
//DBCStorage <ItemDisplayInfoEntry>       sItemDisplayInfoStore(ItemDisplayTemplateEntryfmt); -- not used currently
DBCStorage <ItemLimitCategoryEntry>       sItemLimitCategoryStore(ItemLimitCategoryEntryfmt);
DBCStorage <ItemRandomPropertiesEntry>    sItemRandomPropertiesStore(ItemRandomPropertiesfmt);
DBCStorage <ItemRandomSuffixEntry>        sItemRandomSuffixStore(ItemRandomSuffixfmt);
DBCStorage <ItemSetEntry>                 sItemSetStore(ItemSetEntryfmt);
DBCStorage <ItemSetSpellEntry>            sItemSetSpellStore(ItemSetSpellEntryfmt);
ItemSetSpellsStore                        sItemSetSpellsStore;

DBCStorage <LFGDungeonEntry> sLFGDungeonStore(LFGDungeonEntryfmt);
DBCStorage <LightEntry> sLightStore(LightEntryfmt);
DBCStorage <LiquidTypeEntry> sLiquidTypeStore(LiquidTypefmt);
DBCStorage <LockEntry> sLockStore(LockEntryfmt);

DBCStorage <MailTemplateEntry> sMailTemplateStore(MailTemplateEntryfmt);
DBCStorage <MapEntry> sMapStore(MapEntryfmt);

// DBC used only for initialization sMapDifficultyMap at startup.
DBCStorage <MapDifficultyEntry> sMapDifficultyStore(MapDifficultyEntryfmt); // only for loading
MapDifficultyMap sMapDifficultyMap;

DBCStorage <MovieEntry> sMovieStore(MovieEntryfmt);
DBCStorage <MountCapabilityEntry> sMountCapabilityStore(MountCapabilityfmt);
DBCStorage <MountTypeEntry> sMountTypeStore(MountTypefmt);

DBCStorage <NameGenEntry> sNameGenStore(NameGenfmt);
NameGenContainer sGenerateNamesMap;

DBCStorage <PowerDisplayEntry> sPowerDisplayStore(PowerDisplayfmt);
DBCStorage <PvPDifficultyEntry> sPvPDifficultyStore(PvPDifficultyfmt);

DBCStorage <QuestSortEntry> sQuestSortStore(QuestSortEntryfmt);
DBCStorage <QuestXPEntry>   sQuestXPStore(QuestXPfmt);
DBCStorage <QuestFactionRewEntry>  sQuestFactionRewardStore(QuestFactionRewardfmt);
DBCStorage <RandomPropertiesPointsEntry> sRandomPropertiesPointsStore(RandomPropertiesPointsfmt);
DBCStorage <ScalingStatDistributionEntry> sScalingStatDistributionStore(ScalingStatDistributionfmt);
DBCStorage <ScalingStatValuesEntry> sScalingStatValuesStore(ScalingStatValuesfmt);

DBCStorage <SkillLineEntry> sSkillLineStore(SkillLinefmt);
DBCStorage <SkillLineAbilityEntry> sSkillLineAbilityStore(SkillLineAbilityfmt);
DBCStorage <SkillRaceClassInfoEntry> sSkillRaceClassInfoStore(SkillRaceClassInfofmt);
SkillRaceClassInfoMap SkillRaceClassInfoBySkill;
DBCStorage <SkillTiersEntry> sSkillTiersStore(SkillTiersfmt);

DBCStorage <SoundEntriesEntry> sSoundEntriesStore(SoundEntriesfmt);

DBCStorage <SpecializationSpellsEntry> sSpecializationSpellsStore(SpecializationSpellsEntryfmt);
DBCStorage <SpellItemEnchantmentEntry> sSpellItemEnchantmentStore(SpellItemEnchantmentfmt);
DBCStorage <SpellItemEnchantmentConditionEntry> sSpellItemEnchantmentConditionStore(SpellItemEnchantmentConditionfmt);
DBCStorage <SpellEntry> sSpellStore(SpellEntryfmt);
SpellCategoryStore sSpellsByCategoryStore;
PetFamilySpellsStore sPetFamilySpellsStore;


DBCStorage <SpellScalingEntry> sSpellScalingStore(SpellScalingEntryfmt);
DBCStorage <SpellTargetRestrictionsEntry> sSpellTargetRestrictionsStore(SpellTargetRestrictionsEntryfmt);
DBCStorage <SpellLevelsEntry> sSpellLevelsStore(SpellLevelsEntryfmt);
DBCStorage <SpellInterruptsEntry> sSpellInterruptsStore(SpellInterruptsEntryfmt);
DBCStorage <SpellEquippedItemsEntry> sSpellEquippedItemsStore(SpellEquippedItemsEntryfmt);
DBCStorage <SpellCooldownsEntry> sSpellCooldownsStore(SpellCooldownsEntryfmt);
DBCStorage <SpellAuraOptionsEntry> sSpellAuraOptionsStore(SpellAuraOptionsEntryfmt);
DBCStorage <SpellCastTimesEntry> sSpellCastTimesStore(SpellCastTimefmt);
DBCStorage <SpellCategoriesEntry> sSpellCategoriesStore(SpellCategoriesEntryfmt);
DBCStorage <SpellCategoryEntry> sSpellCategoryStore(SpellCategoryfmt);
DBCStorage <SpellEffectEntry> sSpellEffectStore(SpellEffectEntryfmt);
DBCStorage <SpellDurationEntry> sSpellDurationStore(SpellDurationfmt);
DBCStorage <SpellFocusObjectEntry> sSpellFocusObjectStore(SpellFocusObjectfmt);
DBCStorage <SpellRadiusEntry> sSpellRadiusStore(SpellRadiusfmt);
DBCStorage <SpellRangeEntry> sSpellRangeStore(SpellRangefmt);
DBCStorage <SpellShapeshiftEntry> sSpellShapeshiftStore(SpellShapeshiftEntryfmt);
DBCStorage <SpellShapeshiftFormEntry> sSpellShapeshiftFormStore(SpellShapeshiftFormfmt);
DBCStorage <StableSlotPricesEntry> sStableSlotPricesStore(StableSlotPricesfmt);
DBCStorage <SummonPropertiesEntry> sSummonPropertiesStore(SummonPropertiesfmt);
DBCStorage <TalentEntry> sTalentStore(TalentEntryfmt);
TalentBySpellIDMap sTalentBySpellIDMap;

DBCStorage <TotemCategoryEntry> sTotemCategoryStore(TotemCategoryEntryfmt);
DBCStorage <TransportAnimationEntry> sTransportAnimationStore(TransportAnimationfmt);
DBCStorage <TransportRotationEntry> sTransportRotationStore(TransportRotationfmt);
DBCStorage <UnitPowerBarEntry> sUnitPowerBarStore(UnitPowerBarfmt);
DBCStorage <VehicleEntry> sVehicleStore(VehicleEntryfmt);
DBCStorage <VehicleSeatEntry> sVehicleSeatStore(VehicleSeatEntryfmt);
DBCStorage <WMOAreaTableEntry> sWMOAreaTableStore(WMOAreaTableEntryfmt);
DBCStorage <WorldMapAreaEntry> sWorldMapAreaStore(WorldMapAreaEntryfmt);
DBCStorage <WorldMapOverlayEntry> sWorldMapOverlayStore(WorldMapOverlayEntryfmt);
DBCStorage <WorldSafeLocsEntry> sWorldSafeLocsStore(WorldSafeLocsEntryfmt);
DBCStorage <PhaseEntry> sPhaseStore(PhaseEntryfmt);

PhaseGroupContainer sPhasesByGroup;

typedef std::list<std::string> StoreProblemList;

uint32 DBCFileCount = 0;

static bool LoadDBC_assert_print(uint32 fsize, uint32 rsize, const std::string& filename)
{
    TC_LOG_ERROR("misc", "Size of '%s' set by format string (%u) not equal size of C++ structure (%u).", filename.c_str(), fsize, rsize);

    // ASSERT must fail after function call
    return false;
}

template<class T>
inline void LoadDBC(uint32& availableDbcLocales, StoreProblemList& errors, DBCStorage<T>& storage, std::string const& dbcPath, std::string const& filename, std::string const* customFormat = NULL, std::string const* customIndexName = NULL)
{
    // compatibility format and C++ structure sizes
    ASSERT(DBCFileLoader::GetFormatRecordSize(storage.GetFormat()) == sizeof(T) || LoadDBC_assert_print(DBCFileLoader::GetFormatRecordSize(storage.GetFormat()), sizeof(T), filename));

    ++DBCFileCount;
    std::string dbcFilename = dbcPath + filename;
    SqlDbc * sql = NULL;
    if (customFormat)
        sql = new SqlDbc(&filename, customFormat, customIndexName, storage.GetFormat());

    if (storage.Load(dbcFilename.c_str(), sql))
    {
        for (uint8 i = 0; i < TOTAL_LOCALES; ++i)
        {
            if (!(availableDbcLocales & (1 << i)))
                continue;

            std::string localizedName(dbcPath);
            localizedName.append(localeNames[i]);
            localizedName.push_back('/');
            localizedName.append(filename);

            if (!storage.LoadStringsFrom(localizedName.c_str()))
                availableDbcLocales &= ~(1<<i);             // mark as not available for speedup next checks
        }
    }
    else
    {
        // sort problematic dbc to (1) non compatible and (2) non-existed
        if (FILE* f = fopen(dbcFilename.c_str(), "rb"))
        {
            std::ostringstream stream;
            stream << dbcFilename << " exists, and has " << storage.GetFieldCount() << " field(s) (expected " << strlen(storage.GetFormat()) << "). Extracted file might be from wrong client version or a database-update has been forgotten.";
            std::string buf = stream.str();
            errors.push_back(buf);
            fclose(f);
        }
        else
            errors.push_back(dbcFilename);
    }

    delete sql;
}

void LoadDBCStores(const std::string& dataPath)
{
    uint32 oldMSTime = getMSTime();

    std::string dbcPath = dataPath+"dbc/";

    StoreProblemList bad_dbc_files;
    uint32 availableDbcLocales = 0xFFFFFFFF;

    LoadDBC(availableDbcLocales, bad_dbc_files, sAreaStore,                   dbcPath, "AreaTable.dbc"); //19116

    // must be after sAreaStore loading
    for (uint32 i = 0; i < sAreaStore.GetNumRows(); ++i)           // areaflag numbered from 0
    {
        if (AreaTableEntry const* area = sAreaStore.LookupEntry(i))
        {
            // fill AreaId->DBC records
            sAreaFlagByAreaID.insert(AreaFlagByAreaID::value_type(uint16(area->ID), area->AreaBit));

            // fill MapId->DBC records (skip sub zones and continents)
            if (area->ParentAreaID == 0)
                sAreaFlagByMapID.insert(AreaFlagByMapID::value_type(area->MapID, area->AreaBit));
        }
    }

<<<<<<< HEAD
    LoadDBC(availableDbcLocales, bad_dbc_files, sAchievementStore,            dbcPath, "Achievement.dbc", &CustomAchievementfmt, &CustomAchievementIndex);//19116
    LoadDBC(availableDbcLocales, bad_dbc_files, sAchievementCriteriaStore,    dbcPath, "Achievement_Criteria.dbc");//18414
=======
    LoadDBC(availableDbcLocales, bad_dbc_files, sAchievementStore,            dbcPath, "Achievement.dbc"/*, &CustomAchievementfmt, &CustomAchievementIndex*/);//19116
    // TODO: 6.x remove this and update achievement system with new dbcs
    //LoadDBC(availableDbcLocales, bad_dbc_files, sAchievementCriteriaStore,    dbcPath, "Achievement_Criteria.dbc");
>>>>>>> 4894991d
    LoadDBC(availableDbcLocales, bad_dbc_files, sAreaTriggerStore,            dbcPath, "AreaTrigger.dbc");//19116
    LoadDBC(availableDbcLocales, bad_dbc_files, sAreaGroupStore,              dbcPath, "AreaGroup.dbc");//19116
    LoadDBC(availableDbcLocales, bad_dbc_files, sAuctionHouseStore,           dbcPath, "AuctionHouse.dbc");//19116
    LoadDBC(availableDbcLocales, bad_dbc_files, sArmorLocationStore,          dbcPath, "ArmorLocation.dbc");//19116
    LoadDBC(availableDbcLocales, bad_dbc_files, sBankBagSlotPricesStore,      dbcPath, "BankBagSlotPrices.dbc");//19116
    LoadDBC(availableDbcLocales, bad_dbc_files, sBannedAddOnsStore,           dbcPath, "BannedAddOns.dbc");//19116
    LoadDBC(availableDbcLocales, bad_dbc_files, sBattlemasterListStore,       dbcPath, "BattlemasterList.dbc");//19116
    LoadDBC(availableDbcLocales, bad_dbc_files, sBarberShopStyleStore,        dbcPath, "BarberShopStyle.dbc");//19116
    LoadDBC(availableDbcLocales, bad_dbc_files, sCharStartOutfitStore,        dbcPath, "CharStartOutfit.dbc");//19116
    for (uint32 i = 0; i < sCharStartOutfitStore.GetNumRows(); ++i)
        if (CharStartOutfitEntry const* outfit = sCharStartOutfitStore.LookupEntry(i))
            sCharStartOutfitMap[outfit->RaceID | (outfit->ClassID << 8) | (outfit->GenderID << 16)] = outfit;

    LoadDBC(availableDbcLocales, bad_dbc_files, sCharTitlesStore,             dbcPath, "CharTitles.dbc");//19116
    LoadDBC(availableDbcLocales, bad_dbc_files, sChatChannelsStore,           dbcPath, "ChatChannels.dbc");//19116
    LoadDBC(availableDbcLocales, bad_dbc_files, sChrClassesStore,             dbcPath, "ChrClasses.dbc");//19116
    LoadDBC(availableDbcLocales, bad_dbc_files, sChrRacesStore,               dbcPath, "ChrRaces.dbc");//19116
    LoadDBC(availableDbcLocales, bad_dbc_files, sChrPowerTypesStore,          dbcPath, "ChrClassesXPowerTypes.dbc");//19116
    for (uint32 i = 0; i < MAX_CLASSES; ++i)
        for (uint32 j = 0; j < MAX_POWERS; ++j)
            PowersByClass[i][j] = MAX_POWERS;

    for (uint32 i = 0; i < sChrPowerTypesStore.GetNumRows(); ++i)
    {
        if (ChrPowerTypesEntry const* power = sChrPowerTypesStore.LookupEntry(i))
        {
            uint32 index = 0;
            for (uint32 j = 0; j < MAX_POWERS; ++j)
                if (PowersByClass[power->ClassID][j] != MAX_POWERS)
                    ++index;

            PowersByClass[power->ClassID][power->PowerType] = index;
        }
    }

    LoadDBC(availableDbcLocales, bad_dbc_files, sChrSpecializationStore,      dbcPath, "ChrSpecialization.dbc");

    LoadDBC(availableDbcLocales, bad_dbc_files, sCinematicSequencesStore,     dbcPath, "CinematicSequences.dbc");//19116
    LoadDBC(availableDbcLocales, bad_dbc_files, sCreatureDisplayInfoStore,    dbcPath, "CreatureDisplayInfo.dbc");//19116
    LoadDBC(availableDbcLocales, bad_dbc_files, sCreatureDisplayInfoExtraStore, dbcPath, "CreatureDisplayInfoExtra.dbc");//19116
    LoadDBC(availableDbcLocales, bad_dbc_files, sCreatureFamilyStore,         dbcPath, "CreatureFamily.dbc");//19116
    LoadDBC(availableDbcLocales, bad_dbc_files, sCreatureModelDataStore,      dbcPath, "CreatureModelData.dbc");//19116
    LoadDBC(availableDbcLocales, bad_dbc_files, sCreatureSpellDataStore,      dbcPath, "CreatureSpellData.dbc");//19116
    LoadDBC(availableDbcLocales, bad_dbc_files, sCreatureTypeStore,           dbcPath, "CreatureType.dbc");//19116
    LoadDBC(availableDbcLocales, bad_dbc_files, sCurrencyTypesStore,          dbcPath, "CurrencyTypes.dbc");//19116
    LoadDBC(availableDbcLocales, bad_dbc_files, sDestructibleModelDataStore,  dbcPath, "DestructibleModelData.dbc");//19116
    LoadDBC(availableDbcLocales, bad_dbc_files, sDungeonEncounterStore,       dbcPath, "DungeonEncounter.dbc");//19116
    LoadDBC(availableDbcLocales, bad_dbc_files, sDurabilityCostsStore,        dbcPath, "DurabilityCosts.dbc");//19116
    LoadDBC(availableDbcLocales, bad_dbc_files, sDurabilityQualityStore,      dbcPath, "DurabilityQuality.dbc");//19116
    LoadDBC(availableDbcLocales, bad_dbc_files, sEmotesStore,                 dbcPath, "Emotes.dbc");//19116
    LoadDBC(availableDbcLocales, bad_dbc_files, sEmotesTextStore,             dbcPath, "EmotesText.dbc");//19116
    LoadDBC(availableDbcLocales, bad_dbc_files, sFactionStore,                dbcPath, "Faction.dbc");//19116
    for (uint32 i=0; i<sFactionStore.GetNumRows(); ++i)
    {
        FactionEntry const* faction = sFactionStore.LookupEntry(i);
        if (faction && faction->ParentFactionID)
        {
            SimpleFactionsList &flist = sFactionTeamMap[faction->ParentFactionID];
            flist.push_back(i);
        }
    }

    LoadDBC(availableDbcLocales, bad_dbc_files, sFactionTemplateStore,        dbcPath, "FactionTemplate.dbc");//19116
    LoadDBC(availableDbcLocales, bad_dbc_files, sGameObjectDisplayInfoStore,  dbcPath, "GameObjectDisplayInfo.dbc");//19116
    for (uint32 i = 0; i < sGameObjectDisplayInfoStore.GetNumRows(); ++i)
    {
        if (GameObjectDisplayInfoEntry const* info = sGameObjectDisplayInfoStore.LookupEntry(i))
        {
            if (info->GeoBoxMax.X < info->GeoBoxMin.X)
                std::swap(*(float*)(&info->GeoBoxMax.X), *(float*)(&info->GeoBoxMin.X));
            if (info->GeoBoxMax.Y < info->GeoBoxMin.Y)
                std::swap(*(float*)(&info->GeoBoxMax.Y), *(float*)(&info->GeoBoxMin.Y));
            if (info->GeoBoxMax.Z < info->GeoBoxMin.Z)
                std::swap(*(float*)(&info->GeoBoxMax.Z), *(float*)(&info->GeoBoxMin.Z));
        }
    }

    LoadDBC(availableDbcLocales, bad_dbc_files, sGemPropertiesStore,          dbcPath, "GemProperties.dbc");//19116
    LoadDBC(availableDbcLocales, bad_dbc_files, sGlyphPropertiesStore,        dbcPath, "GlyphProperties.dbc");//19116
    LoadDBC(availableDbcLocales, bad_dbc_files, sGlyphSlotStore,              dbcPath, "GlyphSlot.dbc");//19116
    LoadDBC(availableDbcLocales, bad_dbc_files, sGtBarberShopCostBaseStore,   dbcPath, "gtBarberShopCostBase.dbc");//19116
    LoadDBC(availableDbcLocales, bad_dbc_files, sGtCombatRatingsStore,        dbcPath, "gtCombatRatings.dbc");//19116
    LoadDBC(availableDbcLocales, bad_dbc_files, sGtChanceToMeleeCritBaseStore, dbcPath, "gtChanceToMeleeCritBase.dbc");//19116
    LoadDBC(availableDbcLocales, bad_dbc_files, sGtChanceToMeleeCritStore,    dbcPath, "gtChanceToMeleeCrit.dbc");//19116
    LoadDBC(availableDbcLocales, bad_dbc_files, sGtChanceToSpellCritBaseStore, dbcPath, "gtChanceToSpellCritBase.dbc");//19116
    LoadDBC(availableDbcLocales, bad_dbc_files, sGtChanceToSpellCritStore,    dbcPath, "gtChanceToSpellCrit.dbc");//19116
    LoadDBC(availableDbcLocales, bad_dbc_files, sGtNPCManaCostScalerStore,    dbcPath, "gtNPCManaCostScaler.dbc");
    LoadDBC(availableDbcLocales, bad_dbc_files, sGtOCTClassCombatRatingScalarStore,    dbcPath, "gtOCTClassCombatRatingScalar.dbc");//19116
    //LoadDBC(availableDbcLocales, bad_dbc_files, sGtOCTRegenHPStore,           dbcPath, "gtOCTRegenHP.dbc");//               -- not used currently
    LoadDBC(availableDbcLocales, bad_dbc_files, sGtOCTHpPerStaminaStore,      dbcPath, "gtOCTHpPerStamina.dbc");//19116
    //LoadDBC(dbcCount, availableDbcLocales, bad_dbc_files, sGtOCTRegenMPStore,           dbcPath, "gtOCTRegenMP.dbc");       -- not used currently
    LoadDBC(availableDbcLocales, bad_dbc_files, sGtRegenMPPerSptStore,        dbcPath, "gtRegenMPPerSpt.dbc");//19116
    LoadDBC(availableDbcLocales, bad_dbc_files, sGtSpellScalingStore,        dbcPath, "gtSpellScaling.dbc");//19116
    LoadDBC(availableDbcLocales, bad_dbc_files, sGtOCTBaseHPByClassStore,        dbcPath, "gtOCTBaseHPByClass.dbc");//19116
    LoadDBC(availableDbcLocales, bad_dbc_files, sGtOCTBaseMPByClassStore,        dbcPath, "gtOCTBaseMPByClass.dbc");//19116
    LoadDBC(availableDbcLocales, bad_dbc_files, sGuildPerkSpellsStore,        dbcPath, "GuildPerkSpells.dbc");//19116

<<<<<<< HEAD
    LoadDBC(availableDbcLocales, bad_dbc_files, sHolidaysStore,               dbcPath, "Holidays.dbc");//18414
=======
>>>>>>> 4894991d
    LoadDBC(availableDbcLocales, bad_dbc_files, sImportPriceArmorStore,       dbcPath, "ImportPriceArmor.dbc"); // 19116
    LoadDBC(availableDbcLocales, bad_dbc_files, sImportPriceQualityStore,     dbcPath, "ImportPriceQuality.dbc"); // 19116
    LoadDBC(availableDbcLocales, bad_dbc_files, sImportPriceShieldStore,      dbcPath, "ImportPriceShield.dbc"); // 19116
    LoadDBC(availableDbcLocales, bad_dbc_files, sImportPriceWeaponStore,      dbcPath, "ImportPriceWeapon.dbc"); // 19116
<<<<<<< HEAD
    LoadDBC(availableDbcLocales, bad_dbc_files, sItemPriceBaseStore,          dbcPath, "ItemPriceBase.dbc"); // 19116
    LoadDBC(availableDbcLocales, bad_dbc_files, sItemReforgeStore,            dbcPath, "ItemReforge.dbc"); // 18414
=======
    LoadDBC(availableDbcLocales, bad_dbc_files, sItemPriceBaseStore,          dbcPath, "ItemPriceBase.dbc"); // 15595
    // TODO: 6.x remove all reforging stuff
    //LoadDBC(availableDbcLocales, bad_dbc_files, sItemReforgeStore,            dbcPath, "ItemReforge.dbc"); // 19116
>>>>>>> 4894991d
    LoadDBC(availableDbcLocales, bad_dbc_files, sItemBagFamilyStore,          dbcPath, "ItemBagFamily.dbc");//19116
    LoadDBC(availableDbcLocales, bad_dbc_files, sItemClassStore,              dbcPath, "ItemClass.dbc"); // 19116
    //LoadDBC(dbcCount, availableDbcLocales, bad_dbc_files, sItemDisplayInfoStore,        dbcPath, "ItemDisplayInfo.dbc");     -- not used currently
    LoadDBC(availableDbcLocales, bad_dbc_files, sItemLimitCategoryStore,      dbcPath, "ItemLimitCategory.dbc");//19116
    LoadDBC(availableDbcLocales, bad_dbc_files, sItemRandomPropertiesStore,   dbcPath, "ItemRandomProperties.dbc");//19116
    LoadDBC(availableDbcLocales, bad_dbc_files, sItemRandomSuffixStore,       dbcPath, "ItemRandomSuffix.dbc");//19116
    LoadDBC(availableDbcLocales, bad_dbc_files, sItemSetStore,                dbcPath, "ItemSet.dbc");//19116
    LoadDBC(availableDbcLocales, bad_dbc_files, sItemSetSpellStore,           dbcPath, "ItemSetSpell.dbc");//19116
    for (uint32 i = 0; i < sItemSetSpellStore.GetNumRows(); ++i)
        if (ItemSetSpellEntry const* entry = sItemSetSpellStore.LookupEntry(i))
            sItemSetSpellsStore[entry->ItemSetID].push_back(entry);

    LoadDBC(availableDbcLocales, bad_dbc_files, sItemArmorQualityStore,       dbcPath, "ItemArmorQuality.dbc");//19116
    LoadDBC(availableDbcLocales, bad_dbc_files, sItemArmorShieldStore,        dbcPath, "ItemArmorShield.dbc");//19116
    LoadDBC(availableDbcLocales, bad_dbc_files, sItemArmorTotalStore,         dbcPath, "ItemArmorTotal.dbc");//19116
    LoadDBC(availableDbcLocales, bad_dbc_files, sItemDamageAmmoStore,         dbcPath, "ItemDamageAmmo.dbc");//19116
    LoadDBC(availableDbcLocales, bad_dbc_files, sItemDamageOneHandStore,      dbcPath, "ItemDamageOneHand.dbc");//19116
    LoadDBC(availableDbcLocales, bad_dbc_files, sItemDamageOneHandCasterStore, dbcPath, "ItemDamageOneHandCaster.dbc");//19116
    LoadDBC(availableDbcLocales, bad_dbc_files, sItemDamageRangedStore,       dbcPath, "ItemDamageRanged.dbc");//19116
    LoadDBC(availableDbcLocales, bad_dbc_files, sItemDamageThrownStore,       dbcPath, "ItemDamageThrown.dbc");//19116
    LoadDBC(availableDbcLocales, bad_dbc_files, sItemDamageTwoHandStore,      dbcPath, "ItemDamageTwoHand.dbc");//19116
    LoadDBC(availableDbcLocales, bad_dbc_files, sItemDamageTwoHandCasterStore, dbcPath, "ItemDamageTwoHandCaster.dbc");//19116
    LoadDBC(availableDbcLocales, bad_dbc_files, sItemDamageWandStore,         dbcPath, "ItemDamageWand.dbc");//19116
    LoadDBC(availableDbcLocales, bad_dbc_files, sItemDisenchantLootStore,     dbcPath, "ItemDisenchantLoot.dbc");//19116

    LoadDBC(availableDbcLocales, bad_dbc_files, sLFGDungeonStore,             dbcPath, "LfgDungeons.dbc");//19116
    LoadDBC(availableDbcLocales, bad_dbc_files, sLightStore,                  dbcPath, "Light.dbc"); //19116
    LoadDBC(availableDbcLocales, bad_dbc_files, sLiquidTypeStore,             dbcPath, "LiquidType.dbc");//19116
    LoadDBC(availableDbcLocales, bad_dbc_files, sLockStore,                   dbcPath, "Lock.dbc");//19116

    LoadDBC(availableDbcLocales, bad_dbc_files, sMailTemplateStore,           dbcPath, "MailTemplate.dbc");//19116
    LoadDBC(availableDbcLocales, bad_dbc_files, sMapStore,                    dbcPath, "Map.dbc");//19116
    LoadDBC(availableDbcLocales, bad_dbc_files, sMapDifficultyStore,          dbcPath, "MapDifficulty.dbc");//19116
    // fill data
    sMapDifficultyMap[MAKE_PAIR32(0, 0)] = MapDifficulty(0, 0, false);//map 0 is missingg from MapDifficulty.dbc use this till its ported to sql
    for (uint32 i = 0; i < sMapDifficultyStore.GetNumRows(); ++i)
        if (MapDifficultyEntry const* entry = sMapDifficultyStore.LookupEntry(i))
            sMapDifficultyMap[MAKE_PAIR32(entry->MapID, entry->DifficultyID)] = MapDifficulty(entry->RaidDuration, entry->MaxPlayers, entry->Message_lang[0] > 0);
    sMapDifficultyStore.Clear();

    LoadDBC(availableDbcLocales, bad_dbc_files, sMountCapabilityStore,        dbcPath, "MountCapability.dbc");//19116
    LoadDBC(availableDbcLocales, bad_dbc_files, sMountTypeStore,              dbcPath, "MountType.dbc");//19116

    LoadDBC(availableDbcLocales, bad_dbc_files, sNameGenStore,                dbcPath, "NameGen.dbc"); // 19116
    for (uint32 i = 0; i < sNameGenStore.GetNumRows(); ++i)
        if (NameGenEntry const* entry = sNameGenStore.LookupEntry(i))
            sGenerateNamesMap[entry->Race].Contents[entry->Sex].push_back(std::string(entry->Name));
    sNameGenStore.Clear();

    LoadDBC(availableDbcLocales, bad_dbc_files, sMovieStore,                  dbcPath, "Movie.dbc");//19116
<<<<<<< HEAD
    LoadDBC(availableDbcLocales, bad_dbc_files, sPhaseStore,                  dbcPath, "Phase.dbc"); // 19116
    LoadDBC(availableDbcLocales, bad_dbc_files, sPhaseGroupStore,             dbcPath, "PhaseXPhaseGroup.dbc"); // 18414 6.0.2 have  PhaseXPhaseGroup.db2
=======

    LoadDBC(availableDbcLocales, bad_dbc_files, sPhaseStore,                  dbcPath, "Phase.dbc"); // 19116
>>>>>>> 4894991d

    for (uint32 i = 0; i < sPhaseGroupStore.GetNumRows(); ++i)
        if (PhaseGroupEntry const* group = sPhaseGroupStore.LookupEntry(i))
            if (PhaseEntry const* phase = sPhaseStore.LookupEntry(group->PhaseID))
                sPhasesByGroup[group->PhaseGroupID].insert(phase->ID);

    LoadDBC(availableDbcLocales, bad_dbc_files, sPowerDisplayStore,           dbcPath, "PowerDisplay.dbc");//19116

    LoadDBC(availableDbcLocales, bad_dbc_files, sPvPDifficultyStore,          dbcPath, "PvpDifficulty.dbc");//19116

    for (uint32 i = 0; i < sPvPDifficultyStore.GetNumRows(); ++i)
        if (PvPDifficultyEntry const* entry = sPvPDifficultyStore.LookupEntry(i))
            if (entry->BracketID > MAX_BATTLEGROUND_BRACKETS)
                ASSERT(false && "Need update MAX_BATTLEGROUND_BRACKETS by DBC data");

    LoadDBC(availableDbcLocales, bad_dbc_files, sQuestXPStore,                dbcPath, "QuestXP.dbc");//19116
    LoadDBC(availableDbcLocales, bad_dbc_files, sQuestFactionRewardStore,     dbcPath, "QuestFactionReward.dbc");//19116
    LoadDBC(availableDbcLocales, bad_dbc_files, sQuestSortStore,              dbcPath, "QuestSort.dbc");//19116

    LoadDBC(availableDbcLocales, bad_dbc_files, sRandomPropertiesPointsStore, dbcPath, "RandPropPoints.dbc");//19116

<<<<<<< HEAD
    LoadDBC(availableDbcLocales, bad_dbc_files, sScalingStatDistributionStore, dbcPath, "ScalingStatDistribution.dbc");//19116
    LoadDBC(availableDbcLocales, bad_dbc_files, sScalingStatValuesStore,      dbcPath, "ScalingStatValues.dbc");//18414  Nothing 19116
=======
    // TODO: 6.x item stat scaling requires major changes
    //LoadDBC(availableDbcLocales, bad_dbc_files, sScalingStatDistributionStore, dbcPath, "ScalingStatDistribution.dbc");
    //LoadDBC(availableDbcLocales, bad_dbc_files, sScalingStatValuesStore,      dbcPath, "ScalingStatValues.dbc");//19116
>>>>>>> 4894991d
    LoadDBC(availableDbcLocales, bad_dbc_files, sSkillLineStore,              dbcPath, "SkillLine.dbc");//19116
    LoadDBC(availableDbcLocales, bad_dbc_files, sSkillLineAbilityStore,       dbcPath, "SkillLineAbility.dbc");//19116
    LoadDBC(availableDbcLocales, bad_dbc_files, sSkillRaceClassInfoStore,     dbcPath, "SkillRaceClassInfo.dbc");//19116
    for (uint32 i = 0; i < sSkillRaceClassInfoStore.GetNumRows(); ++i)
        if (SkillRaceClassInfoEntry const* entry = sSkillRaceClassInfoStore.LookupEntry(i))
            if (sSkillLineStore.LookupEntry(entry->SkillID))
                SkillRaceClassInfoBySkill.emplace(entry->SkillID, entry);

    LoadDBC(availableDbcLocales, bad_dbc_files, sSkillTiersStore,             dbcPath, "SkillTiers.dbc");
    LoadDBC(availableDbcLocales, bad_dbc_files, sSoundEntriesStore,           dbcPath, "SoundEntries.dbc");//15595
    LoadDBC(availableDbcLocales, bad_dbc_files, sSpecializationSpellsStore,   dbcPath, "SpecializationSpells.dbc");
    for (uint32 i = 1; i < sSpecializationSpellsStore.GetNumRows(); ++i)
    {
        SpecializationSpellsEntry const* specSpells = sSpecializationSpellsStore.LookupEntry(i);
        if (!specSpells)
            continue;
        sSpecializationSpellsBySpecStore[specSpells->SpecID].insert(specSpells);
    }
    LoadDBC(availableDbcLocales, bad_dbc_files, sSpellStore,                  dbcPath, "Spell.dbc"/*, &CustomSpellEntryfmt, &CustomSpellEntryIndex*/);
    LoadDBC(availableDbcLocales, bad_dbc_files, sSpellCategoriesStore,        dbcPath, "SpellCategories.dbc");//15595
    LoadDBC(availableDbcLocales, bad_dbc_files, sSpellCategoryStore,          dbcPath, "SpellCategory.dbc");
    for (uint32 i = 1; i < sSpellStore.GetNumRows(); ++i)
    {
        SpellEntry const* spell = sSpellStore.LookupEntry(i);
        if (!spell)
            continue;

        if (SpellCategoriesEntry const* category = sSpellCategoriesStore.LookupEntry(spell->CategoriesID))
            sSpellsByCategoryStore[category->Category].insert(i);
    }

    LoadDBC(availableDbcLocales, bad_dbc_files, sSpellScalingStore,           dbcPath,"SpellScaling.dbc");//19116
<<<<<<< HEAD
    LoadDBC(availableDbcLocales, bad_dbc_files, sSpellTotemsStore,            dbcPath,"SpellTotems.dbc");//15595   6.0.2 SpellTotems.db2
=======
>>>>>>> 4894991d
    LoadDBC(availableDbcLocales, bad_dbc_files, sSpellTargetRestrictionsStore, dbcPath,"SpellTargetRestrictions.dbc");//19116
    LoadDBC(availableDbcLocales, bad_dbc_files, sSpellLevelsStore,            dbcPath,"SpellLevels.dbc");//19116
    LoadDBC(availableDbcLocales, bad_dbc_files, sSpellInterruptsStore,        dbcPath,"SpellInterrupts.dbc");//19116
    LoadDBC(availableDbcLocales, bad_dbc_files, sSpellEquippedItemsStore,     dbcPath,"SpellEquippedItems.dbc");//19116
    LoadDBC(availableDbcLocales, bad_dbc_files, sSpellCooldownsStore,         dbcPath,"SpellCooldowns.dbc");//19116
<<<<<<< HEAD
    LoadDBC(availableDbcLocales, bad_dbc_files, sSpellAuraOptionsStore,       dbcPath,"SpellAuraOptions.dbc");//19116
    LoadDBC(availableDbcLocales, bad_dbc_files, sSpellCastingRequirementsStore, dbcPath,"SpellCastingRequirements.dbc");//15595    6.0.2 SpellCastingRequirements.db2
    LoadDBC(availableDbcLocales, bad_dbc_files, sSpellEffectStore,            dbcPath,"SpellEffect.dbc", &CustomSpellEffectEntryfmt, &CustomSpellEffectEntryIndex);//15595
=======
    LoadDBC(availableDbcLocales, bad_dbc_files, sSpellAuraOptionsStore,       dbcPath,"SpellAuraOptions.dbc");//15595
    LoadDBC(availableDbcLocales, bad_dbc_files, sSpellEffectStore,            dbcPath,"SpellEffect.dbc"/*, &CustomSpellEffectEntryfmt, &CustomSpellEffectEntryIndex*/);//15595
>>>>>>> 4894991d
    LoadDBC(availableDbcLocales, bad_dbc_files, sSpellCastTimesStore,         dbcPath, "SpellCastTimes.dbc");//15595
    LoadDBC(availableDbcLocales, bad_dbc_files, sSpellDurationStore,          dbcPath, "SpellDuration.dbc");//19116
    LoadDBC(availableDbcLocales, bad_dbc_files, sSpellFocusObjectStore,       dbcPath, "SpellFocusObject.dbc");//19116
    LoadDBC(availableDbcLocales, bad_dbc_files, sSpellItemEnchantmentStore,   dbcPath, "SpellItemEnchantment.dbc");//18273
    LoadDBC(availableDbcLocales, bad_dbc_files, sSpellItemEnchantmentConditionStore, dbcPath, "SpellItemEnchantmentCondition.dbc");//19116
    LoadDBC(availableDbcLocales, bad_dbc_files, sSpellRadiusStore,            dbcPath, "SpellRadius.dbc");//19116
    LoadDBC(availableDbcLocales, bad_dbc_files, sSpellRangeStore,             dbcPath, "SpellRange.dbc");//19116
    LoadDBC(availableDbcLocales, bad_dbc_files, sSpellShapeshiftStore,        dbcPath, "SpellShapeshift.dbc");//19116
    LoadDBC(availableDbcLocales, bad_dbc_files, sSpellShapeshiftFormStore,    dbcPath, "SpellShapeshiftForm.dbc");//19116
    //LoadDBC(availableDbcLocales, bad_dbc_files, sStableSlotPricesStore,       dbcPath, "StableSlotPrices.dbc");
    LoadDBC(availableDbcLocales, bad_dbc_files, sSummonPropertiesStore,       dbcPath, "SummonProperties.dbc");//15595

    // Must be done when sSkillLineAbilityStore, sSpellStore, sSpellLevelsStore and sCreatureFamilyStore are all loaded
    /* TODO: Requires spells attributes from SpellMisc.db2 is loaded after dbc
    for (uint32 j = 0; j < sSkillLineAbilityStore.GetNumRows(); ++j)
    {
        SkillLineAbilityEntry const* skillLine = sSkillLineAbilityStore.LookupEntry(j);
        if (!skillLine)
            continue;

        SpellEntry const* spellInfo = sSpellStore.LookupEntry(skillLine->SpellID);
        if (!spellInfo)
            continue;

        SpellLevelsEntry const* levels = sSpellLevelsStore.LookupEntry(spellInfo->SpellLevelsID);
        if (spellInfo->SpellLevelsID && (!levels || levels->spellLevel))
            continue;

        if (spellInfo && spellInfo->Attributes & SPELL_ATTR0_PASSIVE)
        {
            for (uint32 i = 1; i < sCreatureFamilyStore.GetNumRows(); ++i)
            {
                CreatureFamilyEntry const* cFamily = sCreatureFamilyStore.LookupEntry(i);
                if (!cFamily)
                    continue;

                if (skillLine->SkillLine != cFamily->SkillLine[0] && skillLine->SkillLine != cFamily->SkillLine[1])
                    continue;

                if (skillLine->AquireMethod != SKILL_LINE_ABILITY_LEARNED_ON_SKILL_LEARN)
                    continue;

                sPetFamilySpellsStore[i].insert(spellInfo->ID);
            }
        }
    }
    */

<<<<<<< HEAD
=======
    LoadDBC(availableDbcLocales, bad_dbc_files, sTalentStore,                 dbcPath, "Talent.dbc");//15595
>>>>>>> 4894991d

    // Create Spelldifficulty searcher
    /* TODO: 6.x update to new spell diffs
    for (uint32 i = 0; i < sSpellDifficultyStore.GetNumRows(); ++i)
    {
        SpellDifficultyEntry const* spellDiff = sSpellDifficultyStore.LookupEntry(i);
        if (!spellDiff)
            continue;

        SpellDifficultyEntry newEntry;
        memset(newEntry.SpellID, 0, 4*sizeof(uint32));
        for (uint32 x = 0; x < MAX_DIFFICULTY; ++x)
        {
            if (spellDiff->SpellID[x] <= 0 || !sSpellStore.LookupEntry(spellDiff->SpellID[x]))
            {
                if (spellDiff->SpellID[x] > 0)//don't show error if spell is <= 0, not all modes have spells and there are unknown negative values
                    TC_LOG_ERROR("sql.sql", "spelldifficulty_dbc: spell %i at field id:%u at spellid%i does not exist in SpellStore (spell.dbc), loaded as 0", spellDiff->SpellID[x], spellDiff->ID, x);
                newEntry.SpellID[x] = 0;//spell was <= 0 or invalid, set to 0
            }
            else
                newEntry.SpellID[x] = spellDiff->SpellID[x];
        }

        if (newEntry.SpellID[0] <= 0 || newEntry.SpellID[1] <= 0)//id0-1 must be always set!
            continue;

        for (uint32 x = 0; x < MAX_DIFFICULTY; ++x)
            if (newEntry.SpellID[x])
                sSpellMgr->SetSpellDifficultyId(uint32(newEntry.SpellID[x]), spellDiff->ID);
    }*/

    for (unsigned int i = 0; i < sTalentStore.GetNumRows(); ++i)
    {
        TalentEntry const* talentInfo = sTalentStore.LookupEntry(i);
        if (!talentInfo)
            continue;

        sTalentBySpellIDMap[talentInfo->SpellID] = talentInfo;
    }

<<<<<<< HEAD

    // create talent spells set
    /* TODO: 6.x update to new talent system

    // prepare fast data access to bit pos of talent ranks for use at inspecting
    {
        // now have all max ranks (and then bit amount used for store talent ranks in inspect)
        for (uint32 talentTabId = 1; talentTabId < sTalentTabStore.GetNumRows(); ++talentTabId)
        {
            TalentTabEntry const* talentTabInfo = sTalentTabStore.LookupEntry(talentTabId);
            if (!talentTabInfo)
                continue;

            // prevent memory corruption; otherwise cls will become 12 below
            if ((talentTabInfo->ClassMask & CLASSMASK_ALL_PLAYABLE) == 0)
                continue;

            // store class talent tab pages
            for (uint32 cls = 1; cls < MAX_CLASSES; ++cls)
                if (talentTabInfo->ClassMask & (1 << (cls - 1)))
                    sTalentTabPages[cls][talentTabInfo->tabpage] = talentTabId;
        }
    }

    LoadDBC(availableDbcLocales, bad_dbc_files, sTalentTreePrimarySpellsStore, dbcPath, "TalentTreePrimarySpells.dbc");
    for (uint32 i = 0; i < sTalentTreePrimarySpellsStore.GetNumRows(); ++i)
        if (TalentTreePrimarySpellsEntry const* talentSpell = sTalentTreePrimarySpellsStore.LookupEntry(i))
            sTalentTreePrimarySpellsMap[talentSpell->TalentTree].push_back(talentSpell->SpellId);
    sTalentTreePrimarySpellsStore.Clear();*/
    
    LoadDBC(availableDbcLocales, bad_dbc_files, sTaxiNodesStore,              dbcPath, "TaxiNodes.dbc");//19116
    LoadDBC(availableDbcLocales, bad_dbc_files, sTaxiPathStore,               dbcPath, "TaxiPath.dbc");//19116


    for (uint32 i = 1; i < sTaxiPathStore.GetNumRows(); ++i)
        if (TaxiPathEntry const* entry = sTaxiPathStore.LookupEntry(i))
            sTaxiPathSetBySource[entry->from][entry->to] = TaxiPathBySourceAndDestination(entry->ID, entry->price);
    uint32 pathCount = sTaxiPathStore.GetNumRows();

    //## TaxiPathNode.dbc ## Loaded only for initialization different structures
    LoadDBC(availableDbcLocales, bad_dbc_files, sTaxiPathNodeStore,           dbcPath, "TaxiPathNode.dbc");//19116
    // Calculate path nodes count
    std::vector<uint32> pathLength;
    pathLength.resize(pathCount);                           // 0 and some other indexes not used
    for (uint32 i = 1; i < sTaxiPathNodeStore.GetNumRows(); ++i)
        if (TaxiPathNodeEntry const* entry = sTaxiPathNodeStore.LookupEntry(i))
        {
            if (pathLength[entry->path] < entry->index + 1)
                pathLength[entry->path] = entry->index + 1;
        }
    // Set path length
    sTaxiPathNodesByPath.resize(pathCount);                 // 0 and some other indexes not used
    for (uint32 i = 1; i < sTaxiPathNodesByPath.size(); ++i)
        sTaxiPathNodesByPath[i].resize(pathLength[i]);
    // fill data
    for (uint32 i = 1; i < sTaxiPathNodeStore.GetNumRows(); ++i)
        if (TaxiPathNodeEntry const* entry = sTaxiPathNodeStore.LookupEntry(i))
            sTaxiPathNodesByPath[entry->path].set(entry->index, entry);

    // Initialize global taxinodes mask
    // include existed nodes that have at least single not spell base (scripted) path
    {
        std::set<uint32> spellPaths;
        for (uint32 i = 1; i < sSpellEffectStore.GetNumRows(); ++i)
            if (SpellEffectEntry const* sInfo = sSpellEffectStore.LookupEntry (i))
                if (sInfo->Effect == SPELL_EFFECT_SEND_TAXI)
                    spellPaths.insert(sInfo->EffectMiscValue);

        memset(sTaxiNodesMask, 0, sizeof(sTaxiNodesMask));
        memset(sOldContinentsNodesMask, 0, sizeof(sOldContinentsNodesMask));
        memset(sHordeTaxiNodesMask, 0, sizeof(sHordeTaxiNodesMask));
        memset(sAllianceTaxiNodesMask, 0, sizeof(sAllianceTaxiNodesMask));
        memset(sDeathKnightTaxiNodesMask, 0, sizeof(sDeathKnightTaxiNodesMask));
        for (uint32 i = 1; i < sTaxiNodesStore.GetNumRows(); ++i)
        {
            TaxiNodesEntry const* node = sTaxiNodesStore.LookupEntry(i);
            if (!node)
                continue;

            TaxiPathSetBySource::const_iterator src_i = sTaxiPathSetBySource.find(i);
            if (src_i != sTaxiPathSetBySource.end() && !src_i->second.empty())
            {
                bool ok = false;
                for (TaxiPathSetForSource::const_iterator dest_i = src_i->second.begin(); dest_i != src_i->second.end(); ++dest_i)
                {
                    // not spell path
                    if (spellPaths.find(dest_i->second.ID) == spellPaths.end())
                    {
                        ok = true;
                        break;
                    }
                }

                if (!ok)
                    continue;
            }

            // valid taxi network node
            uint8  field   = (uint8)((i - 1) / 8);
            uint32 submask = 1 << ((i-1) % 8);

            sTaxiNodesMask[field] |= submask;
            if (node->MountCreatureID[0] && node->MountCreatureID[0] != 32981)
                sHordeTaxiNodesMask[field] |= submask;
            if (node->MountCreatureID[1] && node->MountCreatureID[1] != 32981)
                sAllianceTaxiNodesMask[field] |= submask;
            if (node->MountCreatureID[0] == 32981 || node->MountCreatureID[1] == 32981)
                sDeathKnightTaxiNodesMask[field] |= submask;

            // old continent node (+ nodes virtually at old continents, check explicitly to avoid loading map files for zone info)
            if (node->map_id < 2 || i == 82 || i == 83 || i == 93 || i == 94)
                sOldContinentsNodesMask[field] |= submask;

            // fix DK node at Ebon Hold and Shadow Vault flight master
            if (i == 315 || i == 333)
                ((TaxiNodesEntry*)node)->MountCreatureID[1] = 32981;
        }
    }

=======
>>>>>>> 4894991d
    //LoadDBC(availableDbcLocales, bad_dbc_files, sTeamContributionPointsStore, dbcPath, "TeamContributionPoints.dbc");
    LoadDBC(availableDbcLocales, bad_dbc_files, sTotemCategoryStore,          dbcPath, "TotemCategory.dbc");//15595
    LoadDBC(availableDbcLocales, bad_dbc_files, sTransportAnimationStore,     dbcPath, "TransportAnimation.dbc");
    for (uint32 i = 0; i < sTransportAnimationStore.GetNumRows(); ++i)
    {
        TransportAnimationEntry const* anim = sTransportAnimationStore.LookupEntry(i);
        if (!anim)
            continue;

        sTransportMgr->AddPathNodeToTransport(anim->TransportID, anim->TimeIndex, anim);
    }

    LoadDBC(availableDbcLocales, bad_dbc_files, sTransportRotationStore,     dbcPath, "TransportRotation.dbc");
    for (uint32 i = 0; i < sTransportRotationStore.GetNumRows(); ++i)
    {
        TransportRotationEntry const* rot = sTransportRotationStore.LookupEntry(i);
        if (!rot)
            continue;

        sTransportMgr->AddPathRotationToTransport(rot->TransportID, rot->TimeIndex, rot);
    }

    LoadDBC(availableDbcLocales, bad_dbc_files, sUnitPowerBarStore,           dbcPath, "UnitPowerBar.dbc");//15595

    LoadDBC(availableDbcLocales, bad_dbc_files, sVehicleStore,                dbcPath, "Vehicle.dbc");//15595
    LoadDBC(availableDbcLocales, bad_dbc_files, sVehicleSeatStore,            dbcPath, "VehicleSeat.dbc");//15595

    LoadDBC(availableDbcLocales, bad_dbc_files, sWMOAreaTableStore,           dbcPath, "WMOAreaTable.dbc");//15595
    for (uint32 i = 0; i < sWMOAreaTableStore.GetNumRows(); ++i)
        if (WMOAreaTableEntry const* entry = sWMOAreaTableStore.LookupEntry(i))
            sWMOAreaInfoByTripple.insert(WMOAreaInfoByTripple::value_type(WMOAreaTableTripple(entry->WMOID, entry->NameSet, entry->WMOGroupID), entry));
    LoadDBC(availableDbcLocales, bad_dbc_files, sWorldMapAreaStore,           dbcPath, "WorldMapArea.dbc");//15595
    LoadDBC(availableDbcLocales, bad_dbc_files, sWorldMapOverlayStore,        dbcPath, "WorldMapOverlay.dbc");//15595
    LoadDBC(availableDbcLocales, bad_dbc_files, sWorldSafeLocsStore,          dbcPath, "WorldSafeLocs.dbc"); // 19116

    // error checks
    if (bad_dbc_files.size() >= DBCFileCount)
    {
        TC_LOG_ERROR("misc", "Incorrect DataDir value in worldserver.conf or ALL required *.dbc files (%d) not found by path: %sdbc", DBCFileCount, dataPath.c_str());
        exit(1);
    }
    else if (!bad_dbc_files.empty())
    {
        std::string str;
        for (StoreProblemList::iterator i = bad_dbc_files.begin(); i != bad_dbc_files.end(); ++i)
            str += *i + "\n";

        TC_LOG_ERROR("misc", "Some required *.dbc files (%u from %d) not found or not compatible:\n%s", (uint32)bad_dbc_files.size(), DBCFileCount, str.c_str());
        exit(1);
    }

    // Check loaded DBC files proper version
    if (!sAreaStore.LookupEntry(4713)          ||     // last area (areaflag) added in 4.3.4 (15595)
        !sCharTitlesStore.LookupEntry(287)     ||     // last char title added in 4.3.4 (15595)
        !sGemPropertiesStore.LookupEntry(2250) ||     // last gem property added in 4.3.4 (15595)
        !sMapStore.LookupEntry(980)            ||     // last map added in 4.3.4 (15595)
        !sSpellStore.LookupEntry(121820)       )      // last spell added in 4.3.4 (15595)
    {
        TC_LOG_ERROR("misc", "You have _outdated_ DBC files. Please extract correct versions from current using client.");
        exit(1);
    }

    TC_LOG_INFO("server.loading", ">> Initialized %d DBC data stores in %u ms", DBCFileCount, GetMSTimeDiffToNow(oldMSTime));
}

std::string const& GetRandomCharacterName(uint8 race, uint8 gender)
{
    ASSERT(gender < GENDER_NONE);
    return Trinity::Containers::SelectRandomContainerElement(sGenerateNamesMap[race].Contents[gender]);
}

SimpleFactionsList const* GetFactionTeamList(uint32 faction)
{
    FactionTeamMap::const_iterator itr = sFactionTeamMap.find(faction);
    if (itr != sFactionTeamMap.end())
        return &itr->second;

    return NULL;
}

char const* GetPetName(uint32 petfamily, uint32 /*dbclang*/)
{
    if (!petfamily)
        return NULL;
    CreatureFamilyEntry const* pet_family = sCreatureFamilyStore.LookupEntry(petfamily);
    if (!pet_family)
        return NULL;
    return pet_family->Name_lang ? pet_family->Name_lang : NULL;
}

int32 GetAreaFlagByAreaID(uint32 area_id)
{
    AreaFlagByAreaID::iterator i = sAreaFlagByAreaID.find(area_id);
    if (i == sAreaFlagByAreaID.end())
        return -1;

    return i->second;
}

WMOAreaTableEntry const* GetWMOAreaTableEntryByTripple(int32 rootid, int32 adtid, int32 groupid)
{
    WMOAreaInfoByTripple::iterator i = sWMOAreaInfoByTripple.find(WMOAreaTableTripple(rootid, adtid, groupid));
        if (i == sWMOAreaInfoByTripple.end())
            return NULL;
        return i->second;
}

AreaTableEntry const* GetAreaEntryByAreaID(uint32 area_id)
{
    int32 areaflag = GetAreaFlagByAreaID(area_id);
    if (areaflag < 0)
        return NULL;

    return sAreaStore.LookupEntry(areaflag);
}

AreaTableEntry const* GetAreaEntryByAreaFlagAndMap(uint32 area_flag, uint32 map_id)
{
    if (area_flag)
        return sAreaStore.LookupEntry(area_flag);

    if (MapEntry const* mapEntry = sMapStore.LookupEntry(map_id))
        return GetAreaEntryByAreaID(mapEntry->AreaTableID);

    return NULL;
}

char const* GetRaceName(uint8 race, uint8 /*locale*/)
{
    ChrRacesEntry const* raceEntry = sChrRacesStore.LookupEntry(race);
    return raceEntry ? raceEntry->Name_lang : NULL;
}

char const* GetClassName(uint8 class_, uint8 /*locale*/)
{
    ChrClassesEntry const* classEntry = sChrClassesStore.LookupEntry(class_);
    return classEntry ? classEntry->Name_lang : NULL;
}

uint32 GetAreaFlagByMapId(uint32 mapid)
{
    AreaFlagByMapID::iterator i = sAreaFlagByMapID.find(mapid);
    if (i == sAreaFlagByMapID.end())
        return 0;
    else
        return i->second;
}

uint32 GetVirtualMapForMapAndZone(uint32 mapid, uint32 zoneId)
{
    if (mapid != 530 && mapid != 571 && mapid != 732)   // speed for most cases
        return mapid;

    if (WorldMapAreaEntry const* wma = sWorldMapAreaStore.LookupEntry(zoneId))
        return wma->DisplayMapID >= 0 ? wma->DisplayMapID : wma->MapID;

    return mapid;
}

uint32 GetMaxLevelForExpansion(uint32 expansion)
{
    switch (expansion)
    {
        case CONTENT_1_60:
            return 60;
        case CONTENT_61_70:
            return 70;
        case CONTENT_71_80:
            return 80;
        case CONTENT_81_85:
            return 85;
        case CONTENT_86_90:
            return 90;
        case CONTENT_91_100:
            return 100;
        default:
            break;
    }
    return 0;
}

/*
Used only for calculate xp gain by content lvl.
Calculation on Gilneas and group maps of LostIslands calculated as CONTENT_1_60.
*/
ContentLevels GetContentLevelsForMapAndZone(uint32 mapid, uint32 zoneId)
{
    mapid = GetVirtualMapForMapAndZone(mapid, zoneId);
    if (mapid < 2)
        return CONTENT_1_60;

    MapEntry const* mapEntry = sMapStore.LookupEntry(mapid);
    if (!mapEntry)
        return CONTENT_1_60;

    // no need enum all maps from phasing
    if (mapEntry->ParentMapID >= 0)
        mapid = mapEntry->ParentMapID;

    switch (mapid)
    {
        case 648:   //LostIslands
        case 654:   //Gilneas
            return CONTENT_1_60;
        default:
            return ContentLevels(mapEntry->Expansion());
    }
}

bool IsTotemCategoryCompatiableWith(uint32 itemTotemCategoryId, uint32 requiredTotemCategoryId)
{
    if (requiredTotemCategoryId == 0)
        return true;
    if (itemTotemCategoryId == 0)
        return false;

    TotemCategoryEntry const* itemEntry = sTotemCategoryStore.LookupEntry(itemTotemCategoryId);
    if (!itemEntry)
        return false;
    TotemCategoryEntry const* reqEntry = sTotemCategoryStore.LookupEntry(requiredTotemCategoryId);
    if (!reqEntry)
        return false;

    if (itemEntry->CategoryType != reqEntry->CategoryType)
        return false;

    return (itemEntry->CategoryMask & reqEntry->CategoryMask) == reqEntry->CategoryMask;
}

void Zone2MapCoordinates(float& x, float& y, uint32 zone)
{
    WorldMapAreaEntry const* maEntry = sWorldMapAreaStore.LookupEntry(zone);

    // if not listed then map coordinates (instance)
    if (!maEntry)
        return;

    std::swap(x, y);                                         // at client map coords swapped
    x = x*((maEntry->LocBottom-maEntry->LocTop)/100)+maEntry->LocTop;
    y = y*((maEntry->LocRight-maEntry->LocLeft)/100)+maEntry->LocLeft;      // client y coord from top to down
}

void Map2ZoneCoordinates(float& x, float& y, uint32 zone)
{
    WorldMapAreaEntry const* maEntry = sWorldMapAreaStore.LookupEntry(zone);

    // if not listed then map coordinates (instance)
    if (!maEntry)
        return;

    x = (x-maEntry->LocTop)/((maEntry->LocBottom-maEntry->LocTop)/100);
    y = (y-maEntry->LocLeft)/((maEntry->LocRight-maEntry->LocLeft)/100);    // client y coord from top to down
    std::swap(x, y);                                         // client have map coords swapped
}

MapDifficulty const* GetMapDifficultyData(uint32 mapId, Difficulty difficulty)
{
    MapDifficultyMap::const_iterator itr = sMapDifficultyMap.find(MAKE_PAIR32(mapId, difficulty));
    return itr != sMapDifficultyMap.end() ? &itr->second : NULL;
}

MapDifficulty const* GetDownscaledMapDifficultyData(uint32 mapId, Difficulty &difficulty)
{
    uint32 tmpDiff = difficulty;
    MapDifficulty const* mapDiff = GetMapDifficultyData(mapId, Difficulty(tmpDiff));
    if (!mapDiff)
    {
        if (tmpDiff > RAID_DIFFICULTY_25MAN_NORMAL) // heroic, downscale to normal
            tmpDiff -= 2;
        else
            tmpDiff -= 1;   // any non-normal mode for raids like tbc (only one mode)

        // pull new data
        mapDiff = GetMapDifficultyData(mapId, Difficulty(tmpDiff)); // we are 10 normal or 25 normal
        if (!mapDiff)
        {
            tmpDiff -= 1;
            mapDiff = GetMapDifficultyData(mapId, Difficulty(tmpDiff)); // 10 normal
        }
    }

    difficulty = Difficulty(tmpDiff);
    return mapDiff;
}

PvPDifficultyEntry const* GetBattlegroundBracketByLevel(uint32 mapid, uint32 level)
{
    PvPDifficultyEntry const* maxEntry = NULL;              // used for level > max listed level case
    for (uint32 i = 0; i < sPvPDifficultyStore.GetNumRows(); ++i)
    {
        if (PvPDifficultyEntry const* entry = sPvPDifficultyStore.LookupEntry(i))
        {
            // skip unrelated and too-high brackets
            if (entry->MapID != mapid || entry->MinLevel > level)
                continue;

            // exactly fit
            if (entry->MaxLevel >= level)
                return entry;

            // remember for possible out-of-range case (search higher from existed)
            if (!maxEntry || maxEntry->MaxLevel < entry->MaxLevel)
                maxEntry = entry;
        }
    }

    return maxEntry;
}

PvPDifficultyEntry const* GetBattlegroundBracketById(uint32 mapid, BattlegroundBracketId id)
{
    for (uint32 i = 0; i < sPvPDifficultyStore.GetNumRows(); ++i)
        if (PvPDifficultyEntry const* entry = sPvPDifficultyStore.LookupEntry(i))
            if (entry->MapID == mapid && entry->GetBracketId() == id)
                return entry;

    return NULL;
}

TalentEntry const* GetTalentBySpellID(uint32 spellID)
{
    auto itr = sTalentBySpellIDMap.find(spellID);
    if (itr != sTalentBySpellIDMap.end())
        return itr->second;
    return nullptr;
}

uint32 GetLiquidFlags(uint32 liquidType)
{
    if (LiquidTypeEntry const* liq = sLiquidTypeStore.LookupEntry(liquidType))
        return 1 << liq->Type;

    return 0;
}

CharStartOutfitEntry const* GetCharStartOutfitEntry(uint8 race, uint8 class_, uint8 gender)
{
    std::map<uint32, CharStartOutfitEntry const*>::const_iterator itr = sCharStartOutfitMap.find(race | (class_ << 8) | (gender << 16));
    if (itr == sCharStartOutfitMap.end())
        return NULL;

    return itr->second;
}

uint32 GetPowerIndexByClass(uint32 powerType, uint32 classId)
{
    return PowersByClass[classId][powerType];
}

uint32 ScalingStatValuesEntry::GetStatMultiplier(uint32 inventoryType) const
{
    if (inventoryType < MAX_INVTYPE)
    {
        switch (inventoryType)
        {
            case INVTYPE_NON_EQUIP:
            case INVTYPE_BODY:
            case INVTYPE_BAG:
            case INVTYPE_TABARD:
            case INVTYPE_AMMO:
            case INVTYPE_QUIVER:
                return 0;
            case INVTYPE_HEAD:
            case INVTYPE_CHEST:
            case INVTYPE_LEGS:
            case INVTYPE_2HWEAPON:
            case INVTYPE_ROBE:
                return StatMultiplier[0];
            case INVTYPE_SHOULDERS:
            case INVTYPE_WAIST:
            case INVTYPE_FEET:
            case INVTYPE_HANDS:
            case INVTYPE_TRINKET:
                return StatMultiplier[1];
            case INVTYPE_NECK:
            case INVTYPE_WRISTS:
            case INVTYPE_FINGER:
            case INVTYPE_SHIELD:
            case INVTYPE_CLOAK:
            case INVTYPE_HOLDABLE:
                return StatMultiplier[2];
            case INVTYPE_RANGED:
            case INVTYPE_THROWN:
            case INVTYPE_RANGEDRIGHT:
            case INVTYPE_RELIC:
                return StatMultiplier[3];
            case INVTYPE_WEAPON:
            case INVTYPE_WEAPONMAINHAND:
            case INVTYPE_WEAPONOFFHAND:
                return StatMultiplier[4];
            default:
                break;
        }
    }
    return 0;
}

uint32 ScalingStatValuesEntry::GetArmor(uint32 inventoryType, uint32 armorType) const
{
    if (inventoryType <= INVTYPE_ROBE && armorType < 4)
    {
        switch (inventoryType)
        {
            case INVTYPE_NON_EQUIP:
            case INVTYPE_NECK:
            case INVTYPE_BODY:
            case INVTYPE_FINGER:
            case INVTYPE_TRINKET:
            case INVTYPE_WEAPON:
            case INVTYPE_RANGED:
            case INVTYPE_2HWEAPON:
            case INVTYPE_BAG:
            case INVTYPE_TABARD:
                break;
            case INVTYPE_SHOULDERS:
                return Armor[0][armorType];
            case INVTYPE_CHEST:
            case INVTYPE_ROBE:
                return Armor[1][armorType];
            case INVTYPE_HEAD:
                return Armor[2][armorType];
            case INVTYPE_LEGS:
                return Armor[3][armorType];
            case INVTYPE_FEET:
                return Armor[4][armorType];
            case INVTYPE_WAIST:
                return Armor[5][armorType];
            case INVTYPE_HANDS:
                return Armor[6][armorType];
            case INVTYPE_WRISTS:
                return Armor[7][armorType];
            case INVTYPE_CLOAK:
                return ArmorBack;
            case INVTYPE_SHIELD:
                return ArmorShield;
            default:
                break;
        }
    }
    return 0;
}

uint32 ScalingStatValuesEntry::GetDPSAndDamageMultiplier(uint32 subClass, bool isCasterWeapon, float* damageMultiplier) const
{
    if (!isCasterWeapon)
    {
        switch (subClass)
        {
            case ITEM_SUBCLASS_WEAPON_AXE:
            case ITEM_SUBCLASS_WEAPON_MACE:
            case ITEM_SUBCLASS_WEAPON_SWORD:
            case ITEM_SUBCLASS_WEAPON_DAGGER:
            case ITEM_SUBCLASS_WEAPON_THROWN:
                *damageMultiplier = 0.3f;
                return DPSMod[0];
            case ITEM_SUBCLASS_WEAPON_AXE2:
            case ITEM_SUBCLASS_WEAPON_MACE2:
            case ITEM_SUBCLASS_WEAPON_POLEARM:
            case ITEM_SUBCLASS_WEAPON_SWORD2:
            case ITEM_SUBCLASS_WEAPON_STAFF:
            case ITEM_SUBCLASS_WEAPON_FISHING_POLE:
                *damageMultiplier = 0.2f;
                return DPSMod[1];
            case ITEM_SUBCLASS_WEAPON_BOW:
            case ITEM_SUBCLASS_WEAPON_GUN:
            case ITEM_SUBCLASS_WEAPON_CROSSBOW:
                *damageMultiplier = 0.3f;
                return DPSMod[4];
            case ITEM_SUBCLASS_WEAPON_Obsolete:
            case ITEM_SUBCLASS_WEAPON_EXOTIC:
            case ITEM_SUBCLASS_WEAPON_EXOTIC2:
            case ITEM_SUBCLASS_WEAPON_FIST_WEAPON:
            case ITEM_SUBCLASS_WEAPON_MISCELLANEOUS:
            case ITEM_SUBCLASS_WEAPON_SPEAR:
            case ITEM_SUBCLASS_WEAPON_WAND:
                break;
        }
    }
    else
    {
        if (subClass <= ITEM_SUBCLASS_WEAPON_WAND)
        {
            uint32 mask = 1 << subClass;
            // two-handed weapons
            if (mask & 0x562)
            {
                *damageMultiplier = 0.2f;
                return DPSMod[3];
            }

            if (mask & (1 << ITEM_SUBCLASS_WEAPON_WAND))
            {
                *damageMultiplier = 0.3f;
                return DPSMod[5];
            }
        }
        *damageMultiplier = 0.3f;
        return DPSMod[2];
    }
    return 0;
}

/// Returns LFGDungeonEntry for a specific map and difficulty. Will return first found entry if multiple dungeons use the same map (such as Scarlet Monastery)
LFGDungeonEntry const* GetLFGDungeon(uint32 mapId, Difficulty difficulty)
{
    for (uint32 i = 0; i < sLFGDungeonStore.GetNumRows(); ++i)
    {
        LFGDungeonEntry const* dungeon = sLFGDungeonStore.LookupEntry(i);
        if (!dungeon)
            continue;

        if (dungeon->MapID == int32(mapId) && Difficulty(dungeon->DifficultyID) == difficulty)
            return dungeon;
    }

    return NULL;
}

uint32 GetDefaultMapLight(uint32 mapId)
{
    for (int32 i = sLightStore.GetNumRows(); i >= 0; --i)
    {
        LightEntry const* light = sLightStore.LookupEntry(uint32(i));
        if (!light)
            continue;

        if (light->MapID == mapId && light->Pos.X == 0.0f && light->Pos.Y == 0.0f && light->Pos.Z == 0.0f)
            return light->ID;
    }

    return 0;
}

SkillRaceClassInfoEntry const* GetSkillRaceClassInfo(uint32 skill, uint8 race, uint8 class_)
{
    SkillRaceClassInfoBounds bounds = SkillRaceClassInfoBySkill.equal_range(skill);
    for (SkillRaceClassInfoMap::iterator itr = bounds.first; itr != bounds.second; ++itr)
    {
        if (itr->second->RaceMask && !(itr->second->RaceMask & (1 << (race - 1))))
            continue;
        if (itr->second->ClassMask && !(itr->second->ClassMask & (1 << (class_ - 1))))
            continue;

        return itr->second;
    }

    return NULL;
}

std::set<uint32> const& GetPhasesForGroup(uint32 group)
{
    return sPhasesByGroup[group];
}<|MERGE_RESOLUTION|>--- conflicted
+++ resolved
@@ -297,7 +297,7 @@
     StoreProblemList bad_dbc_files;
     uint32 availableDbcLocales = 0xFFFFFFFF;
 
-    LoadDBC(availableDbcLocales, bad_dbc_files, sAreaStore,                   dbcPath, "AreaTable.dbc"); //19116
+    LoadDBC(availableDbcLocales, bad_dbc_files, sAreaStore,                   dbcPath, "AreaTable.dbc");
 
     // must be after sAreaStore loading
     for (uint32 i = 0; i < sAreaStore.GetNumRows(); ++i)           // areaflag numbered from 0
@@ -313,14 +313,9 @@
         }
     }
 
-<<<<<<< HEAD
-    LoadDBC(availableDbcLocales, bad_dbc_files, sAchievementStore,            dbcPath, "Achievement.dbc", &CustomAchievementfmt, &CustomAchievementIndex);//19116
-    LoadDBC(availableDbcLocales, bad_dbc_files, sAchievementCriteriaStore,    dbcPath, "Achievement_Criteria.dbc");//18414
-=======
     LoadDBC(availableDbcLocales, bad_dbc_files, sAchievementStore,            dbcPath, "Achievement.dbc"/*, &CustomAchievementfmt, &CustomAchievementIndex*/);//19116
     // TODO: 6.x remove this and update achievement system with new dbcs
     //LoadDBC(availableDbcLocales, bad_dbc_files, sAchievementCriteriaStore,    dbcPath, "Achievement_Criteria.dbc");
->>>>>>> 4894991d
     LoadDBC(availableDbcLocales, bad_dbc_files, sAreaTriggerStore,            dbcPath, "AreaTrigger.dbc");//19116
     LoadDBC(availableDbcLocales, bad_dbc_files, sAreaGroupStore,              dbcPath, "AreaGroup.dbc");//19116
     LoadDBC(availableDbcLocales, bad_dbc_files, sAuctionHouseStore,           dbcPath, "AuctionHouse.dbc");//19116
@@ -401,39 +396,30 @@
     LoadDBC(availableDbcLocales, bad_dbc_files, sGemPropertiesStore,          dbcPath, "GemProperties.dbc");//19116
     LoadDBC(availableDbcLocales, bad_dbc_files, sGlyphPropertiesStore,        dbcPath, "GlyphProperties.dbc");//19116
     LoadDBC(availableDbcLocales, bad_dbc_files, sGlyphSlotStore,              dbcPath, "GlyphSlot.dbc");//19116
-    LoadDBC(availableDbcLocales, bad_dbc_files, sGtBarberShopCostBaseStore,   dbcPath, "gtBarberShopCostBase.dbc");//19116
-    LoadDBC(availableDbcLocales, bad_dbc_files, sGtCombatRatingsStore,        dbcPath, "gtCombatRatings.dbc");//19116
-    LoadDBC(availableDbcLocales, bad_dbc_files, sGtChanceToMeleeCritBaseStore, dbcPath, "gtChanceToMeleeCritBase.dbc");//19116
-    LoadDBC(availableDbcLocales, bad_dbc_files, sGtChanceToMeleeCritStore,    dbcPath, "gtChanceToMeleeCrit.dbc");//19116
-    LoadDBC(availableDbcLocales, bad_dbc_files, sGtChanceToSpellCritBaseStore, dbcPath, "gtChanceToSpellCritBase.dbc");//19116
-    LoadDBC(availableDbcLocales, bad_dbc_files, sGtChanceToSpellCritStore,    dbcPath, "gtChanceToSpellCrit.dbc");//19116
+    LoadDBC(availableDbcLocales, bad_dbc_files, sGtBarberShopCostBaseStore,   dbcPath, "gtBarberShopCostBase.dbc");//15595
+    LoadDBC(availableDbcLocales, bad_dbc_files, sGtCombatRatingsStore,        dbcPath, "gtCombatRatings.dbc");//15595
+    LoadDBC(availableDbcLocales, bad_dbc_files, sGtChanceToMeleeCritBaseStore, dbcPath, "gtChanceToMeleeCritBase.dbc");//15595
+    LoadDBC(availableDbcLocales, bad_dbc_files, sGtChanceToMeleeCritStore,    dbcPath, "gtChanceToMeleeCrit.dbc");//15595
+    LoadDBC(availableDbcLocales, bad_dbc_files, sGtChanceToSpellCritBaseStore, dbcPath, "gtChanceToSpellCritBase.dbc");//15595
+    LoadDBC(availableDbcLocales, bad_dbc_files, sGtChanceToSpellCritStore,    dbcPath, "gtChanceToSpellCrit.dbc");//15595
     LoadDBC(availableDbcLocales, bad_dbc_files, sGtNPCManaCostScalerStore,    dbcPath, "gtNPCManaCostScaler.dbc");
-    LoadDBC(availableDbcLocales, bad_dbc_files, sGtOCTClassCombatRatingScalarStore,    dbcPath, "gtOCTClassCombatRatingScalar.dbc");//19116
-    //LoadDBC(availableDbcLocales, bad_dbc_files, sGtOCTRegenHPStore,           dbcPath, "gtOCTRegenHP.dbc");//               -- not used currently
-    LoadDBC(availableDbcLocales, bad_dbc_files, sGtOCTHpPerStaminaStore,      dbcPath, "gtOCTHpPerStamina.dbc");//19116
+    LoadDBC(availableDbcLocales, bad_dbc_files, sGtOCTClassCombatRatingScalarStore,    dbcPath, "gtOCTClassCombatRatingScalar.dbc");//15595
+    //LoadDBC(availableDbcLocales, bad_dbc_files, sGtOCTRegenHPStore,           dbcPath, "gtOCTRegenHP.dbc");//15595
+    LoadDBC(availableDbcLocales, bad_dbc_files, sGtOCTHpPerStaminaStore,      dbcPath, "gtOCTHpPerStamina.dbc");//15595
     //LoadDBC(dbcCount, availableDbcLocales, bad_dbc_files, sGtOCTRegenMPStore,           dbcPath, "gtOCTRegenMP.dbc");       -- not used currently
-    LoadDBC(availableDbcLocales, bad_dbc_files, sGtRegenMPPerSptStore,        dbcPath, "gtRegenMPPerSpt.dbc");//19116
-    LoadDBC(availableDbcLocales, bad_dbc_files, sGtSpellScalingStore,        dbcPath, "gtSpellScaling.dbc");//19116
-    LoadDBC(availableDbcLocales, bad_dbc_files, sGtOCTBaseHPByClassStore,        dbcPath, "gtOCTBaseHPByClass.dbc");//19116
-    LoadDBC(availableDbcLocales, bad_dbc_files, sGtOCTBaseMPByClassStore,        dbcPath, "gtOCTBaseMPByClass.dbc");//19116
+    LoadDBC(availableDbcLocales, bad_dbc_files, sGtRegenMPPerSptStore,        dbcPath, "gtRegenMPPerSpt.dbc");//15595
+    LoadDBC(availableDbcLocales, bad_dbc_files, sGtSpellScalingStore,        dbcPath, "gtSpellScaling.dbc");//15595
+    LoadDBC(availableDbcLocales, bad_dbc_files, sGtOCTBaseHPByClassStore,        dbcPath, "gtOCTBaseHPByClass.dbc");//15595
+    LoadDBC(availableDbcLocales, bad_dbc_files, sGtOCTBaseMPByClassStore,        dbcPath, "gtOCTBaseMPByClass.dbc");//15595
     LoadDBC(availableDbcLocales, bad_dbc_files, sGuildPerkSpellsStore,        dbcPath, "GuildPerkSpells.dbc");//19116
 
-<<<<<<< HEAD
-    LoadDBC(availableDbcLocales, bad_dbc_files, sHolidaysStore,               dbcPath, "Holidays.dbc");//18414
-=======
->>>>>>> 4894991d
     LoadDBC(availableDbcLocales, bad_dbc_files, sImportPriceArmorStore,       dbcPath, "ImportPriceArmor.dbc"); // 19116
     LoadDBC(availableDbcLocales, bad_dbc_files, sImportPriceQualityStore,     dbcPath, "ImportPriceQuality.dbc"); // 19116
     LoadDBC(availableDbcLocales, bad_dbc_files, sImportPriceShieldStore,      dbcPath, "ImportPriceShield.dbc"); // 19116
     LoadDBC(availableDbcLocales, bad_dbc_files, sImportPriceWeaponStore,      dbcPath, "ImportPriceWeapon.dbc"); // 19116
-<<<<<<< HEAD
-    LoadDBC(availableDbcLocales, bad_dbc_files, sItemPriceBaseStore,          dbcPath, "ItemPriceBase.dbc"); // 19116
-    LoadDBC(availableDbcLocales, bad_dbc_files, sItemReforgeStore,            dbcPath, "ItemReforge.dbc"); // 18414
-=======
     LoadDBC(availableDbcLocales, bad_dbc_files, sItemPriceBaseStore,          dbcPath, "ItemPriceBase.dbc"); // 15595
     // TODO: 6.x remove all reforging stuff
     //LoadDBC(availableDbcLocales, bad_dbc_files, sItemReforgeStore,            dbcPath, "ItemReforge.dbc"); // 19116
->>>>>>> 4894991d
     LoadDBC(availableDbcLocales, bad_dbc_files, sItemBagFamilyStore,          dbcPath, "ItemBagFamily.dbc");//19116
     LoadDBC(availableDbcLocales, bad_dbc_files, sItemClassStore,              dbcPath, "ItemClass.dbc"); // 19116
     //LoadDBC(dbcCount, availableDbcLocales, bad_dbc_files, sItemDisplayInfoStore,        dbcPath, "ItemDisplayInfo.dbc");     -- not used currently
@@ -484,13 +470,8 @@
     sNameGenStore.Clear();
 
     LoadDBC(availableDbcLocales, bad_dbc_files, sMovieStore,                  dbcPath, "Movie.dbc");//19116
-<<<<<<< HEAD
+
     LoadDBC(availableDbcLocales, bad_dbc_files, sPhaseStore,                  dbcPath, "Phase.dbc"); // 19116
-    LoadDBC(availableDbcLocales, bad_dbc_files, sPhaseGroupStore,             dbcPath, "PhaseXPhaseGroup.dbc"); // 18414 6.0.2 have  PhaseXPhaseGroup.db2
-=======
-
-    LoadDBC(availableDbcLocales, bad_dbc_files, sPhaseStore,                  dbcPath, "Phase.dbc"); // 19116
->>>>>>> 4894991d
 
     for (uint32 i = 0; i < sPhaseGroupStore.GetNumRows(); ++i)
         if (PhaseGroupEntry const* group = sPhaseGroupStore.LookupEntry(i))
@@ -512,14 +493,9 @@
 
     LoadDBC(availableDbcLocales, bad_dbc_files, sRandomPropertiesPointsStore, dbcPath, "RandPropPoints.dbc");//19116
 
-<<<<<<< HEAD
-    LoadDBC(availableDbcLocales, bad_dbc_files, sScalingStatDistributionStore, dbcPath, "ScalingStatDistribution.dbc");//19116
-    LoadDBC(availableDbcLocales, bad_dbc_files, sScalingStatValuesStore,      dbcPath, "ScalingStatValues.dbc");//18414  Nothing 19116
-=======
     // TODO: 6.x item stat scaling requires major changes
     //LoadDBC(availableDbcLocales, bad_dbc_files, sScalingStatDistributionStore, dbcPath, "ScalingStatDistribution.dbc");
     //LoadDBC(availableDbcLocales, bad_dbc_files, sScalingStatValuesStore,      dbcPath, "ScalingStatValues.dbc");//19116
->>>>>>> 4894991d
     LoadDBC(availableDbcLocales, bad_dbc_files, sSkillLineStore,              dbcPath, "SkillLine.dbc");//19116
     LoadDBC(availableDbcLocales, bad_dbc_files, sSkillLineAbilityStore,       dbcPath, "SkillLineAbility.dbc");//19116
     LoadDBC(availableDbcLocales, bad_dbc_files, sSkillRaceClassInfoStore,     dbcPath, "SkillRaceClassInfo.dbc");//19116
@@ -552,27 +528,17 @@
     }
 
     LoadDBC(availableDbcLocales, bad_dbc_files, sSpellScalingStore,           dbcPath,"SpellScaling.dbc");//19116
-<<<<<<< HEAD
-    LoadDBC(availableDbcLocales, bad_dbc_files, sSpellTotemsStore,            dbcPath,"SpellTotems.dbc");//15595   6.0.2 SpellTotems.db2
-=======
->>>>>>> 4894991d
     LoadDBC(availableDbcLocales, bad_dbc_files, sSpellTargetRestrictionsStore, dbcPath,"SpellTargetRestrictions.dbc");//19116
     LoadDBC(availableDbcLocales, bad_dbc_files, sSpellLevelsStore,            dbcPath,"SpellLevels.dbc");//19116
     LoadDBC(availableDbcLocales, bad_dbc_files, sSpellInterruptsStore,        dbcPath,"SpellInterrupts.dbc");//19116
     LoadDBC(availableDbcLocales, bad_dbc_files, sSpellEquippedItemsStore,     dbcPath,"SpellEquippedItems.dbc");//19116
     LoadDBC(availableDbcLocales, bad_dbc_files, sSpellCooldownsStore,         dbcPath,"SpellCooldowns.dbc");//19116
-<<<<<<< HEAD
-    LoadDBC(availableDbcLocales, bad_dbc_files, sSpellAuraOptionsStore,       dbcPath,"SpellAuraOptions.dbc");//19116
-    LoadDBC(availableDbcLocales, bad_dbc_files, sSpellCastingRequirementsStore, dbcPath,"SpellCastingRequirements.dbc");//15595    6.0.2 SpellCastingRequirements.db2
-    LoadDBC(availableDbcLocales, bad_dbc_files, sSpellEffectStore,            dbcPath,"SpellEffect.dbc", &CustomSpellEffectEntryfmt, &CustomSpellEffectEntryIndex);//15595
-=======
     LoadDBC(availableDbcLocales, bad_dbc_files, sSpellAuraOptionsStore,       dbcPath,"SpellAuraOptions.dbc");//15595
     LoadDBC(availableDbcLocales, bad_dbc_files, sSpellEffectStore,            dbcPath,"SpellEffect.dbc"/*, &CustomSpellEffectEntryfmt, &CustomSpellEffectEntryIndex*/);//15595
->>>>>>> 4894991d
     LoadDBC(availableDbcLocales, bad_dbc_files, sSpellCastTimesStore,         dbcPath, "SpellCastTimes.dbc");//15595
     LoadDBC(availableDbcLocales, bad_dbc_files, sSpellDurationStore,          dbcPath, "SpellDuration.dbc");//19116
     LoadDBC(availableDbcLocales, bad_dbc_files, sSpellFocusObjectStore,       dbcPath, "SpellFocusObject.dbc");//19116
-    LoadDBC(availableDbcLocales, bad_dbc_files, sSpellItemEnchantmentStore,   dbcPath, "SpellItemEnchantment.dbc");//18273
+    LoadDBC(availableDbcLocales, bad_dbc_files, sSpellItemEnchantmentStore,   dbcPath, "SpellItemEnchantment.dbc");//19116
     LoadDBC(availableDbcLocales, bad_dbc_files, sSpellItemEnchantmentConditionStore, dbcPath, "SpellItemEnchantmentCondition.dbc");//19116
     LoadDBC(availableDbcLocales, bad_dbc_files, sSpellRadiusStore,            dbcPath, "SpellRadius.dbc");//19116
     LoadDBC(availableDbcLocales, bad_dbc_files, sSpellRangeStore,             dbcPath, "SpellRange.dbc");//19116
@@ -617,10 +583,7 @@
     }
     */
 
-<<<<<<< HEAD
-=======
     LoadDBC(availableDbcLocales, bad_dbc_files, sTalentStore,                 dbcPath, "Talent.dbc");//15595
->>>>>>> 4894991d
 
     // Create Spelldifficulty searcher
     /* TODO: 6.x update to new spell diffs
@@ -661,128 +624,6 @@
         sTalentBySpellIDMap[talentInfo->SpellID] = talentInfo;
     }
 
-<<<<<<< HEAD
-
-    // create talent spells set
-    /* TODO: 6.x update to new talent system
-
-    // prepare fast data access to bit pos of talent ranks for use at inspecting
-    {
-        // now have all max ranks (and then bit amount used for store talent ranks in inspect)
-        for (uint32 talentTabId = 1; talentTabId < sTalentTabStore.GetNumRows(); ++talentTabId)
-        {
-            TalentTabEntry const* talentTabInfo = sTalentTabStore.LookupEntry(talentTabId);
-            if (!talentTabInfo)
-                continue;
-
-            // prevent memory corruption; otherwise cls will become 12 below
-            if ((talentTabInfo->ClassMask & CLASSMASK_ALL_PLAYABLE) == 0)
-                continue;
-
-            // store class talent tab pages
-            for (uint32 cls = 1; cls < MAX_CLASSES; ++cls)
-                if (talentTabInfo->ClassMask & (1 << (cls - 1)))
-                    sTalentTabPages[cls][talentTabInfo->tabpage] = talentTabId;
-        }
-    }
-
-    LoadDBC(availableDbcLocales, bad_dbc_files, sTalentTreePrimarySpellsStore, dbcPath, "TalentTreePrimarySpells.dbc");
-    for (uint32 i = 0; i < sTalentTreePrimarySpellsStore.GetNumRows(); ++i)
-        if (TalentTreePrimarySpellsEntry const* talentSpell = sTalentTreePrimarySpellsStore.LookupEntry(i))
-            sTalentTreePrimarySpellsMap[talentSpell->TalentTree].push_back(talentSpell->SpellId);
-    sTalentTreePrimarySpellsStore.Clear();*/
-    
-    LoadDBC(availableDbcLocales, bad_dbc_files, sTaxiNodesStore,              dbcPath, "TaxiNodes.dbc");//19116
-    LoadDBC(availableDbcLocales, bad_dbc_files, sTaxiPathStore,               dbcPath, "TaxiPath.dbc");//19116
-
-
-    for (uint32 i = 1; i < sTaxiPathStore.GetNumRows(); ++i)
-        if (TaxiPathEntry const* entry = sTaxiPathStore.LookupEntry(i))
-            sTaxiPathSetBySource[entry->from][entry->to] = TaxiPathBySourceAndDestination(entry->ID, entry->price);
-    uint32 pathCount = sTaxiPathStore.GetNumRows();
-
-    //## TaxiPathNode.dbc ## Loaded only for initialization different structures
-    LoadDBC(availableDbcLocales, bad_dbc_files, sTaxiPathNodeStore,           dbcPath, "TaxiPathNode.dbc");//19116
-    // Calculate path nodes count
-    std::vector<uint32> pathLength;
-    pathLength.resize(pathCount);                           // 0 and some other indexes not used
-    for (uint32 i = 1; i < sTaxiPathNodeStore.GetNumRows(); ++i)
-        if (TaxiPathNodeEntry const* entry = sTaxiPathNodeStore.LookupEntry(i))
-        {
-            if (pathLength[entry->path] < entry->index + 1)
-                pathLength[entry->path] = entry->index + 1;
-        }
-    // Set path length
-    sTaxiPathNodesByPath.resize(pathCount);                 // 0 and some other indexes not used
-    for (uint32 i = 1; i < sTaxiPathNodesByPath.size(); ++i)
-        sTaxiPathNodesByPath[i].resize(pathLength[i]);
-    // fill data
-    for (uint32 i = 1; i < sTaxiPathNodeStore.GetNumRows(); ++i)
-        if (TaxiPathNodeEntry const* entry = sTaxiPathNodeStore.LookupEntry(i))
-            sTaxiPathNodesByPath[entry->path].set(entry->index, entry);
-
-    // Initialize global taxinodes mask
-    // include existed nodes that have at least single not spell base (scripted) path
-    {
-        std::set<uint32> spellPaths;
-        for (uint32 i = 1; i < sSpellEffectStore.GetNumRows(); ++i)
-            if (SpellEffectEntry const* sInfo = sSpellEffectStore.LookupEntry (i))
-                if (sInfo->Effect == SPELL_EFFECT_SEND_TAXI)
-                    spellPaths.insert(sInfo->EffectMiscValue);
-
-        memset(sTaxiNodesMask, 0, sizeof(sTaxiNodesMask));
-        memset(sOldContinentsNodesMask, 0, sizeof(sOldContinentsNodesMask));
-        memset(sHordeTaxiNodesMask, 0, sizeof(sHordeTaxiNodesMask));
-        memset(sAllianceTaxiNodesMask, 0, sizeof(sAllianceTaxiNodesMask));
-        memset(sDeathKnightTaxiNodesMask, 0, sizeof(sDeathKnightTaxiNodesMask));
-        for (uint32 i = 1; i < sTaxiNodesStore.GetNumRows(); ++i)
-        {
-            TaxiNodesEntry const* node = sTaxiNodesStore.LookupEntry(i);
-            if (!node)
-                continue;
-
-            TaxiPathSetBySource::const_iterator src_i = sTaxiPathSetBySource.find(i);
-            if (src_i != sTaxiPathSetBySource.end() && !src_i->second.empty())
-            {
-                bool ok = false;
-                for (TaxiPathSetForSource::const_iterator dest_i = src_i->second.begin(); dest_i != src_i->second.end(); ++dest_i)
-                {
-                    // not spell path
-                    if (spellPaths.find(dest_i->second.ID) == spellPaths.end())
-                    {
-                        ok = true;
-                        break;
-                    }
-                }
-
-                if (!ok)
-                    continue;
-            }
-
-            // valid taxi network node
-            uint8  field   = (uint8)((i - 1) / 8);
-            uint32 submask = 1 << ((i-1) % 8);
-
-            sTaxiNodesMask[field] |= submask;
-            if (node->MountCreatureID[0] && node->MountCreatureID[0] != 32981)
-                sHordeTaxiNodesMask[field] |= submask;
-            if (node->MountCreatureID[1] && node->MountCreatureID[1] != 32981)
-                sAllianceTaxiNodesMask[field] |= submask;
-            if (node->MountCreatureID[0] == 32981 || node->MountCreatureID[1] == 32981)
-                sDeathKnightTaxiNodesMask[field] |= submask;
-
-            // old continent node (+ nodes virtually at old continents, check explicitly to avoid loading map files for zone info)
-            if (node->map_id < 2 || i == 82 || i == 83 || i == 93 || i == 94)
-                sOldContinentsNodesMask[field] |= submask;
-
-            // fix DK node at Ebon Hold and Shadow Vault flight master
-            if (i == 315 || i == 333)
-                ((TaxiNodesEntry*)node)->MountCreatureID[1] = 32981;
-        }
-    }
-
-=======
->>>>>>> 4894991d
     //LoadDBC(availableDbcLocales, bad_dbc_files, sTeamContributionPointsStore, dbcPath, "TeamContributionPoints.dbc");
     LoadDBC(availableDbcLocales, bad_dbc_files, sTotemCategoryStore,          dbcPath, "TotemCategory.dbc");//15595
     LoadDBC(availableDbcLocales, bad_dbc_files, sTransportAnimationStore,     dbcPath, "TransportAnimation.dbc");
