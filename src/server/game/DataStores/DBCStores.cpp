--- conflicted
+++ resolved
@@ -326,7 +326,7 @@
     LOAD_DBC(sHolidaysStore,                      "Holidays.dbc");
     LOAD_DBC(sItemStore,                          "Item.dbc");
     LOAD_DBC(sItemBagFamilyStore,                 "ItemBagFamily.dbc");
-    //LOAD_DBC(sItemDisplayInfoStore,               "ItemDisplayInfo.dbc");     -- not used currently
+    LOAD_DBC(sItemDisplayInfoStore,               "ItemDisplayInfo.dbc");
     //LOAD_DBC(sItemCondExtCostsStore,              "ItemCondExtCosts.dbc");
     LOAD_DBC(sItemExtendedCostStore,              "ItemExtendedCost.dbc");
     LOAD_DBC(sItemLimitCategoryStore,             "ItemLimitCategory.dbc");
@@ -424,45 +424,6 @@
             std::swap(*(float*)(&info->maxZ), *(float*)(&info->minZ));
     }
 
-<<<<<<< HEAD
-    LoadDBC(availableDbcLocales, bad_dbc_files, sGemPropertiesStore,          dbcPath, "GemProperties.dbc");
-    LoadDBC(availableDbcLocales, bad_dbc_files, sGlyphPropertiesStore,        dbcPath, "GlyphProperties.dbc");
-    LoadDBC(availableDbcLocales, bad_dbc_files, sGlyphSlotStore,              dbcPath, "GlyphSlot.dbc");
-    LoadDBC(availableDbcLocales, bad_dbc_files, sGtBarberShopCostBaseStore,   dbcPath, "gtBarberShopCostBase.dbc");
-    LoadDBC(availableDbcLocales, bad_dbc_files, sGtCombatRatingsStore,        dbcPath, "gtCombatRatings.dbc");
-    LoadDBC(availableDbcLocales, bad_dbc_files, sGtChanceToMeleeCritBaseStore, dbcPath, "gtChanceToMeleeCritBase.dbc");
-    LoadDBC(availableDbcLocales, bad_dbc_files, sGtChanceToMeleeCritStore,    dbcPath, "gtChanceToMeleeCrit.dbc");
-    LoadDBC(availableDbcLocales, bad_dbc_files, sGtChanceToSpellCritBaseStore, dbcPath, "gtChanceToSpellCritBase.dbc");
-    LoadDBC(availableDbcLocales, bad_dbc_files, sGtChanceToSpellCritStore,    dbcPath, "gtChanceToSpellCrit.dbc");
-    LoadDBC(availableDbcLocales, bad_dbc_files, sGtNPCManaCostScalerStore,    dbcPath, "gtNPCManaCostScaler.dbc");
-    LoadDBC(availableDbcLocales, bad_dbc_files, sGtOCTClassCombatRatingScalarStore,    dbcPath, "gtOCTClassCombatRatingScalar.dbc");
-    LoadDBC(availableDbcLocales, bad_dbc_files, sGtOCTRegenHPStore,           dbcPath, "gtOCTRegenHP.dbc");
-    //LoadDBC(dbcCount, availableDbcLocales, bad_dbc_files, sGtOCTRegenMPStore,           dbcPath, "gtOCTRegenMP.dbc");       -- not used currently
-    LoadDBC(availableDbcLocales, bad_dbc_files, sGtRegenHPPerSptStore,        dbcPath, "gtRegenHPPerSpt.dbc");
-    LoadDBC(availableDbcLocales, bad_dbc_files, sGtRegenMPPerSptStore,        dbcPath, "gtRegenMPPerSpt.dbc");
-
-    LoadDBC(availableDbcLocales, bad_dbc_files, sHolidaysStore,               dbcPath, "Holidays.dbc");
-
-    LoadDBC(availableDbcLocales, bad_dbc_files, sItemStore,                   dbcPath, "Item.dbc");
-    LoadDBC(availableDbcLocales, bad_dbc_files, sItemBagFamilyStore,          dbcPath, "ItemBagFamily.dbc");
-    LoadDBC(availableDbcLocales, bad_dbc_files, sItemDisplayInfoStore,        dbcPath, "ItemDisplayInfo.dbc");
-    //LoadDBC(dbcCount, availableDbcLocales, bad_dbc_files, sItemCondExtCostsStore,       dbcPath, "ItemCondExtCosts.dbc");
-    LoadDBC(availableDbcLocales, bad_dbc_files, sItemExtendedCostStore,       dbcPath, "ItemExtendedCost.dbc");
-    LoadDBC(availableDbcLocales, bad_dbc_files, sItemLimitCategoryStore,      dbcPath, "ItemLimitCategory.dbc");
-    LoadDBC(availableDbcLocales, bad_dbc_files, sItemRandomPropertiesStore,   dbcPath, "ItemRandomProperties.dbc");
-    LoadDBC(availableDbcLocales, bad_dbc_files, sItemRandomSuffixStore,       dbcPath, "ItemRandomSuffix.dbc");
-    LoadDBC(availableDbcLocales, bad_dbc_files, sItemSetStore,                dbcPath, "ItemSet.dbc");
-
-    LoadDBC(availableDbcLocales, bad_dbc_files, sLFGDungeonStore,             dbcPath, "LFGDungeons.dbc");
-    LoadDBC(availableDbcLocales, bad_dbc_files, sLightStore,                  dbcPath, "Light.dbc");
-    LoadDBC(availableDbcLocales, bad_dbc_files, sLiquidTypeStore,             dbcPath, "LiquidType.dbc");
-    LoadDBC(availableDbcLocales, bad_dbc_files, sLockStore,                   dbcPath, "Lock.dbc");
-
-    LoadDBC(availableDbcLocales, bad_dbc_files, sMailTemplateStore,           dbcPath, "MailTemplate.dbc");
-    LoadDBC(availableDbcLocales, bad_dbc_files, sMapStore,                    dbcPath, "Map.dbc");
-    LoadDBC(availableDbcLocales, bad_dbc_files, sMapDifficultyStore,          dbcPath, "MapDifficulty.dbc");
-=======
->>>>>>> 24b11a4d
     // fill data
     for (MapDifficultyEntry const* entry : sMapDifficultyStore)
         sMapDifficultyMap[MAKE_PAIR32(entry->MapId, entry->Difficulty)] = MapDifficulty(entry->resetTime, entry->maxPlayers, entry->areaTriggerText[0] != '\0');
