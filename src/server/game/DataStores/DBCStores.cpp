--- conflicted
+++ resolved
@@ -325,7 +325,6 @@
         }
     }
 
-<<<<<<< HEAD
     LoadDBC(availableDbcLocales, bad_dbc_files, sAchievementStore,            dbcPath, "Achievement.dbc", &CustomAchievementfmt, &CustomAchievementIndex);//14545
     LoadDBC(availableDbcLocales, bad_dbc_files, sAchievementCriteriaStore,    dbcPath, "Achievement_Criteria.dbc");//14545
     LoadDBC(availableDbcLocales, bad_dbc_files, sAreaTriggerStore,            dbcPath, "AreaTrigger.dbc");//14545
@@ -337,6 +336,10 @@
     LoadDBC(availableDbcLocales, bad_dbc_files, sBattlemasterListStore,       dbcPath, "BattlemasterList.dbc");//14545
     LoadDBC(availableDbcLocales, bad_dbc_files, sBarberShopStyleStore,        dbcPath, "BarberShopStyle.dbc");//14545
     LoadDBC(availableDbcLocales, bad_dbc_files, sCharStartOutfitStore,        dbcPath, "CharStartOutfit.dbc");//14545
+    for (uint32 i = 0; i < sCharStartOutfitStore.GetNumRows(); ++i)
+        if (CharStartOutfitEntry const* outfit = sCharStartOutfitStore.LookupEntry(i))
+            sCharStartOutfitMap[outfit->Race | (outfit->Class << 8) | (outfit->Gender << 16)] = outfit;
+
     LoadDBC(availableDbcLocales, bad_dbc_files, sCharTitlesStore,             dbcPath, "CharTitles.dbc");//14545
     LoadDBC(availableDbcLocales, bad_dbc_files, sChatChannelsStore,           dbcPath, "ChatChannels.dbc");//14545
     LoadDBC(availableDbcLocales, bad_dbc_files, sChrClassesStore,             dbcPath, "ChrClasses.dbc");//14545
@@ -373,40 +376,6 @@
     LoadDBC(availableDbcLocales, bad_dbc_files, sEmotesStore,                 dbcPath, "Emotes.dbc");//14545
     LoadDBC(availableDbcLocales, bad_dbc_files, sEmotesTextStore,             dbcPath, "EmotesText.dbc");//14545
     LoadDBC(availableDbcLocales, bad_dbc_files, sFactionStore,                dbcPath, "Faction.dbc");//14545
-=======
-    LoadDBC(availableDbcLocales, bad_dbc_files, sAchievementStore,            dbcPath, "Achievement.dbc", &CustomAchievementfmt, &CustomAchievementIndex);
-    LoadDBC(availableDbcLocales, bad_dbc_files, sAchievementCriteriaStore,    dbcPath, "Achievement_Criteria.dbc");
-    LoadDBC(availableDbcLocales, bad_dbc_files, sAreaTriggerStore,            dbcPath, "AreaTrigger.dbc");
-    LoadDBC(availableDbcLocales, bad_dbc_files, sAreaGroupStore,              dbcPath, "AreaGroup.dbc");
-    LoadDBC(availableDbcLocales, bad_dbc_files, sAreaPOIStore,                dbcPath, "AreaPOI.dbc");
-    LoadDBC(availableDbcLocales, bad_dbc_files, sAuctionHouseStore,           dbcPath, "AuctionHouse.dbc");
-    LoadDBC(availableDbcLocales, bad_dbc_files, sBankBagSlotPricesStore,      dbcPath, "BankBagSlotPrices.dbc");
-    LoadDBC(availableDbcLocales, bad_dbc_files, sBattlemasterListStore,       dbcPath, "BattlemasterList.dbc");
-    LoadDBC(availableDbcLocales, bad_dbc_files, sBarberShopStyleStore,        dbcPath, "BarberShopStyle.dbc");
-    LoadDBC(availableDbcLocales, bad_dbc_files, sCharStartOutfitStore,        dbcPath, "CharStartOutfit.dbc");
-    for (uint32 i = 0; i < sCharStartOutfitStore.GetNumRows(); ++i)
-        if (CharStartOutfitEntry const* outfit = sCharStartOutfitStore.LookupEntry(i))
-            sCharStartOutfitMap[outfit->Race | (outfit->Class << 8) | (outfit->Gender << 16)] = outfit;
-
-    LoadDBC(availableDbcLocales, bad_dbc_files, sCharTitlesStore,             dbcPath, "CharTitles.dbc");
-    LoadDBC(availableDbcLocales, bad_dbc_files, sChatChannelsStore,           dbcPath, "ChatChannels.dbc");
-    LoadDBC(availableDbcLocales, bad_dbc_files, sChrClassesStore,             dbcPath, "ChrClasses.dbc");
-    LoadDBC(availableDbcLocales, bad_dbc_files, sChrRacesStore,               dbcPath, "ChrRaces.dbc");
-    LoadDBC(availableDbcLocales, bad_dbc_files, sCinematicSequencesStore,     dbcPath, "CinematicSequences.dbc");
-    LoadDBC(availableDbcLocales, bad_dbc_files, sCreatureDisplayInfoStore,    dbcPath, "CreatureDisplayInfo.dbc");
-    LoadDBC(availableDbcLocales, bad_dbc_files, sCreatureFamilyStore,         dbcPath, "CreatureFamily.dbc");
-    LoadDBC(availableDbcLocales, bad_dbc_files, sCreatureModelDataStore,      dbcPath, "CreatureModelData.dbc");
-    LoadDBC(availableDbcLocales, bad_dbc_files, sCreatureSpellDataStore,      dbcPath, "CreatureSpellData.dbc");
-    LoadDBC(availableDbcLocales, bad_dbc_files, sCreatureTypeStore,           dbcPath, "CreatureType.dbc");
-    LoadDBC(availableDbcLocales, bad_dbc_files, sCurrencyTypesStore,          dbcPath, "CurrencyTypes.dbc");
-    LoadDBC(availableDbcLocales, bad_dbc_files, sDestructibleModelDataStore,  dbcPath, "DestructibleModelData.dbc");
-    LoadDBC(availableDbcLocales, bad_dbc_files, sDungeonEncounterStore,       dbcPath, "DungeonEncounter.dbc");
-    LoadDBC(availableDbcLocales, bad_dbc_files, sDurabilityCostsStore,        dbcPath, "DurabilityCosts.dbc");
-    LoadDBC(availableDbcLocales, bad_dbc_files, sDurabilityQualityStore,      dbcPath, "DurabilityQuality.dbc");
-    LoadDBC(availableDbcLocales, bad_dbc_files, sEmotesStore,                 dbcPath, "Emotes.dbc");
-    LoadDBC(availableDbcLocales, bad_dbc_files, sEmotesTextStore,             dbcPath, "EmotesText.dbc");
-    LoadDBC(availableDbcLocales, bad_dbc_files, sFactionStore,                dbcPath, "Faction.dbc");
->>>>>>> 0333c4ce
     for (uint32 i=0; i<sFactionStore.GetNumRows(); ++i)
     {
         FactionEntry const* faction = sFactionStore.LookupEntry(i);
@@ -1075,7 +1044,14 @@
     return 0;
 }
 
-<<<<<<< HEAD
+CharStartOutfitEntry const* GetCharStartOutfitEntry(uint8 race, uint8 class_, uint8 gender)
+{
+    std::map<uint32, CharStartOutfitEntry const*>::const_iterator itr = sCharStartOutfitMap.find(race | (class_ << 8) | (gender << 16));
+    if (itr == sCharStartOutfitMap.end())
+        return NULL;
+
+    return itr->second;
+}
 uint32 GetPowerIndexByClass(uint32 powerType, uint32 classId)
 {
     return PowersByClass[classId][powerType];
@@ -1232,13 +1208,3 @@
     }
     return 0;
 }
-=======
-CharStartOutfitEntry const* GetCharStartOutfitEntry(uint8 race, uint8 class_, uint8 gender)
-{
-    std::map<uint32, CharStartOutfitEntry const*>::const_iterator itr = sCharStartOutfitMap.find(race | (class_ << 8) | (gender << 16));
-    if (itr == sCharStartOutfitMap.end())
-        return NULL;
-
-    return itr->second;
-}
->>>>>>> 0333c4ce
