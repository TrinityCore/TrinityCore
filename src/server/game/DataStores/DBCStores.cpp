/*
 * Copyright (C) 2008-2014 TrinityCore <http://www.trinitycore.org/>
 * Copyright (C) 2005-2009 MaNGOS <http://getmangos.com/>
 *
 * This program is free software; you can redistribute it and/or modify it
 * under the terms of the GNU General Public License as published by the
 * Free Software Foundation; either version 2 of the License, or (at your
 * option) any later version.
 *
 * This program is distributed in the hope that it will be useful, but WITHOUT
 * ANY WARRANTY; without even the implied warranty of MERCHANTABILITY or
 * FITNESS FOR A PARTICULAR PURPOSE. See the GNU General Public License for
 * more details.
 *
 * You should have received a copy of the GNU General Public License along
 * with this program. If not, see <http://www.gnu.org/licenses/>.
 */

#include "DBCStores.h"
#include "Log.h"
#include "SharedDefines.h"
#include "SpellMgr.h"
#include "TransportMgr.h"
#include "DBCfmt.h"
#include "ItemPrototype.h"
#include "Timer.h"
#include "ObjectDefines.h"

#include <map>

typedef std::map<uint16, uint32> AreaFlagByAreaID;
typedef std::map<uint32, uint32> AreaFlagByMapID;

struct WMOAreaTableTripple
{
    WMOAreaTableTripple(int32 r, int32 a, int32 g) :  groupId(g), rootId(r), adtId(a)
    {
    }

    bool operator <(const WMOAreaTableTripple& b) const
    {
        return memcmp(this, &b, sizeof(WMOAreaTableTripple))<0;
    }

    // ordered by entropy; that way memcmp will have a minimal medium runtime
    int32 groupId;
    int32 rootId;
    int32 adtId;
};

typedef std::map<WMOAreaTableTripple, WMOAreaTableEntry const*> WMOAreaInfoByTripple;

DBCStorage <AreaTableEntry> sAreaStore(AreaTableEntryfmt);
DBCStorage <AreaGroupEntry> sAreaGroupStore(AreaGroupEntryfmt);
DBCStorage <AreaPOIEntry> sAreaPOIStore(AreaPOIEntryfmt);
static AreaFlagByAreaID sAreaFlagByAreaID;
static AreaFlagByMapID sAreaFlagByMapID;                    // for instances without generated *.map files

static WMOAreaInfoByTripple sWMOAreaInfoByTripple;

DBCStorage <AchievementEntry> sAchievementStore(Achievementfmt);
DBCStorage <AchievementCriteriaEntry> sAchievementCriteriaStore(AchievementCriteriafmt);
DBCStorage <AreaTriggerEntry> sAreaTriggerStore(AreaTriggerEntryfmt);
DBCStorage <ArmorLocationEntry> sArmorLocationStore(ArmorLocationfmt);
DBCStorage <AuctionHouseEntry> sAuctionHouseStore(AuctionHouseEntryfmt);
DBCStorage <BankBagSlotPricesEntry> sBankBagSlotPricesStore(BankBagSlotPricesEntryfmt);
DBCStorage <BannedAddOnsEntry> sBannedAddOnsStore(BannedAddOnsfmt);
DBCStorage <BattlemasterListEntry> sBattlemasterListStore(BattlemasterListEntryfmt);
DBCStorage <BarberShopStyleEntry> sBarberShopStyleStore(BarberShopStyleEntryfmt);
DBCStorage <CharStartOutfitEntry> sCharStartOutfitStore(CharStartOutfitEntryfmt);
std::map<uint32, CharStartOutfitEntry const*> sCharStartOutfitMap;
DBCStorage <CharTitlesEntry> sCharTitlesStore(CharTitlesEntryfmt);
DBCStorage <ChatChannelsEntry> sChatChannelsStore(ChatChannelsEntryfmt);
DBCStorage <ChrClassesEntry> sChrClassesStore(ChrClassesEntryfmt);
DBCStorage <ChrRacesEntry> sChrRacesStore(ChrRacesEntryfmt);
DBCStorage <ChrPowerTypesEntry> sChrPowerTypesStore(ChrClassesXPowerTypesfmt);
DBCStorage <CinematicSequencesEntry> sCinematicSequencesStore(CinematicSequencesEntryfmt);
DBCStorage <CreatureDisplayInfoEntry> sCreatureDisplayInfoStore(CreatureDisplayInfofmt);
DBCStorage <CreatureFamilyEntry> sCreatureFamilyStore(CreatureFamilyfmt);
DBCStorage <CreatureModelDataEntry> sCreatureModelDataStore(CreatureModelDatafmt);
DBCStorage <CreatureSpellDataEntry> sCreatureSpellDataStore(CreatureSpellDatafmt);
DBCStorage <CreatureTypeEntry> sCreatureTypeStore(CreatureTypefmt);
DBCStorage <CurrencyTypesEntry> sCurrencyTypesStore(CurrencyTypesfmt);
uint32 PowersByClass[MAX_CLASSES][MAX_POWERS];

DBCStorage <DestructibleModelDataEntry> sDestructibleModelDataStore(DestructibleModelDatafmt);
DBCStorage <DungeonEncounterEntry> sDungeonEncounterStore(DungeonEncounterfmt);
DBCStorage <DurabilityQualityEntry> sDurabilityQualityStore(DurabilityQualityfmt);
DBCStorage <DurabilityCostsEntry> sDurabilityCostsStore(DurabilityCostsfmt);

DBCStorage <EmotesEntry> sEmotesStore(EmotesEntryfmt);
DBCStorage <EmotesTextEntry> sEmotesTextStore(EmotesTextEntryfmt);

typedef std::map<uint32, SimpleFactionsList> FactionTeamMap;
static FactionTeamMap sFactionTeamMap;
DBCStorage <FactionEntry> sFactionStore(FactionEntryfmt);
DBCStorage <FactionTemplateEntry> sFactionTemplateStore(FactionTemplateEntryfmt);

DBCStorage <GameObjectDisplayInfoEntry> sGameObjectDisplayInfoStore(GameObjectDisplayInfofmt);
DBCStorage <GemPropertiesEntry> sGemPropertiesStore(GemPropertiesEntryfmt);
DBCStorage <GlyphPropertiesEntry> sGlyphPropertiesStore(GlyphPropertiesfmt);
DBCStorage <GlyphSlotEntry> sGlyphSlotStore(GlyphSlotfmt);

DBCStorage <GtBarberShopCostBaseEntry>    sGtBarberShopCostBaseStore(GtBarberShopCostBasefmt);
DBCStorage <GtCombatRatingsEntry>         sGtCombatRatingsStore(GtCombatRatingsfmt);
DBCStorage <GtChanceToMeleeCritBaseEntry> sGtChanceToMeleeCritBaseStore(GtChanceToMeleeCritBasefmt);
DBCStorage <GtChanceToMeleeCritEntry>     sGtChanceToMeleeCritStore(GtChanceToMeleeCritfmt);
DBCStorage <GtChanceToSpellCritBaseEntry> sGtChanceToSpellCritBaseStore(GtChanceToSpellCritBasefmt);
DBCStorage <GtChanceToSpellCritEntry>     sGtChanceToSpellCritStore(GtChanceToSpellCritfmt);
DBCStorage <GtNPCManaCostScalerEntry>     sGtNPCManaCostScalerStore(GtNPCManaCostScalerfmt);
DBCStorage <GtOCTClassCombatRatingScalarEntry> sGtOCTClassCombatRatingScalarStore(GtOCTClassCombatRatingScalarfmt);
DBCStorage <GtOCTRegenHPEntry>            sGtOCTRegenHPStore(GtOCTRegenHPfmt);
//DBCStorage <GtOCTRegenMPEntry>            sGtOCTRegenMPStore(GtOCTRegenMPfmt);  -- not used currently
DBCStorage <gtOCTHpPerStaminaEntry>       sGtOCTHpPerStaminaStore(GtOCTHpPerStaminafmt);
DBCStorage <GtRegenMPPerSptEntry>         sGtRegenMPPerSptStore(GtRegenMPPerSptfmt);
DBCStorage <GtSpellScalingEntry>          sGtSpellScalingStore(GtSpellScalingfmt);
DBCStorage <GtOCTBaseHPByClassEntry>      sGtOCTBaseHPByClassStore(GtOCTBaseHPByClassfmt);
DBCStorage <GtOCTBaseMPByClassEntry>      sGtOCTBaseMPByClassStore(GtOCTBaseMPByClassfmt);
DBCStorage <GuildPerkSpellsEntry>         sGuildPerkSpellsStore(GuildPerkSpellsfmt);

DBCStorage <HolidaysEntry>                sHolidaysStore(Holidaysfmt);

DBCStorage <ImportPriceArmorEntry>        sImportPriceArmorStore(ImportPriceArmorfmt);
DBCStorage <ImportPriceQualityEntry>      sImportPriceQualityStore(ImportPriceQualityfmt);
DBCStorage <ImportPriceShieldEntry>       sImportPriceShieldStore(ImportPriceShieldfmt);
DBCStorage <ImportPriceWeaponEntry>       sImportPriceWeaponStore(ImportPriceWeaponfmt);
DBCStorage <ItemPriceBaseEntry>           sItemPriceBaseStore(ItemPriceBasefmt);
DBCStorage <ItemReforgeEntry>             sItemReforgeStore(ItemReforgefmt);
DBCStorage <ItemArmorQualityEntry>        sItemArmorQualityStore(ItemArmorQualityfmt);
DBCStorage <ItemArmorShieldEntry>         sItemArmorShieldStore(ItemArmorShieldfmt);
DBCStorage <ItemArmorTotalEntry>          sItemArmorTotalStore(ItemArmorTotalfmt);
DBCStorage <ItemClassEntry>               sItemClassStore(ItemClassfmt);
DBCStorage <ItemBagFamilyEntry>           sItemBagFamilyStore(ItemBagFamilyfmt);
DBCStorage <ItemDamageEntry>              sItemDamageAmmoStore(ItemDamagefmt);
DBCStorage <ItemDamageEntry>              sItemDamageOneHandStore(ItemDamagefmt);
DBCStorage <ItemDamageEntry>              sItemDamageOneHandCasterStore(ItemDamagefmt);
DBCStorage <ItemDamageEntry>              sItemDamageRangedStore(ItemDamagefmt);
DBCStorage <ItemDamageEntry>              sItemDamageThrownStore(ItemDamagefmt);
DBCStorage <ItemDamageEntry>              sItemDamageTwoHandStore(ItemDamagefmt);
DBCStorage <ItemDamageEntry>              sItemDamageTwoHandCasterStore(ItemDamagefmt);
DBCStorage <ItemDamageEntry>              sItemDamageWandStore(ItemDamagefmt);
DBCStorage <ItemDisenchantLootEntry>      sItemDisenchantLootStore(ItemDisenchantLootfmt);
//DBCStorage <ItemDisplayInfoEntry> sItemDisplayInfoStore(ItemDisplayTemplateEntryfmt); -- not used currently
DBCStorage <ItemLimitCategoryEntry> sItemLimitCategoryStore(ItemLimitCategoryEntryfmt);
DBCStorage <ItemRandomPropertiesEntry> sItemRandomPropertiesStore(ItemRandomPropertiesfmt);
DBCStorage <ItemRandomSuffixEntry> sItemRandomSuffixStore(ItemRandomSuffixfmt);
DBCStorage <ItemSetEntry> sItemSetStore(ItemSetEntryfmt);

DBCStorage <LFGDungeonEntry> sLFGDungeonStore(LFGDungeonEntryfmt);
DBCStorage <LiquidTypeEntry> sLiquidTypeStore(LiquidTypefmt);
DBCStorage <LockEntry> sLockStore(LockEntryfmt);

DBCStorage <MailTemplateEntry> sMailTemplateStore(MailTemplateEntryfmt);
DBCStorage <MapEntry> sMapStore(MapEntryfmt);

// DBC used only for initialization sMapDifficultyMap at startup.
DBCStorage <MapDifficultyEntry> sMapDifficultyStore(MapDifficultyEntryfmt); // only for loading
MapDifficultyMap sMapDifficultyMap;

DBCStorage <MovieEntry> sMovieStore(MovieEntryfmt);
DBCStorage <MountCapabilityEntry> sMountCapabilityStore(MountCapabilityfmt);
DBCStorage <MountTypeEntry> sMountTypeStore(MountTypefmt);

DBCStorage <NameGenEntry> sNameGenStore(NameGenfmt);
NameGenVectorArraysMap sGenNameVectoArraysMap;
DBCStorage <NumTalentsAtLevelEntry> sNumTalentsAtLevelStore(NumTalentsAtLevelfmt);

DBCStorage <OverrideSpellDataEntry> sOverrideSpellDataStore(OverrideSpellDatafmt);

DBCStorage <PvPDifficultyEntry> sPvPDifficultyStore(PvPDifficultyfmt);

DBCStorage <QuestSortEntry> sQuestSortStore(QuestSortEntryfmt);
DBCStorage <QuestXPEntry>   sQuestXPStore(QuestXPfmt);
DBCStorage <QuestFactionRewEntry>  sQuestFactionRewardStore(QuestFactionRewardfmt);
DBCStorage <RandomPropertiesPointsEntry> sRandomPropertiesPointsStore(RandomPropertiesPointsfmt);
DBCStorage <ScalingStatDistributionEntry> sScalingStatDistributionStore(ScalingStatDistributionfmt);
DBCStorage <ScalingStatValuesEntry> sScalingStatValuesStore(ScalingStatValuesfmt);

DBCStorage <SkillLineEntry> sSkillLineStore(SkillLinefmt);
DBCStorage <SkillLineAbilityEntry> sSkillLineAbilityStore(SkillLineAbilityfmt);

DBCStorage <SoundEntriesEntry> sSoundEntriesStore(SoundEntriesfmt);

DBCStorage <SpellItemEnchantmentEntry> sSpellItemEnchantmentStore(SpellItemEnchantmentfmt);
DBCStorage <SpellItemEnchantmentConditionEntry> sSpellItemEnchantmentConditionStore(SpellItemEnchantmentConditionfmt);
DBCStorage <SpellEntry> sSpellStore(SpellEntryfmt);
SpellCategoryStore sSpellsByCategoryStore;
PetFamilySpellsStore sPetFamilySpellsStore;


DBCStorage <SpellReagentsEntry> sSpellReagentsStore(SpellReagentsEntryfmt);
DBCStorage <SpellScalingEntry> sSpellScalingStore(SpellScalingEntryfmt);
DBCStorage <SpellTotemsEntry> sSpellTotemsStore(SpellTotemsEntryfmt);
DBCStorage <SpellTargetRestrictionsEntry> sSpellTargetRestrictionsStore(SpellTargetRestrictionsEntryfmt);
DBCStorage <SpellPowerEntry> sSpellPowerStore(SpellPowerEntryfmt);
DBCStorage <SpellLevelsEntry> sSpellLevelsStore(SpellLevelsEntryfmt);
DBCStorage <SpellInterruptsEntry> sSpellInterruptsStore(SpellInterruptsEntryfmt);
DBCStorage <SpellEquippedItemsEntry> sSpellEquippedItemsStore(SpellEquippedItemsEntryfmt);
DBCStorage <SpellClassOptionsEntry> sSpellClassOptionsStore(SpellClassOptionsEntryfmt);
DBCStorage <SpellCooldownsEntry> sSpellCooldownsStore(SpellCooldownsEntryfmt);
DBCStorage <SpellAuraOptionsEntry> sSpellAuraOptionsStore(SpellAuraOptionsEntryfmt);
DBCStorage <SpellAuraRestrictionsEntry> sSpellAuraRestrictionsStore(SpellAuraRestrictionsEntryfmt);
DBCStorage <SpellCastingRequirementsEntry> sSpellCastingRequirementsStore(SpellCastingRequirementsEntryfmt);
DBCStorage <SpellCastTimesEntry> sSpellCastTimesStore(SpellCastTimefmt);
DBCStorage <SpellCategoriesEntry> sSpellCategoriesStore(SpellCategoriesEntryfmt);
DBCStorage <SpellCategoryEntry> sSpellCategoryStore(SpellCategoryfmt);
DBCStorage <SpellEffectEntry> sSpellEffectStore(SpellEffectEntryfmt);
DBCStorage <SpellDifficultyEntry> sSpellDifficultyStore(SpellDifficultyfmt);
DBCStorage <SpellDurationEntry> sSpellDurationStore(SpellDurationfmt);
DBCStorage <SpellFocusObjectEntry> sSpellFocusObjectStore(SpellFocusObjectfmt);
DBCStorage <SpellRadiusEntry> sSpellRadiusStore(SpellRadiusfmt);
DBCStorage <SpellRangeEntry> sSpellRangeStore(SpellRangefmt);
DBCStorage <SpellRuneCostEntry> sSpellRuneCostStore(SpellRuneCostfmt);
DBCStorage <SpellShapeshiftEntry> sSpellShapeshiftStore(SpellShapeshiftEntryfmt);
DBCStorage <SpellShapeshiftFormEntry> sSpellShapeshiftFormStore(SpellShapeshiftFormfmt);
DBCStorage <StableSlotPricesEntry> sStableSlotPricesStore(StableSlotPricesfmt);
DBCStorage <SummonPropertiesEntry> sSummonPropertiesStore(SummonPropertiesfmt);
DBCStorage <TalentEntry> sTalentStore(TalentEntryfmt);
TalentSpellPosMap sTalentSpellPosMap;
DBCStorage <TalentTabEntry> sTalentTabStore(TalentTabEntryfmt);
DBCStorage <TalentTreePrimarySpellsEntry> sTalentTreePrimarySpellsStore(TalentTreePrimarySpellsfmt);
typedef std::map<uint32, std::vector<uint32> > TalentTreePrimarySpellsMap;
TalentTreePrimarySpellsMap sTalentTreePrimarySpellsMap;

// store absolute bit position for first rank for talent inspect
static uint32 sTalentTabPages[MAX_CLASSES][3];

DBCStorage <TaxiNodesEntry> sTaxiNodesStore(TaxiNodesEntryfmt);
TaxiMask sTaxiNodesMask;
TaxiMask sOldContinentsNodesMask;
TaxiMask sHordeTaxiNodesMask;
TaxiMask sAllianceTaxiNodesMask;
TaxiMask sDeathKnightTaxiNodesMask;

// DBC used only for initialization sTaxiPathSetBySource at startup.
TaxiPathSetBySource sTaxiPathSetBySource;
DBCStorage <TaxiPathEntry> sTaxiPathStore(TaxiPathEntryfmt);

// DBC used only for initialization sTaxiPathNodeStore at startup.
TaxiPathNodesByPath sTaxiPathNodesByPath;
static DBCStorage <TaxiPathNodeEntry> sTaxiPathNodeStore(TaxiPathNodeEntryfmt);

DBCStorage <TotemCategoryEntry> sTotemCategoryStore(TotemCategoryEntryfmt);
DBCStorage <TransportAnimationEntry> sTransportAnimationStore(TransportAnimationfmt);
DBCStorage <TransportRotationEntry> sTransportRotationStore(TransportRotationfmt);
DBCStorage <UnitPowerBarEntry> sUnitPowerBarStore(UnitPowerBarfmt);
DBCStorage <VehicleEntry> sVehicleStore(VehicleEntryfmt);
DBCStorage <VehicleSeatEntry> sVehicleSeatStore(VehicleSeatEntryfmt);
DBCStorage <WMOAreaTableEntry> sWMOAreaTableStore(WMOAreaTableEntryfmt);
DBCStorage <WorldMapAreaEntry> sWorldMapAreaStore(WorldMapAreaEntryfmt);
DBCStorage <WorldMapOverlayEntry> sWorldMapOverlayStore(WorldMapOverlayEntryfmt);
DBCStorage <WorldSafeLocsEntry> sWorldSafeLocsStore(WorldSafeLocsEntryfmt);
DBCStorage <PhaseEntry> sPhaseStores(PhaseEntryfmt);

typedef std::list<std::string> StoreProblemList;

uint32 DBCFileCount = 0;

static bool LoadDBC_assert_print(uint32 fsize, uint32 rsize, const std::string& filename)
{
    TC_LOG_ERROR("misc", "Size of '%s' set by format string (%u) not equal size of C++ structure (%u).", filename.c_str(), fsize, rsize);

    // ASSERT must fail after function call
    return false;
}

template<class T>
inline void LoadDBC(uint32& availableDbcLocales, StoreProblemList& errors, DBCStorage<T>& storage, std::string const& dbcPath, std::string const& filename, std::string const* customFormat = NULL, std::string const* customIndexName = NULL)
{
    // compatibility format and C++ structure sizes
    ASSERT(DBCFileLoader::GetFormatRecordSize(storage.GetFormat()) == sizeof(T) || LoadDBC_assert_print(DBCFileLoader::GetFormatRecordSize(storage.GetFormat()), sizeof(T), filename));

    ++DBCFileCount;
    std::string dbcFilename = dbcPath + filename;
    SqlDbc * sql = NULL;
    if (customFormat)
        sql = new SqlDbc(&filename, customFormat, customIndexName, storage.GetFormat());

    if (storage.Load(dbcFilename.c_str(), sql))
    {
        for (uint8 i = 0; i < TOTAL_LOCALES; ++i)
        {
            if (!(availableDbcLocales & (1 << i)))
                continue;

            std::string localizedName(dbcPath);
            localizedName.append(localeNames[i]);
            localizedName.push_back('/');
            localizedName.append(filename);

            if (!storage.LoadStringsFrom(localizedName.c_str()))
                availableDbcLocales &= ~(1<<i);             // mark as not available for speedup next checks
        }
    }
    else
    {
        // sort problematic dbc to (1) non compatible and (2) non-existed
        if (FILE* f = fopen(dbcFilename.c_str(), "rb"))
        {
            std::ostringstream stream;
            stream << dbcFilename << " exists, and has " << storage.GetFieldCount() << " field(s) (expected " << strlen(storage.GetFormat()) << "). Extracted file might be from wrong client version or a database-update has been forgotten.";
            std::string buf = stream.str();
            errors.push_back(buf);
            fclose(f);
        }
        else
            errors.push_back(dbcFilename);
    }

    delete sql;
}

void LoadDBCStores(const std::string& dataPath)
{
    uint32 oldMSTime = getMSTime();

    std::string dbcPath = dataPath+"dbc/";

    StoreProblemList bad_dbc_files;
    uint32 availableDbcLocales = 0xFFFFFFFF;

    LoadDBC(availableDbcLocales, bad_dbc_files, sAreaStore,                   dbcPath, "AreaTable.dbc");

    // must be after sAreaStore loading
    for (uint32 i = 0; i < sAreaStore.GetNumRows(); ++i)           // areaflag numbered from 0
    {
        if (AreaTableEntry const* area = sAreaStore.LookupEntry(i))
        {
            // fill AreaId->DBC records
            sAreaFlagByAreaID.insert(AreaFlagByAreaID::value_type(uint16(area->ID), area->exploreFlag));

            // fill MapId->DBC records (skip sub zones and continents)
            if (area->zone == 0 && area->mapid != 0 && area->mapid != 1 && area->mapid != 530 && area->mapid != 571)
                sAreaFlagByMapID.insert(AreaFlagByMapID::value_type(area->mapid, area->exploreFlag));
        }
    }

    LoadDBC(availableDbcLocales, bad_dbc_files, sAchievementStore,            dbcPath, "Achievement.dbc", &CustomAchievementfmt, &CustomAchievementIndex);//15595
    LoadDBC(availableDbcLocales, bad_dbc_files, sAchievementCriteriaStore,    dbcPath, "Achievement_Criteria.dbc");//15595
    LoadDBC(availableDbcLocales, bad_dbc_files, sAreaTriggerStore,            dbcPath, "AreaTrigger.dbc");//15595
    LoadDBC(availableDbcLocales, bad_dbc_files, sAreaGroupStore,              dbcPath, "AreaGroup.dbc");//15595
    LoadDBC(availableDbcLocales, bad_dbc_files, sAreaPOIStore,                dbcPath, "AreaPOI.dbc");//15595
    LoadDBC(availableDbcLocales, bad_dbc_files, sAuctionHouseStore,           dbcPath, "AuctionHouse.dbc");//15595
    LoadDBC(availableDbcLocales, bad_dbc_files, sArmorLocationStore,          dbcPath, "ArmorLocation.dbc");//15595
    LoadDBC(availableDbcLocales, bad_dbc_files, sBankBagSlotPricesStore,      dbcPath, "BankBagSlotPrices.dbc");//15595
    LoadDBC(availableDbcLocales, bad_dbc_files, sBannedAddOnsStore,           dbcPath, "BannedAddOns.dbc");
    LoadDBC(availableDbcLocales, bad_dbc_files, sBattlemasterListStore,       dbcPath, "BattlemasterList.dbc");//15595
    LoadDBC(availableDbcLocales, bad_dbc_files, sBarberShopStyleStore,        dbcPath, "BarberShopStyle.dbc");//15595
    LoadDBC(availableDbcLocales, bad_dbc_files, sCharStartOutfitStore,        dbcPath, "CharStartOutfit.dbc");//15595
    for (uint32 i = 0; i < sCharStartOutfitStore.GetNumRows(); ++i)
        if (CharStartOutfitEntry const* outfit = sCharStartOutfitStore.LookupEntry(i))
            sCharStartOutfitMap[outfit->Race | (outfit->Class << 8) | (outfit->Gender << 16)] = outfit;

    LoadDBC(availableDbcLocales, bad_dbc_files, sCharTitlesStore,             dbcPath, "CharTitles.dbc");//15595
    LoadDBC(availableDbcLocales, bad_dbc_files, sChatChannelsStore,           dbcPath, "ChatChannels.dbc");//15595
    LoadDBC(availableDbcLocales, bad_dbc_files, sChrClassesStore,             dbcPath, "ChrClasses.dbc");//15595
    LoadDBC(availableDbcLocales, bad_dbc_files, sChrRacesStore,               dbcPath, "ChrRaces.dbc");//15595
    LoadDBC(availableDbcLocales, bad_dbc_files, sChrPowerTypesStore,          dbcPath, "ChrClassesXPowerTypes.dbc");//15595
    for (uint32 i = 0; i < MAX_CLASSES; ++i)
        for (uint32 j = 0; j < MAX_POWERS; ++j)
            PowersByClass[i][j] = MAX_POWERS;

    for (uint32 i = 0; i < sChrPowerTypesStore.GetNumRows(); ++i)
    {
        if (ChrPowerTypesEntry const* power = sChrPowerTypesStore.LookupEntry(i))
        {
            uint32 index = 0;
            for (uint32 j = 0; j < MAX_POWERS; ++j)
                if (PowersByClass[power->classId][j] != MAX_POWERS)
                    ++index;

            PowersByClass[power->classId][power->power] = index;
        }
    }

    LoadDBC(availableDbcLocales, bad_dbc_files, sCinematicSequencesStore,     dbcPath, "CinematicSequences.dbc");//15595
    LoadDBC(availableDbcLocales, bad_dbc_files, sCreatureDisplayInfoStore,    dbcPath, "CreatureDisplayInfo.dbc");//15595
    LoadDBC(availableDbcLocales, bad_dbc_files, sCreatureFamilyStore,         dbcPath, "CreatureFamily.dbc");//15595
    LoadDBC(availableDbcLocales, bad_dbc_files, sCreatureModelDataStore,      dbcPath, "CreatureModelData.dbc");//15595
    LoadDBC(availableDbcLocales, bad_dbc_files, sCreatureSpellDataStore,      dbcPath, "CreatureSpellData.dbc");//15595
    LoadDBC(availableDbcLocales, bad_dbc_files, sCreatureTypeStore,           dbcPath, "CreatureType.dbc");//15595
    LoadDBC(availableDbcLocales, bad_dbc_files, sCurrencyTypesStore,          dbcPath, "CurrencyTypes.dbc");//15595
    LoadDBC(availableDbcLocales, bad_dbc_files, sDestructibleModelDataStore,  dbcPath, "DestructibleModelData.dbc");//15595
    LoadDBC(availableDbcLocales, bad_dbc_files, sDungeonEncounterStore,       dbcPath, "DungeonEncounter.dbc");//15595
    LoadDBC(availableDbcLocales, bad_dbc_files, sDurabilityCostsStore,        dbcPath, "DurabilityCosts.dbc");//15595
    LoadDBC(availableDbcLocales, bad_dbc_files, sDurabilityQualityStore,      dbcPath, "DurabilityQuality.dbc");//15595
    LoadDBC(availableDbcLocales, bad_dbc_files, sEmotesStore,                 dbcPath, "Emotes.dbc");//15595
    LoadDBC(availableDbcLocales, bad_dbc_files, sEmotesTextStore,             dbcPath, "EmotesText.dbc");//15595
    LoadDBC(availableDbcLocales, bad_dbc_files, sFactionStore,                dbcPath, "Faction.dbc");//15595
    for (uint32 i=0; i<sFactionStore.GetNumRows(); ++i)
    {
        FactionEntry const* faction = sFactionStore.LookupEntry(i);
        if (faction && faction->team)
        {
            SimpleFactionsList &flist = sFactionTeamMap[faction->team];
            flist.push_back(i);
        }
    }

    LoadDBC(availableDbcLocales, bad_dbc_files, sFactionTemplateStore,        dbcPath, "FactionTemplate.dbc");//15595
    LoadDBC(availableDbcLocales, bad_dbc_files, sGameObjectDisplayInfoStore,  dbcPath, "GameObjectDisplayInfo.dbc");//15595
    for (uint32 i = 0; i < sGameObjectDisplayInfoStore.GetNumRows(); ++i)
    {
        if (GameObjectDisplayInfoEntry const* info = sGameObjectDisplayInfoStore.LookupEntry(i))
        {
            if (info->maxX < info->minX)
                std::swap(*(float*)(&info->maxX), *(float*)(&info->minX));
            if (info->maxY < info->minY)
                std::swap(*(float*)(&info->maxY), *(float*)(&info->minY));
            if (info->maxZ < info->minZ)
                std::swap(*(float*)(&info->maxZ), *(float*)(&info->minZ));
        }
    }

    LoadDBC(availableDbcLocales, bad_dbc_files, sGemPropertiesStore,          dbcPath, "GemProperties.dbc");//15595
    LoadDBC(availableDbcLocales, bad_dbc_files, sGlyphPropertiesStore,        dbcPath, "GlyphProperties.dbc");//15595
    LoadDBC(availableDbcLocales, bad_dbc_files, sGlyphSlotStore,              dbcPath, "GlyphSlot.dbc");//15595
    LoadDBC(availableDbcLocales, bad_dbc_files, sGtBarberShopCostBaseStore,   dbcPath, "gtBarberShopCostBase.dbc");//15595
    LoadDBC(availableDbcLocales, bad_dbc_files, sGtCombatRatingsStore,        dbcPath, "gtCombatRatings.dbc");//15595
    LoadDBC(availableDbcLocales, bad_dbc_files, sGtChanceToMeleeCritBaseStore, dbcPath, "gtChanceToMeleeCritBase.dbc");//15595
    LoadDBC(availableDbcLocales, bad_dbc_files, sGtChanceToMeleeCritStore,    dbcPath, "gtChanceToMeleeCrit.dbc");//15595
    LoadDBC(availableDbcLocales, bad_dbc_files, sGtChanceToSpellCritBaseStore, dbcPath, "gtChanceToSpellCritBase.dbc");//15595
    LoadDBC(availableDbcLocales, bad_dbc_files, sGtChanceToSpellCritStore,    dbcPath, "gtChanceToSpellCrit.dbc");//15595
    LoadDBC(availableDbcLocales, bad_dbc_files, sGtNPCManaCostScalerStore,    dbcPath, "gtNPCManaCostScaler.dbc");
    LoadDBC(availableDbcLocales, bad_dbc_files, sGtOCTClassCombatRatingScalarStore,    dbcPath, "gtOCTClassCombatRatingScalar.dbc");//15595
    //LoadDBC(availableDbcLocales, bad_dbc_files, sGtOCTRegenHPStore,           dbcPath, "gtOCTRegenHP.dbc");//15595
    LoadDBC(availableDbcLocales, bad_dbc_files, sGtOCTHpPerStaminaStore,      dbcPath, "gtOCTHpPerStamina.dbc");//15595
    //LoadDBC(dbcCount, availableDbcLocales, bad_dbc_files, sGtOCTRegenMPStore,           dbcPath, "gtOCTRegenMP.dbc");       -- not used currently
    LoadDBC(availableDbcLocales, bad_dbc_files, sGtRegenMPPerSptStore,        dbcPath, "gtRegenMPPerSpt.dbc");//15595
    LoadDBC(availableDbcLocales, bad_dbc_files, sGtSpellScalingStore,        dbcPath, "gtSpellScaling.dbc");//15595
    LoadDBC(availableDbcLocales, bad_dbc_files, sGtOCTBaseHPByClassStore,        dbcPath, "gtOCTBaseHPByClass.dbc");//15595
    LoadDBC(availableDbcLocales, bad_dbc_files, sGtOCTBaseMPByClassStore,        dbcPath, "gtOCTBaseMPByClass.dbc");//15595
    LoadDBC(availableDbcLocales, bad_dbc_files, sGuildPerkSpellsStore,        dbcPath, "GuildPerkSpells.dbc");//15595

    LoadDBC(availableDbcLocales, bad_dbc_files, sHolidaysStore,               dbcPath, "Holidays.dbc");//15595
    LoadDBC(availableDbcLocales, bad_dbc_files, sImportPriceArmorStore,       dbcPath, "ImportPriceArmor.dbc"); // 15595
    LoadDBC(availableDbcLocales, bad_dbc_files, sImportPriceQualityStore,     dbcPath, "ImportPriceQuality.dbc"); // 15595
    LoadDBC(availableDbcLocales, bad_dbc_files, sImportPriceShieldStore,      dbcPath, "ImportPriceShield.dbc"); // 15595
    LoadDBC(availableDbcLocales, bad_dbc_files, sImportPriceWeaponStore,      dbcPath, "ImportPriceWeapon.dbc"); // 15595
    LoadDBC(availableDbcLocales, bad_dbc_files, sItemPriceBaseStore,          dbcPath, "ItemPriceBase.dbc"); // 15595
    LoadDBC(availableDbcLocales, bad_dbc_files, sItemReforgeStore,            dbcPath, "ItemReforge.dbc"); // 15595
    LoadDBC(availableDbcLocales, bad_dbc_files, sItemBagFamilyStore,          dbcPath, "ItemBagFamily.dbc");//15595
    LoadDBC(availableDbcLocales, bad_dbc_files, sItemClassStore,              dbcPath, "ItemClass.dbc"); // 15595
    //LoadDBC(dbcCount, availableDbcLocales, bad_dbc_files, sItemDisplayInfoStore,        dbcPath, "ItemDisplayInfo.dbc");     -- not used currently
    LoadDBC(availableDbcLocales, bad_dbc_files, sItemLimitCategoryStore,      dbcPath, "ItemLimitCategory.dbc");//15595
    LoadDBC(availableDbcLocales, bad_dbc_files, sItemRandomPropertiesStore,   dbcPath, "ItemRandomProperties.dbc");//15595
    LoadDBC(availableDbcLocales, bad_dbc_files, sItemRandomSuffixStore,       dbcPath, "ItemRandomSuffix.dbc");//15595
    LoadDBC(availableDbcLocales, bad_dbc_files, sItemSetStore,                dbcPath, "ItemSet.dbc");//15595

    LoadDBC(availableDbcLocales, bad_dbc_files, sItemArmorQualityStore,       dbcPath, "ItemArmorQuality.dbc");//15595
    LoadDBC(availableDbcLocales, bad_dbc_files, sItemArmorShieldStore,        dbcPath, "ItemArmorShield.dbc");//15595
    LoadDBC(availableDbcLocales, bad_dbc_files, sItemArmorTotalStore,         dbcPath, "ItemArmorTotal.dbc");//15595
    LoadDBC(availableDbcLocales, bad_dbc_files, sItemDamageAmmoStore,         dbcPath, "ItemDamageAmmo.dbc");//15595
    LoadDBC(availableDbcLocales, bad_dbc_files, sItemDamageOneHandStore,      dbcPath, "ItemDamageOneHand.dbc");//15595
    LoadDBC(availableDbcLocales, bad_dbc_files, sItemDamageOneHandCasterStore, dbcPath, "ItemDamageOneHandCaster.dbc");//15595
    LoadDBC(availableDbcLocales, bad_dbc_files, sItemDamageRangedStore,       dbcPath, "ItemDamageRanged.dbc");//15595
    LoadDBC(availableDbcLocales, bad_dbc_files, sItemDamageThrownStore,       dbcPath, "ItemDamageThrown.dbc");//15595
    LoadDBC(availableDbcLocales, bad_dbc_files, sItemDamageTwoHandStore,      dbcPath, "ItemDamageTwoHand.dbc");//15595
    LoadDBC(availableDbcLocales, bad_dbc_files, sItemDamageTwoHandCasterStore, dbcPath, "ItemDamageTwoHandCaster.dbc");//15595
    LoadDBC(availableDbcLocales, bad_dbc_files, sItemDamageWandStore,         dbcPath, "ItemDamageWand.dbc");//15595
    LoadDBC(availableDbcLocales, bad_dbc_files, sItemDisenchantLootStore,     dbcPath, "ItemDisenchantLoot.dbc");

    LoadDBC(availableDbcLocales, bad_dbc_files, sLFGDungeonStore,             dbcPath, "LFGDungeons.dbc");//15595
    LoadDBC(availableDbcLocales, bad_dbc_files, sLiquidTypeStore,             dbcPath, "LiquidType.dbc");//15595
    LoadDBC(availableDbcLocales, bad_dbc_files, sLockStore,                   dbcPath, "Lock.dbc");//15595
    LoadDBC(availableDbcLocales, bad_dbc_files, sPhaseStores,                 dbcPath, "Phase.dbc");//15595

    LoadDBC(availableDbcLocales, bad_dbc_files, sMailTemplateStore,           dbcPath, "MailTemplate.dbc");//15595
    LoadDBC(availableDbcLocales, bad_dbc_files, sMapStore,                    dbcPath, "Map.dbc");//15595
    LoadDBC(availableDbcLocales, bad_dbc_files, sMapDifficultyStore,          dbcPath, "MapDifficulty.dbc");//15595
    // fill data
    sMapDifficultyMap[MAKE_PAIR32(0, 0)] = MapDifficulty(0, 0, false);//map 0 is missingg from MapDifficulty.dbc use this till its ported to sql
    for (uint32 i = 0; i < sMapDifficultyStore.GetNumRows(); ++i)
        if (MapDifficultyEntry const* entry = sMapDifficultyStore.LookupEntry(i))
            sMapDifficultyMap[MAKE_PAIR32(entry->MapId, entry->Difficulty)] = MapDifficulty(entry->resetTime, entry->maxPlayers, entry->areaTriggerText[0] > 0);
    sMapDifficultyStore.Clear();

    LoadDBC(availableDbcLocales, bad_dbc_files, sMountCapabilityStore,        dbcPath, "MountCapability.dbc");//15595
    LoadDBC(availableDbcLocales, bad_dbc_files, sMountTypeStore,              dbcPath, "MountType.dbc");//15595

    LoadDBC(availableDbcLocales, bad_dbc_files, sNameGenStore,                dbcPath, "NameGen.dbc");//15595
    for (uint32 i = 0; i < sNameGenStore.GetNumRows(); ++i)
        if (NameGenEntry const* entry = sNameGenStore.LookupEntry(i))
            sGenNameVectoArraysMap[entry->race].stringVectorArray[entry->gender].push_back(std::string(entry->name));
    sNameGenStore.Clear();
    LoadDBC(availableDbcLocales, bad_dbc_files, sNumTalentsAtLevelStore,      dbcPath, "NumTalentsAtLevel.dbc");//15595

    LoadDBC(availableDbcLocales, bad_dbc_files, sMovieStore,                  dbcPath, "Movie.dbc");//15595

    LoadDBC(availableDbcLocales, bad_dbc_files, sOverrideSpellDataStore,      dbcPath, "OverrideSpellData.dbc");//15595

    LoadDBC(availableDbcLocales, bad_dbc_files, sPvPDifficultyStore,          dbcPath, "PvpDifficulty.dbc");//15595
    for (uint32 i = 0; i < sPvPDifficultyStore.GetNumRows(); ++i)
        if (PvPDifficultyEntry const* entry = sPvPDifficultyStore.LookupEntry(i))
            if (entry->bracketId > MAX_BATTLEGROUND_BRACKETS)
                ASSERT(false && "Need update MAX_BATTLEGROUND_BRACKETS by DBC data");

    LoadDBC(availableDbcLocales, bad_dbc_files, sQuestXPStore,                dbcPath, "QuestXP.dbc");//15595
    LoadDBC(availableDbcLocales, bad_dbc_files, sQuestFactionRewardStore,     dbcPath, "QuestFactionReward.dbc");//15595
    LoadDBC(availableDbcLocales, bad_dbc_files, sQuestSortStore,              dbcPath, "QuestSort.dbc");//15595

    LoadDBC(availableDbcLocales, bad_dbc_files, sRandomPropertiesPointsStore, dbcPath, "RandPropPoints.dbc");//15595

    LoadDBC(availableDbcLocales, bad_dbc_files, sScalingStatDistributionStore, dbcPath, "ScalingStatDistribution.dbc");//15595
    LoadDBC(availableDbcLocales, bad_dbc_files, sScalingStatValuesStore,      dbcPath, "ScalingStatValues.dbc");//15595
    LoadDBC(availableDbcLocales, bad_dbc_files, sSkillLineStore,              dbcPath, "SkillLine.dbc");//15595
    LoadDBC(availableDbcLocales, bad_dbc_files, sSkillLineAbilityStore,       dbcPath, "SkillLineAbility.dbc");//15595
    LoadDBC(availableDbcLocales, bad_dbc_files, sSoundEntriesStore,           dbcPath, "SoundEntries.dbc");//15595
    LoadDBC(availableDbcLocales, bad_dbc_files, sSpellStore,                  dbcPath, "Spell.dbc", &CustomSpellEntryfmt, &CustomSpellEntryIndex);//
    LoadDBC(availableDbcLocales, bad_dbc_files, sSpellCategoriesStore,        dbcPath,"SpellCategories.dbc");//15595
    LoadDBC(availableDbcLocales, bad_dbc_files, sSpellCategoryStore,          dbcPath, "SpellCategory.dbc");
    for (uint32 i = 1; i < sSpellStore.GetNumRows(); ++i)
    {
        SpellEntry const* spell = sSpellStore.LookupEntry(i);
        if (!spell)
            continue;

        if (SpellCategoriesEntry const* category = sSpellCategoriesStore.LookupEntry(spell->SpellCategoriesId))
            sSpellsByCategoryStore[category->Category].insert(i);
    }

    LoadDBC(availableDbcLocales, bad_dbc_files, sSpellReagentsStore,          dbcPath,"SpellReagents.dbc");//15595
    LoadDBC(availableDbcLocales, bad_dbc_files, sSpellScalingStore,           dbcPath,"SpellScaling.dbc");//15595
    LoadDBC(availableDbcLocales, bad_dbc_files, sSpellTotemsStore,            dbcPath,"SpellTotems.dbc");//15595
    LoadDBC(availableDbcLocales, bad_dbc_files, sSpellTargetRestrictionsStore, dbcPath,"SpellTargetRestrictions.dbc");//15595
    LoadDBC(availableDbcLocales, bad_dbc_files, sSpellPowerStore,             dbcPath,"SpellPower.dbc");//15595
    LoadDBC(availableDbcLocales, bad_dbc_files, sSpellLevelsStore,            dbcPath,"SpellLevels.dbc");//15595
    LoadDBC(availableDbcLocales, bad_dbc_files, sSpellInterruptsStore,        dbcPath,"SpellInterrupts.dbc");//15595
    LoadDBC(availableDbcLocales, bad_dbc_files, sSpellEquippedItemsStore,     dbcPath,"SpellEquippedItems.dbc");//15595
    LoadDBC(availableDbcLocales, bad_dbc_files, sSpellClassOptionsStore,      dbcPath,"SpellClassOptions.dbc");//15595
    LoadDBC(availableDbcLocales, bad_dbc_files, sSpellCooldownsStore,         dbcPath,"SpellCooldowns.dbc");//15595
    LoadDBC(availableDbcLocales, bad_dbc_files, sSpellAuraOptionsStore,       dbcPath,"SpellAuraOptions.dbc");//15595
    LoadDBC(availableDbcLocales, bad_dbc_files, sSpellAuraRestrictionsStore,  dbcPath,"SpellAuraRestrictions.dbc");//15595
    LoadDBC(availableDbcLocales, bad_dbc_files, sSpellCastingRequirementsStore, dbcPath,"SpellCastingRequirements.dbc");//15595
    LoadDBC(availableDbcLocales, bad_dbc_files, sSpellEffectStore,            dbcPath,"SpellEffect.dbc", &CustomSpellEffectEntryfmt, &CustomSpellEffectEntryIndex);//15595
    LoadDBC(availableDbcLocales, bad_dbc_files, sSpellCastTimesStore,         dbcPath, "SpellCastTimes.dbc");//15595
    LoadDBC(availableDbcLocales, bad_dbc_files, sSpellDifficultyStore,        dbcPath, "SpellDifficulty.dbc", &CustomSpellDifficultyfmt, &CustomSpellDifficultyIndex);//15595
    LoadDBC(availableDbcLocales, bad_dbc_files, sSpellDurationStore,          dbcPath, "SpellDuration.dbc");//15595
    LoadDBC(availableDbcLocales, bad_dbc_files, sSpellFocusObjectStore,       dbcPath, "SpellFocusObject.dbc");//15595
    LoadDBC(availableDbcLocales, bad_dbc_files, sSpellItemEnchantmentStore,   dbcPath, "SpellItemEnchantment.dbc");//15595
    LoadDBC(availableDbcLocales, bad_dbc_files, sSpellItemEnchantmentConditionStore, dbcPath, "SpellItemEnchantmentCondition.dbc");//15595
    LoadDBC(availableDbcLocales, bad_dbc_files, sSpellRadiusStore,            dbcPath, "SpellRadius.dbc");//15595
    LoadDBC(availableDbcLocales, bad_dbc_files, sSpellRangeStore,             dbcPath, "SpellRange.dbc");//15595
    LoadDBC(availableDbcLocales, bad_dbc_files, sSpellRuneCostStore,          dbcPath, "SpellRuneCost.dbc");//15595
    LoadDBC(availableDbcLocales, bad_dbc_files, sSpellShapeshiftStore,        dbcPath, "SpellShapeshift.dbc");//15595
    LoadDBC(availableDbcLocales, bad_dbc_files, sSpellShapeshiftFormStore,    dbcPath, "SpellShapeshiftForm.dbc");//15595
    //LoadDBC(availableDbcLocales, bad_dbc_files, sStableSlotPricesStore,       dbcPath, "StableSlotPrices.dbc");
    LoadDBC(availableDbcLocales, bad_dbc_files, sSummonPropertiesStore,       dbcPath, "SummonProperties.dbc");//15595

    // Must be done when sSkillLineAbilityStore, sSpellStore, sSpellLevelsStore and sCreatureFamilyStore are all loaded
    for (uint32 j = 0; j < sSkillLineAbilityStore.GetNumRows(); ++j)
    {
        SkillLineAbilityEntry const* skillLine = sSkillLineAbilityStore.LookupEntry(j);
        if (!skillLine)
            continue;

        SpellEntry const* spellInfo = sSpellStore.LookupEntry(skillLine->spellId);
        if (!spellInfo)
            continue;

        SpellLevelsEntry const* levels = sSpellLevelsStore.LookupEntry(spellInfo->SpellLevelsId);
        if (spellInfo->SpellLevelsId && (!levels || levels->spellLevel))
            continue;

        if (spellInfo && spellInfo->Attributes & SPELL_ATTR0_PASSIVE)
        {
            for (uint32 i = 1; i < sCreatureFamilyStore.GetNumRows(); ++i)
            {
                CreatureFamilyEntry const* cFamily = sCreatureFamilyStore.LookupEntry(i);
                if (!cFamily)
                    continue;

                if (skillLine->skillId != cFamily->skillLine[0] && skillLine->skillId != cFamily->skillLine[1])
                    continue;

                if (skillLine->learnOnGetSkill != ABILITY_LEARNED_ON_GET_RACE_OR_CLASS_SKILL)
                    continue;

                sPetFamilySpellsStore[i].insert(spellInfo->Id);
            }
        }
    }

    LoadDBC(availableDbcLocales, bad_dbc_files, sTalentStore,                 dbcPath, "Talent.dbc");//15595

    // Create Spelldifficulty searcher
    for (uint32 i = 0; i < sSpellDifficultyStore.GetNumRows(); ++i)
    {
        SpellDifficultyEntry const* spellDiff = sSpellDifficultyStore.LookupEntry(i);
        if (!spellDiff)
            continue;

        SpellDifficultyEntry newEntry;
        memset(newEntry.SpellID, 0, 4*sizeof(uint32));
        for (uint32 x = 0; x < MAX_DIFFICULTY; ++x)
        {
            if (spellDiff->SpellID[x] <= 0 || !sSpellStore.LookupEntry(spellDiff->SpellID[x]))
            {
                if (spellDiff->SpellID[x] > 0)//don't show error if spell is <= 0, not all modes have spells and there are unknown negative values
                    TC_LOG_ERROR("sql.sql", "spelldifficulty_dbc: spell %i at field id:%u at spellid%i does not exist in SpellStore (spell.dbc), loaded as 0", spellDiff->SpellID[x], spellDiff->ID, x);
                newEntry.SpellID[x] = 0;//spell was <= 0 or invalid, set to 0
            }
            else
                newEntry.SpellID[x] = spellDiff->SpellID[x];
        }

        if (newEntry.SpellID[0] <= 0 || newEntry.SpellID[1] <= 0)//id0-1 must be always set!
            continue;

<<<<<<< HEAD
        for (uint32 x = 0; x < MAX_DIFFICULTY; ++x)
            sSpellMgr->SetSpellDifficultyId(uint32(newEntry.SpellID[x]), spellDiff->ID);
=======
        for (int x = 0; x < MAX_DIFFICULTY; ++x)
            if (newEntry.SpellID[x])
                sSpellMgr->SetSpellDifficultyId(uint32(newEntry.SpellID[x]), spellDiff->ID);
>>>>>>> 41b61318
    }

    // create talent spells set
    for (unsigned int i = 0; i < sTalentStore.GetNumRows(); ++i)
    {
        TalentEntry const* talentInfo = sTalentStore.LookupEntry(i);
        if (!talentInfo)
            continue;

        for (int j = 0; j < MAX_TALENT_RANK; j++)
            if (talentInfo->RankID[j])
                sTalentSpellPosMap[talentInfo->RankID[j]] = TalentSpellPos(i, j);
    }

    LoadDBC(availableDbcLocales, bad_dbc_files, sTalentTabStore,              dbcPath, "TalentTab.dbc");//15595

    // prepare fast data access to bit pos of talent ranks for use at inspecting
    {
        // now have all max ranks (and then bit amount used for store talent ranks in inspect)
        for (uint32 talentTabId = 1; talentTabId < sTalentTabStore.GetNumRows(); ++talentTabId)
        {
            TalentTabEntry const* talentTabInfo = sTalentTabStore.LookupEntry(talentTabId);
            if (!talentTabInfo)
                continue;

            // prevent memory corruption; otherwise cls will become 12 below
            if ((talentTabInfo->ClassMask & CLASSMASK_ALL_PLAYABLE) == 0)
                continue;

            // store class talent tab pages
            for (uint32 cls = 1; cls < MAX_CLASSES; ++cls)
                if (talentTabInfo->ClassMask & (1 << (cls - 1)))
                    sTalentTabPages[cls][talentTabInfo->tabpage] = talentTabId;
        }
    }

    LoadDBC(availableDbcLocales, bad_dbc_files, sTalentTreePrimarySpellsStore, dbcPath, "TalentTreePrimarySpells.dbc");
    for (uint32 i = 0; i < sTalentTreePrimarySpellsStore.GetNumRows(); ++i)
        if (TalentTreePrimarySpellsEntry const* talentSpell = sTalentTreePrimarySpellsStore.LookupEntry(i))
            sTalentTreePrimarySpellsMap[talentSpell->TalentTree].push_back(talentSpell->SpellId);
    sTalentTreePrimarySpellsStore.Clear();

    LoadDBC(availableDbcLocales, bad_dbc_files, sTaxiNodesStore,              dbcPath, "TaxiNodes.dbc");//15595
    LoadDBC(availableDbcLocales, bad_dbc_files, sTaxiPathStore,               dbcPath, "TaxiPath.dbc");//15595
    for (uint32 i = 1; i < sTaxiPathStore.GetNumRows(); ++i)
        if (TaxiPathEntry const* entry = sTaxiPathStore.LookupEntry(i))
            sTaxiPathSetBySource[entry->from][entry->to] = TaxiPathBySourceAndDestination(entry->ID, entry->price);
    uint32 pathCount = sTaxiPathStore.GetNumRows();

    //## TaxiPathNode.dbc ## Loaded only for initialization different structures
    LoadDBC(availableDbcLocales, bad_dbc_files, sTaxiPathNodeStore,           dbcPath, "TaxiPathNode.dbc");//15595
    // Calculate path nodes count
    std::vector<uint32> pathLength;
    pathLength.resize(pathCount);                           // 0 and some other indexes not used
    for (uint32 i = 1; i < sTaxiPathNodeStore.GetNumRows(); ++i)
        if (TaxiPathNodeEntry const* entry = sTaxiPathNodeStore.LookupEntry(i))
        {
            if (pathLength[entry->path] < entry->index + 1)
                pathLength[entry->path] = entry->index + 1;
        }
    // Set path length
    sTaxiPathNodesByPath.resize(pathCount);                 // 0 and some other indexes not used
    for (uint32 i = 1; i < sTaxiPathNodesByPath.size(); ++i)
        sTaxiPathNodesByPath[i].resize(pathLength[i]);
    // fill data
    for (uint32 i = 1; i < sTaxiPathNodeStore.GetNumRows(); ++i)
        if (TaxiPathNodeEntry const* entry = sTaxiPathNodeStore.LookupEntry(i))
            sTaxiPathNodesByPath[entry->path].set(entry->index, entry);

    // Initialize global taxinodes mask
    // include existed nodes that have at least single not spell base (scripted) path
    {
        std::set<uint32> spellPaths;
        for (uint32 i = 1; i < sSpellEffectStore.GetNumRows(); ++i)
            if (SpellEffectEntry const* sInfo = sSpellEffectStore.LookupEntry (i))
                if (sInfo->Effect == SPELL_EFFECT_SEND_TAXI)
                    spellPaths.insert(sInfo->EffectMiscValue);

        memset(sTaxiNodesMask, 0, sizeof(sTaxiNodesMask));
        memset(sOldContinentsNodesMask, 0, sizeof(sOldContinentsNodesMask));
        memset(sHordeTaxiNodesMask, 0, sizeof(sHordeTaxiNodesMask));
        memset(sAllianceTaxiNodesMask, 0, sizeof(sAllianceTaxiNodesMask));
        memset(sDeathKnightTaxiNodesMask, 0, sizeof(sDeathKnightTaxiNodesMask));
        for (uint32 i = 1; i < sTaxiNodesStore.GetNumRows(); ++i)
        {
            TaxiNodesEntry const* node = sTaxiNodesStore.LookupEntry(i);
            if (!node)
                continue;

            TaxiPathSetBySource::const_iterator src_i = sTaxiPathSetBySource.find(i);
            if (src_i != sTaxiPathSetBySource.end() && !src_i->second.empty())
            {
                bool ok = false;
                for (TaxiPathSetForSource::const_iterator dest_i = src_i->second.begin(); dest_i != src_i->second.end(); ++dest_i)
                {
                    // not spell path
                    if (spellPaths.find(dest_i->second.ID) == spellPaths.end())
                    {
                        ok = true;
                        break;
                    }
                }

                if (!ok)
                    continue;
            }

            // valid taxi network node
            uint8  field   = (uint8)((i - 1) / 8);
            uint32 submask = 1 << ((i-1) % 8);

            sTaxiNodesMask[field] |= submask;
            if (node->MountCreatureID[0] && node->MountCreatureID[0] != 32981)
                sHordeTaxiNodesMask[field] |= submask;
            if (node->MountCreatureID[1] && node->MountCreatureID[1] != 32981)
                sAllianceTaxiNodesMask[field] |= submask;
            if (node->MountCreatureID[0] == 32981 || node->MountCreatureID[1] == 32981)
                sDeathKnightTaxiNodesMask[field] |= submask;

            // old continent node (+ nodes virtually at old continents, check explicitly to avoid loading map files for zone info)
            if (node->map_id < 2 || i == 82 || i == 83 || i == 93 || i == 94)
                sOldContinentsNodesMask[field] |= submask;

            // fix DK node at Ebon Hold and Shadow Vault flight master
            if (i == 315 || i == 333)
                ((TaxiNodesEntry*)node)->MountCreatureID[1] = 32981;
        }
    }

    //LoadDBC(availableDbcLocales, bad_dbc_files, sTeamContributionPointsStore, dbcPath, "TeamContributionPoints.dbc");
    LoadDBC(availableDbcLocales, bad_dbc_files, sTotemCategoryStore,          dbcPath, "TotemCategory.dbc");//15595
    LoadDBC(availableDbcLocales, bad_dbc_files, sTransportAnimationStore,     dbcPath, "TransportAnimation.dbc");
    for (uint32 i = 0; i < sTransportAnimationStore.GetNumRows(); ++i)
    {
        TransportAnimationEntry const* anim = sTransportAnimationStore.LookupEntry(i);
        if (!anim)
            continue;

        sTransportMgr->AddPathNodeToTransport(anim->TransportEntry, anim->TimeSeg, anim);
    }

    LoadDBC(availableDbcLocales, bad_dbc_files, sTransportRotationStore,     dbcPath, "TransportRotation.dbc");
    for (uint32 i = 0; i < sTransportRotationStore.GetNumRows(); ++i)
    {
        TransportRotationEntry const* rot = sTransportRotationStore.LookupEntry(i);
        if (!rot)
            continue;

        sTransportMgr->AddPathRotationToTransport(rot->TransportEntry, rot->TimeSeg, rot);
    }

    LoadDBC(availableDbcLocales, bad_dbc_files, sUnitPowerBarStore,           dbcPath, "UnitPowerBar.dbc");//15595

    LoadDBC(availableDbcLocales, bad_dbc_files, sVehicleStore,                dbcPath, "Vehicle.dbc");//15595
    LoadDBC(availableDbcLocales, bad_dbc_files, sVehicleSeatStore,            dbcPath, "VehicleSeat.dbc");//15595

    LoadDBC(availableDbcLocales, bad_dbc_files, sWMOAreaTableStore,           dbcPath, "WMOAreaTable.dbc");//15595
    for (uint32 i = 0; i < sWMOAreaTableStore.GetNumRows(); ++i)
        if (WMOAreaTableEntry const* entry = sWMOAreaTableStore.LookupEntry(i))
            sWMOAreaInfoByTripple.insert(WMOAreaInfoByTripple::value_type(WMOAreaTableTripple(entry->rootId, entry->adtId, entry->groupId), entry));
    LoadDBC(availableDbcLocales, bad_dbc_files, sWorldMapAreaStore,           dbcPath, "WorldMapArea.dbc");//15595
    LoadDBC(availableDbcLocales, bad_dbc_files, sWorldMapOverlayStore,        dbcPath, "WorldMapOverlay.dbc");//15595
    LoadDBC(availableDbcLocales, bad_dbc_files, sWorldSafeLocsStore,          dbcPath, "WorldSafeLocs.dbc");//15595

    // error checks
    if (bad_dbc_files.size() >= DBCFileCount)
    {
        TC_LOG_ERROR("misc", "Incorrect DataDir value in worldserver.conf or ALL required *.dbc files (%d) not found by path: %sdbc", DBCFileCount, dataPath.c_str());
        exit(1);
    }
    else if (!bad_dbc_files.empty())
    {
        std::string str;
        for (StoreProblemList::iterator i = bad_dbc_files.begin(); i != bad_dbc_files.end(); ++i)
            str += *i + "\n";

        TC_LOG_ERROR("misc", "Some required *.dbc files (%u from %d) not found or not compatible:\n%s", (uint32)bad_dbc_files.size(), DBCFileCount, str.c_str());
        exit(1);
    }

    // Check loaded DBC files proper version
    if (!sAreaStore.LookupEntry(4713)          ||     // last area (areaflag) added in 4.3.4 (15595)
        !sCharTitlesStore.LookupEntry(287)     ||     // last char title added in 4.3.4 (15595)
        !sGemPropertiesStore.LookupEntry(2250) ||     // last gem property added in 4.3.4 (15595)
        !sMapStore.LookupEntry(980)            ||     // last map added in 4.3.4 (15595)
        !sSpellStore.LookupEntry(121820)       )      // last spell added in 4.3.4 (15595)
    {
        TC_LOG_ERROR("misc", "You have _outdated_ DBC files. Please extract correct versions from current using client.");
        exit(1);
    }

    TC_LOG_INFO("server.loading", ">> Initialized %d DBC data stores in %u ms", DBCFileCount, GetMSTimeDiffToNow(oldMSTime));
}

const std::string* GetRandomCharacterName(uint8 race, uint8 gender)
{
    uint32 size = sGenNameVectoArraysMap[race].stringVectorArray[gender].size();
    uint32 randPos = urand(0, size-1);

    return &sGenNameVectoArraysMap[race].stringVectorArray[gender][randPos];
}

SimpleFactionsList const* GetFactionTeamList(uint32 faction)
{
    FactionTeamMap::const_iterator itr = sFactionTeamMap.find(faction);
    if (itr != sFactionTeamMap.end())
        return &itr->second;

    return NULL;
}

char const* GetPetName(uint32 petfamily, uint32 /*dbclang*/)
{
    if (!petfamily)
        return NULL;
    CreatureFamilyEntry const* pet_family = sCreatureFamilyStore.LookupEntry(petfamily);
    if (!pet_family)
        return NULL;
    return pet_family->Name ? pet_family->Name : NULL;
}

TalentSpellPos const* GetTalentSpellPos(uint32 spellId)
{
    TalentSpellPosMap::const_iterator itr = sTalentSpellPosMap.find(spellId);
    if (itr == sTalentSpellPosMap.end())
        return NULL;

    return &itr->second;
}

uint32 GetTalentSpellCost(uint32 spellId)
{
    if (TalentSpellPos const* pos = GetTalentSpellPos(spellId))
        return pos->rank+1;

    return 0;
}

int32 GetAreaFlagByAreaID(uint32 area_id)
{
    AreaFlagByAreaID::iterator i = sAreaFlagByAreaID.find(area_id);
    if (i == sAreaFlagByAreaID.end())
        return -1;

    return i->second;
}

WMOAreaTableEntry const* GetWMOAreaTableEntryByTripple(int32 rootid, int32 adtid, int32 groupid)
{
    WMOAreaInfoByTripple::iterator i = sWMOAreaInfoByTripple.find(WMOAreaTableTripple(rootid, adtid, groupid));
        if (i == sWMOAreaInfoByTripple.end())
            return NULL;
        return i->second;
}

AreaTableEntry const* GetAreaEntryByAreaID(uint32 area_id)
{
    int32 areaflag = GetAreaFlagByAreaID(area_id);
    if (areaflag < 0)
        return NULL;

    return sAreaStore.LookupEntry(areaflag);
}

AreaTableEntry const* GetAreaEntryByAreaFlagAndMap(uint32 area_flag, uint32 map_id)
{
    if (area_flag)
        return sAreaStore.LookupEntry(area_flag);

    if (MapEntry const* mapEntry = sMapStore.LookupEntry(map_id))
        return GetAreaEntryByAreaID(mapEntry->linked_zone);

    return NULL;
}

char const* GetRaceName(uint8 race, uint8 /*locale*/)
{
    ChrRacesEntry const* raceEntry = sChrRacesStore.LookupEntry(race);
    return raceEntry ? raceEntry->name : NULL;
}

char const* GetClassName(uint8 class_, uint8 /*locale*/)
{
    ChrClassesEntry const* classEntry = sChrClassesStore.LookupEntry(class_);
    return classEntry ? classEntry->name : NULL;
}

uint32 GetAreaFlagByMapId(uint32 mapid)
{
    AreaFlagByMapID::iterator i = sAreaFlagByMapID.find(mapid);
    if (i == sAreaFlagByMapID.end())
        return 0;
    else
        return i->second;
}

uint32 GetVirtualMapForMapAndZone(uint32 mapid, uint32 zoneId)
{
    if (mapid != 530 && mapid != 571 && mapid != 732)   // speed for most cases
        return mapid;

    if (WorldMapAreaEntry const* wma = sWorldMapAreaStore.LookupEntry(zoneId))
        return wma->virtual_map_id >= 0 ? wma->virtual_map_id : wma->map_id;

    return mapid;
}

uint32 GetMaxLevelForExpansion(uint32 expansion)
{
    switch (expansion)
    {
        case CONTENT_1_60:
            return 60;
        case CONTENT_61_70:
            return 70;
        case CONTENT_71_80:
            return 80;
        case CONTENT_81_85:
            return 85;
        default:
            break;
    }
    return 0;
}

/*
Used only for calculate xp gain by content lvl.
Calculation on Gilneas and group maps of LostIslands calculated as CONTENT_1_60.
*/
ContentLevels GetContentLevelsForMapAndZone(uint32 mapid, uint32 zoneId)
{
    mapid = GetVirtualMapForMapAndZone(mapid, zoneId);
    if (mapid < 2)
        return CONTENT_1_60;

    MapEntry const* mapEntry = sMapStore.LookupEntry(mapid);
    if (!mapEntry)
        return CONTENT_1_60;

    // no need enum all maps from phasing
    if (mapEntry->rootPhaseMap >= 0)
        mapid = mapEntry->rootPhaseMap;

    switch (mapid)
    {
        case 648:   //LostIslands
        case 654:   //Gilneas
            return CONTENT_1_60;
        default:
            return ContentLevels(mapEntry->Expansion());
    }
}

bool IsTotemCategoryCompatiableWith(uint32 itemTotemCategoryId, uint32 requiredTotemCategoryId)
{
    if (requiredTotemCategoryId == 0)
        return true;
    if (itemTotemCategoryId == 0)
        return false;

    TotemCategoryEntry const* itemEntry = sTotemCategoryStore.LookupEntry(itemTotemCategoryId);
    if (!itemEntry)
        return false;
    TotemCategoryEntry const* reqEntry = sTotemCategoryStore.LookupEntry(requiredTotemCategoryId);
    if (!reqEntry)
        return false;

    if (itemEntry->categoryType != reqEntry->categoryType)
        return false;

    return (itemEntry->categoryMask & reqEntry->categoryMask) == reqEntry->categoryMask;
}

void Zone2MapCoordinates(float& x, float& y, uint32 zone)
{
    WorldMapAreaEntry const* maEntry = sWorldMapAreaStore.LookupEntry(zone);

    // if not listed then map coordinates (instance)
    if (!maEntry)
        return;

    std::swap(x, y);                                         // at client map coords swapped
    x = x*((maEntry->x2-maEntry->x1)/100)+maEntry->x1;
    y = y*((maEntry->y2-maEntry->y1)/100)+maEntry->y1;      // client y coord from top to down
}

void Map2ZoneCoordinates(float& x, float& y, uint32 zone)
{
    WorldMapAreaEntry const* maEntry = sWorldMapAreaStore.LookupEntry(zone);

    // if not listed then map coordinates (instance)
    if (!maEntry)
        return;

    x = (x-maEntry->x1)/((maEntry->x2-maEntry->x1)/100);
    y = (y-maEntry->y1)/((maEntry->y2-maEntry->y1)/100);    // client y coord from top to down
    std::swap(x, y);                                         // client have map coords swapped
}

MapDifficulty const* GetMapDifficultyData(uint32 mapId, Difficulty difficulty)
{
    MapDifficultyMap::const_iterator itr = sMapDifficultyMap.find(MAKE_PAIR32(mapId, difficulty));
    return itr != sMapDifficultyMap.end() ? &itr->second : NULL;
}

MapDifficulty const* GetDownscaledMapDifficultyData(uint32 mapId, Difficulty &difficulty)
{
    uint32 tmpDiff = difficulty;
    MapDifficulty const* mapDiff = GetMapDifficultyData(mapId, Difficulty(tmpDiff));
    if (!mapDiff)
    {
        if (tmpDiff > RAID_DIFFICULTY_25MAN_NORMAL) // heroic, downscale to normal
            tmpDiff -= 2;
        else
            tmpDiff -= 1;   // any non-normal mode for raids like tbc (only one mode)

        // pull new data
        mapDiff = GetMapDifficultyData(mapId, Difficulty(tmpDiff)); // we are 10 normal or 25 normal
        if (!mapDiff)
        {
            tmpDiff -= 1;
            mapDiff = GetMapDifficultyData(mapId, Difficulty(tmpDiff)); // 10 normal
        }
    }

    difficulty = Difficulty(tmpDiff);
    return mapDiff;
}

PvPDifficultyEntry const* GetBattlegroundBracketByLevel(uint32 mapid, uint32 level)
{
    PvPDifficultyEntry const* maxEntry = NULL;              // used for level > max listed level case
    for (uint32 i = 0; i < sPvPDifficultyStore.GetNumRows(); ++i)
    {
        if (PvPDifficultyEntry const* entry = sPvPDifficultyStore.LookupEntry(i))
        {
            // skip unrelated and too-high brackets
            if (entry->mapId != mapid || entry->minLevel > level)
                continue;

            // exactly fit
            if (entry->maxLevel >= level)
                return entry;

            // remember for possible out-of-range case (search higher from existed)
            if (!maxEntry || maxEntry->maxLevel < entry->maxLevel)
                maxEntry = entry;
        }
    }

    return maxEntry;
}

PvPDifficultyEntry const* GetBattlegroundBracketById(uint32 mapid, BattlegroundBracketId id)
{
    for (uint32 i = 0; i < sPvPDifficultyStore.GetNumRows(); ++i)
        if (PvPDifficultyEntry const* entry = sPvPDifficultyStore.LookupEntry(i))
            if (entry->mapId == mapid && entry->GetBracketId() == id)
                return entry;

    return NULL;
}

uint32 const* GetTalentTabPages(uint8 cls)
{
    return sTalentTabPages[cls];
}

std::vector<uint32> const* GetTalentTreePrimarySpells(uint32 talentTree)
{
    TalentTreePrimarySpellsMap::const_iterator itr = sTalentTreePrimarySpellsMap.find(talentTree);
    if (itr == sTalentTreePrimarySpellsMap.end())
        return NULL;

    return &itr->second;
}

uint32 GetLiquidFlags(uint32 liquidType)
{
    if (LiquidTypeEntry const* liq = sLiquidTypeStore.LookupEntry(liquidType))
        return 1 << liq->Type;

    return 0;
}

CharStartOutfitEntry const* GetCharStartOutfitEntry(uint8 race, uint8 class_, uint8 gender)
{
    std::map<uint32, CharStartOutfitEntry const*>::const_iterator itr = sCharStartOutfitMap.find(race | (class_ << 8) | (gender << 16));
    if (itr == sCharStartOutfitMap.end())
        return NULL;

    return itr->second;
}

uint32 GetPowerIndexByClass(uint32 powerType, uint32 classId)
{
    return PowersByClass[classId][powerType];
}

uint32 ScalingStatValuesEntry::GetStatMultiplier(uint32 inventoryType) const
{
    if (inventoryType < MAX_INVTYPE)
    {
        switch (inventoryType)
        {
            case INVTYPE_NON_EQUIP:
            case INVTYPE_BODY:
            case INVTYPE_BAG:
            case INVTYPE_TABARD:
            case INVTYPE_AMMO:
            case INVTYPE_QUIVER:
                return 0;
            case INVTYPE_HEAD:
            case INVTYPE_CHEST:
            case INVTYPE_LEGS:
            case INVTYPE_2HWEAPON:
            case INVTYPE_ROBE:
                return StatMultiplier[0];
            case INVTYPE_SHOULDERS:
            case INVTYPE_WAIST:
            case INVTYPE_FEET:
            case INVTYPE_HANDS:
            case INVTYPE_TRINKET:
                return StatMultiplier[1];
            case INVTYPE_NECK:
            case INVTYPE_WRISTS:
            case INVTYPE_FINGER:
            case INVTYPE_SHIELD:
            case INVTYPE_CLOAK:
            case INVTYPE_HOLDABLE:
                return StatMultiplier[2];
            case INVTYPE_RANGED:
            case INVTYPE_THROWN:
            case INVTYPE_RANGEDRIGHT:
            case INVTYPE_RELIC:
                return StatMultiplier[3];
            case INVTYPE_WEAPON:
            case INVTYPE_WEAPONMAINHAND:
            case INVTYPE_WEAPONOFFHAND:
                return StatMultiplier[4];
            default:
                break;
        }
    }
    return 0;
}

uint32 ScalingStatValuesEntry::GetArmor(uint32 inventoryType, uint32 armorType) const
{
    if (inventoryType <= INVTYPE_ROBE && armorType < 4)
    {
        switch (inventoryType)
        {
            case INVTYPE_NON_EQUIP:
            case INVTYPE_NECK:
            case INVTYPE_BODY:
            case INVTYPE_FINGER:
            case INVTYPE_TRINKET:
            case INVTYPE_WEAPON:
            case INVTYPE_SHIELD:
            case INVTYPE_RANGED:
            case INVTYPE_2HWEAPON:
            case INVTYPE_BAG:
            case INVTYPE_TABARD:
                break;
            case INVTYPE_SHOULDERS:
                return Armor[0][armorType];
            case INVTYPE_CHEST:
            case INVTYPE_ROBE:
                return Armor[1][armorType];
            case INVTYPE_HEAD:
                return Armor[2][armorType];
            case INVTYPE_LEGS:
                return Armor[3][armorType];
            case INVTYPE_FEET:
                return Armor[4][armorType];
            case INVTYPE_WAIST:
                return Armor[5][armorType];
            case INVTYPE_HANDS:
                return Armor[6][armorType];
            case INVTYPE_WRISTS:
                return Armor[7][armorType];
            case INVTYPE_CLOAK:
                return CloakArmor;
            default:
                break;
        }
    }
    return 0;
}

uint32 ScalingStatValuesEntry::GetDPSAndDamageMultiplier(uint32 subClass, bool isCasterWeapon, float* damageMultiplier) const
{
    if (!isCasterWeapon)
    {
        switch (subClass)
        {
            case ITEM_SUBCLASS_WEAPON_AXE:
            case ITEM_SUBCLASS_WEAPON_MACE:
            case ITEM_SUBCLASS_WEAPON_SWORD:
            case ITEM_SUBCLASS_WEAPON_DAGGER:
            case ITEM_SUBCLASS_WEAPON_THROWN:
                *damageMultiplier = 0.3f;
                return dpsMod[0];
            case ITEM_SUBCLASS_WEAPON_AXE2:
            case ITEM_SUBCLASS_WEAPON_MACE2:
            case ITEM_SUBCLASS_WEAPON_POLEARM:
            case ITEM_SUBCLASS_WEAPON_SWORD2:
            case ITEM_SUBCLASS_WEAPON_STAFF:
            case ITEM_SUBCLASS_WEAPON_FISHING_POLE:
                *damageMultiplier = 0.2f;
                return dpsMod[1];
            case ITEM_SUBCLASS_WEAPON_BOW:
            case ITEM_SUBCLASS_WEAPON_GUN:
            case ITEM_SUBCLASS_WEAPON_CROSSBOW:
                *damageMultiplier = 0.3f;
                return dpsMod[4];
            case ITEM_SUBCLASS_WEAPON_Obsolete:
            case ITEM_SUBCLASS_WEAPON_EXOTIC:
            case ITEM_SUBCLASS_WEAPON_EXOTIC2:
            case ITEM_SUBCLASS_WEAPON_FIST_WEAPON:
            case ITEM_SUBCLASS_WEAPON_MISCELLANEOUS:
            case ITEM_SUBCLASS_WEAPON_SPEAR:
            case ITEM_SUBCLASS_WEAPON_WAND:
                break;
        }
    }
    else
    {
        if (subClass <= ITEM_SUBCLASS_WEAPON_WAND)
        {
            uint32 mask = 1 << subClass;
            // two-handed weapons
            if (mask & 0x562)
            {
                *damageMultiplier = 0.2f;
                return dpsMod[3];
            }

            if (mask & (1 << ITEM_SUBCLASS_WEAPON_WAND))
            {
                *damageMultiplier = 0.3f;
                return dpsMod[5];
            }
        }
        *damageMultiplier = 0.3f;
        return dpsMod[2];
    }
    return 0;
}

/// Returns LFGDungeonEntry for a specific map and difficulty. Will return first found entry if multiple dungeons use the same map (such as Scarlet Monastery)
LFGDungeonEntry const* GetLFGDungeon(uint32 mapId, Difficulty difficulty)
{
    for (uint32 i = 0; i < sLFGDungeonStore.GetNumRows(); ++i)
    {
        LFGDungeonEntry const* dungeon = sLFGDungeonStore.LookupEntry(i);
        if (!dungeon)
            continue;

        if (dungeon->map == int32(mapId) && Difficulty(dungeon->difficulty) == difficulty)
            return dungeon;
    }

    return NULL;
}<|MERGE_RESOLUTION|>--- conflicted
+++ resolved
@@ -607,14 +607,9 @@
         if (newEntry.SpellID[0] <= 0 || newEntry.SpellID[1] <= 0)//id0-1 must be always set!
             continue;
 
-<<<<<<< HEAD
         for (uint32 x = 0; x < MAX_DIFFICULTY; ++x)
-            sSpellMgr->SetSpellDifficultyId(uint32(newEntry.SpellID[x]), spellDiff->ID);
-=======
-        for (int x = 0; x < MAX_DIFFICULTY; ++x)
             if (newEntry.SpellID[x])
                 sSpellMgr->SetSpellDifficultyId(uint32(newEntry.SpellID[x]), spellDiff->ID);
->>>>>>> 41b61318
     }
 
     // create talent spells set
