--- conflicted
+++ resolved
@@ -878,9 +878,6 @@
 }
 
 // script support functions
-<<<<<<< HEAD
-DBCStorage <AchievementEntry>   const* GetAchievementStore()    { return &sAchievementStore;    }
-=======
 DBCStorage <AchievementEntry>   const* GetAchievementStore()    { return &sAchievementStore;    }
 
 CharStartOutfitEntry const* GetCharStartOutfitEntry(uint8 race, uint8 class_, uint8 gender)
@@ -890,5 +887,4 @@
         return NULL;
 
     return itr->second;
-}
->>>>>>> b8be706a
+}