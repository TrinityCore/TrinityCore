--- conflicted
+++ resolved
@@ -2049,7 +2049,6 @@
     uint32 MaxLevel;
 };
 
-<<<<<<< HEAD
 struct ScenarioEntry
 {
     uint32 ID;
@@ -2084,7 +2083,8 @@
     {
         return Flags & SCENARIO_STEP_FLAG_BONUS_OBJECTIVE;
     }
-=======
+};
+
 struct SceneScriptEntry
 {
     uint32 ID;
@@ -2098,7 +2098,6 @@
 {
     uint32 ID;
     char const* Name;
->>>>>>> d4887311
 };
 
 struct SkillLineEntry
