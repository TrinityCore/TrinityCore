--- conflicted
+++ resolved
@@ -61,7 +61,6 @@
 
 enum AchievementFlags
 {
-<<<<<<< HEAD
     ACHIEVEMENT_FLAG_COUNTER               = 0x00000001,    // Just count statistic (never stop and complete)
     ACHIEVEMENT_FLAG_HIDDEN                = 0x00000002,    // Not sent to client - internal use only
     ACHIEVEMENT_FLAG_PLAY_NO_VISUAL        = 0x00000004,    // Client does not play achievement earned visual
@@ -79,18 +78,6 @@
     ACHIEVEMENT_FLAG_GUILD                 = 0x00004000,    //
     ACHIEVEMENT_FLAG_SHOW_GUILD_MEMBERS    = 0x00008000,    //
     ACHIEVEMENT_FLAG_SHOW_CRITERIA_MEMBERS = 0x00010000,    //
-=======
-    ACHIEVEMENT_FLAG_COUNTER           = 0x00000001,        // Just count statistic (never stop and complete)
-    ACHIEVEMENT_FLAG_HIDDEN            = 0x00000002,        // Not sent to client - internal use only
-    ACHIEVEMENT_FLAG_STORE_MAX_VALUE   = 0x00000004,        // Store only max value? used only in "Reach level xx"
-    ACHIEVEMENT_FLAG_SUMM              = 0x00000008,        // Use summ criteria value from all reqirements (and calculate max value)
-    ACHIEVEMENT_FLAG_MAX_USED          = 0x00000010,        // Show max criteria (and calculate max value ??)
-    ACHIEVEMENT_FLAG_REQ_COUNT         = 0x00000020,        // Use not zero req count (and calculate max value)
-    ACHIEVEMENT_FLAG_AVERAGE           = 0x00000040,        // Show as average value (value / time_in_days) depend from other flag (by def use last criteria value)
-    ACHIEVEMENT_FLAG_BAR               = 0x00000080,        // Show as progress bar (value / max vale) depend from other flag (by def use last criteria value)
-    ACHIEVEMENT_FLAG_REALM_FIRST_REACH = 0x00000100,        //
-    ACHIEVEMENT_FLAG_REALM_FIRST_KILL  = 0x00000200         //
->>>>>>> 2e2ddfbe
 };
 
 enum
@@ -281,7 +268,6 @@
     ACHIEVEMENT_CRITERIA_TYPE_EARN_ACHIEVEMENT_POINTS       = 115,
     ACHIEVEMENT_CRITERIA_TYPE_UNK118                        = 118,
     ACHIEVEMENT_CRITERIA_TYPE_USE_LFD_TO_GROUP_WITH_PLAYERS = 119,
-<<<<<<< HEAD
     ACHIEVEMENT_CRITERIA_TYPE_UNK120                        = 120,
     ACHIEVEMENT_CRITERIA_TYPE_UNK121                        = 121,
     ACHIEVEMENT_CRITERIA_TYPE_UNK122                        = 122,
@@ -315,20 +301,6 @@
 };
 
 #define ACHIEVEMENT_CRITERIA_TYPE_TOTAL 151
-=======
-    // 120
-    // 121
-    // 122
-    // 123
-    // 0..123 => 124 criteria types total
-    ACHIEVEMENT_CRITERIA_TYPE_TOTAL = 124
-};
-
-enum AchievementCategory
-{
-    CATEGORY_CHILDRENS_WEEK     = 163
-};
->>>>>>> 2e2ddfbe
 
 enum AreaFlags
 {
@@ -449,19 +421,14 @@
 
 enum ItemLimitCategoryMode
 {
-<<<<<<< HEAD
     ITEM_LIMIT_CATEGORY_MODE_HAVE       = 0,                      // limit applied to amount items in inventory/bank
-    ITEM_LIMIT_CATEGORY_MODE_EQUIP      = 1,                      // limit applied to amount equipped items (including used gems)
+    ITEM_LIMIT_CATEGORY_MODE_EQUIP      = 1                       // limit applied to amount equipped items (including used gems)
 };
 
 enum MountFlags
 {
     MOUNT_FLAG_CAN_PITCH                = 0x4,                    // client checks MOVEMENTFLAG2_FULL_SPEED_PITCHING
     MOUNT_FLAG_CAN_SWIM                 = 0x8,                    // client checks MOVEMENTFLAG_SWIMMING
-=======
-    ITEM_LIMIT_CATEGORY_MODE_HAVE  = 0,                      // limit applied to amount items in inventory/bank
-    ITEM_LIMIT_CATEGORY_MODE_EQUIP = 1                       // limit applied to amount equipped items (including used gems)
->>>>>>> 2e2ddfbe
 };
 
 enum TotemCategoryType
@@ -523,16 +490,12 @@
     SUMMON_PROP_FLAG_UNK13           = 0x00001000,          // Lightwell, Jeeves, Gnomish Alarm-o-bot, Build vehicles(wintergrasp)
     SUMMON_PROP_FLAG_UNK14           = 0x00002000,          // Guides, player follows
     SUMMON_PROP_FLAG_UNK15           = 0x00004000,          // Force of Nature, Shadowfiend, Feral Spirit, Summon Water Elemental
-<<<<<<< HEAD
-    SUMMON_PROP_FLAG_UNK16           = 0x00008000,          // Light/Dark Bullet, Soul/Fiery Consumption, Twisted Visage, Twilight Whelp. Phase related?
+    SUMMON_PROP_FLAG_UNK16           = 0x00008000           // Light/Dark Bullet, Soul/Fiery Consumption, Twisted Visage, Twilight Whelp. Phase related?
     SUMMON_PROP_FLAG_UNK17           = 0x00010000,
     SUMMON_PROP_FLAG_UNK18           = 0x00020000,
     SUMMON_PROP_FLAG_UNK19           = 0x00040000,
     SUMMON_PROP_FLAG_UNK20           = 0x00080000,
     SUMMON_PROP_FLAG_UNK21           = 0x00100000,          // Totems
-=======
-    SUMMON_PROP_FLAG_UNK16           = 0x00008000           // Light/Dark Bullet, Soul/Fiery Consumption, Twisted Visage, Twilight Whelp. Phase related?
->>>>>>> 2e2ddfbe
 };
 
 enum VehicleSeatFlags
