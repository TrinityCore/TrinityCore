--- conflicted
+++ resolved
@@ -24,11 +24,7 @@
     // Client expected level limitation, like as used in DBC item max levels for "until max player level"
     // use as default max player level, must be fit max level for used client
     // also see MAX_LEVEL and STRONG_MAX_LEVEL define
-<<<<<<< HEAD
     DEFAULT_MAX_LEVEL = 85,
-=======
-    DEFAULT_MAX_LEVEL = 80,
->>>>>>> 333b8e51
 
     // client supported max level for player/pets/etc. Avoid overflow or client stability affected.
     // also see GT_MAX_LEVEL define
@@ -67,18 +63,13 @@
 {
     ACHIEVEMENT_FLAG_COUNTER               = 0x00000001,    // Just count statistic (never stop and complete)
     ACHIEVEMENT_FLAG_HIDDEN                = 0x00000002,    // Not sent to client - internal use only
-<<<<<<< HEAD
     ACHIEVEMENT_FLAG_PLAY_NO_VISUAL        = 0x00000004,    // Client does not play achievement earned visual
-=======
-    ACHIEVEMENT_FLAG_STORE_MAX_VALUE       = 0x00000004,    // Store only max value? used only in "Reach level xx"
->>>>>>> 333b8e51
     ACHIEVEMENT_FLAG_SUMM                  = 0x00000008,    // Use summ criteria value from all requirements (and calculate max value)
     ACHIEVEMENT_FLAG_MAX_USED              = 0x00000010,    // Show max criteria (and calculate max value ??)
     ACHIEVEMENT_FLAG_REQ_COUNT             = 0x00000020,    // Use not zero req count (and calculate max value)
     ACHIEVEMENT_FLAG_AVERAGE               = 0x00000040,    // Show as average value (value / time_in_days) depend from other flag (by def use last criteria value)
     ACHIEVEMENT_FLAG_BAR                   = 0x00000080,    // Show as progress bar (value / max vale) depend from other flag (by def use last criteria value)
     ACHIEVEMENT_FLAG_REALM_FIRST_REACH     = 0x00000100,    //
-<<<<<<< HEAD
     ACHIEVEMENT_FLAG_REALM_FIRST_KILL      = 0x00000200,    //
     ACHIEVEMENT_FLAG_UNK3                  = 0x00000400,    // ACHIEVEMENT_FLAG_HIDE_NAME_IN_TIE
     ACHIEVEMENT_FLAG_REALM_FIRST_GUILD     = 0x00000800,    // first guild on realm done something
@@ -87,9 +78,6 @@
     ACHIEVEMENT_FLAG_GUILD                 = 0x00004000,    //
     ACHIEVEMENT_FLAG_SHOW_GUILD_MEMBERS    = 0x00008000,    //
     ACHIEVEMENT_FLAG_SHOW_CRITERIA_MEMBERS = 0x00010000,    //
-=======
-    ACHIEVEMENT_FLAG_REALM_FIRST_KILL      = 0x00000200     //
->>>>>>> 333b8e51
 };
 
 enum
@@ -184,20 +172,14 @@
 {
     ACHIEVEMENT_CRITERIA_TYPE_KILL_CREATURE                 = 0,
     ACHIEVEMENT_CRITERIA_TYPE_WIN_BG                        = 1,
-<<<<<<< HEAD
     ACHIEVEMENT_CRITERIA_TYPE_COMPLETE_ARCHAEOLOGY_PROJECTS = 3, // struct { uint32 itemCount; }
-=======
->>>>>>> 333b8e51
     ACHIEVEMENT_CRITERIA_TYPE_REACH_LEVEL                   = 5,
     ACHIEVEMENT_CRITERIA_TYPE_REACH_SKILL_LEVEL             = 7,
     ACHIEVEMENT_CRITERIA_TYPE_COMPLETE_ACHIEVEMENT          = 8,
     ACHIEVEMENT_CRITERIA_TYPE_COMPLETE_QUEST_COUNT          = 9,
     ACHIEVEMENT_CRITERIA_TYPE_COMPLETE_DAILY_QUEST_DAILY    = 10, // you have to complete a daily quest x times in a row
     ACHIEVEMENT_CRITERIA_TYPE_COMPLETE_QUESTS_IN_ZONE       = 11,
-<<<<<<< HEAD
     ACHIEVEMENT_CRITERIA_TYPE_CURRENCY                      = 12,
-=======
->>>>>>> 333b8e51
     ACHIEVEMENT_CRITERIA_TYPE_DAMAGE_DONE                   = 13,
     ACHIEVEMENT_CRITERIA_TYPE_COMPLETE_DAILY_QUEST          = 14,
     ACHIEVEMENT_CRITERIA_TYPE_COMPLETE_BATTLEGROUND         = 15,
@@ -219,11 +201,7 @@
     ACHIEVEMENT_CRITERIA_TYPE_LEARN_SPELL                   = 34,
     ACHIEVEMENT_CRITERIA_TYPE_HONORABLE_KILL                = 35,
     ACHIEVEMENT_CRITERIA_TYPE_OWN_ITEM                      = 36,
-<<<<<<< HEAD
     ACHIEVEMENT_CRITERIA_TYPE_WIN_RATED_ARENA               = 37,
-=======
-    ACHIEVEMENT_CRITERIA_TYPE_WIN_RATED_ARENA               = 37, // TODO: the archievements 1162 and 1163 requires a special rating which can't be found in the dbc
->>>>>>> 333b8e51
     ACHIEVEMENT_CRITERIA_TYPE_HIGHEST_TEAM_RATING           = 38,
     ACHIEVEMENT_CRITERIA_TYPE_HIGHEST_PERSONAL_RATING       = 39,
     ACHIEVEMENT_CRITERIA_TYPE_LEARN_SKILL_LEVEL             = 40,
@@ -256,19 +234,11 @@
     ACHIEVEMENT_CRITERIA_TYPE_BE_SPELL_TARGET2              = 69,
     ACHIEVEMENT_CRITERIA_TYPE_SPECIAL_PVP_KILL              = 70,
     ACHIEVEMENT_CRITERIA_TYPE_FISH_IN_GAMEOBJECT            = 72,
-<<<<<<< HEAD
-=======
-    // TODO 73: Achievements 1515, 1241, 1103 (Name: Mal'Ganis)
->>>>>>> 333b8e51
     ACHIEVEMENT_CRITERIA_TYPE_EARNED_PVP_TITLE              = 74, // TODO: title id is not mentioned in dbc
     ACHIEVEMENT_CRITERIA_TYPE_LEARN_SKILLLINE_SPELLS        = 75,
     ACHIEVEMENT_CRITERIA_TYPE_WIN_DUEL                      = 76,
     ACHIEVEMENT_CRITERIA_TYPE_LOSE_DUEL                     = 77,
-<<<<<<< HEAD
-    ACHIEVEMENT_CRITERIA_TYPE_KILL_CREATURE_TYPE            = 78, // TODO: creature type (demon, undead etc.) is not stored in dbc
-=======
     ACHIEVEMENT_CRITERIA_TYPE_KILL_CREATURE_TYPE            = 78,
->>>>>>> 333b8e51
     ACHIEVEMENT_CRITERIA_TYPE_GOLD_EARNED_BY_AUCTIONS       = 80,
     ACHIEVEMENT_CRITERIA_TYPE_CREATE_AUCTION                = 82,
     ACHIEVEMENT_CRITERIA_TYPE_HIGHEST_AUCTION_BID           = 83,
@@ -282,15 +252,6 @@
     ACHIEVEMENT_CRITERIA_TYPE_RECEIVE_EPIC_ITEM             = 91,
     ACHIEVEMENT_CRITERIA_TYPE_ROLL_NEED                     = 93,
     ACHIEVEMENT_CRITERIA_TYPE_ROLL_GREED                    = 94,
-<<<<<<< HEAD
-=======
-    ACHIEVEMENT_CRITERIA_TYPE_HIGHEST_HEALTH                = 95,
-    ACHIEVEMENT_CRITERIA_TYPE_HIGHEST_POWER                 = 96,
-    ACHIEVEMENT_CRITERIA_TYPE_HIGHEST_STAT                  = 97,
-    ACHIEVEMENT_CRITERIA_TYPE_HIGHEST_SPELLPOWER            = 98,
-    ACHIEVEMENT_CRITERIA_TYPE_HIGHEST_ARMOR                 = 99,
-    ACHIEVEMENT_CRITERIA_TYPE_HIGHEST_RATING                = 100,
->>>>>>> 333b8e51
     ACHIEVEMENT_CRITERIA_TYPE_HIGHEST_HIT_DEALT             = 101,
     ACHIEVEMENT_CRITERIA_TYPE_HIGHEST_HIT_RECEIVED          = 102,
     ACHIEVEMENT_CRITERIA_TYPE_TOTAL_DAMAGE_RECEIVED         = 103,
@@ -305,7 +266,6 @@
     ACHIEVEMENT_CRITERIA_TYPE_EARN_HONORABLE_KILL           = 113,
     ACHIEVEMENT_CRITERIA_TYPE_ACCEPTED_SUMMONINGS           = 114,
     ACHIEVEMENT_CRITERIA_TYPE_EARN_ACHIEVEMENT_POINTS       = 115,
-<<<<<<< HEAD
     ACHIEVEMENT_CRITERIA_TYPE_UNK118                        = 118,
     ACHIEVEMENT_CRITERIA_TYPE_USE_LFD_TO_GROUP_WITH_PLAYERS = 119,
     ACHIEVEMENT_CRITERIA_TYPE_UNK120                        = 120,
@@ -341,22 +301,6 @@
 };
 
 #define ACHIEVEMENT_CRITERIA_TYPE_TOTAL 151
-=======
-    ACHIEVEMENT_CRITERIA_TYPE_USE_LFD_TO_GROUP_WITH_PLAYERS = 119,
-    // 120
-    // 121
-    // 122
-    // 123
-    // 0..123 => 124 criteria types total
-};
-
-#define ACHIEVEMENT_CRITERIA_TYPE_TOTAL 124
-
-enum AchievementCategory
-{
-    CATEGORY_CHILDRENS_WEEK     = 163
-};
->>>>>>> 333b8e51
 
 enum AreaFlags
 {
@@ -479,15 +423,12 @@
 {
     ITEM_LIMIT_CATEGORY_MODE_HAVE       = 0,                      // limit applied to amount items in inventory/bank
     ITEM_LIMIT_CATEGORY_MODE_EQUIP      = 1                       // limit applied to amount equipped items (including used gems)
-<<<<<<< HEAD
 };
 
 enum MountFlags
 {
     MOUNT_FLAG_CAN_PITCH                = 0x4,                    // client checks MOVEMENTFLAG2_FULL_SPEED_PITCHING
     MOUNT_FLAG_CAN_SWIM                 = 0x8,                    // client checks MOVEMENTFLAG_SWIMMING
-=======
->>>>>>> 333b8e51
 };
 
 enum TotemCategoryType
