--- conflicted
+++ resolved
@@ -964,21 +964,9 @@
     CURRENCY_TYPE_ARTIFACT_KNOWLEDGE    = 1171,
 };
 
-<<<<<<< HEAD
-enum SceneFlags
-{
-    SCENEFLAG_UNK1              = 0x01,
-    SCENEFLAG_UNK2              = 0x02,
-    SCENEFLAG_NOT_CANCELABLE    = 0x04,
-    SCENEFLAG_UNK8              = 0x08,
-    SCENEFLAG_UNK16             = 0x10, // 16, most common value
 };
 
 enum PrestigeLevelInfoFlags
 {
     PRESTIGE_FLAG_DISABLED = 0x01 // Prestige levels with this flag won't be included to calculate max prestigelevel.
-};
-
-=======
->>>>>>> c00316d3
 #endif