/*
 * This file is part of the TrinityCore Project. See AUTHORS file for Copyright information
 *
 * This program is free software; you can redistribute it and/or modify it
 * under the terms of the GNU General Public License as published by the
 * Free Software Foundation; either version 2 of the License, or (at your
 * option) any later version.
 *
 * This program is distributed in the hope that it will be useful, but WITHOUT
 * ANY WARRANTY; without even the implied warranty of MERCHANTABILITY or
 * FITNESS FOR A PARTICULAR PURPOSE. See the GNU General Public License for
 * more details.
 *
 * You should have received a copy of the GNU General Public License along
 * with this program. If not, see <http://www.gnu.org/licenses/>.
 */

#ifndef DBCENUMS_H
#define DBCENUMS_H

#include "Define.h"
#include "EnumFlag.h"
#include <vector>

#pragma pack(push, 1)

struct DBCPosition2D
{
    float X;
    float Y;
};

struct DBCPosition3D
{
    float X;
    float Y;
    float Z;
};

#pragma pack(pop)

enum LevelLimit
{
    // Client expected level limitation, like as used in DBC item max levels for "until max player level"
    // use as default max player level, must be fit max level for used client
    // also see MAX_LEVEL and STRONG_MAX_LEVEL define
    DEFAULT_MAX_LEVEL = 70,

    // client supported max level for player/pets/etc. Avoid overflow or client stability affected.
    // also see GT_MAX_LEVEL define
    MAX_LEVEL = 123,

    // Server side limitation. Base at used code requirements.
    // also see MAX_LEVEL and GT_MAX_LEVEL define
    STRONG_MAX_LEVEL = 255,
};

enum BattlegroundBracketId                                  // bracketId for level ranges
{
    BG_BRACKET_ID_FIRST          = 0,
    BG_BRACKET_ID_LAST           = 12,

    // must be max value in PvPDificulty slot + 1
    MAX_BATTLEGROUND_BRACKETS
};

enum AreaTeams
{
    AREATEAM_NONE  = 0,
    AREATEAM_ALLY  = 2,
    AREATEAM_HORDE = 4,
    AREATEAM_ANY   = AREATEAM_ALLY+AREATEAM_HORDE
};

enum AchievementFaction
{
    ACHIEVEMENT_FACTION_HORDE           = 0,
    ACHIEVEMENT_FACTION_ALLIANCE        = 1,
    ACHIEVEMENT_FACTION_ANY             = -1
};

enum AchievementFlags
{
    ACHIEVEMENT_FLAG_COUNTER               = 0x00000001,    // Just count statistic (never stop and complete)
    ACHIEVEMENT_FLAG_HIDDEN                = 0x00000002,    // Not sent to client - internal use only
    ACHIEVEMENT_FLAG_PLAY_NO_VISUAL        = 0x00000004,    // Client does not play achievement earned visual
    ACHIEVEMENT_FLAG_SUMM                  = 0x00000008,    // Use summ criteria value from all requirements (and calculate max value)
    ACHIEVEMENT_FLAG_MAX_USED              = 0x00000010,    // Show max criteria (and calculate max value ??)
    ACHIEVEMENT_FLAG_REQ_COUNT             = 0x00000020,    // Use not zero req count (and calculate max value)
    ACHIEVEMENT_FLAG_AVERAGE               = 0x00000040,    // Show as average value (value / time_in_days) depend from other flag (by def use last criteria value)
    ACHIEVEMENT_FLAG_BAR                   = 0x00000080,    // Show as progress bar (value / max vale) depend from other flag (by def use last criteria value)
    ACHIEVEMENT_FLAG_REALM_FIRST_REACH     = 0x00000100,    //
    ACHIEVEMENT_FLAG_REALM_FIRST_KILL      = 0x00000200,    //
    ACHIEVEMENT_FLAG_UNK3                  = 0x00000400,    // ACHIEVEMENT_FLAG_HIDE_NAME_IN_TIE
    ACHIEVEMENT_FLAG_HIDE_INCOMPLETE       = 0x00000800,    // hide from UI if not completed
    ACHIEVEMENT_FLAG_SHOW_IN_GUILD_NEWS    = 0x00001000,    // Shows in guild news
    ACHIEVEMENT_FLAG_SHOW_IN_GUILD_HEADER  = 0x00002000,    // Shows in guild news header
    ACHIEVEMENT_FLAG_GUILD                 = 0x00004000,    //
    ACHIEVEMENT_FLAG_SHOW_GUILD_MEMBERS    = 0x00008000,    //
    ACHIEVEMENT_FLAG_SHOW_CRITERIA_MEMBERS = 0x00010000,    //
    ACHIEVEMENT_FLAG_ACCOUNT               = 0x00020000,
    ACHIEVEMENT_FLAG_UNK5                  = 0x00040000,
    ACHIEVEMENT_FLAG_HIDE_ZERO_COUNTER     = 0x00080000,    // statistic is hidden from UI if no criteria value exists
    ACHIEVEMENT_FLAG_TRACKING_FLAG         = 0x00100000,    // hidden tracking flag, sent to client in all cases except completion announcements
};

uint32 constexpr ACHIVEMENT_CATEGORY_PET_BATTLES = 15117;

enum class AreaFlags : uint32
{
    EmitBreathParticles                     = 0x00000001,
    BreathParticlesOverrideParent           = 0x00000002,
    OnMapDungeon                            = 0x00000004,
    AllowTradeChannel                       = 0x00000008,
    EnemiesPvPFlagged                       = 0x00000010,
    AllowResting                            = 0x00000020,
    AllowDueling                            = 0x00000040,
    FreeForAllPvP                           = 0x00000080,
    LinkedChat                              = 0x00000100, // Set in cities
    LinkedChatSpecialArea                   = 0x00000200,
    ForceThisAreaWhenOnDynamicTransport     = 0x00000400,
    NoPvP                                   = 0x00000800,
    NoGhostOnRelease                        = 0x00001000,
    SubZoneAmbientMultiplier                = 0x00002000,
    EnableFlightBoundsOnMap                 = 0x00004000,
    PVPPOI                                  = 0x00008000,
    NoChatChannels                          = 0x00010000,
    AreaNotInUse                            = 0x00020000,
    Contested                               = 0x00040000,
    NoPlayerSummoning                       = 0x00080000,
    NoDuelingIfTournamentRealm              = 0x00100000,
    PlayersCallGuards                       = 0x00200000,
    HordeResting                            = 0x00400000,
    AllianceResting                         = 0x00800000,
    CombatZone                              = 0x01000000,
    ForceIndoors                            = 0x02000000,
    ForceOutdoors                           = 0x04000000,
    AllowHearthAndRessurectFromArea         = 0x08000000,
    NoLocalDefenseChannel                   = 0x10000000,
    OnlyEvaluateGhostBindOnce               = 0x20000000,
    IsSubzone                               = 0x40000000,
    DontEvaluateGraveyardFromClient         = 0x80000000
};

DEFINE_ENUM_FLAG(AreaFlags);

enum class AreaFlags2 : uint32
{
    ForceMicroDungeonArtMap                     = 0x00000001, // Ask Programmer
    UseSubzonePlayerLoot                        = 0x00000002,
    AllowPetBattleDuelingEvenIfNoDuelingAllowed = 0x00000004,
    UseMapTransferLocsForCemeteries             = 0x00000008,
    IsGarrison                                  = 0x00000010,
    UseSubzoneForChatChannel                    = 0x00000020,
    DontRealmCoalesceChatChannel                = 0x00000040,
    NotExplorable                               = 0x00000080, // Don't assign area bit
    DontUseParentMapForCemeteries               = 0x00000100,
    DontShowSanctuaryText                       = 0x00000200,
    CrossFactionZoneChat                        = 0x00000400,
    ForceNoResting                              = 0x00000800,
    AllowWarModeToggle                          = 0x00001000
};

DEFINE_ENUM_FLAG(AreaFlags2);

inline constexpr size_t PLAYER_EXPLORED_ZONES_SIZE = 240;

enum class AreaMountFlags : uint8
{
    None                            = 0x0,
    AllowGroundMounts               = 0x1,
    AllowFlyingMounts               = 0x2,
    AllowSurfaceSwimmingMounts      = 0x4,
    AllowUnderwaterSwimmingMounts   = 0x8,
    ClientEnforcesMount             = 0x10
};

DEFINE_ENUM_FLAG(AreaMountFlags);

enum ArtifactCategory : uint32
{
    ARTIFACT_CATEGORY_PRIMARY = 1,
    ARTIFACT_CATEGORY_FISHING = 2
};

enum ArtifactPowerFlag : uint8
{
    ARTIFACT_POWER_FLAG_GOLD                        = 0x01,
    ARTIFACT_POWER_FLAG_NO_LINK_REQUIRED            = 0x02,
    ARTIFACT_POWER_FLAG_FINAL                       = 0x04,
    ARTIFACT_POWER_FLAG_SCALES_WITH_NUM_POWERS      = 0x08,
    ARTIFACT_POWER_FLAG_DONT_COUNT_FIRST_BONUS_RANK = 0x10,
    ARTIFACT_POWER_FLAG_MAX_RANK_WITH_TIER          = 0x20,

    ARTIFACT_POWER_FLAG_FIRST                       = ARTIFACT_POWER_FLAG_NO_LINK_REQUIRED | ARTIFACT_POWER_FLAG_DONT_COUNT_FIRST_BONUS_RANK,
};

#define MAX_ARTIFACT_TIER 1

#define MAX_AZERITE_EMPOWERED_TIER 5

#define MAX_AZERITE_ESSENCE_SLOT 4
#define MAX_AZERITE_ESSENCE_RANK 4

enum class AzeriteItemMilestoneType : int32
{
    MajorEssence    = 0,
    MinorEssence    = 1,
    BonusStamina    = 2
};

enum AzeriteTierUnlockSetFlags
{
    AZERITE_TIER_UNLOCK_SET_FLAG_DEFAULT = 0x1
};

enum class BattlePetSpeciesFlags : int32
{
    NoRename                 = 0x00001,
    WellKnown                = 0x00002,
    NotAccountWide           = 0x00004,
    Capturable               = 0x00008,
    NotTradable              = 0x00010,
    HideFromJournal          = 0x00020,
    LegacyAccountUnique      = 0x00040,
    CantBattle               = 0x00080,
    HordeOnly                = 0x00100,
    AllianceOnly             = 0x00200,
    Boss                     = 0x00400,
    RandomDisplay            = 0x00800,
    NoLicenseRequired        = 0x01000,
    AddsAllowedWithBoss      = 0x02000,
    HideUntilLearned         = 0x04000,
    MatchPlayerHighPetLevel  = 0x08000,
    NoWildPetAddsAllowed     = 0x10000,
};

DEFINE_ENUM_FLAG(BattlePetSpeciesFlags);

enum class BattlemasterListFlags : uint32
{
    InternalOnly                = 0x01,
    RatedOnly                   = 0x02, // Only set for rated battlegrounds
    ObsoleteDoNotList           = 0x04,
    ShowInWarGames              = 0x08,
    ShowInPvpBattlegroundList   = 0x10,
    IsBrawl                     = 0x20,
    IsFactional                 = 0x40,
    IsEpic                      = 0x80
};

DEFINE_ENUM_FLAG(BattlemasterListFlags);

enum class CfgCategoriesCharsets : uint8
{
    Any     = 0x00,
    Latin1  = 0x01,
    English = 0x02,
    Russian = 0x04,
    Korean  = 0x08,
    Chinese = 0x10
};

DEFINE_ENUM_FLAG(CfgCategoriesCharsets);

enum class CfgCategoriesFlags : uint8
{
    None        = 0x0,
    Tournament  = 0x1
};

DEFINE_ENUM_FLAG(CfgCategoriesFlags);

enum class ChatChannelFlags : int32
{
    None                = 0x00000000,
    AutoJoin            = 0x00000001,
    ZoneBased           = 0x00000002,
    ReadOnly            = 0x00000004,
    AllowItemLinks      = 0x00000008,
    OnlyInCities        = 0x00000010,
    LinkedChannel       = 0x00000020,
    ZoneAttackAlerts    = 0x00010000,
    GuildRecruitment    = 0x00020000,
    LookingForGroup     = 0x00040000,
    GlobalForTournament = 0x00080000,
    DisableRaidIcons    = 0x00100000,
    Regional            = 0x00200000
};

DEFINE_ENUM_FLAG(ChatChannelFlags);

enum class ChatChannelRuleset : int32
{
    None                        = 0,
    Mentor                      = 1,
    Disabled                    = 2,
    ChromieTimeCataclysm        = 3,
    ChromieTimeBuringCrusade    = 4,
    ChromieTimeWrath            = 5,
    ChromieTimeMists            = 6,
    ChromieTimeWoD              = 7,
    ChromieTimeLegion           = 8,
};

enum class ChrRacesFlag : int32
{
    NPCOnly                                     = 0x000001,
    DoNotComponentFeet                          = 0x000002,
    CanMount                                    = 0x000004,
    HasBald                                     = 0x000008,
    BindToStartingArea                          = 0x000010,
    AlternateForm                               = 0x000020,
    CanMountSelf                                = 0x000040,
    ForceToHDModelIfAvailable                   = 0x000080,
    ExaltedWithAllVendors                       = 0x000100,
    NotSelectable                               = 0x000200,
    ReputationBonus                             = 0x000400,
    UseLoincloth                                = 0x000800,
    RestBonus                                   = 0x001000,
    NoStartKits                                 = 0x002000,
    NoStartingWeapon                            = 0x004000,
    DontRedeemAccountLicenses                   = 0x008000,
    SkinVariationIsHairColor                    = 0x010000,
    UsePandarenRingForComponentingTexture       = 0x020000,
    IgnoreForAssetManifestComponentInfoParsing  = 0x040000,
    IsAlliedRace                                = 0x080000,
    VoidVendorDiscount                          = 0x100000,
    DAMMComponentNoMaleGeneration               = 0x200000,
    DAMMComponentNoFemaleGeneration             = 0x400000,
    NoAssociatedFactionReputationInRaceChange   = 0x800000,
    InternalOnly                                = 0x100000,
};

DEFINE_ENUM_FLAG(ChrRacesFlag);

enum class ChrSpecializationFlag : uint32
{
    Caster              = 0x01,
    Ranged              = 0x02,
    Melee               = 0x04,
    DualWieldTwoHanded  = 0x10,     // used for CUnitDisplay::SetSheatheInvertedForDualWield
    PetOverrideSpec     = 0x20,
    Recommended         = 0x40,
};

DEFINE_ENUM_FLAG(ChrSpecializationFlag);

enum class ChrSpecializationRole : int8
{
    Tank    = 0,
    Healer  = 1,
    Dps     = 2
};

enum class ChrSpecialization : uint32
{
    None                        = 0,
    MageArcane                  = 62,
    MageFire                    = 63,
    MageFrost                   = 64,
    PaladinHoly                 = 65,
    PaladinProtection           = 66,
    PaladinRetribution          = 70,
    WarriorArms                 = 71,
    WarriorFury                 = 72,
    WarriorProtection           = 73,
    DruidBalance                = 102,
    DruidFeral                  = 103,
    DruidGuardian               = 104,
    DruidRestoration            = 105,
    DeathKnightBlood            = 250,
    DeathKnightFrost            = 251,
    DeathKnightUnholy           = 252,
    HunterBeastMastery          = 253,
    HunterMarksmanship          = 254,
    HunterSurvival              = 255,
    PriestDiscipline            = 256,
    PriestHoly                  = 257,
    PriestShadow                = 258,
    RogueAssassination          = 259,
    RogueOutlaw                 = 260,
    RogueSubtely                = 261,
    ShamanElemental             = 262,
    ShamanEnhancement           = 263,
    ShamanRestoration           = 264,
    WarlockAffliction           = 265,
    WarlockDemonology           = 266,
    WarlockDestruction          = 267,
    MonkBrewmaster              = 268,
    MonkWindwalker              = 269,
    MonkMistweaver              = 270,
    DemonHunterHavoc            = 577,
    DemonHunterVengeance        = 581,
    EvokerDevastation           = 1467,
    EvokerPreservation          = 1468,
    EvokerAugmentation          = 1473
};

enum class ContentTuningCalcType : int32
{
    Base                        = 0,
    PlusOne                     = 1,
    PlusMaxLevelForExpansion    = 2
};

enum class ContentTuningFlag : int32
{
    DisabledForItem = 0x04,
    Horde           = 0x8,
    Alliance        = 0x10
};

DEFINE_ENUM_FLAG(ContentTuningFlag);

enum class CorruptionEffectsFlag
{
    None        = 0,
    Disabled    = 0x1
};

DEFINE_ENUM_FLAG(CorruptionEffectsFlag);

enum class CreatureModelDataFlags : uint32
{
    NoFootprintParticles                    = 0x00001,
    NoBreathParticles                       = 0x00002,
    IsPlayerModel                           = 0x00004,
    NoAttachedWeapons                       = 0x00010,
    NoFootprintTrailTextures                = 0x00020,
    DisableHighlight                        = 0x00040,
    CanMountWhileTransformedAsThis          = 0x00080,
    DisableScaleInterpolation               = 0x00100,
    ForceProjectedTex                       = 0x00200,
    CanJumpInPlaceAsMount                   = 0x00400,
    AICannotUseWalkBackwardsAnim            = 0x00800,
    IgnoreSpineLowForSplitBody              = 0x01000,
    IgnoreHeadForSplitBody                  = 0x02000,
    IgnoreSpineLowForSplitBodyWhenFlying    = 0x04000,
    IgnoreHeadForSplitBodyWhenFlying        = 0x08000,
    UseWheelAnimationOnUnitWheelBones       = 0x10000,
    IsHDModel                               = 0x20000,
    SuppressEmittersOnLowSettings           = 0x40000
};

DEFINE_ENUM_FLAG(CreatureModelDataFlags);

enum class CriteriaFailEvent : uint8
{
    None                                = 0,
    Death                               = 1,    // Death
    Hours24WithoutCompletingDailyQuest  = 2,    // 24 hours without completing a daily quest
    LeaveBattleground                   = 3,    // Leave a battleground
    LoseRankedArenaMatchWithTeamSize    = 4,    // Lose a ranked arena match with team size {#Team Size}
    LoseAura                            = 5,    // Lose aura "{Spell}"
    GainAura                            = 6,    // Gain aura "{Spell}"
    GainAuraEffect                      = 7,    // Gain aura effect "{SpellAuraNames.EnumID}"
    CastSpell                           = 8,    // Cast spell "{Spell}"
    BeSpellTarget                       = 9,    // Have spell "{Spell}" cast on you
    ModifyPartyStatus                   = 10,   // Modify your party status
    LosePetBattle                       = 11,   // Lose a pet battle
    BattlePetDies                       = 12,   // Battle pet dies
    DailyQuestsCleared                  = 13,   // Daily quests cleared
    SendEvent                           = 14,   // Send event "{GameEvents}" (player-sent/instance only)

    Count
};

enum class CriteriaStartEvent : uint8
{
    None                            = 0, // - NONE -
    ReachLevel                      = 1, // Reach level {#Level}
    CompleteDailyQuest              = 2, // Complete daily quest "{QuestV2}"
    StartBattleground               = 3, // Start battleground "{Map}"
    WinRankedArenaMatchWithTeamSize = 4, // Win a ranked arena match with team size {#Team Size}
    GainAura                        = 5, // Gain aura "{Spell}"
    GainAuraEffect                  = 6, // Gain aura effect "{SpellAuraNames.EnumID}"
    CastSpell                       = 7, // Cast spell "{Spell}"
    BeSpellTarget                   = 8, // Have spell "{Spell}" cast on you
    AcceptQuest                     = 9, // Accept quest "{QuestV2}"
    KillNPC                         = 10, // Kill NPC "{Creature}"
    KillPlayer                      = 11, // Kill player
    UseItem                         = 12, // Use item "{Item}"
    SendEvent                       = 13, // Send event "{GameEvents}" (player-sent/instance only)
    BeginScenarioStep               = 14, // Begin scenario step "{#Step}" (for use with "Player on Scenario" modifier only)

    Count
};

enum class CriteriaFlags : uint8
{
    FailAchievement         = 0x01, // Fail Achievement
    ResetOnStart            = 0x02, // Reset on Start
    ServerOnly              = 0x04, // Server Only
    AlwaysSaveToDB          = 0x08, // Always Save to DB (Use with Caution)
    AllowCriteriaDecrement  = 0x10, // Allow criteria to be decremented
    IsForQuest              = 0x20  // Is For Quest
};

DEFINE_ENUM_FLAG(CriteriaFlags);

enum class CriteriaType : int16
{
    KillCreature                                   = 0,   // Kill NPC "{Creature}"
    WinBattleground                                = 1,   // Win battleground "{Map}"
    CompleteResearchProject                        = 2,   /*NYI*/ // Complete research project "{ResearchProject}"
    CompleteAnyResearchProject                     = 3,   /*NYI*/ // Complete any research project
    FindResearchObject                             = 4,   /*NYI*/ // Find research object "{GameObjects}"
    ReachLevel                                     = 5,   // Reach level
    ExhaustAnyResearchSite                         = 6,   /*NYI*/ // Exhaust any research site
    SkillRaised                                    = 7,   // Skill "{SkillLine}" raised
    EarnAchievement                                = 8,   // Earn achievement "{Achievement}"
    CompleteQuestsCount                            = 9,   // Count of complete quests (quest count)
    CompleteAnyDailyQuestPerDay                    = 10,  // Complete any daily quest (per day)
    CompleteQuestsInZone                           = 11,  // Complete quests in "{AreaTable}"
    CurrencyGained                                 = 12,  // Currency "{CurrencyTypes}" gained
    DamageDealt                                    = 13,  // Damage dealt
    CompleteDailyQuest                             = 14,  // Complete daily quest
    ParticipateInBattleground                      = 15,  // Participate in battleground "{Map}"
    DieOnMap                                       = 16,  // Die on map "{Map}"
    DieAnywhere                                    = 17,  // Die anywhere
    DieInInstance                                  = 18,  // Die in an instance which handles at most {#Max Players} players
    RunInstance                                    = 19,  /*NYI*/ // Run an instance which handles at most {#Max Players} players
    KilledByCreature                               = 20,  // Get killed by "{Creature}"
    CompleteInternalCriteria                       = 21,  /*NYI*/ // Designer Value{`Uses Record ID}
    CompleteAnyChallengeMode                       = 22,  /*NYI*/ // Complete any challenge mode
    KilledByPlayer                                 = 23,  // Die to a player
    MaxDistFallenWithoutDying                      = 24,  // Maximum distance fallen without dying
    EarnChallengeModeMedal                         = 25,  /*NYI*/ // Earn a challenge mode medal of "{#Challenge Mode Medal (OBSOLETE)}" (OBSOLETE)
    DieFromEnviromentalDamage                      = 26,  // Die to "{$Env Damage}" environmental damage
    CompleteQuest                                  = 27,  // Complete quest "{QuestV2}"
    BeSpellTarget                                  = 28,  // Have the spell "{Spell}" cast on you
    CastSpell                                      = 29,  // Cast the spell "{Spell}"
    TrackedWorldStateUIModified                    = 30,  // Tracked WorldStateUI value "{WorldStateUI}" is modified
    PVPKillInArea                                  = 31,  // Kill someone in PVP in "{AreaTable}"
    WinArena                                       = 32,  // Win arena "{Map}"
    ParticipateInArena                             = 33,  // Participate in arena "{Map}"
    LearnOrKnowSpell                               = 34,  // Learn or Know spell "{Spell}"
    EarnHonorableKill                              = 35,  // Earn an honorable kill
    AcquireItem                                    = 36,  // Acquire item "{Item}"
    WinAnyRankedArena                              = 37,  // Win a ranked arena match (any arena)
    EarnTeamArenaRating                            = 38,  /*NYI*/ // Earn a team arena rating of {#Arena Rating}
    EarnPersonalArenaRating                        = 39,  // Earn a personal arena rating of {#Arena Rating}
    AchieveSkillStep                               = 40,  // Achieve a skill step in "{SkillLine}"
    UseItem                                        = 41,  // Use item "{Item}"
    LootItem                                       = 42,  // Loot "{Item}" via corpse, pickpocket, fishing, disenchanting, etc.
    RevealWorldMapOverlay                          = 43,  // Reveal world map overlay "{WorldMapOverlay}"
    EarnTitle                                      = 44,  /*NYI*/ // Deprecated PVP Titles
    BankSlotsPurchased                             = 45,  // Bank slots purchased
    ReputationGained                               = 46,  // Reputation gained with faction "{Faction}"
    TotalExaltedFactions                           = 47,  // Total exalted factions
    GotHaircut                                     = 48,  // Got a haircut
    EquipItemInSlot                                = 49,  // Equip item in slot "{$Equip Slot}"
    RollNeed                                       = 50,  // Roll need and get {#Need Roll}
    RollGreed                                      = 51,  // Roll greed and get {#Greed Roll}
    DeliverKillingBlowToClass                      = 52,  // Deliver a killing blow to a {ChrClasses}
    DeliverKillingBlowToRace                       = 53,  // Deliver a killing blow to a {ChrRaces}
    DoEmote                                        = 54,  // Do a "{EmotesText}" emote
    HealingDone                                    = 55,  // Healing done
    DeliveredKillingBlow                           = 56,  // Delivered a killing blow
    EquipItem                                      = 57,  // Equip item "{Item}"
    CompleteQuestsInSort                           = 58,  /*NYI*/ // Complete quests in "{QuestSort}"
    MoneyEarnedFromSales                           = 59,  // Sell items to vendors
    MoneySpentOnRespecs                            = 60,  // Money spent on respecs
    TotalRespecs                                   = 61,  // Total respecs
    MoneyEarnedFromQuesting                        = 62,  // Money earned from questing
    MoneySpentOnTaxis                              = 63,  // Money spent on taxis
    KilledAllUnitsInSpawnRegion                    = 64,  /*NYI*/ // Killed all units in spawn region "{SpawnRegion}"
    MoneySpentAtBarberShop                         = 65,  // Money spent at the barber shop
    MoneySpentOnPostage                            = 66,  // Money spent on postage
    MoneyLootedFromCreatures                       = 67,  // Money looted from creatures
    UseGameobject                                  = 68,  // Use Game Object "{GameObjects}"
    GainAura                                       = 69,  // Gain aura "{Spell}"
    KillPlayer                                     = 70,  // Kill a player (no honor check)
    CompleteChallengeMode                          = 71,  /*NYI*/ // Complete a challenge mode on map "{Map}"
    CatchFishInFishingHole                         = 72,  // Catch fish in the "{GameObjects}" fishing hole
    PlayerTriggerGameEvent                         = 73,  // Player will Trigger game event "{GameEvents}"
    Login                                          = 74,  // Login (USE SPARINGLY!)
    LearnSpellFromSkillLine                        = 75,  // Learn spell from the "{SkillLine}" skill line
    WinDuel                                        = 76,  // Win a duel
    LoseDuel                                       = 77,  // Lose a duel
    KillAnyCreature                                = 78,  // Kill any NPC
    CreatedItemsByCastingSpellWithLimit            = 79,  /*NYI*/ // Created items by casting a spell (limit 1 per create...)
    MoneyEarnedFromAuctions                        = 80,  // Money earned from auctions
    BattlePetAchievementPointsEarned               = 81,  /*NYI*/ // Battle pet achievement points earned
    ItemsPostedAtAuction                           = 82,  // Number of items posted at auction
    HighestAuctionBid                              = 83,  // Highest auction bid
    AuctionsWon                                    = 84,  // Auctions won
    HighestAuctionSale                             = 85,  // Highest coin value of item sold
    MostMoneyOwned                                 = 86,  // Most money owned
    TotalReveredFactions                           = 87,  // Total revered factions
    TotalHonoredFactions                           = 88,  // Total honored factions
    TotalFactionsEncountered                       = 89,  // Total factions encountered
    LootAnyItem                                    = 90,  // Loot any item
    ObtainAnyItem                                  = 91,  // Obtain any item
    AnyoneTriggerGameEventScenario                 = 92,  /*NYI*/ // Anyone will Trigger game event "{GameEvents}" (Scenario Only)
    RollAnyNeed                                    = 93,  // Roll any number on need
    RollAnyGreed                                   = 94,  // Roll any number on greed
    ReleasedSpirit                                 = 95,  /*NYI*/ // Released Spirit
    AccountKnownPet                                = 96,  /*NYI*/ // Account knows pet "{Creature}" (Backtracked)
    DefeatDungeonEncounterWhileElegibleForLoot     = 97,  // Defeat Encounter "{DungeonEncounter}" While Eligible For Loot
    // UNUSED 18{}                                 = 98,  // Unused
    // UNUSED 19{}                                 = 99,  // Unused
    // UNUSED 20{}                                 = 100, // Unused
    HighestDamageDone                              = 101, // Highest damage done in 1 single ability
    HighestDamageTaken                             = 102, // Most damage taken in 1 single hit
    TotalDamageTaken                               = 103, // Total damage taken
    HighestHealCast                                = 104, // Largest heal cast
    TotalHealReceived                              = 105, // Total healing received
    HighestHealReceived                            = 106, // Largest heal received
    AbandonAnyQuest                                = 107, // Abandon any quest
    BuyTaxi                                        = 108, // Buy a taxi
    GetLootByType                                  = 109, // Get loot via "{$Loot Acquisition}"
    LandTargetedSpellOnTarget                      = 110, // Land targeted spell "{Spell}" on a target
    // UNUSED 21{}                                 = 111, // Unused
    LearnTradeskillSkillLine                       = 112, // Learn tradeskill skill line "{SkillLine}"
    HonorableKills                                 = 113, // Honorable kills (number in interface, won't update except for login)
    AcceptSummon                                   = 114, // Accept a summon
    EarnAchievementPoints                          = 115, // Earn achievement points
    RollDisenchant                                 = 116, /*NYI*/ // Roll disenchant and get {#Disenchant Roll}
    RollAnyDisenchant                              = 117, /*NYI*/ // Roll any number on disenchant
    CompletedLFGDungeon                            = 118, /*NYI*/ // Completed an LFG dungeon
    CompletedLFGDungeonWithStrangers               = 119, // Completed an LFG dungeon with strangers
    KickInitiatorInLFGDungeon                      = 120, /*NYI*/ // Kicked in an LFG dungeon (initiator)
    KickVoterInLFGDungeon                          = 121, /*NYI*/ // Kicked in an LFG dungeon (voter)
    KickTargetInLFGDungeon                         = 122, /*NYI*/ // Kicked in an LFG dungeon (target)
    AbandonedLFGDungeon                            = 123, /*NYI*/ // Abandoned an LFG dungeon
    MoneySpentOnGuildRepair                        = 124, /*NYI*/ // Guild repair amount spent
    GuildAttainedLevel                             = 125, /*NYI*/ // Guild attained level
    CreatedItemsByCastingSpell                     = 126, /*NYI*/ // Created items by casting a spell
    FishInAnyPool                                  = 127, /*NYI*/ // Fish in any pool
    GuildBankTabsPurchased                         = 128, /*NYI*/ // Guild bank tabs purchased
    EarnGuildAchievementPoints                     = 129, /*NYI*/ // Earn guild achievement points
    WinAnyBattleground                             = 130, /*NYI*/ // Win any battleground
    ParticipateInAnyBattleground                   = 131, /*NYI*/ // Participate in any battleground
    EarnBattlegroundRating                         = 132, /*NYI*/ // Earn a battleground rating
    GuildTabardCreated                             = 133, /*NYI*/ // Guild tabard created
    CompleteQuestsCountForGuild                    = 134, /*NYI*/ // Count of complete quests for guild (Quest count)
    HonorableKillsForGuild                         = 135, /*NYI*/ // Honorable kills for Guild
    KillAnyCreatureForGuild                        = 136, /*NYI*/ // Kill any NPC for Guild
    GroupedTankLeftEarlyInLFGDungeon               = 137, /*NYI*/ // Grouped tank left early in an LFG dungeon
    CompleteGuildChallenge                         = 138, /*NYI*/ // Complete a "{$Guild Challenge}" guild challenge
    CompleteAnyGuildChallenge                      = 139, /*NYI*/ // Complete any guild challenge
    MarkedAFKInBattleground                        = 140, /*NYI*/ // Marked AFK in a battleground
    RemovedAFKInBattleground                       = 141, /*NYI*/ // Removed for being AFK in a battleground
    StartAnyBattleground                           = 142, /*NYI*/ // Start any battleground (AFK tracking)
    CompleteAnyBattleground                        = 143, /*NYI*/ // Complete any battleground (AFK tracking)
    MarkedSomeoneAFKInBattleground                 = 144, /*NYI*/ // Marked someone for being AFK in a battleground
    CompletedLFRDungeon                            = 145, /*NYI*/ // Completed an LFR dungeon
    AbandonedLFRDungeon                            = 146, /*NYI*/ // Abandoned an LFR dungeon
    KickInitiatorInLFRDungeon                      = 147, /*NYI*/ // Kicked in an LFR dungeon (initiator)
    KickVoterInLFRDungeon                          = 148, /*NYI*/ // Kicked in an LFR dungeon (voter)
    KickTargetInLFRDungeon                         = 149, /*NYI*/ // Kicked in an LFR dungeon (target)
    GroupedTankLeftEarlyInLFRDungeon               = 150, /*NYI*/ // Grouped tank left early in an LFR dungeon
    CompleteAnyScenario                            = 151, /*NYI*/ // Complete a Scenario
    CompleteScenario                               = 152, /*NYI*/ // Complete scenario "{Scenario}"
    EnterAreaTriggerWithActionSet                  = 153, /*NYI*/ // Enter area trigger "{AreaTriggerActionSet}"
    LeaveAreaTriggerWithActionSet                  = 154, /*NYI*/ // Leave area trigger "{AreaTriggerActionSet}"
    LearnedNewPet                                  = 155, // (Account Only) Learned a new pet
    UniquePetsOwned                                = 156, // (Account Only) Unique pets owned
    AccountObtainPetThroughBattle                  = 157, /*NYI*/ // (Account Only) Obtain a pet through battle
    WinPetBattle                                   = 158, /*NYI*/ // Win a pet battle
    LosePetBattle                                  = 159, /*NYI*/ // Lose a pet battle
    BattlePetReachLevel                            = 160, // (Account Only) Battle pet has reached level {#Level}
    PlayerObtainPetThroughBattle                   = 161, /*NYI*/ // (Player) Obtain a pet through battle
    ActivelyEarnPetLevel                           = 162, // (Player) Actively earn level {#Level} with a pet by a player
    EnterArea                                      = 163, // Enter Map Area "{AreaTable}"
    LeaveArea                                      = 164, // Leave Map Area "{AreaTable}"
    DefeatDungeonEncounter                         = 165, // Defeat Encounter "{DungeonEncounter}"
    PlaceAnyGarrisonBuilding                       = 166, /*NYI*/ // Garrison Building: Place any
    PlaceGarrisonBuilding                          = 167, // Garrison Building: Place "{GarrBuilding}"
    ActivateAnyGarrisonBuilding                    = 168, // Garrison Building: Activate any
    ActivateGarrisonBuilding                       = 169, /*NYI*/ // Garrison Building: Activate "{GarrBuilding}"
    UpgradeGarrison                                = 170, /*NYI*/ // Garrison: Upgrade Garrison to Tier "{#Tier:2,3}"
    StartAnyGarrisonMissionWithFollowerType        = 171, /*NYI*/ // Garrison Mission: Start any with FollowerType "{GarrFollowerType}"
    StartGarrisonMission                           = 172, /*NYI*/ // Garrison Mission: Start "{GarrMission}"
    SucceedAnyGarrisonMissionWithFollowerType      = 173, /*NYI*/ // Garrison Mission: Succeed any with FollowerType "{GarrFollowerType}"
    SucceedGarrisonMission                         = 174, /*NYI*/ // Garrison Mission: Succeed "{GarrMission}"
    RecruitAnyGarrisonFollower                     = 175, /*NYI*/ // Garrison Follower: Recruit any
    RecruitGarrisonFollower                        = 176, // Garrison Follower: Recruit "{GarrFollower}"
    AcquireGarrison                                = 177, /*NYI*/ // Garrison: Acquire a Garrison
    LearnAnyGarrisonBlueprint                      = 178, /*NYI*/ // Garrison Blueprint: Learn any
    LearnGarrisonBlueprint                         = 179, /*NYI*/ // Garrison Blueprint: Learn "{GarrBuilding}"
    LearnAnyGarrisonSpecialization                 = 180, /*NYI*/ // Garrison Specialization: Learn any
    LearnGarrisonSpecialization                    = 181, /*NYI*/ // Garrison Specialization: Learn "{GarrSpecialization}"
    CollectGarrisonShipment                        = 182, /*NYI*/ // Garrison Shipment of type "{CharShipmentContainer}" collected
    ItemLevelChangedForGarrisonFollower            = 183, /*NYI*/ // Garrison Follower: Item Level Changed
    LevelChangedForGarrisonFollower                = 184, /*NYI*/ // Garrison Follower: Level Changed
    LearnToy                                       = 185, /*NYI*/ // Learn Toy "{Item}"
    LearnAnyToy                                    = 186, /*NYI*/ // Learn Any Toy
    QualityUpgradedForGarrisonFollower             = 187, /*NYI*/ // Garrison Follower: Quality Upgraded
    LearnHeirloom                                  = 188, /*NYI*/ // Learn Heirloom "{Item}"
<<<<<<< HEAD
    LearnAnyHeirloom                               = 189, // Learn Any Heirloom
    EarnArtifactXP                                 = 190, /*NYI*/ // Earn Artifact XP
=======
    LearnAnyHeirloom                               = 189, /*NYI*/ // Learn Any Heirloom
    EarnArtifactXP                                 = 190, // Earn Artifact XP
>>>>>>> 500301b9
    AnyArtifactPowerRankPurchased                  = 191, /*NYI*/ // Artifact Power Ranks Purchased
    LearnTransmog                                  = 192, /*NYI*/ // Learn Transmog "{ItemModifiedAppearance}"
    LearnAnyTransmog                               = 193, /*NYI*/ // Learn Any Transmog
    HonorLevelIncrease                             = 194, // (Player) honor level increase
    PrestigeLevelIncrease                          = 195, /*NYI*/ // (Player) prestige level increase
    ActivelyReachLevel                             = 196, // Actively level to level {#Level}
    CompleteResearchAnyGarrisonTalent              = 197, /*NYI*/ // Garrison Talent: Complete Research Any
    CompleteResearchGarrisonTalent                 = 198, /*NYI*/ // Garrison Talent: Complete Research "{GarrTalent}"
    LearnAnyTransmogInSlot                         = 199, // Learn Any Transmog in Slot "{$Equip Slot}"
    RecruitAnyGarrisonTroop                        = 200, /*NYI*/ // Recruit any Garrison Troop
    StartResearchAnyGarrisonTalent                 = 201, /*NYI*/ // Garrison Talent: Start Research Any
    StartResearchGarrisonTalent                    = 202, /*NYI*/ // Garrison Talent: Start Research "{GarrTalent}"
    CompleteAnyWorldQuest                          = 203, /*NYI*/ // Complete Any Quest
    EarnLicense                                    = 204, /*NYI*/ // Earn License "{BattlePayDeliverable}" (does NOT work for box level)
    CollectTransmogSetFromGroup                    = 205, // (Account Only) Collect a Transmog Set from Group "{TransmogSetGroup}"
    ParagonLevelIncreaseWithFaction                = 206, /*NYI*/ // (Player) paragon level increase with faction "{Faction}"
    PlayerHasEarnedHonor                           = 207, /*NYI*/ // Player has earned honor
    KillCreatureScenario                           = 208, /*NYI*/ // Kill NPC "{Creature}" (scenario criteria only, do not use for player)
    ArtifactPowerRankPurchased                     = 209, /*NYI*/ // Artifact Power Rank of "{ArtifactPower}" Purchased
    ChooseAnyRelicTalent                           = 210, /*NYI*/ // Choose any Relic Talent
    ChooseRelicTalent                              = 211, /*NYI*/ // Choose Relic Talent "{ArtifactPower}"
    EarnExpansionLevel                             = 212, /*NYI*/ // Earn Expansion Level "{$Expansion Level}"
    AccountHonorLevelReached                       = 213, /*NYI*/ // (Account Only) honor level {#Level} reached
    EarnArtifactXPForAzeriteItem                   = 214, // Earn Artifact experience for Azerite Item
    AzeriteLevelReached                            = 215, // Azerite Level {#Azerite Level} reached
    MythicPlusCompleted                            = 216, /*NYI*/ // Mythic Plus Completed
    ScenarioGroupCompleted                         = 217, /*NYI*/ // Scenario Group Completed
    CompleteAnyReplayQuest                         = 218, // Complete Any Replay Quest
    BuyItemsFromVendors                            = 219, // Buy items from vendors
    SellItemsToVendors                             = 220, // Sell items to vendors
    ReachMaxLevel                                  = 221, /*NYI*/ // Reach Max Level
    MemorizeSpell                                  = 222, /*NYI*/ // Memorize Spell "{Spell}"
    LearnTransmogIllusion                          = 223, /*NYI*/ // Learn Transmog Illusion
    LearnAnyTransmogIllusion                       = 224, /*NYI*/ // Learn Any Transmog Illusion
    EnterTopLevelArea                              = 225, // Enter Top Level Map Area "{AreaTable}"
    LeaveTopLevelArea                              = 226, // Leave Top Level Map Area "{AreaTable}"
    SocketGarrisonTalent                           = 227, /*NYI*/ // Socket Garrison Talent {GarrTalent}
    SocketAnySoulbindConduit                       = 228, /*NYI*/ // Socket Any Soulbind Conduit
    ObtainAnyItemWithCurrencyValue                 = 229, /*NYI*/ // Obtain Any Item With Currency Value "{CurrencyTypes}"
    MythicPlusRatingAttained                       = 230, /*NYI*/ // (Player) Mythic+ Rating "{#DungeonScore}" attained
    SpentTalentPoint                               = 231, /*NYI*/ // (Player) spent talent point

    MythicPlusDisplaySeasonEnded                   = 234, /*NYI*/ // {DisplaySeason}

    WinRatedSoloShuffleRound                       = 239, /*NYI*/
    ParticipateInRatedSoloShuffleRound             = 240, /*NYI*/

    ReputationAmountGained                         = 243, /*NYI*/ // Gain reputation amount with {FactionID}; accumulate, not highest

    FulfillAnyCraftingOrder                        = 245, /*NYI*/
    FulfillCraftingOrderType                       = 246, /*NYI*/ // {CraftingOrderType}

    PerksProgramMonthComplete                      = 249, /*NYI*/
    CompleteTrackingQuest                          = 250, /*NYI*/

    GainLevels                                     = 253, // Gain levels

    CompleteQuestsCountOnAccount                   = 257, /*NYI*/

    WarbandBankTabPurchased                        = 260, /*NYI*/

    LearnTaxiNode                                  = 262,
    Count                                          = 263
};

enum class CriteriaTreeFlags : uint16
{
    ProgressBar                 = 0x0001, // Progress Bar
    DoNotDisplay                = 0x0002, // Do Not Display
    IsDate                      = 0x0004, // Is a Date
    IsMoney                     = 0x0008, // Is Money
    ToastOnComplete             = 0x0010, // Toast on Complete
    UseObjectsDescription       = 0x0020, // Use Object's Description
    ShowFactionSpecificChild    = 0x0040, // Show faction specific child
    DisplayAllChildren          = 0x0080, // Display all children
    AwardBonusRep               = 0x0100, // Award Bonus Rep (Hack!!)
    AllianceOnly                = 0x0200, // Treat this criteria or block as Alliance
    HordeOnly                   = 0x0400, // Treat this criteria or block as Horde
    DisplayAsFraction           = 0x0800, // Display as Fraction
    IsForQuest                  = 0x1000  // Is For Quest
};

DEFINE_ENUM_FLAG(CriteriaTreeFlags);

enum class CriteriaTreeOperator : uint8
{
    Complete        = 0, // Complete
    NotComplete     = 1, // Not Complete
    CompleteAll     = 4, // Complete All
    Sum             = 5, // Sum Of Criteria Is
    Highest         = 6, // Highest Criteria Is
    StartedAtLeast  = 7, // Started At Least
    CompleteAtLeast = 8, // Complete At Least
    ProgressBar     = 9  // Progress Bar
};

enum class ChrCustomizationOptionFlag : int32
{
    Disabled    = 0x4,
};

DEFINE_ENUM_FLAG(ChrCustomizationOptionFlag);

enum class ChrCustomizationReqFlag : int32
{
    HasRequirements = 0x1
};

DEFINE_ENUM_FLAG(ChrCustomizationReqFlag);

enum CurrencyConsts
{
    CURRENCY_TYPE_ANCIENT_MANA    = 1155,
    CURRENCY_TYPE_AZERITE         = 1553,

    CURRENCY_MAX_CAP_ANCIENT_MANA = 2000
};

enum class CurrencyTypesFlags : uint32
{
    Tradable                            = 0x00000001, // NYI
    AppearsInLootWindow                 = 0x00000002, // NYI
    ComputedWeeklyMaximum               = 0x00000004, // NYI
    _100_Scaler                         = 0x00000008,
    NoLowLevelDrop                      = 0x00000010, // NYI
    IgnoreMaxQtyOnLoad                  = 0x00000020,
    LogOnWorldChange                    = 0x00000040, // NYI
    TrackQuantity                       = 0x00000080,
    ResetTrackedQuantity                = 0x00000100, // NYI
    UpdateVersionIgnoreMax              = 0x00000200,
    SuppressChatMessageOnVersionChange  = 0x00000400,
    SingleDropInLoot                    = 0x00000800, // NYI
    HasWeeklyCatchup                    = 0x00001000, // NYI
    DoNotCompressChat                   = 0x00002000, // NYI
    DoNotLogAcquisitionToBi             = 0x00004000, // NYI
    NoRaidDrop                          = 0x00008000, // NYI
    NotPersistent                       = 0x00010000, // NYI
    Deprecated                          = 0x00020000, // NYI
    DynamicMaximum                      = 0x00040000,
    SuppressChatMessages                = 0x00080000,
    DoNotToast                          = 0x00100000, // NYI
    DestroyExtraOnLoot                  = 0x00200000, // NYI
    DontShowTotalInTooltip              = 0x00400000, // NYI
    DontCoalesceInLootWindow            = 0x00800000, // NYI
    AccountWide                         = 0x01000000, // NYI
    AllowOverflowMailer                 = 0x02000000, // NYI
    HideAsReward                        = 0x04000000, // NYI
    HasWarmodeBonus                     = 0x08000000, // NYI
    IsAllianceOnly                      = 0x10000000,
    IsHordeOnly                         = 0x20000000,
    LimitWarmodeBonusOncePerTooltip     = 0x40000000, // NYI
    DeprecatedCurrencyFlag              = 0x80000000  // this flag itself is deprecated, not currency that has it
};

DEFINE_ENUM_FLAG(CurrencyTypesFlags);

enum class CurrencyTypesFlagsB : uint32
{
    UseTotalEarnedForEarned             = 0x01,
    ShowQuestXPGainInTooltip            = 0x02, // NYI
    NoNotificationMailOnOfflineProgress = 0x04, // NYI
    BattlenetVirtualCurrency            = 0x08  // NYI
};

DEFINE_ENUM_FLAG(CurrencyTypesFlagsB);

enum Curves
{
    CURVE_ID_ARTIFACT_RELIC_ITEM_LEVEL_BONUS    = 1718,
    CURVE_ID_AZERITE_EMPOWERED_ITEM_RESPEC_COST = 6785
};

enum class CurveInterpolationMode : uint8
{
    Linear      = 0,
    Cosine      = 1,
    CatmullRom  = 2,
    Bezier3     = 3,
    Bezier4     = 4,
    Bezier      = 5,
    Constant    = 6,
};

enum Difficulty : uint8
{
    DIFFICULTY_NONE                 = 0,
    DIFFICULTY_NORMAL               = 1,
    DIFFICULTY_HEROIC               = 2,
    DIFFICULTY_10_N                 = 3,
    DIFFICULTY_25_N                 = 4,
    DIFFICULTY_10_HC                = 5,
    DIFFICULTY_25_HC                = 6,
    DIFFICULTY_LFR                  = 7,
    DIFFICULTY_MYTHIC_KEYSTONE      = 8,
    DIFFICULTY_40                   = 9,
    DIFFICULTY_3_MAN_SCENARIO_HC    = 11,
    DIFFICULTY_3_MAN_SCENARIO_N     = 12,
    DIFFICULTY_NORMAL_RAID          = 14,
    DIFFICULTY_HEROIC_RAID          = 15,
    DIFFICULTY_MYTHIC_RAID          = 16,
    DIFFICULTY_LFR_NEW              = 17,
    DIFFICULTY_EVENT_RAID           = 18,
    DIFFICULTY_EVENT_DUNGEON        = 19,
    DIFFICULTY_EVENT_SCENARIO       = 20,
    DIFFICULTY_MYTHIC               = 23,
    DIFFICULTY_TIMEWALKING          = 24,
    DIFFICULTY_WORLD_PVP_SCENARIO   = 25,
    DIFFICULTY_5_MAN_SCENARIO_N     = 26,
    DIFFICULTY_20_MAN_SCENARIO_N    = 27,
    DIFFICULTY_PVEVP_SCENARIO       = 29,
    DIFFICULTY_EVENT_SCENARIO_6     = 30,
    DIFFICULTY_WORLD_PVP_SCENARIO_2 = 32,
    DIFFICULTY_TIMEWALKING_RAID     = 33,
    DIFFICULTY_PVP                  = 34,
    DIFFICULTY_NORMAL_ISLAND        = 38,
    DIFFICULTY_HEROIC_ISLAND        = 39,
    DIFFICULTY_MYTHIC_ISLAND        = 40,
    DIFFICULTY_PVP_ISLAND           = 45,
    DIFFICULTY_NORMAL_WARFRONT      = 147,
    DIFFICULTY_HEROIC_WARFRONT      = 149,
    DIFFICULTY_LFR_15TH_ANNIVERSARY = 151,
    DIFFICULTY_VISIONS_OF_NZOTH     = 152,
    DIFFICULTY_TEEMING_ISLAND       = 153
};

enum DifficultyFlags
{
    DIFFICULTY_FLAG_HEROIC_STYLE_LOCKOUTS   = 0x01,
    DIFFICULTY_FLAG_DEFAULT                 = 0x02,
    DIFFICULTY_FLAG_CAN_SELECT              = 0x04, // Player can select this difficulty in dropdown menu
    //DIFFICULTY_FLAG_CHALLENGE_MODE          = 0x08, // deprecated since Legion expansion
    DIFFICULTY_FLAG_LFG_ONLY                = 0x10,
    DIFFICULTY_FLAG_LEGACY                  = 0x20,
    DIFFICULTY_FLAG_DISPLAY_HEROIC          = 0x40, // Controls icon displayed on minimap when inside the instance
    DIFFICULTY_FLAG_DISPLAY_MYTHIC          = 0x80  // Controls icon displayed on minimap when inside the instance
};

enum class ExpectedStatType : uint8
{
    CreatureHealth          = 0,
    PlayerHealth            = 1,
    CreatureAutoAttackDps   = 2,
    CreatureArmor           = 3,
    PlayerMana              = 4,
    PlayerPrimaryStat       = 5,
    PlayerSecondaryStat     = 6,
    ArmorConstant           = 7,
    None                    = 8,
    CreatureSpellDamage     = 9
};

enum FactionTemplateFlags
{
    FACTION_TEMPLATE_FLAG_PVP               = 0x00000800,   // flagged for PvP
    FACTION_TEMPLATE_FLAG_CONTESTED_GUARD   = 0x00001000,   // faction will attack players that were involved in PvP combats
    FACTION_TEMPLATE_FLAG_HOSTILE_BY_DEFAULT= 0x00002000
};

enum FactionMasks
{
    FACTION_MASK_PLAYER   = 1,                              // any player
    FACTION_MASK_ALLIANCE = 2,                              // player or creature from alliance team
    FACTION_MASK_HORDE    = 4,                              // player or creature from horde team
    FACTION_MASK_MONSTER  = 8                               // aggressive creature from monster team
    // if none flags set then non-aggressive creature
};

enum class FriendshipReputationFlags : int32
{
    NoFXOnReactionChange                            = 0x01,
    NoLogTextOnRepGain                              = 0x02,
    NoLogTextOnReactionChange                       = 0x04,
    ShowRepGainandReactionChangeForHiddenFaction    = 0x08,
    NoRepGainModifiers                              = 0x10
};

DEFINE_ENUM_FLAG(FriendshipReputationFlags);

enum class GlobalCurve : int32
{
    CritDiminishing = 0,
    MasteryDiminishing = 1,
    HasteDiminishing = 2,
    SpeedDiminishing = 3,
    AvoidanceDiminishing = 4,
    VersatilityDoneDiminishing = 5,
    LifestealDiminishing = 6,
    DodgeDiminishing = 7,
    BlockDiminishing = 8,
    ParryDiminishing = 9,

    VersatilityTakenDiminishing = 11,

    ContentTuningPvpItemLevelHealthScaling = 13,
    ContentTuningPvpLevelDamageScaling = 14,
    ContentTuningPvpItemLevelDamageScaling = 15,
};

#define MAX_ITEM_PROTO_FLAGS 4
#define MAX_ITEM_PROTO_ZONES 2
#define MAX_ITEM_PROTO_SOCKETS 3
#define MAX_ITEM_PROTO_STATS  10

enum GlyphSlotType
{
    GLYPH_SLOT_MAJOR = 0,
    GLYPH_SLOT_MINOR = 1,
    GLYPH_SLOT_PRIME = 2
};

enum ItemEnchantmentType
{
    ITEM_ENCHANTMENT_TYPE_NONE                              = 0,
    ITEM_ENCHANTMENT_TYPE_COMBAT_SPELL                      = 1,
    ITEM_ENCHANTMENT_TYPE_DAMAGE                            = 2,
    ITEM_ENCHANTMENT_TYPE_EQUIP_SPELL                       = 3,
    ITEM_ENCHANTMENT_TYPE_RESISTANCE                        = 4,
    ITEM_ENCHANTMENT_TYPE_STAT                              = 5,
    ITEM_ENCHANTMENT_TYPE_TOTEM                             = 6,
    ITEM_ENCHANTMENT_TYPE_USE_SPELL                         = 7,
    ITEM_ENCHANTMENT_TYPE_PRISMATIC_SOCKET                  = 8,
    ITEM_ENCHANTMENT_TYPE_ARTIFACT_POWER_BONUS_RANK_BY_TYPE = 9,
    ITEM_ENCHANTMENT_TYPE_ARTIFACT_POWER_BONUS_RANK_BY_ID   = 10,
    ITEM_ENCHANTMENT_TYPE_BONUS_LIST_ID                     = 11,
    ITEM_ENCHANTMENT_TYPE_BONUS_LIST_CURVE                  = 12,
    ITEM_ENCHANTMENT_TYPE_ARTIFACT_POWER_BONUS_RANK_PICKER  = 13
};

enum ItemExtendedCostFlags
{
    ITEM_EXT_COST_FLAG_REQUIRE_GUILD                = 0x01,
    ITEM_EXT_COST_CURRENCY_REQ_IS_SEASON_EARNED_1   = 0x02,
    ITEM_EXT_COST_CURRENCY_REQ_IS_SEASON_EARNED_2   = 0x04,
    ITEM_EXT_COST_CURRENCY_REQ_IS_SEASON_EARNED_3   = 0x08,
    ITEM_EXT_COST_CURRENCY_REQ_IS_SEASON_EARNED_4   = 0x10,
    ITEM_EXT_COST_CURRENCY_REQ_IS_SEASON_EARNED_5   = 0x20,
};

enum ItemBonusType
{
    ITEM_BONUS_ITEM_LEVEL                       = 1,
    ITEM_BONUS_STAT                             = 2,
    ITEM_BONUS_QUALITY                          = 3,
    ITEM_BONUS_NAME_SUBTITLE                    = 4,              // Text under name
    ITEM_BONUS_SUFFIX                           = 5,
    ITEM_BONUS_SOCKET                           = 6,
    ITEM_BONUS_APPEARANCE                       = 7,
    ITEM_BONUS_REQUIRED_LEVEL                   = 8,
    ITEM_BONUS_DISPLAY_TOAST_METHOD             = 9,
    ITEM_BONUS_REPAIR_COST_MULTIPLIER           = 10,
    ITEM_BONUS_SCALING_STAT_DISTRIBUTION        = 11,
    ITEM_BONUS_DISENCHANT_LOOT_ID               = 12,
    ITEM_BONUS_SCALING_STAT_DISTRIBUTION_FIXED  = 13,
    ITEM_BONUS_ITEM_LEVEL_CAN_INCREASE          = 14,             // Displays a + next to item level indicating it can warforge
    ITEM_BONUS_RANDOM_ENCHANTMENT               = 15,             // Responsible for showing "<Random additional stats>" or "+%d Rank Random Minor Trait" in the tooltip before item is obtained
    ITEM_BONUS_BONDING                          = 16,
    ITEM_BONUS_RELIC_TYPE                       = 17,
    ITEM_BONUS_OVERRIDE_REQUIRED_LEVEL          = 18,
    ITEM_BONUS_AZERITE_TIER_UNLOCK_SET          = 19,
    ITEM_BONUS_SCRAPPING_LOOT_ID                = 20,
    ITEM_BONUS_OVERRIDE_CAN_DISENCHANT          = 21,
    ITEM_BONUS_OVERRIDE_CAN_SCRAP               = 22,
    ITEM_BONUS_ITEM_EFFECT_ID                   = 23,
    ITEM_BONUS_MODIFIED_CRAFTING_STAT           = 25,
    ITEM_BONUS_REQUIRED_LEVEL_CURVE             = 27,
    ITEM_BONUS_DESCRIPTION_TEXT                 = 30,             // Item description
    ITEM_BONUS_OVERRIDE_NAME                    = 31,             // ItemNameDescription id
    ITEM_BONUS_ITEM_BONUS_LIST_GROUP            = 34,
    ITEM_BONUS_ITEM_LIMIT_CATEGORY              = 35,
    ITEM_BONUS_ITEM_CONVERSION                  = 37,
    ITEM_BONUS_ITEM_HISTORY_SLOT                = 38,
};

enum class ItemContext : uint8
{
    NONE                                = 0,
    Dungeon_Normal                      = 1,
    Dungeon_Heroic                      = 2,
    Raid_Normal                         = 3,
    Raid_Raid_Finder                    = 4,
    Raid_Heroic                         = 5,
    Raid_Mythic                         = 6,
    PVP_Unranked_1                      = 7,
    PVP_Ranked_1_Unrated                = 8,
    Scenario_Normal                     = 9,
    Scenario_Heroic                     = 10,
    Quest_Reward                        = 11,
    In_Game_Store                       = 12,
    Trade_Skill                         = 13,
    Vendor                              = 14,
    Black_Market                        = 15,
    MythicPlus_End_of_Run               = 16,
    Dungeon_Lvl_Up_1                    = 17,
    Dungeon_Lvl_Up_2                    = 18,
    Dungeon_Lvl_Up_3                    = 19,
    Dungeon_Lvl_Up_4                    = 20,
    Force_to_NONE                       = 21,
    Timewalking                         = 22,
    Dungeon_Mythic                      = 23,
    Pvp_Honor_Reward                    = 24,
    World_Quest_1                       = 25,
    World_Quest_2                       = 26,
    World_Quest_3                       = 27,
    World_Quest_4                       = 28,
    World_Quest_5                       = 29,
    World_Quest_6                       = 30,
    Mission_Reward_1                    = 31,
    Mission_Reward_2                    = 32,
    MythicPlus_End_of_Run_Time_Chest    = 33,
    zzChallenge_Mode_3                  = 34,
    MythicPlus_Jackpot                  = 35,
    World_Quest_7                       = 36,
    World_Quest_8                       = 37,
    PVP_Ranked_2_Combatant              = 38,
    PVP_Ranked_3_Challenger             = 39,
    PVP_Ranked_4_Rival                  = 40,
    PVP_Unranked_2                      = 41,
    World_Quest_9                       = 42,
    World_Quest_10                      = 43,
    PVP_Ranked_5_Duelist                = 44,
    PVP_Ranked_6_Elite                  = 45,
    PVP_Ranked_7                        = 46,
    PVP_Unranked_3                      = 47,
    PVP_Unranked_4                      = 48,
    PVP_Unranked_5                      = 49,
    PVP_Unranked_6                      = 50,
    PVP_Unranked_7                      = 51,
    PVP_Ranked_8                        = 52,
    World_Quest_11                      = 53,
    World_Quest_12                      = 54,
    World_Quest_13                      = 55,
    PVP_Ranked_Jackpot                  = 56,
    Tournament_Realm                    = 57,
    Relinquished                        = 58,
    Legendary_Forge                     = 59,
    Quest_Bonus_Loot                    = 60,
    Character_Boost_BFA                 = 61,
    Character_Boost_Shadowlands         = 62,
    Legendary_Crafting_1                = 63,
    Legendary_Crafting_2                = 64,
    Legendary_Crafting_3                = 65,
    Legendary_Crafting_4                = 66,
    Legendary_Crafting_5                = 67,
    Legendary_Crafting_6                = 68,
    Legendary_Crafting_7                = 69,
    Legendary_Crafting_8                = 70,
    Legendary_Crafting_9                = 71,
    Weekly_Rewards_Additional           = 72,
    Weekly_Rewards_Concession           = 73,
    World_Quest_Jackpot                 = 74,
    New_Character                       = 75,
    War_Mode                            = 76,
    PvP_Brawl_1                         = 77,
    PvP_Brawl_2                         = 78,
    Torghast                            = 79,
    Corpse_Recovery                     = 80,
    World_Boss                          = 81,
    Raid_Normal_Extended                = 82,
    Raid_Raid_Finder_Extended           = 83,
    Raid_Heroic_Extended                = 84,
    Raid_Mythic_Extended                = 85,
    Character_Template_9_1              = 86,
    Challenge_Mode_4                    = 87,
    Pvp_Ranked_9                        = 88,
    Raid_Normal_Extended_2              = 89,
    Raid_Finder_Extended_2              = 90,
    Raid_Heroic_Extended_2              = 91,
    Raid_Mythic_Extended_2              = 92,
    Raid_Normal_Extended_3              = 93,
    Raid_Finder_Extended_3              = 94,
    Raid_Heroic_Extended_3              = 95,
    Raid_Mythic_Extended_3              = 96,
    Template_Character_1                = 97,
    Template_Character_2                = 98,
    Template_Character_3                = 99,
    Template_Character_4                = 100,
    Dungeon_Normal_Jackpot              = 101,
    Dungeon_Heroic_Jackpot              = 102,
    Dungeon_Mythic_Jackpot              = 103,
    Delves                              = 104,
    Timerunning                         = 105,

    Max
};

enum ItemLimitCategoryMode
{
    ITEM_LIMIT_CATEGORY_MODE_HAVE       = 0,                      // limit applied to amount items in inventory/bank
    ITEM_LIMIT_CATEGORY_MODE_EQUIP      = 1                       // limit applied to amount equipped items (including used gems)
};

enum ItemSetFlags
{
    ITEM_SET_FLAG_LEGACY_INACTIVE = 0x01,
};

enum ItemSpecStat
{
    ITEM_SPEC_STAT_INTELLECT        = 0,
    ITEM_SPEC_STAT_AGILITY          = 1,
    ITEM_SPEC_STAT_STRENGTH         = 2,
    ITEM_SPEC_STAT_SPIRIT           = 3,
    ITEM_SPEC_STAT_HIT              = 4,
    ITEM_SPEC_STAT_DODGE            = 5,
    ITEM_SPEC_STAT_PARRY            = 6,
    ITEM_SPEC_STAT_ONE_HANDED_AXE   = 7,
    ITEM_SPEC_STAT_TWO_HANDED_AXE   = 8,
    ITEM_SPEC_STAT_ONE_HANDED_SWORD = 9,
    ITEM_SPEC_STAT_TWO_HANDED_SWORD = 10,
    ITEM_SPEC_STAT_ONE_HANDED_MACE  = 11,
    ITEM_SPEC_STAT_TWO_HANDED_MACE  = 12,
    ITEM_SPEC_STAT_DAGGER           = 13,
    ITEM_SPEC_STAT_FIST_WEAPON      = 14,
    ITEM_SPEC_STAT_GUN              = 15,
    ITEM_SPEC_STAT_BOW              = 16,
    ITEM_SPEC_STAT_CROSSBOW         = 17,
    ITEM_SPEC_STAT_STAFF            = 18,
    ITEM_SPEC_STAT_POLEARM          = 19,
    ITEM_SPEC_STAT_THROWN           = 20,
    ITEM_SPEC_STAT_WAND             = 21,
    ITEM_SPEC_STAT_SHIELD           = 22,
    ITEM_SPEC_STAT_RELIC            = 23,
    ITEM_SPEC_STAT_CRIT             = 24,
    ITEM_SPEC_STAT_HASTE            = 25,
    ITEM_SPEC_STAT_BONUS_ARMOR      = 26,
    ITEM_SPEC_STAT_CLOAK            = 27,
    ITEM_SPEC_STAT_WARGLAIVES       = 28,
    ITEM_SPEC_STAT_RELIC_IRON       = 29,
    ITEM_SPEC_STAT_RELIC_BLOOD      = 30,
    ITEM_SPEC_STAT_RELIC_SHADOW     = 31,
    ITEM_SPEC_STAT_RELIC_FEL        = 32,
    ITEM_SPEC_STAT_RELIC_ARCANE     = 33,
    ITEM_SPEC_STAT_RELIC_FROST      = 34,
    ITEM_SPEC_STAT_RELIC_FIRE       = 35,
    ITEM_SPEC_STAT_RELIC_WATER      = 36,
    ITEM_SPEC_STAT_RELIC_LIFE       = 37,
    ITEM_SPEC_STAT_RELIC_WIND       = 38,
    ITEM_SPEC_STAT_RELIC_HOLY       = 39,

    ITEM_SPEC_STAT_NONE             = 40
};

enum MapTypes                                               // Lua_IsInInstance
{
    MAP_COMMON          = 0,                                // none
    MAP_INSTANCE        = 1,                                // party
    MAP_RAID            = 2,                                // raid
    MAP_BATTLEGROUND    = 3,                                // pvp
    MAP_ARENA           = 4,                                // arena
    MAP_SCENARIO        = 5                                 // scenario
};

enum class MapFlags : uint32
{
    Optimize                    = 0x00000001,
    DevelopmentMap              = 0x00000002,
    WeightedBlend               = 0x00000004,
    VertexColoring              = 0x00000008,
    SortObjects                 = 0x00000010,
    LimitToPlayersFromOneRealm  = 0x00000020,
    EnableLighting              = 0x00000040,
    InvertedTerrain             = 0x00000080,
    DynamicDifficulty           = 0x00000100,
    ObjectFile                  = 0x00000200,
    TextureFile                 = 0x00000400,
    GenerateNormals             = 0x00000800,
    FixBorderShadowSeams        = 0x00001000,
    InfiniteOcean               = 0x00002000,
    UnderwaterMap               = 0x00004000,
    FlexibleRaidLocking         = 0x00008000,
    LimitFarclip                = 0x00010000,
    UseParentMapFlightBounds    = 0x00020000,
    NoRaceChangeOnThisMap       = 0x00040000,
    DisabledForNonGMs           = 0x00080000,
    WeightedNormals1            = 0x00100000,
    DisableLowDetailTerrain     = 0x00200000,
    EnableOrgArenaBlinkRule     = 0x00400000,
    WeightedHeightBlend         = 0x00800000,
    CoalescingAreaSharing       = 0x01000000,
    ProvingGrounds              = 0x02000000,
    Garrison                    = 0x04000000,
    EnableAINeedSystem          = 0x08000000,
    SingleVServer               = 0x10000000,
    UseInstancePool             = 0x20000000,
    MapUsesRaidGraphics         = 0x40000000,
    ForceCustomUIMap            = 0x80000000,
};

DEFINE_ENUM_FLAG(MapFlags);

enum class MapFlags2 : uint32
{
    DontActivateShowMap                         = 0x00000001,
    NoVoteKicks                                 = 0x00000002,
    NoIncomingTransfers                         = 0x00000004,
    DontVoxelizePathData                        = 0x00000008,
    TerrainLOD                                  = 0x00000010,
    UnclampedPointLights                        = 0x00000020,
    PVP                                         = 0x00000040,
    IgnoreInstanceFarmLimit                     = 0x00000080,
    DontInheritAreaLightsFromParent             = 0x00000100,
    ForceLightBufferOn                          = 0x00000200,
    WMOLiquidScale                              = 0x00000400,
    SpellClutterOn                              = 0x00000800,
    SpellClutterOff                             = 0x00001000,
    ReducedPathMapHeightValidation              = 0x00002000,
    NewMinimapGeneration                        = 0x00004000,
    AIBotsDetectedLikePlayers                   = 0x00008000,
    LinearlyLitTerrain                          = 0x00010000,
    FogOfWar                                    = 0x00020000,
    DisableSharedWeatherSystems                 = 0x00040000,
    HonorSpellAttribute11LosHitsNocamcollide    = 0x00080000,
    BelongsToLayer                              = 0x00100000,
};

DEFINE_ENUM_FLAG(MapFlags2);

enum class MapDifficultyFlags : uint8
{
    LimitToPlayersFromOneRealm              = 0x01,
    UseLootBasedLockInsteadOfInstanceLock   = 0x02, // Lock to single encounters
    LockedToSoloOwner                       = 0x04,
    ResumeDungeonProgressBasedOnLockout     = 0x08, // Mythic dungeons with this flag zone into leaders instance instead of always using a fresh one (Return to Karazhan, Operation: Mechagon)
    DisableLockExtension                    = 0x10,
};

DEFINE_ENUM_FLAG(MapDifficultyFlags);

enum MapDifficultyResetInterval : uint8
{
    MAP_DIFFICULTY_RESET_ANYTIME    = 0,
    MAP_DIFFICULTY_RESET_DAILY      = 1,
    MAP_DIFFICULTY_RESET_WEEKLY     = 2
};

enum class ModifierTreeType : int32
{
    None                                                                = 0,   // No modifier
    PlayerInebriationLevelEqualOrGreaterThan                            = 1,   // Player inebriation level is {#Drunkenness} or more
    PlayerMeetsCondition                                                = 2,   // Player meets condition "{PlayerCondition}"
    MinimumItemLevel                                                    = 3,   // Minimum item level is {#Item Level}
    TargetCreatureId                                                    = 4,   // Target is NPC "{Creature}"
    TargetIsPlayer                                                      = 5,   // Target is player
    TargetIsDead                                                        = 6,   // Target is dead
    TargetIsOppositeFaction                                             = 7,   // Target is opposite faction
    PlayerHasAura                                                       = 8,   // Player has aura "{Spell}"
    PlayerHasAuraEffect                                                 = 9,   // Player has aura effect "{SpellAuraNames.EnumID}"
    TargetHasAura                                                       = 10,  // Target has aura "{Spell}"
    TargetHasAuraEffect                                                 = 11,  // Target has aura effect "{SpellAuraNames.EnumID}"
    TargetHasAuraState                                                  = 12,  // Target has aura state "{$Aura State}"
    PlayerHasAuraState                                                  = 13,  // Player has aura state "{$Aura State}"
    ItemQualityIsAtLeast                                                = 14,  // Item quality is at least {$Item Quality}
    ItemQualityIsExactly                                                = 15,  // Item quality is exactly {$Item Quality}
    PlayerIsAlive                                                       = 16,  // Player is alive
    PlayerIsInArea                                                      = 17,  // Player is in area "{AreaTable}"
    TargetIsInArea                                                      = 18,  // Target is in area "{AreaTable}"
    ItemId                                                              = 19,  // Item is "{Item}"
    LegacyDungeonDifficulty                                             = 20,  // Legacy dungeon difficulty is "{$Dungeon Difficulty}"
    PlayerToTargetLevelDeltaGreaterThan                                 = 21,  // Exceeds the target's level by {#Level Delta} levels
    TargetToPlayerLevelDeltaGreaterThan                                 = 22,  // Target exceeds your level by {#Level Delta} levels
    PlayerLevelEqualTargetLevel                                         = 23,  // You and the target are equal level
    PlayerInArenaWithTeamSize                                           = 24,  // Player is in an arena with team size {#Team Size}
    PlayerRace                                                          = 25,  // Player race is "{ChrRaces}"
    PlayerClass                                                         = 26,  // Player class is "{ChrClasses}"
    TargetRace                                                          = 27,  // Target race is "{ChrRaces}"
    TargetClass                                                         = 28,  // Target class is "{ChrClasses}"
    LessThanTappers                                                     = 29,  // Less than {#Tappers} tappers
    CreatureType                                                        = 30,  // Creature is type "{CreatureType}"
    CreatureFamily                                                      = 31,  // Creature is family "{CreatureFamily}"
    PlayerMap                                                           = 32,  // Player is on map "{Map}"
    ClientVersionEqualOrLessThan                                        = 33,  // Milestone is at or before "{WowStaticSchemas}"
    BattlePetTeamLevel                                                  = 34,  // All three winning battle pets are at or above level {#Battle Pet Level}
    PlayerIsNotInParty                                                  = 35,  // Player is not in a party
    PlayerIsInParty                                                     = 36,  // Player is in a party
    HasPersonalRatingEqualOrGreaterThan                                 = 37,  // Has a Personal Rating of at least {#Personal Rating}
    HasTitle                                                            = 38,  // Has title "{CharTitles.Mask_ID}"
    PlayerLevelEqual                                                    = 39,  // Player is exactly level {#Level}
    TargetLevelEqual                                                    = 40,  // Target is exactly level {#Level}
    PlayerIsInZone                                                      = 41,  // Player is in top-level area "{AreaTable}"
    TargetIsInZone                                                      = 42,  // Target is in top-level area "{AreaTable}"
    PlayerHealthBelowPercent                                            = 43,  // Player health below {#Percent}%
    PlayerHealthAbovePercent                                            = 44,  // Player health above {#Percent}%
    PlayerHealthEqualsPercent                                           = 45,  // Player health equals {#Percent}%
    TargetHealthBelowPercent                                            = 46,  // Target health below {#Percent}%
    TargetHealthAbovePercent                                            = 47,  // Target health above {#Percent}%
    TargetHealthEqualsPercent                                           = 48,  // Target health equals {#Percent}%
    PlayerHealthBelowValue                                              = 49,  // Player health below {#Hit Points} HP
    PlayerHealthAboveValue                                              = 50,  // Player health above {#Hit Points} HP
    PlayerHealthEqualsValue                                             = 51,  // Player health equals {#Hit Points} HP
    TargetHealthBelowValue                                              = 52,  // Target health below {#Hit Points} HP
    TargetHealthAboveValue                                              = 53,  // Target health above {#Hit Points} HP
    TargetHealthEqualsValue                                             = 54,  // Target health equals {#Hit Points} HP
    TargetIsPlayerAndMeetsCondition                                     = 55,  // Target is a player with condition "{PlayerCondition}"
    PlayerHasMoreThanAchievementPoints                                  = 56,  // Player has over {#Achievement Pts} achievement points
    PlayerInLfgDungeon                                                  = 57,  // Player is in a LFG dungeon
    PlayerInRandomLfgDungeon                                            = 58,  // Player is in a random LFG dungeon
    PlayerInFirstRandomLfgDungeon                                       = 59,  // Player is in a first random LFG dungeon
    PlayerInRankedArenaMatch                                            = 60,  // Player is in a ranked arena match
    PlayerInGuildParty                                                  = 61,  /*NYI*/ // Player is in a guild party
    PlayerGuildReputationEqualOrGreaterThan                             = 62,  // Player has guild reputation of {#Guild Reputation} or more
    PlayerInRatedBattleground                                           = 63,  // Player is in rated battleground
    PlayerBattlegroundRatingEqualOrGreaterThan                          = 64,  // Player has a battleground rating of {#Battleground Rating} or more
    ResearchProjectRarity                                               = 65,  /*NYI*/ // Research project rarity is "{$Project Rarity}"
    ResearchProjectBranch                                               = 66,  /*NYI*/ // Research project is in branch "{ResearchBranch}"
    WorldStateExpression                                                = 67,  // World state expression "{WorldStateExpression}" is true
    DungeonDifficulty                                                   = 68,  // Dungeon difficulty is "{Difficulty}"
    PlayerLevelEqualOrGreaterThan                                       = 69,  // Player level is {#Level} or more
    TargetLevelEqualOrGreaterThan                                       = 70,  // Target level is {#Level} or more
    PlayerLevelEqualOrLessThan                                          = 71,  // Player level is {#Level} or less
    TargetLevelEqualOrLessThan                                          = 72,  // Target level is {#Level} or less
    ModifierTree                                                        = 73,  // Modifier tree "{ModifierTree}" is also true
    PlayerScenario                                                      = 74,  // Player is on scenario "{Scenario}"
    TillersReputationGreaterThan                                        = 75,  // Reputation with Tillers is above {#Reputation}
    BattlePetAchievementPointsEqualOrGreaterThan                        = 76,  // Battle pet achievement points are at least {#Achievement Pts}
    UniqueBattlePetsEqualOrGreaterThan                                  = 77,  // (Account) At least {#Pets Known} unique pets known
    BattlePetType                                                       = 78,  // Battlepet is of type "{$Battle Pet Types}"
    BattlePetHealthPercentLessThan                                      = 79,  /*NYI*/ // (Account) Battlepet's health is below {#Health Percent} percent
    GuildGroupMemberCountEqualOrGreaterThan                             = 80,  // Be in a group with at least {#Members} guild members
    BattlePetOpponentCreatureId                                         = 81,  /*NYI*/ // Battle pet opponent is "{Creature}"
    PlayerScenarioStep                                                  = 82,  // Player is on scenario step number {#Step Number}
    ChallengeModeMedal                                                  = 83,  // Challenge mode medal earned is "{#Challenge Mode Medal(OBSOLETE)}" (OBSOLETE)
    PlayerOnQuest                                                       = 84,  // Player is currently on the quest "{QuestV2}"
    ExaltedWithFaction                                                  = 85,  // Reach exalted with "{Faction}"
    EarnedAchievementOnAccount                                          = 86,  // Earned achievement "{Achievement}" on this account
    EarnedAchievementOnPlayer                                           = 87,  // Earned achievement "{Achievement}" on this player
    OrderOfTheCloudSerpentReputationGreaterThan                         = 88,  // Reputation with Order of the Cloud Serpent is above {#Reputation}
    BattlePetQuality                                                    = 89,  /*NYI*/ // Battle pet is of quality "{BattlePetBreedQuality}"
    BattlePetFightWasPVP                                                = 90,  /*NYI*/ // Battle pet fight was PVP
    BattlePetSpecies                                                    = 91,  // Battle pet is species type "{BattlePetSpecies}"
    ServerExpansionEqualOrGreaterThan                                   = 92,  // Server expansion level is "{$Expansion Level}" or higher
    PlayerHasBattlePetJournalLock                                       = 93,  // Player has battle pet journal lock
    FriendshipRepReactionIsMet                                          = 94,  // Friendship rep reaction "{FriendshipRepReaction}" is met
    ReputationWithFactionIsEqualOrGreaterThan                           = 95,  // Reputation with "{Faction}" is {#Reputation} or more
    ItemClassAndSubclass                                                = 96,  // Item is class "{ItemClass.ClassID}", subclass "{^ItemSubclass.SubclassID:ItemSubclass.ClassID = ?}"
    PlayerGender                                                        = 97,  // Player's gender is "{$Gender}"
    PlayerNativeGender                                                  = 98,  // Player's native gender is "{$Gender}"
    PlayerSkillEqualOrGreaterThan                                       = 99,  // Player skill "{SkillLine}" is level {#Skill Level} or higher
    PlayerLanguageSkillEqualOrGreaterThan                               = 100, // Player language "{Languages}" is level {#Language Level} or higher
    PlayerIsInNormalPhase                                               = 101, // Player is in normal phase
    PlayerIsInPhase                                                     = 102, // Player is in phase "{Phase}"
    PlayerIsInPhaseGroup                                                = 103, // Player is in phase group "{PhaseGroup}"
    PlayerKnowsSpell                                                    = 104, // Player knows spell "{Spell}"
    PlayerHasItemQuantity                                               = 105, // Player is carrying item "{Item}", quantity {#Quantity}
    PlayerExpansionLevelEqualOrGreaterThan                              = 106, // Player expansion level is "{$Expansion Level}" or higher
    PlayerHasAuraWithLabel                                              = 107, // Player has aura with label {Label}
    PlayersRealmWorldState                                              = 108, // Player's realm state "{WorldState}" equals {#Value}
    TimeBetween                                                         = 109, // Time is between "{/Begin Date}" and "{/End Date}"
    PlayerHasCompletedQuest                                             = 110, // Player has previously completed quest "{QuestV2}"
    PlayerIsReadyToTurnInQuest                                          = 111, // Player is ready to turn in quest "{QuestV2}"
    PlayerHasCompletedQuestObjective                                    = 112, // Player has completed Quest Objective "{QuestObjective}"
    PlayerHasExploredArea                                               = 113, // Player has explored area "{AreaTable}"
    PlayerHasItemQuantityIncludingBank                                  = 114, // Player or bank has item "{Item}", quantity {#Quantity}
    Weather                                                             = 115, // Weather is "{Weather}"
    PlayerFaction                                                       = 116, // Player faction is {$Player Faction}
    LfgStatusEqual                                                      = 117, // Looking-for-group status "{$LFG Status}" equals {#Value}
    LFgStatusEqualOrGreaterThan                                         = 118, // Looking-for-group status "{$LFG Status}" is {#Value} or more
    PlayerHasCurrencyEqualOrGreaterThan                                 = 119, // Player has currency "{CurrencyTypes}" in amount {#Amount} or more
    TargetThreatListSizeLessThan                                        = 120, // Player Killed creature with less than "{#Targets}" threat list targets
    PlayerHasTrackedCurrencyEqualOrGreaterThan                          = 121, // Player has currency "{CurrencyTypes}" tracked (per season) in amount {#Amount} or more
    PlayerMapInstanceType                                               = 122, // Player is on a map of type "{@INSTANCE_TYPE}"
    PlayerInTimeWalkerInstance                                          = 123, // Player was in a Time Walker instance
    PvpSeasonIsActive                                                   = 124, // PVP season is active
    PvpSeason                                                           = 125, // Current PVP season is {#Season}
    GarrisonTierEqualOrGreaterThan                                      = 126, // Garrison is tier {#Tier} or higher for garrison type "{GarrType}"
    GarrisonFollowersWithLevelEqualOrGreaterThan                        = 127, // At least {#Followers} followers of at least level {#Level} for follower type "{GarrFollowerType}"
    GarrisonFollowersWithQualityEqualOrGreaterThan                      = 128, // At least {#Followers} followers at least quality "{@GARR_FOLLOWER_QUALITY}" for follower type "{GarrFollowerType}"
    GarrisonFollowerWithAbilityAtLevelEqualOrGreaterThan                = 129, // Follower of at least level {#Level} has ability {GarrAbility} for follower type "{GarrFollowerType}"
    GarrisonFollowerWithTraitAtLevelEqualOrGreaterThan                  = 130, // Follower of at least level {#Level} has trait {GarrAbility} for follower type "{GarrFollowerType}"
    GarrisonFollowerWithAbilityAssignedToBuilding                       = 131, // Follower with ability "{GarrAbility}" is assigned to building type "{@GARRISON_BUILDING_TYPE}" for garrison type "{GarrType}"
    GarrisonFollowerWithTraitAssignedToBuilding                         = 132, // Follower with trait "{GarrAbility}" is assigned to building type "{@GARRISON_BUILDING_TYPE}" for garrison type "{GarrType}"
    GarrisonFollowerWithLevelAssignedToBuilding                         = 133, // Follower at least level {#Level} is assigned to building type "{@GARRISON_BUILDING_TYPE}" for garrison type "GarrType}"
    GarrisonBuildingWithLevelEqualOrGreaterThan                         = 134, // Building "{@GARRISON_BUILDING_TYPE}" is at least level {#Level} for garrison type "{GarrType}"
    HasBlueprintForGarrisonBuilding                                     = 135, // Has blueprint for garrison building "{GarrBuilding}" of type "{GarrType}"
    HasGarrisonBuildingSpecialization                                   = 136, // Has garrison building specialization "{GarrSpecialization}"
    AllGarrisonPlotsAreFull                                             = 137, // All garrison type "{GarrType}" plots are full
    PlayerIsInOwnGarrison                                               = 138, // Player is in their own garrison
    GarrisonShipmentOfTypeIsPending                                     = 139, /*NYI*/ // Shipment of type "{CharShipmentContainer}" is pending
    GarrisonBuildingIsUnderConstruction                                 = 140, // Garrison building "{GarrBuilding}" is under construction
    GarrisonMissionHasBeenCompleted                                     = 141, /*NYI*/ // Garrison mission "{GarrMission}" has been completed
    GarrisonBuildingLevelEqual                                          = 142, // Building {@GARRISON_BUILDING_TYPE} is exactly level {#Level} for garrison type "{GarrType}"
    GarrisonFollowerHasAbility                                          = 143, // This follower has ability "{GarrAbility}" for garrison type "{GarrType}"
    GarrisonFollowerHasTrait                                            = 144, // This follower has trait "{GarrAbility}" for garrison type "{GarrType}"
    GarrisonFollowerQualityEqual                                        = 145, // This Garrison Follower is {@GARR_FOLLOWER_QUALITY} quality
    GarrisonFollowerLevelEqual                                          = 146, // This Garrison Follower is level {#Level}
    GarrisonMissionIsRare                                               = 147, /*NYI*/ // This Garrison Mission is Rare
    GarrisonMissionIsElite                                              = 148, /*NYI*/ // This Garrison Mission is Elite
    CurrentGarrisonBuildingLevelEqual                                   = 149, // This Garrison Building is level {#Level} - building type passed as argument
    GarrisonPlotInstanceHasBuildingThatIsReadyToActivate                = 150, // Garrison plot instance "{GarrPlotInstance}" has building that is ready to activate
    BattlePetTeamWithSpeciesEqualOrGreaterThan                          = 151, // Battlepet: with at least {#Amount} "{BattlePetSpecies}"
    BattlePetTeamWithTypeEqualOrGreaterThan                             = 152, // Battlepet: with at least {#Amount} pets of type "{$Battle Pet Types}"
    PetBattleLastAbility                                                = 153, /*NYI*/ // Battlepet: last ability was "{BattlePetAbility}"
    PetBattleLastAbilityType                                            = 154, /*NYI*/ // Battlepet: last ability was of type "{$Battle Pet Types}"
    BattlePetTeamWithAliveEqualOrGreaterThan                            = 155, // Battlepet: with at least {#Alive} alive
    HasGarrisonBuildingActiveSpecialization                             = 156, // Has Garrison building active specialization "{GarrSpecialization}"
    HasGarrisonFollower                                                 = 157, // Has Garrison follower "{GarrFollower}"
    PlayerQuestObjectiveProgressEqual                                   = 158, // Player's progress on Quest Objective "{QuestObjective}" is equal to {#Value}
    PlayerQuestObjectiveProgressEqualOrGreaterThan                      = 159, // Player's progress on Quest Objective "{QuestObjective}" is at least {#Value}
    IsPTRRealm                                                          = 160, // This is a PTR Realm
    IsBetaRealm                                                         = 161, // This is a Beta Realm
    IsQARealm                                                           = 162, // This is a QA Realm
    GarrisonShipmentContainerIsFull                                     = 163, /*NYI*/ // Shipment Container "{CharShipmentContainer}" is full
    PlayerCountIsValidToStartGarrisonInvasion                           = 164, // Player count is valid to start garrison invasion
    InstancePlayerCountEqualOrLessThan                                  = 165, // Instance has at most {#Players} players
    AllGarrisonPlotsFilledWithBuildingsWithLevelEqualOrGreater          = 166, // All plots are full and at least level {#Level} for garrison type "{GarrType}"
    GarrisonMissionType                                                 = 167, /*NYI*/ // This mission is type "{GarrMissionType}"
    GarrisonFollowerItemLevelEqualOrGreaterThan                         = 168, // This follower is at least item level {#Level}
    GarrisonFollowerCountWithItemLevelEqualOrGreaterThan                = 169, // At least {#Followers} followers are at least item level {#Level} for follower type "{GarrFollowerType}"
    GarrisonTierEqual                                                   = 170, // Garrison is exactly tier {#Tier} for garrison type "{GarrType}"
    InstancePlayerCountEqual                                            = 171, // Instance has exactly {#Players} players
    CurrencyId                                                          = 172, // The currency is type "{CurrencyTypes}"
    SelectionIsPlayerCorpse                                             = 173, // Target is player corpse
    PlayerCanAcceptQuest                                                = 174, // Player is currently eligible for quest "{QuestV2}"
    GarrisonFollowerCountWithLevelEqualOrGreaterThan                    = 175, // At least {#Followers} followers exactly level {#Level} for follower type "{GarrFollowerType}"
    GarrisonFollowerIsInBuilding                                        = 176, // Garrison follower "{GarrFollower}" is in building "{GarrBuilding}"
    GarrisonMissionCountLessThan                                        = 177, /*NYI*/ // Player has less than {#Available} available and {#In-Progress} in-progress missions of garrison type "{GarrType}"
    GarrisonPlotInstanceCountEqualOrGreaterThan                         = 178, // Player has at least {#Amount} instances of plot "{GarrPlot}" available
    CurrencySource                                                      = 179, /*NYI*/ // Currency source is {$Currency Source}
    PlayerIsInNotOwnGarrison                                            = 180, // Player is in another garrison (not their own)
    HasActiveGarrisonFollower                                           = 181, // Has active Garrison follower "{GarrFollower}"
    PlayerDailyRandomValueMod_X_Equals                                  = 182, /*NYI*/ // Player daily random value mod {#Mod Value} equals {#Equals Value}
    PlayerHasMount                                                      = 183, // Player has Mount "{Mount}"
    GarrisonFollowerCountWithInactiveWithItemLevelEqualOrGreaterThan    = 184, // At least {#Followers} followers (including inactive) are at least item level {#Level} for follower type "{GarrFollowerType}"
    GarrisonFollowerIsOnAMission                                        = 185, // Garrison follower "{GarrFollower}" is on a mission
    GarrisonMissionCountInSetLessThan                                   = 186, /*NYI*/ // Player has less than {#Missions} available and in-progress missions of set "{GarrMissionSet}" in garrison type "{GarrType}"
    GarrisonFollowerType                                                = 187, // This Garrison Follower is of type "{GarrFollowerType}"
    PlayerUsedBoostLessThanHoursAgoRealTime                             = 188, /*NYI*/ // Player has boosted and boost occurred < {#Hours} hours ago (real time)
    PlayerUsedBoostLessThanHoursAgoGameTime                             = 189, /*NYI*/ // Player has boosted and boost occurred < {#Hours} hours ago (in-game time)
    PlayerIsMercenary                                                   = 190, // Player is currently Mercenary
    PlayerEffectiveRace                                                 = 191, /*NYI*/ // Player effective race is "{ChrRaces}"
    TargetEffectiveRace                                                 = 192, /*NYI*/ // Target effective race is "{ChrRaces}"
    HonorLevelEqualOrGreaterThan                                        = 193, // Honor level >= {#Level}
    PrestigeLevelEqualOrGreaterThan                                     = 194, // Prestige level >= {#Level}
    GarrisonMissionIsReadyToCollect                                     = 195, /*NYI*/ // Garrison mission "{GarrMission}" is ready to collect
    PlayerIsInstanceOwner                                               = 196, /*NYI*/ // Player is the instance owner (requires 'Lock Instance Owner' LFGDungeon flag)
    PlayerHasHeirloom                                                   = 197, // Player has heirloom "{Item}"
    TeamPoints                                                          = 198, /*NYI*/ // Team has {#Points} Points
    PlayerHasToy                                                        = 199, // Player has toy "{Item}"
    PlayerHasTransmog                                                   = 200, // Player has transmog "{ItemModifiedAppearance}"
    GarrisonTalentSelected                                              = 201, /*NYI*/ // Garrison has talent "{GarrTalent}" selected
    GarrisonTalentResearched                                            = 202, /*NYI*/ // Garrison has talent "{GarrTalent}" researched
    PlayerHasRestriction                                                = 203, // Player has restriction of type "{@CHARACTER_RESTRICTION_TYPE}"
    PlayerCreatedCharacterLessThanHoursAgoRealTime                      = 204, /*NYI*/ // Player has created their character < {#Hours} hours ago (real time)
    PlayerCreatedCharacterLessThanHoursAgoGameTime                      = 205, // Player has created their character < {#Hours} hours ago (in-game time)
    QuestHasQuestInfoId                                                 = 206, // Quest has Quest Info "{QuestInfo}"
    GarrisonTalentResearchInProgress                                    = 207, /*NYI*/ // Garrison is researching talent "{GarrTalent}"
    PlayerEquippedArtifactAppearanceSet                                 = 208, // Player has equipped Artifact Appearance Set "{ArtifactAppearanceSet}"
    PlayerHasCurrencyEqual                                              = 209, // Player has currency "{CurrencyTypes}" in amount {#Amount} exactly
    MinimumAverageItemHighWaterMarkForSpec                              = 210, /*NYI*/ // Minimum average item high water mark is {#Item High Water Mark} for "{$Item History Spec Match}")
    PlayerScenarioType                                                  = 211, // Player in scenario of type "{$Scenario Type}"
    PlayersAuthExpansionLevelEqualOrGreaterThan                         = 212, // Player's auth expansion level is "{$Expansion Level}" or higher
    PlayerLastWeek2v2Rating                                             = 213, /*NYI*/ // Player achieved at least a rating of {#Rating} in 2v2 last week player played
    PlayerLastWeek3v3Rating                                             = 214, /*NYI*/ // Player achieved at least a rating of {#Rating} in 3v3 last week player played
    PlayerLastWeekRBGRating                                             = 215, /*NYI*/ // Player achieved at least a rating of {#Rating} in RBG last week player played
    GroupMemberCountFromConnectedRealmEqualOrGreaterThan                = 216, // At least {#Num Players} members of the group are from your connected realms
    ArtifactTraitUnlockedCountEqualOrGreaterThan                        = 217, // At least {#Num Traits} traits have been unlocked in artifact "{Item}"
    ParagonReputationLevelEqualOrGreaterThan                            = 218, // Paragon level >= "{#Level}"
    GarrisonShipmentIsReady                                             = 219, /*NYI*/ // Shipment in container type "{CharShipmentContainer}" ready
    PlayerIsInPvpBrawl                                                  = 220, // Player is in PvP Brawl
    ParagonReputationLevelWithFactionEqualOrGreaterThan                 = 221, // Paragon level >= "{#Level}" with faction "{Faction}"
    PlayerHasItemWithBonusListFromTreeAndQuality                        = 222, // Player has an item with bonus list from tree "{ItemBonusTree}" and of quality "{$Item Quality}"
    PlayerHasEmptyInventorySlotCountEqualOrGreaterThan                  = 223, // Player has at least "{#Number of empty slots}" empty inventory slots
    PlayerHasItemInHistoryOfProgressiveEvent                            = 224, /*NYI*/ // Player has item "{Item}" in the item history of progressive event "{ProgressiveEvent}"
    PlayerHasArtifactPowerRankCountPurchasedEqualOrGreaterThan          = 225, // Player has at least {#Purchased Ranks} ranks of {ArtifactPower} on equipped artifact
    PlayerHasBoosted                                                    = 226, // Player has boosted
    PlayerHasRaceChanged                                                = 227, // Player has race changed
    PlayerHasBeenGrantedLevelsFromRaF                                   = 228, // Player has been granted levels from Recruit a Friend
    IsTournamentRealm                                                   = 229, // Is Tournament Realm
    PlayerCanAccessAlliedRaces                                          = 230, // Player can access allied races
    GroupMemberCountWithAchievementEqualOrLessThan                      = 231, // No More Than {#Group Members} With Achievement {Achievement} In Group (true if no group)
    PlayerMainhandWeaponType                                            = 232, // Player has main hand weapon of type "{$Weapon Type}"
    PlayerOffhandWeaponType                                             = 233, // Player has off-hand weapon of type "{$Weapon Type}"
    PlayerPvpTier                                                       = 234, // Player is in PvP tier {PvpTier}
    PlayerAzeriteLevelEqualOrGreaterThan                                = 235, // Players' Azerite Item is at or above level "{#Azerite Level}"
    PlayerIsOnQuestInQuestline                                          = 236, // Player is on quest in questline "{QuestLine}"
    PlayerIsQnQuestLinkedToScheduledWorldStateGroup                     = 237, // Player is on quest associated with current progressive unlock group "{ScheduledWorldStateGroup}"
    PlayerIsInRaidGroup                                                 = 238, // Player is in raid group
    PlayerPvpTierInBracketEqualOrGreaterThan                            = 239, // Player is at or above "{@PVP_TIER_ENUM}" for "{@PVP_BRACKET}"
    PlayerCanAcceptQuestInQuestline                                     = 240, // Player is eligible for quest in questline "{Questline}"
    PlayerHasCompletedQuestline                                         = 241, // Player has completed questline "{Questline}"
    PlayerHasCompletedQuestlineQuestCount                               = 242, // Player has completed "{#Quests}" quests in questline "{Questline}"
    PlayerHasCompletedPercentageOfQuestline                             = 243, // Player has completed "{#Percentage}" % of quests in questline "{Questline}"
    PlayerHasWarModeEnabled                                             = 244, // Player has WarMode Enabled (regardless of shard state)
    PlayerIsOnWarModeShard                                              = 245, // Player is on a WarMode Shard
    PlayerIsAllowedToToggleWarModeInArea                                = 246, // Player is allowed to toggle WarMode in area
    MythicPlusKeystoneLevelEqualOrGreaterThan                           = 247, /*NYI*/ // Mythic Plus Keystone Level Atleast {#Level}
    MythicPlusCompletedInTime                                           = 248, /*NYI*/ // Mythic Plus Completed In Time
    MythicPlusMapChallengeMode                                          = 249, /*NYI*/ // Mythic Plus Map Challenge Mode {MapChallengeMode}
    MythicPlusDisplaySeason                                             = 250, /*NYI*/ // Mythic Plus Display Season {#Season}
    MythicPlusMilestoneSeason                                           = 251, /*NYI*/ // Mythic Plus Milestone Season {#Season}
    PlayerVisibleRace                                                   = 252, // Player visible race is "{ChrRaces}"
    TargetVisibleRace                                                   = 253, // Target visible race is "{ChrRaces}"
    FriendshipRepReactionEqual                                          = 254, // Friendship rep reaction is exactly "{FriendshipRepReaction}"
    PlayerAuraStackCountEqual                                           = 255, // Player has exactly {#Stacks} stacks of aura "{Spell}"
    TargetAuraStackCountEqual                                           = 256, // Target has exactly {#Stacks} stacks of aura "{Spell}"
    PlayerAuraStackCountEqualOrGreaterThan                              = 257, // Player has at least {#Stacks} stacks of aura "{Spell}"
    TargetAuraStackCountEqualOrGreaterThan                              = 258, // Target has at least {#Stacks} stacks of aura "{Spell}"
    PlayerHasAzeriteEssenceRankLessThan                                 = 259, // Player has Azerite Essence {AzeriteEssence} at less than rank {#rank}
    PlayerHasAzeriteEssenceRankEqual                                    = 260, // Player has Azerite Essence {AzeriteEssence} at rank {#rank}
    PlayerHasAzeriteEssenceRankGreaterThan                              = 261, // Player has Azerite Essence {AzeriteEssence} at greater than rank {#rank}
    PlayerHasAuraWithEffectIndex                                        = 262, // Player has Aura {Spell} with Effect Index {#index} active
    PlayerLootSpecializationMatchesRole                                 = 263, // Player loot specialization matches role {@LFG_ROLE}
    PlayerIsAtMaxExpansionLevel                                         = 264, // Player is at max expansion level
    TransmogSource                                                      = 265, // Transmog Source is "{@TRANSMOG_SOURCE}"
    PlayerHasAzeriteEssenceInSlotAtRankLessThan                         = 266, // Player has Azerite Essence in slot {@AZERITE_ESSENCE_SLOT} at less than rank {#rank}
    PlayerHasAzeriteEssenceInSlotAtRankGreaterThan                      = 267, // Player has Azerite Essence in slot {@AZERITE_ESSENCE_SLOT} at greater than rank {#rank}
    PlayerLevelWithinContentTuning                                      = 268, // Player has level within Content Tuning {ContentTuning}
    TargetLevelWithinContentTuning                                      = 269, // Target has level within Content Tuning {ContentTuning}
    PlayerIsScenarioInitiator                                           = 270, /*NYI*/ // Player is Scenario Initiator
    PlayerHasCompletedQuestOrIsOnQuest                                  = 271, // Player is currently on or previously completed quest "{QuestV2}"
    PlayerLevelWithinOrAboveContentTuning                               = 272, // Player has level within or above Content Tuning {ContentTuning}
    TargetLevelWithinOrAboveContentTuning                               = 273, // Target has level within or above Content Tuning {ContentTuning}
    PlayerLevelWithinOrAboveLevelRange                                  = 274, /*NYI*/ // Player has level within or above Level Range {LevelRange}
    TargetLevelWithinOrAboveLevelRange                                  = 275, /*NYI*/ // Target has level within or above Level Range {LevelRange}
    MaxJailersTowerLevelEqualOrGreaterThan                              = 276, // Max Jailers Tower Level Atleast {#Level}
    GroupedWithRaFRecruit                                               = 277, // Grouped With Recruit
    GroupedWithRaFRecruiter                                             = 278, // Grouped with Recruiter
    PlayerSpecialization                                                = 279, // Specialization is "{ChrSpecialization}"
    PlayerMapOrCosmeticChildMap                                         = 280, // Player is on map or cosmetic child map "{Map}"
    PlayerCanAccessShadowlandsPrepurchaseContent                        = 281, // Player can access Shadowlands (9.0) prepurchase content
    PlayerHasEntitlement                                                = 282, /*NYI*/ // Player has entitlement "{BattlePayDeliverable}"
    PlayerIsInPartySyncGroup                                            = 283, /*NYI*/ // Player is in party sync group
    QuestHasPartySyncRewards                                            = 284, /*NYI*/ // Quest is eligible for party sync rewards
    HonorGainSource                                                     = 285, /*NYI*/ // Player gained honor from source {@SPECIAL_MISC_HONOR_GAIN_SOURCE}
    JailersTowerActiveFloorIndexEqualOrGreaterThan                      = 286, /*NYI*/ // Active Floor Index Atleast {#Level}
    JailersTowerActiveFloorDifficultyEqualOrGreaterThan                 = 287, /*NYI*/ // Active Floor Difficulty Atleast {#Level}
    PlayerCovenant                                                      = 288, // Player is member of covenant "{Covenant}"
    HasTimeEventPassed                                                  = 289, // Has time event "{TimeEvent}" passed
    GarrisonHasPermanentTalent                                          = 290, /*NYI*/ // Garrison has permanent talent "{GarrTalent}"
    HasActiveSoulbind                                                   = 291, // Has Active Soulbind "{Soulbind}"
    HasMemorizedSpell                                                   = 292, /*NYI*/ // Has memorized spell "{Spell}"
    PlayerHasAPACSubscriptionReward_2020                                = 293, // Player has APAC Subscription Reward 2020
    PlayerHasTBCCDEWarpStalker_Mount                                    = 294, // Player has TBCC:DE Warp Stalker Mount
    PlayerHasTBCCDEDarkPortal_Toy                                       = 295, // Player has TBCC:DE Dark Portal Toy
    PlayerHasTBCCDEPathOfIllidan_Toy                                    = 296, // Player has TBCC:DE Path of Illidan Toy
    PlayerHasImpInABallToySubscriptionReward                            = 297, // Player has Imp in a Ball Toy Subscription Reward
    PlayerIsInAreaGroup                                                 = 298, // Player is in area group "{AreaGroup}"
    TargetIsInAreaGroup                                                 = 299, // Target is in area group "{AreaGroup}"
    PlayerIsInChromieTime                                               = 300, // Player has selected Chromie Time ID "{UiChromieTimeExpansionInfo}"
    PlayerIsInAnyChromieTime                                            = 301, // Player has selected ANY Chromie Time ID
    ItemIsAzeriteArmor                                                  = 302, // Item is Azerite Armor
    PlayerHasRuneforgePower                                             = 303, // Player Has Runeforge Power "{RuneforgeLegendaryAbility}"
    PlayerInChromieTimeForScaling                                       = 304, // Player is Chromie Time for Scaling
    IsRaFRecruit                                                        = 305, // Is RAF recruit
    AllPlayersInGroupHaveAchievement                                    = 306, // All Players In Group Have Achievement "{Achievement}"
    PlayerHasSoulbindConduitRankEqualOrGreaterThan                      = 307, /*NYI*/ // Player has Conduit "{SoulbindConduit}" at Rank {#Rank} or Higher
    PlayerSpellShapeshiftFormCreatureDisplayInfoSelection               = 308, // Player has chosen {CreatureDisplayInfo} for shapeshift form {SpellShapeshiftForm}
    PlayerSoulbindConduitCountAtRankEqualOrGreaterThan                  = 309, /*NYI*/ // Player has at least {#Level} Conduits at Rank {#Rank} or higher.
    PlayerIsRestrictedAccount                                           = 310, // Player is a Restricted Account
    PlayerIsFlying                                                      = 311, // Player is flying
    PlayerScenarioIsLastStep                                            = 312, // Player is on the last step of a Scenario
    PlayerHasWeeklyRewardsAvailable                                     = 313, // Player has weekly rewards available
    TargetCovenant                                                      = 314, // Target is member of covenant "{Covenant}"
    PlayerHasTBCCollectorsEdition                                       = 315, // Player has TBC Collector's Edition
    PlayerHasWrathCollectorsEdition                                     = 316, // Player has Wrath Collector's Edition
    GarrisonTalentResearchedAndAtRankEqualOrGreaterThan                 = 317, /*NYI*/ // Garrison has talent "{GarrTalent}" researched and active at or above {#Rank}
    CurrencySpentOnGarrisonTalentResearchEqualOrGreaterThan             = 318, /*NYI*/ // Currency {CurrencyTypes} Spent on Garrison Talent Research in Tree {GarrTalentTree} is greater than or equal to {#Quantity}
    RenownCatchupActive                                                 = 319, /*NYI*/ // Renown Catchup Active
    RapidRenownCatchupActive                                            = 320, /*NYI*/ // Rapid Renown Catchup Active
    PlayerMythicPlusRatingEqualOrGreaterThan                            = 321, /*NYI*/ // Player has Mythic+ Rating of at least "{#DungeonScore}"
    PlayerMythicPlusRunCountInCurrentExpansionEqualOrGreaterThan        = 322, /*NYI*/ // Player has completed at least "{#MythicKeystoneRuns}" Mythic+ runs in current expansion
    PlayerHasCustomizationChoice                                        = 323, // (Mainline) Player has Customization Choice "{ChrCustomizationChoice}"
    PlayerBestWeeklyWinPvpTier                                          = 324, // (Mainline) Player has best weekly win in PVP tier {PvpTier}
    PlayerBestWeeklyWinPvpTierInBracketEqualOrGreaterThan               = 325, // (Mainline) Player has best weekly win at or above "{@PVP_TIER_ENUM}" for "{@PVP_BRACKET}"
    PlayerHasVanillaCollectorsEdition                                   = 326, // Player has Vanilla Collector's Edition
    PlayerHasItemWithKeystoneLevelModifierEqualOrGreaterThan            = 327,

    PlayerMythicPlusRatingInDisplaySeasonEqualOrGreaterThan             = 329, /*NYI*/ // Player has Mythic+ Rating of at least "{#DungeonScore}" in {DisplaySeason}

    PlayerMythicPlusLadderRatingInDisplaySeasonEqualOrGreaterThan       = 333, /*NYI*/ // Player has Mythic+ Ladder Rating of at least "{#DungeonScore}" in {DisplaySeason}
    MythicPlusRatingIsInTop01Percent                                    = 334, /*NYI*/ // top 0.1% rating
    PlayerAuraWithLabelStackCountEqualOrGreaterThan                     = 335, // Player has at least {#Stacks} stacks of aura "{Label}"
    PlayerAuraWithLabelStackCountEqual                                  = 336, // Target has exactly {#Stacks} stacks of aura with label "{Label}"
    PlayerAuraWithLabelStackCountEqualOrLessThan                        = 337, // Player has at most {#Stacks} stacks of aura "{Label}"
    PlayerIsInCrossFactionGroup                                         = 338, // Player is in a cross faction group

    PlayerHasTraitNodeEntryInActiveConfig                               = 340, // Player has {TraitNodeEntry} node in currently active config
    PlayerHasTraitNodeEntryInActiveConfigRankGreaterOrEqualThan         = 341, // Player has at least {#Rank} for {TraitNodeEntry} node in currently active config
    PlayerHasPurchasedCombatTraitRanks                                  = 342, /*NYI*/ // Player has purchased at least {#Count} talent points in active combat config
    PlayerHasPurchasedTraitRanksInTraitTree                             = 343, /*NYI*/ // Player has purchased at least {#Count} ranks in {#TraitTree}
    PlayerDaysSinceLogout                                               = 344,

    CraftingOrderSkillLineAbility                                       = 347, /*NYI*/
    CraftingOrderProfession                                             = 348, /*NYI*/ // ProfessionEnum

    PlayerHasPerksProgramPendingReward                                  = 350,
    PlayerCanUseItem                                                    = 351, // Player can use item {#Item}
    PlayerSummonedBattlePetSpecies                                      = 352,
    PlayerSummonedBattlePetIsMaxLevel                                   = 353,

    PlayerHasAtLeastProfPathRanks                                       = 355, // Player has purchased or granted at least {#Count} ranks in {SkillLine} config
    PlayerHasAtLeastMissingProfPathRanks                                = 356, /*NYI*/ // Player is missing least {#Count} ranks in {SkillLine} config

    PlayerHasItemTransmogrifiedToItemModifiedAppearance                 = 358, // Player has item with {ItemModifiedAppearance} transmog
    ItemHasBonusList                                                    = 359, /*NYI*/ // Item has {ItemBonusList} (used by ItemCondition)
    ItemHasBonusListFromGroup                                           = 360, /*NYI*/ // Item has a bonus list from {ItemBonusListGroup} (used by ItemCondition)
    ItemHasContext                                                      = 361, /*NYI*/ // Item has {ItemContext}
    ItemHasItemLevelBetween                                             = 362, /*NYI*/ // Item has item level between {#Min} and {#Max}
    ItemHasContentTuningID                                              = 363, /*NYI*/ // Item has {ContentTuning} (modifier 28)
    ItemHasInventoryType                                                = 364, /*NYI*/ // Item has inventory type
    ItemWasCraftedWithReagentInSlot                                     = 365, /*NYI*/ // Item was crafted with reagent item {Item} in slot {ModifiedCraftingReagentSlot}
    PlayerHasCompletedDungeonEncounterInDifficulty                      = 366, // Player has completed {DungeonEncounter} on {Difficulty}
    PlayerCurrencyIsRelOpFromMax                                        = 367, /*NYI*/ // Player {CurrencyTypes} is {RelOp} {#Amount} from currency limit
    ItemHasModifiedCraftingReagentSlot                                  = 368, /*NYI*/ // Item has {ModifiedCraftingReagentSlot}
    PlayerIsBetweenQuests                                               = 369, // Player has previously completed quest or is on "{QuestV2}" but not "{QuestV2}" (SecondaryAsset)
    PlayerIsOnQuestWithLabel                                            = 370, /*NYI*/ // Player is on quest with {QuestLabel}
    PlayerScenarioStepID                                                = 371, // Player is on scenario step number {ScenarioStep}
    PlayerHasCompletedQuestWithLabel                                    = 372, /*NYI*/ // Player has previously completed quest with {QuestLabel}
    LegacyLootIsEnabled                                                 = 373, /*NYI*/
    PlayerZPositionBelow                                                = 374,
    PlayerWeaponHighWatermarkAboveOrEqual                               = 375, /*NYI*/
    PlayerHeadHighWatermarkAboveOrEqual                                 = 376, /*NYI*/
    PlayerHasDisplayedCurrencyLessThan                                  = 377, /*NYI*/ // Player has {CurrencyTypes} less than {#Amount} (value visible in ui is taken into account, not raw value)

    PlayerIsOnMapWithExpansion                                          = 380, // Player is on map that has {ExpansionID}
};

enum class ModifierTreeOperator : int8
{
    SingleTrue  = 2,
    SingleFalse = 3,
    All         = 4,
    Some        = 8
};

enum MountCapabilityFlags
{
    MOUNT_CAPABILITY_FLAG_GROUND                = 0x1,
    MOUNT_CAPABILITY_FLAG_FLYING                = 0x2,
    MOUNT_CAPABILITY_FLAG_FLOAT                 = 0x4,
    MOUNT_CAPABILITY_FLAG_UNDERWATER            = 0x8,
    MOUNT_CAPABIILTY_FLAG_IGNORE_RESTRICTIONS   = 0x20,
};

enum MountFlags
{
    MOUNT_FLAG_SELF_MOUNT               = 0x02,                   // Player becomes the mount himself
    MOUNT_FLAG_FACTION_SPECIFIC         = 0x04,
    MOUNT_FLAG_PREFERRED_SWIMMING       = 0x10,
    MOUNT_FLAG_PREFERRED_WATER_WALKING  = 0x20,
    MOUNT_FLAG_HIDE_IF_UNKNOWN          = 0x40
};

enum class PhaseEntryFlags : int32
{
    ReadOnly                = 0x001,
    InternalPhase           = 0x002,
    Normal                  = 0x008,
    Cosmetic                = 0x010,
    Personal                = 0x020,
    Expensive               = 0x040,
    EventsAreObservable     = 0x080,
    UsesPreloadConditions   = 0x100,
    UnshareablePersonal     = 0x200,
    ObjectsAreVisible       = 0x400,
};

DEFINE_ENUM_FLAG(PhaseEntryFlags);

// PhaseUseFlags fields in different db2s
enum PhaseUseFlagsValues : uint8
{
    PHASE_USE_FLAGS_NONE            = 0x0,
    PHASE_USE_FLAGS_ALWAYS_VISIBLE  = 0x1,
    PHASE_USE_FLAGS_INVERSE         = 0x2,

    PHASE_USE_FLAGS_ALL             = PHASE_USE_FLAGS_ALWAYS_VISIBLE | PHASE_USE_FLAGS_INVERSE
};

enum class PlayerConditionLfgStatus : uint8
{
    InLFGDungeon            = 1,
    InLFGRandomDungeon      = 2,
    InLFGFirstRandomDungeon = 3,
    PartialClear            = 4,
    StrangerCount           = 5,
    VoteKickCount           = 6,
    BootCount               = 7,
    GearDiff                = 8
};

enum class PlayerInteractionType : int32
{
    None                        = 0,
    TradePartner                = 1,
    Item                        = 2,
    Gossip                      = 3,
    QuestGiver                  = 4,
    Merchant                    = 5,
    TaxiNode                    = 6,
    Trainer                     = 7,
    Banker                      = 8,
    AlliedRaceDetailsGiver      = 9,
    GuildBanker                 = 10,
    Registrar                   = 11,
    Vendor                      = 12,
    PetitionVendor              = 13,
    GuildTabardVendor                = 14,
    TalentMaster                = 15,
    SpecializationMaster        = 16,
    MailInfo                    = 17,
    SpiritHealer                = 18,
    AreaSpiritHealer            = 19,
    Binder                      = 20,
    Auctioneer                  = 21,
    StableMaster                = 22,
    BattleMaster                = 23,
    Transmogrifier              = 24,
    LFGDungeon                  = 25,
    VoidStorageBanker           = 26,
    BlackMarketAuctioneer       = 27,
    AdventureMap                = 28,
    WorldMap                    = 29,
    GarrArchitect               = 30,
    GarrTradeskill              = 31,
    GarrMission                 = 32,
    ShipmentCrafter             = 33,
    GarrRecruitment             = 34,
    GarrTalent                  = 35,
    Trophy                      = 36,
    PlayerChoice                = 37,
    ArtifactForge               = 38,
    ObliterumForge              = 39,
    ScrappingMachine            = 40,
    ContributionCollector       = 41,
    AzeriteRespec               = 42,
    IslandQueue                 = 43,
    ItemInteraction             = 44,
    ChromieTime                 = 45,
    CovenantPreview             = 46,
    AnimaDiversion              = 47,
    LegendaryCrafting           = 48,
    WeeklyRewards               = 49,
    Soulbind                    = 50,
    CovenantSanctum             = 51,
    NewPlayerGuide              = 52,
    ItemUpgrade                 = 53,
    AdventureJournal            = 54,
    Renown                      = 55,
    AzeriteForge                = 56,
    PerksProgramVendor          = 57,
    ProfessionsCraftingOrder    = 58,
    Professions                 = 59,
    ProfessionsCustomerOrder    = 60,
    TraitSystem                 = 61,
    BarbersChoice               = 62,
    JailersTowerBuffs           = 63,
    MajorFactionRenown          = 64,
    PersonalTabardVendor        = 65
};

enum class PowerTypeFlags : int16
{
    StopRegenWhileCasting         = 0x0001, // NYI
    UseRegenInterrupt             = 0x0002,
    FillFractionalPowerOnEnergize = 0x0008, // NYI
    NoClientPrediction            = 0x0010, // NYI
    UnitsUseDefaultPowerOnInit    = 0x0020,
    NotSetToDefaultOnResurrect    = 0x0040, // NYI
    IsUsedByNPCs                  = 0x0080,
    ContinueRegenWhileFatigued    = 0x0200, // NYI
    RegenAffectedByHaste          = 0x0400, // NYI
    SetToMaxOnLevelUp             = 0x1000,
    SetToMaxOnInitialLogIn        = 0x2000, // NYI
    AllowCostModsForPlayers       = 0x4000  // NYI
};

DEFINE_ENUM_FLAG(PowerTypeFlags);

enum PrestigeLevelInfoFlags : uint8
{
    PRESTIGE_FLAG_DISABLED  = 0x01                      // Prestige levels with this flag won't be included to calculate max prestigelevel.
};

enum QuestPackageFilter
{
    QUEST_PACKAGE_FILTER_LOOT_SPECIALIZATION    = 0,    // Players can select this quest reward if it matches their selected loot specialization
    QUEST_PACKAGE_FILTER_CLASS                  = 1,    // Players can select this quest reward if it matches their class
    QUEST_PACKAGE_FILTER_UNMATCHED              = 2,    // Players can select this quest reward if no class/loot_spec rewards are available
    QUEST_PACKAGE_FILTER_EVERYONE               = 3     // Players can always select this quest reward
};

enum ScenarioStepFlags
{
    SCENARIO_STEP_FLAG_BONUS_OBJECTIVE      = 0x1,
    SCENARIO_STEP_FLAG_HEROIC_ONLY          = 0x2
};

enum class SkillLineFlags : uint16
{
    AlwaysShownInUI                                 = 0x0001,
    NeverShownInUI                                  = 0x0002,
    FirstTierIsSelfTaught                           = 0x0004,
    GrantedIncrementallyByCharacterUpgrade          = 0x0008,
    AutomaticRank                                   = 0x0010,
    InheritParentRankWhenLearned                    = 0x0020,
    ShowsInSpellTooltip                             = 0x0040,
    AppearsInMiscTabOfSpellbook                     = 0x0080,
    // unused                                       = 0x0100,
    IgnoreCategoryMods                              = 0x0200,
    DisplaysAsProficiency                           = 0x0400,
    PetsOnly                                        = 0x0800,
    UniqueBitfield                                  = 0x1000,
    RacialForThePurposeOfPaidRaceOrFactionChange    = 0x2000,
    ProgressiveSkillUp                              = 0x4000,
    RacialForThePurposeOfTemporaryRaceChange        = 0x8000,
};

DEFINE_ENUM_FLAG(SkillLineFlags);

enum AbilytyLearnType
{
    SKILL_LINE_ABILITY_LEARNED_ON_SKILL_VALUE  = 1, // Spell state will update depending on skill value
    SKILL_LINE_ABILITY_LEARNED_ON_SKILL_LEARN  = 2, // Spell will be learned/removed together with entire skill
    SKILL_LINE_ABILITY_REWARDED_FROM_QUEST     = 4  // Learned as quest reward, also re-learned if missing
};

enum class SkillLineAbilityFlags
{
    CanFallbackToLearnedOnSkillLearn            = 0x80, // The skill is rewarded from a quest if player started on exile's reach
};

DEFINE_ENUM_FLAG(SkillLineAbilityFlags);

enum SkillRaceClassInfoFlags
{
    SKILL_FLAG_NO_SKILLUP_MESSAGE       = 0x2,
    SKILL_FLAG_ALWAYS_MAX_VALUE         = 0x10,
    SKILL_FLAG_UNLEARNABLE              = 0x20,     // Skill can be unlearned
    SKILL_FLAG_INCLUDE_IN_SORT          = 0x80,     // Spells belonging to a skill with this flag will additionally compare skill ids when sorting spellbook in client
    SKILL_FLAG_NOT_TRAINABLE            = 0x100,
    SKILL_FLAG_MONO_VALUE               = 0x400     // Skill always has value 1 - clientside display flag, real value can be different
};

enum SpellCategoryFlags
{
    SPELL_CATEGORY_FLAG_COOLDOWN_SCALES_WITH_WEAPON_SPEED   = 0x01, // unused
    SPELL_CATEGORY_FLAG_COOLDOWN_STARTS_ON_EVENT            = 0x04,
    SPELL_CATEGORY_FLAG_COOLDOWN_EXPIRES_AT_DAILY_RESET     = 0x08
};

enum class SpellEffectAttributes
{
    None                                    = 0,
    NoImmunity                              = 0x000001, // not cancelled by immunities
    PositionIsFacingRelative                = 0x000002, /*NYI*/
    JumpChargeUnitMeleeRange                = 0x000004, /*NYI*/
    JumpChargeUnitStrictPathCheck           = 0x000008, /*NYI*/
    ExcludeOwnParty                         = 0x000010, /*NYI*/
    AlwaysAoeLineOfSight                    = 0x000020,
    SuppressPointsStacking                  = 0x000040,
    ChainFromInitialTarget                  = 0x000080,
    UncontrolledNoBackwards                 = 0x000100, /*NYI*/
    AuraPointsStack                         = 0x000200, // refreshing auras with this attribute will add remaining amount to new aura
    NoCopyDamageInterruptsOrProcs           = 0x000400, /*NYI*/
    AddTargetCombatReachToAOE               = 0x000800, /*NYI*/
    IsHarmful                               = 0x001000,
    ForceScaleToOverrideCameraMinHeight     = 0x002000, /*NYI*/
    PlayersOnly                             = 0x004000,
    ComputePointsOnlyAtCastTime             = 0x008000, /*NYI*/
    EnforceLineOfSightToChainTargets        = 0x010000,
    AreaEffectsUseTargetRadius              = 0x020000, /*NYI*/
    TeleportWithVehicle                     = 0x040000, /*NYI*/
    ScalePointsByChallengeModeDamageScaler  = 0x080000, /*NYI*/
    DontFailSpellOnTargetingFailure         = 0x100000, /*NYI*/
    IgnoreDuringCooldownTimeRateCalculation = 0x800000, /*NYI*/
};

DEFINE_ENUM_FLAG(SpellEffectAttributes);

#define MAX_SPELL_EFFECTS 32
#define MAX_EFFECT_MASK 0xFFFFFFFF

#define MAX_SPELL_AURA_INTERRUPT_FLAGS 2

enum class SpellItemEnchantmentFlags : uint16
{
    Soulbound               = 0x001,
    DoNotLog                = 0x002,
    MainhandOnly            = 0x004,
    AllowEnteringArena      = 0x008,
    DoNotSaveToDB           = 0x010,
    ScaleAsAGem             = 0x020,
    DisableInChallengeModes = 0x040,
    DisableInProvingGrounds = 0x080,
    AllowTransmog           = 0x100,
    HideUntilCollected      = 0x200,
};

DEFINE_ENUM_FLAG(SpellItemEnchantmentFlags);

enum SpellProcsPerMinuteModType
{
    SPELL_PPM_MOD_HASTE         = 1,
    SPELL_PPM_MOD_CRIT          = 2,
    SPELL_PPM_MOD_CLASS         = 3,
    SPELL_PPM_MOD_SPEC          = 4,
    SPELL_PPM_MOD_RACE          = 5,
    SPELL_PPM_MOD_ITEM_LEVEL    = 6,
    SPELL_PPM_MOD_BATTLEGROUND  = 7
};

constexpr std::size_t MAX_POWERS_PER_SPELL = 5;

enum class SpellShapeshiftFormFlags : int32
{
    Stance                      = 0x00000001,
    NotToggleable               = 0x00000002,   // player cannot cancel the aura giving this shapeshift
    PersistOnDeath              = 0x00000004,
    CanInteractNPC              = 0x00000008,   // if the form does not have SHAPESHIFT_FORM_IS_NOT_A_SHAPESHIFT then this flag must be present to allow NPC interaction
    DontUseWeapon               = 0x00000010,

    CanUseEquippedItems         = 0x00000040,   // if the form does not have SHAPESHIFT_FORM_IS_NOT_A_SHAPESHIFT then this flag allows equipping items without ITEM_FLAG_USABLE_WHEN_SHAPESHIFTED
    CanUseItems                 = 0x00000080,   // if the form does not have SHAPESHIFT_FORM_IS_NOT_A_SHAPESHIFT then this flag allows using items without ITEM_FLAG_USABLE_WHEN_SHAPESHIFTED
    DontAutoUnshift             = 0x00000100,   // clientside
    ConsideredDead              = 0x00000200,
    CanOnlyCastShapeshiftSpells = 0x00000400,   // prevents using spells that don't have any shapeshift requirement
    StanceCancelsAtFlightmaster = 0x00000800,
    NoEmoteSounds               = 0x00001000,
    NoTriggerTeleport           = 0x00002000,
    CannotChangeEquippedItems   = 0x00004000,

    CannotUseGameObjects        = 0x00010000
};

DEFINE_ENUM_FLAG(SpellShapeshiftFormFlags);

enum class SpellVisualEffectNameType : uint32
{
    Model                           = 0,
    Item                            = 1,
    Creature                        = 2,
    UnitItemMainHand                = 3,
    UnitItemOffHand                 = 4,
    UnitItemRanged                  = 5,
    UnitAmmoBasic                   = 6,
    UnitAmmoPreferred               = 7,
    UnitItemMainHandIgnoreDisarmed  = 8,
    UnitItemOffHandIgnoreDisarmed   = 9,
    UnitItemRangedIgnoreDisarmed    = 10
};

class TaxiMask
{
public:
    using value_type = uint8;

    TaxiMask();

    value_type& operator[](size_t i) { return _data[i]; }
    value_type const& operator[](size_t i) const { return _data[i]; }

    size_t size() const { return _data.size(); }
    value_type const* data() const { return _data.data(); }

    decltype(auto) begin() { return _data.begin(); }
    decltype(auto) end() { return _data.end(); }

private:
    std::vector<value_type> _data;
};

enum TotemCategoryType
{
    TOTEM_CATEGORY_TYPE_KNIFE           = 1,
    TOTEM_CATEGORY_TYPE_TOTEM           = 2,
    TOTEM_CATEGORY_TYPE_ROD             = 3,
    TOTEM_CATEGORY_TYPE_PICK            = 21,
    TOTEM_CATEGORY_TYPE_STONE           = 22,
    TOTEM_CATEGORY_TYPE_HAMMER          = 23,
    TOTEM_CATEGORY_TYPE_SPANNER         = 24
};

enum class TransmogIllusionFlags : int32
{
    HideUntilCollected              = 0x1,
    PlayerConditionGrantsOnLogin    = 0x2,
};

DEFINE_ENUM_FLAG(TransmogIllusionFlags);

// SummonProperties.dbc, col 1
enum SummonPropGroup
{
    SUMMON_PROP_GROUP_UNKNOWN1       = 0,                   // 1160 spells in 3.0.3
    SUMMON_PROP_GROUP_UNKNOWN2       = 1,                   // 861 spells in 3.0.3
    SUMMON_PROP_GROUP_PETS           = 2,                   // 52 spells in 3.0.3, pets mostly
    SUMMON_PROP_GROUP_CONTROLLABLE   = 3,                   // 13 spells in 3.0.3, mostly controllable
    SUMMON_PROP_GROUP_UNKNOWN3       = 4                    // 86 spells in 3.0.3, taxi/mounts
};

// SummonProperties.dbc, col 3
enum SummonPropType
{
    SUMMON_PROP_TYPE_UNKNOWN         = 0,                   // different summons, 1330 spells in 3.0.3
    SUMMON_PROP_TYPE_SUMMON          = 1,                   // generic summons, 49 spells in 3.0.3
    SUMMON_PROP_TYPE_GUARDIAN        = 2,                   // summon guardian, 393 spells in 3.0.3
    SUMMON_PROP_TYPE_ARMY            = 3,                   // summon army, 5 spells in 3.0.3
    SUMMON_PROP_TYPE_TOTEM           = 4,                   // summon totem, 169 spells in 3.0.3
    SUMMON_PROP_TYPE_CRITTER         = 5,                   // critter/minipet, 195 spells in 3.0.3
    SUMMON_PROP_TYPE_DK              = 6,                   // summon DRW/Ghoul, 2 spells in 3.0.3
    SUMMON_PROP_TYPE_BOMB            = 7,                   // summon bot/bomb, 4 spells in 3.0.3
    SUMMON_PROP_TYPE_PHASING         = 8,                   // something todo with DK prequest line, 2 spells in 3.0.3
    SUMMON_PROP_TYPE_SIEGE_VEH       = 9,                   // summon different vehicles, 14 spells in 3.0.3
    SUMMON_PROP_TYPE_DRAKE_VEH       = 10,                  // summon drake (vehicle), 3 spells
    SUMMON_PROP_TYPE_LIGHTWELL       = 11,                  // summon lightwell, 6 spells in 3.0.3
    SUMMON_PROP_TYPE_JEEVES          = 12,                  // summon Jeeves, 1 spell in 3.3.5a
    SUMMON_PROP_TYPE_LASHTAIL        = 13                   // Lashtail Hatchling, 1 spell in 4.2.2
};

enum class SummonPropertiesFlags : uint32
{
    None                              = 0x00000000,
    AttackSummoner                    = 0x00000001, // NYI
    HelpWhenSummonedInCombat          = 0x00000002, // NYI
    UseLevelOffset                    = 0x00000004, // NYI
    DespawnOnSummonerDeath            = 0x00000008, // NYI
    OnlyVisibleToSummoner             = 0x00000010,
    CannotDismissPet                  = 0x00000020, // NYI
    UseDemonTimeout                   = 0x00000040, // NYI
    UnlimitedSummons                  = 0x00000080, // NYI
    UseCreatureLevel                  = 0x00000100,
    JoinSummonerSpawnGroup            = 0x00000200, // NYI
    DoNotToggle                       = 0x00000400, // NYI
    DespawnWhenExpired                = 0x00000800, // NYI
    UseSummonerFaction                = 0x00001000,
    DoNotFollowMountedSummoner        = 0x00002000, // NYI
    SavePetAutocast                   = 0x00004000, // NYI
    IgnoreSummonerPhase               = 0x00008000, // Wild Only
    OnlyVisibleToSummonerGroup        = 0x00010000,
    DespawnOnSummonerLogout           = 0x00020000, // NYI
    CastRideVehicleSpellOnSummoner    = 0x00040000, // NYI
    GuardianActsLikePet               = 0x00080000, // NYI
    DontSnapSessileToGround           = 0x00100000, // NYI
    SummonFromBattlePetJournal        = 0x00200000,
    UnitClutter                       = 0x00400000, // NYI
    DefaultNameColor                  = 0x00800000, // NYI
    UseOwnInvisibilityDetection       = 0x01000000, // NYI. Ignore Owner's Invisibility Detection
    DespawnWhenReplaced               = 0x02000000, // NYI. Totem Slots Only
    DespawnWhenTeleportingOutOfRange  = 0x04000000, // NYI
    SummonedAtGroupFormationPosition  = 0x08000000, // NYI
    DontDespawnOnSummonerDeath        = 0x10000000, // NYI
    UseTitleAsCreatureName            = 0x20000000, // NYI
    AttackableBySummoner              = 0x40000000, // NYI
    DontDismissWhenEncounterIsAborted = 0x80000000  // NYI
};

DEFINE_ENUM_FLAG(SummonPropertiesFlags);

#define MAX_TALENT_TIERS 7
#define MAX_TALENT_COLUMNS 3
#define MAX_PVP_TALENT_SLOTS 4

enum class TaxiNodeFlags : int32
{
    ShowOnAllianceMap           = 0x00000001,
    ShowOnHordeMap              = 0x00000002,
    ShowOnMapBorder             = 0x00000004,
    ShowIfClientPassesCondition = 0x00000008,
    UsePlayerFavoriteMount      = 0x00000010,
    EndPointPnly                = 0x00000020,
    IgnoreForFindNearest        = 0x00000040,
    DoNotShowInWorldMapUI       = 0x00000080,
};

DEFINE_ENUM_FLAG(TaxiNodeFlags);

enum TaxiPathNodeFlags
{
    TAXI_PATH_NODE_FLAG_TELEPORT    = 0x1,
    TAXI_PATH_NODE_FLAG_STOP        = 0x2
};

enum class TraitCombatConfigFlags : int32
{
    None                = 0x0,
    ActiveForSpec       = 0x1,
    StarterBuild        = 0x2,
    SharedActionBars    = 0x4
};

DEFINE_ENUM_FLAG(TraitCombatConfigFlags);

enum class TraitCondFlags : int32
{
    None            = 0x0,
    IsGate          = 0x1,
    IsAlwaysMet     = 0x2,
    IsSufficient    = 0x4,
};

DEFINE_ENUM_FLAG(TraitCondFlags);

enum class TraitConditionType : int32
{
    Available   = 0,
    Visible     = 1,
    Granted     = 2,
    Increased   = 3
};

enum class TraitConfigType : int32
{
    Invalid     = 0,
    Combat      = 1,
    Profession  = 2,
    Generic     = 3
};

enum class TraitCurrencyType : int32
{
    Gold                = 0,
    CurrencyTypesBased  = 1,
    TraitSourced        = 2
};

enum class TraitEdgeType : int32
{
    VisualOnly                  = 0,
    DeprecatedRankConnection    = 1,
    SufficientForAvailability   = 2,
    RequiredForAvailability     = 3,
    MutuallyExclusive           = 4,
    DeprecatedSelectionOption   = 5
};

enum class TraitNodeEntryType : int32
{
    SpendHex            = 0,
    SpendSquare         = 1,
    SpendCircle         = 2,
    SpendSmallCircle    = 3,
    DeprecatedSelect    = 4,
    DragAndDrop         = 5,
    SpendDiamond        = 6,
    ProfPath            = 7,
    ProfPerk            = 8,
    ProfPathUnlock      = 9
};

enum class TraitNodeGroupFlag : int32
{
    None                = 0x0,
    AvailableByDefault  = 0x1
};

DEFINE_ENUM_FLAG(TraitNodeGroupFlag);

enum class TraitNodeType : int32
{
    Single      = 0,
    Tiered      = 1,
    Selection   = 2
};

enum class TraitPointsOperationType : int32
{
    None        = -1,
    Set         = 0,
    Multiply    = 1
};

enum class TraitTreeFlag : int32
{
    None                    = 0x0,
    CannotRefund            = 0x1,
    HideSingleRankNumbers   = 0x2
};

DEFINE_ENUM_FLAG(TraitTreeFlag);

enum class UiMapFlag : int32
{
    None                    = 0,
    NoHighlight             = 0x00000001,
    ShowOverlays            = 0x00000002,
    ShowTaxiNodes           = 0x00000004,
    GarrisonMap             = 0x00000008,
    FallbackToParentMap     = 0x00000010,
    NoHighlightTexture      = 0x00000020,
    ShowTaskObjectives      = 0x00000040,
    NoWorldPositions        = 0x00000080,
    HideArchaeologyDigs     = 0x00000100,
    Deprecated              = 0x00000200,
    HideIcons               = 0x00000400,
    HideVignettes           = 0x00000800,
    ForceAllOverlayExplored = 0x00001000,
    FlightMapShowZoomOut    = 0x00002000,
    FlightMapAutoZoom       = 0x00004000,
    ForceOnNavbar           = 0x00008000
};

DEFINE_ENUM_FLAG(UiMapFlag);

enum UiMapSystem : int8
{
    UI_MAP_SYSTEM_WORLD     = 0,
    UI_MAP_SYSTEM_TAXI      = 1,
    UI_MAP_SYSTEM_ADVENTURE = 2,
    UI_MAP_SYSTEM_MINIMAP   = 3,
    MAX_UI_MAP_SYSTEM
};

enum UiMapType : int8
{
    UI_MAP_TYPE_COSMIC      = 0,
    UI_MAP_TYPE_WORLD       = 1,
    UI_MAP_TYPE_CONTINENT   = 2,
    UI_MAP_TYPE_ZONE        = 3,
    UI_MAP_TYPE_DUNGEON     = 4,
    UI_MAP_TYPE_MICRO       = 5,
    UI_MAP_TYPE_ORPHAN      = 6,
};

enum class UnitConditionFlags : uint8
{
    LogicOr = 0x1
};

DEFINE_ENUM_FLAG(UnitConditionFlags);

enum class UnitConditionOp : int8
{
    EqualTo                 = 1,
    NotEqualTo              = 2,
    LessThan                = 3,
    LessThanOrEqualTo       = 4,
    GreaterThan             = 5,
    GreaterThanOrEqualTo    = 6
};

enum class UnitConditionVariable : uint8
{
    None                                = 0,  // - NONE -
    Race                                = 1,  // Race {$Is/Is Not} "{ChrRaces}"
    Class                               = 2,  // Class {$Is/Is Not} "{ChrClasses}"
    Level                               = 3,  // Level {$Relative Op} "{#Level}"
    IsSelf                              = 4,  // Is self? {$Yes/No}{=1}
    IsMyPet                             = 5,  // Is my pet? {$Yes/No}{=1}
    IsMaster                            = 6,  // Is master? {$Yes/No}{=1}
    IsTarget                            = 7,  // Is target? {$Yes/No}{=1}
    CanAssist                           = 8,  // Can assist? {$Yes/No}{=1}
    CanAttack                           = 9,  // Can attack? {$Yes/No}{=1}
    HasPet                              = 10, // Has pet? {$Yes/No}{=1}
    HasWeapon                           = 11, // Has weapon? {$Yes/No}{=1}
    HealthPct                           = 12, // Health {$Relative Op} {#Health %}%
    ManaPct                             = 13, // Mana {$Relative Op} {#Mana %}%
    RagePct                             = 14, // Rage {$Relative Op} {#Rage %}%
    EnergyPct                           = 15, // Energy {$Relative Op} {#Energy %}%
    ComboPoints                         = 16, // Combo Points {$Relative Op} {#Points}
    HasHelpfulAuraSpell                 = 17, // Has helpful aura spell? {$Yes/No} "{Spell}"
    HasHelpfulAuraDispelType            = 18, // Has helpful aura dispel type? {$Yes/No} "{SpellDispelType}"
    HasHelpfulAuraMechanic              = 19, // Has helpful aura mechanic? {$Yes/No} "{SpellMechanic}"
    HasHarmfulAuraSpell                 = 20, // Has harmful aura spell? {$Yes/No} "{Spell}"
    HasHarmfulAuraDispelType            = 21, // Has harmful aura dispel type? {$Yes/No} "{SpellDispelType}"
    HasHarmfulAuraMechanic              = 22, // Has harmful aura mechanic? {$Yes/No} "{SpellMechanic}"
    HasHarmfulAuraSchool                = 23, // Has harmful aura school? {$Yes/No} "{Resistances}"
    DamagePhysicalPct                   = 24, // NYI Damage (Physical) {$Relative Op} {#Physical Damage %}%
    DamageHolyPct                       = 25, // NYI Damage (Holy) {$Relative Op} {#Holy Damage %}%
    DamageFirePct                       = 26, // NYI Damage (Fire) {$Relative Op} {#Fire Damage %}%
    DamageNaturePct                     = 27, // NYI Damage (Nature) {$Relative Op} {#Nature Damage %}%
    DamageFrostPct                      = 28, // NYI Damage (Frost) {$Relative Op} {#Frost Damage %}%
    DamageShadowPct                     = 29, // NYI Damage (Shadow) {$Relative Op} {#Shadow Damage %}%
    DamageArcanePct                     = 30, // NYI Damage (Arcane) {$Relative Op} {#Arcane Damage %}%
    InCombat                            = 31, // In combat? {$Yes/No}{=1}
    IsMoving                            = 32, // Is moving? {$Yes/No}{=1}
    IsCasting                           = 33, // Is casting? {$Yes/No}{=1}
    IsCastingSpell                      = 34, // Is casting spell? {$Yes/No}{=1}
    IsChanneling                        = 35, // Is channeling? {$Yes/No}{=1}
    IsChannelingSpell                   = 36, // Is channeling spell? {$Yes/No}{=1}
    NumberOfMeleeAttackers              = 37, // Number of melee attackers {$Relative Op} {#Attackers}
    IsAttackingMe                       = 38, // Is attacking me? {$Yes/No}{=1}
    Range                               = 39, // Range {$Relative Op} {#Yards}
    InMeleeRange                        = 40, // In melee range? {$Yes/No}{=1}
    PursuitTime                         = 41, // NYI Pursuit time {$Relative Op} {#Seconds}
    HasHarmfulAuraCanceledByDamage      = 42, // Has harmful aura canceled by damage? {$Yes/No}{=1}
    HasHarmfulAuraWithPeriodicDamage    = 43, // Has harmful aura with periodic damage? {$Yes/No}{=1}
    NumberOfEnemies                     = 44, // Number of enemies {$Relative Op} {#Enemies}
    NumberOfFriends                     = 45, // NYI Number of friends {$Relative Op} {#Friends}
    ThreatPhysicalPct                   = 46, // NYI Threat (Physical) {$Relative Op} {#Physical Threat %}%
    ThreatHolyPct                       = 47, // NYI Threat (Holy) {$Relative Op} {#Holy Threat %}%
    ThreatFirePct                       = 48, // NYI Threat (Fire) {$Relative Op} {#Fire Threat %}%
    ThreatNaturePct                     = 49, // NYI Threat (Nature) {$Relative Op} {#Nature Threat %}%
    ThreatFrostPct                      = 50, // NYI Threat (Frost) {$Relative Op} {#Frost Threat %}%
    ThreatShadowPct                     = 51, // NYI Threat (Shadow) {$Relative Op} {#Shadow Threat %}%
    ThreatArcanePct                     = 52, // NYI Threat (Arcane) {$Relative Op} {#Arcane Threat %}%
    IsInterruptible                     = 53, // NYI Is interruptible? {$Yes/No}{=1}
    NumberOfAttackers                   = 54, // Number of attackers {$Relative Op} {#Attackers}
    NumberOfRangedAttackers             = 55, // Number of ranged attackers {$Relative Op} {#Ranged Attackers}
    CreatureType                        = 56, // Creature type {$Is/Is Not} "{CreatureType}"
    IsMeleeAttacking                    = 57, // Is melee-attacking? {$Yes/No}{=1}
    IsRangedAttacking                   = 58, // Is ranged-attacking? {$Yes/No}{=1}
    Health                              = 59, // Health {$Relative Op} {#HP} HP
    SpellKnown                          = 60, // Spell known? {$Yes/No} "{Spell}"
    HasHarmfulAuraEffect                = 61, // Has harmful aura effect? {$Yes/No} "{#Spell Aura}"
    IsImmuneToAreaOfEffect              = 62, // NYI Is immune to area-of-effect? {$Yes/No}{=1}
    IsPlayer                            = 63, // Is player? {$Yes/No}{=1}
    DamageMagicPct                      = 64, // NYI Damage (Magic) {$Relative Op} {#Magic Damage %}%
    DamageTotalPct                      = 65, // NYI Damage (Total) {$Relative Op} {#Damage %}%
    ThreatMagicPct                      = 66, // NYI Threat (Magic) {$Relative Op} {#Magic Threat %}%
    ThreatTotalPct                      = 67, // NYI Threat (Total) {$Relative Op} {#Threat %}%
    HasCritter                          = 68, // Has critter? {$Yes/No}{=1}
    HasTotemInSlot1                     = 69, // Has totem in slot 1? {$Yes/No}{=1}
    HasTotemInSlot2                     = 70, // Has totem in slot 2? {$Yes/No}{=1}
    HasTotemInSlot3                     = 71, // Has totem in slot 3? {$Yes/No}{=1}
    HasTotemInSlot4                     = 72, // Has totem in slot 4? {$Yes/No}{=1}
    HasTotemInSlot5                     = 73, // NYI Has totem in slot 5? {$Yes/No}{=1}
    Creature                            = 74, // Creature {$Is/Is Not} "{Creature}"
    StringID                            = 75, // NYI String ID {$Is/Is Not} "{StringID}"
    HasAura                             = 76, // Has aura? {$Yes/No} {Spell}
    IsEnemy                             = 77, // Is enemy? {$Yes/No}{=1}
    IsSpecMelee                         = 78, // Is spec - melee? {$Yes/No}{=1}
    IsSpecTank                          = 79, // Is spec - tank? {$Yes/No}{=1}
    IsSpecRanged                        = 80, // Is spec - ranged? {$Yes/No}{=1}
    IsSpecHealer                        = 81, // Is spec - healer? {$Yes/No}{=1}
    IsPlayerControlledNPC               = 82, // Is player controlled NPC? {$Yes/No}{=1}
    IsDying                             = 83, // Is dying? {$Yes/No}{=1}
    PathFailCount                       = 84, // NYI Path fail count {$Relative Op} {#Path Fail Count}
    IsMounted                           = 85, // Is mounted? {$Yes/No}{=1}
    Label                               = 86, // NYI Label {$Is/Is Not} "{Label}"
    IsMySummon                          = 87, //
    IsSummoner                          = 88, //
    IsMyTarget                          = 89, //
    Sex                                 = 90, // Sex {$Is/Is Not} "{UnitSex}"
    LevelWithinContentTuning            = 91, // Level is within {$Is/Is Not} {ContentTuning}

    IsFlying                            = 93, // Is flying? {$Yes/No}{=1}
    IsHovering                          = 94, // Is hovering? {$Yes/No}{=1}
    HasHelpfulAuraEffect                = 95, // Has helpful aura effect? {$Yes/No} "{#Spell Aura}"
    HasHelpfulAuraSchool                = 96, // Has helpful aura school? {$Yes/No} "{Resistances}"
};

enum VehicleSeatFlags
{
    VEHICLE_SEAT_FLAG_HAS_LOWER_ANIM_FOR_ENTER                         = 0x00000001,
    VEHICLE_SEAT_FLAG_HAS_LOWER_ANIM_FOR_RIDE                          = 0x00000002,
    VEHICLE_SEAT_FLAG_DISABLE_GRAVITY                                  = 0x00000004, // Passenger will not be affected by gravity
    VEHICLE_SEAT_FLAG_SHOULD_USE_VEH_SEAT_EXIT_ANIM_ON_VOLUNTARY_EXIT  = 0x00000008,
    VEHICLE_SEAT_FLAG_UNK5                                             = 0x00000010,
    VEHICLE_SEAT_FLAG_UNK6                                             = 0x00000020,
    VEHICLE_SEAT_FLAG_UNK7                                             = 0x00000040,
    VEHICLE_SEAT_FLAG_UNK8                                             = 0x00000080,
    VEHICLE_SEAT_FLAG_UNK9                                             = 0x00000100,
    VEHICLE_SEAT_FLAG_HIDE_PASSENGER                                   = 0x00000200, // Passenger is hidden
    VEHICLE_SEAT_FLAG_ALLOW_TURNING                                    = 0x00000400, // needed for CGCamera__SyncFreeLookFacing
    VEHICLE_SEAT_FLAG_CAN_CONTROL                                      = 0x00000800, // Lua_UnitInVehicleControlSeat
    VEHICLE_SEAT_FLAG_CAN_CAST_MOUNT_SPELL                             = 0x00001000, // Can cast spells with SPELL_AURA_MOUNTED from seat (possibly 4.x only, 0 seats on 3.3.5a)
    VEHICLE_SEAT_FLAG_UNCONTROLLED                                     = 0x00002000, // can override !& VEHICLE_SEAT_FLAG_CAN_ENTER_OR_EXIT
    VEHICLE_SEAT_FLAG_CAN_ATTACK                                       = 0x00004000, // Can attack, cast spells and use items from vehicle
    VEHICLE_SEAT_FLAG_SHOULD_USE_VEH_SEAT_EXIT_ANIM_ON_FORCED_EXIT     = 0x00008000,
    VEHICLE_SEAT_FLAG_UNK17                                            = 0x00010000,
    VEHICLE_SEAT_FLAG_UNK18                                            = 0x00020000, // Needs research and support (28 vehicles): Allow entering vehicles while keeping specific permanent(?) auras that impose visuals (states like beeing under freeze/stun mechanic, emote state animations).
    VEHICLE_SEAT_FLAG_HAS_VEH_EXIT_ANIM_VOLUNTARY_EXIT                 = 0x00040000,
    VEHICLE_SEAT_FLAG_HAS_VEH_EXIT_ANIM_FORCED_EXIT                    = 0x00080000,
    VEHICLE_SEAT_FLAG_PASSENGER_NOT_SELECTABLE                         = 0x00100000,
    VEHICLE_SEAT_FLAG_UNK22                                            = 0x00200000,
    VEHICLE_SEAT_FLAG_REC_HAS_VEHICLE_ENTER_ANIM                       = 0x00400000,
    VEHICLE_SEAT_FLAG_IS_USING_VEHICLE_CONTROLS                        = 0x00800000, // Lua_IsUsingVehicleControls
    VEHICLE_SEAT_FLAG_ENABLE_VEHICLE_ZOOM                              = 0x01000000,
    VEHICLE_SEAT_FLAG_CAN_ENTER_OR_EXIT                                = 0x02000000, // Lua_CanExitVehicle - can enter and exit at free will
    VEHICLE_SEAT_FLAG_CAN_SWITCH                                       = 0x04000000, // Lua_CanSwitchVehicleSeats
    VEHICLE_SEAT_FLAG_HAS_START_WARITING_FOR_VEH_TRANSITION_ANIM_ENTER = 0x08000000,
    VEHICLE_SEAT_FLAG_HAS_START_WARITING_FOR_VEH_TRANSITION_ANIM_EXIT  = 0x10000000,
    VEHICLE_SEAT_FLAG_CAN_CAST                                         = 0x20000000, // Lua_UnitHasVehicleUI
    VEHICLE_SEAT_FLAG_UNK2                                             = 0x40000000, // checked in conjunction with 0x800 in CastSpell2
    VEHICLE_SEAT_FLAG_ALLOWS_INTERACTION                               = 0x80000000
};

enum VehicleSeatFlagsB
{
    VEHICLE_SEAT_FLAG_B_NONE                     = 0x00000000,
    VEHICLE_SEAT_FLAG_B_USABLE_FORCED            = 0x00000002,
    VEHICLE_SEAT_FLAG_B_TARGETS_IN_RAIDUI        = 0x00000008,           // Lua_UnitTargetsVehicleInRaidUI
    VEHICLE_SEAT_FLAG_B_EJECTABLE                = 0x00000020,           // ejectable
    VEHICLE_SEAT_FLAG_B_USABLE_FORCED_2          = 0x00000040,
    VEHICLE_SEAT_FLAG_B_USABLE_FORCED_3          = 0x00000100,
    VEHICLE_SEAT_FLAG_B_PASSENGER_MIRRORS_ANIMS  = 0x00010000,           // Passenger forced to repeat all vehicle animations
    VEHICLE_SEAT_FLAG_B_KEEP_PET                 = 0x00020000,
    VEHICLE_SEAT_FLAG_B_USABLE_FORCED_4          = 0x02000000,
    VEHICLE_SEAT_FLAG_B_CAN_SWITCH               = 0x04000000,
    VEHICLE_SEAT_FLAG_B_VEHICLE_PLAYERFRAME_UI   = 0x80000000            // Lua_UnitHasVehiclePlayerFrameUI - actually checked for flagsb &~ 0x80000000
};

enum class VignetteFlags
{
    InfiniteAOI             = 0x000001,
    ShowOnMap               = 0x000002,
    PingMinimap             = 0x000004,
    TestVisibilityRules     = 0x000008,
    VerticalRangeIsAbsolute = 0x000010,
    Unique                  = 0x000020,
    ZoneInfiniteAOI         = 0x000040,
    PersistsThroughDeath    = 0x000080,

    DontShowOnMinimap       = 0x000200,
    HasTooltip              = 0x000400,

    AdditionalHeightReq     = 0x008000, // Must be within 10 yards of vignette Z coord (hardcoded in client)
    HideOnContinentMaps     = 0x010000,
    NoPaddingAboveUiWidgets = 0x020000
};

DEFINE_ENUM_FLAG(VignetteFlags);

enum WorldMapTransformsFlags
{
    WORLD_MAP_TRANSFORMS_FLAG_DUNGEON   = 0x04
};

enum class WorldStateExpressionValueType : uint8
{
    Constant    = 1,
    WorldState  = 2,
    Function    = 3
};

enum class WorldStateExpressionLogic : uint8
{
    None    = 0,
    And     = 1,
    Or      = 2,
    Xor     = 3,
};

enum class WorldStateExpressionComparisonType : uint8
{
    None            = 0,
    Equal           = 1,
    NotEqual        = 2,
    Less            = 3,
    LessOrEqual     = 4,
    Greater         = 5,
    GreaterOrEqual  = 6,
};

enum class WorldStateExpressionOperatorType : uint8
{
    None            = 0,
    Sum             = 1,
    Substraction    = 2,
    Multiplication  = 3,
    Division        = 4,
    Remainder       = 5,
};

enum WorldStateExpressionFunctions
{
    WSE_FUNCTION_NONE = 0,
    WSE_FUNCTION_RANDOM,
    WSE_FUNCTION_MONTH,
    WSE_FUNCTION_DAY,
    WSE_FUNCTION_TIME_OF_DAY,
    WSE_FUNCTION_REGION,
    WSE_FUNCTION_CLOCK_HOUR,
    WSE_FUNCTION_OLD_DIFFICULTY_ID,
    WSE_FUNCTION_HOLIDAY_START,
    WSE_FUNCTION_HOLIDAY_LEFT,
    WSE_FUNCTION_HOLIDAY_ACTIVE,
    WSE_FUNCTION_TIMER_CURRENT_TIME,
    WSE_FUNCTION_WEEK_NUMBER,
    WSE_FUNCTION_UNK13,
    WSE_FUNCTION_UNK14,
    WSE_FUNCTION_DIFFICULTY_ID,
    WSE_FUNCTION_WAR_MODE_ACTIVE,
    WSE_FUNCTION_UNK17,
    WSE_FUNCTION_UNK18,
    WSE_FUNCTION_UNK19,
    WSE_FUNCTION_UNK20,
    WSE_FUNCTION_UNK21,
    WSE_FUNCTION_WORLD_STATE_EXPRESSION,
    WSE_FUNCTION_KEYSTONE_AFFIX,
    WSE_FUNCTION_UNK24,
    WSE_FUNCTION_UNK25,
    WSE_FUNCTION_UNK26,
    WSE_FUNCTION_UNK27,
    WSE_FUNCTION_KEYSTONE_LEVEL,
    WSE_FUNCTION_UNK29,
    WSE_FUNCTION_UNK30,
    WSE_FUNCTION_UNK31,
    WSE_FUNCTION_UNK32,
    WSE_FUNCTION_MERSENNE_RANDOM,
    WSE_FUNCTION_UNK34,
    WSE_FUNCTION_UNK35,
    WSE_FUNCTION_UNK36,
    WSE_FUNCTION_UI_WIDGET_DATA,
    WSE_FUNCTION_TIME_EVENT_PASSED,

    WSE_FUNCTION_MAX,
};

#endif<|MERGE_RESOLUTION|>--- conflicted
+++ resolved
@@ -690,13 +690,8 @@
     LearnAnyToy                                    = 186, /*NYI*/ // Learn Any Toy
     QualityUpgradedForGarrisonFollower             = 187, /*NYI*/ // Garrison Follower: Quality Upgraded
     LearnHeirloom                                  = 188, /*NYI*/ // Learn Heirloom "{Item}"
-<<<<<<< HEAD
     LearnAnyHeirloom                               = 189, // Learn Any Heirloom
-    EarnArtifactXP                                 = 190, /*NYI*/ // Earn Artifact XP
-=======
-    LearnAnyHeirloom                               = 189, /*NYI*/ // Learn Any Heirloom
     EarnArtifactXP                                 = 190, // Earn Artifact XP
->>>>>>> 500301b9
     AnyArtifactPowerRankPurchased                  = 191, /*NYI*/ // Artifact Power Ranks Purchased
     LearnTransmog                                  = 192, /*NYI*/ // Learn Transmog "{ItemModifiedAppearance}"
     LearnAnyTransmog                               = 193, /*NYI*/ // Learn Any Transmog
