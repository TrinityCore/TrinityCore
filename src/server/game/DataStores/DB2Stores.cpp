/*
 * Copyright (C) 2011 TrintiyCore <http://www.trinitycore.org/>
 *
 * This program is free software; you can redistribute it and/or modify it
 * under the terms of the GNU General Public License as published by the
 * Free Software Foundation; either version 2 of the License, or (at your
 * option) any later version.
 *
 * This program is distributed in the hope that it will be useful, but WITHOUT
 * ANY WARRANTY; without even the implied warranty of MERCHANTABILITY or
 * FITNESS FOR A PARTICULAR PURPOSE. See the GNU General Public License for
 * more details.
 *
 * You should have received a copy of the GNU General Public License along
 * with this program. If not, see <http://www.gnu.org/licenses/>.
 */

#include "DB2Stores.h"
#include "DBCStores.h"
#include "DB2fmt.h"
#include "DB2Utility.h"
#include "Common.h"
#include "Log.h"
#include "World.h"

<<<<<<< HEAD
DB2Storage<ItemEntry> sItemStore(Itemfmt, &DB2Utilities::HasItemEntry, &DB2Utilities::WriteItemDbReply);
DB2Storage<ItemCurrencyCostEntry> sItemCurrencyCostStore(ItemCurrencyCostfmt);
DB2Storage<ItemExtendedCostEntry> sItemExtendedCostStore(ItemExtendedCostEntryfmt);
DB2Storage<ItemSparseEntry> sItemSparseStore(ItemSparsefmt, &DB2Utilities::HasItemSparseEntry, &DB2Utilities::WriteItemSparseDbReply);
DB2Storage<KeyChainEntry> sKeyChainStore(KeyChainfmt);
DB2Storage<OverrideSpellDataEntry> sOverrideSpellDataStore(OverrideSpellDatafmt);
DB2Storage<SpellAuraRestrictionsEntry> sSpellAuraRestrictionsStore(SpellAuraRestrictionsEntryfmt);
DB2Storage<SpellClassOptionsEntry> sSpellClassOptionsStore(SpellClassOptionsEntryfmt);
DB2Storage<SpellMiscEntry> sSpellMiscStore(SpellMiscEntryfmt);
DB2Storage<SpellPowerEntry> sSpellPowerStore(SpellPowerEntryfmt);
DB2Storage<SpellReagentsEntry> sSpellReagentsStore(SpellReagentsEntryfmt);
DB2Storage<SpellRuneCostEntry> sSpellRuneCostStore(SpellRuneCostEntryfmt);
=======
DB2Storage<HolidaysEntry>                   sHolidaysStore(HolidaysEntryfmt);
DB2Storage<ItemEntry>                       sItemStore(Itemfmt, &DB2Utilities::HasItemEntry, &DB2Utilities::WriteItemDbReply);
DB2Storage<ItemAppearanceEntry>             sItemAppearanceStore(ItemAppearanceEntryfmt);
ItemDisplayIDMap                            sItemDisplayIDMap;
DB2Storage<ItemCurrencyCostEntry>           sItemCurrencyCostStore(ItemCurrencyCostfmt);
DB2Storage<ItemExtendedCostEntry>           sItemExtendedCostStore(ItemExtendedCostEntryfmt);
DB2Storage<ItemEffectEntry>                 sItemEffectStore(ItemEffectEntryfmt);
DB2Storage<ItemSparseEntry>                 sItemSparseStore(ItemSparsefmt, &DB2Utilities::HasItemSparseEntry, &DB2Utilities::WriteItemSparseDbReply);
DB2Storage<KeyChainEntry>                   sKeyChainStore(KeyChainfmt);
DB2Storage<OverrideSpellDataEntry>          sOverrideSpellDataStore(OverrideSpellDataEntryfmt);
DB2Storage<PhaseGroupEntry>                 sPhaseGroupStore(PhaseGroupEntryfmt);
DB2Storage<SpellAuraRestrictionsEntry>      sSpellAuraRestrictionsStore(SpellAuraRestrictionsEntryfmt);
DB2Storage<SpellCastingRequirementsEntry>   sSpellCastingRequirementsStore(SpellCastingRequirementsEntryfmt);
DB2Storage<SpellClassOptionsEntry>          sSpellClassOptionsStore(SpellClassOptionsEntryfmt);
DB2Storage<SpellMiscEntry>                  sSpellMiscStore(SpellMiscEntryfmt);
DB2Storage<SpellPowerEntry>                 sSpellPowerStore(SpellPowerEntryfmt);
DB2Storage<SpellReagentsEntry>              sSpellReagentsStore(SpellReagentsEntryfmt);
DB2Storage<SpellRuneCostEntry>              sSpellRuneCostStore(SpellRuneCostEntryfmt);
DB2Storage<SpellTotemsEntry>                sSpellTotemsStore(SpellTotemsEntryfmt);
DB2Storage<TaxiNodesEntry>                  sTaxiNodesStore(TaxiNodesEntryfmt);
DB2Storage<TaxiPathEntry>                   sTaxiPathStore(TaxiPathEntryfmt);
DB2Storage<TaxiPathNodeEntry>               sTaxiPathNodeStore(TaxiPathNodeEntryfmt);
TaxiMask                                    sTaxiNodesMask;
TaxiMask                                    sOldContinentsNodesMask;
TaxiMask                                    sHordeTaxiNodesMask;
TaxiMask                                    sAllianceTaxiNodesMask;
TaxiMask                                    sDeathKnightTaxiNodesMask;
TaxiPathSetBySource                         sTaxiPathSetBySource;
TaxiPathNodesByPath                         sTaxiPathNodesByPath;
>>>>>>> 4894991d

typedef std::list<std::string> DB2StoreProblemList;

typedef std::map<uint32 /*hash*/, DB2StorageBase*> DB2StorageMap;
DB2StorageMap DB2Stores;

uint32 DB2FilesCount = 0;

static bool LoadDB2_assert_print(uint32 fsize, uint32 rsize, std::string const& filename)
{
    TC_LOG_ERROR("misc", "Size of '%s' setted by format string (%u) not equal size of C++ structure (%u).", filename.c_str(), fsize, rsize);

    // ASSERT must fail after function call
    return false;
}

template<class T>
inline void LoadDB2(uint32& availableDb2Locales, DB2StoreProblemList& errlist, DB2Storage<T>& storage, std::string const& db2_path, std::string const& filename)
{
    // compatibility format and C++ structure sizes
    ASSERT(DB2FileLoader::GetFormatRecordSize(storage.GetFormat()) == sizeof(T) || LoadDB2_assert_print(DB2FileLoader::GetFormatRecordSize(storage.GetFormat()), sizeof(T), filename));

    ++DB2FilesCount;

    std::string db2_filename = db2_path + filename;
    if (storage.Load(db2_filename.c_str(), uint32(sWorld->GetDefaultDbcLocale())))
    {
        for (uint32 i = 0; i < TOTAL_LOCALES; ++i)
        {
            if (!(availableDb2Locales & (1 << i)))
                continue;

            if (uint32(sWorld->GetDefaultDbcLocale()) == i)
                continue;

            std::string localizedName(db2_path);
            localizedName.append(localeNames[i]);
            localizedName.push_back('/');
            localizedName.append(filename);

            if (!storage.LoadStringsFrom(localizedName.c_str(), i))
                availableDb2Locales &= ~(1<<i);             // mark as not available for speedup next checks
        }
    }
    else
    {
        // sort problematic db2 to (1) non compatible and (2) nonexistent
        if (FILE* f = fopen(db2_filename.c_str(), "rb"))
        {
            std::ostringstream stream;
            stream << db2_filename << " exists, and has " << storage.GetFieldCount() << " field(s) (expected " << strlen(storage.GetFormat()) << "). Extracted file might be from wrong client version.";
            std::string buf = stream.str();
            errlist.push_back(buf);
            fclose(f);
        }
        else
            errlist.push_back(db2_filename);
    }

    DB2Stores[storage.GetHash()] = &storage;
}

void LoadDB2Stores(std::string const& dataPath)
{
    std::string db2Path = dataPath + "dbc/";

    DB2StoreProblemList bad_db2_files;
    uint32 availableDb2Locales = 0xFF;

<<<<<<< HEAD
    LoadDB2(availableDb2Locales, bad_db2_files, sItemStore,                  db2Path,    "Item.db2");
    LoadDB2(availableDb2Locales, bad_db2_files, sItemCurrencyCostStore,      db2Path,    "ItemCurrencyCost.db2");
    LoadDB2(availableDb2Locales, bad_db2_files, sItemSparseStore,            db2Path,    "Item-sparse.db2");
    LoadDB2(availableDb2Locales, bad_db2_files, sItemExtendedCostStore,      db2Path,    "ItemExtendedCost.db2");
    LoadDB2(availableDb2Locales, bad_db2_files, sKeyChainStore,              db2Path,    "KeyChain.db2");
	LoadDB2(availableDb2Locales, bad_db2_files, sOverrideSpellDataStore,     db2Path,    "OverrideSpellData.db2");//19116
    LoadDB2(availableDb2Locales, bad_db2_files, sSpellAuraRestrictionsStore, db2Path,    "SpellAuraRestrictions.db2");//19116
    LoadDB2(availableDb2Locales, bad_db2_files, sSpellClassOptionsStore,     db2Path,    "SpellClassOptions.db2");//19116
    LoadDB2(availableDb2Locales, bad_db2_files, sSpellMiscStore,             db2Path,    "SpellMisc.db2");//19116
    LoadDB2(availableDb2Locales, bad_db2_files, sSpellPowerStore,            db2Path,    "SpellPower.db2");//19116
    LoadDB2(availableDb2Locales, bad_db2_files, sSpellReagentsStore,         db2Path,    "SpellReagents.db2");//19116
    LoadDB2(availableDb2Locales, bad_db2_files, sSpellRuneCostStore,         db2Path,    "SpellRuneCost.db2");//19116
=======
    LoadDB2(availableDb2Locales, bad_db2_files, sHolidaysStore,             db2Path,    "Holidays.db2");
    LoadDB2(availableDb2Locales, bad_db2_files, sItemStore,                 db2Path,    "Item.db2");
    LoadDB2(availableDb2Locales, bad_db2_files, sItemAppearanceStore,       db2Path,    "ItemAppearance.db2");
    LoadDB2(availableDb2Locales, bad_db2_files, sItemCurrencyCostStore,     db2Path,    "ItemCurrencyCost.db2");
    LoadDB2(availableDb2Locales, bad_db2_files, sItemSparseStore,           db2Path,    "Item-sparse.db2");
    LoadDB2(availableDb2Locales, bad_db2_files, sItemExtendedCostStore,     db2Path,    "ItemExtendedCost.db2");
    LoadDB2(availableDb2Locales, bad_db2_files, sItemEffectStore,           db2Path,    "ItemEffect.db2");
    LoadDB2(availableDb2Locales, bad_db2_files, sKeyChainStore,             db2Path,    "KeyChain.db2");
    LoadDB2(availableDb2Locales, bad_db2_files, sOverrideSpellDataStore,    db2Path,    "OverrideSpellData.db2");
    LoadDB2(availableDb2Locales, bad_db2_files, sPhaseGroupStore,           db2Path,    "PhaseXPhaseGroup.db2");
    LoadDB2(availableDb2Locales, bad_db2_files, sSpellAuraRestrictionsStore, db2Path,   "SpellAuraRestrictions.db2");
    LoadDB2(availableDb2Locales, bad_db2_files, sSpellCastingRequirementsStore, db2Path, "SpellCastingRequirements.db2");
    LoadDB2(availableDb2Locales, bad_db2_files, sSpellClassOptionsStore,    db2Path,    "SpellClassOptions.db2");
    LoadDB2(availableDb2Locales, bad_db2_files, sSpellMiscStore,            db2Path,    "SpellMisc.db2");
    LoadDB2(availableDb2Locales, bad_db2_files, sSpellPowerStore,           db2Path,    "SpellPower.db2");
    LoadDB2(availableDb2Locales, bad_db2_files, sSpellReagentsStore,        db2Path,    "SpellReagents.db2");
    LoadDB2(availableDb2Locales, bad_db2_files, sSpellRuneCostStore,        db2Path,    "SpellRuneCost.db2");
    LoadDB2(availableDb2Locales, bad_db2_files, sSpellTotemsStore,          db2Path,    "SpellTotems.db2");
    LoadDB2(availableDb2Locales, bad_db2_files, sTaxiNodesStore,            db2Path,    "TaxiNodes.db2");
    LoadDB2(availableDb2Locales, bad_db2_files, sTaxiPathStore,             db2Path,    "TaxiPath.db2");
    LoadDB2(availableDb2Locales, bad_db2_files, sTaxiPathNodeStore,         db2Path,    "TaxiPathNode.db2");
    
    for (uint32 i = 0; i < sItemAppearanceStore.GetNumRows(); ++i)
        if (ItemAppearanceEntry const* entry = sItemAppearanceStore.LookupEntry(i))
            sItemDisplayIDMap[entry->AppearanceID] = entry->DisplayID;
    
    for (uint32 i = 1; i < sTaxiPathStore.GetNumRows(); ++i)
        if (TaxiPathEntry const* entry = sTaxiPathStore.LookupEntry(i))
            sTaxiPathSetBySource[entry->From][entry->To] = TaxiPathBySourceAndDestination(entry->ID, entry->Cost);
    uint32 pathCount = sTaxiPathStore.GetNumRows();

    // Calculate path nodes count
    std::vector<uint32> pathLength;
    pathLength.resize(pathCount);                           // 0 and some other indexes not used
    for (uint32 i = 1; i < sTaxiPathNodeStore.GetNumRows(); ++i)
    {
        if (TaxiPathNodeEntry const* entry = sTaxiPathNodeStore.LookupEntry(i))
        {
            if (pathLength[entry->PathID] < entry->NodeIndex + 1)
                pathLength[entry->PathID] = entry->NodeIndex + 1;
        }
    }
    
    // Set path length
    sTaxiPathNodesByPath.resize(pathCount);                 // 0 and some other indexes not used
    for (uint32 i = 1; i < sTaxiPathNodesByPath.size(); ++i)
        sTaxiPathNodesByPath[i].resize(pathLength[i]);
    
    // fill data
    for (uint32 i = 1; i < sTaxiPathNodeStore.GetNumRows(); ++i)
        if (TaxiPathNodeEntry const* entry = sTaxiPathNodeStore.LookupEntry(i))
            sTaxiPathNodesByPath[entry->PathID].set(entry->NodeIndex, entry);

    // Initialize global taxinodes mask
    // include existed nodes that have at least single not spell base (scripted) path
    {
        std::set<uint32> spellPaths;
        for (uint32 i = 1; i < sSpellEffectStore.GetNumRows(); ++i)
            if (SpellEffectEntry const* sInfo = sSpellEffectStore.LookupEntry (i))
                if (sInfo->Effect == SPELL_EFFECT_SEND_TAXI)
                    spellPaths.insert(sInfo->EffectMiscValue);

        memset(sTaxiNodesMask, 0, sizeof(sTaxiNodesMask));
        memset(sOldContinentsNodesMask, 0, sizeof(sOldContinentsNodesMask));
        memset(sHordeTaxiNodesMask, 0, sizeof(sHordeTaxiNodesMask));
        memset(sAllianceTaxiNodesMask, 0, sizeof(sAllianceTaxiNodesMask));
        memset(sDeathKnightTaxiNodesMask, 0, sizeof(sDeathKnightTaxiNodesMask));
        for (uint32 i = 1; i < sTaxiNodesStore.GetNumRows(); ++i)
        {
            TaxiNodesEntry const* node = sTaxiNodesStore.LookupEntry(i);
            if (!node)
                continue;

            TaxiPathSetBySource::const_iterator src_i = sTaxiPathSetBySource.find(i);
            if (src_i != sTaxiPathSetBySource.end() && !src_i->second.empty())
            {
                bool ok = false;
                for (TaxiPathSetForSource::const_iterator dest_i = src_i->second.begin(); dest_i != src_i->second.end(); ++dest_i)
                {
                    // not spell path
                    if (spellPaths.find(dest_i->second.ID) == spellPaths.end())
                    {
                        ok = true;
                        break;
                    }
                }

                if (!ok)
                    continue;
            }

            // valid taxi network node
            uint8  field   = (uint8)((i - 1) / 8);
            uint32 submask = 1 << ((i-1) % 8);

            sTaxiNodesMask[field] |= submask;
            if (node->MountCreatureID[0] && node->MountCreatureID[0] != 32981)
                sHordeTaxiNodesMask[field] |= submask;
            if (node->MountCreatureID[1] && node->MountCreatureID[1] != 32981)
                sAllianceTaxiNodesMask[field] |= submask;
            if (node->MountCreatureID[0] == 32981 || node->MountCreatureID[1] == 32981)
                sDeathKnightTaxiNodesMask[field] |= submask;

            // old continent node (+ nodes virtually at old continents, check explicitly to avoid loading map files for zone info)
            if (node->MapID < 2 || i == 82 || i == 83 || i == 93 || i == 94)
                sOldContinentsNodesMask[field] |= submask;

            // fix DK node at Ebon Hold and Shadow Vault flight master
            if (i == 315 || i == 333)
                ((TaxiNodesEntry*)node)->MountCreatureID[1] = 32981;
        }
    }
>>>>>>> 4894991d

    // error checks
    if (bad_db2_files.size() >= DB2FilesCount)
    {
        TC_LOG_ERROR("misc", "\nIncorrect DataDir value in worldserver.conf or ALL required *.db2 files (%d) not found by path: %sdb2", DB2FilesCount, dataPath.c_str());
        exit(1);
    }
    else if (!bad_db2_files.empty())
    {
        std::string str;
        for (std::list<std::string>::iterator i = bad_db2_files.begin(); i != bad_db2_files.end(); ++i)
            str += *i + "\n";

        TC_LOG_ERROR("misc", "\nSome required *.db2 files (%u from %d) not found or not compatible:\n%s", (uint32)bad_db2_files.size(), DB2FilesCount, str.c_str());
        exit(1);
    }

    // Check loaded DB2 files proper version
    if (!sItemStore.LookupEntry(83086)             ||       // last item added in 4.3.4 (15595)
        !sItemExtendedCostStore.LookupEntry(3872)  )        // last item extended cost added in 4.3.4 (15595)
    {
        TC_LOG_ERROR("misc", "Please extract correct db2 files from client 4.3.4 15595.");
        exit(1);
    }

    TC_LOG_INFO("misc", ">> Initialized %d DB2 data stores.", DB2FilesCount);
}

DB2StorageBase const* GetDB2Storage(uint32 type)
{
    DB2StorageMap::const_iterator itr = DB2Stores.find(type);
    if (itr != DB2Stores.end())
        return itr->second;

    return NULL;
}

uint32 GetItemDisplayID(uint32 appearanceID)
{
    auto itr = sItemDisplayIDMap.find(appearanceID);
    if (itr != sItemDisplayIDMap.end())
        return itr->second;
    return 0;
}<|MERGE_RESOLUTION|>--- conflicted
+++ resolved
@@ -23,20 +23,6 @@
 #include "Log.h"
 #include "World.h"
 
-<<<<<<< HEAD
-DB2Storage<ItemEntry> sItemStore(Itemfmt, &DB2Utilities::HasItemEntry, &DB2Utilities::WriteItemDbReply);
-DB2Storage<ItemCurrencyCostEntry> sItemCurrencyCostStore(ItemCurrencyCostfmt);
-DB2Storage<ItemExtendedCostEntry> sItemExtendedCostStore(ItemExtendedCostEntryfmt);
-DB2Storage<ItemSparseEntry> sItemSparseStore(ItemSparsefmt, &DB2Utilities::HasItemSparseEntry, &DB2Utilities::WriteItemSparseDbReply);
-DB2Storage<KeyChainEntry> sKeyChainStore(KeyChainfmt);
-DB2Storage<OverrideSpellDataEntry> sOverrideSpellDataStore(OverrideSpellDatafmt);
-DB2Storage<SpellAuraRestrictionsEntry> sSpellAuraRestrictionsStore(SpellAuraRestrictionsEntryfmt);
-DB2Storage<SpellClassOptionsEntry> sSpellClassOptionsStore(SpellClassOptionsEntryfmt);
-DB2Storage<SpellMiscEntry> sSpellMiscStore(SpellMiscEntryfmt);
-DB2Storage<SpellPowerEntry> sSpellPowerStore(SpellPowerEntryfmt);
-DB2Storage<SpellReagentsEntry> sSpellReagentsStore(SpellReagentsEntryfmt);
-DB2Storage<SpellRuneCostEntry> sSpellRuneCostStore(SpellRuneCostEntryfmt);
-=======
 DB2Storage<HolidaysEntry>                   sHolidaysStore(HolidaysEntryfmt);
 DB2Storage<ItemEntry>                       sItemStore(Itemfmt, &DB2Utilities::HasItemEntry, &DB2Utilities::WriteItemDbReply);
 DB2Storage<ItemAppearanceEntry>             sItemAppearanceStore(ItemAppearanceEntryfmt);
@@ -66,7 +52,6 @@
 TaxiMask                                    sDeathKnightTaxiNodesMask;
 TaxiPathSetBySource                         sTaxiPathSetBySource;
 TaxiPathNodesByPath                         sTaxiPathNodesByPath;
->>>>>>> 4894991d
 
 typedef std::list<std::string> DB2StoreProblemList;
 
@@ -136,28 +121,14 @@
     DB2StoreProblemList bad_db2_files;
     uint32 availableDb2Locales = 0xFF;
 
-<<<<<<< HEAD
+    LoadDB2(availableDb2Locales, bad_db2_files, sHolidaysStore,             db2Path,    "Holidays.db2");
     LoadDB2(availableDb2Locales, bad_db2_files, sItemStore,                  db2Path,    "Item.db2");
+    LoadDB2(availableDb2Locales, bad_db2_files, sItemAppearanceStore,       db2Path,    "ItemAppearance.db2");
     LoadDB2(availableDb2Locales, bad_db2_files, sItemCurrencyCostStore,      db2Path,    "ItemCurrencyCost.db2");
     LoadDB2(availableDb2Locales, bad_db2_files, sItemSparseStore,            db2Path,    "Item-sparse.db2");
     LoadDB2(availableDb2Locales, bad_db2_files, sItemExtendedCostStore,      db2Path,    "ItemExtendedCost.db2");
+    LoadDB2(availableDb2Locales, bad_db2_files, sItemEffectStore,           db2Path,    "ItemEffect.db2");
     LoadDB2(availableDb2Locales, bad_db2_files, sKeyChainStore,              db2Path,    "KeyChain.db2");
-	LoadDB2(availableDb2Locales, bad_db2_files, sOverrideSpellDataStore,     db2Path,    "OverrideSpellData.db2");//19116
-    LoadDB2(availableDb2Locales, bad_db2_files, sSpellAuraRestrictionsStore, db2Path,    "SpellAuraRestrictions.db2");//19116
-    LoadDB2(availableDb2Locales, bad_db2_files, sSpellClassOptionsStore,     db2Path,    "SpellClassOptions.db2");//19116
-    LoadDB2(availableDb2Locales, bad_db2_files, sSpellMiscStore,             db2Path,    "SpellMisc.db2");//19116
-    LoadDB2(availableDb2Locales, bad_db2_files, sSpellPowerStore,            db2Path,    "SpellPower.db2");//19116
-    LoadDB2(availableDb2Locales, bad_db2_files, sSpellReagentsStore,         db2Path,    "SpellReagents.db2");//19116
-    LoadDB2(availableDb2Locales, bad_db2_files, sSpellRuneCostStore,         db2Path,    "SpellRuneCost.db2");//19116
-=======
-    LoadDB2(availableDb2Locales, bad_db2_files, sHolidaysStore,             db2Path,    "Holidays.db2");
-    LoadDB2(availableDb2Locales, bad_db2_files, sItemStore,                 db2Path,    "Item.db2");
-    LoadDB2(availableDb2Locales, bad_db2_files, sItemAppearanceStore,       db2Path,    "ItemAppearance.db2");
-    LoadDB2(availableDb2Locales, bad_db2_files, sItemCurrencyCostStore,     db2Path,    "ItemCurrencyCost.db2");
-    LoadDB2(availableDb2Locales, bad_db2_files, sItemSparseStore,           db2Path,    "Item-sparse.db2");
-    LoadDB2(availableDb2Locales, bad_db2_files, sItemExtendedCostStore,     db2Path,    "ItemExtendedCost.db2");
-    LoadDB2(availableDb2Locales, bad_db2_files, sItemEffectStore,           db2Path,    "ItemEffect.db2");
-    LoadDB2(availableDb2Locales, bad_db2_files, sKeyChainStore,             db2Path,    "KeyChain.db2");
     LoadDB2(availableDb2Locales, bad_db2_files, sOverrideSpellDataStore,    db2Path,    "OverrideSpellData.db2");
     LoadDB2(availableDb2Locales, bad_db2_files, sPhaseGroupStore,           db2Path,    "PhaseXPhaseGroup.db2");
     LoadDB2(availableDb2Locales, bad_db2_files, sSpellAuraRestrictionsStore, db2Path,   "SpellAuraRestrictions.db2");
@@ -262,7 +233,6 @@
                 ((TaxiNodesEntry*)node)->MountCreatureID[1] = 32981;
         }
     }
->>>>>>> 4894991d
 
     // error checks
     if (bad_db2_files.size() >= DB2FilesCount)
