/*
 * Copyright (C) 2008-2017 TrinityCore <http://www.trinitycore.org/>
 *
 * This program is free software; you can redistribute it and/or modify it
 * under the terms of the GNU General Public License as published by the
 * Free Software Foundation; either version 2 of the License, or (at your
 * option) any later version.
 *
 * This program is distributed in the hope that it will be useful, but WITHOUT
 * ANY WARRANTY; without even the implied warranty of MERCHANTABILITY or
 * FITNESS FOR A PARTICULAR PURPOSE. See the GNU General Public License for
 * more details.
 *
 * You should have received a copy of the GNU General Public License along
 * with this program. If not, see <http://www.gnu.org/licenses/>.
 */

#include "DB2Stores.h"
#include "Common.h"
#include "Containers.h"
#include "DatabaseEnv.h"
#include "DB2LoadInfo.h"
#include "Hash.h"
#include "Log.h"
#include "Regex.h"
#include "TransportMgr.h"
#include "World.h"
#include <array>
#include <sstream>
#include <cctype>

// temporary hack until includes are sorted out (don't want to pull in Windows.h)
#ifdef GetClassName
#undef GetClassName
#endif

DB2Storage<AchievementEntry>                    sAchievementStore("Achievement.db2", AchievementLoadInfo::Instance());
DB2Storage<AnimKitEntry>                        sAnimKitStore("AnimKit.db2", AnimKitLoadInfo::Instance());
DB2Storage<AreaGroupMemberEntry>                sAreaGroupMemberStore("AreaGroupMember.db2", AreaGroupMemberLoadInfo::Instance());
DB2Storage<AreaTableEntry>                      sAreaTableStore("AreaTable.db2", AreaTableLoadInfo::Instance());
DB2Storage<AreaTriggerEntry>                    sAreaTriggerStore("AreaTrigger.db2", AreaTriggerLoadInfo::Instance());
DB2Storage<ArmorLocationEntry>                  sArmorLocationStore("ArmorLocation.db2", ArmorLocationLoadInfo::Instance());
DB2Storage<ArtifactEntry>                       sArtifactStore("Artifact.db2", ArtifactLoadInfo::Instance());
DB2Storage<ArtifactAppearanceEntry>             sArtifactAppearanceStore("ArtifactAppearance.db2", ArtifactAppearanceLoadInfo::Instance());
DB2Storage<ArtifactAppearanceSetEntry>          sArtifactAppearanceSetStore("ArtifactAppearanceSet.db2", ArtifactAppearanceSetLoadInfo::Instance());
DB2Storage<ArtifactCategoryEntry>               sArtifactCategoryStore("ArtifactCategory.db2", ArtifactCategoryLoadInfo::Instance());
DB2Storage<ArtifactPowerEntry>                  sArtifactPowerStore("ArtifactPower.db2", ArtifactPowerLoadInfo::Instance());
DB2Storage<ArtifactPowerLinkEntry>              sArtifactPowerLinkStore("ArtifactPowerLink.db2", ArtifactPowerLinkLoadInfo::Instance());
DB2Storage<ArtifactPowerPickerEntry>            sArtifactPowerPickerStore("ArtifactPowerPicker.db2", ArtifactPowerPickerLoadInfo::Instance());
DB2Storage<ArtifactPowerRankEntry>              sArtifactPowerRankStore("ArtifactPowerRank.db2", ArtifactPowerRankLoadInfo::Instance());
DB2Storage<ArtifactQuestXPEntry>                sArtifactQuestXPStore("ArtifactQuestXP.db2", ArtifactQuestXpLoadInfo::Instance());
DB2Storage<AuctionHouseEntry>                   sAuctionHouseStore("AuctionHouse.db2", AuctionHouseLoadInfo::Instance());
DB2Storage<BankBagSlotPricesEntry>              sBankBagSlotPricesStore("BankBagSlotPrices.db2", BankBagSlotPricesLoadInfo::Instance());
DB2Storage<BannedAddOnsEntry>                   sBannedAddOnsStore("BannedAddOns.db2", BannedAddonsLoadInfo::Instance());
DB2Storage<BarberShopStyleEntry>                sBarberShopStyleStore("BarberShopStyle.db2", BarberShopStyleLoadInfo::Instance());
DB2Storage<BattlePetBreedQualityEntry>          sBattlePetBreedQualityStore("BattlePetBreedQuality.db2", BattlePetBreedQualityLoadInfo::Instance());
DB2Storage<BattlePetBreedStateEntry>            sBattlePetBreedStateStore("BattlePetBreedState.db2", BattlePetBreedStateLoadInfo::Instance());
DB2Storage<BattlePetSpeciesEntry>               sBattlePetSpeciesStore("BattlePetSpecies.db2", BattlePetSpeciesLoadInfo::Instance());
DB2Storage<BattlePetSpeciesStateEntry>          sBattlePetSpeciesStateStore("BattlePetSpeciesState.db2", BattlePetSpeciesStateLoadInfo::Instance());
DB2Storage<BattlemasterListEntry>               sBattlemasterListStore("BattlemasterList.db2", BattlemasterListLoadInfo::Instance());
DB2Storage<BroadcastTextEntry>                  sBroadcastTextStore("BroadcastText.db2", BroadcastTextLoadInfo::Instance());
DB2Storage<CharSectionsEntry>                   sCharSectionsStore("CharSections.db2", CharSectionsLoadInfo::Instance());
DB2Storage<CharStartOutfitEntry>                sCharStartOutfitStore("CharStartOutfit.db2", CharStartOutfitLoadInfo::Instance());
DB2Storage<CharTitlesEntry>                     sCharTitlesStore("CharTitles.db2", CharTitlesLoadInfo::Instance());
DB2Storage<ChatChannelsEntry>                   sChatChannelsStore("ChatChannels.db2", ChatChannelsLoadInfo::Instance());
DB2Storage<ChrClassesEntry>                     sChrClassesStore("ChrClasses.db2", ChrClassesLoadInfo::Instance());
DB2Storage<ChrClassesXPowerTypesEntry>          sChrClassesXPowerTypesStore("ChrClassesXPowerTypes.db2", ChrClassesXPowerTypesLoadInfo::Instance());
DB2Storage<ChrRacesEntry>                       sChrRacesStore("ChrRaces.db2", ChrRacesLoadInfo::Instance());
DB2Storage<ChrSpecializationEntry>              sChrSpecializationStore("ChrSpecialization.db2", ChrSpecializationLoadInfo::Instance());
DB2Storage<CinematicCameraEntry>                sCinematicCameraStore("CinematicCamera.db2", CinematicCameraLoadInfo::Instance());
DB2Storage<CinematicSequencesEntry>             sCinematicSequencesStore("CinematicSequences.db2", CinematicSequencesLoadInfo::Instance());
DB2Storage<ConversationLineEntry>               sConversationLineStore("ConversationLine.db2", ConversationLineLoadInfo::Instance());
DB2Storage<CreatureDisplayInfoEntry>            sCreatureDisplayInfoStore("CreatureDisplayInfo.db2", CreatureDisplayInfoLoadInfo::Instance());
DB2Storage<CreatureDisplayInfoExtraEntry>       sCreatureDisplayInfoExtraStore("CreatureDisplayInfoExtra.db2", CreatureDisplayInfoExtraLoadInfo::Instance());
DB2Storage<CreatureFamilyEntry>                 sCreatureFamilyStore("CreatureFamily.db2", CreatureFamilyLoadInfo::Instance());
DB2Storage<CreatureModelDataEntry>              sCreatureModelDataStore("CreatureModelData.db2", CreatureModelDataLoadInfo::Instance());
DB2Storage<CreatureTypeEntry>                   sCreatureTypeStore("CreatureType.db2", CreatureTypeLoadInfo::Instance());
DB2Storage<CriteriaEntry>                       sCriteriaStore("Criteria.db2", CriteriaLoadInfo::Instance());
DB2Storage<CriteriaTreeEntry>                   sCriteriaTreeStore("CriteriaTree.db2", CriteriaTreeLoadInfo::Instance());
DB2Storage<CurrencyTypesEntry>                  sCurrencyTypesStore("CurrencyTypes.db2", CurrencyTypesLoadInfo::Instance());
DB2Storage<CurveEntry>                          sCurveStore("Curve.db2", CurveLoadInfo::Instance());
DB2Storage<CurvePointEntry>                     sCurvePointStore("CurvePoint.db2", CurvePointLoadInfo::Instance());
DB2Storage<DestructibleModelDataEntry>          sDestructibleModelDataStore("DestructibleModelData.db2", DestructibleModelDataLoadInfo::Instance());
DB2Storage<DifficultyEntry>                     sDifficultyStore("Difficulty.db2", DifficultyLoadInfo::Instance());
DB2Storage<DungeonEncounterEntry>               sDungeonEncounterStore("DungeonEncounter.db2", DungeonEncounterLoadInfo::Instance());
DB2Storage<DurabilityCostsEntry>                sDurabilityCostsStore("DurabilityCosts.db2", DurabilityCostsLoadInfo::Instance());
DB2Storage<DurabilityQualityEntry>              sDurabilityQualityStore("DurabilityQuality.db2", DurabilityQualityLoadInfo::Instance());
DB2Storage<EmotesEntry>                         sEmotesStore("Emotes.db2", EmotesLoadInfo::Instance());
DB2Storage<EmotesTextEntry>                     sEmotesTextStore("EmotesText.db2", EmotesTextLoadInfo::Instance());
DB2Storage<EmotesTextSoundEntry>                sEmotesTextSoundStore("EmotesTextSound.db2", EmotesTextSoundLoadInfo::Instance());
DB2Storage<FactionEntry>                        sFactionStore("Faction.db2", FactionLoadInfo::Instance());
DB2Storage<FactionTemplateEntry>                sFactionTemplateStore("FactionTemplate.db2", FactionTemplateLoadInfo::Instance());
DB2Storage<GameObjectsEntry>                    sGameObjectsStore("GameObjects.db2", GameobjectsLoadInfo::Instance());
DB2Storage<GameObjectDisplayInfoEntry>          sGameObjectDisplayInfoStore("GameObjectDisplayInfo.db2", GameobjectDisplayInfoLoadInfo::Instance());
DB2Storage<GarrAbilityEntry>                    sGarrAbilityStore("GarrAbility.db2", GarrAbilityLoadInfo::Instance());
DB2Storage<GarrBuildingEntry>                   sGarrBuildingStore("GarrBuilding.db2", GarrBuildingLoadInfo::Instance());
DB2Storage<GarrBuildingPlotInstEntry>           sGarrBuildingPlotInstStore("GarrBuildingPlotInst.db2", GarrBuildingPlotInstLoadInfo::Instance());
DB2Storage<GarrClassSpecEntry>                  sGarrClassSpecStore("GarrClassSpec.db2", GarrClassSpecLoadInfo::Instance());
DB2Storage<GarrFollowerEntry>                   sGarrFollowerStore("GarrFollower.db2", GarrFollowerLoadInfo::Instance());
DB2Storage<GarrFollowerXAbilityEntry>           sGarrFollowerXAbilityStore("GarrFollowerXAbility.db2", GarrFollowerXAbilityLoadInfo::Instance());
DB2Storage<GarrPlotBuildingEntry>               sGarrPlotBuildingStore("GarrPlotBuilding.db2", GarrPlotBuildingLoadInfo::Instance());
DB2Storage<GarrPlotEntry>                       sGarrPlotStore("GarrPlot.db2", GarrPlotLoadInfo::Instance());
DB2Storage<GarrPlotInstanceEntry>               sGarrPlotInstanceStore("GarrPlotInstance.db2", GarrPlotInstanceLoadInfo::Instance());
DB2Storage<GarrSiteLevelEntry>                  sGarrSiteLevelStore("GarrSiteLevel.db2", GarrSiteLevelLoadInfo::Instance());
DB2Storage<GarrSiteLevelPlotInstEntry>          sGarrSiteLevelPlotInstStore("GarrSiteLevelPlotInst.db2", GarrSiteLevelPlotInstLoadInfo::Instance());
DB2Storage<GemPropertiesEntry>                  sGemPropertiesStore("GemProperties.db2", GemPropertiesLoadInfo::Instance());
DB2Storage<GlyphBindableSpellEntry>             sGlyphBindableSpellStore("GlyphBindableSpell.db2", GlyphBindableSpellLoadInfo::Instance());
DB2Storage<GlyphPropertiesEntry>                sGlyphPropertiesStore("GlyphProperties.db2", GlyphPropertiesLoadInfo::Instance());
DB2Storage<GlyphRequiredSpecEntry>              sGlyphRequiredSpecStore("GlyphRequiredSpec.db2", GlyphRequiredSpecLoadInfo::Instance());
DB2Storage<GuildColorBackgroundEntry>           sGuildColorBackgroundStore("GuildColorBackground.db2", GuildColorBackgroundLoadInfo::Instance());
DB2Storage<GuildColorBorderEntry>               sGuildColorBorderStore("GuildColorBorder.db2", GuildColorBorderLoadInfo::Instance());
DB2Storage<GuildColorEmblemEntry>               sGuildColorEmblemStore("GuildColorEmblem.db2", GuildColorEmblemLoadInfo::Instance());
DB2Storage<GuildPerkSpellsEntry>                sGuildPerkSpellsStore("GuildPerkSpells.db2", GuildPerkSpellsLoadInfo::Instance());
DB2Storage<HeirloomEntry>                       sHeirloomStore("Heirloom.db2", HeirloomLoadInfo::Instance());
DB2Storage<HolidaysEntry>                       sHolidaysStore("Holidays.db2", HolidaysLoadInfo::Instance());
DB2Storage<ImportPriceArmorEntry>               sImportPriceArmorStore("ImportPriceArmor.db2", ImportPriceArmorLoadInfo::Instance());
DB2Storage<ImportPriceQualityEntry>             sImportPriceQualityStore("ImportPriceQuality.db2", ImportPriceQualityLoadInfo::Instance());
DB2Storage<ImportPriceShieldEntry>              sImportPriceShieldStore("ImportPriceShield.db2", ImportPriceShieldLoadInfo::Instance());
DB2Storage<ImportPriceWeaponEntry>              sImportPriceWeaponStore("ImportPriceWeapon.db2", ImportPriceWeaponLoadInfo::Instance());
DB2Storage<ItemAppearanceEntry>                 sItemAppearanceStore("ItemAppearance.db2", ItemAppearanceLoadInfo::Instance());
DB2Storage<ItemArmorQualityEntry>               sItemArmorQualityStore("ItemArmorQuality.db2", ItemArmorQualityLoadInfo::Instance());
DB2Storage<ItemArmorShieldEntry>                sItemArmorShieldStore("ItemArmorShield.db2", ItemArmorShieldLoadInfo::Instance());
DB2Storage<ItemArmorTotalEntry>                 sItemArmorTotalStore("ItemArmorTotal.db2", ItemArmorTotalLoadInfo::Instance());
DB2Storage<ItemBagFamilyEntry>                  sItemBagFamilyStore("ItemBagFamily.db2", ItemBagFamilyLoadInfo::Instance());
DB2Storage<ItemBonusEntry>                      sItemBonusStore("ItemBonus.db2", ItemBonusLoadInfo::Instance());
DB2Storage<ItemBonusListLevelDeltaEntry>        sItemBonusListLevelDeltaStore("ItemBonusListLevelDelta.db2", ItemBonusListLevelDeltaLoadInfo::Instance());
DB2Storage<ItemBonusTreeNodeEntry>              sItemBonusTreeNodeStore("ItemBonusTreeNode.db2", ItemBonusTreeNodeLoadInfo::Instance());
DB2Storage<ItemChildEquipmentEntry>             sItemChildEquipmentStore("ItemChildEquipment.db2", ItemChildEquipmentLoadInfo::Instance());
DB2Storage<ItemClassEntry>                      sItemClassStore("ItemClass.db2", ItemClassLoadInfo::Instance());
DB2Storage<ItemCurrencyCostEntry>               sItemCurrencyCostStore("ItemCurrencyCost.db2", ItemCurrencyCostLoadInfo::Instance());
DB2Storage<ItemDamageAmmoEntry>                 sItemDamageAmmoStore("ItemDamageAmmo.db2", ItemDamageAmmoLoadInfo::Instance());
DB2Storage<ItemDamageOneHandEntry>              sItemDamageOneHandStore("ItemDamageOneHand.db2", ItemDamageOneHandLoadInfo::Instance());
DB2Storage<ItemDamageOneHandCasterEntry>        sItemDamageOneHandCasterStore("ItemDamageOneHandCaster.db2", ItemDamageOneHandCasterLoadInfo::Instance());
DB2Storage<ItemDamageTwoHandEntry>              sItemDamageTwoHandStore("ItemDamageTwoHand.db2", ItemDamageTwoHandLoadInfo::Instance());
DB2Storage<ItemDamageTwoHandCasterEntry>        sItemDamageTwoHandCasterStore("ItemDamageTwoHandCaster.db2", ItemDamageTwoHandCasterLoadInfo::Instance());
DB2Storage<ItemDisenchantLootEntry>             sItemDisenchantLootStore("ItemDisenchantLoot.db2", ItemDisenchantLootLoadInfo::Instance());
DB2Storage<ItemEffectEntry>                     sItemEffectStore("ItemEffect.db2", ItemEffectLoadInfo::Instance());
DB2Storage<ItemEntry>                           sItemStore("Item.db2", ItemLoadInfo::Instance());
DB2Storage<ItemExtendedCostEntry>               sItemExtendedCostStore("ItemExtendedCost.db2", ItemExtendedCostLoadInfo::Instance());
DB2Storage<ItemLimitCategoryEntry>              sItemLimitCategoryStore("ItemLimitCategory.db2", ItemLimitCategoryLoadInfo::Instance());
DB2Storage<ItemModifiedAppearanceEntry>         sItemModifiedAppearanceStore("ItemModifiedAppearance.db2", ItemModifiedAppearanceLoadInfo::Instance());
DB2Storage<ItemPriceBaseEntry>                  sItemPriceBaseStore("ItemPriceBase.db2", ItemPriceBaseLoadInfo::Instance());
DB2Storage<ItemRandomPropertiesEntry>           sItemRandomPropertiesStore("ItemRandomProperties.db2", ItemRandomPropertiesLoadInfo::Instance());
DB2Storage<ItemRandomSuffixEntry>               sItemRandomSuffixStore("ItemRandomSuffix.db2", ItemRandomSuffixLoadInfo::Instance());
DB2Storage<ItemSearchNameEntry>                 sItemSearchNameStore("ItemSearchName.db2", ItemSearchNameLoadInfo::Instance());
DB2Storage<ItemSetEntry>                        sItemSetStore("ItemSet.db2", ItemSetLoadInfo::Instance());
DB2Storage<ItemSetSpellEntry>                   sItemSetSpellStore("ItemSetSpell.db2", ItemSetSpellLoadInfo::Instance());
DB2Storage<ItemSparseEntry>                     sItemSparseStore("ItemSparse.db2", ItemSparseLoadInfo::Instance());
DB2Storage<ItemSpecEntry>                       sItemSpecStore("ItemSpec.db2", ItemSpecLoadInfo::Instance());
DB2Storage<ItemSpecOverrideEntry>               sItemSpecOverrideStore("ItemSpecOverride.db2", ItemSpecOverrideLoadInfo::Instance());
DB2Storage<ItemUpgradeEntry>                    sItemUpgradeStore("ItemUpgrade.db2", ItemUpgradeLoadInfo::Instance());
DB2Storage<ItemXBonusTreeEntry>                 sItemXBonusTreeStore("ItemXBonusTree.db2", ItemXBonusTreeLoadInfo::Instance());
DB2Storage<KeyChainEntry>                       sKeyChainStore("KeyChain.db2", KeyChainLoadInfo::Instance());
DB2Storage<LfgDungeonsEntry>                    sLfgDungeonsStore("LfgDungeons.db2", LfgDungeonsLoadInfo::Instance());
DB2Storage<LightEntry>                          sLightStore("Light.db2", LightLoadInfo::Instance());
DB2Storage<LiquidTypeEntry>                     sLiquidTypeStore("LiquidType.db2", LiquidTypeLoadInfo::Instance());
DB2Storage<LockEntry>                           sLockStore("Lock.db2", LockLoadInfo::Instance());
DB2Storage<MailTemplateEntry>                   sMailTemplateStore("MailTemplate.db2", MailTemplateLoadInfo::Instance());
DB2Storage<MapEntry>                            sMapStore("Map.db2", MapLoadInfo::Instance());
DB2Storage<MapDifficultyEntry>                  sMapDifficultyStore("MapDifficulty.db2", MapDifficultyLoadInfo::Instance());
DB2Storage<ModifierTreeEntry>                   sModifierTreeStore("ModifierTree.db2", ModifierTreeLoadInfo::Instance());
DB2Storage<MountCapabilityEntry>                sMountCapabilityStore("MountCapability.db2", MountCapabilityLoadInfo::Instance());
DB2Storage<MountEntry>                          sMountStore("Mount.db2", MountLoadInfo::Instance());
DB2Storage<MountTypeXCapabilityEntry>           sMountTypeXCapabilityStore("MountTypeXCapability.db2", MountTypeXCapabilityLoadInfo::Instance());
DB2Storage<MountXDisplayEntry>                  sMountXDisplayStore("MountXDisplay.db2", MountXDisplayLoadInfo::Instance());
DB2Storage<MovieEntry>                          sMovieStore("Movie.db2", MovieLoadInfo::Instance());
DB2Storage<NameGenEntry>                        sNameGenStore("NameGen.db2", NameGenLoadInfo::Instance());
DB2Storage<NamesProfanityEntry>                 sNamesProfanityStore("NamesProfanity.db2", NamesProfanityLoadInfo::Instance());
DB2Storage<NamesReservedEntry>                  sNamesReservedStore("NamesReserved.db2", NamesReservedLoadInfo::Instance());
DB2Storage<NamesReservedLocaleEntry>            sNamesReservedLocaleStore("NamesReservedLocale.db2", NamesReservedLocaleLoadInfo::Instance());
DB2Storage<OverrideSpellDataEntry>              sOverrideSpellDataStore("OverrideSpellData.db2", OverrideSpellDataLoadInfo::Instance());
DB2Storage<PhaseEntry>                          sPhaseStore("Phase.db2", PhaseLoadInfo::Instance());
DB2Storage<PhaseXPhaseGroupEntry>               sPhaseXPhaseGroupStore("PhaseXPhaseGroup.db2", PhaseXPhaseGroupLoadInfo::Instance());
DB2Storage<PlayerConditionEntry>                sPlayerConditionStore("PlayerCondition.db2", PlayerConditionLoadInfo::Instance());
DB2Storage<PowerDisplayEntry>                   sPowerDisplayStore("PowerDisplay.db2", PowerDisplayLoadInfo::Instance());
DB2Storage<PowerTypeEntry>                      sPowerTypeStore("PowerType.db2", PowerTypeLoadInfo::Instance());
DB2Storage<PrestigeLevelInfoEntry>              sPrestigeLevelInfoStore("PrestigeLevelInfo.db2", PrestigeLevelInfoLoadInfo::Instance());
DB2Storage<PvpDifficultyEntry>                  sPvpDifficultyStore("PvpDifficulty.db2", PvpDifficultyLoadInfo::Instance());
DB2Storage<PvpRewardEntry>                      sPvpRewardStore("PvpReward.db2", PvpRewardLoadInfo::Instance());
DB2Storage<QuestFactionRewardEntry>             sQuestFactionRewardStore("QuestFactionReward.db2", QuestFactionRewardLoadInfo::Instance());
DB2Storage<QuestMoneyRewardEntry>               sQuestMoneyRewardStore("QuestMoneyReward.db2", QuestMoneyRewardLoadInfo::Instance());
DB2Storage<QuestPackageItemEntry>               sQuestPackageItemStore("QuestPackageItem.db2", QuestPackageItemLoadInfo::Instance());
DB2Storage<QuestSortEntry>                      sQuestSortStore("QuestSort.db2", QuestSortLoadInfo::Instance());
DB2Storage<QuestV2Entry>                        sQuestV2Store("QuestV2.db2", QuestV2LoadInfo::Instance());
DB2Storage<QuestXPEntry>                        sQuestXPStore("QuestXP.db2", QuestXpLoadInfo::Instance());
DB2Storage<RandPropPointsEntry>                 sRandPropPointsStore("RandPropPoints.db2", RandPropPointsLoadInfo::Instance());
DB2Storage<RewardPackEntry>                     sRewardPackStore("RewardPack.db2", RewardPackLoadInfo::Instance());
DB2Storage<RewardPackXItemEntry>                sRewardPackXItemStore("RewardPackXItem.db2", RewardPackXItemLoadInfo::Instance());
DB2Storage<RulesetItemUpgradeEntry>             sRulesetItemUpgradeStore("RulesetItemUpgrade.db2", RulesetItemUpgradeLoadInfo::Instance());
DB2Storage<ScalingStatDistributionEntry>        sScalingStatDistributionStore("ScalingStatDistribution.db2", ScalingStatDistributionLoadInfo::Instance());
DB2Storage<ScenarioEntry>                       sScenarioStore("Scenario.db2", ScenarioLoadInfo::Instance());
DB2Storage<ScenarioStepEntry>                   sScenarioStepStore("ScenarioStep.db2", ScenarioStepLoadInfo::Instance());
DB2Storage<SceneScriptEntry>                    sSceneScriptStore("SceneScript.db2", SceneScriptLoadInfo::Instance());
DB2Storage<SceneScriptPackageEntry>             sSceneScriptPackageStore("SceneScriptPackage.db2", SceneScriptPackageLoadInfo::Instance());
DB2Storage<SkillLineEntry>                      sSkillLineStore("SkillLine.db2", SkillLineLoadInfo::Instance());
DB2Storage<SkillLineAbilityEntry>               sSkillLineAbilityStore("SkillLineAbility.db2", SkillLineAbilityLoadInfo::Instance());
DB2Storage<SkillRaceClassInfoEntry>             sSkillRaceClassInfoStore("SkillRaceClassInfo.db2", SkillRaceClassInfoLoadInfo::Instance());
DB2Storage<SoundKitEntry>                       sSoundKitStore("SoundKit.db2", SoundKitLoadInfo::Instance());
DB2Storage<SpecializationSpellsEntry>           sSpecializationSpellsStore("SpecializationSpells.db2", SpecializationSpellsLoadInfo::Instance());
DB2Storage<SpellEntry>                          sSpellStore("Spell.db2", SpellLoadInfo::Instance());
DB2Storage<SpellAuraOptionsEntry>               sSpellAuraOptionsStore("SpellAuraOptions.db2", SpellAuraOptionsLoadInfo::Instance());
DB2Storage<SpellAuraRestrictionsEntry>          sSpellAuraRestrictionsStore("SpellAuraRestrictions.db2", SpellAuraRestrictionsLoadInfo::Instance());
DB2Storage<SpellCastTimesEntry>                 sSpellCastTimesStore("SpellCastTimes.db2", SpellCastTimesLoadInfo::Instance());
DB2Storage<SpellCastingRequirementsEntry>       sSpellCastingRequirementsStore("SpellCastingRequirements.db2", SpellCastingRequirementsLoadInfo::Instance());
DB2Storage<SpellCategoriesEntry>                sSpellCategoriesStore("SpellCategories.db2", SpellCategoriesLoadInfo::Instance());
DB2Storage<SpellCategoryEntry>                  sSpellCategoryStore("SpellCategory.db2", SpellCategoryLoadInfo::Instance());
DB2Storage<SpellClassOptionsEntry>              sSpellClassOptionsStore("SpellClassOptions.db2", SpellClassOptionsLoadInfo::Instance());
DB2Storage<SpellCooldownsEntry>                 sSpellCooldownsStore("SpellCooldowns.db2", SpellCooldownsLoadInfo::Instance());
DB2Storage<SpellDurationEntry>                  sSpellDurationStore("SpellDuration.db2", SpellDurationLoadInfo::Instance());
DB2Storage<SpellEffectEntry>                    sSpellEffectStore("SpellEffect.db2", SpellEffectLoadInfo::Instance());
DB2Storage<SpellEffectScalingEntry>             sSpellEffectScalingStore("SpellEffectScaling.db2", SpellEffectScalingLoadInfo::Instance());
DB2Storage<SpellEquippedItemsEntry>             sSpellEquippedItemsStore("SpellEquippedItems.db2", SpellEquippedItemsLoadInfo::Instance());
DB2Storage<SpellFocusObjectEntry>               sSpellFocusObjectStore("SpellFocusObject.db2", SpellFocusObjectLoadInfo::Instance());
DB2Storage<SpellInterruptsEntry>                sSpellInterruptsStore("SpellInterrupts.db2", SpellInterruptsLoadInfo::Instance());
DB2Storage<SpellItemEnchantmentEntry>           sSpellItemEnchantmentStore("SpellItemEnchantment.db2", SpellItemEnchantmentLoadInfo::Instance());
DB2Storage<SpellItemEnchantmentConditionEntry>  sSpellItemEnchantmentConditionStore("SpellItemEnchantmentCondition.db2", SpellItemEnchantmentConditionLoadInfo::Instance());
DB2Storage<SpellLearnSpellEntry>                sSpellLearnSpellStore("SpellLearnSpell.db2", SpellLearnSpellLoadInfo::Instance());
DB2Storage<SpellLevelsEntry>                    sSpellLevelsStore("SpellLevels.db2", SpellLevelsLoadInfo::Instance());
DB2Storage<SpellMiscEntry>                      sSpellMiscStore("SpellMisc.db2", SpellMiscLoadInfo::Instance());
DB2Storage<SpellPowerEntry>                     sSpellPowerStore("SpellPower.db2", SpellPowerLoadInfo::Instance());
DB2Storage<SpellPowerDifficultyEntry>           sSpellPowerDifficultyStore("SpellPowerDifficulty.db2", SpellPowerDifficultyLoadInfo::Instance());
DB2Storage<SpellProcsPerMinuteEntry>            sSpellProcsPerMinuteStore("SpellProcsPerMinute.db2", SpellProcsPerMinuteLoadInfo::Instance());
DB2Storage<SpellProcsPerMinuteModEntry>         sSpellProcsPerMinuteModStore("SpellProcsPerMinuteMod.db2", SpellProcsPerMinuteModLoadInfo::Instance());
DB2Storage<SpellRadiusEntry>                    sSpellRadiusStore("SpellRadius.db2", SpellRadiusLoadInfo::Instance());
DB2Storage<SpellRangeEntry>                     sSpellRangeStore("SpellRange.db2", SpellRangeLoadInfo::Instance());
DB2Storage<SpellReagentsEntry>                  sSpellReagentsStore("SpellReagents.db2", SpellReagentsLoadInfo::Instance());
DB2Storage<SpellScalingEntry>                   sSpellScalingStore("SpellScaling.db2", SpellScalingLoadInfo::Instance());
DB2Storage<SpellShapeshiftEntry>                sSpellShapeshiftStore("SpellShapeshift.db2", SpellShapeshiftLoadInfo::Instance());
DB2Storage<SpellShapeshiftFormEntry>            sSpellShapeshiftFormStore("SpellShapeshiftForm.db2", SpellShapeshiftFormLoadInfo::Instance());
DB2Storage<SpellTargetRestrictionsEntry>        sSpellTargetRestrictionsStore("SpellTargetRestrictions.db2", SpellTargetRestrictionsLoadInfo::Instance());
DB2Storage<SpellTotemsEntry>                    sSpellTotemsStore("SpellTotems.db2", SpellTotemsLoadInfo::Instance());
DB2Storage<SpellXSpellVisualEntry>              sSpellXSpellVisualStore("SpellXSpellVisual.db2", SpellXSpellVisualLoadInfo::Instance());
DB2Storage<SummonPropertiesEntry>               sSummonPropertiesStore("SummonProperties.db2", SummonPropertiesLoadInfo::Instance());
DB2Storage<TactKeyEntry>                        sTactKeyStore("TactKey.db2", TactKeyLoadInfo::Instance());
DB2Storage<TalentEntry>                         sTalentStore("Talent.db2", TalentLoadInfo::Instance());
DB2Storage<TaxiNodesEntry>                      sTaxiNodesStore("TaxiNodes.db2", TaxiNodesLoadInfo::Instance());
DB2Storage<TaxiPathEntry>                       sTaxiPathStore("TaxiPath.db2", TaxiPathLoadInfo::Instance());
DB2Storage<TaxiPathNodeEntry>                   sTaxiPathNodeStore("TaxiPathNode.db2", TaxiPathNodeLoadInfo::Instance());
DB2Storage<TotemCategoryEntry>                  sTotemCategoryStore("TotemCategory.db2", TotemCategoryLoadInfo::Instance());
DB2Storage<ToyEntry>                            sToyStore("Toy.db2", ToyLoadInfo::Instance());
DB2Storage<TransportAnimationEntry>             sTransportAnimationStore("TransportAnimation.db2", TransportAnimationLoadInfo::Instance());
DB2Storage<TransportRotationEntry>              sTransportRotationStore("TransportRotation.db2", TransportRotationLoadInfo::Instance());
DB2Storage<UnitPowerBarEntry>                   sUnitPowerBarStore("UnitPowerBar.db2", UnitPowerBarLoadInfo::Instance());
DB2Storage<VehicleEntry>                        sVehicleStore("Vehicle.db2", VehicleLoadInfo::Instance());
DB2Storage<VehicleSeatEntry>                    sVehicleSeatStore("VehicleSeat.db2", VehicleSeatLoadInfo::Instance());
DB2Storage<WMOAreaTableEntry>                   sWMOAreaTableStore("WMOAreaTable.db2", WmoAreaTableLoadInfo::Instance());
DB2Storage<WorldMapAreaEntry>                   sWorldMapAreaStore("WorldMapArea.db2", WorldMapAreaLoadInfo::Instance());
DB2Storage<WorldMapOverlayEntry>                sWorldMapOverlayStore("WorldMapOverlay.db2", WorldMapOverlayLoadInfo::Instance());
DB2Storage<WorldMapTransformsEntry>             sWorldMapTransformsStore("WorldMapTransforms.db2", WorldMapTransformsLoadInfo::Instance());
DB2Storage<WorldSafeLocsEntry>                  sWorldSafeLocsStore("WorldSafeLocs.db2", WorldSafeLocsLoadInfo::Instance());

TaxiMask                                        sTaxiNodesMask;
TaxiMask                                        sOldContinentsNodesMask;
TaxiMask                                        sHordeTaxiNodesMask;
TaxiMask                                        sAllianceTaxiNodesMask;
TaxiPathSetBySource                             sTaxiPathSetBySource;
TaxiPathNodesByPath                             sTaxiPathNodesByPath;

DEFINE_DB2_SET_COMPARATOR(ChrClassesXPowerTypesEntry)

typedef std::map<uint32 /*hash*/, DB2StorageBase*> StorageMap;
typedef std::unordered_map<uint32 /*areaGroupId*/, std::vector<uint32/*areaId*/>> AreaGroupMemberContainer;
typedef std::unordered_map<uint32, std::vector<ArtifactPowerEntry const*>> ArtifactPowersContainer;
typedef std::unordered_map<uint32, std::unordered_set<uint32>> ArtifactPowerLinksContainer;
typedef std::unordered_map<std::pair<uint32, uint8>, ArtifactPowerRankEntry const*> ArtifactPowerRanksContainer;
typedef std::unordered_multimap<uint32, CharSectionsEntry const*> CharSectionsContainer;
typedef std::unordered_map<uint32, CharStartOutfitEntry const*> CharStartOutfitContainer;
typedef ChrSpecializationEntry const* ChrSpecializationByIndexContainer[MAX_CLASSES + 1][MAX_SPECIALIZATIONS];
typedef std::unordered_map<uint32, ChrSpecializationEntry const*> ChrSpecialzationByClassContainer;
typedef std::unordered_map<uint32 /*curveID*/, std::vector<CurvePointEntry const*>> CurvePointsContainer;
typedef std::map<std::tuple<uint32, uint8, uint8, uint8>, EmotesTextSoundEntry const*> EmotesTextSoundContainer;
typedef std::unordered_map<uint32, std::vector<uint32>> FactionTeamContainer;
typedef std::unordered_map<uint32, HeirloomEntry const*> HeirloomItemsContainer;
typedef std::unordered_map<uint32 /*glyphPropertiesId*/, std::vector<uint32>> GlyphBindableSpellsContainer;
typedef std::unordered_map<uint32 /*glyphPropertiesId*/, std::vector<uint32>> GlyphRequiredSpecsContainer;
typedef std::unordered_map<uint32 /*bonusListId*/, DB2Manager::ItemBonusList> ItemBonusListContainer;
typedef std::unordered_map<int16, uint32> ItemBonusListLevelDeltaContainer;
typedef std::unordered_multimap<uint32 /*itemId*/, uint32 /*bonusTreeId*/> ItemToBonusTreeContainer;
typedef std::unordered_map<uint32 /*itemId*/, ItemChildEquipmentEntry const*> ItemChildEquipmentContainer;
typedef std::array<ItemClassEntry const*, 19> ItemClassByOldEnumContainer;
typedef std::unordered_map<uint32 /*itemId | appearanceMod << 24*/, ItemModifiedAppearanceEntry const*> ItemModifiedAppearanceByItemContainer;
typedef std::unordered_map<uint32, std::set<ItemBonusTreeNodeEntry const*>> ItemBonusTreeContainer;
typedef std::unordered_map<uint32, std::vector<ItemSetSpellEntry const*>> ItemSetSpellContainer;
typedef std::unordered_map<uint32, std::vector<ItemSpecOverrideEntry const*>> ItemSpecOverridesContainer;
typedef std::unordered_map<uint32, DB2Manager::MountTypeXCapabilitySet> MountCapabilitiesByTypeContainer;
typedef std::unordered_map<uint32, DB2Manager::MountXDisplayContainer> MountDisplaysCointainer;
typedef std::unordered_map<uint32, std::array<std::vector<NameGenEntry const*>, 2>> NameGenContainer;
typedef std::array<std::vector<Trinity::wregex>, TOTAL_LOCALES + 1> NameValidationRegexContainer;
typedef std::unordered_map<uint32, std::set<uint32>> PhaseGroupContainer;
typedef std::array<PowerTypeEntry const*, MAX_POWERS> PowerTypesContainer;
typedef std::unordered_map<uint32, std::pair<std::vector<QuestPackageItemEntry const*>, std::vector<QuestPackageItemEntry const*>>> QuestPackageItemContainer;
typedef std::unordered_map<uint32, uint32> RulesetItemUpgradeContainer;
typedef std::unordered_multimap<uint32, SkillRaceClassInfoEntry const*> SkillRaceClassInfoContainer;
typedef std::unordered_map<uint32, std::vector<SpecializationSpellsEntry const*>> SpecializationSpellsContainer;
typedef std::unordered_map<uint32, std::vector<SpellPowerEntry const*>> SpellPowerContainer;
typedef std::unordered_map<uint32, std::unordered_map<uint32, std::vector<SpellPowerEntry const*>>> SpellPowerDifficultyContainer;
typedef std::unordered_map<uint32, std::vector<SpellProcsPerMinuteModEntry const*>> SpellProcsPerMinuteModContainer;
typedef std::vector<TalentEntry const*> TalentsByPosition[MAX_CLASSES][MAX_TALENT_TIERS][MAX_TALENT_COLUMNS];
typedef std::unordered_set<uint32> ToyItemIdsContainer;
typedef std::tuple<int16, int8, int32> WMOAreaTableKey;
typedef std::map<WMOAreaTableKey, WMOAreaTableEntry const*> WMOAreaTableLookupContainer;
typedef std::unordered_map<uint32, WorldMapAreaEntry const*> WorldMapAreaByAreaIDContainer;
namespace
{
    StorageMap _stores;
    std::map<int32, HotfixData> _hotfixData;

    AreaGroupMemberContainer _areaGroupMembers;
    ArtifactPowersContainer _artifactPowers;
    ArtifactPowerLinksContainer _artifactPowerLinks;
    ArtifactPowerRanksContainer _artifactPowerRanks;
    CharSectionsContainer _charSections;
    CharStartOutfitContainer _charStartOutfits;
    uint32 _powersByClass[MAX_CLASSES][MAX_POWERS];
    ChrSpecializationByIndexContainer _chrSpecializationsByIndex;
    ChrSpecialzationByClassContainer _defaultChrSpecializationsByClass;
    CurvePointsContainer _curvePoints;
    EmotesTextSoundContainer _emoteTextSounds;
    FactionTeamContainer _factionTeams;
    HeirloomItemsContainer _heirlooms;
    GlyphBindableSpellsContainer _glyphBindableSpells;
    GlyphRequiredSpecsContainer _glyphRequiredSpecs;
    ItemBonusListContainer _itemBonusLists;
    ItemBonusListLevelDeltaContainer _itemLevelDeltaToBonusListContainer;
    ItemBonusTreeContainer _itemBonusTrees;
    ItemChildEquipmentContainer _itemChildEquipment;
    ItemClassByOldEnumContainer _itemClassByOldEnum;
    std::unordered_set<uint32> _itemsWithCurrencyCost;
    ItemModifiedAppearanceByItemContainer _itemModifiedAppearancesByItem;
    ItemToBonusTreeContainer _itemToBonusTree;
    ItemSetSpellContainer _itemSetSpells;
    ItemSpecOverridesContainer _itemSpecOverrides;
    DB2Manager::MapDifficultyContainer _mapDifficulties;
    std::unordered_map<uint32, MountEntry const*> _mountsBySpellId;
    MountCapabilitiesByTypeContainer _mountCapabilitiesByType;
    MountDisplaysCointainer _mountDisplays;
    NameGenContainer _nameGenData;
    NameValidationRegexContainer _nameValidators;
    PhaseGroupContainer _phasesByGroup;
    PowerTypesContainer _powerTypes;
    QuestPackageItemContainer _questPackages;
    RulesetItemUpgradeContainer _rulesetItemUpgrade;
    SkillRaceClassInfoContainer _skillRaceClassInfoBySkill;
    SpecializationSpellsContainer _specializationSpellsBySpec;
    SpellPowerContainer _spellPowers;
    SpellPowerDifficultyContainer _spellPowerDifficulties;
    SpellProcsPerMinuteModContainer _spellProcsPerMinuteMods;
    TalentsByPosition _talentsByPosition;
    ToyItemIdsContainer _toys;
    WMOAreaTableLookupContainer _wmoAreaTableLookup;
    WorldMapAreaByAreaIDContainer _worldMapAreaByAreaID;
}

typedef std::vector<std::string> DB2StoreProblemList;

template<class T, template<class> class DB2>
inline void LoadDB2(uint32& availableDb2Locales, DB2StoreProblemList& errlist, StorageMap& stores, DB2StorageBase* storage, std::string const& db2Path, uint32 defaultLocale, DB2<T> const& /*hint*/)
{
    // validate structure
    DB2LoadInfo const* loadInfo = storage->GetLoadInfo();
    {
        std::string clientMetaString, ourMetaString;
        for (std::size_t i = 0; i < loadInfo->Meta->FieldCount; ++i)
            for (std::size_t j = 0; j < loadInfo->Meta->ArraySizes[i]; ++j)
                clientMetaString += loadInfo->Meta->Types[i];

        for (std::size_t i = loadInfo->Meta->HasIndexFieldInData() ? 0 : 1; i < loadInfo->FieldCount; ++i)
            ourMetaString += char(std::tolower(loadInfo->Fields[i].Type));

        ASSERT(clientMetaString == ourMetaString, "C++ structure fields %s do not match generated types from the client %s", ourMetaString.c_str(), clientMetaString.c_str());

        // compatibility format and C++ structure sizes
        ASSERT(loadInfo->Meta->GetRecordSize() == sizeof(T),
            "Size of '%s' set by format string (%u) not equal size of C++ structure (" SZFMTD ").",
            storage->GetFileName().c_str(), loadInfo->Meta->GetRecordSize(), sizeof(T));
    }

    if (storage->Load(db2Path + localeNames[defaultLocale] + '/', defaultLocale))
    {
        storage->LoadFromDB();
        // LoadFromDB() always loads strings into enUS locale, other locales are expected to have data in corresponding _locale tables
        // so we need to make additional call to load that data in case said locale is set as default by worldserver.conf (and we do not want to load all this data from .db2 file again)
        if (defaultLocale != LOCALE_enUS)
            storage->LoadStringsFromDB(defaultLocale);

        for (uint32 i = 0; i < TOTAL_LOCALES; ++i)
        {
            if (defaultLocale == i || i == LOCALE_none)
                continue;

            if (availableDb2Locales & (1 << i))
                if (!storage->LoadStringsFrom((db2Path + localeNames[i] + '/'), i))
                    availableDb2Locales &= ~(1 << i);             // mark as not available for speedup next checks

            storage->LoadStringsFromDB(i);
        }
    }
    else
    {
        // sort problematic db2 to (1) non compatible and (2) nonexistent
        if (FILE* f = fopen((db2Path + localeNames[defaultLocale] + '/' + storage->GetFileName()).c_str(), "rb"))
        {
            std::ostringstream stream;
            stream << storage->GetFileName() << " exists, and has " << storage->GetFieldCount() << " field(s) (expected " << loadInfo->Meta->FieldCount
                << "). Extracted file might be from wrong client version.";
            std::string buf = stream.str();
            errlist.push_back(buf);
            fclose(f);
        }
        else
            errlist.push_back(storage->GetFileName());
    }

    stores[storage->GetTableHash()] = storage;
}

DB2Manager& DB2Manager::Instance()
{
    static DB2Manager instance;
    return instance;
}

void DB2Manager::LoadStores(std::string const& dataPath, uint32 defaultLocale)
{
    uint32 oldMSTime = getMSTime();

    std::string db2Path = dataPath + "dbc/";

    DB2StoreProblemList bad_db2_files;
    uint32 availableDb2Locales = 0xFF;

#define LOAD_DB2(store) LoadDB2(availableDb2Locales, bad_db2_files, _stores, &store, db2Path, defaultLocale, store)

    LOAD_DB2(sAchievementStore);
    LOAD_DB2(sAnimKitStore);
    LOAD_DB2(sAreaGroupMemberStore);
    LOAD_DB2(sAreaTableStore);
    LOAD_DB2(sAreaTriggerStore);
    LOAD_DB2(sArmorLocationStore);
    LOAD_DB2(sArtifactStore);
    LOAD_DB2(sArtifactAppearanceStore);
    LOAD_DB2(sArtifactAppearanceSetStore);
    LOAD_DB2(sArtifactCategoryStore);
    LOAD_DB2(sArtifactPowerStore);
    LOAD_DB2(sArtifactPowerLinkStore);
    LOAD_DB2(sArtifactPowerPickerStore);
    LOAD_DB2(sArtifactPowerRankStore);
    LOAD_DB2(sAuctionHouseStore);
    LOAD_DB2(sBankBagSlotPricesStore);
    LOAD_DB2(sBannedAddOnsStore);
    LOAD_DB2(sBarberShopStyleStore);
    LOAD_DB2(sBattlePetBreedQualityStore);
    LOAD_DB2(sBattlePetBreedStateStore);
    LOAD_DB2(sBattlePetSpeciesStore);
    LOAD_DB2(sBattlePetSpeciesStateStore);
    LOAD_DB2(sBattlemasterListStore);
    LOAD_DB2(sBroadcastTextStore);
    LOAD_DB2(sCharSectionsStore);
    LOAD_DB2(sCharStartOutfitStore);
    LOAD_DB2(sCharTitlesStore);
    LOAD_DB2(sChatChannelsStore);
    LOAD_DB2(sChrClassesStore);
    LOAD_DB2(sChrClassesXPowerTypesStore);
    LOAD_DB2(sChrRacesStore);
    LOAD_DB2(sChrSpecializationStore);
    LOAD_DB2(sCinematicCameraStore);
    LOAD_DB2(sCinematicSequencesStore);
    LOAD_DB2(sConversationLineStore);
    LOAD_DB2(sCreatureDisplayInfoStore);
    LOAD_DB2(sCreatureDisplayInfoExtraStore);
    LOAD_DB2(sCreatureFamilyStore);
    LOAD_DB2(sCreatureModelDataStore);
    LOAD_DB2(sCreatureTypeStore);
    LOAD_DB2(sCriteriaStore);
    LOAD_DB2(sCriteriaTreeStore);
    LOAD_DB2(sCurrencyTypesStore);
    LOAD_DB2(sCurveStore);
    LOAD_DB2(sCurvePointStore);
    LOAD_DB2(sDestructibleModelDataStore);
    LOAD_DB2(sDifficultyStore);
    LOAD_DB2(sDungeonEncounterStore);
    LOAD_DB2(sDurabilityCostsStore);
    LOAD_DB2(sDurabilityQualityStore);
    LOAD_DB2(sEmotesStore);
    LOAD_DB2(sEmotesTextStore);
    LOAD_DB2(sEmotesTextSoundStore);
    LOAD_DB2(sFactionStore);
    LOAD_DB2(sFactionTemplateStore);
    LOAD_DB2(sGameObjectsStore);
    LOAD_DB2(sGameObjectDisplayInfoStore);
    LOAD_DB2(sGarrAbilityStore);
    LOAD_DB2(sGarrBuildingStore);
    LOAD_DB2(sGarrBuildingPlotInstStore);
    LOAD_DB2(sGarrClassSpecStore);
    LOAD_DB2(sGarrFollowerStore);
    LOAD_DB2(sGarrFollowerXAbilityStore);
    LOAD_DB2(sGarrPlotBuildingStore);
    LOAD_DB2(sGarrPlotStore);
    LOAD_DB2(sGarrPlotInstanceStore);
    LOAD_DB2(sGarrSiteLevelStore);
    LOAD_DB2(sGarrSiteLevelPlotInstStore);
    LOAD_DB2(sGemPropertiesStore);
    LOAD_DB2(sGlyphBindableSpellStore);
    LOAD_DB2(sGlyphPropertiesStore);
    LOAD_DB2(sGlyphRequiredSpecStore);
    LOAD_DB2(sGuildColorBackgroundStore);
    LOAD_DB2(sGuildColorBorderStore);
    LOAD_DB2(sGuildColorEmblemStore);
    LOAD_DB2(sGuildPerkSpellsStore);
    LOAD_DB2(sHeirloomStore);
    LOAD_DB2(sHolidaysStore);
    LOAD_DB2(sImportPriceArmorStore);
    LOAD_DB2(sImportPriceQualityStore);
    LOAD_DB2(sImportPriceShieldStore);
    LOAD_DB2(sImportPriceWeaponStore);
    LOAD_DB2(sItemAppearanceStore);
    LOAD_DB2(sItemArmorQualityStore);
    LOAD_DB2(sItemArmorShieldStore);
    LOAD_DB2(sItemArmorTotalStore);
    LOAD_DB2(sItemBagFamilyStore);
    LOAD_DB2(sItemBonusStore);
    LOAD_DB2(sItemBonusListLevelDeltaStore);
    LOAD_DB2(sItemBonusTreeNodeStore);
    LOAD_DB2(sItemChildEquipmentStore);
    LOAD_DB2(sItemClassStore);
    LOAD_DB2(sItemCurrencyCostStore);
    LOAD_DB2(sItemDamageAmmoStore);
    LOAD_DB2(sItemDamageOneHandStore);
    LOAD_DB2(sItemDamageOneHandCasterStore);
    LOAD_DB2(sItemDamageTwoHandStore);
    LOAD_DB2(sItemDamageTwoHandCasterStore);
    LOAD_DB2(sItemDisenchantLootStore);
    LOAD_DB2(sItemEffectStore);
    LOAD_DB2(sItemStore);
    LOAD_DB2(sItemExtendedCostStore);
    LOAD_DB2(sItemLimitCategoryStore);
    LOAD_DB2(sItemModifiedAppearanceStore);
    LOAD_DB2(sItemPriceBaseStore);
    LOAD_DB2(sItemRandomPropertiesStore);
    LOAD_DB2(sItemRandomSuffixStore);
    LOAD_DB2(sItemSearchNameStore);
    LOAD_DB2(sItemSetStore);
    LOAD_DB2(sItemSetSpellStore);
    LOAD_DB2(sItemSparseStore);
    LOAD_DB2(sItemSpecStore);
    LOAD_DB2(sItemSpecOverrideStore);
    LOAD_DB2(sItemUpgradeStore);
    LOAD_DB2(sItemXBonusTreeStore);
    LOAD_DB2(sKeyChainStore);
    LOAD_DB2(sLfgDungeonsStore);
    LOAD_DB2(sLightStore);
    LOAD_DB2(sLiquidTypeStore);
    LOAD_DB2(sLockStore);
    LOAD_DB2(sMailTemplateStore);
    LOAD_DB2(sMapStore);
    LOAD_DB2(sMapDifficultyStore);
    LOAD_DB2(sModifierTreeStore);
    LOAD_DB2(sMountCapabilityStore);
    LOAD_DB2(sMountStore);
    LOAD_DB2(sMountTypeXCapabilityStore);
    LOAD_DB2(sMountXDisplayStore);
    LOAD_DB2(sMovieStore);
    LOAD_DB2(sNameGenStore);
    LOAD_DB2(sNamesProfanityStore);
    LOAD_DB2(sNamesReservedStore);
    LOAD_DB2(sNamesReservedLocaleStore);
    LOAD_DB2(sOverrideSpellDataStore);
    LOAD_DB2(sPhaseStore);
    LOAD_DB2(sPhaseXPhaseGroupStore);
    LOAD_DB2(sPlayerConditionStore);
    LOAD_DB2(sPowerDisplayStore);
    LOAD_DB2(sPowerTypeStore);
    LOAD_DB2(sPrestigeLevelInfoStore);
    LOAD_DB2(sPvpDifficultyStore);
    LOAD_DB2(sPvpRewardStore);
    LOAD_DB2(sQuestFactionRewardStore);
    LOAD_DB2(sQuestMoneyRewardStore);
    LOAD_DB2(sQuestPackageItemStore);
    LOAD_DB2(sQuestSortStore);
    LOAD_DB2(sQuestV2Store);
    LOAD_DB2(sQuestXPStore);
    LOAD_DB2(sRandPropPointsStore);
    LOAD_DB2(sRewardPackStore);
    LOAD_DB2(sRewardPackXItemStore);
    LOAD_DB2(sRulesetItemUpgradeStore);
    LOAD_DB2(sScalingStatDistributionStore);
    LOAD_DB2(sScenarioStore);
    LOAD_DB2(sScenarioStepStore);
    LOAD_DB2(sSceneScriptStore);
    LOAD_DB2(sSceneScriptPackageStore);
    LOAD_DB2(sSkillLineStore);
    LOAD_DB2(sSkillLineAbilityStore);
    LOAD_DB2(sSkillRaceClassInfoStore);
    LOAD_DB2(sSoundKitStore);
    LOAD_DB2(sSpecializationSpellsStore);
    LOAD_DB2(sSpellStore);
    LOAD_DB2(sSpellAuraOptionsStore);
    LOAD_DB2(sSpellAuraRestrictionsStore);
    LOAD_DB2(sSpellCastTimesStore);
    LOAD_DB2(sSpellCastingRequirementsStore);
    LOAD_DB2(sSpellCategoriesStore);
    LOAD_DB2(sSpellCategoryStore);
    LOAD_DB2(sSpellClassOptionsStore);
    LOAD_DB2(sSpellCooldownsStore);
    LOAD_DB2(sSpellDurationStore);
    LOAD_DB2(sSpellEffectStore);
    LOAD_DB2(sSpellEffectScalingStore);
    LOAD_DB2(sSpellEquippedItemsStore);
    LOAD_DB2(sSpellFocusObjectStore);
    LOAD_DB2(sSpellInterruptsStore);
    LOAD_DB2(sSpellItemEnchantmentStore);
    LOAD_DB2(sSpellItemEnchantmentConditionStore);
    LOAD_DB2(sSpellLearnSpellStore);
    LOAD_DB2(sSpellLevelsStore);
    LOAD_DB2(sSpellMiscStore);
    LOAD_DB2(sSpellPowerStore);
    LOAD_DB2(sSpellPowerDifficultyStore);
    LOAD_DB2(sSpellProcsPerMinuteStore);
    LOAD_DB2(sSpellProcsPerMinuteModStore);
    LOAD_DB2(sSpellRadiusStore);
    LOAD_DB2(sSpellRangeStore);
    LOAD_DB2(sSpellReagentsStore);
    LOAD_DB2(sSpellScalingStore);
    LOAD_DB2(sSpellShapeshiftStore);
    LOAD_DB2(sSpellShapeshiftFormStore);
    LOAD_DB2(sSpellTargetRestrictionsStore);
    LOAD_DB2(sSpellTotemsStore);
    LOAD_DB2(sSpellXSpellVisualStore);
    LOAD_DB2(sSummonPropertiesStore);
    LOAD_DB2(sTactKeyStore);
    LOAD_DB2(sTalentStore);
    LOAD_DB2(sTaxiNodesStore);
    LOAD_DB2(sTaxiPathStore);
    LOAD_DB2(sTaxiPathNodeStore);
    LOAD_DB2(sTotemCategoryStore);
    LOAD_DB2(sToyStore);
    LOAD_DB2(sTransportAnimationStore);
    LOAD_DB2(sTransportRotationStore);
    LOAD_DB2(sUnitPowerBarStore);
    LOAD_DB2(sVehicleStore);
    LOAD_DB2(sVehicleSeatStore);
    LOAD_DB2(sWMOAreaTableStore);
    LOAD_DB2(sWorldMapAreaStore);
    LOAD_DB2(sWorldMapOverlayStore);
    LOAD_DB2(sWorldMapTransformsStore);
    LOAD_DB2(sWorldSafeLocsStore);

#undef LOAD_DB2

    for (AreaGroupMemberEntry const* areaGroupMember : sAreaGroupMemberStore)
        _areaGroupMembers[areaGroupMember->AreaGroupID].push_back(areaGroupMember->AreaID);

    for (ArtifactPowerEntry const* artifactPower : sArtifactPowerStore)
        _artifactPowers[artifactPower->ArtifactID].push_back(artifactPower);

    for (ArtifactPowerLinkEntry const* artifactPowerLink : sArtifactPowerLinkStore)
    {
        _artifactPowerLinks[artifactPowerLink->FromArtifactPowerID].insert(artifactPowerLink->ToArtifactPowerID);
        _artifactPowerLinks[artifactPowerLink->ToArtifactPowerID].insert(artifactPowerLink->FromArtifactPowerID);
    }

    for (ArtifactPowerRankEntry const* artifactPowerRank : sArtifactPowerRankStore)
        _artifactPowerRanks[std::pair<uint32, uint8>{ artifactPowerRank->ArtifactPowerID, artifactPowerRank->Rank }] = artifactPowerRank;

    ASSERT(BATTLE_PET_SPECIES_MAX_ID >= sBattlePetSpeciesStore.GetNumRows(),
        "BATTLE_PET_SPECIES_MAX_ID (%d) must be equal to or greater than %u", BATTLE_PET_SPECIES_MAX_ID, sBattlePetSpeciesStore.GetNumRows());

    std::unordered_map<uint32, std::set<std::pair<uint8, uint8>>> addedSections;
    for (CharSectionsEntry const* charSection : sCharSectionsStore)
    {
        if (!charSection->Race || !((1 << (charSection->Race - 1)) & RACEMASK_ALL_PLAYABLE)) //ignore Nonplayable races
            continue;

        // Not all sections are used for low-res models but we need to get all sections for validation since its viewer dependent
        uint8 baseSection = charSection->GenType;
        switch (baseSection)
        {
            case SECTION_TYPE_SKIN_LOW_RES:
            case SECTION_TYPE_FACE_LOW_RES:
            case SECTION_TYPE_FACIAL_HAIR_LOW_RES:
            case SECTION_TYPE_HAIR_LOW_RES:
            case SECTION_TYPE_UNDERWEAR_LOW_RES:
                baseSection = baseSection + SECTION_TYPE_SKIN;
                break;
            case SECTION_TYPE_SKIN:
            case SECTION_TYPE_FACE:
            case SECTION_TYPE_FACIAL_HAIR:
            case SECTION_TYPE_HAIR:
            case SECTION_TYPE_UNDERWEAR:
                break;
            case SECTION_TYPE_CUSTOM_DISPLAY_1_LOW_RES:
            case SECTION_TYPE_CUSTOM_DISPLAY_2_LOW_RES:
            case SECTION_TYPE_CUSTOM_DISPLAY_3_LOW_RES:
                ++baseSection;
                break;
            case SECTION_TYPE_CUSTOM_DISPLAY_1:
            case SECTION_TYPE_CUSTOM_DISPLAY_2:
            case SECTION_TYPE_CUSTOM_DISPLAY_3:
                break;
            default:
                break;
        }

        uint32 sectionKey = baseSection | (charSection->Gender << 8) | (charSection->Race << 16);
        std::pair<uint8, uint8> sectionCombination{ charSection->Type, charSection->Color };
        if (addedSections[sectionKey].count(sectionCombination))
            continue;

        addedSections[sectionKey].insert(sectionCombination);
        _charSections.insert({ sectionKey, charSection });
    }

    for (CharStartOutfitEntry const* outfit : sCharStartOutfitStore)
        _charStartOutfits[outfit->RaceID | (outfit->ClassID << 8) | (outfit->GenderID << 16)] = outfit;

    {
        std::set<ChrClassesXPowerTypesEntry const*, ChrClassesXPowerTypesEntryComparator> powers;
        for (ChrClassesXPowerTypesEntry const* power : sChrClassesXPowerTypesStore)
            powers.insert(power);

        for (uint32 i = 0; i < MAX_CLASSES; ++i)
            for (uint32 j = 0; j < MAX_POWERS; ++j)
                _powersByClass[i][j] = MAX_POWERS;

        for (ChrClassesXPowerTypesEntry const* power : powers)
        {
            uint32 index = 0;
            for (uint32 j = 0; j < MAX_POWERS; ++j)
                if (_powersByClass[power->ClassID][j] != MAX_POWERS)
                    ++index;

            ASSERT(power->PowerType < MAX_POWERS);
            _powersByClass[power->ClassID][power->PowerType] = index;
        }
    }

    memset(_chrSpecializationsByIndex, 0, sizeof(_chrSpecializationsByIndex));
    for (ChrSpecializationEntry const* chrSpec : sChrSpecializationStore)
    {
        ASSERT(chrSpec->ClassID < MAX_CLASSES);
        ASSERT(chrSpec->OrderIndex < MAX_SPECIALIZATIONS);

        uint32 storageIndex = chrSpec->ClassID;
        if (chrSpec->Flags & CHR_SPECIALIZATION_FLAG_PET_OVERRIDE_SPEC)
        {
            ASSERT(!chrSpec->ClassID);
            storageIndex = PET_SPEC_OVERRIDE_CLASS_INDEX;
        }

        _chrSpecializationsByIndex[storageIndex][chrSpec->OrderIndex] = chrSpec;
        if (chrSpec->Flags & CHR_SPECIALIZATION_FLAG_RECOMMENDED)
            _defaultChrSpecializationsByClass[chrSpec->ClassID] = chrSpec;
    }

    for (CurvePointEntry const* curvePoint : sCurvePointStore)
        if (sCurveStore.LookupEntry(curvePoint->CurveID))
            _curvePoints[curvePoint->CurveID].push_back(curvePoint);

    for (auto itr = _curvePoints.begin(); itr != _curvePoints.end(); ++itr)
        std::sort(itr->second.begin(), itr->second.end(), [](CurvePointEntry const* point1, CurvePointEntry const* point2) { return point1->Index < point2->Index; });

    ASSERT(MAX_DIFFICULTY >= sDifficultyStore.GetNumRows(),
        "MAX_DIFFICULTY is not large enough to contain all difficulties! (current value %d, required %d)",
        MAX_DIFFICULTY, sDifficultyStore.GetNumRows());

    for (EmotesTextSoundEntry const* emoteTextSound : sEmotesTextSoundStore)
        _emoteTextSounds[EmotesTextSoundContainer::key_type(emoteTextSound->EmotesTextId, emoteTextSound->RaceId, emoteTextSound->SexId, emoteTextSound->ClassId)] = emoteTextSound;

    for (FactionEntry const* faction : sFactionStore)
        if (faction->ParentFactionID)
            _factionTeams[faction->ParentFactionID].push_back(faction->ID);

    for (GameObjectDisplayInfoEntry const* gameObjectDisplayInfo : sGameObjectDisplayInfoStore)
    {
        if (gameObjectDisplayInfo->GeoBoxMax.X < gameObjectDisplayInfo->GeoBoxMin.X)
            std::swap(*(float*)(&gameObjectDisplayInfo->GeoBoxMax.X), *(float*)(&gameObjectDisplayInfo->GeoBoxMin.X));
        if (gameObjectDisplayInfo->GeoBoxMax.Y < gameObjectDisplayInfo->GeoBoxMin.Y)
            std::swap(*(float*)(&gameObjectDisplayInfo->GeoBoxMax.Y), *(float*)(&gameObjectDisplayInfo->GeoBoxMin.Y));
        if (gameObjectDisplayInfo->GeoBoxMax.Z < gameObjectDisplayInfo->GeoBoxMin.Z)
            std::swap(*(float*)(&gameObjectDisplayInfo->GeoBoxMax.Z), *(float*)(&gameObjectDisplayInfo->GeoBoxMin.Z));
    }

    for (HeirloomEntry const* heirloom : sHeirloomStore)
        _heirlooms[heirloom->ItemID] = heirloom;

    for (GlyphBindableSpellEntry const* glyphBindableSpell : sGlyphBindableSpellStore)
        _glyphBindableSpells[glyphBindableSpell->GlyphPropertiesID].push_back(glyphBindableSpell->SpellID);

    for (GlyphRequiredSpecEntry const* glyphRequiredSpec : sGlyphRequiredSpecStore)
        _glyphRequiredSpecs[glyphRequiredSpec->GlyphPropertiesID].push_back(glyphRequiredSpec->ChrSpecializationID);

    for (ItemBonusEntry const* bonus : sItemBonusStore)
        _itemBonusLists[bonus->BonusListID].push_back(bonus);

    for (ItemBonusListLevelDeltaEntry const* itemBonusListLevelDelta : sItemBonusListLevelDeltaStore)
        _itemLevelDeltaToBonusListContainer[itemBonusListLevelDelta->Delta] = itemBonusListLevelDelta->ID;

    for (ItemBonusTreeNodeEntry const* bonusTreeNode : sItemBonusTreeNodeStore)
    {
        uint32 bonusTreeId = bonusTreeNode->BonusTreeID;
        while (bonusTreeNode)
        {
            _itemBonusTrees[bonusTreeId].insert(bonusTreeNode);
            bonusTreeNode = sItemBonusTreeNodeStore.LookupEntry(bonusTreeNode->SubTreeID);
        }
    }

    for (ItemChildEquipmentEntry const* itemChildEquipment : sItemChildEquipmentStore)
    {
        ASSERT(_itemChildEquipment.find(itemChildEquipment->ItemID) == _itemChildEquipment.end(), "Item must have max 1 child item.");
        _itemChildEquipment[itemChildEquipment->ItemID] = itemChildEquipment;
    }

    for (ItemClassEntry const* itemClass : sItemClassStore)
    {
        ASSERT(itemClass->OldEnumValue < _itemClassByOldEnum.size());
        ASSERT(!_itemClassByOldEnum[itemClass->OldEnumValue]);
        _itemClassByOldEnum[itemClass->OldEnumValue] = itemClass;
    }

    for (ItemCurrencyCostEntry const* itemCurrencyCost : sItemCurrencyCostStore)
        _itemsWithCurrencyCost.insert(itemCurrencyCost->ItemId);

    for (ItemModifiedAppearanceEntry const* appearanceMod : sItemModifiedAppearanceStore)
    {
        ASSERT(appearanceMod->ItemID <= 0xFFFFFF);
        _itemModifiedAppearancesByItem[appearanceMod->ItemID | (appearanceMod->AppearanceModID << 24)] = appearanceMod;
    }

    for (ItemSetSpellEntry const* itemSetSpell : sItemSetSpellStore)
        _itemSetSpells[itemSetSpell->ItemSetID].push_back(itemSetSpell);

    for (ItemSpecOverrideEntry const* itemSpecOverride : sItemSpecOverrideStore)
        _itemSpecOverrides[itemSpecOverride->ItemID].push_back(itemSpecOverride);

    for (ItemXBonusTreeEntry const* itemBonusTreeAssignment : sItemXBonusTreeStore)
        _itemToBonusTree.insert({ itemBonusTreeAssignment->ItemID, itemBonusTreeAssignment->BonusTreeID });

    for (MapDifficultyEntry const* entry : sMapDifficultyStore)
        _mapDifficulties[entry->MapID][entry->DifficultyID] = entry;
    _mapDifficulties[0][0] = _mapDifficulties[1][0]; // map 0 is missing from MapDifficulty.dbc so we cheat a bit

    for (MountEntry const* mount : sMountStore)
        _mountsBySpellId[mount->SpellId] = mount;

    for (MountTypeXCapabilityEntry const* mountTypeCapability : sMountTypeXCapabilityStore)
        _mountCapabilitiesByType[mountTypeCapability->MountTypeID].insert(mountTypeCapability);

    for (MountXDisplayEntry const* mountDisplay : sMountXDisplayStore)
        _mountDisplays[mountDisplay->MountID].push_back(mountDisplay);

    for (NameGenEntry const* nameGen : sNameGenStore)
        _nameGenData[nameGen->Race][nameGen->Sex].push_back(nameGen);

    for (NamesProfanityEntry const* namesProfanity : sNamesProfanityStore)
    {
        ASSERT(namesProfanity->Language < TOTAL_LOCALES || namesProfanity->Language == -1);
        std::wstring name;
        ASSERT(Utf8toWStr(namesProfanity->Name, name));
        if (namesProfanity->Language != -1)
            _nameValidators[namesProfanity->Language].emplace_back(name, Trinity::regex::icase | Trinity::regex::optimize);
        else
        {
            for (uint32 i = 0; i < TOTAL_LOCALES; ++i)
            {
                if (i == LOCALE_none)
                    continue;

                _nameValidators[i].emplace_back(name, Trinity::regex::icase | Trinity::regex::optimize);
            }
        }
    }

    for (NamesReservedEntry const* namesReserved : sNamesReservedStore)
    {
        std::wstring name;
        ASSERT(Utf8toWStr(namesReserved->Name, name));
        _nameValidators[TOTAL_LOCALES].emplace_back(name, Trinity::regex::icase | Trinity::regex::optimize);
    }

    for (NamesReservedLocaleEntry const* namesReserved : sNamesReservedLocaleStore)
    {
        ASSERT(!(namesReserved->LocaleMask & ~((1u << TOTAL_LOCALES) - 1)));
        std::wstring name;
        ASSERT(Utf8toWStr(namesReserved->Name, name));
        for (uint32 i = 0; i < TOTAL_LOCALES; ++i)
        {
            if (i == LOCALE_none)
                continue;

            if (namesReserved->LocaleMask & (1 << i))
                _nameValidators[i].emplace_back(name, Trinity::regex::icase | Trinity::regex::optimize);
        }
    }

    for (PhaseXPhaseGroupEntry const* group : sPhaseXPhaseGroupStore)
        if (PhaseEntry const* phase = sPhaseStore.LookupEntry(group->PhaseID))
            _phasesByGroup[group->PhaseGroupID].insert(phase->ID);

    for (PowerTypeEntry const* powerType : sPowerTypeStore)
    {
        ASSERT(powerType->PowerTypeEnum < MAX_POWERS);
        ASSERT(!_powerTypes[powerType->PowerTypeEnum]);

        _powerTypes[powerType->PowerTypeEnum] = powerType;
    }

    for (PvpDifficultyEntry const* entry : sPvpDifficultyStore)
    {
        ASSERT(entry->BracketID < MAX_BATTLEGROUND_BRACKETS, "PvpDifficulty bracket (%d) exceeded max allowed value (%d)", entry->BracketID, MAX_BATTLEGROUND_BRACKETS);
    }

    for (QuestPackageItemEntry const* questPackageItem : sQuestPackageItemStore)
    {
        if (questPackageItem->FilterType != QUEST_PACKAGE_FILTER_UNMATCHED)
            _questPackages[questPackageItem->QuestPackageID].first.push_back(questPackageItem);
        else
            _questPackages[questPackageItem->QuestPackageID].second.push_back(questPackageItem);
    }

    for (RulesetItemUpgradeEntry const* rulesetItemUpgrade : sRulesetItemUpgradeStore)
        _rulesetItemUpgrade[rulesetItemUpgrade->ItemID] = rulesetItemUpgrade->ItemUpgradeID;

    for (SkillRaceClassInfoEntry const* entry : sSkillRaceClassInfoStore)
        if (sSkillLineStore.LookupEntry(entry->SkillID))
            _skillRaceClassInfoBySkill.insert(SkillRaceClassInfoContainer::value_type(entry->SkillID, entry));

    for (SpecializationSpellsEntry const* specSpells : sSpecializationSpellsStore)
        _specializationSpellsBySpec[specSpells->SpecID].push_back(specSpells);

    for (SpellPowerEntry const* power : sSpellPowerStore)
    {
        if (SpellPowerDifficultyEntry const* powerDifficulty = sSpellPowerDifficultyStore.LookupEntry(power->ID))
        {
            std::vector<SpellPowerEntry const*>& powers = _spellPowerDifficulties[power->SpellID][powerDifficulty->DifficultyID];
            if (powers.size() <= powerDifficulty->PowerIndex)
                powers.resize(powerDifficulty->PowerIndex + 1);

            powers[powerDifficulty->PowerIndex] = power;
        }
        else
        {
            std::vector<SpellPowerEntry const*>& powers = _spellPowers[power->SpellID];
            if (powers.size() <= power->PowerIndex)
                powers.resize(power->PowerIndex + 1);

            powers[power->PowerIndex] = power;
        }
    }

    for (SpellProcsPerMinuteModEntry const* ppmMod : sSpellProcsPerMinuteModStore)
        _spellProcsPerMinuteMods[ppmMod->SpellProcsPerMinuteID].push_back(ppmMod);

    for (TalentEntry const* talentInfo : sTalentStore)
    {
        ASSERT(talentInfo->ClassID < MAX_CLASSES);
        ASSERT(talentInfo->TierID < MAX_TALENT_TIERS, "MAX_TALENT_TIERS must be at least %u", talentInfo->TierID);
        ASSERT(talentInfo->ColumnIndex < MAX_TALENT_COLUMNS, "MAX_TALENT_COLUMNS must be at least %u", talentInfo->ColumnIndex);

        _talentsByPosition[talentInfo->ClassID][talentInfo->TierID][talentInfo->ColumnIndex].push_back(talentInfo);
    }

    for (TaxiPathEntry const* entry : sTaxiPathStore)
        sTaxiPathSetBySource[entry->From][entry->To] = TaxiPathBySourceAndDestination(entry->ID, entry->Cost);

    uint32 pathCount = sTaxiPathStore.GetNumRows();

    // Calculate path nodes count
    std::vector<uint32> pathLength;
    pathLength.resize(pathCount);                           // 0 and some other indexes not used
    for (TaxiPathNodeEntry const* entry : sTaxiPathNodeStore)
        if (pathLength[entry->PathID] < entry->NodeIndex + 1u)
            pathLength[entry->PathID] = entry->NodeIndex + 1u;

    // Set path length
    sTaxiPathNodesByPath.resize(pathCount);                 // 0 and some other indexes not used
    for (uint32 i = 0; i < sTaxiPathNodesByPath.size(); ++i)
        sTaxiPathNodesByPath[i].resize(pathLength[i]);

    // fill data
    for (TaxiPathNodeEntry const* entry : sTaxiPathNodeStore)
        sTaxiPathNodesByPath[entry->PathID][entry->NodeIndex] = entry;

    // Initialize global taxinodes mask
    // include existed nodes that have at least single not spell base (scripted) path
    {
        if (sTaxiNodesStore.GetNumRows())
        {
            ASSERT(TaxiMaskSize >= ((sTaxiNodesStore.GetNumRows() - 1) / 8) + 1,
                "TaxiMaskSize is not large enough to contain all taxi nodes! (current value %d, required %d)",
                TaxiMaskSize, (((sTaxiNodesStore.GetNumRows() - 1) / 8) + 1));
        }

        sTaxiNodesMask.fill(0);
        sOldContinentsNodesMask.fill(0);
        sHordeTaxiNodesMask.fill(0);
        sAllianceTaxiNodesMask.fill(0);
        for (TaxiNodesEntry const* node : sTaxiNodesStore)
        {
            if (!(node->Flags & (TAXI_NODE_FLAG_ALLIANCE | TAXI_NODE_FLAG_HORDE)))
                continue;

            // valid taxi network node
            uint8  field = (uint8)((node->ID - 1) / 8);
            uint32 submask = 1 << ((node->ID - 1) % 8);

            sTaxiNodesMask[field] |= submask;
            if (node->Flags & TAXI_NODE_FLAG_HORDE)
                sHordeTaxiNodesMask[field] |= submask;
            if (node->Flags & TAXI_NODE_FLAG_ALLIANCE)
                sAllianceTaxiNodesMask[field] |= submask;

            uint32 nodeMap;
            DeterminaAlternateMapPosition(node->MapID, node->Pos.X, node->Pos.Y, node->Pos.Z, &nodeMap);
            if (nodeMap < 2)
                sOldContinentsNodesMask[field] |= submask;
        }
    }

    for (TransportAnimationEntry const* anim : sTransportAnimationStore)
        sTransportMgr->AddPathNodeToTransport(anim->TransportID, anim->TimeIndex, anim);

    for (TransportRotationEntry const* rot : sTransportRotationStore)
        sTransportMgr->AddPathRotationToTransport(rot->TransportID, rot->TimeIndex, rot);

    for (ToyEntry const* toy : sToyStore)
        _toys.insert(toy->ItemID);

    for (WMOAreaTableEntry const* entry : sWMOAreaTableStore)
        _wmoAreaTableLookup[WMOAreaTableKey(entry->WMOID, entry->NameSet, entry->WMOGroupID)] = entry;

    for (WorldMapAreaEntry const* worldMapArea : sWorldMapAreaStore)
        _worldMapAreaByAreaID[worldMapArea->AreaID] = worldMapArea;

    for (RewardPackXItemEntry const* rewardPackXItem : sRewardPackXItemStore)
        _rewardPackXItems[rewardPackXItem->RewardPackID].push_back(rewardPackXItem);

    for (PvpRewardEntry const* pvpReward : sPvpRewardStore)
        _pvpRewardPack[std::make_pair(pvpReward->Prestige, pvpReward->HonorLevel)] = pvpReward->RewardPackID;

    // error checks
    if (bad_db2_files.size() == _stores.size())
    {
        TC_LOG_ERROR("misc", "\nIncorrect DataDir value in worldserver.conf or ALL required *.db2 files (" SZFMTD ") not found by path: %sdbc/%s/", _stores.size(), dataPath.c_str(), localeNames[defaultLocale]);
        exit(1);
    }
    else if (!bad_db2_files.empty())
    {
        std::string str;
        for (auto const& bad_db2_file : bad_db2_files)
            str += bad_db2_file + "\n";

        TC_LOG_ERROR("misc", "\nSome required *.db2 files (" SZFMTD " from " SZFMTD ") not found or not compatible:\n%s", bad_db2_files.size(), _stores.size(), str.c_str());
        exit(1);
    }

    // Check loaded DB2 files proper version
    if (!sAreaTableStore.LookupEntry(8485) ||                // last area (areaflag) added in 7.0.3 (22594)
        !sCharTitlesStore.LookupEntry(486) ||                // last char title added in 7.0.3 (22594)
        !sGemPropertiesStore.LookupEntry(3363) ||            // last gem property added in 7.0.3 (22594)
        !sItemStore.LookupEntry(142526) ||                   // last item added in 7.0.3 (22594)
        !sItemExtendedCostStore.LookupEntry(6125) ||         // last item extended cost added in 7.0.3 (22594)
        !sMapStore.LookupEntry(1670) ||                      // last map added in 7.0.3 (22594)
        !sSpellStore.LookupEntry(231371))                    // last spell added in 7.0.3 (22594)
    {
        TC_LOG_ERROR("misc", "You have _outdated_ DB2 files. Please extract correct versions from current using client.");
        exit(1);
    }

    TC_LOG_INFO("server.loading", ">> Initialized " SZFMTD " DB2 data stores in %u ms", _stores.size(), GetMSTimeDiffToNow(oldMSTime));
}

DB2StorageBase const* DB2Manager::GetStorage(uint32 type) const
{
    StorageMap::const_iterator itr = _stores.find(type);
    if (itr != _stores.end())
        return itr->second;

    return nullptr;
}

void DB2Manager::LoadHotfixData()
{
    uint32 oldMSTime = getMSTime();

    QueryResult result = HotfixDatabase.Query("SELECT Id, TableHash, RecordId, Deleted FROM hotfix_data ORDER BY Id");

    if (!result)
    {
        TC_LOG_INFO("server.loading", ">> Loaded 0 hotfix info entries.");
        return;
    }

    uint32 count = 0;

    std::map<std::pair<uint32, int32>, bool> deletedRecords;

    do
    {
        Field* fields = result->Fetch();

        int32 id = fields[0].GetInt32();
        uint32 tableHash = fields[1].GetUInt32();
        int32 recordId = fields[2].GetInt32();
        bool deleted = fields[3].GetBool();
        if (_stores.find(tableHash) == _stores.end())
        {
            TC_LOG_ERROR("sql.sql", "Table `hotfix_data` references unknown DB2 store by hash 0x%X in hotfix id %d", tableHash, id);
            continue;
        }

        HotfixData& data = _hotfixData[id];
        data.Id = id;
        data.Records.emplace_back(tableHash, recordId);
        deletedRecords[std::make_pair(tableHash, recordId)] = deleted;
        ++count;
    } while (result->NextRow());

    for (auto itr = deletedRecords.begin(); itr != deletedRecords.end(); ++itr)
        if (itr->second)
            if (DB2StorageBase* store = Trinity::Containers::MapGetValuePtr(_stores, itr->first.first))
                store->EraseRecord(itr->first.second);

    TC_LOG_INFO("server.loading", ">> Loaded %u hotfix records in %u ms", count, GetMSTimeDiffToNow(oldMSTime));
}

std::map<int32, HotfixData> const& DB2Manager::GetHotfixData() const
{
    return _hotfixData;
}

std::vector<uint32> DB2Manager::GetAreasForGroup(uint32 areaGroupId) const
{
    auto itr = _areaGroupMembers.find(areaGroupId);
    if (itr != _areaGroupMembers.end())
        return itr->second;

    return std::vector<uint32>();
}

std::vector<ArtifactPowerEntry const*> DB2Manager::GetArtifactPowers(uint8 artifactId) const
{
    auto itr = _artifactPowers.find(artifactId);
    if (itr != _artifactPowers.end())
        return itr->second;

    return std::vector<ArtifactPowerEntry const*>{};
}

std::unordered_set<uint32> const* DB2Manager::GetArtifactPowerLinks(uint32 artifactPowerId) const
{
    auto itr = _artifactPowerLinks.find(artifactPowerId);
    if (itr != _artifactPowerLinks.end())
        return &itr->second;

    return nullptr;
}

ArtifactPowerRankEntry const* DB2Manager::GetArtifactPowerRank(uint32 artifactPowerId, uint8 rank) const
{
    auto itr = _artifactPowerRanks.find({ artifactPowerId, rank });
    if (itr != _artifactPowerRanks.end())
        return itr->second;

    return nullptr;
}

char const* DB2Manager::GetBroadcastTextValue(BroadcastTextEntry const* broadcastText, LocaleConstant locale /*= DEFAULT_LOCALE*/, uint8 gender /*= GENDER_MALE*/, bool forceGender /*= false*/)
{
    if (gender == GENDER_FEMALE && (forceGender || broadcastText->FemaleText->Str[DEFAULT_LOCALE][0] != '\0'))
    {
        if (broadcastText->FemaleText->Str[locale][0] != '\0')
            return broadcastText->FemaleText->Str[locale];

        return broadcastText->FemaleText->Str[DEFAULT_LOCALE];
    }

    if (broadcastText->MaleText->Str[locale][0] != '\0')
        return broadcastText->MaleText->Str[locale];

    return broadcastText->MaleText->Str[DEFAULT_LOCALE];
}

CharSectionsEntry const* DB2Manager::GetCharSectionEntry(uint8 race, CharSectionType genType, uint8 gender, uint8 type, uint8 color) const
{
    auto eqr = _charSections.equal_range(uint32(genType) | uint32(gender << 8) | uint32(race << 16));
    for (auto itr = eqr.first; itr != eqr.second; ++itr)
        if (itr->second->Type == type && itr->second->Color == color)
            return itr->second;

    return nullptr;
}

CharStartOutfitEntry const* DB2Manager::GetCharStartOutfitEntry(uint8 race, uint8 class_, uint8 gender) const
{
    auto itr = _charStartOutfits.find(race | (class_ << 8) | (gender << 16));
    if (itr == _charStartOutfits.end())
        return nullptr;

    return itr->second;
}

char const* DB2Manager::GetClassName(uint8 class_, LocaleConstant locale /*= DEFAULT_LOCALE*/)
{
    ChrClassesEntry const* classEntry = sChrClassesStore.LookupEntry(class_);
    if (!classEntry)
        return "";

    if (classEntry->Name->Str[locale][0] != '\0')
        return classEntry->Name->Str[locale];

    return classEntry->Name->Str[DEFAULT_LOCALE];
}

uint32 DB2Manager::GetPowerIndexByClass(uint32 powerType, uint32 classId) const
{
    return _powersByClass[classId][powerType];
}

char const* DB2Manager::GetChrRaceName(uint8 race, LocaleConstant locale /*= DEFAULT_LOCALE*/)
{
    ChrRacesEntry const* raceEntry = sChrRacesStore.LookupEntry(race);
    if (!raceEntry)
        return "";

    if (raceEntry->Name->Str[locale][0] != '\0')
        return raceEntry->Name->Str[locale];

    return raceEntry->Name->Str[DEFAULT_LOCALE];
}

ChrSpecializationEntry const* DB2Manager::GetChrSpecializationByIndex(uint32 class_, uint32 index) const
{
    return _chrSpecializationsByIndex[class_][index];
}

ChrSpecializationEntry const* DB2Manager::GetDefaultChrSpecializationForClass(uint32 class_) const
{
    auto itr = _defaultChrSpecializationsByClass.find(class_);
    if (itr != _defaultChrSpecializationsByClass.end())
        return itr->second;

    return nullptr;
}

char const* DB2Manager::GetCreatureFamilyPetName(uint32 petfamily, uint32 locale)
{
    if (!petfamily)
        return nullptr;

    CreatureFamilyEntry const* petFamily = sCreatureFamilyStore.LookupEntry(petfamily);
    if (!petFamily)
        return nullptr;

    return petFamily->Name->Str[locale][0] != '\0' ? petFamily->Name->Str[locale] : nullptr;
}

enum class CurveInterpolationMode : uint8
{
    Linear = 0,
    Cosine = 1,
    CatmullRom = 2,
    Bezier3 = 3,
    Bezier4 = 4,
    Bezier = 5,
    Constant = 6,
};

static CurveInterpolationMode DetermineCurveType(CurveEntry const* curve, std::vector<CurvePointEntry const*> const& points)
{
    switch (curve->Type)
    {
        case 1:
            return points.size() < 4 ? CurveInterpolationMode::Cosine : CurveInterpolationMode::CatmullRom;
        case 2:
        {
            switch (points.size())
            {
                case 1:
                    return CurveInterpolationMode::Constant;
                case 2:
                    return CurveInterpolationMode::Linear;
                case 3:
                    return CurveInterpolationMode::Bezier3;
                case 4:
                    return CurveInterpolationMode::Bezier4;
                default:
                    break;
            }
            return CurveInterpolationMode::Bezier;
        }
        case 3:
            return CurveInterpolationMode::Cosine;
        default:
            break;
    }

    return points.size() != 1 ? CurveInterpolationMode::Linear : CurveInterpolationMode::Constant;
}

float DB2Manager::GetCurveValueAt(uint32 curveId, float x) const
{
    auto itr = _curvePoints.find(curveId);
    if (itr == _curvePoints.end())
        return 0.0f;

    CurveEntry const* curve = sCurveStore.AssertEntry(curveId);
    std::vector<CurvePointEntry const*> const& points = itr->second;
    if (points.empty())
        return 0.0f;

    switch (DetermineCurveType(curve, points))
    {
        case CurveInterpolationMode::Linear:
        {
            std::size_t pointIndex = 0;
            while (pointIndex < points.size() && points[pointIndex]->X <= x)
                ++pointIndex;
            if (!pointIndex)
                return points[0]->Y;
            if (pointIndex >= points.size())
                return points.back()->Y;
            float xDiff = points[pointIndex]->X - points[pointIndex - 1]->X;
            if (xDiff == 0.0)
                return points[pointIndex]->Y;
            return (((x - points[pointIndex - 1]->X) / xDiff) * (points[pointIndex]->Y - points[pointIndex - 1]->Y)) + points[pointIndex - 1]->Y;
        }
        case CurveInterpolationMode::Cosine:
        {
            std::size_t pointIndex = 0;
            while (pointIndex < points.size() && points[pointIndex]->X <= x)
                ++pointIndex;
            if (!pointIndex)
                return points[0]->Y;
            if (pointIndex >= points.size())
                return points.back()->Y;
            float xDiff = points[pointIndex]->X - points[pointIndex - 1]->X;
            if (xDiff == 0.0)
                return points[pointIndex]->Y;
            return ((points[pointIndex]->Y - points[pointIndex - 1]->Y) * (1.0f - std::cos((x - points[pointIndex - 1]->X) / xDiff * float(M_PI))) * 0.5f) + points[pointIndex - 1]->Y;
        }
        case CurveInterpolationMode::CatmullRom:
        {
            std::size_t pointIndex = 1;
            while (pointIndex < points.size() && points[pointIndex]->X <= x)
                ++pointIndex;
            if (pointIndex == 1)
                return points[1]->Y;
            if (pointIndex >= points.size() - 1)
                return points[points.size() - 2]->Y;
            float xDiff = points[pointIndex]->X - points[pointIndex - 1]->X;
            if (xDiff == 0.0)
                return points[pointIndex]->Y;

            float mu = (x - points[pointIndex - 1]->X) / xDiff;
            float a0 = -0.5f * points[pointIndex - 2]->Y + 1.5f * points[pointIndex - 1]->Y - 1.5f * points[pointIndex]->Y + 0.5f * points[pointIndex + 1]->Y;
            float a1 = points[pointIndex - 2]->Y - 2.5f * points[pointIndex - 1]->Y + 2.0f * points[pointIndex]->Y - 0.5f * points[pointIndex + 1]->Y;
            float a2 = -0.5f * points[pointIndex - 2]->Y + 0.5f * points[pointIndex]->Y;
            float a3 = points[pointIndex - 1]->Y;

            return a0 * mu * mu * mu + a1 * mu * mu + a2 * mu + a3;
        }
        case CurveInterpolationMode::Bezier3:
        {
            float xDiff = points[2]->X - points[0]->X;
            if (xDiff == 0.0)
                return points[1]->Y;
            float mu = (x - points[0]->X) / xDiff;
            return ((1.0f - mu) * (1.0f - mu) * points[0]->Y) + (1.0f - mu) * 2.0f * mu * points[1]->Y + mu * mu * points[2]->Y;
        }
        case CurveInterpolationMode::Bezier4:
        {
            float xDiff = points[3]->X - points[0]->X;
            if (xDiff == 0.0)
                return points[1]->Y;
            float mu = (x - points[0]->X) / xDiff;
            return (1.0f - mu) * (1.0f - mu) * (1.0f - mu) * points[0]->Y
                + 3.0f * mu * (1.0f - mu) * (1.0f - mu) * points[1]->Y
                + 3.0f * mu * mu * (1.0f - mu) * points[2]->Y
                + mu * mu * mu * points[3]->Y;
        }
        case CurveInterpolationMode::Bezier:
        {
            float xDiff = points.back()->X - points[0]->X;
            if (xDiff == 0.0f)
                return points.back()->Y;

            std::vector<float> tmp(points.size());
            for (std::size_t i = 0; i < points.size(); ++i)
                tmp[i] = points[i]->Y;

            float mu = (x - points[0]->X) / xDiff;
            int32 i = int32(points.size()) - 1;
            while (i > 0)
            {
                for (int32 k = 0; k < i; ++k)
                {
                    float val = tmp[k] + mu * (tmp[k + 1] - tmp[k]);
                    tmp[k] = val;
                }
                --i;
            }
            return tmp[0];
        }
        case CurveInterpolationMode::Constant:
            return points[0]->Y;
        default:
            break;
    }

    return 0.0f;
}

EmotesTextSoundEntry const* DB2Manager::GetTextSoundEmoteFor(uint32 emote, uint8 race, uint8 gender, uint8 class_) const
{
    auto itr = _emoteTextSounds.find(EmotesTextSoundContainer::key_type(emote, race, gender, class_));
    if (itr != _emoteTextSounds.end())
        return itr->second;

    itr = _emoteTextSounds.find(EmotesTextSoundContainer::key_type(emote, race, gender, 0));
    if (itr != _emoteTextSounds.end())
        return itr->second;

    return nullptr;
}

std::vector<uint32> const* DB2Manager::GetFactionTeamList(uint32 faction) const
{
    auto itr = _factionTeams.find(faction);
    if (itr != _factionTeams.end())
        return &itr->second;

    return nullptr;
}

HeirloomEntry const* DB2Manager::GetHeirloomByItemId(uint32 itemId) const
{
    auto itr = _heirlooms.find(itemId);
    if (itr != _heirlooms.end())
        return itr->second;

    return nullptr;
}

std::vector<uint32> const* DB2Manager::GetGlyphBindableSpells(uint32 glyphPropertiesId) const
{
    auto itr = _glyphBindableSpells.find(glyphPropertiesId);
    if (itr != _glyphBindableSpells.end())
        return &itr->second;

    return nullptr;
}

std::vector<uint32> const* DB2Manager::GetGlyphRequiredSpecs(uint32 glyphPropertiesId) const
{
    auto itr = _glyphRequiredSpecs.find(glyphPropertiesId);
    if (itr != _glyphRequiredSpecs.end())
        return &itr->second;

    return nullptr;
}

DB2Manager::ItemBonusList const* DB2Manager::GetItemBonusList(uint32 bonusListId) const
{
    auto itr = _itemBonusLists.find(bonusListId);
    if (itr != _itemBonusLists.end())
        return &itr->second;

    return nullptr;
}

uint32 DB2Manager::GetItemBonusListForItemLevelDelta(int16 delta) const
{
    auto itr = _itemLevelDeltaToBonusListContainer.find(delta);
    if (itr != _itemLevelDeltaToBonusListContainer.end())
        return itr->second;

    return 0;
}

std::set<uint32> DB2Manager::GetItemBonusTree(uint32 itemId, uint32 itemBonusTreeMod) const
{
    std::set<uint32> bonusListIDs;
    auto itemIdRange = _itemToBonusTree.equal_range(itemId);
    if (itemIdRange.first == itemIdRange.second)
        return bonusListIDs;

    for (auto itemTreeItr = itemIdRange.first; itemTreeItr != itemIdRange.second; ++itemTreeItr)
    {
        auto treeItr = _itemBonusTrees.find(itemTreeItr->second);
        if (treeItr == _itemBonusTrees.end())
            continue;

        for (ItemBonusTreeNodeEntry const* bonusTreeNode : treeItr->second)
            if (bonusTreeNode->BonusTreeModID == itemBonusTreeMod)
                bonusListIDs.insert(bonusTreeNode->BonusListID);
    }

    return bonusListIDs;
}

ItemChildEquipmentEntry const* DB2Manager::GetItemChildEquipment(uint32 itemId) const
{
    auto itr = _itemChildEquipment.find(itemId);
    if (itr != _itemChildEquipment.end())
        return itr->second;

    return nullptr;
}

ItemClassEntry const* DB2Manager::GetItemClassByOldEnum(uint32 itemClass) const
{
    return _itemClassByOldEnum[itemClass];
}

bool DB2Manager::HasItemCurrencyCost(uint32 itemId) const
{
    return _itemsWithCurrencyCost.count(itemId) > 0;
}

uint32 DB2Manager::GetItemDisplayId(uint32 itemId, uint32 appearanceModId) const
{
    if (ItemModifiedAppearanceEntry const* modifiedAppearance = GetItemModifiedAppearance(itemId, appearanceModId))
        if (ItemAppearanceEntry const* itemAppearance = sItemAppearanceStore.LookupEntry(modifiedAppearance->AppearanceID))
            return itemAppearance->DisplayID;

    return 0;
}

ItemModifiedAppearanceEntry const* DB2Manager::GetItemModifiedAppearance(uint32 itemId, uint32 appearanceModId) const
{
    auto itr = _itemModifiedAppearancesByItem.find(itemId | (appearanceModId << 24));
    if (itr != _itemModifiedAppearancesByItem.end())
        return itr->second;

    // Fall back to unmodified appearance
    if (appearanceModId)
    {
        itr = _itemModifiedAppearancesByItem.find(itemId);
        if (itr != _itemModifiedAppearancesByItem.end())
            return itr->second;
    }

    return nullptr;
}

ItemModifiedAppearanceEntry const* DB2Manager::GetDefaultItemModifiedAppearance(uint32 itemId) const
{
    auto itr = _itemModifiedAppearancesByItem.find(itemId);
    if (itr != _itemModifiedAppearancesByItem.end())
        return itr->second;

    return nullptr;
}

std::vector<ItemSetSpellEntry const*> const* DB2Manager::GetItemSetSpells(uint32 itemSetId) const
{
    auto itr = _itemSetSpells.find(itemSetId);
    if (itr != _itemSetSpells.end())
        return &itr->second;

    return nullptr;
}

std::vector<ItemSpecOverrideEntry const*> const* DB2Manager::GetItemSpecOverrides(uint32 itemId) const
{
    auto itr = _itemSpecOverrides.find(itemId);
    if (itr != _itemSpecOverrides.end())
        return &itr->second;

    return nullptr;
}

LfgDungeonsEntry const* DB2Manager::GetLfgDungeon(uint32 mapId, Difficulty difficulty)
{
    for (LfgDungeonsEntry const* dungeon : sLfgDungeonsStore)
        if (dungeon->MapID == int32(mapId) && Difficulty(dungeon->DifficultyID) == difficulty)
            return dungeon;

    return nullptr;
}

uint32 DB2Manager::GetDefaultMapLight(uint32 mapId)
{
    for (int32 i = sLightStore.GetNumRows(); i >= 0; --i)
    {
        LightEntry const* light = sLightStore.LookupEntry(uint32(i));
        if (!light)
            continue;

        if (light->MapID == mapId && light->Pos.X == 0.0f && light->Pos.Y == 0.0f && light->Pos.Z == 0.0f)
            return uint32(i);
    }

    return 0;
}

uint32 DB2Manager::GetLiquidFlags(uint32 liquidType)
{
    if (LiquidTypeEntry const* liq = sLiquidTypeStore.LookupEntry(liquidType))
        return 1 << liq->Type;

    return 0;
}

DB2Manager::MapDifficultyContainer const& DB2Manager::GetMapDifficulties() const
{
    return _mapDifficulties;
}

MapDifficultyEntry const* DB2Manager::GetDefaultMapDifficulty(uint32 mapId, Difficulty* difficulty /*= nullptr*/) const
{
    auto itr = _mapDifficulties.find(mapId);
    if (itr == _mapDifficulties.end())
        return nullptr;

    if (itr->second.empty())
        return nullptr;

    for (auto& p : itr->second)
    {
        DifficultyEntry const* difficultyEntry = sDifficultyStore.LookupEntry(p.first);
        if (!difficultyEntry)
            continue;

        if (difficultyEntry->Flags & DIFFICULTY_FLAG_DEFAULT)
        {
            if (difficulty)
                *difficulty = Difficulty(p.first);

            return p.second;
        }
    }

    if (difficulty)
        *difficulty = Difficulty(itr->second.begin()->first);

    return itr->second.begin()->second;
}

MapDifficultyEntry const* DB2Manager::GetMapDifficultyData(uint32 mapId, Difficulty difficulty) const
{
    auto itr = _mapDifficulties.find(mapId);
    if (itr == _mapDifficulties.end())
        return nullptr;

    auto diffItr = itr->second.find(difficulty);
    if (diffItr == itr->second.end())
        return nullptr;

    return diffItr->second;
}

MapDifficultyEntry const* DB2Manager::GetDownscaledMapDifficultyData(uint32 mapId, Difficulty& difficulty) const
{
    DifficultyEntry const* diffEntry = sDifficultyStore.LookupEntry(difficulty);
    if (!diffEntry)
        return GetDefaultMapDifficulty(mapId, &difficulty);

    uint32 tmpDiff = difficulty;
    MapDifficultyEntry const* mapDiff = GetMapDifficultyData(mapId, Difficulty(tmpDiff));
    while (!mapDiff)
    {
        tmpDiff = diffEntry->FallbackDifficultyID;
        diffEntry = sDifficultyStore.LookupEntry(tmpDiff);
        if (!diffEntry)
            return GetDefaultMapDifficulty(mapId, &difficulty);

        // pull new data
        mapDiff = GetMapDifficultyData(mapId, Difficulty(tmpDiff)); // we are 10 normal or 25 normal
    }

    difficulty = Difficulty(tmpDiff);
    return mapDiff;
}

MountEntry const* DB2Manager::GetMount(uint32 spellId) const
{
    auto itr = _mountsBySpellId.find(spellId);
    if (itr != _mountsBySpellId.end())
        return itr->second;

    return nullptr;
}

MountEntry const* DB2Manager::GetMountById(uint32 id) const
{
    return sMountStore.LookupEntry(id);
}

DB2Manager::MountTypeXCapabilitySet const* DB2Manager::GetMountCapabilities(uint32 mountType) const
{
    auto itr = _mountCapabilitiesByType.find(mountType);
    if (itr != _mountCapabilitiesByType.end())
        return &itr->second;

    return nullptr;
}

DB2Manager::MountXDisplayContainer const* DB2Manager::GetMountDisplays(uint32 mountId) const
{
    return Trinity::Containers::MapGetValuePtr(_mountDisplays, mountId);
}

std::string DB2Manager::GetNameGenEntry(uint8 race, uint8 gender, LocaleConstant locale) const
{
    ASSERT(gender < GENDER_NONE);
    auto ritr = _nameGenData.find(race);
    if (ritr == _nameGenData.end())
        return "";

    if (ritr->second[gender].empty())
        return "";

    LocalizedString* data = Trinity::Containers::SelectRandomContainerElement(ritr->second[gender])->Name;
    if (*data->Str[locale] != '\0')
        return data->Str[locale];

    return data->Str[sWorld->GetDefaultDbcLocale()];
}

ResponseCodes DB2Manager::ValidateName(std::wstring const& name, LocaleConstant locale) const
{
    for (Trinity::wregex const& regex : _nameValidators[locale])
        if (Trinity::regex_search(name, regex))
            return CHAR_NAME_PROFANE;

    // regexes at TOTAL_LOCALES are loaded from NamesReserved which is not locale specific
    for (Trinity::wregex const& regex : _nameValidators[TOTAL_LOCALES])
        if (Trinity::regex_search(name, regex))
            return CHAR_NAME_RESERVED;

    return CHAR_NAME_SUCCESS;
}

PvpDifficultyEntry const* DB2Manager::GetBattlegroundBracketByLevel(uint32 mapid, uint32 level)
{
    PvpDifficultyEntry const* maxEntry = nullptr;           // used for level > max listed level case
    for (uint32 i = 0; i < sPvpDifficultyStore.GetNumRows(); ++i)
    {
        if (PvpDifficultyEntry const* entry = sPvpDifficultyStore.LookupEntry(i))
        {
            // skip unrelated and too-high brackets
            if (entry->MapID != mapid || entry->MinLevel > level)
                continue;

            // exactly fit
            if (entry->MaxLevel >= level)
                return entry;

            // remember for possible out-of-range case (search higher from existed)
            if (!maxEntry || maxEntry->MaxLevel < entry->MaxLevel)
                maxEntry = entry;
        }
    }

    return maxEntry;
}

PvpDifficultyEntry const* DB2Manager::GetBattlegroundBracketById(uint32 mapid, BattlegroundBracketId id)
{
    for (uint32 i = 0; i < sPvpDifficultyStore.GetNumRows(); ++i)
        if (PvpDifficultyEntry const* entry = sPvpDifficultyStore.LookupEntry(i))
            if (entry->MapID == mapid && entry->GetBracketId() == id)
                return entry;

    return nullptr;
}

std::vector<QuestPackageItemEntry const*> const* DB2Manager::GetQuestPackageItems(uint32 questPackageID) const
{
    auto itr = _questPackages.find(questPackageID);
    if (itr != _questPackages.end())
        return &itr->second.first;

    return nullptr;
}

std::vector<QuestPackageItemEntry const*> const* DB2Manager::GetQuestPackageItemsFallback(uint32 questPackageID) const
{
    auto itr = _questPackages.find(questPackageID);
    if (itr != _questPackages.end())
        return &itr->second.second;

    return nullptr;
}

uint32 DB2Manager::GetQuestUniqueBitFlag(uint32 questId)
{
    QuestV2Entry const* v2 = sQuestV2Store.LookupEntry(questId);
    if (!v2)
        return 0;

    return v2->UniqueBitFlag;
}

std::set<uint32> DB2Manager::GetPhasesForGroup(uint32 group) const
{
    auto itr = _phasesByGroup.find(group);
    if (itr != _phasesByGroup.end())
        return itr->second;

    return std::set<uint32>();
}

PowerTypeEntry const* DB2Manager::GetPowerTypeEntry(Powers power) const
{
    ASSERT(power < MAX_POWERS);
    return _powerTypes[power];
}

uint32 DB2Manager::GetRulesetItemUpgrade(uint32 itemId) const
{
    auto itr = _rulesetItemUpgrade.find(itemId);
    if (itr != _rulesetItemUpgrade.end())
        return itr->second;

    return 0;
}

SkillRaceClassInfoEntry const* DB2Manager::GetSkillRaceClassInfo(uint32 skill, uint8 race, uint8 class_)
{
    auto bounds = _skillRaceClassInfoBySkill.equal_range(skill);
    for (auto itr = bounds.first; itr != bounds.second; ++itr)
    {
        if (itr->second->RaceMask && !(itr->second->RaceMask & (1 << (race - 1))))
            continue;
        if (itr->second->ClassMask && !(itr->second->ClassMask & (1 << (class_ - 1))))
            continue;

        return itr->second;
    }

    return nullptr;
}

std::vector<SpecializationSpellsEntry const*> const* DB2Manager::GetSpecializationSpells(uint32 specId) const
{
    auto itr = _specializationSpellsBySpec.find(specId);
    if (itr != _specializationSpellsBySpec.end())
        return &itr->second;

    return nullptr;
}

std::vector<SpellPowerEntry const*> DB2Manager::GetSpellPowers(uint32 spellId, Difficulty difficulty /*= DIFFICULTY_NONE*/, bool* hasDifficultyPowers /*= nullptr*/) const
{
    std::vector<SpellPowerEntry const*> powers;

    auto difficultyItr = _spellPowerDifficulties.find(spellId);
    if (difficultyItr != _spellPowerDifficulties.end())
    {
        if (hasDifficultyPowers)
            *hasDifficultyPowers = true;

        DifficultyEntry const* difficultyEntry = sDifficultyStore.LookupEntry(difficulty);
        while (difficultyEntry)
        {
            auto powerDifficultyItr = difficultyItr->second.find(difficultyEntry->ID);
            if (powerDifficultyItr != difficultyItr->second.end())
            {
                if (powerDifficultyItr->second.size() > powers.size())
                    powers.resize(powerDifficultyItr->second.size());

                for (SpellPowerEntry const* difficultyPower : powerDifficultyItr->second)
                    if (!powers[difficultyPower->PowerIndex])
                        powers[difficultyPower->PowerIndex] = difficultyPower;
            }

            difficultyEntry = sDifficultyStore.LookupEntry(difficultyEntry->FallbackDifficultyID);
        }
    }

    auto itr = _spellPowers.find(spellId);
    if (itr != _spellPowers.end())
    {
        if (itr->second.size() > powers.size())
            powers.resize(itr->second.size());

        for (SpellPowerEntry const* power : itr->second)
            if (!powers[power->PowerIndex])
                powers[power->PowerIndex] = power;
    }

    return powers;
}

std::vector<SpellProcsPerMinuteModEntry const*> DB2Manager::GetSpellProcsPerMinuteMods(uint32 spellprocsPerMinuteId) const
{
    auto itr = _spellProcsPerMinuteMods.find(spellprocsPerMinuteId);
    if (itr != _spellProcsPerMinuteMods.end())
        return itr->second;

    return std::vector<SpellProcsPerMinuteModEntry const*>();
}

std::vector<TalentEntry const*> const& DB2Manager::GetTalentsByPosition(uint32 class_, uint32 tier, uint32 column) const
{
    return _talentsByPosition[class_][tier][column];
}

bool DB2Manager::IsTotemCategoryCompatibleWith(uint32 itemTotemCategoryId, uint32 requiredTotemCategoryId)
{
    if (requiredTotemCategoryId == 0)
        return true;
    if (itemTotemCategoryId == 0)
        return false;

    TotemCategoryEntry const* itemEntry = sTotemCategoryStore.LookupEntry(itemTotemCategoryId);
    if (!itemEntry)
        return false;
    TotemCategoryEntry const* reqEntry = sTotemCategoryStore.LookupEntry(requiredTotemCategoryId);
    if (!reqEntry)
        return false;

    if (itemEntry->CategoryType != reqEntry->CategoryType)
        return false;

    return (itemEntry->CategoryMask & reqEntry->CategoryMask) == reqEntry->CategoryMask;
}

bool DB2Manager::IsToyItem(uint32 toy) const
{
    return _toys.count(toy) > 0;
}

WMOAreaTableEntry const* DB2Manager::GetWMOAreaTable(int32 rootId, int32 adtId, int32 groupId) const
{
    auto i = _wmoAreaTableLookup.find(WMOAreaTableKey(int16(rootId), int8(adtId), groupId));
    if (i != _wmoAreaTableLookup.end())
        return i->second;

    return nullptr;
}

uint32 DB2Manager::GetVirtualMapForMapAndZone(uint32 mapId, uint32 zoneId) const
{
    if (mapId != 530 && mapId != 571 && mapId != 732)   // speed for most cases
        return mapId;

    auto itr = _worldMapAreaByAreaID.find(zoneId);
    if (itr != _worldMapAreaByAreaID.end())
        return itr->second->DisplayMapID >= 0 ? itr->second->DisplayMapID : itr->second->MapID;

    return mapId;
}

void DB2Manager::Zone2MapCoordinates(uint32 areaId, float& x, float& y) const
{
    auto itr = _worldMapAreaByAreaID.find(areaId);
    if (itr == _worldMapAreaByAreaID.end())
        return;

    std::swap(x, y);                                         // at client map coords swapped
    x = x*((itr->second->LocBottom - itr->second->LocTop) / 100) + itr->second->LocTop;
    y = y*((itr->second->LocRight - itr->second->LocLeft) / 100) + itr->second->LocLeft;        // client y coord from top to down
}

void DB2Manager::Map2ZoneCoordinates(uint32 areaId, float& x, float& y) const
{
    auto itr = _worldMapAreaByAreaID.find(areaId);
    if (itr == _worldMapAreaByAreaID.end())
        return;

    x = (x - itr->second->LocTop) / ((itr->second->LocBottom - itr->second->LocTop) / 100);
    y = (y - itr->second->LocLeft) / ((itr->second->LocRight - itr->second->LocLeft) / 100);    // client y coord from top to down
    std::swap(x, y);                                         // client have map coords swapped
}

void DB2Manager::DeterminaAlternateMapPosition(uint32 mapId, float x, float y, float z, uint32* newMapId /*= nullptr*/, DBCPosition2D* newPos /*= nullptr*/)
{
    ASSERT(newMapId || newPos);
    WorldMapTransformsEntry const* transformation = nullptr;
    for (WorldMapTransformsEntry const* transform : sWorldMapTransformsStore)
    {
        if (transform->MapID != mapId)
            continue;

        if (transform->RegionMin.X > x || transform->RegionMax.X < x)
            continue;
        if (transform->RegionMin.Y > y || transform->RegionMax.Y < y)
            continue;
        if (transform->RegionMin.Z > z || transform->RegionMax.Z < z)
            continue;

        transformation = transform;
        break;
    }

    if (!transformation)
    {
        if (newMapId)
            *newMapId = mapId;

        if (newPos)
        {
            newPos->X = x;
            newPos->Y = y;
        }
        return;
    }

    if (newMapId)
        *newMapId = transformation->NewMapID;

    if (!newPos)
        return;

    if (transformation->RegionScale > 0.0f && transformation->RegionScale < 1.0f)
    {
        x = (x - transformation->RegionMin.X) * transformation->RegionScale + transformation->RegionMin.X;
        y = (y - transformation->RegionMin.Y) * transformation->RegionScale + transformation->RegionMin.Y;
    }

    newPos->X = x + transformation->RegionOffset.X;
    newPos->Y = y + transformation->RegionOffset.Y;
}

<<<<<<< HEAD
std::vector<RewardPackXItemEntry const*> const* DB2Manager::GetRewardPackItemsByRewardID(uint32 rewardPackID) const
{
    auto itr = _rewardPackXItems.find(rewardPackID);
    if (itr != _rewardPackXItems.end())
        return &itr->second;

    return nullptr;
}

uint32 DB2Manager::GetRewardPackIDForPvpRewardByHonorLevelAndPrestige(uint8 honorLevel, uint8 prestige) const
{
    auto itr = _pvpRewardPack.find({ prestige, honorLevel });
    if (itr == _pvpRewardPack.end())
        itr = _pvpRewardPack.find({ 0, honorLevel });

    if (itr == _pvpRewardPack.end())
        return 0;

    return itr->second;
}

uint8 DB2Manager::GetMaxPrestige() const
{
    uint8 max = 0;
    for (PrestigeLevelInfoEntry const* prestigeLevelInfo : sPrestigeLevelInfoStore)
        if (!prestigeLevelInfo->IsDisabled())
            max = std::max(prestigeLevelInfo->PrestigeLevel, max);

    return max;
}

bool DB2Manager::ChrClassesXPowerTypesEntryComparator::Compare(ChrClassesXPowerTypesEntry const* left, ChrClassesXPowerTypesEntry const* right)
=======
bool ChrClassesXPowerTypesEntryComparator::Compare(ChrClassesXPowerTypesEntry const* left, ChrClassesXPowerTypesEntry const* right)
>>>>>>> 59925721
{
    if (left->ClassID != right->ClassID)
        return left->ClassID < right->ClassID;
    return left->PowerType < right->PowerType;
}

bool DB2Manager::MountTypeXCapabilityEntryComparator::Compare(MountTypeXCapabilityEntry const* left, MountTypeXCapabilityEntry const* right)
{
    if (left->MountTypeID == right->MountTypeID)
        return left->OrderIndex < right->OrderIndex;
    return left->MountTypeID < right->MountTypeID;
}<|MERGE_RESOLUTION|>--- conflicted
+++ resolved
@@ -2016,7 +2016,6 @@
     newPos->Y = y + transformation->RegionOffset.Y;
 }
 
-<<<<<<< HEAD
 std::vector<RewardPackXItemEntry const*> const* DB2Manager::GetRewardPackItemsByRewardID(uint32 rewardPackID) const
 {
     auto itr = _rewardPackXItems.find(rewardPackID);
@@ -2048,10 +2047,7 @@
     return max;
 }
 
-bool DB2Manager::ChrClassesXPowerTypesEntryComparator::Compare(ChrClassesXPowerTypesEntry const* left, ChrClassesXPowerTypesEntry const* right)
-=======
 bool ChrClassesXPowerTypesEntryComparator::Compare(ChrClassesXPowerTypesEntry const* left, ChrClassesXPowerTypesEntry const* right)
->>>>>>> 59925721
 {
     if (left->ClassID != right->ClassID)
         return left->ClassID < right->ClassID;
