/*
 * This file is part of the TrinityCore Project. See AUTHORS file for Copyright information
 *
 * This program is free software; you can redistribute it and/or modify it
 * under the terms of the GNU General Public License as published by the
 * Free Software Foundation; either version 2 of the License, or (at your
 * option) any later version.
 *
 * This program is distributed in the hope that it will be useful, but WITHOUT
 * ANY WARRANTY; without even the implied warranty of MERCHANTABILITY or
 * FITNESS FOR A PARTICULAR PURPOSE. See the GNU General Public License for
 * more details.
 *
 * You should have received a copy of the GNU General Public License along
 * with this program. If not, see <http://www.gnu.org/licenses/>.
 */

#include "DB2Stores.h"
#include "Containers.h"
#include "DB2LoadInfo.h"
#include "DatabaseEnv.h"
#include "Hash.h"
#include "ItemTemplate.h"
#include "IteratorPair.h"
#include "Log.h"
#include "MapUtils.h"
#include "Random.h"
#include "Regex.h"
#include "Timer.h"
#include "Util.h"
#include "World.h"
#include <algorithm>
#include <array>
#include <bitset>
#include <boost/filesystem/directory.hpp>
#include <boost/filesystem/operations.hpp>
#include <numeric>
#include <cctype>
#include <cmath>

DB2Storage<AchievementEntry>                    sAchievementStore("Achievement.db2", &AchievementLoadInfo::Instance);
DB2Storage<Achievement_CategoryEntry>           sAchievementCategoryStore("Achievement_Category.db2", &AchievementCategoryLoadInfo::Instance);
DB2Storage<AdventureJournalEntry>               sAdventureJournalStore("AdventureJournal.db2", &AdventureJournalLoadInfo::Instance);
DB2Storage<AdventureMapPOIEntry>                sAdventureMapPOIStore("AdventureMapPOI.db2", &AdventureMapPoiLoadInfo::Instance);
DB2Storage<AnimationDataEntry>                  sAnimationDataStore("AnimationData.db2", &AnimationDataLoadInfo::Instance);
DB2Storage<AnimKitEntry>                        sAnimKitStore("AnimKit.db2", &AnimKitLoadInfo::Instance);
DB2Storage<AreaGroupMemberEntry>                sAreaGroupMemberStore("AreaGroupMember.db2", &AreaGroupMemberLoadInfo::Instance);
DB2Storage<AreaTableEntry>                      sAreaTableStore("AreaTable.db2", &AreaTableLoadInfo::Instance);
DB2Storage<AreaTriggerEntry>                    sAreaTriggerStore("AreaTrigger.db2", &AreaTriggerLoadInfo::Instance);
DB2Storage<AreaTriggerActionSetEntry>           sAreaTriggerActionSetStore("AreaTriggerActionSet.db2", &AreaTriggerActionSetLoadInfo::Instance);
DB2Storage<ArmorLocationEntry>                  sArmorLocationStore("ArmorLocation.db2", &ArmorLocationLoadInfo::Instance);
DB2Storage<ArtifactEntry>                       sArtifactStore("Artifact.db2", &ArtifactLoadInfo::Instance);
DB2Storage<ArtifactAppearanceEntry>             sArtifactAppearanceStore("ArtifactAppearance.db2", &ArtifactAppearanceLoadInfo::Instance);
DB2Storage<ArtifactAppearanceSetEntry>          sArtifactAppearanceSetStore("ArtifactAppearanceSet.db2", &ArtifactAppearanceSetLoadInfo::Instance);
DB2Storage<ArtifactCategoryEntry>               sArtifactCategoryStore("ArtifactCategory.db2", &ArtifactCategoryLoadInfo::Instance);
DB2Storage<ArtifactPowerEntry>                  sArtifactPowerStore("ArtifactPower.db2", &ArtifactPowerLoadInfo::Instance);
DB2Storage<ArtifactPowerLinkEntry>              sArtifactPowerLinkStore("ArtifactPowerLink.db2", &ArtifactPowerLinkLoadInfo::Instance);
DB2Storage<ArtifactPowerPickerEntry>            sArtifactPowerPickerStore("ArtifactPowerPicker.db2", &ArtifactPowerPickerLoadInfo::Instance);
DB2Storage<ArtifactPowerRankEntry>              sArtifactPowerRankStore("ArtifactPowerRank.db2", &ArtifactPowerRankLoadInfo::Instance);
DB2Storage<ArtifactQuestXPEntry>                sArtifactQuestXPStore("ArtifactQuestXP.db2", &ArtifactQuestXpLoadInfo::Instance);
DB2Storage<ArtifactTierEntry>                   sArtifactTierStore("ArtifactTier.db2", &ArtifactTierLoadInfo::Instance);
DB2Storage<ArtifactUnlockEntry>                 sArtifactUnlockStore("ArtifactUnlock.db2", &ArtifactUnlockLoadInfo::Instance);
DB2Storage<AuctionHouseEntry>                   sAuctionHouseStore("AuctionHouse.db2", &AuctionHouseLoadInfo::Instance);
DB2Storage<AzeriteEmpoweredItemEntry>           sAzeriteEmpoweredItemStore("AzeriteEmpoweredItem.db2", &AzeriteEmpoweredItemLoadInfo::Instance);
DB2Storage<AzeriteEssenceEntry>                 sAzeriteEssenceStore("AzeriteEssence.db2", &AzeriteEssenceLoadInfo::Instance);
DB2Storage<AzeriteEssencePowerEntry>            sAzeriteEssencePowerStore("AzeriteEssencePower.db2", &AzeriteEssencePowerLoadInfo::Instance);
DB2Storage<AzeriteItemEntry>                    sAzeriteItemStore("AzeriteItem.db2", &AzeriteItemLoadInfo::Instance);
DB2Storage<AzeriteItemMilestonePowerEntry>      sAzeriteItemMilestonePowerStore("AzeriteItemMilestonePower.db2", &AzeriteItemMilestonePowerLoadInfo::Instance);
DB2Storage<AzeriteKnowledgeMultiplierEntry>     sAzeriteKnowledgeMultiplierStore("AzeriteKnowledgeMultiplier.db2", &AzeriteKnowledgeMultiplierLoadInfo::Instance);
DB2Storage<AzeriteLevelInfoEntry>               sAzeriteLevelInfoStore("AzeriteLevelInfo.db2", &AzeriteLevelInfoLoadInfo::Instance);
DB2Storage<AzeritePowerEntry>                   sAzeritePowerStore("AzeritePower.db2", &AzeritePowerLoadInfo::Instance);
DB2Storage<AzeritePowerSetMemberEntry>          sAzeritePowerSetMemberStore("AzeritePowerSetMember.db2", &AzeritePowerSetMemberLoadInfo::Instance);
DB2Storage<AzeriteTierUnlockEntry>              sAzeriteTierUnlockStore("AzeriteTierUnlock.db2", &AzeriteTierUnlockLoadInfo::Instance);
DB2Storage<AzeriteTierUnlockSetEntry>           sAzeriteTierUnlockSetStore("AzeriteTierUnlockSet.db2", &AzeriteTierUnlockSetLoadInfo::Instance);
DB2Storage<AzeriteUnlockMappingEntry>           sAzeriteUnlockMappingStore("AzeriteUnlockMapping.db2", &AzeriteUnlockMappingLoadInfo::Instance);
DB2Storage<BankBagSlotPricesEntry>              sBankBagSlotPricesStore("BankBagSlotPrices.db2", &BankBagSlotPricesLoadInfo::Instance);
DB2Storage<BannedAddonsEntry>                   sBannedAddonsStore("BannedAddons.db2", &BannedAddonsLoadInfo::Instance);
DB2Storage<BarberShopStyleEntry>                sBarberShopStyleStore("BarberShopStyle.db2", &BarberShopStyleLoadInfo::Instance);
DB2Storage<BattlePetAbilityEntry>               sBattlePetAbilityStore("BattlePetAbility.db2", &BattlePetAbilityLoadInfo::Instance);
DB2Storage<BattlePetBreedQualityEntry>          sBattlePetBreedQualityStore("BattlePetBreedQuality.db2", &BattlePetBreedQualityLoadInfo::Instance);
DB2Storage<BattlePetBreedStateEntry>            sBattlePetBreedStateStore("BattlePetBreedState.db2", &BattlePetBreedStateLoadInfo::Instance);
DB2Storage<BattlePetSpeciesEntry>               sBattlePetSpeciesStore("BattlePetSpecies.db2", &BattlePetSpeciesLoadInfo::Instance);
DB2Storage<BattlePetSpeciesStateEntry>          sBattlePetSpeciesStateStore("BattlePetSpeciesState.db2", &BattlePetSpeciesStateLoadInfo::Instance);
DB2Storage<BattlemasterListEntry>               sBattlemasterListStore("BattlemasterList.db2", &BattlemasterListLoadInfo::Instance);
DB2Storage<BattlemasterListXMapEntry>           sBattlemasterListXMapStore("BattlemasterListXMap.db2", &BattlemasterListXMapLoadInfo::Instance);
DB2Storage<BroadcastTextEntry>                  sBroadcastTextStore("BroadcastText.db2", &BroadcastTextLoadInfo::Instance);
DB2Storage<BroadcastTextDurationEntry>          sBroadcastTextDurationStore("BroadcastTextDuration.db2", &BroadcastTextDurationLoadInfo::Instance);
DB2Storage<Cfg_CategoriesEntry>                 sCfgCategoriesStore("Cfg_Categories.db2", &CfgCategoriesLoadInfo::Instance);
DB2Storage<Cfg_RegionsEntry>                    sCfgRegionsStore("Cfg_Regions.db2", &CfgRegionsLoadInfo::Instance);
DB2Storage<ChallengeModeItemBonusOverrideEntry> sChallengeModeItemBonusOverrideStore("ChallengeModeItemBonusOverride.db2", &ChallengeModeItemBonusOverrideLoadInfo::Instance);
DB2Storage<CharBaseInfoEntry>                   sCharBaseInfoStore("CharBaseInfo.db2", &CharBaseInfoLoadInfo::Instance);
DB2Storage<CharTitlesEntry>                     sCharTitlesStore("CharTitles.db2", &CharTitlesLoadInfo::Instance);
DB2Storage<CharacterLoadoutEntry>               sCharacterLoadoutStore("CharacterLoadout.db2", &CharacterLoadoutLoadInfo::Instance);
DB2Storage<CharacterLoadoutItemEntry>           sCharacterLoadoutItemStore("CharacterLoadoutItem.db2", &CharacterLoadoutItemLoadInfo::Instance);
DB2Storage<ChatChannelsEntry>                   sChatChannelsStore("ChatChannels.db2", &ChatChannelsLoadInfo::Instance);
DB2Storage<ChrClassUIDisplayEntry>              sChrClassUIDisplayStore("ChrClassUIDisplay.db2", &ChrClassUiDisplayLoadInfo::Instance);
DB2Storage<ChrClassesEntry>                     sChrClassesStore("ChrClasses.db2", &ChrClassesLoadInfo::Instance);
DB2Storage<ChrClassesXPowerTypesEntry>          sChrClassesXPowerTypesStore("ChrClassesXPowerTypes.db2", &ChrClassesXPowerTypesLoadInfo::Instance);
DB2Storage<ChrCustomizationChoiceEntry>         sChrCustomizationChoiceStore("ChrCustomizationChoice.db2", &ChrCustomizationChoiceLoadInfo::Instance);
DB2Storage<ChrCustomizationDisplayInfoEntry>    sChrCustomizationDisplayInfoStore("ChrCustomizationDisplayInfo.db2", &ChrCustomizationDisplayInfoLoadInfo::Instance);
DB2Storage<ChrCustomizationElementEntry>        sChrCustomizationElementStore("ChrCustomizationElement.db2", &ChrCustomizationElementLoadInfo::Instance);
DB2Storage<ChrCustomizationOptionEntry>         sChrCustomizationOptionStore("ChrCustomizationOption.db2", &ChrCustomizationOptionLoadInfo::Instance);
DB2Storage<ChrCustomizationReqEntry>            sChrCustomizationReqStore("ChrCustomizationReq.db2", &ChrCustomizationReqLoadInfo::Instance);
DB2Storage<ChrCustomizationReqChoiceEntry>      sChrCustomizationReqChoiceStore("ChrCustomizationReqChoice.db2", &ChrCustomizationReqChoiceLoadInfo::Instance);
DB2Storage<ChrModelEntry>                       sChrModelStore("ChrModel.db2", &ChrModelLoadInfo::Instance);
DB2Storage<ChrRaceXChrModelEntry>               sChrRaceXChrModelStore("ChrRaceXChrModel.db2", &ChrRaceXChrModelLoadInfo::Instance);
DB2Storage<ChrRacesEntry>                       sChrRacesStore("ChrRaces.db2", &ChrRacesLoadInfo::Instance);
DB2Storage<ChrSpecializationEntry>              sChrSpecializationStore("ChrSpecialization.db2", &ChrSpecializationLoadInfo::Instance);
DB2Storage<CinematicCameraEntry>                sCinematicCameraStore("CinematicCamera.db2", &CinematicCameraLoadInfo::Instance);
DB2Storage<CinematicSequencesEntry>             sCinematicSequencesStore("CinematicSequences.db2", &CinematicSequencesLoadInfo::Instance);
DB2Storage<ConditionalChrModelEntry>            sConditionalChrModelStore("ConditionalChrModel.db2", &ConditionalChrModelLoadInfo::Instance);
DB2Storage<ConditionalContentTuningEntry>       sConditionalContentTuningStore("ConditionalContentTuning.db2", &ConditionalContentTuningLoadInfo::Instance);
DB2Storage<ContentTuningEntry>                  sContentTuningStore("ContentTuning.db2", &ContentTuningLoadInfo::Instance);
DB2Storage<ContentTuningXExpectedEntry>         sContentTuningXExpectedStore("ContentTuningXExpected.db2", &ContentTuningXExpectedLoadInfo::Instance);
DB2Storage<ContentTuningXLabelEntry>            sContentTuningXLabelStore("ContentTuningXLabel.db2", &ContentTuningXLabelLoadInfo::Instance);
DB2Storage<ConversationLineEntry>               sConversationLineStore("ConversationLine.db2", &ConversationLineLoadInfo::Instance);
DB2Storage<CorruptionEffectsEntry>              sCorruptionEffectsStore("CorruptionEffects.db2", &CorruptionEffectsLoadInfo::Instance);
<<<<<<< HEAD
DB2Storage<CraftingDataEntry>                   sCraftingDataStore("CraftingData.db2", &CraftingDataLoadInfo::Instance);
DB2Storage<CraftingDataItemQualityEntry>        sCraftingDataItemQualityStore("CraftingDataItemQuality.db2", &CraftingDataItemQualityLoadInfo::Instance);
DB2Storage<CraftingDifficultyEntry>             sCraftingDifficultyStore("CraftingDifficulty.db2", &CraftingDifficultyLoadInfo::Instance);
DB2Storage<CraftingDifficultyQualityEntry>      sCraftingDifficultyQualityStore("CraftingDifficultyQuality.db2", &CraftingDifficultyQualityLoadInfo::Instance);
DB2Storage<CraftingQualityEntry>                sCraftingQualityStore("CraftingQuality.db2", &CraftingQualityLoadInfo::Instance);
DB2Storage<CraftingReagentQualityEntry>         sCraftingReagentQualityStore("CraftingReagentQuality.db2", &CraftingReagentQualityLoadInfo::Instance);
=======
DB2Storage<CraftingQualityEntry>                sCraftingQualityStore("CraftingQuality.db2", &CraftingQualityLoadInfo::Instance);
>>>>>>> 3c29a0f6
DB2Storage<CreatureDisplayInfoEntry>            sCreatureDisplayInfoStore("CreatureDisplayInfo.db2", &CreatureDisplayInfoLoadInfo::Instance);
DB2Storage<CreatureDisplayInfoExtraEntry>       sCreatureDisplayInfoExtraStore("CreatureDisplayInfoExtra.db2", &CreatureDisplayInfoExtraLoadInfo::Instance);
DB2Storage<CreatureFamilyEntry>                 sCreatureFamilyStore("CreatureFamily.db2", &CreatureFamilyLoadInfo::Instance);
DB2Storage<CreatureLabelEntry>                  sCreatureLabelStore("CreatureLabel.db2", &CreatureLabelLoadInfo::Instance);
DB2Storage<CreatureModelDataEntry>              sCreatureModelDataStore("CreatureModelData.db2", &CreatureModelDataLoadInfo::Instance);
DB2Storage<CreatureTypeEntry>                   sCreatureTypeStore("CreatureType.db2", &CreatureTypeLoadInfo::Instance);
DB2Storage<CriteriaEntry>                       sCriteriaStore("Criteria.db2", &CriteriaLoadInfo::Instance);
DB2Storage<CriteriaTreeEntry>                   sCriteriaTreeStore("CriteriaTree.db2", &CriteriaTreeLoadInfo::Instance);
DB2Storage<CurrencyContainerEntry>              sCurrencyContainerStore("CurrencyContainer.db2", &CurrencyContainerLoadInfo::Instance);
DB2Storage<CurrencyTypesEntry>                  sCurrencyTypesStore("CurrencyTypes.db2", &CurrencyTypesLoadInfo::Instance);
DB2Storage<CurveEntry>                          sCurveStore("Curve.db2", &CurveLoadInfo::Instance);
DB2Storage<CurvePointEntry>                     sCurvePointStore("CurvePoint.db2", &CurvePointLoadInfo::Instance);
DB2Storage<DestructibleModelDataEntry>          sDestructibleModelDataStore("DestructibleModelData.db2", &DestructibleModelDataLoadInfo::Instance);
DB2Storage<DifficultyEntry>                     sDifficultyStore("Difficulty.db2", &DifficultyLoadInfo::Instance);
DB2Storage<DungeonEncounterEntry>               sDungeonEncounterStore("DungeonEncounter.db2", &DungeonEncounterLoadInfo::Instance);
DB2Storage<DurabilityCostsEntry>                sDurabilityCostsStore("DurabilityCosts.db2", &DurabilityCostsLoadInfo::Instance);
DB2Storage<DurabilityQualityEntry>              sDurabilityQualityStore("DurabilityQuality.db2", &DurabilityQualityLoadInfo::Instance);
DB2Storage<EmotesEntry>                         sEmotesStore("Emotes.db2", &EmotesLoadInfo::Instance);
DB2Storage<EmotesTextEntry>                     sEmotesTextStore("EmotesText.db2", &EmotesTextLoadInfo::Instance);
DB2Storage<EmotesTextSoundEntry>                sEmotesTextSoundStore("EmotesTextSound.db2", &EmotesTextSoundLoadInfo::Instance);
DB2Storage<ExpectedStatEntry>                   sExpectedStatStore("ExpectedStat.db2", &ExpectedStatLoadInfo::Instance);
DB2Storage<ExpectedStatModEntry>                sExpectedStatModStore("ExpectedStatMod.db2", &ExpectedStatModLoadInfo::Instance);
DB2Storage<FactionEntry>                        sFactionStore("Faction.db2", &FactionLoadInfo::Instance);
DB2Storage<FactionTemplateEntry>                sFactionTemplateStore("FactionTemplate.db2", &FactionTemplateLoadInfo::Instance);
DB2Storage<FlightCapabilityEntry>               sFlightCapabilityStore("FlightCapability.db2", &FlightCapabilityLoadInfo::Instance);
DB2Storage<FriendshipRepReactionEntry>          sFriendshipRepReactionStore("FriendshipRepReaction.db2", &FriendshipRepReactionLoadInfo::Instance);
DB2Storage<FriendshipReputationEntry>           sFriendshipReputationStore("FriendshipReputation.db2", &FriendshipReputationLoadInfo::Instance);
DB2Storage<GameObjectArtKitEntry>               sGameObjectArtKitStore("GameObjectArtKit.db2", &GameobjectArtKitLoadInfo::Instance);
DB2Storage<GameObjectDisplayInfoEntry>          sGameObjectDisplayInfoStore("GameObjectDisplayInfo.db2", &GameobjectDisplayInfoLoadInfo::Instance);
DB2Storage<GameObjectLabelEntry>                sGameObjectLabelStore("GameObjectLabel.db2", &GameobjectLabelLoadInfo::Instance);
DB2Storage<GameObjectsEntry>                    sGameObjectsStore("GameObjects.db2", &GameobjectsLoadInfo::Instance);
DB2Storage<GarrAbilityEntry>                    sGarrAbilityStore("GarrAbility.db2", &GarrAbilityLoadInfo::Instance);
DB2Storage<GarrBuildingEntry>                   sGarrBuildingStore("GarrBuilding.db2", &GarrBuildingLoadInfo::Instance);
DB2Storage<GarrBuildingPlotInstEntry>           sGarrBuildingPlotInstStore("GarrBuildingPlotInst.db2", &GarrBuildingPlotInstLoadInfo::Instance);
DB2Storage<GarrClassSpecEntry>                  sGarrClassSpecStore("GarrClassSpec.db2", &GarrClassSpecLoadInfo::Instance);
DB2Storage<GarrFollowerEntry>                   sGarrFollowerStore("GarrFollower.db2", &GarrFollowerLoadInfo::Instance);
DB2Storage<GarrFollowerXAbilityEntry>           sGarrFollowerXAbilityStore("GarrFollowerXAbility.db2", &GarrFollowerXAbilityLoadInfo::Instance);
DB2Storage<GarrMissionEntry>                    sGarrMissionStore("GarrMission.db2", &GarrMissionLoadInfo::Instance);
DB2Storage<GarrPlotEntry>                       sGarrPlotStore("GarrPlot.db2", &GarrPlotLoadInfo::Instance);
DB2Storage<GarrPlotBuildingEntry>               sGarrPlotBuildingStore("GarrPlotBuilding.db2", &GarrPlotBuildingLoadInfo::Instance);
DB2Storage<GarrPlotInstanceEntry>               sGarrPlotInstanceStore("GarrPlotInstance.db2", &GarrPlotInstanceLoadInfo::Instance);
DB2Storage<GarrSiteLevelEntry>                  sGarrSiteLevelStore("GarrSiteLevel.db2", &GarrSiteLevelLoadInfo::Instance);
DB2Storage<GarrSiteLevelPlotInstEntry>          sGarrSiteLevelPlotInstStore("GarrSiteLevelPlotInst.db2", &GarrSiteLevelPlotInstLoadInfo::Instance);
DB2Storage<GarrTalentTreeEntry>                 sGarrTalentTreeStore("GarrTalentTree.db2", &GarrTalentTreeLoadInfo::Instance);
DB2Storage<GemPropertiesEntry>                  sGemPropertiesStore("GemProperties.db2", &GemPropertiesLoadInfo::Instance);
DB2Storage<GlobalCurveEntry>                    sGlobalCurveStore("GlobalCurve.db2", &GlobalCurveLoadInfo::Instance);
DB2Storage<GlyphBindableSpellEntry>             sGlyphBindableSpellStore("GlyphBindableSpell.db2", &GlyphBindableSpellLoadInfo::Instance);
DB2Storage<GlyphPropertiesEntry>                sGlyphPropertiesStore("GlyphProperties.db2", &GlyphPropertiesLoadInfo::Instance);
DB2Storage<GlyphRequiredSpecEntry>              sGlyphRequiredSpecStore("GlyphRequiredSpec.db2", &GlyphRequiredSpecLoadInfo::Instance);
DB2Storage<GossipNPCOptionEntry>                sGossipNPCOptionStore("GossipNPCOption.db2", &GossipNpcOptionLoadInfo::Instance);
DB2Storage<GuildColorBackgroundEntry>           sGuildColorBackgroundStore("GuildColorBackground.db2", &GuildColorBackgroundLoadInfo::Instance);
DB2Storage<GuildColorBorderEntry>               sGuildColorBorderStore("GuildColorBorder.db2", &GuildColorBorderLoadInfo::Instance);
DB2Storage<GuildColorEmblemEntry>               sGuildColorEmblemStore("GuildColorEmblem.db2", &GuildColorEmblemLoadInfo::Instance);
DB2Storage<GuildPerkSpellsEntry>                sGuildPerkSpellsStore("GuildPerkSpells.db2", &GuildPerkSpellsLoadInfo::Instance);
DB2Storage<HeirloomEntry>                       sHeirloomStore("Heirloom.db2", &HeirloomLoadInfo::Instance);
DB2Storage<HolidaysEntry>                       sHolidaysStore("Holidays.db2", &HolidaysLoadInfo::Instance);
DB2Storage<ImportPriceArmorEntry>               sImportPriceArmorStore("ImportPriceArmor.db2", &ImportPriceArmorLoadInfo::Instance);
DB2Storage<ImportPriceQualityEntry>             sImportPriceQualityStore("ImportPriceQuality.db2", &ImportPriceQualityLoadInfo::Instance);
DB2Storage<ImportPriceShieldEntry>              sImportPriceShieldStore("ImportPriceShield.db2", &ImportPriceShieldLoadInfo::Instance);
DB2Storage<ImportPriceWeaponEntry>              sImportPriceWeaponStore("ImportPriceWeapon.db2", &ImportPriceWeaponLoadInfo::Instance);
DB2Storage<ItemAppearanceEntry>                 sItemAppearanceStore("ItemAppearance.db2", &ItemAppearanceLoadInfo::Instance);
DB2Storage<ItemArmorQualityEntry>               sItemArmorQualityStore("ItemArmorQuality.db2", &ItemArmorQualityLoadInfo::Instance);
DB2Storage<ItemArmorShieldEntry>                sItemArmorShieldStore("ItemArmorShield.db2", &ItemArmorShieldLoadInfo::Instance);
DB2Storage<ItemArmorTotalEntry>                 sItemArmorTotalStore("ItemArmorTotal.db2", &ItemArmorTotalLoadInfo::Instance);
DB2Storage<ItemBagFamilyEntry>                  sItemBagFamilyStore("ItemBagFamily.db2", &ItemBagFamilyLoadInfo::Instance);
DB2Storage<ItemBonusEntry>                      sItemBonusStore("ItemBonus.db2", &ItemBonusLoadInfo::Instance);
DB2Storage<ItemBonusListGroupEntryEntry>        sItemBonusListGroupEntryStore("ItemBonusListGroupEntry.db2", &ItemBonusListGroupEntryLoadInfo::Instance);
DB2Storage<ItemBonusListLevelDeltaEntry>        sItemBonusListLevelDeltaStore("ItemBonusListLevelDelta.db2", &ItemBonusListLevelDeltaLoadInfo::Instance);
DB2Storage<ItemBonusTreeEntry>                  sItemBonusTreeStore("ItemBonusTree.db2", &ItemBonusTreeLoadInfo::Instance);
DB2Storage<ItemBonusTreeNodeEntry>              sItemBonusTreeNodeStore("ItemBonusTreeNode.db2", &ItemBonusTreeNodeLoadInfo::Instance);
DB2Storage<ItemChildEquipmentEntry>             sItemChildEquipmentStore("ItemChildEquipment.db2", &ItemChildEquipmentLoadInfo::Instance);
DB2Storage<ItemClassEntry>                      sItemClassStore("ItemClass.db2", &ItemClassLoadInfo::Instance);
DB2Storage<ItemContextPickerEntryEntry>         sItemContextPickerEntryStore("ItemContextPickerEntry.db2", &ItemContextPickerEntryLoadInfo::Instance);
DB2Storage<ItemCurrencyCostEntry>               sItemCurrencyCostStore("ItemCurrencyCost.db2", &ItemCurrencyCostLoadInfo::Instance);
DB2Storage<ItemDamageAmmoEntry>                 sItemDamageAmmoStore("ItemDamageAmmo.db2", &ItemDamageAmmoLoadInfo::Instance);
DB2Storage<ItemDamageOneHandEntry>              sItemDamageOneHandStore("ItemDamageOneHand.db2", &ItemDamageOneHandLoadInfo::Instance);
DB2Storage<ItemDamageOneHandCasterEntry>        sItemDamageOneHandCasterStore("ItemDamageOneHandCaster.db2", &ItemDamageOneHandCasterLoadInfo::Instance);
DB2Storage<ItemDamageTwoHandEntry>              sItemDamageTwoHandStore("ItemDamageTwoHand.db2", &ItemDamageTwoHandLoadInfo::Instance);
DB2Storage<ItemDamageTwoHandCasterEntry>        sItemDamageTwoHandCasterStore("ItemDamageTwoHandCaster.db2", &ItemDamageTwoHandCasterLoadInfo::Instance);
DB2Storage<ItemDisenchantLootEntry>             sItemDisenchantLootStore("ItemDisenchantLoot.db2", &ItemDisenchantLootLoadInfo::Instance);
DB2Storage<ItemEffectEntry>                     sItemEffectStore("ItemEffect.db2", &ItemEffectLoadInfo::Instance);
DB2Storage<ItemEntry>                           sItemStore("Item.db2", &ItemLoadInfo::Instance);
DB2Storage<ItemExtendedCostEntry>               sItemExtendedCostStore("ItemExtendedCost.db2", &ItemExtendedCostLoadInfo::Instance);
DB2Storage<ItemLevelSelectorEntry>              sItemLevelSelectorStore("ItemLevelSelector.db2", &ItemLevelSelectorLoadInfo::Instance);
DB2Storage<ItemLevelSelectorQualityEntry>       sItemLevelSelectorQualityStore("ItemLevelSelectorQuality.db2", &ItemLevelSelectorQualityLoadInfo::Instance);
DB2Storage<ItemLevelSelectorQualitySetEntry>    sItemLevelSelectorQualitySetStore("ItemLevelSelectorQualitySet.db2", &ItemLevelSelectorQualitySetLoadInfo::Instance);
DB2Storage<ItemLimitCategoryEntry>              sItemLimitCategoryStore("ItemLimitCategory.db2", &ItemLimitCategoryLoadInfo::Instance);
DB2Storage<ItemLimitCategoryConditionEntry>     sItemLimitCategoryConditionStore("ItemLimitCategoryCondition.db2", &ItemLimitCategoryConditionLoadInfo::Instance);
DB2Storage<ItemModifiedAppearanceEntry>         sItemModifiedAppearanceStore("ItemModifiedAppearance.db2", &ItemModifiedAppearanceLoadInfo::Instance);
DB2Storage<ItemModifiedAppearanceExtraEntry>    sItemModifiedAppearanceExtraStore("ItemModifiedAppearanceExtra.db2", &ItemModifiedAppearanceExtraLoadInfo::Instance);
DB2Storage<ItemNameDescriptionEntry>            sItemNameDescriptionStore("ItemNameDescription.db2", &ItemNameDescriptionLoadInfo::Instance);
DB2Storage<ItemPriceBaseEntry>                  sItemPriceBaseStore("ItemPriceBase.db2", &ItemPriceBaseLoadInfo::Instance);
DB2Storage<ItemSearchNameEntry>                 sItemSearchNameStore("ItemSearchName.db2", &ItemSearchNameLoadInfo::Instance);
DB2Storage<ItemSetEntry>                        sItemSetStore("ItemSet.db2", &ItemSetLoadInfo::Instance);
DB2Storage<ItemSetSpellEntry>                   sItemSetSpellStore("ItemSetSpell.db2", &ItemSetSpellLoadInfo::Instance);
DB2Storage<ItemSparseEntry>                     sItemSparseStore("ItemSparse.db2", &ItemSparseLoadInfo::Instance);
DB2Storage<ItemSpecEntry>                       sItemSpecStore("ItemSpec.db2", &ItemSpecLoadInfo::Instance);
DB2Storage<ItemSpecOverrideEntry>               sItemSpecOverrideStore("ItemSpecOverride.db2", &ItemSpecOverrideLoadInfo::Instance);
DB2Storage<ItemXBonusTreeEntry>                 sItemXBonusTreeStore("ItemXBonusTree.db2", &ItemXBonusTreeLoadInfo::Instance);
DB2Storage<ItemXItemEffectEntry>                sItemXItemEffectStore("ItemXItemEffect.db2", &ItemXItemEffectLoadInfo::Instance);
DB2Storage<JournalEncounterEntry>               sJournalEncounterStore("JournalEncounter.db2", &JournalEncounterLoadInfo::Instance);
DB2Storage<JournalEncounterSectionEntry>        sJournalEncounterSectionStore("JournalEncounterSection.db2", &JournalEncounterSectionLoadInfo::Instance);
DB2Storage<JournalInstanceEntry>                sJournalInstanceStore("JournalInstance.db2", &JournalInstanceLoadInfo::Instance);
DB2Storage<JournalTierEntry>                    sJournalTierStore("JournalTier.db2", &JournalTierLoadInfo::Instance);
DB2Storage<KeychainEntry>                       sKeychainStore("Keychain.db2", &KeychainLoadInfo::Instance);
DB2Storage<KeystoneAffixEntry>                  sKeystoneAffixStore("KeystoneAffix.db2", &KeystoneAffixLoadInfo::Instance);
DB2Storage<LanguageWordsEntry>                  sLanguageWordsStore("LanguageWords.db2", &LanguageWordsLoadInfo::Instance);
DB2Storage<LanguagesEntry>                      sLanguagesStore("Languages.db2", &LanguagesLoadInfo::Instance);
DB2Storage<LFGDungeonsEntry>                    sLFGDungeonsStore("LFGDungeons.db2", &LfgDungeonsLoadInfo::Instance);
DB2Storage<LightEntry>                          sLightStore("Light.db2", &LightLoadInfo::Instance);
DB2Storage<LiquidTypeEntry>                     sLiquidTypeStore("LiquidType.db2", &LiquidTypeLoadInfo::Instance);
DB2Storage<LocationEntry>                       sLocationStore("Location.db2", &LocationLoadInfo::Instance);
DB2Storage<LockEntry>                           sLockStore("Lock.db2", &LockLoadInfo::Instance);
DB2Storage<MailTemplateEntry>                   sMailTemplateStore("MailTemplate.db2", &MailTemplateLoadInfo::Instance);
DB2Storage<MapEntry>                            sMapStore("Map.db2", &MapLoadInfo::Instance);
DB2Storage<MapChallengeModeEntry>               sMapChallengeModeStore("MapChallengeMode.db2", &MapChallengeModeLoadInfo::Instance);
DB2Storage<MapDifficultyEntry>                  sMapDifficultyStore("MapDifficulty.db2", &MapDifficultyLoadInfo::Instance);
DB2Storage<MapDifficultyXConditionEntry>        sMapDifficultyXConditionStore("MapDifficultyXCondition.db2", &MapDifficultyXConditionLoadInfo::Instance);
DB2Storage<MawPowerEntry>                       sMawPowerStore("MawPower.db2", &MawPowerLoadInfo::Instance);
<<<<<<< HEAD
DB2Storage<MCRSlotXMCRCategoryEntry>            sMCRSlotXMCRCategoryStore("MCRSlotXMCRCategory.db2", &MCRSlotXMCRCategoryLoadInfo::Instance);
DB2Storage<ModifiedCraftingCategoryEntry>       sModifiedCraftingCategoryStore("ModifiedCraftingCategory.db2", &ModifiedCraftingCategoryLoadInfo::Instance);
DB2Storage<ModifiedCraftingReagentItemEntry>    sModifiedCraftingReagentItemStore("ModifiedCraftingReagentItem.db2", &ModifiedCraftingReagentItemLoadInfo::Instance);
DB2Storage<ModifiedCraftingReagentSlotEntry>    sModifiedCraftingReagentSlotStore("ModifiedCraftingReagentSlot.db2", &ModifiedCraftingReagentSlotLoadInfo::Instance);
DB2Storage<ModifiedCraftingSpellSlotEntry>      sModifiedCraftingSpellSlotStore("ModifiedCraftingSpellSlot.db2", &ModifiedCraftingSpellSlotLoadInfo::Instance);
=======
DB2Storage<ModifiedCraftingItemEntry>           sModifiedCraftingItemStore("ModifiedCraftingItem.db2", &ModifiedCraftingItemLoadInfo::Instance);
>>>>>>> 3c29a0f6
DB2Storage<ModifierTreeEntry>                   sModifierTreeStore("ModifierTree.db2", &ModifierTreeLoadInfo::Instance);
DB2Storage<MountCapabilityEntry>                sMountCapabilityStore("MountCapability.db2", &MountCapabilityLoadInfo::Instance);
DB2Storage<MountEntry>                          sMountStore("Mount.db2", &MountLoadInfo::Instance);
DB2Storage<MountEquipmentEntry>                 sMountEquipmentStore("MountEquipment.db2", &MountEquipmentLoadInfo::Instance);
DB2Storage<MountTypeXCapabilityEntry>           sMountTypeXCapabilityStore("MountTypeXCapability.db2", &MountTypeXCapabilityLoadInfo::Instance);
DB2Storage<MountXDisplayEntry>                  sMountXDisplayStore("MountXDisplay.db2", &MountXDisplayLoadInfo::Instance);
DB2Storage<MovieEntry>                          sMovieStore("Movie.db2", &MovieLoadInfo::Instance);
DB2Storage<MythicPlusSeasonEntry>               sMythicPlusSeasonStore("MythicPlusSeason.db2", &MythicPlusSeasonLoadInfo::Instance);
DB2Storage<NameGenEntry>                        sNameGenStore("NameGen.db2", &NameGenLoadInfo::Instance);
DB2Storage<NamesProfanityEntry>                 sNamesProfanityStore("NamesProfanity.db2", &NamesProfanityLoadInfo::Instance);
DB2Storage<NamesReservedEntry>                  sNamesReservedStore("NamesReserved.db2", &NamesReservedLoadInfo::Instance);
DB2Storage<NamesReservedLocaleEntry>            sNamesReservedLocaleStore("NamesReservedLocale.db2", &NamesReservedLocaleLoadInfo::Instance);
DB2Storage<NumTalentsAtLevelEntry>              sNumTalentsAtLevelStore("NumTalentsAtLevel.db2", &NumTalentsAtLevelLoadInfo::Instance);
DB2Storage<OverrideSpellDataEntry>              sOverrideSpellDataStore("OverrideSpellData.db2", &OverrideSpellDataLoadInfo::Instance);
DB2Storage<ParagonReputationEntry>              sParagonReputationStore("ParagonReputation.db2", &ParagonReputationLoadInfo::Instance);
DB2Storage<PathEntry>                           sPathStore("Path.db2", &PathLoadInfo::Instance);
DB2Storage<PathNodeEntry>                       sPathNodeStore("PathNode.db2", &PathNodeLoadInfo::Instance);
DB2Storage<PathPropertyEntry>                   sPathPropertyStore("PathProperty.db2", &PathPropertyLoadInfo::Instance);
DB2Storage<PerksActivityEntry>                  sPerksActivityStore("PerksActivity.db2", &PerksActivityLoadInfo::Instance);
DB2Storage<PhaseEntry>                          sPhaseStore("Phase.db2", &PhaseLoadInfo::Instance);
DB2Storage<PhaseXPhaseGroupEntry>               sPhaseXPhaseGroupStore("PhaseXPhaseGroup.db2", &PhaseXPhaseGroupLoadInfo::Instance);
DB2Storage<PlayerConditionEntry>                sPlayerConditionStore("PlayerCondition.db2", &PlayerConditionLoadInfo::Instance);
DB2Storage<PlayerDataElementAccountEntry>       sPlayerDataElementAccountStore("PlayerDataElementAccount.db2", &PlayerDataElementAccountLoadInfo::Instance);
DB2Storage<PlayerDataElementCharacterEntry>     sPlayerDataElementCharacterStore("PlayerDataElementCharacter.db2", &PlayerDataElementCharacterLoadInfo::Instance);
DB2Storage<PlayerDataFlagAccountEntry>          sPlayerDataFlagAccountStore("PlayerDataFlagAccount.db2", &PlayerDataFlagAccountLoadInfo::Instance);
DB2Storage<PlayerDataFlagCharacterEntry>        sPlayerDataFlagCharacterStore("PlayerDataFlagCharacter.db2", &PlayerDataFlagCharacterLoadInfo::Instance);
DB2Storage<PowerDisplayEntry>                   sPowerDisplayStore("PowerDisplay.db2", &PowerDisplayLoadInfo::Instance);
DB2Storage<PowerTypeEntry>                      sPowerTypeStore("PowerType.db2", &PowerTypeLoadInfo::Instance);
DB2Storage<PrestigeLevelInfoEntry>              sPrestigeLevelInfoStore("PrestigeLevelInfo.db2", &PrestigeLevelInfoLoadInfo::Instance);
DB2Storage<PVPDifficultyEntry>                  sPVPDifficultyStore("PVPDifficulty.db2", &PvpDifficultyLoadInfo::Instance);
DB2Storage<PVPItemEntry>                        sPVPItemStore("PVPItem.db2", &PvpItemLoadInfo::Instance);
DB2Storage<PVPStatEntry>                        sPVPStatStore("PVPStat.db2", &PvpStatLoadInfo::Instance);
DB2Storage<PvpSeasonEntry>                      sPvpSeasonStore("PvpSeason.db2", &PvpSeasonLoadInfo::Instance);
DB2Storage<PvpTalentEntry>                      sPvpTalentStore("PvpTalent.db2", &PvpTalentLoadInfo::Instance);
DB2Storage<PvpTalentCategoryEntry>              sPvpTalentCategoryStore("PvpTalentCategory.db2", &PvpTalentCategoryLoadInfo::Instance);
DB2Storage<PvpTalentSlotUnlockEntry>            sPvpTalentSlotUnlockStore("PvpTalentSlotUnlock.db2", &PvpTalentSlotUnlockLoadInfo::Instance);
DB2Storage<PvpTierEntry>                        sPvpTierStore("PvpTier.db2", &PvpTierLoadInfo::Instance);
DB2Storage<QuestFactionRewardEntry>             sQuestFactionRewardStore("QuestFactionReward.db2", &QuestFactionRewardLoadInfo::Instance);
DB2Storage<QuestInfoEntry>                      sQuestInfoStore("QuestInfo.db2", &QuestInfoLoadInfo::Instance);
DB2Storage<QuestLineXQuestEntry>                sQuestLineXQuestStore("QuestLineXQuest.db2", &QuestLineXQuestLoadInfo::Instance);
DB2Storage<QuestMoneyRewardEntry>               sQuestMoneyRewardStore("QuestMoneyReward.db2", &QuestMoneyRewardLoadInfo::Instance);
DB2Storage<QuestPackageItemEntry>               sQuestPackageItemStore("QuestPackageItem.db2", &QuestPackageItemLoadInfo::Instance);
DB2Storage<QuestSortEntry>                      sQuestSortStore("QuestSort.db2", &QuestSortLoadInfo::Instance);
DB2Storage<QuestV2Entry>                        sQuestV2Store("QuestV2.db2", &QuestV2LoadInfo::Instance);
DB2Storage<QuestXPEntry>                        sQuestXPStore("QuestXP.db2", &QuestXpLoadInfo::Instance);
DB2Storage<RandPropPointsEntry>                 sRandPropPointsStore("RandPropPoints.db2", &RandPropPointsLoadInfo::Instance);
DB2Storage<RewardPackEntry>                     sRewardPackStore("RewardPack.db2", &RewardPackLoadInfo::Instance);
DB2Storage<RewardPackXCurrencyTypeEntry>        sRewardPackXCurrencyTypeStore("RewardPackXCurrencyType.db2", &RewardPackXCurrencyTypeLoadInfo::Instance);
DB2Storage<RewardPackXItemEntry>                sRewardPackXItemStore("RewardPackXItem.db2", &RewardPackXItemLoadInfo::Instance);
DB2Storage<ScenarioEntry>                       sScenarioStore("Scenario.db2", &ScenarioLoadInfo::Instance);
DB2Storage<ScenarioStepEntry>                   sScenarioStepStore("ScenarioStep.db2", &ScenarioStepLoadInfo::Instance);
DB2Storage<SceneScriptEntry>                    sSceneScriptStore("SceneScript.db2", &SceneScriptLoadInfo::Instance);
DB2Storage<SceneScriptGlobalTextEntry>          sSceneScriptGlobalTextStore("SceneScriptGlobalText.db2", &SceneScriptGlobalTextLoadInfo::Instance);
DB2Storage<SceneScriptPackageEntry>             sSceneScriptPackageStore("SceneScriptPackage.db2", &SceneScriptPackageLoadInfo::Instance);
DB2Storage<SceneScriptTextEntry>                sSceneScriptTextStore("SceneScriptText.db2", &SceneScriptTextLoadInfo::Instance);
DB2Storage<ServerMessagesEntry>                 sServerMessagesStore("ServerMessages.db2", &ServerMessagesLoadInfo::Instance);
DB2Storage<SkillLineEntry>                      sSkillLineStore("SkillLine.db2", &SkillLineLoadInfo::Instance);
DB2Storage<SkillLineAbilityEntry>               sSkillLineAbilityStore("SkillLineAbility.db2", &SkillLineAbilityLoadInfo::Instance);
DB2Storage<SkillLineXTraitTreeEntry>            sSkillLineXTraitTreeStore("SkillLineXTraitTree.db2", &SkillLineXTraitTreeLoadInfo::Instance);
DB2Storage<SkillRaceClassInfoEntry>             sSkillRaceClassInfoStore("SkillRaceClassInfo.db2", &SkillRaceClassInfoLoadInfo::Instance);
DB2Storage<SoulbindConduitRankEntry>            sSoulbindConduitRankStore("SoulbindConduitRank.db2", &SoulbindConduitRankLoadInfo::Instance);
DB2Storage<SoundKitEntry>                       sSoundKitStore("SoundKit.db2", &SoundKitLoadInfo::Instance);
DB2Storage<SpecializationSpellsEntry>           sSpecializationSpellsStore("SpecializationSpells.db2", &SpecializationSpellsLoadInfo::Instance);
DB2Storage<SpecSetMemberEntry>                  sSpecSetMemberStore("SpecSetMember.db2", &SpecSetMemberLoadInfo::Instance);
DB2Storage<SpellAuraOptionsEntry>               sSpellAuraOptionsStore("SpellAuraOptions.db2", &SpellAuraOptionsLoadInfo::Instance);
DB2Storage<SpellAuraRestrictionsEntry>          sSpellAuraRestrictionsStore("SpellAuraRestrictions.db2", &SpellAuraRestrictionsLoadInfo::Instance);
DB2Storage<SpellCastTimesEntry>                 sSpellCastTimesStore("SpellCastTimes.db2", &SpellCastTimesLoadInfo::Instance);
DB2Storage<SpellCastingRequirementsEntry>       sSpellCastingRequirementsStore("SpellCastingRequirements.db2", &SpellCastingRequirementsLoadInfo::Instance);
DB2Storage<SpellCategoriesEntry>                sSpellCategoriesStore("SpellCategories.db2", &SpellCategoriesLoadInfo::Instance);
DB2Storage<SpellCategoryEntry>                  sSpellCategoryStore("SpellCategory.db2", &SpellCategoryLoadInfo::Instance);
DB2Storage<SpellClassOptionsEntry>              sSpellClassOptionsStore("SpellClassOptions.db2", &SpellClassOptionsLoadInfo::Instance);
DB2Storage<SpellCooldownsEntry>                 sSpellCooldownsStore("SpellCooldowns.db2", &SpellCooldownsLoadInfo::Instance);
DB2Storage<SpellDurationEntry>                  sSpellDurationStore("SpellDuration.db2", &SpellDurationLoadInfo::Instance);
DB2Storage<SpellEffectEntry>                    sSpellEffectStore("SpellEffect.db2", &SpellEffectLoadInfo::Instance);
DB2Storage<SpellEquippedItemsEntry>             sSpellEquippedItemsStore("SpellEquippedItems.db2", &SpellEquippedItemsLoadInfo::Instance);
DB2Storage<SpellEmpowerEntry>                   sSpellEmpowerStore("SpellEmpower.db2", &SpellEmpowerLoadInfo::Instance);
DB2Storage<SpellEmpowerStageEntry>              sSpellEmpowerStageStore("SpellEmpowerStage.db2", &SpellEmpowerStageLoadInfo::Instance);
DB2Storage<SpellFocusObjectEntry>               sSpellFocusObjectStore("SpellFocusObject.db2", &SpellFocusObjectLoadInfo::Instance);
DB2Storage<SpellInterruptsEntry>                sSpellInterruptsStore("SpellInterrupts.db2", &SpellInterruptsLoadInfo::Instance);
DB2Storage<SpellItemEnchantmentEntry>           sSpellItemEnchantmentStore("SpellItemEnchantment.db2", &SpellItemEnchantmentLoadInfo::Instance);
DB2Storage<SpellItemEnchantmentConditionEntry>  sSpellItemEnchantmentConditionStore("SpellItemEnchantmentCondition.db2", &SpellItemEnchantmentConditionLoadInfo::Instance);
DB2Storage<SpellKeyboundOverrideEntry>          sSpellKeyboundOverrideStore("SpellKeyboundOverride.db2", &SpellKeyboundOverrideLoadInfo::Instance);
DB2Storage<SpellLabelEntry>                     sSpellLabelStore("SpellLabel.db2", &SpellLabelLoadInfo::Instance);
DB2Storage<SpellLearnSpellEntry>                sSpellLearnSpellStore("SpellLearnSpell.db2", &SpellLearnSpellLoadInfo::Instance);
DB2Storage<SpellLevelsEntry>                    sSpellLevelsStore("SpellLevels.db2", &SpellLevelsLoadInfo::Instance);
DB2Storage<SpellMiscEntry>                      sSpellMiscStore("SpellMisc.db2", &SpellMiscLoadInfo::Instance);
DB2Storage<SpellNameEntry>                      sSpellNameStore("SpellName.db2", &SpellNameLoadInfo::Instance);
DB2Storage<SpellPowerEntry>                     sSpellPowerStore("SpellPower.db2", &SpellPowerLoadInfo::Instance);
DB2Storage<SpellPowerDifficultyEntry>           sSpellPowerDifficultyStore("SpellPowerDifficulty.db2", &SpellPowerDifficultyLoadInfo::Instance);
DB2Storage<SpellProcsPerMinuteEntry>            sSpellProcsPerMinuteStore("SpellProcsPerMinute.db2", &SpellProcsPerMinuteLoadInfo::Instance);
DB2Storage<SpellProcsPerMinuteModEntry>         sSpellProcsPerMinuteModStore("SpellProcsPerMinuteMod.db2", &SpellProcsPerMinuteModLoadInfo::Instance);
DB2Storage<SpellRadiusEntry>                    sSpellRadiusStore("SpellRadius.db2", &SpellRadiusLoadInfo::Instance);
DB2Storage<SpellRangeEntry>                     sSpellRangeStore("SpellRange.db2", &SpellRangeLoadInfo::Instance);
DB2Storage<SpellReagentsEntry>                  sSpellReagentsStore("SpellReagents.db2", &SpellReagentsLoadInfo::Instance);
DB2Storage<SpellReagentsCurrencyEntry>          sSpellReagentsCurrencyStore("SpellReagentsCurrency.db2", &SpellReagentsCurrencyLoadInfo::Instance);
DB2Storage<SpellScalingEntry>                   sSpellScalingStore("SpellScaling.db2", &SpellScalingLoadInfo::Instance);
DB2Storage<SpellShapeshiftEntry>                sSpellShapeshiftStore("SpellShapeshift.db2", &SpellShapeshiftLoadInfo::Instance);
DB2Storage<SpellShapeshiftFormEntry>            sSpellShapeshiftFormStore("SpellShapeshiftForm.db2", &SpellShapeshiftFormLoadInfo::Instance);
DB2Storage<SpellTargetRestrictionsEntry>        sSpellTargetRestrictionsStore("SpellTargetRestrictions.db2", &SpellTargetRestrictionsLoadInfo::Instance);
DB2Storage<SpellTotemsEntry>                    sSpellTotemsStore("SpellTotems.db2", &SpellTotemsLoadInfo::Instance);
DB2Storage<SpellVisualEntry>                    sSpellVisualStore("SpellVisual.db2", &SpellVisualLoadInfo::Instance);
DB2Storage<SpellVisualEffectNameEntry>          sSpellVisualEffectNameStore("SpellVisualEffectName.db2", &SpellVisualEffectNameLoadInfo::Instance);
DB2Storage<SpellVisualMissileEntry>             sSpellVisualMissileStore("SpellVisualMissile.db2", &SpellVisualMissileLoadInfo::Instance);
DB2Storage<SpellVisualKitEntry>                 sSpellVisualKitStore("SpellVisualKit.db2", &SpellVisualKitLoadInfo::Instance);
DB2Storage<SpellXSpellVisualEntry>              sSpellXSpellVisualStore("SpellXSpellVisual.db2", &SpellXSpellVisualLoadInfo::Instance);
DB2Storage<SummonPropertiesEntry>               sSummonPropertiesStore("SummonProperties.db2", &SummonPropertiesLoadInfo::Instance);
DB2Storage<TactKeyEntry>                        sTactKeyStore("TactKey.db2", &TactKeyLoadInfo::Instance);
DB2Storage<TalentEntry>                         sTalentStore("Talent.db2", &TalentLoadInfo::Instance);
DB2Storage<TaxiNodesEntry>                      sTaxiNodesStore("TaxiNodes.db2", &TaxiNodesLoadInfo::Instance);
DB2Storage<TaxiPathEntry>                       sTaxiPathStore("TaxiPath.db2", &TaxiPathLoadInfo::Instance);
DB2Storage<TaxiPathNodeEntry>                   sTaxiPathNodeStore("TaxiPathNode.db2", &TaxiPathNodeLoadInfo::Instance);
DB2Storage<TotemCategoryEntry>                  sTotemCategoryStore("TotemCategory.db2", &TotemCategoryLoadInfo::Instance);
DB2Storage<ToyEntry>                            sToyStore("Toy.db2", &ToyLoadInfo::Instance);
DB2Storage<TraitCondEntry>                      sTraitCondStore("TraitCond.db2", &TraitCondLoadInfo::Instance);
DB2Storage<TraitCostEntry>                      sTraitCostStore("TraitCost.db2", &TraitCostLoadInfo::Instance);
DB2Storage<TraitCurrencyEntry>                  sTraitCurrencyStore("TraitCurrency.db2", &TraitCurrencyLoadInfo::Instance);
DB2Storage<TraitCurrencySourceEntry>            sTraitCurrencySourceStore("TraitCurrencySource.db2", &TraitCurrencySourceLoadInfo::Instance);
DB2Storage<TraitDefinitionEntry>                sTraitDefinitionStore("TraitDefinition.db2", &TraitDefinitionLoadInfo::Instance);
DB2Storage<TraitDefinitionEffectPointsEntry>    sTraitDefinitionEffectPointsStore("TraitDefinitionEffectPoints.db2", &TraitDefinitionEffectPointsLoadInfo::Instance);
DB2Storage<TraitEdgeEntry>                      sTraitEdgeStore("TraitEdge.db2", &TraitEdgeLoadInfo::Instance);
DB2Storage<TraitNodeEntry>                      sTraitNodeStore("TraitNode.db2", &TraitNodeLoadInfo::Instance);
DB2Storage<TraitNodeEntryEntry>                 sTraitNodeEntryStore("TraitNodeEntry.db2", &TraitNodeEntryLoadInfo::Instance);
DB2Storage<TraitNodeEntryXTraitCondEntry>       sTraitNodeEntryXTraitCondStore("TraitNodeEntryXTraitCond.db2", &TraitNodeEntryXTraitCondLoadInfo::Instance);
DB2Storage<TraitNodeEntryXTraitCostEntry>       sTraitNodeEntryXTraitCostStore("TraitNodeEntryXTraitCost.db2", &TraitNodeEntryXTraitCostLoadInfo::Instance);
DB2Storage<TraitNodeGroupEntry>                 sTraitNodeGroupStore("TraitNodeGroup.db2", &TraitNodeGroupLoadInfo::Instance);
DB2Storage<TraitNodeGroupXTraitCondEntry>       sTraitNodeGroupXTraitCondStore("TraitNodeGroupXTraitCond.db2", &TraitNodeGroupXTraitCondLoadInfo::Instance);
DB2Storage<TraitNodeGroupXTraitCostEntry>       sTraitNodeGroupXTraitCostStore("TraitNodeGroupXTraitCost.db2", &TraitNodeGroupXTraitCostLoadInfo::Instance);
DB2Storage<TraitNodeGroupXTraitNodeEntry>       sTraitNodeGroupXTraitNodeStore("TraitNodeGroupXTraitNode.db2", &TraitNodeGroupXTraitNodeLoadInfo::Instance);
DB2Storage<TraitNodeXTraitCondEntry>            sTraitNodeXTraitCondStore("TraitNodeXTraitCond.db2", &TraitNodeXTraitCondLoadInfo::Instance);
DB2Storage<TraitNodeXTraitCostEntry>            sTraitNodeXTraitCostStore("TraitNodeXTraitCost.db2", &TraitNodeXTraitCostLoadInfo::Instance);
DB2Storage<TraitNodeXTraitNodeEntryEntry>       sTraitNodeXTraitNodeEntryStore("TraitNodeXTraitNodeEntry.db2", &TraitNodeXTraitNodeEntryLoadInfo::Instance);
DB2Storage<TraitSubTreeEntry>                   sTraitSubTreeStore("TraitSubTree.db2", &TraitSubTreeLoadInfo::Instance);
DB2Storage<TraitTreeEntry>                      sTraitTreeStore("TraitTree.db2", &TraitTreeLoadInfo::Instance);
DB2Storage<TraitTreeLoadoutEntry>               sTraitTreeLoadoutStore("TraitTreeLoadout.db2", &TraitTreeLoadoutLoadInfo::Instance);
DB2Storage<TraitTreeLoadoutEntryEntry>          sTraitTreeLoadoutEntryStore("TraitTreeLoadoutEntry.db2", &TraitTreeLoadoutEntryLoadInfo::Instance);
DB2Storage<TraitTreeXTraitCostEntry>            sTraitTreeXTraitCostStore("TraitTreeXTraitCost.db2", &TraitTreeXTraitCostLoadInfo::Instance);
DB2Storage<TraitTreeXTraitCurrencyEntry>        sTraitTreeXTraitCurrencyStore("TraitTreeXTraitCurrency.db2", &TraitTreeXTraitCurrencyLoadInfo::Instance);
DB2Storage<TransmogHolidayEntry>                sTransmogHolidayStore("TransmogHoliday.db2", &TransmogHolidayLoadInfo::Instance);
DB2Storage<TransmogIllusionEntry>               sTransmogIllusionStore("TransmogIllusion.db2", &TransmogIllusionLoadInfo::Instance);
DB2Storage<TransmogSetEntry>                    sTransmogSetStore("TransmogSet.db2", &TransmogSetLoadInfo::Instance);
DB2Storage<TransmogSetGroupEntry>               sTransmogSetGroupStore("TransmogSetGroup.db2", &TransmogSetGroupLoadInfo::Instance);
DB2Storage<TransmogSetItemEntry>                sTransmogSetItemStore("TransmogSetItem.db2", &TransmogSetItemLoadInfo::Instance);
DB2Storage<TransportAnimationEntry>             sTransportAnimationStore("TransportAnimation.db2", &TransportAnimationLoadInfo::Instance);
DB2Storage<TransportRotationEntry>              sTransportRotationStore("TransportRotation.db2", &TransportRotationLoadInfo::Instance);
DB2Storage<UiMapEntry>                          sUiMapStore("UiMap.db2", &UiMapLoadInfo::Instance);
DB2Storage<UiMapAssignmentEntry>                sUiMapAssignmentStore("UiMapAssignment.db2", &UiMapAssignmentLoadInfo::Instance);
DB2Storage<UiMapLinkEntry>                      sUiMapLinkStore("UiMapLink.db2", &UiMapLinkLoadInfo::Instance);
DB2Storage<UiMapXMapArtEntry>                   sUiMapXMapArtStore("UiMapXMapArt.db2", &UiMapXMapArtLoadInfo::Instance);
DB2Storage<UISplashScreenEntry>                 sUISplashScreenStore("UISplashScreen.db2", &UiSplashScreenLoadInfo::Instance);
DB2Storage<UnitConditionEntry>                  sUnitConditionStore("UnitCondition.db2", &UnitConditionLoadInfo::Instance);
DB2Storage<UnitPowerBarEntry>                   sUnitPowerBarStore("UnitPowerBar.db2", &UnitPowerBarLoadInfo::Instance);
DB2Storage<VehicleEntry>                        sVehicleStore("Vehicle.db2", &VehicleLoadInfo::Instance);
DB2Storage<VehicleSeatEntry>                    sVehicleSeatStore("VehicleSeat.db2", &VehicleSeatLoadInfo::Instance);
DB2Storage<VignetteEntry>                       sVignetteStore("Vignette.db2", &VignetteLoadInfo::Instance);
DB2Storage<WarbandSceneEntry>                   sWarbandSceneStore("WarbandScene.db2", &WarbandSceneLoadInfo::Instance);
DB2Storage<WMOAreaTableEntry>                   sWMOAreaTableStore("WMOAreaTable.db2", &WmoAreaTableLoadInfo::Instance);
DB2Storage<WorldEffectEntry>                    sWorldEffectStore("WorldEffect.db2", &WorldEffectLoadInfo::Instance);
DB2Storage<WorldMapOverlayEntry>                sWorldMapOverlayStore("WorldMapOverlay.db2", &WorldMapOverlayLoadInfo::Instance);
DB2Storage<WorldStateExpressionEntry>           sWorldStateExpressionStore("WorldStateExpression.db2", &WorldStateExpressionLoadInfo::Instance);

TaxiMask                                        sTaxiNodesMask;
TaxiMask                                        sOldContinentsNodesMask;
TaxiMask                                        sHordeTaxiNodesMask;
TaxiMask                                        sAllianceTaxiNodesMask;
TaxiPathNodesByPath                             sTaxiPathNodesByPath;

DEFINE_DB2_SET_COMPARATOR(ChrClassesXPowerTypesEntry)

typedef std::map<uint32 /*hash*/, DB2StorageBase*> StorageMap;
typedef std::unordered_map<uint32 /*areaGroupId*/, std::vector<uint32/*areaId*/>> AreaGroupMemberContainer;
typedef std::unordered_map<uint32, std::vector<ArtifactPowerEntry const*>> ArtifactPowersContainer;
typedef std::unordered_map<uint32, std::vector<uint32>> ArtifactPowerLinksContainer;
typedef std::unordered_map<std::pair<uint32, uint8>, ArtifactPowerRankEntry const*> ArtifactPowerRanksContainer;
typedef ChrSpecializationEntry const* ChrSpecializationByIndexContainer[MAX_CLASSES + 1][MAX_SPECIALIZATIONS];
typedef std::unordered_map<uint32 /*curveID*/, std::vector<DBCPosition2D>> CurvePointsContainer;
typedef std::map<std::tuple<uint32, uint8, uint8, uint8>, EmotesTextSoundEntry const*> EmotesTextSoundContainer;
typedef std::unordered_map<uint32, std::vector<uint32>> FactionTeamContainer;
typedef std::unordered_map<uint32, HeirloomEntry const*> HeirloomItemsContainer;
typedef std::unordered_map<uint32 /*glyphPropertiesId*/, std::vector<uint32>> GlyphBindableSpellsContainer;
typedef std::unordered_map<uint32 /*glyphPropertiesId*/, std::vector<ChrSpecialization>> GlyphRequiredSpecsContainer;
typedef std::unordered_map<uint32 /*itemId*/, ItemChildEquipmentEntry const*> ItemChildEquipmentContainer;
typedef std::array<ItemClassEntry const*, 20> ItemClassByOldEnumContainer;
typedef std::unordered_map<uint32, std::vector<ItemLimitCategoryConditionEntry const*>> ItemLimitCategoryConditionContainer;
typedef std::unordered_map<uint32 /*itemId | appearanceMod << 24*/, ItemModifiedAppearanceEntry const*> ItemModifiedAppearanceByItemContainer;
typedef std::unordered_map<uint32, std::vector<ItemSetSpellEntry const*>> ItemSetSpellContainer;
typedef std::unordered_map<uint32, std::vector<ItemSpecOverrideEntry const*>> ItemSpecOverridesContainer;
typedef std::unordered_map<uint32, std::unordered_map<uint32, MapDifficultyEntry const*>> MapDifficultyContainer;
typedef std::unordered_map<uint32, DB2Manager::MountTypeXCapabilitySet> MountCapabilitiesByTypeContainer;
typedef std::unordered_map<uint32, DB2Manager::MountXDisplayContainer> MountDisplaysCointainer;
typedef std::unordered_map<uint32, std::array<std::vector<NameGenEntry const*>, 2>> NameGenContainer;
typedef std::array<std::vector<Trinity::wregex>, TOTAL_LOCALES + 1> NameValidationRegexContainer;
typedef std::unordered_map<uint32, std::vector<uint32>> PhaseGroupContainer;
typedef std::array<PowerTypeEntry const*, MAX_POWERS> PowerTypesContainer;
typedef std::unordered_map<uint32, std::pair<std::vector<QuestPackageItemEntry const*>, std::vector<QuestPackageItemEntry const*>>> QuestPackageItemContainer;
typedef std::unordered_multimap<uint32, SkillRaceClassInfoEntry const*> SkillRaceClassInfoContainer;
typedef std::unordered_map<uint32, std::vector<SpecializationSpellsEntry const*>> SpecializationSpellsContainer;
typedef std::unordered_map<uint32, std::vector<SpellPowerEntry const*>> SpellPowerContainer;
typedef std::unordered_map<uint32, std::unordered_map<uint32, std::vector<SpellPowerEntry const*>>> SpellPowerDifficultyContainer;
typedef std::unordered_map<uint32, std::vector<SpellProcsPerMinuteModEntry const*>> SpellProcsPerMinuteModContainer;
typedef std::vector<TalentEntry const*> TalentsByPosition[MAX_CLASSES][MAX_TALENT_TIERS][MAX_TALENT_COLUMNS];
typedef std::unordered_set<uint32> ToyItemIdsContainer;
typedef std::tuple<uint16, uint8, int32> WMOAreaTableKey;
typedef std::map<WMOAreaTableKey, WMOAreaTableEntry const*> WMOAreaTableLookupContainer;
typedef std::pair<uint32 /*tableHash*/, int32 /*recordId*/> HotfixBlobKey;
typedef std::map<HotfixBlobKey, std::vector<uint8>> HotfixBlobMap;
using AllowedHotfixOptionalData = std::pair<uint32 /*optional data key*/, bool(*)(std::vector<uint8> const& data) /*validator*/>;

namespace
{
    struct UiMapBounds
    {
        // these coords are mixed when calculated and used... its a mess
        float Bounds[4];
        bool IsUiAssignment;
        bool IsUiLink;
    };

    StorageMap _stores;
    DB2Manager::HotfixContainer _hotfixData;
    std::array<HotfixBlobMap, TOTAL_LOCALES> _hotfixBlob;
    std::unordered_multimap<uint32 /*tableHash*/, AllowedHotfixOptionalData> _allowedHotfixOptionalData;
    std::array<std::map<HotfixBlobKey, std::vector<DB2Manager::HotfixOptionalData>>, TOTAL_LOCALES> _hotfixOptionalData;

    AreaGroupMemberContainer _areaGroupMembers;
    ArtifactPowersContainer _artifactPowers;
    ArtifactPowerLinksContainer _artifactPowerLinks;
    ArtifactPowerRanksContainer _artifactPowerRanks;
    std::unordered_map<uint32 /*itemId*/, AzeriteEmpoweredItemEntry const*> _azeriteEmpoweredItems;
    std::unordered_map<std::pair<uint32 /*azeriteEssenceId*/, uint32 /*rank*/>, AzeriteEssencePowerEntry const*> _azeriteEssencePowersByIdAndRank;
    std::vector<AzeriteItemMilestonePowerEntry const*> _azeriteItemMilestonePowers;
    std::array<AzeriteItemMilestonePowerEntry const*, MAX_AZERITE_ESSENCE_SLOT> _azeriteItemMilestonePowerByEssenceSlot;
    std::unordered_map<uint32 /*azeritePowerSetId*/, std::vector<AzeritePowerSetMemberEntry const*>> _azeritePowers;
    std::unordered_map<std::pair<uint32 /*azeriteUnlockSetId*/, ItemContext>, std::array<uint8, MAX_AZERITE_EMPOWERED_TIER>> _azeriteTierUnlockLevels;
    std::unordered_map<std::pair<uint32 /*broadcastTextId*/, CascLocaleBit /*cascLocaleBit*/>, int32> _broadcastTextDurations;
    std::unordered_map<std::pair<uint8, uint8>, CharBaseInfoEntry const*> _charBaseInfoByRaceAndClass;
    std::array<ChrClassUIDisplayEntry const*, MAX_CLASSES> _uiDisplayByClass;
    std::array<std::array<uint32, MAX_POWERS>, MAX_CLASSES> _powersByClass;
    std::unordered_map<uint32 /*chrCustomizationOptionId*/, std::vector<ChrCustomizationChoiceEntry const*>> _chrCustomizationChoicesByOption;
    std::unordered_map<std::pair<uint8, uint8>, ChrModelEntry const*> _chrModelsByRaceAndGender;
    std::map<std::tuple<uint8 /*race*/, uint8/*gender*/, uint8/*shapeshift*/>, ShapeshiftFormModelData> _chrCustomizationChoicesForShapeshifts;
    std::unordered_map<std::pair<uint8 /*race*/, uint8/*gender*/>, std::vector<ChrCustomizationOptionEntry const*>> _chrCustomizationOptionsByRaceAndGender;
    std::unordered_map<uint32 /*chrCustomizationReqId*/, std::vector<std::pair<uint32 /*chrCustomizationOptionId*/, std::vector<uint32>>>> _chrCustomizationRequiredChoices;
    ChrSpecializationByIndexContainer _chrSpecializationsByIndex;
    std::unordered_map<int32, ConditionalChrModelEntry const*> _conditionalChrModelsByChrModelId;
    std::unordered_map<uint32 /*contentTuningId*/, std::vector<ConditionalContentTuningEntry const*>> _conditionalContentTuning;
    std::unordered_set<std::pair<uint32, int32>> _contentTuningLabels;
    std::unordered_map<uint32 /*creatureDifficultyId*/, std::vector<int32>> _creatureLabels;
    std::unordered_multimap<uint32, CurrencyContainerEntry const*> _currencyContainers;
    CurvePointsContainer _curvePoints;
    EmotesTextSoundContainer _emoteTextSounds;
    std::unordered_map<std::pair<uint32 /*level*/, int32 /*expansion*/>, ExpectedStatEntry const*> _expectedStatsByLevel;
    std::unordered_map<uint32 /*contentTuningId*/, std::vector<ContentTuningXExpectedEntry const*>> _expectedStatModsByContentTuning;
    FactionTeamContainer _factionTeams;
    std::unordered_map<uint32, std::set<FriendshipRepReactionEntry const*, DB2Manager::FriendshipRepReactionEntryComparator>> _friendshipRepReactions;
    HeirloomItemsContainer _heirlooms;
    std::unordered_map<uint32 /*gameobjectId*/, std::vector<int32>> _gameobjectLabels;
    GlyphBindableSpellsContainer _glyphBindableSpells;
    GlyphRequiredSpecsContainer _glyphRequiredSpecs;
    ItemChildEquipmentContainer _itemChildEquipment;
    ItemClassByOldEnumContainer _itemClassByOldEnum;
    std::unordered_set<uint32> _itemsWithCurrencyCost;
    ItemLimitCategoryConditionContainer _itemCategoryConditions;
    ItemModifiedAppearanceByItemContainer _itemModifiedAppearancesByItem;
    ItemSetSpellContainer _itemSetSpells;
    ItemSpecOverridesContainer _itemSpecOverrides;
    std::vector<JournalTierEntry const*> _journalTiersByIndex;
    MapDifficultyContainer _mapDifficulties;
    std::unordered_map<uint32, DB2Manager::MapDifficultyConditionsContainer> _mapDifficultyConditions;
    std::unordered_map<uint32, MountEntry const*> _mountsBySpellId;
    MountCapabilitiesByTypeContainer _mountCapabilitiesByType;
    MountDisplaysCointainer _mountDisplays;
    NameGenContainer _nameGenData;
    NameValidationRegexContainer _nameValidators;
    std::unordered_map<uint32, ParagonReputationEntry const*> _paragonReputations;
    std::unordered_map<uint32 /*pathID*/, PathDb2> _paths;
    PhaseGroupContainer _phasesByGroup;
    PowerTypesContainer _powerTypes;
    std::unordered_map<uint32, uint8> _pvpItemBonus;
    PvpTalentSlotUnlockEntry const* _pvpTalentSlotUnlock[MAX_PVP_TALENT_SLOTS];
    std::unordered_map<uint32, std::vector<QuestLineXQuestEntry const*>> _questsByQuestLine;
    QuestPackageItemContainer _questPackages;
    std::unordered_map<uint32, std::vector<RewardPackXCurrencyTypeEntry const*>> _rewardPackCurrencyTypes;
    std::unordered_map<uint32, std::vector<RewardPackXItemEntry const*>> _rewardPackItems;
    std::unordered_map<uint32, std::vector<SkillLineEntry const*>> _skillLinesByParentSkillLine;
    std::unordered_map<uint32, std::vector<SkillLineAbilityEntry const*>> _skillLineAbilitiesBySkillupSkill;
    SkillRaceClassInfoContainer _skillRaceClassInfoBySkill;
    std::unordered_map<std::pair<int32, int32>, SoulbindConduitRankEntry const*> _soulbindConduitRanks;
    SpecializationSpellsContainer _specializationSpellsBySpec;
    std::unordered_set<std::pair<int32, uint32>> _specsBySpecSet;
    std::unordered_set<uint8> _spellFamilyNames;
    SpellProcsPerMinuteModContainer _spellProcsPerMinuteMods;
    std::unordered_map<int32, std::vector<SpellVisualMissileEntry const*>> _spellVisualMissilesBySet;
    TalentsByPosition _talentsByPosition;
    std::unordered_map<std::pair<uint32, uint32>, TaxiPathEntry const*> _taxiPaths;
    ToyItemIdsContainer _toys;
    std::unordered_map<uint32, TransmogIllusionEntry const*> _transmogIllusionsByEnchantmentId;
    std::unordered_map<uint32, std::vector<TransmogSetEntry const*>> _transmogSetsByItemModifiedAppearance;
    std::unordered_map<uint32, std::vector<TransmogSetItemEntry const*>> _transmogSetItemsByTransmogSet;
    std::unordered_map<int32, UiMapBounds> _uiMapBounds;
    std::unordered_multimap<int32, UiMapAssignmentEntry const*> _uiMapAssignmentByMap[MAX_UI_MAP_SYSTEM];
    std::unordered_multimap<int32, UiMapAssignmentEntry const*> _uiMapAssignmentByArea[MAX_UI_MAP_SYSTEM];
    std::unordered_multimap<int32, UiMapAssignmentEntry const*> _uiMapAssignmentByWmoDoodadPlacement[MAX_UI_MAP_SYSTEM];
    std::unordered_multimap<int32, UiMapAssignmentEntry const*> _uiMapAssignmentByWmoGroup[MAX_UI_MAP_SYSTEM];
    std::unordered_set<int32> _uiMapPhases;
    WMOAreaTableLookupContainer _wmoAreaTableLookup;
    std::unordered_map<uint32, std::unordered_set<uint32>> _pvpStatIdsByMap;

    // Crafting
    std::unordered_map<uint32, std::vector<ModifiedCraftingSpellSlotEntry const*>> _MCRSpellSlotBySpell;
    std::unordered_map<uint32, std::vector<ModifiedCraftingCategoryEntry const*>> _MCRCategoryByReagentSlot;
    std::unordered_map<uint32, std::vector<ModifiedCraftingReagentItemEntry const*>> _MCRReagentItemByCategory;
    std::unordered_map<uint32, std::set<ItemSparseEntry const*>> _ItemSparseByMCRReagentItem;
    std::unordered_map<uint32, std::vector<uint32>> _CraftingDataItemIDByCraftingData;
    std::unordered_map<uint32, CraftingReagentQualityEntry const*> _CraftingReagentQualityByItem;
}

void LoadDB2(std::bitset<TOTAL_LOCALES>& availableDb2Locales, std::vector<std::string>& errlist, StorageMap& stores, DB2StorageBase* storage, std::string const& db2Path,
    LocaleConstant defaultLocale, std::size_t cppRecordSize)
{
    // validate structure
    {
        DB2LoadInfo const* loadInfo = storage->GetLoadInfo();
        std::string clientMetaString, ourMetaString;
        for (std::size_t i = 0; i < loadInfo->Meta->FieldCount; ++i)
        {
            for (std::size_t j = 0; j < loadInfo->Meta->Fields[i].ArraySize; ++j)
            {
                if (i >= loadInfo->Meta->FileFieldCount && int32(i) == loadInfo->Meta->ParentIndexField)
                {
                    clientMetaString += char(FT_INT);
                    continue;
                }

                clientMetaString += char(loadInfo->Meta->Fields[i].Type);
            }
        }

        for (std::size_t i = loadInfo->Meta->HasIndexFieldInData() ? 0 : 1; i < loadInfo->FieldCount; ++i)
            ourMetaString += char(loadInfo->Fields[i].Type);

        ASSERT(clientMetaString == ourMetaString,
            "%s C++ structure fields %s do not match generated types from the client %s",
            storage->GetFileName().c_str(), ourMetaString.c_str(), clientMetaString.c_str());

        // compatibility format and C++ structure sizes
        ASSERT(loadInfo->Meta->GetRecordSize() == cppRecordSize,
            "Size of '%s' set by format string (%u) not equal size of C++ structure (" SZFMTD ").",
            storage->GetFileName().c_str(), loadInfo->Meta->GetRecordSize(), cppRecordSize);
    }

    try
    {
        storage->Load(db2Path + localeNames[defaultLocale] + '/', defaultLocale);
    }
    catch (std::system_error const& e)
    {
        if (e.code() == std::errc::no_such_file_or_directory)
        {
            errlist.push_back(Trinity::StringFormat("File {}{}/{} does not exist", db2Path, localeNames[defaultLocale], storage->GetFileName()));
        }
        else
            throw;
    }
    catch (std::exception const& e)
    {
        errlist.emplace_back(e.what());
        return;
    }

    // load additional data and enUS strings from db
    storage->LoadFromDB();

    for (LocaleConstant i = LOCALE_enUS; i < TOTAL_LOCALES; i = LocaleConstant(i + 1))
    {
        if (defaultLocale == i || !availableDb2Locales[i])
            continue;

        try
        {
            storage->LoadStringsFrom((db2Path + localeNames[i] + '/'), i);
        }
        catch (std::system_error const& e)
        {
            if (e.code() != std::errc::no_such_file_or_directory)
                throw;

            // locale db2 files are optional, do not error if nothing is found
        }
        catch (std::exception const& e)
        {
            errlist.emplace_back(e.what());
        }
    }

    for (LocaleConstant i = LOCALE_koKR; i < TOTAL_LOCALES; i = LocaleConstant(i + 1))
        if (availableDb2Locales[i])
            storage->LoadStringsFromDB(i);

    stores[storage->GetTableHash()] = storage;
}

DB2Manager& DB2Manager::Instance()
{
    static DB2Manager instance;
    return instance;
}

uint32 DB2Manager::LoadStores(std::string const& dataPath, LocaleConstant defaultLocale)
{
    uint32 oldMSTime = getMSTime();

    std::string db2Path = dataPath + "dbc/";

    std::vector<std::string> loadErrors;
    std::bitset<TOTAL_LOCALES> availableDb2Locales = [&]()
    {
        std::bitset<TOTAL_LOCALES> foundLocales;
        boost::filesystem::directory_iterator db2PathItr(db2Path), end;
        while (db2PathItr != end)
        {
            LocaleConstant locale = GetLocaleByName(db2PathItr->path().filename().string());
            if (IsValidLocale(locale) && (sWorld->getBoolConfig(CONFIG_LOAD_LOCALES) || locale == defaultLocale))
                foundLocales[locale] = true;

            ++db2PathItr;
        }
        return foundLocales;
    }();

    if (!availableDb2Locales[defaultLocale])
        return 0;

    auto LOAD_DB2 = [&]<typename T>(DB2Storage<T>& store)
    {
        LoadDB2(availableDb2Locales, loadErrors, _stores, &store, db2Path, defaultLocale, sizeof(T));
    };

    LOAD_DB2(sAchievementStore);
    LOAD_DB2(sAchievementCategoryStore);
    LOAD_DB2(sAdventureJournalStore);
    LOAD_DB2(sAdventureMapPOIStore);
    LOAD_DB2(sAnimationDataStore);
    LOAD_DB2(sAnimKitStore);
    LOAD_DB2(sAreaGroupMemberStore);
    LOAD_DB2(sAreaTableStore);
    LOAD_DB2(sAreaTriggerStore);
    LOAD_DB2(sAreaTriggerActionSetStore);
    LOAD_DB2(sArmorLocationStore);
    LOAD_DB2(sArtifactStore);
    LOAD_DB2(sArtifactAppearanceStore);
    LOAD_DB2(sArtifactAppearanceSetStore);
    LOAD_DB2(sArtifactCategoryStore);
    LOAD_DB2(sArtifactPowerStore);
    LOAD_DB2(sArtifactPowerLinkStore);
    LOAD_DB2(sArtifactPowerPickerStore);
    LOAD_DB2(sArtifactPowerRankStore);
    LOAD_DB2(sArtifactTierStore);
    LOAD_DB2(sArtifactUnlockStore);
    LOAD_DB2(sAuctionHouseStore);
    LOAD_DB2(sAzeriteEmpoweredItemStore);
    LOAD_DB2(sAzeriteEssenceStore);
    LOAD_DB2(sAzeriteEssencePowerStore);
    LOAD_DB2(sAzeriteItemStore);
    LOAD_DB2(sAzeriteItemMilestonePowerStore);
    LOAD_DB2(sAzeriteKnowledgeMultiplierStore);
    LOAD_DB2(sAzeriteLevelInfoStore);
    LOAD_DB2(sAzeritePowerStore);
    LOAD_DB2(sAzeritePowerSetMemberStore);
    LOAD_DB2(sAzeriteTierUnlockStore);
    LOAD_DB2(sAzeriteTierUnlockSetStore);
    LOAD_DB2(sAzeriteUnlockMappingStore);
    LOAD_DB2(sBankBagSlotPricesStore);
    LOAD_DB2(sBannedAddonsStore);
    LOAD_DB2(sBarberShopStyleStore);
    LOAD_DB2(sBattlePetAbilityStore);
    LOAD_DB2(sBattlePetBreedQualityStore);
    LOAD_DB2(sBattlePetBreedStateStore);
    LOAD_DB2(sBattlePetSpeciesStore);
    LOAD_DB2(sBattlePetSpeciesStateStore);
    LOAD_DB2(sBattlemasterListStore);
    LOAD_DB2(sBattlemasterListXMapStore);
    LOAD_DB2(sBroadcastTextStore);
    LOAD_DB2(sBroadcastTextDurationStore);
    LOAD_DB2(sCfgCategoriesStore);
    LOAD_DB2(sCfgRegionsStore);
    LOAD_DB2(sChallengeModeItemBonusOverrideStore);
    LOAD_DB2(sCharBaseInfoStore);
    LOAD_DB2(sCharTitlesStore);
    LOAD_DB2(sCharacterLoadoutStore);
    LOAD_DB2(sCharacterLoadoutItemStore);
    LOAD_DB2(sChatChannelsStore);
    LOAD_DB2(sChrClassUIDisplayStore);
    LOAD_DB2(sChrClassesStore);
    LOAD_DB2(sChrClassesXPowerTypesStore);
    LOAD_DB2(sChrCustomizationChoiceStore);
    LOAD_DB2(sChrCustomizationDisplayInfoStore);
    LOAD_DB2(sChrCustomizationElementStore);
    LOAD_DB2(sChrCustomizationOptionStore);
    LOAD_DB2(sChrCustomizationReqStore);
    LOAD_DB2(sChrCustomizationReqChoiceStore);
    LOAD_DB2(sChrModelStore);
    LOAD_DB2(sChrRaceXChrModelStore);
    LOAD_DB2(sChrRacesStore);
    LOAD_DB2(sChrSpecializationStore);
    LOAD_DB2(sCinematicCameraStore);
    LOAD_DB2(sCinematicSequencesStore);
    LOAD_DB2(sConditionalChrModelStore);
    LOAD_DB2(sConditionalContentTuningStore);
    LOAD_DB2(sContentTuningStore);
    LOAD_DB2(sContentTuningXExpectedStore);
    LOAD_DB2(sContentTuningXLabelStore);
    LOAD_DB2(sConversationLineStore);
    LOAD_DB2(sCorruptionEffectsStore);
<<<<<<< HEAD
    LOAD_DB2(sCraftingDataStore);
    LOAD_DB2(sCraftingDataItemQualityStore);
    LOAD_DB2(sCraftingDifficultyStore);
    LOAD_DB2(sCraftingDifficultyQualityStore);
    LOAD_DB2(sCraftingQualityStore);
    LOAD_DB2(sCraftingReagentQualityStore);
=======
    LOAD_DB2(sCraftingQualityStore);
>>>>>>> 3c29a0f6
    LOAD_DB2(sCreatureDisplayInfoStore);
    LOAD_DB2(sCreatureDisplayInfoExtraStore);
    LOAD_DB2(sCreatureFamilyStore);
    LOAD_DB2(sCreatureLabelStore);
    LOAD_DB2(sCreatureModelDataStore);
    LOAD_DB2(sCreatureTypeStore);
    LOAD_DB2(sCriteriaStore);
    LOAD_DB2(sCriteriaTreeStore);
    LOAD_DB2(sCurrencyContainerStore);
    LOAD_DB2(sCurrencyTypesStore);
    LOAD_DB2(sCurveStore);
    LOAD_DB2(sCurvePointStore);
    LOAD_DB2(sDestructibleModelDataStore);
    LOAD_DB2(sDifficultyStore);
    LOAD_DB2(sDungeonEncounterStore);
    LOAD_DB2(sDurabilityCostsStore);
    LOAD_DB2(sDurabilityQualityStore);
    LOAD_DB2(sEmotesStore);
    LOAD_DB2(sEmotesTextStore);
    LOAD_DB2(sEmotesTextSoundStore);
    LOAD_DB2(sExpectedStatStore);
    LOAD_DB2(sExpectedStatModStore);
    LOAD_DB2(sFactionStore);
    LOAD_DB2(sFactionTemplateStore);
    LOAD_DB2(sFlightCapabilityStore);
    LOAD_DB2(sFriendshipRepReactionStore);
    LOAD_DB2(sFriendshipReputationStore);
    LOAD_DB2(sGameObjectsStore);
    LOAD_DB2(sGameObjectArtKitStore);
    LOAD_DB2(sGameObjectDisplayInfoStore);
    LOAD_DB2(sGameObjectLabelStore);
    LOAD_DB2(sGarrAbilityStore);
    LOAD_DB2(sGarrBuildingStore);
    LOAD_DB2(sGarrBuildingPlotInstStore);
    LOAD_DB2(sGarrClassSpecStore);
    LOAD_DB2(sGarrFollowerStore);
    LOAD_DB2(sGarrFollowerXAbilityStore);
    LOAD_DB2(sGarrMissionStore);
    LOAD_DB2(sGarrPlotStore);
    LOAD_DB2(sGarrPlotBuildingStore);
    LOAD_DB2(sGarrPlotInstanceStore);
    LOAD_DB2(sGarrSiteLevelStore);
    LOAD_DB2(sGarrSiteLevelPlotInstStore);
    LOAD_DB2(sGarrTalentTreeStore);
    LOAD_DB2(sGemPropertiesStore);
    LOAD_DB2(sGlobalCurveStore);
    LOAD_DB2(sGlyphBindableSpellStore);
    LOAD_DB2(sGlyphPropertiesStore);
    LOAD_DB2(sGlyphRequiredSpecStore);
    LOAD_DB2(sGossipNPCOptionStore);
    LOAD_DB2(sGuildColorBackgroundStore);
    LOAD_DB2(sGuildColorBorderStore);
    LOAD_DB2(sGuildColorEmblemStore);
    LOAD_DB2(sGuildPerkSpellsStore);
    LOAD_DB2(sHeirloomStore);
    LOAD_DB2(sHolidaysStore);
    LOAD_DB2(sImportPriceArmorStore);
    LOAD_DB2(sImportPriceQualityStore);
    LOAD_DB2(sImportPriceShieldStore);
    LOAD_DB2(sImportPriceWeaponStore);
    LOAD_DB2(sItemAppearanceStore);
    LOAD_DB2(sItemArmorQualityStore);
    LOAD_DB2(sItemArmorShieldStore);
    LOAD_DB2(sItemArmorTotalStore);
    LOAD_DB2(sItemBagFamilyStore);
    LOAD_DB2(sItemBonusStore);
    LOAD_DB2(sItemBonusListGroupEntryStore);
    LOAD_DB2(sItemBonusListLevelDeltaStore);
    LOAD_DB2(sItemBonusTreeStore);
    LOAD_DB2(sItemBonusTreeNodeStore);
    LOAD_DB2(sItemChildEquipmentStore);
    LOAD_DB2(sItemClassStore);
    LOAD_DB2(sItemContextPickerEntryStore);
    LOAD_DB2(sItemCurrencyCostStore);
    LOAD_DB2(sItemDamageAmmoStore);
    LOAD_DB2(sItemDamageOneHandStore);
    LOAD_DB2(sItemDamageOneHandCasterStore);
    LOAD_DB2(sItemDamageTwoHandStore);
    LOAD_DB2(sItemDamageTwoHandCasterStore);
    LOAD_DB2(sItemDisenchantLootStore);
    LOAD_DB2(sItemEffectStore);
    LOAD_DB2(sItemStore);
    LOAD_DB2(sItemExtendedCostStore);
    LOAD_DB2(sItemLevelSelectorStore);
    LOAD_DB2(sItemLevelSelectorQualityStore);
    LOAD_DB2(sItemLevelSelectorQualitySetStore);
    LOAD_DB2(sItemLimitCategoryStore);
    LOAD_DB2(sItemLimitCategoryConditionStore);
    LOAD_DB2(sItemModifiedAppearanceStore);
    LOAD_DB2(sItemModifiedAppearanceExtraStore);
    LOAD_DB2(sItemNameDescriptionStore);
    LOAD_DB2(sItemPriceBaseStore);
    LOAD_DB2(sItemSearchNameStore);
    LOAD_DB2(sItemSetStore);
    LOAD_DB2(sItemSetSpellStore);
    LOAD_DB2(sItemSparseStore);
    LOAD_DB2(sItemSpecStore);
    LOAD_DB2(sItemSpecOverrideStore);
    LOAD_DB2(sItemXBonusTreeStore);
    LOAD_DB2(sItemXItemEffectStore);
    LOAD_DB2(sJournalEncounterStore);
    LOAD_DB2(sJournalEncounterSectionStore);
    LOAD_DB2(sJournalInstanceStore);
    LOAD_DB2(sJournalTierStore);
    LOAD_DB2(sKeychainStore);
    LOAD_DB2(sKeystoneAffixStore);
    LOAD_DB2(sLanguageWordsStore);
    LOAD_DB2(sLanguagesStore);
    LOAD_DB2(sLFGDungeonsStore);
    LOAD_DB2(sLightStore);
    LOAD_DB2(sLiquidTypeStore);
    LOAD_DB2(sLocationStore);
    LOAD_DB2(sLockStore);
    LOAD_DB2(sMailTemplateStore);
    LOAD_DB2(sMapStore);
    LOAD_DB2(sMapChallengeModeStore);
    LOAD_DB2(sMapDifficultyStore);
    LOAD_DB2(sMapDifficultyXConditionStore);
    LOAD_DB2(sMawPowerStore);
<<<<<<< HEAD
    LOAD_DB2(sMCRSlotXMCRCategoryStore);
    LOAD_DB2(sModifiedCraftingCategoryStore);
    LOAD_DB2(sModifiedCraftingReagentSlotStore);
    LOAD_DB2(sModifiedCraftingReagentItemStore);
    LOAD_DB2(sModifiedCraftingSpellSlotStore);
=======
    LOAD_DB2(sModifiedCraftingItemStore);
>>>>>>> 3c29a0f6
    LOAD_DB2(sModifierTreeStore);
    LOAD_DB2(sMountCapabilityStore);
    LOAD_DB2(sMountStore);
    LOAD_DB2(sMountEquipmentStore);
    LOAD_DB2(sMountTypeXCapabilityStore);
    LOAD_DB2(sMountXDisplayStore);
    LOAD_DB2(sMovieStore);
    LOAD_DB2(sMythicPlusSeasonStore);
    LOAD_DB2(sNameGenStore);
    LOAD_DB2(sNamesProfanityStore);
    LOAD_DB2(sNamesReservedStore);
    LOAD_DB2(sNamesReservedLocaleStore);
    LOAD_DB2(sNumTalentsAtLevelStore);
    LOAD_DB2(sOverrideSpellDataStore);
    LOAD_DB2(sParagonReputationStore);
    LOAD_DB2(sPathStore);
    LOAD_DB2(sPathNodeStore);
    LOAD_DB2(sPathPropertyStore);
    LOAD_DB2(sPerksActivityStore);
    LOAD_DB2(sPhaseStore);
    LOAD_DB2(sPhaseXPhaseGroupStore);
    LOAD_DB2(sPlayerConditionStore);
    LOAD_DB2(sPlayerDataElementAccountStore);
    LOAD_DB2(sPlayerDataElementCharacterStore);
    LOAD_DB2(sPlayerDataFlagAccountStore);
    LOAD_DB2(sPlayerDataFlagCharacterStore);
    LOAD_DB2(sPowerDisplayStore);
    LOAD_DB2(sPowerTypeStore);
    LOAD_DB2(sPrestigeLevelInfoStore);
    LOAD_DB2(sPVPDifficultyStore);
    LOAD_DB2(sPVPItemStore);
    LOAD_DB2(sPVPStatStore);
    LOAD_DB2(sPvpSeasonStore);
    LOAD_DB2(sPvpTalentStore);
    LOAD_DB2(sPvpTalentCategoryStore);
    LOAD_DB2(sPvpTalentSlotUnlockStore);
    LOAD_DB2(sPvpTierStore);
    LOAD_DB2(sQuestFactionRewardStore);
    LOAD_DB2(sQuestInfoStore);
    LOAD_DB2(sQuestLineXQuestStore);
    LOAD_DB2(sQuestMoneyRewardStore);
    LOAD_DB2(sQuestPackageItemStore);
    LOAD_DB2(sQuestSortStore);
    LOAD_DB2(sQuestV2Store);
    LOAD_DB2(sQuestXPStore);
    LOAD_DB2(sRandPropPointsStore);
    LOAD_DB2(sRewardPackStore);
    LOAD_DB2(sRewardPackXCurrencyTypeStore);
    LOAD_DB2(sRewardPackXItemStore);
    LOAD_DB2(sScenarioStore);
    LOAD_DB2(sScenarioStepStore);
    LOAD_DB2(sSceneScriptStore);
    LOAD_DB2(sSceneScriptGlobalTextStore);
    LOAD_DB2(sSceneScriptPackageStore);
    LOAD_DB2(sSceneScriptTextStore);
    LOAD_DB2(sServerMessagesStore);
    LOAD_DB2(sSkillLineStore);
    LOAD_DB2(sSkillLineAbilityStore);
    LOAD_DB2(sSkillLineXTraitTreeStore);
    LOAD_DB2(sSkillRaceClassInfoStore);
    LOAD_DB2(sSoulbindConduitRankStore);
    LOAD_DB2(sSoundKitStore);
    LOAD_DB2(sSpecializationSpellsStore);
    LOAD_DB2(sSpecSetMemberStore);
    LOAD_DB2(sSpellAuraOptionsStore);
    LOAD_DB2(sSpellAuraRestrictionsStore);
    LOAD_DB2(sSpellCastTimesStore);
    LOAD_DB2(sSpellCastingRequirementsStore);
    LOAD_DB2(sSpellCategoriesStore);
    LOAD_DB2(sSpellCategoryStore);
    LOAD_DB2(sSpellClassOptionsStore);
    LOAD_DB2(sSpellCooldownsStore);
    LOAD_DB2(sSpellDurationStore);
    LOAD_DB2(sSpellEffectStore);
    LOAD_DB2(sSpellEquippedItemsStore);
    LOAD_DB2(sSpellEmpowerStore);
    LOAD_DB2(sSpellEmpowerStageStore);
    LOAD_DB2(sSpellFocusObjectStore);
    LOAD_DB2(sSpellInterruptsStore);
    LOAD_DB2(sSpellItemEnchantmentStore);
    LOAD_DB2(sSpellItemEnchantmentConditionStore);
    LOAD_DB2(sSpellKeyboundOverrideStore);
    LOAD_DB2(sSpellLabelStore);
    LOAD_DB2(sSpellLearnSpellStore);
    LOAD_DB2(sSpellLevelsStore);
    LOAD_DB2(sSpellMiscStore);
    LOAD_DB2(sSpellNameStore);
    LOAD_DB2(sSpellPowerStore);
    LOAD_DB2(sSpellPowerDifficultyStore);
    LOAD_DB2(sSpellProcsPerMinuteStore);
    LOAD_DB2(sSpellProcsPerMinuteModStore);
    LOAD_DB2(sSpellRadiusStore);
    LOAD_DB2(sSpellRangeStore);
    LOAD_DB2(sSpellReagentsStore);
    LOAD_DB2(sSpellReagentsCurrencyStore);
    LOAD_DB2(sSpellScalingStore);
    LOAD_DB2(sSpellShapeshiftStore);
    LOAD_DB2(sSpellShapeshiftFormStore);
    LOAD_DB2(sSpellTargetRestrictionsStore);
    LOAD_DB2(sSpellTotemsStore);
    LOAD_DB2(sSpellVisualStore);
    LOAD_DB2(sSpellVisualEffectNameStore);
    LOAD_DB2(sSpellVisualMissileStore);
    LOAD_DB2(sSpellVisualKitStore);
    LOAD_DB2(sSpellXSpellVisualStore);
    LOAD_DB2(sSummonPropertiesStore);
    LOAD_DB2(sTactKeyStore);
    LOAD_DB2(sTalentStore);
    LOAD_DB2(sTaxiNodesStore);
    LOAD_DB2(sTaxiPathStore);
    LOAD_DB2(sTaxiPathNodeStore);
    LOAD_DB2(sTotemCategoryStore);
    LOAD_DB2(sToyStore);
    LOAD_DB2(sTraitCondStore);
    LOAD_DB2(sTraitCostStore);
    LOAD_DB2(sTraitCurrencyStore);
    LOAD_DB2(sTraitCurrencySourceStore);
    LOAD_DB2(sTraitDefinitionStore);
    LOAD_DB2(sTraitDefinitionEffectPointsStore);
    LOAD_DB2(sTraitEdgeStore);
    LOAD_DB2(sTraitNodeStore);
    LOAD_DB2(sTraitNodeEntryStore);
    LOAD_DB2(sTraitNodeEntryXTraitCondStore);
    LOAD_DB2(sTraitNodeEntryXTraitCostStore);
    LOAD_DB2(sTraitNodeGroupStore);
    LOAD_DB2(sTraitNodeGroupXTraitCondStore);
    LOAD_DB2(sTraitNodeGroupXTraitCostStore);
    LOAD_DB2(sTraitNodeGroupXTraitNodeStore);
    LOAD_DB2(sTraitNodeXTraitCondStore);
    LOAD_DB2(sTraitNodeXTraitCostStore);
    LOAD_DB2(sTraitNodeXTraitNodeEntryStore);
    LOAD_DB2(sTraitSubTreeStore);
    LOAD_DB2(sTraitTreeStore);
    LOAD_DB2(sTraitTreeLoadoutStore);
    LOAD_DB2(sTraitTreeLoadoutEntryStore);
    LOAD_DB2(sTraitTreeXTraitCostStore);
    LOAD_DB2(sTraitTreeXTraitCurrencyStore);
    LOAD_DB2(sTransmogHolidayStore);
    LOAD_DB2(sTransmogIllusionStore);
    LOAD_DB2(sTransmogSetStore);
    LOAD_DB2(sTransmogSetGroupStore);
    LOAD_DB2(sTransmogSetItemStore);
    LOAD_DB2(sTransportAnimationStore);
    LOAD_DB2(sTransportRotationStore);
    LOAD_DB2(sUiMapStore);
    LOAD_DB2(sUiMapAssignmentStore);
    LOAD_DB2(sUiMapLinkStore);
    LOAD_DB2(sUiMapXMapArtStore);
    LOAD_DB2(sUISplashScreenStore);
    LOAD_DB2(sUnitConditionStore);
    LOAD_DB2(sUnitPowerBarStore);
    LOAD_DB2(sVehicleStore);
    LOAD_DB2(sVehicleSeatStore);
    LOAD_DB2(sVignetteStore);
    LOAD_DB2(sWarbandSceneStore);
    LOAD_DB2(sWMOAreaTableStore);
    LOAD_DB2(sWorldEffectStore);
    LOAD_DB2(sWorldMapOverlayStore);
    LOAD_DB2(sWorldStateExpressionStore);

    // error checks
    if (!loadErrors.empty())
    {
        sLog->SetSynchronous(); // server will shut down after this, so set sync logging to prevent messages from getting lost

        for (std::string const& error : loadErrors)
            TC_LOG_FATAL("misc", "{}", error);

        return 0;
    }

    // Check loaded DB2 files proper version
    if (!sAreaTableStore.LookupEntry(16108) ||               // last area added in 11.0.7 (58162)
        !sCharTitlesStore.LookupEntry(876) ||                // last char title added in 11.0.7 (58162)
        !sFlightCapabilityStore.LookupEntry(1) ||            // default flight capability (required)
        !sGemPropertiesStore.LookupEntry(4266) ||            // last gem property added in 11.0.7 (58162)
        !sItemStore.LookupEntry(235551) ||                   // last item added in 11.0.7 (58162)
        !sItemExtendedCostStore.LookupEntry(9918) ||         // last item extended cost added in 11.0.7 (58162)
        !sMapStore.LookupEntry(2829) ||                      // last map added in 11.0.7 (58162)
        !sSpellNameStore.LookupEntry(1218101))               // last spell added in 11.0.7 (58162)
    {
        TC_LOG_FATAL("misc", "You have _outdated_ DB2 files. Please extract correct versions from current using client.");
        return 0;
    }

    TC_LOG_INFO("server.loading", ">> Initialized {} DB2 data stores in {} ms", _stores.size(), GetMSTimeDiffToNow(oldMSTime));

    return availableDb2Locales.to_ulong();
}

void DB2Manager::IndexLoadedStores()
{
    uint32 oldMSTime = getMSTime();

    for (AreaGroupMemberEntry const* areaGroupMember : sAreaGroupMemberStore)
        _areaGroupMembers[areaGroupMember->AreaGroupID].push_back(areaGroupMember->AreaID);

    for (AreaTableEntry const* areaTable : sAreaTableStore)
    {
        ASSERT(areaTable->AreaBit <= 0 || (size_t(areaTable->AreaBit / 64) < PLAYER_EXPLORED_ZONES_SIZE),
            "PLAYER_EXPLORED_ZONES_SIZE must be at least %d", (areaTable->AreaBit + 63) / 64);
    }

    for (ArtifactPowerEntry const* artifactPower : sArtifactPowerStore)
        _artifactPowers[artifactPower->ArtifactID].push_back(artifactPower);

    for (ArtifactPowerLinkEntry const* artifactPowerLink : sArtifactPowerLinkStore)
    {
        _artifactPowerLinks[artifactPowerLink->PowerA].push_back(artifactPowerLink->PowerB);
        _artifactPowerLinks[artifactPowerLink->PowerB].push_back(artifactPowerLink->PowerA);
    }

    for (ArtifactPowerRankEntry const* artifactPowerRank : sArtifactPowerRankStore)
        _artifactPowerRanks[std::pair<uint32, uint8>{ artifactPowerRank->ArtifactPowerID, artifactPowerRank->RankIndex }] = artifactPowerRank;

    for (AzeriteEmpoweredItemEntry const* azeriteEmpoweredItem : sAzeriteEmpoweredItemStore)
        _azeriteEmpoweredItems[azeriteEmpoweredItem->ItemID] = azeriteEmpoweredItem;

    for (AzeriteEssencePowerEntry const* azeriteEssencePower : sAzeriteEssencePowerStore)
        _azeriteEssencePowersByIdAndRank[std::pair<uint32, uint32>{ azeriteEssencePower->AzeriteEssenceID, azeriteEssencePower->Tier }] = azeriteEssencePower;

    for (AzeriteItemMilestonePowerEntry const* azeriteItemMilestonePower : sAzeriteItemMilestonePowerStore)
        _azeriteItemMilestonePowers.push_back(azeriteItemMilestonePower);

    std::ranges::sort(_azeriteItemMilestonePowers, {}, &AzeriteItemMilestonePowerEntry::RequiredLevel);

    {
        uint32 azeriteEssenceSlot = 0;
        for (AzeriteItemMilestonePowerEntry const* azeriteItemMilestonePower : _azeriteItemMilestonePowers)
        {
            AzeriteItemMilestoneType type = AzeriteItemMilestoneType(azeriteItemMilestonePower->Type);
            if (type == AzeriteItemMilestoneType::MajorEssence || type == AzeriteItemMilestoneType::MinorEssence)
            {
                ASSERT(azeriteEssenceSlot < MAX_AZERITE_ESSENCE_SLOT);
                _azeriteItemMilestonePowerByEssenceSlot[azeriteEssenceSlot] = azeriteItemMilestonePower;
                ++azeriteEssenceSlot;
            }
        }
    }

    for (AzeritePowerSetMemberEntry const* azeritePowerSetMember : sAzeritePowerSetMemberStore)
        if (sAzeritePowerStore.LookupEntry(azeritePowerSetMember->AzeritePowerID))
            _azeritePowers[azeritePowerSetMember->AzeritePowerSetID].push_back(azeritePowerSetMember);

    for (AzeriteTierUnlockEntry const* azeriteTierUnlock : sAzeriteTierUnlockStore)
        _azeriteTierUnlockLevels[std::pair<uint32, ItemContext>{ azeriteTierUnlock->AzeriteTierUnlockSetID, ItemContext(azeriteTierUnlock->ItemCreationContext) }][azeriteTierUnlock->Tier] = azeriteTierUnlock->AzeriteLevel;

    for (BattlemasterListEntry const* battlemaster : sBattlemasterListStore)
    {
        if (battlemaster->MaxLevel < battlemaster->MinLevel)
        {
            TC_LOG_ERROR("db2.hotfix.battlemaster_list", "Battlemaster ({}) contains bad values for MinLevel ({}) and MaxLevel ({}). Swapping values.", battlemaster->ID, battlemaster->MinLevel, battlemaster->MaxLevel);
            std::swap(const_cast<BattlemasterListEntry*>(battlemaster)->MaxLevel, const_cast<BattlemasterListEntry*>(battlemaster)->MinLevel);
        }
        if (battlemaster->MaxPlayers < battlemaster->MinPlayers)
        {
            TC_LOG_ERROR("db2.hotfix.battlemaster_list", "Battlemaster ({}) contains bad values for MinPlayers ({}) and MaxPlayers ({}). Swapping values.", battlemaster->ID, battlemaster->MinPlayers, battlemaster->MaxPlayers);
            int8 minPlayers = battlemaster->MinPlayers;
            const_cast<BattlemasterListEntry*>(battlemaster)->MinPlayers = battlemaster->MaxPlayers;
            const_cast<BattlemasterListEntry*>(battlemaster)->MaxPlayers = minPlayers;
        }
    }

    _broadcastTextDurations.reserve(sBroadcastTextDurationStore.GetNumRows());
    for (BroadcastTextDurationEntry const* broadcastTextDuration : sBroadcastTextDurationStore)
        _broadcastTextDurations[{ broadcastTextDuration->BroadcastTextID, CascLocaleBit(broadcastTextDuration->Locale) }] = broadcastTextDuration->Duration;

    for (CharBaseInfoEntry const* charBaseInfo : sCharBaseInfoStore)
        _charBaseInfoByRaceAndClass[{ charBaseInfo->RaceID, charBaseInfo->ClassID }] = charBaseInfo;

    for (ChrClassUIDisplayEntry const* uiDisplay : sChrClassUIDisplayStore)
    {
        ASSERT(uiDisplay->ChrClassesID < MAX_CLASSES);
        _uiDisplayByClass[uiDisplay->ChrClassesID] = uiDisplay;
    }

    {
        std::set<ChrClassesXPowerTypesEntry const*, ChrClassesXPowerTypesEntryComparator> powers;
        for (ChrClassesXPowerTypesEntry const* power : sChrClassesXPowerTypesStore)
            powers.insert(power);

        for (std::array<uint32, MAX_POWERS>& powersForClass : _powersByClass)
            powersForClass.fill(MAX_POWERS);

        for (ChrClassesXPowerTypesEntry const* power : powers)
        {
            uint32 index = 0;
            for (uint32 j = 0; j < MAX_POWERS; ++j)
                if (_powersByClass[power->ClassID][j] != MAX_POWERS)
                    ++index;

            ASSERT(power->ClassID < MAX_CLASSES);
            ASSERT(power->PowerType < MAX_POWERS);
            _powersByClass[power->ClassID][power->PowerType] = index;
        }
    }

    for (ChrCustomizationChoiceEntry const* customizationChoice : sChrCustomizationChoiceStore)
        _chrCustomizationChoicesByOption[customizationChoice->ChrCustomizationOptionID].push_back(customizationChoice);

    std::unordered_multimap<uint32, std::pair<uint32, uint8>> shapeshiftFormByModel;
    std::unordered_map<uint32, ChrCustomizationDisplayInfoEntry const*> displayInfoByCustomizationChoice;

    // build shapeshift form model lookup
    for (ChrCustomizationElementEntry const* customizationElement : sChrCustomizationElementStore)
    {
        if (ChrCustomizationDisplayInfoEntry const* customizationDisplayInfo = sChrCustomizationDisplayInfoStore.LookupEntry(customizationElement->ChrCustomizationDisplayInfoID))
        {
            if (ChrCustomizationChoiceEntry const* customizationChoice = sChrCustomizationChoiceStore.LookupEntry(customizationElement->ChrCustomizationChoiceID))
            {
                displayInfoByCustomizationChoice[customizationElement->ChrCustomizationChoiceID] = customizationDisplayInfo;
                if (ChrCustomizationOptionEntry const* customizationOption = sChrCustomizationOptionStore.LookupEntry(customizationChoice->ChrCustomizationOptionID))
                    shapeshiftFormByModel.emplace(customizationOption->ChrModelID, std::make_pair(customizationOption->ID, uint8(customizationDisplayInfo->ShapeshiftFormID)));
            }
        }
    }

    std::unordered_map<uint32, std::vector<ChrCustomizationOptionEntry const*>> customizationOptionsByModel;
    for (ChrCustomizationOptionEntry const* customizationOption : sChrCustomizationOptionStore)
        customizationOptionsByModel[customizationOption->ChrModelID].push_back(customizationOption);

    for (ChrCustomizationReqChoiceEntry const* reqChoice : sChrCustomizationReqChoiceStore)
    {
        if (ChrCustomizationChoiceEntry const* customizationChoice = sChrCustomizationChoiceStore.LookupEntry(reqChoice->ChrCustomizationChoiceID))
        {
            std::vector<std::pair<uint32, std::vector<uint32>>>& requiredChoicesForReq = _chrCustomizationRequiredChoices[reqChoice->ChrCustomizationReqID];
            std::vector<uint32>* choices = nullptr;
            for (std::pair<uint32, std::vector<uint32>>& choicesForOption : requiredChoicesForReq)
            {
                if (choicesForOption.first == customizationChoice->ChrCustomizationOptionID)
                {
                    choices = &choicesForOption.second;
                    break;
                }
            }
            if (!choices)
            {
                std::pair<uint32, std::vector<uint32>>& choicesForReq = requiredChoicesForReq.emplace_back();
                choicesForReq.first = customizationChoice->ChrCustomizationOptionID;
                choices = &choicesForReq.second;
            }
            choices->push_back(reqChoice->ChrCustomizationChoiceID);
        }
    }

    std::unordered_map<uint32, uint32> parentRaces;
    for (ChrRacesEntry const* chrRace : sChrRacesStore)
        if (chrRace->UnalteredVisualRaceID)
            parentRaces[chrRace->UnalteredVisualRaceID] = chrRace->ID;

    for (ChrRaceXChrModelEntry const* raceModel : sChrRaceXChrModelStore)
    {
        if (ChrModelEntry const* model = sChrModelStore.LookupEntry(raceModel->ChrModelID))
        {
            _chrModelsByRaceAndGender[{ uint8(raceModel->ChrRacesID), uint8(raceModel->Sex) }] = model;

            if (std::vector<ChrCustomizationOptionEntry const*> const* customizationOptionsForModel = Trinity::Containers::MapGetValuePtr(customizationOptionsByModel, model->ID))
            {
                std::vector<ChrCustomizationOptionEntry const*>& raceOptions = _chrCustomizationOptionsByRaceAndGender[{ uint8(raceModel->ChrRacesID), uint8(raceModel->Sex) }];
                raceOptions.insert(raceOptions.end(), customizationOptionsForModel->begin(), customizationOptionsForModel->end());

                if (uint32 const* parentRace = Trinity::Containers::MapGetValuePtr(parentRaces, raceModel->ChrRacesID))
                {
                    std::vector<ChrCustomizationOptionEntry const*>& parentRaceOptions = _chrCustomizationOptionsByRaceAndGender[{ uint8(*parentRace), uint8(raceModel->Sex) }];
                    parentRaceOptions.insert(parentRaceOptions.end(), customizationOptionsForModel->begin(), customizationOptionsForModel->end());
                }
            }

            // link shapeshift displays to race/gender/form
            for (std::pair<uint32 const, std::pair<uint32, uint8>> const& shapeshiftOptionsForModel : Trinity::Containers::MapEqualRange(shapeshiftFormByModel, model->ID))
            {
                ShapeshiftFormModelData& data = _chrCustomizationChoicesForShapeshifts[{ uint8(raceModel->ChrRacesID), uint8(raceModel->Sex), shapeshiftOptionsForModel.second.second }];
                data.OptionID = shapeshiftOptionsForModel.second.first;
                data.Choices = Trinity::Containers::MapGetValuePtr(_chrCustomizationChoicesByOption, shapeshiftOptionsForModel.second.first);
                if (data.Choices)
                {
                    data.Displays.resize(data.Choices->size());
                    for (std::size_t i = 0; i < data.Choices->size(); ++i)
                        data.Displays[i] = Trinity::Containers::MapGetValuePtr(displayInfoByCustomizationChoice, (*data.Choices)[i]->ID);
                }
            }
        }
    }

    memset(_chrSpecializationsByIndex, 0, sizeof(_chrSpecializationsByIndex));
    for (ChrSpecializationEntry const* chrSpec : sChrSpecializationStore)
    {
        ASSERT(chrSpec->ClassID < MAX_CLASSES);
        ASSERT(chrSpec->OrderIndex < MAX_SPECIALIZATIONS);

        uint32 storageIndex = chrSpec->ClassID;
        if (chrSpec->GetFlags().HasFlag(ChrSpecializationFlag::PetOverrideSpec))
        {
            ASSERT(!chrSpec->ClassID);
            storageIndex = PET_SPEC_OVERRIDE_CLASS_INDEX;
        }

        _chrSpecializationsByIndex[storageIndex][chrSpec->OrderIndex] = chrSpec;
    }

    for (ConditionalChrModelEntry const* conditionalChrModel : sConditionalChrModelStore)
        _conditionalChrModelsByChrModelId[conditionalChrModel->ChrModelID] = conditionalChrModel;

    {
        for (ConditionalContentTuningEntry const* conditionalContentTuning : sConditionalContentTuningStore)
            _conditionalContentTuning[conditionalContentTuning->ParentContentTuningID].push_back(conditionalContentTuning);

        for (auto& [parentContentTuningId, conditionalContentTunings] : _conditionalContentTuning)
            std::ranges::sort(conditionalContentTunings, std::greater(), &ConditionalContentTuningEntry::OrderIndex);
    }

    for (ContentTuningXExpectedEntry const* contentTuningXExpectedStat : sContentTuningXExpectedStore)
        if (sExpectedStatModStore.LookupEntry(contentTuningXExpectedStat->ExpectedStatModID))
            _expectedStatModsByContentTuning[contentTuningXExpectedStat->ContentTuningID].push_back(contentTuningXExpectedStat);

    for (ContentTuningXLabelEntry const* contentTuningXLabel : sContentTuningXLabelStore)
        _contentTuningLabels.emplace(contentTuningXLabel->ContentTuningID, contentTuningXLabel->LabelID);

    for (CreatureLabelEntry const* creatureLabel : sCreatureLabelStore)
        _creatureLabels[creatureLabel->CreatureDifficultyID].push_back(creatureLabel->LabelID);

    for (CurrencyContainerEntry const* currencyContainer : sCurrencyContainerStore)
        _currencyContainers.emplace(currencyContainer->CurrencyTypesID, currencyContainer);

    {
        std::unordered_map<uint32 /*curveID*/, std::vector<CurvePointEntry const*>> unsortedPoints;
        for (CurvePointEntry const* curvePoint : sCurvePointStore)
            if (sCurveStore.LookupEntry(curvePoint->CurveID))
                unsortedPoints[curvePoint->CurveID].push_back(curvePoint);

        for (auto& [curveId, curvePoints] : unsortedPoints)
        {
            std::ranges::sort(curvePoints, {}, &CurvePointEntry::OrderIndex);
            std::vector<DBCPosition2D>& points = _curvePoints[curveId];
            points.resize(curvePoints.size());
            std::ranges::transform(curvePoints, points.begin(), &CurvePointEntry::Pos);
        }
    }

    for (EmotesTextSoundEntry const* emoteTextSound : sEmotesTextSoundStore)
        _emoteTextSounds[EmotesTextSoundContainer::key_type(emoteTextSound->EmotesTextID, emoteTextSound->RaceID, emoteTextSound->SexID, emoteTextSound->ClassID)] = emoteTextSound;

    for (ExpectedStatEntry const* expectedStat : sExpectedStatStore)
        _expectedStatsByLevel[std::make_pair(expectedStat->Lvl, expectedStat->ExpansionID)] = expectedStat;

    for (FactionEntry const* faction : sFactionStore)
        if (faction->ParentFactionID)
            _factionTeams[faction->ParentFactionID].push_back(faction->ID);

    for (FriendshipRepReactionEntry const* friendshipRepReaction : sFriendshipRepReactionStore)
        _friendshipRepReactions[friendshipRepReaction->FriendshipRepID].insert(friendshipRepReaction);

    for (GameObjectDisplayInfoEntry const* gameObjectDisplayInfo : sGameObjectDisplayInfoStore)
    {
        if (gameObjectDisplayInfo->GeoBoxMax.X < gameObjectDisplayInfo->GeoBoxMin.X)
            std::swap(const_cast<GameObjectDisplayInfoEntry*>(gameObjectDisplayInfo)->GeoBoxMax.X, const_cast<GameObjectDisplayInfoEntry*>(gameObjectDisplayInfo)->GeoBoxMin.X);
        if (gameObjectDisplayInfo->GeoBoxMax.Y < gameObjectDisplayInfo->GeoBoxMin.Y)
            std::swap(const_cast<GameObjectDisplayInfoEntry*>(gameObjectDisplayInfo)->GeoBoxMax.Y, const_cast<GameObjectDisplayInfoEntry*>(gameObjectDisplayInfo)->GeoBoxMin.Y);
        if (gameObjectDisplayInfo->GeoBoxMax.Z < gameObjectDisplayInfo->GeoBoxMin.Z)
            std::swap(const_cast<GameObjectDisplayInfoEntry*>(gameObjectDisplayInfo)->GeoBoxMax.Z, const_cast<GameObjectDisplayInfoEntry*>(gameObjectDisplayInfo)->GeoBoxMin.Z);
    }

    for (GameObjectLabelEntry const* gameobjectLabel : sGameObjectLabelStore)
        _gameobjectLabels[gameobjectLabel->GameObjectID].push_back(gameobjectLabel->LabelID);

    for (HeirloomEntry const* heirloom : sHeirloomStore)
        _heirlooms[heirloom->ItemID] = heirloom;

    for (GlyphBindableSpellEntry const* glyphBindableSpell : sGlyphBindableSpellStore)
        _glyphBindableSpells[glyphBindableSpell->GlyphPropertiesID].push_back(glyphBindableSpell->SpellID);

    for (GlyphRequiredSpecEntry const* glyphRequiredSpec : sGlyphRequiredSpecStore)
        _glyphRequiredSpecs[glyphRequiredSpec->GlyphPropertiesID].push_back(ChrSpecialization(glyphRequiredSpec->ChrSpecializationID));

    for (ItemChildEquipmentEntry const* itemChildEquipment : sItemChildEquipmentStore)
    {
        ASSERT(_itemChildEquipment.find(itemChildEquipment->ParentItemID) == _itemChildEquipment.end(), "Item must have max 1 child item.");
        _itemChildEquipment[itemChildEquipment->ParentItemID] = itemChildEquipment;
    }

    for (ItemClassEntry const* itemClass : sItemClassStore)
    {
        ASSERT(itemClass->ClassID < int32(_itemClassByOldEnum.size()));
        ASSERT(!_itemClassByOldEnum[itemClass->ClassID]);
        _itemClassByOldEnum[itemClass->ClassID] = itemClass;
    }

    for (ItemCurrencyCostEntry const* itemCurrencyCost : sItemCurrencyCostStore)
        _itemsWithCurrencyCost.insert(itemCurrencyCost->ItemID);

    for (ItemLimitCategoryConditionEntry const* condition : sItemLimitCategoryConditionStore)
        _itemCategoryConditions[condition->ParentItemLimitCategoryID].push_back(condition);

    for (ItemModifiedAppearanceEntry const* appearanceMod : sItemModifiedAppearanceStore)
    {
        ASSERT(appearanceMod->ItemID <= 0xFFFFFF);
        _itemModifiedAppearancesByItem[appearanceMod->ItemID | (appearanceMod->ItemAppearanceModifierID << 24)] = appearanceMod;
    }

    for (ItemSetSpellEntry const* itemSetSpell : sItemSetSpellStore)
        _itemSetSpells[itemSetSpell->ItemSetID].push_back(itemSetSpell);

    for (ItemSpecOverrideEntry const* itemSpecOverride : sItemSpecOverrideStore)
        _itemSpecOverrides[itemSpecOverride->ItemID].push_back(itemSpecOverride);

    for (JournalTierEntry const* journalTier : sJournalTierStore)
        _journalTiersByIndex.push_back(journalTier);

    for (MapDifficultyEntry const* entry : sMapDifficultyStore)
        _mapDifficulties[entry->MapID][entry->DifficultyID] = entry;

    std::vector<MapDifficultyXConditionEntry const*> mapDifficultyConditions;
    mapDifficultyConditions.reserve(sMapDifficultyXConditionStore.GetNumRows());
    for (MapDifficultyXConditionEntry const* mapDifficultyCondition : sMapDifficultyXConditionStore)
        mapDifficultyConditions.push_back(mapDifficultyCondition);

    std::ranges::sort(mapDifficultyConditions, {}, &MapDifficultyXConditionEntry::OrderIndex);

    for (MapDifficultyXConditionEntry const* mapDifficultyCondition : mapDifficultyConditions)
        if (PlayerConditionEntry const* playerCondition = sPlayerConditionStore.LookupEntry(mapDifficultyCondition->PlayerConditionID))
            _mapDifficultyConditions[mapDifficultyCondition->MapDifficultyID].emplace_back(mapDifficultyCondition->ID, playerCondition);

    for (MountEntry const* mount : sMountStore)
        _mountsBySpellId[mount->SourceSpellID] = mount;

    for (MountTypeXCapabilityEntry const* mountTypeCapability : sMountTypeXCapabilityStore)
        _mountCapabilitiesByType[mountTypeCapability->MountTypeID].insert(mountTypeCapability);

    for (MountXDisplayEntry const* mountDisplay : sMountXDisplayStore)
        _mountDisplays[mountDisplay->MountID].push_back(mountDisplay);

    for (NameGenEntry const* nameGen : sNameGenStore)
        _nameGenData[nameGen->RaceID][nameGen->Sex].push_back(nameGen);

    for (NamesProfanityEntry const* namesProfanity : sNamesProfanityStore)
    {
        ASSERT(namesProfanity->Language < TOTAL_LOCALES || namesProfanity->Language == -1);
        std::wstring name;
        bool conversionResult = Utf8toWStr(namesProfanity->Name, name);
        ASSERT(conversionResult);
        if (namesProfanity->Language != -1)
            _nameValidators[namesProfanity->Language].emplace_back(name, Trinity::regex::perl | Trinity::regex::icase | Trinity::regex::optimize);
        else
        {
            for (uint32 i = 0; i < TOTAL_LOCALES; ++i)
            {
                if (i == LOCALE_none)
                    continue;

                _nameValidators[i].emplace_back(name, Trinity::regex::perl | Trinity::regex::icase | Trinity::regex::optimize);
            }
        }
    }

    for (NamesReservedEntry const* namesReserved : sNamesReservedStore)
    {
        std::wstring name;
        bool conversionResult = Utf8toWStr(namesReserved->Name, name);
        ASSERT(conversionResult);
        _nameValidators[TOTAL_LOCALES].emplace_back(name, Trinity::regex::perl | Trinity::regex::icase | Trinity::regex::optimize);
    }

    for (NamesReservedLocaleEntry const* namesReserved : sNamesReservedLocaleStore)
    {
        ASSERT(!(namesReserved->LocaleMask & ~((1u << TOTAL_LOCALES) - 1)));
        std::wstring name;
        bool conversionResult = Utf8toWStr(namesReserved->Name, name);
        ASSERT(conversionResult);
        for (uint32 i = 0; i < TOTAL_LOCALES; ++i)
        {
            if (i == LOCALE_none)
                continue;

            if (namesReserved->LocaleMask & (1 << i))
                _nameValidators[i].emplace_back(name, Trinity::regex::perl | Trinity::regex::icase | Trinity::regex::optimize);
        }
    }

    for (ParagonReputationEntry const* paragonReputation : sParagonReputationStore)
        if (sFactionStore.HasRecord(paragonReputation->FactionID))
            _paragonReputations[paragonReputation->FactionID] = paragonReputation;

    {
        std::unordered_map<uint32 /*pathID*/, std::vector<PathNodeEntry const*>> unsortedNodes;
        for (PathNodeEntry const* pathNode : sPathNodeStore)
            if (sPathStore.HasRecord(pathNode->PathID) && sLocationStore.HasRecord(pathNode->LocationID))
                unsortedNodes[pathNode->PathID].push_back(pathNode);

        for (auto&& [pathId, pathNodes] : unsortedNodes)
        {
            PathDb2& path = _paths[pathId];

            path.Locations.resize(pathNodes.size());
            std::ranges::sort(pathNodes, std::ranges::less(), &PathNodeEntry::Sequence);
            std::ranges::transform(pathNodes, path.Locations.begin(), [](PathNodeEntry const* node)
            {
                return sLocationStore.AssertEntry(node->LocationID)->Pos;
            });
        }

        for (PathPropertyEntry const* pathProperty : sPathPropertyStore)
            if (sPathStore.HasRecord(pathProperty->PathID))
                _paths[pathProperty->PathID].Properties.push_back(pathProperty);
    }

    for (PhaseXPhaseGroupEntry const* group : sPhaseXPhaseGroupStore)
        if (PhaseEntry const* phase = sPhaseStore.LookupEntry(group->PhaseID))
            _phasesByGroup[group->PhaseGroupID].push_back(phase->ID);

    for (PowerTypeEntry const* powerType : sPowerTypeStore)
    {
        ASSERT(powerType->PowerTypeEnum < MAX_POWERS);
        ASSERT(!_powerTypes[powerType->PowerTypeEnum]);

        _powerTypes[powerType->PowerTypeEnum] = powerType;
    }

    for (PVPDifficultyEntry const* entry : sPVPDifficultyStore)
    {
        ASSERT(entry->RangeIndex < MAX_BATTLEGROUND_BRACKETS, "PvpDifficulty bracket (%d) exceeded max allowed value (%d)", entry->RangeIndex, MAX_BATTLEGROUND_BRACKETS);
    }

    for (PVPItemEntry const* pvpItem : sPVPItemStore)
        _pvpItemBonus[pvpItem->ItemID] = pvpItem->ItemLevelDelta;

    for (PvpTalentSlotUnlockEntry const* talentUnlock : sPvpTalentSlotUnlockStore)
    {
        ASSERT(talentUnlock->Slot < (1 << MAX_PVP_TALENT_SLOTS));
        for (int8 i = 0; i < MAX_PVP_TALENT_SLOTS; ++i)
        {
            if (talentUnlock->Slot & (1 << i))
            {
                ASSERT(!_pvpTalentSlotUnlock[i]);
                _pvpTalentSlotUnlock[i] = talentUnlock;
            }
        }
    }

    {
        for (QuestLineXQuestEntry const* questLineQuest : sQuestLineXQuestStore)
            _questsByQuestLine[questLineQuest->QuestLineID].push_back(questLineQuest);

        for (auto& [questLineId, questLineQuests] : _questsByQuestLine)
            std::ranges::sort(questLineQuests, std::ranges::less(), &QuestLineXQuestEntry::OrderIndex);
    }

    for (QuestPackageItemEntry const* questPackageItem : sQuestPackageItemStore)
    {
        if (questPackageItem->DisplayType != QUEST_PACKAGE_FILTER_UNMATCHED)
            _questPackages[questPackageItem->PackageID].first.push_back(questPackageItem);
        else
            _questPackages[questPackageItem->PackageID].second.push_back(questPackageItem);
    }

    for (RewardPackXCurrencyTypeEntry const* rewardPackXCurrencyType : sRewardPackXCurrencyTypeStore)
        _rewardPackCurrencyTypes[rewardPackXCurrencyType->RewardPackID].push_back(rewardPackXCurrencyType);

    for (RewardPackXItemEntry const* rewardPackXItem : sRewardPackXItemStore)
        _rewardPackItems[rewardPackXItem->RewardPackID].push_back(rewardPackXItem);

    for (SkillLineEntry const* skill : sSkillLineStore)
        if (skill->ParentSkillLineID)
            _skillLinesByParentSkillLine[skill->ParentSkillLineID].push_back(skill);

    for (SkillLineAbilityEntry const* skillLineAbility : sSkillLineAbilityStore)
        _skillLineAbilitiesBySkillupSkill[skillLineAbility->SkillupSkillLineID ? skillLineAbility->SkillupSkillLineID : skillLineAbility->SkillLine].push_back(skillLineAbility);

    for (SkillRaceClassInfoEntry const* entry : sSkillRaceClassInfoStore)
        if (sSkillLineStore.LookupEntry(entry->SkillID))
            _skillRaceClassInfoBySkill.insert(SkillRaceClassInfoContainer::value_type(entry->SkillID, entry));

    for (SoulbindConduitRankEntry const* soulbindConduitRank : sSoulbindConduitRankStore)
        _soulbindConduitRanks[{ soulbindConduitRank->SoulbindConduitID, soulbindConduitRank->RankIndex }] = soulbindConduitRank;

    for (SpecializationSpellsEntry const* specSpells : sSpecializationSpellsStore)
        _specializationSpellsBySpec[specSpells->SpecID].push_back(specSpells);

    for (SpecSetMemberEntry const* specSetMember : sSpecSetMemberStore)
        _specsBySpecSet.insert(std::make_pair(specSetMember->SpecSetID, uint32(specSetMember->ChrSpecializationID)));

    for (SpellClassOptionsEntry const* classOption : sSpellClassOptionsStore)
        _spellFamilyNames.insert(classOption->SpellClassSet);

    for (SpellProcsPerMinuteModEntry const* ppmMod : sSpellProcsPerMinuteModStore)
        _spellProcsPerMinuteMods[ppmMod->SpellProcsPerMinuteID].push_back(ppmMod);

    for (SpellVisualMissileEntry const* spellVisualMissile : sSpellVisualMissileStore)
        _spellVisualMissilesBySet[spellVisualMissile->SpellVisualMissileSetID].push_back(spellVisualMissile);

    for (TalentEntry const* talentInfo : sTalentStore)
    {
        ASSERT(talentInfo->ClassID < MAX_CLASSES);
        ASSERT(talentInfo->TierID < MAX_TALENT_TIERS, "MAX_TALENT_TIERS must be at least %u", talentInfo->TierID + 1);
        ASSERT(talentInfo->ColumnIndex < MAX_TALENT_COLUMNS, "MAX_TALENT_COLUMNS must be at least %u", talentInfo->ColumnIndex + 1);

        _talentsByPosition[talentInfo->ClassID][talentInfo->TierID][talentInfo->ColumnIndex].push_back(talentInfo);
    }

    for (TaxiPathEntry const* entry : sTaxiPathStore)
        _taxiPaths[{ entry->FromTaxiNode, entry->ToTaxiNode }] = entry;

    uint32 pathCount = sTaxiPathStore.GetNumRows();

    // Calculate path nodes count
    std::vector<uint32> pathLength;
    pathLength.resize(pathCount);                           // 0 and some other indexes not used
    for (TaxiPathNodeEntry const* entry : sTaxiPathNodeStore)
        pathLength[entry->PathID] = std::max(pathLength[entry->PathID], entry->NodeIndex + 1u);

    // Set path length
    sTaxiPathNodesByPath.resize(pathCount);                 // 0 and some other indexes not used
    for (uint32 i = 0; i < sTaxiPathNodesByPath.size(); ++i)
        sTaxiPathNodesByPath[i].resize(pathLength[i]);

    // fill data
    for (TaxiPathNodeEntry const* entry : sTaxiPathNodeStore)
        sTaxiPathNodesByPath[entry->PathID][entry->NodeIndex] = entry;

    for (ToyEntry const* toy : sToyStore)
        _toys.insert(toy->ItemID);

    for (TransmogIllusionEntry const* transmogIllusion : sTransmogIllusionStore)
        _transmogIllusionsByEnchantmentId[transmogIllusion->SpellItemEnchantmentID] = transmogIllusion;

    for (TransmogSetItemEntry const* transmogSetItem : sTransmogSetItemStore)
    {
        TransmogSetEntry const* set = sTransmogSetStore.LookupEntry(transmogSetItem->TransmogSetID);
        if (!set)
            continue;

        _transmogSetsByItemModifiedAppearance[transmogSetItem->ItemModifiedAppearanceID].push_back(set);
        _transmogSetItemsByTransmogSet[transmogSetItem->TransmogSetID].push_back(transmogSetItem);
    }

    std::unordered_multimap<int32, UiMapAssignmentEntry const*> uiMapAssignmentByUiMap;
    for (UiMapAssignmentEntry const* uiMapAssignment : sUiMapAssignmentStore)
    {
        uiMapAssignmentByUiMap.emplace(uiMapAssignment->UiMapID, uiMapAssignment);
        if (UiMapEntry const* uiMap = sUiMapStore.LookupEntry(uiMapAssignment->UiMapID))
        {
            ASSERT(uiMap->System < MAX_UI_MAP_SYSTEM, "MAX_UI_MAP_SYSTEM must be at least %u", uiMap->System + 1);
            if (uiMapAssignment->MapID >= 0)
                _uiMapAssignmentByMap[uiMap->System].emplace(uiMapAssignment->MapID, uiMapAssignment);
            if (uiMapAssignment->AreaID)
                _uiMapAssignmentByArea[uiMap->System].emplace(uiMapAssignment->AreaID, uiMapAssignment);
            if (uiMapAssignment->WmoDoodadPlacementID)
                _uiMapAssignmentByWmoDoodadPlacement[uiMap->System].emplace(uiMapAssignment->WmoDoodadPlacementID, uiMapAssignment);
            if (uiMapAssignment->WmoGroupID)
                _uiMapAssignmentByWmoGroup[uiMap->System].emplace(uiMapAssignment->WmoGroupID, uiMapAssignment);
        }
    }

    std::unordered_map<std::pair<uint32, uint32>, UiMapLinkEntry const*> uiMapLinks;
    for (UiMapLinkEntry const* uiMapLink : sUiMapLinkStore)
        uiMapLinks[std::make_pair(uiMapLink->ParentUiMapID, uint32(uiMapLink->ChildUiMapID))] = uiMapLink;

    for (UiMapEntry const* uiMap : sUiMapStore)
    {
        UiMapBounds& bounds = _uiMapBounds[uiMap->ID];
        memset(&bounds, 0, sizeof(bounds));
        if (UiMapEntry const* parentUiMap = sUiMapStore.LookupEntry(uiMap->ParentUiMapID))
        {
            if (parentUiMap->GetFlags().HasFlag(UiMapFlag::NoWorldPositions))
                continue;

            UiMapAssignmentEntry const* uiMapAssignment = nullptr;
            UiMapAssignmentEntry const* parentUiMapAssignment = nullptr;
            for (std::pair<int32 const, UiMapAssignmentEntry const*> const& uiMapAssignmentForMap : Trinity::Containers::MapEqualRange(uiMapAssignmentByUiMap, uiMap->ID))
            {
                if (uiMapAssignmentForMap.second->MapID >= 0 &&
                    uiMapAssignmentForMap.second->Region[1].X - uiMapAssignmentForMap.second->Region[0].X > 0 &&
                    uiMapAssignmentForMap.second->Region[1].Y - uiMapAssignmentForMap.second->Region[0].Y > 0)
                {
                    uiMapAssignment = uiMapAssignmentForMap.second;
                    break;
                }
            }

            if (!uiMapAssignment)
                continue;

            for (std::pair<int32 const, UiMapAssignmentEntry const*> const& uiMapAssignmentForMap : Trinity::Containers::MapEqualRange(uiMapAssignmentByUiMap, uiMap->ParentUiMapID))
            {
                if (uiMapAssignmentForMap.second->MapID == uiMapAssignment->MapID &&
                    uiMapAssignmentForMap.second->Region[1].X - uiMapAssignmentForMap.second->Region[0].X > 0 &&
                    uiMapAssignmentForMap.second->Region[1].Y - uiMapAssignmentForMap.second->Region[0].Y > 0)
                {
                    parentUiMapAssignment = uiMapAssignmentForMap.second;
                    break;
                }
            }

            if (!parentUiMapAssignment)
                continue;

            float parentXsize = parentUiMapAssignment->Region[1].X - parentUiMapAssignment->Region[0].X;
            float parentYsize = parentUiMapAssignment->Region[1].Y - parentUiMapAssignment->Region[0].Y;
            float bound0scale = (uiMapAssignment->Region[1].X - parentUiMapAssignment->Region[0].X) / parentXsize;
            float bound0 = ((1.0f - bound0scale) * parentUiMapAssignment->UiMax.Y) + (bound0scale * parentUiMapAssignment->UiMin.Y);
            float bound2scale = (uiMapAssignment->Region[0].X - parentUiMapAssignment->Region[0].X) / parentXsize;
            float bound2 = ((1.0f - bound2scale) * parentUiMapAssignment->UiMax.Y) + (bound2scale * parentUiMapAssignment->UiMin.Y);
            float bound1scale = (uiMapAssignment->Region[1].Y - parentUiMapAssignment->Region[0].Y) / parentYsize;
            float bound1 = ((1.0f - bound1scale) * parentUiMapAssignment->UiMax.X) + (bound1scale * parentUiMapAssignment->UiMin.X);
            float bound3scale = (uiMapAssignment->Region[0].Y - parentUiMapAssignment->Region[0].Y) / parentYsize;
            float bound3 = ((1.0f - bound3scale) * parentUiMapAssignment->UiMax.X) + (bound3scale * parentUiMapAssignment->UiMin.X);
            if ((bound3 - bound1) > 0.0f || (bound2 - bound0) > 0.0f)
            {
                bounds.Bounds[0] = bound0;
                bounds.Bounds[1] = bound1;
                bounds.Bounds[2] = bound2;
                bounds.Bounds[3] = bound3;
                bounds.IsUiAssignment = true;
            }
        }

        if (UiMapLinkEntry const* uiMapLink = Trinity::Containers::MapGetValuePtr(uiMapLinks, std::make_pair(uiMap->ParentUiMapID, uiMap->ID)))
        {
            bounds.IsUiAssignment = false;
            bounds.IsUiLink = true;
            bounds.Bounds[0] = uiMapLink->UiMin.Y;
            bounds.Bounds[1] = uiMapLink->UiMin.X;
            bounds.Bounds[2] = uiMapLink->UiMax.Y;
            bounds.Bounds[3] = uiMapLink->UiMax.X;
        }
    }

    for (UiMapXMapArtEntry const* uiMapArt : sUiMapXMapArtStore)
        if (uiMapArt->PhaseID)
            _uiMapPhases.insert(uiMapArt->PhaseID);

    for (WMOAreaTableEntry const* entry : sWMOAreaTableStore)
        _wmoAreaTableLookup[WMOAreaTableKey(entry->WmoID, entry->NameSetID, entry->WmoGroupID)] = entry;

    // Initialize global taxinodes mask
    // reinitialize internal storage for globals after loading TaxiNodes.db2
    sTaxiNodesMask = {};
    sHordeTaxiNodesMask = {};
    sAllianceTaxiNodesMask = {};
    sOldContinentsNodesMask = {};
    // include existed nodes that have at least single not spell base (scripted) path
    for (TaxiNodesEntry const* node : sTaxiNodesStore)
    {
        if (!node->IsPartOfTaxiNetwork())
            continue;

        // valid taxi network node
        uint32 field = uint32((node->ID - 1) / (sizeof(TaxiMask::value_type) * 8));
        TaxiMask::value_type submask = TaxiMask::value_type(1 << ((node->ID - 1) % (sizeof(TaxiMask::value_type) * 8)));

        sTaxiNodesMask[field] |= submask;
        if (node->GetFlags().HasFlag(TaxiNodeFlags::ShowOnHordeMap))
            sHordeTaxiNodesMask[field] |= submask;
        if (node->GetFlags().HasFlag(TaxiNodeFlags::ShowOnAllianceMap))
            sAllianceTaxiNodesMask[field] |= submask;

        uint32 uiMapId = uint32(-1);
        if (!GetUiMapPosition(node->Pos.X, node->Pos.Y, node->Pos.Z, node->ContinentID, 0, 0, 0, UI_MAP_SYSTEM_ADVENTURE, false, &uiMapId))
            GetUiMapPosition(node->Pos.X, node->Pos.Y, node->Pos.Z, node->ContinentID, 0, 0, 0, UI_MAP_SYSTEM_TAXI, false, &uiMapId);

        if (uiMapId == 985 || uiMapId == 986)
            sOldContinentsNodesMask[field] |= submask;
    }

    for (PVPStatEntry const* pvpStat : sPVPStatStore)
        _pvpStatIdsByMap[pvpStat->MapID].insert(pvpStat->ID);

<<<<<<< HEAD
    for (ModifiedCraftingSpellSlotEntry const* entry : sModifiedCraftingSpellSlotStore)
        _MCRSpellSlotBySpell[entry->SpellID].push_back(entry);

    for (MCRSlotXMCRCategoryEntry const* entry : sMCRSlotXMCRCategoryStore)
        if (ModifiedCraftingCategoryEntry const* category = sModifiedCraftingCategoryStore.LookupEntry(entry->ModifiedCraftingCategoryID))
            _MCRCategoryByReagentSlot[entry->ModifiedCraftingReagentSlotID].push_back(category);

    for (ModifiedCraftingReagentItemEntry const* entry : sModifiedCraftingReagentItemStore)
        _MCRReagentItemByCategory[entry->ModifiedCraftingCategoryID].push_back(entry);

    for (ItemSparseEntry const* entry : sItemSparseStore)
        _ItemSparseByMCRReagentItem[entry->ModifiedCraftingReagentItemID].insert(entry);

    for (CraftingDataItemQualityEntry const* entry : sCraftingDataItemQualityStore)
        _CraftingDataItemIDByCraftingData[entry->CraftingDataID].push_back(entry->ItemID);

    for (CraftingReagentQualityEntry const* entry : sCraftingReagentQualityStore)
        _CraftingReagentQualityByItem[entry->ItemID] = entry;

    TC_LOG_INFO("server.loading", ">> Initialized {} DB2 data stores in {} ms", _stores.size(), GetMSTimeDiffToNow(oldMSTime));

    return availableDb2Locales.to_ulong();
=======
    TC_LOG_INFO("server.loading", ">> Indexed DB2 data stores in {} ms", GetMSTimeDiffToNow(oldMSTime));
>>>>>>> 3c29a0f6
}

DB2StorageBase const* DB2Manager::GetStorage(uint32 type) const
{
    auto itr = _stores.find(type);
    if (itr != _stores.end())
        return itr->second;

    return nullptr;
}

void DB2Manager::LoadHotfixData(uint32 localeMask)
{
    uint32 oldMSTime = getMSTime();

    QueryResult result = HotfixDatabase.Query("SELECT Id, UniqueId, TableHash, RecordId, Status FROM hotfix_data ORDER BY Id");

    if (!result)
    {
        TC_LOG_INFO("server.loading", ">> Loaded 0 hotfix info entries.");
        return;
    }

    uint32 count = 0;

    std::map<std::pair<uint32, int32>, bool> deletedRecords;

    do
    {
        Field* fields = result->Fetch();

        int32 id = fields[0].GetInt32();
        uint32 uniqueId = fields[1].GetUInt32();
        uint32 tableHash = fields[2].GetUInt32();
        int32 recordId = fields[3].GetInt32();
        HotfixRecord::Status status = static_cast<HotfixRecord::Status>(fields[4].GetUInt8());
        std::bitset<TOTAL_LOCALES> availableDb2Locales = localeMask;
        if (status == HotfixRecord::Status::Valid && !_stores.contains(tableHash))
        {
            HotfixBlobKey key = std::make_pair(tableHash, recordId);
            for (std::size_t locale = 0; locale < TOTAL_LOCALES; ++locale)
            {
                if (!availableDb2Locales[locale])
                    continue;

                if (!_hotfixBlob[locale].contains(key))
                    availableDb2Locales[locale] = false;
            }

            if (availableDb2Locales.none())
            {
                TC_LOG_ERROR("sql.sql", "Table `hotfix_data` references unknown DB2 store by hash 0x{:X} and has no reference to `hotfix_blob` in hotfix id {} with RecordID: {}", tableHash, id, recordId);
                continue;
            }
        }

        HotfixRecord hotfixRecord;
        hotfixRecord.TableHash = tableHash;
        hotfixRecord.RecordID = recordId;
        hotfixRecord.ID.PushID = id;
        hotfixRecord.ID.UniqueID = uniqueId;
        hotfixRecord.HotfixStatus = status;
        hotfixRecord.AvailableLocalesMask = availableDb2Locales.to_ulong();

        HotfixPush& push = _hotfixData[id];
        push.Records.push_back(hotfixRecord);
        push.AvailableLocalesMask |= hotfixRecord.AvailableLocalesMask;

        _maxHotfixId = std::max(_maxHotfixId, id);
        deletedRecords[std::make_pair(tableHash, recordId)] = status == HotfixRecord::Status::RecordRemoved;
        ++count;
    } while (result->NextRow());

    for (auto itr = deletedRecords.begin(); itr != deletedRecords.end(); ++itr)
        if (itr->second)
            if (DB2StorageBase* store = Trinity::Containers::MapGetValuePtr(_stores, itr->first.first))
                store->EraseRecord(itr->first.second);

    TC_LOG_INFO("server.loading", ">> Loaded {} hotfix records in {} ms", count, GetMSTimeDiffToNow(oldMSTime));
}

void DB2Manager::LoadHotfixBlob(uint32 localeMask)
{
    uint32 oldMSTime = getMSTime();

    QueryResult result = HotfixDatabase.Query("SELECT TableHash, RecordId, locale, `Blob` FROM hotfix_blob ORDER BY TableHash");

    if (!result)
    {
        TC_LOG_INFO("server.loading", ">> Loaded 0 hotfix blob entries.");
        return;
    }

    std::bitset<TOTAL_LOCALES> availableDb2Locales = localeMask;
    uint32 hotfixBlobCount = 0;
    do
    {
        Field* fields = result->Fetch();

        uint32 tableHash = fields[0].GetUInt32();
        auto storeItr = _stores.find(tableHash);
        if (storeItr != _stores.end())
        {
            TC_LOG_ERROR("sql.sql", "Table hash 0x{:X} points to a loaded DB2 store {}, fill related table instead of hotfix_blob",
                tableHash, storeItr->second->GetFileName());
            continue;
        }

        int32 recordId = fields[1].GetInt32();
        std::string localeName = fields[2].GetString();
        LocaleConstant locale = GetLocaleByName(localeName);

        if (!IsValidLocale(locale))
        {
            TC_LOG_ERROR("sql.sql", "`hotfix_blob` contains invalid locale: {} at TableHash: 0x{:X} and RecordID: {}", localeName, tableHash, recordId);
            continue;
        }

        if (!availableDb2Locales[locale])
            continue;

        _hotfixBlob[locale][std::make_pair(tableHash, recordId)] = fields[3].GetBinary();
        hotfixBlobCount++;
    } while (result->NextRow());

    TC_LOG_INFO("server.loading", ">> Loaded {} hotfix blob records in {} ms", hotfixBlobCount, GetMSTimeDiffToNow(oldMSTime));
}

bool ValidateBroadcastTextTactKeyOptionalData(std::vector<uint8> const& data)
{
    return data.size() == 8 + 16;
}

void DB2Manager::LoadHotfixOptionalData(uint32 localeMask)
{
    // Register allowed optional data keys
    _allowedHotfixOptionalData.emplace(sBroadcastTextStore.GetTableHash(), std::make_pair(sTactKeyStore.GetTableHash(), &ValidateBroadcastTextTactKeyOptionalData));

    uint32 oldMSTime = getMSTime();

    QueryResult result = HotfixDatabase.Query("SELECT TableHash, RecordId, locale, `Key`, `Data` FROM hotfix_optional_data ORDER BY TableHash");

    if (!result)
    {
        TC_LOG_INFO("server.loading", ">> Loaded 0 hotfix optional data records.");
        return;
    }

    std::bitset<TOTAL_LOCALES> availableDb2Locales = localeMask;
    uint32 hotfixOptionalDataCount = 0;
    do
    {
        Field* fields = result->Fetch();

        uint32 tableHash = fields[0].GetUInt32();
        auto allowedHotfixes = Trinity::Containers::MapEqualRange(_allowedHotfixOptionalData, tableHash);
        if (allowedHotfixes.begin() == allowedHotfixes.end())
        {
            TC_LOG_ERROR("sql.sql", "Table `hotfix_optional_data` references DB2 store by hash 0x{:X} that is not allowed to have optional data", tableHash);
            continue;
        }

        uint32 recordId = fields[1].GetInt32();
        auto storeItr = _stores.find(tableHash);
        if (storeItr == _stores.end())
        {
            TC_LOG_ERROR("sql.sql", "Table `hotfix_optional_data` references unknown DB2 store by hash 0x{:X} with RecordID: {}", tableHash, recordId);
            continue;
        }

        std::string localeName = fields[2].GetString();
        LocaleConstant locale = GetLocaleByName(localeName);

        if (!IsValidLocale(locale))
        {
            TC_LOG_ERROR("sql.sql", "`hotfix_optional_data` contains invalid locale: {} at TableHash: 0x{:X} and RecordID: {}", localeName, tableHash, recordId);
            continue;
        }

        if (!availableDb2Locales[locale])
            continue;

        DB2Manager::HotfixOptionalData optionalData;
        optionalData.Key = fields[3].GetUInt32();
        auto allowedHotfixItr = std::find_if(allowedHotfixes.begin(), allowedHotfixes.end(), [&](std::pair<uint32 const, AllowedHotfixOptionalData> const& v)
        {
            return v.second.first == optionalData.Key;
        });
        if (allowedHotfixItr == allowedHotfixes.end())
        {
            TC_LOG_ERROR("sql.sql", "Table `hotfix_optional_data` references non-allowed optional data key 0x{:X} for DB2 store by hash 0x{:X} and RecordID: {}",
                optionalData.Key, tableHash, recordId);
            continue;
        }

        optionalData.Data = fields[4].GetBinary();
        if (!allowedHotfixItr->second.second(optionalData.Data))
        {
            TC_LOG_ERROR("sql.sql", "Table `hotfix_optional_data` contains invalid data for DB2 store 0x{:X}, RecordID: {} and Key: 0x{:X}",
                tableHash, recordId, optionalData.Key);
            continue;
        }

        _hotfixOptionalData[locale][std::make_pair(tableHash, recordId)].push_back(std::move(optionalData));
        hotfixOptionalDataCount++;
    } while (result->NextRow());

    TC_LOG_INFO("server.loading", ">> Loaded {} hotfix optional data records in {} ms", hotfixOptionalDataCount, GetMSTimeDiffToNow(oldMSTime));
}

uint32 DB2Manager::GetHotfixCount() const
{
    return _hotfixData.size();
}

DB2Manager::HotfixContainer const& DB2Manager::GetHotfixData() const
{
    return _hotfixData;
}

std::vector<uint8> const* DB2Manager::GetHotfixBlobData(uint32 tableHash, int32 recordId, LocaleConstant locale) const
{
    ASSERT(IsValidLocale(locale), "Locale %u is invalid locale", uint32(locale));

    return Trinity::Containers::MapGetValuePtr(_hotfixBlob[locale], std::make_pair(tableHash, recordId));
}

std::vector<DB2Manager::HotfixOptionalData> const* DB2Manager::GetHotfixOptionalData(uint32 tableHash, int32 recordId, LocaleConstant locale) const
{
    ASSERT(IsValidLocale(locale), "Locale %u is invalid locale", uint32(locale));

    return Trinity::Containers::MapGetValuePtr(_hotfixOptionalData[locale], std::make_pair(tableHash, recordId));
}

uint32 DB2Manager::GetEmptyAnimStateID() const
{
    return sAnimationDataStore.GetNumRows();
}

void DB2Manager::InsertNewHotfix(uint32 tableHash, uint32 recordId)
{
    HotfixRecord hotfixRecord;
    hotfixRecord.TableHash = tableHash;
    hotfixRecord.RecordID = recordId;
    hotfixRecord.ID.PushID = ++_maxHotfixId;
    hotfixRecord.ID.UniqueID = rand32();
    hotfixRecord.AvailableLocalesMask = 0xDFF;

    HotfixPush& push = _hotfixData[hotfixRecord.ID.PushID];
    push.Records.push_back(hotfixRecord);
    push.AvailableLocalesMask |= hotfixRecord.AvailableLocalesMask;
}

std::vector<uint32> DB2Manager::GetAreasForGroup(uint32 areaGroupId) const
{
    auto itr = _areaGroupMembers.find(areaGroupId);
    if (itr != _areaGroupMembers.end())
        return itr->second;

    return std::vector<uint32>();
}

bool DB2Manager::IsInArea(uint32 objectAreaId, uint32 areaId)
{
    do
    {
        if (objectAreaId == areaId)
            return true;

        AreaTableEntry const* objectArea = sAreaTableStore.LookupEntry(objectAreaId);
        if (!objectArea)
            break;

        objectAreaId = objectArea->ParentAreaID;
    } while (objectAreaId);

    return false;
}

ContentTuningEntry const* DB2Manager::GetContentTuningForArea(AreaTableEntry const* areaEntry)
{
    if (!areaEntry)
        return nullptr;

    // Get ContentTuning for the area
    if (ContentTuningEntry const* contentTuning = sContentTuningStore.LookupEntry(areaEntry->ContentTuningID))
        return contentTuning;

    // If there is no data for the current area and it has a parent area, get data from the last (recursive)
    if (AreaTableEntry const* parentAreaEntry = sAreaTableStore.LookupEntry(areaEntry->ParentAreaID))
        return GetContentTuningForArea(parentAreaEntry);

    return nullptr;
}

std::vector<ArtifactPowerEntry const*> DB2Manager::GetArtifactPowers(uint8 artifactId) const
{
    auto itr = _artifactPowers.find(artifactId);
    if (itr != _artifactPowers.end())
        return itr->second;

    return std::vector<ArtifactPowerEntry const*>{};
}

std::vector<uint32> const* DB2Manager::GetArtifactPowerLinks(uint32 artifactPowerId) const
{
    return Trinity::Containers::MapGetValuePtr(_artifactPowerLinks, artifactPowerId);
}

ArtifactPowerRankEntry const* DB2Manager::GetArtifactPowerRank(uint32 artifactPowerId, uint8 rank) const
{
    return Trinity::Containers::MapGetValuePtr(_artifactPowerRanks, { artifactPowerId, rank });
}

AzeriteEmpoweredItemEntry const* DB2Manager::GetAzeriteEmpoweredItem(uint32 itemId) const
{
    return Trinity::Containers::MapGetValuePtr(_azeriteEmpoweredItems, itemId);
}

bool DB2Manager::IsAzeriteItem(uint32 itemId) const
{
    return std::find_if(sAzeriteItemStore.begin(), sAzeriteItemStore.end(),
        [&](AzeriteItemEntry const* azeriteItem) { return azeriteItem->ItemID == int32(itemId); }) != sAzeriteItemStore.end();
}

AzeriteEssencePowerEntry const* DB2Manager::GetAzeriteEssencePower(uint32 azeriteEssenceId, uint32 rank) const
{
    return Trinity::Containers::MapGetValuePtr(_azeriteEssencePowersByIdAndRank, std::make_pair(azeriteEssenceId, rank));
}

std::vector<AzeriteItemMilestonePowerEntry const*> const& DB2Manager::GetAzeriteItemMilestonePowers() const
{
    return _azeriteItemMilestonePowers;
}

AzeriteItemMilestonePowerEntry const* DB2Manager::GetAzeriteItemMilestonePower(uint8 slot) const
{
    ASSERT(slot < MAX_AZERITE_ESSENCE_SLOT, "Slot %u must be lower than MAX_AZERITE_ESSENCE_SLOT (%u)", uint32(slot), MAX_AZERITE_ESSENCE_SLOT);
    return _azeriteItemMilestonePowerByEssenceSlot[slot];
}

std::vector<AzeritePowerSetMemberEntry const*> const* DB2Manager::GetAzeritePowers(uint32 itemId) const
{
    if (AzeriteEmpoweredItemEntry const* azeriteEmpoweredItem = GetAzeriteEmpoweredItem(itemId))
        return Trinity::Containers::MapGetValuePtr(_azeritePowers, azeriteEmpoweredItem->AzeritePowerSetID);

    return nullptr;
}

uint32 DB2Manager::GetRequiredAzeriteLevelForAzeritePowerTier(uint32 azeriteUnlockSetId, ItemContext context, uint32 tier) const
{
    ASSERT(tier < MAX_AZERITE_EMPOWERED_TIER);
    if (std::array<uint8, MAX_AZERITE_EMPOWERED_TIER> const* levels = Trinity::Containers::MapGetValuePtr(_azeriteTierUnlockLevels, std::make_pair(azeriteUnlockSetId, context)))
        return (*levels)[tier];

    AzeriteTierUnlockSetEntry const* azeriteTierUnlockSet = sAzeriteTierUnlockSetStore.LookupEntry(azeriteUnlockSetId);
    if (azeriteTierUnlockSet && azeriteTierUnlockSet->Flags & AZERITE_TIER_UNLOCK_SET_FLAG_DEFAULT)
        if (std::array<uint8, MAX_AZERITE_EMPOWERED_TIER> const* levels = Trinity::Containers::MapGetValuePtr(_azeriteTierUnlockLevels, std::make_pair(azeriteUnlockSetId, ItemContext::NONE)))
            return (*levels)[tier];

    return sAzeriteLevelInfoStore.GetNumRows();
}

char const* DB2Manager::GetBroadcastTextValue(BroadcastTextEntry const* broadcastText, LocaleConstant locale /*= DEFAULT_LOCALE*/, uint8 gender /*= GENDER_MALE*/, bool forceGender /*= false*/)
{
    if ((gender == GENDER_FEMALE || gender == GENDER_NONE) && (forceGender || broadcastText->Text1[DEFAULT_LOCALE][0] != '\0'))
    {
        if (broadcastText->Text1[locale][0] != '\0')
            return broadcastText->Text1[locale];

        return broadcastText->Text1[DEFAULT_LOCALE];
    }

    if (broadcastText->Text[locale][0] != '\0')
        return broadcastText->Text[locale];

    return broadcastText->Text[DEFAULT_LOCALE];
}

int32 const* DB2Manager::GetBroadcastTextDuration(uint32 broadcastTextId, LocaleConstant locale /*= DEFAULT_LOCALE*/) const
{
    return Trinity::Containers::MapGetValuePtr(_broadcastTextDurations, { broadcastTextId, WowLocaleToCascLocaleBit[locale] });
}

CharBaseInfoEntry const* DB2Manager::GetCharBaseInfo(Races race, Classes class_)
{
    return Trinity::Containers::MapGetValuePtr(_charBaseInfoByRaceAndClass, { race, class_ });
}

ChrClassUIDisplayEntry const* DB2Manager::GetUiDisplayForClass(Classes unitClass) const
{
    ASSERT(unitClass < MAX_CLASSES);
    return _uiDisplayByClass[unitClass];
}

char const* DB2Manager::GetChrClassName(uint8 class_, LocaleConstant locale /*= DEFAULT_LOCALE*/)
{
    ChrClassesEntry const* classEntry = sChrClassesStore.LookupEntry(class_);
    if (!classEntry)
        return "";

    if (classEntry->Name[locale][0] != '\0')
        return classEntry->Name[locale];

    return classEntry->Name[DEFAULT_LOCALE];
}

uint32 DB2Manager::GetPowerIndexByClass(Powers power, uint32 classId) const
{
    return _powersByClass[classId][power];
}

std::vector<ChrCustomizationChoiceEntry const*> const* DB2Manager::GetCustomiztionChoices(uint32 chrCustomizationOptionId) const
{
    return Trinity::Containers::MapGetValuePtr(_chrCustomizationChoicesByOption, chrCustomizationOptionId);
}

std::vector<ChrCustomizationOptionEntry const*> const* DB2Manager::GetCustomiztionOptions(uint8 race, uint8 gender) const
{
    return Trinity::Containers::MapGetValuePtr(_chrCustomizationOptionsByRaceAndGender, { race,gender });
}

std::vector<std::pair<uint32, std::vector<uint32>>> const* DB2Manager::GetRequiredCustomizationChoices(uint32 chrCustomizationReqId) const
{
    return Trinity::Containers::MapGetValuePtr(_chrCustomizationRequiredChoices, chrCustomizationReqId);
}

ChrModelEntry const* DB2Manager::GetChrModel(uint8 race, uint8 gender) const
{
    return Trinity::Containers::MapGetValuePtr(_chrModelsByRaceAndGender, { race, gender });
}

ConditionalChrModelEntry const* DB2Manager::GetConditionalChrModel(int32 chrModelId)
{
    return Trinity::Containers::MapGetValuePtr(_conditionalChrModelsByChrModelId, chrModelId);
}

char const* DB2Manager::GetChrRaceName(uint8 race, LocaleConstant locale /*= DEFAULT_LOCALE*/)
{
    ChrRacesEntry const* raceEntry = sChrRacesStore.LookupEntry(race);
    if (!raceEntry)
        return "";

    if (raceEntry->Name[locale][0] != '\0')
        return raceEntry->Name[locale];

    return raceEntry->Name[DEFAULT_LOCALE];
}

ChrSpecializationEntry const* DB2Manager::GetChrSpecializationByIndex(uint32 class_, uint32 index) const
{
    return _chrSpecializationsByIndex[class_][index];
}

ChrSpecializationEntry const* DB2Manager::GetDefaultChrSpecializationForClass(uint32 class_) const
{
    return GetChrSpecializationByIndex(class_, INITIAL_SPECIALIZATION_INDEX);
}

uint32 DB2Manager::GetRedirectedContentTuningId(uint32 contentTuningId, uint32 redirectFlag) const
{
    if (std::vector<ConditionalContentTuningEntry const*> const* conditionalContentTunings = Trinity::Containers::MapGetValuePtr(_conditionalContentTuning, contentTuningId))
        for (ConditionalContentTuningEntry const* conditionalContentTuning : *conditionalContentTunings)
            if (conditionalContentTuning->RedirectFlag & redirectFlag)
                return conditionalContentTuning->RedirectContentTuningID;

    return contentTuningId;
}

Optional<ContentTuningLevels> DB2Manager::GetContentTuningData(uint32 contentTuningId, uint32 redirectFlag, bool forItem /*= false*/) const
{
    ContentTuningEntry const* contentTuning = sContentTuningStore.LookupEntry(GetRedirectedContentTuningId(contentTuningId, redirectFlag));
    if (!contentTuning)
        return {};

    if (forItem && contentTuning->GetFlags().HasFlag(ContentTuningFlag::DisabledForItem))
        return {};

    auto getLevelAdjustment = [](ContentTuningCalcType type) -> int32
    {
        switch (type)
        {
            case ContentTuningCalcType::MinLevel:
                return 1;
            case ContentTuningCalcType::MaxLevel:
                return GetMaxLevelForExpansion(sWorld->getIntConfig(CONFIG_EXPANSION));
            case ContentTuningCalcType::PrevExpansionMaxLevel:
                return GetMaxLevelForExpansion(std::max<int32>(sWorld->getIntConfig(CONFIG_EXPANSION) - 1, 0));
            default:
                break;
        }

        return 0;
    };

    ContentTuningLevels levels;
    levels.MinLevel = contentTuning->MinLevel + getLevelAdjustment(static_cast<ContentTuningCalcType>(contentTuning->MinLevelType));
    levels.MaxLevel = contentTuning->MaxLevel + getLevelAdjustment(static_cast<ContentTuningCalcType>(contentTuning->MaxLevelType));
    levels.MinLevelWithDelta = std::clamp<int32>(levels.MinLevel + contentTuning->TargetLevelDelta, 1, MAX_LEVEL);
    levels.MaxLevelWithDelta = std::clamp<int32>(levels.MaxLevel + contentTuning->TargetLevelMaxDelta, 1, MAX_LEVEL);

    // clamp after calculating levels with delta (delta can bring "overflown" level back into correct range)
    levels.MinLevel = std::clamp<int32>(levels.MinLevel, 1, MAX_LEVEL);
    levels.MaxLevel = std::clamp<int32>(levels.MaxLevel, 1, MAX_LEVEL);

    if (contentTuning->TargetLevelMin)
        levels.TargetLevelMin = contentTuning->TargetLevelMin;
    else
        levels.TargetLevelMin = levels.MinLevelWithDelta;

    if (contentTuning->TargetLevelMax)
        levels.TargetLevelMax = contentTuning->TargetLevelMax;
    else
        levels.TargetLevelMax = levels.MaxLevelWithDelta;

    return levels;
}

bool DB2Manager::HasContentTuningLabel(uint32 contentTuningId, int32 label) const
{
    return _contentTuningLabels.contains({ contentTuningId, label });
}

char const* DB2Manager::GetCreatureFamilyPetName(uint32 petfamily, LocaleConstant locale)
{
    if (!petfamily)
        return nullptr;

    CreatureFamilyEntry const* petFamily = sCreatureFamilyStore.LookupEntry(petfamily);
    if (!petFamily)
        return nullptr;

    return petFamily->Name[locale][0] != '\0' ? petFamily->Name[locale] : nullptr;
}

std::span<int32 const> DB2Manager::GetCreatureLabels(uint32 creatureDifficultyId) const
{
    std::vector<int32> const* labels = Trinity::Containers::MapGetValuePtr(_creatureLabels, creatureDifficultyId);
    return labels ? std::span<int32 const>(*labels) : std::span<int32 const>();
}

CurrencyContainerEntry const* DB2Manager::GetCurrencyContainerForCurrencyQuantity(uint32 currencyId, int32 quantity) const
{
    for (std::pair<uint32 const, CurrencyContainerEntry const*> const& p : Trinity::Containers::MapEqualRange(_currencyContainers, currencyId))
        if (quantity >= p.second->MinAmount && (!p.second->MaxAmount || quantity <= p.second->MaxAmount))
            return p.second;

    return nullptr;
}

std::pair<float, float> DB2Manager::GetCurveXAxisRange(uint32 curveId) const
{
    if (std::vector<DBCPosition2D> const* points = Trinity::Containers::MapGetValuePtr(_curvePoints, curveId))
        return { points->front().X, points->back().X };

    return { 0.0f, 0.0f };
}

static CurveInterpolationMode DetermineCurveType(CurveEntry const* curve, std::vector<DBCPosition2D> const& points)
{
    switch (curve->Type)
    {
        case 1:
            return points.size() < 4 ? CurveInterpolationMode::Cosine : CurveInterpolationMode::CatmullRom;
        case 2:
        {
            switch (points.size())
            {
                case 1:
                    return CurveInterpolationMode::Constant;
                case 2:
                    return CurveInterpolationMode::Linear;
                case 3:
                    return CurveInterpolationMode::Bezier3;
                case 4:
                    return CurveInterpolationMode::Bezier4;
                default:
                    break;
            }
            return CurveInterpolationMode::Bezier;
        }
        case 3:
            return CurveInterpolationMode::Cosine;
        default:
            break;
    }

    return points.size() != 1 ? CurveInterpolationMode::Linear : CurveInterpolationMode::Constant;
}

float DB2Manager::GetCurveValueAt(uint32 curveId, float x) const
{
    auto itr = _curvePoints.find(curveId);
    if (itr == _curvePoints.end())
        return 0.0f;

    CurveEntry const* curve = sCurveStore.AssertEntry(curveId);
    std::vector<DBCPosition2D> const& points = itr->second;
    if (points.empty())
        return 0.0f;

    return GetCurveValueAt(DetermineCurveType(curve, points), points, x);
}

float DB2Manager::GetCurveValueAt(CurveInterpolationMode mode, std::span<DBCPosition2D const> points, float x) const
{
    switch (mode)
    {
        case CurveInterpolationMode::Linear:
        {
            std::size_t pointIndex = 0;
            while (pointIndex < points.size() && points[pointIndex].X <= x)
                ++pointIndex;
            if (!pointIndex)
                return points[0].Y;
            if (pointIndex >= points.size())
                return points.back().Y;
            float xDiff = points[pointIndex].X - points[pointIndex - 1].X;
            if (xDiff == 0.0)
                return points[pointIndex].Y;
            return (((x - points[pointIndex - 1].X) / xDiff) * (points[pointIndex].Y - points[pointIndex - 1].Y)) + points[pointIndex - 1].Y;
        }
        case CurveInterpolationMode::Cosine:
        {
            std::size_t pointIndex = 0;
            while (pointIndex < points.size() && points[pointIndex].X <= x)
                ++pointIndex;
            if (!pointIndex)
                return points[0].Y;
            if (pointIndex >= points.size())
                return points.back().Y;
            float xDiff = points[pointIndex].X - points[pointIndex - 1].X;
            if (xDiff == 0.0)
                return points[pointIndex].Y;
            return ((points[pointIndex].Y - points[pointIndex - 1].Y) * (1.0f - std::cos((x - points[pointIndex - 1].X) / xDiff * float(M_PI))) * 0.5f) + points[pointIndex - 1].Y;
        }
        case CurveInterpolationMode::CatmullRom:
        {
            std::size_t pointIndex = 1;
            while (pointIndex < points.size() && points[pointIndex].X <= x)
                ++pointIndex;
            if (pointIndex == 1)
                return points[1].Y;
            if (pointIndex >= points.size() - 1)
                return points[points.size() - 2].Y;
            float xDiff = points[pointIndex].X - points[pointIndex - 1].X;
            if (xDiff == 0.0)
                return points[pointIndex].Y;

            float mu = (x - points[pointIndex - 1].X) / xDiff;
            float a0 = -0.5f * points[pointIndex - 2].Y + 1.5f * points[pointIndex - 1].Y - 1.5f * points[pointIndex].Y + 0.5f * points[pointIndex + 1].Y;
            float a1 = points[pointIndex - 2].Y - 2.5f * points[pointIndex - 1].Y + 2.0f * points[pointIndex].Y - 0.5f * points[pointIndex + 1].Y;
            float a2 = -0.5f * points[pointIndex - 2].Y + 0.5f * points[pointIndex].Y;
            float a3 = points[pointIndex - 1].Y;

            return a0 * mu * mu * mu + a1 * mu * mu + a2 * mu + a3;
        }
        case CurveInterpolationMode::Bezier3:
        {
            float xDiff = points[2].X - points[0].X;
            if (xDiff == 0.0)
                return points[1].Y;
            float mu = (x - points[0].X) / xDiff;
            return ((1.0f - mu) * (1.0f - mu) * points[0].Y) + (1.0f - mu) * 2.0f * mu * points[1].Y + mu * mu * points[2].Y;
        }
        case CurveInterpolationMode::Bezier4:
        {
            float xDiff = points[3].X - points[0].X;
            if (xDiff == 0.0)
                return points[1].Y;
            float mu = (x - points[0].X) / xDiff;
            return (1.0f - mu) * (1.0f - mu) * (1.0f - mu) * points[0].Y
                + 3.0f * mu * (1.0f - mu) * (1.0f - mu) * points[1].Y
                + 3.0f * mu * mu * (1.0f - mu) * points[2].Y
                + mu * mu * mu * points[3].Y;
        }
        case CurveInterpolationMode::Bezier:
        {
            float xDiff = points.back().X - points[0].X;
            if (xDiff == 0.0f)
                return points.back().Y;

            std::vector<float> tmp(points.size());
            for (std::size_t i = 0; i < points.size(); ++i)
                tmp[i] = points[i].Y;

            float mu = (x - points[0].X) / xDiff;
            int32 i = int32(points.size()) - 1;
            while (i > 0)
            {
                for (int32 k = 0; k < i; ++k)
                {
                    float val = tmp[k] + mu * (tmp[k + 1] - tmp[k]);
                    tmp[k] = val;
                }
                --i;
            }
            return tmp[0];
        }
        case CurveInterpolationMode::Constant:
            return points[0].Y;
        default:
            break;
    }

    return 0.0f;
}

EmotesTextSoundEntry const* DB2Manager::GetTextSoundEmoteFor(uint32 emote, uint8 race, uint8 gender, uint8 class_) const
{
    if (EmotesTextSoundEntry const* emotesTextSound = Trinity::Containers::MapGetValuePtr(_emoteTextSounds, { emote, race, gender, class_ }))
        return emotesTextSound;

    if (EmotesTextSoundEntry const* emotesTextSound = Trinity::Containers::MapGetValuePtr(_emoteTextSounds, { emote, race, gender, uint8(0) }))
        return emotesTextSound;

    return nullptr;
}

template<float(ExpectedStatModEntry::*field)>
struct ExpectedStatModReducer
{
    explicit ExpectedStatModReducer(int32 mythicPlusMilestoneSeason) : ActiveMilestoneSeason(mythicPlusMilestoneSeason) { }

    float operator()(float mod, ContentTuningXExpectedEntry const* contentTuningXExpected) const
    {
        if (!contentTuningXExpected)
            return mod;

        if (contentTuningXExpected->MinMythicPlusSeasonID)
            if (MythicPlusSeasonEntry const* mythicPlusSeason = sMythicPlusSeasonStore.LookupEntry(contentTuningXExpected->MinMythicPlusSeasonID))
                if (ActiveMilestoneSeason < mythicPlusSeason->MilestoneSeason)
                    return mod;

        if (contentTuningXExpected->MaxMythicPlusSeasonID)
            if (MythicPlusSeasonEntry const* mythicPlusSeason = sMythicPlusSeasonStore.LookupEntry(contentTuningXExpected->MaxMythicPlusSeasonID))
                if (ActiveMilestoneSeason >= mythicPlusSeason->MilestoneSeason)
                    return mod;

        return mod * sExpectedStatModStore.AssertEntry(contentTuningXExpected->ExpectedStatModID)->*field;
    }

    int32 ActiveMilestoneSeason = 0;
};

float DB2Manager::EvaluateExpectedStat(ExpectedStatType stat, uint32 level, int32 expansion, uint32 contentTuningId, Classes unitClass, int32 mythicPlusMilestoneSeason) const
{
    auto expectedStatItr = _expectedStatsByLevel.find(std::make_pair(level, expansion));
    if (expectedStatItr == _expectedStatsByLevel.end())
        expectedStatItr = _expectedStatsByLevel.find(std::make_pair(level, -2));

    if (expectedStatItr == _expectedStatsByLevel.end())
        return 1.0f;

    ExpectedStatModEntry const* classMod = nullptr;
    switch (unitClass)
    {
        case CLASS_WARRIOR:
            classMod = sExpectedStatModStore.LookupEntry(4);
            break;
        case CLASS_PALADIN:
            classMod = sExpectedStatModStore.LookupEntry(2);
            break;
        case CLASS_ROGUE:
            classMod = sExpectedStatModStore.LookupEntry(3);
            break;
        case CLASS_MAGE:
            classMod = sExpectedStatModStore.LookupEntry(1);
            break;
        default:
            break;
    }

    std::vector<ContentTuningXExpectedEntry const*> const* contentTuningMods = Trinity::Containers::MapGetValuePtr(_expectedStatModsByContentTuning, contentTuningId);
    float value = 0.0f;
    switch (stat)
    {
        case ExpectedStatType::CreatureHealth:
            value = expectedStatItr->second->CreatureHealth;
            if (contentTuningMods)
                value *= std::accumulate(contentTuningMods->begin(), contentTuningMods->end(), 1.0f,
                    ExpectedStatModReducer<&ExpectedStatModEntry::CreatureHealthMod>(mythicPlusMilestoneSeason));
            if (classMod)
                value *= classMod->CreatureHealthMod;
            break;
        case ExpectedStatType::PlayerHealth:
            value = expectedStatItr->second->PlayerHealth;
            if (contentTuningMods)
                value *= std::accumulate(contentTuningMods->begin(), contentTuningMods->end(), 1.0f,
                    ExpectedStatModReducer<&ExpectedStatModEntry::PlayerHealthMod>(mythicPlusMilestoneSeason));
            if (classMod)
                value *= classMod->PlayerHealthMod;
            break;
        case ExpectedStatType::CreatureAutoAttackDps:
            value = expectedStatItr->second->CreatureAutoAttackDps;
            if (contentTuningMods)
                value *= std::accumulate(contentTuningMods->begin(), contentTuningMods->end(), 1.0f,
                    ExpectedStatModReducer<&ExpectedStatModEntry::CreatureAutoAttackDPSMod>(mythicPlusMilestoneSeason));
            if (classMod)
                value *= classMod->CreatureAutoAttackDPSMod;
            break;
        case ExpectedStatType::CreatureArmor:
            value = expectedStatItr->second->CreatureArmor;
            if (contentTuningMods)
                value *= std::accumulate(contentTuningMods->begin(), contentTuningMods->end(), 1.0f,
                    ExpectedStatModReducer<&ExpectedStatModEntry::CreatureArmorMod>(mythicPlusMilestoneSeason));
            if (classMod)
                value *= classMod->CreatureArmorMod;
            break;
        case ExpectedStatType::PlayerMana:
            value = expectedStatItr->second->PlayerMana;
            if (contentTuningMods)
                value *= std::accumulate(contentTuningMods->begin(), contentTuningMods->end(), 1.0f,
                    ExpectedStatModReducer<&ExpectedStatModEntry::PlayerManaMod>(mythicPlusMilestoneSeason));
            if (classMod)
                value *= classMod->PlayerManaMod;
            break;
        case ExpectedStatType::PlayerPrimaryStat:
            value = expectedStatItr->second->PlayerPrimaryStat;
            if (contentTuningMods)
                value *= std::accumulate(contentTuningMods->begin(), contentTuningMods->end(), 1.0f,
                    ExpectedStatModReducer<&ExpectedStatModEntry::PlayerPrimaryStatMod>(mythicPlusMilestoneSeason));
            if (classMod)
                value *= classMod->PlayerPrimaryStatMod;
            break;
        case ExpectedStatType::PlayerSecondaryStat:
            value = expectedStatItr->second->PlayerSecondaryStat;
            if (contentTuningMods)
                value *= std::accumulate(contentTuningMods->begin(), contentTuningMods->end(), 1.0f,
                    ExpectedStatModReducer<&ExpectedStatModEntry::PlayerSecondaryStatMod>(mythicPlusMilestoneSeason));
            if (classMod)
                value *= classMod->PlayerSecondaryStatMod;
            break;
        case ExpectedStatType::ArmorConstant:
            value = expectedStatItr->second->ArmorConstant;
            if (contentTuningMods)
                value *= std::accumulate(contentTuningMods->begin(), contentTuningMods->end(), 1.0f,
                    ExpectedStatModReducer<&ExpectedStatModEntry::ArmorConstantMod>(mythicPlusMilestoneSeason));
            if (classMod)
                value *= classMod->ArmorConstantMod;
            break;
        case ExpectedStatType::None:
            break;
        case ExpectedStatType::CreatureSpellDamage:
            value = expectedStatItr->second->CreatureSpellDamage;
            if (contentTuningMods)
                value *= std::accumulate(contentTuningMods->begin(), contentTuningMods->end(), 1.0f,
                    ExpectedStatModReducer<&ExpectedStatModEntry::CreatureSpellDamageMod>(mythicPlusMilestoneSeason));
            if (classMod)
                value *= classMod->CreatureSpellDamageMod;
            break;
        default:
            break;
    }

    return value;
}

std::vector<uint32> const* DB2Manager::GetFactionTeamList(uint32 faction) const
{
    return Trinity::Containers::MapGetValuePtr(_factionTeams, faction);
}

DB2Manager::FriendshipRepReactionSet const* DB2Manager::GetFriendshipRepReactions(uint32 friendshipRepID) const
{
    return Trinity::Containers::MapGetValuePtr(_friendshipRepReactions, friendshipRepID);
}

std::span<int32 const> DB2Manager::GetGameObjectLabels(uint32 gameobjectId) const
{
    std::vector<int32> const* labels = Trinity::Containers::MapGetValuePtr(_gameobjectLabels, gameobjectId);
    return labels ? std::span<int32 const>(*labels) : std::span<int32 const>();
}

uint32 DB2Manager::GetGlobalCurveId(GlobalCurve globalCurveType) const
{
    for (GlobalCurveEntry const* globalCurveEntry : sGlobalCurveStore)
        if (GlobalCurve(globalCurveEntry->Type) == globalCurveType)
            return globalCurveEntry->CurveID;

    return 0;
}

std::vector<uint32> const* DB2Manager::GetGlyphBindableSpells(uint32 glyphPropertiesId) const
{
    return Trinity::Containers::MapGetValuePtr(_glyphBindableSpells, glyphPropertiesId);
}

std::vector<ChrSpecialization> const* DB2Manager::GetGlyphRequiredSpecs(uint32 glyphPropertiesId) const
{
    return Trinity::Containers::MapGetValuePtr(_glyphRequiredSpecs, glyphPropertiesId);
}

HeirloomEntry const* DB2Manager::GetHeirloomByItemId(uint32 itemId) const
{
    return Trinity::Containers::MapGetValuePtr(_heirlooms, itemId);
}

ItemChildEquipmentEntry const* DB2Manager::GetItemChildEquipment(uint32 itemId) const
{
    return Trinity::Containers::MapGetValuePtr(_itemChildEquipment, itemId);
}

ItemClassEntry const* DB2Manager::GetItemClassByOldEnum(uint32 itemClass) const
{
    return _itemClassByOldEnum[itemClass];
}

bool DB2Manager::HasItemCurrencyCost(uint32 itemId) const
{
    return _itemsWithCurrencyCost.count(itemId) > 0;
}

std::vector<ItemLimitCategoryConditionEntry const*> const* DB2Manager::GetItemLimitCategoryConditions(uint32 categoryId) const
{
    return Trinity::Containers::MapGetValuePtr(_itemCategoryConditions, categoryId);
}

uint32 DB2Manager::GetItemDisplayId(uint32 itemId, uint32 appearanceModId) const
{
    if (ItemModifiedAppearanceEntry const* modifiedAppearance = GetItemModifiedAppearance(itemId, appearanceModId))
        if (ItemAppearanceEntry const* itemAppearance = sItemAppearanceStore.LookupEntry(modifiedAppearance->ItemAppearanceID))
            return itemAppearance->ItemDisplayInfoID;

    return 0;
}

ItemModifiedAppearanceEntry const* DB2Manager::GetItemModifiedAppearance(uint32 itemId, uint32 appearanceModId) const
{
    auto itr = _itemModifiedAppearancesByItem.find(itemId | (appearanceModId << 24));
    if (itr != _itemModifiedAppearancesByItem.end())
        return itr->second;

    // Fall back to unmodified appearance
    if (appearanceModId)
    {
        itr = _itemModifiedAppearancesByItem.find(itemId);
        if (itr != _itemModifiedAppearancesByItem.end())
            return itr->second;
    }

    return nullptr;
}

ItemModifiedAppearanceEntry const* DB2Manager::GetDefaultItemModifiedAppearance(uint32 itemId) const
{
    return Trinity::Containers::MapGetValuePtr(_itemModifiedAppearancesByItem, itemId);
}

std::vector<ItemSetSpellEntry const*> const* DB2Manager::GetItemSetSpells(uint32 itemSetId) const
{
    return Trinity::Containers::MapGetValuePtr(_itemSetSpells, itemSetId);
}

std::vector<ItemSpecOverrideEntry const*> const* DB2Manager::GetItemSpecOverrides(uint32 itemId) const
{
    return Trinity::Containers::MapGetValuePtr(_itemSpecOverrides, itemId);
}

JournalTierEntry const* DB2Manager::GetJournalTier(uint32 index) const
{
    if (index < _journalTiersByIndex.size())
        return _journalTiersByIndex[index];
    return nullptr;
}

LFGDungeonsEntry const* DB2Manager::GetLfgDungeon(uint32 mapId, Difficulty difficulty)
{
    for (LFGDungeonsEntry const* dungeon : sLFGDungeonsStore)
        if (dungeon->MapID == int32(mapId) && Difficulty(dungeon->DifficultyID) == difficulty)
            return dungeon;

    return nullptr;
}

uint32 DB2Manager::GetDefaultMapLight(uint32 mapId)
{
    for (int32 i = sLightStore.GetNumRows(); i >= 0; --i)
    {
        LightEntry const* light = sLightStore.LookupEntry(uint32(i));
        if (!light)
            continue;

        if (light->ContinentID == int32(mapId) && light->GameCoords.X == 0.0f && light->GameCoords.Y == 0.0f && light->GameCoords.Z == 0.0f)
            return uint32(i);
    }

    return 0;
}

uint32 DB2Manager::GetLiquidFlags(uint32 liquidType)
{
    if (LiquidTypeEntry const* liq = sLiquidTypeStore.LookupEntry(liquidType))
        return 1 << liq->SoundBank;

    return 0;
}

MapDifficultyEntry const* DB2Manager::GetDefaultMapDifficulty(uint32 mapId, Difficulty* difficulty /*= nullptr*/) const
{
    std::unordered_map<uint32, MapDifficultyEntry const*>* difficultiesForMap = Trinity::Containers::MapGetValuePtr(_mapDifficulties, mapId);
    if (!difficultiesForMap)
        return nullptr;

    auto difficultyEnd = difficultiesForMap->end();

    // first find any valid difficulty
    auto foundDifficulty = std::ranges::find_if(difficultiesForMap->begin(), difficultyEnd,
        [](uint32 difficultyId) { return sDifficultyStore.HasRecord(difficultyId); },
        Trinity::Containers::MapKey);

    if (foundDifficulty == difficultyEnd)
        return nullptr; // nothing valid was found

    if (!(sDifficultyStore.AssertEntry(foundDifficulty->first)->Flags & DIFFICULTY_FLAG_DEFAULT))
    {
        // first valid difficulty wasn't default, try finding one
        auto defaultDifficulty = std::ranges::find_if(foundDifficulty, difficultyEnd,
            [](DifficultyEntry const* difficultyEntry) { return difficultyEntry && (difficultyEntry->Flags & DIFFICULTY_FLAG_DEFAULT) != 0; },
            [](std::pair<uint32 const, MapDifficultyEntry const*> const& p) { return sDifficultyStore.LookupEntry(p.first); });

        if (defaultDifficulty != difficultyEnd)
            foundDifficulty = defaultDifficulty; // got a default
    }

    if (difficulty)
        *difficulty = Difficulty(foundDifficulty->first);

    return foundDifficulty->second;
}

MapDifficultyEntry const* DB2Manager::GetMapDifficultyData(uint32 mapId, Difficulty difficulty) const
{
    auto itr = _mapDifficulties.find(mapId);
    if (itr == _mapDifficulties.end())
        return nullptr;

    auto diffItr = itr->second.find(difficulty);
    if (diffItr == itr->second.end())
        return nullptr;

    return diffItr->second;
}

MapDifficultyEntry const* DB2Manager::GetDownscaledMapDifficultyData(uint32 mapId, Difficulty& difficulty) const
{
    DifficultyEntry const* diffEntry = sDifficultyStore.LookupEntry(difficulty);
    if (!diffEntry)
        return GetDefaultMapDifficulty(mapId, &difficulty);

    uint32 tmpDiff = difficulty;
    MapDifficultyEntry const* mapDiff = GetMapDifficultyData(mapId, Difficulty(tmpDiff));
    while (!mapDiff)
    {
        tmpDiff = diffEntry->FallbackDifficultyID;
        diffEntry = sDifficultyStore.LookupEntry(tmpDiff);
        if (!diffEntry)
            return GetDefaultMapDifficulty(mapId, &difficulty);

        // pull new data
        mapDiff = GetMapDifficultyData(mapId, Difficulty(tmpDiff)); // we are 10 normal or 25 normal
    }

    difficulty = Difficulty(tmpDiff);
    return mapDiff;
}

DB2Manager::MapDifficultyConditionsContainer const* DB2Manager::GetMapDifficultyConditions(uint32 mapDifficultyId) const
{
    return Trinity::Containers::MapGetValuePtr(_mapDifficultyConditions, mapDifficultyId);
}

MountEntry const* DB2Manager::GetMount(uint32 spellId) const
{
    return Trinity::Containers::MapGetValuePtr(_mountsBySpellId, spellId);
}

MountEntry const* DB2Manager::GetMountById(uint32 id) const
{
    return sMountStore.LookupEntry(id);
}

DB2Manager::MountTypeXCapabilitySet const* DB2Manager::GetMountCapabilities(uint32 mountType) const
{
    return Trinity::Containers::MapGetValuePtr(_mountCapabilitiesByType, mountType);
}

DB2Manager::MountXDisplayContainer const* DB2Manager::GetMountDisplays(uint32 mountId) const
{
    return Trinity::Containers::MapGetValuePtr(_mountDisplays, mountId);
}

std::string DB2Manager::GetNameGenEntry(uint8 race, uint8 gender) const
{
    ASSERT(gender < GENDER_NONE);
    auto ritr = _nameGenData.find(race);
    if (ritr == _nameGenData.end())
        return "";

    if (ritr->second[gender].empty())
        return "";

    return Trinity::Containers::SelectRandomContainerElement(ritr->second[gender])->Name;
}

ResponseCodes DB2Manager::ValidateName(std::wstring const& name, LocaleConstant locale) const
{
    for (Trinity::wregex const& regex : _nameValidators[locale])
        if (Trinity::regex_search(name, regex))
            return CHAR_NAME_PROFANE;

    // regexes at TOTAL_LOCALES are loaded from NamesReserved which is not locale specific
    for (Trinity::wregex const& regex : _nameValidators[TOTAL_LOCALES])
        if (Trinity::regex_search(name, regex))
            return CHAR_NAME_RESERVED;

    return CHAR_NAME_SUCCESS;
}

int32 DB2Manager::GetNumTalentsAtLevel(uint32 level, Classes playerClass)
{
    NumTalentsAtLevelEntry const* numTalentsAtLevel = sNumTalentsAtLevelStore.LookupEntry(level);
    if (!numTalentsAtLevel)
        numTalentsAtLevel = sNumTalentsAtLevelStore.LookupEntry(sNumTalentsAtLevelStore.GetNumRows() - 1);

    if (numTalentsAtLevel)
    {
        switch (playerClass)
        {
            case CLASS_DEATH_KNIGHT:
                return numTalentsAtLevel->NumTalentsDeathKnight;
            case CLASS_DEMON_HUNTER:
                return numTalentsAtLevel->NumTalentsDemonHunter;
            default:
                return numTalentsAtLevel->NumTalents;
        }
    }

    return 0;
}

ParagonReputationEntry const* DB2Manager::GetParagonReputation(uint32 factionId) const
{
    return Trinity::Containers::MapGetValuePtr(_paragonReputations, factionId);
}

PathDb2 const* DB2Manager::GetPath(uint32 pathId) const
{
    return Trinity::Containers::MapGetValuePtr(_paths, pathId);
}

PVPDifficultyEntry const* DB2Manager::GetBattlegroundBracketByLevel(uint32 mapid, uint32 level)
{
    PVPDifficultyEntry const* maxEntry = nullptr;           // used for level > max listed level case
    for (PVPDifficultyEntry const* entry : sPVPDifficultyStore)
    {
        // skip unrelated and too-high brackets
        if (entry->MapID != mapid || entry->MinLevel > level)
            continue;

        // exactly fit
        if (entry->MaxLevel >= level)
            return entry;

        // remember for possible out-of-range case (search higher from existed)
        if (!maxEntry || maxEntry->MaxLevel < entry->MaxLevel)
            maxEntry = entry;
    }

    return maxEntry;
}

PVPDifficultyEntry const* DB2Manager::GetBattlegroundBracketById(uint32 mapid, BattlegroundBracketId id)
{
    for (PVPDifficultyEntry const* entry : sPVPDifficultyStore)
        if (entry->MapID == mapid && entry->GetBracketId() == id)
            return entry;

    return nullptr;
}

uint32 DB2Manager::GetRequiredLevelForPvpTalentSlot(uint8 slot, Classes class_) const
{
    ASSERT(slot < MAX_PVP_TALENT_SLOTS);
    if (_pvpTalentSlotUnlock[slot])
    {
        switch (class_)
        {
            case CLASS_DEATH_KNIGHT:
                return _pvpTalentSlotUnlock[slot]->DeathKnightLevelRequired;
            case CLASS_DEMON_HUNTER:
                return _pvpTalentSlotUnlock[slot]->DemonHunterLevelRequired;
            default:
                break;
        }
        return _pvpTalentSlotUnlock[slot]->LevelRequired;
    }

    return 0;
}

int32 DB2Manager::GetPvpTalentNumSlotsAtLevel(uint32 level, Classes class_) const
{
    int32 slots = 0;
    for (uint8 slot = 0; slot < MAX_PVP_TALENT_SLOTS; ++slot)
        if (level >= GetRequiredLevelForPvpTalentSlot(slot, class_))
            ++slots;

    return slots;
}

std::vector<QuestLineXQuestEntry const*> const* DB2Manager::GetQuestsForQuestLine(uint32 questLineId) const
{
    return Trinity::Containers::MapGetValuePtr(_questsByQuestLine, questLineId);
}

std::vector<QuestPackageItemEntry const*> const* DB2Manager::GetQuestPackageItems(uint32 questPackageID) const
{
    auto itr = _questPackages.find(questPackageID);
    if (itr != _questPackages.end())
        return &itr->second.first;

    return nullptr;
}

std::vector<QuestPackageItemEntry const*> const* DB2Manager::GetQuestPackageItemsFallback(uint32 questPackageID) const
{
    auto itr = _questPackages.find(questPackageID);
    if (itr != _questPackages.end())
        return &itr->second.second;

    return nullptr;
}

uint32 DB2Manager::GetQuestUniqueBitFlag(uint32 questId)
{
    QuestV2Entry const* v2 = sQuestV2Store.LookupEntry(questId);
    if (!v2)
        return 0;

    return v2->UniqueBitFlag;
}

std::vector<uint32> const* DB2Manager::GetPhasesForGroup(uint32 group) const
{
    return Trinity::Containers::MapGetValuePtr(_phasesByGroup, group);
}

PowerTypeEntry const* DB2Manager::GetPowerTypeEntry(Powers power) const
{
    ASSERT(power < MAX_POWERS);
    return _powerTypes[power];
}

PowerTypeEntry const* DB2Manager::GetPowerTypeByName(std::string const& name) const
{
    for (PowerTypeEntry const* powerType : sPowerTypeStore)
    {
        std::string powerName = powerType->NameGlobalStringTag;
        strToLower(powerName);
        if (powerName == name)
            return powerType;

        powerName.erase(std::remove(powerName.begin(), powerName.end(), '_'), powerName.end());
        if (powerName == name)
            return powerType;
    }

    return nullptr;
}

uint8 DB2Manager::GetPvpItemLevelBonus(uint32 itemId) const
{
    auto itr = _pvpItemBonus.find(itemId);
    if (itr != _pvpItemBonus.end())
        return itr->second;

    return 0;
}

std::vector<RewardPackXCurrencyTypeEntry const*> const* DB2Manager::GetRewardPackCurrencyTypesByRewardID(uint32 rewardPackID) const
{
    return Trinity::Containers::MapGetValuePtr(_rewardPackCurrencyTypes, rewardPackID);
}

std::vector<RewardPackXItemEntry const*> const* DB2Manager::GetRewardPackItemsByRewardID(uint32 rewardPackID) const
{
    return Trinity::Containers::MapGetValuePtr(_rewardPackItems, rewardPackID);
}

ShapeshiftFormModelData const* DB2Manager::GetShapeshiftFormModelData(uint8 race, uint8 gender, uint8 form) const
{
    return Trinity::Containers::MapGetValuePtr(_chrCustomizationChoicesForShapeshifts, { race, gender, form });
}

std::vector<SkillLineEntry const*> const* DB2Manager::GetSkillLinesForParentSkill(uint32 parentSkillId) const
{
    return Trinity::Containers::MapGetValuePtr(_skillLinesByParentSkillLine, parentSkillId);
}

std::vector<SkillLineAbilityEntry const*> const* DB2Manager::GetSkillLineAbilitiesBySkill(uint32 skillId) const
{
    return Trinity::Containers::MapGetValuePtr(_skillLineAbilitiesBySkillupSkill, skillId);
}

SkillRaceClassInfoEntry const* DB2Manager::GetSkillRaceClassInfo(uint32 skill, uint8 race, uint8 class_) const
{
    for (auto&& [_, skllRaceClassInfo] : Trinity::Containers::MapEqualRange(_skillRaceClassInfoBySkill, skill))
    {
        if (!skllRaceClassInfo->RaceMask.IsEmpty() && !(skllRaceClassInfo->RaceMask.HasRace(race)))
            continue;
        if (skllRaceClassInfo->ClassMask && !(skllRaceClassInfo->ClassMask & (1 << (class_ - 1))))
            continue;

        return skllRaceClassInfo;
    }

    return nullptr;
}

std::vector<SkillRaceClassInfoEntry const*> DB2Manager::GetSkillRaceClassInfo(uint32 skill) const
{
    std::vector<SkillRaceClassInfoEntry const*> result;
    for (auto const& [_, skillRaceClassInfo] : Trinity::Containers::MapEqualRange(_skillRaceClassInfoBySkill, skill))
        result.push_back(skillRaceClassInfo);

    return result;
}

SoulbindConduitRankEntry const* DB2Manager::GetSoulbindConduitRank(int32 soulbindConduitId, int32 rank) const
{
    return Trinity::Containers::MapGetValuePtr(_soulbindConduitRanks, { soulbindConduitId, rank });
}

std::vector<SpecializationSpellsEntry const*> const* DB2Manager::GetSpecializationSpells(uint32 specId) const
{
    return Trinity::Containers::MapGetValuePtr(_specializationSpellsBySpec, specId);
}

bool DB2Manager::IsSpecSetMember(int32 specSetId, uint32 specId) const
{
    return _specsBySpecSet.count(std::make_pair(specSetId, specId)) > 0;
}

bool DB2Manager::IsValidSpellFamiliyName(SpellFamilyNames family)
{
    return _spellFamilyNames.count(family) > 0;
}

std::vector<SpellProcsPerMinuteModEntry const*> DB2Manager::GetSpellProcsPerMinuteMods(uint32 spellprocsPerMinuteId) const
{
    auto itr = _spellProcsPerMinuteMods.find(spellprocsPerMinuteId);
    if (itr != _spellProcsPerMinuteMods.end())
        return itr->second;

    return std::vector<SpellProcsPerMinuteModEntry const*>();
}

std::vector<SpellVisualMissileEntry const*> const* DB2Manager::GetSpellVisualMissiles(int32 spellVisualMissileSetId) const
{
    return Trinity::Containers::MapGetValuePtr(_spellVisualMissilesBySet, spellVisualMissileSetId);
}

std::vector<TalentEntry const*> const& DB2Manager::GetTalentsByPosition(uint32 class_, uint32 tier, uint32 column) const
{
    return _talentsByPosition[class_][tier][column];
}

TaxiPathEntry const* DB2Manager::GetTaxiPath(uint32 from, uint32 to) const
{
    return Trinity::Containers::MapGetValuePtr(_taxiPaths, { from, to });
}

bool DB2Manager::IsTotemCategoryCompatibleWith(uint32 itemTotemCategoryId, uint32 requiredTotemCategoryId, bool requireAllTotems /*= true*/)
{
    if (requiredTotemCategoryId == 0)
        return true;
    if (itemTotemCategoryId == 0)
        return false;

    TotemCategoryEntry const* itemEntry = sTotemCategoryStore.LookupEntry(itemTotemCategoryId);
    if (!itemEntry)
        return false;
    TotemCategoryEntry const* reqEntry = sTotemCategoryStore.LookupEntry(requiredTotemCategoryId);
    if (!reqEntry)
        return false;

    if (itemEntry->TotemCategoryType != reqEntry->TotemCategoryType)
        return false;

    int32 sharedMask = itemEntry->TotemCategoryMask & reqEntry->TotemCategoryMask;
    return requireAllTotems ? sharedMask == reqEntry->TotemCategoryMask : sharedMask != 0;
}

bool DB2Manager::IsToyItem(uint32 toy) const
{
    return _toys.count(toy) > 0;
}

TransmogIllusionEntry const* DB2Manager::GetTransmogIllusionForEnchantment(uint32 spellItemEnchantmentId) const
{
    return Trinity::Containers::MapGetValuePtr(_transmogIllusionsByEnchantmentId, spellItemEnchantmentId);
}

std::vector<TransmogSetEntry const*> const* DB2Manager::GetTransmogSetsForItemModifiedAppearance(uint32 itemModifiedAppearanceId) const
{
    return Trinity::Containers::MapGetValuePtr(_transmogSetsByItemModifiedAppearance, itemModifiedAppearanceId);
}

std::vector<TransmogSetItemEntry const*> const* DB2Manager::GetTransmogSetItems(uint32 transmogSetId) const
{
    return Trinity::Containers::MapGetValuePtr(_transmogSetItemsByTransmogSet, transmogSetId);
}

struct UiMapAssignmentStatus
{
    UiMapAssignmentEntry const* UiMapAssignment = nullptr;
    // distances if inside
    struct
    {
        float DistanceToRegionCenterSquared = std::numeric_limits<float>::max();
        float DistanceToRegionBottom = std::numeric_limits<float>::max();
    } Inside;

    // distances if outside
    struct
    {
        float DistanceToRegionEdgeSquared = std::numeric_limits<float>::max();
        float DistanceToRegionTop = std::numeric_limits<float>::max();
        float DistanceToRegionBottom = std::numeric_limits<float>::max();
    } Outside;

    int8 MapPriority = 3;
    int8 AreaPriority = -1;
    int8 WmoPriority = 3;

    bool IsInside() const
    {
        return Outside.DistanceToRegionEdgeSquared < std::numeric_limits<float>::epsilon() &&
            std::abs(Outside.DistanceToRegionTop) < std::numeric_limits<float>::epsilon() &&
            std::abs(Outside.DistanceToRegionBottom) < std::numeric_limits<float>::epsilon();
    }
};

static bool operator<(UiMapAssignmentStatus const& left, UiMapAssignmentStatus const& right)
{
    bool leftInside = left.IsInside();
    bool rightInside = right.IsInside();
    if (leftInside != rightInside)
        return leftInside;

    if (left.UiMapAssignment && right.UiMapAssignment &&
        left.UiMapAssignment->UiMapID == right.UiMapAssignment->UiMapID &&
        left.UiMapAssignment->OrderIndex != right.UiMapAssignment->OrderIndex)
        return left.UiMapAssignment->OrderIndex < right.UiMapAssignment->OrderIndex;

    if (left.WmoPriority != right.WmoPriority)
        return left.WmoPriority < right.WmoPriority;

    if (left.AreaPriority != right.AreaPriority)
        return left.AreaPriority < right.AreaPriority;

    if (left.MapPriority != right.MapPriority)
        return left.MapPriority < right.MapPriority;

    if (leftInside)
    {
        if (left.Inside.DistanceToRegionBottom != right.Inside.DistanceToRegionBottom)
            return left.Inside.DistanceToRegionBottom < right.Inside.DistanceToRegionBottom;

        float leftUiSizeX = left.UiMapAssignment ? (left.UiMapAssignment->UiMax.X - left.UiMapAssignment->UiMin.X) : 0.0f;
        float rightUiSizeX = right.UiMapAssignment ? (right.UiMapAssignment->UiMax.X - right.UiMapAssignment->UiMin.X) : 0.0f;

        if (leftUiSizeX > std::numeric_limits<float>::epsilon() && rightUiSizeX > std::numeric_limits<float>::epsilon())
        {
            float leftScale = (left.UiMapAssignment->Region[1].X - left.UiMapAssignment->Region[0].X) / leftUiSizeX;
            float rightScale = (right.UiMapAssignment->Region[1].X - right.UiMapAssignment->Region[0].X) / rightUiSizeX;
            if (leftScale != rightScale)
                return leftScale < rightScale;
        }

        if (left.Inside.DistanceToRegionCenterSquared != right.Inside.DistanceToRegionCenterSquared)
            return left.Inside.DistanceToRegionCenterSquared < right.Inside.DistanceToRegionCenterSquared;
    }
    else
    {
        if (left.Outside.DistanceToRegionTop != right.Outside.DistanceToRegionTop)
            return left.Outside.DistanceToRegionTop < right.Outside.DistanceToRegionTop;

        if (left.Outside.DistanceToRegionBottom != right.Outside.DistanceToRegionBottom)
            return left.Outside.DistanceToRegionBottom < right.Outside.DistanceToRegionBottom;

        if (left.Outside.DistanceToRegionEdgeSquared != right.Outside.DistanceToRegionEdgeSquared)
            return left.Outside.DistanceToRegionEdgeSquared < right.Outside.DistanceToRegionEdgeSquared;
    }

    return true;
}

static bool CheckUiMapAssignmentStatus(float x, float y, float z, int32 mapId, int32 areaId, int32 wmoDoodadPlacementId, int32 wmoGroupId,
    UiMapAssignmentEntry const* uiMapAssignment, UiMapAssignmentStatus* status)
{
    status->UiMapAssignment = uiMapAssignment;
    // x,y not in region
    if (x < uiMapAssignment->Region[0].X || x > uiMapAssignment->Region[1].X || y < uiMapAssignment->Region[0].Y || y > uiMapAssignment->Region[1].Y)
    {
        float xDiff, yDiff;
        if (x >= uiMapAssignment->Region[0].X)
        {
            xDiff = 0.0f;
            if (x > uiMapAssignment->Region[1].X)
                xDiff = x - uiMapAssignment->Region[0].X;
        }
        else
            xDiff = uiMapAssignment->Region[0].X - x;

        if (y >= uiMapAssignment->Region[0].Y)
        {
            yDiff = 0.0f;
            if (y > uiMapAssignment->Region[1].Y)
                yDiff = y - uiMapAssignment->Region[0].Y;
        }
        else
            yDiff = uiMapAssignment->Region[0].Y - y;

        status->Outside.DistanceToRegionEdgeSquared = xDiff * xDiff + yDiff * yDiff;
    }
    else
    {
        status->Inside.DistanceToRegionCenterSquared =
            (x - (uiMapAssignment->Region[0].X + uiMapAssignment->Region[1].X) * 0.5f) * (x - (uiMapAssignment->Region[0].X + uiMapAssignment->Region[1].X) * 0.5f)
            + (y - (uiMapAssignment->Region[0].Y + uiMapAssignment->Region[1].Y) * 0.5f) * (y - (uiMapAssignment->Region[0].Y + uiMapAssignment->Region[1].Y) * 0.5f);
        status->Outside.DistanceToRegionEdgeSquared = 0.0f;
    }

    // z not in region
    if (z < uiMapAssignment->Region[0].Z || z > uiMapAssignment->Region[1].Z)
    {
        if (z < uiMapAssignment->Region[1].Z)
        {
            if (z < uiMapAssignment->Region[0].Z)
                status->Outside.DistanceToRegionBottom = std::min(uiMapAssignment->Region[0].Z - z, 10000.0f);
        }
        else
            status->Outside.DistanceToRegionTop = std::min(z - uiMapAssignment->Region[1].Z, 10000.0f);
    }
    else
    {
        status->Outside.DistanceToRegionTop = 0.0f;
        status->Outside.DistanceToRegionBottom = 0.0f;
        status->Inside.DistanceToRegionBottom = std::min(uiMapAssignment->Region[0].Z - z, 10000.0f);
    }

    if (areaId && uiMapAssignment->AreaID)
    {
        int8 areaPriority = 0;
        while (areaId != uiMapAssignment->AreaID)
        {
            if (AreaTableEntry const* areaEntry = sAreaTableStore.LookupEntry(areaId))
            {
                areaId = areaEntry->ParentAreaID;
                ++areaPriority;
            }
            else
                return false;
        }

        status->AreaPriority = areaPriority;
    }

    if (mapId >= 0 && uiMapAssignment->MapID >= 0)
    {
        if (mapId != uiMapAssignment->MapID)
        {
            if (MapEntry const* mapEntry = sMapStore.LookupEntry(mapId))
            {
                if (mapEntry->ParentMapID == uiMapAssignment->MapID)
                    status->MapPriority = 1;
                else if (mapEntry->CosmeticParentMapID == uiMapAssignment->MapID)
                    status->MapPriority = 2;
                else
                    return false;
            }
            else
                return false;
        }
        else
            status->MapPriority = 0;
    }

    if (wmoGroupId || wmoDoodadPlacementId)
    {
        if (uiMapAssignment->WmoGroupID || uiMapAssignment->WmoDoodadPlacementID)
        {
            bool hasDoodadPlacement = false;
            if (wmoDoodadPlacementId && uiMapAssignment->WmoDoodadPlacementID)
            {
                if (wmoDoodadPlacementId != uiMapAssignment->WmoDoodadPlacementID)
                    return false;

                hasDoodadPlacement = true;
            }

            if (wmoGroupId && uiMapAssignment->WmoGroupID)
            {
                if (wmoGroupId != uiMapAssignment->WmoGroupID)
                    return false;

                if (hasDoodadPlacement)
                    status->WmoPriority = 0;
                else
                    status->WmoPriority = 2;
            }
            else if (hasDoodadPlacement)
                status->WmoPriority = 1;
        }
    }

    return true;
}

static UiMapAssignmentEntry const* FindNearestMapAssignment(float x, float y, float z, int32 mapId, int32 areaId, int32 wmoDoodadPlacementId, int32 wmoGroupId, UiMapSystem system)
{
    UiMapAssignmentStatus nearestMapAssignment;
    auto iterateUiMapAssignments = [&](std::unordered_multimap<int32, UiMapAssignmentEntry const*> const& assignments, int32 id)
    {
        for (auto assignment : Trinity::Containers::MapEqualRange(assignments, id))
        {
            UiMapAssignmentStatus status;
            if (CheckUiMapAssignmentStatus(x, y, z, mapId, areaId, wmoDoodadPlacementId, wmoGroupId, assignment.second, &status))
                if (status < nearestMapAssignment)
                    nearestMapAssignment = status;
        }
    };

    iterateUiMapAssignments(_uiMapAssignmentByWmoGroup[system], wmoGroupId);
    iterateUiMapAssignments(_uiMapAssignmentByWmoDoodadPlacement[system], wmoDoodadPlacementId);

    AreaTableEntry const* areaEntry = sAreaTableStore.LookupEntry(areaId);
    while (areaEntry)
    {
        iterateUiMapAssignments(_uiMapAssignmentByArea[system], areaEntry->ID);
        areaEntry = sAreaTableStore.LookupEntry(areaEntry->ParentAreaID);
    }

    if (MapEntry const* mapEntry = sMapStore.LookupEntry(mapId))
    {
        iterateUiMapAssignments(_uiMapAssignmentByMap[system], mapEntry->ID);
        if (mapEntry->ParentMapID >= 0)
            iterateUiMapAssignments(_uiMapAssignmentByMap[system], mapEntry->ParentMapID);
        if (mapEntry->CosmeticParentMapID >= 0)
            iterateUiMapAssignments(_uiMapAssignmentByMap[system], mapEntry->CosmeticParentMapID);
    }

    return nearestMapAssignment.UiMapAssignment;
}

static DBCPosition2D CalculateGlobalUiMapPosition(uint32 uiMapID, DBCPosition2D uiPosition)
{
    UiMapEntry const* uiMap = sUiMapStore.LookupEntry(uiMapID);
    while (uiMap)
    {
        if (uiMap->Type <= UI_MAP_TYPE_CONTINENT)
            break;

        UiMapBounds const* bounds = Trinity::Containers::MapGetValuePtr(_uiMapBounds, uiMap->ID);
        if (!bounds || !bounds->IsUiAssignment)
            break;

        uiPosition.X = ((1.0 - uiPosition.X) * bounds->Bounds[1]) + (bounds->Bounds[3] * uiPosition.X);
        uiPosition.Y = ((1.0 - uiPosition.Y) * bounds->Bounds[0]) + (bounds->Bounds[2] * uiPosition.Y);

        uiMap = sUiMapStore.LookupEntry(uiMap->ParentUiMapID);
    }

    return uiPosition;
}

bool DB2Manager::GetUiMapPosition(float x, float y, float z, int32 mapId, int32 areaId, int32 wmoDoodadPlacementId, int32 wmoGroupId, UiMapSystem system, bool local,
    uint32* uiMapId /*= nullptr*/, DBCPosition2D* newPos /*= nullptr*/)
{
    if (uiMapId)
        *uiMapId = -1;

    if (newPos)
    {
        newPos->X = 0.0f;
        newPos->Y = 0.0f;
    }

    UiMapAssignmentEntry const* uiMapAssignment = FindNearestMapAssignment(x, y, z, mapId, areaId, wmoDoodadPlacementId, wmoGroupId, system);
    if (!uiMapAssignment)
        return false;

    if (uiMapId)
        *uiMapId = uiMapAssignment->UiMapID;

    DBCPosition2D relativePosition{ 0.5f, 0.5f };
    DBCPosition2D regionSize{ uiMapAssignment->Region[1].X - uiMapAssignment->Region[0].X, uiMapAssignment->Region[1].Y - uiMapAssignment->Region[0].Y };
    if (regionSize.X > 0.0f)
        relativePosition.X = (x - uiMapAssignment->Region[0].X) / regionSize.X;
    if (regionSize.Y > 0.0f)
        relativePosition.Y = (y - uiMapAssignment->Region[0].Y) / regionSize.Y;

    DBCPosition2D uiPosition
    {
        // x and y are swapped
        ((1.0f - (1.0f - relativePosition.Y)) * uiMapAssignment->UiMin.X) + ((1.0f - relativePosition.Y) * uiMapAssignment->UiMax.X),
        ((1.0f - (1.0f - relativePosition.X)) * uiMapAssignment->UiMin.Y) + ((1.0f - relativePosition.X) * uiMapAssignment->UiMax.Y)
    };

    if (!local)
        uiPosition = CalculateGlobalUiMapPosition(uiMapAssignment->UiMapID, uiPosition);

    if (newPos)
        *newPos = uiPosition;

    return true;
}

bool DB2Manager::Zone2MapCoordinates(uint32 areaId, float& x, float& y) const
{
    AreaTableEntry const* areaEntry = sAreaTableStore.LookupEntry(areaId);
    if (!areaEntry)
        return false;

    for (auto assignment : Trinity::Containers::MapEqualRange(_uiMapAssignmentByArea[UI_MAP_SYSTEM_WORLD], areaId))
    {
        if (assignment.second->MapID >= 0 && assignment.second->MapID != areaEntry->ContinentID)
            continue;

        float tmpY = (y - assignment.second->UiMax.Y) / (assignment.second->UiMin.Y - assignment.second->UiMax.Y);
        float tmpX = (x - assignment.second->UiMax.X) / (assignment.second->UiMin.X - assignment.second->UiMax.X);
        x = assignment.second->Region[0].X + tmpY * (assignment.second->Region[1].X - assignment.second->Region[0].X);
        y = assignment.second->Region[0].Y + tmpX * (assignment.second->Region[1].Y - assignment.second->Region[0].Y);

        return true;
    }

    return false;
}

void DB2Manager::Map2ZoneCoordinates(uint32 areaId, float& x, float& y) const
{
    DBCPosition2D zoneCoords;
    if (!GetUiMapPosition(x, y, 0.0f, -1, areaId, 0, 0, UI_MAP_SYSTEM_WORLD, true, nullptr, &zoneCoords))
        return;

    x = zoneCoords.Y * 100.0f;
    y = zoneCoords.X * 100.0f;
}

bool DB2Manager::IsUiMapPhase(uint32 phaseId) const
{
    return _uiMapPhases.find(phaseId) != _uiMapPhases.end();
}

WMOAreaTableEntry const* DB2Manager::GetWMOAreaTable(int32 rootId, int32 adtId, int32 groupId) const
{
    return Trinity::Containers::MapGetValuePtr(_wmoAreaTableLookup, WMOAreaTableKey(int16(rootId), int8(adtId), groupId));
}

std::vector<ModifiedCraftingSpellSlotEntry const*> DB2Manager::GetMCRSpellSlotBySpell(uint32 spellId)
{
    return _MCRSpellSlotBySpell[spellId];
}

std::vector<ModifiedCraftingCategoryEntry const*> DB2Manager::GetMCRCategoryByReagentSlot(uint32 reagentSlotID)
{
    return _MCRCategoryByReagentSlot[reagentSlotID];
}

std::vector<ModifiedCraftingReagentItemEntry const*> DB2Manager::GetMCRReagentItemByCategory(uint32 categoryID)
{
    return _MCRReagentItemByCategory[categoryID];
}

std::set<ItemSparseEntry const*> DB2Manager::GetItemSparseByMCRReagentItem(uint32 reagentItemID)
{
    return _ItemSparseByMCRReagentItem[reagentItemID];
}

std::vector<uint32> DB2Manager::GetCraftingDataItemIDByCraftingData(uint32 craftingDataID)
{
    return _CraftingDataItemIDByCraftingData[craftingDataID];
}

CraftingReagentQualityEntry const* DB2Manager::GetCraftingReagentQualityByItem(uint32 itemID)
{
    return _CraftingReagentQualityByItem[itemID];
}

uint32 DB2Manager::GetCraftingQualityTierByDifficultyPercent(int32 craftingDifficultyID, uint32 difficultyPercent)
{
    CraftingDifficultyQualityEntry const* matchedDifficultyQuality = nullptr;

    for (CraftingDifficultyQualityEntry const* craftingDifficultyQuality : sCraftingDifficultyQualityStore)
        if (craftingDifficultyQuality->CraftingDifficultyID == craftingDifficultyID && craftingDifficultyQuality->QualityPercentage <= difficultyPercent)
            if (!matchedDifficultyQuality || matchedDifficultyQuality->QualityPercentage < craftingDifficultyQuality->QualityPercentage)
                matchedDifficultyQuality = craftingDifficultyQuality;

    if (matchedDifficultyQuality)
        if (CraftingQualityEntry const* craftingQualityEntry = sCraftingQualityStore.LookupEntry(matchedDifficultyQuality->CraftingQualityID))
            return craftingQualityEntry->QualityTier;

    return 0;
}

std::unordered_set<uint32> const* DB2Manager::GetPVPStatIDsForMap(uint32 mapId) const
{
    return Trinity::Containers::MapGetValuePtr(_pvpStatIdsByMap, mapId);
}

bool ChrClassesXPowerTypesEntryComparator::Compare(ChrClassesXPowerTypesEntry const* left, ChrClassesXPowerTypesEntry const* right)
{
    if (left->ClassID != right->ClassID)
        return left->ClassID < right->ClassID;
    return left->PowerType < right->PowerType;
}

TaxiMask::TaxiMask()
{
    if (sTaxiNodesStore.GetNumRows())
    {
        _data.resize((sTaxiNodesStore.GetNumRows() + (8 * sizeof(uint64) - 1)) / (8 * sizeof(uint64)) * (sizeof(uint64) / sizeof(value_type)), 0);
        ASSERT((_data.size() % 8) == 0, "TaxiMask size must be aligned to a multiple of uint64");
    }
}

bool DB2Manager::FriendshipRepReactionEntryComparator::Compare(FriendshipRepReactionEntry const* left, FriendshipRepReactionEntry const* right)
{
    return left->ReactionThreshold < right->ReactionThreshold;
}

bool DB2Manager::MountTypeXCapabilityEntryComparator::Compare(MountTypeXCapabilityEntry const* left, MountTypeXCapabilityEntry const* right)
{
    if (left->MountTypeID == right->MountTypeID)
        return left->OrderIndex < right->OrderIndex;
    return left->MountTypeID < right->MountTypeID;
}<|MERGE_RESOLUTION|>--- conflicted
+++ resolved
@@ -115,16 +115,12 @@
 DB2Storage<ContentTuningXLabelEntry>            sContentTuningXLabelStore("ContentTuningXLabel.db2", &ContentTuningXLabelLoadInfo::Instance);
 DB2Storage<ConversationLineEntry>               sConversationLineStore("ConversationLine.db2", &ConversationLineLoadInfo::Instance);
 DB2Storage<CorruptionEffectsEntry>              sCorruptionEffectsStore("CorruptionEffects.db2", &CorruptionEffectsLoadInfo::Instance);
-<<<<<<< HEAD
 DB2Storage<CraftingDataEntry>                   sCraftingDataStore("CraftingData.db2", &CraftingDataLoadInfo::Instance);
 DB2Storage<CraftingDataItemQualityEntry>        sCraftingDataItemQualityStore("CraftingDataItemQuality.db2", &CraftingDataItemQualityLoadInfo::Instance);
 DB2Storage<CraftingDifficultyEntry>             sCraftingDifficultyStore("CraftingDifficulty.db2", &CraftingDifficultyLoadInfo::Instance);
 DB2Storage<CraftingDifficultyQualityEntry>      sCraftingDifficultyQualityStore("CraftingDifficultyQuality.db2", &CraftingDifficultyQualityLoadInfo::Instance);
 DB2Storage<CraftingQualityEntry>                sCraftingQualityStore("CraftingQuality.db2", &CraftingQualityLoadInfo::Instance);
 DB2Storage<CraftingReagentQualityEntry>         sCraftingReagentQualityStore("CraftingReagentQuality.db2", &CraftingReagentQualityLoadInfo::Instance);
-=======
-DB2Storage<CraftingQualityEntry>                sCraftingQualityStore("CraftingQuality.db2", &CraftingQualityLoadInfo::Instance);
->>>>>>> 3c29a0f6
 DB2Storage<CreatureDisplayInfoEntry>            sCreatureDisplayInfoStore("CreatureDisplayInfo.db2", &CreatureDisplayInfoLoadInfo::Instance);
 DB2Storage<CreatureDisplayInfoExtraEntry>       sCreatureDisplayInfoExtraStore("CreatureDisplayInfoExtra.db2", &CreatureDisplayInfoExtraLoadInfo::Instance);
 DB2Storage<CreatureFamilyEntry>                 sCreatureFamilyStore("CreatureFamily.db2", &CreatureFamilyLoadInfo::Instance);
@@ -244,15 +240,12 @@
 DB2Storage<MapDifficultyEntry>                  sMapDifficultyStore("MapDifficulty.db2", &MapDifficultyLoadInfo::Instance);
 DB2Storage<MapDifficultyXConditionEntry>        sMapDifficultyXConditionStore("MapDifficultyXCondition.db2", &MapDifficultyXConditionLoadInfo::Instance);
 DB2Storage<MawPowerEntry>                       sMawPowerStore("MawPower.db2", &MawPowerLoadInfo::Instance);
-<<<<<<< HEAD
 DB2Storage<MCRSlotXMCRCategoryEntry>            sMCRSlotXMCRCategoryStore("MCRSlotXMCRCategory.db2", &MCRSlotXMCRCategoryLoadInfo::Instance);
+DB2Storage<ModifiedCraftingItemEntry>           sModifiedCraftingItemStore("ModifiedCraftingItem.db2", &ModifiedCraftingItemLoadInfo::Instance);
 DB2Storage<ModifiedCraftingCategoryEntry>       sModifiedCraftingCategoryStore("ModifiedCraftingCategory.db2", &ModifiedCraftingCategoryLoadInfo::Instance);
 DB2Storage<ModifiedCraftingReagentItemEntry>    sModifiedCraftingReagentItemStore("ModifiedCraftingReagentItem.db2", &ModifiedCraftingReagentItemLoadInfo::Instance);
 DB2Storage<ModifiedCraftingReagentSlotEntry>    sModifiedCraftingReagentSlotStore("ModifiedCraftingReagentSlot.db2", &ModifiedCraftingReagentSlotLoadInfo::Instance);
 DB2Storage<ModifiedCraftingSpellSlotEntry>      sModifiedCraftingSpellSlotStore("ModifiedCraftingSpellSlot.db2", &ModifiedCraftingSpellSlotLoadInfo::Instance);
-=======
-DB2Storage<ModifiedCraftingItemEntry>           sModifiedCraftingItemStore("ModifiedCraftingItem.db2", &ModifiedCraftingItemLoadInfo::Instance);
->>>>>>> 3c29a0f6
 DB2Storage<ModifierTreeEntry>                   sModifierTreeStore("ModifierTree.db2", &ModifierTreeLoadInfo::Instance);
 DB2Storage<MountCapabilityEntry>                sMountCapabilityStore("MountCapability.db2", &MountCapabilityLoadInfo::Instance);
 DB2Storage<MountEntry>                          sMountStore("Mount.db2", &MountLoadInfo::Instance);
@@ -766,16 +759,12 @@
     LOAD_DB2(sContentTuningXLabelStore);
     LOAD_DB2(sConversationLineStore);
     LOAD_DB2(sCorruptionEffectsStore);
-<<<<<<< HEAD
     LOAD_DB2(sCraftingDataStore);
     LOAD_DB2(sCraftingDataItemQualityStore);
     LOAD_DB2(sCraftingDifficultyStore);
     LOAD_DB2(sCraftingDifficultyQualityStore);
     LOAD_DB2(sCraftingQualityStore);
     LOAD_DB2(sCraftingReagentQualityStore);
-=======
-    LOAD_DB2(sCraftingQualityStore);
->>>>>>> 3c29a0f6
     LOAD_DB2(sCreatureDisplayInfoStore);
     LOAD_DB2(sCreatureDisplayInfoExtraStore);
     LOAD_DB2(sCreatureFamilyStore);
@@ -895,15 +884,12 @@
     LOAD_DB2(sMapDifficultyStore);
     LOAD_DB2(sMapDifficultyXConditionStore);
     LOAD_DB2(sMawPowerStore);
-<<<<<<< HEAD
     LOAD_DB2(sMCRSlotXMCRCategoryStore);
+    LOAD_DB2(sModifiedCraftingItemStore);
     LOAD_DB2(sModifiedCraftingCategoryStore);
     LOAD_DB2(sModifiedCraftingReagentSlotStore);
     LOAD_DB2(sModifiedCraftingReagentItemStore);
     LOAD_DB2(sModifiedCraftingSpellSlotStore);
-=======
-    LOAD_DB2(sModifiedCraftingItemStore);
->>>>>>> 3c29a0f6
     LOAD_DB2(sModifierTreeStore);
     LOAD_DB2(sMountCapabilityStore);
     LOAD_DB2(sMountStore);
@@ -1770,7 +1756,6 @@
     for (PVPStatEntry const* pvpStat : sPVPStatStore)
         _pvpStatIdsByMap[pvpStat->MapID].insert(pvpStat->ID);
 
-<<<<<<< HEAD
     for (ModifiedCraftingSpellSlotEntry const* entry : sModifiedCraftingSpellSlotStore)
         _MCRSpellSlotBySpell[entry->SpellID].push_back(entry);
 
@@ -1790,12 +1775,7 @@
     for (CraftingReagentQualityEntry const* entry : sCraftingReagentQualityStore)
         _CraftingReagentQualityByItem[entry->ItemID] = entry;
 
-    TC_LOG_INFO("server.loading", ">> Initialized {} DB2 data stores in {} ms", _stores.size(), GetMSTimeDiffToNow(oldMSTime));
-
-    return availableDb2Locales.to_ulong();
-=======
     TC_LOG_INFO("server.loading", ">> Indexed DB2 data stores in {} ms", GetMSTimeDiffToNow(oldMSTime));
->>>>>>> 3c29a0f6
 }
 
 DB2StorageBase const* DB2Manager::GetStorage(uint32 type) const
