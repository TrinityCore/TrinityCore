--- conflicted
+++ resolved
@@ -94,15 +94,11 @@
 DB2Storage<ContentTuningEntry>                  sContentTuningStore("ContentTuning.db2", ContentTuningLoadInfo::Instance());
 DB2Storage<ContentTuningXExpectedEntry>         sContentTuningXExpectedStore("ContentTuningXExpected.db2", ContentTuningXExpectedLoadInfo::Instance());
 DB2Storage<ConversationLineEntry>               sConversationLineStore("ConversationLine.db2", ConversationLineLoadInfo::Instance());
-<<<<<<< HEAD
+DB2Storage<CorruptionEffectsEntry>              sCorruptionEffectsStore("CorruptionEffects.db2", CorruptionEffectsLoadInfo::Instance());
 DB2Storage<CreatureDisplayInfoEntry>            sCreatureDisplayInfoStoreRaw("CreatureDisplayInfo.db2", CreatureDisplayInfoLoadInfo::Instance());
 CreatureDisplayInfoStore                        sCreatureDisplayInfoStore;
 bool CreatureDisplayInfoStore::HasRecord(uint32 id) const { return sCreatureDisplayInfoStoreRaw.HasRecord(sObjectMgr->GetRealDisplayId(id)); }
 const CreatureDisplayInfoEntry * CreatureDisplayInfoStore::LookupEntry(uint32 id) const { return sCreatureDisplayInfoStoreRaw.LookupEntry(sObjectMgr->GetRealDisplayId(id)); }
-=======
-DB2Storage<CorruptionEffectsEntry>              sCorruptionEffectsStore("CorruptionEffects.db2", CorruptionEffectsLoadInfo::Instance());
-DB2Storage<CreatureDisplayInfoEntry>            sCreatureDisplayInfoStore("CreatureDisplayInfo.db2", CreatureDisplayInfoLoadInfo::Instance());
->>>>>>> 6040f8eb
 DB2Storage<CreatureDisplayInfoExtraEntry>       sCreatureDisplayInfoExtraStore("CreatureDisplayInfoExtra.db2", CreatureDisplayInfoExtraLoadInfo::Instance());
 DB2Storage<CreatureFamilyEntry>                 sCreatureFamilyStore("CreatureFamily.db2", CreatureFamilyLoadInfo::Instance());
 DB2Storage<CreatureModelDataEntry>              sCreatureModelDataStore("CreatureModelData.db2", CreatureModelDataLoadInfo::Instance());
@@ -592,12 +588,8 @@
     LOAD_DB2(sContentTuningStore);
     LOAD_DB2(sContentTuningXExpectedStore);
     LOAD_DB2(sConversationLineStore);
-<<<<<<< HEAD
+    LOAD_DB2(sCorruptionEffectsStore);
     LOAD_DB2(sCreatureDisplayInfoStoreRaw);
-=======
-    LOAD_DB2(sCorruptionEffectsStore);
-    LOAD_DB2(sCreatureDisplayInfoStore);
->>>>>>> 6040f8eb
     LOAD_DB2(sCreatureDisplayInfoExtraStore);
     LOAD_DB2(sCreatureFamilyStore);
     LOAD_DB2(sCreatureModelDataStore);
