/*
 * Copyright (C) 2008-2016 TrinityCore <http://www.trinitycore.org/>
 * Copyright (C) 2005-2009 MaNGOS <http://getmangos.com/>
 *
 * This program is free software; you can redistribute it and/or modify it
 * under the terms of the GNU General Public License as published by the
 * Free Software Foundation; either version 2 of the License, or (at your
 * option) any later version.
 *
 * This program is distributed in the hope that it will be useful, but WITHOUT
 * ANY WARRANTY; without even the implied warranty of MERCHANTABILITY or
 * FITNESS FOR A PARTICULAR PURPOSE. See the GNU General Public License for
 * more details.
 *
 * You should have received a copy of the GNU General Public License along
 * with this program. If not, see <http://www.gnu.org/licenses/>.
 */

#ifndef TRINITY_DBCSTORES_H
#define TRINITY_DBCSTORES_H

#include "Common.h"
#include "DBCStore.h"
#include "DBCStructure.h"
#include "SharedDefines.h"

#include <list>

typedef std::list<uint32> SimpleFactionsList;
TC_GAME_API SimpleFactionsList const* GetFactionTeamList(uint32 faction);

TC_GAME_API char* GetPetName(uint32 petfamily, uint32 dbclang);
TC_GAME_API uint32 GetTalentSpellCost(uint32 spellId);
TC_GAME_API TalentSpellPos const* GetTalentSpellPos(uint32 spellId);

TC_GAME_API char const* GetRaceName(uint8 race, uint8 locale);
TC_GAME_API char const* GetClassName(uint8 class_, uint8 locale);

TC_GAME_API WMOAreaTableEntry const* GetWMOAreaTableEntryByTripple(int32 rootid, int32 adtid, int32 groupid);

TC_GAME_API uint32 GetVirtualMapForMapAndZone(uint32 mapid, uint32 zoneId);

enum ContentLevels
{
    CONTENT_1_60 = 0,
    CONTENT_61_70,
    CONTENT_71_80
};
TC_GAME_API ContentLevels GetContentLevelsForMapAndZone(uint32 mapid, uint32 zoneId);

TC_GAME_API bool IsTotemCategoryCompatiableWith(uint32 itemTotemCategoryId, uint32 requiredTotemCategoryId);

TC_GAME_API void Zone2MapCoordinates(float &x, float &y, uint32 zone);
TC_GAME_API void Map2ZoneCoordinates(float &x, float &y, uint32 zone);

typedef std::map<uint32/*pair32(map, diff)*/, MapDifficulty> MapDifficultyMap;
TC_GAME_API MapDifficulty const* GetMapDifficultyData(uint32 mapId, Difficulty difficulty);
TC_GAME_API MapDifficulty const* GetDownscaledMapDifficultyData(uint32 mapId, Difficulty &difficulty);

TC_GAME_API uint32 const* /*[MAX_TALENT_TABS]*/ GetTalentTabPages(uint8 cls);

TC_GAME_API uint32 GetLiquidFlags(uint32 liquidType);

TC_GAME_API PvPDifficultyEntry const* GetBattlegroundBracketByLevel(uint32 mapid, uint32 level);
TC_GAME_API PvPDifficultyEntry const* GetBattlegroundBracketById(uint32 mapid, BattlegroundBracketId id);

TC_GAME_API CharStartOutfitEntry const* GetCharStartOutfitEntry(uint8 race, uint8 class_, uint8 gender);
TC_GAME_API CharSectionsEntry const* GetCharSectionEntry(uint8 race, CharSectionType genType, uint8 gender, uint8 type, uint8 color);

TC_GAME_API LFGDungeonEntry const* GetLFGDungeon(uint32 mapId, Difficulty difficulty);

TC_GAME_API uint32 GetDefaultMapLight(uint32 mapId);

typedef std::unordered_multimap<uint32, SkillRaceClassInfoEntry const*> SkillRaceClassInfoMap;
typedef std::pair<SkillRaceClassInfoMap::iterator, SkillRaceClassInfoMap::iterator> SkillRaceClassInfoBounds;
<<<<<<< HEAD
SkillRaceClassInfoEntry const* GetSkillRaceClassInfo(uint32 skill, uint8 race, uint8 class_);

ResponseCodes ValidateName(std::string const& name, LocaleConstant locale);

EmotesTextSoundEntry const* FindTextSoundEmoteFor(uint32 emote, uint32 race, uint32 gender);

extern DBCStorage <AchievementEntry>             sAchievementStore;
extern DBCStorage <AchievementCriteriaEntry>     sAchievementCriteriaStore;
extern DBCStorage <AreaTableEntry>               sAreaTableStore;
extern DBCStorage <AreaGroupEntry>               sAreaGroupStore;
extern DBCStorage <AreaPOIEntry>                 sAreaPOIStore;
extern DBCStorage <AreaTriggerEntry>             sAreaTriggerStore;
extern DBCStorage <AuctionHouseEntry>            sAuctionHouseStore;
extern DBCStorage <BankBagSlotPricesEntry>       sBankBagSlotPricesStore;
extern DBCStorage <BannedAddOnsEntry>            sBannedAddOnsStore;
extern DBCStorage <BarberShopStyleEntry>         sBarberShopStyleStore;
extern DBCStorage <BattlemasterListEntry>        sBattlemasterListStore;
extern DBCStorage <ChatChannelsEntry>            sChatChannelsStore;
extern DBCStorage <CharStartOutfitEntry>         sCharStartOutfitStore;
extern DBCStorage <CharSectionsEntry>            sCharSectionsStore;
extern DBCStorage <CharTitlesEntry>              sCharTitlesStore;
extern DBCStorage <ChrClassesEntry>              sChrClassesStore;
extern DBCStorage <ChrRacesEntry>                sChrRacesStore;
extern DBCStorage <CinematicSequencesEntry>      sCinematicSequencesStore;
extern DBCStorage <CreatureDisplayInfoEntry>     sCreatureDisplayInfoStore;
extern DBCStorage <CreatureDisplayInfoExtraEntry> sCreatureDisplayInfoExtraStore;
extern DBCStorage <CreatureFamilyEntry>          sCreatureFamilyStore;
extern DBCStorage <CreatureModelDataEntry>       sCreatureModelDataStore;
extern DBCStorage <CreatureSpellDataEntry>       sCreatureSpellDataStore;
extern DBCStorage <CreatureTypeEntry>            sCreatureTypeStore;
extern DBCStorage <CurrencyTypesEntry>           sCurrencyTypesStore;
extern DBCStorage <DestructibleModelDataEntry>   sDestructibleModelDataStore;
extern DBCStorage <DungeonEncounterEntry>        sDungeonEncounterStore;
extern DBCStorage <DurabilityCostsEntry>         sDurabilityCostsStore;
extern DBCStorage <DurabilityQualityEntry>       sDurabilityQualityStore;
extern DBCStorage <EmotesEntry>                  sEmotesStore;
extern DBCStorage <EmotesTextEntry>              sEmotesTextStore;
extern DBCStorage <EmotesTextSoundEntry>         sEmotesTextSoundStore;
extern DBCStorage <FactionEntry>                 sFactionStore;
extern DBCStorage <FactionTemplateEntry>         sFactionTemplateStore;
extern DBCStorage <GameObjectDisplayInfoEntry>   sGameObjectDisplayInfoStore;
extern DBCStorage <GemPropertiesEntry>           sGemPropertiesStore;
extern DBCStorage <GlyphPropertiesEntry>         sGlyphPropertiesStore;
extern DBCStorage <GlyphSlotEntry>               sGlyphSlotStore;

extern DBCStorage <GtBarberShopCostBaseEntry>    sGtBarberShopCostBaseStore;
extern DBCStorage <GtCombatRatingsEntry>         sGtCombatRatingsStore;
extern DBCStorage <GtChanceToMeleeCritBaseEntry> sGtChanceToMeleeCritBaseStore;
extern DBCStorage <GtChanceToMeleeCritEntry>     sGtChanceToMeleeCritStore;
extern DBCStorage <GtChanceToSpellCritBaseEntry> sGtChanceToSpellCritBaseStore;
extern DBCStorage <GtChanceToSpellCritEntry>     sGtChanceToSpellCritStore;
extern DBCStorage <GtNPCManaCostScalerEntry>     sGtNPCManaCostScalerStore;
extern DBCStorage <GtOCTClassCombatRatingScalarEntry> sGtOCTClassCombatRatingScalarStore;
extern DBCStorage <GtOCTRegenHPEntry>            sGtOCTRegenHPStore;
//extern DBCStorage <GtOCTRegenMPEntry>            sGtOCTRegenMPStore; -- not used currently
extern DBCStorage <GtRegenHPPerSptEntry>         sGtRegenHPPerSptStore;
extern DBCStorage <GtRegenMPPerSptEntry>         sGtRegenMPPerSptStore;
extern DBCStorage <HolidaysEntry>                sHolidaysStore;
extern DBCStorage <ItemEntry>                    sItemStore;
extern DBCStorage <ItemBagFamilyEntry>           sItemBagFamilyStore;
extern DBCStorage <ItemDisplayInfoEntry>         sItemDisplayInfoStore;
extern DBCStorage <ItemExtendedCostEntry>        sItemExtendedCostStore;
extern DBCStorage <ItemLimitCategoryEntry>       sItemLimitCategoryStore;
extern DBCStorage <ItemRandomPropertiesEntry>    sItemRandomPropertiesStore;
extern DBCStorage <ItemRandomSuffixEntry>        sItemRandomSuffixStore;
extern DBCStorage <ItemSetEntry>                 sItemSetStore;
extern DBCStorage <LFGDungeonEntry>              sLFGDungeonStore;
extern DBCStorage <LiquidTypeEntry>              sLiquidTypeStore;
extern DBCStorage <LockEntry>                    sLockStore;
extern DBCStorage <MailTemplateEntry>            sMailTemplateStore;
extern DBCStorage <MapEntry>                     sMapStore;
//extern DBCStorage <MapDifficultyEntry>           sMapDifficultyStore; -- use GetMapDifficultyData insteed
extern MapDifficultyMap                          sMapDifficultyMap;
extern DBCStorage <MovieEntry>                   sMovieStore;
extern DBCStorage <OverrideSpellDataEntry>       sOverrideSpellDataStore;
extern DBCStorage <PowerDisplayEntry>            sPowerDisplayStore;
extern DBCStorage <QuestSortEntry>               sQuestSortStore;
extern DBCStorage <QuestXPEntry>                 sQuestXPStore;
extern DBCStorage <QuestFactionRewEntry>         sQuestFactionRewardStore;
extern DBCStorage <RandomPropertiesPointsEntry>  sRandomPropertiesPointsStore;
extern DBCStorage <ScalingStatDistributionEntry> sScalingStatDistributionStore;
extern DBCStorage <ScalingStatValuesEntry>       sScalingStatValuesStore;
extern DBCStorage <SkillLineEntry>               sSkillLineStore;
extern DBCStorage <SkillLineAbilityEntry>        sSkillLineAbilityStore;
extern DBCStorage <SkillTiersEntry>              sSkillTiersStore;
extern DBCStorage <SoundEntriesEntry>            sSoundEntriesStore;
extern DBCStorage <SpellCastTimesEntry>          sSpellCastTimesStore;
extern DBCStorage <SpellCategoryEntry>           sSpellCategoryStore;
extern DBCStorage <SpellDifficultyEntry>         sSpellDifficultyStore;
extern DBCStorage <SpellDurationEntry>           sSpellDurationStore;
extern DBCStorage <SpellFocusObjectEntry>        sSpellFocusObjectStore;
extern DBCStorage <SpellItemEnchantmentEntry>    sSpellItemEnchantmentStore;
extern DBCStorage <SpellItemEnchantmentConditionEntry> sSpellItemEnchantmentConditionStore;
extern PetFamilySpellsStore                      sPetFamilySpellsStore;
extern DBCStorage <SpellRadiusEntry>             sSpellRadiusStore;
extern DBCStorage <SpellRangeEntry>              sSpellRangeStore;
extern DBCStorage <SpellRuneCostEntry>           sSpellRuneCostStore;
extern DBCStorage <SpellShapeshiftEntry>         sSpellShapeshiftStore;
extern DBCStorage <SpellEntry>                   sSpellStore;
extern DBCStorage <StableSlotPricesEntry>        sStableSlotPricesStore;
extern DBCStorage <SummonPropertiesEntry>        sSummonPropertiesStore;
extern DBCStorage <TalentEntry>                  sTalentStore;
extern DBCStorage <TalentTabEntry>               sTalentTabStore;
extern DBCStorage <TaxiNodesEntry>               sTaxiNodesStore;
extern DBCStorage <TaxiPathEntry>                sTaxiPathStore;
extern TaxiMask                                  sTaxiNodesMask;
extern TaxiMask                                  sOldContinentsNodesMask;
extern TaxiMask                                  sHordeTaxiNodesMask;
extern TaxiMask                                  sAllianceTaxiNodesMask;
extern TaxiMask                                  sDeathKnightTaxiNodesMask;
extern TaxiPathSetBySource                       sTaxiPathSetBySource;
extern TaxiPathNodesByPath                       sTaxiPathNodesByPath;
extern DBCStorage <TeamContributionPointsEntry>  sTeamContributionPointsStore;
extern DBCStorage <TotemCategoryEntry>           sTotemCategoryStore;
extern DBCStorage <VehicleEntry>                 sVehicleStore;
extern DBCStorage <VehicleSeatEntry>             sVehicleSeatStore;
extern DBCStorage <WMOAreaTableEntry>            sWMOAreaTableStore;
//extern DBCStorage <WorldMapAreaEntry>           sWorldMapAreaStore; -- use Zone2MapCoordinates and Map2ZoneCoordinates
extern DBCStorage <WorldMapOverlayEntry>         sWorldMapOverlayStore;
extern DBCStorage <WorldSafeLocsEntry>           sWorldSafeLocsStore;

void LoadDBCStores(const std::string& dataPath);
=======
TC_GAME_API SkillRaceClassInfoEntry const* GetSkillRaceClassInfo(uint32 skill, uint8 race, uint8 class_);

TC_GAME_API ResponseCodes ValidateName(std::string const& name, LocaleConstant locale);

TC_GAME_API EmotesTextSoundEntry const* FindTextSoundEmoteFor(uint32 emote, uint32 race, uint32 gender);

TC_GAME_API extern DBCStorage <AchievementEntry>             sAchievementStore;
TC_GAME_API extern DBCStorage <AchievementCriteriaEntry>     sAchievementCriteriaStore;
TC_GAME_API extern DBCStorage <AreaTableEntry>               sAreaTableStore;
TC_GAME_API extern DBCStorage <AreaGroupEntry>               sAreaGroupStore;
TC_GAME_API extern DBCStorage <AreaPOIEntry>                 sAreaPOIStore;
TC_GAME_API extern DBCStorage <AreaTriggerEntry>             sAreaTriggerStore;
TC_GAME_API extern DBCStorage <AuctionHouseEntry>            sAuctionHouseStore;
TC_GAME_API extern DBCStorage <BankBagSlotPricesEntry>       sBankBagSlotPricesStore;
TC_GAME_API extern DBCStorage <BannedAddOnsEntry>            sBannedAddOnsStore;
TC_GAME_API extern DBCStorage <BarberShopStyleEntry>         sBarberShopStyleStore;
TC_GAME_API extern DBCStorage <BattlemasterListEntry>        sBattlemasterListStore;
TC_GAME_API extern DBCStorage <ChatChannelsEntry>            sChatChannelsStore;
TC_GAME_API extern DBCStorage <CharStartOutfitEntry>         sCharStartOutfitStore;
TC_GAME_API extern DBCStorage <CharSectionsEntry>            sCharSectionsStore;
TC_GAME_API extern DBCStorage <CharTitlesEntry>              sCharTitlesStore;
TC_GAME_API extern DBCStorage <ChrClassesEntry>              sChrClassesStore;
TC_GAME_API extern DBCStorage <ChrRacesEntry>                sChrRacesStore;
TC_GAME_API extern DBCStorage <CinematicSequencesEntry>      sCinematicSequencesStore;
TC_GAME_API extern DBCStorage <CreatureDisplayInfoEntry>     sCreatureDisplayInfoStore;
TC_GAME_API extern DBCStorage <CreatureDisplayInfoExtraEntry> sCreatureDisplayInfoExtraStore;
TC_GAME_API extern DBCStorage <CreatureFamilyEntry>          sCreatureFamilyStore;
TC_GAME_API extern DBCStorage <CreatureModelDataEntry>       sCreatureModelDataStore;
TC_GAME_API extern DBCStorage <CreatureSpellDataEntry>       sCreatureSpellDataStore;
TC_GAME_API extern DBCStorage <CreatureTypeEntry>            sCreatureTypeStore;
TC_GAME_API extern DBCStorage <CurrencyTypesEntry>           sCurrencyTypesStore;
TC_GAME_API extern DBCStorage <DestructibleModelDataEntry>   sDestructibleModelDataStore;
TC_GAME_API extern DBCStorage <DungeonEncounterEntry>        sDungeonEncounterStore;
TC_GAME_API extern DBCStorage <DurabilityCostsEntry>         sDurabilityCostsStore;
TC_GAME_API extern DBCStorage <DurabilityQualityEntry>       sDurabilityQualityStore;
TC_GAME_API extern DBCStorage <EmotesEntry>                  sEmotesStore;
TC_GAME_API extern DBCStorage <EmotesTextEntry>              sEmotesTextStore;
TC_GAME_API extern DBCStorage <EmotesTextSoundEntry>         sEmotesTextSoundStore;
TC_GAME_API extern DBCStorage <FactionEntry>                 sFactionStore;
TC_GAME_API extern DBCStorage <FactionTemplateEntry>         sFactionTemplateStore;
TC_GAME_API extern DBCStorage <GameObjectDisplayInfoEntry>   sGameObjectDisplayInfoStore;
TC_GAME_API extern DBCStorage <GemPropertiesEntry>           sGemPropertiesStore;
TC_GAME_API extern DBCStorage <GlyphPropertiesEntry>         sGlyphPropertiesStore;
TC_GAME_API extern DBCStorage <GlyphSlotEntry>               sGlyphSlotStore;

TC_GAME_API extern DBCStorage <GtBarberShopCostBaseEntry>    sGtBarberShopCostBaseStore;
TC_GAME_API extern DBCStorage <GtCombatRatingsEntry>         sGtCombatRatingsStore;
TC_GAME_API extern DBCStorage <GtChanceToMeleeCritBaseEntry> sGtChanceToMeleeCritBaseStore;
TC_GAME_API extern DBCStorage <GtChanceToMeleeCritEntry>     sGtChanceToMeleeCritStore;
TC_GAME_API extern DBCStorage <GtChanceToSpellCritBaseEntry> sGtChanceToSpellCritBaseStore;
TC_GAME_API extern DBCStorage <GtChanceToSpellCritEntry>     sGtChanceToSpellCritStore;
TC_GAME_API extern DBCStorage <GtNPCManaCostScalerEntry>     sGtNPCManaCostScalerStore;
TC_GAME_API extern DBCStorage <GtOCTClassCombatRatingScalarEntry> sGtOCTClassCombatRatingScalarStore;
TC_GAME_API extern DBCStorage <GtOCTRegenHPEntry>            sGtOCTRegenHPStore;
//TC_GAME_API extern DBCStorage <GtOCTRegenMPEntry>            sGtOCTRegenMPStore; -- not used currently
TC_GAME_API extern DBCStorage <GtRegenHPPerSptEntry>         sGtRegenHPPerSptStore;
TC_GAME_API extern DBCStorage <GtRegenMPPerSptEntry>         sGtRegenMPPerSptStore;
TC_GAME_API extern DBCStorage <HolidaysEntry>                sHolidaysStore;
TC_GAME_API extern DBCStorage <ItemEntry>                    sItemStore;
TC_GAME_API extern DBCStorage <ItemBagFamilyEntry>           sItemBagFamilyStore;
//TC_GAME_API extern DBCStorage <ItemDisplayInfoEntry>      sItemDisplayInfoStore; -- not used currently
TC_GAME_API extern DBCStorage <ItemExtendedCostEntry>        sItemExtendedCostStore;
TC_GAME_API extern DBCStorage <ItemLimitCategoryEntry>       sItemLimitCategoryStore;
TC_GAME_API extern DBCStorage <ItemRandomPropertiesEntry>    sItemRandomPropertiesStore;
TC_GAME_API extern DBCStorage <ItemRandomSuffixEntry>        sItemRandomSuffixStore;
TC_GAME_API extern DBCStorage <ItemSetEntry>                 sItemSetStore;
TC_GAME_API extern DBCStorage <LFGDungeonEntry>              sLFGDungeonStore;
TC_GAME_API extern DBCStorage <LiquidTypeEntry>              sLiquidTypeStore;
TC_GAME_API extern DBCStorage <LockEntry>                    sLockStore;
TC_GAME_API extern DBCStorage <MailTemplateEntry>            sMailTemplateStore;
TC_GAME_API extern DBCStorage <MapEntry>                     sMapStore;
//TC_GAME_API extern DBCStorage <MapDifficultyEntry>           sMapDifficultyStore; -- use GetMapDifficultyData insteed
TC_GAME_API extern MapDifficultyMap                          sMapDifficultyMap;
TC_GAME_API extern DBCStorage <MovieEntry>                   sMovieStore;
TC_GAME_API extern DBCStorage <OverrideSpellDataEntry>       sOverrideSpellDataStore;
TC_GAME_API extern DBCStorage <PowerDisplayEntry>            sPowerDisplayStore;
TC_GAME_API extern DBCStorage <QuestSortEntry>               sQuestSortStore;
TC_GAME_API extern DBCStorage <QuestXPEntry>                 sQuestXPStore;
TC_GAME_API extern DBCStorage <QuestFactionRewEntry>         sQuestFactionRewardStore;
TC_GAME_API extern DBCStorage <RandomPropertiesPointsEntry>  sRandomPropertiesPointsStore;
TC_GAME_API extern DBCStorage <ScalingStatDistributionEntry> sScalingStatDistributionStore;
TC_GAME_API extern DBCStorage <ScalingStatValuesEntry>       sScalingStatValuesStore;
TC_GAME_API extern DBCStorage <SkillLineEntry>               sSkillLineStore;
TC_GAME_API extern DBCStorage <SkillLineAbilityEntry>        sSkillLineAbilityStore;
TC_GAME_API extern DBCStorage <SkillTiersEntry>              sSkillTiersStore;
TC_GAME_API extern DBCStorage <SoundEntriesEntry>            sSoundEntriesStore;
TC_GAME_API extern DBCStorage <SpellCastTimesEntry>          sSpellCastTimesStore;
TC_GAME_API extern DBCStorage <SpellCategoryEntry>           sSpellCategoryStore;
TC_GAME_API extern DBCStorage <SpellDifficultyEntry>         sSpellDifficultyStore;
TC_GAME_API extern DBCStorage <SpellDurationEntry>           sSpellDurationStore;
TC_GAME_API extern DBCStorage <SpellFocusObjectEntry>        sSpellFocusObjectStore;
TC_GAME_API extern DBCStorage <SpellItemEnchantmentEntry>    sSpellItemEnchantmentStore;
TC_GAME_API extern DBCStorage <SpellItemEnchantmentConditionEntry> sSpellItemEnchantmentConditionStore;
TC_GAME_API extern PetFamilySpellsStore                      sPetFamilySpellsStore;
TC_GAME_API extern DBCStorage <SpellRadiusEntry>             sSpellRadiusStore;
TC_GAME_API extern DBCStorage <SpellRangeEntry>              sSpellRangeStore;
TC_GAME_API extern DBCStorage <SpellRuneCostEntry>           sSpellRuneCostStore;
TC_GAME_API extern DBCStorage <SpellShapeshiftEntry>         sSpellShapeshiftStore;
TC_GAME_API extern DBCStorage <SpellEntry>                   sSpellStore;
TC_GAME_API extern DBCStorage <StableSlotPricesEntry>        sStableSlotPricesStore;
TC_GAME_API extern DBCStorage <SummonPropertiesEntry>        sSummonPropertiesStore;
TC_GAME_API extern DBCStorage <TalentEntry>                  sTalentStore;
TC_GAME_API extern DBCStorage <TalentTabEntry>               sTalentTabStore;
TC_GAME_API extern DBCStorage <TaxiNodesEntry>               sTaxiNodesStore;
TC_GAME_API extern DBCStorage <TaxiPathEntry>                sTaxiPathStore;
TC_GAME_API extern TaxiMask                                  sTaxiNodesMask;
TC_GAME_API extern TaxiMask                                  sOldContinentsNodesMask;
TC_GAME_API extern TaxiMask                                  sHordeTaxiNodesMask;
TC_GAME_API extern TaxiMask                                  sAllianceTaxiNodesMask;
TC_GAME_API extern TaxiMask                                  sDeathKnightTaxiNodesMask;
TC_GAME_API extern TaxiPathSetBySource                       sTaxiPathSetBySource;
TC_GAME_API extern TaxiPathNodesByPath                       sTaxiPathNodesByPath;
TC_GAME_API extern DBCStorage <TeamContributionPointsEntry>  sTeamContributionPointsStore;
TC_GAME_API extern DBCStorage <TotemCategoryEntry>           sTotemCategoryStore;
TC_GAME_API extern DBCStorage <VehicleEntry>                 sVehicleStore;
TC_GAME_API extern DBCStorage <VehicleSeatEntry>             sVehicleSeatStore;
TC_GAME_API extern DBCStorage <WMOAreaTableEntry>            sWMOAreaTableStore;
//TC_GAME_API extern DBCStorage <WorldMapAreaEntry>           sWorldMapAreaStore; -- use Zone2MapCoordinates and Map2ZoneCoordinates
TC_GAME_API extern DBCStorage <WorldMapOverlayEntry>         sWorldMapOverlayStore;
TC_GAME_API extern DBCStorage <WorldSafeLocsEntry>           sWorldSafeLocsStore;

TC_GAME_API void LoadDBCStores(const std::string& dataPath);
>>>>>>> 48a12cb2

#endif<|MERGE_RESOLUTION|>--- conflicted
+++ resolved
@@ -73,130 +73,6 @@
 
 typedef std::unordered_multimap<uint32, SkillRaceClassInfoEntry const*> SkillRaceClassInfoMap;
 typedef std::pair<SkillRaceClassInfoMap::iterator, SkillRaceClassInfoMap::iterator> SkillRaceClassInfoBounds;
-<<<<<<< HEAD
-SkillRaceClassInfoEntry const* GetSkillRaceClassInfo(uint32 skill, uint8 race, uint8 class_);
-
-ResponseCodes ValidateName(std::string const& name, LocaleConstant locale);
-
-EmotesTextSoundEntry const* FindTextSoundEmoteFor(uint32 emote, uint32 race, uint32 gender);
-
-extern DBCStorage <AchievementEntry>             sAchievementStore;
-extern DBCStorage <AchievementCriteriaEntry>     sAchievementCriteriaStore;
-extern DBCStorage <AreaTableEntry>               sAreaTableStore;
-extern DBCStorage <AreaGroupEntry>               sAreaGroupStore;
-extern DBCStorage <AreaPOIEntry>                 sAreaPOIStore;
-extern DBCStorage <AreaTriggerEntry>             sAreaTriggerStore;
-extern DBCStorage <AuctionHouseEntry>            sAuctionHouseStore;
-extern DBCStorage <BankBagSlotPricesEntry>       sBankBagSlotPricesStore;
-extern DBCStorage <BannedAddOnsEntry>            sBannedAddOnsStore;
-extern DBCStorage <BarberShopStyleEntry>         sBarberShopStyleStore;
-extern DBCStorage <BattlemasterListEntry>        sBattlemasterListStore;
-extern DBCStorage <ChatChannelsEntry>            sChatChannelsStore;
-extern DBCStorage <CharStartOutfitEntry>         sCharStartOutfitStore;
-extern DBCStorage <CharSectionsEntry>            sCharSectionsStore;
-extern DBCStorage <CharTitlesEntry>              sCharTitlesStore;
-extern DBCStorage <ChrClassesEntry>              sChrClassesStore;
-extern DBCStorage <ChrRacesEntry>                sChrRacesStore;
-extern DBCStorage <CinematicSequencesEntry>      sCinematicSequencesStore;
-extern DBCStorage <CreatureDisplayInfoEntry>     sCreatureDisplayInfoStore;
-extern DBCStorage <CreatureDisplayInfoExtraEntry> sCreatureDisplayInfoExtraStore;
-extern DBCStorage <CreatureFamilyEntry>          sCreatureFamilyStore;
-extern DBCStorage <CreatureModelDataEntry>       sCreatureModelDataStore;
-extern DBCStorage <CreatureSpellDataEntry>       sCreatureSpellDataStore;
-extern DBCStorage <CreatureTypeEntry>            sCreatureTypeStore;
-extern DBCStorage <CurrencyTypesEntry>           sCurrencyTypesStore;
-extern DBCStorage <DestructibleModelDataEntry>   sDestructibleModelDataStore;
-extern DBCStorage <DungeonEncounterEntry>        sDungeonEncounterStore;
-extern DBCStorage <DurabilityCostsEntry>         sDurabilityCostsStore;
-extern DBCStorage <DurabilityQualityEntry>       sDurabilityQualityStore;
-extern DBCStorage <EmotesEntry>                  sEmotesStore;
-extern DBCStorage <EmotesTextEntry>              sEmotesTextStore;
-extern DBCStorage <EmotesTextSoundEntry>         sEmotesTextSoundStore;
-extern DBCStorage <FactionEntry>                 sFactionStore;
-extern DBCStorage <FactionTemplateEntry>         sFactionTemplateStore;
-extern DBCStorage <GameObjectDisplayInfoEntry>   sGameObjectDisplayInfoStore;
-extern DBCStorage <GemPropertiesEntry>           sGemPropertiesStore;
-extern DBCStorage <GlyphPropertiesEntry>         sGlyphPropertiesStore;
-extern DBCStorage <GlyphSlotEntry>               sGlyphSlotStore;
-
-extern DBCStorage <GtBarberShopCostBaseEntry>    sGtBarberShopCostBaseStore;
-extern DBCStorage <GtCombatRatingsEntry>         sGtCombatRatingsStore;
-extern DBCStorage <GtChanceToMeleeCritBaseEntry> sGtChanceToMeleeCritBaseStore;
-extern DBCStorage <GtChanceToMeleeCritEntry>     sGtChanceToMeleeCritStore;
-extern DBCStorage <GtChanceToSpellCritBaseEntry> sGtChanceToSpellCritBaseStore;
-extern DBCStorage <GtChanceToSpellCritEntry>     sGtChanceToSpellCritStore;
-extern DBCStorage <GtNPCManaCostScalerEntry>     sGtNPCManaCostScalerStore;
-extern DBCStorage <GtOCTClassCombatRatingScalarEntry> sGtOCTClassCombatRatingScalarStore;
-extern DBCStorage <GtOCTRegenHPEntry>            sGtOCTRegenHPStore;
-//extern DBCStorage <GtOCTRegenMPEntry>            sGtOCTRegenMPStore; -- not used currently
-extern DBCStorage <GtRegenHPPerSptEntry>         sGtRegenHPPerSptStore;
-extern DBCStorage <GtRegenMPPerSptEntry>         sGtRegenMPPerSptStore;
-extern DBCStorage <HolidaysEntry>                sHolidaysStore;
-extern DBCStorage <ItemEntry>                    sItemStore;
-extern DBCStorage <ItemBagFamilyEntry>           sItemBagFamilyStore;
-extern DBCStorage <ItemDisplayInfoEntry>         sItemDisplayInfoStore;
-extern DBCStorage <ItemExtendedCostEntry>        sItemExtendedCostStore;
-extern DBCStorage <ItemLimitCategoryEntry>       sItemLimitCategoryStore;
-extern DBCStorage <ItemRandomPropertiesEntry>    sItemRandomPropertiesStore;
-extern DBCStorage <ItemRandomSuffixEntry>        sItemRandomSuffixStore;
-extern DBCStorage <ItemSetEntry>                 sItemSetStore;
-extern DBCStorage <LFGDungeonEntry>              sLFGDungeonStore;
-extern DBCStorage <LiquidTypeEntry>              sLiquidTypeStore;
-extern DBCStorage <LockEntry>                    sLockStore;
-extern DBCStorage <MailTemplateEntry>            sMailTemplateStore;
-extern DBCStorage <MapEntry>                     sMapStore;
-//extern DBCStorage <MapDifficultyEntry>           sMapDifficultyStore; -- use GetMapDifficultyData insteed
-extern MapDifficultyMap                          sMapDifficultyMap;
-extern DBCStorage <MovieEntry>                   sMovieStore;
-extern DBCStorage <OverrideSpellDataEntry>       sOverrideSpellDataStore;
-extern DBCStorage <PowerDisplayEntry>            sPowerDisplayStore;
-extern DBCStorage <QuestSortEntry>               sQuestSortStore;
-extern DBCStorage <QuestXPEntry>                 sQuestXPStore;
-extern DBCStorage <QuestFactionRewEntry>         sQuestFactionRewardStore;
-extern DBCStorage <RandomPropertiesPointsEntry>  sRandomPropertiesPointsStore;
-extern DBCStorage <ScalingStatDistributionEntry> sScalingStatDistributionStore;
-extern DBCStorage <ScalingStatValuesEntry>       sScalingStatValuesStore;
-extern DBCStorage <SkillLineEntry>               sSkillLineStore;
-extern DBCStorage <SkillLineAbilityEntry>        sSkillLineAbilityStore;
-extern DBCStorage <SkillTiersEntry>              sSkillTiersStore;
-extern DBCStorage <SoundEntriesEntry>            sSoundEntriesStore;
-extern DBCStorage <SpellCastTimesEntry>          sSpellCastTimesStore;
-extern DBCStorage <SpellCategoryEntry>           sSpellCategoryStore;
-extern DBCStorage <SpellDifficultyEntry>         sSpellDifficultyStore;
-extern DBCStorage <SpellDurationEntry>           sSpellDurationStore;
-extern DBCStorage <SpellFocusObjectEntry>        sSpellFocusObjectStore;
-extern DBCStorage <SpellItemEnchantmentEntry>    sSpellItemEnchantmentStore;
-extern DBCStorage <SpellItemEnchantmentConditionEntry> sSpellItemEnchantmentConditionStore;
-extern PetFamilySpellsStore                      sPetFamilySpellsStore;
-extern DBCStorage <SpellRadiusEntry>             sSpellRadiusStore;
-extern DBCStorage <SpellRangeEntry>              sSpellRangeStore;
-extern DBCStorage <SpellRuneCostEntry>           sSpellRuneCostStore;
-extern DBCStorage <SpellShapeshiftEntry>         sSpellShapeshiftStore;
-extern DBCStorage <SpellEntry>                   sSpellStore;
-extern DBCStorage <StableSlotPricesEntry>        sStableSlotPricesStore;
-extern DBCStorage <SummonPropertiesEntry>        sSummonPropertiesStore;
-extern DBCStorage <TalentEntry>                  sTalentStore;
-extern DBCStorage <TalentTabEntry>               sTalentTabStore;
-extern DBCStorage <TaxiNodesEntry>               sTaxiNodesStore;
-extern DBCStorage <TaxiPathEntry>                sTaxiPathStore;
-extern TaxiMask                                  sTaxiNodesMask;
-extern TaxiMask                                  sOldContinentsNodesMask;
-extern TaxiMask                                  sHordeTaxiNodesMask;
-extern TaxiMask                                  sAllianceTaxiNodesMask;
-extern TaxiMask                                  sDeathKnightTaxiNodesMask;
-extern TaxiPathSetBySource                       sTaxiPathSetBySource;
-extern TaxiPathNodesByPath                       sTaxiPathNodesByPath;
-extern DBCStorage <TeamContributionPointsEntry>  sTeamContributionPointsStore;
-extern DBCStorage <TotemCategoryEntry>           sTotemCategoryStore;
-extern DBCStorage <VehicleEntry>                 sVehicleStore;
-extern DBCStorage <VehicleSeatEntry>             sVehicleSeatStore;
-extern DBCStorage <WMOAreaTableEntry>            sWMOAreaTableStore;
-//extern DBCStorage <WorldMapAreaEntry>           sWorldMapAreaStore; -- use Zone2MapCoordinates and Map2ZoneCoordinates
-extern DBCStorage <WorldMapOverlayEntry>         sWorldMapOverlayStore;
-extern DBCStorage <WorldSafeLocsEntry>           sWorldSafeLocsStore;
-
-void LoadDBCStores(const std::string& dataPath);
-=======
 TC_GAME_API SkillRaceClassInfoEntry const* GetSkillRaceClassInfo(uint32 skill, uint8 race, uint8 class_);
 
 TC_GAME_API ResponseCodes ValidateName(std::string const& name, LocaleConstant locale);
@@ -257,7 +133,7 @@
 TC_GAME_API extern DBCStorage <HolidaysEntry>                sHolidaysStore;
 TC_GAME_API extern DBCStorage <ItemEntry>                    sItemStore;
 TC_GAME_API extern DBCStorage <ItemBagFamilyEntry>           sItemBagFamilyStore;
-//TC_GAME_API extern DBCStorage <ItemDisplayInfoEntry>      sItemDisplayInfoStore; -- not used currently
+TC_GAME_API extern DBCStorage <ItemDisplayInfoEntry>         sItemDisplayInfoStore;
 TC_GAME_API extern DBCStorage <ItemExtendedCostEntry>        sItemExtendedCostStore;
 TC_GAME_API extern DBCStorage <ItemLimitCategoryEntry>       sItemLimitCategoryStore;
 TC_GAME_API extern DBCStorage <ItemRandomPropertiesEntry>    sItemRandomPropertiesStore;
@@ -319,6 +195,5 @@
 TC_GAME_API extern DBCStorage <WorldSafeLocsEntry>           sWorldSafeLocsStore;
 
 TC_GAME_API void LoadDBCStores(const std::string& dataPath);
->>>>>>> 48a12cb2
 
 #endif