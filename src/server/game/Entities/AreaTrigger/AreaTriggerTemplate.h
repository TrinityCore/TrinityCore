--- conflicted
+++ resolved
@@ -1,5 +1,5 @@
 /*
- * This file is part of the TrinityCore Project. See AUTHORS file for Copyright information
+ * Copyright (C) 2008-2018 TrinityCore <https://www.trinitycore.org/>
  *
  * This program is free software; you can redistribute it and/or modify it
  * under the terms of the GNU General Public License as published by the
@@ -39,12 +39,7 @@
     AREATRIGGER_FLAG_HAS_ANIM_ID                = 0x00080,
     AREATRIGGER_FLAG_UNK3                       = 0x00100,
     AREATRIGGER_FLAG_HAS_ANIM_KIT_ID            = 0x00200,
-<<<<<<< HEAD
-    AREATRIGGER_FLAG_HAS_CIRCULAR_MOVEMENT      = 0x00400,
-    AREATRIGGER_FLAG_UNK5                       = 0x00800,
-=======
     AREATRIGGER_FLAG_HAS_CIRCULAR_MOVEMENT      = 0x00400
->>>>>>> 02fb9eed
 };
 
 enum AreaTriggerTypes
@@ -59,10 +54,9 @@
 
 enum AreaTriggerActionTypes
 {
-    AREATRIGGER_ACTION_CAST        = 0,
-    AREATRIGGER_ACTION_ADDAURA     = 1,
-    AREATRIGGER_ACTION_TELEPORT    = 2,
-    AREATRIGGER_ACTION_MAX         = 3
+    AREATRIGGER_ACTION_CAST     = 0,
+    AREATRIGGER_ACTION_ADDAURA  = 1,
+    AREATRIGGER_ACTION_MAX      = 2
 };
 
 enum AreaTriggerActionUserTypes
@@ -74,12 +68,6 @@
     AREATRIGGER_ACTION_USER_PARTY  = 4,
     AREATRIGGER_ACTION_USER_CASTER = 5,
     AREATRIGGER_ACTION_USER_MAX    = 6
-};
-
-struct AreaTriggerId
-{
-    uint32 Id = 0;
-    bool IsServerSide = false;
 };
 
 struct AreaTriggerAction
@@ -119,9 +107,9 @@
     } Data;
 };
 
-struct AreaTriggerOrbitInfo
-{
-    Optional<ObjectGuid> PathTarget;
+struct AreaTriggerCircularMovementInfo
+{
+    Optional<ObjectGuid> TargetGUID;
     Optional<TaggedPosition<Position::XYZ>> Center;
     bool CounterClockwise = false;
     bool CanLoop = false;
@@ -149,7 +137,7 @@
 
     void InitMaxSearchRadius();
 
-    AreaTriggerId Id;
+    uint32 Id;
     AreaTriggerTypes Type;
     uint32 Flags;
     uint32 ScriptId;
@@ -225,24 +213,10 @@
 
     AreaTriggerScaleInfo OverrideScale;
     AreaTriggerScaleInfo ExtraScale;
-<<<<<<< HEAD
-    AreaTriggerOrbitInfo OrbitInfo;
-=======
     AreaTriggerCircularMovementInfo CircularMovementInfo;
->>>>>>> 02fb9eed
 
     AreaTriggerTemplate const* Template;
     std::vector<Position> SplinePoints;
 };
 
-struct AreaTriggerSpawn
-{
-    ObjectGuid::LowType SpawnId = 0;
-    AreaTriggerId Id;
-    WorldLocation Location;
-    uint32 PhaseId = 0;
-    uint32 PhaseGroup = 0;
-    uint8 PhaseUseFlags = 0;
-};
-
 #endif