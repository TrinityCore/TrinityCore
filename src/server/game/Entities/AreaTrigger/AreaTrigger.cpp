--- conflicted
+++ resolved
@@ -858,6 +858,9 @@
     }
 
     UpdateInsideEntityCounters();
+
+    if (IsStaticSpawn())
+        setActive(!_insideUnits.empty());
 }
 
 void AreaTrigger::HandleUnitEnter(Unit* unit)
@@ -895,7 +898,6 @@
             player->UpdateCriteria(CriteriaType::LeaveAreaTriggerWithActionSet, GetTemplate()->ActionSetId);
     }
 
-<<<<<<< HEAD
     UndoActions(unit);
 
     _ai->OnUnitExit(unit);
@@ -903,14 +905,6 @@
 
     if (withErase)
         UpdateInsideEntityCounters();
-=======
-    SetUpdateFieldValue(m_values.ModifyValue(&AreaTrigger::m_areaTriggerData).ModifyValue(&UF::AreaTriggerData::NumUnitsInside), _insideUnits.size());
-    SetUpdateFieldValue(m_values.ModifyValue(&AreaTrigger::m_areaTriggerData).ModifyValue(&UF::AreaTriggerData::NumPlayersInside),
-        std::ranges::count_if(_insideUnits, [](ObjectGuid const& guid) { return guid.IsPlayer(); }));
-
-    if (IsStaticSpawn())
-        setActive(!_insideUnits.empty());
->>>>>>> 21712f47
 }
 
 uint32 AreaTrigger::GetScriptId() const
@@ -1100,7 +1094,7 @@
                 case AREATRIGGER_ACTION_CAST:
                     [[fallthrough]];
                 case AREATRIGGER_ACTION_ADDAURA:
-                    unit->RemoveAurasDueToSpell(action.Param, GetCasterGuid());
+                unit->RemoveAurasDueToSpell(action.Param, GetCasterGuid());
                     break;
                 case AREATRIGGER_ACTION_TAVERN:
                     if (Player* player = unit->ToPlayer())
@@ -1108,7 +1102,7 @@
                     break;
                 default:
                     break;
-            }
+}
         }
     }
 }
