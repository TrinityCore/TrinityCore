--- conflicted
+++ resolved
@@ -161,9 +161,6 @@
 
     uint32 timeToTarget = GetMiscTemplate()->TimeToTarget != 0 ? GetMiscTemplate()->TimeToTarget : GetUInt32Value(AREATRIGGER_DURATION);
 
-<<<<<<< HEAD
-    if (GetMiscTemplate()->HasSplines())
-=======
     if (GetTemplate()->HasFlag(AREATRIGGER_FLAG_HAS_CIRCULAR_MOVEMENT))
     {
         AreaTriggerCircularMovementInfo cmi = GetMiscTemplate()->CircularMovementInfo;
@@ -175,7 +172,6 @@
         InitCircularMovement(cmi, timeToTarget);
     }
     else if (GetMiscTemplate()->HasSplines())
->>>>>>> 843ad01b
     {
         InitSplineOffsets(GetMiscTemplate()->SplinePoints, timeToTarget);
     }
@@ -199,16 +195,9 @@
 
     AI_Initialize();
 
-<<<<<<< HEAD
-    // If has circular movement but no center set, define caster as default center
-    if (GetTemplate()->HasFlag(AREATRIGGER_FLAG_HAS_CIRCULAR_MOVEMENT))
-        if (_circularMovementCenterPosition.IsPositionEmpty() && _circularMovementCenterGUID.IsEmpty())
-            SetCasterAsCircularMovementCenter();
-=======
     // Relocate areatriggers with circular movement again
     if (HasCircularMovement())
         Relocate(CalculateCircularMovementPosition());
->>>>>>> 843ad01b
 
     if (!GetMap()->AddToMap(this))
     {
@@ -296,10 +285,6 @@
     {
         if (Unit* target = GetTarget())
             GetMap()->AreaTriggerRelocation(this, target->GetPositionX(), target->GetPositionY(), target->GetPositionZ(), target->GetOrientation());
-    }
-    else if (GetTemplate()->HasFlag(AREATRIGGER_FLAG_HAS_CIRCULAR_MOVEMENT))
-    {
-        UpdateCircularMovementPosition();
     }
     else
         UpdateSplinePosition(diff);
@@ -785,7 +770,6 @@
     return bool(_spline);
 }
 
-<<<<<<< HEAD
 void AreaTrigger::UpdateTimeToTarget(uint32 timeToTarget)
 {
     if (!HasSplines())
@@ -819,61 +803,6 @@
     return true;
 }
 
-AreaTriggerCircularMovementInfo AreaTrigger::GetAreaTriggerCircularMovementInfo() const
-{
-    AreaTriggerCircularMovementInfo areaTriggerCircularMovementInfo;
-    AreaTriggerMiscTemplate const* areaTriggerMiscTemplate = GetMiscTemplate();
-
-    if (!areaTriggerMiscTemplate)
-        return areaTriggerCircularMovementInfo;
-
-    areaTriggerCircularMovementInfo = areaTriggerMiscTemplate->CircularMovementInfo;
-
-    areaTriggerCircularMovementInfo.TimeToTarget = GetTimeToTarget();
-    areaTriggerCircularMovementInfo.ElapsedTimeForMovement = GetElapsedTimeForMovement();
-
-    if (!_circularMovementCenterGUID.IsEmpty())
-        areaTriggerCircularMovementInfo.TargetGUID = _circularMovementCenterGUID;
-
-    if (!_circularMovementCenterPosition.IsPositionEmpty())
-        areaTriggerCircularMovementInfo.Center = _circularMovementCenterPosition;
-
-    return areaTriggerCircularMovementInfo;
-}
-
-Position const& AreaTrigger::GetCircularMovementCenterPosition() const
-{
-    if (_circularMovementCenterPosition.IsPositionEmpty() && !_circularMovementCenterGUID.IsEmpty())
-        if (WorldObject* center = ObjectAccessor::GetWorldObject(*this, _circularMovementCenterGUID))
-            return *center;
-
-    return _circularMovementCenterPosition;
-}
-
-void AreaTrigger::UpdateCircularMovementPosition()
-{
-    if (!GetMiscTemplate())
-        return;
-
-    Position centerPos = GetCircularMovementCenterPosition();
-    AreaTriggerCircularMovementInfo const& cmi = GetMiscTemplate()->CircularMovementInfo;
-
-    // AreaTrigger make exactly "TimeToTarget / Duration" loops during his life time
-    float angleDiff = 2.0f * float(M_PI) / (float(GetTimeToTarget()) / float(GetDuration())) * (float(GetTimeSinceCreated()) / float(GetDuration()));
-
-    // Adapt angle diff depending of circle direction
-    angleDiff *= cmi.CounterClockWise ? 1 : -1;
-
-    // We already made one circle & can't loop
-    if (!cmi.CanLoop && (angleDiff <= 0.0f || angleDiff >= 2.0f * float(M_PI)))
-        angleDiff = 0.0f;
-
-    float x = centerPos.GetPositionX() + (cmi.Radius * cos(cmi.InitialAngle + angleDiff));
-    float y = centerPos.GetPositionY() + (cmi.Radius * sin(cmi.InitialAngle + angleDiff));
-    float z = centerPos.GetPositionZ() + cmi.ZOffset;
-
-    GetMap()->AreaTriggerRelocation(this, x, y, z, cmi.InitialAngle + angleDiff);
-=======
 void AreaTrigger::InitCircularMovement(AreaTriggerCircularMovementInfo const& cmi, uint32 timeToTarget)
 {
     // Circular movement requires either a center position or an attached unit
@@ -964,7 +893,6 @@
     Position pos = CalculateCircularMovementPosition();
 
     GetMap()->AreaTriggerRelocation(this, pos.GetPositionX(), pos.GetPositionY(), pos.GetPositionZ(), pos.GetOrientation());
->>>>>>> 843ad01b
 #ifdef TRINITY_DEBUG
     DebugVisualizePosition();
 #endif
