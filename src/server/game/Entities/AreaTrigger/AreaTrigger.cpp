--- conflicted
+++ resolved
@@ -101,9 +101,6 @@
     }
 }
 
-<<<<<<< HEAD
-bool AreaTrigger::Create(AreaTriggerCreatePropertiesId areaTriggerCreatePropertiesId, Map* map, Position const& pos, int32 duration, AreaTriggerSpawn const* spawnData /*= nullptr*/, Unit* caster /*= nullptr*/, Unit* target /*= nullptr*/, SpellCastVisual spellVisual /*= { 0, 0 }*/, SpellInfo const* spellInfo /*= nullptr*/, Spell* spell /*= nullptr*/, AuraEffect const* aurEff /*= nullptr*/)
-=======
 void AreaTrigger::PlaySpellVisual(uint32 spellVisualId) const
 {
     WorldPackets::AreaTrigger::AreaTriggerPlaySpellVisual packet;
@@ -112,8 +109,7 @@
     SendMessageToSet(packet.Write(), false);
 }
 
-bool AreaTrigger::Create(AreaTriggerCreatePropertiesId areaTriggerCreatePropertiesId, Map* map, Position const& pos, int32 duration, AreaTriggerSpawn const* spawnData /* nullptr */, Unit* caster /*= nullptr*/, Unit* target /*= nullptr*/, SpellCastVisual spellVisual /*= { 0, 0 }*/, SpellInfo const* spellInfo /*= nullptr*/, Spell* spell /*= nullptr*/, AuraEffect const* aurEff /*= nullptr*/)
->>>>>>> acf750cb
+bool AreaTrigger::Create(AreaTriggerCreatePropertiesId areaTriggerCreatePropertiesId, Map* map, Position const& pos, int32 duration, AreaTriggerSpawn const* spawnData /*= nullptr*/, Unit* caster /*= nullptr*/, Unit* target /*= nullptr*/, SpellCastVisual spellVisual /*= { 0, 0 }*/, SpellInfo const* spellInfo /*= nullptr*/, Spell* spell /*= nullptr*/, AuraEffect const* aurEff /*= nullptr*/)
 {
     _targetGuid = target ? target->GetGUID() : ObjectGuid::Empty;
     _aurEff = aurEff;
