/*
 * This file is part of the TrinityCore Project. See AUTHORS file for Copyright information
 *
 * This program is free software; you can redistribute it and/or modify it
 * under the terms of the GNU General Public License as published by the
 * Free Software Foundation; either version 2 of the License, or (at your
 * option) any later version.
 *
 * This program is distributed in the hope that it will be useful, but WITHOUT
 * ANY WARRANTY; without even the implied warranty of MERCHANTABILITY or
 * FITNESS FOR A PARTICULAR PURPOSE. See the GNU General Public License for
 * more details.
 *
 * You should have received a copy of the GNU General Public License along
 * with this program. If not, see <http://www.gnu.org/licenses/>.
 */

#include "AreaTrigger.h"
#include "AreaTriggerAI.h"
#include "AreaTriggerDataStore.h"
#include "AreaTriggerPackets.h"
#include "CellImpl.h"
#include "Chat.h"
#include "Containers.h"
#include "CreatureAISelector.h"
#include "DB2Stores.h"
#include "G3DPosition.hpp"
#include "GameTime.h"
#include "GridNotifiersImpl.h"
#include "Language.h"
#include "Log.h"
#include "MapUtils.h"
#include "Object.h"
#include "ObjectAccessor.h"
#include "ObjectMgr.h"
#include "PhasingHandler.h"
#include "Player.h"
#include "RestMgr.h"
#include "ScriptMgr.h"
#include "SpellInfo.h"
#include "SpellMgr.h"
#include "Spline.h"
#include "Transport.h"
#include "Unit.h"
#include "UpdateData.h"
#include "ZoneScript.h"
#include "advstd.h"
#include <bit>

AreaTrigger::AreaTrigger() : WorldObject(false), MapObject(), _spawnId(0), _aurEff(nullptr),
    _duration(0), _totalDuration(0), _verticesUpdatePreviousOrientation(std::numeric_limits<float>::infinity()),
    _isRemoved(false), _reachedDestination(true), _lastSplineIndex(0),
    _areaTriggerCreateProperties(nullptr), _areaTriggerTemplate(nullptr)
{
    m_objectType |= TYPEMASK_AREATRIGGER;
    m_objectTypeId = TYPEID_AREATRIGGER;

    m_updateFlag.Stationary = true;

    m_entityFragments.Add(WowCS::EntityFragment::Tag_AreaTrigger, false);
}

AreaTrigger::~AreaTrigger()
{
}

void AreaTrigger::AddToWorld()
{
    ///- Register the AreaTrigger for guid lookup and for caster
    if (!IsInWorld())
    {
        if (m_zoneScript)
            m_zoneScript->OnAreaTriggerCreate(this);

        GetMap()->GetObjectsStore().Insert<AreaTrigger>(this);
        if (_spawnId)
            GetMap()->GetAreaTriggerBySpawnIdStore().insert(std::make_pair(_spawnId, this));

        WorldObject::AddToWorld();
    }
}

void AreaTrigger::RemoveFromWorld()
{
    ///- Remove the AreaTrigger from the accessor and from all lists of objects in world
    if (IsInWorld())
    {
        if (m_zoneScript)
            m_zoneScript->OnAreaTriggerRemove(this);

        _isRemoved = true;

        if (Unit* caster = GetCaster())
            caster->_UnregisterAreaTrigger(this);

        _ai->OnRemove();

        // Handle removal of all units, calling OnUnitExit & deleting auras if needed
        HandleUnitEnterExit({});

        WorldObject::RemoveFromWorld();

        if (IsStaticSpawn())
            Trinity::Containers::MultimapErasePair(GetMap()->GetAreaTriggerBySpawnIdStore(), _spawnId, this);
        GetMap()->GetObjectsStore().Remove<AreaTrigger>(this);
    }
}

void AreaTrigger::PlaySpellVisual(uint32 spellVisualId) const
{
    WorldPackets::AreaTrigger::AreaTriggerPlaySpellVisual packet;
    packet.AreaTriggerGUID = GetGUID();
    packet.SpellVisualID = spellVisualId;
    SendMessageToSet(packet.Write(), false);
}

bool AreaTrigger::Create(AreaTriggerCreatePropertiesId areaTriggerCreatePropertiesId, Map* map, Position const& pos, int32 duration, AreaTriggerSpawn const* spawnData /*= nullptr*/, Unit* caster /*= nullptr*/, Unit* target /*= nullptr*/, SpellCastVisual spellVisual /*= { 0, 0 }*/, SpellInfo const* spellInfo /*= nullptr*/, Spell* spell /*= nullptr*/, AuraEffect const* aurEff /*= nullptr*/)
{
    _targetGuid = target ? target->GetGUID() : ObjectGuid::Empty;
    _aurEff = aurEff;

    SetMap(map);
    Relocate(pos);
    RelocateStationaryPosition(pos);
    if (!IsPositionValid())
    {
        TC_LOG_ERROR("entities.areatrigger", "AreaTrigger (AreaTriggerCreatePropertiesId: (Id: {}, IsCustom: {})) not created. Invalid coordinates (X: {} Y: {})", areaTriggerCreatePropertiesId.Id, uint32(areaTriggerCreatePropertiesId.IsCustom), GetPositionX(), GetPositionY());
        return false;
    }

    _areaTriggerCreateProperties = sAreaTriggerDataStore->GetAreaTriggerCreateProperties(areaTriggerCreatePropertiesId);
    if (!_areaTriggerCreateProperties)
    {
        TC_LOG_ERROR("entities.areatrigger", "AreaTrigger (AreaTriggerCreatePropertiesId: (Id: {}, IsCustom: {})) not created. Invalid areatrigger create properties id", areaTriggerCreatePropertiesId.Id, uint32(areaTriggerCreatePropertiesId.IsCustom));
        return false;
    }

    SetZoneScript();

    _areaTriggerTemplate = _areaTriggerCreateProperties->Template;

    Object::_Create(ObjectGuid::Create<HighGuid::AreaTrigger>(GetMapId(), GetTemplate() ? GetTemplate()->Id.Id : 0, GetMap()->GenerateLowGuid<HighGuid::AreaTrigger>()));

    if (GetTemplate())
        SetEntry(GetTemplate()->Id.Id);

    SetObjectScale(1.0f);
    SetDuration(duration);

    SetShape(GetCreateProperties()->Shape);

    auto areaTriggerData = m_values.ModifyValue(&AreaTrigger::m_areaTriggerData);
    if (caster)
        SetUpdateFieldValue(areaTriggerData.ModifyValue(&UF::AreaTriggerData::Caster), caster->GetGUID());
    if (spell)
        SetUpdateFieldValue(areaTriggerData.ModifyValue(&UF::AreaTriggerData::CreatingEffectGUID), spell->m_castId);
    if (spellInfo && !IsStaticSpawn())
        SetUpdateFieldValue(areaTriggerData.ModifyValue(&UF::AreaTriggerData::SpellID), spellInfo->Id);

    SpellInfo const* spellForVisuals = spellInfo;
    if (GetCreateProperties()->SpellForVisuals)
    {
        spellForVisuals = sSpellMgr->GetSpellInfo(*GetCreateProperties()->SpellForVisuals, DIFFICULTY_NONE);

        if (spellForVisuals)
            spellVisual.SpellXSpellVisualID = caster ? caster->GetCastSpellXSpellVisualId(spellForVisuals) : spellForVisuals->GetSpellXSpellVisualId();
    }
    if (spellForVisuals)
        SetUpdateFieldValue(areaTriggerData.ModifyValue(&UF::AreaTriggerData::SpellForVisuals), spellForVisuals->Id);

    SetSpellVisual(spellVisual);
    if (!IsStaticSpawn())
        SetUpdateFieldValue(areaTriggerData.ModifyValue(&UF::AreaTriggerData::TimeToTargetScale), GetCreateProperties()->TimeToTargetScale != 0 ? GetCreateProperties()->TimeToTargetScale : *m_areaTriggerData->Duration);
    SetUpdateFieldValue(areaTriggerData.ModifyValue(&UF::AreaTriggerData::BoundsRadius2D), GetCreateProperties()->Shape.GetMaxSearchRadius());
    SetUpdateFieldValue(areaTriggerData.ModifyValue(&UF::AreaTriggerData::DecalPropertiesID), GetCreateProperties()->DecalPropertiesId);
    if (IsServerSide())
        SetUpdateFieldValue(areaTriggerData.ModifyValue(&UF::AreaTriggerData::DecalPropertiesID), 24); // Blue decal, for .debug areatrigger visibility

    AreaTriggerScaleCurveTemplate const extraScaleCurve = IsStaticSpawn() ? AreaTriggerScaleCurveTemplate() : *GetCreateProperties()->ExtraScale;
    SetScaleCurve(areaTriggerData.ModifyValue(&UF::AreaTriggerData::ExtraScaleCurve), extraScaleCurve);

    if (caster)
    {
        if (Player const* modOwner = caster->GetSpellModOwner())
        {
            float multiplier = 1.0f;
            int32 flat = 0;
            modOwner->GetSpellModValues(spellInfo, SpellModOp::Radius, spell, *m_areaTriggerData->BoundsRadius2D, &flat, &multiplier);
            if (multiplier != 1.0f)
            {
                AreaTriggerScaleCurveTemplate overrideScale;
                overrideScale.Curve = multiplier;
                SetScaleCurve(areaTriggerData.ModifyValue(&UF::AreaTriggerData::OverrideScaleCurve), overrideScale);
            }
        }
    }

    SetUpdateFieldValue(areaTriggerData.ModifyValue(&UF::AreaTriggerData::VisualAnim).ModifyValue(&UF::VisualAnim::AnimationDataID), GetCreateProperties()->AnimId);
    SetUpdateFieldValue(areaTriggerData.ModifyValue(&UF::AreaTriggerData::VisualAnim).ModifyValue(&UF::VisualAnim::AnimKitID), GetCreateProperties()->AnimKitId);
    if (GetCreateProperties()->Flags.HasFlag(AreaTriggerCreatePropertiesFlag::VisualAnimIsDecay))
        SetUpdateFieldValue(areaTriggerData.ModifyValue(&UF::AreaTriggerData::VisualAnim).ModifyValue(&UF::VisualAnim::IsDecay), true);

    AreaTriggerFieldFlags fieldFlags = [flags = GetCreateProperties()->Flags]()
    {
        AreaTriggerFieldFlags fieldFlags = AreaTriggerFieldFlags::None;
        if (flags.HasFlag(AreaTriggerCreatePropertiesFlag::HasAbsoluteOrientation))
            fieldFlags |= AreaTriggerFieldFlags::AbsoluteOrientation;
        if (flags.HasFlag(AreaTriggerCreatePropertiesFlag::HasDynamicShape))
            fieldFlags |= AreaTriggerFieldFlags::DynamicShape;
        if (flags.HasFlag(AreaTriggerCreatePropertiesFlag::HasAttached))
            fieldFlags |= AreaTriggerFieldFlags::Attached;
        if (flags.HasFlag(AreaTriggerCreatePropertiesFlag::HasFaceMovementDir))
            fieldFlags |= AreaTriggerFieldFlags::FaceMovementDir;
        if (flags.HasFlag(AreaTriggerCreatePropertiesFlag::HasFollowsTerrain))
            fieldFlags |= AreaTriggerFieldFlags::FollowsTerrain;
        if (flags.HasFlag(AreaTriggerCreatePropertiesFlag::AlwaysExterior))
            fieldFlags |= AreaTriggerFieldFlags::AlwaysExterior;
        return fieldFlags;
    }();
    ReplaceAllAreaTriggerFlags(fieldFlags);

    SetUpdateFieldValue(areaTriggerData.ModifyValue(&UF::AreaTriggerData::MovementStartTime), GameTime::GetGameTimeMS());
    SetUpdateFieldValue(areaTriggerData.ModifyValue(&UF::AreaTriggerData::CreationTime), GameTime::GetGameTimeMS());

    SetUpdateFieldValue(areaTriggerData.ModifyValue(&UF::AreaTriggerData::ScaleCurveId), GetCreateProperties()->ScaleCurveId);
    SetUpdateFieldValue(areaTriggerData.ModifyValue(&UF::AreaTriggerData::FacingCurveId), GetCreateProperties()->FacingCurveId);
    SetUpdateFieldValue(areaTriggerData.ModifyValue(&UF::AreaTriggerData::MorphCurveId), GetCreateProperties()->MorphCurveId);
    SetUpdateFieldValue(areaTriggerData.ModifyValue(&UF::AreaTriggerData::MoveCurveId), GetCreateProperties()->MoveCurveId);

    if (caster)
        PhasingHandler::InheritPhaseShift(this, caster);
    else if (IsStaticSpawn() && spawnData)
    {
        if (spawnData->phaseUseFlags || spawnData->phaseId || spawnData->phaseGroup)
            PhasingHandler::InitDbPhaseShift(GetPhaseShift(), spawnData->phaseUseFlags, spawnData->phaseId, spawnData->phaseGroup);
    }

    if (target && HasAreaTriggerFlag(AreaTriggerFieldFlags::Attached))
        m_movementInfo.transport.guid = target->GetGUID();

    if (!IsStaticSpawn())
        UpdatePositionData();

    UpdateShape();

    if (GetCreateProperties()->OrbitInfo)
    {
        AreaTriggerOrbitInfo orbit = *GetCreateProperties()->OrbitInfo;
        if (target && HasAreaTriggerFlag(AreaTriggerFieldFlags::Attached))
            orbit.PathTarget = target->GetGUID();
        else
            orbit.Center = pos;

        InitOrbit(orbit, GetCreateProperties()->Speed);
    }
    else if (GetCreateProperties()->HasSplines())
    {
        InitSplineOffsets(GetCreateProperties()->SplinePoints);
    }
    else
        SetUpdateFieldValue(areaTriggerData.ModifyValue(&UF::AreaTriggerData::PathType), int32(AreaTriggerPathType::None));

    SetUpdateFieldValue(areaTriggerData.ModifyValue(&UF::AreaTriggerData::Facing), _stationaryPosition.GetOrientation());

    // movement on transport of areatriggers on unit is handled by themself
    TransportBase* transport = nullptr;
    if (caster)
    {
        transport = m_movementInfo.transport.guid.IsEmpty() ? caster->GetTransport() : nullptr;
        if (transport)
        {
            float x, y, z, o;
            pos.GetPosition(x, y, z, o);
            transport->CalculatePassengerOffset(x, y, z, &o);
            m_movementInfo.transport.pos.Relocate(x, y, z, o);

            // This object must be added to transport before adding to map for the client to properly display it
            transport->AddPassenger(this);
        }
    }

    AI_Initialize();

    // Relocate areatriggers with circular movement again
    if (HasOrbit())
        Relocate(CalculateOrbitPosition());

    if (!IsStaticSpawn())
    {
        if (!GetMap()->AddToMap(this))
        {
            // Returning false will cause the object to be deleted - remove from transport
            if (transport)
                transport->RemovePassenger(this);
            return false;
        }
    }

    if (caster)
        caster->_RegisterAreaTrigger(this);

    _ai->OnCreate(spell ? spell : nullptr);

    return true;
}

AreaTrigger* AreaTrigger::CreateAreaTrigger(AreaTriggerCreatePropertiesId areaTriggerCreatePropertiesId, Position const& pos, int32 duration, Unit * caster, Unit * target, SpellCastVisual spellVisual /*= { 0, 0 }*/, SpellInfo const* spellInfo /*= nullptr*/, Spell* spell /*= nullptr*/, AuraEffect const* aurEff /*= nullptr*/)
{
    AreaTrigger* at = new AreaTrigger();
    if (!at->Create(areaTriggerCreatePropertiesId, caster->GetMap(), pos, duration, nullptr, caster, target, spellVisual, spellInfo, spell, aurEff))
    {
        delete at;
        return nullptr;
    }

    return at;
}

ObjectGuid AreaTrigger::CreateNewMovementForceId(Map* map, uint32 areaTriggerId)
{
    return ObjectGuid::Create<HighGuid::AreaTrigger>(map->GetId(), areaTriggerId, map->GenerateLowGuid<HighGuid::AreaTrigger>());
}

bool AreaTrigger::LoadFromDB(ObjectGuid::LowType spawnId, Map* map, bool /*addToMap*/, bool /*allowDuplicate*/)
{
    _spawnId = spawnId;

    AreaTriggerSpawn const* spawnData = sAreaTriggerDataStore->GetAreaTriggerSpawn(spawnId);
    if (!spawnData)
        return false;

    AreaTriggerCreateProperties const* createProperties = sAreaTriggerDataStore->GetAreaTriggerCreateProperties(spawnData->Id);
    if (!createProperties)
        return false;

    return Create(spawnData->Id, map, spawnData->spawnPoint, -1, spawnData);
}

void AreaTrigger::Update(uint32 diff)
{
    WorldObject::Update(diff);

    if (!IsStaticSpawn())
    {
        // "If" order matter here, Orbit > Attached > Splines
        if (HasOverridePosition())
        {
            UpdateOverridePosition();
        }
        else if (HasOrbit())
        {
            UpdateOrbitPosition();
        }
        else if (HasAreaTriggerFlag(AreaTriggerFieldFlags::Attached))
        {
            if (Unit* target = GetTarget())
            {
                float orientation = 0.0f;
                if (m_areaTriggerData->FacingCurveId)
                    orientation = sDB2Manager.GetCurveValueAt(m_areaTriggerData->FacingCurveId, GetProgress());

                if (!HasAreaTriggerFlag(AreaTriggerFieldFlags::AbsoluteOrientation))
                    orientation += target->GetOrientation();

                GetMap()->AreaTriggerRelocation(this, target->GetPositionX(), target->GetPositionY(), target->GetPositionZ(), orientation);
            }
        }
        else if (HasSplines())
        {
            UpdateSplinePosition(*_spline);
        }
        else
        {
            if (m_areaTriggerData->FacingCurveId)
            {
                float orientation = sDB2Manager.GetCurveValueAt(m_areaTriggerData->FacingCurveId, GetProgress());
                if (!HasAreaTriggerFlag(AreaTriggerFieldFlags::AbsoluteOrientation))
                    orientation += m_areaTriggerData->Facing;

                SetOrientation(orientation);
            }

            UpdateShape();
        }
    }

    if (GetDuration() != -1)
    {
        if (GetDuration() > int32(diff))
            _UpdateDuration(_duration - diff);
        else
        {
            Remove(); // expired
            return;
        }
    }

    _ai->OnUpdate(diff);

    UpdateTargetList();
}

void AreaTrigger::Remove()
{
    if (IsInWorld())
    {
        AddObjectToRemoveList(); // calls RemoveFromWorld
    }
}

uint32 AreaTrigger::GetTimeSinceCreated() const
{
    uint32 now = GameTime::GetGameTimeMS();
    if (now >= *m_areaTriggerData->CreationTime)
        return now - *m_areaTriggerData->CreationTime;
    return 0;
}

void AreaTrigger::SetOverrideScaleCurve(float overrideScale)
{
    SetScaleCurve(m_values.ModifyValue(&AreaTrigger::m_areaTriggerData).ModifyValue(&UF::AreaTriggerData::OverrideScaleCurve), overrideScale);
}

void AreaTrigger::SetOverrideScaleCurve(std::array<DBCPosition2D, 2> const& points, Optional<uint32> startTimeOffset, CurveInterpolationMode interpolation)
{
    SetScaleCurve(m_values.ModifyValue(&AreaTrigger::m_areaTriggerData).ModifyValue(&UF::AreaTriggerData::OverrideScaleCurve), points, startTimeOffset, interpolation);
}

void AreaTrigger::ClearOverrideScaleCurve()
{
    ClearScaleCurve(m_values.ModifyValue(&AreaTrigger::m_areaTriggerData).ModifyValue(&UF::AreaTriggerData::OverrideScaleCurve));
}

void AreaTrigger::SetExtraScaleCurve(float extraScale)
{
    SetScaleCurve(m_values.ModifyValue(&AreaTrigger::m_areaTriggerData).ModifyValue(&UF::AreaTriggerData::ExtraScaleCurve), extraScale);
}

void AreaTrigger::SetExtraScaleCurve(std::array<DBCPosition2D, 2> const& points, Optional<uint32> startTimeOffset, CurveInterpolationMode interpolation)
{
    SetScaleCurve(m_values.ModifyValue(&AreaTrigger::m_areaTriggerData).ModifyValue(&UF::AreaTriggerData::ExtraScaleCurve), points, startTimeOffset, interpolation);
}

void AreaTrigger::ClearExtraScaleCurve()
{
    ClearScaleCurve(m_values.ModifyValue(&AreaTrigger::m_areaTriggerData).ModifyValue(&UF::AreaTriggerData::ExtraScaleCurve));
}

void AreaTrigger::SetOverrideMoveCurve(float x, float y, float z)
{
    SetScaleCurve(m_values.ModifyValue(&AreaTrigger::m_areaTriggerData).ModifyValue(&UF::AreaTriggerData::OverrideMoveCurveX), x);
    SetScaleCurve(m_values.ModifyValue(&AreaTrigger::m_areaTriggerData).ModifyValue(&UF::AreaTriggerData::OverrideMoveCurveY), y);
    SetScaleCurve(m_values.ModifyValue(&AreaTrigger::m_areaTriggerData).ModifyValue(&UF::AreaTriggerData::OverrideMoveCurveZ), z);
}

void AreaTrigger::SetOverrideMoveCurve(std::array<DBCPosition2D, 2> const& xCurvePoints, std::array<DBCPosition2D, 2> const& yCurvePoints,
    std::array<DBCPosition2D, 2> const& zCurvePoints, Optional<uint32> startTimeOffset, CurveInterpolationMode interpolation)
{
    SetScaleCurve(m_values.ModifyValue(&AreaTrigger::m_areaTriggerData).ModifyValue(&UF::AreaTriggerData::OverrideMoveCurveX), xCurvePoints, startTimeOffset, interpolation);
    SetScaleCurve(m_values.ModifyValue(&AreaTrigger::m_areaTriggerData).ModifyValue(&UF::AreaTriggerData::OverrideMoveCurveY), yCurvePoints, startTimeOffset, interpolation);
    SetScaleCurve(m_values.ModifyValue(&AreaTrigger::m_areaTriggerData).ModifyValue(&UF::AreaTriggerData::OverrideMoveCurveZ), zCurvePoints, startTimeOffset, interpolation);
}

void AreaTrigger::ClearOverrideMoveCurve()
{
    ClearScaleCurve(m_values.ModifyValue(&AreaTrigger::m_areaTriggerData).ModifyValue(&UF::AreaTriggerData::OverrideMoveCurveX));
    ClearScaleCurve(m_values.ModifyValue(&AreaTrigger::m_areaTriggerData).ModifyValue(&UF::AreaTriggerData::OverrideMoveCurveY));
    ClearScaleCurve(m_values.ModifyValue(&AreaTrigger::m_areaTriggerData).ModifyValue(&UF::AreaTriggerData::OverrideMoveCurveZ));
}

void AreaTrigger::SetSpellVisual(SpellCastVisual const& visual)
{
    auto spellVisualMutator = m_values.ModifyValue(&AreaTrigger::m_areaTriggerData).ModifyValue(&UF::AreaTriggerData::SpellVisual);

    SetUpdateFieldValue(spellVisualMutator.ModifyValue(&UF::SpellCastVisual::SpellXSpellVisualID), visual.SpellXSpellVisualID);
    SetUpdateFieldValue(spellVisualMutator.ModifyValue(&UF::SpellCastVisual::ScriptVisualID), visual.ScriptVisualID);
}

void AreaTrigger::SetDuration(int32 newDuration)
{
    _duration = newDuration;
    _totalDuration = newDuration;

    // negative duration (permanent areatrigger) sent as 0
    SetUpdateFieldValue(m_values.ModifyValue(&AreaTrigger::m_areaTriggerData).ModifyValue(&UF::AreaTriggerData::Duration), std::max(newDuration, 0));
}

void AreaTrigger::_UpdateDuration(int32 newDuration)
{
    _duration = newDuration;

    // should be sent in object create packets only
    DoWithSuppressingObjectUpdates([&]()
    {
        SetUpdateFieldValue(m_values.ModifyValue(&AreaTrigger::m_areaTriggerData).ModifyValue(&UF::AreaTriggerData::Duration), _duration);
        const_cast<UF::AreaTriggerData&>(*m_areaTriggerData).ClearChanged(&UF::AreaTriggerData::Duration);
    });
}

float AreaTrigger::CalcCurrentScale() const
{
    float scale = 1.0f;
    if (m_areaTriggerData->OverrideScaleCurve->OverrideActive)
        scale *= std::max(GetScaleCurveValue(*m_areaTriggerData->OverrideScaleCurve, m_areaTriggerData->TimeToTargetScale), 0.000001f);
    else if (m_areaTriggerData->ScaleCurveId)
        scale *= std::max(sDB2Manager.GetCurveValueAt(m_areaTriggerData->ScaleCurveId, GetScaleCurveProgress(*m_areaTriggerData->OverrideScaleCurve, m_areaTriggerData->TimeToTargetScale)), 0.000001f);

    scale *= std::max(GetScaleCurveValue(*m_areaTriggerData->ExtraScaleCurve, m_areaTriggerData->TimeToTargetExtraScale), 0.000001f);

    return scale;
}

float AreaTrigger::GetProgress() const
{
    if (_totalDuration <= 0)
        return 1.0f;

    return std::clamp(float(GetTimeSinceCreated()) / float(GetTotalDuration()), 0.0f, 1.0f);
}

float AreaTrigger::GetScaleCurveProgress(UF::ScaleCurve const& scaleCurve, uint32 timeTo) const
{
    if (!timeTo)
        return 0.0f;

    return std::clamp(float(GetTimeSinceCreated() - scaleCurve.StartTimeOffset) / float(timeTo), 0.0f, 1.0f);
}

float AreaTrigger::GetScaleCurveValueAtProgress(UF::ScaleCurve const& scaleCurve, float x) const
{
    ASSERT(*scaleCurve.OverrideActive, "ScaleCurve must be active to evaluate it");

    // unpack ParameterCurve
    if (*scaleCurve.ParameterCurve & 1u)
        return advstd::bit_cast<float>(*scaleCurve.ParameterCurve & ~1u);

    std::array<DBCPosition2D, 2> points;
    for (std::size_t i = 0; i < scaleCurve.Points.size(); ++i)
        points[i] = { .X = scaleCurve.Points[i].Pos.GetPositionX(), .Y = scaleCurve.Points[i].Pos.GetPositionY() };

    CurveInterpolationMode mode = CurveInterpolationMode(*scaleCurve.ParameterCurve >> 1 & 0x7);
    std::size_t pointCount = *scaleCurve.ParameterCurve >> 24 & 0xFF;

    return sDB2Manager.GetCurveValueAt(mode, std::span(points.begin(), pointCount), x);
}

float AreaTrigger::GetScaleCurveValue(UF::ScaleCurve const& scaleCurve, uint32 timeTo) const
{
    return GetScaleCurveValueAtProgress(scaleCurve, GetScaleCurveProgress(scaleCurve, timeTo));
}

void AreaTrigger::SetScaleCurve(UF::MutableFieldReference<UF::ScaleCurve, false> scaleCurveMutator, float constantValue)
{
    AreaTriggerScaleCurveTemplate curveTemplate;
    curveTemplate.Curve = constantValue;
    SetScaleCurve(scaleCurveMutator, curveTemplate);
}

void AreaTrigger::SetScaleCurve(UF::MutableFieldReference<UF::ScaleCurve, false> scaleCurveMutator, std::array<DBCPosition2D, 2> const& points,
    Optional<uint32> startTimeOffset, CurveInterpolationMode interpolation)
{
    AreaTriggerScaleCurvePointsTemplate curve;
    curve.Mode = interpolation;
    curve.Points = points;

    AreaTriggerScaleCurveTemplate curveTemplate;
    curveTemplate.StartTimeOffset = startTimeOffset.value_or(GetTimeSinceCreated());
    curveTemplate.Curve = curve;

    SetScaleCurve(scaleCurveMutator, curveTemplate);
}

void AreaTrigger::ClearScaleCurve(UF::MutableFieldReference<UF::ScaleCurve, false> scaleCurveMutator)
{
    SetScaleCurve(scaleCurveMutator, {});
}

void AreaTrigger::SetScaleCurve(UF::MutableFieldReference<UF::ScaleCurve, false> scaleCurveMutator, Optional<AreaTriggerScaleCurveTemplate> const& curve)
{
    if (!curve)
    {
        SetUpdateFieldValue(scaleCurveMutator.ModifyValue(&UF::ScaleCurve::OverrideActive), false);
        return;
    }

    SetUpdateFieldValue(scaleCurveMutator.ModifyValue(&UF::ScaleCurve::OverrideActive), true);
    SetUpdateFieldValue(scaleCurveMutator.ModifyValue(&UF::ScaleCurve::StartTimeOffset), curve->StartTimeOffset);

    Position point;
    // ParameterCurve packing information
    // (not_using_points & 1) | ((interpolation_mode & 0x7) << 1) | ((first_point_offset & 0xFFFFF) << 4) | ((point_count & 0xFF) << 24)
    //   if not_using_points is set then the entire field is simply read as a float (ignoring that lowest bit)

    if (float const* simpleFloat = std::get_if<float>(&curve->Curve))
    {
        uint32 packedCurve = advstd::bit_cast<uint32>(*simpleFloat);
        packedCurve |= 1;

        SetUpdateFieldValue(scaleCurveMutator.ModifyValue(&UF::ScaleCurve::ParameterCurve), packedCurve);

        // clear points
        for (std::size_t i = 0; i < UF::size<decltype(UF::ScaleCurve::Points)>(); ++i)
            SetUpdateFieldValue(scaleCurveMutator.ModifyValue(&UF::ScaleCurve::Points, i), point);
    }
    else if (AreaTriggerScaleCurvePointsTemplate const* curvePoints = std::get_if<AreaTriggerScaleCurvePointsTemplate>(&curve->Curve))
    {
        CurveInterpolationMode mode = curvePoints->Mode;
        if (curvePoints->Points[1].X < curvePoints->Points[0].X)
            mode = CurveInterpolationMode::Constant;

        switch (mode)
        {
            case CurveInterpolationMode::CatmullRom:
                // catmullrom requires at least 4 points, impossible here
                mode = CurveInterpolationMode::Cosine;
                break;
            case CurveInterpolationMode::Bezier3:
            case CurveInterpolationMode::Bezier4:
            case CurveInterpolationMode::Bezier:
                // bezier requires more than 2 points, impossible here
                mode = CurveInterpolationMode::Linear;
                break;
            default:
                break;
        }

        uint32 pointCount = 2;
        if (mode == CurveInterpolationMode::Constant)
            pointCount = 1;

        uint32 packedCurve = (uint32(mode) << 1) | (pointCount << 24);
        SetUpdateFieldValue(scaleCurveMutator.ModifyValue(&UF::ScaleCurve::ParameterCurve), packedCurve);

        for (std::size_t i = 0; i < curvePoints->Points.size(); ++i)
        {
            point.Relocate(curvePoints->Points[i].X, curvePoints->Points[i].Y);
            SetUpdateFieldValue(scaleCurveMutator.ModifyValue(&UF::ScaleCurve::Points, i), point);
        }
    }
}

void AreaTrigger::UpdateTargetList()
{
    std::vector<Unit*> targetList;

    m_areaTriggerData->ShapeData.Visit([&]<typename ShapeType>(ShapeType const& shape)
    {
        if constexpr (std::is_same_v<ShapeType, UF::AreaTriggerSphere>)
            this->SearchUnitInSphere(shape, targetList);
        else if constexpr (std::is_same_v<ShapeType, UF::AreaTriggerBox>)
            this->SearchUnitInBox(shape, targetList);
        else if constexpr (std::is_same_v<ShapeType, UF::AreaTriggerPolygon>)
            this->SearchUnitInPolygon(shape, targetList);
        else if constexpr (std::is_same_v<ShapeType, UF::AreaTriggerCylinder>)
            this->SearchUnitInCylinder(shape, targetList);
        else if constexpr (std::is_same_v<ShapeType, UF::AreaTriggerDisk>)
            this->SearchUnitInDisk(shape, targetList);
        else if constexpr (std::is_same_v<ShapeType, UF::AreaTriggerBoundedPlane>)
            this->SearchUnitInBoundedPlane(shape, targetList);
    });

    if (GetTemplate())
    {
        ConditionContainer const* conditions = sConditionMgr->GetConditionsForAreaTrigger(GetTemplate()->Id.Id, GetTemplate()->Id.IsCustom);
        Trinity::Containers::EraseIf(targetList, [this, conditions](Unit const* target)
        {
            if (GetCasterGuid() == target->GetGUID())
            {
                if (HasActionSetFlag(AreaTriggerActionSetFlag::NotTriggeredbyCaster))
                    return true;
            }
            else
            {
                if (HasActionSetFlag(AreaTriggerActionSetFlag::OnlyTriggeredByCaster))
                    return true;

                if (HasActionSetFlag(AreaTriggerActionSetFlag::CreatorsPartyOnly))
                {
                    Unit* caster = GetCaster();
                    if (!caster)
                        return true;

                    if (!caster->IsInRaidWith(target))
                        return true;
                }
            }

            if (Player const* player = target->ToPlayer())
            {
                switch (player->getDeathState())
                {
                    case DEAD:
                        if (!HasActionSetFlag(AreaTriggerActionSetFlag::AllowWhileGhost))
                            return true;
                        break;
                    case CORPSE:
                        if (!HasActionSetFlag(AreaTriggerActionSetFlag::AllowWhileDead))
                            return true;
                        break;
                    default:
                        break;
                }
            }

            if (!HasActionSetFlag(AreaTriggerActionSetFlag::CanAffectUninteractible) && target->IsUninteractible())
                return true;

            if (conditions)
                return !sConditionMgr->IsObjectMeetToConditions(target, *conditions);

            return false;
        });
    }

    HandleUnitEnterExit(targetList);
}

void AreaTrigger::SearchUnits(std::vector<Unit*>& targetList, float radius, bool check3D)
{
    Trinity::AnyUnitInObjectRangeCheck check(this, radius, check3D, false);
    if (IsStaticSpawn())
    {
        Trinity::PlayerListSearcher<Trinity::AnyUnitInObjectRangeCheck> searcher(this, targetList, check);
        Cell::VisitWorldObjects(this, searcher, GetMaxSearchRadius());
    }
    else
    {
        Trinity::UnitListSearcher<Trinity::AnyUnitInObjectRangeCheck> searcher(this, targetList, check);
        Cell::VisitAllObjects(this, searcher, GetMaxSearchRadius());
    }
}

void AreaTrigger::SearchUnitInSphere(UF::AreaTriggerSphere const& sphere, std::vector<Unit*>& targetList)
{
    float progress = GetProgress();
    if (m_areaTriggerData->MorphCurveId)
        progress = sDB2Manager.GetCurveValueAt(m_areaTriggerData->MorphCurveId, progress);

    float scale = CalcCurrentScale();
    float radius = G3D::lerp(sphere.Radius, sphere.RadiusTarget, progress) * scale;

    SearchUnits(targetList, radius, true);
}

void AreaTrigger::SearchUnitInBox(UF::AreaTriggerBox const& box, std::vector<Unit*>& targetList)
{
    float progress = GetProgress();
    if (m_areaTriggerData->MorphCurveId)
        progress = sDB2Manager.GetCurveValueAt(m_areaTriggerData->MorphCurveId, progress);

    float scale = CalcCurrentScale();
    float extentsX = G3D::lerp(box.Extents->Pos.GetPositionX(), box.ExtentsTarget->Pos.GetPositionX(), progress) * scale;
    float extentsY = G3D::lerp(box.Extents->Pos.GetPositionY(), box.ExtentsTarget->Pos.GetPositionY(), progress) * scale;
    float extentsZ = G3D::lerp(box.Extents->Pos.GetPositionZ(), box.ExtentsTarget->Pos.GetPositionZ(), progress) * scale;
    float radius = std::sqrt(extentsX * extentsX + extentsY * extentsY);

    SearchUnits(targetList, radius, false);

    Position const& boxCenter = GetPosition();
    Trinity::Containers::EraseIf(targetList, [boxCenter, extentsX, extentsY, extentsZ](Unit const* unit) -> bool
    {
        return !unit->IsWithinBox(boxCenter, extentsX, extentsY, extentsZ / 2);
    });
}

void AreaTrigger::SearchUnitInPolygon(UF::AreaTriggerPolygon const& polygon, std::vector<Unit*>& targetList)
{
    float progress = GetProgress();
    if (m_areaTriggerData->MorphCurveId)
        progress = sDB2Manager.GetCurveValueAt(m_areaTriggerData->MorphCurveId, progress);

    float height = G3D::lerp(polygon.Height, polygon.HeightTarget, progress);
    float minZ = GetPositionZ() - height;
    float maxZ = GetPositionZ() + height;

    SearchUnits(targetList, GetMaxSearchRadius(), false);

    Trinity::Containers::EraseIf(targetList, [this, minZ, maxZ](Unit const* unit) -> bool
    {
        return unit->GetPositionZ() < minZ
            || unit->GetPositionZ() > maxZ
            || !unit->IsInPolygon2D(*this, _polygonVertices);
    });
}

void AreaTrigger::SearchUnitInCylinder(UF::AreaTriggerCylinder const& cylinder, std::vector<Unit*>& targetList)
{
    float progress = GetProgress();
    if (m_areaTriggerData->MorphCurveId)
        progress = sDB2Manager.GetCurveValueAt(m_areaTriggerData->MorphCurveId, progress);

    float scale = CalcCurrentScale();
    float radius = G3D::lerp(cylinder.Radius, cylinder.RadiusTarget, progress) * scale;
    float height = G3D::lerp(cylinder.Height, cylinder.HeightTarget, progress);
    if (!HasAreaTriggerFlag(AreaTriggerFieldFlags::HeightIgnoresScale))
        height *= scale;

    float minZ = GetPositionZ() - height;
    float maxZ = GetPositionZ() + height;

    SearchUnits(targetList, radius, false);

    Trinity::Containers::EraseIf(targetList, [minZ, maxZ](Unit const* unit) -> bool
    {
        return unit->GetPositionZ() < minZ
            || unit->GetPositionZ() > maxZ;
    });
}

void AreaTrigger::SearchUnitInDisk(UF::AreaTriggerDisk const& disk, std::vector<Unit*>& targetList)
{
    float progress = GetProgress();
    if (m_areaTriggerData->MorphCurveId)
        progress = sDB2Manager.GetCurveValueAt(m_areaTriggerData->MorphCurveId, progress);

    float scale = CalcCurrentScale();
    float innerRadius = G3D::lerp(disk.InnerRadius, disk.InnerRadiusTarget, progress) * scale;
    float outerRadius = G3D::lerp(disk.OuterRadius, disk.OuterRadiusTarget, progress) * scale;
    float height = G3D::lerp(disk.Height, disk.HeightTarget, progress);
    if (!HasAreaTriggerFlag(AreaTriggerFieldFlags::HeightIgnoresScale))
        height *= scale;

    float minZ = GetPositionZ() - height;
    float maxZ = GetPositionZ() + height;

    SearchUnits(targetList, outerRadius, false);

    Trinity::Containers::EraseIf(targetList, [this, innerRadius, minZ, maxZ](Unit const* unit) -> bool
    {
        return unit->IsInDist2d(this, innerRadius) || unit->GetPositionZ() < minZ || unit->GetPositionZ() > maxZ;
    });
}

void AreaTrigger::SearchUnitInBoundedPlane(UF::AreaTriggerBoundedPlane const& boundedPlane, std::vector<Unit*>& targetList)
{
    float progress = GetProgress();
    if (m_areaTriggerData->MorphCurveId)
        progress = sDB2Manager.GetCurveValueAt(m_areaTriggerData->MorphCurveId, progress);

    float scale = CalcCurrentScale();
    float extentsX = G3D::lerp(boundedPlane.Extents->Pos.GetPositionX(), boundedPlane.ExtentsTarget->Pos.GetPositionX(), progress) * scale;
    float extentsY = G3D::lerp(boundedPlane.Extents->Pos.GetPositionY(), boundedPlane.ExtentsTarget->Pos.GetPositionY(), progress) * scale;
    float radius = std::sqrt(extentsX * extentsX + extentsY * extentsY);

    SearchUnits(targetList, radius, false);

    Position const& boxCenter = GetPosition();
    Trinity::Containers::EraseIf(targetList, [boxCenter, extentsX, extentsY](Unit const* unit) -> bool
    {
        return !unit->IsWithinBox(boxCenter, extentsX, extentsY, MAP_SIZE);
    });
}

void AreaTrigger::HandleUnitEnterExit(std::vector<Unit*> const& newTargetList)
{
    GuidUnorderedSet exitUnits(std::move(_insideUnits));

    std::vector<Unit*> enteringUnits;

    for (Unit* unit : newTargetList)
    {
        if (exitUnits.erase(unit->GetGUID()) == 0) // erase(key_type) returns number of elements erased
            enteringUnits.push_back(unit);

        _insideUnits.insert(unit->GetGUID());
    }

    // Handle after _insideUnits have been reinserted so we can use GetInsideUnits() in hooks
    for (Unit* unit : enteringUnits)
        HandleUnitEnter(unit);

    for (ObjectGuid const& exitUnitGuid : exitUnits)
        if (Unit* leavingUnit = ObjectAccessor::GetUnit(*this, exitUnitGuid))
            HandleUnitExitInternal(leavingUnit);

    UpdateInsideEntityCounters();

    if (IsStaticSpawn())
        setActive(!_insideUnits.empty());
}

void AreaTrigger::HandleUnitEnter(Unit* unit)
{
    if (Player* player = unit->ToPlayer())
    {
        if (player->isDebugAreaTriggers)
            ChatHandler(player->GetSession()).PSendSysMessage(LANG_DEBUG_AREATRIGGER_ENTITY_ENTERED, GetEntry(), IsCustom(), IsStaticSpawn(), _spawnId);

        player->UpdateQuestObjectiveProgress(QUEST_OBJECTIVE_AREA_TRIGGER_ENTER, GetEntry(), 1);

        if (GetTemplate()->ActionSetId)
            player->UpdateCriteria(CriteriaType::EnterAreaTriggerWithActionSet, GetTemplate()->ActionSetId);
    }

    DoActions(unit);

    _ai->OnUnitEnter(unit);
    unit->EnterAreaTrigger(this);
}

void AreaTrigger::HandleUnitExitInternal(Unit* unit)
{
    if (Player* player = unit->ToPlayer())
    {
        if (player->isDebugAreaTriggers)
            ChatHandler(player->GetSession()).PSendSysMessage(LANG_DEBUG_AREATRIGGER_ENTITY_LEFT, GetEntry(), IsCustom(), IsStaticSpawn(), _spawnId);

        player->UpdateQuestObjectiveProgress(QUEST_OBJECTIVE_AREA_TRIGGER_EXIT, GetEntry(), 1);

        if (GetTemplate()->ActionSetId)
            player->UpdateCriteria(CriteriaType::LeaveAreaTriggerWithActionSet, GetTemplate()->ActionSetId);
    }

<<<<<<< HEAD
    UndoActions(unit);
=======
    if (std::ranges::any_of(_insideUnits, [](ObjectGuid const& guid) { return guid.IsPlayer(); }))
        SetAreaTriggerFlag(AreaTriggerFieldFlags::HasPlayers);
    else
        RemoveAreaTriggerFlag(AreaTriggerFieldFlags::HasPlayers);
>>>>>>> 21dd7ee4

    _ai->OnUnitExit(unit);
    unit->ExitAreaTrigger(this);
}

void AreaTrigger::HandleUnitExit(Unit* unit)
{
    _insideUnits.erase(unit->GetGUID());

    HandleUnitExitInternal(unit);

    UpdateInsideEntityCounters();
}

uint32 AreaTrigger::GetScriptId() const
{
    if (_spawnId)
    {
        if (AreaTriggerSpawn const* spawn = ASSERT_NOTNULL(sAreaTriggerDataStore->GetAreaTriggerSpawn(_spawnId)))
        {
            if (spawn->scriptId)
                return spawn->scriptId;
        }
    }

    if (AreaTriggerCreateProperties const* createProperties = GetCreateProperties())
        return createProperties->ScriptId;

    return 0;
}

Unit* AreaTrigger::GetCaster() const
{
    return ObjectAccessor::GetUnit(*this, GetCasterGuid());
}

Unit* AreaTrigger::GetTarget() const
{
    return ObjectAccessor::GetUnit(*this, _targetGuid);
}

uint32 AreaTrigger::GetFaction() const
{
    if (Unit const* caster = GetCaster())
        return caster->GetFaction();

    return 0;
}

void AreaTrigger::SetShape(AreaTriggerShapeInfo const& shape)
{
    auto areaTriggerData = m_values.ModifyValue(&AreaTrigger::m_areaTriggerData);

    switch (shape.Type)
    {
        case AreaTriggerShapeType::Sphere:
        {
            SetUpdateFieldValue(areaTriggerData.ModifyValue(&UF::AreaTriggerData::ShapeType), 0);
            auto sphere = areaTriggerData.ModifyValue(&UF::AreaTriggerData::ShapeData, UF::VariantCase<UF::AreaTriggerSphere>);
            SetUpdateFieldValue(sphere.ModifyValue(&UF::AreaTriggerSphere::Radius), shape.SphereDatas.Radius);
            SetUpdateFieldValue(sphere.ModifyValue(&UF::AreaTriggerSphere::RadiusTarget), shape.SphereDatas.RadiusTarget);
            break;
        }
        case AreaTriggerShapeType::Box:
        {
            SetUpdateFieldValue(areaTriggerData.ModifyValue(&UF::AreaTriggerData::ShapeType), 1);
            auto box = areaTriggerData.ModifyValue(&UF::AreaTriggerData::ShapeData, UF::VariantCase<UF::AreaTriggerBox>);
            SetUpdateFieldValue(box.ModifyValue(&UF::AreaTriggerBox::Extents), { shape.BoxDatas.Extents[0], shape.BoxDatas.Extents[1], shape.BoxDatas.Extents[2] });
            SetUpdateFieldValue(box.ModifyValue(&UF::AreaTriggerBox::ExtentsTarget), { shape.BoxDatas.ExtentsTarget[0], shape.BoxDatas.ExtentsTarget[1], shape.BoxDatas.ExtentsTarget[2] });
            break;
        }
        case AreaTriggerShapeType::Polygon:
        {
            SetUpdateFieldValue(areaTriggerData.ModifyValue(&UF::AreaTriggerData::ShapeType), 3);
            auto polygon = areaTriggerData.ModifyValue(&UF::AreaTriggerData::ShapeData, UF::VariantCase<UF::AreaTriggerPolygon>);
            auto vertices = polygon.ModifyValue(&UF::AreaTriggerPolygon::Vertices);
            ClearDynamicUpdateFieldValues(vertices);
            for (TaggedPosition<XY> const& vertex : shape.PolygonVertices)
                AddDynamicUpdateFieldValue(vertices) = vertex;
            auto verticesTarget = polygon.ModifyValue(&UF::AreaTriggerPolygon::VerticesTarget);
            ClearDynamicUpdateFieldValues(verticesTarget);
            for (TaggedPosition<XY> const& vertex : shape.PolygonVerticesTarget)
                AddDynamicUpdateFieldValue(verticesTarget) = vertex;
            SetUpdateFieldValue(polygon.ModifyValue(&UF::AreaTriggerPolygon::Height), shape.PolygonDatas.Height);
            SetUpdateFieldValue(polygon.ModifyValue(&UF::AreaTriggerPolygon::HeightTarget), shape.PolygonDatas.HeightTarget);
            break;
        }
        case AreaTriggerShapeType::Cylinder:
        {
            SetUpdateFieldValue(areaTriggerData.ModifyValue(&UF::AreaTriggerData::ShapeType), 4);
            auto cylinder = areaTriggerData.ModifyValue(&UF::AreaTriggerData::ShapeData, UF::VariantCase<UF::AreaTriggerCylinder>);
            SetUpdateFieldValue(cylinder.ModifyValue(&UF::AreaTriggerCylinder::Radius), shape.CylinderDatas.Radius);
            SetUpdateFieldValue(cylinder.ModifyValue(&UF::AreaTriggerCylinder::RadiusTarget), shape.CylinderDatas.RadiusTarget);
            SetUpdateFieldValue(cylinder.ModifyValue(&UF::AreaTriggerCylinder::Height), shape.CylinderDatas.Height);
            SetUpdateFieldValue(cylinder.ModifyValue(&UF::AreaTriggerCylinder::HeightTarget), shape.CylinderDatas.HeightTarget);
            SetUpdateFieldValue(cylinder.ModifyValue(&UF::AreaTriggerCylinder::LocationZOffset), shape.CylinderDatas.LocationZOffset);
            SetUpdateFieldValue(cylinder.ModifyValue(&UF::AreaTriggerCylinder::LocationZOffsetTarget), shape.CylinderDatas.LocationZOffsetTarget);
            break;
        }
        case AreaTriggerShapeType::Disk:
        {
            SetUpdateFieldValue(areaTriggerData.ModifyValue(&UF::AreaTriggerData::ShapeType), 7);
            auto disk = areaTriggerData.ModifyValue(&UF::AreaTriggerData::ShapeData, UF::VariantCase<UF::AreaTriggerDisk>);
            SetUpdateFieldValue(disk.ModifyValue(&UF::AreaTriggerDisk::InnerRadius), shape.DiskDatas.InnerRadius);
            SetUpdateFieldValue(disk.ModifyValue(&UF::AreaTriggerDisk::InnerRadiusTarget), shape.DiskDatas.InnerRadiusTarget);
            SetUpdateFieldValue(disk.ModifyValue(&UF::AreaTriggerDisk::OuterRadius), shape.DiskDatas.OuterRadius);
            SetUpdateFieldValue(disk.ModifyValue(&UF::AreaTriggerDisk::OuterRadiusTarget), shape.DiskDatas.OuterRadiusTarget);
            SetUpdateFieldValue(disk.ModifyValue(&UF::AreaTriggerDisk::Height), shape.DiskDatas.Height);
            SetUpdateFieldValue(disk.ModifyValue(&UF::AreaTriggerDisk::HeightTarget), shape.DiskDatas.HeightTarget);
            SetUpdateFieldValue(disk.ModifyValue(&UF::AreaTriggerDisk::LocationZOffset), shape.DiskDatas.LocationZOffset);
            SetUpdateFieldValue(disk.ModifyValue(&UF::AreaTriggerDisk::LocationZOffsetTarget), shape.DiskDatas.LocationZOffsetTarget);
            break;
        }
        case AreaTriggerShapeType::BoundedPlane:
        {
            SetUpdateFieldValue(areaTriggerData.ModifyValue(&UF::AreaTriggerData::ShapeType), 8);
            auto boundedPlane = areaTriggerData.ModifyValue(&UF::AreaTriggerData::ShapeData, UF::VariantCase<UF::AreaTriggerBoundedPlane>);
            SetUpdateFieldValue(boundedPlane.ModifyValue(&UF::AreaTriggerBoundedPlane::Extents), { shape.BoundedPlaneDatas.Extents[0], shape.BoundedPlaneDatas.Extents[1] });
            SetUpdateFieldValue(boundedPlane.ModifyValue(&UF::AreaTriggerBoundedPlane::ExtentsTarget), { shape.BoundedPlaneDatas.ExtentsTarget[0], shape.BoundedPlaneDatas.ExtentsTarget[1] });
            break;
        }
        default:
            break;
    }
}

float AreaTrigger::GetMaxSearchRadius() const
{
    return *m_areaTriggerData->BoundsRadius2D * CalcCurrentScale();
}

void AreaTrigger::UpdatePolygonVertices()
{
    UF::AreaTriggerPolygon const* shape = m_areaTriggerData->ShapeData.Get<UF::AreaTriggerPolygon>();
    float newOrientation = GetOrientation();

    // No need to recalculate, orientation didn't change
    if (G3D::fuzzyEq(_verticesUpdatePreviousOrientation, newOrientation) && shape->VerticesTarget.empty())
        return;

    _polygonVertices.assign(shape->Vertices.begin(), shape->Vertices.end());
    if (!shape->VerticesTarget.empty())
    {
        float progress = GetProgress();
        if (m_areaTriggerData->MorphCurveId)
            progress = sDB2Manager.GetCurveValueAt(m_areaTriggerData->MorphCurveId, progress);

        for (std::size_t i = 0; i < _polygonVertices.size(); ++i)
        {
            Position& vertex = _polygonVertices[i];
            Position const& vertexTarget = shape->VerticesTarget[i].Pos;

            vertex.m_positionX = G3D::lerp(vertex.GetPositionX(), vertexTarget.GetPositionX(), progress);
            vertex.m_positionY = G3D::lerp(vertex.GetPositionY(), vertexTarget.GetPositionY(), progress);
        }
    }

    float angleSin = std::sin(newOrientation);
    float angleCos = std::cos(newOrientation);

    // This is needed to rotate the vertices, following orientation
    for (Position& vertice : _polygonVertices)
    {
        float x = vertice.GetPositionX() * angleCos - vertice.GetPositionY() * angleSin;
        float y = vertice.GetPositionY() * angleCos + vertice.GetPositionX() * angleSin;
        vertice.Relocate(x, y);
    }

    _verticesUpdatePreviousOrientation = newOrientation;
}

bool AreaTrigger::HasOverridePosition() const
{
    return m_areaTriggerData->OverrideMoveCurveX->OverrideActive
        && m_areaTriggerData->OverrideMoveCurveY->OverrideActive
        && m_areaTriggerData->OverrideMoveCurveZ->OverrideActive;
}

void AreaTrigger::UpdateShape()
{
    if (m_areaTriggerData->ShapeData.Is<UF::AreaTriggerPolygon>())
        UpdatePolygonVertices();
}

bool UnitFitToActionRequirement(Unit* unit, Unit* caster, AreaTriggerAction const& action)
{
    switch (action.TargetType)
    {
        case AREATRIGGER_ACTION_USER_FRIEND:
        {
            return caster->IsValidAssistTarget(unit, sSpellMgr->GetSpellInfo(action.Param, caster->GetMap()->GetDifficultyID()));
        }
        case AREATRIGGER_ACTION_USER_ENEMY:
        {
            return caster->IsValidAttackTarget(unit, sSpellMgr->GetSpellInfo(action.Param, caster->GetMap()->GetDifficultyID()));
        }
        case AREATRIGGER_ACTION_USER_RAID:
        {
            return caster->IsInRaidWith(unit);
        }
        case AREATRIGGER_ACTION_USER_PARTY:
        {
            return caster->IsInPartyWith(unit);
        }
        case AREATRIGGER_ACTION_USER_CASTER:
        {
            return unit->GetGUID() == caster->GetGUID();
        }
        case AREATRIGGER_ACTION_USER_ANY:
        default:
            break;
    }

    return true;
}

void AreaTrigger::DoActions(Unit* unit)
{
    Unit* caster = IsStaticSpawn() ? unit : GetCaster();

    if (caster && GetTemplate())
    {
        for (AreaTriggerAction const& action : GetTemplate()->Actions)
        {
            if (IsStaticSpawn() || UnitFitToActionRequirement(unit, caster, action))
            {
                switch (action.ActionType)
                {
                    case AREATRIGGER_ACTION_CAST:
                        caster->CastSpell(unit, action.Param, CastSpellExtraArgs(TRIGGERED_FULL_MASK)
                            .SetOriginalCastId(m_areaTriggerData->CreatingEffectGUID->IsCast() ? *m_areaTriggerData->CreatingEffectGUID : ObjectGuid::Empty));
                        break;
                    case AREATRIGGER_ACTION_ADDAURA:
                        caster->AddAura(action.Param, unit);
                        break;
                    case AREATRIGGER_ACTION_TELEPORT:
                    {
                        if (WorldSafeLocsEntry const* safeLoc = sObjectMgr->GetWorldSafeLoc(action.Param))
                        {
                            if (Player* player = caster->ToPlayer())
                            {
                                if (player->GetMapId() != safeLoc->Loc.GetMapId())
                                {
                                    if (WorldSafeLocsEntry const* instanceEntrance = player->GetInstanceEntrance(safeLoc->Loc.GetMapId()))
                                        safeLoc = instanceEntrance;
                                }
                                player->TeleportTo(safeLoc->Loc);
                            }
                        }
                        break;
                    }
                    case AREATRIGGER_ACTION_TAVERN:
                        if (Player* player = caster->ToPlayer())
                        {
                            player->GetRestMgr().SetInnTrigger(InnAreaTrigger{ .IsDBC = false });
                            player->GetRestMgr().SetRestFlag(REST_FLAG_IN_TAVERN);
                        }
                        break;
                    default:
                        break;
                }
            }
        }
    }
}

void AreaTrigger::UndoActions(Unit* unit)
{
    if (GetTemplate())
    {
        for (AreaTriggerAction const& action : GetTemplate()->Actions)
        {
            switch (action.ActionType)
            {
                case AREATRIGGER_ACTION_CAST:
                    [[fallthrough]];
                case AREATRIGGER_ACTION_ADDAURA:
                unit->RemoveAurasDueToSpell(action.Param, GetCasterGuid());
                    break;
                case AREATRIGGER_ACTION_TAVERN:
                    if (Player* player = unit->ToPlayer())
                        player->GetRestMgr().SetInnTrigger(std::nullopt);
                    break;
                default:
                    break;
}
        }
    }
}

void AreaTrigger::InitSplineOffsets(std::vector<Position> const& offsets, Optional<float> overrideSpeed)
{
    float angleSin = std::sin(GetOrientation());
    float angleCos = std::cos(GetOrientation());

    // This is needed to rotate the spline, following caster orientation
    std::vector<G3D::Vector3> rotatedPoints;
    rotatedPoints.resize(offsets.size());
    for (std::size_t i = 0; i < offsets.size(); ++i)
    {
        Position const& offset = offsets[i];
        rotatedPoints[i].x = GetPositionX() + (offset.GetPositionX() * angleCos - offset.GetPositionY() * angleSin);
        rotatedPoints[i].y = GetPositionY() + (offset.GetPositionY() * angleCos + offset.GetPositionX() * angleSin);
        rotatedPoints[i].z = GetPositionZ();

        UpdateAllowedPositionZ(rotatedPoints[i].x, rotatedPoints[i].y, rotatedPoints[i].z);
        rotatedPoints[i].z += offset.GetPositionZ();
    }

    InitSplines(rotatedPoints, overrideSpeed);
}

void AreaTrigger::InitSplines(std::vector<G3D::Vector3> const& splinePoints, Optional<float> overrideSpeed)
{
    if (splinePoints.size() < 2)
        return;

    std::unique_ptr<Movement::Spline<float>> spline = std::make_unique<::Movement::Spline<float>>();
    spline->init_spline(splinePoints.data(), splinePoints.size(), ::Movement::SplineBase::ModeLinear, _stationaryPosition.GetOrientation());
    spline->initLengths();

    float speed = overrideSpeed.value_or(GetCreateProperties()->Speed);
    if (speed <= 0.0f)
        speed = 1.0f;

    uint32 timeToTarget = spline->length() / speed * float(IN_MILLISECONDS);

    auto areaTriggerData = m_values.ModifyValue(&AreaTrigger::m_areaTriggerData);
    SetUpdateFieldValue(areaTriggerData.ModifyValue(&UF::AreaTriggerData::TimeToTarget), timeToTarget);
    SetUpdateFieldValue(areaTriggerData.ModifyValue(&UF::AreaTriggerData::MovementStartTime), GameTime::GetGameTimeMS());

    SetUpdateFieldValue(areaTriggerData.ModifyValue(&UF::AreaTriggerData::PathType), int32(AreaTriggerPathType::Spline));
    auto pathData = areaTriggerData.ModifyValue(&UF::AreaTriggerData::PathData, UF::VariantCase<UF::AreaTriggerSplineCalculator>);
    SetUpdateFieldValue(pathData.ModifyValue(&UF::AreaTriggerSplineCalculator::Catmullrom), spline->getPointCount() >= 4);
    auto points = pathData.ModifyValue(&UF::AreaTriggerSplineCalculator::Points);
    ClearDynamicUpdateFieldValues(points);
    for (G3D::Vector3 const& point : spline->getPoints())
        AddDynamicUpdateFieldValue(points) = Vector3ToPosition(point);

    _reachedDestination = false;
    _spline = std::move(spline);
}

uint32 AreaTrigger::GetElapsedTimeForMovement() const
{
    uint32 now = GameTime::GetGameTimeMS();
    if (now >= *m_areaTriggerData->MovementStartTime)
        return now - *m_areaTriggerData->MovementStartTime;
    return 0;
}

void AreaTrigger::InitOrbit(AreaTriggerOrbitInfo const& orbit, Optional<float> overrideSpeed)
{
    // Circular movement requires either a center position or an attached unit
    ASSERT(orbit.Center.has_value() || orbit.PathTarget.has_value());

    float speed = overrideSpeed.value_or(GetCreateProperties()->Speed);
    if (speed <= 0.0f)
        speed = 1.0f;

    uint32 timeToTarget = static_cast<uint32>(orbit.Radius * 2.0f * static_cast<float>(M_PI) * static_cast<float>(IN_MILLISECONDS) / speed);

    auto areaTriggerData = m_values.ModifyValue(&AreaTrigger::m_areaTriggerData);
    SetUpdateFieldValue(areaTriggerData.ModifyValue(&UF::AreaTriggerData::TimeToTarget), timeToTarget);
    SetUpdateFieldValue(areaTriggerData.ModifyValue(&UF::AreaTriggerData::MovementStartTime), GameTime::GetGameTimeMS());
    SetUpdateFieldValue(areaTriggerData.ModifyValue(&UF::AreaTriggerData::OrbitPathTarget), orbit.PathTarget.value_or(ObjectGuid::Empty));
    SetUpdateFieldValue(areaTriggerData.ModifyValue(&UF::AreaTriggerData::ZOffset), orbit.ZOffset);
    if (orbit.CanLoop)
        SetAreaTriggerFlag(AreaTriggerFieldFlags::CanLoop);
    else
        RemoveAreaTriggerFlag(AreaTriggerFieldFlags::CanLoop);

    SetUpdateFieldValue(areaTriggerData.ModifyValue(&UF::AreaTriggerData::PathType), int32(AreaTriggerPathType::Orbit));
    auto pathData = areaTriggerData.ModifyValue(&UF::AreaTriggerData::PathData, UF::VariantCase<UF::AreaTriggerOrbit>);
    SetUpdateFieldValue(pathData.ModifyValue(&UF::AreaTriggerOrbit::CounterClockwise), orbit.CounterClockwise);
    SetUpdateFieldValue(pathData.ModifyValue(&UF::AreaTriggerOrbit::Center), orbit.Center.value_or(Position()));
    SetUpdateFieldValue(pathData.ModifyValue(&UF::AreaTriggerOrbit::Radius), orbit.Radius);
    SetUpdateFieldValue(pathData.ModifyValue(&UF::AreaTriggerOrbit::InitialAngle), orbit.InitialAngle);
    SetUpdateFieldValue(pathData.ModifyValue(&UF::AreaTriggerOrbit::BlendFromRadius), orbit.BlendFromRadius);
    SetUpdateFieldValue(pathData.ModifyValue(&UF::AreaTriggerOrbit::ExtraTimeForBlending), orbit.ExtraTimeForBlending);
}

Position const* AreaTrigger::GetOrbitCenterPosition() const
{
    UF::AreaTriggerOrbit const* orbit = m_areaTriggerData->PathData.Get<UF::AreaTriggerOrbit>();
    if (!orbit)
        return nullptr;

    if (!m_areaTriggerData->OrbitPathTarget->IsEmpty())
        if (WorldObject* center = ObjectAccessor::GetWorldObject(*this, *m_areaTriggerData->OrbitPathTarget))
            return center;

    return &orbit->Center->Pos;
}

Position AreaTrigger::CalculateOrbitPosition() const
{
    Position const* centerPos = GetOrbitCenterPosition();
    if (!centerPos)
        return GetPosition();

    UF::AreaTriggerOrbit const& cmi = *m_areaTriggerData->PathData.Get<UF::AreaTriggerOrbit>();

    // AreaTrigger make exactly "Duration / TimeToTarget" loops during his life time
    float pathProgress = float(GetElapsedTimeForMovement() + *cmi.ExtraTimeForBlending) / float(GetTimeToTarget());
    if (m_areaTriggerData->MoveCurveId)
        pathProgress = sDB2Manager.GetCurveValueAt(m_areaTriggerData->MoveCurveId, pathProgress);

    // We already made one circle and can't loop
    if (!HasAreaTriggerFlag(AreaTriggerFieldFlags::CanLoop))
        pathProgress = std::min(1.f, pathProgress);

    float radius = cmi.Radius;
    if (pathProgress <= 1.0f && G3D::fuzzyNe(cmi.BlendFromRadius, radius))
    {
        float blendCurve = (cmi.BlendFromRadius - radius) / radius;
        RoundToInterval(blendCurve, 1.f, 4.f);
        float blendProgress = std::min(1.f, pathProgress / blendCurve * 0.63661975f);
        radius = G3D::lerp(cmi.BlendFromRadius, radius, blendProgress);
    }

    // Adapt Path progress depending of circle direction
    if (!cmi.CounterClockwise)
        pathProgress *= -1;

    float angle = cmi.InitialAngle + 2.f * float(M_PI) * pathProgress;
    float x = centerPos->GetPositionX() + (radius * std::cos(angle));
    float y = centerPos->GetPositionY() + (radius * std::sin(angle));
    float z = centerPos->GetPositionZ() + *m_areaTriggerData->ZOffset;

    float orientation = 0.0f;
    if (m_areaTriggerData->FacingCurveId)
        orientation = sDB2Manager.GetCurveValueAt(m_areaTriggerData->FacingCurveId, GetProgress());

    if (!HasAreaTriggerFlag(AreaTriggerFieldFlags::AbsoluteOrientation))
    {
        orientation += angle;
        orientation += cmi.CounterClockwise ? float(M_PI_4) : -float(M_PI_4);
    }

    return { x, y, z, orientation };
}

void AreaTrigger::UpdateOrbitPosition()
{
    Position pos = CalculateOrbitPosition();

    GetMap()->AreaTriggerRelocation(this, pos.GetPositionX(), pos.GetPositionY(), pos.GetPositionZ(), pos.GetOrientation());
#ifdef TRINITY_DEBUG
    DebugVisualizePosition();
#endif
}

void AreaTrigger::UpdateSplinePosition(Movement::Spline<float>& spline)
{
    if (_reachedDestination)
        return;

    if (GetElapsedTimeForMovement() >= GetTimeToTarget())
    {
        _reachedDestination = true;
        _lastSplineIndex = int32(spline.last());

        G3D::Vector3 lastSplinePosition = spline.getPoint(_lastSplineIndex);
        GetMap()->AreaTriggerRelocation(this, lastSplinePosition.x, lastSplinePosition.y, lastSplinePosition.z, GetOrientation());
#ifdef TRINITY_DEBUG
        DebugVisualizePosition();
#endif

        _ai->OnSplineIndexReached(_lastSplineIndex);
        _ai->OnDestinationReached();
        return;
    }

    float currentTimePercent = float(GetElapsedTimeForMovement()) / float(GetTimeToTarget());

    if (currentTimePercent <= 0.f)
        return;

    if (m_areaTriggerData->MoveCurveId)
    {
        float progress = sDB2Manager.GetCurveValueAt(m_areaTriggerData->MoveCurveId, currentTimePercent);
        if (progress < 0.f || progress > 1.f)
        {
            AreaTriggerCreateProperties const* createProperties = GetCreateProperties();
            TC_LOG_ERROR("entities.areatrigger", "AreaTrigger (Id: {}, AreaTriggerCreatePropertiesId: (Id: {}, IsCustom: {})) has wrong progress ({}) caused by curve calculation (MoveCurveId: {})",
                GetEntry(), createProperties->Id.Id, uint32(createProperties->Id.IsCustom), progress, *m_areaTriggerData->MoveCurveId);
        }
        else
            currentTimePercent = progress;
    }

    int32 lastPositionIndex = 0;
    float percentFromLastPoint = 0;
    spline.computeIndex(currentTimePercent, lastPositionIndex, percentFromLastPoint);

    G3D::Vector3 currentPosition;
    spline.evaluate_percent(lastPositionIndex, percentFromLastPoint, currentPosition);

    float orientation = _stationaryPosition.GetOrientation();
    if (m_areaTriggerData->FacingCurveId)
        orientation += sDB2Manager.GetCurveValueAt(m_areaTriggerData->FacingCurveId, GetProgress());

    if (!HasAreaTriggerFlag(AreaTriggerFieldFlags::AbsoluteOrientation) && HasAreaTriggerFlag(AreaTriggerFieldFlags::FaceMovementDir))
    {
        G3D::Vector3 derivative;
        spline.evaluate_derivative(lastPositionIndex, percentFromLastPoint, derivative);
        if (derivative.x != 0.0f || derivative.y != 0.0f)
            orientation += std::atan2(derivative.y, derivative.x);
    }

    GetMap()->AreaTriggerRelocation(this, currentPosition.x, currentPosition.y, currentPosition.z, orientation);
#ifdef TRINITY_DEBUG
    DebugVisualizePosition();
#endif

    if (_lastSplineIndex != lastPositionIndex)
    {
        _lastSplineIndex = lastPositionIndex;
        _ai->OnSplineIndexReached(_lastSplineIndex);
    }
}

void AreaTrigger::UpdateOverridePosition()
{
    float progress = GetScaleCurveProgress(*m_areaTriggerData->OverrideMoveCurveX, m_areaTriggerData->TimeToTargetPos);

    float x = GetScaleCurveValueAtProgress(*m_areaTriggerData->OverrideMoveCurveX, progress);
    float y = GetScaleCurveValueAtProgress(*m_areaTriggerData->OverrideMoveCurveY, progress);
    float z = GetScaleCurveValueAtProgress(*m_areaTriggerData->OverrideMoveCurveZ, progress);
    float orientation = GetOrientation();

    if (m_areaTriggerData->FacingCurveId)
    {
        orientation = sDB2Manager.GetCurveValueAt(m_areaTriggerData->FacingCurveId, GetProgress());
        if (HasAreaTriggerFlag(AreaTriggerFieldFlags::AbsoluteOrientation))
            orientation += m_areaTriggerData->Facing;
    }

    GetMap()->AreaTriggerRelocation(this, x, y, z, orientation);
}

void AreaTrigger::UpdateInsideEntityCounters()
{
    SetUpdateFieldValue(m_values.ModifyValue(&AreaTrigger::m_areaTriggerData).ModifyValue(&UF::AreaTriggerData::NumUnitsInside), _insideUnits.size());
    SetUpdateFieldValue(m_values.ModifyValue(&AreaTrigger::m_areaTriggerData).ModifyValue(&UF::AreaTriggerData::NumPlayersInside),
        std::ranges::count_if(_insideUnits, [](ObjectGuid const& guid) { return guid.IsPlayer(); }));
}

void AreaTrigger::DebugVisualizePosition()
{
    if (Unit* caster = GetCaster())
        if (Player* player = caster->ToPlayer())
            if (player->isDebugAreaTriggers)
                player->SummonCreature(1, *this, TEMPSUMMON_TIMED_DESPAWN, Milliseconds(GetTimeToTarget()));
}

void AreaTrigger::AI_Initialize()
{
    AI_Destroy();
    _ai.reset(FactorySelector::SelectAreaTriggerAI(this));
    _ai->OnInitialize();
}

void AreaTrigger::AI_Destroy()
{
    _ai.reset();
}

bool AreaTrigger::IsNeverVisibleFor(WorldObject const* seer, bool allowServersideObjects) const
{
    if (WorldObject::IsNeverVisibleFor(seer, allowServersideObjects))
        return true;

    if (IsServerSide() && !allowServersideObjects)
    {
        if (Player const* seerPlayer = seer->ToPlayer())
            return !seerPlayer->isDebugAreaTriggers;

        return true;
    }

    return false;
}

void AreaTrigger::BuildValuesCreate(ByteBuffer* data, UF::UpdateFieldFlag flags, Player const* target) const
{
    m_objectData->WriteCreate(*data, flags, this, target);
    m_areaTriggerData->WriteCreate(*data, flags, this, target);
}

void AreaTrigger::BuildValuesUpdate(ByteBuffer* data, UF::UpdateFieldFlag flags, Player const* target) const
{
    *data << uint32(m_values.GetChangedObjectTypeMask());

    if (m_values.HasChanged(TYPEID_OBJECT))
        m_objectData->WriteUpdate(*data, flags, this, target);

    if (m_values.HasChanged(TYPEID_AREATRIGGER))
        m_areaTriggerData->WriteUpdate(*data, flags, this, target);
}

void AreaTrigger::BuildValuesUpdateForPlayerWithMask(UpdateData* data, UF::ObjectData::Mask const& requestedObjectMask,
    UF::AreaTriggerData::Mask const& requestedAreaTriggerMask, Player const* target) const
{
    UF::UpdateFieldFlag flags = GetUpdateFieldFlagsFor(target);
    UpdateMask<NUM_CLIENT_OBJECT_TYPES> valuesMask;
    if (requestedObjectMask.IsAnySet())
        valuesMask.Set(TYPEID_OBJECT);

    if (requestedAreaTriggerMask.IsAnySet())
        valuesMask.Set(TYPEID_AREATRIGGER);

    ByteBuffer& buffer = PrepareValuesUpdateBuffer(data);
    std::size_t sizePos = buffer.wpos();
    buffer << uint32(0);
    BuildEntityFragmentsForValuesUpdateForPlayerWithMask(&buffer, flags);
    buffer << uint32(valuesMask.GetBlock(0));

    if (valuesMask[TYPEID_OBJECT])
        m_objectData->WriteUpdate(buffer, requestedObjectMask, true, this, target);

    if (valuesMask[TYPEID_AREATRIGGER])
        m_areaTriggerData->WriteUpdate(buffer, requestedAreaTriggerMask, true, this, target);

    buffer.put<uint32>(sizePos, buffer.wpos() - sizePos - 4);

    data->AddUpdateBlock();
}

void AreaTrigger::ValuesUpdateForPlayerWithMaskSender::operator()(Player const* player) const
{
    UpdateData udata(Owner->GetMapId());
    WorldPacket packet;

    Owner->BuildValuesUpdateForPlayerWithMask(&udata, ObjectMask.GetChangesMask(), AreaTriggerMask.GetChangesMask(), player);

    udata.BuildPacket(&packet);
    player->SendDirectMessage(&packet);
}

void AreaTrigger::ClearUpdateMask(bool remove)
{
    m_values.ClearChangesMask(&AreaTrigger::m_areaTriggerData);
    Object::ClearUpdateMask(remove);
}<|MERGE_RESOLUTION|>--- conflicted
+++ resolved
@@ -873,7 +873,7 @@
         if (Unit* leavingUnit = ObjectAccessor::GetUnit(*this, exitUnitGuid))
             HandleUnitExitInternal(leavingUnit);
 
-    UpdateInsideEntityCounters();
+    UpdateHasPlayersFlag();
 
     if (IsStaticSpawn())
         setActive(!_insideUnits.empty());
@@ -911,14 +911,7 @@
             player->UpdateCriteria(CriteriaType::LeaveAreaTriggerWithActionSet, GetTemplate()->ActionSetId);
     }
 
-<<<<<<< HEAD
     UndoActions(unit);
-=======
-    if (std::ranges::any_of(_insideUnits, [](ObjectGuid const& guid) { return guid.IsPlayer(); }))
-        SetAreaTriggerFlag(AreaTriggerFieldFlags::HasPlayers);
-    else
-        RemoveAreaTriggerFlag(AreaTriggerFieldFlags::HasPlayers);
->>>>>>> 21dd7ee4
 
     _ai->OnUnitExit(unit);
     unit->ExitAreaTrigger(this);
@@ -930,7 +923,7 @@
 
     HandleUnitExitInternal(unit);
 
-    UpdateInsideEntityCounters();
+    UpdateHasPlayersFlag();
 }
 
 uint32 AreaTrigger::GetScriptId() const
@@ -1461,11 +1454,12 @@
     GetMap()->AreaTriggerRelocation(this, x, y, z, orientation);
 }
 
-void AreaTrigger::UpdateInsideEntityCounters()
-{
-    SetUpdateFieldValue(m_values.ModifyValue(&AreaTrigger::m_areaTriggerData).ModifyValue(&UF::AreaTriggerData::NumUnitsInside), _insideUnits.size());
-    SetUpdateFieldValue(m_values.ModifyValue(&AreaTrigger::m_areaTriggerData).ModifyValue(&UF::AreaTriggerData::NumPlayersInside),
-        std::ranges::count_if(_insideUnits, [](ObjectGuid const& guid) { return guid.IsPlayer(); }));
+void AreaTrigger::UpdateHasPlayersFlag()
+{
+    if (std::ranges::any_of(_insideUnits, [](ObjectGuid const& guid) { return guid.IsPlayer(); }))
+        SetAreaTriggerFlag(AreaTriggerFieldFlags::HasPlayers);
+    else
+        RemoveAreaTriggerFlag(AreaTriggerFieldFlags::HasPlayers);
 }
 
 void AreaTrigger::DebugVisualizePosition()
