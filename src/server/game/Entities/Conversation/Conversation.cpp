/*
 * This file is part of the TrinityCore Project. See AUTHORS file for Copyright information
 *
 * This program is free software; you can redistribute it and/or modify it
 * under the terms of the GNU General Public License as published by the
 * Free Software Foundation; either version 2 of the License, or (at your
 * option) any later version.
 *
 * This program is distributed in the hope that it will be useful, but WITHOUT
 * ANY WARRANTY; without even the implied warranty of MERCHANTABILITY or
 * FITNESS FOR A PARTICULAR PURPOSE. See the GNU General Public License for
 * more details.
 *
 * You should have received a copy of the GNU General Public License along
 * with this program. If not, see <http://www.gnu.org/licenses/>.
 */

#include "Conversation.h"
#include "ConditionMgr.h"
#include "Containers.h"
#include "ConversationDataStore.h"
#include "Creature.h"
#include "DB2Stores.h"
#include "IteratorPair.h"
#include "Log.h"
#include "Map.h"
#include "ObjectAccessor.h"
#include "PhasingHandler.h"
#include "ScriptMgr.h"
#include "Unit.h"
#include "UpdateData.h"

Conversation::Conversation() : WorldObject(false), _duration(0), _textureKitId(0)
{
    m_objectType |= TYPEMASK_CONVERSATION;
    m_objectTypeId = TYPEID_CONVERSATION;

    m_updateFlag.Stationary = true;
    m_updateFlag.Conversation = true;

    _lastLineEndTimes.fill(Milliseconds::zero());
}

Conversation::~Conversation() = default;

void Conversation::AddToWorld()
{
    ///- Register the Conversation for guid lookup and for caster
    if (!IsInWorld())
    {
        GetMap()->GetObjectsStore().Insert<Conversation>(GetGUID(), this);
        WorldObject::AddToWorld();
    }
}

void Conversation::RemoveFromWorld()
{
    ///- Remove the Conversation from the accessor and from all lists of objects in world
    if (IsInWorld())
    {
        WorldObject::RemoveFromWorld();
        GetMap()->GetObjectsStore().Remove<Conversation>(GetGUID());
    }
}

void Conversation::Update(uint32 diff)
{
    if (GetDuration() > Milliseconds(diff))
    {
        _duration -= Milliseconds(diff);
        DoWithSuppressingObjectUpdates([&]()
        {
            // Only sent in CreateObject
            ApplyModUpdateFieldValue(m_values.ModifyValue(&Conversation::m_conversationData).ModifyValue(&UF::ConversationData::Progress), int32(diff), true);
            const_cast<UF::ConversationData&>(*m_conversationData).ClearChanged(&UF::ConversationData::Progress);
        });
    }
    else
    {
        Remove(); // expired
        return;
    }

    WorldObject::Update(diff);
}

void Conversation::Remove()
{
    if (IsInWorld())
    {
        AddObjectToRemoveList(); // calls RemoveFromWorld
    }
}

<<<<<<< HEAD
Conversation* Conversation::CreateConversation(uint32 conversationEntry, Unit* creator, Position const& pos, ObjectGuid privateObjectOwner, SpellInfo const* spellInfo /*= nullptr*/)
=======
Conversation* Conversation::CreateConversation(uint32 conversationEntry, Unit* creator, Position const& pos, GuidUnorderedSet&& participants, SpellInfo const* spellInfo /*= nullptr*/, Optional<GuidVector> dynamicActors /*= boost::none*/)
>>>>>>> 0216562b
{
    ConversationTemplate const* conversationTemplate = sConversationDataStore->GetConversationTemplate(conversationEntry);
    if (!conversationTemplate)
        return nullptr;

    ObjectGuid::LowType lowGuid = creator->GetMap()->GenerateLowGuid<HighGuid::Conversation>();

    Conversation* conversation = new Conversation();
<<<<<<< HEAD
    if (!conversation->Create(lowGuid, conversationEntry, creator->GetMap(), creator, pos, privateObjectOwner, spellInfo))
=======
    if (!conversation->Create(lowGuid, conversationEntry, creator->GetMap(), creator, pos, std::move(participants), spellInfo, dynamicActors))
>>>>>>> 0216562b
    {
        delete conversation;
        return nullptr;
    }

    return conversation;
}

<<<<<<< HEAD
bool Conversation::Create(ObjectGuid::LowType lowGuid, uint32 conversationEntry, Map* map, Unit* creator, Position const& pos, ObjectGuid privateObjectOwner, SpellInfo const* /*spellInfo = nullptr*/)
=======
bool Conversation::Create(ObjectGuid::LowType lowGuid, uint32 conversationEntry, Map* map, Unit* creator, Position const& pos, GuidUnorderedSet&& participants, SpellInfo const* /*spellInfo = nullptr*/, Optional<GuidVector> dynamicActors /*= boost::none*/)
>>>>>>> 0216562b
{
    ConversationTemplate const* conversationTemplate = sConversationDataStore->GetConversationTemplate(conversationEntry);
    ASSERT(conversationTemplate);

    _creatorGuid = creator->GetGUID();
    SetPrivateObjectOwner(privateObjectOwner);

    SetMap(map);
    Relocate(pos);
    RelocateStationaryPosition(pos);

    Object::_Create(ObjectGuid::Create<HighGuid::Conversation>(GetMapId(), conversationEntry, lowGuid));
    PhasingHandler::InheritPhaseShift(this, creator);

    SetEntry(conversationEntry);
    SetObjectScale(1.0f);

    _textureKitId = conversationTemplate->TextureKitId;

    for (ConversationActor const& actor : conversationTemplate->Actors)
    {
            UF::ConversationActor& actorField = AddDynamicUpdateFieldValue(m_values.ModifyValue(&Conversation::m_conversationData).ModifyValue(&UF::ConversationData::Actors));
            actorField.CreatureID = actor.CreatureId;
            actorField.CreatureDisplayInfoID = actor.CreatureDisplayInfoId;
            actorField.Id = actor.ActorId;
            actorField.Type = AsUnderlyingType(ActorType::CreatureActor);
    }

    uint16 actorIndex = 0;
    for (actorIndex = 0; actorIndex < conversationTemplate->ActorGuids.size(); ++actorIndex)
    {
        ObjectGuid::LowType actorGuid = conversationTemplate->ActorGuids[actorIndex];
        if (!actorGuid)
            continue;

        for (auto const& pair : Trinity::Containers::MapEqualRange(map->GetCreatureBySpawnIdStore(), actorGuid))
        {
            // we just need the last one, overriding is legit
            AddActor(pair.second->GetGUID(), actorIndex);
        }
    }

    if (dynamicActors)
    {
        for (ObjectGuid const& actorGuid : dynamicActors.get())
        {
            if (ObjectAccessor::GetWorldObject(*creator, actorGuid))
            {
                AddActor(actorGuid, actorIndex);
                actorIndex++;
            }
            else
            {
                TC_LOG_ERROR("entities.conversation", "Failed to create conversation (Id: %u) due to non existent actor (ActorIdx: %u, Entry: %u).", conversationEntry, actorIndex, actorGuid.GetEntry());
                return false;
            }
        }
    }

    std::set<uint16> actorIndices;
    std::vector<UF::ConversationLine> lines;
    for (ConversationLineTemplate const* line : conversationTemplate->Lines)
    {
        if (!sConditionMgr->IsObjectMeetingNotGroupedConditions(CONDITION_SOURCE_TYPE_CONVERSATION_LINE, line->Id, creator))
            continue;

        actorIndices.insert(line->ActorIdx);
        lines.emplace_back();

        UF::ConversationLine& lineField = lines.back();
        lineField.ConversationLineID = line->Id;
        lineField.UiCameraID = line->UiCameraID;
        lineField.ActorIndex = line->ActorIdx;
        lineField.Flags = line->Flags;

        ConversationLineEntry const* convoLine = sConversationLineStore.LookupEntry(line->Id); // never null for conversationTemplate->Lines

        for (LocaleConstant locale = LOCALE_enUS; locale < TOTAL_LOCALES; locale = LocaleConstant(locale + 1))
        {
            if (locale == LOCALE_none)
                continue;

            _lineStartTimes[{ locale, line->Id }] = _lastLineEndTimes[locale];
            if (locale == DEFAULT_LOCALE)
                lineField.StartTime = _lastLineEndTimes[locale].count();

            if (int32 const* broadcastTextDuration = sDB2Manager.GetBroadcastTextDuration(convoLine->BroadcastTextID, locale))
                _lastLineEndTimes[locale] += Milliseconds(*broadcastTextDuration);

            _lastLineEndTimes[locale] += Milliseconds(convoLine->AdditionalDuration);
        }
    }

    _duration = Milliseconds(*std::max_element(_lastLineEndTimes.begin(), _lastLineEndTimes.end()));
    SetUpdateFieldValue(m_values.ModifyValue(&Conversation::m_conversationData).ModifyValue(&UF::ConversationData::LastLineEndTime), _duration.count());
    SetUpdateFieldValue(m_values.ModifyValue(&Conversation::m_conversationData).ModifyValue(&UF::ConversationData::Lines), std::move(lines));

    // conversations are despawned 5-20s after LastLineEndTime
    _duration += 10s;

    sScriptMgr->OnConversationCreate(this, creator);

    // All actors need to be set
    for (uint16 actorIndex : actorIndices)
    {
        UF::ConversationActor const* actor = actorIndex < m_conversationData->Actors.size() ? &m_conversationData->Actors[actorIndex] : nullptr;
        if (!actor || (!actor->CreatureID && actor->ActorGUID.IsEmpty() && !actor->NoActorObject))
        {
            TC_LOG_ERROR("entities.conversation", "Failed to create conversation (Id: %u) due to missing actor (Idx: %u).", conversationEntry, actorIndex);
            return false;
        }
    }

    if (!GetMap()->AddToMap(this))
        return false;

    return true;
}

void Conversation::AddActor(ObjectGuid const& actorGuid, uint16 actorIdx)
{
    auto actorField = m_values.ModifyValue(&Conversation::m_conversationData).ModifyValue(&UF::ConversationData::Actors, actorIdx);
    SetUpdateFieldValue(actorField.ModifyValue(&UF::ConversationActor::ActorGUID), actorGuid);
    SetUpdateFieldValue(actorField.ModifyValue(&UF::ConversationActor::Type), AsUnderlyingType(ActorType::WorldObjectActor));
}

Milliseconds const* Conversation::GetLineStartTime(LocaleConstant locale, int32 lineId) const
{
    return Trinity::Containers::MapGetValuePtr(_lineStartTimes, { locale, lineId });
}

Milliseconds Conversation::GetLastLineEndTime(LocaleConstant locale) const
{
    return _lastLineEndTimes[locale];
}

uint32 Conversation::GetScriptId() const
{
    return sConversationDataStore->GetConversationTemplate(GetEntry())->ScriptId;
}

void Conversation::BuildValuesCreate(ByteBuffer* data, Player const* target) const
{
    UF::UpdateFieldFlag flags = GetUpdateFieldFlagsFor(target);
    std::size_t sizePos = data->wpos();
    *data << uint32(0);
    *data << uint8(flags);
    m_objectData->WriteCreate(*data, flags, this, target);
    m_conversationData->WriteCreate(*data, flags, this, target);
    data->put<uint32>(sizePos, data->wpos() - sizePos - 4);
}

void Conversation::BuildValuesUpdate(ByteBuffer* data, Player const* target) const
{
    UF::UpdateFieldFlag flags = GetUpdateFieldFlagsFor(target);
    std::size_t sizePos = data->wpos();
    *data << uint32(0);
    *data << uint32(m_values.GetChangedObjectTypeMask());

    if (m_values.HasChanged(TYPEID_OBJECT))
        m_objectData->WriteUpdate(*data, flags, this, target);

    if (m_values.HasChanged(TYPEID_CONVERSATION))
        m_conversationData->WriteUpdate(*data, flags, this, target);

    data->put<uint32>(sizePos, data->wpos() - sizePos - 4);
}

void Conversation::BuildValuesUpdateForPlayerWithMask(UpdateData* data, UF::ObjectData::Mask const& requestedObjectMask,
    UF::ConversationData::Mask const& requestedConversationMask, Player const* target) const
{
    UpdateMask<NUM_CLIENT_OBJECT_TYPES> valuesMask;
    if (requestedObjectMask.IsAnySet())
        valuesMask.Set(TYPEID_OBJECT);

    if (requestedConversationMask.IsAnySet())
        valuesMask.Set(TYPEID_CONVERSATION);

    ByteBuffer buffer = PrepareValuesUpdateBuffer();
    std::size_t sizePos = buffer.wpos();
    buffer << uint32(0);
    buffer << uint32(valuesMask.GetBlock(0));

    if (valuesMask[TYPEID_OBJECT])
        m_objectData->WriteUpdate(buffer, requestedObjectMask, true, this, target);

    if (valuesMask[TYPEID_CONVERSATION])
        m_conversationData->WriteUpdate(buffer, requestedConversationMask, true, this, target);

    buffer.put<uint32>(sizePos, buffer.wpos() - sizePos - 4);

    data->AddUpdateBlock(buffer);
}

void Conversation::ClearUpdateMask(bool remove)
{
    m_values.ClearChangesMask(&Conversation::m_conversationData);
    Object::ClearUpdateMask(remove);
}<|MERGE_RESOLUTION|>--- conflicted
+++ resolved
@@ -16,11 +16,7 @@
  */
 
 #include "Conversation.h"
-#include "ConditionMgr.h"
-#include "Containers.h"
-#include "ConversationDataStore.h"
 #include "Creature.h"
-#include "DB2Stores.h"
 #include "IteratorPair.h"
 #include "Log.h"
 #include "Map.h"
@@ -37,8 +33,6 @@
 
     m_updateFlag.Stationary = true;
     m_updateFlag.Conversation = true;
-
-    _lastLineEndTimes.fill(Milliseconds::zero());
 }
 
 Conversation::~Conversation() = default;
@@ -63,11 +57,19 @@
     }
 }
 
+bool Conversation::IsNeverVisibleFor(WorldObject const* seer) const
+{
+    if (_participants.find(seer->GetGUID()) == _participants.end())
+        return true;
+
+    return WorldObject::IsNeverVisibleFor(seer);
+}
+
 void Conversation::Update(uint32 diff)
 {
-    if (GetDuration() > Milliseconds(diff))
-    {
-        _duration -= Milliseconds(diff);
+    if (GetDuration() > int32(diff))
+    {
+        _duration -= diff;
         DoWithSuppressingObjectUpdates([&]()
         {
             // Only sent in CreateObject
@@ -92,11 +94,7 @@
     }
 }
 
-<<<<<<< HEAD
-Conversation* Conversation::CreateConversation(uint32 conversationEntry, Unit* creator, Position const& pos, ObjectGuid privateObjectOwner, SpellInfo const* spellInfo /*= nullptr*/)
-=======
 Conversation* Conversation::CreateConversation(uint32 conversationEntry, Unit* creator, Position const& pos, GuidUnorderedSet&& participants, SpellInfo const* spellInfo /*= nullptr*/, Optional<GuidVector> dynamicActors /*= boost::none*/)
->>>>>>> 0216562b
 {
     ConversationTemplate const* conversationTemplate = sConversationDataStore->GetConversationTemplate(conversationEntry);
     if (!conversationTemplate)
@@ -105,11 +103,7 @@
     ObjectGuid::LowType lowGuid = creator->GetMap()->GenerateLowGuid<HighGuid::Conversation>();
 
     Conversation* conversation = new Conversation();
-<<<<<<< HEAD
-    if (!conversation->Create(lowGuid, conversationEntry, creator->GetMap(), creator, pos, privateObjectOwner, spellInfo))
-=======
     if (!conversation->Create(lowGuid, conversationEntry, creator->GetMap(), creator, pos, std::move(participants), spellInfo, dynamicActors))
->>>>>>> 0216562b
     {
         delete conversation;
         return nullptr;
@@ -118,17 +112,13 @@
     return conversation;
 }
 
-<<<<<<< HEAD
-bool Conversation::Create(ObjectGuid::LowType lowGuid, uint32 conversationEntry, Map* map, Unit* creator, Position const& pos, ObjectGuid privateObjectOwner, SpellInfo const* /*spellInfo = nullptr*/)
-=======
 bool Conversation::Create(ObjectGuid::LowType lowGuid, uint32 conversationEntry, Map* map, Unit* creator, Position const& pos, GuidUnorderedSet&& participants, SpellInfo const* /*spellInfo = nullptr*/, Optional<GuidVector> dynamicActors /*= boost::none*/)
->>>>>>> 0216562b
 {
     ConversationTemplate const* conversationTemplate = sConversationDataStore->GetConversationTemplate(conversationEntry);
     ASSERT(conversationTemplate);
 
     _creatorGuid = creator->GetGUID();
-    SetPrivateObjectOwner(privateObjectOwner);
+    _participants = std::move(participants);
 
     SetMap(map);
     Relocate(pos);
@@ -140,6 +130,8 @@
     SetEntry(conversationEntry);
     SetObjectScale(1.0f);
 
+    SetUpdateFieldValue(m_values.ModifyValue(&Conversation::m_conversationData).ModifyValue(&UF::ConversationData::LastLineEndTime), conversationTemplate->LastLineEndTime);
+    _duration = conversationTemplate->LastLineEndTime;
     _textureKitId = conversationTemplate->TextureKitId;
 
     for (ConversationActor const& actor : conversationTemplate->Actors)
@@ -186,42 +178,17 @@
     std::vector<UF::ConversationLine> lines;
     for (ConversationLineTemplate const* line : conversationTemplate->Lines)
     {
-        if (!sConditionMgr->IsObjectMeetingNotGroupedConditions(CONDITION_SOURCE_TYPE_CONVERSATION_LINE, line->Id, creator))
-            continue;
-
         actorIndices.insert(line->ActorIdx);
         lines.emplace_back();
-
         UF::ConversationLine& lineField = lines.back();
         lineField.ConversationLineID = line->Id;
+        lineField.StartTime = line->StartTime;
         lineField.UiCameraID = line->UiCameraID;
         lineField.ActorIndex = line->ActorIdx;
         lineField.Flags = line->Flags;
-
-        ConversationLineEntry const* convoLine = sConversationLineStore.LookupEntry(line->Id); // never null for conversationTemplate->Lines
-
-        for (LocaleConstant locale = LOCALE_enUS; locale < TOTAL_LOCALES; locale = LocaleConstant(locale + 1))
-        {
-            if (locale == LOCALE_none)
-                continue;
-
-            _lineStartTimes[{ locale, line->Id }] = _lastLineEndTimes[locale];
-            if (locale == DEFAULT_LOCALE)
-                lineField.StartTime = _lastLineEndTimes[locale].count();
-
-            if (int32 const* broadcastTextDuration = sDB2Manager.GetBroadcastTextDuration(convoLine->BroadcastTextID, locale))
-                _lastLineEndTimes[locale] += Milliseconds(*broadcastTextDuration);
-
-            _lastLineEndTimes[locale] += Milliseconds(convoLine->AdditionalDuration);
-        }
-    }
-
-    _duration = Milliseconds(*std::max_element(_lastLineEndTimes.begin(), _lastLineEndTimes.end()));
-    SetUpdateFieldValue(m_values.ModifyValue(&Conversation::m_conversationData).ModifyValue(&UF::ConversationData::LastLineEndTime), _duration.count());
+    }
+
     SetUpdateFieldValue(m_values.ModifyValue(&Conversation::m_conversationData).ModifyValue(&UF::ConversationData::Lines), std::move(lines));
-
-    // conversations are despawned 5-20s after LastLineEndTime
-    _duration += 10s;
 
     sScriptMgr->OnConversationCreate(this, creator);
 
@@ -249,14 +216,9 @@
     SetUpdateFieldValue(actorField.ModifyValue(&UF::ConversationActor::Type), AsUnderlyingType(ActorType::WorldObjectActor));
 }
 
-Milliseconds const* Conversation::GetLineStartTime(LocaleConstant locale, int32 lineId) const
-{
-    return Trinity::Containers::MapGetValuePtr(_lineStartTimes, { locale, lineId });
-}
-
-Milliseconds Conversation::GetLastLineEndTime(LocaleConstant locale) const
-{
-    return _lastLineEndTimes[locale];
+void Conversation::AddParticipant(ObjectGuid const& participantGuid)
+{
+    _participants.insert(participantGuid);
 }
 
 uint32 Conversation::GetScriptId() const
