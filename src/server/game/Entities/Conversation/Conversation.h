/*
 * This file is part of the TrinityCore Project. See AUTHORS file for Copyright information
 *
 * This program is free software; you can redistribute it and/or modify it
 * under the terms of the GNU General Public License as published by the
 * Free Software Foundation; either version 2 of the License, or (at your
 * option) any later version.
 *
 * This program is distributed in the hope that it will be useful, but WITHOUT
 * ANY WARRANTY; without even the implied warranty of MERCHANTABILITY or
 * FITNESS FOR A PARTICULAR PURPOSE. See the GNU General Public License for
 * more details.
 *
 * You should have received a copy of the GNU General Public License along
 * with this program. If not, see <http://www.gnu.org/licenses/>.
 */

#ifndef TRINITYCORE_CONVERSATION_H
#define TRINITYCORE_CONVERSATION_H

#include "Object.h"
#include "Hash.h"

class Unit;
class SpellInfo;

class TC_GAME_API Conversation : public WorldObject, public GridObject<Conversation>
{
    public:
        Conversation();
        ~Conversation();

    protected:
        void BuildValuesCreate(ByteBuffer* data, Player const* target) const override;
        void BuildValuesUpdate(ByteBuffer* data, Player const* target) const override;
        void ClearUpdateMask(bool remove) override;

    public:
        void BuildValuesUpdateForPlayerWithMask(UpdateData* data, UF::ObjectData::Mask const& requestedObjectMask,
            UF::ConversationData::Mask const& requestedConversationMask, Player const* target) const;

        void AddToWorld() override;
        void RemoveFromWorld() override;

        void Update(uint32 diff) override;
        void Remove();
        Milliseconds GetDuration() const { return _duration; }
        uint32 GetTextureKitId() const { return _textureKitId; }

<<<<<<< HEAD
        static Conversation* CreateConversation(uint32 conversationEntry, Unit* creator, Position const& pos, ObjectGuid privateObjectOwner, SpellInfo const* spellInfo = nullptr);
        bool Create(ObjectGuid::LowType lowGuid, uint32 conversationEntry, Map* map, Unit* creator, Position const& pos, ObjectGuid privateObjectOwner, SpellInfo const* spellInfo = nullptr);
=======
        static Conversation* CreateConversation(uint32 conversationEntry, Unit* creator, Position const& pos, GuidUnorderedSet&& participants, SpellInfo const* spellInfo = nullptr, Optional<GuidVector> dynamicActors = boost::none);
        bool Create(ObjectGuid::LowType lowGuid, uint32 conversationEntry, Map* map, Unit* creator, Position const& pos, GuidUnorderedSet&& participants, SpellInfo const* spellInfo = nullptr, Optional<GuidVector> dynamicActors = boost::none);
>>>>>>> 0216562b
        void AddActor(ObjectGuid const& actorGuid, uint16 actorIdx);

        ObjectGuid const& GetCreatorGuid() const { return _creatorGuid; }
        ObjectGuid GetOwnerGUID() const override { return GetCreatorGuid(); }
        uint32 GetFaction() const override { return 0; }

        float GetStationaryX() const override { return _stationaryPosition.GetPositionX(); }
        float GetStationaryY() const override { return _stationaryPosition.GetPositionY(); }
        float GetStationaryZ() const override { return _stationaryPosition.GetPositionZ(); }
        float GetStationaryO() const override { return _stationaryPosition.GetOrientation(); }
        void RelocateStationaryPosition(Position const& pos) { _stationaryPosition.Relocate(pos); }

        Milliseconds const* GetLineStartTime(LocaleConstant locale, int32 lineId) const;
        Milliseconds GetLastLineEndTime(LocaleConstant locale) const;

        uint32 GetScriptId() const;

        UF::UpdateField<UF::ConversationData, 0, TYPEID_CONVERSATION> m_conversationData;

        enum class ActorType
        {
            WorldObjectActor = 0,
            CreatureActor = 1
        };

    private:
        Position _stationaryPosition;
        ObjectGuid _creatorGuid;
        Milliseconds _duration;
        uint32 _textureKitId;

        std::unordered_map<std::pair<LocaleConstant /*locale*/, int32 /*lineId*/>, Milliseconds /*startTime*/> _lineStartTimes;
        std::array<Milliseconds /*endTime*/, TOTAL_LOCALES> _lastLineEndTimes;
};

#endif // TRINITYCORE_CONVERSATION_H<|MERGE_RESOLUTION|>--- conflicted
+++ resolved
@@ -19,7 +19,8 @@
 #define TRINITYCORE_CONVERSATION_H
 
 #include "Object.h"
-#include "Hash.h"
+#include "ConversationDataStore.h"
+#include <cstring>
 
 class Unit;
 class SpellInfo;
@@ -42,19 +43,17 @@
         void AddToWorld() override;
         void RemoveFromWorld() override;
 
+        bool IsNeverVisibleFor(WorldObject const* seer) const override;
+
         void Update(uint32 diff) override;
         void Remove();
-        Milliseconds GetDuration() const { return _duration; }
+        int32 GetDuration() const { return _duration; }
         uint32 GetTextureKitId() const { return _textureKitId; }
 
-<<<<<<< HEAD
-        static Conversation* CreateConversation(uint32 conversationEntry, Unit* creator, Position const& pos, ObjectGuid privateObjectOwner, SpellInfo const* spellInfo = nullptr);
-        bool Create(ObjectGuid::LowType lowGuid, uint32 conversationEntry, Map* map, Unit* creator, Position const& pos, ObjectGuid privateObjectOwner, SpellInfo const* spellInfo = nullptr);
-=======
         static Conversation* CreateConversation(uint32 conversationEntry, Unit* creator, Position const& pos, GuidUnorderedSet&& participants, SpellInfo const* spellInfo = nullptr, Optional<GuidVector> dynamicActors = boost::none);
         bool Create(ObjectGuid::LowType lowGuid, uint32 conversationEntry, Map* map, Unit* creator, Position const& pos, GuidUnorderedSet&& participants, SpellInfo const* spellInfo = nullptr, Optional<GuidVector> dynamicActors = boost::none);
->>>>>>> 0216562b
         void AddActor(ObjectGuid const& actorGuid, uint16 actorIdx);
+        void AddParticipant(ObjectGuid const& participantGuid);
 
         ObjectGuid const& GetCreatorGuid() const { return _creatorGuid; }
         ObjectGuid GetOwnerGUID() const override { return GetCreatorGuid(); }
@@ -65,9 +64,6 @@
         float GetStationaryZ() const override { return _stationaryPosition.GetPositionZ(); }
         float GetStationaryO() const override { return _stationaryPosition.GetOrientation(); }
         void RelocateStationaryPosition(Position const& pos) { _stationaryPosition.Relocate(pos); }
-
-        Milliseconds const* GetLineStartTime(LocaleConstant locale, int32 lineId) const;
-        Milliseconds GetLastLineEndTime(LocaleConstant locale) const;
 
         uint32 GetScriptId() const;
 
@@ -82,11 +78,9 @@
     private:
         Position _stationaryPosition;
         ObjectGuid _creatorGuid;
-        Milliseconds _duration;
+        uint32 _duration;
         uint32 _textureKitId;
-
-        std::unordered_map<std::pair<LocaleConstant /*locale*/, int32 /*lineId*/>, Milliseconds /*startTime*/> _lineStartTimes;
-        std::array<Milliseconds /*endTime*/, TOTAL_LOCALES> _lastLineEndTimes;
+        GuidUnorderedSet _participants;
 };
 
 #endif // TRINITYCORE_CONVERSATION_H