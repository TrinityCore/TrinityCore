/*
 * Copyright (C) 2008-2013 TrinityCore <http://www.trinitycore.org/>
 * Copyright (C) 2005-2009 MaNGOS <http://getmangos.com/>
 *
 * This program is free software; you can redistribute it and/or modify it
 * under the terms of the GNU General Public License as published by the
 * Free Software Foundation; either version 2 of the License, or (at your
 * option) any later version.
 *
 * This program is distributed in the hope that it will be useful, but WITHOUT
 * ANY WARRANTY; without even the implied warranty of MERCHANTABILITY or
 * FITNESS FOR A PARTICULAR PURPOSE. See the GNU General Public License for
 * more details.
 *
 * You should have received a copy of the GNU General Public License along
 * with this program. If not, see <http://www.gnu.org/licenses/>.
 */

#ifndef TRINITYCORE_PET_H
#define TRINITYCORE_PET_H

#include "PetDefines.h"
#include "TemporarySummon.h"

#define PET_FOCUS_REGEN_INTERVAL 4 * IN_MILLISECONDS
#define HAPPINESS_LEVEL_SIZE        333000

struct PetSpell
{
    ActiveStates active;
    PetSpellState state;
    PetSpellType type;
};

typedef UNORDERED_MAP<uint32, PetSpell> PetSpellMap;
typedef std::vector<uint32> AutoSpellList;

class Player;

class Pet : public Guardian
{
    public:
        explicit Pet(Player* owner, PetType type = MAX_PET_TYPE);
        virtual ~Pet();

        void AddToWorld();
        void RemoveFromWorld();

        PetType getPetType() const { return m_petType; }
        void setPetType(PetType type) { m_petType = type; }
        bool isControlled() const { return getPetType() == SUMMON_PET || getPetType() == HUNTER_PET; }
        bool isTemporarySummoned() const { return m_duration > 0; }

        bool IsPermanentPetFor(Player* owner) const;        // pet have tab in character windows and set UNIT_FIELD_PETNUMBER

        bool Create(uint32 guidlow, Map* map, uint32 phaseMask, uint32 Entry, uint32 pet_number);
        bool CreateBaseAtCreature(Creature* creature);
        bool CreateBaseAtCreatureInfo(CreatureTemplate const* cinfo, Unit* owner);
        bool CreateBaseAtTamed(CreatureTemplate const* cinfo, Map* map, uint32 phaseMask);
        bool LoadPetFromDB(Player* owner, uint32 petentry = 0, uint32 petnumber = 0, bool current = false);
        bool isBeingLoaded() const { return m_loading;}
        void SavePetToDB(PetSaveMode mode);
        void Remove(PetSaveMode mode, bool returnreagent = false);
        static void DeleteFromDB(uint32 guidlow);

        void setDeathState(DeathState s);                   // overwrite virtual Creature::setDeathState and Unit::setDeathState
        void Update(uint32 diff);                           // overwrite virtual Creature::Update and Unit::Update

        uint8 GetPetAutoSpellSize() const { return m_autospells.size(); }
        uint32 GetPetAutoSpellOnPos(uint8 pos) const
        {
            if (pos >= m_autospells.size())
                return 0;
            else
                return m_autospells[pos];
        }

        void GivePetXP(uint32 xp);
        void GivePetLevel(uint8 level);
        void SynchronizeLevelWithOwner();
        bool HaveInDiet(ItemTemplate const* item) const;
        uint32 GetCurrentFoodBenefitLevel(uint32 itemlevel) const;
        void SetDuration(int32 dur) { m_duration = dur; }
        int32 GetDuration() const { return m_duration; }

        /*
        bool UpdateStats(Stats stat);
        bool UpdateAllStats();
        void UpdateResistances(uint32 school);
        void UpdateArmor();
        void UpdateMaxHealth();
        void UpdateMaxPower(Powers power);
        void UpdateAttackPowerAndDamage(bool ranged = false);
        void UpdateDamagePhysical(WeaponAttackType attType);
        */

        void ToggleAutocast(SpellInfo const* spellInfo, bool apply);

        bool HasSpell(uint32 spell) const;

        void LearnPetPassives();
        void CastPetAuras(bool current);
        void CastPetAura(PetAura const* aura);
        bool IsPetAura(Aura const* aura);

        void _LoadSpellCooldowns();
        void _SaveSpellCooldowns(SQLTransaction& trans);
        void _LoadAuras(uint32 timediff);
        void _SaveAuras(SQLTransaction& trans);
        void _LoadSpells();
        void _SaveSpells(SQLTransaction& trans);

        bool addSpell(uint32 spellId, ActiveStates active = ACT_DECIDE, PetSpellState state = PETSPELL_NEW, PetSpellType type = PETSPELL_NORMAL);
        bool learnSpell(uint32 spell_id);
        void learnSpellHighRank(uint32 spellid);
        void InitLevelupSpellsForLevel();
        bool unlearnSpell(uint32 spell_id, bool learn_prev, bool clear_ab = true);
        bool removeSpell(uint32 spell_id, bool learn_prev, bool clear_ab = true);
        void CleanupActionBar();
        virtual void ProhibitSpellSchool(SpellSchoolMask idSchoolMask, uint32 unTimeMs);

        PetSpellMap     m_spells;
        AutoSpellList   m_autospells;

        void InitPetCreateSpells();

        bool resetTalents();
        static void resetTalentsForAllPetsOf(Player* owner, Pet* online_pet = NULL);
        void InitTalentForLevel();

        uint8 GetMaxTalentPointsForLevel(uint8 level);
        uint8 GetFreeTalentPoints() { return GetByteValue(UNIT_FIELD_BYTES_1, 1); }
        void SetFreeTalentPoints(uint8 points) { SetByteValue(UNIT_FIELD_BYTES_1, 1, points); }

        uint32  m_usedTalentCount;

        uint64 GetAuraUpdateMaskForRaid() const { return m_auraRaidUpdateMask; }
        void SetAuraUpdateMaskForRaid(uint8 slot) { m_auraRaidUpdateMask |= (uint64(1) << slot); }
        void ResetAuraUpdateMaskForRaid() { m_auraRaidUpdateMask = 0; }

        DeclinedName const* GetDeclinedNames() const { return m_declinedname; }

        bool    m_removed;                                  // prevent overwrite pet state in DB at next Pet::Update if pet already removed(saved)

        Player* GetOwner() const;

    protected:
<<<<<<< HEAD
        Player* m_owner;
=======
        uint32  m_happinessTimer;
>>>>>>> e5e52285
        PetType m_petType;
        int32   m_duration;                                 // time until unsummon (used mostly for summoned guardians and not used for controlled pets)
        uint64  m_auraRaidUpdateMask;
        bool    m_loading;
        uint32  m_regenTimer;

        DeclinedName *m_declinedname;

    private:
        void SaveToDB(uint32, uint8, uint32)                // override of Creature::SaveToDB     - must not be called
        {
            ASSERT(false);
        }
        void DeleteFromDB()                                 // override of Creature::DeleteFromDB - must not be called
        {
            ASSERT(false);
        }
};
#endif<|MERGE_RESOLUTION|>--- conflicted
+++ resolved
@@ -145,11 +145,6 @@
         Player* GetOwner() const;
 
     protected:
-<<<<<<< HEAD
-        Player* m_owner;
-=======
-        uint32  m_happinessTimer;
->>>>>>> e5e52285
         PetType m_petType;
         int32   m_duration;                                 // time until unsummon (used mostly for summoned guardians and not used for controlled pets)
         uint64  m_auraRaidUpdateMask;
