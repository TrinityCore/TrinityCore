/*
 * This file is part of the TrinityCore Project. See AUTHORS file for Copyright information
 *
 * This program is free software; you can redistribute it and/or modify it
 * under the terms of the GNU General Public License as published by the
 * Free Software Foundation; either version 2 of the License, or (at your
 * option) any later version.
 *
 * This program is distributed in the hope that it will be useful, but WITHOUT
 * ANY WARRANTY; without even the implied warranty of MERCHANTABILITY or
 * FITNESS FOR A PARTICULAR PURPOSE. See the GNU General Public License for
 * more details.
 *
 * You should have received a copy of the GNU General Public License along
 * with this program. If not, see <http://www.gnu.org/licenses/>.
 */

#ifndef TRINITYCORE_PET_H
#define TRINITYCORE_PET_H

#include "PetDefines.h"
#include "TemporarySummon.h"

#define HAPPINESS_LEVEL_SIZE        333000

struct PetSpell
{
    ActiveStates active;
    PetSpellState state;
    PetSpellType type;
};

enum PetStableinfo
{
    PET_STABLE_ACTIVE = 1,
    PET_STABLE_INACTIVE = 2
};

typedef std::unordered_map<uint32, PetSpell> PetSpellMap;
typedef std::vector<uint32> AutoSpellList;

class Player;
class PetAura;

class TC_GAME_API Pet : public Guardian
{
    public:
        explicit Pet(Player* owner, PetType type = MAX_PET_TYPE);
        virtual ~Pet();

        void AddToWorld() override;
        void RemoveFromWorld() override;

<<<<<<< HEAD
        float GetNativeObjectScale() const override;
        void SetDisplayId(uint32 modelId) override;
=======
        void SetDisplayId(uint32 modelId, float displayScale = 1.f) override;
>>>>>>> 28d470c5

        PetType getPetType() const { return m_petType; }
        void setPetType(PetType type) { m_petType = type; }
        bool isControlled() const { return getPetType() == SUMMON_PET || getPetType() == HUNTER_PET; }
        bool isTemporarySummoned() const { return m_duration > 0; }

        bool IsPermanentPetFor(Player* owner) const;        // pet have tab in character windows and set UNIT_FIELD_PETNUMBER

<<<<<<< HEAD
        bool Create(ObjectGuid::LowType guidlow, Map* map, uint32 phaseMask, uint32 Entry, uint32 pet_number);
        bool CreateBaseAtCreature(Creature* creature);
        bool CreateBaseAtCreatureInfo(CreatureTemplate const* cinfo, Unit* owner);
        bool CreateBaseAtTamed(CreatureTemplate const* cinfo, Map* map, uint32 phaseMask);
        static std::pair<PetStable::PetInfo const*, PetSaveMode> GetLoadPetInfo(PetStable const& stable, uint32 petEntry, uint32 petnumber, bool current);
        bool LoadPetFromDB(Player* owner, uint32 petEntry, uint32 petnumber, bool current);
=======
        bool Create(ObjectGuid::LowType guidlow, Map* map, uint32 Entry);
        bool CreateBaseAtCreature(Creature* creature);
        bool CreateBaseAtCreatureInfo(CreatureTemplate const* cinfo, Unit* owner);
        bool CreateBaseAtTamed(CreatureTemplate const* cinfo, Map* map);
        bool LoadPetFromDB(Player* owner, uint32 petentry = 0, uint32 petnumber = 0, bool current = false);
>>>>>>> 28d470c5
        bool IsLoading() const override { return m_loading;}
        void SavePetToDB(PetSaveMode mode);
        void FillPetInfo(PetStable::PetInfo* petInfo) const;
        void Remove(PetSaveMode mode, bool returnreagent = false);
        static void DeleteFromDB(ObjectGuid::LowType guidlow);

        void setDeathState(DeathState s) override;                   // overwrite virtual Creature::setDeathState and Unit::setDeathState
        void Update(uint32 diff) override;                           // overwrite virtual Creature::Update and Unit::Update

        uint8 GetPetAutoSpellSize() const override { return uint8(m_autospells.size()); }
        uint32 GetPetAutoSpellOnPos(uint8 pos) const override
        {
            if (pos >= m_autospells.size())
                return 0;
            else
                return m_autospells[pos];
        }

        void GivePetXP(uint32 xp);
        void GivePetLevel(uint8 level);
        void SetPetExperience(uint32 xp) { SetUpdateFieldValue(m_values.ModifyValue(&Unit::m_unitData).ModifyValue(&UF::UnitData::PetExperience), xp); }
        void SetPetNextLevelExperience(uint32 xp) { SetUpdateFieldValue(m_values.ModifyValue(&Unit::m_unitData).ModifyValue(&UF::UnitData::PetNextLevelExperience), xp); }
        void SynchronizeLevelWithOwner();
        bool HaveInDiet(ItemTemplate const* item) const;
        uint32 GetCurrentFoodBenefitLevel(uint32 itemlevel) const;
        void SetDuration(int32 dur) { m_duration = dur; }
        int32 GetDuration() const { return m_duration; }

        /*
        bool UpdateStats(Stats stat);
        bool UpdateAllStats();
        void UpdateResistances(uint32 school);
        void UpdateArmor();
        void UpdateMaxHealth();
        void UpdateMaxPower(Powers power);
        void UpdateAttackPowerAndDamage(bool ranged = false);
        void UpdateDamagePhysical(WeaponAttackType attType) override;
        */

        void ToggleAutocast(SpellInfo const* spellInfo, bool apply);

        bool HasSpell(uint32 spell) const override;

        void LearnPetPassives();
        void CastPetAuras(bool current);
        void CastPetAura(PetAura const* aura);
        bool IsPetAura(Aura const* aura);

<<<<<<< HEAD
        void _LoadAuras(PreparedQueryResult result, uint32 timediff);
        void _SaveAuras(CharacterDatabaseTransaction trans);
        void _LoadSpells(PreparedQueryResult result);
        void _SaveSpells(CharacterDatabaseTransaction trans);
=======
        void _LoadSpellCooldowns();
        void _LoadAuras(uint32 timediff);
        void _SaveAuras(CharacterDatabaseTransaction& trans);
        void _LoadSpells();
        void _SaveSpells(CharacterDatabaseTransaction& trans);
>>>>>>> 28d470c5

        bool addSpell(uint32 spellId, ActiveStates active = ACT_DECIDE, PetSpellState state = PETSPELL_NEW, PetSpellType type = PETSPELL_NORMAL);
        bool learnSpell(uint32 spell_id);
        void learnSpells(std::vector<uint32> const& spellIds);
        void learnSpellHighRank(uint32 spellid);
        void InitLevelupSpellsForLevel();
        bool unlearnSpell(uint32 spell_id, bool learn_prev, bool clear_ab = true);
        void unlearnSpells(std::vector<uint32> const& spellIds, bool learn_prev, bool clear_ab = true);
        bool removeSpell(uint32 spell_id, bool learn_prev, bool clear_ab = true);
        void CleanupActionBar();
        std::string GenerateActionBarData() const;

        PetSpellMap     m_spells;
        AutoSpellList   m_autospells;

        void InitPetCreateSpells();

        uint16 GetSpecialization() { return m_petSpecialization; }
        void SetSpecialization(uint16 spec);
        void LearnSpecializationSpells();
        void RemoveSpecializationSpells(bool clearActionBar);

<<<<<<< HEAD
        uint8 GetMaxTalentPointsForLevel(uint8 level) const;
        uint8 GetFreeTalentPoints() const { return GetByteValue(UNIT_FIELD_BYTES_1, UNIT_BYTES_1_OFFSET_PET_TALENTS); }
        void SetFreeTalentPoints(uint8 points) { SetByteValue(UNIT_FIELD_BYTES_1, UNIT_BYTES_1_OFFSET_PET_TALENTS, points); }

        uint32  m_usedTalentCount;

        uint64 GetAuraUpdateMaskForRaid() const { return m_auraRaidUpdateMask; }
        void SetAuraUpdateMaskForRaid(uint8 slot) { m_auraRaidUpdateMask |= (uint64(1) << slot); }
        void ResetAuraUpdateMaskForRaid() { m_auraRaidUpdateMask = 0; }
=======
        uint32 GetGroupUpdateFlag() const { return m_groupUpdateMask; }
        void SetGroupUpdateFlag(uint32 flag);
        void ResetGroupUpdateFlag();
>>>>>>> 28d470c5

        DeclinedName const* GetDeclinedNames() const { return m_declinedname.get(); }

        bool    m_removed;                                  // prevent overwrite pet state in DB at next Pet::Update if pet already removed(saved)

        Player* GetOwner() const;

        std::string GetDebugInfo() const override;

    protected:
        PetType m_petType;
        int32   m_duration;                                 // time until unsummon (used mostly for summoned guardians and not used for controlled pets)
        bool    m_loading;
        uint32  m_focusRegenTimer;
<<<<<<< HEAD
=======
        uint32  m_groupUpdateMask;
>>>>>>> 28d470c5

        std::unique_ptr<DeclinedName> m_declinedname;

        uint16 m_petSpecialization;

    private:
        void SaveToDB(uint32, std::vector<Difficulty> const&) override              // override of Creature::SaveToDB     - must not be called
        {
            ABORT();
<<<<<<< HEAD
=======
        }
        void DeleteFromDB() override                                 // override of Creature::DeleteFromDB - must not be called
        {
            ABORT();
>>>>>>> 28d470c5
        }
};
#endif<|MERGE_RESOLUTION|>--- conflicted
+++ resolved
@@ -51,12 +51,7 @@
         void AddToWorld() override;
         void RemoveFromWorld() override;
 
-<<<<<<< HEAD
-        float GetNativeObjectScale() const override;
-        void SetDisplayId(uint32 modelId) override;
-=======
         void SetDisplayId(uint32 modelId, float displayScale = 1.f) override;
->>>>>>> 28d470c5
 
         PetType getPetType() const { return m_petType; }
         void setPetType(PetType type) { m_petType = type; }
@@ -65,25 +60,15 @@
 
         bool IsPermanentPetFor(Player* owner) const;        // pet have tab in character windows and set UNIT_FIELD_PETNUMBER
 
-<<<<<<< HEAD
-        bool Create(ObjectGuid::LowType guidlow, Map* map, uint32 phaseMask, uint32 Entry, uint32 pet_number);
-        bool CreateBaseAtCreature(Creature* creature);
-        bool CreateBaseAtCreatureInfo(CreatureTemplate const* cinfo, Unit* owner);
-        bool CreateBaseAtTamed(CreatureTemplate const* cinfo, Map* map, uint32 phaseMask);
-        static std::pair<PetStable::PetInfo const*, PetSaveMode> GetLoadPetInfo(PetStable const& stable, uint32 petEntry, uint32 petnumber, bool current);
-        bool LoadPetFromDB(Player* owner, uint32 petEntry, uint32 petnumber, bool current);
-=======
         bool Create(ObjectGuid::LowType guidlow, Map* map, uint32 Entry);
         bool CreateBaseAtCreature(Creature* creature);
         bool CreateBaseAtCreatureInfo(CreatureTemplate const* cinfo, Unit* owner);
         bool CreateBaseAtTamed(CreatureTemplate const* cinfo, Map* map);
         bool LoadPetFromDB(Player* owner, uint32 petentry = 0, uint32 petnumber = 0, bool current = false);
->>>>>>> 28d470c5
         bool IsLoading() const override { return m_loading;}
         void SavePetToDB(PetSaveMode mode);
-        void FillPetInfo(PetStable::PetInfo* petInfo) const;
         void Remove(PetSaveMode mode, bool returnreagent = false);
-        static void DeleteFromDB(ObjectGuid::LowType guidlow);
+        static void DeleteFromDB(uint32 guidlow);
 
         void setDeathState(DeathState s) override;                   // overwrite virtual Creature::setDeathState and Unit::setDeathState
         void Update(uint32 diff) override;                           // overwrite virtual Creature::Update and Unit::Update
@@ -127,18 +112,11 @@
         void CastPetAura(PetAura const* aura);
         bool IsPetAura(Aura const* aura);
 
-<<<<<<< HEAD
-        void _LoadAuras(PreparedQueryResult result, uint32 timediff);
-        void _SaveAuras(CharacterDatabaseTransaction trans);
-        void _LoadSpells(PreparedQueryResult result);
-        void _SaveSpells(CharacterDatabaseTransaction trans);
-=======
         void _LoadSpellCooldowns();
         void _LoadAuras(uint32 timediff);
         void _SaveAuras(CharacterDatabaseTransaction& trans);
         void _LoadSpells();
         void _SaveSpells(CharacterDatabaseTransaction& trans);
->>>>>>> 28d470c5
 
         bool addSpell(uint32 spellId, ActiveStates active = ACT_DECIDE, PetSpellState state = PETSPELL_NEW, PetSpellType type = PETSPELL_NORMAL);
         bool learnSpell(uint32 spell_id);
@@ -161,41 +139,24 @@
         void LearnSpecializationSpells();
         void RemoveSpecializationSpells(bool clearActionBar);
 
-<<<<<<< HEAD
-        uint8 GetMaxTalentPointsForLevel(uint8 level) const;
-        uint8 GetFreeTalentPoints() const { return GetByteValue(UNIT_FIELD_BYTES_1, UNIT_BYTES_1_OFFSET_PET_TALENTS); }
-        void SetFreeTalentPoints(uint8 points) { SetByteValue(UNIT_FIELD_BYTES_1, UNIT_BYTES_1_OFFSET_PET_TALENTS, points); }
-
-        uint32  m_usedTalentCount;
-
-        uint64 GetAuraUpdateMaskForRaid() const { return m_auraRaidUpdateMask; }
-        void SetAuraUpdateMaskForRaid(uint8 slot) { m_auraRaidUpdateMask |= (uint64(1) << slot); }
-        void ResetAuraUpdateMaskForRaid() { m_auraRaidUpdateMask = 0; }
-=======
         uint32 GetGroupUpdateFlag() const { return m_groupUpdateMask; }
         void SetGroupUpdateFlag(uint32 flag);
         void ResetGroupUpdateFlag();
->>>>>>> 28d470c5
 
-        DeclinedName const* GetDeclinedNames() const { return m_declinedname.get(); }
+        DeclinedName const* GetDeclinedNames() const { return m_declinedname; }
 
         bool    m_removed;                                  // prevent overwrite pet state in DB at next Pet::Update if pet already removed(saved)
 
         Player* GetOwner() const;
-
-        std::string GetDebugInfo() const override;
 
     protected:
         PetType m_petType;
         int32   m_duration;                                 // time until unsummon (used mostly for summoned guardians and not used for controlled pets)
         bool    m_loading;
         uint32  m_focusRegenTimer;
-<<<<<<< HEAD
-=======
         uint32  m_groupUpdateMask;
->>>>>>> 28d470c5
 
-        std::unique_ptr<DeclinedName> m_declinedname;
+        DeclinedName *m_declinedname;
 
         uint16 m_petSpecialization;
 
@@ -203,13 +164,10 @@
         void SaveToDB(uint32, std::vector<Difficulty> const&) override              // override of Creature::SaveToDB     - must not be called
         {
             ABORT();
-<<<<<<< HEAD
-=======
         }
         void DeleteFromDB() override                                 // override of Creature::DeleteFromDB - must not be called
         {
             ABORT();
->>>>>>> 28d470c5
         }
 };
 #endif