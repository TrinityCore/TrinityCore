--- conflicted
+++ resolved
@@ -31,12 +31,8 @@
 #include "SpellMgr.h"
 #include "Unit.h"
 #include "Util.h"
-<<<<<<< HEAD
-#include "Group.h"
+#include "WorldPacket.h"
 #include "QueryCallback.h"
-=======
-#include "WorldPacket.h"
->>>>>>> 85a7d5ce
 #include "WorldSession.h"
 
 #define PET_XP_FACTOR 0.05f
@@ -44,11 +40,7 @@
 Pet::Pet(Player* owner, PetType type) :
     Guardian(nullptr, owner, true), m_usedTalentCount(0), m_removed(false),
     m_happinessTimer(7500), m_petType(type), m_duration(0), m_auraRaidUpdateMask(0), m_loading(false),
-<<<<<<< HEAD
     m_declinedname()
-=======
-    m_declinedname(nullptr)
->>>>>>> 85a7d5ce
 {
     ASSERT(GetOwner());
 
