--- conflicted
+++ resolved
@@ -900,18 +900,6 @@
 
     // Health, Mana or Power, Armor
     PetLevelInfo const* pInfo = sObjectMgr->GetPetLevelInfo(creature_ID, petlevel);
-<<<<<<< HEAD
-=======
-    if (pInfo)                                      // exist in DB
-    {
-        SetCreateHealth(pInfo->health);
-        SetCreateMana(pInfo->mana);
-
-        SetStatPctModifier(UnitMods(UNIT_MOD_POWER_START + AsUnderlyingType(powerType)), BASE_PCT, 1.0f);
-
-        if (pInfo->armor > 0)
-            SetStatFlatModifier(UNIT_MOD_ARMOR, BASE_VALUE, float(pInfo->armor));
->>>>>>> 662ca251
 
     bool isAAPet = false;
     float minjie = 0;
@@ -943,6 +931,7 @@
     if (isAAPet) {
         if (pInfo) {
             SetCreateHealth(pInfo->health);
+            SetStatPctModifier(UnitMods(UNIT_MOD_POWER_START + AsUnderlyingType(powerType)), BASE_PCT, 1.0f);
         }
         else {
             float baseStam = naili < 20 ? naili : 20;
@@ -950,7 +939,6 @@
             SetCreateHealth(baseStam + (moreStam * 10.0f));
         }
 
-<<<<<<< HEAD
         if (petType != HUNTER_PET) //hunter pet use focus
         {
             if (pInfo) {
@@ -975,6 +963,8 @@
             SetCreateHealth(pInfo->health);
             SetCreateMana(pInfo->mana);
 
+            SetStatPctModifier(UnitMods(UNIT_MOD_POWER_START + AsUnderlyingType(powerType)), BASE_PCT, 1.0f);
+
             if (pInfo->armor > 0)
                 SetStatFlatModifier(UNIT_MOD_ARMOR, BASE_VALUE, float(pInfo->armor));
 
@@ -987,24 +977,16 @@
             CreatureBaseStats const* stats = sObjectMgr->GetCreatureBaseStats(petlevel, cinfo->unit_class);
             ApplyLevelScaling();
 
-            SetCreateHealth(sDB2Manager.EvaluateExpectedStat(ExpectedStatType::CreatureHealth, petlevel, cinfo->GetHealthScalingExpansion(), m_unitData->ContentTuningID, Classes(cinfo->unit_class)) * cinfo->ModHealth * cinfo->ModHealthExtra * _GetHealthMod(cinfo->rank));
-            SetCreateMana(stats->GenerateMana(cinfo));
+            CreatureDifficulty const* creatureDifficulty = GetCreatureDifficulty();
+            SetCreateHealth(std::max(sDB2Manager.EvaluateExpectedStat(ExpectedStatType::CreatureHealth, petlevel, creatureDifficulty->GetHealthScalingExpansion(), m_unitData->ContentTuningID, Classes(cinfo->unit_class)) * creatureDifficulty->HealthModifier * _GetHealthMod(cinfo->rank), 1.0f));
+            SetCreateMana(stats->BaseMana);
             SetCreateStat(STAT_STRENGTH, 22);
             SetCreateStat(STAT_AGILITY, 22);
             SetCreateStat(STAT_STAMINA, 25);
             SetCreateStat(STAT_INTELLECT, 28);
         }
-=======
-        CreatureDifficulty const* creatureDifficulty = GetCreatureDifficulty();
-        SetCreateHealth(std::max(sDB2Manager.EvaluateExpectedStat(ExpectedStatType::CreatureHealth, petlevel, creatureDifficulty->GetHealthScalingExpansion(), m_unitData->ContentTuningID, Classes(cinfo->unit_class)) * creatureDifficulty->HealthModifier * _GetHealthMod(cinfo->rank), 1.0f));
-        SetCreateMana(stats->BaseMana);
-        SetCreateStat(STAT_STRENGTH, 22);
-        SetCreateStat(STAT_AGILITY, 22);
-        SetCreateStat(STAT_STAMINA, 25);
-        SetCreateStat(STAT_INTELLECT, 28);
->>>>>>> 662ca251
-    }
-    
+    }
+
 
     // Power
     SetPowerType(powerType);
