--- conflicted
+++ resolved
@@ -851,7 +851,6 @@
     for (uint8 i = SPELL_SCHOOL_HOLY; i < MAX_SPELL_SCHOOL; ++i)
         SetModifierValue(UnitMods(UNIT_MOD_RESISTANCE_START + i), BASE_VALUE, float(cinfo->resistance[i]));
 
-<<<<<<< HEAD
     if (petType == HUNTER_PET)
     {
         SetMaxHealth(CalculatePct(m_owner->GetMaxHealth(), 70.f));
@@ -859,20 +858,6 @@
         SetBaseAttackTime(BASE_ATTACK, BASE_ATTACK_TIME);
         SetBaseAttackTime(OFF_ATTACK, BASE_ATTACK_TIME);
         SetBaseAttackTime(RANGED_ATTACK, BASE_ATTACK_TIME);
-=======
-    // Health, Mana or Power, Armor
-    PetLevelInfo const* pInfo = sObjectMgr->GetPetLevelInfo(creature_ID, petlevel);
-    if (pInfo)                                      // exist in DB
-    {
-        SetCreateHealth(pInfo->health);
-        SetCreateMana(pInfo->mana);
-
-        if (pInfo->armor > 0)
-            SetModifierValue(UNIT_MOD_ARMOR, BASE_VALUE, float(pInfo->armor));
-
-        for (uint8 stat = 0; stat < MAX_STATS; ++stat)
-            SetCreateStat(Stats(stat), float(pInfo->stats[stat]));
->>>>>>> 2ad4b86d
     }
     else
     {
