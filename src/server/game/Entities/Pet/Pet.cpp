--- conflicted
+++ resolved
@@ -276,11 +276,7 @@
 
     InitTalentForLevel();                                   // set original talents points before spell loading
 
-<<<<<<< HEAD
     uint32 timediff = uint32(time(nullptr) - playerPetData->Timediff);
-=======
-    uint32 timediff = uint32(time(nullptr) - fields[13].GetUInt32());
->>>>>>> ad07191b
     _LoadAuras(timediff);
 
     // load action bar, if data broken will fill later by default spells.
@@ -444,7 +440,6 @@
             TC_LOG_ERROR("sql.sql", "Player::LoadPetsFromDB: bad slot %u for pet %u!", m_petSlot, petId);
         }
 
-<<<<<<< HEAD
         playerPetData->PetId = petId;
         playerPetData->CreatureId = GetEntry();
         playerPetData->Owner = ownerLowGUID;
@@ -465,12 +460,6 @@
 
         if (mode == PET_SAVE_NEW_PET)
             GetOwner()->AddToPlayerPetDataStore(playerPetData);
-=======
-        ss  << "', "
-            << time(nullptr) << ','
-            << GetUInt32Value(UNIT_CREATED_BY_SPELL) << ','
-            << uint32(getPetType()) << ')';
->>>>>>> ad07191b
 
     }
     // delete
@@ -544,11 +533,7 @@
     {
         case CORPSE:
         {
-<<<<<<< HEAD
             if (!IsHunterPet() || m_corpseRemoveTime <= time(nullptr))
-=======
-            if (getPetType() != HUNTER_PET || m_corpseRemoveTime <= time(nullptr))
->>>>>>> ad07191b
             {
                 Remove(PET_SAVE_DISMISS);               //hunters' pets never get removed because of death, NEVER!
                 return;
