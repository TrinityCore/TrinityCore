/*
 * Copyright (C) 2008-2013 TrinityCore <http://www.trinitycore.org/>
 * Copyright (C) 2005-2009 MaNGOS <http://getmangos.com/>
 *
 * This program is free software; you can redistribute it and/or modify it
 * under the terms of the GNU General Public License as published by the
 * Free Software Foundation; either version 2 of the License, or (at your
 * option) any later version.
 *
 * This program is distributed in the hope that it will be useful, but WITHOUT
 * ANY WARRANTY; without even the implied warranty of MERCHANTABILITY or
 * FITNESS FOR A PARTICULAR PURPOSE. See the GNU General Public License for
 * more details.
 *
 * You should have received a copy of the GNU General Public License along
 * with this program. If not, see <http://www.gnu.org/licenses/>.
 */

#include "Common.h"
#include "DatabaseEnv.h"
#include "Log.h"
#include "WorldPacket.h"
#include "ObjectMgr.h"
#include "SpellMgr.h"
#include "Pet.h"
#include "Formulas.h"
#include "SpellAuras.h"
#include "SpellAuraEffects.h"
#include "CreatureAI.h"
#include "Unit.h"
#include "Util.h"
#include "Group.h"
#include "Opcodes.h"
#include "WorldSession.h"

#define PET_XP_FACTOR 0.05f

Pet::Pet(Player* owner, PetType type) : Guardian(NULL, owner, true),
<<<<<<< HEAD
    m_usedTalentCount(0), m_removed(false), m_owner(owner),
    m_petType(type), m_duration(0),
=======
    m_usedTalentCount(0), m_removed(false),
    m_happinessTimer(7500), m_petType(type), m_duration(0),
>>>>>>> e5e52285
    m_auraRaidUpdateMask(0), m_loading(false), m_declinedname(NULL)
{
    ASSERT(m_owner->GetTypeId() == TYPEID_PLAYER);

    m_unitTypeMask |= UNIT_MASK_PET;
    if (type == HUNTER_PET)
        m_unitTypeMask |= UNIT_MASK_HUNTER_PET;

    if (!(m_unitTypeMask & UNIT_MASK_CONTROLABLE_GUARDIAN))
    {
        m_unitTypeMask |= UNIT_MASK_CONTROLABLE_GUARDIAN;
        InitCharmInfo();
    }

    m_name = "Pet";
    m_regenTimer = PET_FOCUS_REGEN_INTERVAL;
}

Pet::~Pet()
{
    delete m_declinedname;
}

void Pet::AddToWorld()
{
    ///- Register the pet for guid lookup
    if (!IsInWorld())
    {
        ///- Register the pet for guid lookup
        sObjectAccessor->AddObject(this);
        Unit::AddToWorld();
        AIM_Initialize();
    }

    // Prevent stuck pets when zoning. Pets default to "follow" when added to world
    // so we'll reset flags and let the AI handle things
    if (GetCharmInfo() && GetCharmInfo()->HasCommandState(COMMAND_FOLLOW))
    {
        GetCharmInfo()->SetIsCommandAttack(false);
        GetCharmInfo()->SetIsCommandFollow(false);
        GetCharmInfo()->SetIsAtStay(false);
        GetCharmInfo()->SetIsFollowing(false);
        GetCharmInfo()->SetIsReturning(false);
    }
}

void Pet::RemoveFromWorld()
{
    ///- Remove the pet from the accessor
    if (IsInWorld())
    {
        ///- Don't call the function for Creature, normal mobs + totems go in a different storage
        Unit::RemoveFromWorld();
        sObjectAccessor->RemoveObject(this);
    }
}

bool Pet::LoadPetFromDB(Player* owner, uint32 petEntry, uint32 petnumber, bool current)
{
    m_loading = true;

    uint32 ownerid = owner->GetGUIDLow();

    PreparedStatement* stmt;
    PreparedQueryResult result;

    if (petnumber)
    {
        // Known petnumber entry
        stmt = CharacterDatabase.GetPreparedStatement(CHAR_SEL_CHAR_PET_BY_ENTRY);
        stmt->setUInt32(0, ownerid);
        stmt->setUInt32(1, petnumber);
    }
    else if (current)
    {
        // Current pet (slot 0)
        stmt = CharacterDatabase.GetPreparedStatement(CHAR_SEL_CHAR_PET_BY_ENTRY_AND_SLOT);
        stmt->setUInt32(0, ownerid);
        stmt->setUInt8(1, uint8(PET_SAVE_AS_CURRENT));
    }
    else if (petEntry)
    {
        // known petEntry entry (unique for summoned pet, but non unique for hunter pet (only from current or not stabled pets)
        stmt = CharacterDatabase.GetPreparedStatement(CHAR_SEL_CHAR_PET_BY_ENTRY_AND_SLOT_2);
        stmt->setUInt32(0, ownerid);
        stmt->setUInt32(1, petEntry);
        stmt->setUInt8(2, uint8(PET_SAVE_AS_CURRENT));
        stmt->setUInt8(3, uint8(PET_SAVE_LAST_STABLE_SLOT));
    }
    else
    {
        // Any current or other non-stabled pet (for hunter "call pet")
        stmt = CharacterDatabase.GetPreparedStatement(CHAR_SEL_CHAR_PET_BY_SLOT);
        stmt->setUInt32(0, ownerid);
        stmt->setUInt8(1, uint8(PET_SAVE_AS_CURRENT));
        stmt->setUInt8(2, uint8(PET_SAVE_LAST_STABLE_SLOT));
    }

    result = CharacterDatabase.Query(stmt);

    if (!result)
    {
        m_loading = false;
        return false;
    }

    Field* fields = result->Fetch();

    // update for case of current pet "slot = 0"
    petEntry = fields[1].GetUInt32();
    if (!petEntry)
        return false;

<<<<<<< HEAD
    uint32 summon_spell_id = fields[14].GetUInt32();
    SpellInfo const* spellInfo = sSpellMgr->GetSpellInfo(summon_spell_id);

    bool is_temporary_summoned = spellInfo && spellInfo->GetDuration() > 0;
=======
    uint32 summonSpellId = fields[15].GetUInt32();
    SpellInfo const* spellInfo = sSpellMgr->GetSpellInfo(summonSpellId);
>>>>>>> e5e52285

    bool isTemporarySummon = spellInfo && spellInfo->GetDuration() > 0;
    if (current && isTemporarySummon)
        return false;

<<<<<<< HEAD
    PetType pet_type = PetType(fields[15].GetUInt8());
    if (pet_type == HUNTER_PET)
=======
    PetType petType = PetType(fields[16].GetUInt8());
    if (petType == HUNTER_PET)
>>>>>>> e5e52285
    {
        CreatureTemplate const* creatureInfo = sObjectMgr->GetCreatureTemplate(petEntry);
        if (!creatureInfo || !creatureInfo->isTameable(owner->CanTameExoticPets()))
            return false;
    }

    uint32 petId = fields[0].GetUInt32();

    if (current && owner->IsPetNeedBeTemporaryUnsummoned())
    {
        owner->SetTemporaryUnsummonedPetNumber(petId);
        return false;
    }

    Map* map = owner->GetMap();
    uint32 guid = sObjectMgr->GenerateLowGuid(HIGHGUID_PET);
    if (!Create(guid, map, owner->GetPhaseMask(), petEntry, petId))
        return false;

    float px, py, pz;
    owner->GetClosePoint(px, py, pz, GetObjectSize(), PET_FOLLOW_DIST, GetFollowAngle());
    Relocate(px, py, pz, owner->GetOrientation());

    if (!IsPositionValid())
    {
        sLog->outError(LOG_FILTER_PETS, "Pet (guidlow %d, entry %d) not loaded. Suggested coordinates isn't valid (X: %f Y: %f)",
            GetGUIDLow(), GetEntry(), GetPositionX(), GetPositionY());
        return false;
    }

    setPetType(petType);
    setFaction(owner->getFaction());
    SetUInt32Value(UNIT_CREATED_BY_SPELL, summonSpellId);

    CreatureTemplate const* cinfo = GetCreatureTemplate();
    if (cinfo->type == CREATURE_TYPE_CRITTER)
    {
        map->AddToMap(this->ToCreature());
        return true;
    }

    m_charmInfo->SetPetNumber(petId, IsPermanentPetFor(owner));

    SetDisplayId(fields[3].GetUInt32());
    SetNativeDisplayId(fields[3].GetUInt32());
    uint32 petlevel = fields[4].GetUInt16();
    SetUInt32Value(UNIT_NPC_FLAGS, UNIT_NPC_FLAG_NONE);
    SetName(fields[8].GetString());

    switch (getPetType())
    {
        case SUMMON_PET:
            petlevel = owner->getLevel();

            SetUInt32Value(UNIT_FIELD_BYTES_0, 0x800); // class = mage
            SetUInt32Value(UNIT_FIELD_FLAGS, UNIT_FLAG_PVP_ATTACKABLE);
                                                            // this enables popup window (pet dismiss, cancel)
            break;
        case HUNTER_PET:
            SetUInt32Value(UNIT_FIELD_BYTES_0, 0x02020100); // class = warrior, gender = none, power = focus
            SetSheath(SHEATH_STATE_MELEE);
            SetByteFlag(UNIT_FIELD_BYTES_2, 2, fields[9].GetBool() ? UNIT_CAN_BE_ABANDONED : UNIT_CAN_BE_RENAMED | UNIT_CAN_BE_ABANDONED);

            SetUInt32Value(UNIT_FIELD_FLAGS, UNIT_FLAG_PVP_ATTACKABLE);
                                                            // this enables popup window (pet abandon, cancel)
            setPowerType(POWER_FOCUS);
            break;
        default:
            if (!IsPetGhoul())
                sLog->outError(LOG_FILTER_PETS, "Pet have incorrect type (%u) for pet loading.", getPetType());
            break;
    }

    SetUInt32Value(UNIT_FIELD_PET_NAME_TIMESTAMP, uint32(time(NULL))); // cast can't be helped here
    SetCreatorGUID(owner->GetGUID());

    InitStatsForLevel(petlevel);
    SetUInt32Value(UNIT_FIELD_PETEXPERIENCE, fields[5].GetUInt32());

    SynchronizeLevelWithOwner();

    SetReactState(ReactStates(fields[6].GetUInt8()));
    SetCanModifyStats(true);

    if (getPetType() == SUMMON_PET && !current)              //all (?) summon pets come with full health when called, but not when they are current
        SetPower(POWER_MANA, GetMaxPower(POWER_MANA));
    else
    {
        uint32 savedhealth = fields[10].GetUInt32();
        uint32 savedmana = fields[11].GetUInt32();
        if (!savedhealth && getPetType() == HUNTER_PET)
            setDeathState(JUST_DIED);
        else
        {
            SetHealth(savedhealth > GetMaxHealth() ? GetMaxHealth() : savedhealth);
            SetPower(POWER_MANA, savedmana > uint32(GetMaxPower(POWER_MANA)) ? GetMaxPower(POWER_MANA) : savedmana);
        }
    }

    // set current pet as current
    // 0=current
    // 1..MAX_PET_STABLES in stable slot
    // PET_SAVE_NOT_IN_SLOT(100) = not stable slot (summoning))
    if (fields[7].GetUInt8())
    {
        SQLTransaction trans = CharacterDatabase.BeginTransaction();

        stmt = CharacterDatabase.GetPreparedStatement(CHAR_UDP_CHAR_PET_SLOT_BY_SLOT_EXCLUDE_ID);
        stmt->setUInt8(0, uint8(PET_SAVE_NOT_IN_SLOT));
        stmt->setUInt32(1, ownerid);
        stmt->setUInt8(2, uint8(PET_SAVE_AS_CURRENT));
        stmt->setUInt32(3, m_charmInfo->GetPetNumber());
        trans->Append(stmt);

        stmt = CharacterDatabase.GetPreparedStatement(CHAR_UPD_CHAR_PET_SLOT_BY_ID);
        stmt->setUInt8(0, uint8(PET_SAVE_AS_CURRENT));
        stmt->setUInt32(1, ownerid);
        stmt->setUInt32(2, m_charmInfo->GetPetNumber());
        trans->Append(stmt);

        CharacterDatabase.CommitTransaction(trans);
    }

    // Send fake summon spell cast - this is needed for correct cooldown application for spells
    // Example: 46584 - without this cooldown (which should be set always when pet is loaded) isn't set clientside
    /// @todo pets should be summoned from real cast instead of just faking it?
    if (summonSpellId)
    {
        WorldPacket data(SMSG_SPELL_GO, (8+8+4+4+2));
        data.append(owner->GetPackGUID());
        data.append(owner->GetPackGUID());
        data << uint8(0);
        data << uint32(summonSpellId);
        data << uint32(256); // CAST_FLAG_UNKNOWN3
        data << uint32(0);
        owner->SendMessageToSet(&data, true);
    }

    owner->SetMinion(this, true);
    map->AddToMap(this->ToCreature());

    InitTalentForLevel();                                   // set original talents points before spell loading

    uint32 timediff = uint32(time(NULL) - fields[13].GetUInt32());
    _LoadAuras(timediff);

    // load action bar, if data broken will fill later by default spells.
    if (!isTemporarySummon)
    {
        m_charmInfo->LoadPetActionBar(fields[12].GetString());

        _LoadSpells();
        InitTalentForLevel();                               // re-init to check talent count
        _LoadSpellCooldowns();
        LearnPetPassives();
        InitLevelupSpellsForLevel();
        CastPetAuras(current);
    }

    CleanupActionBar();                                     // remove unknown spells from action bar after load

    sLog->outDebug(LOG_FILTER_PETS, "New Pet has guid %u", GetGUIDLow());

    owner->PetSpellInitialize();

    if (owner->GetGroup())
        owner->SetGroupUpdateFlag(GROUP_UPDATE_PET);

    owner->SendTalentsInfoData(true);

    if (getPetType() == HUNTER_PET)
    {
        PreparedStatement* stmt = CharacterDatabase.GetPreparedStatement(CHAR_SEL_PET_DECLINED_NAME);
        stmt->setUInt32(0, owner->GetGUIDLow());
        stmt->setUInt32(1, GetCharmInfo()->GetPetNumber());
        PreparedQueryResult result = CharacterDatabase.Query(stmt);

        if (result)
        {
            delete m_declinedname;
            m_declinedname = new DeclinedName;
            Field* fields2 = result->Fetch();
            for (uint8 i = 0; i < MAX_DECLINED_NAME_CASES; ++i)
            {
                m_declinedname->name[i] = fields2[i].GetString();
            }
        }
    }

    //set last used pet number (for use in BG's)
    if (owner->GetTypeId() == TYPEID_PLAYER && isControlled() && !isTemporarySummoned() && (getPetType() == SUMMON_PET || getPetType() == HUNTER_PET))
        owner->ToPlayer()->SetLastPetNumber(petId);

    m_loading = false;

    return true;
}

void Pet::SavePetToDB(PetSaveMode mode)
{
    if (!GetEntry())
        return;

    // save only fully controlled creature
    if (!isControlled())
        return;

    // not save not player pets
    if (!IS_PLAYER_GUID(GetOwnerGUID()))
        return;

    Player* owner = (Player*)GetOwner();
    if (!owner)
        return;

    // not save pet as current if another pet temporary unsummoned
    if (mode == PET_SAVE_AS_CURRENT && owner->GetTemporaryUnsummonedPetNumber() &&
        owner->GetTemporaryUnsummonedPetNumber() != m_charmInfo->GetPetNumber())
    {
        // pet will lost anyway at restore temporary unsummoned
        if (getPetType() == HUNTER_PET)
            return;

        // for warlock case
        mode = PET_SAVE_NOT_IN_SLOT;
    }

    uint32 curhealth = GetHealth();
    uint32 curmana = GetPower(POWER_MANA);

    SQLTransaction trans = CharacterDatabase.BeginTransaction();
    // save auras before possibly removing them
    _SaveAuras(trans);

    // stable and not in slot saves
    if (mode > PET_SAVE_AS_CURRENT)
        RemoveAllAuras();

    _SaveSpells(trans);
    _SaveSpellCooldowns(trans);
    CharacterDatabase.CommitTransaction(trans);

    // current/stable/not_in_slot
    if (mode >= PET_SAVE_AS_CURRENT)
    {
        uint32 ownerLowGUID = GUID_LOPART(GetOwnerGUID());
        std::string name = m_name;
        CharacterDatabase.EscapeString(name);
        trans = CharacterDatabase.BeginTransaction();
        // remove current data

        PreparedStatement* stmt = CharacterDatabase.GetPreparedStatement(CHAR_DEL_CHAR_PET_BY_ID);
        stmt->setUInt32(0, m_charmInfo->GetPetNumber());
        trans->Append(stmt);

        // prevent duplicate using slot (except PET_SAVE_NOT_IN_SLOT)
        if (mode <= PET_SAVE_LAST_STABLE_SLOT)
        {
            stmt = CharacterDatabase.GetPreparedStatement(CHAR_UDP_CHAR_PET_SLOT_BY_SLOT);
            stmt->setUInt8(0, uint8(PET_SAVE_NOT_IN_SLOT));
            stmt->setUInt32(1, ownerLowGUID);
            stmt->setUInt8(2, uint8(mode));
            trans->Append(stmt);
        }

        // prevent existence another hunter pet in PET_SAVE_AS_CURRENT and PET_SAVE_NOT_IN_SLOT
        if (getPetType() == HUNTER_PET && (mode == PET_SAVE_AS_CURRENT || mode > PET_SAVE_LAST_STABLE_SLOT))
        {
            stmt = CharacterDatabase.GetPreparedStatement(CHAR_DEL_CHAR_PET_BY_SLOT);
            stmt->setUInt32(0, ownerLowGUID);
            stmt->setUInt8(1, uint8(PET_SAVE_AS_CURRENT));
            stmt->setUInt8(2, uint8(PET_SAVE_LAST_STABLE_SLOT));
            trans->Append(stmt);
        }

        // save pet
        std::ostringstream ss;
        ss  << "INSERT INTO character_pet (id, entry,  owner, modelid, level, exp, Reactstate, slot, name, renamed, curhealth, curmana, abdata, savetime, CreatedBySpell, PetType) "
            << "VALUES ("
            << m_charmInfo->GetPetNumber() << ','
            << GetEntry() << ','
            << ownerLowGUID << ','
            << GetNativeDisplayId() << ','
            << uint32(getLevel()) << ','
            << GetUInt32Value(UNIT_FIELD_PETEXPERIENCE) << ','
            << uint32(GetReactState()) << ','
            << uint32(mode) << ", '"
            << name.c_str() << "', "
            << uint32(HasByteFlag(UNIT_FIELD_BYTES_2, 2, UNIT_CAN_BE_RENAMED) ? 0 : 1) << ','
            << curhealth << ','
            << curmana << ", '";

        for (uint32 i = ACTION_BAR_INDEX_START; i < ACTION_BAR_INDEX_END; ++i)
        {
            ss << uint32(m_charmInfo->GetActionBarEntry(i)->GetType()) << ' '
               << uint32(m_charmInfo->GetActionBarEntry(i)->GetAction()) << ' ';
        };

        ss  << "', "
            << time(NULL) << ','
            << GetUInt32Value(UNIT_CREATED_BY_SPELL) << ','
            << uint32(getPetType()) << ')';

        trans->Append(ss.str().c_str());
        CharacterDatabase.CommitTransaction(trans);
    }
    // delete
    else
    {
        RemoveAllAuras();
        DeleteFromDB(m_charmInfo->GetPetNumber());
    }
}

void Pet::DeleteFromDB(uint32 guidlow)
{
    SQLTransaction trans = CharacterDatabase.BeginTransaction();

    PreparedStatement* stmt = CharacterDatabase.GetPreparedStatement(CHAR_DEL_CHAR_PET_BY_ID);
    stmt->setUInt32(0, guidlow);
    trans->Append(stmt);

    stmt = CharacterDatabase.GetPreparedStatement(CHAR_DEL_CHAR_PET_DECLINEDNAME);
    stmt->setUInt32(0, guidlow);
    trans->Append(stmt);

    stmt = CharacterDatabase.GetPreparedStatement(CHAR_DEL_PET_AURAS);
    stmt->setUInt32(0, guidlow);
    trans->Append(stmt);

    stmt = CharacterDatabase.GetPreparedStatement(CHAR_DEL_PET_SPELLS);
    stmt->setUInt32(0, guidlow);
    trans->Append(stmt);

    stmt = CharacterDatabase.GetPreparedStatement(CHAR_DEL_PET_SPELL_COOLDOWNS);
    stmt->setUInt32(0, guidlow);
    trans->Append(stmt);

    CharacterDatabase.CommitTransaction(trans);
}

void Pet::setDeathState(DeathState s)                       // overwrite virtual Creature::setDeathState and Unit::setDeathState
{
    Creature::setDeathState(s);
    if (getDeathState() == CORPSE)
    {
        if (getPetType() == HUNTER_PET)
        {
            // pet corpse non lootable and non skinnable
            SetUInt32Value(UNIT_DYNAMIC_FLAGS, UNIT_DYNFLAG_NONE);
            RemoveFlag(UNIT_FIELD_FLAGS, UNIT_FLAG_SKINNABLE);
            //SetFlag(UNIT_FIELD_FLAGS, UNIT_FLAG_STUNNED);
        }
    }
    else if (getDeathState() == ALIVE)
    {
        //RemoveFlag(UNIT_FIELD_FLAGS, UNIT_FLAG_STUNNED);
        CastPetAuras(true);
    }
}

void Pet::Update(uint32 diff)
{
    if (m_removed)                                           // pet already removed, just wait in remove queue, no updates
        return;

    if (m_loading)
        return;

    switch (m_deathState)
    {
        case CORPSE:
        {
            if (getPetType() != HUNTER_PET || m_corpseRemoveTime <= time(NULL))
            {
                Remove(PET_SAVE_NOT_IN_SLOT);               //hunters' pets never get removed because of death, NEVER!
                return;
            }
            break;
        }
        case ALIVE:
        {
            // unsummon pet that lost owner
            Player* owner = GetOwner();
            if (!owner || (!IsWithinDistInMap(owner, GetMap()->GetVisibilityRange()) && !isPossessed()) || (isControlled() && !owner->GetPetGUID()))
            //if (!owner || (!IsWithinDistInMap(owner, GetMap()->GetVisibilityDistance()) && (owner->GetCharmGUID() && (owner->GetCharmGUID() != GetGUID()))) || (isControlled() && !owner->GetPetGUID()))
            {
                Remove(PET_SAVE_NOT_IN_SLOT, true);
                return;
            }

            if (isControlled())
            {
                if (owner->GetPetGUID() != GetGUID())
                {
                    sLog->outError(LOG_FILTER_PETS, "Pet %u is not pet of owner %s, removed", GetEntry(), m_owner->GetName().c_str());
                    Remove(getPetType() == HUNTER_PET?PET_SAVE_AS_DELETED:PET_SAVE_NOT_IN_SLOT);
                    return;
                }
            }

            if (m_duration > 0)
            {
                if (uint32(m_duration) > diff)
                    m_duration -= diff;
                else
                {
                    Remove(getPetType() != SUMMON_PET ? PET_SAVE_AS_DELETED:PET_SAVE_NOT_IN_SLOT);
                    return;
                }
            }

            //regenerate focus for hunter pets or energy for deathknight's ghoul
            if (m_regenTimer)
            {
                if (m_regenTimer > diff)
                    m_regenTimer -= diff;
                else
                {
                    switch (getPowerType())
                    {
                        case POWER_FOCUS:
                            Regenerate(POWER_FOCUS);
                            m_regenTimer += PET_FOCUS_REGEN_INTERVAL - diff;
                            if (!m_regenTimer) ++m_regenTimer;

                            // Reset if large diff (lag) causes focus to get 'stuck'
                            if (m_regenTimer > PET_FOCUS_REGEN_INTERVAL)
                                m_regenTimer = PET_FOCUS_REGEN_INTERVAL;

                            break;

                        // in creature::update
                        //case POWER_ENERGY:
                        //    Regenerate(POWER_ENERGY);
                        //    m_regenTimer += CREATURE_REGEN_INTERVAL - diff;
                        //    if (!m_regenTimer) ++m_regenTimer;
                        //    break;
                        default:
                            m_regenTimer = 0;
                            break;
                    }
                }
            }
            break;
        }
        default:
            break;
    }
    Creature::Update(diff);
}

void Creature::Regenerate(Powers power)
{
    uint32 curValue = GetPower(power);
    uint32 maxValue = GetMaxPower(power);

    if (curValue >= maxValue)
        return;

    float addvalue = 0.0f;

    switch (power)
    {
        case POWER_FOCUS:
        {
            // For hunter pets.
            addvalue = 24 * sWorld->getRate(RATE_POWER_FOCUS);
            break;
        }
        case POWER_ENERGY:
        {
            // For deathknight's ghoul.
            addvalue = 20;
            break;
        }
        default:
            return;
    }

    // Apply modifiers (if any).
    AuraEffectList const& ModPowerRegenPCTAuras = GetAuraEffectsByType(SPELL_AURA_MOD_POWER_REGEN_PERCENT);
    for (AuraEffectList::const_iterator i = ModPowerRegenPCTAuras.begin(); i != ModPowerRegenPCTAuras.end(); ++i)
        if (Powers((*i)->GetMiscValue()) == power)
            AddPct(addvalue, (*i)->GetAmount());

    addvalue += GetTotalAuraModifierByMiscValue(SPELL_AURA_MOD_POWER_REGEN, power) * (isHunterPet()? PET_FOCUS_REGEN_INTERVAL : CREATURE_REGEN_INTERVAL) / (5 * IN_MILLISECONDS);

    ModifyPower(power, int32(addvalue));
}

void Pet::Remove(PetSaveMode mode, bool returnreagent)
{
    GetOwner()->RemovePet(this, mode, returnreagent);
}

void Pet::GivePetXP(uint32 xp)
{
    if (getPetType() != HUNTER_PET)
        return;

    if (xp < 1)
        return;

    if (!isAlive())
        return;

    uint8 maxlevel = std::min((uint8)sWorld->getIntConfig(CONFIG_MAX_PLAYER_LEVEL), GetOwner()->getLevel());
    uint8 petlevel = getLevel();

    // If pet is detected to be at, or above(?) the players level, don't hand out XP
    if (petlevel >= maxlevel)
       return;

    uint32 nextLvlXP = GetUInt32Value(UNIT_FIELD_PETNEXTLEVELEXP);
    uint32 curXP = GetUInt32Value(UNIT_FIELD_PETEXPERIENCE);
    uint32 newXP = curXP + xp;

    // Check how much XP the pet should receive, and hand off have any left from previous levelups
    while (newXP >= nextLvlXP && petlevel < maxlevel)
    {
        // Subtract newXP from amount needed for nextlevel, and give pet the level
        newXP -= nextLvlXP;
        ++petlevel;

        GivePetLevel(petlevel);

        nextLvlXP = GetUInt32Value(UNIT_FIELD_PETNEXTLEVELEXP);
    }
    // Not affected by special conditions - give it new XP
    SetUInt32Value(UNIT_FIELD_PETEXPERIENCE, petlevel < maxlevel ? newXP : 0);
}

void Pet::GivePetLevel(uint8 level)
{
    if (!level || level == getLevel())
        return;

    if (getPetType()==HUNTER_PET)
    {
        SetUInt32Value(UNIT_FIELD_PETEXPERIENCE, 0);
        SetUInt32Value(UNIT_FIELD_PETNEXTLEVELEXP, uint32(sObjectMgr->GetXPForLevel(level)*PET_XP_FACTOR));
    }

    InitStatsForLevel(level);
    InitLevelupSpellsForLevel();
    InitTalentForLevel();
}

bool Pet::CreateBaseAtCreature(Creature* creature)
{
    ASSERT(creature);

    if (!CreateBaseAtTamed(creature->GetCreatureTemplate(), creature->GetMap(), creature->GetPhaseMask()))
        return false;

    Relocate(creature->GetPositionX(), creature->GetPositionY(), creature->GetPositionZ(), creature->GetOrientation());

    if (!IsPositionValid())
    {
        sLog->outError(LOG_FILTER_PETS, "Pet (guidlow %d, entry %d) not created base at creature. Suggested coordinates isn't valid (X: %f Y: %f)",
            GetGUIDLow(), GetEntry(), GetPositionX(), GetPositionY());
        return false;
    }

    CreatureTemplate const* cinfo = GetCreatureTemplate();
    if (!cinfo)
    {
        sLog->outError(LOG_FILTER_PETS, "CreateBaseAtCreature() failed, creatureInfo is missing!");
        return false;
    }

    SetDisplayId(creature->GetDisplayId());

    if (CreatureFamilyEntry const* cFamily = sCreatureFamilyStore.LookupEntry(cinfo->family))
        SetName(cFamily->Name);
    else
        SetName(creature->GetNameForLocaleIdx(sObjectMgr->GetDBCLocaleIndex()));

    return true;
}

bool Pet::CreateBaseAtCreatureInfo(CreatureTemplate const* cinfo, Unit* owner)
{
    if (!CreateBaseAtTamed(cinfo, owner->GetMap(), owner->GetPhaseMask()))
        return false;

    if (CreatureFamilyEntry const* cFamily = sCreatureFamilyStore.LookupEntry(cinfo->family))
        SetName(cFamily->Name);

    Relocate(owner->GetPositionX(), owner->GetPositionY(), owner->GetPositionZ(), owner->GetOrientation());

    return true;
}

bool Pet::CreateBaseAtTamed(CreatureTemplate const* cinfo, Map* map, uint32 phaseMask)
{
    sLog->outDebug(LOG_FILTER_PETS, "Pet::CreateBaseForTamed");
    uint32 guid=sObjectMgr->GenerateLowGuid(HIGHGUID_PET);
    uint32 petId = sObjectMgr->GeneratePetNumber();
    if (!Create(guid, map, phaseMask, cinfo->Entry, petId))
        return false;

    setPowerType(POWER_FOCUS);
    SetUInt32Value(UNIT_FIELD_PET_NAME_TIMESTAMP, 0);
    SetUInt32Value(UNIT_FIELD_PETEXPERIENCE, 0);
    SetUInt32Value(UNIT_FIELD_PETNEXTLEVELEXP, uint32(sObjectMgr->GetXPForLevel(getLevel()+1)*PET_XP_FACTOR));
    SetUInt32Value(UNIT_NPC_FLAGS, UNIT_NPC_FLAG_NONE);

    if (cinfo->type == CREATURE_TYPE_BEAST)
    {
        SetUInt32Value(UNIT_FIELD_BYTES_0, 0x02020100);
        SetSheath(SHEATH_STATE_MELEE);
        SetByteFlag(UNIT_FIELD_BYTES_2, 2, UNIT_CAN_BE_RENAMED | UNIT_CAN_BE_ABANDONED);
    }

    return true;
}

/// @todo Move stat mods code to pet passive auras
bool Guardian::InitStatsForLevel(uint8 petlevel)
{
    CreatureTemplate const* cinfo = GetCreatureTemplate();
    ASSERT(cinfo);

    SetLevel(petlevel);

    //Determine pet type
    PetType petType = MAX_PET_TYPE;
    if (isPet() && m_owner->GetTypeId() == TYPEID_PLAYER)
    {
        if ((m_owner->getClass() == CLASS_WARLOCK)
            || (m_owner->getClass() == CLASS_SHAMAN)        // Fire Elemental
            || (m_owner->getClass() == CLASS_DEATH_KNIGHT)) // Risen Ghoul
            petType = SUMMON_PET;
        else if (m_owner->getClass() == CLASS_HUNTER)
        {
            petType = HUNTER_PET;
            m_unitTypeMask |= UNIT_MASK_HUNTER_PET;
        }
        else
            sLog->outError(LOG_FILTER_PETS, "Unknown type pet %u is summoned by player class %u", GetEntry(), m_owner->getClass());
    }

    uint32 creature_ID = (petType == HUNTER_PET) ? 1 : cinfo->Entry;

    SetMeleeDamageSchool(SpellSchools(cinfo->dmgschool));

    SetModifierValue(UNIT_MOD_ARMOR, BASE_VALUE, float(petlevel*50));

    SetAttackTime(BASE_ATTACK, BASE_ATTACK_TIME);
    SetAttackTime(OFF_ATTACK, BASE_ATTACK_TIME);
    SetAttackTime(RANGED_ATTACK, BASE_ATTACK_TIME);

    SetFloatValue(UNIT_MOD_CAST_SPEED, 1.0f);
    SetFloatValue(UNIT_MOD_CAST_HASTE, 1.0f);

    //scale
    CreatureFamilyEntry const* cFamily = sCreatureFamilyStore.LookupEntry(cinfo->family);
    if (cFamily && cFamily->minScale > 0.0f && petType == HUNTER_PET)
    {
        float scale;
        if (getLevel() >= cFamily->maxScaleLevel)
            scale = cFamily->maxScale;
        else if (getLevel() <= cFamily->minScaleLevel)
            scale = cFamily->minScale;
        else
            scale = cFamily->minScale + float(getLevel() - cFamily->minScaleLevel) / cFamily->maxScaleLevel * (cFamily->maxScale - cFamily->minScale);

        SetObjectScale(scale);
    }

    // Resistance
    for (uint8 i = SPELL_SCHOOL_HOLY; i < MAX_SPELL_SCHOOL; ++i)
        SetModifierValue(UnitMods(UNIT_MOD_RESISTANCE_START + i), BASE_VALUE, float(cinfo->resistance[i]));

    //health, mana, armor and resistance
    PetLevelInfo const* pInfo = sObjectMgr->GetPetLevelInfo(creature_ID, petlevel);
    if (pInfo)                                      // exist in DB
    {
        SetCreateHealth(pInfo->health);
        if (petType != HUNTER_PET) //hunter pet use focus
            SetCreateMana(pInfo->mana);

        if (pInfo->armor > 0)
            SetModifierValue(UNIT_MOD_ARMOR, BASE_VALUE, float(pInfo->armor));

        for (uint8 stat = 0; stat < MAX_STATS; ++stat)
            SetCreateStat(Stats(stat), float(pInfo->stats[stat]));
    }
    else                                            // not exist in DB, use some default fake data
    {
        // remove elite bonuses included in DB values
        CreatureBaseStats const* stats = sObjectMgr->GetCreatureBaseStats(petlevel, cinfo->unit_class);
        SetCreateHealth(stats->BaseHealth[cinfo->expansion]);
        SetCreateMana(stats->BaseMana);

        SetCreateStat(STAT_STRENGTH, 22);
        SetCreateStat(STAT_AGILITY, 22);
        SetCreateStat(STAT_STAMINA, 25);
        SetCreateStat(STAT_INTELLECT, 28);
        SetCreateStat(STAT_SPIRIT, 27);
    }

    SetBonusDamage(0);
    switch (petType)
    {
        case SUMMON_PET:
        {
            //the damage bonus used for pets is either fire or shadow damage, whatever is higher
            uint32 fire  = m_owner->GetUInt32Value(PLAYER_FIELD_MOD_DAMAGE_DONE_POS + SPELL_SCHOOL_FIRE);
            uint32 shadow = m_owner->GetUInt32Value(PLAYER_FIELD_MOD_DAMAGE_DONE_POS + SPELL_SCHOOL_SHADOW);
            uint32 val  = (fire > shadow) ? fire : shadow;
            SetBonusDamage(int32 (val * 0.15f));
            //bonusAP += val * 0.57;

            SetBaseWeaponDamage(BASE_ATTACK, MINDAMAGE, float(petlevel - (petlevel / 4)));
            SetBaseWeaponDamage(BASE_ATTACK, MAXDAMAGE, float(petlevel + (petlevel / 4)));

            //SetModifierValue(UNIT_MOD_ATTACK_POWER, BASE_VALUE, float(cinfo->attackpower));
            break;
        }
        case HUNTER_PET:
        {
            SetUInt32Value(UNIT_FIELD_PETNEXTLEVELEXP, uint32(sObjectMgr->GetXPForLevel(petlevel)*PET_XP_FACTOR));
            //these formula may not be correct; however, it is designed to be close to what it should be
            //this makes dps 0.5 of pets level
            SetBaseWeaponDamage(BASE_ATTACK, MINDAMAGE, float(petlevel - (petlevel / 4)));
            //damage range is then petlevel / 2
            SetBaseWeaponDamage(BASE_ATTACK, MAXDAMAGE, float(petlevel + (petlevel / 4)));
            //damage is increased afterwards as strength and pet scaling modify attack power
            break;
        }
        default:
        {
            switch (GetEntry())
            {
                case 510: // mage Water Elemental
                {
                    SetBonusDamage(int32(m_owner->SpellBaseDamageBonusDone(SPELL_SCHOOL_MASK_FROST) * 0.33f));
                    break;
                }
                case 1964: //force of nature
                {
                    if (!pInfo)
                        SetCreateHealth(30 + 30*petlevel);
                    float bonusDmg = m_owner->SpellBaseDamageBonusDone(SPELL_SCHOOL_MASK_NATURE) * 0.15f;
                    SetBaseWeaponDamage(BASE_ATTACK, MINDAMAGE, float(petlevel * 2.5f - (petlevel / 2) + bonusDmg));
                    SetBaseWeaponDamage(BASE_ATTACK, MAXDAMAGE, float(petlevel * 2.5f + (petlevel / 2) + bonusDmg));
                    break;
                }
                case 15352: //earth elemental 36213
                {
                    if (!pInfo)
                        SetCreateHealth(100 + 120*petlevel);
                    SetBaseWeaponDamage(BASE_ATTACK, MINDAMAGE, float(petlevel - (petlevel / 4)));
                    SetBaseWeaponDamage(BASE_ATTACK, MAXDAMAGE, float(petlevel + (petlevel / 4)));
                    break;
                }
                case 15438: //fire elemental
                {
                    if (!pInfo)
                    {
                        SetCreateHealth(40*petlevel);
                        SetCreateMana(28 + 10*petlevel);
                    }
                    SetBonusDamage(int32(m_owner->SpellBaseDamageBonusDone(SPELL_SCHOOL_MASK_FIRE) * 0.5f));
                    SetBaseWeaponDamage(BASE_ATTACK, MINDAMAGE, float(petlevel * 4 - petlevel));
                    SetBaseWeaponDamage(BASE_ATTACK, MAXDAMAGE, float(petlevel * 4 + petlevel));
                    break;
                }
                case 19668: // Shadowfiend
                {
                    if (!pInfo)
                    {
                        SetCreateMana(28 + 10*petlevel);
                        SetCreateHealth(28 + 30*petlevel);
                    }
                    int32 bonus_dmg = (int32(m_owner->SpellBaseDamageBonusDone(SPELL_SCHOOL_MASK_SHADOW)* 0.3f));
                    SetBaseWeaponDamage(BASE_ATTACK, MINDAMAGE, float((petlevel * 4 - petlevel) + bonus_dmg));
                    SetBaseWeaponDamage(BASE_ATTACK, MAXDAMAGE, float((petlevel * 4 + petlevel) + bonus_dmg));

                    break;
                }
                case 19833: //Snake Trap - Venomous Snake
                {
                    SetBaseWeaponDamage(BASE_ATTACK, MINDAMAGE, float((petlevel / 2) - 25));
                    SetBaseWeaponDamage(BASE_ATTACK, MAXDAMAGE, float((petlevel / 2) - 18));
                    break;
                }
                case 19921: //Snake Trap - Viper
                {
                    SetBaseWeaponDamage(BASE_ATTACK, MINDAMAGE, float(petlevel / 2 - 10));
                    SetBaseWeaponDamage(BASE_ATTACK, MAXDAMAGE, float(petlevel / 2));
                    break;
                }
                case 29264: // Feral Spirit
                {
                    if (!pInfo)
                        SetCreateHealth(30*petlevel);

                    // wolf attack speed is 1.5s
                    SetAttackTime(BASE_ATTACK, cinfo->baseattacktime);

                    SetBaseWeaponDamage(BASE_ATTACK, MINDAMAGE, float((petlevel * 4 - petlevel)));
                    SetBaseWeaponDamage(BASE_ATTACK, MAXDAMAGE, float((petlevel * 4 + petlevel)));

                    SetModifierValue(UNIT_MOD_ARMOR, BASE_VALUE, float(m_owner->GetArmor()) * 0.35f);  //  Bonus Armor (35% of player armor)
                    SetModifierValue(UNIT_MOD_STAT_STAMINA, BASE_VALUE, float(m_owner->GetStat(STAT_STAMINA)) * 0.3f);  //  Bonus Stamina (30% of player stamina)
                    if (!HasAura(58877))//prevent apply twice for the 2 wolves
                        AddAura(58877, this);//Spirit Hunt, passive, Spirit Wolves' attacks heal them and their master for 150% of damage done.
                    break;
                }
                case 31216: // Mirror Image
                {
                    SetBonusDamage(int32(m_owner->SpellBaseDamageBonusDone(SPELL_SCHOOL_MASK_FROST) * 0.33f));
                    SetDisplayId(m_owner->GetDisplayId());
                    if (!pInfo)
                    {
                        SetCreateMana(28 + 30*petlevel);
                        SetCreateHealth(28 + 10*petlevel);
                    }
                    break;
                }
                case 27829: // Ebon Gargoyle
                {
                    if (!pInfo)
                    {
                        SetCreateMana(28 + 10*petlevel);
                        SetCreateHealth(28 + 30*petlevel);
                    }
                    SetBonusDamage(int32(m_owner->GetTotalAttackPowerValue(BASE_ATTACK) * 0.5f));
                    SetBaseWeaponDamage(BASE_ATTACK, MINDAMAGE, float(petlevel - (petlevel / 4)));
                    SetBaseWeaponDamage(BASE_ATTACK, MAXDAMAGE, float(petlevel + (petlevel / 4)));
                    break;
                }
                case 28017: // Bloodworms
                {
                    SetCreateHealth(4 * petlevel);
                    SetBonusDamage(int32(m_owner->GetTotalAttackPowerValue(BASE_ATTACK) * 0.006f));
                    SetBaseWeaponDamage(BASE_ATTACK, MINDAMAGE, float(petlevel - 30 - (petlevel / 4)));
                    SetBaseWeaponDamage(BASE_ATTACK, MAXDAMAGE, float(petlevel - 30 + (petlevel / 4)));
                }
            }
            break;
        }
    }

    UpdateAllStats();

    SetFullHealth();
    SetPower(POWER_MANA, GetMaxPower(POWER_MANA));
    return true;
}

bool Pet::HaveInDiet(ItemTemplate const* item) const
{
    if (!item->FoodType)
        return false;

    CreatureTemplate const* cInfo = GetCreatureTemplate();
    if (!cInfo)
        return false;

    CreatureFamilyEntry const* cFamily = sCreatureFamilyStore.LookupEntry(cInfo->family);
    if (!cFamily)
        return false;

    uint32 diet = cFamily->petFoodMask;
    uint32 FoodMask = 1 << (item->FoodType-1);
    return diet & FoodMask;
}

uint32 Pet::GetCurrentFoodBenefitLevel(uint32 itemlevel) const
{
    // -5 or greater food level
    if (getLevel() <= itemlevel + 5)                         //possible to feed level 60 pet with level 55 level food for full effect
        return 35000;
    // -10..-6
    else if (getLevel() <= itemlevel + 10)                   //pure guess, but sounds good
        return 17000;
    // -14..-11
    else if (getLevel() <= itemlevel + 14)                   //level 55 food gets green on 70, makes sense to me
        return 8000;
    // -15 or less
    else
        return 0;                                           //food too low level
}

void Pet::_LoadSpellCooldowns()
{
    m_CreatureSpellCooldowns.clear();
    m_CreatureCategoryCooldowns.clear();

    PreparedStatement* stmt = CharacterDatabase.GetPreparedStatement(CHAR_SEL_PET_SPELL_COOLDOWN);
    stmt->setUInt32(0, m_charmInfo->GetPetNumber());
    PreparedQueryResult result = CharacterDatabase.Query(stmt);

    if (result)
    {
        time_t curTime = time(NULL);

        WorldPacket data(SMSG_SPELL_COOLDOWN, size_t(8+1+result->GetRowCount()*8));
        data << GetGUID();
        data << uint8(0x0);                                 // flags (0x1, 0x2)

        do
        {
            Field* fields = result->Fetch();

            uint32 spell_id = fields[0].GetUInt32();
            time_t db_time  = time_t(fields[1].GetUInt32());

            if (!sSpellMgr->GetSpellInfo(spell_id))
            {
                sLog->outError(LOG_FILTER_PETS, "Pet %u have unknown spell %u in `pet_spell_cooldown`, skipping.", m_charmInfo->GetPetNumber(), spell_id);
                continue;
            }

            // skip outdated cooldown
            if (db_time <= curTime)
                continue;

            data << uint32(spell_id);
            data << uint32(uint32(db_time-curTime)*IN_MILLISECONDS);

            _AddCreatureSpellCooldown(spell_id, db_time);

            sLog->outDebug(LOG_FILTER_PETS, "Pet (Number: %u) spell %u cooldown loaded (%u secs).", m_charmInfo->GetPetNumber(), spell_id, uint32(db_time-curTime));
        }
        while (result->NextRow());

        if (!m_CreatureSpellCooldowns.empty() && GetOwner())
            ((Player*)GetOwner())->GetSession()->SendPacket(&data);
    }
}

void Pet::_SaveSpellCooldowns(SQLTransaction& trans)
{
    PreparedStatement* stmt = CharacterDatabase.GetPreparedStatement(CHAR_DEL_PET_SPELL_COOLDOWNS);
    stmt->setUInt32(0, m_charmInfo->GetPetNumber());
    trans->Append(stmt);

    time_t curTime = time(NULL);

    // remove oudated and save active
    for (CreatureSpellCooldowns::iterator itr = m_CreatureSpellCooldowns.begin(); itr != m_CreatureSpellCooldowns.end();)
    {
        if (itr->second <= curTime)
            m_CreatureSpellCooldowns.erase(itr++);
        else
        {
            stmt = CharacterDatabase.GetPreparedStatement(CHAR_INS_PET_SPELL_COOLDOWN);
            stmt->setUInt32(0, m_charmInfo->GetPetNumber());
            stmt->setUInt32(1, itr->first);
            stmt->setUInt32(2, uint32(itr->second));
            trans->Append(stmt);

            ++itr;
        }
    }
}

void Pet::_LoadSpells()
{
    PreparedStatement* stmt = CharacterDatabase.GetPreparedStatement(CHAR_SEL_PET_SPELL);
    stmt->setUInt32(0, m_charmInfo->GetPetNumber());
    PreparedQueryResult result = CharacterDatabase.Query(stmt);

    if (result)
    {
        do
        {
            Field* fields = result->Fetch();

            addSpell(fields[0].GetUInt32(), ActiveStates(fields[1].GetUInt8()), PETSPELL_UNCHANGED);
        }
        while (result->NextRow());
    }
}

void Pet::_SaveSpells(SQLTransaction& trans)
{
    for (PetSpellMap::iterator itr = m_spells.begin(), next = m_spells.begin(); itr != m_spells.end(); itr = next)
    {
        ++next;

        // prevent saving family passives to DB
        if (itr->second.type == PETSPELL_FAMILY)
            continue;

        PreparedStatement* stmt;

        switch (itr->second.state)
        {
            case PETSPELL_REMOVED:
                stmt = CharacterDatabase.GetPreparedStatement(CHAR_DEL_PET_SPELL_BY_SPELL);
                stmt->setUInt32(0, m_charmInfo->GetPetNumber());
                stmt->setUInt32(1, itr->first);
                trans->Append(stmt);

                m_spells.erase(itr);
                continue;
            case PETSPELL_CHANGED:
                stmt = CharacterDatabase.GetPreparedStatement(CHAR_DEL_PET_SPELL_BY_SPELL);
                stmt->setUInt32(0, m_charmInfo->GetPetNumber());
                stmt->setUInt32(1, itr->first);
                trans->Append(stmt);

                stmt = CharacterDatabase.GetPreparedStatement(CHAR_INS_PET_SPELL);
                stmt->setUInt32(0, m_charmInfo->GetPetNumber());
                stmt->setUInt32(1, itr->first);
                stmt->setUInt8(2, itr->second.active);
                trans->Append(stmt);

                break;
            case PETSPELL_NEW:
                stmt = CharacterDatabase.GetPreparedStatement(CHAR_INS_PET_SPELL);
                stmt->setUInt32(0, m_charmInfo->GetPetNumber());
                stmt->setUInt32(1, itr->first);
                stmt->setUInt8(2, itr->second.active);
                trans->Append(stmt);
                break;
            case PETSPELL_UNCHANGED:
                continue;
        }
        itr->second.state = PETSPELL_UNCHANGED;
    }
}

void Pet::_LoadAuras(uint32 timediff)
{
    sLog->outDebug(LOG_FILTER_PETS, "Loading auras for pet %u", GetGUIDLow());

    PreparedStatement* stmt = CharacterDatabase.GetPreparedStatement(CHAR_SEL_PET_AURA);
    stmt->setUInt32(0, m_charmInfo->GetPetNumber());
    PreparedQueryResult result = CharacterDatabase.Query(stmt);

    if (result)
    {
        do
        {
            int32 damage[3];
            int32 baseDamage[3];
            Field* fields = result->Fetch();
            uint64 caster_guid = fields[0].GetUInt64();
            // NULL guid stored - pet is the caster of the spell - see Pet::_SaveAuras
            if (!caster_guid)
                caster_guid = GetGUID();
            uint32 spellid = fields[1].GetUInt32();
            uint8 effmask = fields[2].GetUInt8();
            uint8 recalculatemask = fields[3].GetUInt8();
            uint8 stackcount = fields[4].GetUInt8();
            damage[0] = fields[5].GetInt32();
            damage[1] = fields[6].GetInt32();
            damage[2] = fields[7].GetInt32();
            baseDamage[0] = fields[8].GetInt32();
            baseDamage[1] = fields[9].GetInt32();
            baseDamage[2] = fields[10].GetInt32();
            int32 maxduration = fields[11].GetInt32();
            int32 remaintime = fields[12].GetInt32();
            uint8 remaincharges = fields[13].GetUInt8();

            SpellInfo const* spellInfo = sSpellMgr->GetSpellInfo(spellid);
            if (!spellInfo)
            {
                sLog->outError(LOG_FILTER_PETS, "Unknown aura (spellid %u), ignore.", spellid);
                continue;
            }

            // negative effects should continue counting down after logout
            if (remaintime != -1 && !spellInfo->IsPositive())
            {
                if (remaintime/IN_MILLISECONDS <= int32(timediff))
                    continue;

                remaintime -= timediff*IN_MILLISECONDS;
            }

            // prevent wrong values of remaincharges
            if (spellInfo->ProcCharges)
            {
                if (remaincharges <= 0 || remaincharges > spellInfo->ProcCharges)
                    remaincharges = spellInfo->ProcCharges;
            }
            else
                remaincharges = 0;

            if (Aura* aura = Aura::TryCreate(spellInfo, effmask, this, NULL, &baseDamage[0], NULL, caster_guid))
            {
                if (!aura->CanBeSaved())
                {
                    aura->Remove();
                    continue;
                }
                aura->SetLoadedState(maxduration, remaintime, remaincharges, stackcount, recalculatemask, &damage[0]);
                aura->ApplyForTargets();
                sLog->outInfo(LOG_FILTER_PETS, "Added aura spellid %u, effectmask %u", spellInfo->Id, effmask);
            }
        }
        while (result->NextRow());
    }
}

void Pet::_SaveAuras(SQLTransaction& trans)
{
    PreparedStatement* stmt = CharacterDatabase.GetPreparedStatement(CHAR_DEL_PET_AURAS);
    stmt->setUInt32(0, m_charmInfo->GetPetNumber());
    trans->Append(stmt);

    for (AuraMap::const_iterator itr = m_ownedAuras.begin(); itr != m_ownedAuras.end(); ++itr)
    {
        // check if the aura has to be saved
        if (!itr->second->CanBeSaved() || IsPetAura(itr->second))
            continue;

        Aura* aura = itr->second;

        int32 damage[MAX_SPELL_EFFECTS];
        int32 baseDamage[MAX_SPELL_EFFECTS];
        uint8 effMask = 0;
        uint8 recalculateMask = 0;
        for (uint8 i = 0; i < MAX_SPELL_EFFECTS; ++i)
        {
            if (aura->GetEffect(i))
            {
                baseDamage[i] = aura->GetEffect(i)->GetBaseAmount();
                damage[i] = aura->GetEffect(i)->GetAmount();
                effMask |= (1<<i);
                if (aura->GetEffect(i)->CanBeRecalculated())
                    recalculateMask |= (1<<i);
            }
            else
            {
                baseDamage[i] = 0;
                damage[i] = 0;
            }
        }

        // don't save guid of caster in case we are caster of the spell - guid for pet is generated every pet load, so it won't match saved guid anyways
        uint64 casterGUID = (itr->second->GetCasterGUID() == GetGUID()) ? 0 : itr->second->GetCasterGUID();

        uint8 index = 0;

        stmt = CharacterDatabase.GetPreparedStatement(CHAR_INS_PET_AURA);
        stmt->setUInt32(index++, m_charmInfo->GetPetNumber());
        stmt->setUInt64(index++, casterGUID);
        stmt->setUInt32(index++, itr->second->GetId());
        stmt->setUInt8(index++, effMask);
        stmt->setUInt8(index++, recalculateMask);
        stmt->setUInt8(index++, itr->second->GetStackAmount());
        stmt->setInt32(index++, damage[0]);
        stmt->setInt32(index++, damage[1]);
        stmt->setInt32(index++, damage[2]);
        stmt->setInt32(index++, baseDamage[0]);
        stmt->setInt32(index++, baseDamage[1]);
        stmt->setInt32(index++, baseDamage[2]);
        stmt->setInt32(index++, itr->second->GetMaxDuration());
        stmt->setInt32(index++, itr->second->GetDuration());
        stmt->setUInt8(index++, itr->second->GetCharges());

        trans->Append(stmt);
    }
}

bool Pet::addSpell(uint32 spellId, ActiveStates active /*= ACT_DECIDE*/, PetSpellState state /*= PETSPELL_NEW*/, PetSpellType type /*= PETSPELL_NORMAL*/)
{
    SpellInfo const* spellInfo = sSpellMgr->GetSpellInfo(spellId);
    if (!spellInfo)
    {
        // do pet spell book cleanup
        if (state == PETSPELL_UNCHANGED)                    // spell load case
        {
            sLog->outError(LOG_FILTER_PETS, "Pet::addSpell: Non-existed in SpellStore spell #%u request, deleting for all pets in `pet_spell`.", spellId);

            PreparedStatement* stmt = CharacterDatabase.GetPreparedStatement(CHAR_DEL_INVALID_PET_SPELL);

            stmt->setUInt32(0, spellId);

            CharacterDatabase.Execute(stmt);
        }
        else
            sLog->outError(LOG_FILTER_PETS, "Pet::addSpell: Non-existed in SpellStore spell #%u request.", spellId);

        return false;
    }

    PetSpellMap::iterator itr = m_spells.find(spellId);
    if (itr != m_spells.end())
    {
        if (itr->second.state == PETSPELL_REMOVED)
        {
            m_spells.erase(itr);
            state = PETSPELL_CHANGED;
        }
        else if (state == PETSPELL_UNCHANGED && itr->second.state != PETSPELL_UNCHANGED)
        {
            // can be in case spell loading but learned at some previous spell loading
            itr->second.state = PETSPELL_UNCHANGED;

            if (active == ACT_ENABLED)
                ToggleAutocast(spellInfo, true);
            else if (active == ACT_DISABLED)
                ToggleAutocast(spellInfo, false);

            return false;
        }
        else
            return false;
    }

    PetSpell newspell;
    newspell.state = state;
    newspell.type = type;

    if (active == ACT_DECIDE)                               // active was not used before, so we save it's autocast/passive state here
    {
        if (spellInfo->IsAutocastable())
            newspell.active = ACT_DISABLED;
        else
            newspell.active = ACT_PASSIVE;
    }
    else
        newspell.active = active;

    // talent: unlearn all other talent ranks (high and low)
    if (TalentSpellPos const* talentPos = GetTalentSpellPos(spellId))
    {
        if (TalentEntry const* talentInfo = sTalentStore.LookupEntry(talentPos->talent_id))
        {
            for (uint8 i = 0; i < MAX_TALENT_RANK; ++i)
            {
                // skip learning spell and no rank spell case
                uint32 rankSpellId = talentInfo->RankID[i];
                if (!rankSpellId || rankSpellId == spellId)
                    continue;

                // skip unknown ranks
                if (!HasSpell(rankSpellId))
                    continue;
                removeSpell(rankSpellId, false, false);
            }
        }
    }
    else if (spellInfo->IsRanked())
    {
        for (PetSpellMap::const_iterator itr2 = m_spells.begin(); itr2 != m_spells.end(); ++itr2)
        {
            if (itr2->second.state == PETSPELL_REMOVED)
                continue;

            SpellInfo const* oldRankSpellInfo = sSpellMgr->GetSpellInfo(itr2->first);

            if (!oldRankSpellInfo)
                continue;

            if (spellInfo->IsDifferentRankOf(oldRankSpellInfo))
            {
                // replace by new high rank
                if (spellInfo->IsHighRankOf(oldRankSpellInfo))
                {
                    newspell.active = itr2->second.active;

                    if (newspell.active == ACT_ENABLED)
                        ToggleAutocast(oldRankSpellInfo, false);

                    unlearnSpell(itr2->first, false, false);
                    break;
                }
                // ignore new lesser rank
                else
                    return false;
            }
        }
    }

    m_spells[spellId] = newspell;

    if (spellInfo->IsPassive() && (!spellInfo->CasterAuraState || HasAuraState(AuraStateType(spellInfo->CasterAuraState))))
        CastSpell(this, spellId, true);
    else
        m_charmInfo->AddSpellToActionBar(spellInfo);

    if (newspell.active == ACT_ENABLED)
        ToggleAutocast(spellInfo, true);

    uint32 talentCost = GetTalentSpellCost(spellId);
    if (talentCost)
    {
        int32 free_points = GetMaxTalentPointsForLevel(getLevel());
        m_usedTalentCount += talentCost;
        // update free talent points
        free_points-=m_usedTalentCount;
        SetFreeTalentPoints(free_points > 0 ? free_points : 0);
    }
    return true;
}

bool Pet::learnSpell(uint32 spell_id)
{
    // prevent duplicated entires in spell book
    if (!addSpell(spell_id))
        return false;

    if (!m_loading)
    {
        WorldPacket data(SMSG_PET_LEARNED_SPELL, 4);
        data << uint32(spell_id);
        GetOwner()->GetSession()->SendPacket(&data);
        GetOwner()->PetSpellInitialize();
    }
    return true;
}

void Pet::InitLevelupSpellsForLevel()
{
    uint8 level = getLevel();

    if (PetLevelupSpellSet const* levelupSpells = GetCreatureTemplate()->family ? sSpellMgr->GetPetLevelupSpellList(GetCreatureTemplate()->family) : NULL)
    {
        // PetLevelupSpellSet ordered by levels, process in reversed order
        for (PetLevelupSpellSet::const_reverse_iterator itr = levelupSpells->rbegin(); itr != levelupSpells->rend(); ++itr)
        {
            // will called first if level down
            if (itr->first > level)
                unlearnSpell(itr->second, true);                 // will learn prev rank if any
            // will called if level up
            else
                learnSpell(itr->second);                        // will unlearn prev rank if any
        }
    }

    int32 petSpellsId = GetCreatureTemplate()->PetSpellDataId ? -(int32)GetCreatureTemplate()->PetSpellDataId : GetEntry();

    // default spells (can be not learned if pet level (as owner level decrease result for example) less first possible in normal game)
    if (PetDefaultSpellsEntry const* defSpells = sSpellMgr->GetPetDefaultSpellsEntry(petSpellsId))
    {
        for (uint8 i = 0; i < MAX_CREATURE_SPELL_DATA_SLOT; ++i)
        {
            SpellInfo const* spellEntry = sSpellMgr->GetSpellInfo(defSpells->spellid[i]);
            if (!spellEntry)
                continue;

            // will called first if level down
            if (spellEntry->SpellLevel > level)
                unlearnSpell(spellEntry->Id, true);
            // will called if level up
            else
                learnSpell(spellEntry->Id);
        }
    }
}

bool Pet::unlearnSpell(uint32 spell_id, bool learn_prev, bool clear_ab)
{
    if (removeSpell(spell_id, learn_prev, clear_ab))
    {
        if (!m_loading)
        {
            WorldPacket data(SMSG_PET_REMOVED_SPELL, 4);
            data << uint32(spell_id);
            GetOwner()->GetSession()->SendPacket(&data);
        }
        return true;
    }
    return false;
}

bool Pet::removeSpell(uint32 spell_id, bool learn_prev, bool clear_ab)
{
    PetSpellMap::iterator itr = m_spells.find(spell_id);
    if (itr == m_spells.end())
        return false;

    if (itr->second.state == PETSPELL_REMOVED)
        return false;

    if (itr->second.state == PETSPELL_NEW)
        m_spells.erase(itr);
    else
        itr->second.state = PETSPELL_REMOVED;

    RemoveAurasDueToSpell(spell_id);

    uint32 talentCost = GetTalentSpellCost(spell_id);
    if (talentCost > 0)
    {
        if (m_usedTalentCount > talentCost)
            m_usedTalentCount -= talentCost;
        else
            m_usedTalentCount = 0;
        // update free talent points
        int32 free_points = GetMaxTalentPointsForLevel(getLevel()) - m_usedTalentCount;
        SetFreeTalentPoints(free_points > 0 ? free_points : 0);
    }

    if (learn_prev)
    {
        if (uint32 prev_id = sSpellMgr->GetPrevSpellInChain (spell_id))
            learnSpell(prev_id);
        else
            learn_prev = false;
    }

    // if remove last rank or non-ranked then update action bar at server and client if need
    if (clear_ab && !learn_prev && m_charmInfo->RemoveSpellFromActionBar(spell_id))
    {
        if (!m_loading)
        {
            // need update action bar for last removed rank
            if (Unit* owner = GetOwner())
                if (owner->GetTypeId() == TYPEID_PLAYER)
                    owner->ToPlayer()->PetSpellInitialize();
        }
    }

    return true;
}

void Pet::CleanupActionBar()
{
    for (uint8 i = 0; i < MAX_UNIT_ACTION_BAR_INDEX; ++i)
        if (UnitActionBarEntry const* ab = m_charmInfo->GetActionBarEntry(i))
            if (ab->GetAction() && ab->IsActionBarForSpell())
            {
                if (!HasSpell(ab->GetAction()))
                    m_charmInfo->SetActionBar(i, 0, ACT_PASSIVE);
                else if (ab->GetType() == ACT_ENABLED)
                {
                    if (SpellInfo const* spellInfo = sSpellMgr->GetSpellInfo(ab->GetAction()))
                        ToggleAutocast(spellInfo, true);
                }
            }
}

void Pet::InitPetCreateSpells()
{
    m_charmInfo->InitPetActionBar();
    m_spells.clear();

    LearnPetPassives();
    InitLevelupSpellsForLevel();

    CastPetAuras(false);
}

bool Pet::resetTalents()
{
    Unit* owner = GetOwner();
    if (!owner || owner->GetTypeId() != TYPEID_PLAYER)
        return false;

    // not need after this call
    if (owner->ToPlayer()->HasAtLoginFlag(AT_LOGIN_RESET_PET_TALENTS))
        owner->ToPlayer()->RemoveAtLoginFlag(AT_LOGIN_RESET_PET_TALENTS, true);

    CreatureTemplate const* ci = GetCreatureTemplate();
    if (!ci)
        return false;
    // Check pet talent type
    CreatureFamilyEntry const* pet_family = sCreatureFamilyStore.LookupEntry(ci->family);
    if (!pet_family || pet_family->petTalentType < 0)
        return false;

    Player* player = owner->ToPlayer();

    uint8 level = getLevel();
    uint32 talentPointsForLevel = GetMaxTalentPointsForLevel(level);

    if (m_usedTalentCount == 0)
    {
        SetFreeTalentPoints(talentPointsForLevel);
        return false;
    }

    for (uint32 i = 0; i < sTalentStore.GetNumRows(); ++i)
    {
        TalentEntry const* talentInfo = sTalentStore.LookupEntry(i);

        if (!talentInfo)
            continue;

        TalentTabEntry const* talentTabInfo = sTalentTabStore.LookupEntry(talentInfo->TalentTab);

        if (!talentTabInfo)
            continue;

        // unlearn only talents for pets family talent type
        if (!((1 << pet_family->petTalentType) & talentTabInfo->petTalentMask))
            continue;

        for (uint8 j = 0; j < MAX_TALENT_RANK; ++j)
        {
            for (PetSpellMap::const_iterator itr = m_spells.begin(); itr != m_spells.end();)
            {
                if (itr->second.state == PETSPELL_REMOVED)
                {
                    ++itr;
                    continue;
                }
                // remove learned spells (all ranks)
                uint32 itrFirstId = sSpellMgr->GetFirstSpellInChain(itr->first);

                // unlearn if first rank is talent or learned by talent
                if (itrFirstId == talentInfo->RankID[j] || sSpellMgr->IsSpellLearnToSpell(talentInfo->RankID[j], itrFirstId))
                {
                    unlearnSpell(itr->first, false);
                    itr = m_spells.begin();
                    continue;
                }
                else
                    ++itr;
            }
        }
    }

    SetFreeTalentPoints(talentPointsForLevel);

    if (!m_loading)
        player->PetSpellInitialize();
    return true;
}

void Pet::resetTalentsForAllPetsOf(Player* owner, Pet* online_pet /*= NULL*/)
{
    // not need after this call
    if (owner->ToPlayer()->HasAtLoginFlag(AT_LOGIN_RESET_PET_TALENTS))
        owner->ToPlayer()->RemoveAtLoginFlag(AT_LOGIN_RESET_PET_TALENTS, true);

    // reset for online
    if (online_pet)
        online_pet->resetTalents();

    // now need only reset for offline pets (all pets except online case)
    uint32 except_petnumber = online_pet ? online_pet->GetCharmInfo()->GetPetNumber() : 0;

    PreparedStatement* stmt = CharacterDatabase.GetPreparedStatement(CHAR_SEL_CHAR_PET);
    stmt->setUInt32(0, owner->GetGUIDLow());
    stmt->setUInt32(1, except_petnumber);
    PreparedQueryResult resultPets = CharacterDatabase.Query(stmt);

    // no offline pets
    if (!resultPets)
        return;

    stmt = CharacterDatabase.GetPreparedStatement(CHAR_SEL_PET_SPELL_LIST);
    stmt->setUInt32(0, owner->GetGUIDLow());
    stmt->setUInt32(1, except_petnumber);
    PreparedQueryResult result = CharacterDatabase.Query(stmt);

    if (!result)
        return;

    bool need_comma = false;
    std::ostringstream ss;
    ss << "DELETE FROM pet_spell WHERE guid IN (";

    do
    {
        Field* fields = resultPets->Fetch();

        uint32 id = fields[0].GetUInt32();

        if (need_comma)
            ss << ',';

        ss << id;

        need_comma = true;
    } while (resultPets->NextRow());

    ss << ") AND spell IN (";

    bool need_execute = false;
    do
    {
        Field* fields = result->Fetch();

        uint32 spell = fields[0].GetUInt32();

        if (!GetTalentSpellCost(spell))
            continue;

        if (need_execute)
            ss << ',';

        ss << spell;

        need_execute = true;
    }
    while (result->NextRow());

    if (!need_execute)
        return;

    ss << ')';

    CharacterDatabase.Execute(ss.str().c_str());
}

void Pet::InitTalentForLevel()
{
    uint8 level = getLevel();
    uint32 talentPointsForLevel = GetMaxTalentPointsForLevel(level);
    // Reset talents in case low level (on level down) or wrong points for level (hunter can unlearn TP increase talent)
    if (talentPointsForLevel == 0 || m_usedTalentCount > talentPointsForLevel)
        resetTalents(); // Remove all talent points

    SetFreeTalentPoints(talentPointsForLevel - m_usedTalentCount);

    Unit* owner = GetOwner();
    if (!owner || owner->GetTypeId() != TYPEID_PLAYER)
        return;

    if (!m_loading)
        owner->ToPlayer()->SendTalentsInfoData(true);
}

uint8 Pet::GetMaxTalentPointsForLevel(uint8 level)
{
    uint8 points = (level >= 20) ? ((level - 16) / 4) : 0;
    // Mod points from owner SPELL_AURA_MOD_PET_TALENT_POINTS
    if (Unit* owner = GetOwner())
        points+=owner->GetTotalAuraModifier(SPELL_AURA_MOD_PET_TALENT_POINTS);
    return points;
}

void Pet::ToggleAutocast(SpellInfo const* spellInfo, bool apply)
{
    if (!spellInfo->IsAutocastable())
        return;

    uint32 spellid = spellInfo->Id;

    PetSpellMap::iterator itr = m_spells.find(spellid);
    if (itr == m_spells.end())
        return;

    uint32 i;

    if (apply)
    {
        for (i = 0; i < m_autospells.size() && m_autospells[i] != spellid; ++i)
            ;                                               // just search

        if (i == m_autospells.size())
        {
            m_autospells.push_back(spellid);

            if (itr->second.active != ACT_ENABLED)
            {
                itr->second.active = ACT_ENABLED;
                if (itr->second.state != PETSPELL_NEW)
                    itr->second.state = PETSPELL_CHANGED;
            }
        }
    }
    else
    {
        AutoSpellList::iterator itr2 = m_autospells.begin();
        for (i = 0; i < m_autospells.size() && m_autospells[i] != spellid; ++i, ++itr2)
            ;                                               // just search

        if (i < m_autospells.size())
        {
            m_autospells.erase(itr2);
            if (itr->second.active != ACT_DISABLED)
            {
                itr->second.active = ACT_DISABLED;
                if (itr->second.state != PETSPELL_NEW)
                    itr->second.state = PETSPELL_CHANGED;
            }
        }
    }
}

bool Pet::IsPermanentPetFor(Player* owner) const
{
    switch (getPetType())
    {
        case SUMMON_PET:
            switch (owner->getClass())
            {
                case CLASS_WARLOCK:
                    return GetCreatureTemplate()->type == CREATURE_TYPE_DEMON;
                case CLASS_DEATH_KNIGHT:
                    return GetCreatureTemplate()->type == CREATURE_TYPE_UNDEAD;
                case CLASS_MAGE:
                    return GetCreatureTemplate()->type == CREATURE_TYPE_ELEMENTAL;
                default:
                    return false;
            }
        case HUNTER_PET:
            return true;
        default:
            return false;
    }
}

bool Pet::Create(uint32 guidlow, Map* map, uint32 phaseMask, uint32 Entry, uint32 petId)
{
    ASSERT(map);
    SetMap(map);

    SetPhaseMask(phaseMask, false);
    Object::_Create(guidlow, petId, HIGHGUID_PET);

    m_DBTableGuid = guidlow;
    m_originalEntry = Entry;

    if (!InitEntry(Entry))
        return false;

    SetSheath(SHEATH_STATE_MELEE);

    return true;
}

bool Pet::HasSpell(uint32 spell) const
{
    PetSpellMap::const_iterator itr = m_spells.find(spell);
    return itr != m_spells.end() && itr->second.state != PETSPELL_REMOVED;
}

// Get all passive spells in our skill line
void Pet::LearnPetPassives()
{
    CreatureTemplate const* cInfo = GetCreatureTemplate();
    if (!cInfo)
        return;

    CreatureFamilyEntry const* cFamily = sCreatureFamilyStore.LookupEntry(cInfo->family);
    if (!cFamily)
        return;

    PetFamilySpellsStore::const_iterator petStore = sPetFamilySpellsStore.find(cFamily->ID);
    if (petStore != sPetFamilySpellsStore.end())
    {
        // For general hunter pets skill 270
        // Passive 01~10, Passive 00 (20782, not used), Ferocious Inspiration (34457)
        // Scale 01~03 (34902~34904, bonus from owner, not used)
        for (PetFamilySpellsSet::const_iterator petSet = petStore->second.begin(); petSet != petStore->second.end(); ++petSet)
            addSpell(*petSet, ACT_DECIDE, PETSPELL_NEW, PETSPELL_FAMILY);
    }
}

void Pet::CastPetAuras(bool current)
{
    Unit* owner = GetOwner();
    if (!owner || owner->GetTypeId() != TYPEID_PLAYER)
        return;

    if (!IsPermanentPetFor(owner->ToPlayer()))
        return;

    for (PetAuraSet::const_iterator itr = owner->m_petAuras.begin(); itr != owner->m_petAuras.end();)
    {
        PetAura const* pa = *itr;
        ++itr;

        if (!current && pa->IsRemovedOnChangePet())
            owner->RemovePetAura(pa);
        else
            CastPetAura(pa);
    }
}

void Pet::CastPetAura(PetAura const* aura)
{
    uint32 auraId = aura->GetAura(GetEntry());
    if (!auraId)
        return;

    if (auraId == 35696)                                      // Demonic Knowledge
    {
        int32 basePoints = CalculatePct(aura->GetDamage(), GetStat(STAT_STAMINA) + GetStat(STAT_INTELLECT));
        CastCustomSpell(this, auraId, &basePoints, NULL, NULL, true);
    }
    else
        CastSpell(this, auraId, true);
}

bool Pet::IsPetAura(Aura const* aura)
{
    Unit* owner = GetOwner();

    if (!owner || owner->GetTypeId() != TYPEID_PLAYER)
        return false;

    // if the owner has that pet aura, return true
    for (PetAuraSet::const_iterator itr = owner->m_petAuras.begin(); itr != owner->m_petAuras.end(); ++itr)
    {
        if ((*itr)->GetAura(GetEntry()) == aura->GetId())
            return true;
    }
    return false;
}

void Pet::learnSpellHighRank(uint32 spellid)
{
    learnSpell(spellid);

    if (uint32 next = sSpellMgr->GetNextSpellInChain(spellid))
        learnSpellHighRank(next);
}

void Pet::SynchronizeLevelWithOwner()
{
    Unit* owner = GetOwner();
    if (!owner || owner->GetTypeId() != TYPEID_PLAYER)
        return;

    switch (getPetType())
    {
        // always same level
        case SUMMON_PET:
            GivePetLevel(owner->getLevel());
            break;
        // can't be greater owner level
        case HUNTER_PET:
            if (getLevel() > owner->getLevel())
                GivePetLevel(owner->getLevel());
            else if (getLevel() + 5 < owner->getLevel())
                GivePetLevel(owner->getLevel() - 5);
            break;
        default:
            break;
    }
}

void Pet::ProhibitSpellSchool(SpellSchoolMask idSchoolMask, uint32 unTimeMs)
{
    WorldPacket data(SMSG_SPELL_COOLDOWN, 8+1+m_spells.size()*8);
    data << uint64(GetGUID());
    data << uint8(0x0);                                     // flags (0x1, 0x2)
    time_t curTime = time(NULL);
    for (PetSpellMap::const_iterator itr = m_spells.begin(); itr != m_spells.end(); ++itr)
    {
        if (itr->second.state == PETSPELL_REMOVED)
            continue;
        uint32 unSpellId = itr->first;
        SpellInfo const* spellInfo = sSpellMgr->GetSpellInfo(unSpellId);
        if (!spellInfo)
        {
            ASSERT(spellInfo);
            continue;
        }

        // Not send cooldown for this spells
        if (spellInfo->Attributes & SPELL_ATTR0_DISABLED_WHILE_ACTIVE)
            continue;

        if (spellInfo->PreventionType != SPELL_PREVENTION_TYPE_SILENCE)
            continue;

        if ((idSchoolMask & spellInfo->GetSchoolMask()) && GetCreatureSpellCooldownDelay(unSpellId) < unTimeMs)
        {
            data << uint32(unSpellId);
            data << uint32(unTimeMs);                       // in m.secs
            _AddCreatureSpellCooldown(unSpellId, curTime + unTimeMs/IN_MILLISECONDS);
        }
    }

    if (Player* owner = GetOwner())
        owner->GetSession()->SendPacket(&data);
}

Player* Pet::GetOwner() const
{
    return Minion::GetOwner()->ToPlayer();
}<|MERGE_RESOLUTION|>--- conflicted
+++ resolved
@@ -36,13 +36,7 @@
 #define PET_XP_FACTOR 0.05f
 
 Pet::Pet(Player* owner, PetType type) : Guardian(NULL, owner, true),
-<<<<<<< HEAD
-    m_usedTalentCount(0), m_removed(false), m_owner(owner),
-    m_petType(type), m_duration(0),
-=======
-    m_usedTalentCount(0), m_removed(false),
-    m_happinessTimer(7500), m_petType(type), m_duration(0),
->>>>>>> e5e52285
+    m_usedTalentCount(0), m_removed(false), m_petType(type), m_duration(0),
     m_auraRaidUpdateMask(0), m_loading(false), m_declinedname(NULL)
 {
     ASSERT(m_owner->GetTypeId() == TYPEID_PLAYER);
@@ -156,27 +150,15 @@
     if (!petEntry)
         return false;
 
-<<<<<<< HEAD
-    uint32 summon_spell_id = fields[14].GetUInt32();
-    SpellInfo const* spellInfo = sSpellMgr->GetSpellInfo(summon_spell_id);
-
-    bool is_temporary_summoned = spellInfo && spellInfo->GetDuration() > 0;
-=======
-    uint32 summonSpellId = fields[15].GetUInt32();
+    uint32 summonSpellId = fields[14].GetUInt32();
     SpellInfo const* spellInfo = sSpellMgr->GetSpellInfo(summonSpellId);
->>>>>>> e5e52285
 
     bool isTemporarySummon = spellInfo && spellInfo->GetDuration() > 0;
     if (current && isTemporarySummon)
         return false;
 
-<<<<<<< HEAD
-    PetType pet_type = PetType(fields[15].GetUInt8());
-    if (pet_type == HUNTER_PET)
-=======
-    PetType petType = PetType(fields[16].GetUInt8());
+    PetType petType = PetType(fields[15].GetUInt8());
     if (petType == HUNTER_PET)
->>>>>>> e5e52285
     {
         CreatureTemplate const* creatureInfo = sObjectMgr->GetCreatureTemplate(petEntry);
         if (!creatureInfo || !creatureInfo->isTameable(owner->CanTameExoticPets()))
