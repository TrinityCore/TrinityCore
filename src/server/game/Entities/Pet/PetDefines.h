/*
 * This file is part of the TrinityCore Project. See AUTHORS file for Copyright information
 *
 * This program is free software; you can redistribute it and/or modify it
 * under the terms of the GNU General Public License as published by the
 * Free Software Foundation; either version 2 of the License, or (at your
 * option) any later version.
 *
 * This program is distributed in the hope that it will be useful, but WITHOUT
 * ANY WARRANTY; without even the implied warranty of MERCHANTABILITY or
 * FITNESS FOR A PARTICULAR PURPOSE. See the GNU General Public License for
 * more details.
 *
 * You should have received a copy of the GNU General Public License along
 * with this program. If not, see <http://www.gnu.org/licenses/>.
 */

#ifndef TRINITYCORE_PET_DEFINES_H
#define TRINITYCORE_PET_DEFINES_H

#include "Define.h"
<<<<<<< HEAD
#include "Optional.h"
#include <array>
#include <string>
#include <vector>

enum ReactStates : uint8;

enum PetType : uint8
=======

enum PetType
>>>>>>> 28d470c5
{
    SUMMON_PET              = 0,
    HUNTER_PET              = 1,
    MAX_PET_TYPE            = 4
};

#define MAX_PET_STABLES         4

// stored in character_pet.slot
enum PetSaveMode : int8
{
    PET_SAVE_AS_DELETED        = -1,                        // not saved in fact
    PET_SAVE_AS_CURRENT        =  0,                        // in current slot (with player)
    PET_SAVE_FIRST_STABLE_SLOT =  1,
    PET_SAVE_LAST_STABLE_SLOT  =  MAX_PET_STABLES,          // last in DB stable slot index (including), all higher have same meaning as PET_SAVE_NOT_IN_SLOT
    PET_SAVE_NOT_IN_SLOT       =  100                       // for avoid conflict with stable size grow will use 100
};

enum HappinessState
{
    UNHAPPY = 1,
    CONTENT = 2,
    HAPPY   = 3
};

enum PetSpellState
{
    PETSPELL_UNCHANGED = 0,
    PETSPELL_CHANGED   = 1,
    PETSPELL_NEW       = 2,
    PETSPELL_REMOVED   = 3
};

enum PetSpellType
{
    PETSPELL_NORMAL = 0,
    PETSPELL_FAMILY = 1,
    PETSPELL_TALENT = 2
};

enum class PetActionFeedback : uint8
{
    None            = 0,
    Dead            = 1,
    NoTarget        = 2,
    InvalidTarget   = 3,
    NoPath          = 4
};

enum PetTalk
{
    PET_TALK_SPECIAL_SPELL  = 0,
    PET_TALK_ATTACK         = 1
};

#define PET_FOLLOW_DIST  1.0f
#define PET_FOLLOW_ANGLE float(M_PI/2)

class PetStable
{
public:
    struct PetInfo
    {
        PetInfo() { }

        std::string Name;
        std::string ActionBar;
        uint32 PetNumber = 0;
        uint32 CreatureId = 0;
        uint32 DisplayId = 0;
        uint32 Experience = 0;
        uint32 Health = 0;
        uint32 Mana = 0;
        uint32 Happiness = 0;
        uint32 LastSaveTime = 0;
        uint32 CreatedBySpellId = 0;
        uint8 Level = 0;
        ReactStates ReactState = ReactStates(0);
        PetType Type = MAX_PET_TYPE;
        bool WasRenamed = false;
    };

    Optional<PetInfo> CurrentPet;                                   // PET_SAVE_AS_CURRENT
    std::array<Optional<PetInfo>, MAX_PET_STABLES> StabledPets;     // PET_SAVE_FIRST_STABLE_SLOT - PET_SAVE_LAST_STABLE_SLOT
    uint32 MaxStabledPets = 0;
    std::vector<PetInfo> UnslottedPets;                             // PET_SAVE_NOT_IN_SLOT

    PetInfo const* GetUnslottedHunterPet() const
    {
        return UnslottedPets.size() == 1 && UnslottedPets[0].Type == HUNTER_PET ? &UnslottedPets[0] : nullptr;
    }
};

#endif<|MERGE_RESOLUTION|>--- conflicted
+++ resolved
@@ -19,19 +19,8 @@
 #define TRINITYCORE_PET_DEFINES_H
 
 #include "Define.h"
-<<<<<<< HEAD
-#include "Optional.h"
-#include <array>
-#include <string>
-#include <vector>
-
-enum ReactStates : uint8;
-
-enum PetType : uint8
-=======
 
 enum PetType
->>>>>>> 28d470c5
 {
     SUMMON_PET              = 0,
     HUNTER_PET              = 1,
@@ -41,7 +30,7 @@
 #define MAX_PET_STABLES         4
 
 // stored in character_pet.slot
-enum PetSaveMode : int8
+enum PetSaveMode
 {
     PET_SAVE_AS_DELETED        = -1,                        // not saved in fact
     PET_SAVE_AS_CURRENT        =  0,                        // in current slot (with player)
@@ -90,39 +79,4 @@
 #define PET_FOLLOW_DIST  1.0f
 #define PET_FOLLOW_ANGLE float(M_PI/2)
 
-class PetStable
-{
-public:
-    struct PetInfo
-    {
-        PetInfo() { }
-
-        std::string Name;
-        std::string ActionBar;
-        uint32 PetNumber = 0;
-        uint32 CreatureId = 0;
-        uint32 DisplayId = 0;
-        uint32 Experience = 0;
-        uint32 Health = 0;
-        uint32 Mana = 0;
-        uint32 Happiness = 0;
-        uint32 LastSaveTime = 0;
-        uint32 CreatedBySpellId = 0;
-        uint8 Level = 0;
-        ReactStates ReactState = ReactStates(0);
-        PetType Type = MAX_PET_TYPE;
-        bool WasRenamed = false;
-    };
-
-    Optional<PetInfo> CurrentPet;                                   // PET_SAVE_AS_CURRENT
-    std::array<Optional<PetInfo>, MAX_PET_STABLES> StabledPets;     // PET_SAVE_FIRST_STABLE_SLOT - PET_SAVE_LAST_STABLE_SLOT
-    uint32 MaxStabledPets = 0;
-    std::vector<PetInfo> UnslottedPets;                             // PET_SAVE_NOT_IN_SLOT
-
-    PetInfo const* GetUnslottedHunterPet() const
-    {
-        return UnslottedPets.size() == 1 && UnslottedPets[0].Type == HUNTER_PET ? &UnslottedPets[0] : nullptr;
-    }
-};
-
 #endif