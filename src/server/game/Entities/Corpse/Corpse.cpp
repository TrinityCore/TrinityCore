/*
 * Copyright (C) 2008-2012 TrinityCore <http://www.trinitycore.org/>
 * Copyright (C) 2005-2009 MaNGOS <http://getmangos.com/>
 *
 * This program is free software; you can redistribute it and/or modify it
 * under the terms of the GNU General Public License as published by the
 * Free Software Foundation; either version 2 of the License, or (at your
 * option) any later version.
 *
 * This program is distributed in the hope that it will be useful, but WITHOUT
 * ANY WARRANTY; without even the implied warranty of MERCHANTABILITY or
 * FITNESS FOR A PARTICULAR PURPOSE. See the GNU General Public License for
 * more details.
 *
 * You should have received a copy of the GNU General Public License along
 * with this program. If not, see <http://www.gnu.org/licenses/>.
 */

#include "Common.h"
#include "Corpse.h"
#include "Player.h"
#include "UpdateMask.h"
#include "ObjectAccessor.h"
#include "DatabaseEnv.h"
#include "Opcodes.h"
#include "GossipDef.h"
#include "World.h"

Corpse::Corpse(CorpseType type) : WorldObject(type != CORPSE_BONES)
, m_type(type)
{
    m_objectType |= TYPEMASK_CORPSE;
    m_objectTypeId = TYPEID_CORPSE;

    m_updateFlag = (UPDATEFLAG_HAS_POSITION | UPDATEFLAG_POSITION);

    m_valuesCount = CORPSE_END;

    m_time = time(NULL);

    lootForBody = false;
}

Corpse::~Corpse()
{
}

void Corpse::AddToWorld()
{
    ///- Register the corpse for guid lookup
    if (!IsInWorld())
        sObjectAccessor->AddObject(this);

    Object::AddToWorld();
}

void Corpse::RemoveFromWorld()
{
    ///- Remove the corpse from the accessor
    if (IsInWorld())
        sObjectAccessor->RemoveObject(this);

    Object::RemoveFromWorld();
}

bool Corpse::Create(uint32 guidlow, Map* map)
{
    SetMap(map);
    Object::_Create(guidlow, 0, HIGHGUID_CORPSE);
    return true;
}

bool Corpse::Create(uint32 guidlow, Player* owner)
{
    ASSERT(owner);

    Relocate(owner->GetPositionX(), owner->GetPositionY(), owner->GetPositionZ(), owner->GetOrientation());

    if (!IsPositionValid())
    {
        sLog->outError("Corpse (guidlow %d, owner %s) not created. Suggested coordinates isn't valid (X: %f Y: %f)",
            guidlow, owner->GetName(), owner->GetPositionX(), owner->GetPositionY());
        return false;
    }

    //we need to assign owner's map for corpse
    //in other way we will get a crash in Corpse::SaveToDB()
    SetMap(owner->GetMap());

    WorldObject::_Create(guidlow, HIGHGUID_CORPSE, owner->GetPhaseMask());

    SetFloatValue(OBJECT_FIELD_SCALE_X, 1);
    SetUInt64Value(CORPSE_FIELD_OWNER, owner->GetGUID());

    _gridCoord = Trinity::ComputeGridCoord(GetPositionX(), GetPositionY());

    return true;
}

void Corpse::SaveToDB()
{
    // prevent DB data inconsistence problems and duplicates
    SQLTransaction trans = CharacterDatabase.BeginTransaction();
    DeleteFromDB(trans);

<<<<<<< HEAD
    uint16 index = 0;
    PreparedStatement* stmt = CharacterDatabase.GetPreparedStatement(CHAR_ADD_CORPSE);
    stmt->setUInt32(index++, GetGUIDLow());                                           // corpseGuid
    stmt->setUInt32(index++, GUID_LOPART(GetOwnerGUID()));                            // guid
    stmt->setFloat (index++, GetPositionX());                                         // posX
    stmt->setFloat (index++, GetPositionY());                                         // posY
    stmt->setFloat (index++, GetPositionZ());                                         // posZ
    stmt->setFloat (index++, GetOrientation());                                       // orientation
    stmt->setUInt16(index++, GetMapId());                                             // mapId
    stmt->setUInt32(index++, GetUInt32Value(CORPSE_FIELD_DISPLAY_ID));                // displayId
    stmt->setString(index++, _ConcatFields(CORPSE_FIELD_ITEM, EQUIPMENT_SLOT_END));   // itemCache
    stmt->setUInt32(index++, GetUInt32Value(CORPSE_FIELD_BYTES_1));                   // bytes1
    stmt->setUInt32(index++, GetUInt32Value(CORPSE_FIELD_BYTES_2));                   // bytes2
    stmt->setUInt8 (index++, GetUInt32Value(CORPSE_FIELD_FLAGS));                     // flags
    stmt->setUInt8 (index++, GetUInt32Value(CORPSE_FIELD_DYNAMIC_FLAGS));             // dynFlags
    stmt->setUInt32(index++, uint32(m_time));                                         // time
    stmt->setUInt8 (index++, GetType());                                              // corpseType
    stmt->setUInt32(index++, GetInstanceId());                                        // instanceId
    stmt->setUInt16(index++, GetPhaseMask());                                         // phaseMask
=======
    PreparedStatement* stmt = CharacterDatabase.GetPreparedStatement(CHAR_INS_CORPSE);
    stmt->setUInt32(0, GetGUIDLow());                                           // corpseGuid
    stmt->setUInt32(1, GUID_LOPART(GetOwnerGUID()));                            // guid
    stmt->setFloat (2, GetPositionX());                                         // posX
    stmt->setFloat (3, GetPositionY());                                         // posY
    stmt->setFloat (4, GetPositionZ());                                         // posZ
    stmt->setFloat (5, GetOrientation());                                       // orientation
    stmt->setUInt16(6, GetMapId());                                             // mapId
    stmt->setUInt32(7, GetUInt32Value(CORPSE_FIELD_DISPLAY_ID));                // displayId
    stmt->setString(8, _ConcatFields(CORPSE_FIELD_ITEM, EQUIPMENT_SLOT_END));   // itemCache
    stmt->setUInt32(9, GetUInt32Value(CORPSE_FIELD_BYTES_1));                   // bytes1
    stmt->setUInt32(10, GetUInt32Value(CORPSE_FIELD_BYTES_2));                  // bytes2
    stmt->setUInt32(11, GetUInt32Value(CORPSE_FIELD_GUILD));                    // guildId
    stmt->setUInt8 (12, GetUInt32Value(CORPSE_FIELD_FLAGS));                    // flags
    stmt->setUInt8 (13, GetUInt32Value(CORPSE_FIELD_DYNAMIC_FLAGS));            // dynFlags
    stmt->setUInt32(14, uint32(m_time));                                        // time
    stmt->setUInt8 (15, GetType());                                             // corpseType
    stmt->setUInt32(16, GetInstanceId());                                       // instanceId
    stmt->setUInt16(17, GetPhaseMask());                                        // phaseMask
>>>>>>> 2abe569a
    trans->Append(stmt);

    CharacterDatabase.CommitTransaction(trans);
}

void Corpse::DeleteBonesFromWorld()
{
    ASSERT(GetType() == CORPSE_BONES);
    Corpse* corpse = ObjectAccessor::GetCorpse(*this, GetGUID());

    if (!corpse)
    {
        sLog->outError("Bones %u not found in world.", GetGUIDLow());
        return;
    }

    AddObjectToRemoveList();
}

void Corpse::DeleteFromDB(SQLTransaction& trans)
{
    PreparedStatement* stmt = NULL;
    if (GetType() == CORPSE_BONES)
    {
        // Only specific bones
        stmt = CharacterDatabase.GetPreparedStatement(CHAR_DEL_CORPSE);
        stmt->setUInt32(0, GetGUIDLow());
    }
    else
    {
        // all corpses (not bones)
        stmt = CharacterDatabase.GetPreparedStatement(CHAR_DEL_PLAYER_CORPSES);
        stmt->setUInt32(0, GUID_LOPART(GetOwnerGUID()));
    }
    trans->Append(stmt);
}

bool Corpse::LoadCorpseFromDB(uint32 guid, Field* fields)
{
    //        0     1     2     3            4      5          6          7       8       9      10        11    12          13          14          15         16
    // SELECT posX, posY, posZ, orientation, mapId, displayId, itemCache, bytes1, bytes2, flags, dynFlags, time, corpseType, instanceId, phaseMask, corpseGuid, guid FROM corpse WHERE corpseType <> 0

    uint32 ownerGuid = fields[16].GetUInt32();
    float posX   = fields[0].GetFloat();
    float posY   = fields[1].GetFloat();
    float posZ   = fields[2].GetFloat();
    float o      = fields[3].GetFloat();
    uint32 mapId = fields[4].GetUInt16();

    Object::_Create(guid, 0, HIGHGUID_CORPSE);

    SetUInt32Value(CORPSE_FIELD_DISPLAY_ID, fields[5].GetUInt32());
    _LoadIntoDataField(fields[6].GetCString(), CORPSE_FIELD_ITEM, EQUIPMENT_SLOT_END);
    SetUInt32Value(CORPSE_FIELD_BYTES_1, fields[7].GetUInt32());
    SetUInt32Value(CORPSE_FIELD_BYTES_2, fields[8].GetUInt32());
    SetUInt32Value(CORPSE_FIELD_FLAGS, fields[9].GetUInt8());
    SetUInt32Value(CORPSE_FIELD_DYNAMIC_FLAGS, fields[10].GetUInt8());
    SetUInt64Value(CORPSE_FIELD_OWNER, MAKE_NEW_GUID(ownerGuid, 0, HIGHGUID_PLAYER));

    m_time = time_t(fields[11].GetUInt32());

    uint32 instanceId  = fields[13].GetUInt32();
    uint32 phaseMask   = fields[14].GetUInt16();

    // place
    SetLocationInstanceId(instanceId);
    SetLocationMapId(mapId);
    SetPhaseMask(phaseMask, false);
    Relocate(posX, posY, posZ, o);

    if (!IsPositionValid())
    {
        sLog->outError("Corpse (guid: %u, owner: %u) is not created, given coordinates are not valid (X: %f, Y: %f, Z: %f)",
            GetGUIDLow(), GUID_LOPART(GetOwnerGUID()), posX, posY, posZ);
        return false;
    }

    _gridCoord = Trinity::ComputeGridCoord(GetPositionX(), GetPositionY());
    return true;
}

bool Corpse::IsExpired(time_t t) const
{
    if (m_type == CORPSE_BONES)
        return m_time < t - 60 * MINUTE;
    else
        return m_time < t - 3 * DAY;
}<|MERGE_RESOLUTION|>--- conflicted
+++ resolved
@@ -103,9 +103,8 @@
     SQLTransaction trans = CharacterDatabase.BeginTransaction();
     DeleteFromDB(trans);
 
-<<<<<<< HEAD
     uint16 index = 0;
-    PreparedStatement* stmt = CharacterDatabase.GetPreparedStatement(CHAR_ADD_CORPSE);
+    PreparedStatement* stmt = CharacterDatabase.GetPreparedStatement(CHAR_INS_CORPSE);
     stmt->setUInt32(index++, GetGUIDLow());                                           // corpseGuid
     stmt->setUInt32(index++, GUID_LOPART(GetOwnerGUID()));                            // guid
     stmt->setFloat (index++, GetPositionX());                                         // posX
@@ -123,27 +122,6 @@
     stmt->setUInt8 (index++, GetType());                                              // corpseType
     stmt->setUInt32(index++, GetInstanceId());                                        // instanceId
     stmt->setUInt16(index++, GetPhaseMask());                                         // phaseMask
-=======
-    PreparedStatement* stmt = CharacterDatabase.GetPreparedStatement(CHAR_INS_CORPSE);
-    stmt->setUInt32(0, GetGUIDLow());                                           // corpseGuid
-    stmt->setUInt32(1, GUID_LOPART(GetOwnerGUID()));                            // guid
-    stmt->setFloat (2, GetPositionX());                                         // posX
-    stmt->setFloat (3, GetPositionY());                                         // posY
-    stmt->setFloat (4, GetPositionZ());                                         // posZ
-    stmt->setFloat (5, GetOrientation());                                       // orientation
-    stmt->setUInt16(6, GetMapId());                                             // mapId
-    stmt->setUInt32(7, GetUInt32Value(CORPSE_FIELD_DISPLAY_ID));                // displayId
-    stmt->setString(8, _ConcatFields(CORPSE_FIELD_ITEM, EQUIPMENT_SLOT_END));   // itemCache
-    stmt->setUInt32(9, GetUInt32Value(CORPSE_FIELD_BYTES_1));                   // bytes1
-    stmt->setUInt32(10, GetUInt32Value(CORPSE_FIELD_BYTES_2));                  // bytes2
-    stmt->setUInt32(11, GetUInt32Value(CORPSE_FIELD_GUILD));                    // guildId
-    stmt->setUInt8 (12, GetUInt32Value(CORPSE_FIELD_FLAGS));                    // flags
-    stmt->setUInt8 (13, GetUInt32Value(CORPSE_FIELD_DYNAMIC_FLAGS));            // dynFlags
-    stmt->setUInt32(14, uint32(m_time));                                        // time
-    stmt->setUInt8 (15, GetType());                                             // corpseType
-    stmt->setUInt32(16, GetInstanceId());                                       // instanceId
-    stmt->setUInt16(17, GetPhaseMask());                                        // phaseMask
->>>>>>> 2abe569a
     trans->Append(stmt);
 
     CharacterDatabase.CommitTransaction(trans);
