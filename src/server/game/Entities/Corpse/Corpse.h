--- conflicted
+++ resolved
@@ -21,10 +21,7 @@
 #include "Object.h"
 #include "DatabaseEnvFwd.h"
 #include "GridDefines.h"
-<<<<<<< HEAD
-=======
 #include "IteratorPair.h"
->>>>>>> 28d470c5
 #include "Loot.h"
 
 enum CorpseType
@@ -68,26 +65,12 @@
         void AddToWorld() override;
         void RemoveFromWorld() override;
 
-<<<<<<< HEAD
-        bool Create(ObjectGuid::LowType guidlow);
-=======
         bool Create(ObjectGuid::LowType guidlow, Map* map);
->>>>>>> 28d470c5
         bool Create(ObjectGuid::LowType guidlow, Player* owner);
 
         void SaveToDB();
         bool LoadCorpseFromDB(ObjectGuid::LowType guid, Field* fields);
 
-<<<<<<< HEAD
-        void DeleteFromDB(CharacterDatabaseTransaction trans);
-        static void DeleteFromDB(ObjectGuid const& ownerGuid, CharacterDatabaseTransaction trans);
-
-        ObjectGuid GetOwnerGUID() const override { return GetGuidValue(CORPSE_FIELD_OWNER); }
-        uint32 GetFaction() const override;
-
-        time_t const& GetGhostTime() const { return m_time; }
-        void ResetGhostTime();
-=======
         void DeleteFromDB(CharacterDatabaseTransaction& trans);
         static void DeleteFromDB(ObjectGuid const& ownerGuid, CharacterDatabaseTransaction& trans);
 
@@ -120,7 +103,6 @@
 
         time_t const& GetGhostTime() const { return m_time; }
         void ResetGhostTime() { m_time = time(nullptr); }
->>>>>>> 28d470c5
         CorpseType GetType() const { return m_type; }
 
         CellCoord const& GetCellCoord() const { return _cellCoord; }
