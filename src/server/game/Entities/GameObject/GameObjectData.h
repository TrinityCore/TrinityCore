/*
 * This file is part of the TrinityCore Project. See AUTHORS file for Copyright information
 *
 * This program is free software; you can redistribute it and/or modify it
 * under the terms of the GNU General Public License as published by the
 * Free Software Foundation; either version 2 of the License, or (at your
 * option) any later version.
 *
 * This program is distributed in the hope that it will be useful, but WITHOUT
 * ANY WARRANTY; without even the implied warranty of MERCHANTABILITY or
 * FITNESS FOR A PARTICULAR PURPOSE. See the GNU General Public License for
 * more details.
 *
 * You should have received a copy of the GNU General Public License along
 * with this program. If not, see <http://www.gnu.org/licenses/>.
 */

#ifndef GameObjectData_h__
#define GameObjectData_h__

#include "Common.h"
#include "QuaternionData.h"
#include "SharedDefines.h"
#include "SpawnData.h"
#include "WorldPacket.h"
#include <array>
#include <string>

// from `gameobject_template`
struct GameObjectTemplate
{
    uint32  entry;
    uint32  type;
    uint32  displayId;
    std::string name;
    std::string IconName;
    std::string castBarCaption;
    std::string unk1;
    float   size;
    int32   ContentTuningId;
    union
    {
        // 0 GAMEOBJECT_TYPE_DOOR
        struct
        {
            uint32 startOpen;                               // 0 startOpen, enum { false, true, }; Default: false
            uint32 open;                                    // 1 open, References: Lock_, NoValue = 0
            uint32 autoClose;                               // 2 autoClose (ms), int, Min value: 0, Max value: 2147483647, Default value: 3000
            uint32 noDamageImmune;                          // 3 noDamageImmune, enum { false, true, }; Default: false
            uint32 openTextID;                              // 4 openTextID, References: BroadcastText, NoValue = 0
            uint32 closeTextID;                             // 5 closeTextID, References: BroadcastText, NoValue = 0
            uint32 IgnoredByPathing;                        // 6 Ignored By Pathing, enum { false, true, }; Default: false
            uint32 conditionID1;                            // 7 conditionID1, References: PlayerCondition, NoValue = 0
            uint32 DoorisOpaque;                            // 8 Door is Opaque (Disable portal on close), enum { false, true, }; Default: true
            uint32 GiganticAOI;                             // 9 Gigantic AOI, enum { false, true, }; Default: false
            uint32 InfiniteAOI;                             // 10 Infinite AOI, enum { false, true, }; Default: false
            uint32 NotLOSBlocking;                          // 11 Not LOS Blocking, enum { false, true, }; Default: false
            uint32 InteractRadiusOverride;                  // 12 Interact Radius Override (in hundredths), int, Min value: 0, Max value: 2147483647, Default value: 0
        } door;
        // 1 GAMEOBJECT_TYPE_BUTTON
        struct
        {
            uint32 startOpen;                               // 0 startOpen, enum { false, true, }; Default: false
            uint32 open;                                    // 1 open, References: Lock_, NoValue = 0
            uint32 autoClose;                               // 2 autoClose (ms), int, Min value: 0, Max value: 2147483647, Default value: 3000
            uint32 linkedTrap;                              // 3 linkedTrap, References: GameObjects, NoValue = 0
            uint32 noDamageImmune;                          // 4 noDamageImmune, enum { false, true, }; Default: false
            uint32 GiganticAOI;                             // 5 Gigantic AOI, enum { false, true, }; Default: false
            uint32 openTextID;                              // 6 openTextID, References: BroadcastText, NoValue = 0
            uint32 closeTextID;                             // 7 closeTextID, References: BroadcastText, NoValue = 0
            uint32 requireLOS;                              // 8 require LOS, enum { false, true, }; Default: false
            uint32 conditionID1;                            // 9 conditionID1, References: PlayerCondition, NoValue = 0
            uint32 InteractRadiusOverride;                  // 10 Interact Radius Override (in hundredths), int, Min value: 0, Max value: 2147483647, Default value: 0
        } button;
        // 2 GAMEOBJECT_TYPE_QUESTGIVER
        struct
        {
            uint32 open;                                    // 0 open, References: Lock_, NoValue = 0
            uint32 questGiver;                              // 1 questGiver, References: QuestGiver, NoValue = 0
            uint32 pageMaterial;                            // 2 pageMaterial, References: PageTextMaterial, NoValue = 0
            uint32 gossipID;                                // 3 gossipID, References: Gossip, NoValue = 0
            uint32 customAnim;                              // 4 customAnim, int, Min value: 0, Max value: 4, Default value: 0
            uint32 noDamageImmune;                          // 5 noDamageImmune, enum { false, true, }; Default: false
            uint32 openTextID;                              // 6 openTextID, References: BroadcastText, NoValue = 0
            uint32 requireLOS;                              // 7 require LOS, enum { false, true, }; Default: false
            uint32 allowMounted;                            // 8 allowMounted, enum { false, true, }; Default: false
            uint32 GiganticAOI;                             // 9 Gigantic AOI, enum { false, true, }; Default: false
            uint32 conditionID1;                            // 10 conditionID1, References: PlayerCondition, NoValue = 0
            uint32 NeverUsableWhileMounted;                 // 11 Never Usable While Mounted, enum { false, true, }; Default: false
            uint32 InteractRadiusOverride;                  // 12 Interact Radius Override (in hundredths), int, Min value: 0, Max value: 2147483647, Default value: 0
        } questgiver;
        // 3 GAMEOBJECT_TYPE_CHEST
        struct
        {
            uint32 open;                                    // 0 open, References: Lock_, NoValue = 0
            uint32 chestLoot;                               // 1 chestLoot (legacy/classic), References: Treasure, NoValue = 0
            uint32 chestRestockTime;                        // 2 chestRestockTime, int, Min value: 0, Max value: 1800000, Default value: 0
            uint32 consumable;                              // 3 consumable, enum { false, true, }; Default: false
            uint32 minRestock;                              // 4 minRestock, int, Min value: 0, Max value: 65535, Default value: 0
            uint32 maxRestock;                              // 5 maxRestock, int, Min value: 0, Max value: 65535, Default value: 0
            uint32 triggeredEvent;                          // 6 triggeredEvent, References: GameEvents, NoValue = 0
            uint32 linkedTrap;                              // 7 linkedTrap, References: GameObjects, NoValue = 0
            uint32 questID;                                 // 8 questID, References: QuestV2, NoValue = 0
            uint32 InteractRadiusOverride;                  // 9 Interact Radius Override (in hundredths), int, Min value: 0, Max value: 2147483647, Default value: 0
            uint32 requireLOS;                              // 10 require LOS, enum { false, true, }; Default: false
            uint32 leaveLoot;                               // 11 leaveLoot, enum { false, true, }; Default: false
            uint32 notInCombat;                             // 12 notInCombat, enum { false, true, }; Default: false
            uint32 logloot;                                 // 13 log loot, enum { false, true, }; Default: false
            uint32 openTextID;                              // 14 openTextID, References: BroadcastText, NoValue = 0
            uint32 usegrouplootrules;                       // 15 use group loot rules, enum { false, true, }; Default: false
            uint32 floatingTooltip;                         // 16 floatingTooltip, enum { false, true, }; Default: false
            uint32 conditionID1;                            // 17 conditionID1, References: PlayerCondition, NoValue = 0
            int32 Unused;                                   // 18 Unused, int, Min value: -2147483648, Max value: 2147483647, Default value: 0
            uint32 xpDifficulty;                            // 19 xpDifficulty, enum { No Exp, Trivial, Very Small, Small, Substandard, Standard, High, Epic, Dungeon, 5, }; Default: No Exp
            uint32 Unused2;                                 // 20 Unused, int, Min value: 0, Max value: 123, Default value: 0
            uint32 GroupXP;                                 // 21 Group XP, enum { false, true, }; Default: false
            uint32 DamageImmuneOK;                          // 22 Damage Immune OK, enum { false, true, }; Default: false
            uint32 trivialSkillLow;                         // 23 trivialSkillLow, int, Min value: 0, Max value: 65535, Default value: 0
            uint32 trivialSkillHigh;                        // 24 trivialSkillHigh, int, Min value: 0, Max value: 65535, Default value: 0
            uint32 DungeonEncounter;                        // 25 Dungeon Encounter, References: DungeonEncounter, NoValue = 0
            uint32 spell;                                   // 26 spell, References: Spell, NoValue = 0
            uint32 GiganticAOI;                             // 27 Gigantic AOI, enum { false, true, }; Default: false
            uint32 LargeAOI;                                // 28 Large AOI, enum { false, true, }; Default: false
            uint32 SpawnVignette;                           // 29 Spawn Vignette, References: vignette, NoValue = 0
            uint32 chestPersonalLoot;                       // 30 chest Personal Loot, References: Treasure, NoValue = 0
            uint32 turnpersonallootsecurityoff;             // 31 turn personal loot security off, enum { false, true, }; Default: false
            uint32 ChestProperties;                         // 32 Chest Properties, References: ChestProperties, NoValue = 0
            uint32 chestPushLoot;                           // 33 chest Push Loot, References: Treasure, NoValue = 0
            uint32 ForceSingleLooter;                       // 34 Force Single Looter, enum { false, true, }; Default: false
        } chest;
        // 4 GAMEOBJECT_TYPE_BINDER
        struct
        {
            uint32 InteractRadiusOverride;                  // 0 Interact Radius Override (in hundredths), int, Min value: 0, Max value: 2147483647, Default value: 0
        } binder;
        // 5 GAMEOBJECT_TYPE_GENERIC
        struct
        {
            uint32 floatingTooltip;                         // 0 floatingTooltip, enum { false, true, }; Default: false
            uint32 highlight;                               // 1 highlight, enum { false, true, }; Default: true
            uint32 serverOnly;                              // 2 serverOnly, enum { false, true, }; Default: false
            uint32 GiganticAOI;                             // 3 Gigantic AOI, enum { false, true, }; Default: false
            uint32 floatOnWater;                            // 4 floatOnWater, enum { false, true, }; Default: false
            uint32 questID;                                 // 5 questID, References: QuestV2, NoValue = 0
            uint32 conditionID1;                            // 6 conditionID1, References: PlayerCondition, NoValue = 0
            uint32 LargeAOI;                                // 7 Large AOI, enum { false, true, }; Default: false
            uint32 UseGarrisonOwnerGuildColors;             // 8 Use Garrison Owner Guild Colors, enum { false, true, }; Default: false
            uint32 InteractRadiusOverride;                  // 9 Interact Radius Override (in hundredths), int, Min value: 0, Max value: 2147483647, Default value: 0
        } generic;
        // 6 GAMEOBJECT_TYPE_TRAP
        struct
        {
            uint32 open;                                    // 0 open, References: Lock_, NoValue = 0
            uint32 Unused;                                  // 1 Unused, int, Min value: 0, Max value: 65535, Default value: 0
            uint32 radius;                                  // 2 radius, int, Min value: 0, Max value: 100, Default value: 0
            uint32 spell;                                   // 3 spell, References: Spell, NoValue = 0
            uint32 charges;                                 // 4 charges, int, Min value: 0, Max value: 65535, Default value: 1
            uint32 cooldown;                                // 5 cooldown, int, Min value: 0, Max value: 65535, Default value: 0
            uint32 autoClose;                               // 6 autoClose (ms), int, Min value: 0, Max value: 2147483647, Default value: 0
            uint32 startDelay;                              // 7 startDelay, int, Min value: 0, Max value: 65535, Default value: 0
            uint32 serverOnly;                              // 8 serverOnly, enum { false, true, }; Default: false
            uint32 stealthed;                               // 9 stealthed, enum { false, true, }; Default: false
            uint32 GiganticAOI;                             // 10 Gigantic AOI, enum { false, true, }; Default: false
            uint32 stealthAffected;                         // 11 stealthAffected, enum { false, true, }; Default: false
            uint32 openTextID;                              // 12 openTextID, References: BroadcastText, NoValue = 0
            uint32 closeTextID;                             // 13 closeTextID, References: BroadcastText, NoValue = 0
            uint32 IgnoreTotems;                            // 14 Ignore Totems, enum { false, true, }; Default: false
            uint32 conditionID1;                            // 15 conditionID1, References: PlayerCondition, NoValue = 0
            uint32 playerCast;                              // 16 playerCast, enum { false, true, }; Default: false
            uint32 SummonerTriggered;                       // 17 Summoner Triggered, enum { false, true, }; Default: false
            uint32 requireLOS;                              // 18 require LOS, enum { false, true, }; Default: false
            uint32 TriggerCondition;                        // 19 Trigger Condition, References: PlayerCondition, NoValue = 0
            uint32 Checkallunits;                           // 20 Check all units (spawned traps only check players), enum { false, true, }; Default: false
            uint32 InteractRadiusOverride;                  // 21 Interact Radius Override (in hundredths), int, Min value: 0, Max value: 2147483647, Default value: 0
        } trap;
        // 7 GAMEOBJECT_TYPE_CHAIR
        struct
        {
            uint32 chairslots;                              // 0 chairslots, int, Min value: 1, Max value: 5, Default value: 1
            uint32 chairheight;                             // 1 chairheight, int, Min value: 0, Max value: 2, Default value: 1
            uint32 onlyCreatorUse;                          // 2 onlyCreatorUse, enum { false, true, }; Default: false
            uint32 triggeredEvent;                          // 3 triggeredEvent, References: GameEvents, NoValue = 0
            uint32 conditionID1;                            // 4 conditionID1, References: PlayerCondition, NoValue = 0
            uint32 InteractRadiusOverride;                  // 5 Interact Radius Override (in hundredths), int, Min value: 0, Max value: 2147483647, Default value: 0
        } chair;
        // 8 GAMEOBJECT_TYPE_SPELL_FOCUS
        struct
        {
            uint32 spellFocusType;                          // 0 spellFocusType, References: SpellFocusObject, NoValue = 0
            uint32 radius;                                  // 1 radius, int, Min value: 0, Max value: 50, Default value: 10
            uint32 linkedTrap;                              // 2 linkedTrap, References: GameObjects, NoValue = 0
            uint32 serverOnly;                              // 3 serverOnly, enum { false, true, }; Default: false
            uint32 questID;                                 // 4 questID, References: QuestV2, NoValue = 0
            uint32 GiganticAOI;                             // 5 Gigantic AOI, enum { false, true, }; Default: false
            uint32 floatingTooltip;                         // 6 floatingTooltip, enum { false, true, }; Default: false
            uint32 floatOnWater;                            // 7 floatOnWater, enum { false, true, }; Default: false
            uint32 conditionID1;                            // 8 conditionID1, References: PlayerCondition, NoValue = 0
            uint32 InteractRadiusOverride;                  // 9 Interact Radius Override (in hundredths), int, Min value: 0, Max value: 2147483647, Default value: 0
        } spellFocus;
        // 9 GAMEOBJECT_TYPE_TEXT
        struct
        {
            uint32 pageID;                                  // 0 pageID, References: PageText, NoValue = 0
            uint32 language;                                // 1 language, References: Languages, NoValue = 0
            uint32 pageMaterial;                            // 2 pageMaterial, References: PageTextMaterial, NoValue = 0
            uint32 allowMounted;                            // 3 allowMounted, enum { false, true, }; Default: false
            uint32 conditionID1;                            // 4 conditionID1, References: PlayerCondition, NoValue = 0
            uint32 NeverUsableWhileMounted;                 // 5 Never Usable While Mounted, enum { false, true, }; Default: false
            uint32 InteractRadiusOverride;                  // 6 Interact Radius Override (in hundredths), int, Min value: 0, Max value: 2147483647, Default value: 0
        } text;
        // 10 GAMEOBJECT_TYPE_GOOBER
        struct
        {
            uint32 open;                                    // 0 open, References: Lock_, NoValue = 0
            uint32 questID;                                 // 1 questID, References: QuestV2, NoValue = 0
            uint32 eventID;                                 // 2 eventID, References: GameEvents, NoValue = 0
            uint32 autoClose;                               // 3 autoClose (ms), int, Min value: 0, Max value: 2147483647, Default value: 3000
            uint32 customAnim;                              // 4 customAnim, int, Min value: 0, Max value: 4, Default value: 0
            uint32 consumable;                              // 5 consumable, enum { false, true, }; Default: false
            uint32 cooldown;                                // 6 cooldown, int, Min value: 0, Max value: 65535, Default value: 0
            uint32 pageID;                                  // 7 pageID, References: PageText, NoValue = 0
            uint32 language;                                // 8 language, References: Languages, NoValue = 0
            uint32 pageMaterial;                            // 9 pageMaterial, References: PageTextMaterial, NoValue = 0
            uint32 spell;                                   // 10 spell, References: Spell, NoValue = 0
            uint32 noDamageImmune;                          // 11 noDamageImmune, enum { false, true, }; Default: false
            uint32 linkedTrap;                              // 12 linkedTrap, References: GameObjects, NoValue = 0
            uint32 GiganticAOI;                             // 13 Gigantic AOI, enum { false, true, }; Default: false
            uint32 openTextID;                              // 14 openTextID, References: BroadcastText, NoValue = 0
            uint32 closeTextID;                             // 15 closeTextID, References: BroadcastText, NoValue = 0
            uint32 requireLOS;                              // 16 require LOS, enum { false, true, }; Default: false
            uint32 allowMounted;                            // 17 allowMounted, enum { false, true, }; Default: false
            uint32 floatingTooltip;                         // 18 floatingTooltip, enum { false, true, }; Default: false
            uint32 gossipID;                                // 19 gossipID, References: Gossip, NoValue = 0
            uint32 AllowMultiInteract;                      // 20 Allow Multi-Interact, enum { false, true, }; Default: false
            uint32 floatOnWater;                            // 21 floatOnWater, enum { false, true, }; Default: false
            uint32 conditionID1;                            // 22 conditionID1, References: PlayerCondition, NoValue = 0
            uint32 playerCast;                              // 23 playerCast, enum { false, true, }; Default: false
            uint32 SpawnVignette;                           // 24 Spawn Vignette, References: vignette, NoValue = 0
            uint32 startOpen;                               // 25 startOpen, enum { false, true, }; Default: false
            uint32 DontPlayOpenAnim;                        // 26 Dont Play Open Anim, enum { false, true, }; Default: false
            uint32 IgnoreBoundingBox;                       // 27 Ignore Bounding Box, enum { false, true, }; Default: false
            uint32 NeverUsableWhileMounted;                 // 28 Never Usable While Mounted, enum { false, true, }; Default: false
            uint32 SortFarZ;                                // 29 Sort Far Z, enum { false, true, }; Default: false
            uint32 SyncAnimationtoObjectLifetime;           // 30 Sync Animation to Object Lifetime (global track only), enum { false, true, }; Default: false
            uint32 NoFuzzyHit;                              // 31 No Fuzzy Hit, enum { false, true, }; Default: false
            uint32 LargeAOI;                                // 32 Large AOI, enum { false, true, }; Default: false
            uint32 InteractRadiusOverride;                  // 33 Interact Radius Override (in hundredths), int, Min value: 0, Max value: 2147483647, Default value: 0
        } goober;
        // 11 GAMEOBJECT_TYPE_TRANSPORT
        struct
        {
            uint32 Timeto2ndfloor;                          // 0 Time to 2nd floor (ms), int, Min value: 0, Max value: 2147483647, Default value: 0
            uint32 startOpen;                               // 1 startOpen, enum { false, true, }; Default: false
            uint32 autoClose;                               // 2 autoClose (ms), int, Min value: 0, Max value: 2147483647, Default value: 0
            uint32 Reached1stfloor;                         // 3 Reached 1st floor, References: GameEvents, NoValue = 0
            uint32 Reached2ndfloor;                         // 4 Reached 2nd floor, References: GameEvents, NoValue = 0
            int32 SpawnMap;                                 // 5 Spawn Map, References: Map, NoValue = -1
            uint32 Timeto3rdfloor;                          // 6 Time to 3rd floor (ms), int, Min value: 0, Max value: 2147483647, Default value: 0
            uint32 Reached3rdfloor;                         // 7 Reached 3rd floor, References: GameEvents, NoValue = 0
            uint32 Timeto4thfloor;                          // 8 Time to 4th floor (ms), int, Min value: 0, Max value: 2147483647, Default value: 0
            uint32 Reached4thfloor;                         // 9 Reached 4th floor, References: GameEvents, NoValue = 0
            uint32 Timeto5thfloor;                          // 10 Time to 5th floor (ms), int, Min value: 0, Max value: 2147483647, Default value: 0
            uint32 Reached5thfloor;                         // 11 Reached 5th floor, References: GameEvents, NoValue = 0
            uint32 Timeto6thfloor;                          // 12 Time to 6th floor (ms), int, Min value: 0, Max value: 2147483647, Default value: 0
            uint32 Reached6thfloor;                         // 13 Reached 6th floor, References: GameEvents, NoValue = 0
            uint32 Timeto7thfloor;                          // 14 Time to 7th floor (ms), int, Min value: 0, Max value: 2147483647, Default value: 0
            uint32 Reached7thfloor;                         // 15 Reached 7th floor, References: GameEvents, NoValue = 0
            uint32 Timeto8thfloor;                          // 16 Time to 8th floor (ms), int, Min value: 0, Max value: 2147483647, Default value: 0
            uint32 Reached8thfloor;                         // 17 Reached 8th floor, References: GameEvents, NoValue = 0
            uint32 Timeto9thfloor;                          // 18 Time to 9th floor (ms), int, Min value: 0, Max value: 2147483647, Default value: 0
            uint32 Reached9thfloor;                         // 19 Reached 9th floor, References: GameEvents, NoValue = 0
            uint32 Timeto10thfloor;                         // 20 Time to 10th floor (ms), int, Min value: 0, Max value: 2147483647, Default value: 0
            uint32 Reached10thfloor;                        // 21 Reached 10th floor, References: GameEvents, NoValue = 0
            uint32 onlychargeheightcheck;                   // 22 only charge height check. (yards), int, Min value: 0, Max value: 65535, Default value: 0
            uint32 onlychargetimecheck;                     // 23 only charge time check, int, Min value: 0, Max value: 65535, Default value: 0
            uint32 InteractRadiusOverride;                  // 24 Interact Radius Override (in hundredths), int, Min value: 0, Max value: 2147483647, Default value: 0
        } transport;
        // 12 GAMEOBJECT_TYPE_AREADAMAGE
        struct
        {
            uint32 open;                                    // 0 open, References: Lock_, NoValue = 0
            uint32 radius;                                  // 1 radius, int, Min value: 0, Max value: 50, Default value: 3
            uint32 damageMin;                               // 2 damageMin, int, Min value: 0, Max value: 65535, Default value: 0
            uint32 damageMax;                               // 3 damageMax, int, Min value: 0, Max value: 65535, Default value: 0
            uint32 damageSchool;                            // 4 damageSchool, int, Min value: 0, Max value: 65535, Default value: 0
            uint32 autoClose;                               // 5 autoClose (ms), int, Min value: 0, Max value: 2147483647, Default value: 0
            uint32 openTextID;                              // 6 openTextID, References: BroadcastText, NoValue = 0
            uint32 closeTextID;                             // 7 closeTextID, References: BroadcastText, NoValue = 0
            uint32 InteractRadiusOverride;                  // 8 Interact Radius Override (in hundredths), int, Min value: 0, Max value: 2147483647, Default value: 0
        } areaDamage;
        // 13 GAMEOBJECT_TYPE_CAMERA
        struct
        {
            uint32 open;                                    // 0 open, References: Lock_, NoValue = 0
            uint32 camera;                                  // 1 camera, References: CinematicSequences, NoValue = 0
            uint32 eventID;                                 // 2 eventID, References: GameEvents, NoValue = 0
            uint32 openTextID;                              // 3 openTextID, References: BroadcastText, NoValue = 0
            uint32 conditionID1;                            // 4 conditionID1, References: PlayerCondition, NoValue = 0
            uint32 InteractRadiusOverride;                  // 5 Interact Radius Override (in hundredths), int, Min value: 0, Max value: 2147483647, Default value: 0
        } camera;
        // 14 GAMEOBJECT_TYPE_MAP_OBJECT
        struct
        {
        } mapobject;
        // 15 GAMEOBJECT_TYPE_MAP_OBJ_TRANSPORT
        struct
        {
            uint32 taxiPathID;                              // 0 taxiPathID, References: TaxiPath, NoValue = 0
            uint32 moveSpeed;                               // 1 moveSpeed, int, Min value: 1, Max value: 60, Default value: 1
            uint32 accelRate;                               // 2 accelRate, int, Min value: 1, Max value: 20, Default value: 1
            uint32 startEventID;                            // 3 startEventID, References: GameEvents, NoValue = 0
            uint32 stopEventID;                             // 4 stopEventID, References: GameEvents, NoValue = 0
            uint32 transportPhysics;                        // 5 transportPhysics, References: TransportPhysics, NoValue = 0
            int32 SpawnMap;                                 // 6 Spawn Map, References: Map, NoValue = -1
            uint32 worldState1;                             // 7 worldState1, References: WorldState, NoValue = 0
            uint32 allowstopping;                           // 8 allow stopping, enum { false, true, }; Default: false
            uint32 InitStopped;                             // 9 Init Stopped, enum { false, true, }; Default: false
            uint32 TrueInfiniteAOI;                         // 10 True Infinite AOI (programmer only!), enum { false, true, }; Default: false
            uint32 InteractRadiusOverride;                  // 11 Interact Radius Override (in hundredths), int, Min value: 0, Max value: 2147483647, Default value: 0
            uint32 Allowareaexplorationwhileonthistransport;// 12 Allow area exploration while on this transport, enum { false, true, }; Default: false
        } moTransport;
        // 16 GAMEOBJECT_TYPE_DUEL_ARBITER
        struct
        {
            uint32 InteractRadiusOverride;                  // 0 Interact Radius Override (in hundredths), int, Min value: 0, Max value: 2147483647, Default value: 0
        } duelFlag;
        // 17 GAMEOBJECT_TYPE_FISHINGNODE
        struct
        {
            uint32 InteractRadiusOverride;                  // 0 Interact Radius Override (in hundredths), int, Min value: 0, Max value: 2147483647, Default value: 0
        } fishingNode;
        // 18 GAMEOBJECT_TYPE_RITUAL
        struct
        {
            uint32 casters;                                 // 0 casters, int, Min value: 1, Max value: 10, Default value: 1
            uint32 spell;                                   // 1 spell, References: Spell, NoValue = 0
            uint32 animSpell;                               // 2 animSpell, References: Spell, NoValue = 0
            uint32 ritualPersistent;                        // 3 ritualPersistent, enum { false, true, }; Default: false
            uint32 casterTargetSpell;                       // 4 casterTargetSpell, References: Spell, NoValue = 0
            uint32 casterTargetSpellTargets;                // 5 casterTargetSpellTargets, int, Min value: 1, Max value: 10, Default value: 1
            uint32 castersGrouped;                          // 6 castersGrouped, enum { false, true, }; Default: true
            uint32 ritualNoTargetCheck;                     // 7 ritualNoTargetCheck, enum { false, true, }; Default: true
            uint32 conditionID1;                            // 8 conditionID1, References: PlayerCondition, NoValue = 0
            uint32 InteractRadiusOverride;                  // 9 Interact Radius Override (in hundredths), int, Min value: 0, Max value: 2147483647, Default value: 0
        } ritual;
        // 19 GAMEOBJECT_TYPE_MAILBOX
        struct
        {
            uint32 conditionID1;                            // 0 conditionID1, References: PlayerCondition, NoValue = 0
            uint32 InteractRadiusOverride;                  // 1 Interact Radius Override (in hundredths), int, Min value: 0, Max value: 2147483647, Default value: 0
        } mailbox;
        // 20 GAMEOBJECT_TYPE_DO_NOT_USE
        struct
        {
        } DONOTUSE;
        // 21 GAMEOBJECT_TYPE_GUARDPOST
        struct
        {
            uint32 creatureID;                              // 0 creatureID, References: Creature, NoValue = 0
            uint32 charges;                                 // 1 charges, int, Min value: 0, Max value: 65535, Default value: 1
            uint32 Preferonlyifinlineofsight;               // 2 Prefer only if in line of sight (expensive), enum { false, true, }; Default: false
            uint32 InteractRadiusOverride;                  // 3 Interact Radius Override (in hundredths), int, Min value: 0, Max value: 2147483647, Default value: 0
        } guardPost;
        // 22 GAMEOBJECT_TYPE_SPELLCASTER
        struct
        {
            uint32 spell;                                   // 0 spell, References: Spell, NoValue = 0
            int32 charges;                                  // 1 charges, int, Min value: -1, Max value: 65535, Default value: 1
            uint32 partyOnly;                               // 2 partyOnly, enum { false, true, }; Default: false
            uint32 allowMounted;                            // 3 allowMounted, enum { false, true, }; Default: false
            uint32 GiganticAOI;                             // 4 Gigantic AOI, enum { false, true, }; Default: false
            uint32 conditionID1;                            // 5 conditionID1, References: PlayerCondition, NoValue = 0
            uint32 playerCast;                              // 6 playerCast, enum { false, true, }; Default: false
            uint32 NeverUsableWhileMounted;                 // 7 Never Usable While Mounted, enum { false, true, }; Default: false
            uint32 InteractRadiusOverride;                  // 8 Interact Radius Override (in hundredths), int, Min value: 0, Max value: 2147483647, Default value: 0
        } spellCaster;
        // 23 GAMEOBJECT_TYPE_MEETINGSTONE
        struct
        {
            uint32 Unused;                                  // 0 Unused, int, Min value: 0, Max value: 65535, Default value: 1
            uint32 Unused2;                                 // 1 Unused, int, Min value: 1, Max value: 65535, Default value: 60
            uint32 areaID;                                  // 2 areaID, References: AreaTable, NoValue = 0
            uint32 InteractRadiusOverride;                  // 3 Interact Radius Override (in hundredths), int, Min value: 0, Max value: 2147483647, Default value: 0
        } meetingStone;
        // 24 GAMEOBJECT_TYPE_FLAGSTAND
        struct
        {
            uint32 open;                                    // 0 open, References: Lock_, NoValue = 0
            uint32 pickupSpell;                             // 1 pickupSpell, References: Spell, NoValue = 0
            uint32 radius;                                  // 2 radius, int, Min value: 0, Max value: 50, Default value: 0
            uint32 returnAura;                              // 3 returnAura, References: Spell, NoValue = 0
            uint32 returnSpell;                             // 4 returnSpell, References: Spell, NoValue = 0
            uint32 noDamageImmune;                          // 5 noDamageImmune, enum { false, true, }; Default: false
            uint32 openTextID;                              // 6 openTextID, References: BroadcastText, NoValue = 0
            uint32 requireLOS;                              // 7 require LOS, enum { false, true, }; Default: true
            uint32 conditionID1;                            // 8 conditionID1, References: PlayerCondition, NoValue = 0
            uint32 playerCast;                              // 9 playerCast, enum { false, true, }; Default: false
            uint32 GiganticAOI;                             // 10 Gigantic AOI, enum { false, true, }; Default: false
            uint32 InfiniteAOI;                             // 11 Infinite AOI, enum { false, true, }; Default: false
            uint32 cooldown;                                // 12 cooldown, int, Min value: 0, Max value: 2147483647, Default value: 3000
            uint32 InteractRadiusOverride;                  // 13 Interact Radius Override (in hundredths), int, Min value: 0, Max value: 2147483647, Default value: 0
        } flagStand;
        // 25 GAMEOBJECT_TYPE_FISHINGHOLE
        struct
        {
            uint32 radius;                                  // 0 radius, int, Min value: 0, Max value: 50, Default value: 0
            uint32 chestLoot;                               // 1 chestLoot (legacy/classic), References: Treasure, NoValue = 0
            uint32 minRestock;                              // 2 minRestock, int, Min value: 0, Max value: 65535, Default value: 0
            uint32 maxRestock;                              // 3 maxRestock, int, Min value: 0, Max value: 65535, Default value: 0
            uint32 open;                                    // 4 open, References: Lock_, NoValue = 0
            uint32 InteractRadiusOverride;                  // 5 Interact Radius Override (in hundredths), int, Min value: 0, Max value: 2147483647, Default value: 0
        } fishingHole;
        // 26 GAMEOBJECT_TYPE_FLAGDROP
        struct
        {
            uint32 open;                                    // 0 open, References: Lock_, NoValue = 0
            uint32 eventID;                                 // 1 eventID, References: GameEvents, NoValue = 0
            uint32 pickupSpell;                             // 2 pickupSpell, References: Spell, NoValue = 0
            uint32 noDamageImmune;                          // 3 noDamageImmune, enum { false, true, }; Default: false
            uint32 openTextID;                              // 4 openTextID, References: BroadcastText, NoValue = 0
            uint32 playerCast;                              // 5 playerCast, enum { false, true, }; Default: false
            uint32 ExpireDuration;                          // 6 Expire Duration, int, Min value: 0, Max value: 60000, Default value: 10000
            uint32 GiganticAOI;                             // 7 Gigantic AOI, enum { false, true, }; Default: false
            uint32 InfiniteAOI;                             // 8 Infinite AOI, enum { false, true, }; Default: false
            uint32 cooldown;                                // 9 cooldown, int, Min value: 0, Max value: 2147483647, Default value: 3000
            uint32 InteractRadiusOverride;                  // 10 Interact Radius Override (in hundredths), int, Min value: 0, Max value: 2147483647, Default value: 0
        } flagDrop;
        // 27 GAMEOBJECT_TYPE_MINI_GAME
        struct
        {
        } miniGame;
        // 28 GAMEOBJECT_TYPE_DO_NOT_USE_2
        struct
        {
        } DONOTUSE2;
        // 29 GAMEOBJECT_TYPE_CONTROL_ZONE
        struct
        {
            uint32 radius;                                  // 0 radius, int, Min value: 0, Max value: 100, Default value: 10
            uint32 spell;                                   // 1 spell, References: Spell, NoValue = 0
            uint32 worldState1;                             // 2 worldState1, References: WorldState, NoValue = 0
            uint32 worldstate2;                             // 3 worldstate2, References: WorldState, NoValue = 0
            uint32 CaptureEventHorde;                       // 4 Capture Event (Horde), References: GameEvents, NoValue = 0
            uint32 CaptureEventAlliance;                    // 5 Capture Event (Alliance), References: GameEvents, NoValue = 0
            uint32 ContestedEventHorde;                     // 6 Contested Event (Horde), References: GameEvents, NoValue = 0
            uint32 ContestedEventAlliance;                  // 7 Contested Event (Alliance), References: GameEvents, NoValue = 0
            uint32 ProgressEventHorde;                      // 8 Progress Event (Horde), References: GameEvents, NoValue = 0
            uint32 ProgressEventAlliance;                   // 9 Progress Event (Alliance), References: GameEvents, NoValue = 0
            uint32 NeutralEventHorde;                       // 10 Neutral Event (Horde), References: GameEvents, NoValue = 0
            uint32 NeutralEventAlliance;                    // 11 Neutral Event (Alliance), References: GameEvents, NoValue = 0
            uint32 neutralPercent;                          // 12 neutralPercent, int, Min value: 0, Max value: 100, Default value: 0
            uint32 worldstate3;                             // 13 worldstate3, References: WorldState, NoValue = 0
            uint32 minSuperiority;                          // 14 minSuperiority, int, Min value: 1, Max value: 65535, Default value: 1
            uint32 maxSuperiority;                          // 15 maxSuperiority, int, Min value: 1, Max value: 65535, Default value: 1
            uint32 minTime;                                 // 16 minTime, int, Min value: 1, Max value: 65535, Default value: 1
            uint32 maxTime;                                 // 17 maxTime, int, Min value: 1, Max value: 65535, Default value: 1
            uint32 GiganticAOI;                             // 18 Gigantic AOI, enum { false, true, }; Default: false
            uint32 highlight;                               // 19 highlight, enum { false, true, }; Default: true
            uint32 startingValue;                           // 20 startingValue, int, Min value: 0, Max value: 100, Default value: 50
            uint32 unidirectional;                          // 21 unidirectional, enum { false, true, }; Default: false
            uint32 killbonustime;                           // 22 kill bonus time %, int, Min value: 0, Max value: 100, Default value: 0
            uint32 speedWorldState1;                        // 23 speedWorldState1, References: WorldState, NoValue = 0
            uint32 speedWorldState2;                        // 24 speedWorldState2, References: WorldState, NoValue = 0
            uint32 UncontestedTime;                         // 25 Uncontested Time, int, Min value: 0, Max value: 65535, Default value: 0
            uint32 FrequentHeartbeat;                       // 26 Frequent Heartbeat, enum { false, true, }; Default: false
            uint32 EnablingWorldStateExpression;            // 27 Enabling World State Expression, References: WorldStateExpression, NoValue = 0
            uint32 InteractRadiusOverride;                  // 28 Interact Radius Override (in hundredths), int, Min value: 0, Max value: 2147483647, Default value: 0
        } controlZone;
        // 30 GAMEOBJECT_TYPE_AURA_GENERATOR
        struct
        {
            uint32 startOpen;                               // 0 startOpen, enum { false, true, }; Default: true
            uint32 radius;                                  // 1 radius, int, Min value: 0, Max value: 100, Default value: 10
            uint32 auraID1;                                 // 2 auraID1, References: Spell, NoValue = 0
            uint32 conditionID1;                            // 3 conditionID1, References: PlayerCondition, NoValue = 0
            uint32 auraID2;                                 // 4 auraID2, References: Spell, NoValue = 0
            uint32 conditionID2;                            // 5 conditionID2, References: PlayerCondition, NoValue = 0
            uint32 serverOnly;                              // 6 serverOnly, enum { false, true, }; Default: false
            uint32 InteractRadiusOverride;                  // 7 Interact Radius Override (in hundredths), int, Min value: 0, Max value: 2147483647, Default value: 0
        } auraGenerator;
        // 31 GAMEOBJECT_TYPE_DUNGEON_DIFFICULTY
        struct
        {
            uint32 InstanceType;                            // 0 Instance Type, enum { Not Instanced, Party Dungeon, Raid Dungeon, PVP Battlefield, Arena Battlefield, Scenario, }; Default: Party Dungeon
            uint32 DifficultyNormal;                        // 1 Difficulty Normal, References: animationdata, NoValue = 0
            uint32 DifficultyHeroic;                        // 2 Difficulty Heroic, References: animationdata, NoValue = 0
            uint32 DifficultyEpic;                          // 3 Difficulty Epic, References: animationdata, NoValue = 0
            uint32 DifficultyLegendary;                     // 4 Difficulty Legendary, References: animationdata, NoValue = 0
            uint32 HeroicAttachment;                        // 5 Heroic Attachment, References: gameobjectdisplayinfo, NoValue = 0
            uint32 ChallengeAttachment;                     // 6 Challenge Attachment, References: gameobjectdisplayinfo, NoValue = 0
            uint32 DifficultyAnimations;                    // 7 Difficulty Animations, References: GameObjectDiffAnim, NoValue = 0
            uint32 LargeAOI;                                // 8 Large AOI, enum { false, true, }; Default: false
            uint32 GiganticAOI;                             // 9 Gigantic AOI, enum { false, true, }; Default: false
            uint32 Legacy;                                  // 10 Legacy, enum { false, true, }; Default: false
            uint32 InteractRadiusOverride;                  // 11 Interact Radius Override (in hundredths), int, Min value: 0, Max value: 2147483647, Default value: 0
        } dungeonDifficulty;
        // 32 GAMEOBJECT_TYPE_BARBER_CHAIR
        struct
        {
            uint32 chairheight;                             // 0 chairheight, int, Min value: 0, Max value: 2, Default value: 1
            int32 HeightOffset;                             // 1 Height Offset (inches), int, Min value: -100, Max value: 100, Default value: 0
            uint32 SitAnimKit;                              // 2 Sit Anim Kit, References: AnimKit, NoValue = 0
            uint32 InteractRadiusOverride;                  // 3 Interact Radius Override (in hundredths), int, Min value: 0, Max value: 2147483647, Default value: 0
        } barberChair;
        // 33 GAMEOBJECT_TYPE_DESTRUCTIBLE_BUILDING
        struct
        {
            int32 Unused;                                   // 0 Unused, int, Min value: -2147483648, Max value: 2147483647, Default value: 0
            uint32 CreditProxyCreature;                     // 1 Credit Proxy Creature, References: Creature, NoValue = 0
            uint32 HealthRec;                               // 2 Health Rec, References: DestructibleHitpoint, NoValue = 0
            uint32 IntactEvent;                             // 3 Intact Event, References: GameEvents, NoValue = 0
            uint32 PVPEnabling;                             // 4 PVP Enabling, enum { false, true, }; Default: false
            uint32 InteriorVisible;                         // 5 Interior Visible, enum { false, true, }; Default: false
            uint32 InteriorLight;                           // 6 Interior Light, enum { false, true, }; Default: false
            int32 Unused1;                                  // 7 Unused, int, Min value: -2147483648, Max value: 2147483647, Default value: 0
            int32 Unused2;                                  // 8 Unused, int, Min value: -2147483648, Max value: 2147483647, Default value: 0
            uint32 DamagedEvent;                            // 9 Damaged Event, References: GameEvents, NoValue = 0
            int32 Unused3;                                  // 10 Unused, int, Min value: -2147483648, Max value: 2147483647, Default value: 0
            int32 Unused4;                                  // 11 Unused, int, Min value: -2147483648, Max value: 2147483647, Default value: 0
            int32 Unused5;                                  // 12 Unused, int, Min value: -2147483648, Max value: 2147483647, Default value: 0
            int32 Unused6;                                  // 13 Unused, int, Min value: -2147483648, Max value: 2147483647, Default value: 0
            uint32 DestroyedEvent;                          // 14 Destroyed Event, References: GameEvents, NoValue = 0
            int32 Unused7;                                  // 15 Unused, int, Min value: -2147483648, Max value: 2147483647, Default value: 0
            uint32 RebuildingTime;                          // 16 Rebuilding: Time (secs), int, Min value: 0, Max value: 65535, Default value: 0
            int32 Unused8;                                  // 17 Unused, int, Min value: -2147483648, Max value: 2147483647, Default value: 0
            uint32 DestructibleModelRec;                    // 18 Destructible Model Rec, References: DestructibleModelData, NoValue = 0
            uint32 RebuildingEvent;                         // 19 Rebuilding: Event, References: GameEvents, NoValue = 0
            int32 Unused9;                                  // 20 Unused, int, Min value: -2147483648, Max value: 2147483647, Default value: 0
            int32 Unused10;                                 // 21 Unused, int, Min value: -2147483648, Max value: 2147483647, Default value: 0
            uint32 DamageEvent;                             // 22 Damage Event, References: GameEvents, NoValue = 0
            uint32 Displaymouseoverasanameplate;            // 23 Display mouseover as a nameplate, enum { false, true, }; Default: false
            int32 Thexoffsetofthedestructiblenameplateifitisenabled;// 24 The x offset (in hundredths) of the destructible nameplate, if it is enabled, int, Min value: -2147483648, Max value: 2147483647, Default value: 0
            int32 Theyoffsetofthedestructiblenameplateifitisenabled;// 25 The y offset (in hundredths) of the destructible nameplate, if it is enabled, int, Min value: -2147483648, Max value: 2147483647, Default value: 0
            int32 Thezoffsetofthedestructiblenameplateifitisenabled;// 26 The z offset (in hundredths) of the destructible nameplate, if it is enabled, int, Min value: -2147483648, Max value: 2147483647, Default value: 0
            uint32 InteractRadiusOverride;                  // 27 Interact Radius Override (in hundredths), int, Min value: 0, Max value: 2147483647, Default value: 0
        } destructibleBuilding;
        // 34 GAMEOBJECT_TYPE_GUILD_BANK
        struct
        {
            uint32 conditionID1;                            // 0 conditionID1, References: PlayerCondition, NoValue = 0
            uint32 InteractRadiusOverride;                  // 1 Interact Radius Override (in hundredths), int, Min value: 0, Max value: 2147483647, Default value: 0
        } guildbank;
        // 35 GAMEOBJECT_TYPE_TRAPDOOR
        struct
        {
            uint32 AutoLink;                                // 0 Auto Link, enum { false, true, }; Default: false
            uint32 startOpen;                               // 1 startOpen, enum { false, true, }; Default: false
            uint32 autoClose;                               // 2 autoClose (ms), int, Min value: 0, Max value: 2147483647, Default value: 0
            uint32 BlocksPathsDown;                         // 3 Blocks Paths Down, enum { false, true, }; Default: false
            int32 PathBlockerBump;                          // 4 Path Blocker Bump (ft), int, Min value: -2147483648, Max value: 2147483647, Default value: 0
            uint32 GiganticAOI;                             // 5 Gigantic AOI, enum { false, true, }; Default: false
            uint32 InfiniteAOI;                             // 6 Infinite AOI, enum { false, true, }; Default: false
            uint32 DoorisOpaque;                            // 7 Door is Opaque (Disable portal on close), enum { false, true, }; Default: false
            uint32 InteractRadiusOverride;                  // 8 Interact Radius Override (in hundredths), int, Min value: 0, Max value: 2147483647, Default value: 0
        } trapdoor;
        // 36 GAMEOBJECT_TYPE_NEW_FLAG
        struct
        {
            uint32 open;                                    // 0 open, References: Lock_, NoValue = 0
            uint32 pickupSpell;                             // 1 pickupSpell, References: Spell, NoValue = 0
            uint32 openTextID;                              // 2 openTextID, References: BroadcastText, NoValue = 0
            uint32 requireLOS;                              // 3 require LOS, enum { false, true, }; Default: true
            uint32 conditionID1;                            // 4 conditionID1, References: PlayerCondition, NoValue = 0
            uint32 GiganticAOI;                             // 5 Gigantic AOI, enum { false, true, }; Default: false
            uint32 InfiniteAOI;                             // 6 Infinite AOI, enum { false, true, }; Default: false
            uint32 ExpireDuration;                          // 7 Expire Duration, int, Min value: 0, Max value: 3600000, Default value: 10000
            uint32 RespawnTime;                             // 8 Respawn Time, int, Min value: 0, Max value: 3600000, Default value: 20000
            uint32 FlagDrop;                                // 9 Flag Drop, References: GameObjects, NoValue = 0
            int32 ExclusiveCategory;                        // 10 Exclusive Category (BGs Only), int, Min value: -2147483648, Max value: 2147483647, Default value: 0
            uint32 worldState1;                             // 11 worldState1, References: WorldState, NoValue = 0
            uint32 ReturnonDefenderInteract;                // 12 Return on Defender Interact, enum { false, true, }; Default: false
            uint32 SpawnVignette;                           // 13 Spawn Vignette, References: vignette, NoValue = 0
            uint32 InteractRadiusOverride;                  // 14 Interact Radius Override (in hundredths), int, Min value: 0, Max value: 2147483647, Default value: 0
        } newflag;
        // 37 GAMEOBJECT_TYPE_NEW_FLAG_DROP
        struct
        {
            uint32 open;                                    // 0 open, References: Lock_, NoValue = 0
            uint32 SpawnVignette;                           // 1 Spawn Vignette, References: vignette, NoValue = 0
            uint32 InteractRadiusOverride;                  // 2 Interact Radius Override (in hundredths), int, Min value: 0, Max value: 2147483647, Default value: 0
        } newflagdrop;
        // 38 GAMEOBJECT_TYPE_GARRISON_BUILDING
        struct
        {
            int32 SpawnMap;                                 // 0 Spawn Map, References: Map, NoValue = -1
            uint32 InteractRadiusOverride;                  // 1 Interact Radius Override (in hundredths), int, Min value: 0, Max value: 2147483647, Default value: 0
        } garrisonBuilding;
        // 39 GAMEOBJECT_TYPE_GARRISON_PLOT
        struct
        {
            uint32 PlotInstance;                            // 0 Plot Instance, References: GarrPlotInstance, NoValue = 0
            int32 SpawnMap;                                 // 1 Spawn Map, References: Map, NoValue = -1
            uint32 InteractRadiusOverride;                  // 2 Interact Radius Override (in hundredths), int, Min value: 0, Max value: 2147483647, Default value: 0
        } garrisonPlot;
        // 40 GAMEOBJECT_TYPE_CLIENT_CREATURE
        struct
        {
            uint32 CreatureDisplayInfo;                     // 0 Creature Display Info, References: CreatureDisplayInfo, NoValue = 0
            uint32 AnimKit;                                 // 1 Anim Kit, References: AnimKit, NoValue = 0
            uint32 creatureID;                              // 2 creatureID, References: Creature, NoValue = 0
        } clientCreature;
        // 41 GAMEOBJECT_TYPE_CLIENT_ITEM
        struct
        {
            uint32 Item;                                    // 0 Item, References: Item, NoValue = 0
        } clientItem;
        // 42 GAMEOBJECT_TYPE_CAPTURE_POINT
        struct
        {
            uint32 CaptureTime;                             // 0 Capture Time (ms), int, Min value: 0, Max value: 2147483647, Default value: 60000
            uint32 GiganticAOI;                             // 1 Gigantic AOI, enum { false, true, }; Default: false
            uint32 highlight;                               // 2 highlight, enum { false, true, }; Default: true
            uint32 open;                                    // 3 open, References: Lock_, NoValue = 0
            uint32 AssaultBroadcastHorde;                   // 4 Assault Broadcast (Horde), References: BroadcastText, NoValue = 0
            uint32 CaptureBroadcastHorde;                   // 5 Capture Broadcast (Horde), References: BroadcastText, NoValue = 0
            uint32 DefendedBroadcastHorde;                  // 6 Defended Broadcast (Horde), References: BroadcastText, NoValue = 0
            uint32 AssaultBroadcastAlliance;                // 7 Assault Broadcast (Alliance), References: BroadcastText, NoValue = 0
            uint32 CaptureBroadcastAlliance;                // 8 Capture Broadcast (Alliance), References: BroadcastText, NoValue = 0
            uint32 DefendedBroadcastAlliance;               // 9 Defended Broadcast (Alliance), References: BroadcastText, NoValue = 0
            uint32 worldState1;                             // 10 worldState1, References: WorldState, NoValue = 0
            uint32 ContestedEventHorde;                     // 11 Contested Event (Horde), References: GameEvents, NoValue = 0
            uint32 CaptureEventHorde;                       // 12 Capture Event (Horde), References: GameEvents, NoValue = 0
            uint32 DefendedEventHorde;                      // 13 Defended Event (Horde), References: GameEvents, NoValue = 0
            uint32 ContestedEventAlliance;                  // 14 Contested Event (Alliance), References: GameEvents, NoValue = 0
            uint32 CaptureEventAlliance;                    // 15 Capture Event (Alliance), References: GameEvents, NoValue = 0
            uint32 DefendedEventAlliance;                   // 16 Defended Event (Alliance), References: GameEvents, NoValue = 0
            uint32 SpellVisual1;                            // 17 Spell Visual 1, References: SpellVisual, NoValue = 0
            uint32 SpellVisual2;                            // 18 Spell Visual 2, References: SpellVisual, NoValue = 0
            uint32 SpellVisual3;                            // 19 Spell Visual 3, References: SpellVisual, NoValue = 0
            uint32 SpellVisual4;                            // 20 Spell Visual 4, References: SpellVisual, NoValue = 0
            uint32 SpellVisual5;                            // 21 Spell Visual 5, References: SpellVisual, NoValue = 0
            uint32 SpawnVignette;                           // 22 Spawn Vignette, References: vignette, NoValue = 0
            uint32 InteractRadiusOverride;                  // 23 Interact Radius Override (in hundredths), int, Min value: 0, Max value: 2147483647, Default value: 0
        } capturePoint;
        // 43 GAMEOBJECT_TYPE_PHASEABLE_MO
        struct
        {
            int32 SpawnMap;                                 // 0 Spawn Map, References: Map, NoValue = -1
            int32 AreaNameSet;                              // 1 Area Name Set (Index), int, Min value: -2147483648, Max value: 2147483647, Default value: 0
            uint32 DoodadSetA;                              // 2 Doodad Set A, int, Min value: 0, Max value: 2147483647, Default value: 0
            uint32 DoodadSetB;                              // 3 Doodad Set B, int, Min value: 0, Max value: 2147483647, Default value: 0
            uint32 InteractRadiusOverride;                  // 4 Interact Radius Override (in hundredths), int, Min value: 0, Max value: 2147483647, Default value: 0
        } phaseableMO;
        // 44 GAMEOBJECT_TYPE_GARRISON_MONUMENT
        struct
        {
            uint32 TrophyTypeID;                            // 0 Trophy Type ID, References: TrophyType, NoValue = 0
            uint32 TrophyInstanceID;                        // 1 Trophy Instance ID, References: TrophyInstance, NoValue = 0
            uint32 InteractRadiusOverride;                  // 2 Interact Radius Override (in hundredths), int, Min value: 0, Max value: 2147483647, Default value: 0
        } garrisonMonument;
        // 45 GAMEOBJECT_TYPE_GARRISON_SHIPMENT
        struct
        {
            uint32 ShipmentContainer;                       // 0 Shipment Container, References: CharShipmentContainer, NoValue = 0
            uint32 GiganticAOI;                             // 1 Gigantic AOI, enum { false, true, }; Default: false
            uint32 LargeAOI;                                // 2 Large AOI, enum { false, true, }; Default: false
            uint32 InteractRadiusOverride;                  // 3 Interact Radius Override (in hundredths), int, Min value: 0, Max value: 2147483647, Default value: 0
        } garrisonShipment;
        // 46 GAMEOBJECT_TYPE_GARRISON_MONUMENT_PLAQUE
        struct
        {
            uint32 TrophyInstanceID;                        // 0 Trophy Instance ID, References: TrophyInstance, NoValue = 0
            uint32 InteractRadiusOverride;                  // 1 Interact Radius Override (in hundredths), int, Min value: 0, Max value: 2147483647, Default value: 0
        } garrisonMonumentPlaque;
        // 47 GAMEOBJECT_TYPE_ITEM_FORGE
        struct
        {
            uint32 conditionID1;                            // 0 conditionID1, References: PlayerCondition, NoValue = 0
            uint32 LargeAOI;                                // 1 Large AOI, enum { false, true, }; Default: false
            uint32 IgnoreBoundingBox;                       // 2 Ignore Bounding Box, enum { false, true, }; Default: false
            uint32 CameraMode;                              // 3 Camera Mode, References: CameraMode, NoValue = 0
            uint32 FadeRegionRadius;                        // 4 Fade Region Radius, int, Min value: 0, Max value: 2147483647, Default value: 0
            uint32 ForgeType;                               // 5 Forge Type, enum { Artifact Forge, Relic Forge, Heart Forge, Soulbind Forge, Anima Reservoir, }; Default: Relic Forge
            uint32 InteractRadiusOverride;                  // 6 Interact Radius Override (in hundredths), int, Min value: 0, Max value: 2147483647, Default value: 0
            uint32 GarrTalentTreeID;                        // 7 GarrTalentTree ID, References: GarrTalentTree, NoValue = 0
        } itemForge;
        // 48 GAMEOBJECT_TYPE_UI_LINK
        struct
        {
            uint32 UILinkType;                              // 0 UI Link Type, enum { Adventure Journal, Obliterum Forge, Scrapping Machine, }; Default: Adventure Journal
            uint32 allowMounted;                            // 1 allowMounted, enum { false, true, }; Default: false
            uint32 GiganticAOI;                             // 2 Gigantic AOI, enum { false, true, }; Default: false
            uint32 spellFocusType;                          // 3 spellFocusType, References: SpellFocusObject, NoValue = 0
            uint32 radius;                                  // 4 radius, int, Min value: 0, Max value: 50, Default value: 10
            uint32 InteractRadiusOverride;                  // 5 Interact Radius Override (in hundredths), int, Min value: 0, Max value: 2147483647, Default value: 0
        } UILink;
        // 49 GAMEOBJECT_TYPE_KEYSTONE_RECEPTACLE
        struct
        {
            uint32 InteractRadiusOverride;                  // 0 Interact Radius Override (in hundredths), int, Min value: 0, Max value: 2147483647, Default value: 0
        } KeystoneReceptacle;
        // 50 GAMEOBJECT_TYPE_GATHERING_NODE
        struct
        {
            uint32 open;                                    // 0 open, References: Lock_, NoValue = 0
            uint32 chestLoot;                               // 1 chestLoot (legacy/classic), References: Treasure, NoValue = 0
            uint32 Unused;                                  // 2 Unused, int, Min value: 0, Max value: 65535, Default value: 0
            uint32 notInCombat;                             // 3 notInCombat, enum { false, true, }; Default: false
            uint32 trivialSkillLow;                         // 4 trivialSkillLow, int, Min value: 0, Max value: 65535, Default value: 0
            uint32 trivialSkillHigh;                        // 5 trivialSkillHigh, int, Min value: 0, Max value: 65535, Default value: 0
            uint32 ObjectDespawnDelay;                      // 6 Object Despawn Delay, int, Min value: 0, Max value: 600, Default value: 15
            uint32 triggeredEvent;                          // 7 triggeredEvent, References: GameEvents, NoValue = 0
            uint32 requireLOS;                              // 8 require LOS, enum { false, true, }; Default: false
            uint32 openTextID;                              // 9 openTextID, References: BroadcastText, NoValue = 0
            uint32 floatingTooltip;                         // 10 floatingTooltip, enum { false, true, }; Default: false
            uint32 conditionID1;                            // 11 conditionID1, References: PlayerCondition, NoValue = 0
            int32 Unused2;                                  // 12 Unused, int, Min value: -2147483648, Max value: 2147483647, Default value: 0
            uint32 xpDifficulty;                            // 13 xpDifficulty, enum { No Exp, Trivial, Very Small, Small, Substandard, Standard, High, Epic, Dungeon, 5, }; Default: No Exp
            uint32 spell;                                   // 14 spell, References: Spell, NoValue = 0
            uint32 GiganticAOI;                             // 15 Gigantic AOI, enum { false, true, }; Default: false
            uint32 LargeAOI;                                // 16 Large AOI, enum { false, true, }; Default: false
            uint32 SpawnVignette;                           // 17 Spawn Vignette, References: vignette, NoValue = 0
            uint32 MaxNumberofLoots;                        // 18 Max Number of Loots, int, Min value: 1, Max value: 40, Default value: 10
            uint32 logloot;                                 // 19 log loot, enum { false, true, }; Default: false
            uint32 linkedTrap;                              // 20 linkedTrap, References: GameObjects, NoValue = 0
            uint32 PlayOpenAnimationonOpening;              // 21 Play Open Animation on Opening, enum { false, true, }; Default: false
            uint32 turnpersonallootsecurityoff;             // 22 turn personal loot security off, enum { false, true, }; Default: false
            uint32 ClearObjectVignetteonOpening;            // 23 Clear Object Vignette on Opening, enum { false, true, }; Default: false
            uint32 InteractRadiusOverride;                  // 24 Interact Radius Override (in hundredths), int, Min value: 0, Max value: 2147483647, Default value: 0
        } gatheringNode;
        // 51 GAMEOBJECT_TYPE_CHALLENGE_MODE_REWARD
        struct
        {
            int32 Unused;                                   // 0 Unused, int, Min value: -2147483648, Max value: 2147483647, Default value: 0
            uint32 WhenAvailable;                           // 1 When Available, References: GameObjectDisplayInfo, NoValue = 0
            uint32 open;                                    // 2 open, References: Lock_, NoValue = 0
            uint32 openTextID;                              // 3 openTextID, References: BroadcastText, NoValue = 0
            uint32 InteractRadiusOverride;                  // 4 Interact Radius Override (in hundredths), int, Min value: 0, Max value: 2147483647, Default value: 0
        } challengeModeReward;
        // 52 GAMEOBJECT_TYPE_MULTI
        struct
        {
            uint32 MultiProperties;                         // 0 Multi Properties, References: MultiProperties, NoValue = 0
        } multi;
        // 53 GAMEOBJECT_TYPE_SIEGEABLE_MULTI
        struct
        {
            uint32 MultiProperties;                         // 0 Multi Properties, References: MultiProperties, NoValue = 0
            uint32 InitialDamage;                           // 1 Initial Damage, enum { None, Raw, Ratio, }; Default: None
        } siegeableMulti;
        // 54 GAMEOBJECT_TYPE_SIEGEABLE_MO
        struct
        {
            uint32 SiegeableProperties;                     // 0 Siegeable Properties, References: SiegeableProperties, NoValue = 0
            uint32 DoodadSetA;                              // 1 Doodad Set A, int, Min value: 0, Max value: 2147483647, Default value: 0
            uint32 DoodadSetB;                              // 2 Doodad Set B, int, Min value: 0, Max value: 2147483647, Default value: 0
            uint32 DoodadSetC;                              // 3 Doodad Set C, int, Min value: 0, Max value: 2147483647, Default value: 0
            int32 SpawnMap;                                 // 4 Spawn Map, References: Map, NoValue = -1
            int32 AreaNameSet;                              // 5 Area Name Set (Index), int, Min value: -2147483648, Max value: 2147483647, Default value: 0
            uint32 InteractRadiusOverride;                  // 6 Interact Radius Override (in hundredths), int, Min value: 0, Max value: 2147483647, Default value: 0
        } siegeableMO;
        // 55 GAMEOBJECT_TYPE_PVP_REWARD
        struct
        {
            int32 Unused;                                   // 0 Unused, int, Min value: -2147483648, Max value: 2147483647, Default value: 0
            uint32 WhenAvailable;                           // 1 When Available, References: GameObjectDisplayInfo, NoValue = 0
            uint32 open;                                    // 2 open, References: Lock_, NoValue = 0
            uint32 openTextID;                              // 3 openTextID, References: BroadcastText, NoValue = 0
            uint32 InteractRadiusOverride;                  // 4 Interact Radius Override (in hundredths), int, Min value: 0, Max value: 2147483647, Default value: 0
        } pvpReward;
        // 56 GAMEOBJECT_TYPE_PLAYER_CHOICE_CHEST
        struct
        {
            uint32 spell;                                   // 0 spell, References: Spell, NoValue = 0
            uint32 WhenAvailable;                           // 1 When Available, References: GameObjectDisplayInfo, NoValue = 0
            uint32 GiganticAOI;                             // 2 Gigantic AOI, enum { false, true, }; Default: false
            uint32 PlayerChoice;                            // 3 Player Choice, References: PlayerChoice, NoValue = 0
            uint32 MawPowerFilter;                          // 4 Maw Power Filter, References: MawPowerFilter, NoValue = 0
            uint32 Script;                                  // 5 Script, References: SpellScript, NoValue = 0
            uint32 SpellVisual1;                            // 6 Spell Visual 1, References: SpellVisual, NoValue = 0
            uint32 InteractRadiusOverride;                  // 7 Interact Radius Override (in hundredths), int, Min value: 0, Max value: 2147483647, Default value: 0
            uint32 Dontupdateplayerinteractability;         // 8 Don't update player interactability, enum { false, true, }; Default: false
        } playerChoiceChest;
        // 57 GAMEOBJECT_TYPE_LEGENDARY_FORGE
        struct
        {
            uint32 PlayerChoice;                            // 0 Player Choice, References: PlayerChoice, NoValue = 0
            uint32 CustomItemBonusFilter;                   // 1 Custom Item Bonus Filter, References: CustomItemBonusFilter, NoValue = 0
            uint32 InteractRadiusOverride;                  // 2 Interact Radius Override (in hundredths), int, Min value: 0, Max value: 2147483647, Default value: 0
        } legendaryForge;
        // 58 GAMEOBJECT_TYPE_GARR_TALENT_TREE
        struct
        {
            uint32 UiMapID;                                 // 0 Ui Map ID, References: UiMap, NoValue = 0
            uint32 GarrTalentTreeID;                        // 1 GarrTalentTree ID, References: GarrTalentTree, NoValue = 0
            uint32 InteractRadiusOverride;                  // 2 Interact Radius Override (in hundredths), int, Min value: 0, Max value: 2147483647, Default value: 0
        } garrTalentTree;
        // 59 GAMEOBJECT_TYPE_WEEKLY_REWARD_CHEST
        struct
        {
            uint32 WhenAvailable;                           // 0 When Available, References: GameObjectDisplayInfo, NoValue = 0
            uint32 open;                                    // 1 open, References: Lock_, NoValue = 0
            uint32 InteractRadiusOverride;                  // 2 Interact Radius Override (in hundredths), int, Min value: 0, Max value: 2147483647, Default value: 0
        } weeklyRewardChest;
        // 60 GAMEOBJECT_TYPE_CLIENT_MODEL
        struct
        {
            uint32 LargeAOI;                                // 0 Large AOI, enum { false, true, }; Default: false
            uint32 GiganticAOI;                             // 1 Gigantic AOI, enum { false, true, }; Default: false
            uint32 InfiniteAOI;                             // 2 Infinite AOI, enum { false, true, }; Default: false
            uint32 TrueInfiniteAOI;                         // 3 True Infinite AOI (programmer only!), enum { false, true, }; Default: false
        } clientModel;
        struct
        {
            uint32 data[MAX_GAMEOBJECT_DATA];
        } raw;
    };

    std::string AIName;
    uint32 ScriptId;
    WorldPacket QueryData[TOTAL_LOCALES];

    // helpers
    bool IsDespawnAtAction() const
    {
        switch (type)
        {
            case GAMEOBJECT_TYPE_CHEST:  return chest.consumable != 0;
            case GAMEOBJECT_TYPE_GOOBER: return goober.consumable != 0;
            default: return false;
        }
    }

    bool IsUsableMounted() const
    {
        switch (type)
        {
            case GAMEOBJECT_TYPE_MAILBOX:       return true;
            case GAMEOBJECT_TYPE_BARBER_CHAIR:  return false;
            case GAMEOBJECT_TYPE_QUESTGIVER:    return questgiver.allowMounted != 0;
            case GAMEOBJECT_TYPE_TEXT:          return text.allowMounted != 0;
            case GAMEOBJECT_TYPE_GOOBER:        return goober.allowMounted != 0;
            case GAMEOBJECT_TYPE_SPELLCASTER:   return spellCaster.allowMounted != 0;
            case GAMEOBJECT_TYPE_UI_LINK:       return UILink.allowMounted != 0;
            default: return false;
        }
    }

    uint32 GetRequireLOS() const
    {
        switch (type)
        {
            case GAMEOBJECT_TYPE_BUTTON: return button.requireLOS;
            case GAMEOBJECT_TYPE_QUESTGIVER: return questgiver.requireLOS;
            case GAMEOBJECT_TYPE_CHEST: return chest.requireLOS;
            case GAMEOBJECT_TYPE_TRAP: return trap.requireLOS;
            case GAMEOBJECT_TYPE_GOOBER: return goober.requireLOS;
            case GAMEOBJECT_TYPE_FLAGSTAND: return flagStand.requireLOS;
            case GAMEOBJECT_TYPE_NEW_FLAG: return newflag.requireLOS;
            case GAMEOBJECT_TYPE_GATHERING_NODE: return gatheringNode.requireLOS;
            default: return 0;
        }
    }

    uint32 GetLockId() const
    {
        switch (type)
        {
            case GAMEOBJECT_TYPE_DOOR:                  return door.open;
            case GAMEOBJECT_TYPE_BUTTON:                return button.open;
            case GAMEOBJECT_TYPE_QUESTGIVER:            return questgiver.open;
            case GAMEOBJECT_TYPE_CHEST:                 return chest.open;
            case GAMEOBJECT_TYPE_TRAP:                  return trap.open;
            case GAMEOBJECT_TYPE_GOOBER:                return goober.open;
            case GAMEOBJECT_TYPE_AREADAMAGE:            return areaDamage.open;
            case GAMEOBJECT_TYPE_CAMERA:                return camera.open;
            case GAMEOBJECT_TYPE_FLAGSTAND:             return flagStand.open;
            case GAMEOBJECT_TYPE_FISHINGHOLE:           return fishingHole.open;
            case GAMEOBJECT_TYPE_FLAGDROP:              return flagDrop.open;
            case GAMEOBJECT_TYPE_NEW_FLAG:              return newflag.open;
            case GAMEOBJECT_TYPE_NEW_FLAG_DROP:         return newflagdrop.open;
            case GAMEOBJECT_TYPE_CAPTURE_POINT:         return capturePoint.open;
            case GAMEOBJECT_TYPE_GATHERING_NODE:        return gatheringNode.open;
            case GAMEOBJECT_TYPE_CHALLENGE_MODE_REWARD: return challengeModeReward.open;
            case GAMEOBJECT_TYPE_PVP_REWARD:            return pvpReward.open;
            case GAMEOBJECT_TYPE_WEEKLY_REWARD_CHEST:   return weeklyRewardChest.open;
            default: return 0;
        }
    }

    bool GetDespawnPossibility() const                      // despawn at targeting of cast?
    {
        switch (type)
        {
            case GAMEOBJECT_TYPE_DOOR:       return door.noDamageImmune != 0;
            case GAMEOBJECT_TYPE_BUTTON:     return button.noDamageImmune != 0;
            case GAMEOBJECT_TYPE_QUESTGIVER: return questgiver.noDamageImmune != 0;
            case GAMEOBJECT_TYPE_GOOBER:     return goober.noDamageImmune != 0;
            case GAMEOBJECT_TYPE_FLAGSTAND:  return flagStand.noDamageImmune != 0;
            case GAMEOBJECT_TYPE_FLAGDROP:   return flagDrop.noDamageImmune != 0;
            default: return true;
        }
    }

    // Cannot be used/activated/looted by players under immunity effects (example: Divine Shield)
    uint32 GetNoDamageImmune() const
    {
        switch (type)
        {
            case GAMEOBJECT_TYPE_DOOR:       return door.noDamageImmune;
            case GAMEOBJECT_TYPE_BUTTON:     return button.noDamageImmune;
            case GAMEOBJECT_TYPE_QUESTGIVER: return questgiver.noDamageImmune;
            case GAMEOBJECT_TYPE_CHEST:      return 1;
            case GAMEOBJECT_TYPE_GOOBER:     return goober.noDamageImmune;
            case GAMEOBJECT_TYPE_FLAGSTAND:  return flagStand.noDamageImmune;
            case GAMEOBJECT_TYPE_FLAGDROP:   return flagDrop.noDamageImmune;
            default: return 0;
        }
    }

    uint32 GetCharges() const                               // despawn at uses amount
    {
        switch (type)
        {
            //case GAMEOBJECT_TYPE_TRAP:        return trap.charges;
            case GAMEOBJECT_TYPE_GUARDPOST:   return guardPost.charges;
            case GAMEOBJECT_TYPE_SPELLCASTER: return spellCaster.charges;
            default: return 0;
        }
    }

    uint32 GetLinkedGameObjectEntry() const
    {
        switch (type)
        {
            case GAMEOBJECT_TYPE_BUTTON:            return button.linkedTrap;
            case GAMEOBJECT_TYPE_CHEST:             return chest.linkedTrap;
            case GAMEOBJECT_TYPE_SPELL_FOCUS:       return spellFocus.linkedTrap;
            case GAMEOBJECT_TYPE_GOOBER:            return goober.linkedTrap;
            case GAMEOBJECT_TYPE_GATHERING_NODE:    return gatheringNode.linkedTrap;
            default: return 0;
        }
    }

    uint32 GetAutoCloseTime() const
    {
        switch (type)
        {
            case GAMEOBJECT_TYPE_DOOR:          return door.autoClose;
            case GAMEOBJECT_TYPE_BUTTON:        return button.autoClose;
            case GAMEOBJECT_TYPE_TRAP:          return trap.autoClose;
            case GAMEOBJECT_TYPE_GOOBER:        return goober.autoClose;
            case GAMEOBJECT_TYPE_TRANSPORT:     return transport.autoClose;
            case GAMEOBJECT_TYPE_AREADAMAGE:    return areaDamage.autoClose;
            case GAMEOBJECT_TYPE_TRAPDOOR:      return trapdoor.autoClose;
            default: return 0;
        }
    }

    uint32 GetLootId() const
    {
        switch (type)
        {
            case GAMEOBJECT_TYPE_CHEST:                 return chest.chestLoot;
            case GAMEOBJECT_TYPE_FISHINGHOLE:           return fishingHole.chestLoot;
            case GAMEOBJECT_TYPE_GATHERING_NODE:        return gatheringNode.chestLoot;
            default: return 0;
        }
    }

    uint32 GetGossipMenuId() const
    {
        switch (type)
        {
            case GAMEOBJECT_TYPE_QUESTGIVER:    return questgiver.gossipID;
            case GAMEOBJECT_TYPE_GOOBER:        return goober.gossipID;
            default: return 0;
        }
    }

    uint32 GetEventScriptId() const
    {
        switch (type)
        {
            case GAMEOBJECT_TYPE_GOOBER:            return goober.eventID;
            case GAMEOBJECT_TYPE_CHEST:             return chest.triggeredEvent;
            case GAMEOBJECT_TYPE_CHAIR:             return chair.triggeredEvent;
            case GAMEOBJECT_TYPE_CAMERA:            return camera.eventID;
            case GAMEOBJECT_TYPE_GATHERING_NODE:    return gatheringNode.triggeredEvent;
            default: return 0;
        }
    }

    uint32 GetCooldown() const                              // Cooldown preventing goober and traps to cast spell
    {
        switch (type)
        {
            case GAMEOBJECT_TYPE_TRAP:        return trap.cooldown;
            case GAMEOBJECT_TYPE_GOOBER:      return goober.cooldown;
            default: return 0;
        }
    }

    bool IsInfiniteGameObject() const
    {
        switch (type)
        {
            case GAMEOBJECT_TYPE_DOOR:          return door.InfiniteAOI != 0;
            case GAMEOBJECT_TYPE_FLAGSTAND:     return flagStand.InfiniteAOI != 0;
            case GAMEOBJECT_TYPE_FLAGDROP:      return flagDrop.InfiniteAOI != 0;
            case GAMEOBJECT_TYPE_TRAPDOOR:      return trapdoor.InfiniteAOI != 0;
            case GAMEOBJECT_TYPE_NEW_FLAG:      return newflag.InfiniteAOI != 0;
            case GAMEOBJECT_TYPE_CLIENT_MODEL:  return newflag.InfiniteAOI != 0;
            default: return false;
        }
    }

    bool IsGiganticGameObject() const
    {
        switch (type)
        {
            case GAMEOBJECT_TYPE_DOOR:                  return door.GiganticAOI != 0;
            case GAMEOBJECT_TYPE_BUTTON:                return button.GiganticAOI != 0;
            case GAMEOBJECT_TYPE_QUESTGIVER:            return questgiver.GiganticAOI != 0;
            case GAMEOBJECT_TYPE_CHEST:                 return chest.GiganticAOI != 0;
            case GAMEOBJECT_TYPE_GENERIC:               return generic.GiganticAOI != 0;
            case GAMEOBJECT_TYPE_TRAP:                  return trap.GiganticAOI != 0;
            case GAMEOBJECT_TYPE_SPELL_FOCUS:           return spellFocus.GiganticAOI != 0;
            case GAMEOBJECT_TYPE_GOOBER:                return goober.GiganticAOI != 0;
            case GAMEOBJECT_TYPE_TRANSPORT:             return true;
            case GAMEOBJECT_TYPE_SPELLCASTER:           return spellCaster.GiganticAOI != 0;
            case GAMEOBJECT_TYPE_FLAGSTAND:             return flagStand.GiganticAOI != 0;
            case GAMEOBJECT_TYPE_FLAGDROP:              return flagDrop.GiganticAOI != 0;
            case GAMEOBJECT_TYPE_CONTROL_ZONE:          return controlZone.GiganticAOI != 0;
            case GAMEOBJECT_TYPE_DUNGEON_DIFFICULTY:    return dungeonDifficulty.GiganticAOI != 0;
            case GAMEOBJECT_TYPE_TRAPDOOR:              return trapdoor.GiganticAOI != 0;
            case GAMEOBJECT_TYPE_NEW_FLAG:              return newflag.GiganticAOI != 0;
            case GAMEOBJECT_TYPE_CAPTURE_POINT:         return capturePoint.GiganticAOI != 0;
            case GAMEOBJECT_TYPE_GARRISON_SHIPMENT:     return garrisonShipment.GiganticAOI != 0;
            case GAMEOBJECT_TYPE_UI_LINK:               return UILink.GiganticAOI != 0;
            case GAMEOBJECT_TYPE_GATHERING_NODE:        return gatheringNode.GiganticAOI != 0;
            case GAMEOBJECT_TYPE_PLAYER_CHOICE_CHEST:   return gatheringNode.GiganticAOI != 0;
            case GAMEOBJECT_TYPE_CLIENT_MODEL:          return gatheringNode.GiganticAOI != 0;
            default: return false;
        }
    }

    bool IsLargeGameObject() const
    {
        switch (type)
        {
            case GAMEOBJECT_TYPE_CHEST:                 return chest.LargeAOI != 0;
            case GAMEOBJECT_TYPE_GENERIC:               return generic.LargeAOI != 0;
            case GAMEOBJECT_TYPE_GOOBER:                return goober.LargeAOI != 0;
            case GAMEOBJECT_TYPE_DUNGEON_DIFFICULTY:    return dungeonDifficulty.LargeAOI != 0;
            case GAMEOBJECT_TYPE_GARRISON_SHIPMENT:     return garrisonShipment.LargeAOI != 0;
            case GAMEOBJECT_TYPE_ITEM_FORGE:            return itemForge.LargeAOI != 0;
            case GAMEOBJECT_TYPE_GATHERING_NODE:        return gatheringNode.LargeAOI != 0;
            case GAMEOBJECT_TYPE_CLIENT_MODEL:          return clientModel.LargeAOI != 0;
            default: return false;
        }
    }

    uint32 GetSpellFocusType() const
    {
        switch (type)
        {
            case GAMEOBJECT_TYPE_SPELL_FOCUS:   return spellFocus.spellFocusType;
            case GAMEOBJECT_TYPE_UI_LINK:       return UILink.spellFocusType;
            default: return 0;
        }
    }

    uint32 GetSpellFocusRadius() const
    {
        switch (type)
        {
            case GAMEOBJECT_TYPE_SPELL_FOCUS:   return spellFocus.radius;
            case GAMEOBJECT_TYPE_UI_LINK:       return UILink.radius;
            default: return 0;
        }
    }

    void InitializeQueryData();
    WorldPacket BuildQueryData(LocaleConstant loc) const;
};

// From `gameobject_template_addon`, `gameobject_overrides`
struct GameObjectOverride
{
    uint32 Faction = 0;
    uint32 Flags = 0;
};

// From `gameobject_template_addon`
struct GameObjectTemplateAddon : public GameObjectOverride
{
    uint32 Mingold = 0;
    uint32 Maxgold = 0;
    std::array<uint32, 5> ArtKits = { };
    uint32 WorldEffectID = 0;
    uint32 AIAnimKitID = 0;
};

struct GameObjectLocale
{
    std::vector<std::string> Name;
    std::vector<std::string> CastBarCaption;
    std::vector<std::string> Unk1;
};

// `gameobject_addon` table
struct GameObjectAddon
{
    QuaternionData ParentRotation;
    InvisibilityType invisibilityType;
    uint32 InvisibilityValue;
    uint32 WorldEffectID;
    uint32 AIAnimKitID;
};

// `gameobject` table
struct GameObjectData : public SpawnData
{
    GameObjectData() : SpawnData(SPAWN_TYPE_GAMEOBJECT) { }
    QuaternionData rotation;
    uint32 animprogress = 0;
    GOState goState = GO_STATE_ACTIVE;
<<<<<<< HEAD
    uint8 artKit = 0;
    float size = 0.0f;
=======
    uint32 artKit = 0;
};

enum class GameObjectActions : uint32
{
                                        // Name from client executable          // Comments
    None                        = 0,    // -NONE-
    AnimateCustom0              = 1,    // Animate Custom0
    AnimateCustom1              = 2,    // Animate Custom1
    AnimateCustom2              = 3,    // Animate Custom2
    AnimateCustom3              = 4,    // Animate Custom3
    Disturb                     = 5,    // Disturb                              // Triggers trap
    Unlock                      = 6,    // Unlock                               // Resets GO_FLAG_LOCKED
    Lock                        = 7,    // Lock                                 // Sets GO_FLAG_LOCKED
    Open                        = 8,    // Open                                 // Sets GO_STATE_ACTIVE
    OpenAndUnlock               = 9,    // Open + Unlock                        // Sets GO_STATE_ACTIVE and resets GO_FLAG_LOCKED
    Close                       = 10,   // Close                                // Sets GO_STATE_READY
    ToggleOpen                  = 11,   // Toggle Open
    Destroy                     = 12,   // Destroy                              // Sets GO_STATE_DESTROYED
    Rebuild                     = 13,   // Rebuild                              // Resets from GO_STATE_DESTROYED
    Creation                    = 14,   // Creation
    Despawn                     = 15,   // Despawn
    MakeInert                   = 16,   // Make Inert                           // Disables interactions
    MakeActive                  = 17,   // Make Active                          // Enables interactions
    CloseAndLock                = 18,   // Close + Lock                         // Sets GO_STATE_READY and sets GO_FLAG_LOCKED
    UseArtKit0                  = 19,   // Use ArtKit0                          // 46904: 121
    UseArtKit1                  = 20,   // Use ArtKit1                          // 36639: 81, 46903: 122
    UseArtKit2                  = 21,   // Use ArtKit2
    UseArtKit3                  = 22,   // Use ArtKit3
    SetTapList                  = 23,   // Set Tap List
    GoTo1stFloor                = 24,   // Go to 1st floor
    GoTo2ndFloor                = 25,   // Go to 2nd floor
    GoTo3rdFloor                = 26,   // Go to 3rd floor
    GoTo4thFloor                = 27,   // Go to 4th floor
    GoTo5thFloor                = 28,   // Go to 5th floor
    GoTo6thFloor                = 29,   // Go to 6th floor
    GoTo7thFloor                = 30,   // Go to 7th floor
    GoTo8thFloor                = 31,   // Go to 8th floor
    GoTo9thFloor                = 32,   // Go to 9th floor
    GoTo10thFloor               = 33,   // Go to 10th floor
    UseArtKit4                  = 34,   // Use ArtKit4
    PlayAnimKit                 = 35,   // Play Anim Kit "{AnimKit}"
    OpenAndPlayAnimKit          = 36,   // Open + Play Anim Kit "{AnimKit}"
    CloseAndPlayAnimKit         = 37,   // Close + Play Anim Kit "{AnimKit}"
    PlayOneShotAnimKit          = 38,   // Play One-shot Anim Kit "{AnimKit}"
    StopAnimKit                 = 39,   // Stop Anim Kit
    OpenAndStopAnimKit          = 40,   // Open + Stop Anim Kit
    CloseAndStopAnimKit         = 41,   // Close + Stop Anim Kit
    PlaySpellVisual             = 42,   // Play Spell Visual "{SpellVisual}"
    StopSpellVisual             = 43,   // Stop Spell Visual
    SetTappedToChallengePlayers = 44,   // Set Tapped to Challenge Players
    Max
>>>>>>> 49ad0d2d
};

#endif // GameObjectData_h__<|MERGE_RESOLUTION|>--- conflicted
+++ resolved
@@ -1116,11 +1116,8 @@
     QuaternionData rotation;
     uint32 animprogress = 0;
     GOState goState = GO_STATE_ACTIVE;
-<<<<<<< HEAD
-    uint8 artKit = 0;
+    uint32 artKit = 0;
     float size = 0.0f;
-=======
-    uint32 artKit = 0;
 };
 
 enum class GameObjectActions : uint32
@@ -1172,7 +1169,6 @@
     StopSpellVisual             = 43,   // Stop Spell Visual
     SetTappedToChallengePlayers = 44,   // Set Tapped to Challenge Players
     Max
->>>>>>> 49ad0d2d
 };
 
 #endif // GameObjectData_h__