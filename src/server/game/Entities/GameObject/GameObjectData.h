/*
 * This file is part of the TrinityCore Project. See AUTHORS file for Copyright information
 *
 * This program is free software; you can redistribute it and/or modify it
 * under the terms of the GNU General Public License as published by the
 * Free Software Foundation; either version 2 of the License, or (at your
 * option) any later version.
 *
 * This program is distributed in the hope that it will be useful, but WITHOUT
 * ANY WARRANTY; without even the implied warranty of MERCHANTABILITY or
 * FITNESS FOR A PARTICULAR PURPOSE. See the GNU General Public License for
 * more details.
 *
 * You should have received a copy of the GNU General Public License along
 * with this program. If not, see <http://www.gnu.org/licenses/>.
 */

#ifndef GameObjectData_h__
#define GameObjectData_h__

#include "Common.h"
#include "DBCEnums.h"
#include "QuaternionData.h"
#include "SharedDefines.h"
#include "SpawnData.h"
#include "WorldPacket.h"
#include <string>

// from `gameobject_template`
struct GameObjectTemplate
{
    uint32  entry;
    uint32  type;
    uint32  displayId;
    std::string name;
    std::string IconName;
    std::string castBarCaption;
    std::string unk1;
    float   size;
    int32   RequiredLevel;
    union
    {
        // 0 GAMEOBJECT_TYPE_DOOR
        struct
        {
            uint32 startOpen;                               // 0 startOpen, enum { false, true, }; Default: false
            uint32 open;                                    // 1 open, References: Lock_, NoValue = 0
            uint32 autoClose;                               // 2 autoClose (ms), int, Min value: 0, Max value: 2147483647, Default value: 3000
            uint32 noDamageImmune;                          // 3 noDamageImmune, enum { false, true, }; Default: false
            uint32 openTextID;                              // 4 openTextID, References: BroadcastText, NoValue = 0
            uint32 closeTextID;                             // 5 closeTextID, References: BroadcastText, NoValue = 0
            uint32 IgnoredByPathing;                        // 6 Ignored By Pathing, enum { false, true, }; Default: false
            uint32 conditionID1;                            // 7 conditionID1, References: PlayerCondition, NoValue = 0
            uint32 DoorisOpaque;                            // 8 Door is Opaque (Disable portal on close), enum { false, true, }; Default: true
            uint32 GiganticAOI;                             // 9 Gigantic AOI, enum { false, true, }; Default: false
            uint32 InfiniteAOI;                             // 10 Infinite AOI, enum { false, true, }; Default: false
            uint32 NotLOSBlocking;                          // 11 Not LOS Blocking, enum { false, true, }; Default: false
        } door;
        // 1 GAMEOBJECT_TYPE_BUTTON
        struct
        {
            uint32 startOpen;                               // 0 startOpen, enum { false, true, }; Default: false
            uint32 open;                                    // 1 open, References: Lock_, NoValue = 0
            uint32 autoClose;                               // 2 autoClose (ms), int, Min value: 0, Max value: 2147483647, Default value: 3000
            uint32 linkedTrap;                              // 3 linkedTrap, References: GameObjects, NoValue = 0
            uint32 noDamageImmune;                          // 4 noDamageImmune, enum { false, true, }; Default: false
            uint32 GiganticAOI;                             // 5 Gigantic AOI, enum { false, true, }; Default: false
            uint32 openTextID;                              // 6 openTextID, References: BroadcastText, NoValue = 0
            uint32 closeTextID;                             // 7 closeTextID, References: BroadcastText, NoValue = 0
            uint32 requireLOS;                              // 8 require LOS, enum { false, true, }; Default: false
            uint32 conditionID1;                            // 9 conditionID1, References: PlayerCondition, NoValue = 0
        } button;
        // 2 GAMEOBJECT_TYPE_QUESTGIVER
        struct
        {
            uint32 open;                                    // 0 open, References: Lock_, NoValue = 0
            uint32 questGiver;                              // 1 questGiver, References: QuestGiver, NoValue = 0
            uint32 pageMaterial;                            // 2 pageMaterial, References: PageTextMaterial, NoValue = 0
            uint32 gossipID;                                // 3 gossipID, References: Gossip, NoValue = 0
            uint32 customAnim;                              // 4 customAnim, int, Min value: 0, Max value: 4, Default value: 0
            uint32 noDamageImmune;                          // 5 noDamageImmune, enum { false, true, }; Default: false
            uint32 openTextID;                              // 6 openTextID, References: BroadcastText, NoValue = 0
            uint32 requireLOS;                              // 7 require LOS, enum { false, true, }; Default: false
            uint32 allowMounted;                            // 8 allowMounted, enum { false, true, }; Default: false
            uint32 GiganticAOI;                             // 9 Gigantic AOI, enum { false, true, }; Default: false
            uint32 conditionID1;                            // 10 conditionID1, References: PlayerCondition, NoValue = 0
            uint32 NeverUsableWhileMounted;                 // 11 Never Usable While Mounted, enum { false, true, }; Default: false
        } questgiver;
        // 3 GAMEOBJECT_TYPE_CHEST
        struct
        {
            uint32 open;                                    // 0 open, References: Lock_, NoValue = 0
            uint32 chestLoot;                               // 1 chestLoot, References: Treasure, NoValue = 0
            uint32 chestRestockTime;                        // 2 chestRestockTime, int, Min value: 0, Max value: 1800000, Default value: 0
            uint32 consumable;                              // 3 consumable, enum { false, true, }; Default: false
            uint32 minRestock;                              // 4 minRestock, int, Min value: 0, Max value: 65535, Default value: 0
            uint32 maxRestock;                              // 5 maxRestock, int, Min value: 0, Max value: 65535, Default value: 0
            uint32 triggeredEvent;                          // 6 triggeredEvent, References: GameEvents, NoValue = 0
            uint32 linkedTrap;                              // 7 linkedTrap, References: GameObjects, NoValue = 0
            uint32 questID;                                 // 8 questID, References: QuestV2, NoValue = 0
            uint32 level;                                   // 9 level, int, Min value: 0, Max value: 65535, Default value: 0
            uint32 requireLOS;                              // 10 require LOS, enum { false, true, }; Default: false
            uint32 leaveLoot;                               // 11 leaveLoot, enum { false, true, }; Default: false
            uint32 notInCombat;                             // 12 notInCombat, enum { false, true, }; Default: false
            uint32 logloot;                                 // 13 log loot, enum { false, true, }; Default: false
            uint32 openTextID;                              // 14 openTextID, References: BroadcastText, NoValue = 0
            uint32 usegrouplootrules;                       // 15 use group loot rules, enum { false, true, }; Default: false
            uint32 floatingTooltip;                         // 16 floatingTooltip, enum { false, true, }; Default: false
            uint32 conditionID1;                            // 17 conditionID1, References: PlayerCondition, NoValue = 0
            uint32 XPLevelRange;                            // 18 XP Level Range, References: ContentTuning, NoValue = 0
            uint32 xpDifficulty;                            // 19 xpDifficulty, enum { No Exp, Trivial, Very Small, Small, Substandard, Standard, High, Epic, Dungeon, 5, }; Default: No Exp
            uint32 lootLevel;                               // 20 lootLevel, int, Min value: 0, Max value: 123, Default value: 0
            uint32 GroupXP;                                 // 21 Group XP, enum { false, true, }; Default: false
            uint32 DamageImmuneOK;                          // 22 Damage Immune OK, enum { false, true, }; Default: false
            uint32 trivialSkillLow;                         // 23 trivialSkillLow, int, Min value: 0, Max value: 65535, Default value: 0
            uint32 trivialSkillHigh;                        // 24 trivialSkillHigh, int, Min value: 0, Max value: 65535, Default value: 0
            uint32 DungeonEncounter;                        // 25 Dungeon Encounter, References: DungeonEncounter, NoValue = 0
            uint32 spell;                                   // 26 spell, References: Spell, NoValue = 0
            uint32 GiganticAOI;                             // 27 Gigantic AOI, enum { false, true, }; Default: false
            uint32 LargeAOI;                                // 28 Large AOI, enum { false, true, }; Default: false
            uint32 SpawnVignette;                           // 29 Spawn Vignette, References: vignette, NoValue = 0
            uint32 chestPersonalLoot;                       // 30 chest Personal Loot, References: Treasure, NoValue = 0
            uint32 turnpersonallootsecurityoff;             // 31 turn personal loot security off, enum { false, true, }; Default: false
            uint32 ChestProperties;                         // 32 Chest Properties, References: ChestProperties, NoValue = 0
            uint32 chestPushLoot;                           // 33 chest Push Loot, References: Treasure, NoValue = 0
        } chest;
        // 4 GAMEOBJECT_TYPE_BINDER
        struct
        {
        } binder;
        // 5 GAMEOBJECT_TYPE_GENERIC
        struct
        {
            uint32 floatingTooltip;                         // 0 floatingTooltip, enum { false, true, }; Default: false
            uint32 highlight;                               // 1 highlight, enum { false, true, }; Default: true
            uint32 serverOnly;                              // 2 serverOnly, enum { false, true, }; Default: false
            uint32 GiganticAOI;                             // 3 Gigantic AOI, enum { false, true, }; Default: false
            uint32 floatOnWater;                            // 4 floatOnWater, enum { false, true, }; Default: false
            uint32 questID;                                 // 5 questID, References: QuestV2, NoValue = 0
            uint32 conditionID1;                            // 6 conditionID1, References: PlayerCondition, NoValue = 0
            uint32 LargeAOI;                                // 7 Large AOI, enum { false, true, }; Default: false
            uint32 UseGarrisonOwnerGuildColors;             // 8 Use Garrison Owner Guild Colors, enum { false, true, }; Default: false
        } generic;
        // 6 GAMEOBJECT_TYPE_TRAP
        struct
        {
            uint32 open;                                    // 0 open, References: Lock_, NoValue = 0
            uint32 level;                                   // 1 level, int, Min value: 0, Max value: 65535, Default value: 0
            uint32 radius;                                  // 2 radius, int, Min value: 0, Max value: 100, Default value: 0
            uint32 spell;                                   // 3 spell, References: Spell, NoValue = 0
            uint32 charges;                                 // 4 charges, int, Min value: 0, Max value: 65535, Default value: 1
            uint32 cooldown;                                // 5 cooldown, int, Min value: 0, Max value: 65535, Default value: 0
            uint32 autoClose;                               // 6 autoClose (ms), int, Min value: 0, Max value: 2147483647, Default value: 0
            uint32 startDelay;                              // 7 startDelay, int, Min value: 0, Max value: 65535, Default value: 0
            uint32 serverOnly;                              // 8 serverOnly, enum { false, true, }; Default: false
            uint32 stealthed;                               // 9 stealthed, enum { false, true, }; Default: false
            uint32 GiganticAOI;                             // 10 Gigantic AOI, enum { false, true, }; Default: false
            uint32 stealthAffected;                         // 11 stealthAffected, enum { false, true, }; Default: false
            uint32 openTextID;                              // 12 openTextID, References: BroadcastText, NoValue = 0
            uint32 closeTextID;                             // 13 closeTextID, References: BroadcastText, NoValue = 0
            uint32 IgnoreTotems;                            // 14 Ignore Totems, enum { false, true, }; Default: false
            uint32 conditionID1;                            // 15 conditionID1, References: PlayerCondition, NoValue = 0
            uint32 playerCast;                              // 16 playerCast, enum { false, true, }; Default: false
            uint32 SummonerTriggered;                       // 17 Summoner Triggered, enum { false, true, }; Default: false
            uint32 requireLOS;                              // 18 require LOS, enum { false, true, }; Default: false
            uint32 TriggerCondition;                        // 19 Trigger Condition, References: PlayerCondition, NoValue = 0
            uint32 Checkallunits;                           // 20 Check all units (spawned traps only check players), enum { false, true, }; Default: false
        } trap;
        // 7 GAMEOBJECT_TYPE_CHAIR
        struct
        {
            uint32 chairslots;                              // 0 chairslots, int, Min value: 1, Max value: 5, Default value: 1
            uint32 chairheight;                             // 1 chairheight, int, Min value: 0, Max value: 2, Default value: 1
            uint32 onlyCreatorUse;                          // 2 onlyCreatorUse, enum { false, true, }; Default: false
            uint32 triggeredEvent;                          // 3 triggeredEvent, References: GameEvents, NoValue = 0
            uint32 conditionID1;                            // 4 conditionID1, References: PlayerCondition, NoValue = 0
        } chair;
        // 8 GAMEOBJECT_TYPE_SPELL_FOCUS
        struct
        {
            uint32 spellFocusType;                          // 0 spellFocusType, References: SpellFocusObject, NoValue = 0
            uint32 radius;                                  // 1 radius, int, Min value: 0, Max value: 50, Default value: 10
            uint32 linkedTrap;                              // 2 linkedTrap, References: GameObjects, NoValue = 0
            uint32 serverOnly;                              // 3 serverOnly, enum { false, true, }; Default: false
            uint32 questID;                                 // 4 questID, References: QuestV2, NoValue = 0
            uint32 GiganticAOI;                             // 5 Gigantic AOI, enum { false, true, }; Default: false
            uint32 floatingTooltip;                         // 6 floatingTooltip, enum { false, true, }; Default: false
            uint32 floatOnWater;                            // 7 floatOnWater, enum { false, true, }; Default: false
            uint32 conditionID1;                            // 8 conditionID1, References: PlayerCondition, NoValue = 0
        } spellFocus;
        // 9 GAMEOBJECT_TYPE_TEXT
        struct
        {
            uint32 pageID;                                  // 0 pageID, References: PageText, NoValue = 0
            uint32 language;                                // 1 language, References: Languages, NoValue = 0
            uint32 pageMaterial;                            // 2 pageMaterial, References: PageTextMaterial, NoValue = 0
            uint32 allowMounted;                            // 3 allowMounted, enum { false, true, }; Default: false
            uint32 conditionID1;                            // 4 conditionID1, References: PlayerCondition, NoValue = 0
            uint32 NeverUsableWhileMounted;                 // 5 Never Usable While Mounted, enum { false, true, }; Default: false
        } text;
        // 10 GAMEOBJECT_TYPE_GOOBER
        struct
        {
            uint32 open;                                    // 0 open, References: Lock_, NoValue = 0
            uint32 questID;                                 // 1 questID, References: QuestV2, NoValue = 0
            uint32 eventID;                                 // 2 eventID, References: GameEvents, NoValue = 0
            uint32 autoClose;                               // 3 autoClose (ms), int, Min value: 0, Max value: 2147483647, Default value: 3000
            uint32 customAnim;                              // 4 customAnim, int, Min value: 0, Max value: 4, Default value: 0
            uint32 consumable;                              // 5 consumable, enum { false, true, }; Default: false
            uint32 cooldown;                                // 6 cooldown, int, Min value: 0, Max value: 65535, Default value: 0
            uint32 pageID;                                  // 7 pageID, References: PageText, NoValue = 0
            uint32 language;                                // 8 language, References: Languages, NoValue = 0
            uint32 pageMaterial;                            // 9 pageMaterial, References: PageTextMaterial, NoValue = 0
            uint32 spell;                                   // 10 spell, References: Spell, NoValue = 0
            uint32 noDamageImmune;                          // 11 noDamageImmune, enum { false, true, }; Default: false
            uint32 linkedTrap;                              // 12 linkedTrap, References: GameObjects, NoValue = 0
            uint32 GiganticAOI;                             // 13 Gigantic AOI, enum { false, true, }; Default: false
            uint32 openTextID;                              // 14 openTextID, References: BroadcastText, NoValue = 0
            uint32 closeTextID;                             // 15 closeTextID, References: BroadcastText, NoValue = 0
            uint32 requireLOS;                              // 16 require LOS, enum { false, true, }; Default: false
            uint32 allowMounted;                            // 17 allowMounted, enum { false, true, }; Default: false
            uint32 floatingTooltip;                         // 18 floatingTooltip, enum { false, true, }; Default: false
            uint32 gossipID;                                // 19 gossipID, References: Gossip, NoValue = 0
            uint32 AllowMultiInteract;                      // 20 Allow Multi-Interact, enum { false, true, }; Default: false
            uint32 floatOnWater;                            // 21 floatOnWater, enum { false, true, }; Default: false
            uint32 conditionID1;                            // 22 conditionID1, References: PlayerCondition, NoValue = 0
            uint32 playerCast;                              // 23 playerCast, enum { false, true, }; Default: false
            uint32 SpawnVignette;                           // 24 Spawn Vignette, References: vignette, NoValue = 0
            uint32 startOpen;                               // 25 startOpen, enum { false, true, }; Default: false
            uint32 DontPlayOpenAnim;                        // 26 Dont Play Open Anim, enum { false, true, }; Default: false
            uint32 IgnoreBoundingBox;                       // 27 Ignore Bounding Box, enum { false, true, }; Default: false
            uint32 NeverUsableWhileMounted;                 // 28 Never Usable While Mounted, enum { false, true, }; Default: false
            uint32 SortFarZ;                                // 29 Sort Far Z, enum { false, true, }; Default: false
            uint32 SyncAnimationtoObjectLifetime;           // 30 Sync Animation to Object Lifetime (global track only), enum { false, true, }; Default: false
            uint32 NoFuzzyHit;                              // 31 No Fuzzy Hit, enum { false, true, }; Default: false
        } goober;
        // 11 GAMEOBJECT_TYPE_TRANSPORT
        struct
        {
            uint32 Timeto2ndfloor;                          // 0 Time to 2nd floor (ms), int, Min value: 0, Max value: 2147483647, Default value: 0
            uint32 startOpen;                               // 1 startOpen, enum { false, true, }; Default: false
            uint32 autoClose;                               // 2 autoClose (ms), int, Min value: 0, Max value: 2147483647, Default value: 0
            uint32 Reached1stfloor;                         // 3 Reached 1st floor, References: GameEvents, NoValue = 0
            uint32 Reached2ndfloor;                         // 4 Reached 2nd floor, References: GameEvents, NoValue = 0
            int32 SpawnMap;                                 // 5 Spawn Map, References: Map, NoValue = -1
            uint32 Timeto3rdfloor;                          // 6 Time to 3rd floor (ms), int, Min value: 0, Max value: 2147483647, Default value: 0
            uint32 Reached3rdfloor;                         // 7 Reached 3rd floor, References: GameEvents, NoValue = 0
            uint32 Timeto4thfloor;                          // 8 Time to 4th floor (ms), int, Min value: 0, Max value: 2147483647, Default value: 0
            uint32 Reached4thfloor;                         // 9 Reached 4th floor, References: GameEvents, NoValue = 0
            uint32 Timeto5thfloor;                          // 10 Time to 5th floor (ms), int, Min value: 0, Max value: 2147483647, Default value: 0
            uint32 Reached5thfloor;                         // 11 Reached 5th floor, References: GameEvents, NoValue = 0
            uint32 Timeto6thfloor;                          // 12 Time to 6th floor (ms), int, Min value: 0, Max value: 2147483647, Default value: 0
            uint32 Reached6thfloor;                         // 13 Reached 6th floor, References: GameEvents, NoValue = 0
            uint32 Timeto7thfloor;                          // 14 Time to 7th floor (ms), int, Min value: 0, Max value: 2147483647, Default value: 0
            uint32 Reached7thfloor;                         // 15 Reached 7th floor, References: GameEvents, NoValue = 0
            uint32 Timeto8thfloor;                          // 16 Time to 8th floor (ms), int, Min value: 0, Max value: 2147483647, Default value: 0
            uint32 Reached8thfloor;                         // 17 Reached 8th floor, References: GameEvents, NoValue = 0
            uint32 Timeto9thfloor;                          // 18 Time to 9th floor (ms), int, Min value: 0, Max value: 2147483647, Default value: 0
            uint32 Reached9thfloor;                         // 19 Reached 9th floor, References: GameEvents, NoValue = 0
            uint32 Timeto10thfloor;                         // 20 Time to 10th floor (ms), int, Min value: 0, Max value: 2147483647, Default value: 0
            uint32 Reached10thfloor;                        // 21 Reached 10th floor, References: GameEvents, NoValue = 0
            uint32 onlychargeheightcheck;                   // 22 only charge height check. (yards), int, Min value: 0, Max value: 65535, Default value: 0
            uint32 onlychargetimecheck;                     // 23 only charge time check, int, Min value: 0, Max value: 65535, Default value: 0
        } transport;
        // 12 GAMEOBJECT_TYPE_AREADAMAGE
        struct
        {
            uint32 open;                                    // 0 open, References: Lock_, NoValue = 0
            uint32 radius;                                  // 1 radius, int, Min value: 0, Max value: 50, Default value: 3
            uint32 damageMin;                               // 2 damageMin, int, Min value: 0, Max value: 65535, Default value: 0
            uint32 damageMax;                               // 3 damageMax, int, Min value: 0, Max value: 65535, Default value: 0
            uint32 damageSchool;                            // 4 damageSchool, int, Min value: 0, Max value: 65535, Default value: 0
            uint32 autoClose;                               // 5 autoClose (ms), int, Min value: 0, Max value: 2147483647, Default value: 0
            uint32 openTextID;                              // 6 openTextID, References: BroadcastText, NoValue = 0
            uint32 closeTextID;                             // 7 closeTextID, References: BroadcastText, NoValue = 0
        } areaDamage;
        // 13 GAMEOBJECT_TYPE_CAMERA
        struct
        {
            uint32 open;                                    // 0 open, References: Lock_, NoValue = 0
            uint32 camera;                                  // 1 camera, References: CinematicSequences, NoValue = 0
            uint32 eventID;                                 // 2 eventID, References: GameEvents, NoValue = 0
            uint32 openTextID;                              // 3 openTextID, References: BroadcastText, NoValue = 0
            uint32 conditionID1;                            // 4 conditionID1, References: PlayerCondition, NoValue = 0
        } camera;
        // 14 GAMEOBJECT_TYPE_MAP_OBJECT
        struct
        {
        } mapobject;
        // 15 GAMEOBJECT_TYPE_MAP_OBJ_TRANSPORT
        struct
        {
            uint32 taxiPathID;                              // 0 taxiPathID, References: TaxiPath, NoValue = 0
            uint32 moveSpeed;                               // 1 moveSpeed, int, Min value: 1, Max value: 60, Default value: 1
            uint32 accelRate;                               // 2 accelRate, int, Min value: 1, Max value: 20, Default value: 1
            uint32 startEventID;                            // 3 startEventID, References: GameEvents, NoValue = 0
            uint32 stopEventID;                             // 4 stopEventID, References: GameEvents, NoValue = 0
            uint32 transportPhysics;                        // 5 transportPhysics, References: TransportPhysics, NoValue = 0
            int32 SpawnMap;                                 // 6 Spawn Map, References: Map, NoValue = -1
            uint32 worldState1;                             // 7 worldState1, References: WorldState, NoValue = 0
            uint32 allowstopping;                           // 8 allow stopping, enum { false, true, }; Default: false
            uint32 InitStopped;                             // 9 Init Stopped, enum { false, true, }; Default: false
            uint32 TrueInfiniteAOI;                         // 10 True Infinite AOI (programmer only!), enum { false, true, }; Default: false
        } moTransport;
        // 16 GAMEOBJECT_TYPE_DUEL_ARBITER
        struct
        {
        } duelFlag;
        // 17 GAMEOBJECT_TYPE_FISHINGNODE
        struct
        {
        } fishingNode;
        // 18 GAMEOBJECT_TYPE_RITUAL
        struct
        {
            uint32 casters;                                 // 0 casters, int, Min value: 1, Max value: 10, Default value: 1
            uint32 spell;                                   // 1 spell, References: Spell, NoValue = 0
            uint32 animSpell;                               // 2 animSpell, References: Spell, NoValue = 0
            uint32 ritualPersistent;                        // 3 ritualPersistent, enum { false, true, }; Default: false
            uint32 casterTargetSpell;                       // 4 casterTargetSpell, References: Spell, NoValue = 0
            uint32 casterTargetSpellTargets;                // 5 casterTargetSpellTargets, int, Min value: 1, Max value: 10, Default value: 1
            uint32 castersGrouped;                          // 6 castersGrouped, enum { false, true, }; Default: true
            uint32 ritualNoTargetCheck;                     // 7 ritualNoTargetCheck, enum { false, true, }; Default: true
            uint32 conditionID1;                            // 8 conditionID1, References: PlayerCondition, NoValue = 0
        } ritual;
        // 19 GAMEOBJECT_TYPE_MAILBOX
        struct
        {
            uint32 conditionID1;                            // 0 conditionID1, References: PlayerCondition, NoValue = 0
        } mailbox;
        // 20 GAMEOBJECT_TYPE_DO_NOT_USE
        struct
        {
        } DONOTUSE;
        // 21 GAMEOBJECT_TYPE_GUARDPOST
        struct
        {
            uint32 creatureID;                              // 0 creatureID, References: Creature, NoValue = 0
            uint32 charges;                                 // 1 charges, int, Min value: 0, Max value: 65535, Default value: 1
            uint32 Preferonlyifinlineofsight;               // 2 Prefer only if in line of sight (expensive), enum { false, true, }; Default: false
        } guardPost;
        // 22 GAMEOBJECT_TYPE_SPELLCASTER
        struct
        {
            uint32 spell;                                   // 0 spell, References: Spell, NoValue = 0
            int32 charges;                                  // 1 charges, int, Min value: -1, Max value: 65535, Default value: 1
            uint32 partyOnly;                               // 2 partyOnly, enum { false, true, }; Default: false
            uint32 allowMounted;                            // 3 allowMounted, enum { false, true, }; Default: false
            uint32 GiganticAOI;                             // 4 Gigantic AOI, enum { false, true, }; Default: false
            uint32 conditionID1;                            // 5 conditionID1, References: PlayerCondition, NoValue = 0
            uint32 playerCast;                              // 6 playerCast, enum { false, true, }; Default: false
            uint32 NeverUsableWhileMounted;                 // 7 Never Usable While Mounted, enum { false, true, }; Default: false
        } spellCaster;
        // 23 GAMEOBJECT_TYPE_MEETINGSTONE
        struct
        {
            uint32 minLevel;                                // 0 minLevel, int, Min value: 0, Max value: 65535, Default value: 1
            uint32 maxLevel;                                // 1 maxLevel, int, Min value: 1, Max value: 65535, Default value: 60
            uint32 areaID;                                  // 2 areaID, References: AreaTable, NoValue = 0
        } meetingStone;
        // 24 GAMEOBJECT_TYPE_FLAGSTAND
        struct
        {
            uint32 open;                                    // 0 open, References: Lock_, NoValue = 0
            uint32 pickupSpell;                             // 1 pickupSpell, References: Spell, NoValue = 0
            uint32 radius;                                  // 2 radius, int, Min value: 0, Max value: 50, Default value: 0
            uint32 returnAura;                              // 3 returnAura, References: Spell, NoValue = 0
            uint32 returnSpell;                             // 4 returnSpell, References: Spell, NoValue = 0
            uint32 noDamageImmune;                          // 5 noDamageImmune, enum { false, true, }; Default: false
            uint32 openTextID;                              // 6 openTextID, References: BroadcastText, NoValue = 0
            uint32 requireLOS;                              // 7 require LOS, enum { false, true, }; Default: true
            uint32 conditionID1;                            // 8 conditionID1, References: PlayerCondition, NoValue = 0
            uint32 playerCast;                              // 9 playerCast, enum { false, true, }; Default: false
            uint32 GiganticAOI;                             // 10 Gigantic AOI, enum { false, true, }; Default: false
            uint32 InfiniteAOI;                             // 11 Infinite AOI, enum { false, true, }; Default: false
            uint32 cooldown;                                // 12 cooldown, int, Min value: 0, Max value: 2147483647, Default value: 3000
        } flagStand;
        // 25 GAMEOBJECT_TYPE_FISHINGHOLE
        struct
        {
            uint32 radius;                                  // 0 radius, int, Min value: 0, Max value: 50, Default value: 0
            uint32 chestLoot;                               // 1 chestLoot, References: Treasure, NoValue = 0
            uint32 minRestock;                              // 2 minRestock, int, Min value: 0, Max value: 65535, Default value: 0
            uint32 maxRestock;                              // 3 maxRestock, int, Min value: 0, Max value: 65535, Default value: 0
            uint32 open;                                    // 4 open, References: Lock_, NoValue = 0
        } fishingHole;
        // 26 GAMEOBJECT_TYPE_FLAGDROP
        struct
        {
            uint32 open;                                    // 0 open, References: Lock_, NoValue = 0
            uint32 eventID;                                 // 1 eventID, References: GameEvents, NoValue = 0
            uint32 pickupSpell;                             // 2 pickupSpell, References: Spell, NoValue = 0
            uint32 noDamageImmune;                          // 3 noDamageImmune, enum { false, true, }; Default: false
            uint32 openTextID;                              // 4 openTextID, References: BroadcastText, NoValue = 0
            uint32 playerCast;                              // 5 playerCast, enum { false, true, }; Default: false
            uint32 ExpireDuration;                          // 6 Expire Duration, int, Min value: 0, Max value: 60000, Default value: 10000
            uint32 GiganticAOI;                             // 7 Gigantic AOI, enum { false, true, }; Default: false
            uint32 InfiniteAOI;                             // 8 Infinite AOI, enum { false, true, }; Default: false
            uint32 cooldown;                                // 9 cooldown, int, Min value: 0, Max value: 2147483647, Default value: 3000
        } flagDrop;
        // 27 GAMEOBJECT_TYPE_MINI_GAME
        struct
        {
        } miniGame;
        // 28 GAMEOBJECT_TYPE_DO_NOT_USE_2
        struct
        {
        } DONOTUSE2;
        // 29 GAMEOBJECT_TYPE_CONTROL_ZONE
        struct
        {
            uint32 radius;                                  // 0 radius, int, Min value: 0, Max value: 100, Default value: 10
            uint32 spell;                                   // 1 spell, References: Spell, NoValue = 0
            uint32 worldState1;                             // 2 worldState1, References: WorldState, NoValue = 0
            uint32 worldstate2;                             // 3 worldstate2, References: WorldState, NoValue = 0
            uint32 CaptureEventHorde;                       // 4 Capture Event (Horde), References: GameEvents, NoValue = 0
            uint32 CaptureEventAlliance;                    // 5 Capture Event (Alliance), References: GameEvents, NoValue = 0
            uint32 ContestedEventHorde;                     // 6 Contested Event (Horde), References: GameEvents, NoValue = 0
            uint32 ContestedEventAlliance;                  // 7 Contested Event (Alliance), References: GameEvents, NoValue = 0
            uint32 ProgressEventHorde;                      // 8 Progress Event (Horde), References: GameEvents, NoValue = 0
            uint32 ProgressEventAlliance;                   // 9 Progress Event (Alliance), References: GameEvents, NoValue = 0
            uint32 NeutralEventHorde;                       // 10 Neutral Event (Horde), References: GameEvents, NoValue = 0
            uint32 NeutralEventAlliance;                    // 11 Neutral Event (Alliance), References: GameEvents, NoValue = 0
            uint32 neutralPercent;                          // 12 neutralPercent, int, Min value: 0, Max value: 100, Default value: 0
            uint32 worldstate3;                             // 13 worldstate3, References: WorldState, NoValue = 0
            uint32 minSuperiority;                          // 14 minSuperiority, int, Min value: 1, Max value: 65535, Default value: 1
            uint32 maxSuperiority;                          // 15 maxSuperiority, int, Min value: 1, Max value: 65535, Default value: 1
            uint32 minTime;                                 // 16 minTime, int, Min value: 1, Max value: 65535, Default value: 1
            uint32 maxTime;                                 // 17 maxTime, int, Min value: 1, Max value: 65535, Default value: 1
            uint32 GiganticAOI;                             // 18 Gigantic AOI, enum { false, true, }; Default: false
            uint32 highlight;                               // 19 highlight, enum { false, true, }; Default: true
            uint32 startingValue;                           // 20 startingValue, int, Min value: 0, Max value: 100, Default value: 50
            uint32 unidirectional;                          // 21 unidirectional, enum { false, true, }; Default: false
            uint32 killbonustime;                           // 22 kill bonus time %, int, Min value: 0, Max value: 100, Default value: 0
            uint32 speedWorldState1;                        // 23 speedWorldState1, References: WorldState, NoValue = 0
            uint32 speedWorldState2;                        // 24 speedWorldState2, References: WorldState, NoValue = 0
            uint32 UncontestedTime;                         // 25 Uncontested Time, int, Min value: 0, Max value: 65535, Default value: 0
            uint32 FrequentHeartbeat;                       // 26 Frequent Heartbeat, enum { false, true, }; Default: false
            uint32 EnablingWorldStateExpression;            // 27 Enabling World State Expression, References: WorldStateExpression, NoValue = 0
        } controlZone;
        // 30 GAMEOBJECT_TYPE_AURA_GENERATOR
        struct
        {
            uint32 startOpen;                               // 0 startOpen, enum { false, true, }; Default: true
            uint32 radius;                                  // 1 radius, int, Min value: 0, Max value: 100, Default value: 10
            uint32 auraID1;                                 // 2 auraID1, References: Spell, NoValue = 0
            uint32 conditionID1;                            // 3 conditionID1, References: PlayerCondition, NoValue = 0
            uint32 auraID2;                                 // 4 auraID2, References: Spell, NoValue = 0
            uint32 conditionID2;                            // 5 conditionID2, References: PlayerCondition, NoValue = 0
            uint32 serverOnly;                              // 6 serverOnly, enum { false, true, }; Default: false
        } auraGenerator;
        // 31 GAMEOBJECT_TYPE_DUNGEON_DIFFICULTY
        struct
        {
            uint32 InstanceType;                            // 0 Instance Type, enum { Not Instanced, Party Dungeon, Raid Dungeon, PVP Battlefield, Arena Battlefield, Scenario, }; Default: Party Dungeon
            uint32 DifficultyNormal;                        // 1 Difficulty Normal, References: animationdata, NoValue = 0
            uint32 DifficultyHeroic;                        // 2 Difficulty Heroic, References: animationdata, NoValue = 0
            uint32 DifficultyEpic;                          // 3 Difficulty Epic, References: animationdata, NoValue = 0
            uint32 DifficultyLegendary;                     // 4 Difficulty Legendary, References: animationdata, NoValue = 0
            uint32 HeroicAttachment;                        // 5 Heroic Attachment, References: gameobjectdisplayinfo, NoValue = 0
            uint32 ChallengeAttachment;                     // 6 Challenge Attachment, References: gameobjectdisplayinfo, NoValue = 0
            uint32 DifficultyAnimations;                    // 7 Difficulty Animations, References: GameObjectDiffAnim, NoValue = 0
            uint32 LargeAOI;                                // 8 Large AOI, enum { false, true, }; Default: false
            uint32 GiganticAOI;                             // 9 Gigantic AOI, enum { false, true, }; Default: false
            uint32 Legacy;                                  // 10 Legacy, enum { false, true, }; Default: false
        } dungeonDifficulty;
        // 32 GAMEOBJECT_TYPE_BARBER_CHAIR
        struct
        {
            uint32 chairheight;                             // 0 chairheight, int, Min value: 0, Max value: 2, Default value: 1
            int32 HeightOffset;                             // 1 Height Offset (inches), int, Min value: -100, Max value: 100, Default value: 0
            uint32 SitAnimKit;                              // 2 Sit Anim Kit, References: AnimKit, NoValue = 0
        } barberChair;
        // 33 GAMEOBJECT_TYPE_DESTRUCTIBLE_BUILDING
        struct
        {
            int32 Unused;                                   // 0 Unused, int, Min value: -2147483648, Max value: 2147483647, Default value: 0
            uint32 CreditProxyCreature;                     // 1 Credit Proxy Creature, References: Creature, NoValue = 0
            uint32 HealthRec;                               // 2 Health Rec, References: DestructibleHitpoint, NoValue = 0
            uint32 IntactEvent;                             // 3 Intact Event, References: GameEvents, NoValue = 0
            uint32 PVPEnabling;                             // 4 PVP Enabling, enum { false, true, }; Default: false
            uint32 InteriorVisible;                         // 5 Interior Visible, enum { false, true, }; Default: false
            uint32 InteriorLight;                           // 6 Interior Light, enum { false, true, }; Default: false
            int32 Unused1;                                  // 7 Unused, int, Min value: -2147483648, Max value: 2147483647, Default value: 0
            int32 Unused2;                                  // 8 Unused, int, Min value: -2147483648, Max value: 2147483647, Default value: 0
            uint32 DamagedEvent;                            // 9 Damaged Event, References: GameEvents, NoValue = 0
            int32 Unused3;                                  // 10 Unused, int, Min value: -2147483648, Max value: 2147483647, Default value: 0
            int32 Unused4;                                  // 11 Unused, int, Min value: -2147483648, Max value: 2147483647, Default value: 0
            int32 Unused5;                                  // 12 Unused, int, Min value: -2147483648, Max value: 2147483647, Default value: 0
            int32 Unused6;                                  // 13 Unused, int, Min value: -2147483648, Max value: 2147483647, Default value: 0
            uint32 DestroyedEvent;                          // 14 Destroyed Event, References: GameEvents, NoValue = 0
            int32 Unused7;                                  // 15 Unused, int, Min value: -2147483648, Max value: 2147483647, Default value: 0
            uint32 RebuildingTime;                          // 16 Rebuilding: Time (secs), int, Min value: 0, Max value: 65535, Default value: 0
            int32 Unused8;                                  // 17 Unused, int, Min value: -2147483648, Max value: 2147483647, Default value: 0
            uint32 DestructibleModelRec;                    // 18 Destructible Model Rec, References: DestructibleModelData, NoValue = 0
            uint32 RebuildingEvent;                         // 19 Rebuilding: Event, References: GameEvents, NoValue = 0
            int32 Unused9;                                  // 20 Unused, int, Min value: -2147483648, Max value: 2147483647, Default value: 0
            int32 Unused10;                                 // 21 Unused, int, Min value: -2147483648, Max value: 2147483647, Default value: 0
            uint32 DamageEvent;                             // 22 Damage Event, References: GameEvents, NoValue = 0
            uint32 Displaymouseoverasanameplate;            // 23 Display mouseover as a nameplate, enum { false, true, }; Default: false
            int32 Thexoffsetofthedestructiblenameplateifitisenabled;// 24 The x offset (in hundredths) of the destructible nameplate, if it is enabled, int, Min value: -2147483648, Max value: 2147483647, Default value: 0
            int32 Theyoffsetofthedestructiblenameplateifitisenabled;// 25 The y offset (in hundredths) of the destructible nameplate, if it is enabled, int, Min value: -2147483648, Max value: 2147483647, Default value: 0
            int32 Thezoffsetofthedestructiblenameplateifitisenabled;// 26 The z offset (in hundredths) of the destructible nameplate, if it is enabled, int, Min value: -2147483648, Max value: 2147483647, Default value: 0
        } destructibleBuilding;
        // 34 GAMEOBJECT_TYPE_GUILD_BANK
        struct
        {
            uint32 conditionID1;                            // 0 conditionID1, References: PlayerCondition, NoValue = 0
        } guildbank;
        // 35 GAMEOBJECT_TYPE_TRAPDOOR
        struct
        {
            uint32 AutoLink;                                // 0 Auto Link, enum { false, true, }; Default: false
            uint32 startOpen;                               // 1 startOpen, enum { false, true, }; Default: false
            uint32 autoClose;                               // 2 autoClose (ms), int, Min value: 0, Max value: 2147483647, Default value: 0
            uint32 BlocksPathsDown;                         // 3 Blocks Paths Down, enum { false, true, }; Default: false
            int32 PathBlockerBump;                          // 4 Path Blocker Bump (ft), int, Min value: -2147483648, Max value: 2147483647, Default value: 0
            uint32 GiganticAOI;                             // 5 Gigantic AOI, enum { false, true, }; Default: false
            uint32 InfiniteAOI;                             // 6 Infinite AOI, enum { false, true, }; Default: false
            uint32 DoorisOpaque;                            // 7 Door is Opaque (Disable portal on close), enum { false, true, }; Default: false
        } trapdoor;
        // 36 GAMEOBJECT_TYPE_NEW_FLAG
        struct
        {
            uint32 open;                                    // 0 open, References: Lock_, NoValue = 0
            uint32 pickupSpell;                             // 1 pickupSpell, References: Spell, NoValue = 0
            uint32 openTextID;                              // 2 openTextID, References: BroadcastText, NoValue = 0
            uint32 requireLOS;                              // 3 require LOS, enum { false, true, }; Default: true
            uint32 conditionID1;                            // 4 conditionID1, References: PlayerCondition, NoValue = 0
            uint32 GiganticAOI;                             // 5 Gigantic AOI, enum { false, true, }; Default: false
            uint32 InfiniteAOI;                             // 6 Infinite AOI, enum { false, true, }; Default: false
            uint32 ExpireDuration;                          // 7 Expire Duration, int, Min value: 0, Max value: 3600000, Default value: 10000
            uint32 RespawnTime;                             // 8 Respawn Time, int, Min value: 0, Max value: 3600000, Default value: 20000
            uint32 FlagDrop;                                // 9 Flag Drop, References: GameObjects, NoValue = 0
            int32 ExclusiveCategory;                        // 10 Exclusive Category (BGs Only), int, Min value: -2147483648, Max value: 2147483647, Default value: 0
            uint32 worldState1;                             // 11 worldState1, References: WorldState, NoValue = 0
            uint32 ReturnonDefenderInteract;                // 12 Return on Defender Interact, enum { false, true, }; Default: false
            uint32 SpawnVignette;                           // 13 Spawn Vignette, References: vignette, NoValue = 0
        } newflag;
        // 37 GAMEOBJECT_TYPE_NEW_FLAG_DROP
        struct
        {
            uint32 open;                                    // 0 open, References: Lock_, NoValue = 0
            uint32 SpawnVignette;                           // 1 Spawn Vignette, References: vignette, NoValue = 0
        } newflagdrop;
        // 38 GAMEOBJECT_TYPE_GARRISON_BUILDING
        struct
        {
            int32 SpawnMap;                                 // 0 Spawn Map, References: Map, NoValue = -1
        } garrisonBuilding;
        // 39 GAMEOBJECT_TYPE_GARRISON_PLOT
        struct
        {
            uint32 PlotInstance;                            // 0 Plot Instance, References: GarrPlotInstance, NoValue = 0
            int32 SpawnMap;                                 // 1 Spawn Map, References: Map, NoValue = -1
        } garrisonPlot;
        // 40 GAMEOBJECT_TYPE_CLIENT_CREATURE
        struct
        {
            uint32 CreatureDisplayInfo;                     // 0 Creature Display Info, References: CreatureDisplayInfo, NoValue = 0
            uint32 AnimKit;                                 // 1 Anim Kit, References: AnimKit, NoValue = 0
            uint32 creatureID;                              // 2 creatureID, References: Creature, NoValue = 0
        } clientCreature;
        // 41 GAMEOBJECT_TYPE_CLIENT_ITEM
        struct
        {
            uint32 Item;                                    // 0 Item, References: Item, NoValue = 0
        } clientItem;
        // 42 GAMEOBJECT_TYPE_CAPTURE_POINT
        struct
        {
            uint32 CaptureTime;                             // 0 Capture Time (ms), int, Min value: 0, Max value: 2147483647, Default value: 60000
            uint32 GiganticAOI;                             // 1 Gigantic AOI, enum { false, true, }; Default: false
            uint32 highlight;                               // 2 highlight, enum { false, true, }; Default: true
            uint32 open;                                    // 3 open, References: Lock_, NoValue = 0
            uint32 AssaultBroadcastHorde;                   // 4 Assault Broadcast (Horde), References: BroadcastText, NoValue = 0
            uint32 CaptureBroadcastHorde;                   // 5 Capture Broadcast (Horde), References: BroadcastText, NoValue = 0
            uint32 DefendedBroadcastHorde;                  // 6 Defended Broadcast (Horde), References: BroadcastText, NoValue = 0
            uint32 AssaultBroadcastAlliance;                // 7 Assault Broadcast (Alliance), References: BroadcastText, NoValue = 0
            uint32 CaptureBroadcastAlliance;                // 8 Capture Broadcast (Alliance), References: BroadcastText, NoValue = 0
            uint32 DefendedBroadcastAlliance;               // 9 Defended Broadcast (Alliance), References: BroadcastText, NoValue = 0
            uint32 worldState1;                             // 10 worldState1, References: WorldState, NoValue = 0
            uint32 ContestedEventHorde;                     // 11 Contested Event (Horde), References: GameEvents, NoValue = 0
            uint32 CaptureEventHorde;                       // 12 Capture Event (Horde), References: GameEvents, NoValue = 0
            uint32 DefendedEventHorde;                      // 13 Defended Event (Horde), References: GameEvents, NoValue = 0
            uint32 ContestedEventAlliance;                  // 14 Contested Event (Alliance), References: GameEvents, NoValue = 0
            uint32 CaptureEventAlliance;                    // 15 Capture Event (Alliance), References: GameEvents, NoValue = 0
            uint32 DefendedEventAlliance;                   // 16 Defended Event (Alliance), References: GameEvents, NoValue = 0
            uint32 SpellVisual1;                            // 17 Spell Visual 1, References: SpellVisual, NoValue = 0
            uint32 SpellVisual2;                            // 18 Spell Visual 2, References: SpellVisual, NoValue = 0
            uint32 SpellVisual3;                            // 19 Spell Visual 3, References: SpellVisual, NoValue = 0
            uint32 SpellVisual4;                            // 20 Spell Visual 4, References: SpellVisual, NoValue = 0
            uint32 SpellVisual5;                            // 21 Spell Visual 5, References: SpellVisual, NoValue = 0
            uint32 SpawnVignette;                           // 22 Spawn Vignette, References: vignette, NoValue = 0
        } capturePoint;
        // 43 GAMEOBJECT_TYPE_PHASEABLE_MO
        struct
        {
            int32 SpawnMap;                                 // 0 Spawn Map, References: Map, NoValue = -1
            int32 AreaNameSet;                              // 1 Area Name Set (Index), int, Min value: -2147483648, Max value: 2147483647, Default value: 0
            uint32 DoodadSetA;                              // 2 Doodad Set A, int, Min value: 0, Max value: 2147483647, Default value: 0
            uint32 DoodadSetB;                              // 3 Doodad Set B, int, Min value: 0, Max value: 2147483647, Default value: 0
        } phaseableMO;
        // 44 GAMEOBJECT_TYPE_GARRISON_MONUMENT
        struct
        {
            uint32 TrophyTypeID;                            // 0 Trophy Type ID, References: TrophyType, NoValue = 0
            uint32 TrophyInstanceID;                        // 1 Trophy Instance ID, References: TrophyInstance, NoValue = 0
        } garrisonMonument;
        // 45 GAMEOBJECT_TYPE_GARRISON_SHIPMENT
        struct
        {
            uint32 ShipmentContainer;                       // 0 Shipment Container, References: CharShipmentContainer, NoValue = 0
            uint32 GiganticAOI;                             // 1 Gigantic AOI, enum { false, true, }; Default: false
            uint32 LargeAOI;                                // 2 Large AOI, enum { false, true, }; Default: false
        } garrisonShipment;
        // 46 GAMEOBJECT_TYPE_GARRISON_MONUMENT_PLAQUE
        struct
        {
            uint32 TrophyInstanceID;                        // 0 Trophy Instance ID, References: TrophyInstance, NoValue = 0
        } garrisonMonumentPlaque;
        // 47 GAMEOBJECT_TYPE_ITEM_FORGE
        struct
        {
            uint32 conditionID1;                            // 0 conditionID1, References: PlayerCondition, NoValue = 0
            uint32 LargeAOI;                                // 1 Large AOI, enum { false, true, }; Default: false
            uint32 IgnoreBoundingBox;                       // 2 Ignore Bounding Box, enum { false, true, }; Default: false
            uint32 CameraMode;                              // 3 Camera Mode, References: CameraMode, NoValue = 0
            uint32 FadeRegionRadius;                        // 4 Fade Region Radius, int, Min value: 0, Max value: 2147483647, Default value: 0
            uint32 ForgeType;                               // 5 Forge Type, enum { Artifact Forge, Relic Forge, Heart Forge, }; Default: Relic Forge
        } itemForge;
        // 48 GAMEOBJECT_TYPE_UI_LINK
        struct
        {
            uint32 UILinkType;                              // 0 UI Link Type, enum { Adventure Journal, Obliterum Forge, Scrapping Machine, }; Default: Adventure Journal
            uint32 allowMounted;                            // 1 allowMounted, enum { false, true, }; Default: false
            uint32 GiganticAOI;                             // 2 Gigantic AOI, enum { false, true, }; Default: false
            uint32 spellFocusType;                          // 3 spellFocusType, References: SpellFocusObject, NoValue = 0
            uint32 radius;                                  // 4 radius, int, Min value: 0, Max value: 50, Default value: 10
        } UILink;
        // 49 GAMEOBJECT_TYPE_KEYSTONE_RECEPTACLE
        struct
        {
        } KeystoneReceptacle;
        // 50 GAMEOBJECT_TYPE_GATHERING_NODE
        struct
        {
            uint32 open;                                    // 0 open, References: Lock_, NoValue = 0
            uint32 chestLoot;                               // 1 chestLoot, References: Treasure, NoValue = 0
            uint32 level;                                   // 2 level, int, Min value: 0, Max value: 65535, Default value: 0
            uint32 notInCombat;                             // 3 notInCombat, enum { false, true, }; Default: false
            uint32 trivialSkillLow;                         // 4 trivialSkillLow, int, Min value: 0, Max value: 65535, Default value: 0
            uint32 trivialSkillHigh;                        // 5 trivialSkillHigh, int, Min value: 0, Max value: 65535, Default value: 0
            uint32 ObjectDespawnDelay;                      // 6 Object Despawn Delay, int, Min value: 0, Max value: 600, Default value: 15
            uint32 triggeredEvent;                          // 7 triggeredEvent, References: GameEvents, NoValue = 0
            uint32 requireLOS;                              // 8 require LOS, enum { false, true, }; Default: false
            uint32 openTextID;                              // 9 openTextID, References: BroadcastText, NoValue = 0
            uint32 floatingTooltip;                         // 10 floatingTooltip, enum { false, true, }; Default: false
            uint32 conditionID1;                            // 11 conditionID1, References: PlayerCondition, NoValue = 0
            uint32 XPLevelRange;                            // 12 XP Level Range, References: ContentTuning, NoValue = 0
            uint32 xpDifficulty;                            // 13 xpDifficulty, enum { No Exp, Trivial, Very Small, Small, Substandard, Standard, High, Epic, Dungeon, 5, }; Default: No Exp
            uint32 spell;                                   // 14 spell, References: Spell, NoValue = 0
            uint32 GiganticAOI;                             // 15 Gigantic AOI, enum { false, true, }; Default: false
            uint32 LargeAOI;                                // 16 Large AOI, enum { false, true, }; Default: false
            uint32 SpawnVignette;                           // 17 Spawn Vignette, References: vignette, NoValue = 0
            uint32 MaxNumberofLoots;                        // 18 Max Number of Loots, int, Min value: 1, Max value: 40, Default value: 10
            uint32 logloot;                                 // 19 log loot, enum { false, true, }; Default: false
            uint32 linkedTrap;                              // 20 linkedTrap, References: GameObjects, NoValue = 0
            uint32 PlayOpenAnimationonOpening;              // 21 Play Open Animation on Opening, enum { false, true, }; Default: false
            uint32 turnpersonallootsecurityoff;             // 22 turn personal loot security off, enum { false, true, }; Default: false
            uint32 ClearObjectVignetteonOpening;            // 23 Clear Object Vignette on Opening, enum { false, true, }; Default: false
        } gatheringNode;
        // 51 GAMEOBJECT_TYPE_CHALLENGE_MODE_REWARD
        struct
        {
            int32 Unused;                                   // 0 Unused, int, Min value: -2147483648, Max value: 2147483647, Default value: 0
            uint32 WhenAvailable;                           // 1 When Available, References: GameObjectDisplayInfo, NoValue = 0
            uint32 open;                                    // 2 open, References: Lock_, NoValue = 0
            uint32 openTextID;                              // 3 openTextID, References: BroadcastText, NoValue = 0
        } challengeModeReward;
        // 52 GAMEOBJECT_TYPE_MULTI
        struct
        {
            uint32 MultiProperties;                         // 0 Multi Properties, References: MultiProperties, NoValue = 0
        } multi;
        // 53 GAMEOBJECT_TYPE_SIEGEABLE_MULTI
        struct
        {
            uint32 MultiProperties;                         // 0 Multi Properties, References: MultiProperties, NoValue = 0
            uint32 InitialDamage;                           // 1 Initial Damage, enum { None, Raw, Ratio, }; Default: None
        } siegeableMulti;
        // 54 GAMEOBJECT_TYPE_SIEGEABLE_MO
        struct
        {
            uint32 SiegeableProperties;                     // 0 Siegeable Properties, References: SiegeableProperties, NoValue = 0
            uint32 DoodadSetA;                              // 1 Doodad Set A, int, Min value: 0, Max value: 2147483647, Default value: 0
            uint32 DoodadSetB;                              // 2 Doodad Set B, int, Min value: 0, Max value: 2147483647, Default value: 0
            uint32 DoodadSetC;                              // 3 Doodad Set C, int, Min value: 0, Max value: 2147483647, Default value: 0
            int32 SpawnMap;                                 // 4 Spawn Map, References: Map, NoValue = -1
            int32 AreaNameSet;                              // 5 Area Name Set (Index), int, Min value: -2147483648, Max value: 2147483647, Default value: 0
        } siegeableMO;
        // 55 GAMEOBJECT_TYPE_PVP_REWARD
        struct
        {
            int32 Unused;                                   // 0 Unused, int, Min value: -2147483648, Max value: 2147483647, Default value: 0
            uint32 WhenAvailable;                           // 1 When Available, References: GameObjectDisplayInfo, NoValue = 0
            uint32 open;                                    // 2 open, References: Lock_, NoValue = 0
            uint32 openTextID;                              // 3 openTextID, References: BroadcastText, NoValue = 0
        } pvpReward;
        // 56 GAMEOBJECT_TYPE_FUTURE_PATCH_1
        struct
        {
        } futurePatch1;
        // 57 GAMEOBJECT_TYPE_FUTURE_PATCH_2
        struct
        {
        } futurePatch2;
        struct
        {
            uint32 data[MAX_GAMEOBJECT_DATA];
        } raw;
    };

    std::string AIName;
    uint32 ScriptId;
    WorldPacket QueryData[TOTAL_LOCALES];

    // helpers
    bool IsDespawnAtAction() const
    {
        switch (type)
        {
            case GAMEOBJECT_TYPE_CHEST:  return chest.consumable != 0;
            case GAMEOBJECT_TYPE_GOOBER: return goober.consumable != 0;
            default: return false;
        }
    }

    bool IsUsableMounted() const
    {
        switch (type)
        {
            case GAMEOBJECT_TYPE_QUESTGIVER:    return questgiver.allowMounted != 0;
            case GAMEOBJECT_TYPE_TEXT:          return text.allowMounted != 0;
            case GAMEOBJECT_TYPE_GOOBER:        return goober.allowMounted != 0;
            case GAMEOBJECT_TYPE_SPELLCASTER:   return spellCaster.allowMounted != 0;
            case GAMEOBJECT_TYPE_UI_LINK:       return UILink.allowMounted != 0;
            default: return false;
        }
    }

    uint32 GetLockId() const
    {
        switch (type)
        {
            case GAMEOBJECT_TYPE_DOOR:              return door.open;
            case GAMEOBJECT_TYPE_BUTTON:            return button.open;
            case GAMEOBJECT_TYPE_QUESTGIVER:        return questgiver.open;
            case GAMEOBJECT_TYPE_CHEST:             return chest.open;
            case GAMEOBJECT_TYPE_TRAP:              return trap.open;
            case GAMEOBJECT_TYPE_GOOBER:            return goober.open;
            case GAMEOBJECT_TYPE_AREADAMAGE:        return areaDamage.open;
            case GAMEOBJECT_TYPE_CAMERA:            return camera.open;
            case GAMEOBJECT_TYPE_FLAGSTAND:         return flagStand.open;
            case GAMEOBJECT_TYPE_FISHINGHOLE:       return fishingHole.open;
            case GAMEOBJECT_TYPE_FLAGDROP:          return flagDrop.open;
            case GAMEOBJECT_TYPE_NEW_FLAG:          return newflag.open;
            case GAMEOBJECT_TYPE_NEW_FLAG_DROP:     return newflagdrop.open;
            case GAMEOBJECT_TYPE_CAPTURE_POINT:     return capturePoint.open;
            case GAMEOBJECT_TYPE_GATHERING_NODE:    return gatheringNode.open;
            case GAMEOBJECT_TYPE_CHALLENGE_MODE_REWARD: return challengeModeReward.open;
            case GAMEOBJECT_TYPE_PVP_REWARD:        return pvpReward.open;
            default: return 0;
        }
    }

    bool GetDespawnPossibility() const                      // despawn at targeting of cast?
    {
        switch (type)
        {
            case GAMEOBJECT_TYPE_DOOR:       return door.noDamageImmune != 0;
            case GAMEOBJECT_TYPE_BUTTON:     return button.noDamageImmune != 0;
            case GAMEOBJECT_TYPE_QUESTGIVER: return questgiver.noDamageImmune != 0;
            case GAMEOBJECT_TYPE_GOOBER:     return goober.noDamageImmune != 0;
            case GAMEOBJECT_TYPE_FLAGSTAND:  return flagStand.noDamageImmune != 0;
            case GAMEOBJECT_TYPE_FLAGDROP:   return flagDrop.noDamageImmune != 0;
            default: return true;
        }
    }

    uint32 GetCharges() const                               // despawn at uses amount
    {
        switch (type)
        {
            //case GAMEOBJECT_TYPE_TRAP:        return trap.charges;
            case GAMEOBJECT_TYPE_GUARDPOST:   return guardPost.charges;
            case GAMEOBJECT_TYPE_SPELLCASTER: return spellCaster.charges;
            default: return 0;
        }
    }

    uint32 GetLinkedGameObjectEntry() const
    {
        switch (type)
        {
            case GAMEOBJECT_TYPE_BUTTON:            return button.linkedTrap;
            case GAMEOBJECT_TYPE_CHEST:             return chest.linkedTrap;
            case GAMEOBJECT_TYPE_SPELL_FOCUS:       return spellFocus.linkedTrap;
            case GAMEOBJECT_TYPE_GOOBER:            return goober.linkedTrap;
            case GAMEOBJECT_TYPE_GATHERING_NODE:    return gatheringNode.linkedTrap;
            default: return 0;
        }
    }

    uint32 GetAutoCloseTime() const
    {
        uint32 autoCloseTime = 0;
        switch (type)
        {
            case GAMEOBJECT_TYPE_DOOR:          autoCloseTime = door.autoClose; break;
            case GAMEOBJECT_TYPE_BUTTON:        autoCloseTime = button.autoClose; break;
            case GAMEOBJECT_TYPE_TRAP:          autoCloseTime = trap.autoClose; break;
            case GAMEOBJECT_TYPE_GOOBER:        autoCloseTime = goober.autoClose; break;
            case GAMEOBJECT_TYPE_TRANSPORT:     autoCloseTime = transport.autoClose; break;
            case GAMEOBJECT_TYPE_AREADAMAGE:    autoCloseTime = areaDamage.autoClose; break;
            case GAMEOBJECT_TYPE_TRAPDOOR:      autoCloseTime = trapdoor.autoClose; break;
            default: break;
        }
        return autoCloseTime;              // prior to 3.0.3, conversion was / 0x10000;
    }

    uint32 GetLootId() const
    {
        switch (type)
        {
            case GAMEOBJECT_TYPE_CHEST:                 return chest.chestLoot;
            case GAMEOBJECT_TYPE_FISHINGHOLE:           return fishingHole.chestLoot;
            case GAMEOBJECT_TYPE_GATHERING_NODE:        return gatheringNode.chestLoot;
            default: return 0;
        }
    }

    uint32 GetGossipMenuId() const
    {
        switch (type)
        {
            case GAMEOBJECT_TYPE_QUESTGIVER:    return questgiver.gossipID;
            case GAMEOBJECT_TYPE_GOOBER:        return goober.gossipID;
            default: return 0;
        }
    }

    uint32 GetEventScriptId() const
    {
        switch (type)
        {
            case GAMEOBJECT_TYPE_GOOBER:            return goober.eventID;
            case GAMEOBJECT_TYPE_CHEST:             return chest.triggeredEvent;
            case GAMEOBJECT_TYPE_CAMERA:            return camera.eventID;
            case GAMEOBJECT_TYPE_GATHERING_NODE:    return gatheringNode.triggeredEvent;
            default: return 0;
        }
    }

    uint32 GetCooldown() const                              // Cooldown preventing goober and traps to cast spell
    {
        switch (type)
        {
            case GAMEOBJECT_TYPE_TRAP:        return trap.cooldown;
            case GAMEOBJECT_TYPE_GOOBER:      return goober.cooldown;
            default: return 0;
        }
    }

    bool IsInfiniteGameObject() const
    {
        switch (type)
        {
            case GAMEOBJECT_TYPE_DOOR:          return door.InfiniteAOI != 0;
            case GAMEOBJECT_TYPE_FLAGSTAND:     return flagStand.InfiniteAOI != 0;
            case GAMEOBJECT_TYPE_FLAGDROP:      return flagDrop.InfiniteAOI != 0;
            case GAMEOBJECT_TYPE_TRAPDOOR:      return trapdoor.InfiniteAOI != 0;
            case GAMEOBJECT_TYPE_NEW_FLAG:      return newflag.InfiniteAOI != 0;
            default: return false;
        }
    }

    bool IsGiganticGameObject() const
    {
        switch (type)
        {
            case GAMEOBJECT_TYPE_DOOR:                  return door.GiganticAOI != 0;
            case GAMEOBJECT_TYPE_BUTTON:                return button.GiganticAOI != 0;
            case GAMEOBJECT_TYPE_QUESTGIVER:            return questgiver.GiganticAOI != 0;
            case GAMEOBJECT_TYPE_CHEST:                 return chest.GiganticAOI != 0;
            case GAMEOBJECT_TYPE_GENERIC:               return generic.GiganticAOI != 0;
            case GAMEOBJECT_TYPE_TRAP:                  return trap.GiganticAOI != 0;
            case GAMEOBJECT_TYPE_SPELL_FOCUS:           return spellFocus.GiganticAOI != 0;
            case GAMEOBJECT_TYPE_GOOBER:                return goober.GiganticAOI != 0;
            case GAMEOBJECT_TYPE_SPELLCASTER:           return spellCaster.GiganticAOI != 0;
            case GAMEOBJECT_TYPE_FLAGSTAND:             return flagStand.GiganticAOI != 0;
            case GAMEOBJECT_TYPE_FLAGDROP:              return flagDrop.GiganticAOI != 0;
            case GAMEOBJECT_TYPE_CONTROL_ZONE:          return controlZone.GiganticAOI != 0;
            case GAMEOBJECT_TYPE_DUNGEON_DIFFICULTY:    return dungeonDifficulty.GiganticAOI != 0;
            case GAMEOBJECT_TYPE_TRAPDOOR:              return trapdoor.GiganticAOI != 0;
            case GAMEOBJECT_TYPE_NEW_FLAG:              return newflag.GiganticAOI != 0;
            case GAMEOBJECT_TYPE_CAPTURE_POINT:         return capturePoint.GiganticAOI != 0;
            case GAMEOBJECT_TYPE_GARRISON_SHIPMENT:     return garrisonShipment.GiganticAOI != 0;
            case GAMEOBJECT_TYPE_UI_LINK:               return UILink.GiganticAOI != 0;
            case GAMEOBJECT_TYPE_GATHERING_NODE:        return gatheringNode.GiganticAOI != 0;
            default: return false;
        }
    }

    bool IsLargeGameObject() const
    {
        switch (type)
        {
            case GAMEOBJECT_TYPE_CHEST:                 return chest.LargeAOI != 0;
            case GAMEOBJECT_TYPE_GENERIC:               return generic.LargeAOI != 0;
            case GAMEOBJECT_TYPE_DUNGEON_DIFFICULTY:    return dungeonDifficulty.LargeAOI != 0;
            case GAMEOBJECT_TYPE_GARRISON_SHIPMENT:     return garrisonShipment.LargeAOI != 0;
            case GAMEOBJECT_TYPE_ITEM_FORGE:            return itemForge.LargeAOI != 0;
            case GAMEOBJECT_TYPE_GATHERING_NODE:        return gatheringNode.LargeAOI != 0;
            default: return false;
        }
    }

    uint32 GetSpellFocusType() const
    {
        switch (type)
        {
            case GAMEOBJECT_TYPE_SPELL_FOCUS:   return spellFocus.spellFocusType;
            case GAMEOBJECT_TYPE_UI_LINK:       return UILink.spellFocusType;
            default: return 0;
        }
    }

    uint32 GetSpellFocusRadius() const
    {
        switch (type)
        {
            case GAMEOBJECT_TYPE_SPELL_FOCUS:   return spellFocus.radius;
            case GAMEOBJECT_TYPE_UI_LINK:       return UILink.radius;
            default: return 0;
        }
    }

    void InitializeQueryData();
    WorldPacket BuildQueryData(LocaleConstant loc) const;
};

// From `gameobject_template_addon`
struct GameObjectTemplateAddon
{
    uint32  entry;
    uint32  faction;
    uint32  flags;
    uint32  mingold;
    uint32  maxgold;
    uint32  WorldEffectID;
};


struct GameObjectLocale
{
    std::vector<std::string> Name;
    std::vector<std::string> CastBarCaption;
    std::vector<std::string> Unk1;
};

// `gameobject_addon` table
struct GameObjectAddon
{
    QuaternionData ParentRotation;
    InvisibilityType invisibilityType;
    uint32 InvisibilityValue;
    uint32 WorldEffectID;
};

// `gameobject` table
struct GameObjectData : public SpawnData
{
    GameObjectData() : SpawnData(SPAWN_TYPE_GAMEOBJECT) { }
    QuaternionData rotation;
<<<<<<< HEAD
    int32  spawntimesecs;
    uint32 animprogress;
    GOState go_state;
    std::vector<Difficulty> spawnDifficulties;
    uint8 artKit;
    uint8 phaseUseFlags;
    uint32 phaseId;
    uint32 phaseGroup;
    int32 terrainSwapMap;
    uint32 ScriptId;
    bool dbData;
    float size = 0.0f;
=======
    uint32 animprogress = 0;
    GOState goState = GO_STATE_ACTIVE;
    uint8 artKit = 0;
>>>>>>> fe938b99
};

#endif // GameObjectData_h__<|MERGE_RESOLUTION|>--- conflicted
+++ resolved
@@ -983,24 +983,10 @@
 {
     GameObjectData() : SpawnData(SPAWN_TYPE_GAMEOBJECT) { }
     QuaternionData rotation;
-<<<<<<< HEAD
-    int32  spawntimesecs;
-    uint32 animprogress;
-    GOState go_state;
-    std::vector<Difficulty> spawnDifficulties;
-    uint8 artKit;
-    uint8 phaseUseFlags;
-    uint32 phaseId;
-    uint32 phaseGroup;
-    int32 terrainSwapMap;
-    uint32 ScriptId;
-    bool dbData;
-    float size = 0.0f;
-=======
     uint32 animprogress = 0;
     GOState goState = GO_STATE_ACTIVE;
     uint8 artKit = 0;
->>>>>>> fe938b99
+    float size = 0.0f;
 };
 
 #endif // GameObjectData_h__