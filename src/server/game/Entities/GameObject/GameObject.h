--- conflicted
+++ resolved
@@ -234,7 +234,6 @@
         bool IsAlwaysVisibleFor(WorldObject const* seer) const override;
         bool IsInvisibleDueToDespawn() const override;
 
-<<<<<<< HEAD
         uint8 GetLevelForTarget(WorldObject const* target) const override
         {
             if (Unit* owner = GetOwner())
@@ -242,9 +241,6 @@
 
             return 1;
         }
-=======
-        uint8 getLevelForTarget(WorldObject const* target) const override;
->>>>>>> f29d0740
 
         GameObject* LookupFishingHoleAround(float range);
 
