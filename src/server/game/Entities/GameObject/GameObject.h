--- conflicted
+++ resolved
@@ -304,13 +304,9 @@
         std::string GetDebugInfo() const override;
 
     protected:
-<<<<<<< HEAD
         void Heartbeat() override;
 
-        GameObjectModel* CreateModel();
-=======
         void CreateModel();
->>>>>>> bac3eda1
         void UpdateModel();                                 // updates model in case displayId were changed
         uint32      m_spellId;
         time_t      m_respawnTime;                          // (secs) time of next respawn (or despawn if GO have owner()),
