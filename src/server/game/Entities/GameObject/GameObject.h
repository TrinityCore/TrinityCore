--- conflicted
+++ resolved
@@ -64,64 +64,6 @@
     } Building;
 };
 
-<<<<<<< HEAD
-struct GameObjectLocale
-{
-    std::vector<std::string> Name;
-    std::vector<std::string> CastBarCaption;
-    std::vector<std::string> Unk1;
-};
-
-struct QuaternionData
-{
-    float x, y, z, w;
-
-    QuaternionData() : x(0.0f), y(0.0f), z(0.0f), w(1.0f) {}
-    QuaternionData(float X, float Y, float Z, float W) : x(X), y(Y), z(Z), w(W) {}
-
-    bool isUnit() const { return fabs(x * x + y * y + z * z + w * w - 1.0f) < 1e-5; }
-};
-
-// `gameobject_addon` table
-struct GameObjectAddon
-{
-    QuaternionData ParentRotation;
-    InvisibilityType invisibilityType;
-    uint32 InvisibilityValue;
-};
-
-typedef std::unordered_map<ObjectGuid::LowType, GameObjectAddon> GameObjectAddonContainer;
-
-// from `gameobject`
-struct GameObjectData
-{
-    explicit GameObjectData() : id(0), mapid(0), phaseMask(0), posX(0.0f), posY(0.0f), posZ(0.0f), orientation(0.0f), spawntimesecs(0),
-                                animprogress(0), go_state(GO_STATE_ACTIVE), spawnMask(0), artKit(0), phaseid(0), phaseGroup(0), dbData(true), size(0.0f) { }
-    uint32 id;                                              // entry in gamobject_template
-    uint16 mapid;
-    uint32 phaseMask;
-    float posX;
-    float posY;
-    float posZ;
-    float orientation;
-    QuaternionData rotation;
-    int32  spawntimesecs;
-    uint32 animprogress;
-    GOState go_state;
-    uint32 spawnMask;
-    uint8 artKit;
-    uint32 phaseid;
-    uint32 phaseGroup;
-    uint32 ScriptId;
-    bool dbData;
-    float size;
-};
-
-typedef std::vector<uint32> GameObjectQuestItemList;
-typedef std::unordered_map<uint32, GameObjectQuestItemList> GameObjectQuestItemMap;
-
-=======
->>>>>>> 3239db03
 // For containers:  [GO_NOT_READY]->GO_READY (close)->GO_ACTIVATED (open) ->GO_JUST_DEACTIVATED->GO_READY        -> ...
 // For bobber:      GO_NOT_READY  ->GO_READY (close)->GO_ACTIVATED (open) ->GO_JUST_DEACTIVATED-><deleted>
 // For door(closed):[GO_NOT_READY]->GO_READY (close)->GO_ACTIVATED (open) ->GO_JUST_DEACTIVATED->GO_READY(close) -> ...
