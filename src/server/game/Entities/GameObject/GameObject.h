--- conflicted
+++ resolved
@@ -97,13 +97,6 @@
         void RemoveFromWorld() override;
         void CleanupsBeforeDelete(bool finalCleanup = true) override;
 
-<<<<<<< HEAD
-        bool Create(ObjectGuid::LowType guidlow, uint32 name_id, Map* map, uint32 phaseMask, Position const& pos, QuaternionData const& rotation, uint32 animprogress, GOState go_state, uint32 artKit = 0, bool dynamic = false, ObjectGuid::LowType spawnid = 0);
-        void Update(uint32 p_time) override;
-        GameObjectTemplate const* GetGOInfo() const { return m_goInfo; }
-        GameObjectTemplateAddon const* GetTemplateAddon() const { return m_goTemplateAddon; }
-        GameObjectOverride const* GetGameObjectOverride() const;
-=======
     private:
         bool Create(uint32 entry, Map* map, Position const& pos, QuaternionData const& rotation, uint32 animProgress, GOState goState, uint32 artKit, bool dynamic, ObjectGuid::LowType spawnid);
     public:
@@ -113,7 +106,6 @@
         void Update(uint32 p_time) override;
         GameObjectTemplate const* GetGOInfo() const { return m_goInfo; }
         GameObjectTemplateAddon const* GetTemplateAddon() const { return m_goTemplateAddon; }
->>>>>>> 28d470c5
         GameObjectData const* GetGameObjectData() const { return m_goData; }
         GameObjectValue const* GetGOValue() const { return &m_goValue; }
 
@@ -122,38 +114,20 @@
         bool IsDestructibleBuilding() const;
 
         ObjectGuid::LowType GetSpawnId() const { return m_spawnId; }
-<<<<<<< HEAD
-
-         // z_rot, y_rot, x_rot - rotation angles around z, y and x axes
-        void SetLocalRotationAngles(float z_rot, float y_rot, float x_rot);
-        void SetLocalRotation(float qx, float qy, float qz, float qw);
-        void SetParentRotation(QuaternionData const& rotation);      // transforms(rotates) transport's path
-        QuaternionData const& GetLocalRotation() const { return m_localRotation; }
-        int64 GetPackedLocalRotation() const { return m_packedRotation; }
-
-        QuaternionData GetWorldRotation() const;
-=======
 
          // z_rot, y_rot, x_rot - rotation angles around z, y and x axes
         void SetWorldRotationAngles(float z_rot, float y_rot, float x_rot);
         void SetWorldRotation(float qx, float qy, float qz, float qw);
         void SetParentRotation(QuaternionData const& rotation);      // transforms(rotates) transport's path
         int64 GetPackedWorldRotation() const { return m_packedRotation; }
->>>>>>> 28d470c5
 
         // overwrite WorldObject function for proper name localization
         std::string GetNameForLocaleIdx(LocaleConstant locale) const override;
 
         void SaveToDB();
-<<<<<<< HEAD
-        void SaveToDB(uint32 mapid, uint8 spawnMask, uint32 phaseMask);
-        bool LoadFromDB(ObjectGuid::LowType spawnId, Map* map, bool addToMap, bool = true); // arg4 is unused, only present to match the signature on Creature
-        static bool DeleteFromDB(ObjectGuid::LowType spawnId);
-=======
         void SaveToDB(uint32 mapid, std::vector<Difficulty> const& spawnDifficulties);
         bool LoadFromDB(ObjectGuid::LowType spawnId, Map* map, bool addToMap, bool = true); // arg4 is unused, only present to match the signature on Creature
         void DeleteFromDB();
->>>>>>> 28d470c5
 
         void SetOwnerGUID(ObjectGuid owner)
         {
@@ -165,12 +139,8 @@
             m_spawnedByDefault = false;                     // all object with owner is despawned after delay
             SetUpdateFieldValue(m_values.ModifyValue(&GameObject::m_gameObjectData).ModifyValue(&UF::GameObjectData::CreatedBy), owner);
         }
-<<<<<<< HEAD
-        ObjectGuid GetOwnerGUID() const override { return GetGuidValue(OBJECT_FIELD_CREATED_BY); }
-=======
         ObjectGuid GetOwnerGUID() const { return m_gameObjectData->CreatedBy; }
         Unit* GetOwner() const;
->>>>>>> 28d470c5
 
         void SetSpellId(uint32 id)
         {
@@ -180,11 +150,6 @@
         uint32 GetSpellId() const { return m_spellId;}
 
         time_t GetRespawnTime() const { return m_respawnTime; }
-<<<<<<< HEAD
-        time_t GetRespawnTimeEx() const;
-
-        void SetRespawnTime(int32 respawn);
-=======
         time_t GetRespawnTimeEx() const
         {
             time_t now = time(nullptr);
@@ -199,7 +164,6 @@
             m_respawnTime = respawn > 0 ? time(nullptr) + respawn : 0;
             m_respawnDelayTime = respawn > 0 ? respawn : 0;
         }
->>>>>>> 28d470c5
         void Respawn();
         bool isSpawned() const
         {
@@ -211,7 +175,6 @@
         void SetSpawnedByDefault(bool b) { m_spawnedByDefault = b; }
         uint32 GetRespawnDelay() const { return m_respawnDelayTime; }
         void Refresh();
-        void DespawnOrUnsummon(Milliseconds delay = 0ms, Seconds forceRespawnTime = 0s);
         void Delete();
         void SendGameObjectDespawn();
         void getFishLoot(Loot* loot, Player* loot_owner);
@@ -226,22 +189,12 @@
         GOState GetGoState() const { return GOState(*m_gameObjectData->State); }
         void SetGoState(GOState state);
         virtual uint32 GetTransportPeriod() const;
-<<<<<<< HEAD
-        uint8 GetGoArtKit() const { return GetByteValue(GAMEOBJECT_BYTES_1, 2); }
-        void SetGoArtKit(uint8 artkit);
-        uint8 GetGoAnimProgress() const { return GetByteValue(GAMEOBJECT_BYTES_1, 3); }
-        void SetGoAnimProgress(uint8 animprogress) { SetByteValue(GAMEOBJECT_BYTES_1, 3, animprogress); }
-        static void SetGoArtKit(uint8 artkit, GameObject* go, ObjectGuid::LowType lowguid = 0);
-
-        void SetPhaseMask(uint32 newPhaseMask, bool update) override;
-=======
         void SetTransportState(GOState state, uint32 stopFrame = 0);
         uint8 GetGoArtKit() const { return m_gameObjectData->ArtKit; }
         void SetGoArtKit(uint8 artkit);
         uint8 GetGoAnimProgress() const { return m_gameObjectData->PercentHealth; }
         void SetGoAnimProgress(uint8 animprogress) { SetUpdateFieldValue(m_values.ModifyValue(&GameObject::m_gameObjectData).ModifyValue(&UF::GameObjectData::PercentHealth), animprogress); }
         static void SetGoArtKit(uint8 artkit, GameObject* go, ObjectGuid::LowType lowguid = UI64LIT(0));
->>>>>>> 28d470c5
 
         void EnableCollision(bool enable);
 
@@ -257,19 +210,6 @@
         void AddLootMode(uint16 lootMode) { m_LootMode |= lootMode; }
         void RemoveLootMode(uint16 lootMode) { m_LootMode &= ~lootMode; }
         void ResetLootMode() { m_LootMode = LOOT_MODE_DEFAULT; }
-<<<<<<< HEAD
-        void SetLootGenerationTime();
-        uint32 GetLootGenerationTime() const { return m_lootGenerationTime; }
-
-        void AddToSkillupList(ObjectGuid::LowType PlayerGuidLow) { m_SkillupList.push_back(PlayerGuidLow); }
-        bool IsInSkillupList(ObjectGuid::LowType PlayerGuidLow) const
-        {
-            for (std::list<ObjectGuid::LowType>::const_iterator i = m_SkillupList.begin(); i != m_SkillupList.end(); ++i)
-                if (*i == PlayerGuidLow)
-                    return true;
-
-            return false;
-=======
         void SetLootGenerationTime() { m_lootGenerationTime = time(nullptr); }
         uint32 GetLootGenerationTime() const { return m_lootGenerationTime; }
 
@@ -277,7 +217,6 @@
         bool IsInSkillupList(ObjectGuid const& playerGuid) const
         {
             return m_SkillupList.count(playerGuid) > 0;
->>>>>>> 28d470c5
         }
         void ClearSkillupList() { m_SkillupList.clear(); }
 
@@ -287,11 +226,7 @@
         uint32 GetUseCount() const { return m_usetimes; }
         uint32 GetUniqueUseCount() const { return uint32(m_unique_users.size()); }
 
-<<<<<<< HEAD
-        void SaveRespawnTime(uint32 forceDelay = 0);
-=======
         void SaveRespawnTime(uint32 forceDelay = 0, bool savetodb = true) override;
->>>>>>> 28d470c5
 
         Loot        loot;
 
@@ -301,22 +236,14 @@
         bool IsLootAllowedFor(Player const* player) const;
         bool HasLootRecipient() const { return !m_lootRecipient.IsEmpty() || !m_lootRecipientGroup.IsEmpty(); }
         uint32 m_groupLootTimer;                            // (msecs)timer used for group loot
-<<<<<<< HEAD
-        ObjectGuid::LowType lootingGroupLowGUID;                         // used to find group which is looting
-=======
         ObjectGuid lootingGroupLowGUID;                     // used to find group which is looting
->>>>>>> 28d470c5
 
         GameObject* GetLinkedTrap();
         void SetLinkedTrap(GameObject* linkedTrap) { m_linkedTrap = linkedTrap->GetGUID(); }
 
         bool hasQuest(uint32 quest_id) const override;
         bool hasInvolvedQuest(uint32 quest_id) const override;
-<<<<<<< HEAD
-        bool ActivateToQuest(Player* target) const;
-=======
         bool ActivateToQuest(Player const* target) const;
->>>>>>> 28d470c5
         void UseDoorOrButton(uint32 time_to_restore = 0, bool alternative = false, Unit* user = nullptr);
                                                             // 0 = use `gameobject`.`spawntimesecs`
         void ResetDoorOrButton();
@@ -331,14 +258,6 @@
 
         GameObject* LookupFishingHoleAround(float range);
 
-<<<<<<< HEAD
-        void SendCustomAnim(uint32 anim);
-        bool IsInRange(float x, float y, float z, float radius) const;
-
-        void ModifyHealth(int32 change, WorldObject* attackerOrHealer = nullptr, uint32 spellId = 0);
-        // sets GameObject type 33 destruction flags and optionally default health for that state
-        void SetDestructibleState(GameObjectDestructibleState state, WorldObject* attackerOrHealer = nullptr, bool setHealth = false);
-=======
         void CastSpell(Unit* target, uint32 spell, bool triggered = true);
         void CastSpell(Unit* target, uint32 spell, TriggerCastFlags triggered);
         void SendCustomAnim(uint32 anim);
@@ -347,7 +266,6 @@
         void ModifyHealth(int32 change, Unit* attackerOrHealer = nullptr, uint32 spellId = 0);
         // sets GameObject type 33 destruction flags and optionally default health for that state
         void SetDestructibleState(GameObjectDestructibleState state, Player* eventInvoker = nullptr, bool setHealth = false);
->>>>>>> 28d470c5
         GameObjectDestructibleState GetDestructibleState() const
         {
             if ((*m_gameObjectData->Flags & GO_FLAG_DESTROYED))
@@ -371,26 +289,12 @@
         uint32 GetDisplayId() const { return m_gameObjectData->DisplayID; }
         uint8 GetNameSetId() const;
 
-<<<<<<< HEAD
-        uint32 GetFaction() const override { return GetUInt32Value(GAMEOBJECT_FACTION); }
-        void SetFaction(uint32 faction) override { SetUInt32Value(GAMEOBJECT_FACTION, faction); }
-=======
         uint32 GetFaction() const { return m_gameObjectData->FactionTemplate; }
         void SetFaction(uint32 faction) { SetUpdateFieldValue(m_values.ModifyValue(&GameObject::m_gameObjectData).ModifyValue(&UF::GameObjectData::FactionTemplate), faction); }
->>>>>>> 28d470c5
 
         GameObjectModel* m_model;
         void GetRespawnPosition(float &x, float &y, float &z, float* ori = nullptr) const;
 
-<<<<<<< HEAD
-        Transport* ToTransport() { if (GetGOInfo()->type == GAMEOBJECT_TYPE_MO_TRANSPORT) return reinterpret_cast<Transport*>(this); else return nullptr; }
-        Transport const* ToTransport() const { if (GetGOInfo()->type == GAMEOBJECT_TYPE_MO_TRANSPORT) return reinterpret_cast<Transport const*>(this); else return nullptr; }
-
-        float GetStationaryX() const override { if (GetGOInfo()->type != GAMEOBJECT_TYPE_MO_TRANSPORT) return m_stationaryPosition.GetPositionX(); return GetPositionX(); }
-        float GetStationaryY() const override { if (GetGOInfo()->type != GAMEOBJECT_TYPE_MO_TRANSPORT) return m_stationaryPosition.GetPositionY(); return GetPositionY(); }
-        float GetStationaryZ() const override { if (GetGOInfo()->type != GAMEOBJECT_TYPE_MO_TRANSPORT) return m_stationaryPosition.GetPositionZ(); return GetPositionZ(); }
-        float GetStationaryO() const override { if (GetGOInfo()->type != GAMEOBJECT_TYPE_MO_TRANSPORT) return m_stationaryPosition.GetOrientation(); return GetOrientation(); }
-=======
         Transport* ToTransport() { if (GetGOInfo()->type == GAMEOBJECT_TYPE_MAP_OBJ_TRANSPORT) return reinterpret_cast<Transport*>(this); else return nullptr; }
         Transport const* ToTransport() const { if (GetGOInfo()->type == GAMEOBJECT_TYPE_MAP_OBJ_TRANSPORT) return reinterpret_cast<Transport const*>(this); else return nullptr; }
 
@@ -398,62 +302,37 @@
         float GetStationaryY() const override { return m_stationaryPosition.GetPositionY(); }
         float GetStationaryZ() const override { return m_stationaryPosition.GetPositionZ(); }
         float GetStationaryO() const override { return m_stationaryPosition.GetOrientation(); }
->>>>>>> 28d470c5
         void RelocateStationaryPosition(float x, float y, float z, float o) { m_stationaryPosition.Relocate(x, y, z, o); }
 
         float GetInteractionDistance() const;
 
         void UpdateModelPosition();
 
-<<<<<<< HEAD
-        bool IsAtInteractDistance(Position const& pos, float radius) const;
-        bool IsAtInteractDistance(Player const* player, SpellInfo const* spell = nullptr) const;
-
-        bool IsWithinDistInMap(Player const* player) const;
-        using WorldObject::IsWithinDistInMap;
-
-        SpellInfo const* GetSpellForLock(Player const* player) const;
-=======
         uint16 GetAIAnimKitId() const override { return _animKitId; }
         void SetAnimKitId(uint16 animKitId, bool oneshot);
 
         uint32 GetWorldEffectID() const { return _worldEffectID; }
         void SetWorldEffectID(uint32 worldEffectID) { _worldEffectID = worldEffectID; }
->>>>>>> 28d470c5
 
         void AIM_Destroy();
         bool AIM_Initialize();
 
-<<<<<<< HEAD
-        std::string GetDebugInfo() const override;
-
-    protected:
-        GameObjectModel* CreateModel();
-=======
         UF::UpdateField<UF::GameObjectData, 0, TYPEID_GAMEOBJECT> m_gameObjectData;
 
     protected:
         void CreateModel();
->>>>>>> 28d470c5
         void UpdateModel();                                 // updates model in case displayId were changed
         uint32      m_spellId;
         time_t      m_respawnTime;                          // (secs) time of next respawn (or despawn if GO have owner()),
         uint32      m_respawnDelayTime;                     // (secs) if 0 then current GO state no dependent from timer
-        uint32      m_despawnDelay;
-        Seconds     m_despawnRespawnTime;                   // override respawn time after delayed despawn
         LootState   m_lootState;
         ObjectGuid  m_lootStateUnitGUID;                    // GUID of the unit passed with SetLootState(LootState, Unit*)
         bool        m_spawnedByDefault;
-        time_t      m_restockTime;
         time_t      m_cooldownTime;                         // used as internal reaction delay time store (not state change reaction).
                                                             // For traps this: spell casting cooldown, for doors/buttons: reset time.
         GOState     m_prevGoState;                          // What state to set whenever resetting
 
-<<<<<<< HEAD
-        std::list<ObjectGuid::LowType> m_SkillupList;
-=======
         GuidSet m_SkillupList;
->>>>>>> 28d470c5
 
         ObjectGuid m_ritualOwnerGUID;                       // used for GAMEOBJECT_TYPE_RITUAL where GO is not summoned (no owner)
         GuidSet m_unique_users;
@@ -469,11 +348,7 @@
         GameObjectValue m_goValue;
 
         int64 m_packedRotation;
-<<<<<<< HEAD
-        QuaternionData m_localRotation;
-=======
         QuaternionData m_worldRotation;
->>>>>>> 28d470c5
         Position m_stationaryPosition;
 
         ObjectGuid m_lootRecipient;
@@ -497,10 +372,7 @@
 
         GameObjectAI* m_AI;
         bool m_respawnCompatibilityMode;
-<<<<<<< HEAD
-=======
         uint16 _animKitId;
         uint32 _worldEffectID;
->>>>>>> 28d470c5
 };
 #endif