--- conflicted
+++ resolved
@@ -91,16 +91,12 @@
         void RemoveFromWorld() override;
         void CleanupsBeforeDelete(bool finalCleanup = true) override;
 
-<<<<<<< HEAD
-        bool Create(uint32 name_id, Map* map, Position const& pos, QuaternionData const& rotation, uint32 animprogress, GOState go_state, uint32 artKit = 0, float size = -1.0f);
-=======
     private:
-        bool Create(uint32 entry, Map* map, Position const& pos, QuaternionData const& rotation, uint32 animProgress, GOState goState, uint32 artKit);
+        bool Create(uint32 entry, Map* map, Position const& pos, QuaternionData const& rotation, uint32 animProgress, GOState goState, uint32 artKit, float size = -1.0f);
     public:
         static GameObject* CreateGameObject(uint32 entry, Map* map, Position const& pos, QuaternionData const& rotation, uint32 animProgress, GOState goState, uint32 artKit = 0);
         static GameObject* CreateGameObjectFromDB(ObjectGuid::LowType spawnId, Map* map, bool addToMap = true);
 
->>>>>>> 91aa8e11
         void Update(uint32 p_time) override;
         GameObjectTemplate const* GetGOInfo() const { return m_goInfo; }
         GameObjectTemplateAddon const* GetTemplateAddon() const { return m_goTemplateAddon; }
