/*
 * Copyright (C) 2008-2011 by WarHead - United Worlds of MaNGOS - http://www.uwom.de
 * Copyright (C) 2008-2011 TrinityCore <http://www.trinitycore.org/>
 * Copyright (C) 2005-2009 MaNGOS <http://getmangos.com/>
 *
 * This program is free software; you can redistribute it and/or modify it
 * under the terms of the GNU General Public License as published by the
 * Free Software Foundation; either version 2 of the License, or (at your
 * option) any later version.
 *
 * This program is distributed in the hope that it will be useful, but WITHOUT
 * ANY WARRANTY; without even the implied warranty of MERCHANTABILITY or
 * FITNESS FOR A PARTICULAR PURPOSE. See the GNU General Public License for
 * more details.
 *
 * You should have received a copy of the GNU General Public License along
 * with this program. If not, see <http://www.gnu.org/licenses/>.
 */

#include "Common.h"
#include "QuestDef.h"
#include "GameObjectAI.h"
#include "ObjectMgr.h"
#include "GroupMgr.h"
#include "PoolMgr.h"
#include "SpellMgr.h"
#include "Spell.h"
#include "UpdateMask.h"
#include "Opcodes.h"
#include "WorldPacket.h"
#include "World.h"
#include "DatabaseEnv.h"
#include "LootMgr.h"
#include "GridNotifiers.h"
#include "GridNotifiersImpl.h"
#include "CellImpl.h"
#include "InstanceScript.h"
#include "Battleground.h"
#include "Util.h"
#include "OutdoorPvPMgr.h"
#include "BattlegroundAV.h"
#include "ScriptMgr.h"
#include "CreatureAISelector.h"
#include "Group.h"

GameObject::GameObject() : WorldObject(), m_resetTimer(0), m_goValue(new GameObjectValue), m_AI(NULL)
{
    m_objectType |= TYPEMASK_GAMEOBJECT;
    m_objectTypeId = TYPEID_GAMEOBJECT;

    m_updateFlag = (UPDATEFLAG_HIGHGUID | UPDATEFLAG_HAS_POSITION | UPDATEFLAG_POSITION | UPDATEFLAG_ROTATION);

    m_valuesCount = GAMEOBJECT_END;
    m_respawnTime = 0;
    m_respawnDelayTime = 300;
    m_lootState = GO_NOT_READY;
    m_spawnedByDefault = true;
    m_usetimes = 0;
    m_spellId = 0;
    m_cooldownTime = 0;
    m_goInfo = NULL;
    m_ritualOwner = NULL;
    m_goData = NULL;

    m_DBTableGuid = 0;
    m_rotation = 0;

    m_groupLootTimer = 0;
    lootingGroupLowGUID = 0;

    ResetLootMode(); // restore default loot mode
}

GameObject::~GameObject()
{
    delete m_goValue;
    //if (m_uint32Values)                                      // field array can be not exist if GameOBject not loaded
    //    CleanupsBeforeDelete();
}

bool GameObject::AIM_Initialize()
{

    m_AI = FactorySelector::SelectGameObjectAI(this);
    if (!m_AI) return false;
    m_AI->InitializeAI();
    return true;
}

std::string GameObject::GetAIName() const
{
    return sObjectMgr->GetGameObjectTemplate(GetEntry())->AIName;
}

void GameObject::CleanupsBeforeDelete(bool /*finalCleanup*/)
{
    if (IsInWorld())
        RemoveFromWorld();

    if (m_uint32Values)                                      // field array can be not exist if GameOBject not loaded
    {
        // Possible crash at access to deleted GO in Unit::m_gameobj
        if (uint64 owner_guid = GetOwnerGUID())
        {
            Unit* owner = ObjectAccessor::GetUnit(*this, owner_guid);

            if (owner)
                owner->RemoveGameObject(this, false);
            else
            {
                const char * ownerType = "creature";
                if (IS_PLAYER_GUID(owner_guid))
                    ownerType = "player";
                else if (IS_PET_GUID(owner_guid))
                    ownerType = "pet";

                sLog->outError("Delete GameObject (GUID: %u Entry: %u SpellId %u LinkedGO %u) that lost references to owner (GUID %u Type '%s') GO list. Crash possible later.",
                    GetGUIDLow(), GetGOInfo()->entry, m_spellId, GetGOInfo()->GetLinkedGameObjectEntry(), GUID_LOPART(owner_guid), ownerType);
            }
        }
    }
}

void GameObject::AddToWorld()
{
    ///- Register the gameobject for guid lookup
    if (!IsInWorld())
    {
        if (m_zoneScript)
            m_zoneScript->OnGameObjectCreate(this);

        sObjectAccessor->AddObject(this);
        WorldObject::AddToWorld();
    }
}

void GameObject::RemoveFromWorld()
{
    ///- Remove the gameobject from the accessor
    if (IsInWorld())
    {
        if (m_zoneScript)
            m_zoneScript->OnGameObjectRemove(this);

        // Possible crash at access to deleted GO in Unit::m_gameobj
        if (uint64 owner_guid = GetOwnerGUID())
        {
            if (Unit* owner = GetOwner())
                owner->RemoveGameObject(this, false);
            else
                sLog->outError("Delete GameObject (GUID: %u Entry: %u, Name: %s) that have references in not found creature %u GO list. Crash possible later.", GetGUIDLow(), GetGOInfo()->entry, GetGOInfo()->name.c_str(), GUID_LOPART(owner_guid));
        }
        WorldObject::RemoveFromWorld();
        sObjectAccessor->RemoveObject(this);
    }
}

bool GameObject::Create(uint32 guidlow, uint32 name_id, Map* map, uint32 phaseMask, float x, float y, float z, float ang, float rotation0, float rotation1, float rotation2, float rotation3, uint32 animprogress, GOState go_state, uint32 artKit)
{
    ASSERT(map);
    SetMap(map);

    Relocate(x, y, z, ang);
    if (!IsPositionValid())
    {
        sLog->outError("Gameobject (GUID: %u Entry: %u) not created. Suggested coordinates isn't valid (X: %f Y: %f)", guidlow, name_id, x, y);
        return false;
    }

    SetPhaseMask(phaseMask, false);

    SetZoneScript();
    if (m_zoneScript)
    {
        name_id = m_zoneScript->GetGameObjectEntry(guidlow, name_id);
        if (!name_id)
            return false;
    }

    GameObjectTemplate const* goinfo = sObjectMgr->GetGameObjectTemplate(name_id);
    if (!goinfo)
    {
        sLog->outErrorDb("Gameobject (GUID: %u Entry: %u) not created: non-existing entry in `gameobject_template`. Map: %u (X: %f Y: %f Z: %f)", guidlow, name_id, map->GetId(), x, y, z);
        return false;
    }

    Object::_Create(guidlow, goinfo->entry, HIGHGUID_GAMEOBJECT);

    m_goInfo = goinfo;

    if (goinfo->type >= MAX_GAMEOBJECT_TYPE)
    {
        sLog->outErrorDb("Gameobject (GUID: %u Entry: %u) not created: non-existing GO type '%u' in `gameobject_template`. It will crash client if created.", guidlow, name_id, goinfo->type);
        return false;
    }

    SetFloatValue(GAMEOBJECT_PARENTROTATION+0, rotation0);
    SetFloatValue(GAMEOBJECT_PARENTROTATION+1, rotation1);

    UpdateRotationFields(rotation2, rotation3);              // GAMEOBJECT_FACING, GAMEOBJECT_ROTATION, GAMEOBJECT_PARENTROTATION+2/3

    SetFloatValue(OBJECT_FIELD_SCALE_X, goinfo->size);

    SetUInt32Value(GAMEOBJECT_FACTION, goinfo->faction);
    SetUInt32Value(GAMEOBJECT_FLAGS, goinfo->flags);

    SetEntry(goinfo->entry);

    // set name for logs usage, doesn't affect anything ingame
    SetName(goinfo->name);

    SetUInt32Value(GAMEOBJECT_DISPLAYID, goinfo->displayId);

    // GAMEOBJECT_BYTES_1, index at 0, 1, 2 and 3
    SetGoState(go_state);
    SetGoType(GameobjectTypes(goinfo->type));

    SetGoArtKit(0);                                         // unknown what this is
    SetByteValue(GAMEOBJECT_BYTES_1, 2, artKit);

    switch (goinfo->type)
    {
        case GAMEOBJECT_TYPE_DESTRUCTIBLE_BUILDING:
            m_goValue->Building.Health = goinfo->building.intactNumHits + goinfo->building.damagedNumHits;
            m_goValue->Building.MaxHealth = goinfo->building.intactNumHits + goinfo->building.damagedNumHits;
            SetGoAnimProgress(255);
            break;
        case GAMEOBJECT_TYPE_TRANSPORT:
            SetUInt32Value(GAMEOBJECT_LEVEL, goinfo->transport.pause);
            if (goinfo->transport.startOpen)
                SetGoState(GO_STATE_ACTIVE);
            SetGoAnimProgress(animprogress);
            break;
        case GAMEOBJECT_TYPE_FISHINGNODE:
            SetGoAnimProgress(0);
            break;
        case GAMEOBJECT_TYPE_TRAP:
            if (GetGOInfo()->trap.stealthed)
            {
                m_stealth.AddFlag(STEALTH_TRAP);
                m_stealth.AddValue(STEALTH_TRAP, 300);
            }

            if (GetGOInfo()->trap.invisible)
            {
                m_invisibility.AddFlag(INVISIBILITY_TRAP);
                m_invisibility.AddValue(INVISIBILITY_TRAP, 70);
            }

            break;
        default:
            SetGoAnimProgress(animprogress);
            break;
    }
    LastUsedScriptID = GetGOInfo()->ScriptId;
    AIM_Initialize();

    return true;
}

void GameObject::Update(uint32 diff)
{
    if (!AI())
    {
        if (!AIM_Initialize())
            sLog->outError("Could not initialize GameObjectAI");
    } else
        AI()->UpdateAI(diff);

    if (IS_MO_TRANSPORT(GetGUID()))
    {
        //((Transport*)this)->Update(p_time);
        return;
    }

    switch (m_lootState)
    {
        case GO_NOT_READY:
        {
            switch(GetGoType())
            {
                case GAMEOBJECT_TYPE_TRAP:
                {
                    // Arming Time for GAMEOBJECT_TYPE_TRAP (6)
                    GameObjectTemplate const* goInfo = GetGOInfo();
                    // Bombs
                    if (goInfo->trap.type == 2)
                        m_cooldownTime = time(NULL) + 10;   // Hardcoded tooltip value
                    else if (Unit* owner = GetOwner())
                    {
                        if (owner->isInCombat())
                            m_cooldownTime = time(NULL) + goInfo->trap.cooldown;
                    }
                    m_lootState = GO_READY;
                    break;
                }
                case GAMEOBJECT_TYPE_FISHINGNODE:
                {
                    // fishing code (bobber ready)
                    if (time(NULL) > m_respawnTime - FISHING_BOBBER_READY_TIME)
                    {
                        // splash bobber (bobber ready now)
                        Unit* caster = GetOwner();
                        if (caster && caster->GetTypeId() == TYPEID_PLAYER)
                        {
                            SetGoState(GO_STATE_ACTIVE);
                            SetUInt32Value(GAMEOBJECT_FLAGS, GO_FLAG_NODESPAWN);

                            UpdateData udata;
                            WorldPacket packet;
                            BuildValuesUpdateBlockForPlayer(&udata, caster->ToPlayer());
                            udata.BuildPacket(&packet);
                            caster->ToPlayer()->GetSession()->SendPacket(&packet);

                            SendCustomAnim(GetGoAnimProgress());
                        }

                        m_lootState = GO_READY;                 // can be successfully open with some chance
                    }
                    return;
                }
                default:
                    m_lootState = GO_READY;                         // for other GOis same switched without delay to GO_READY
                    break;
            }
            // NO BREAK for switch (m_lootState)
        }
        case GO_READY:
        {
            if (m_respawnTime > 0)                          // timer on
            {
                time_t now = time(NULL);
                if (m_respawnTime <= now)            // timer expired
                {
                    uint64 dbtableHighGuid = MAKE_NEW_GUID(m_DBTableGuid, GetEntry(), HIGHGUID_GAMEOBJECT);
                    time_t linkedRespawntime = sObjectMgr->GetLinkedRespawnTime(dbtableHighGuid, GetMap()->GetInstanceId());
                    if (linkedRespawntime)             // Can't respawn, the master is dead
                    {
                        uint64 targetGuid = sObjectMgr->GetLinkedRespawnGuid(dbtableHighGuid);
                        if (targetGuid == dbtableHighGuid) // if linking self, never respawn (check delayed to next day)
                            SetRespawnTime(DAY);
                        else
                            m_respawnTime = (now > linkedRespawntime ? now : linkedRespawntime)+urand(5, MINUTE); // else copy time from master and add a little
                        SaveRespawnTime(); // also save to DB immediately
                        return;
                    }

                    m_respawnTime = 0;
                    m_SkillupList.clear();
                    m_usetimes = 0;

                    switch (GetGoType())
                    {
                        case GAMEOBJECT_TYPE_FISHINGNODE:   //  can't fish now
                        {
                            Unit* caster = GetOwner();
                            if (caster && caster->GetTypeId() == TYPEID_PLAYER)
                            {
                                caster->FinishSpell(CURRENT_CHANNELED_SPELL);

                                WorldPacket data(SMSG_FISH_ESCAPED, 0);
                                caster->ToPlayer()->GetSession()->SendPacket(&data);
                            }
                            // can be delete
                            m_lootState = GO_JUST_DEACTIVATED;
                            return;
                        }
                        case GAMEOBJECT_TYPE_DOOR:
                        case GAMEOBJECT_TYPE_BUTTON:
                            //we need to open doors if they are closed (add there another condition if this code breaks some usage, but it need to be here for battlegrounds)
                            if (GetGoState() != GO_STATE_READY)
                                ResetDoorOrButton();
                            //flags in AB are type_button and we need to add them here so no break!
                        default:
                            if (!m_spawnedByDefault)        // despawn timer
                            {
                                                            // can be despawned or destroyed
                                SetLootState(GO_JUST_DEACTIVATED);
                                return;
                            }
                                                            // respawn timer
                            uint32 poolid = GetDBTableGUIDLow() ? sPoolMgr->IsPartOfAPool<GameObject>(GetDBTableGUIDLow()) : 0;
                            if (poolid)
                                sPoolMgr->UpdatePool<GameObject>(poolid, GetDBTableGUIDLow());
                            else
                                GetMap()->Add(this);
                            break;
                    }
                }
            }

            if (isSpawned())
            {
                // traps can have time and can not have
                GameObjectTemplate const* goInfo = GetGOInfo();
                if (goInfo->type == GAMEOBJECT_TYPE_TRAP)
                {
                    if (m_cooldownTime >= time(NULL))
                        return;

                    // Type 2 - Bomb (will go away after casting it's spell)
                    if (goInfo->trap.type == 2)
                    {
                        if (goInfo->trap.spellId)
                            CastSpell(NULL, goInfo->trap.spellId);  // FIXME: null target won't work for target type 1
                        SetLootState(GO_JUST_DEACTIVATED);
                        break;
                    }
                    // Type 0 and 1 - trap (type 0 will not get removed after casting a spell)
                    Unit* owner = GetOwner();
                    Unit* ok = NULL;                            // pointer to appropriate target if found any

                    bool IsBattlegroundTrap = false;
                    //FIXME: this is activation radius (in different casting radius that must be selected from spell data)
                    //TODO: move activated state code (cast itself) to GO_ACTIVATED, in this place only check activating and set state
                    float radius = (float)(goInfo->trap.radius)/2; // TODO rename radius to diameter (goInfo->trap.radius) should be (goInfo->trap.diameter)
                    if (!radius)
                    {
                        if (goInfo->trap.cooldown != 3)            // cast in other case (at some triggering/linked go/etc explicit call)
                            return;
                        else
                        {
                            if (m_respawnTime > 0)
                                break;

                            radius = (float)goInfo->trap.cooldown;       // battlegrounds gameobjects has data2 == 0 && data5 == 3
                            IsBattlegroundTrap = true;

                            if (!radius)
                                return;
                        }
                    }

                    // Note: this hack with search required until GO casting not implemented
                    // search unfriendly creature
                    if (owner)                    // hunter trap
                    {
                        Trinity::AnyUnfriendlyNoTotemUnitInObjectRangeCheck checker(this, owner, radius);
                        Trinity::UnitSearcher<Trinity::AnyUnfriendlyNoTotemUnitInObjectRangeCheck> searcher(this, ok, checker);
                        VisitNearbyGridObject(radius, searcher);
                        if (!ok) VisitNearbyWorldObject(radius, searcher);
                    }
                    else                                        // environmental trap
                    {
                        // environmental damage spells already have around enemies targeting but this not help in case not existed GO casting support
                        // affect only players
                        Player* player = NULL;
                        Trinity::AnyPlayerInObjectRangeCheck checker(this, radius);
                        Trinity::PlayerSearcher<Trinity::AnyPlayerInObjectRangeCheck> searcher(this, player, checker);
                        VisitNearbyWorldObject(radius, searcher);
                        ok = player;
                    }

                    if (ok)
                    {
                        // some traps do not have spell but should be triggered
                        if (goInfo->trap.spellId)
                            CastSpell(ok, goInfo->trap.spellId);

                        m_cooldownTime = time(NULL) + (goInfo->trap.cooldown ? goInfo->trap.cooldown :  uint32(4));   // template or 4 seconds

                        if (goInfo->trap.type == 1)
                            SetLootState(GO_JUST_DEACTIVATED);

                        if (IsBattlegroundTrap && ok->GetTypeId() == TYPEID_PLAYER)
                        {
                            //Battleground gameobjects case
                            if (ok->ToPlayer()->InBattleground())
                                if (Battleground* bg = ok->ToPlayer()->GetBattleground())
                                    bg->HandleTriggerBuff(GetGUID());
                        }
                    }
                }
                else if (uint32 max_charges = goInfo->GetCharges())
                {
                    if (m_usetimes >= max_charges)
                    {
                        m_usetimes = 0;
                        SetLootState(GO_JUST_DEACTIVATED);      // can be despawned or destroyed
                    }
                }
            }

            break;
        }
        case GO_ACTIVATED:
        {
            switch(GetGoType())
            {
                case GAMEOBJECT_TYPE_DOOR:
                case GAMEOBJECT_TYPE_BUTTON:
                    if (GetGOInfo()->GetAutoCloseTime() && (m_cooldownTime < time(NULL)))
                        ResetDoorOrButton();
                    break;
                case GAMEOBJECT_TYPE_GOOBER:
                    if (m_cooldownTime < time(NULL))
                    {
                        RemoveFlag(GAMEOBJECT_FLAGS, GO_FLAG_IN_USE);

                        SetLootState(GO_JUST_DEACTIVATED);
                        m_cooldownTime = 0;
                    }
                    break;
                case GAMEOBJECT_TYPE_CHEST:
                    if (m_groupLootTimer)
                    {
                        if (m_groupLootTimer <= diff)
                        {
                            Group* group = sGroupMgr->GetGroupByGUID(lootingGroupLowGUID);
                            if (group)
                                group->EndRoll(&loot);
                            m_groupLootTimer = 0;
                            lootingGroupLowGUID = 0;
                        }
                        else m_groupLootTimer -= diff;
                    }
                default:
                    break;
            }
            break;
        }
        case GO_JUST_DEACTIVATED:
        {
            //if Gameobject should cast spell, then this, but some GOs (type = 10) should be destroyed
            if (GetGoType() == GAMEOBJECT_TYPE_GOOBER)
            {
                uint32 spellId = GetGOInfo()->goober.spellId;

                if (spellId)
                {
                    for (std::set<uint64>::const_iterator it = m_unique_users.begin(); it != m_unique_users.end(); ++it)
                        // m_unique_users can contain only player GUIDs
                        if (Player* owner = ObjectAccessor::GetPlayer(*this, *it))
                            owner->CastSpell(owner, spellId, false);

                    m_unique_users.clear();
                    m_usetimes = 0;
                }

                SetGoState(GO_STATE_READY);

                //any return here in case battleground traps
                if (GetGOInfo()->flags & GO_FLAG_NODESPAWN)
                    return;
            }

            loot.clear();

            if (GetOwnerGUID())
            {
                if (Unit* owner = GetOwner())
                {
                    owner->RemoveGameObject(this, false);
                    SetRespawnTime(0);
                    Delete();
                }
                return;
            }

            SetLootState(GO_READY);

            //burning flags in some battlegrounds, if you find better condition, just add it
            if (GetGOInfo()->IsDespawnAtAction() || GetGoAnimProgress() > 0)
            {
                SendObjectDeSpawnAnim(GetGUID());
                //reset flags
                SetUInt32Value(GAMEOBJECT_FLAGS, GetGOInfo()->flags);
            }

            if (!m_respawnDelayTime)
                return;

            if (!m_spawnedByDefault)
            {
                m_respawnTime = 0;
                UpdateObjectVisibility();
                return;
            }

            m_respawnTime = time(NULL) + m_respawnDelayTime;

            // if option not set then object will be saved at grid unload
            if (sWorld->getBoolConfig(CONFIG_SAVE_RESPAWN_TIME_IMMEDIATELY))
                SaveRespawnTime();

            UpdateObjectVisibility();

            break;
        }
    }

    // GO nach gegebener Zeit resetten
    if (m_resetTimer && m_resetTimer <= diff)
    {
        ResetDoorOrButton();
        m_resetTimer = 0;
    }
    else
        m_resetTimer -= diff;

    sScriptMgr->OnGameObjectUpdate(this, diff);
}

void GameObject::Refresh()
{
    // not refresh despawned not casted GO (despawned casted GO destroyed in all cases anyway)
    if (m_respawnTime > 0 && m_spawnedByDefault)
        return;

    if (isSpawned())
        GetMap()->Add(this);
}

void GameObject::AddUniqueUse(Player* player)
{
    AddUse();
    m_unique_users.insert(player->GetGUID());
}

void GameObject::Delete()
{
    SetLootState(GO_NOT_READY);
    if (GetOwnerGUID())
        if (Unit* owner = GetOwner())
            owner->RemoveGameObject(this, false);

    ASSERT (!GetOwnerGUID());
    SendObjectDeSpawnAnim(GetGUID());

    SetGoState(GO_STATE_READY);
    SetUInt32Value(GAMEOBJECT_FLAGS, GetGOInfo()->flags);

    uint32 poolid = GetDBTableGUIDLow() ? sPoolMgr->IsPartOfAPool<GameObject>(GetDBTableGUIDLow()) : 0;
    if (poolid)
        sPoolMgr->UpdatePool<GameObject>(poolid, GetDBTableGUIDLow());
    else
        AddObjectToRemoveList();
}

void GameObject::getFishLoot(Loot* fishloot, Player* loot_owner)
{
    fishloot->clear();

    uint32 zone, subzone;
    GetZoneAndAreaId(zone, subzone);

    // if subzone loot exist use it
    if (!fishloot->FillLoot(subzone, LootTemplates_Fishing, loot_owner, true, true))
        // else use zone loot (must exist in like case)
        fishloot->FillLoot(zone, LootTemplates_Fishing, loot_owner, true);
}

void GameObject::SaveToDB()
{
    // this should only be used when the gameobject has already been loaded
    // preferably after adding to map, because mapid may not be valid otherwise
    GameObjectData const* data = sObjectMgr->GetGOData(m_DBTableGuid);
    if (!data)
    {
        sLog->outError("GameObject::SaveToDB failed, cannot get gameobject data!");
        return;
    }

    SaveToDB(GetMapId(), data->spawnMask, data->phaseMask);
}

void GameObject::SaveToDB(uint32 mapid, uint8 spawnMask, uint32 phaseMask)
{
    const GameObjectTemplate* goI = GetGOInfo();

    if (!goI)
        return;

    if (!m_DBTableGuid)
        m_DBTableGuid = GetGUIDLow();
    // update in loaded data (changing data only in this place)
    GameObjectData& data = sObjectMgr->NewGOData(m_DBTableGuid);

    // data->guid = guid must not be updated at save
    data.id = GetEntry();
    data.mapid = mapid;
    data.phaseMask = phaseMask;
    data.posX = GetPositionX();
    data.posY = GetPositionY();
    data.posZ = GetPositionZ();
    data.orientation = GetOrientation();
    data.rotation0 = GetFloatValue(GAMEOBJECT_PARENTROTATION+0);
    data.rotation1 = GetFloatValue(GAMEOBJECT_PARENTROTATION+1);
    data.rotation2 = GetFloatValue(GAMEOBJECT_PARENTROTATION+2);
    data.rotation3 = GetFloatValue(GAMEOBJECT_PARENTROTATION+3);
    data.spawntimesecs = m_spawnedByDefault ? m_respawnDelayTime : -(int32)m_respawnDelayTime;
    data.animprogress = GetGoAnimProgress();
    data.go_state = GetGoState();
    data.spawnMask = spawnMask;
    data.artKit = GetGoArtKit();

    // update in DB
    std::ostringstream ss;
    ss << "INSERT INTO gameobject VALUES ("
        << m_DBTableGuid << ','
        << GetEntry() << ','
        << mapid << ','
        << uint32(spawnMask) << ','                         // cast to prevent save as symbol
        << uint16(GetPhaseMask()) << ','                    // prevent out of range error
        << GetPositionX() << ','
        << GetPositionY() << ','
        << GetPositionZ() << ','
        << GetOrientation() << ','
        << GetFloatValue(GAMEOBJECT_PARENTROTATION) << ','
        << GetFloatValue(GAMEOBJECT_PARENTROTATION+1) << ','
        << GetFloatValue(GAMEOBJECT_PARENTROTATION+2) << ','
        << GetFloatValue(GAMEOBJECT_PARENTROTATION+3) << ','
        << m_respawnDelayTime << ','
        << uint32(GetGoAnimProgress()) << ','
        << uint32(GetGoState()) << ')';

    SQLTransaction trans = WorldDatabase.BeginTransaction();
    trans->PAppend("DELETE FROM gameobject WHERE guid = '%u'", m_DBTableGuid);
    trans->Append(ss.str().c_str());
    WorldDatabase.CommitTransaction(trans);
}

bool GameObject::LoadFromDB(uint32 guid, Map* map)
{
    GameObjectData const* data = sObjectMgr->GetGOData(guid);

    if (!data)
    {
        sLog->outErrorDb("Gameobject (GUID: %u) not found in table `gameobject`, can't load. ", guid);
        return false;
    }

    uint32 entry = data->id;
    //uint32 map_id = data->mapid;                          // already used before call
    uint32 phaseMask = data->phaseMask;
    float x = data->posX;
    float y = data->posY;
    float z = data->posZ;
    float ang = data->orientation;

    float rotation0 = data->rotation0;
    float rotation1 = data->rotation1;
    float rotation2 = data->rotation2;
    float rotation3 = data->rotation3;

    uint32 animprogress = data->animprogress;
    GOState go_state = data->go_state;
    uint32 artKit = data->artKit;

    m_DBTableGuid = guid;
    if (map->GetInstanceId() != 0) guid = sObjectMgr->GenerateLowGuid(HIGHGUID_GAMEOBJECT);

    if (!Create(guid, entry, map, phaseMask, x, y, z, ang, rotation0, rotation1, rotation2, rotation3, animprogress, go_state, artKit))
        return false;

    if (data->spawntimesecs >= 0)
    {
        m_spawnedByDefault = true;

        if (!GetGOInfo()->GetDespawnPossibility() && !GetGOInfo()->IsDespawnAtAction())
        {
            SetFlag(GAMEOBJECT_FLAGS, GO_FLAG_NODESPAWN);
            m_respawnDelayTime = 0;
            m_respawnTime = 0;
        }
        else
        {
            m_respawnDelayTime = data->spawntimesecs;
            m_respawnTime = sObjectMgr->GetGORespawnTime(m_DBTableGuid, map->GetInstanceId());

            // ready to respawn
            if (m_respawnTime && m_respawnTime <= time(NULL))
            {
                m_respawnTime = 0;
                sObjectMgr->RemoveGORespawnTime(m_DBTableGuid, GetInstanceId());
            }
        }
    }
    else
    {
        m_spawnedByDefault = false;
        m_respawnDelayTime = -data->spawntimesecs;
        m_respawnTime = 0;
    }

    m_goData = data;

    return true;
}

void GameObject::DeleteFromDB()
{
    sObjectMgr->RemoveGORespawnTime(m_DBTableGuid, GetInstanceId());
    sObjectMgr->DeleteGOData(m_DBTableGuid);
    WorldDatabase.PExecute("DELETE FROM gameobject WHERE guid = '%u'", m_DBTableGuid);
    WorldDatabase.PExecute("DELETE FROM game_event_gameobject WHERE guid = '%u'", m_DBTableGuid);
}

GameObject* GameObject::GetGameObject(WorldObject& object, uint64 guid)
{
    return object.GetMap()->GetGameObject(guid);
}

/*********************************************************/
/***                    QUEST SYSTEM                   ***/
/*********************************************************/
bool GameObject::hasQuest(uint32 quest_id) const
{
    QuestRelationBounds qr = sObjectMgr->GetGOQuestRelationBounds(GetEntry());
    for (QuestRelations::const_iterator itr = qr.first; itr != qr.second; ++itr)
    {
        if (itr->second == quest_id)
            return true;
    }
    return false;
}

bool GameObject::hasInvolvedQuest(uint32 quest_id) const
{
    QuestRelationBounds qir = sObjectMgr->GetGOQuestInvolvedRelationBounds(GetEntry());
    for (QuestRelations::const_iterator itr = qir.first; itr != qir.second; ++itr)
    {
        if (itr->second == quest_id)
            return true;
    }
    return false;
}

bool GameObject::IsTransport() const
{
    // If something is marked as a transport, don't transmit an out of range packet for it.
    GameObjectTemplate const* gInfo = GetGOInfo();
    if (!gInfo) return false;
    return gInfo->type == GAMEOBJECT_TYPE_TRANSPORT || gInfo->type == GAMEOBJECT_TYPE_MO_TRANSPORT;
}

// is Dynamic transport = non-stop Transport
bool GameObject::IsDynTransport() const
{
    // If something is marked as a transport, don't transmit an out of range packet for it.
    GameObjectTemplate const* gInfo = GetGOInfo();
    if (!gInfo) return false;
    return gInfo->type == GAMEOBJECT_TYPE_MO_TRANSPORT || (gInfo->type == GAMEOBJECT_TYPE_TRANSPORT && !gInfo->transport.pause);
}

Unit* GameObject::GetOwner() const
{
    return ObjectAccessor::GetUnit(*this, GetOwnerGUID());
}

void GameObject::SaveRespawnTime()
{
    if (m_goData && m_goData->dbData && m_respawnTime > time(NULL) && m_spawnedByDefault)
        sObjectMgr->SaveGORespawnTime(m_DBTableGuid, GetInstanceId(), m_respawnTime);
}

bool GameObject::isAlwaysVisibleFor(WorldObject const* seer) const
{
    if (WorldObject::isAlwaysVisibleFor(seer))
        return true;

    if (IsTransport())
        return true;

    return false;
}

bool GameObject::isVisibleForInState(WorldObject const* seer) const
{
    if (!WorldObject::isVisibleForInState(seer))
        return false;

    // Despawned
    if (!isSpawned())
        return false;

    return true;
}

void GameObject::Respawn()
{
    if (m_spawnedByDefault && m_respawnTime > 0)
    {
        m_respawnTime = time(NULL);
        sObjectMgr->RemoveGORespawnTime(m_DBTableGuid, GetInstanceId());
    }
}

bool GameObject::ActivateToQuest(Player* pTarget) const
{
    if (pTarget->HasQuestForGO(GetEntry()))
        return true;

    if (!sObjectMgr->IsGameObjectForQuests(GetEntry()))
        return false;

    switch (GetGoType())
    {
        // scan GO chest with loot including quest items
        case GAMEOBJECT_TYPE_CHEST:
        {
            if (LootTemplates_Gameobject.HaveQuestLootForPlayer(GetGOInfo()->GetLootId(), pTarget))
            {
                //TODO: fix this hack
                //look for battlegroundAV for some objects which are only activated after mine gots captured by own team
                if (GetEntry() == BG_AV_OBJECTID_MINE_N || GetEntry() == BG_AV_OBJECTID_MINE_S)
                    if (Battleground* bg = pTarget->GetBattleground())
                        if (bg->GetTypeID(true) == BATTLEGROUND_AV && !(((BattlegroundAV*)bg)->PlayerCanDoMineQuest(GetEntry(), pTarget->GetTeam())))
                            return false;
                return true;
            }
            break;
        }
        case GAMEOBJECT_TYPE_GENERIC:
        {
            if (GetGOInfo()->_generic.questID == -1 || pTarget->GetQuestStatus(GetGOInfo()->_generic.questID) == QUEST_STATUS_INCOMPLETE)
                return true;
            break;
        }
        case GAMEOBJECT_TYPE_GOOBER:
        {
            if (GetGOInfo()->goober.questId == -1 || pTarget->GetQuestStatus(GetGOInfo()->goober.questId) == QUEST_STATUS_INCOMPLETE)
                return true;
            break;
        }
        default:
            break;
    }

    return false;
}

void GameObject::TriggeringLinkedGameObject(uint32 trapEntry, Unit* target)
{
    GameObjectTemplate const* trapInfo = sObjectMgr->GetGameObjectTemplate(trapEntry);
    if (!trapInfo || trapInfo->type != GAMEOBJECT_TYPE_TRAP)
        return;

    SpellInfo const* trapSpell = sSpellMgr->GetSpellInfo(trapInfo->trap.spellId);
    if (!trapSpell)                                          // checked at load already
        return;

    float range = float(target->GetSpellMaxRangeForTarget(GetOwner(), trapSpell));

    // search nearest linked GO
    GameObject* trapGO = NULL;
    {
        // using original GO distance
        CellPair p(Trinity::ComputeCellPair(GetPositionX(), GetPositionY()));
        Cell cell(p);
        cell.data.Part.reserved = ALL_DISTRICT;

        Trinity::NearestGameObjectEntryInObjectRangeCheck go_check(*target, trapEntry, range);
        Trinity::GameObjectLastSearcher<Trinity::NearestGameObjectEntryInObjectRangeCheck> checker(this, trapGO, go_check);

        TypeContainerVisitor<Trinity::GameObjectLastSearcher<Trinity::NearestGameObjectEntryInObjectRangeCheck>, GridTypeMapContainer > object_checker(checker);
        cell.Visit(p, object_checker, *GetMap(), *target, range);
    }

    // found correct GO
    if (trapGO)
        trapGO->CastSpell(target, trapInfo->trap.spellId);
}

GameObject* GameObject::LookupFishingHoleAround(float range)
{
    GameObject* ok = NULL;

    CellPair p(Trinity::ComputeCellPair(GetPositionX(), GetPositionY()));
    Cell cell(p);
    cell.data.Part.reserved = ALL_DISTRICT;
    Trinity::NearestGameObjectFishingHole u_check(*this, range);
    Trinity::GameObjectSearcher<Trinity::NearestGameObjectFishingHole> checker(this, ok, u_check);

    TypeContainerVisitor<Trinity::GameObjectSearcher<Trinity::NearestGameObjectFishingHole>, GridTypeMapContainer > grid_object_checker(checker);
    cell.Visit(p, grid_object_checker, *GetMap(), *this, range);

    return ok;
}

void GameObject::ResetDoorOrButton()
{
    if (m_lootState == GO_READY || m_lootState == GO_JUST_DEACTIVATED)
        return;

    SwitchDoorOrButton(false);
    SetLootState(GO_JUST_DEACTIVATED);
    m_cooldownTime = 0;
}

void GameObject::UseDoorOrButton(uint32 time_to_restore, bool alternative /* = false */)
{
    if (m_lootState != GO_READY)
        return;

    if (!time_to_restore)
        time_to_restore = GetGOInfo()->GetAutoCloseTime();

    SwitchDoorOrButton(true, alternative);
    SetLootState(GO_ACTIVATED);

    m_cooldownTime = time(NULL) + time_to_restore;
}

void GameObject::SetGoArtKit(uint8 kit)
{
    SetByteValue(GAMEOBJECT_BYTES_1, 2, kit);
    GameObjectData* data = const_cast<GameObjectData*>(sObjectMgr->GetGOData(m_DBTableGuid));
    if (data)
        data->artKit = kit;
}

void GameObject::SetGoArtKit(uint8 artkit, GameObject* go, uint32 lowguid)
{
    const GameObjectData* data = NULL;
    if (go)
    {
        go->SetGoArtKit(artkit);
        data = go->GetGOData();
    }
    else if (lowguid)
        data = sObjectMgr->GetGOData(lowguid);

    if (data)
        const_cast<GameObjectData*>(data)->artKit = artkit;
}

void GameObject::SwitchDoorOrButton(bool activate, bool alternative /* = false */)
{
    if (activate)
        SetFlag(GAMEOBJECT_FLAGS, GO_FLAG_IN_USE);
    else
        RemoveFlag(GAMEOBJECT_FLAGS, GO_FLAG_IN_USE);

    if (GetGoState() == GO_STATE_READY)                      //if closed -> open
        SetGoState(alternative ? GO_STATE_ACTIVE_ALTERNATIVE : GO_STATE_ACTIVE);
    else                                                    //if open -> close
        SetGoState(GO_STATE_READY);
}

void GameObject::Use(Unit* user)
{
    // by default spell caster is user
    Unit* spellCaster = user;
    uint32 spellId = 0;
    bool triggered = false;

    if (Player* playerUser = user->ToPlayer())
    {
        if (sScriptMgr->OnGossipHello(playerUser, this))
            return;

        AI()->GossipHello(playerUser);
    }

    // If cooldown data present in template
    if (uint32 cooldown = GetGOInfo()->GetCooldown())
    {
        if (m_cooldownTime > sWorld->GetGameTime())
            return;

        m_cooldownTime = sWorld->GetGameTime() + cooldown;
    }

    switch (GetGoType())
    {
        case GAMEOBJECT_TYPE_DOOR:                          //0
        case GAMEOBJECT_TYPE_BUTTON:                        //1
            //doors/buttons never really despawn, only reset to default state/flags
            UseDoorOrButton();

            // activate script
            GetMap()->ScriptsStart(sGameObjectScripts, GetDBTableGUIDLow(), spellCaster, this);
            return;

        case GAMEOBJECT_TYPE_QUESTGIVER:                    //2
        {
            if (user->GetTypeId() != TYPEID_PLAYER)
                return;

            Player* player = user->ToPlayer();

            player->PrepareGossipMenu(this, GetGOInfo()->questgiver.gossipID);
            player->SendPreparedGossip(this);
            return;
        }
        //Sitting: Wooden bench, chairs enzz
        case GAMEOBJECT_TYPE_CHAIR:                         //7
        {
            GameObjectTemplate const* info = GetGOInfo();
            if (!info)
                return;

            if (user->GetTypeId() != TYPEID_PLAYER)
                return;

            if (ChairListSlots.empty())        // this is called once at first chair use to make list of available slots
            {
                if (info->chair.slots > 0)     // sometimes chairs in DB have error in fields and we dont know number of slots
                    for (uint32 i = 0; i < info->chair.slots; ++i)
                        ChairListSlots[i] = 0; // Last user of current slot set to 0 (none sit here yet)
                else
                    ChairListSlots[0] = 0;     // error in DB, make one default slot
            }

            Player* player = user->ToPlayer();

            // a chair may have n slots. we have to calculate their positions and teleport the player to the nearest one

            float lowestDist = DEFAULT_VISIBILITY_DISTANCE;

            uint32 nearest_slot = 0;
            float x_lowest = GetPositionX();
            float y_lowest = GetPositionY();

            // the object orientation + 1/2 pi
            // every slot will be on that straight line
            float orthogonalOrientation = GetOrientation()+M_PI*0.5f;
            // find nearest slot
            bool found_free_slot = false;
            for (ChairSlotAndUser::iterator itr = ChairListSlots.begin(); itr != ChairListSlots.end(); ++itr)
            {
                // the distance between this slot and the center of the go - imagine a 1D space
                float relativeDistance = (info->size*itr->first)-(info->size*(info->chair.slots-1)/2.0f);

                float x_i = GetPositionX() + relativeDistance * cos(orthogonalOrientation);
                float y_i = GetPositionY() + relativeDistance * sin(orthogonalOrientation);

                if (itr->second)
                {
                    if (Player* ChairUser = ObjectAccessor::FindPlayer(itr->second))
                        if (ChairUser->IsSitState() && ChairUser->getStandState() != UNIT_STAND_STATE_SIT && ChairUser->GetExactDist2d(x_i, y_i) < 0.1f)
                            continue;        // This seat is already occupied by ChairUser. NOTE: Not sure if the ChairUser->getStandState() != UNIT_STAND_STATE_SIT check is required.
                        else
                            itr->second = 0; // This seat is unoccupied.
                    else
                        itr->second = 0;     // The seat may of had an occupant, but they're offline.
                }

                found_free_slot = true;

                // calculate the distance between the player and this slot
                float thisDistance = player->GetDistance2d(x_i, y_i);

                /* debug code. It will spawn a npc on each slot to visualize them.
                Creature* helper = player->SummonCreature(14496, x_i, y_i, GetPositionZ(), GetOrientation(), TEMPSUMMON_TIMED_OR_DEAD_DESPAWN, 10000);
                std::ostringstream output;
                output << i << ": thisDist: " << thisDistance;
                helper->MonsterSay(output.str().c_str(), LANG_UNIVERSAL, 0);
                */

                if (thisDistance <= lowestDist)
                {
                    nearest_slot = itr->first;
                    lowestDist = thisDistance;
                    x_lowest = x_i;
                    y_lowest = y_i;
                }
            }

            if (found_free_slot)
            {
                ChairSlotAndUser::iterator itr = ChairListSlots.find(nearest_slot);
                if (itr != ChairListSlots.end())
                {
                    itr->second = player->GetGUID(); //this slot in now used by player
                    player->TeleportTo(GetMapId(), x_lowest, y_lowest, GetPositionZ(), GetOrientation(), TELE_TO_NOT_LEAVE_TRANSPORT | TELE_TO_NOT_LEAVE_COMBAT | TELE_TO_NOT_UNSUMMON_PET);
                    player->SetStandState(UNIT_STAND_STATE_SIT_LOW_CHAIR+info->chair.height);
                    return;
                }
            }
            //else
                //player->GetSession()->SendNotification("There's nowhere left for you to sit.");

            return;
        }
        //big gun, its a spell/aura
        case GAMEOBJECT_TYPE_GOOBER:                        //10
        {
            GameObjectTemplate const* info = GetGOInfo();

            if (user->GetTypeId() == TYPEID_PLAYER)
            {
                Player* player = user->ToPlayer();

                if (info->goober.pageId)                    // show page...
                {
                    WorldPacket data(SMSG_GAMEOBJECT_PAGETEXT, 8);
                    data << GetGUID();
                    player->GetSession()->SendPacket(&data);
                }
                else if (info->goober.gossipID)
                {
                    player->PrepareGossipMenu(this, info->goober.gossipID);
                    player->SendPreparedGossip(this);
                }

                if (info->goober.eventId)
                {
                    sLog->outDebug(LOG_FILTER_MAPSCRIPTS, "Goober ScriptStart id %u for GO entry %u (GUID %u).", info->goober.eventId, GetEntry(), GetDBTableGUIDLow());
                    GetMap()->ScriptsStart(sEventScripts, info->goober.eventId, player, this);
                    EventInform(info->goober.eventId);
                }

                // possible quest objective for active quests
                if (info->goober.questId && sObjectMgr->GetQuestTemplate(info->goober.questId))
                {
                    //Quest require to be active for GO using
                    if (player->GetQuestStatus(info->goober.questId) != QUEST_STATUS_INCOMPLETE)
                        break;
                }

                if (Battleground* bg = player->GetBattleground())
                    bg->EventPlayerUsedGO(player, this);

                player->CastedCreatureOrGO(info->entry, GetGUID(), 0);
            }

            if (uint32 trapEntry = info->goober.linkedTrapId)
                TriggeringLinkedGameObject(trapEntry, user);

            SetFlag(GAMEOBJECT_FLAGS, GO_FLAG_IN_USE);
            SetLootState(GO_ACTIVATED);

            uint32 time_to_restore = info->GetAutoCloseTime();

            // this appear to be ok, however others exist in addition to this that should have custom (ex: 190510, 188692, 187389)
            if (time_to_restore && info->goober.customAnim)
                SendCustomAnim(GetGoAnimProgress());
            else
                SetGoState(GO_STATE_ACTIVE);

            m_cooldownTime = time(NULL) + time_to_restore;

            // cast this spell later if provided
            spellId = info->goober.spellId;
            spellCaster = NULL;

            break;
        }
        case GAMEOBJECT_TYPE_CAMERA:                        //13
        {
            GameObjectTemplate const* info = GetGOInfo();
            if (!info)
                return;

            if (user->GetTypeId() != TYPEID_PLAYER)
                return;

            Player* player = user->ToPlayer();

            if (info->camera.cinematicId)
                player->SendCinematicStart(info->camera.cinematicId);

            if (info->camera.eventID)
                GetMap()->ScriptsStart(sEventScripts, info->camera.eventID, player, this);

            return;
        }
        //fishing bobber
        case GAMEOBJECT_TYPE_FISHINGNODE:                   //17
        {
            Player* player = user->ToPlayer();
            if (!player)
                return;

            if (player->GetGUID() != GetOwnerGUID())
                return;

            switch (getLootState())
            {
                case GO_READY:                              // ready for loot
                {
                    uint32 zone, subzone;
                    GetZoneAndAreaId(zone, subzone);

                    int32 zone_skill = sObjectMgr->GetFishingBaseSkillLevel(subzone);
                    if (!zone_skill)
                        zone_skill = sObjectMgr->GetFishingBaseSkillLevel(zone);

                    //provide error, no fishable zone or area should be 0
                    if (!zone_skill)
                        sLog->outErrorDb("Fishable areaId %u are not properly defined in `skill_fishing_base_level`.", subzone);

                    int32 skill = player->GetSkillValue(SKILL_FISHING);

                    int32 chance;
                    if (skill < zone_skill)
                    {
                        chance = int32(pow((double)skill/zone_skill, 2) * 100);
                        if (chance < 1)
                            chance = 1;
                    }
                    else
                        chance = 100;

                    int32 roll = irand(1, 100);

                    sLog->outStaticDebug("Fishing check (skill: %i zone min skill: %i chance %i roll: %i", skill, zone_skill, chance, roll);

                    // but you will likely cause junk in areas that require a high fishing skill (not yet implemented)
                    if (chance >= roll)
                    {
                        player->UpdateFishingSkill();

                        // prevent removing GO at spell cancel
                        player->RemoveGameObject(this, false);
                        SetOwnerGUID(player->GetGUID());

                        //TODO: find reasonable value for fishing hole search
                        GameObject* ok = LookupFishingHoleAround(20.0f + CONTACT_DISTANCE);
                        if (ok)
                        {
                            ok->Use(player);
                            SetLootState(GO_JUST_DEACTIVATED);
                        }
                        else
                            player->SendLoot(GetGUID(), LOOT_FISHING);
                    }
                    // TODO: else: junk

                    break;
                }
                case GO_JUST_DEACTIVATED:                   // nothing to do, will be deleted at next update
                    break;
                default:
                {
                    SetLootState(GO_JUST_DEACTIVATED);

                    WorldPacket data(SMSG_FISH_NOT_HOOKED, 0);
                    player->GetSession()->SendPacket(&data);
                    break;
                }
            }

            player->FinishSpell(CURRENT_CHANNELED_SPELL);
            return;
        }

        case GAMEOBJECT_TYPE_SUMMONING_RITUAL:              //18
        {
            if (user->GetTypeId() != TYPEID_PLAYER)
                return;

            Player* player = user->ToPlayer();

            Unit* owner = GetOwner();

            GameObjectTemplate const* info = GetGOInfo();

            // ritual owner is set for GO's without owner (not summoned)
            if (!m_ritualOwner && !owner)
                m_ritualOwner = player;

            if (owner)
            {
                if (owner->GetTypeId() != TYPEID_PLAYER)
                    return;

                // accept only use by player from same group as owner, excluding owner itself (unique use already added in spell effect)
                if (player == owner->ToPlayer() || (info->summoningRitual.castersGrouped && !player->IsInSameRaidWith(owner->ToPlayer())))
                    return;

                // expect owner to already be channeling, so if not...
                if (!owner->GetCurrentSpell(CURRENT_CHANNELED_SPELL))
                    return;

                // in case summoning ritual caster is GO creator
                spellCaster = owner;
            }
            else
            {
                if (player != m_ritualOwner && (info->summoningRitual.castersGrouped && !player->IsInSameRaidWith(m_ritualOwner)))
                    return;

                spellCaster = player;
            }

            AddUniqueUse(player);

            if (info->summoningRitual.animSpell)
            {
                player->CastSpell(player, info->summoningRitual.animSpell, true);

                // for this case, summoningRitual.spellId is always triggered
                triggered = true;
            }

            // full amount unique participants including original summoner
            if (GetUniqueUseCount() == info->summoningRitual.reqParticipants)
            {
                spellCaster = m_ritualOwner ? m_ritualOwner : spellCaster;

                spellId = info->summoningRitual.spellId;

                if (spellId == 62330)                       // GO store nonexistent spell, replace by expected
                {
                    // spell have reagent and mana cost but it not expected use its
                    // it triggered spell in fact casted at currently channeled GO
                    spellId = 61993;
                    triggered = true;
                }

                // Cast casterTargetSpell at a random GO user
                // on the current DB there is only one gameobject that uses this (Ritual of Doom)
                // and its required target number is 1 (outter for loop will run once)
                if (info->summoningRitual.casterTargetSpell && info->summoningRitual.casterTargetSpell != 1) // No idea why this field is a bool in some cases
<<<<<<< HEAD
                {
                    for (int8 i = 0; i < int8(info->summoningRitual.casterTargetSpellTargets); i++)
                    {
                        if (Unit* target = Unit::GetUnit(*this, (uint64)SelectRandomContainerElement(m_unique_users)))
=======
                    for (uint32 i = 0; i < info->summoningRitual.casterTargetSpellTargets; i++)
                        // m_unique_users can contain only player GUIDs
                        if (Player* target = ObjectAccessor::GetPlayer(*this, SelectRandomContainerElement(m_unique_users)))
>>>>>>> 9a16a599
                            spellCaster->CastSpell(target, info->summoningRitual.casterTargetSpell, true);

                // finish owners spell
                if (owner)
                    owner->FinishSpell(CURRENT_CHANNELED_SPELL);

                // can be deleted now, if
                if (!info->summoningRitual.ritualPersistent)
                    SetLootState(GO_JUST_DEACTIVATED);
                else
                {
                    // reset ritual for this GO
                    m_ritualOwner = NULL;
                    m_unique_users.clear();
                    m_usetimes = 0;
                }
            }
            else
                return;

            // go to end function to spell casting
            break;
        }
        case GAMEOBJECT_TYPE_SPELLCASTER:                   //22
        {
            GameObjectTemplate const* info = GetGOInfo();
            if (!info)
                return;

            if (info->spellcaster.partyOnly)
            {
                Unit* caster = GetOwner();
                if (!caster || caster->GetTypeId() != TYPEID_PLAYER)
                    return;

                if (user->GetTypeId() != TYPEID_PLAYER || !user->ToPlayer()->IsInSameRaidWith(caster->ToPlayer()))
                    return;
            }

            user->RemoveAurasByType(SPELL_AURA_MOUNTED);
            spellId = info->spellcaster.spellId;

            AddUse();
            break;
        }
        case GAMEOBJECT_TYPE_MEETINGSTONE:                  //23
        {
            GameObjectTemplate const* info = GetGOInfo();

            if (user->GetTypeId() != TYPEID_PLAYER)
                return;

            Player* player = user->ToPlayer();

            Player* targetPlayer = ObjectAccessor::FindPlayer(player->GetSelection());

            // accept only use by player from same raid as caster, except caster itself
            if (!targetPlayer || targetPlayer == player || !targetPlayer->IsInSameRaidWith(player))
                return;

            //required lvl checks!
            uint8 level = player->getLevel();
            if (level < info->meetingstone.minLevel)
                return;
            level = targetPlayer->getLevel();
            if (level < info->meetingstone.minLevel)
                return;

            if (info->entry == 194097)
                spellId = 61994;                            // Ritual of Summoning
            else
                spellId = 59782;                            // Summoning Stone Effect

            break;
        }

        case GAMEOBJECT_TYPE_FLAGSTAND:                     // 24
        {
            if (user->GetTypeId() != TYPEID_PLAYER)
                return;

            Player* player = user->ToPlayer();

            if (player->CanUseBattlegroundObject())
            {
                // in battleground check
                Battleground* bg = player->GetBattleground();
                if (!bg)
                    return;
                if (player->GetVehicle())
                    return;
                // BG flag click
                // AB:
                // 15001
                // 15002
                // 15003
                // 15004
                // 15005
                bg->EventPlayerClickedOnFlag(player, this);
                return;                                     //we don;t need to delete flag ... it is despawned!
            }
            break;
        }

        case GAMEOBJECT_TYPE_FISHINGHOLE:                   // 25
        {
            if (user->GetTypeId() != TYPEID_PLAYER)
                return;

            Player* player = user->ToPlayer();

            player->SendLoot(GetGUID(), LOOT_FISHINGHOLE);
            player->UpdateAchievementCriteria(ACHIEVEMENT_CRITERIA_TYPE_FISH_IN_GAMEOBJECT, GetGOInfo()->entry);
            return;
        }

        case GAMEOBJECT_TYPE_FLAGDROP:                      // 26
        {
            if (user->GetTypeId() != TYPEID_PLAYER)
                return;

            Player* player = user->ToPlayer();

            if (player->CanUseBattlegroundObject())
            {
                // in battleground check
                Battleground* bg = player->GetBattleground();
                if (!bg)
                    return;
                if (player->GetVehicle())
                    return;
                // BG flag dropped
                // WS:
                // 179785 - Silverwing Flag
                // 179786 - Warsong Flag
                // EotS:
                // 184142 - Netherstorm Flag
                GameObjectTemplate const* info = GetGOInfo();
                if (info)
                {
                    switch(info->entry)
                    {
                        case 179785:                        // Silverwing Flag
                        case 179786:                        // Warsong Flag
                            // check if it's correct bg
                            if ((bg->IsRandom() && bg->GetTypeID(true)) || (!bg->IsRandom() && bg->GetTypeID(false) == BATTLEGROUND_WS))
                            //if (bg->IsRandom() ? bg->GetTypeID(true) : bg->GetTypeID(false) == BATTLEGROUND_WS)
                                bg->EventPlayerClickedOnFlag(player, this);
                            break;
                        /*case 179786:                        // Warsong Flag
                            if (bg->IsRandom() ? bg->GetTypeID(true) : bg->GetTypeID(false) == BATTLEGROUND_WS)
                                bg->EventPlayerClickedOnFlag(player, this);
                            break;*/
                        case 184142:                        // Netherstorm Flag
                            if ((bg->IsRandom() && bg->GetTypeID(true)) || (!bg->IsRandom() && bg->GetTypeID(false) == BATTLEGROUND_EY))
                            //if (bg->IsRandom() ? bg->GetTypeID(true) : bg->GetTypeID(false) == BATTLEGROUND_EY)
                                bg->EventPlayerClickedOnFlag(player, this);
                            break;
                    }
                }
                //this cause to call return, all flags must be deleted here!!
                spellId = 0;
                Delete();
            }
            break;
        }
        case GAMEOBJECT_TYPE_BARBER_CHAIR:                  //32
        {
            GameObjectTemplate const* info = GetGOInfo();
            if (!info)
                return;

            if (user->GetTypeId() != TYPEID_PLAYER)
                return;

            Player* player = user->ToPlayer();

            // fallback, will always work
            player->TeleportTo(GetMapId(), GetPositionX(), GetPositionY(), GetPositionZ(), GetOrientation(), TELE_TO_NOT_LEAVE_TRANSPORT | TELE_TO_NOT_LEAVE_COMBAT | TELE_TO_NOT_UNSUMMON_PET);

            WorldPacket data(SMSG_ENABLE_BARBER_SHOP, 0);
            player->GetSession()->SendPacket(&data);

            player->SetStandState(UNIT_STAND_STATE_SIT_LOW_CHAIR+info->barberChair.chairheight);
            return;
        }
        default:
            if (GetGoType() >= MAX_GAMEOBJECT_TYPE)
                sLog->outError("GameObject::Use(): unit (type: %u, guid: %u, name: %s) tries to use object (guid: %u, entry: %u, name: %s) of unknown type (%u)",
                    user->GetTypeId(), user->GetGUIDLow(), user->GetName(), GetGUIDLow(), GetEntry(), GetGOInfo()->name.c_str(), GetGoType());
            break;
    }

    if (!spellId)
        return;

    SpellInfo const* spellInfo = sSpellMgr->GetSpellInfo(spellId);
    if (!spellInfo)
    {
        if (user->GetTypeId() != TYPEID_PLAYER || !sOutdoorPvPMgr->HandleCustomSpell(user->ToPlayer(), spellId, this))
            sLog->outError("WORLD: unknown spell id %u at use action for gameobject (Entry: %u GoType: %u)", spellId, GetEntry(), GetGoType());
        else
            sLog->outDebug(LOG_FILTER_OUTDOORPVP, "WORLD: %u non-dbc spell was handled by OutdoorPvP", spellId);
        return;
    }

    if (spellCaster)
        spellCaster->CastSpell(user, spellInfo, triggered);
    else
        CastSpell(user, spellId);
}

void GameObject::CastSpell(Unit* target, uint32 spellId)
{
    SpellInfo const* spellInfo = sSpellMgr->GetSpellInfo(spellId);
    if (!spellInfo)
        return;

    bool self = false;
    for (uint8 i = 0; i < MAX_SPELL_EFFECTS; ++i)
    {
        if (spellInfo->Effects[i].TargetA.GetTarget() == TARGET_UNIT_CASTER)
        {
            self = true;
            break;
        }
    }

    if (self)
    {
        if (target)
            target->CastSpell(target, spellInfo, true);
        return;
    }

    //summon world trigger
    Creature* trigger = SummonTrigger(GetPositionX(), GetPositionY(), GetPositionZ(), 0, spellInfo->CalcCastTime() + 100);
    if (!trigger)
        return;

    if (Unit* owner = GetOwner())
    {
        trigger->setFaction(owner->getFaction());
        // needed for GO casts for proper target validation checks
        trigger->SetUInt64Value(UNIT_FIELD_SUMMONEDBY, owner->GetGUID());
        trigger->CastSpell(target ? target : trigger, spellInfo, true, 0, 0, owner->GetGUID());
    }
    else
    {
        trigger->setFaction(14);
        // Set owner guid for target if no owner avalible - needed by trigger auras
        // - trigger gets despawned and there's no caster avalible (see AuraEffect::TriggerSpell())
        trigger->CastSpell(target ? target : trigger, spellInfo, true, 0, 0, target ? target->GetGUID() : 0);
    }
}

void GameObject::SendCustomAnim(uint32 anim)
{
    WorldPacket data(SMSG_GAMEOBJECT_CUSTOM_ANIM, 8+4);
    data << GetGUID();
    data << uint32(anim);
    SendMessageToSet(&data, true);
}

bool GameObject::IsInRange(float x, float y, float z, float radius) const
{
    GameObjectDisplayInfoEntry const* info = sGameObjectDisplayInfoStore.LookupEntry(GetUInt32Value(GAMEOBJECT_DISPLAYID));
    if (!info)
        return IsWithinDist3d(x, y, z, radius);

    float sinA = sin(GetOrientation());
    float cosA = cos(GetOrientation());
    float dx = x - GetPositionX();
    float dy = y - GetPositionY();
    float dz = z - GetPositionZ();
    float dist = sqrt(dx*dx + dy*dy);
    float sinB = dx / dist;
    float cosB = dy / dist;
    dx = dist * (cosA * cosB + sinA * sinB);
    dy = dist * (cosA * sinB - sinA * cosB);
    return dx < info->maxX + radius && dx > info->minX - radius
        && dy < info->maxY + radius && dy > info->minY - radius
        && dz < info->maxZ + radius && dz > info->minZ - radius;
}

void GameObject::EventInform(uint32 eventId)
{
    if (eventId && m_zoneScript)
        m_zoneScript->ProcessEvent(this, eventId);
}

// overwrite WorldObject function for proper name localization
const char* GameObject::GetNameForLocaleIdx(LocaleConstant loc_idx) const
{
    if (loc_idx != DEFAULT_LOCALE)
    {
        uint8 uloc_idx = uint8(loc_idx);
        if (GameObjectLocale const* cl = sObjectMgr->GetGameObjectLocale(GetEntry()))
            if (cl->Name.size() > uloc_idx && !cl->Name[uloc_idx].empty())
                return cl->Name[uloc_idx].c_str();
    }

    return GetName();
}

void GameObject::UpdateRotationFields(float rotation2 /*=0.0f*/, float rotation3 /*=0.0f*/)
{
    static double const atan_pow = atan(pow(2.0f, -20.0f));

    double f_rot1 = sin(GetOrientation() / 2.0f);
    double f_rot2 = cos(GetOrientation() / 2.0f);

    int64 i_rot1 = int64(f_rot1 / atan_pow *(f_rot2 >= 0 ? 1.0f : -1.0f));
    int64 rotation = (i_rot1 << 43 >> 43) & 0x00000000001FFFFF;

    //float f_rot2 = sin(0.0f / 2.0f);
    //int64 i_rot2 = f_rot2 / atan(pow(2.0f, -20.0f));
    //rotation |= (((i_rot2 << 22) >> 32) >> 11) & 0x000003FFFFE00000;

    //float f_rot3 = sin(0.0f / 2.0f);
    //int64 i_rot3 = f_rot3 / atan(pow(2.0f, -21.0f));
    //rotation |= (i_rot3 >> 42) & 0x7FFFFC0000000000;

    m_rotation = rotation;

    if (rotation2 == 0.0f && rotation3 == 0.0f)
    {
        rotation2 = (float)f_rot1;
        rotation3 = (float)f_rot2;
    }

    SetFloatValue(GAMEOBJECT_PARENTROTATION+2, rotation2);
    SetFloatValue(GAMEOBJECT_PARENTROTATION+3, rotation3);
}

void GameObject::ModifyHealth(int32 change, Unit* attackerOrHealer /*= NULL*/, uint32 spellId /*= 0*/)
{
    if (!GetGOValue()->Building.MaxHealth || !change)
        return;

    // prevent double destructions of the same object
    if (change < 0 && !GetGOValue()->Building.Health)
        return;

    if (int32(GetGOValue()->Building.Health) + change <= 0)
        GetGOValue()->Building.Health = 0;
    else if (int32(GetGOValue()->Building.Health) + change >= int32(GetGOValue()->Building.MaxHealth))
        GetGOValue()->Building.Health = GetGOValue()->Building.MaxHealth;
    else
        GetGOValue()->Building.Health += change;

    // Set the health bar, value = 255 * healthPct;
    SetGoAnimProgress(GetGOValue()->Building.Health * 255 / GetGOValue()->Building.MaxHealth);

    Player* player = attackerOrHealer->GetCharmerOrOwnerPlayerOrPlayerItself();

    // dealing damage, send packet
    // TODO: is there any packet for healing?
    if (change < 0 && player)
    {
        WorldPacket data(SMSG_DESTRUCTIBLE_BUILDING_DAMAGE, 8 + 8 + 8 + 4 + 4);
        data.appendPackGUID(GetGUID());
        data.appendPackGUID(attackerOrHealer->GetGUID());
        data.appendPackGUID(player->GetGUID());
        data << uint32(-change);
        data << uint32(spellId);
        player->GetSession()->SendPacket(&data);
    }

    GameObjectDestructibleState newState = GetDestructibleState();

    if (!GetGOValue()->Building.Health)
        newState = GO_DESTRUCTIBLE_DESTROYED;
    else if (GetGOValue()->Building.Health <= GetGOInfo()->building.damagedNumHits)
        newState = GO_DESTRUCTIBLE_DAMAGED;
    else if (GetGOValue()->Building.Health == GetGOValue()->Building.MaxHealth)
        newState = GO_DESTRUCTIBLE_INTACT;

    if (newState == GetDestructibleState())
        return;

    SetDestructibleState(newState, player, false);
}

void GameObject::SetDestructibleState(GameObjectDestructibleState state, Player* eventInvoker /*= NULL*/, bool setHealth /*= false*/)
{
    // the user calling this must know he is already operating on destructible gameobject
    ASSERT(GetGoType() == GAMEOBJECT_TYPE_DESTRUCTIBLE_BUILDING);

    switch (state)
    {
        case GO_DESTRUCTIBLE_INTACT:
            RemoveFlag(GAMEOBJECT_FLAGS, GO_FLAG_DAMAGED | GO_FLAG_DESTROYED);
            SetUInt32Value(GAMEOBJECT_DISPLAYID, m_goInfo->displayId);
            if (setHealth)
            {
                m_goValue->Building.Health = m_goValue->Building.MaxHealth;
                SetGoAnimProgress(255);
            }
            break;
        case GO_DESTRUCTIBLE_DAMAGED:
        {
            EventInform(m_goInfo->building.damagedEvent);
            sScriptMgr->OnGameObjectDamaged(this, eventInvoker);
            if (eventInvoker)
                if (Battleground* bg = eventInvoker->GetBattleground())
                    bg->EventPlayerDamagedGO(eventInvoker, this, m_goInfo->building.damagedEvent);

            RemoveFlag(GAMEOBJECT_FLAGS, GO_FLAG_DESTROYED);
            SetFlag(GAMEOBJECT_FLAGS, GO_FLAG_DAMAGED);

            uint32 modelId = m_goInfo->building.damagedDisplayId;
            if (DestructibleModelDataEntry const* modelData = sDestructibleModelDataStore.LookupEntry(m_goInfo->building.destructibleData))
                if (modelData->DamagedDisplayId)
                    modelId = modelData->DamagedDisplayId;
            SetUInt32Value(GAMEOBJECT_DISPLAYID, modelId);

            if (setHealth)
            {
                m_goValue->Building.Health = m_goInfo->building.damagedNumHits;
                uint32 maxHealth = m_goValue->Building.MaxHealth;
                // in this case current health is 0 anyway so just prevent crashing here
                if (!maxHealth)
                    maxHealth = 1;
                SetGoAnimProgress(m_goValue->Building.Health * 255 / maxHealth);
            }
            break;
        }
        case GO_DESTRUCTIBLE_DESTROYED:
        {
            sScriptMgr->OnGameObjectDestroyed(this, eventInvoker);
            EventInform(m_goInfo->building.destroyedEvent);
            if (eventInvoker)
            {
                if (Battleground* bg = eventInvoker->GetBattleground())
                {
                    bg->EventPlayerDamagedGO(eventInvoker, this, m_goInfo->building.destroyedEvent);
                    bg->DestroyGate(eventInvoker, this);
                }
            }

            RemoveFlag(GAMEOBJECT_FLAGS, GO_FLAG_DAMAGED);
            SetFlag(GAMEOBJECT_FLAGS, GO_FLAG_DESTROYED);

            uint32 modelId = m_goInfo->building.destroyedDisplayId;
            if (DestructibleModelDataEntry const* modelData = sDestructibleModelDataStore.LookupEntry(m_goInfo->building.destructibleData))
                if (modelData->DestroyedDisplayId)
                    modelId = modelData->DestroyedDisplayId;
            SetUInt32Value(GAMEOBJECT_DISPLAYID, modelId);

            if (setHealth)
            {
                m_goValue->Building.Health = 0;
                SetGoAnimProgress(0);
            }
            break;
        }
        case GO_DESTRUCTIBLE_REBUILDING:
        {
            EventInform(m_goInfo->building.rebuildingEvent);
            RemoveFlag(GAMEOBJECT_FLAGS, GO_FLAG_DAMAGED | GO_FLAG_DESTROYED);

            uint32 modelId = m_goInfo->displayId;
            if (DestructibleModelDataEntry const* modelData = sDestructibleModelDataStore.LookupEntry(m_goInfo->building.destructibleData))
                if (modelData->RebuildingDisplayId)
                    modelId = modelData->RebuildingDisplayId;
            SetUInt32Value(GAMEOBJECT_DISPLAYID, modelId);

            // restores to full health
            if (setHealth)
            {
                m_goValue->Building.Health = m_goValue->Building.MaxHealth;
                SetGoAnimProgress(255);
            }
            break;
        }
    }
}<|MERGE_RESOLUTION|>--- conflicted
+++ resolved
@@ -1405,16 +1405,9 @@
                 // on the current DB there is only one gameobject that uses this (Ritual of Doom)
                 // and its required target number is 1 (outter for loop will run once)
                 if (info->summoningRitual.casterTargetSpell && info->summoningRitual.casterTargetSpell != 1) // No idea why this field is a bool in some cases
-<<<<<<< HEAD
-                {
-                    for (int8 i = 0; i < int8(info->summoningRitual.casterTargetSpellTargets); i++)
-                    {
-                        if (Unit* target = Unit::GetUnit(*this, (uint64)SelectRandomContainerElement(m_unique_users)))
-=======
                     for (uint32 i = 0; i < info->summoningRitual.casterTargetSpellTargets; i++)
                         // m_unique_users can contain only player GUIDs
                         if (Player* target = ObjectAccessor::GetPlayer(*this, SelectRandomContainerElement(m_unique_users)))
->>>>>>> 9a16a599
                             spellCaster->CastSpell(target, info->summoningRitual.casterTargetSpell, true);
 
                 // finish owners spell
