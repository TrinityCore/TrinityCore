/*
 * Copyright (C) 2008-2015 TrinityCore <http://www.trinitycore.org/>
 * Copyright (C) 2005-2009 MaNGOS <http://getmangos.com/>
 *
 * This program is free software; you can redistribute it and/or modify it
 * under the terms of the GNU General Public License as published by the
 * Free Software Foundation; either version 2 of the License, or (at your
 * option) any later version.
 *
 * This program is distributed in the hope that it will be useful, but WITHOUT
 * ANY WARRANTY; without even the implied warranty of MERCHANTABILITY or
 * FITNESS FOR A PARTICULAR PURPOSE. See the GNU General Public License for
 * more details.
 *
 * You should have received a copy of the GNU General Public License along
 * with this program. If not, see <http://www.gnu.org/licenses/>.
 */

#include "GameObjectAI.h"
#include "Battleground.h"
#include "CellImpl.h"
#include "CreatureAISelector.h"
#include "GameObjectModel.h"
#include "GridNotifiersImpl.h"
#include "Group.h"
#include "GroupMgr.h"
#include "ObjectMgr.h"
#include "OutdoorPvPMgr.h"
#include "PoolMgr.h"
#include "ScriptMgr.h"
#include "SpellMgr.h"
#include "UpdateFieldFlags.h"
#include "World.h"
#include "Transport.h"
<<<<<<< HEAD
#ifdef ELUNA
#include "LuaEngine.h"
#endif
#include <G3D/Quat.h>
=======
>>>>>>> 78d2f934

GameObject::GameObject() : WorldObject(false), MapObject(),
    m_model(NULL), m_goValue(), m_AI(NULL)
{
    m_objectType |= TYPEMASK_GAMEOBJECT;
    m_objectTypeId = TYPEID_GAMEOBJECT;

    m_updateFlag = (UPDATEFLAG_LOWGUID | UPDATEFLAG_STATIONARY_POSITION | UPDATEFLAG_POSITION | UPDATEFLAG_ROTATION);

    m_valuesCount = GAMEOBJECT_END;
    m_respawnTime = 0;
    m_respawnDelayTime = 300;
    m_lootState = GO_NOT_READY;
    m_spawnedByDefault = true;
    m_usetimes = 0;
    m_spellId = 0;
    m_cooldownTime = 0;
    m_goInfo = NULL;
    m_goData = NULL;

    m_DBTableGuid = 0;
    m_rotation = 0;

    m_lootRecipientGroup = 0;
    m_groupLootTimer = 0;
    lootingGroupLowGUID = 0;

    ResetLootMode(); // restore default loot mode
    m_stationaryPosition.Relocate(0.0f, 0.0f, 0.0f, 0.0f);
}

GameObject::~GameObject()
{
    delete m_AI;
    delete m_model;
    //if (m_uint32Values)                                      // field array can be not exist if GameOBject not loaded
    //    CleanupsBeforeDelete();
}

bool GameObject::AIM_Initialize()
{
    delete m_AI;

    m_AI = FactorySelector::SelectGameObjectAI(this);

    if (!m_AI)
        return false;

    m_AI->InitializeAI();
    return true;
}

std::string GameObject::GetAIName() const
{
    if (GameObjectTemplate const* got = sObjectMgr->GetGameObjectTemplate(GetEntry()))
        return got->AIName;

    return "";
}

void GameObject::CleanupsBeforeDelete(bool finalCleanup)
{
    WorldObject::CleanupsBeforeDelete(finalCleanup);

    if (m_uint32Values)                                      // field array can be not exist if GameOBject not loaded
        RemoveFromOwner();
}

void GameObject::RemoveFromOwner()
{
    ObjectGuid ownerGUID = GetOwnerGUID();
    if (!ownerGUID)
        return;

    if (Unit* owner = ObjectAccessor::GetUnit(*this, ownerGUID))
    {
        owner->RemoveGameObject(this, false);
        ASSERT(!GetOwnerGUID());
        return;
    }

    TC_LOG_FATAL("misc", "Removed GameObject (GUID: %u Entry: %u SpellId: %u LinkedGO: %u) that just lost any reference to the owner (%s) GO list",
        GetGUIDLow(), GetGOInfo()->entry, m_spellId, GetGOInfo()->GetLinkedGameObjectEntry(), ownerGUID.ToString().c_str());
    SetOwnerGUID(ObjectGuid::Empty);
}

void GameObject::AddToWorld()
{
    ///- Register the gameobject for guid lookup
    if (!IsInWorld())
    {
#ifdef ELUNA
        sEluna->OnAddToWorld(this);
#endif
        if (m_zoneScript)
            m_zoneScript->OnGameObjectCreate(this);

        sObjectAccessor->AddObject(this);

        // The state can be changed after GameObject::Create but before GameObject::AddToWorld
        bool toggledState = GetGoType() == GAMEOBJECT_TYPE_CHEST ? getLootState() == GO_READY : (GetGoState() == GO_STATE_READY || IsTransport());
        if (m_model)
        {
            if (Transport* trans = ToTransport())
                trans->SetDelayedAddModelToMap();
            else
                GetMap()->InsertGameObjectModel(*m_model);
        }

        EnableCollision(toggledState);
        WorldObject::AddToWorld();
    }
}

void GameObject::RemoveFromWorld()
{
    ///- Remove the gameobject from the accessor
    if (IsInWorld())
    {
#ifdef ELUNA
        sEluna->OnRemoveFromWorld(this);
#endif
        if (m_zoneScript)
            m_zoneScript->OnGameObjectRemove(this);

        RemoveFromOwner();
        if (m_model)
            if (GetMap()->ContainsGameObjectModel(*m_model))
                GetMap()->RemoveGameObjectModel(*m_model);
        WorldObject::RemoveFromWorld();
        sObjectAccessor->RemoveObject(this);
    }
}

bool GameObject::Create(uint32 guidlow, uint32 name_id, Map* map, uint32 phaseMask, float x, float y, float z, float ang, float rotation0, float rotation1, float rotation2, float rotation3, uint32 animprogress, GOState go_state, uint32 artKit)
{
    ASSERT(map);
    SetMap(map);

    Relocate(x, y, z, ang);
    m_stationaryPosition.Relocate(x, y, z, ang);
    if (!IsPositionValid())
    {
        TC_LOG_ERROR("misc", "Gameobject (GUID: %u Entry: %u) not created. Suggested coordinates isn't valid (X: %f Y: %f)", guidlow, name_id, x, y);
        return false;
    }

    SetPhaseMask(phaseMask, false);

    SetZoneScript();
    if (m_zoneScript)
    {
        name_id = m_zoneScript->GetGameObjectEntry(guidlow, name_id);
        if (!name_id)
            return false;
    }

    GameObjectTemplate const* goinfo = sObjectMgr->GetGameObjectTemplate(name_id);
    if (!goinfo)
    {
        TC_LOG_ERROR("sql.sql", "Gameobject (GUID: %u Entry: %u) not created: non-existing entry in `gameobject_template`. Map: %u (X: %f Y: %f Z: %f)", guidlow, name_id, map->GetId(), x, y, z);
        return false;
    }

    if (goinfo->type == GAMEOBJECT_TYPE_TRANSPORT)
        m_updateFlag = (m_updateFlag | UPDATEFLAG_TRANSPORT) & ~UPDATEFLAG_POSITION;

    Object::_Create(guidlow, goinfo->entry, HIGHGUID_GAMEOBJECT);

    m_goInfo = goinfo;

    if (goinfo->type >= MAX_GAMEOBJECT_TYPE)
    {
        TC_LOG_ERROR("sql.sql", "Gameobject (GUID: %u Entry: %u) not created: non-existing GO type '%u' in `gameobject_template`. It will crash client if created.", guidlow, name_id, goinfo->type);
        return false;
    }

    SetFloatValue(GAMEOBJECT_PARENTROTATION+0, rotation0);
    SetFloatValue(GAMEOBJECT_PARENTROTATION+1, rotation1);

    UpdateRotationFields(rotation2, rotation3);              // GAMEOBJECT_FACING, GAMEOBJECT_ROTATION, GAMEOBJECT_PARENTROTATION+2/3

    SetObjectScale(goinfo->size);

    SetUInt32Value(GAMEOBJECT_FACTION, goinfo->faction);
    SetUInt32Value(GAMEOBJECT_FLAGS, goinfo->flags);

    SetEntry(goinfo->entry);

    // set name for logs usage, doesn't affect anything ingame
    SetName(goinfo->name);

    SetDisplayId(goinfo->displayId);

    m_model = GameObjectModel::Create(*this);
    // GAMEOBJECT_BYTES_1, index at 0, 1, 2 and 3
    SetGoType(GameobjectTypes(goinfo->type));
    SetGoState(go_state);
    SetGoArtKit(artKit);

    switch (goinfo->type)
    {
        case GAMEOBJECT_TYPE_FISHINGHOLE:
            SetGoAnimProgress(animprogress);
            m_goValue.FishingHole.MaxOpens = urand(GetGOInfo()->fishinghole.minSuccessOpens, GetGOInfo()->fishinghole.maxSuccessOpens);
            break;
        case GAMEOBJECT_TYPE_DESTRUCTIBLE_BUILDING:
            m_goValue.Building.Health = goinfo->building.intactNumHits + goinfo->building.damagedNumHits;
            m_goValue.Building.MaxHealth = m_goValue.Building.Health;
            SetGoAnimProgress(255);
            break;
        case GAMEOBJECT_TYPE_TRANSPORT:
            SetUInt32Value(GAMEOBJECT_LEVEL, goinfo->transport.pause);
            SetGoState(goinfo->transport.startOpen ? GO_STATE_ACTIVE : GO_STATE_READY);
            SetGoAnimProgress(animprogress);
            m_goValue.Transport.PathProgress = 0;
            m_goValue.Transport.AnimationInfo = sTransportMgr->GetTransportAnimInfo(goinfo->entry);
            m_goValue.Transport.CurrentSeg = 0;
            break;
        case GAMEOBJECT_TYPE_FISHINGNODE:
            SetGoAnimProgress(0);
            break;
        case GAMEOBJECT_TYPE_TRAP:
            if (GetGOInfo()->trap.stealthed)
            {
                m_stealth.AddFlag(STEALTH_TRAP);
                m_stealth.AddValue(STEALTH_TRAP, 70);
            }

            if (GetGOInfo()->trap.invisible)
            {
                m_invisibility.AddFlag(INVISIBILITY_TRAP);
                m_invisibility.AddValue(INVISIBILITY_TRAP, 300);
            }
            break;
        default:
            SetGoAnimProgress(animprogress);
            break;
    }
    LastUsedScriptID = GetGOInfo()->ScriptId;
    AIM_Initialize();

    // Initialize loot duplicate count depending on raid difficulty
    if (map->Is25ManRaid())
        loot.maxDuplicates = 3;

    return true;
}

void GameObject::Update(uint32 diff)
{
    if (AI())
        AI()->UpdateAI(diff);
    else if (!AIM_Initialize())
        TC_LOG_ERROR("misc", "Could not initialize GameObjectAI");

    switch (m_lootState)
    {
        case GO_NOT_READY:
        {
            switch (GetGoType())
            {
                case GAMEOBJECT_TYPE_TRAP:
                {
                    // Arming Time for GAMEOBJECT_TYPE_TRAP (6)
                    GameObjectTemplate const* goInfo = GetGOInfo();
                    // Bombs
                    if (goInfo->trap.type == 2)
                        // Hardcoded tooltip value
                        m_cooldownTime = time(NULL) + 10;
                    else if (Unit* owner = GetOwner())
                        if (owner->IsInCombat())
                            m_cooldownTime = time(NULL) + goInfo->trap.startDelay;

                    SetLootState(GO_READY);
                    break;
                }
                case GAMEOBJECT_TYPE_TRANSPORT:
                {
                    if (!m_goValue.Transport.AnimationInfo)
                        break;

                    if (GetGoState() == GO_STATE_READY)
                    {
                        m_goValue.Transport.PathProgress += diff;
                        /* TODO: Fix movement in unloaded grid - currently GO will just disappear
                        uint32 timer = m_goValue.Transport.PathProgress % m_goValue.Transport.AnimationInfo->TotalTime;
                        TransportAnimationEntry const* node = m_goValue.Transport.AnimationInfo->GetAnimNode(timer);
                        if (node && m_goValue.Transport.CurrentSeg != node->TimeSeg)
                        {
                            m_goValue.Transport.CurrentSeg = node->TimeSeg;

                            G3D::Quat rotation = m_goValue.Transport.AnimationInfo->GetAnimRotation(timer);
                            G3D::Vector3 pos = rotation.toRotationMatrix()
                                             * G3D::Matrix3::fromEulerAnglesZYX(GetOrientation(), 0.0f, 0.0f)
                                             * G3D::Vector3(node->X, node->Y, node->Z);

                            pos += G3D::Vector3(GetStationaryX(), GetStationaryY(), GetStationaryZ());

                            G3D::Vector3 src(GetPositionX(), GetPositionY(), GetPositionZ());

                            TC_LOG_DEBUG("misc", "Src: %s Dest: %s", src.toString().c_str(), pos.toString().c_str());

                            GetMap()->GameObjectRelocation(this, pos.x, pos.y, pos.z, GetOrientation());
                        }
                        */
                    }
                    break;
                }
                case GAMEOBJECT_TYPE_FISHINGNODE:
                {
                    // fishing code (bobber ready)
                    if (time(NULL) > m_respawnTime - FISHING_BOBBER_READY_TIME)
                    {
                        // splash bobber (bobber ready now)
                        Unit* caster = GetOwner();
                        if (caster && caster->GetTypeId() == TYPEID_PLAYER)
                        {
                            SetGoState(GO_STATE_ACTIVE);
                            SetUInt32Value(GAMEOBJECT_FLAGS, GO_FLAG_NODESPAWN);

                            UpdateData udata;
                            WorldPacket packet;
                            BuildValuesUpdateBlockForPlayer(&udata, caster->ToPlayer());
                            udata.BuildPacket(&packet);
                            caster->ToPlayer()->SendDirectMessage(&packet);

                            SendCustomAnim(GetGoAnimProgress());
                        }

                        m_lootState = GO_READY;                 // can be successfully open with some chance
                    }
                    return;
                }
                default:
                    m_lootState = GO_READY;                         // for other GOis same switched without delay to GO_READY
                    break;
            }
            // NO BREAK for switch (m_lootState)
        }
        case GO_READY:
        {
            if (m_respawnTime > 0)                          // timer on
            {
                time_t now = time(NULL);
                if (m_respawnTime <= now)            // timer expired
                {
                    ObjectGuid dbtableHighGuid(HIGHGUID_GAMEOBJECT, GetEntry(), m_DBTableGuid);
                    time_t linkedRespawntime = GetMap()->GetLinkedRespawnTime(dbtableHighGuid);
                    if (linkedRespawntime)             // Can't respawn, the master is dead
                    {
                        ObjectGuid targetGuid = sObjectMgr->GetLinkedRespawnGuid(dbtableHighGuid);
                        if (targetGuid == dbtableHighGuid) // if linking self, never respawn (check delayed to next day)
                            SetRespawnTime(DAY);
                        else
                            m_respawnTime = (now > linkedRespawntime ? now : linkedRespawntime) + urand(5, MINUTE); // else copy time from master and add a little
                        SaveRespawnTime(); // also save to DB immediately
                        return;
                    }

                    m_respawnTime = 0;
                    m_SkillupList.clear();
                    m_usetimes = 0;

                    switch (GetGoType())
                    {
                        case GAMEOBJECT_TYPE_FISHINGNODE:   //  can't fish now
                        {
                            Unit* caster = GetOwner();
                            if (caster && caster->GetTypeId() == TYPEID_PLAYER)
                            {
                                caster->ToPlayer()->RemoveGameObject(this, false);

                                WorldPacket data(SMSG_FISH_ESCAPED, 0);
                                caster->ToPlayer()->SendDirectMessage(&data);
                            }
                            // can be delete
                            m_lootState = GO_JUST_DEACTIVATED;
                            return;
                        }
                        case GAMEOBJECT_TYPE_DOOR:
                        case GAMEOBJECT_TYPE_BUTTON:
                            // We need to open doors if they are closed (add there another condition if this code breaks some usage, but it need to be here for battlegrounds)
                            if (GetGoState() != GO_STATE_READY)
                                ResetDoorOrButton();
                            break;
                        case GAMEOBJECT_TYPE_FISHINGHOLE:
                            // Initialize a new max fish count on respawn
                            m_goValue.FishingHole.MaxOpens = urand(GetGOInfo()->fishinghole.minSuccessOpens, GetGOInfo()->fishinghole.maxSuccessOpens);
                            break;
                        default:
                            break;
                    }

                    // Despawn timer
                    if (!m_spawnedByDefault)
                    {
                        // Can be despawned or destroyed
                        SetLootState(GO_JUST_DEACTIVATED);
                        return;
                    }

                    // Respawn timer
                    uint32 poolid = GetDBTableGUIDLow() ? sPoolMgr->IsPartOfAPool<GameObject>(GetDBTableGUIDLow()) : 0;
                    if (poolid)
                        sPoolMgr->UpdatePool<GameObject>(poolid, GetDBTableGUIDLow());
                    else
                        GetMap()->AddToMap(this);
                }
            }

            if (isSpawned())
            {
                GameObjectTemplate const* goInfo = GetGOInfo();
                if (goInfo->type == GAMEOBJECT_TYPE_TRAP)
                {
                    if (m_cooldownTime >= time(NULL))
                        break;

                    // Type 2 (bomb) does not need to be triggered by a unit and despawns after casting its spell.
                    if (goInfo->trap.type == 2)
                    {
                        SetLootState(GO_ACTIVATED);
                        break;
                    }

                    // Type 0 despawns after being triggered, type 1 does not.
                    /// @todo This is activation radius. Casting radius must be selected from spell data.
                    float radius;
                    if (!goInfo->trap.diameter)
                    {
                        // Battleground traps: data2 == 0 && data5 == 3
                        if (goInfo->trap.cooldown != 3)
                            break;

                        radius = 3.f;
                    }
                    else
                        radius = goInfo->trap.diameter / 2.f;

                    // Pointer to appropriate target if found any
                    Unit* target = NULL;

                    /// @todo this hack with search required until GO casting not implemented
                    if (Unit* owner = GetOwner())
                    {
                        // Hunter trap: Search units which are unfriendly to the trap's owner
                        Trinity::AnyUnfriendlyNoTotemUnitInObjectRangeCheck checker(this, owner, radius);
                        Trinity::UnitSearcher<Trinity::AnyUnfriendlyNoTotemUnitInObjectRangeCheck> searcher(this, target, checker);
                        VisitNearbyGridObject(radius, searcher);
                        if (!target)
                            VisitNearbyWorldObject(radius, searcher);
                    }
                    else
                    {
                        // Environmental trap: Any player
                        Player* player = NULL;
                        Trinity::AnyPlayerInObjectRangeCheck checker(this, radius);
                        Trinity::PlayerSearcher<Trinity::AnyPlayerInObjectRangeCheck> searcher(this, player, checker);
                        VisitNearbyWorldObject(radius, searcher);
                        target = player;
                    }

                    if (target)
                        SetLootState(GO_ACTIVATED, target);

                }
                else if (uint32 max_charges = goInfo->GetCharges())
                {
                    if (m_usetimes >= max_charges)
                    {
                        m_usetimes = 0;
                        SetLootState(GO_JUST_DEACTIVATED);      // can be despawned or destroyed
                    }
                }
            }

            break;
        }
        case GO_ACTIVATED:
        {
            switch (GetGoType())
            {
                case GAMEOBJECT_TYPE_DOOR:
                case GAMEOBJECT_TYPE_BUTTON:
                    if (m_cooldownTime && (m_cooldownTime < time(NULL)))
                        ResetDoorOrButton();
                    break;
                case GAMEOBJECT_TYPE_GOOBER:
                    if (m_cooldownTime < time(NULL))
                    {
                        RemoveFlag(GAMEOBJECT_FLAGS, GO_FLAG_IN_USE);

                        SetLootState(GO_JUST_DEACTIVATED);
                        m_cooldownTime = 0;
                    }
                    break;
                case GAMEOBJECT_TYPE_CHEST:
                    if (m_groupLootTimer)
                    {
                        if (m_groupLootTimer <= diff)
                        {
                            Group* group = sGroupMgr->GetGroupByGUID(lootingGroupLowGUID);
                            if (group)
                                group->EndRoll(&loot);
                            m_groupLootTimer = 0;
                            lootingGroupLowGUID = 0;
                        }
                        else m_groupLootTimer -= diff;
                    }
                    break;
                case GAMEOBJECT_TYPE_TRAP:
                {
                    GameObjectTemplate const* goInfo = GetGOInfo();
                    if (goInfo->trap.type == 2 && goInfo->trap.spellId)
                    {
                        /// @todo NULL target won't work for target type 1
                        CastSpell(NULL, goInfo->trap.spellId);
                        SetLootState(GO_JUST_DEACTIVATED);
                    }
                    else if (Unit* target = ObjectAccessor::GetUnit(*this, m_lootStateUnitGUID))
                    {
                        // Some traps do not have a spell but should be triggered
                        if (goInfo->trap.spellId)
                            CastSpell(target, goInfo->trap.spellId);

                        // Template value or 4 seconds
                        m_cooldownTime = time(NULL) + (goInfo->trap.cooldown ? goInfo->trap.cooldown : uint32(4));

                        if (goInfo->trap.type == 1)
                            SetLootState(GO_JUST_DEACTIVATED);
                        else if (!goInfo->trap.type)
                            SetLootState(GO_READY);

                        // Battleground gameobjects have data2 == 0 && data5 == 3
                        if (!goInfo->trap.diameter && goInfo->trap.cooldown == 3)
                            if (Player* player = target->ToPlayer())
                                if (Battleground* bg = player->GetBattleground())
                                    bg->HandleTriggerBuff(GetGUID());
                    }
                    break;
                }
                default:
                    break;
            }
            break;
        }
        case GO_JUST_DEACTIVATED:
        {
            //if Gameobject should cast spell, then this, but some GOs (type = 10) should be destroyed
            if (GetGoType() == GAMEOBJECT_TYPE_GOOBER)
            {
                uint32 spellId = GetGOInfo()->goober.spellId;

                if (spellId)
                {
                    for (GuidSet::const_iterator it = m_unique_users.begin(); it != m_unique_users.end(); ++it)
                        // m_unique_users can contain only player GUIDs
                        if (Player* owner = ObjectAccessor::GetPlayer(*this, *it))
                            owner->CastSpell(owner, spellId, false);

                    m_unique_users.clear();
                    m_usetimes = 0;
                }

                SetGoState(GO_STATE_READY);

                //any return here in case battleground traps
                if (GetGOInfo()->flags & GO_FLAG_NODESPAWN)
                    return;
            }

            loot.clear();

            //! If this is summoned by a spell with ie. SPELL_EFFECT_SUMMON_OBJECT_WILD, with or without owner, we check respawn criteria based on spell
            //! The GetOwnerGUID() check is mostly for compatibility with hacky scripts - 99% of the time summoning should be done trough spells.
            if (GetSpellId() || GetOwnerGUID())
            {
                SetRespawnTime(0);
                Delete();
                return;
            }

            SetLootState(GO_READY);

            //burning flags in some battlegrounds, if you find better condition, just add it
            if (GetGOInfo()->IsDespawnAtAction() || GetGoAnimProgress() > 0)
            {
                SendObjectDeSpawnAnim(GetGUID());
                //reset flags
                SetUInt32Value(GAMEOBJECT_FLAGS, GetGOInfo()->flags);
            }

            if (!m_respawnDelayTime)
                return;

            if (!m_spawnedByDefault)
            {
                m_respawnTime = 0;
                UpdateObjectVisibility();
                return;
            }

            m_respawnTime = time(NULL) + m_respawnDelayTime;

            // if option not set then object will be saved at grid unload
            if (sWorld->getBoolConfig(CONFIG_SAVE_RESPAWN_TIME_IMMEDIATELY))
                SaveRespawnTime();

            UpdateObjectVisibility();

            break;
        }
    }
    sScriptMgr->OnGameObjectUpdate(this, diff);
}

void GameObject::Refresh()
{
    // Do not refresh despawned GO from spellcast (GO's from spellcast are destroyed after despawn)
    if (m_respawnTime > 0 && m_spawnedByDefault)
        return;

    if (isSpawned())
        GetMap()->AddToMap(this);
}

void GameObject::AddUniqueUse(Player* player)
{
    AddUse();
    m_unique_users.insert(player->GetGUID());
}

void GameObject::Delete()
{
    SetLootState(GO_NOT_READY);
    RemoveFromOwner();

    SendObjectDeSpawnAnim(GetGUID());

    SetGoState(GO_STATE_READY);
    SetUInt32Value(GAMEOBJECT_FLAGS, GetGOInfo()->flags);

    uint32 poolid = GetDBTableGUIDLow() ? sPoolMgr->IsPartOfAPool<GameObject>(GetDBTableGUIDLow()) : 0;
    if (poolid)
        sPoolMgr->UpdatePool<GameObject>(poolid, GetDBTableGUIDLow());
    else
        AddObjectToRemoveList();
}

void GameObject::getFishLoot(Loot* fishloot, Player* loot_owner)
{
    fishloot->clear();

    uint32 zone, subzone;
    uint32 defaultzone = 1;
    GetZoneAndAreaId(zone, subzone);

    // if subzone loot exist use it
    fishloot->FillLoot(subzone, LootTemplates_Fishing, loot_owner, true, true);
    if (fishloot->empty())  //use this becase if zone or subzone has set LOOT_MODE_JUNK_FISH,Even if no normal drop, fishloot->FillLoot return true. it wrong.
    {
        //subzone no result,use zone loot
        fishloot->FillLoot(zone, LootTemplates_Fishing, loot_owner, true, true);
        //use zone 1 as default, somewhere fishing got nothing,becase subzone and zone not set, like Off the coast of Storm Peaks.
        if (fishloot->empty())
            fishloot->FillLoot(defaultzone, LootTemplates_Fishing, loot_owner, true, true);
    }
}

void GameObject::getFishLootJunk(Loot* fishloot, Player* loot_owner)
{
    fishloot->clear();

    uint32 zone, subzone;
    uint32 defaultzone = 1;
    GetZoneAndAreaId(zone, subzone);

    // if subzone loot exist use it
    fishloot->FillLoot(subzone, LootTemplates_Fishing, loot_owner, true, true, LOOT_MODE_JUNK_FISH);
    if (fishloot->empty())  //use this becase if zone or subzone has normal mask drop, then fishloot->FillLoot return true.
    {
        //use zone loot
        fishloot->FillLoot(zone, LootTemplates_Fishing, loot_owner, true, true, LOOT_MODE_JUNK_FISH);
        if (fishloot->empty())
            //use zone 1 as default
            fishloot->FillLoot(defaultzone, LootTemplates_Fishing, loot_owner, true, true, LOOT_MODE_JUNK_FISH);
    }
}

void GameObject::SaveToDB()
{
    // this should only be used when the gameobject has already been loaded
    // preferably after adding to map, because mapid may not be valid otherwise
    GameObjectData const* data = sObjectMgr->GetGOData(m_DBTableGuid);
    if (!data)
    {
        TC_LOG_ERROR("misc", "GameObject::SaveToDB failed, cannot get gameobject data!");
        return;
    }

    SaveToDB(GetMapId(), data->spawnMask, data->phaseMask);
}

void GameObject::SaveToDB(uint32 mapid, uint8 spawnMask, uint32 phaseMask)
{
    const GameObjectTemplate* goI = GetGOInfo();

    if (!goI)
        return;

    if (!m_DBTableGuid)
        m_DBTableGuid = GetGUIDLow();
    // update in loaded data (changing data only in this place)
    GameObjectData& data = sObjectMgr->NewGOData(m_DBTableGuid);

    // data->guid = guid must not be updated at save
    data.id = GetEntry();
    data.mapid = mapid;
    data.phaseMask = phaseMask;
    data.posX = GetPositionX();
    data.posY = GetPositionY();
    data.posZ = GetPositionZ();
    data.orientation = GetOrientation();
    data.rotation0 = GetFloatValue(GAMEOBJECT_PARENTROTATION+0);
    data.rotation1 = GetFloatValue(GAMEOBJECT_PARENTROTATION+1);
    data.rotation2 = GetFloatValue(GAMEOBJECT_PARENTROTATION+2);
    data.rotation3 = GetFloatValue(GAMEOBJECT_PARENTROTATION+3);
    data.spawntimesecs = m_spawnedByDefault ? m_respawnDelayTime : -(int32)m_respawnDelayTime;
    data.animprogress = GetGoAnimProgress();
    data.go_state = GetGoState();
    data.spawnMask = spawnMask;
    data.artKit = GetGoArtKit();

    // Update in DB
    SQLTransaction trans = WorldDatabase.BeginTransaction();

    uint8 index = 0;

    PreparedStatement* stmt = WorldDatabase.GetPreparedStatement(WORLD_DEL_GAMEOBJECT);
    stmt->setUInt32(0, m_DBTableGuid);
    trans->Append(stmt);

    stmt = WorldDatabase.GetPreparedStatement(WORLD_INS_GAMEOBJECT);
    stmt->setUInt32(index++, m_DBTableGuid);
    stmt->setUInt32(index++, GetEntry());
    stmt->setUInt16(index++, uint16(mapid));
    stmt->setUInt8(index++, spawnMask);
    stmt->setUInt32(index++, GetPhaseMask());
    stmt->setFloat(index++, GetPositionX());
    stmt->setFloat(index++, GetPositionY());
    stmt->setFloat(index++, GetPositionZ());
    stmt->setFloat(index++, GetOrientation());
    stmt->setFloat(index++, GetFloatValue(GAMEOBJECT_PARENTROTATION));
    stmt->setFloat(index++, GetFloatValue(GAMEOBJECT_PARENTROTATION+1));
    stmt->setFloat(index++, GetFloatValue(GAMEOBJECT_PARENTROTATION+2));
    stmt->setFloat(index++, GetFloatValue(GAMEOBJECT_PARENTROTATION+3));
    stmt->setInt32(index++, int32(m_respawnDelayTime));
    stmt->setUInt8(index++, GetGoAnimProgress());
    stmt->setUInt8(index++, uint8(GetGoState()));
    trans->Append(stmt);

    WorldDatabase.CommitTransaction(trans);
}

bool GameObject::LoadGameObjectFromDB(uint32 guid, Map* map, bool addToMap)
{
    GameObjectData const* data = sObjectMgr->GetGOData(guid);

    if (!data)
    {
        TC_LOG_ERROR("sql.sql", "Gameobject (GUID: %u) not found in table `gameobject`, can't load. ", guid);
        return false;
    }

    uint32 entry = data->id;
    //uint32 map_id = data->mapid;                          // already used before call
    uint32 phaseMask = data->phaseMask;
    float x = data->posX;
    float y = data->posY;
    float z = data->posZ;
    float ang = data->orientation;

    float rotation0 = data->rotation0;
    float rotation1 = data->rotation1;
    float rotation2 = data->rotation2;
    float rotation3 = data->rotation3;

    uint32 animprogress = data->animprogress;
    GOState go_state = data->go_state;
    uint32 artKit = data->artKit;

    m_DBTableGuid = guid;
    if (map->GetInstanceId() != 0) guid = sObjectMgr->GenerateLowGuid(HIGHGUID_GAMEOBJECT);

    if (!Create(guid, entry, map, phaseMask, x, y, z, ang, rotation0, rotation1, rotation2, rotation3, animprogress, go_state, artKit))
        return false;

    if (data->spawntimesecs >= 0)
    {
        m_spawnedByDefault = true;

        if (!GetGOInfo()->GetDespawnPossibility() && !GetGOInfo()->IsDespawnAtAction())
        {
            SetFlag(GAMEOBJECT_FLAGS, GO_FLAG_NODESPAWN);
            m_respawnDelayTime = 0;
            m_respawnTime = 0;
        }
        else
        {
            m_respawnDelayTime = data->spawntimesecs;
            m_respawnTime = GetMap()->GetGORespawnTime(m_DBTableGuid);

            // ready to respawn
            if (m_respawnTime && m_respawnTime <= time(NULL))
            {
                m_respawnTime = 0;
                GetMap()->RemoveGORespawnTime(m_DBTableGuid);
            }
        }
    }
    else
    {
        m_spawnedByDefault = false;
        m_respawnDelayTime = -data->spawntimesecs;
        m_respawnTime = 0;
    }

    m_goData = data;

    if (addToMap && !GetMap()->AddToMap(this))
        return false;

    return true;
}

void GameObject::DeleteFromDB()
{
    GetMap()->RemoveGORespawnTime(m_DBTableGuid);
    sObjectMgr->DeleteGOData(m_DBTableGuid);

    PreparedStatement* stmt = WorldDatabase.GetPreparedStatement(WORLD_DEL_GAMEOBJECT);

    stmt->setUInt32(0, m_DBTableGuid);

    WorldDatabase.Execute(stmt);

    stmt = WorldDatabase.GetPreparedStatement(WORLD_DEL_EVENT_GAMEOBJECT);

    stmt->setUInt32(0, m_DBTableGuid);

    WorldDatabase.Execute(stmt);
}

/*********************************************************/
/***                    QUEST SYSTEM                   ***/
/*********************************************************/
bool GameObject::hasQuest(uint32 quest_id) const
{
    QuestRelationBounds qr = sObjectMgr->GetGOQuestRelationBounds(GetEntry());
    for (QuestRelations::const_iterator itr = qr.first; itr != qr.second; ++itr)
    {
        if (itr->second == quest_id)
            return true;
    }
    return false;
}

bool GameObject::hasInvolvedQuest(uint32 quest_id) const
{
    QuestRelationBounds qir = sObjectMgr->GetGOQuestInvolvedRelationBounds(GetEntry());
    for (QuestRelations::const_iterator itr = qir.first; itr != qir.second; ++itr)
    {
        if (itr->second == quest_id)
            return true;
    }
    return false;
}

bool GameObject::IsTransport() const
{
    // If something is marked as a transport, don't transmit an out of range packet for it.
    GameObjectTemplate const* gInfo = GetGOInfo();
    if (!gInfo)
        return false;

    return gInfo->type == GAMEOBJECT_TYPE_TRANSPORT || gInfo->type == GAMEOBJECT_TYPE_MO_TRANSPORT;
}

// is Dynamic transport = non-stop Transport
bool GameObject::IsDynTransport() const
{
    // If something is marked as a transport, don't transmit an out of range packet for it.
    GameObjectTemplate const* gInfo = GetGOInfo();
    if (!gInfo)
        return false;

    return gInfo->type == GAMEOBJECT_TYPE_MO_TRANSPORT || (gInfo->type == GAMEOBJECT_TYPE_TRANSPORT && !gInfo->transport.pause);
}

bool GameObject::IsDestructibleBuilding() const
{
    GameObjectTemplate const* gInfo = GetGOInfo();
    if (!gInfo)
        return false;

    return gInfo->type == GAMEOBJECT_TYPE_DESTRUCTIBLE_BUILDING;
}

Unit* GameObject::GetOwner() const
{
    return ObjectAccessor::GetUnit(*this, GetOwnerGUID());
}

void GameObject::SaveRespawnTime()
{
    if (m_goData && m_goData->dbData && m_respawnTime > time(NULL) && m_spawnedByDefault)
        GetMap()->SaveGORespawnTime(m_DBTableGuid, m_respawnTime);
}

bool GameObject::IsNeverVisible() const
{
    if (WorldObject::IsNeverVisible())
        return true;

    if (GetGoType() == GAMEOBJECT_TYPE_SPELL_FOCUS && GetGOInfo()->spellFocus.serverOnly == 1)
        return true;

    return false;
}

bool GameObject::IsAlwaysVisibleFor(WorldObject const* seer) const
{
    if (WorldObject::IsAlwaysVisibleFor(seer))
        return true;

    if (IsTransport() || IsDestructibleBuilding())
        return true;

    if (!seer)
        return false;

    // Always seen by owner and friendly units
    if (ObjectGuid guid = GetOwnerGUID())
    {
        if (seer->GetGUID() == guid)
            return true;

        Unit* owner = GetOwner();
        if (Unit const* unitSeer = seer->ToUnit())
            if (owner && owner->IsFriendlyTo(unitSeer))
                return true;
    }

    return false;
}

bool GameObject::IsInvisibleDueToDespawn() const
{
    if (WorldObject::IsInvisibleDueToDespawn())
        return true;

    // Despawned
    if (!isSpawned())
        return true;

    return false;
}

void GameObject::Respawn()
{
    if (m_spawnedByDefault && m_respawnTime > 0)
    {
        m_respawnTime = time(NULL);
        GetMap()->RemoveGORespawnTime(m_DBTableGuid);
    }
}

bool GameObject::ActivateToQuest(Player* target) const
{
    if (target->HasQuestForGO(GetEntry()))
        return true;

    if (!sObjectMgr->IsGameObjectForQuests(GetEntry()))
        return false;

    switch (GetGoType())
    {
        case GAMEOBJECT_TYPE_QUESTGIVER:
        {
            GameObject* go = const_cast<GameObject*>(this);
            QuestGiverStatus questStatus = target->GetQuestDialogStatus(go);
            if (questStatus > DIALOG_STATUS_UNAVAILABLE)
                return true;
            break;
        }
        case GAMEOBJECT_TYPE_CHEST:
        {
            // scan GO chest with loot including quest items
            if (LootTemplates_Gameobject.HaveQuestLootForPlayer(GetGOInfo()->GetLootId(), target))
            {
                if (Battleground const* bg = target->GetBattleground())
                    return bg->CanActivateGO(GetEntry(), target->GetTeam());
                return true;
            }
            break;
        }
        case GAMEOBJECT_TYPE_GENERIC:
        {
            if (GetGOInfo()->_generic.questID == -1 || target->GetQuestStatus(GetGOInfo()->_generic.questID) == QUEST_STATUS_INCOMPLETE)
                return true;
            break;
        }
        case GAMEOBJECT_TYPE_GOOBER:
        {
            if (GetGOInfo()->goober.questId == -1 || target->GetQuestStatus(GetGOInfo()->goober.questId) == QUEST_STATUS_INCOMPLETE)
                return true;
            break;
        }
        default:
            break;
    }

    return false;
}

void GameObject::TriggeringLinkedGameObject(uint32 trapEntry, Unit* target)
{
    GameObjectTemplate const* trapInfo = sObjectMgr->GetGameObjectTemplate(trapEntry);
    if (!trapInfo || trapInfo->type != GAMEOBJECT_TYPE_TRAP)
        return;

    SpellInfo const* trapSpell = sSpellMgr->GetSpellInfo(trapInfo->trap.spellId);
    if (!trapSpell)                                          // checked at load already
        return;

    float range = float(target->GetSpellMaxRangeForTarget(GetOwner(), trapSpell));

    // search nearest linked GO
    GameObject* trapGO = NULL;
    {
        // using original GO distance
        CellCoord p(Trinity::ComputeCellCoord(GetPositionX(), GetPositionY()));
        Cell cell(p);

        Trinity::NearestGameObjectEntryInObjectRangeCheck go_check(*target, trapEntry, range);
        Trinity::GameObjectLastSearcher<Trinity::NearestGameObjectEntryInObjectRangeCheck> checker(this, trapGO, go_check);

        TypeContainerVisitor<Trinity::GameObjectLastSearcher<Trinity::NearestGameObjectEntryInObjectRangeCheck>, GridTypeMapContainer > object_checker(checker);
        cell.Visit(p, object_checker, *GetMap(), *target, range);
    }

    // found correct GO
    if (trapGO)
        trapGO->CastSpell(target, trapInfo->trap.spellId);
}

GameObject* GameObject::LookupFishingHoleAround(float range)
{
    GameObject* ok = NULL;

    CellCoord p(Trinity::ComputeCellCoord(GetPositionX(), GetPositionY()));
    Cell cell(p);
    Trinity::NearestGameObjectFishingHole u_check(*this, range);
    Trinity::GameObjectSearcher<Trinity::NearestGameObjectFishingHole> checker(this, ok, u_check);

    TypeContainerVisitor<Trinity::GameObjectSearcher<Trinity::NearestGameObjectFishingHole>, GridTypeMapContainer > grid_object_checker(checker);
    cell.Visit(p, grid_object_checker, *GetMap(), *this, range);

    return ok;
}

void GameObject::ResetDoorOrButton()
{
    if (m_lootState == GO_READY || m_lootState == GO_JUST_DEACTIVATED)
        return;

    SwitchDoorOrButton(false);
    SetLootState(GO_JUST_DEACTIVATED);
    m_cooldownTime = 0;
}

void GameObject::UseDoorOrButton(uint32 time_to_restore, bool alternative /* = false */, Unit* user /*=NULL*/)
{
    if (m_lootState != GO_READY)
        return;

    if (!time_to_restore)
        time_to_restore = GetGOInfo()->GetAutoCloseTime();

    SwitchDoorOrButton(true, alternative);
    SetLootState(GO_ACTIVATED, user);

    m_cooldownTime = time_to_restore ? (time(NULL) + time_to_restore) : 0;
}

void GameObject::SetGoArtKit(uint8 kit)
{
    SetByteValue(GAMEOBJECT_BYTES_1, 2, kit);
    GameObjectData* data = const_cast<GameObjectData*>(sObjectMgr->GetGOData(m_DBTableGuid));
    if (data)
        data->artKit = kit;
}

void GameObject::SetGoArtKit(uint8 artkit, GameObject* go, uint32 lowguid)
{
    const GameObjectData* data = NULL;
    if (go)
    {
        go->SetGoArtKit(artkit);
        data = go->GetGOData();
    }
    else if (lowguid)
        data = sObjectMgr->GetGOData(lowguid);

    if (data)
        const_cast<GameObjectData*>(data)->artKit = artkit;
}

void GameObject::SwitchDoorOrButton(bool activate, bool alternative /* = false */)
{
    if (activate)
        SetFlag(GAMEOBJECT_FLAGS, GO_FLAG_IN_USE);
    else
        RemoveFlag(GAMEOBJECT_FLAGS, GO_FLAG_IN_USE);

    if (GetGoState() == GO_STATE_READY)                      //if closed -> open
        SetGoState(alternative ? GO_STATE_ACTIVE_ALTERNATIVE : GO_STATE_ACTIVE);
    else                                                    //if open -> close
        SetGoState(GO_STATE_READY);
}

void GameObject::Use(Unit* user)
{
    // by default spell caster is user
    Unit* spellCaster = user;
    uint32 spellId = 0;
    bool triggered = false;

    if (Player* playerUser = user->ToPlayer())
    {
        if (sScriptMgr->OnGossipHello(playerUser, this))
            return;

        if (AI()->GossipHello(playerUser))
            return;
    }

    // If cooldown data present in template
    if (uint32 cooldown = GetGOInfo()->GetCooldown())
    {
        if (m_cooldownTime > sWorld->GetGameTime())
            return;

        m_cooldownTime = sWorld->GetGameTime() + cooldown;
    }

    switch (GetGoType())
    {
        case GAMEOBJECT_TYPE_DOOR:                          //0
        case GAMEOBJECT_TYPE_BUTTON:                        //1
            //doors/buttons never really despawn, only reset to default state/flags
            UseDoorOrButton(0, false, user);
            return;
        case GAMEOBJECT_TYPE_QUESTGIVER:                    //2
        {
            if (user->GetTypeId() != TYPEID_PLAYER)
                return;

            Player* player = user->ToPlayer();

            player->PrepareGossipMenu(this, GetGOInfo()->questgiver.gossipID, true);
            player->SendPreparedGossip(this);
            return;
        }
        case GAMEOBJECT_TYPE_TRAP:                          //6
        {
            GameObjectTemplate const* goInfo = GetGOInfo();
            if (goInfo->trap.spellId)
                CastSpell(user, goInfo->trap.spellId);

            m_cooldownTime = time(NULL) + (goInfo->trap.cooldown ? goInfo->trap.cooldown :  uint32(4));   // template or 4 seconds

            if (goInfo->trap.type == 1)         // Deactivate after trigger
                SetLootState(GO_JUST_DEACTIVATED);

            return;
        }
        //Sitting: Wooden bench, chairs enzz
        case GAMEOBJECT_TYPE_CHAIR:                         //7
        {
            GameObjectTemplate const* info = GetGOInfo();
            if (!info)
                return;

            if (user->GetTypeId() != TYPEID_PLAYER)
                return;

            if (ChairListSlots.empty())        // this is called once at first chair use to make list of available slots
            {
                if (info->chair.slots > 0)     // sometimes chairs in DB have error in fields and we dont know number of slots
                    for (uint32 i = 0; i < info->chair.slots; ++i)
                        ChairListSlots[i].Clear(); // Last user of current slot set to 0 (none sit here yet)
                else
                    ChairListSlots[0].Clear();     // error in DB, make one default slot
            }

            Player* player = user->ToPlayer();

            // a chair may have n slots. we have to calculate their positions and teleport the player to the nearest one

            float lowestDist = DEFAULT_VISIBILITY_DISTANCE;

            uint32 nearest_slot = 0;
            float x_lowest = GetPositionX();
            float y_lowest = GetPositionY();

            // the object orientation + 1/2 pi
            // every slot will be on that straight line
            float orthogonalOrientation = GetOrientation() + float(M_PI) * 0.5f;
            // find nearest slot
            bool found_free_slot = false;
            for (ChairSlotAndUser::iterator itr = ChairListSlots.begin(); itr != ChairListSlots.end(); ++itr)
            {
                // the distance between this slot and the center of the go - imagine a 1D space
                float relativeDistance = (info->size*itr->first)-(info->size*(info->chair.slots-1)/2.0f);

                float x_i = GetPositionX() + relativeDistance * std::cos(orthogonalOrientation);
                float y_i = GetPositionY() + relativeDistance * std::sin(orthogonalOrientation);

                if (itr->second)
                {
                    if (Player* ChairUser = ObjectAccessor::FindPlayer(itr->second))
                    {
                        if (ChairUser->IsSitState() && ChairUser->getStandState() != UNIT_STAND_STATE_SIT && ChairUser->GetExactDist2d(x_i, y_i) < 0.1f)
                            continue;        // This seat is already occupied by ChairUser. NOTE: Not sure if the ChairUser->getStandState() != UNIT_STAND_STATE_SIT check is required.
                        else
                            itr->second.Clear(); // This seat is unoccupied.
                    }
                    else
                        itr->second.Clear();     // The seat may of had an occupant, but they're offline.
                }

                found_free_slot = true;

                // calculate the distance between the player and this slot
                float thisDistance = player->GetDistance2d(x_i, y_i);

                if (thisDistance <= lowestDist)
                {
                    nearest_slot = itr->first;
                    lowestDist = thisDistance;
                    x_lowest = x_i;
                    y_lowest = y_i;
                }
            }

            if (found_free_slot)
            {
                ChairSlotAndUser::iterator itr = ChairListSlots.find(nearest_slot);
                if (itr != ChairListSlots.end())
                {
                    itr->second = player->GetGUID(); //this slot in now used by player
                    player->TeleportTo(GetMapId(), x_lowest, y_lowest, GetPositionZ(), GetOrientation(), TELE_TO_NOT_LEAVE_TRANSPORT | TELE_TO_NOT_LEAVE_COMBAT | TELE_TO_NOT_UNSUMMON_PET);
                    player->SetStandState(UNIT_STAND_STATE_SIT_LOW_CHAIR+info->chair.height);
                    return;
                }
            }

            return;
        }
        //big gun, its a spell/aura
        case GAMEOBJECT_TYPE_GOOBER:                        //10
        {
            GameObjectTemplate const* info = GetGOInfo();

            if (Player* player = user->ToPlayer())
            {
                if (info->goober.pageId)                    // show page...
                {
                    WorldPacket data(SMSG_GAMEOBJECT_PAGETEXT, 8);
                    data << GetGUID();
                    player->SendDirectMessage(&data);
                }
                else if (info->goober.gossipID)
                {
                    player->PrepareGossipMenu(this, info->goober.gossipID);
                    player->SendPreparedGossip(this);
                }

                if (info->goober.eventId)
                {
                    TC_LOG_DEBUG("maps.script", "Goober ScriptStart id %u for GO entry %u (GUID %u).", info->goober.eventId, GetEntry(), GetDBTableGUIDLow());
                    GetMap()->ScriptsStart(sEventScripts, info->goober.eventId, player, this);
                    EventInform(info->goober.eventId, user);
                }

                // possible quest objective for active quests
                if (info->goober.questId && sObjectMgr->GetQuestTemplate(info->goober.questId))
                {
                    //Quest require to be active for GO using
                    if (player->GetQuestStatus(info->goober.questId) != QUEST_STATUS_INCOMPLETE)
                        break;
                }

                player->KillCreditGO(info->entry, GetGUID());
            }

            if (uint32 trapEntry = info->goober.linkedTrapId)
                TriggeringLinkedGameObject(trapEntry, user);

            SetFlag(GAMEOBJECT_FLAGS, GO_FLAG_IN_USE);
            SetLootState(GO_ACTIVATED, user);

            // this appear to be ok, however others exist in addition to this that should have custom (ex: 190510, 188692, 187389)
            if (info->goober.customAnim)
                SendCustomAnim(GetGoAnimProgress());
            else
                SetGoState(GO_STATE_ACTIVE);

            m_cooldownTime = time(NULL) + info->GetAutoCloseTime();

            // cast this spell later if provided
            spellId = info->goober.spellId;
            spellCaster = NULL;

            break;
        }
        case GAMEOBJECT_TYPE_CAMERA:                        //13
        {
            GameObjectTemplate const* info = GetGOInfo();
            if (!info)
                return;

            if (user->GetTypeId() != TYPEID_PLAYER)
                return;

            Player* player = user->ToPlayer();

            if (info->camera.cinematicId)
                player->SendCinematicStart(info->camera.cinematicId);

            if (info->camera.eventID)
                GetMap()->ScriptsStart(sEventScripts, info->camera.eventID, player, this);

            return;
        }
        //fishing bobber
        case GAMEOBJECT_TYPE_FISHINGNODE:                   //17
        {
            Player* player = user->ToPlayer();
            if (!player)
                return;

            if (player->GetGUID() != GetOwnerGUID())
                return;

            switch (getLootState())
            {
                case GO_READY:                              // ready for loot
                {
                    uint32 zone, subzone;
                    GetZoneAndAreaId(zone, subzone);

                    int32 zone_skill = sObjectMgr->GetFishingBaseSkillLevel(subzone);
                    if (!zone_skill)
                        zone_skill = sObjectMgr->GetFishingBaseSkillLevel(zone);

                    //provide error, no fishable zone or area should be 0
                    if (!zone_skill)
                        TC_LOG_ERROR("sql.sql", "Fishable areaId %u are not properly defined in `skill_fishing_base_level`.", subzone);

                    int32 skill = player->GetSkillValue(SKILL_FISHING);

                    int32 chance;
                    if (skill < zone_skill)
                    {
                        chance = int32(pow((double)skill/zone_skill, 2) * 100);
                        if (chance < 1)
                            chance = 1;
                    }
                    else
                        chance = 100;

                    int32 roll = irand(1, 100);

                    TC_LOG_DEBUG("misc", "Fishing check (skill: %i zone min skill: %i chance %i roll: %i", skill, zone_skill, chance, roll);

                    // but you will likely cause junk in areas that require a high fishing skill (not yet implemented)
                    if (chance >= roll)
                    {
                        player->UpdateFishingSkill();

                        /// @todo I do not understand this hack. Need some explanation.
                        // prevent removing GO at spell cancel
                        RemoveFromOwner();
                        SetOwnerGUID(player->GetGUID());
                        SetSpellId(0); // prevent removing unintended auras at Unit::RemoveGameObject

                        /// @todo find reasonable value for fishing hole search
                        GameObject* ok = LookupFishingHoleAround(20.0f + CONTACT_DISTANCE);
                        if (ok)
                        {
                            ok->Use(player);
                            SetLootState(GO_JUST_DEACTIVATED);
                        }
                        else
                            player->SendLoot(GetGUID(), LOOT_FISHING);
                    }
                    else // else: junk
                        player->SendLoot(GetGUID(), LOOT_FISHING_JUNK);
                    break;
                }
                case GO_JUST_DEACTIVATED:                   // nothing to do, will be deleted at next update
                    break;
                default:
                {
                    SetLootState(GO_JUST_DEACTIVATED);

                    WorldPacket data(SMSG_FISH_NOT_HOOKED, 0);
                    player->SendDirectMessage(&data);
                    break;
                }
            }

            player->FinishSpell(CURRENT_CHANNELED_SPELL);
            return;
        }

        case GAMEOBJECT_TYPE_SUMMONING_RITUAL:              //18
        {
            if (user->GetTypeId() != TYPEID_PLAYER)
                return;

            Player* player = user->ToPlayer();

            Unit* owner = GetOwner();

            GameObjectTemplate const* info = GetGOInfo();

            Player* m_ritualOwner = NULL;
            if (m_ritualOwnerGUID)
                m_ritualOwner = ObjectAccessor::FindPlayer(m_ritualOwnerGUID);

            // ritual owner is set for GO's without owner (not summoned)
            if (!m_ritualOwner && !owner)
            {
                m_ritualOwnerGUID = player->GetGUID();
                m_ritualOwner = player;
            }

            if (owner)
            {
                if (owner->GetTypeId() != TYPEID_PLAYER)
                    return;

                // accept only use by player from same group as owner, excluding owner itself (unique use already added in spell effect)
                if (player == owner->ToPlayer() || (info->summoningRitual.castersGrouped && !player->IsInSameRaidWith(owner->ToPlayer())))
                    return;

                // expect owner to already be channeling, so if not...
                if (!owner->GetCurrentSpell(CURRENT_CHANNELED_SPELL))
                    return;

                // in case summoning ritual caster is GO creator
                spellCaster = owner;
            }
            else
            {
                if (player != m_ritualOwner && (info->summoningRitual.castersGrouped && !player->IsInSameRaidWith(m_ritualOwner)))
                    return;

                spellCaster = player;
            }

            AddUniqueUse(player);

            if (info->summoningRitual.animSpell)
            {
                player->CastSpell(player, info->summoningRitual.animSpell, true);

                // for this case, summoningRitual.spellId is always triggered
                triggered = true;
            }

            // full amount unique participants including original summoner
            if (GetUniqueUseCount() == info->summoningRitual.reqParticipants)
            {
                if (m_ritualOwner)
                    spellCaster = m_ritualOwner;

                spellId = info->summoningRitual.spellId;

                if (spellId == 62330)                       // GO store nonexistent spell, replace by expected
                {
                    // spell have reagent and mana cost but it not expected use its
                    // it triggered spell in fact cast at currently channeled GO
                    spellId = 61993;
                    triggered = true;
                }

                // Cast casterTargetSpell at a random GO user
                // on the current DB there is only one gameobject that uses this (Ritual of Doom)
                // and its required target number is 1 (outter for loop will run once)
                if (info->summoningRitual.casterTargetSpell && info->summoningRitual.casterTargetSpell != 1) // No idea why this field is a bool in some cases
                    for (uint32 i = 0; i < info->summoningRitual.casterTargetSpellTargets; i++)
                        // m_unique_users can contain only player GUIDs
                        if (Player* target = ObjectAccessor::GetPlayer(*this, Trinity::Containers::SelectRandomContainerElement(m_unique_users)))
                            spellCaster->CastSpell(target, info->summoningRitual.casterTargetSpell, true);

                // finish owners spell
                if (owner)
                    owner->FinishSpell(CURRENT_CHANNELED_SPELL);

                // can be deleted now, if
                if (!info->summoningRitual.ritualPersistent)
                    SetLootState(GO_JUST_DEACTIVATED);
                else
                {
                    // reset ritual for this GO
                    m_ritualOwnerGUID.Clear();
                    m_unique_users.clear();
                    m_usetimes = 0;
                }
            }
            else
                return;

            // go to end function to spell casting
            break;
        }
        case GAMEOBJECT_TYPE_SPELLCASTER:                   //22
        {
            GameObjectTemplate const* info = GetGOInfo();
            if (!info)
                return;

            if (info->spellcaster.partyOnly)
            {
                Unit* caster = GetOwner();
                if (!caster || caster->GetTypeId() != TYPEID_PLAYER)
                    return;

                if (user->GetTypeId() != TYPEID_PLAYER || !user->ToPlayer()->IsInSameRaidWith(caster->ToPlayer()))
                    return;
            }

            user->RemoveAurasByType(SPELL_AURA_MOUNTED);
            spellId = info->spellcaster.spellId;

            AddUse();
            break;
        }
        case GAMEOBJECT_TYPE_MEETINGSTONE:                  //23
        {
            GameObjectTemplate const* info = GetGOInfo();

            if (user->GetTypeId() != TYPEID_PLAYER)
                return;

            Player* player = user->ToPlayer();

            Player* targetPlayer = ObjectAccessor::FindPlayer(player->GetTarget());

            // accept only use by player from same raid as caster, except caster itself
            if (!targetPlayer || targetPlayer == player || !targetPlayer->IsInSameRaidWith(player))
                return;

            //required lvl checks!
            uint8 level = player->getLevel();
            if (level < info->meetingstone.minLevel)
                return;
            level = targetPlayer->getLevel();
            if (level < info->meetingstone.minLevel)
                return;

            if (info->entry == 194097)
                spellId = 61994;                            // Ritual of Summoning
            else
                spellId = 59782;                            // Summoning Stone Effect

            break;
        }

        case GAMEOBJECT_TYPE_FLAGSTAND:                     // 24
        {
            if (user->GetTypeId() != TYPEID_PLAYER)
                return;

            Player* player = user->ToPlayer();

            if (player->CanUseBattlegroundObject(this))
            {
                // in battleground check
                Battleground* bg = player->GetBattleground();
                if (!bg)
                    return;

                if (player->GetVehicle())
                    return;

                player->RemoveAurasByType(SPELL_AURA_MOD_STEALTH);
                player->RemoveAurasByType(SPELL_AURA_MOD_INVISIBILITY);
                // BG flag click
                // AB:
                // 15001
                // 15002
                // 15003
                // 15004
                // 15005
                bg->EventPlayerClickedOnFlag(player, this);
                return;                                     //we don;t need to delete flag ... it is despawned!
            }
            break;
        }

        case GAMEOBJECT_TYPE_FISHINGHOLE:                   // 25
        {
            if (user->GetTypeId() != TYPEID_PLAYER)
                return;

            Player* player = user->ToPlayer();

            player->SendLoot(GetGUID(), LOOT_FISHINGHOLE);
            player->UpdateAchievementCriteria(ACHIEVEMENT_CRITERIA_TYPE_FISH_IN_GAMEOBJECT, GetGOInfo()->entry);
            return;
        }

        case GAMEOBJECT_TYPE_FLAGDROP:                      // 26
        {
            if (user->GetTypeId() != TYPEID_PLAYER)
                return;

            Player* player = user->ToPlayer();

            if (player->CanUseBattlegroundObject(this))
            {
                // in battleground check
                Battleground* bg = player->GetBattleground();
                if (!bg)
                    return;

                if (player->GetVehicle())
                    return;

                player->RemoveAurasByType(SPELL_AURA_MOD_STEALTH);
                player->RemoveAurasByType(SPELL_AURA_MOD_INVISIBILITY);
                // BG flag dropped
                // WS:
                // 179785 - Silverwing Flag
                // 179786 - Warsong Flag
                // EotS:
                // 184142 - Netherstorm Flag
                GameObjectTemplate const* info = GetGOInfo();
                if (info)
                {
                    switch (info->entry)
                    {
                        case 179785:                        // Silverwing Flag
                        case 179786:                        // Warsong Flag
                            if (bg->GetTypeID(true) == BATTLEGROUND_WS)
                                bg->EventPlayerClickedOnFlag(player, this);
                            break;
                        case 184142:                        // Netherstorm Flag
                            if (bg->GetTypeID(true) == BATTLEGROUND_EY)
                                bg->EventPlayerClickedOnFlag(player, this);
                            break;
                    }
                }
                //this cause to call return, all flags must be deleted here!!
                spellId = 0;
                Delete();
            }
            break;
        }
        case GAMEOBJECT_TYPE_BARBER_CHAIR:                  //32
        {
            GameObjectTemplate const* info = GetGOInfo();
            if (!info)
                return;

            if (user->GetTypeId() != TYPEID_PLAYER)
                return;

            Player* player = user->ToPlayer();

            // fallback, will always work
            player->TeleportTo(GetMapId(), GetPositionX(), GetPositionY(), GetPositionZ(), GetOrientation(), TELE_TO_NOT_LEAVE_TRANSPORT | TELE_TO_NOT_LEAVE_COMBAT | TELE_TO_NOT_UNSUMMON_PET);

            WorldPacket data(SMSG_ENABLE_BARBER_SHOP, 0);
            player->SendDirectMessage(&data);

            player->SetStandState(UNIT_STAND_STATE_SIT_LOW_CHAIR+info->barberChair.chairheight);
            return;
        }
        default:
            if (GetGoType() >= MAX_GAMEOBJECT_TYPE)
                TC_LOG_ERROR("misc", "GameObject::Use(): unit (type: %u, guid: %u, name: %s) tries to use object (guid: %u, entry: %u, name: %s) of unknown type (%u)",
                    user->GetTypeId(), user->GetGUIDLow(), user->GetName().c_str(), GetGUIDLow(), GetEntry(), GetGOInfo()->name.c_str(), GetGoType());
            break;
    }

    if (!spellId)
        return;

    SpellInfo const* spellInfo = sSpellMgr->GetSpellInfo(spellId);
    if (!spellInfo)
    {
        if (user->GetTypeId() != TYPEID_PLAYER || !sOutdoorPvPMgr->HandleCustomSpell(user->ToPlayer(), spellId, this))
            TC_LOG_ERROR("misc", "WORLD: unknown spell id %u at use action for gameobject (Entry: %u GoType: %u)", spellId, GetEntry(), GetGoType());
        else
            TC_LOG_DEBUG("outdoorpvp", "WORLD: %u non-dbc spell was handled by OutdoorPvP", spellId);
        return;
    }

    if (spellCaster)
        spellCaster->CastSpell(user, spellInfo, triggered);
    else
        CastSpell(user, spellId);
}

void GameObject::CastSpell(Unit* target, uint32 spellId, bool triggered /*= true*/)
{
    SpellInfo const* spellInfo = sSpellMgr->GetSpellInfo(spellId);
    if (!spellInfo)
        return;

    bool self = false;
    for (uint8 i = 0; i < MAX_SPELL_EFFECTS; ++i)
    {
        if (spellInfo->Effects[i].TargetA.GetTarget() == TARGET_UNIT_CASTER)
        {
            self = true;
            break;
        }
    }

    if (self)
    {
        if (target)
            target->CastSpell(target, spellInfo, triggered);
        return;
    }

    //summon world trigger
    Creature* trigger = SummonTrigger(GetPositionX(), GetPositionY(), GetPositionZ(), 0, spellInfo->CalcCastTime() + 100);
    if (!trigger)
        return;

    if (Unit* owner = GetOwner())
    {
        trigger->setFaction(owner->getFaction());
        // needed for GO casts for proper target validation checks
        trigger->SetOwnerGUID(owner->GetGUID());
        trigger->CastSpell(target ? target : trigger, spellInfo, triggered, nullptr, nullptr, owner->GetGUID());
    }
    else
    {
        trigger->setFaction(14);
        // Set owner guid for target if no owner available - needed by trigger auras
        // - trigger gets despawned and there's no caster avalible (see AuraEffect::TriggerSpell())
        trigger->CastSpell(target ? target : trigger, spellInfo, triggered, nullptr, nullptr, target ? target->GetGUID() : ObjectGuid::Empty);
    }
}

void GameObject::SendCustomAnim(uint32 anim)
{
    WorldPacket data(SMSG_GAMEOBJECT_CUSTOM_ANIM, 8+4);
    data << GetGUID();
    data << uint32(anim);
    SendMessageToSet(&data, true);
}

bool GameObject::IsInRange(float x, float y, float z, float radius) const
{
    GameObjectDisplayInfoEntry const* info = sGameObjectDisplayInfoStore.LookupEntry(m_goInfo->displayId);
    if (!info)
        return IsWithinDist3d(x, y, z, radius);

    float sinA = std::sin(GetOrientation());
    float cosA = std::cos(GetOrientation());
    float dx = x - GetPositionX();
    float dy = y - GetPositionY();
    float dz = z - GetPositionZ();
    float dist = std::sqrt(dx*dx + dy*dy);
    //! Check if the distance between the 2 objects is 0, can happen if both objects are on the same position.
    //! The code below this check wont crash if dist is 0 because 0/0 in float operations is valid, and returns infinite
    if (G3D::fuzzyEq(dist, 0.0f))
        return true;

    float sinB = dx / dist;
    float cosB = dy / dist;
    dx = dist * (cosA * cosB + sinA * sinB);
    dy = dist * (cosA * sinB - sinA * cosB);
    return dx < info->maxX + radius && dx > info->minX - radius
        && dy < info->maxY + radius && dy > info->minY - radius
        && dz < info->maxZ + radius && dz > info->minZ - radius;
}

void GameObject::EventInform(uint32 eventId, WorldObject* invoker /*= NULL*/)
{
    if (!eventId)
        return;

    if (AI())
        AI()->EventInform(eventId);

    if (GetZoneScript())
        GetZoneScript()->ProcessEvent(this, eventId);

    if (BattlegroundMap* bgMap = GetMap()->ToBattlegroundMap())
        if (bgMap->GetBG())
            bgMap->GetBG()->ProcessEvent(this, eventId, invoker);
}

// overwrite WorldObject function for proper name localization
std::string const & GameObject::GetNameForLocaleIdx(LocaleConstant loc_idx) const
{
    if (loc_idx != DEFAULT_LOCALE)
    {
        uint8 uloc_idx = uint8(loc_idx);
        if (GameObjectLocale const* cl = sObjectMgr->GetGameObjectLocale(GetEntry()))
            if (cl->Name.size() > uloc_idx && !cl->Name[uloc_idx].empty())
                return cl->Name[uloc_idx];
    }

    return GetName();
}

void GameObject::UpdateRotationFields(float rotation2 /*=0.0f*/, float rotation3 /*=0.0f*/)
{
    static double const atan_pow = atan(pow(2.0f, -20.0f));

    double f_rot1 = std::sin(GetOrientation() / 2.0f);
    double f_rot2 = std::cos(GetOrientation() / 2.0f);

    int64 i_rot1 = int64(f_rot1 / atan_pow *(f_rot2 >= 0 ? 1.0f : -1.0f));
    int64 rotation = (i_rot1 << 43 >> 43) & 0x00000000001FFFFF;

    //float f_rot2 = std::sin(0.0f / 2.0f);
    //int64 i_rot2 = f_rot2 / atan(pow(2.0f, -20.0f));
    //rotation |= (((i_rot2 << 22) >> 32) >> 11) & 0x000003FFFFE00000;

    //float f_rot3 = std::sin(0.0f / 2.0f);
    //int64 i_rot3 = f_rot3 / atan(pow(2.0f, -21.0f));
    //rotation |= (i_rot3 >> 42) & 0x7FFFFC0000000000;

    m_rotation = rotation;

    if (rotation2 == 0.0f && rotation3 == 0.0f)
    {
        rotation2 = (float)f_rot1;
        rotation3 = (float)f_rot2;
    }

    SetFloatValue(GAMEOBJECT_PARENTROTATION+2, rotation2);
    SetFloatValue(GAMEOBJECT_PARENTROTATION+3, rotation3);
}

void GameObject::ModifyHealth(int32 change, Unit* attackerOrHealer /*= NULL*/, uint32 spellId /*= 0*/)
{
    if (!m_goValue.Building.MaxHealth || !change)
        return;

    // prevent double destructions of the same object
    if (change < 0 && !m_goValue.Building.Health)
        return;

    if (int32(m_goValue.Building.Health) + change <= 0)
        m_goValue.Building.Health = 0;
    else if (int32(m_goValue.Building.Health) + change >= int32(m_goValue.Building.MaxHealth))
        m_goValue.Building.Health = m_goValue.Building.MaxHealth;
    else
        m_goValue.Building.Health += change;

    // Set the health bar, value = 255 * healthPct;
    SetGoAnimProgress(m_goValue.Building.Health * 255 / m_goValue.Building.MaxHealth);

    Player* player = attackerOrHealer ? attackerOrHealer->GetCharmerOrOwnerPlayerOrPlayerItself() : NULL;

    // dealing damage, send packet
    if (player)
    {
        WorldPacket data(SMSG_DESTRUCTIBLE_BUILDING_DAMAGE, 8 + 8 + 8 + 4 + 4);
        data << GetPackGUID();
        data << attackerOrHealer->GetPackGUID();
        data << player->GetPackGUID();
        data << uint32(-change);                    // change  < 0 triggers SPELL_BUILDING_HEAL combat log event
                                                    // change >= 0 triggers SPELL_BUILDING_DAMAGE event
        data << uint32(spellId);
        player->SendDirectMessage(&data);
    }

    GameObjectDestructibleState newState = GetDestructibleState();

    if (!m_goValue.Building.Health)
        newState = GO_DESTRUCTIBLE_DESTROYED;
    else if (m_goValue.Building.Health <= GetGOInfo()->building.damagedNumHits)
        newState = GO_DESTRUCTIBLE_DAMAGED;
    else if (m_goValue.Building.Health == m_goValue.Building.MaxHealth)
        newState = GO_DESTRUCTIBLE_INTACT;

    if (newState == GetDestructibleState())
        return;

    /// @todo: pass attackerOrHealer instead of player
    SetDestructibleState(newState, player, false);
}

void GameObject::SetDestructibleState(GameObjectDestructibleState state, Player* eventInvoker /*= NULL*/, bool setHealth /*= false*/)
{
    // the user calling this must know he is already operating on destructible gameobject
    ASSERT(GetGoType() == GAMEOBJECT_TYPE_DESTRUCTIBLE_BUILDING);

    switch (state)
    {
        case GO_DESTRUCTIBLE_INTACT:
            RemoveFlag(GAMEOBJECT_FLAGS, GO_FLAG_DAMAGED | GO_FLAG_DESTROYED);
            SetDisplayId(m_goInfo->displayId);
            if (setHealth)
            {
                m_goValue.Building.Health = m_goValue.Building.MaxHealth;
                SetGoAnimProgress(255);
            }
            EnableCollision(true);
            break;
        case GO_DESTRUCTIBLE_DAMAGED:
        {
            EventInform(m_goInfo->building.damagedEvent, eventInvoker);
            sScriptMgr->OnGameObjectDamaged(this, eventInvoker);

            RemoveFlag(GAMEOBJECT_FLAGS, GO_FLAG_DESTROYED);
            SetFlag(GAMEOBJECT_FLAGS, GO_FLAG_DAMAGED);

            uint32 modelId = m_goInfo->building.damagedDisplayId;
            if (DestructibleModelDataEntry const* modelData = sDestructibleModelDataStore.LookupEntry(m_goInfo->building.destructibleData))
                if (modelData->DamagedDisplayId)
                    modelId = modelData->DamagedDisplayId;
            SetDisplayId(modelId);

            if (setHealth)
            {
                m_goValue.Building.Health = m_goInfo->building.damagedNumHits;
                uint32 maxHealth = m_goValue.Building.MaxHealth;
                // in this case current health is 0 anyway so just prevent crashing here
                if (!maxHealth)
                    maxHealth = 1;
                SetGoAnimProgress(m_goValue.Building.Health * 255 / maxHealth);
            }
            break;
        }
        case GO_DESTRUCTIBLE_DESTROYED:
        {
            sScriptMgr->OnGameObjectDestroyed(this, eventInvoker);
            EventInform(m_goInfo->building.destroyedEvent, eventInvoker);
            if (eventInvoker)
                if (Battleground* bg = eventInvoker->GetBattleground())
                    bg->DestroyGate(eventInvoker, this);

            RemoveFlag(GAMEOBJECT_FLAGS, GO_FLAG_DAMAGED);
            SetFlag(GAMEOBJECT_FLAGS, GO_FLAG_DESTROYED);

            uint32 modelId = m_goInfo->building.destroyedDisplayId;
            if (DestructibleModelDataEntry const* modelData = sDestructibleModelDataStore.LookupEntry(m_goInfo->building.destructibleData))
                if (modelData->DestroyedDisplayId)
                    modelId = modelData->DestroyedDisplayId;
            SetDisplayId(modelId);

            if (setHealth)
            {
                m_goValue.Building.Health = 0;
                SetGoAnimProgress(0);
            }
            EnableCollision(false);
            break;
        }
        case GO_DESTRUCTIBLE_REBUILDING:
        {
            EventInform(m_goInfo->building.rebuildingEvent, eventInvoker);
            RemoveFlag(GAMEOBJECT_FLAGS, GO_FLAG_DAMAGED | GO_FLAG_DESTROYED);

            uint32 modelId = m_goInfo->displayId;
            if (DestructibleModelDataEntry const* modelData = sDestructibleModelDataStore.LookupEntry(m_goInfo->building.destructibleData))
                if (modelData->RebuildingDisplayId)
                    modelId = modelData->RebuildingDisplayId;
            SetDisplayId(modelId);

            // restores to full health
            if (setHealth)
            {
                m_goValue.Building.Health = m_goValue.Building.MaxHealth;
                SetGoAnimProgress(255);
            }
            EnableCollision(true);
            break;
        }
    }
}

void GameObject::SetLootState(LootState state, Unit* unit)
{
    m_lootState = state;
    if (unit)
        m_lootStateUnitGUID = unit->GetGUID();
    else
        m_lootStateUnitGUID.Clear();

    AI()->OnStateChanged(state, unit);
    sScriptMgr->OnGameObjectLootStateChanged(this, state, unit);

    if (GetGoType() == GAMEOBJECT_TYPE_DOOR) // only set collision for doors on SetGoState
        return;

    if (m_model)
    {
        bool collision = false;
        // Use the current go state
        if ((GetGoState() != GO_STATE_READY && (state == GO_ACTIVATED || state == GO_JUST_DEACTIVATED)) || state == GO_READY)
            collision = !collision;

        EnableCollision(collision);
    }
}

void GameObject::SetGoState(GOState state)
{
    SetByteValue(GAMEOBJECT_BYTES_1, 0, state);
    sScriptMgr->OnGameObjectStateChanged(this, state);
    if (m_model && !IsTransport())
    {
        if (!IsInWorld())
            return;

        // startOpen determines whether we are going to add or remove the LoS on activation
        bool collision = false;
        if (state == GO_STATE_READY)
            collision = !collision;

        EnableCollision(collision);
    }
}

void GameObject::SetDisplayId(uint32 displayid)
{
    SetUInt32Value(GAMEOBJECT_DISPLAYID, displayid);
    UpdateModel();
}

void GameObject::SetPhaseMask(uint32 newPhaseMask, bool update)
{
    WorldObject::SetPhaseMask(newPhaseMask, update);
    if (m_model && m_model->isEnabled())
        EnableCollision(true);
}

void GameObject::EnableCollision(bool enable)
{
    if (!m_model)
        return;

    /*if (enable && !GetMap()->ContainsGameObjectModel(*m_model))
        GetMap()->InsertGameObjectModel(*m_model);*/

    m_model->enable(enable ? GetPhaseMask() : 0);
}

void GameObject::UpdateModel()
{
    if (!IsInWorld())
        return;
    if (m_model)
        if (GetMap()->ContainsGameObjectModel(*m_model))
            GetMap()->RemoveGameObjectModel(*m_model);
    delete m_model;
    m_model = GameObjectModel::Create(*this);
    if (m_model)
        GetMap()->InsertGameObjectModel(*m_model);
}

Player* GameObject::GetLootRecipient() const
{
    if (!m_lootRecipient)
        return NULL;
    return ObjectAccessor::FindConnectedPlayer(m_lootRecipient);
}

Group* GameObject::GetLootRecipientGroup() const
{
    if (!m_lootRecipientGroup)
        return NULL;
    return sGroupMgr->GetGroupByGUID(m_lootRecipientGroup);
}

void GameObject::SetLootRecipient(Unit* unit)
{
    // set the player whose group should receive the right
    // to loot the creature after it dies
    // should be set to NULL after the loot disappears

    if (!unit)
    {
        m_lootRecipient.Clear();
        m_lootRecipientGroup = 0;
        return;
    }

    if (unit->GetTypeId() != TYPEID_PLAYER && !unit->IsVehicle())
        return;

    Player* player = unit->GetCharmerOrOwnerPlayerOrPlayerItself();
    if (!player)                                             // normal creature, no player involved
        return;

    m_lootRecipient = player->GetGUID();
    if (Group* group = player->GetGroup())
        m_lootRecipientGroup = group->GetLowGUID();
}

bool GameObject::IsLootAllowedFor(Player const* player) const
{
    if (!m_lootRecipient && !m_lootRecipientGroup)
        return true;

    if (player->GetGUID() == m_lootRecipient)
        return true;

    Group const* playerGroup = player->GetGroup();
    if (!playerGroup || playerGroup != GetLootRecipientGroup()) // if we dont have a group we arent the recipient
        return false;                                           // if go doesnt have group bound it means it was solo killed by someone else

    return true;
}

void GameObject::BuildValuesUpdate(uint8 updateType, ByteBuffer* data, Player* target) const
{
    if (!target)
        return;

    bool forcedFlags = GetGoType() == GAMEOBJECT_TYPE_CHEST && GetGOInfo()->chest.groupLootRules && HasLootRecipient();
    bool targetIsGM = target->IsGameMaster();

    ByteBuffer fieldBuffer;

    UpdateMask updateMask;
    updateMask.SetCount(m_valuesCount);

    uint32* flags = GameObjectUpdateFieldFlags;
    uint32 visibleFlag = UF_FLAG_PUBLIC;
    if (GetOwnerGUID() == target->GetGUID())
        visibleFlag |= UF_FLAG_OWNER;

    for (uint16 index = 0; index < m_valuesCount; ++index)
    {
        if (_fieldNotifyFlags & flags[index] ||
            ((updateType == UPDATETYPE_VALUES ? _changesMask.GetBit(index) : m_uint32Values[index]) && (flags[index] & visibleFlag)) ||
            (index == GAMEOBJECT_FLAGS && forcedFlags))
        {
            updateMask.SetBit(index);

            if (index == GAMEOBJECT_DYNAMIC)
            {
                uint16 dynFlags = 0;
                int16 pathProgress = -1;
                switch (GetGoType())
                {
                    case GAMEOBJECT_TYPE_QUESTGIVER:
                        if (ActivateToQuest(target))
                            dynFlags |= GO_DYNFLAG_LO_ACTIVATE;
                        break;
                    case GAMEOBJECT_TYPE_CHEST:
                    case GAMEOBJECT_TYPE_GOOBER:
                        if (ActivateToQuest(target))
                            dynFlags |= GO_DYNFLAG_LO_ACTIVATE | GO_DYNFLAG_LO_SPARKLE;
                        else if (targetIsGM)
                            dynFlags |= GO_DYNFLAG_LO_ACTIVATE;
                        break;
                    case GAMEOBJECT_TYPE_GENERIC:
                        if (ActivateToQuest(target))
                            dynFlags |= GO_DYNFLAG_LO_SPARKLE;
                        break;
                    case GAMEOBJECT_TYPE_MO_TRANSPORT:
                        pathProgress = int16(float(m_goValue.Transport.PathProgress) / float(GetUInt32Value(GAMEOBJECT_LEVEL)) * 65535.0f);
                        break;
                    default:
                        break;
                }

                fieldBuffer << uint16(dynFlags);
                fieldBuffer << int16(pathProgress);
            }
            else if (index == GAMEOBJECT_FLAGS)
            {
                uint32 flags = m_uint32Values[GAMEOBJECT_FLAGS];
                if (GetGoType() == GAMEOBJECT_TYPE_CHEST)
                    if (GetGOInfo()->chest.groupLootRules && !IsLootAllowedFor(target))
                        flags |= GO_FLAG_LOCKED | GO_FLAG_NOT_SELECTABLE;

                fieldBuffer << flags;
            }
            else
                fieldBuffer << m_uint32Values[index];                // other cases
        }
    }

    *data << uint8(updateMask.GetBlockCount());
    updateMask.AppendToPacket(data);
    data->append(fieldBuffer);
}

void GameObject::GetRespawnPosition(float &x, float &y, float &z, float* ori /* = NULL*/) const
{
    if (m_DBTableGuid)
    {
        if (GameObjectData const* data = sObjectMgr->GetGOData(GetDBTableGUIDLow()))
        {
            x = data->posX;
            y = data->posY;
            z = data->posZ;
            if (ori)
                *ori = data->orientation;
            return;
        }
    }

    x = GetPositionX();
    y = GetPositionY();
    z = GetPositionZ();
    if (ori)
        *ori = GetOrientation();
}

float GameObject::GetInteractionDistance()
{
    switch (GetGoType())
    {
        /// @todo find out how the client calculates the maximal usage distance to spellless working
        // gameobjects like guildbanks and mailboxes - 10.0 is a just an abitrary choosen number
        case GAMEOBJECT_TYPE_GUILD_BANK:
        case GAMEOBJECT_TYPE_MAILBOX:
            return 10.0f;
        case GAMEOBJECT_TYPE_FISHINGHOLE:
        case GAMEOBJECT_TYPE_FISHINGNODE:
            return 20.0f + CONTACT_DISTANCE; // max spell range
        default:
            return INTERACTION_DISTANCE;
    }
}

void GameObject::UpdateModelPosition()
{
    if (!m_model)
        return;

    if (GetMap()->ContainsGameObjectModel(*m_model))
    {
        GetMap()->RemoveGameObjectModel(*m_model);
        m_model->Relocate(*this);
        GetMap()->InsertGameObjectModel(*m_model);
    }
}<|MERGE_RESOLUTION|>--- conflicted
+++ resolved
@@ -32,13 +32,9 @@
 #include "UpdateFieldFlags.h"
 #include "World.h"
 #include "Transport.h"
-<<<<<<< HEAD
 #ifdef ELUNA
 #include "LuaEngine.h"
 #endif
-#include <G3D/Quat.h>
-=======
->>>>>>> 78d2f934
 
 GameObject::GameObject() : WorldObject(false), MapObject(),
     m_model(NULL), m_goValue(), m_AI(NULL)
