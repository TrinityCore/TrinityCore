/*
 * This file is part of the TrinityCore Project. See AUTHORS file for Copyright information
 *
 * This program is free software; you can redistribute it and/or modify it
 * under the terms of the GNU General Public License as published by the
 * Free Software Foundation; either version 2 of the License, or (at your
 * option) any later version.
 *
 * This program is distributed in the hope that it will be useful, but WITHOUT
 * ANY WARRANTY; without even the implied warranty of MERCHANTABILITY or
 * FITNESS FOR A PARTICULAR PURPOSE. See the GNU General Public License for
 * more details.
 *
 * You should have received a copy of the GNU General Public License along
 * with this program. If not, see <http://www.gnu.org/licenses/>.
 */

#include "GameObject.h"
#include "ArtifactPackets.h"
#include "AzeriteItem.h"
#include "AzeritePackets.h"
#include "Battleground.h"
#include "CellImpl.h"
#include "CreatureAISelector.h"
#include "DatabaseEnv.h"
#include "GameObjectAI.h"
#include "GameObjectModel.h"
#include "GameObjectPackets.h"
#include "GameTime.h"
#include "GridNotifiersImpl.h"
#include "Group.h"
#include "GroupMgr.h"
#include "Item.h"
#include "Log.h"
#include "LootMgr.h"
#include "MiscPackets.h"
#include "ObjectAccessor.h"
#include "ObjectMgr.h"
#include "OutdoorPvPMgr.h"
#include "PhasingHandler.h"
#include "PoolMgr.h"
#include "QueryPackets.h"
#include "ScriptMgr.h"
#include "SpellMgr.h"
#include "Transport.h"
#include "GossipDef.h"
#include "World.h"
#include <G3D/Quat.h>
#include <sstream>

void GameObjectTemplate::InitializeQueryData()
{
    WorldPacket queryTemp;
    for (uint8 loc = LOCALE_enUS; loc < TOTAL_LOCALES; ++loc)
    {
        queryTemp = BuildQueryData(static_cast<LocaleConstant>(loc));
        QueryData[loc] = queryTemp;
    }
}

WorldPacket GameObjectTemplate::BuildQueryData(LocaleConstant loc) const
{
    WorldPackets::Query::QueryGameObjectResponse queryTemp;

    queryTemp.GameObjectID = entry;

    queryTemp.Allow = true;
    WorldPackets::Query::GameObjectStats& stats = queryTemp.Stats;

    stats.Type = type;
    stats.DisplayID = displayId;

    stats.Name[0] = name;
    stats.IconName = IconName;
    stats.CastBarCaption = castBarCaption;
    stats.UnkString = unk1;

    if (loc != LOCALE_enUS)
        if (GameObjectLocale const* gameObjectLocale = sObjectMgr->GetGameObjectLocale(entry))
        {
            ObjectMgr::GetLocaleString(gameObjectLocale->Name, loc, stats.Name[0]);
            ObjectMgr::GetLocaleString(gameObjectLocale->CastBarCaption, loc, stats.CastBarCaption);
            ObjectMgr::GetLocaleString(gameObjectLocale->Unk1, loc, stats.UnkString);
        }

    stats.Size = size;

    if (std::vector<uint32> const* items = sObjectMgr->GetGameObjectQuestItemList(entry))
        for (int32 item : *items)
            stats.QuestItems.push_back(item);

    memcpy(stats.Data, raw.data, MAX_GAMEOBJECT_DATA * sizeof(int32));
    stats.RequiredLevel = RequiredLevel;

    return *queryTemp.Write();
}

bool QuaternionData::isUnit() const
{
    return fabs(x * x + y * y + z * z + w * w - 1.0f) < 1e-5;
}

QuaternionData QuaternionData::fromEulerAnglesZYX(float Z, float Y, float X)
{
    G3D::Quat quat(G3D::Matrix3::fromEulerAnglesZYX(Z, Y, X));
    return QuaternionData(quat.x, quat.y, quat.z, quat.w);
}

GameObject::GameObject() : WorldObject(false), MapObject(),
    m_model(nullptr), m_goValue(), m_AI(nullptr), m_respawnCompatibilityMode(false), _animKitId(0), _worldEffectID(0)
{
    m_objectType |= TYPEMASK_GAMEOBJECT;
    m_objectTypeId = TYPEID_GAMEOBJECT;

    m_updateFlag.Stationary = true;
    m_updateFlag.Rotation = true;

    m_respawnTime = 0;
    m_respawnDelayTime = 300;
    m_lootState = GO_NOT_READY;
    m_spawnedByDefault = true;
    m_usetimes = 0;
    m_spellId = 0;
    m_cooldownTime = 0;
    m_prevGoState = GO_STATE_ACTIVE;
    m_goInfo = nullptr;
    m_goData = nullptr;
    m_packedRotation = 0;
    m_goTemplateAddon = nullptr;

    m_spawnId = UI64LIT(0);

    m_groupLootTimer = 0;
    m_lootGenerationTime = 0;

    ResetLootMode(); // restore default loot mode
    m_stationaryPosition.Relocate(0.0f, 0.0f, 0.0f, 0.0f);
}

GameObject::~GameObject()
{
    delete m_AI;
    delete m_model;
    if (m_goInfo && m_goInfo->type == GAMEOBJECT_TYPE_TRANSPORT)
        delete m_goValue.Transport.StopFrames;
    //if (m_uint32Values)                                      // field array can be not exist if GameOBject not loaded
    //    CleanupsBeforeDelete();
}

void GameObject::AIM_Destroy()
{
    delete m_AI;
    m_AI = nullptr;
}

bool GameObject::AIM_Initialize()
{
    AIM_Destroy();

    m_AI = FactorySelector::SelectGameObjectAI(this);

    if (!m_AI)
        return false;

    m_AI->InitializeAI();
    return true;
}

std::string const& GameObject::GetAIName() const
{
    return sObjectMgr->GetGameObjectTemplate(GetEntry())->AIName;
}

void GameObject::CleanupsBeforeDelete(bool finalCleanup)
{
    WorldObject::CleanupsBeforeDelete(finalCleanup);

    RemoveFromOwner();
}

void GameObject::RemoveFromOwner()
{
    ObjectGuid ownerGUID = GetOwnerGUID();
    if (!ownerGUID)
        return;

    if (Unit* owner = ObjectAccessor::GetUnit(*this, ownerGUID))
    {
        owner->RemoveGameObject(this, false);
        ASSERT(!GetOwnerGUID());
        return;
    }

    // This happens when a mage portal is despawned after the caster changes map (for example using the portal)
    TC_LOG_DEBUG("misc", "Removed GameObject (%s SpellId: %u LinkedGO: %u) that just lost any reference to the owner (%s) GO list",
        GetGUID().ToString().c_str(), m_spellId, GetGOInfo()->GetLinkedGameObjectEntry(), ownerGUID.ToString().c_str());
    SetOwnerGUID(ObjectGuid::Empty);
}

void GameObject::AddToWorld()
{
    ///- Register the gameobject for guid lookup
    if (!IsInWorld())
    {
        if (m_zoneScript)
            m_zoneScript->OnGameObjectCreate(this);

        GetMap()->GetObjectsStore().Insert<GameObject>(GetGUID(), this);
        if (m_spawnId)
            GetMap()->GetGameObjectBySpawnIdStore().insert(std::make_pair(m_spawnId, this));

        // The state can be changed after GameObject::Create but before GameObject::AddToWorld
        bool toggledState = GetGoType() == GAMEOBJECT_TYPE_CHEST ? getLootState() == GO_READY : (GetGoState() == GO_STATE_READY || IsTransport());
        if (m_model)
        {
            if (Transport* trans = ToTransport())
                trans->SetDelayedAddModelToMap();
            else
                GetMap()->InsertGameObjectModel(*m_model);
        }

        EnableCollision(toggledState);
        WorldObject::AddToWorld();
    }
}

void GameObject::RemoveFromWorld()
{
    ///- Remove the gameobject from the accessor
    if (IsInWorld())
    {
        if (m_zoneScript)
            m_zoneScript->OnGameObjectRemove(this);

        RemoveFromOwner();
        if (m_model)
            if (GetMap()->ContainsGameObjectModel(*m_model))
                GetMap()->RemoveGameObjectModel(*m_model);

        WorldObject::RemoveFromWorld();

        if (m_spawnId)
            Trinity::Containers::MultimapErasePair(GetMap()->GetGameObjectBySpawnIdStore(), m_spawnId, this);
        GetMap()->GetObjectsStore().Remove<GameObject>(GetGUID());
    }
}

<<<<<<< HEAD
bool GameObject::Create(uint32 entry, Map* map, Position const& pos, QuaternionData const& rotation, uint32 animProgress, GOState goState, uint32 artKit, float size /*= -1*/)
=======
bool GameObject::Create(uint32 entry, Map* map, Position const& pos, QuaternionData const& rotation, uint32 animProgress, GOState goState, uint32 artKit, bool dynamic, ObjectGuid::LowType spawnid)
>>>>>>> fe938b99
{
    ASSERT(map);
    SetMap(map);

    Relocate(pos);
    m_stationaryPosition.Relocate(pos);
    if (!IsPositionValid())
    {
        TC_LOG_ERROR("misc", "Gameobject (Spawn id: " UI64FMTD " Entry: %u) not created. Suggested coordinates isn't valid (X: %f Y: %f)", GetSpawnId(), entry, pos.GetPositionX(), pos.GetPositionY());
        return false;
    }

    // Set if this object can handle dynamic spawns
    if (!dynamic)
        SetRespawnCompatibilityMode();

    UpdatePositionData();

    SetZoneScript();
    if (m_zoneScript)
    {
        entry = m_zoneScript->GetGameObjectEntry(m_spawnId, entry);
        if (!entry)
            return false;
    }

    GameObjectTemplate const* goInfo = sObjectMgr->GetGameObjectTemplate(entry);
    if (!goInfo)
    {
        TC_LOG_ERROR("sql.sql", "Gameobject (Spawn id: " UI64FMTD " Entry: %u) not created: non-existing entry in `gameobject_template`. Map: %u (X: %f Y: %f Z: %f)", GetSpawnId(), entry, map->GetId(), pos.GetPositionX(), pos.GetPositionY(), pos.GetPositionZ());
        return false;
    }

    if (goInfo->type == GAMEOBJECT_TYPE_MAP_OBJ_TRANSPORT)
    {
        TC_LOG_ERROR("sql.sql", "Gameobject (Spawn id: " UI64FMTD " Entry: %u) not created: gameobject type GAMEOBJECT_TYPE_MAP_OBJ_TRANSPORT cannot be manually created.", GetSpawnId(), entry);
        return false;
    }

    ObjectGuid guid;
    if (goInfo->type != GAMEOBJECT_TYPE_TRANSPORT)
        guid = ObjectGuid::Create<HighGuid::GameObject>(map->GetId(), goInfo->entry, map->GenerateLowGuid<HighGuid::GameObject>());
    else
    {
        guid = ObjectGuid::Create<HighGuid::Transport>(map->GenerateLowGuid<HighGuid::Transport>());
        m_updateFlag.ServerTime = true;
    }

    Object::_Create(guid);

    m_goInfo = goInfo;
    m_goTemplateAddon = sObjectMgr->GetGameObjectTemplateAddon(entry);

    if (goInfo->type >= MAX_GAMEOBJECT_TYPE)
    {
        TC_LOG_ERROR("sql.sql", "Gameobject (%s Spawn id: " UI64FMTD " Entry: %u) not created: non-existing GO type '%u' in `gameobject_template`. It will crash client if created.", guid.ToString().c_str(), GetSpawnId(), entry, goInfo->type);
        return false;
    }

    SetWorldRotation(rotation.x, rotation.y, rotation.z, rotation.w);
    GameObjectAddon const* gameObjectAddon = sObjectMgr->GetGameObjectAddon(GetSpawnId());

    // For most of gameobjects is (0, 0, 0, 1) quaternion, there are only some transports with not standard rotation
    QuaternionData parentRotation;
    if (gameObjectAddon)
        parentRotation = gameObjectAddon->ParentRotation;

    SetParentRotation(parentRotation);

    if (size > 0.0f)
        SetObjectScale(size);
    else
        SetObjectScale(goInfo->size);

    if (m_goTemplateAddon)
    {
        SetFaction(m_goTemplateAddon->faction);
        SetFlags(GameObjectFlags(m_goTemplateAddon->flags));

        if (m_goTemplateAddon->WorldEffectID)
        {
            m_updateFlag.GameObject = true;
            SetWorldEffectID(m_goTemplateAddon->WorldEffectID);
        }
    }

    SetEntry(goInfo->entry);

    // set name for logs usage, doesn't affect anything ingame
    SetName(goInfo->name);

    SetDisplayId(goInfo->displayId);

    CreateModel();
    // GAMEOBJECT_BYTES_1, index at 0, 1, 2 and 3
    SetGoType(GameobjectTypes(goInfo->type));
    m_prevGoState = goState;
    SetGoState(goState);
    SetGoArtKit(artKit);

    SetUpdateFieldValue(m_values.ModifyValue(&GameObject::m_gameObjectData).ModifyValue(&UF::GameObjectData::SpawnTrackingStateAnimID), sDB2Manager.GetEmptyAnimStateID());

    switch (goInfo->type)
    {
        case GAMEOBJECT_TYPE_FISHINGHOLE:
            SetGoAnimProgress(animProgress);
            m_goValue.FishingHole.MaxOpens = urand(GetGOInfo()->fishingHole.minRestock, GetGOInfo()->fishingHole.maxRestock);
            break;
        case GAMEOBJECT_TYPE_DESTRUCTIBLE_BUILDING:
        {
            // TODO: Get the values somehow, no longer in gameobject_template
            m_goValue.Building.Health = 20000/*goinfo->destructibleBuilding.intactNumHits + goinfo->destructibleBuilding.damagedNumHits*/;
            m_goValue.Building.MaxHealth = m_goValue.Building.Health;
            SetGoAnimProgress(255);
            // yes, even after the updatefield rewrite this garbage hack is still in client
            QuaternionData reinterpretId;
            memcpy(&reinterpretId.x, &m_goInfo->destructibleBuilding.DestructibleModelRec, sizeof(float));
            SetUpdateFieldValue(m_values.ModifyValue(&GameObject::m_gameObjectData).ModifyValue(&UF::GameObjectData::ParentRotation), reinterpretId);
            break;
        }
        case GAMEOBJECT_TYPE_TRANSPORT:
        {
            m_goValue.Transport.AnimationInfo = sTransportMgr->GetTransportAnimInfo(goInfo->entry);
            m_goValue.Transport.PathProgress = getMSTime();
            if (m_goValue.Transport.AnimationInfo)
                m_goValue.Transport.PathProgress -= m_goValue.Transport.PathProgress % GetTransportPeriod();    // align to period
            m_goValue.Transport.CurrentSeg = 0;
            m_goValue.Transport.StateUpdateTimer = 0;
            m_goValue.Transport.StopFrames = new std::vector<uint32>();
            if (goInfo->transport.Timeto2ndfloor > 0)
                m_goValue.Transport.StopFrames->push_back(goInfo->transport.Timeto2ndfloor);
            if (goInfo->transport.Timeto3rdfloor > 0)
                m_goValue.Transport.StopFrames->push_back(goInfo->transport.Timeto3rdfloor);
            if (goInfo->transport.Timeto4thfloor > 0)
                m_goValue.Transport.StopFrames->push_back(goInfo->transport.Timeto4thfloor);
            if (goInfo->transport.Timeto5thfloor > 0)
                m_goValue.Transport.StopFrames->push_back(goInfo->transport.Timeto5thfloor);
            if (goInfo->transport.Timeto6thfloor > 0)
                m_goValue.Transport.StopFrames->push_back(goInfo->transport.Timeto6thfloor);
            if (goInfo->transport.Timeto7thfloor > 0)
                m_goValue.Transport.StopFrames->push_back(goInfo->transport.Timeto7thfloor);
            if (goInfo->transport.Timeto8thfloor > 0)
                m_goValue.Transport.StopFrames->push_back(goInfo->transport.Timeto8thfloor);
            if (goInfo->transport.Timeto9thfloor > 0)
                m_goValue.Transport.StopFrames->push_back(goInfo->transport.Timeto9thfloor);
            if (goInfo->transport.Timeto10thfloor > 0)
                m_goValue.Transport.StopFrames->push_back(goInfo->transport.Timeto10thfloor);
            if (goInfo->transport.startOpen)
                SetTransportState(GO_STATE_TRANSPORT_STOPPED, goInfo->transport.startOpen - 1);
            else
                SetTransportState(GO_STATE_TRANSPORT_ACTIVE);

            SetGoAnimProgress(animProgress);
            break;
        }
        case GAMEOBJECT_TYPE_FISHINGNODE:
            SetLevel(1);
            SetGoAnimProgress(255);
            break;
        case GAMEOBJECT_TYPE_TRAP:
            if (GetGOInfo()->trap.stealthed)
            {
                m_stealth.AddFlag(STEALTH_TRAP);
                m_stealth.AddValue(STEALTH_TRAP, 70);
            }

            if (GetGOInfo()->trap.stealthAffected)
            {
                m_invisibility.AddFlag(INVISIBILITY_TRAP);
                m_invisibility.AddValue(INVISIBILITY_TRAP, 300);
            }
            break;
        case GAMEOBJECT_TYPE_PHASEABLE_MO:
            RemoveFlag(GameObjectFlags(0xF00));
            AddFlag(GameObjectFlags((m_goInfo->phaseableMO.AreaNameSet & 0xF) << 8));
            break;
        case GAMEOBJECT_TYPE_CAPTURE_POINT:
            SetUpdateFieldValue(m_values.ModifyValue(&GameObject::m_gameObjectData).ModifyValue(&UF::GameObjectData::SpellVisualID), m_goInfo->capturePoint.SpellVisual1);
            break;
        default:
            SetGoAnimProgress(animProgress);
            break;
    }

    if (gameObjectAddon && gameObjectAddon->InvisibilityValue)
    {
        m_invisibility.AddFlag(gameObjectAddon->invisibilityType);
        m_invisibility.AddValue(gameObjectAddon->invisibilityType, gameObjectAddon->InvisibilityValue);
    }

    if (gameObjectAddon && gameObjectAddon->WorldEffectID)
    {
        m_updateFlag.GameObject = true;
        SetWorldEffectID(gameObjectAddon->WorldEffectID);
    }

    LastUsedScriptID = GetGOInfo()->ScriptId;
    AIM_Initialize();

    // Initialize loot duplicate count depending on raid difficulty
    if (map->Is25ManRaid())
        loot.maxDuplicates = 3;

    if (spawnid)
        m_spawnId = spawnid;

    if (uint32 linkedEntry = GetGOInfo()->GetLinkedGameObjectEntry())
    {
        if (GameObject* linkedGo = GameObject::CreateGameObject(linkedEntry, map, pos, rotation, 255, GO_STATE_READY))
        {
            SetLinkedTrap(linkedGo);
            if (!map->AddToMap(linkedGo))
                delete linkedGo;
        }
    }

    // Check if GameObject is Infinite
    if (goInfo->IsInfiniteGameObject())
        SetVisibilityDistanceOverride(VisibilityDistanceType::Infinite);

    // Check if GameObject is Gigantic
    if (goInfo->IsGiganticGameObject())
        SetVisibilityDistanceOverride(VisibilityDistanceType::Gigantic);

    // Check if GameObject is Large
    if (goInfo->IsLargeGameObject())
        SetVisibilityDistanceOverride(VisibilityDistanceType::Large);

    return true;
}

GameObject* GameObject::CreateGameObject(uint32 entry, Map* map, Position const& pos, QuaternionData const& rotation, uint32 animProgress, GOState goState, uint32 artKit /*= 0*/)
{
    GameObjectTemplate const* goInfo = sObjectMgr->GetGameObjectTemplate(entry);
    if (!goInfo)
        return nullptr;

    GameObject* go = new GameObject();
    if (!go->Create(entry, map, pos, rotation, animProgress, goState, artKit, false, 0))
    {
        delete go;
        return nullptr;
    }

    return go;
}

GameObject* GameObject::CreateGameObjectFromDB(ObjectGuid::LowType spawnId, Map* map, bool addToMap /*= true*/)
{
    GameObject* go = new GameObject();
    if (!go->LoadFromDB(spawnId, map, addToMap))
    {
        delete go;
        return nullptr;
    }

    return go;
}

void GameObject::Update(uint32 diff)
{
    if (AI())
        AI()->UpdateAI(diff);
    else if (!AIM_Initialize())
        TC_LOG_ERROR("misc", "Could not initialize GameObjectAI");

    switch (m_lootState)
    {
        case GO_NOT_READY:
        {
            switch (GetGoType())
            {
                case GAMEOBJECT_TYPE_TRAP:
                {
                    // Arming Time for GAMEOBJECT_TYPE_TRAP (6)
                    GameObjectTemplate const* goInfo = GetGOInfo();
                    // Bombs
                    if (goInfo->trap.charges == 2)
                        // Hardcoded tooltip value
                        m_cooldownTime = GameTime::GetGameTimeMS() + 10 * IN_MILLISECONDS;
                    else if (Unit* owner = GetOwner())
                        if (owner->IsInCombat())
                            m_cooldownTime = GameTime::GetGameTimeMS() + goInfo->trap.startDelay * IN_MILLISECONDS;

                    SetLootState(GO_READY);
                    break;
                }
                case GAMEOBJECT_TYPE_TRANSPORT:
                {
                    if (!m_goValue.Transport.AnimationInfo)
                        break;

                    if (GetGoState() == GO_STATE_TRANSPORT_ACTIVE)
                    {
                        m_goValue.Transport.PathProgress += diff;
                        /* TODO: Fix movement in unloaded grid - currently GO will just disappear
                        uint32 timer = m_goValue.Transport.PathProgress % GetTransportPeriod();
                        TransportAnimationEntry const* node = m_goValue.Transport.AnimationInfo->GetAnimNode(timer);
                        if (node && m_goValue.Transport.CurrentSeg != node->TimeSeg)
                        {
                            m_goValue.Transport.CurrentSeg = node->TimeSeg;

                            G3D::Quat rotation;
                            if (TransportRotationEntry const* rot = m_goValue.Transport.AnimationInfo->GetAnimRotation(timer))
                                rotation = G3D::Quat(rot->X, rot->Y, rot->Z, rot->W);

                            G3D::Vector3 pos = rotation.toRotationMatrix()
                                             * G3D::Matrix3::fromEulerAnglesZYX(GetOrientation(), 0.0f, 0.0f)
                                             * G3D::Vector3(node->X, node->Y, node->Z);

                            pos += G3D::Vector3(GetStationaryX(), GetStationaryY(), GetStationaryZ());

                            G3D::Vector3 src(GetPositionX(), GetPositionY(), GetPositionZ());

                            TC_LOG_DEBUG("misc", "Src: %s Dest: %s", src.toString().c_str(), pos.toString().c_str());

                            GetMap()->GameObjectRelocation(this, pos.x, pos.y, pos.z, GetOrientation());
                        }
                        */

                        if (!m_goValue.Transport.StopFrames->empty())
                        {
                            uint32 visualStateBefore = (m_goValue.Transport.StateUpdateTimer / 20000) & 1;
                            m_goValue.Transport.StateUpdateTimer += diff;
                            uint32 visualStateAfter = (m_goValue.Transport.StateUpdateTimer / 20000) & 1;
                            if (visualStateBefore != visualStateAfter)
                            {
                                ForceUpdateFieldChange(m_values.ModifyValue(&GameObject::m_gameObjectData).ModifyValue(&UF::GameObjectData::Level));
                                ForceUpdateFieldChange(m_values.ModifyValue(&GameObject::m_gameObjectData).ModifyValue(&UF::GameObjectData::State));
                            }
                        }
                    }
                    break;
                }
                case GAMEOBJECT_TYPE_FISHINGNODE:
                {
                    // fishing code (bobber ready)
                    if (time(nullptr) > m_respawnTime - FISHING_BOBBER_READY_TIME)
                    {
                        // splash bobber (bobber ready now)
                        Unit* caster = GetOwner();
                        if (caster && caster->GetTypeId() == TYPEID_PLAYER)
                        {
                            SetGoState(GO_STATE_ACTIVE);
                            SetFlags(GO_FLAG_NODESPAWN);

                            UpdateData udata(caster->GetMapId());
                            WorldPacket packet;
                            BuildValuesUpdateBlockForPlayer(&udata, caster->ToPlayer());
                            udata.BuildPacket(&packet);
                            caster->ToPlayer()->SendDirectMessage(&packet);

                            SendCustomAnim(GetGoAnimProgress());
                        }

                        m_lootState = GO_READY;                 // can be successfully open with some chance
                    }
                    return;
                }
                default:
                    m_lootState = GO_READY;                         // for other GOis same switched without delay to GO_READY
                    break;
            }
        }
            /* fallthrough */
        case GO_READY:
        {
            if (m_respawnCompatibilityMode)
            {
                if (m_respawnTime > 0)                          // timer on
                {
                    time_t now = time(nullptr);
                    if (m_respawnTime <= now)            // timer expired
                    {
                        ObjectGuid dbtableHighGuid = ObjectGuid::Create<HighGuid::GameObject>(GetMapId(), GetEntry(), m_spawnId);
                        time_t linkedRespawntime = GetMap()->GetLinkedRespawnTime(dbtableHighGuid);
                        if (linkedRespawntime)             // Can't respawn, the master is dead
                        {
                            ObjectGuid targetGuid = sObjectMgr->GetLinkedRespawnGuid(dbtableHighGuid);
                            if (targetGuid == dbtableHighGuid) // if linking self, never respawn
                                SetRespawnTime(WEEK);
                            else
                                m_respawnTime = (now > linkedRespawntime ? now : linkedRespawntime) + urand(5, MINUTE); // else copy time from master and add a little
                            SaveRespawnTime(); // also save to DB immediately
                            return;
                        }

                        m_respawnTime = 0;
                        m_SkillupList.clear();
                        m_usetimes = 0;

                        // If nearby linked trap exists, respawn it
                        if (GameObject* linkedTrap = GetLinkedTrap())
                            linkedTrap->SetLootState(GO_READY);

                        switch (GetGoType())
                        {
                            case GAMEOBJECT_TYPE_FISHINGNODE:   //  can't fish now
                            {
                                Unit* caster = GetOwner();
                                if (caster && caster->GetTypeId() == TYPEID_PLAYER)
                                {
                                    caster->ToPlayer()->RemoveGameObject(this, false);

                                    caster->ToPlayer()->SendDirectMessage(WorldPackets::GameObject::FishEscaped().Write());
                                }
                                // can be delete
                                m_lootState = GO_JUST_DEACTIVATED;
                                return;
                            }
                            case GAMEOBJECT_TYPE_DOOR:
                            case GAMEOBJECT_TYPE_BUTTON:
                                // We need to open doors if they are closed (add there another condition if this code breaks some usage, but it need to be here for battlegrounds)
                                if (GetGoState() != GO_STATE_READY)
                                    ResetDoorOrButton();
                                break;
                            case GAMEOBJECT_TYPE_FISHINGHOLE:
                                // Initialize a new max fish count on respawn
                                m_goValue.FishingHole.MaxOpens = urand(GetGOInfo()->fishingHole.minRestock, GetGOInfo()->fishingHole.maxRestock);
                                break;
                            default:
                                break;
                        }

                        // Despawn timer
                        if (!m_spawnedByDefault)
                        {
                            // Can be despawned or destroyed
                            SetLootState(GO_JUST_DEACTIVATED);
                            return;
                        }

                        // Call AI Reset (required for example in SmartAI to clear one time events)
                        if (AI())
                            AI()->Reset();

                        // Respawn timer
                        uint32 poolid = GetSpawnId() ? sPoolMgr->IsPartOfAPool<GameObject>(GetSpawnId()) : 0;
                        if (poolid)
                            sPoolMgr->UpdatePool<GameObject>(poolid, GetSpawnId());
                        else
                            GetMap()->AddToMap(this);
                    }
                }
            }

            // Set respawn timer
            if (!m_respawnCompatibilityMode && m_respawnTime > 0)
                SaveRespawnTime(0, false);

            if (isSpawned())
            {
                GameObjectTemplate const* goInfo = GetGOInfo();
                if (goInfo->type == GAMEOBJECT_TYPE_TRAP)
                {
                    if (GameTime::GetGameTimeMS() < m_cooldownTime)
                        break;

                    // Type 2 (bomb) does not need to be triggered by a unit and despawns after casting its spell.
                    if (goInfo->trap.charges == 2)
                    {
                        SetLootState(GO_ACTIVATED);
                        break;
                    }

                    // Type 0 despawns after being triggered, type 1 does not.
                    /// @todo This is activation radius. Casting radius must be selected from spell data.
                    float radius;
                    if (!goInfo->trap.radius)
                    {
                        // Battleground traps: data2 == 0 && data5 == 3
                        if (goInfo->trap.cooldown != 3)
                            break;

                        radius = 3.f;
                    }
                    else
                        radius = goInfo->trap.radius / 2.f;

                    // Pointer to appropriate target if found any
                    Unit* target = nullptr;

                    /// @todo this hack with search required until GO casting not implemented
                    if (Unit* owner = GetOwner())
                    {
                        // Hunter trap: Search units which are unfriendly to the trap's owner
                        Trinity::NearestAttackableNoTotemUnitInObjectRangeCheck checker(this, owner, radius);
                        Trinity::UnitLastSearcher<Trinity::NearestAttackableNoTotemUnitInObjectRangeCheck> searcher(this, target, checker);
                        Cell::VisitAllObjects(this, searcher, radius);
                    }
                    else
                    {
                        // Environmental trap: Any player
                        Player* player = nullptr;
                        Trinity::AnyPlayerInObjectRangeCheck checker(this, radius);
                        Trinity::PlayerSearcher<Trinity::AnyPlayerInObjectRangeCheck> searcher(this, player, checker);
                        Cell::VisitWorldObjects(this, searcher, radius);
                        target = player;
                    }

                    if (target)
                        SetLootState(GO_ACTIVATED, target);

                }
                else if (uint32 max_charges = goInfo->GetCharges())
                {
                    if (m_usetimes >= max_charges)
                    {
                        m_usetimes = 0;
                        SetLootState(GO_JUST_DEACTIVATED);      // can be despawned or destroyed
                    }
                }
            }

            break;
        }
        case GO_ACTIVATED:
        {
            switch (GetGoType())
            {
                case GAMEOBJECT_TYPE_DOOR:
                case GAMEOBJECT_TYPE_BUTTON:
                    if (m_cooldownTime && GameTime::GetGameTimeMS() >= m_cooldownTime)
                        ResetDoorOrButton();
                    break;
                case GAMEOBJECT_TYPE_GOOBER:
                    if (GameTime::GetGameTimeMS() >= m_cooldownTime)
                    {
                        RemoveFlag(GO_FLAG_IN_USE);

                        SetLootState(GO_JUST_DEACTIVATED);
                        m_cooldownTime = 0;
                    }
                    break;
                case GAMEOBJECT_TYPE_CHEST:
                    if (m_groupLootTimer)
                    {
                        if (m_groupLootTimer <= diff)
                        {
                            if (Group* group = sGroupMgr->GetGroupByGUID(lootingGroupLowGUID))
                                group->EndRoll(&loot, GetMap());

                            m_groupLootTimer = 0;
                            lootingGroupLowGUID.Clear();
                        }
                        else
                            m_groupLootTimer -= diff;
                    }
                    break;
                case GAMEOBJECT_TYPE_TRAP:
                {
                    GameObjectTemplate const* goInfo = GetGOInfo();
                    if (goInfo->trap.charges == 2 && goInfo->trap.spell)
                    {
                        /// @todo nullptr target won't work for target type 1
                        CastSpell(nullptr, goInfo->trap.spell);
                        SetLootState(GO_JUST_DEACTIVATED);
                    }
                    else if (Unit* target = ObjectAccessor::GetUnit(*this, m_lootStateUnitGUID))
                    {
                        // Some traps do not have a spell but should be triggered
                        if (goInfo->trap.spell)
                            CastSpell(target, goInfo->trap.spell);

                        // Template value or 4 seconds
                        m_cooldownTime = GameTime::GetGameTimeMS() + (goInfo->trap.cooldown ? goInfo->trap.cooldown : uint32(4)) * IN_MILLISECONDS;

                        if (goInfo->trap.charges == 1)
                            SetLootState(GO_JUST_DEACTIVATED);
                        else if (!goInfo->trap.charges)
                            SetLootState(GO_READY);

                        // Battleground gameobjects have data2 == 0 && data5 == 3
                        if (!goInfo->trap.radius && goInfo->trap.cooldown == 3)
                            if (Player* player = target->ToPlayer())
                                if (Battleground* bg = player->GetBattleground())
                                    bg->HandleTriggerBuff(GetGUID());
                    }
                    break;
                }
                default:
                    break;
            }
            break;
        }
        case GO_JUST_DEACTIVATED:
        {
            // If nearby linked trap exists, despawn it
            if (GameObject* linkedTrap = GetLinkedTrap())
                linkedTrap->SetLootState(GO_JUST_DEACTIVATED);

            //if Gameobject should cast spell, then this, but some GOs (type = 10) should be destroyed
            if (GetGoType() == GAMEOBJECT_TYPE_GOOBER)
            {
                uint32 spellId = GetGOInfo()->goober.spell;

                if (spellId)
                {
                    for (GuidSet::const_iterator it = m_unique_users.begin(); it != m_unique_users.end(); ++it)
                        // m_unique_users can contain only player GUIDs
                        if (Player* owner = ObjectAccessor::GetPlayer(*this, *it))
                            owner->CastSpell(owner, spellId, false);

                    m_unique_users.clear();
                    m_usetimes = 0;
                }

                SetGoState(GO_STATE_READY);

                //any return here in case battleground traps
                if (GameObjectTemplateAddon const* addon = GetTemplateAddon())
                    if (addon->flags & GO_FLAG_NODESPAWN)
                        return;
            }

            loot.clear();

            //! If this is summoned by a spell with ie. SPELL_EFFECT_SUMMON_OBJECT_WILD, with or without owner, we check respawn criteria based on spell
            //! The GetOwnerGUID() check is mostly for compatibility with hacky scripts - 99% of the time summoning should be done trough spells.
            if (GetSpellId() || !GetOwnerGUID().IsEmpty())
            {
                SetRespawnTime(0);
                Delete();
                return;
            }

            SetLootState(GO_READY);

            //burning flags in some battlegrounds, if you find better condition, just add it
            if (GetGOInfo()->IsDespawnAtAction() || GetGoAnimProgress() > 0)
            {
                SendGameObjectDespawn();
                //reset flags
                if (GameObjectTemplateAddon const* addon = GetTemplateAddon())
                    SetFlags(GameObjectFlags(addon->flags));
            }

            if (!m_respawnDelayTime)
                return;

            // ToDo: Decide if we should properly despawn these. Maybe they expect to be able to manually respawn from script?
            if (!m_spawnedByDefault)
            {
                m_respawnTime = 0;
                DestroyForNearbyPlayers(); // old UpdateObjectVisibility()
                return;
            }

            uint32 respawnDelay = m_respawnDelayTime;
            if (uint32 scalingMode = sWorld->getIntConfig(CONFIG_RESPAWN_DYNAMICMODE))
                GetMap()->ApplyDynamicModeRespawnScaling(this, this->m_spawnId, respawnDelay, scalingMode);
            m_respawnTime = time(nullptr) + respawnDelay;

            // if option not set then object will be saved at grid unload
            // Otherwise just save respawn time to map object memory
            if (sWorld->getBoolConfig(CONFIG_SAVE_RESPAWN_TIME_IMMEDIATELY))
                SaveRespawnTime();

            if (!m_respawnCompatibilityMode)
            {
                // Respawn time was just saved if set to save to DB
                // If not, we save only to map memory
                if (!sWorld->getBoolConfig(CONFIG_SAVE_RESPAWN_TIME_IMMEDIATELY))
                    SaveRespawnTime(0, false);

                // Then despawn
                AddObjectToRemoveList();
                return;
            }

            DestroyForNearbyPlayers(); // old UpdateObjectVisibility()

            break;
        }
    }
}

void GameObject::Refresh()
{
    // Do not refresh despawned GO from spellcast (GO's from spellcast are destroyed after despawn)
    if (m_respawnTime > 0 && m_spawnedByDefault)
        return;

    if (isSpawned())
        GetMap()->AddToMap(this);
}

void GameObject::AddUniqueUse(Player* player)
{
    AddUse();
    m_unique_users.insert(player->GetGUID());
}

void GameObject::Delete()
{
    SetLootState(GO_NOT_READY);
    RemoveFromOwner();

    SendGameObjectDespawn();

    SetGoState(GO_STATE_READY);

    if (GameObjectTemplateAddon const* addon = GetTemplateAddon())
        SetFlags(GameObjectFlags(addon->flags));

    uint32 poolid = GetSpawnId() ? sPoolMgr->IsPartOfAPool<GameObject>(GetSpawnId()) : 0;
    if (poolid)
        sPoolMgr->UpdatePool<GameObject>(poolid, GetSpawnId());
    else
        AddObjectToRemoveList();
}

void GameObject::SendGameObjectDespawn()
{
    WorldPackets::GameObject::GameObjectDespawn packet;
    packet.ObjectGUID = GetGUID();
    SendMessageToSet(packet.Write(), true);
}

void GameObject::getFishLoot(Loot* fishloot, Player* loot_owner)
{
    fishloot->clear();

    uint32 zone, subzone;
    uint32 defaultzone = 1;
    GetZoneAndAreaId(zone, subzone);

    // if subzone loot exist use it
    fishloot->FillLoot(subzone, LootTemplates_Fishing, loot_owner, true, true);
    if (fishloot->empty())  //use this becase if zone or subzone has set LOOT_MODE_JUNK_FISH,Even if no normal drop, fishloot->FillLoot return true. it wrong.
    {
        //subzone no result,use zone loot
        fishloot->FillLoot(zone, LootTemplates_Fishing, loot_owner, true, true);
        //use zone 1 as default, somewhere fishing got nothing,becase subzone and zone not set, like Off the coast of Storm Peaks.
        if (fishloot->empty())
            fishloot->FillLoot(defaultzone, LootTemplates_Fishing, loot_owner, true, true);
    }
}

void GameObject::getFishLootJunk(Loot* fishloot, Player* loot_owner)
{
    fishloot->clear();

    uint32 zone, subzone;
    uint32 defaultzone = 1;
    GetZoneAndAreaId(zone, subzone);

    // if subzone loot exist use it
    fishloot->FillLoot(subzone, LootTemplates_Fishing, loot_owner, true, true, LOOT_MODE_JUNK_FISH);
    if (fishloot->empty())  //use this becase if zone or subzone has normal mask drop, then fishloot->FillLoot return true.
    {
        //use zone loot
        fishloot->FillLoot(zone, LootTemplates_Fishing, loot_owner, true, true, LOOT_MODE_JUNK_FISH);
        if (fishloot->empty())
            //use zone 1 as default
            fishloot->FillLoot(defaultzone, LootTemplates_Fishing, loot_owner, true, true, LOOT_MODE_JUNK_FISH);
    }
}

void GameObject::SaveToDB()
{
    // this should only be used when the gameobject has already been loaded
    // preferably after adding to map, because mapid may not be valid otherwise
    GameObjectData const* data = sObjectMgr->GetGameObjectData(m_spawnId);
    if (!data)
    {
        TC_LOG_ERROR("misc", "GameObject::SaveToDB failed, cannot get gameobject data!");
        return;
    }

    SaveToDB(GetMapId(), data->spawnDifficulties);
}

void GameObject::SaveToDB(uint32 mapid, std::vector<Difficulty> const& spawnDifficulties)
{
    const GameObjectTemplate* goI = GetGOInfo();

    if (!goI)
        return;

    if (!m_spawnId)
        m_spawnId = sObjectMgr->GenerateGameObjectSpawnId();

    // update in loaded data (changing data only in this place)
    GameObjectData& data = sObjectMgr->NewOrExistGameObjectData(m_spawnId);

    if (!data.spawnId)
        data.spawnId = m_spawnId;
    ASSERT(data.spawnId == m_spawnId);
    data.id = GetEntry();
    data.spawnPoint.WorldRelocate(this);
    data.rotation = m_worldRotation;
    data.spawntimesecs = m_spawnedByDefault ? m_respawnDelayTime : -(int32)m_respawnDelayTime;
    data.animprogress = GetGoAnimProgress();
    data.goState = GetGoState();
    data.spawnDifficulties = spawnDifficulties;
    data.artKit = GetGoArtKit();
<<<<<<< HEAD
    if (data.size == 0.0f)
    {
        // first save, use default if scale matches template or use custom scale if not
        if (goI && goI->size == GetObjectScale())
            data.size = -1.0f;
        else
            data.size = GetObjectScale();
    }
    else if (data.size < 0.0f || (goI && goI->size == data.size))
    {
        // scale is negative or matches template, use default
        data.size = -1.0f;
    }
    else
    {
        // scale is positive and does not match template
        // using data.size or could do data.size = GetObjectScale()
    }
=======
    if (!data.spawnGroupData)
        data.spawnGroupData = sObjectMgr->GetDefaultSpawnGroup();
>>>>>>> fe938b99

    data.phaseId = GetDBPhase() > 0 ? GetDBPhase() : data.phaseId;
    data.phaseGroup = GetDBPhase() < 0 ? -GetDBPhase() : data.phaseGroup;

    // Update in DB
    WorldDatabaseTransaction trans = WorldDatabase.BeginTransaction();

    uint8 index = 0;

    WorldDatabasePreparedStatement* stmt = WorldDatabase.GetPreparedStatement(WORLD_DEL_GAMEOBJECT);
    stmt->setUInt64(0, m_spawnId);
    trans->Append(stmt);

    stmt = WorldDatabase.GetPreparedStatement(WORLD_INS_GAMEOBJECT);
    stmt->setUInt64(index++, m_spawnId);
    stmt->setUInt32(index++, GetEntry());
    stmt->setUInt16(index++, uint16(mapid));
    stmt->setString(index++, [&data]() -> std::string
    {
        if (data.spawnDifficulties.empty())
            return "";

        std::ostringstream os;
        auto itr = data.spawnDifficulties.begin();
        os << int32(*itr++);

        for (; itr != data.spawnDifficulties.end(); ++itr)
            os << ',' << int32(*itr);

        return os.str();
    }());
    stmt->setUInt32(index++, data.phaseId);
    stmt->setUInt32(index++, data.phaseGroup);
    stmt->setFloat(index++, GetPositionX());
    stmt->setFloat(index++, GetPositionY());
    stmt->setFloat(index++, GetPositionZ());
    stmt->setFloat(index++, GetOrientation());
    stmt->setFloat(index++, m_worldRotation.x);
    stmt->setFloat(index++, m_worldRotation.y);
    stmt->setFloat(index++, m_worldRotation.z);
    stmt->setFloat(index++, m_worldRotation.w);
    stmt->setInt32(index++, int32(m_respawnDelayTime));
    stmt->setUInt8(index++, GetGoAnimProgress());
    stmt->setUInt8(index++, uint8(GetGoState()));
    stmt->setFloat(index++, data.size);
    trans->Append(stmt);

    WorldDatabase.CommitTransaction(trans);
}

bool GameObject::LoadFromDB(ObjectGuid::LowType spawnId, Map* map, bool addToMap, bool)
{
    GameObjectData const* data = sObjectMgr->GetGameObjectData(spawnId);
    if (!data)
    {
        TC_LOG_ERROR("sql.sql", "Gameobject (GUID: " UI64FMTD ") not found in table `gameobject`, can't load. ", spawnId);
        return false;
    }

    uint32 entry = data->id;
    //uint32 map_id = data->mapid;                          // already used before call

    uint32 animprogress = data->animprogress;
    GOState go_state = data->goState;
    uint32 artKit = data->artKit;
    float size = data->size;

    m_spawnId = spawnId;
<<<<<<< HEAD
    if (!Create(entry, map, pos, data->rotation, animprogress, go_state, artKit, size))
=======
    m_respawnCompatibilityMode = ((data->spawnGroupData->flags & SPAWNGROUP_FLAG_COMPATIBILITY_MODE) != 0);
    if (!Create(entry, map, data->spawnPoint, data->rotation, animprogress, go_state, artKit, !m_respawnCompatibilityMode, spawnId))
>>>>>>> fe938b99
        return false;

    PhasingHandler::InitDbPhaseShift(GetPhaseShift(), data->phaseUseFlags, data->phaseId, data->phaseGroup);
    PhasingHandler::InitDbVisibleMapId(GetPhaseShift(), data->terrainSwapMap);

    if (data->spawntimesecs >= 0)
    {
        m_spawnedByDefault = true;

        if (!GetGOInfo()->GetDespawnPossibility() && !GetGOInfo()->IsDespawnAtAction())
        {
            AddFlag(GO_FLAG_NODESPAWN);
            m_respawnDelayTime = 0;
            m_respawnTime = 0;
        }
        else
        {
            m_respawnDelayTime = data->spawntimesecs;
            m_respawnTime = GetMap()->GetGORespawnTime(m_spawnId);

            // ready to respawn
            if (m_respawnTime && m_respawnTime <= time(nullptr))
            {
                m_respawnTime = 0;
                GetMap()->RemoveRespawnTime(SPAWN_TYPE_GAMEOBJECT, m_spawnId);
            }
        }
    }
    else
    {
        m_spawnedByDefault = false;
        m_respawnDelayTime = -data->spawntimesecs;
        m_respawnTime = 0;
    }

    m_goData = data;

    if (addToMap && !GetMap()->AddToMap(this))
        return false;

    return true;
}

void GameObject::DeleteFromDB()
{
    GetMap()->RemoveRespawnTime(SPAWN_TYPE_GAMEOBJECT, m_spawnId);
    sObjectMgr->DeleteGameObjectData(m_spawnId);

    WorldDatabaseTransaction trans = WorldDatabase.BeginTransaction();

    WorldDatabasePreparedStatement* stmt = WorldDatabase.GetPreparedStatement(WORLD_DEL_GAMEOBJECT);
    stmt->setUInt64(0, m_spawnId);
    trans->Append(stmt);

    stmt = WorldDatabase.GetPreparedStatement(WORLD_DEL_SPAWNGROUP_MEMBER);
    stmt->setUInt8(0, uint8(SPAWN_TYPE_GAMEOBJECT));
    stmt->setUInt64(1, m_spawnId);
    trans->Append(stmt);

    stmt = WorldDatabase.GetPreparedStatement(WORLD_DEL_EVENT_GAMEOBJECT);
    stmt->setUInt64(0, m_spawnId);
    trans->Append(stmt);

    WorldDatabase.CommitTransaction(trans);
}

/*********************************************************/
/***                    QUEST SYSTEM                   ***/
/*********************************************************/
bool GameObject::hasQuest(uint32 quest_id) const
{
    QuestRelationBounds qr = sObjectMgr->GetGOQuestRelationBounds(GetEntry());
    for (QuestRelations::const_iterator itr = qr.first; itr != qr.second; ++itr)
    {
        if (itr->second == quest_id)
            return true;
    }
    return false;
}

bool GameObject::hasInvolvedQuest(uint32 quest_id) const
{
    QuestRelationBounds qir = sObjectMgr->GetGOQuestInvolvedRelationBounds(GetEntry());
    for (QuestRelations::const_iterator itr = qir.first; itr != qir.second; ++itr)
    {
        if (itr->second == quest_id)
            return true;
    }
    return false;
}

bool GameObject::IsTransport() const
{
    // If something is marked as a transport, don't transmit an out of range packet for it.
    GameObjectTemplate const* gInfo = GetGOInfo();
    if (!gInfo)
        return false;

    return gInfo->type == GAMEOBJECT_TYPE_TRANSPORT || gInfo->type == GAMEOBJECT_TYPE_MAP_OBJ_TRANSPORT;
}

// is Dynamic transport = non-stop Transport
bool GameObject::IsDynTransport() const
{
    // If something is marked as a transport, don't transmit an out of range packet for it.
    GameObjectTemplate const* gInfo = GetGOInfo();
    if (!gInfo)
        return false;

    return gInfo->type == GAMEOBJECT_TYPE_MAP_OBJ_TRANSPORT || (gInfo->type == GAMEOBJECT_TYPE_TRANSPORT && m_goValue.Transport.StopFrames->empty());
}

bool GameObject::IsDestructibleBuilding() const
{
    GameObjectTemplate const* gInfo = GetGOInfo();
    if (!gInfo)
        return false;

    return gInfo->type == GAMEOBJECT_TYPE_DESTRUCTIBLE_BUILDING;
}

Unit* GameObject::GetOwner() const
{
    return ObjectAccessor::GetUnit(*this, GetOwnerGUID());
}

void GameObject::SaveRespawnTime(uint32 forceDelay, bool savetodb)
{
    if (m_goData && m_respawnTime > time(nullptr) && m_spawnedByDefault)
    {
        if (m_respawnCompatibilityMode)
        {
            GetMap()->SaveRespawnTimeDB(SPAWN_TYPE_GAMEOBJECT, m_spawnId, m_respawnTime);
            return;
        }

        uint32 thisRespawnTime = forceDelay ? time(nullptr) + forceDelay : m_respawnTime;
        GetMap()->SaveRespawnTime(SPAWN_TYPE_GAMEOBJECT, m_spawnId, GetEntry(), thisRespawnTime, GetZoneId(), Trinity::ComputeGridCoord(GetPositionX(), GetPositionY()).GetId(), m_goData->dbData ? savetodb : false);
    }
}

bool GameObject::IsNeverVisibleFor(WorldObject const* seer) const
{
    if (WorldObject::IsNeverVisibleFor(seer))
        return true;

    if (GetGoType() == GAMEOBJECT_TYPE_SPELL_FOCUS && GetGOInfo()->spellFocus.serverOnly == 1)
        return true;

    if (!GetDisplayId())
        return true;

    return false;
}

bool GameObject::IsAlwaysVisibleFor(WorldObject const* seer) const
{
    if (WorldObject::IsAlwaysVisibleFor(seer))
        return true;

    if (IsTransport() || IsDestructibleBuilding())
        return true;

    if (!seer)
        return false;

    // Always seen by owner and friendly units
    if (!GetOwnerGUID().IsEmpty())
    {
        if (seer->GetGUID() == GetOwnerGUID())
            return true;

        Unit* owner = GetOwner();
        if (Unit const* unitSeer = seer->ToUnit())
            if (owner && owner->IsFriendlyTo(unitSeer))
                return true;
    }

    return false;
}

bool GameObject::IsInvisibleDueToDespawn() const
{
    if (WorldObject::IsInvisibleDueToDespawn())
        return true;

    // Despawned
    if (!isSpawned())
        return true;

    return false;
}

uint8 GameObject::GetLevelForTarget(WorldObject const* target) const
{
    if (Unit* owner = GetOwner())
        return owner->GetLevelForTarget(target);

    return 1;
}

void GameObject::Respawn()
{
    if (m_spawnedByDefault && m_respawnTime > 0)
    {
        m_respawnTime = time(nullptr);
        GetMap()->RemoveRespawnTime(SPAWN_TYPE_GAMEOBJECT, m_spawnId, true);
    }
}

bool GameObject::ActivateToQuest(Player const* target) const
{
    if (target->HasQuestForGO(GetEntry()))
        return true;

    if (!sObjectMgr->IsGameObjectForQuests(GetEntry()))
        return false;

    switch (GetGoType())
    {
        case GAMEOBJECT_TYPE_QUESTGIVER:
        {
            GameObject* go = const_cast<GameObject*>(this);
            QuestGiverStatus questStatus = const_cast<Player*>(target)->GetQuestDialogStatus(go);
            if (questStatus > DIALOG_STATUS_UNAVAILABLE)
                return true;
            break;
        }
        case GAMEOBJECT_TYPE_CHEST:
        {
            // scan GO chest with loot including quest items
            if (LootTemplates_Gameobject.HaveQuestLootForPlayer(GetGOInfo()->GetLootId(), target))
            {
                if (Battleground const* bg = target->GetBattleground())
                    return bg->CanActivateGO(GetEntry(), target->GetTeam());
                return true;
            }
            break;
        }
        case GAMEOBJECT_TYPE_GENERIC:
        {
            if (target->GetQuestStatus(GetGOInfo()->generic.questID) == QUEST_STATUS_INCOMPLETE)
                return true;
            break;
        }
        case GAMEOBJECT_TYPE_GOOBER:
        {
            if (target->GetQuestStatus(GetGOInfo()->goober.questID) == QUEST_STATUS_INCOMPLETE)
                return true;
            break;
        }
        default:
            break;
    }

    return false;
}

void GameObject::TriggeringLinkedGameObject(uint32 trapEntry, Unit* target)
{
    GameObjectTemplate const* trapInfo = sObjectMgr->GetGameObjectTemplate(trapEntry);
    if (!trapInfo || trapInfo->type != GAMEOBJECT_TYPE_TRAP)
        return;

    SpellInfo const* trapSpell = sSpellMgr->GetSpellInfo(trapInfo->trap.spell, GetMap()->GetDifficultyID());
    if (!trapSpell)                                          // checked at load already
        return;

    if (GameObject* trapGO = GetLinkedTrap())
        trapGO->CastSpell(target, trapSpell->Id);
}

GameObject* GameObject::LookupFishingHoleAround(float range)
{
    GameObject* ok = nullptr;
    Trinity::NearestGameObjectFishingHole u_check(*this, range);
    Trinity::GameObjectSearcher<Trinity::NearestGameObjectFishingHole> checker(this, ok, u_check);
    Cell::VisitGridObjects(this, checker, range);
    return ok;
}

void GameObject::ResetDoorOrButton()
{
    if (m_lootState == GO_READY || m_lootState == GO_JUST_DEACTIVATED)
        return;

    RemoveFlag(GO_FLAG_IN_USE);
    SetGoState(m_prevGoState);

    SetLootState(GO_JUST_DEACTIVATED);
    m_cooldownTime = 0;
}

void GameObject::UseDoorOrButton(uint32 time_to_restore, bool alternative /* = false */, Unit* user /*=nullptr*/)
{
    if (m_lootState != GO_READY)
        return;

    if (!time_to_restore)
        time_to_restore = GetGOInfo()->GetAutoCloseTime();

    SwitchDoorOrButton(true, alternative);
    SetLootState(GO_ACTIVATED, user);

    m_cooldownTime = time_to_restore ? (GameTime::GetGameTimeMS() + time_to_restore) : 0;
}

void GameObject::SetGoArtKit(uint8 kit)
{
    SetUpdateFieldValue(m_values.ModifyValue(&GameObject::m_gameObjectData).ModifyValue(&UF::GameObjectData::ArtKit), kit);
    GameObjectData* data = const_cast<GameObjectData*>(sObjectMgr->GetGameObjectData(m_spawnId));
    if (data)
        data->artKit = kit;
}

void GameObject::SetGoArtKit(uint8 artkit, GameObject* go, ObjectGuid::LowType lowguid)
{
    const GameObjectData* data = nullptr;
    if (go)
    {
        go->SetGoArtKit(artkit);
        data = go->GetGameObjectData();
    }
    else if (lowguid)
        data = sObjectMgr->GetGameObjectData(lowguid);

    if (data)
        const_cast<GameObjectData*>(data)->artKit = artkit;
}

void GameObject::SwitchDoorOrButton(bool activate, bool alternative /* = false */)
{
    if (activate)
        AddFlag(GO_FLAG_IN_USE);
    else
        RemoveFlag(GO_FLAG_IN_USE);

    if (GetGoState() == GO_STATE_READY)                      //if closed -> open
        SetGoState(alternative ? GO_STATE_ACTIVE_ALTERNATIVE : GO_STATE_ACTIVE);
    else                                                    //if open -> close
        SetGoState(GO_STATE_READY);
}

void GameObject::Use(Unit* user)
{
    // by default spell caster is user
    Unit* spellCaster = user;
    uint32 spellId = 0;
    bool triggered = false;

    if (Player* playerUser = user->ToPlayer())
    {
        playerUser->PlayerTalkClass->ClearMenus();
        if (AI()->GossipHello(playerUser))
            return;
    }

    // If cooldown data present in template
    if (uint32 cooldown = GetGOInfo()->GetCooldown())
    {
        if (m_cooldownTime > GameTime::GetGameTime())
            return;

        m_cooldownTime = GameTime::GetGameTimeMS() + cooldown * IN_MILLISECONDS;
    }

    switch (GetGoType())
    {
        case GAMEOBJECT_TYPE_DOOR:                          //0
        case GAMEOBJECT_TYPE_BUTTON:                        //1
            //doors/buttons never really despawn, only reset to default state/flags
            UseDoorOrButton(0, false, user);
            return;
        case GAMEOBJECT_TYPE_QUESTGIVER:                    //2
        {
            if (user->GetTypeId() != TYPEID_PLAYER)
                return;

            Player* player = user->ToPlayer();

            player->PrepareGossipMenu(this, GetGOInfo()->questgiver.gossipID, true);
            player->SendPreparedGossip(this);
            return;
        }
        case GAMEOBJECT_TYPE_TRAP:                          //6
        {
            GameObjectTemplate const* goInfo = GetGOInfo();
            if (goInfo->trap.spell)
                CastSpell(user, goInfo->trap.spell);

            m_cooldownTime = GameTime::GetGameTimeMS() + (goInfo->trap.cooldown ? goInfo->trap.cooldown :  uint32(4)) * IN_MILLISECONDS;   // template or 4 seconds

            if (goInfo->trap.charges == 1)         // Deactivate after trigger
                SetLootState(GO_JUST_DEACTIVATED);

            return;
        }
        //Sitting: Wooden bench, chairs enzz
        case GAMEOBJECT_TYPE_CHAIR:                         //7
        {
            GameObjectTemplate const* info = GetGOInfo();
            if (!info)
                return;

            if (user->GetTypeId() != TYPEID_PLAYER)
                return;

            if (ChairListSlots.empty())        // this is called once at first chair use to make list of available slots
            {
                if (info->chair.chairslots > 0)     // sometimes chairs in DB have error in fields and we dont know number of slots
                    for (uint32 i = 0; i < info->chair.chairslots; ++i)
                        ChairListSlots[i].Clear(); // Last user of current slot set to 0 (none sit here yet)
                else
                    ChairListSlots[0].Clear();     // error in DB, make one default slot
            }

            Player* player = user->ToPlayer();

            // a chair may have n slots. we have to calculate their positions and teleport the player to the nearest one

            float lowestDist = DEFAULT_VISIBILITY_DISTANCE;

            uint32 nearest_slot = 0;
            float x_lowest = GetPositionX();
            float y_lowest = GetPositionY();

            // the object orientation + 1/2 pi
            // every slot will be on that straight line
            float orthogonalOrientation = GetOrientation() + float(M_PI) * 0.5f;
            // find nearest slot
            bool found_free_slot = false;
            for (ChairSlotAndUser::iterator itr = ChairListSlots.begin(); itr != ChairListSlots.end(); ++itr)
            {
                // the distance between this slot and the center of the go - imagine a 1D space
                float relativeDistance = (GetObjectScale()*itr->first)-(GetObjectScale()*(info->chair.chairslots - 1) / 2.0f);

                float x_i = GetPositionX() + relativeDistance * std::cos(orthogonalOrientation);
                float y_i = GetPositionY() + relativeDistance * std::sin(orthogonalOrientation);

                if (!itr->second.IsEmpty())
                {
                    if (Player* ChairUser = ObjectAccessor::GetPlayer(*this, itr->second))
                    {
                        if (ChairUser->IsSitState() && ChairUser->GetStandState() != UNIT_STAND_STATE_SIT && ChairUser->GetExactDist2d(x_i, y_i) < 0.1f)
                            continue;        // This seat is already occupied by ChairUser. NOTE: Not sure if the ChairUser->GetStandState() != UNIT_STAND_STATE_SIT check is required.
                        else
                            itr->second.Clear(); // This seat is unoccupied.
                    }
                    else
                        itr->second.Clear();     // The seat may of had an occupant, but they're offline.
                }

                found_free_slot = true;

                // calculate the distance between the player and this slot
                float thisDistance = player->GetDistance2d(x_i, y_i);

                if (thisDistance <= lowestDist)
                {
                    nearest_slot = itr->first;
                    lowestDist = thisDistance;
                    x_lowest = x_i;
                    y_lowest = y_i;
                }
            }

            if (found_free_slot)
            {
                ChairSlotAndUser::iterator itr = ChairListSlots.find(nearest_slot);
                if (itr != ChairListSlots.end())
                {
                    itr->second = player->GetGUID(); //this slot in now used by player
                    player->TeleportTo(GetMapId(), x_lowest, y_lowest, GetPositionZ(), GetOrientation(), TELE_TO_NOT_LEAVE_TRANSPORT | TELE_TO_NOT_LEAVE_COMBAT | TELE_TO_NOT_UNSUMMON_PET);
                    player->SetStandState(UnitStandStateType(UNIT_STAND_STATE_SIT_LOW_CHAIR + info->chair.chairheight));
                    return;
                }
            }

            return;
        }
        //big gun, its a spell/aura
        case GAMEOBJECT_TYPE_GOOBER:                        //10
        {
            GameObjectTemplate const* info = GetGOInfo();

            if (Player* player = user->ToPlayer())
            {
                if (info->goober.pageID)                    // show page...
                {
                    WorldPackets::GameObject::PageText data;
                    data.GameObjectGUID = GetGUID();
                    player->SendDirectMessage(data.Write());
                }
                else if (info->goober.gossipID)
                {
                    player->PrepareGossipMenu(this, info->goober.gossipID);
                    player->SendPreparedGossip(this);
                }

                if (info->goober.eventID)
                {
                    TC_LOG_DEBUG("maps.script", "Goober ScriptStart id %u for GO entry %u (GUID " UI64FMTD ").", info->goober.eventID, GetEntry(), GetSpawnId());
                    GetMap()->ScriptsStart(sEventScripts, info->goober.eventID, player, this);
                    EventInform(info->goober.eventID, user);
                }

                // possible quest objective for active quests
                if (info->goober.questID && sObjectMgr->GetQuestTemplate(info->goober.questID))
                {
                    //Quest require to be active for GO using
                    if (player->GetQuestStatus(info->goober.questID) != QUEST_STATUS_INCOMPLETE)
                        break;
                }

                if (Group* group = player->GetGroup())
                {
                    for (GroupReference const* itr = group->GetFirstMember(); itr != nullptr; itr = itr->next())
                        if (Player* member = itr->GetSource())
                            if (member->IsAtGroupRewardDistance(this))
                                member->KillCreditGO(info->entry, GetGUID());
                }
                else
                    player->KillCreditGO(info->entry, GetGUID());
            }

            if (uint32 trapEntry = info->goober.linkedTrap)
                TriggeringLinkedGameObject(trapEntry, user);

            AddFlag(GO_FLAG_IN_USE);
            SetLootState(GO_ACTIVATED, user);

            // this appear to be ok, however others exist in addition to this that should have custom (ex: 190510, 188692, 187389)
            if (info->goober.customAnim)
                SendCustomAnim(GetGoAnimProgress());
            else
                SetGoState(GO_STATE_ACTIVE);

            m_cooldownTime = GameTime::GetGameTimeMS() + info->GetAutoCloseTime();

            // cast this spell later if provided
            spellId = info->goober.spell;
            spellCaster = nullptr;

            break;
        }
        case GAMEOBJECT_TYPE_CAMERA:                        //13
        {
            GameObjectTemplate const* info = GetGOInfo();
            if (!info)
                return;

            if (user->GetTypeId() != TYPEID_PLAYER)
                return;

            Player* player = user->ToPlayer();

            if (info->camera.camera)
                player->SendCinematicStart(info->camera.camera);

            if (info->camera.eventID)
            {
                GetMap()->ScriptsStart(sEventScripts, info->camera.eventID, player, this);
                EventInform(info->camera.eventID, user);
            }

            return;
        }
        //fishing bobber
        case GAMEOBJECT_TYPE_FISHINGNODE:                   //17
        {
            Player* player = user->ToPlayer();
            if (!player)
                return;

            if (player->GetGUID() != GetOwnerGUID())
                return;

            switch (getLootState())
            {
                case GO_READY:                              // ready for loot
                {
                    uint32 zone, subzone;
                    GetZoneAndAreaId(zone, subzone);

                    int32 zone_skill = sObjectMgr->GetFishingBaseSkillLevel(subzone);
                    if (!zone_skill)
                        zone_skill = sObjectMgr->GetFishingBaseSkillLevel(zone);

                    //provide error, no fishable zone or area should be 0
                    if (!zone_skill)
                        TC_LOG_ERROR("sql.sql", "Fishable areaId %u are not properly defined in `skill_fishing_base_level`.", subzone);

                    int32 skill = player->GetSkillValue(SKILL_FISHING);

                    int32 chance;
                    if (skill < zone_skill)
                    {
                        chance = int32(pow((double)skill/zone_skill, 2) * 100);
                        if (chance < 1)
                            chance = 1;
                    }
                    else
                        chance = 100;

                    int32 roll = irand(1, 100);

                    TC_LOG_DEBUG("misc", "Fishing check (skill: %i zone min skill: %i chance %i roll: %i", skill, zone_skill, chance, roll);

                    player->UpdateFishingSkill();

                    /// @todo find reasonable value for fishing hole search
                    GameObject* fishingPool = LookupFishingHoleAround(20.0f + CONTACT_DISTANCE);

                    // If fishing skill is high enough, or if fishing on a pool, send correct loot.
                    // Fishing pools have no skill requirement as of patch 3.3.0 (undocumented change).
                    if (chance >= roll || fishingPool)
                    {
                        /// @todo I do not understand this hack. Need some explanation.
                        // prevent removing GO at spell cancel
                        RemoveFromOwner();
                        SetOwnerGUID(player->GetGUID());
                        SetSpellId(0); // prevent removing unintended auras at Unit::RemoveGameObject

                        if (fishingPool)
                        {
                            fishingPool->Use(player);
                            SetLootState(GO_JUST_DEACTIVATED);
                        }
                        else
                            player->SendLoot(GetGUID(), LOOT_FISHING);
                    }
                    else // If fishing skill is too low, send junk loot.
                        player->SendLoot(GetGUID(), LOOT_FISHING_JUNK);
                    break;
                }
                case GO_JUST_DEACTIVATED:                   // nothing to do, will be deleted at next update
                    break;
                default:
                {
                    SetLootState(GO_JUST_DEACTIVATED);
                    player->SendDirectMessage(WorldPackets::GameObject::FishNotHooked().Write());
                    break;
                }
            }

            player->FinishSpell(CURRENT_CHANNELED_SPELL);
            return;
        }

        case GAMEOBJECT_TYPE_RITUAL:              //18
        {
            if (user->GetTypeId() != TYPEID_PLAYER)
                return;

            Player* player = user->ToPlayer();

            Unit* owner = GetOwner();

            GameObjectTemplate const* info = GetGOInfo();

            Player* m_ritualOwner = nullptr;
            if (!m_ritualOwnerGUID.IsEmpty())
                m_ritualOwner = ObjectAccessor::FindPlayer(m_ritualOwnerGUID);

            // ritual owner is set for GO's without owner (not summoned)
            if (!m_ritualOwner && !owner)
            {
                m_ritualOwnerGUID = player->GetGUID();
                m_ritualOwner = player;
            }

            if (owner)
            {
                if (owner->GetTypeId() != TYPEID_PLAYER)
                    return;

                // accept only use by player from same group as owner, excluding owner itself (unique use already added in spell effect)
                if (player == owner->ToPlayer() || (info->ritual.castersGrouped && !player->IsInSameRaidWith(owner->ToPlayer())))
                    return;

                // expect owner to already be channeling, so if not...
                if (!owner->GetCurrentSpell(CURRENT_CHANNELED_SPELL))
                    return;

                // in case summoning ritual caster is GO creator
                spellCaster = owner;
            }
            else
            {
                if (player != m_ritualOwner && (info->ritual.castersGrouped && !player->IsInSameRaidWith(m_ritualOwner)))
                    return;

                spellCaster = player;
            }

            AddUniqueUse(player);

            if (info->ritual.animSpell)
            {
                player->CastSpell(player, info->ritual.animSpell, true);

                // for this case, summoningRitual.spellId is always triggered
                triggered = true;
            }

            // full amount unique participants including original summoner
            if (GetUniqueUseCount() == info->ritual.casters)
            {
                if (m_ritualOwner)
                    spellCaster = m_ritualOwner;

                spellId = info->ritual.spell;

                if (spellId == 62330)                       // GO store nonexistent spell, replace by expected
                {
                    // spell have reagent and mana cost but it not expected use its
                    // it triggered spell in fact cast at currently channeled GO
                    spellId = 61993;
                    triggered = true;
                }

                // Cast casterTargetSpell at a random GO user
                // on the current DB there is only one gameobject that uses this (Ritual of Doom)
                // and its required target number is 1 (outter for loop will run once)
                if (info->ritual.casterTargetSpell && info->ritual.casterTargetSpell != 1) // No idea why this field is a bool in some cases
                    for (uint32 i = 0; i < info->ritual.casterTargetSpellTargets; i++)
                        // m_unique_users can contain only player GUIDs
                        if (Player* target = ObjectAccessor::GetPlayer(*this, Trinity::Containers::SelectRandomContainerElement(m_unique_users)))
                            spellCaster->CastSpell(target, info->ritual.casterTargetSpell, true);

                // finish owners spell
                if (owner)
                    owner->FinishSpell(CURRENT_CHANNELED_SPELL);

                // can be deleted now, if
                if (!info->ritual.ritualPersistent)
                    SetLootState(GO_JUST_DEACTIVATED);
                else
                {
                    // reset ritual for this GO
                    m_ritualOwnerGUID.Clear();
                    m_unique_users.clear();
                    m_usetimes = 0;
                }
            }
            else
                return;

            // go to end function to spell casting
            break;
        }
        case GAMEOBJECT_TYPE_SPELLCASTER:                   //22
        {
            GameObjectTemplate const* info = GetGOInfo();
            if (!info)
                return;

            if (info->spellCaster.partyOnly)
            {
                Unit* caster = GetOwner();
                if (!caster || caster->GetTypeId() != TYPEID_PLAYER)
                    return;

                if (user->GetTypeId() != TYPEID_PLAYER || !user->ToPlayer()->IsInSameRaidWith(caster->ToPlayer()))
                    return;
            }

            user->RemoveAurasByType(SPELL_AURA_MOUNTED);
            spellId = info->spellCaster.spell;

            AddUse();
            break;
        }
        case GAMEOBJECT_TYPE_MEETINGSTONE:                  //23
        {
            GameObjectTemplate const* info = GetGOInfo();

            if (user->GetTypeId() != TYPEID_PLAYER)
                return;

            Player* player = user->ToPlayer();

            Player* targetPlayer = ObjectAccessor::FindPlayer(player->GetTarget());

            // accept only use by player from same raid as caster, except caster itself
            if (!targetPlayer || targetPlayer == player || !targetPlayer->IsInSameRaidWith(player))
                return;

            //required lvl checks!
            uint8 level = player->getLevel();
            if (level < info->meetingStone.minLevel)
                return;
            level = targetPlayer->getLevel();
            if (level < info->meetingStone.minLevel)
                return;

            if (info->entry == 194097)
                spellId = 61994;                            // Ritual of Summoning
            else
                spellId = 59782;                            // Summoning Stone Effect

            break;
        }

        case GAMEOBJECT_TYPE_FLAGSTAND:                     // 24
        {
            if (user->GetTypeId() != TYPEID_PLAYER)
                return;

            Player* player = user->ToPlayer();

            if (player->CanUseBattlegroundObject(this))
            {
                // in battleground check
                Battleground* bg = player->GetBattleground();
                if (!bg)
                    return;

                if (player->GetVehicle())
                    return;

                player->RemoveAurasByType(SPELL_AURA_MOD_STEALTH);
                player->RemoveAurasByType(SPELL_AURA_MOD_INVISIBILITY);
                // BG flag click
                // AB:
                // 15001
                // 15002
                // 15003
                // 15004
                // 15005
                bg->EventPlayerClickedOnFlag(player, this);
                return;                                     //we don;t need to delete flag ... it is despawned!
            }
            break;
        }

        case GAMEOBJECT_TYPE_FISHINGHOLE:                   // 25
        {
            if (user->GetTypeId() != TYPEID_PLAYER)
                return;

            Player* player = user->ToPlayer();

            player->SendLoot(GetGUID(), LOOT_FISHINGHOLE);
            player->UpdateCriteria(CRITERIA_TYPE_FISH_IN_GAMEOBJECT, GetGOInfo()->entry);
            return;
        }

        case GAMEOBJECT_TYPE_FLAGDROP:                      // 26
        {
            if (user->GetTypeId() != TYPEID_PLAYER)
                return;

            Player* player = user->ToPlayer();

            if (player->CanUseBattlegroundObject(this))
            {
                // in battleground check
                Battleground* bg = player->GetBattleground();
                if (!bg)
                    return;

                if (player->GetVehicle())
                    return;

                player->RemoveAurasByType(SPELL_AURA_MOD_STEALTH);
                player->RemoveAurasByType(SPELL_AURA_MOD_INVISIBILITY);
                // BG flag dropped
                // WS:
                // 179785 - Silverwing Flag
                // 179786 - Warsong Flag
                // EotS:
                // 184142 - Netherstorm Flag
                GameObjectTemplate const* info = GetGOInfo();
                if (info)
                {
                    switch (info->entry)
                    {
                        case 179785:                        // Silverwing Flag
                        case 179786:                        // Warsong Flag
                            if (bg->GetTypeID(true) == BATTLEGROUND_WS)
                                bg->EventPlayerClickedOnFlag(player, this);
                            break;
                        case 184142:                        // Netherstorm Flag
                            if (bg->GetTypeID(true) == BATTLEGROUND_EY)
                                bg->EventPlayerClickedOnFlag(player, this);
                            break;
                    }
                }
                //this cause to call return, all flags must be deleted here!!
                spellId = 0;
                Delete();
            }
            break;
        }
        case GAMEOBJECT_TYPE_BARBER_CHAIR:                  //32
        {
            GameObjectTemplate const* info = GetGOInfo();
            if (!info)
                return;

            if (user->GetTypeId() != TYPEID_PLAYER)
                return;

            Player* player = user->ToPlayer();

            WorldPackets::Misc::EnableBarberShop packet;
            player->SendDirectMessage(packet.Write());

            // fallback, will always work
            player->TeleportTo(GetMapId(), GetPositionX(), GetPositionY(), GetPositionZ(), GetOrientation(), TELE_TO_NOT_LEAVE_TRANSPORT | TELE_TO_NOT_LEAVE_COMBAT | TELE_TO_NOT_UNSUMMON_PET);

            player->SetStandState(UnitStandStateType(UNIT_STAND_STATE_SIT_LOW_CHAIR + info->barberChair.chairheight), info->barberChair.SitAnimKit);
            return;
        }
        case GAMEOBJECT_TYPE_ITEM_FORGE:
        {
            GameObjectTemplate const* info = GetGOInfo();
            if (!info)
                return;

            if (user->GetTypeId() != TYPEID_PLAYER)
                return;

            Player* player = user->ToPlayer();
            if (PlayerConditionEntry const* playerCondition = sPlayerConditionStore.LookupEntry(info->itemForge.conditionID1))
                if (!sConditionMgr->IsPlayerMeetingCondition(player, playerCondition))
                    return;

            switch (info->itemForge.ForgeType)
            {
                case 0: // Artifact Forge
                case 1: // Relic Forge
                {
                    Aura const* artifactAura = player->GetAura(ARTIFACTS_ALL_WEAPONS_GENERAL_WEAPON_EQUIPPED_PASSIVE);
                    Item const* item = artifactAura ? player->GetItemByGuid(artifactAura->GetCastItemGUID()) : nullptr;
                    if (!item)
                    {
                        player->SendDirectMessage(WorldPackets::Misc::DisplayGameError(GameError::ERR_MUST_EQUIP_ARTIFACT).Write());
                        return;
                    }

                    WorldPackets::Artifact::ArtifactForgeOpened artifactForgeOpened;
                    artifactForgeOpened.ArtifactGUID = item->GetGUID();
                    artifactForgeOpened.ForgeGUID = GetGUID();
                    player->SendDirectMessage(artifactForgeOpened.Write());
                    break;
                }
                case 2: // Heart Forge
                {
                    Item const* item = player->GetItemByEntry(ITEM_ID_HEART_OF_AZEROTH, ITEM_SEARCH_EVERYWHERE);
                    if (!item)
                        return;

                    WorldPackets::Azerite::AzeriteEssenceForgeOpened azeriteEssenceForgeOpened;
                    azeriteEssenceForgeOpened.ForgeGUID = GetGUID();
                    player->SendDirectMessage(azeriteEssenceForgeOpened.Write());
                    break;
                }
                default:
                    break;
            }
            return;
        }
        case GAMEOBJECT_TYPE_UI_LINK:
        {
            Player* player = user->ToPlayer();
            if (!player)
                return;

            WorldPackets::GameObject::GameObjectUIAction gameObjectUIAction;
            gameObjectUIAction.ObjectGUID = GetGUID();
            gameObjectUIAction.UILink = GetGOInfo()->UILink.UILinkType;
            player->SendDirectMessage(gameObjectUIAction.Write());
            return;
        }
        default:
            if (GetGoType() >= MAX_GAMEOBJECT_TYPE)
                TC_LOG_ERROR("misc", "GameObject::Use(): unit (type: %u, %s, name: %s) tries to use object (%s, name: %s) of unknown type (%u)",
                    user->GetTypeId(), user->GetGUID().ToString().c_str(), user->GetName().c_str(), GetGUID().ToString().c_str(), GetGOInfo()->name.c_str(), GetGoType());
            break;
    }

    if (!spellId)
        return;

    SpellInfo const* spellInfo = sSpellMgr->GetSpellInfo(spellId, GetMap()->GetDifficultyID());
    if (!spellInfo)
    {
        if (user->GetTypeId() != TYPEID_PLAYER || !sOutdoorPvPMgr->HandleCustomSpell(user->ToPlayer(), spellId, this))
            TC_LOG_ERROR("misc", "WORLD: unknown spell id %u at use action for gameobject (Entry: %u GoType: %u)", spellId, GetEntry(), GetGoType());
        else
            TC_LOG_DEBUG("outdoorpvp", "WORLD: %u non-dbc spell was handled by OutdoorPvP", spellId);
        return;
    }

    if (Player* player = user->ToPlayer())
        sOutdoorPvPMgr->HandleCustomSpell(player, spellId, this);

    if (spellCaster)
        spellCaster->CastSpell(user, spellInfo, triggered);
    else
        CastSpell(user, spellId);
}

void GameObject::CastSpell(Unit* target, uint32 spellId, bool triggered /* = true*/)
{
    CastSpell(target, spellId, triggered ? TRIGGERED_FULL_MASK : TRIGGERED_NONE);
}

void GameObject::CastSpell(Unit* target, uint32 spellId, TriggerCastFlags triggered)
{
    SpellInfo const* spellInfo = sSpellMgr->GetSpellInfo(spellId, GetMap()->GetDifficultyID());
    if (!spellInfo)
        return;

    bool self = false;
    for (SpellEffectInfo const* effect : spellInfo->GetEffects())
    {
        if (effect && effect->TargetA.GetTarget() == TARGET_UNIT_CASTER)
        {
            self = true;
            break;
        }
    }

    if (self)
    {
        if (target)
            target->CastSpell(target, spellInfo, triggered);
        return;
    }

    //summon world trigger
    Creature* trigger = SummonTrigger(GetPositionX(), GetPositionY(), GetPositionZ(), 0, spellInfo->CalcCastTime() + 100);
    if (!trigger)
        return;

    // remove immunity flags, to allow spell to target anything
    trigger->SetImmuneToAll(false);

    if (Unit* owner = GetOwner())
    {
        trigger->SetFaction(owner->GetFaction());
        if (owner->HasUnitFlag(UNIT_FLAG_PVP_ATTACKABLE))
            trigger->AddUnitFlag(UNIT_FLAG_PVP_ATTACKABLE);
        // copy pvp state flags from owner
        trigger->SetPvpFlags(owner->GetPvpFlags());
        // needed for GO casts for proper target validation checks
        trigger->SetOwnerGUID(owner->GetGUID());
        trigger->CastSpell(target ? target : trigger, spellInfo, triggered, nullptr, nullptr, owner->GetGUID());
    }
    else
    {
        trigger->SetFaction(spellInfo->IsPositive() ? FACTION_FRIENDLY : FACTION_MONSTER);
        // Set owner guid for target if no owner available - needed by trigger auras
        // - trigger gets despawned and there's no caster avalible (see AuraEffect::TriggerSpell())
        trigger->CastSpell(target ? target : trigger, spellInfo, triggered, nullptr, nullptr, target ? target->GetGUID() : ObjectGuid::Empty);
    }
}

void GameObject::SendCustomAnim(uint32 anim)
{
    WorldPackets::GameObject::GameObjectCustomAnim customAnim;
    customAnim.ObjectGUID = GetGUID();
    customAnim.CustomAnim = anim;
    SendMessageToSet(customAnim.Write(), true);
}

bool GameObject::IsInRange(float x, float y, float z, float radius) const
{
    GameObjectDisplayInfoEntry const* info = sGameObjectDisplayInfoStore.LookupEntry(m_goInfo->displayId);
    if (!info)
        return IsWithinDist3d(x, y, z, radius);

    float sinA = std::sin(GetOrientation());
    float cosA = std::cos(GetOrientation());
    float dx = x - GetPositionX();
    float dy = y - GetPositionY();
    float dz = z - GetPositionZ();
    float dist = std::sqrt(dx*dx + dy*dy);
    //! Check if the distance between the 2 objects is 0, can happen if both objects are on the same position.
    //! The code below this check wont crash if dist is 0 because 0/0 in float operations is valid, and returns infinite
    if (G3D::fuzzyEq(dist, 0.0f))
        return true;

    float sinB = dx / dist;
    float cosB = dy / dist;
    dx = dist * (cosA * cosB + sinA * sinB);
    dy = dist * (cosA * sinB - sinA * cosB);
    return dx < info->GeoBoxMax.X + radius && dx > info->GeoBoxMin.X - radius
        && dy < info->GeoBoxMax.Y + radius && dy > info->GeoBoxMin.Y - radius
        && dz < info->GeoBoxMax.Z + radius && dz > info->GeoBoxMin.Z - radius;
}

void GameObject::EventInform(uint32 eventId, WorldObject* invoker /*= nullptr*/)
{
    if (!eventId)
        return;

    if (AI())
        AI()->EventInform(eventId);

    if (GetZoneScript())
        GetZoneScript()->ProcessEvent(this, eventId);

    if (BattlegroundMap* bgMap = GetMap()->ToBattlegroundMap())
        if (bgMap->GetBG())
            bgMap->GetBG()->ProcessEvent(this, eventId, invoker);
}

uint32 GameObject::GetScriptId() const
{
    if (GameObjectData const* gameObjectData = GetGameObjectData())
        if (uint32 scriptId = gameObjectData->scriptId)
            return scriptId;

    return GetGOInfo()->ScriptId;
}

// overwrite WorldObject function for proper name localization
std::string GameObject::GetNameForLocaleIdx(LocaleConstant locale) const
{
    if (locale != DEFAULT_LOCALE)
        if (GameObjectLocale const* cl = sObjectMgr->GetGameObjectLocale(GetEntry()))
            if (cl->Name.size() > locale && !cl->Name[locale].empty())
                return cl->Name[locale];

    return GetName();
}

void GameObject::UpdatePackedRotation()
{
    static const int32 PACK_YZ = 1 << 20;
    static const int32 PACK_X = PACK_YZ << 1;

    static const int32 PACK_YZ_MASK = (PACK_YZ << 1) - 1;
    static const int32 PACK_X_MASK = (PACK_X << 1) - 1;

    int8 w_sign = (m_worldRotation.w >= 0.f ? 1 : -1);
    int64 x = int32(m_worldRotation.x * PACK_X)  * w_sign & PACK_X_MASK;
    int64 y = int32(m_worldRotation.y * PACK_YZ) * w_sign & PACK_YZ_MASK;
    int64 z = int32(m_worldRotation.z * PACK_YZ) * w_sign & PACK_YZ_MASK;
    m_packedRotation = z | (y << 21) | (x << 42);
}

void GameObject::SetWorldRotation(float qx, float qy, float qz, float qw)
{
    G3D::Quat rotation(qx, qy, qz, qw);
    rotation.unitize();
    m_worldRotation.x = rotation.x;
    m_worldRotation.y = rotation.y;
    m_worldRotation.z = rotation.z;
    m_worldRotation.w = rotation.w;
    UpdatePackedRotation();
}

void GameObject::SetParentRotation(QuaternionData const& rotation)
{
    SetUpdateFieldValue(m_values.ModifyValue(&GameObject::m_gameObjectData).ModifyValue(&UF::GameObjectData::ParentRotation), rotation);
}

void GameObject::SetWorldRotationAngles(float z_rot, float y_rot, float x_rot)
{
    G3D::Quat quat(G3D::Matrix3::fromEulerAnglesZYX(z_rot, y_rot, x_rot));
    SetWorldRotation(quat.x, quat.y, quat.z, quat.w);
}

void GameObject::ModifyHealth(int32 change, Unit* attackerOrHealer /*= nullptr*/, uint32 spellId /*= 0*/)
{
    if (!m_goValue.Building.MaxHealth || !change)
        return;

    // prevent double destructions of the same object
    if (change < 0 && !m_goValue.Building.Health)
        return;

    if (int32(m_goValue.Building.Health) + change <= 0)
        m_goValue.Building.Health = 0;
    else if (int32(m_goValue.Building.Health) + change >= int32(m_goValue.Building.MaxHealth))
        m_goValue.Building.Health = m_goValue.Building.MaxHealth;
    else
        m_goValue.Building.Health += change;

    // Set the health bar, value = 255 * healthPct;
    SetGoAnimProgress(m_goValue.Building.Health * 255 / m_goValue.Building.MaxHealth);

    Player* player = attackerOrHealer ? attackerOrHealer->GetCharmerOrOwnerPlayerOrPlayerItself() : nullptr;

    // dealing damage, send packet
    if (player)
    {
        WorldPackets::GameObject::DestructibleBuildingDamage packet;
        packet.Caster = attackerOrHealer->GetGUID(); // todo: this can be a GameObject
        packet.Target = GetGUID();
        packet.Damage = -change;
        packet.Owner = player->GetGUID();
        packet.SpellID = spellId;
        player->SendDirectMessage(packet.Write());
    }

    GameObjectDestructibleState newState = GetDestructibleState();

    if (!m_goValue.Building.Health)
        newState = GO_DESTRUCTIBLE_DESTROYED;
    else if (m_goValue.Building.Health <= 10000/*GetGOInfo()->destructibleBuilding.damagedNumHits*/) // TODO: Get health somewhere
        newState = GO_DESTRUCTIBLE_DAMAGED;
    else if (m_goValue.Building.Health == m_goValue.Building.MaxHealth)
        newState = GO_DESTRUCTIBLE_INTACT;

    if (newState == GetDestructibleState())
        return;

    /// @todo: pass attackerOrHealer instead of player
    SetDestructibleState(newState, player, false);
}

void GameObject::SetDestructibleState(GameObjectDestructibleState state, Player* eventInvoker /*= nullptr*/, bool setHealth /*= false*/)
{
    // the user calling this must know he is already operating on destructible gameobject
    ASSERT(GetGoType() == GAMEOBJECT_TYPE_DESTRUCTIBLE_BUILDING);

    switch (state)
    {
        case GO_DESTRUCTIBLE_INTACT:
            RemoveFlag(GameObjectFlags(GO_FLAG_DAMAGED | GO_FLAG_DESTROYED));
            SetDisplayId(m_goInfo->displayId);
            if (setHealth)
            {
                m_goValue.Building.Health = m_goValue.Building.MaxHealth;
                SetGoAnimProgress(255);
            }
            EnableCollision(true);
            break;
        case GO_DESTRUCTIBLE_DAMAGED:
        {
            EventInform(m_goInfo->destructibleBuilding.DamagedEvent, eventInvoker);
            AI()->Damaged(eventInvoker, m_goInfo->destructibleBuilding.DamagedEvent);

            RemoveFlag(GO_FLAG_DESTROYED);
            AddFlag(GO_FLAG_DAMAGED);

            uint32 modelId = m_goInfo->displayId;
            if (DestructibleModelDataEntry const* modelData = sDestructibleModelDataStore.LookupEntry(m_goInfo->destructibleBuilding.DestructibleModelRec))
                if (modelData->State1Wmo)
                    modelId = modelData->State1Wmo;
            SetDisplayId(modelId);

            if (setHealth)
            {
                m_goValue.Building.Health = 10000/*m_goInfo->destructibleBuilding.damagedNumHits*/;
                uint32 maxHealth = m_goValue.Building.MaxHealth;
                // in this case current health is 0 anyway so just prevent crashing here
                if (!maxHealth)
                    maxHealth = 1;
                SetGoAnimProgress(m_goValue.Building.Health * 255 / maxHealth);
            }
            break;
        }
        case GO_DESTRUCTIBLE_DESTROYED:
        {
            EventInform(m_goInfo->destructibleBuilding.DestroyedEvent, eventInvoker);
            AI()->Destroyed(eventInvoker, m_goInfo->destructibleBuilding.DestroyedEvent);
            if (eventInvoker)
                if (Battleground* bg = eventInvoker->GetBattleground())
                    bg->DestroyGate(eventInvoker, this);

            RemoveFlag(GO_FLAG_DAMAGED);
            AddFlag(GO_FLAG_DESTROYED);

            uint32 modelId = m_goInfo->displayId;
            if (DestructibleModelDataEntry const* modelData = sDestructibleModelDataStore.LookupEntry(m_goInfo->destructibleBuilding.DestructibleModelRec))
                if (modelData->State2Wmo)
                    modelId = modelData->State2Wmo;
            SetDisplayId(modelId);

            if (setHealth)
            {
                m_goValue.Building.Health = 0;
                SetGoAnimProgress(0);
            }
            EnableCollision(false);
            break;
        }
        case GO_DESTRUCTIBLE_REBUILDING:
        {
            EventInform(m_goInfo->destructibleBuilding.RebuildingEvent, eventInvoker);
            RemoveFlag(GameObjectFlags(GO_FLAG_DAMAGED | GO_FLAG_DESTROYED));

            uint32 modelId = m_goInfo->displayId;
            if (DestructibleModelDataEntry const* modelData = sDestructibleModelDataStore.LookupEntry(m_goInfo->destructibleBuilding.DestructibleModelRec))
                if (modelData->State3Wmo)
                    modelId = modelData->State3Wmo;
            SetDisplayId(modelId);

            // restores to full health
            if (setHealth)
            {
                m_goValue.Building.Health = m_goValue.Building.MaxHealth;
                SetGoAnimProgress(255);
            }
            EnableCollision(true);
            break;
        }
    }
}

void GameObject::SetLootState(LootState state, Unit* unit)
{
    m_lootState = state;
    if (unit)
        m_lootStateUnitGUID = unit->GetGUID();
    else
        m_lootStateUnitGUID.Clear();

    AI()->OnLootStateChanged(state, unit);

    if (GetGoType() == GAMEOBJECT_TYPE_DOOR) // only set collision for doors on SetGoState
        return;

    if (m_model)
    {
        bool collision = false;
        // Use the current go state
        if ((GetGoState() != GO_STATE_READY && (state == GO_ACTIVATED || state == GO_JUST_DEACTIVATED)) || state == GO_READY)
            collision = !collision;

        EnableCollision(collision);
    }
}

void GameObject::SetGoState(GOState state)
{
    SetUpdateFieldValue(m_values.ModifyValue(&GameObject::m_gameObjectData).ModifyValue(&UF::GameObjectData::State), state);
    if (AI())
        AI()->OnStateChanged(state);
    if (m_model && !IsTransport())
    {
        if (!IsInWorld())
            return;

        // startOpen determines whether we are going to add or remove the LoS on activation
        bool collision = false;
        if (state == GO_STATE_READY)
            collision = !collision;

        EnableCollision(collision);
    }
}

uint32 GameObject::GetTransportPeriod() const
{
    ASSERT(GetGOInfo()->type == GAMEOBJECT_TYPE_TRANSPORT);
    if (m_goValue.Transport.AnimationInfo)
        return m_goValue.Transport.AnimationInfo->TotalTime;

    return 0;
}

void GameObject::SetTransportState(GOState state, uint32 stopFrame /*= 0*/)
{
    if (GetGoState() == state)
        return;

    ASSERT(GetGOInfo()->type == GAMEOBJECT_TYPE_TRANSPORT);
    ASSERT(state >= GO_STATE_TRANSPORT_ACTIVE);
    if (state == GO_STATE_TRANSPORT_ACTIVE)
    {
        m_goValue.Transport.StateUpdateTimer = 0;
        m_goValue.Transport.PathProgress = getMSTime();
        if (GetGoState() >= GO_STATE_TRANSPORT_STOPPED)
            m_goValue.Transport.PathProgress += m_goValue.Transport.StopFrames->at(GetGoState() - GO_STATE_TRANSPORT_STOPPED);
        SetGoState(GO_STATE_TRANSPORT_ACTIVE);
    }
    else
    {
        ASSERT(state < GOState(GO_STATE_TRANSPORT_STOPPED + MAX_GO_STATE_TRANSPORT_STOP_FRAMES));
        ASSERT(stopFrame < m_goValue.Transport.StopFrames->size());
        m_goValue.Transport.PathProgress = getMSTime() + m_goValue.Transport.StopFrames->at(stopFrame);
        SetGoState(GOState(GO_STATE_TRANSPORT_STOPPED + stopFrame));
    }
}

void GameObject::SetDisplayId(uint32 displayid)
{
    SetUpdateFieldValue(m_values.ModifyValue(&GameObject::m_gameObjectData).ModifyValue(&UF::GameObjectData::DisplayID), displayid);
    UpdateModel();
}

uint8 GameObject::GetNameSetId() const
{
    switch (GetGoType())
    {
        case GAMEOBJECT_TYPE_DESTRUCTIBLE_BUILDING:
            if (DestructibleModelDataEntry const* modelData = sDestructibleModelDataStore.LookupEntry(m_goInfo->destructibleBuilding.DestructibleModelRec))
            {
                switch (GetDestructibleState())
                {
                    case GO_DESTRUCTIBLE_INTACT:
                        return modelData->State0NameSet;
                    case GO_DESTRUCTIBLE_DAMAGED:
                        return modelData->State1NameSet;
                    case GO_DESTRUCTIBLE_DESTROYED:
                        return modelData->State2NameSet;
                    case GO_DESTRUCTIBLE_REBUILDING:
                        return modelData->State3NameSet;
                    default:
                        break;
                }
            }
            break;
        case GAMEOBJECT_TYPE_GARRISON_BUILDING:
        case GAMEOBJECT_TYPE_GARRISON_PLOT:
        case GAMEOBJECT_TYPE_PHASEABLE_MO:
            return ((*m_gameObjectData->Flags) >> 8) & 0xF;
        default:
            break;
    }

    return 0;
}

void GameObject::EnableCollision(bool enable)
{
    if (!m_model)
        return;

    /*if (enable && !GetMap()->ContainsGameObjectModel(*m_model))
        GetMap()->InsertGameObjectModel(*m_model);*/

    m_model->enableCollision(enable);
}

void GameObject::UpdateModel()
{
    if (!IsInWorld())
        return;
    if (m_model)
        if (GetMap()->ContainsGameObjectModel(*m_model))
            GetMap()->RemoveGameObjectModel(*m_model);
    RemoveFlag(GO_FLAG_MAP_OBJECT);
    delete m_model;
    m_model = nullptr;
    CreateModel();
    if (m_model)
        GetMap()->InsertGameObjectModel(*m_model);
}

Player* GameObject::GetLootRecipient() const
{
    if (!m_lootRecipient)
        return nullptr;
    return ObjectAccessor::FindConnectedPlayer(m_lootRecipient);
}

Group* GameObject::GetLootRecipientGroup() const
{
    if (!m_lootRecipientGroup)
        return nullptr;
    return sGroupMgr->GetGroupByGUID(m_lootRecipientGroup);
}

void GameObject::SetLootRecipient(Unit* unit, Group* group)
{
    // set the player whose group should receive the right
    // to loot the creature after it dies
    // should be set to nullptr after the loot disappears

    if (!unit)
    {
        m_lootRecipient.Clear();
        m_lootRecipientGroup = group ? group->GetGUID() : ObjectGuid::Empty;
        return;
    }

    if (unit->GetTypeId() != TYPEID_PLAYER && !unit->IsVehicle())
        return;

    Player* player = unit->GetCharmerOrOwnerPlayerOrPlayerItself();
    if (!player)                                             // normal creature, no player involved
        return;

    m_lootRecipient = player->GetGUID();

    // either get the group from the passed parameter or from unit's one
    if (group)
        m_lootRecipientGroup = group->GetGUID();
    else if (Group* unitGroup = player->GetGroup())
        m_lootRecipientGroup = unitGroup->GetGUID();
}

bool GameObject::IsLootAllowedFor(Player const* player) const
{
    if (!m_lootRecipient && !m_lootRecipientGroup)
        return true;

    if (player->GetGUID() == m_lootRecipient)
        return true;

    Group const* playerGroup = player->GetGroup();
    if (!playerGroup || playerGroup != GetLootRecipientGroup()) // if we dont have a group we arent the recipient
        return false;                                           // if go doesnt have group bound it means it was solo killed by someone else

    return true;
}

GameObject* GameObject::GetLinkedTrap()
{
    return ObjectAccessor::GetGameObject(*this, m_linkedTrap);
}

void GameObject::BuildValuesCreate(ByteBuffer* data, Player const* target) const
{
    UF::UpdateFieldFlag flags = GetUpdateFieldFlagsFor(target);
    std::size_t sizePos = data->wpos();
    *data << uint32(0);
    *data << uint8(flags);
    m_objectData->WriteCreate(*data, flags, this, target);
    m_gameObjectData->WriteCreate(*data, flags, this, target);
    data->put<uint32>(sizePos, data->wpos() - sizePos - 4);
}

void GameObject::BuildValuesUpdate(ByteBuffer* data, Player const* target) const
{
    UF::UpdateFieldFlag flags = GetUpdateFieldFlagsFor(target);
    std::size_t sizePos = data->wpos();
    *data << uint32(0);
    *data << uint32(m_values.GetChangedObjectTypeMask());

    if (m_values.HasChanged(TYPEID_OBJECT))
        m_objectData->WriteUpdate(*data, flags, this, target);

    if (m_values.HasChanged(TYPEID_GAMEOBJECT))
        m_gameObjectData->WriteUpdate(*data, flags, this, target);

    data->put<uint32>(sizePos, data->wpos() - sizePos - 4);
}

void GameObject::BuildValuesUpdateForPlayerWithMask(UpdateData* data, UF::ObjectData::Mask const& requestedObjectMask,
    UF::GameObjectData::Mask const& requestedGameObjectMask, Player const* target) const
{
    UpdateMask<NUM_CLIENT_OBJECT_TYPES> valuesMask;
    if (requestedObjectMask.IsAnySet())
        valuesMask.Set(TYPEID_OBJECT);

    if (requestedGameObjectMask.IsAnySet())
        valuesMask.Set(TYPEID_GAMEOBJECT);

    ByteBuffer buffer = PrepareValuesUpdateBuffer();
    std::size_t sizePos = buffer.wpos();
    buffer << uint32(0);
    buffer << uint32(valuesMask.GetBlock(0));

    if (valuesMask[TYPEID_OBJECT])
        m_objectData->WriteUpdate(buffer, requestedObjectMask, true, this, target);

    if (valuesMask[TYPEID_GAMEOBJECT])
        m_gameObjectData->WriteUpdate(buffer, requestedGameObjectMask, true, this, target);

    buffer.put<uint32>(sizePos, buffer.wpos() - sizePos - 4);

    data->AddUpdateBlock(buffer);
}

void GameObject::ClearUpdateMask(bool remove)
{
    m_values.ClearChangesMask(&GameObject::m_gameObjectData);
    Object::ClearUpdateMask(remove);
}

void GameObject::GetRespawnPosition(float &x, float &y, float &z, float* ori /* = nullptr*/) const
{
    if (m_goData)
    {
        if (ori)
            m_goData->spawnPoint.GetPosition(x, y, z, *ori);
        else
            m_goData->spawnPoint.GetPosition(x, y, z);
    }
    else
    {
        if (ori)
            GetPosition(x, y, z, *ori);
        else
            GetPosition(x, y, z);
    }
}

float GameObject::GetInteractionDistance() const
{
    switch (GetGoType())
    {
        /// @todo find out how the client calculates the maximal usage distance to spellless working
        // gameobjects like guildbanks and mailboxes - 10.0 is a just an abitrary choosen number
        case GAMEOBJECT_TYPE_GUILD_BANK:
        case GAMEOBJECT_TYPE_MAILBOX:
            return 10.0f;
        case GAMEOBJECT_TYPE_FISHINGHOLE:
        case GAMEOBJECT_TYPE_FISHINGNODE:
            return 20.0f + CONTACT_DISTANCE; // max spell range
        default:
            return INTERACTION_DISTANCE;
    }
}

void GameObject::UpdateModelPosition()
{
    if (!m_model)
        return;

    if (GetMap()->ContainsGameObjectModel(*m_model))
    {
        GetMap()->RemoveGameObjectModel(*m_model);
        m_model->UpdatePosition();
        GetMap()->InsertGameObjectModel(*m_model);
    }
}

void GameObject::SetAnimKitId(uint16 animKitId, bool oneshot)
{
    if (_animKitId == animKitId)
        return;

    if (animKitId && !sAnimKitStore.LookupEntry(animKitId))
        return;

    if (!oneshot)
        _animKitId = animKitId;
    else
        _animKitId = 0;

    WorldPackets::GameObject::GameObjectActivateAnimKit activateAnimKit;
    activateAnimKit.ObjectGUID = GetGUID();
    activateAnimKit.AnimKitID = animKitId;
    activateAnimKit.Maintain = !oneshot;
    SendMessageToSet(activateAnimKit.Write(), true);
}

class GameObjectModelOwnerImpl : public GameObjectModelOwnerBase
{
public:
    explicit GameObjectModelOwnerImpl(GameObject* owner) : _owner(owner) { }
    virtual ~GameObjectModelOwnerImpl() = default;

    bool IsSpawned() const override { return _owner->isSpawned(); }
    uint32 GetDisplayId() const override { return _owner->GetDisplayId(); }
    uint8 GetNameSetId() const override { return _owner->GetNameSetId(); }
    bool IsInPhase(PhaseShift const& phaseShift) const override { return _owner->GetPhaseShift().CanSee(phaseShift); }
    G3D::Vector3 GetPosition() const override { return G3D::Vector3(_owner->GetPositionX(), _owner->GetPositionY(), _owner->GetPositionZ()); }
    float GetOrientation() const override { return _owner->GetOrientation(); }
    float GetScale() const override { return _owner->GetObjectScale(); }
    void DebugVisualizeCorner(G3D::Vector3 const& corner) const override { _owner->SummonCreature(1, corner.x, corner.y, corner.z, 0, TEMPSUMMON_MANUAL_DESPAWN); }

private:
    GameObject* _owner;
};

void GameObject::CreateModel()
{
    m_model = GameObjectModel::Create(std::make_unique<GameObjectModelOwnerImpl>(this), sWorld->GetDataPath());
    if (m_model && m_model->isMapObject())
        AddFlag(GO_FLAG_MAP_OBJECT);
}<|MERGE_RESOLUTION|>--- conflicted
+++ resolved
@@ -245,11 +245,7 @@
     }
 }
 
-<<<<<<< HEAD
-bool GameObject::Create(uint32 entry, Map* map, Position const& pos, QuaternionData const& rotation, uint32 animProgress, GOState goState, uint32 artKit, float size /*= -1*/)
-=======
-bool GameObject::Create(uint32 entry, Map* map, Position const& pos, QuaternionData const& rotation, uint32 animProgress, GOState goState, uint32 artKit, bool dynamic, ObjectGuid::LowType spawnid)
->>>>>>> fe938b99
+bool GameObject::Create(uint32 entry, Map* map, Position const& pos, QuaternionData const& rotation, uint32 animProgress, GOState goState, uint32 artKit, bool dynamic, ObjectGuid::LowType spawnid, float size /*= -1*/)
 {
     ASSERT(map);
     SetMap(map);
@@ -1047,7 +1043,8 @@
     data.goState = GetGoState();
     data.spawnDifficulties = spawnDifficulties;
     data.artKit = GetGoArtKit();
-<<<<<<< HEAD
+    if (!data.spawnGroupData)
+        data.spawnGroupData = sObjectMgr->GetDefaultSpawnGroup();
     if (data.size == 0.0f)
     {
         // first save, use default if scale matches template or use custom scale if not
@@ -1066,10 +1063,6 @@
         // scale is positive and does not match template
         // using data.size or could do data.size = GetObjectScale()
     }
-=======
-    if (!data.spawnGroupData)
-        data.spawnGroupData = sObjectMgr->GetDefaultSpawnGroup();
->>>>>>> fe938b99
 
     data.phaseId = GetDBPhase() > 0 ? GetDBPhase() : data.phaseId;
     data.phaseGroup = GetDBPhase() < 0 ? -GetDBPhase() : data.phaseGroup;
@@ -1138,12 +1131,8 @@
     float size = data->size;
 
     m_spawnId = spawnId;
-<<<<<<< HEAD
-    if (!Create(entry, map, pos, data->rotation, animprogress, go_state, artKit, size))
-=======
     m_respawnCompatibilityMode = ((data->spawnGroupData->flags & SPAWNGROUP_FLAG_COMPATIBILITY_MODE) != 0);
-    if (!Create(entry, map, data->spawnPoint, data->rotation, animprogress, go_state, artKit, !m_respawnCompatibilityMode, spawnId))
->>>>>>> fe938b99
+    if (!Create(entry, map, data->spawnPoint, data->rotation, animprogress, go_state, artKit, !m_respawnCompatibilityMode, spawnId, size))
         return false;
 
     PhasingHandler::InitDbPhaseShift(GetPhaseShift(), data->phaseUseFlags, data->phaseId, data->phaseGroup);
