/*
 * Copyright (C) 2008-2018 TrinityCore <https://www.trinitycore.org/>
 * Copyright (C) 2005-2009 MaNGOS <http://getmangos.com/>
 *
 * This program is free software; you can redistribute it and/or modify it
 * under the terms of the GNU General Public License as published by the
 * Free Software Foundation; either version 2 of the License, or (at your
 * option) any later version.
 *
 * This program is distributed in the hope that it will be useful, but WITHOUT
 * ANY WARRANTY; without even the implied warranty of MERCHANTABILITY or
 * FITNESS FOR A PARTICULAR PURPOSE. See the GNU General Public License for
 * more details.
 *
 * You should have received a copy of the GNU General Public License along
 * with this program. If not, see <http://www.gnu.org/licenses/>.
 */

#include "GameObject.h"
#include "Battleground.h"
#include "CellImpl.h"
#include "CreatureAISelector.h"
#include "DatabaseEnv.h"
#include "GameObjectAI.h"
#include "GameObjectModel.h"
#include "GameTime.h"
#include "GossipDef.h"
#include "GridNotifiersImpl.h"
#include "Group.h"
#include "GroupMgr.h"
#include "Log.h"
#include "LootMgr.h"
#include "ObjectAccessor.h"
#include "ObjectMgr.h"
#include "OutdoorPvPMgr.h"
#include "PoolMgr.h"
#include "QueryPackets.h"
#include "ScriptMgr.h"
#include "SpellMgr.h"
#include "Transport.h"
#include "UpdateFieldFlags.h"
#include "World.h"
#ifdef ELUNA
#include "LuaEngine.h"
#endif
#include <G3D/Quat.h>

void GameObjectTemplate::InitializeQueryData()
{
    WorldPacket queryTemp;
    for (uint8 loc = LOCALE_enUS; loc < TOTAL_LOCALES; ++loc)
    {
        queryTemp = BuildQueryData(static_cast<LocaleConstant>(loc));
        QueryData[loc] = queryTemp;
    }
}

WorldPacket GameObjectTemplate::BuildQueryData(LocaleConstant loc) const
{
    WorldPackets::Query::QueryGameObjectResponse queryTemp;

    std::string locName = name;
    std::string locIconName = IconName;
    std::string locCastBarCaption = castBarCaption;

    if (GameObjectLocale const* gameObjectLocale = sObjectMgr->GetGameObjectLocale(entry))
    {
        ObjectMgr::GetLocaleString(gameObjectLocale->Name, loc, locName);
        ObjectMgr::GetLocaleString(gameObjectLocale->CastBarCaption, loc, locCastBarCaption);
    }

    queryTemp.GameObjectID = entry;
    queryTemp.Allow = true;

    queryTemp.Stats.Type = type;
    queryTemp.Stats.DisplayID = displayId;
    queryTemp.Stats.Name = locName;
    queryTemp.Stats.IconName = locIconName;
    queryTemp.Stats.CastBarCaption = locCastBarCaption;
    queryTemp.Stats.UnkString = unk1;
    memcpy(queryTemp.Stats.Data, raw.data, sizeof(uint32) * MAX_GAMEOBJECT_DATA);
    queryTemp.Stats.Size = size;

    for (uint32 i = 0; i < MAX_GAMEOBJECT_QUEST_ITEMS; ++i)
        queryTemp.Stats.QuestItems[i] = 0;

    if (std::vector<uint32> const* items = sObjectMgr->GetGameObjectQuestItemList(entry))
        for (uint32 i = 0; i < MAX_GAMEOBJECT_QUEST_ITEMS; ++i)
            if (i < items->size())
                queryTemp.Stats.QuestItems[i] = (*items)[i];

    return *queryTemp.Write();
}

bool QuaternionData::isUnit() const
{
    return fabs(x * x + y * y + z * z + w * w - 1.0f) < 1e-5f;
}

QuaternionData QuaternionData::fromEulerAnglesZYX(float Z, float Y, float X)
{
    G3D::Quat quat(G3D::Matrix3::fromEulerAnglesZYX(Z, Y, X));
    return QuaternionData(quat.x, quat.y, quat.z, quat.w);
}

GameObject::GameObject() : WorldObject(false), MapObject(),
    m_model(nullptr), m_goValue(), m_AI(nullptr), m_respawnCompatibilityMode(false)
{
    m_objectType |= TYPEMASK_GAMEOBJECT;
    m_objectTypeId = TYPEID_GAMEOBJECT;

    m_updateFlag = (UPDATEFLAG_LOWGUID | UPDATEFLAG_STATIONARY_POSITION | UPDATEFLAG_POSITION | UPDATEFLAG_ROTATION);

    m_valuesCount = GAMEOBJECT_END;
    m_respawnTime = 0;
    m_respawnDelayTime = 300;
    m_despawnDelay = 0;
    m_lootState = GO_NOT_READY;
    m_spawnedByDefault = true;
    m_usetimes = 0;
    m_spellId = 0;
    m_cooldownTime = 0;
    m_prevGoState = GO_STATE_ACTIVE;
    m_goInfo = nullptr;
    m_goTemplateAddon = nullptr;
    m_goData = nullptr;
    m_packedRotation = 0;

    m_spawnId = 0;

    m_lootRecipientGroup = 0;
    m_groupLootTimer = 0;
    lootingGroupLowGUID = 0;
    m_lootGenerationTime = 0;

    ResetLootMode(); // restore default loot mode
    m_stationaryPosition.Relocate(0.0f, 0.0f, 0.0f, 0.0f);
}

GameObject::~GameObject()
{
    delete m_AI;
    delete m_model;
    //if (m_uint32Values)                                      // field array can be not exist if GameOBject not loaded
    //    CleanupsBeforeDelete();
}

void GameObject::AIM_Destroy()
{
    delete m_AI;
    m_AI = nullptr;
}

bool GameObject::AIM_Initialize()
{
    AIM_Destroy();

    m_AI = FactorySelector::SelectGameObjectAI(this);

    if (!m_AI)
        return false;

    m_AI->InitializeAI();
    return true;
}

std::string const& GameObject::GetAIName() const
{
    return sObjectMgr->GetGameObjectTemplate(GetEntry())->AIName;
}

void GameObject::CleanupsBeforeDelete(bool finalCleanup)
{
    WorldObject::CleanupsBeforeDelete(finalCleanup);

    if (m_uint32Values)                                      // field array can be not exist if GameOBject not loaded
        RemoveFromOwner();
}

void GameObject::RemoveFromOwner()
{
    ObjectGuid ownerGUID = GetOwnerGUID();
    if (!ownerGUID)
        return;

    if (Unit* owner = ObjectAccessor::GetUnit(*this, ownerGUID))
    {
        owner->RemoveGameObject(this, false);
        ASSERT(!GetOwnerGUID());
        return;
    }

    // This happens when a mage portal is despawned after the caster changes map (for example using the portal)
    TC_LOG_DEBUG("misc", "Removed GameObject (GUID: %u Entry: %u SpellId: %u LinkedGO: %u) that just lost any reference to the owner (%s) GO list",
        GetGUID().GetCounter(), GetGOInfo()->entry, m_spellId, GetGOInfo()->GetLinkedGameObjectEntry(), ownerGUID.ToString().c_str());
    SetOwnerGUID(ObjectGuid::Empty);
}

void GameObject::AddToWorld()
{
    ///- Register the gameobject for guid lookup
    if (!IsInWorld())
    {
        if (m_zoneScript)
            m_zoneScript->OnGameObjectCreate(this);

        GetMap()->GetObjectsStore().Insert<GameObject>(GetGUID(), this);
        if (m_spawnId)
            GetMap()->GetGameObjectBySpawnIdStore().insert(std::make_pair(m_spawnId, this));

        // The state can be changed after GameObject::Create but before GameObject::AddToWorld
        bool toggledState = GetGoType() == GAMEOBJECT_TYPE_CHEST ? getLootState() == GO_READY : (GetGoState() == GO_STATE_READY || IsTransport());
        if (m_model)
        {
            if (Transport* trans = ToTransport())
                trans->SetDelayedAddModelToMap();
            else
                GetMap()->InsertGameObjectModel(*m_model);
        }

        EnableCollision(toggledState);
        WorldObject::AddToWorld();

#ifdef ELUNA
        sEluna->OnAddToWorld(this);
#endif
    }
}

void GameObject::RemoveFromWorld()
{
    ///- Remove the gameobject from the accessor
    if (IsInWorld())
    {
#ifdef ELUNA
        sEluna->OnRemoveFromWorld(this);
#endif
        if (m_zoneScript)
            m_zoneScript->OnGameObjectRemove(this);

        RemoveFromOwner();
        if (m_model)
            if (GetMap()->ContainsGameObjectModel(*m_model))
                GetMap()->RemoveGameObjectModel(*m_model);

        WorldObject::RemoveFromWorld();

        if (m_spawnId)
            Trinity::Containers::MultimapErasePair(GetMap()->GetGameObjectBySpawnIdStore(), m_spawnId, this);
        GetMap()->GetObjectsStore().Remove<GameObject>(GetGUID());
    }
}

bool GameObject::Create(ObjectGuid::LowType guidlow, uint32 name_id, Map* map, uint32 phaseMask, Position const& pos, QuaternionData const& rotation, uint32 animprogress, GOState go_state, uint32 artKit /*= 0*/, bool dynamic, ObjectGuid::LowType spawnid)
{
    ASSERT(map);
    SetMap(map);

    Relocate(pos);
    m_stationaryPosition.Relocate(pos);
    if (!IsPositionValid())
    {
        TC_LOG_ERROR("misc", "Gameobject (GUID: %u Entry: %u) not created. Suggested coordinates isn't valid (X: %f Y: %f)", guidlow, name_id, pos.GetPositionX(), pos.GetPositionY());
        return false;
    }

    // Set if this object can handle dynamic spawns
    if (!dynamic)
        SetRespawnCompatibilityMode();

    SetPhaseMask(phaseMask, false);
    UpdatePositionData();

    SetZoneScript();
    if (m_zoneScript)
    {
        name_id = m_zoneScript->GetGameObjectEntry(guidlow, name_id);
        if (!name_id)
            return false;
    }

    GameObjectTemplate const* goinfo = sObjectMgr->GetGameObjectTemplate(name_id);
    if (!goinfo)
    {
        TC_LOG_ERROR("sql.sql", "Gameobject (GUID: %u Entry: %u) not created: non-existing entry in `gameobject_template`. Map: %u (X: %f Y: %f Z: %f)", guidlow, name_id, map->GetId(), pos.GetPositionX(), pos.GetPositionY(), pos.GetPositionZ());
        return false;
    }

    if (goinfo->type == GAMEOBJECT_TYPE_MO_TRANSPORT)
    {
        TC_LOG_ERROR("sql.sql", "Gameobject (GUID: %u Entry: %u) not created: gameobject type GAMEOBJECT_TYPE_MO_TRANSPORT cannot be manually created.", guidlow, name_id);
        return false;
    }

    if (goinfo->type == GAMEOBJECT_TYPE_TRANSPORT)
        m_updateFlag = (m_updateFlag | UPDATEFLAG_TRANSPORT) & ~UPDATEFLAG_POSITION;

    Object::_Create(guidlow, goinfo->entry, HighGuid::GameObject);

    m_goInfo = goinfo;
    m_goTemplateAddon = sObjectMgr->GetGameObjectTemplateAddon(name_id);

    if (goinfo->type >= MAX_GAMEOBJECT_TYPE)
    {
        TC_LOG_ERROR("sql.sql", "Gameobject (GUID: %u Entry: %u) not created: non-existing GO type '%u' in `gameobject_template`. It will crash client if created.", guidlow, name_id, goinfo->type);
        return false;
    }

    SetWorldRotation(rotation.x, rotation.y, rotation.z, rotation.w);
    GameObjectAddon const* gameObjectAddon = sObjectMgr->GetGameObjectAddon(GetSpawnId());

    // For most of gameobjects is (0, 0, 0, 1) quaternion, there are only some transports with not standard rotation
    QuaternionData parentRotation;
    if (gameObjectAddon)
        parentRotation = gameObjectAddon->ParentRotation;

    SetParentRotation(parentRotation);

    SetObjectScale(goinfo->size);

    if (GameObjectOverride const* goOverride = GetGameObjectOverride())
    {
        SetFaction(goOverride->Faction);
        SetUInt32Value(GAMEOBJECT_FLAGS, goOverride->Flags);
    }

    SetEntry(goinfo->entry);

    // set name for logs usage, doesn't affect anything ingame
    SetName(goinfo->name);

    SetDisplayId(goinfo->displayId);

    m_model = CreateModel();
    // GAMEOBJECT_BYTES_1, index at 0, 1, 2 and 3
    SetGoType(GameobjectTypes(goinfo->type));
    m_prevGoState = go_state;
    SetGoState(go_state);
    SetGoArtKit(artKit);

    switch (goinfo->type)
    {
        case GAMEOBJECT_TYPE_FISHINGHOLE:
            SetGoAnimProgress(animprogress);
            m_goValue.FishingHole.MaxOpens = urand(GetGOInfo()->fishinghole.minSuccessOpens, GetGOInfo()->fishinghole.maxSuccessOpens);
            break;
        case GAMEOBJECT_TYPE_DESTRUCTIBLE_BUILDING:
            m_goValue.Building.Health = goinfo->building.intactNumHits + goinfo->building.damagedNumHits;
            m_goValue.Building.MaxHealth = m_goValue.Building.Health;
            SetGoAnimProgress(255);
            break;
        case GAMEOBJECT_TYPE_TRANSPORT:
            SetUInt32Value(GAMEOBJECT_LEVEL, goinfo->transport.pause);
            SetGoState(goinfo->transport.startOpen ? GO_STATE_ACTIVE : GO_STATE_READY);
            SetGoAnimProgress(animprogress);
            m_goValue.Transport.PathProgress = 0;
            m_goValue.Transport.AnimationInfo = sTransportMgr->GetTransportAnimInfo(goinfo->entry);
            m_goValue.Transport.CurrentSeg = 0;
            break;
        case GAMEOBJECT_TYPE_FISHINGNODE:
            SetGoAnimProgress(0);
            break;
        case GAMEOBJECT_TYPE_TRAP:
            if (GetGOInfo()->trap.stealthed)
            {
                m_stealth.AddFlag(STEALTH_TRAP);
                m_stealth.AddValue(STEALTH_TRAP, 70);
            }

            if (GetGOInfo()->trap.invisible)
            {
                m_invisibility.AddFlag(INVISIBILITY_TRAP);
                m_invisibility.AddValue(INVISIBILITY_TRAP, 300);
            }
            break;
        default:
            SetGoAnimProgress(animprogress);
            break;
    }

    if (gameObjectAddon && gameObjectAddon->InvisibilityValue)
    {
        m_invisibility.AddFlag(gameObjectAddon->invisibilityType);
        m_invisibility.AddValue(gameObjectAddon->invisibilityType, gameObjectAddon->InvisibilityValue);
    }

    LastUsedScriptID = GetGOInfo()->ScriptId;
    AIM_Initialize();

    // Initialize loot duplicate count depending on raid difficulty
    if (map->Is25ManRaid())
        loot.maxDuplicates = 3;

    if (spawnid)
        m_spawnId = spawnid;

    if (uint32 linkedEntry = GetGOInfo()->GetLinkedGameObjectEntry())
    {
        GameObject* linkedGO = new GameObject();
        if (linkedGO->Create(map->GenerateLowGuid<HighGuid::GameObject>(), linkedEntry, map, phaseMask, pos, rotation, 255, GO_STATE_READY))
        {
            SetLinkedTrap(linkedGO);
            map->AddToMap(linkedGO);
        }
        else
            delete linkedGO;
    }

    return true;
}

void GameObject::Update(uint32 diff)
{
<<<<<<< HEAD
#ifdef ELUNA
    sEluna->UpdateAI(this, diff);
#endif
=======
    m_Events.Update(diff);

>>>>>>> 6feee74c
    if (AI())
        AI()->UpdateAI(diff);
    else if (!AIM_Initialize())
        TC_LOG_ERROR("misc", "Could not initialize GameObjectAI");

    if (m_despawnDelay)
    {
        if (m_despawnDelay > diff)
            m_despawnDelay -= diff;
        else
            DespawnOrUnsummon(0ms, m_despawnRespawnTime);
    }

    switch (m_lootState)
    {
        case GO_NOT_READY:
        {
            switch (GetGoType())
            {
                case GAMEOBJECT_TYPE_TRAP:
                {
                    // Arming Time for GAMEOBJECT_TYPE_TRAP (6)
                    GameObjectTemplate const* goInfo = GetGOInfo();
                    // Bombs
                    if (goInfo->trap.type == 2)
                        // Hardcoded tooltip value
                        m_cooldownTime = GameTime::GetGameTimeMS() + 10 * IN_MILLISECONDS;
                    else if (Unit* owner = GetOwner())
                        if (owner->IsInCombat())
                            m_cooldownTime = GameTime::GetGameTimeMS() + goInfo->trap.startDelay * IN_MILLISECONDS;

                    SetLootState(GO_READY);
                    break;
                }
                case GAMEOBJECT_TYPE_TRANSPORT:
                {
                    if (!m_goValue.Transport.AnimationInfo)
                        break;

                    if (GetGoState() == GO_STATE_READY)
                    {
                        m_goValue.Transport.PathProgress += diff;
                        /* TODO: Fix movement in unloaded grid - currently GO will just disappear
                        uint32 timer = m_goValue.Transport.PathProgress % m_goValue.Transport.AnimationInfo->TotalTime;
                        TransportAnimationEntry const* node = m_goValue.Transport.AnimationInfo->GetAnimNode(timer);
                        if (node && m_goValue.Transport.CurrentSeg != node->TimeSeg)
                        {
                            m_goValue.Transport.CurrentSeg = node->TimeSeg;

                            G3D::Quat rotation;
                            if (TransportRotationEntry const* rot = m_goValue.Transport.AnimationInfo->GetAnimRotation(timer))
                                rotation = G3D::Quat(rot->X, rot->Y, rot->Z, rot->W);

                            G3D::Vector3 pos = rotation.toRotationMatrix()
                                             * G3D::Matrix3::fromEulerAnglesZYX(GetOrientation(), 0.0f, 0.0f)
                                             * G3D::Vector3(node->X, node->Y, node->Z);

                            pos += G3D::Vector3(GetStationaryX(), GetStationaryY(), GetStationaryZ());

                            G3D::Vector3 src(GetPositionX(), GetPositionY(), GetPositionZ());

                            TC_LOG_DEBUG("misc", "Src: %s Dest: %s", src.toString().c_str(), pos.toString().c_str());

                            GetMap()->GameObjectRelocation(this, pos.x, pos.y, pos.z, GetOrientation());
                        }
                        */
                    }
                    break;
                }
                case GAMEOBJECT_TYPE_FISHINGNODE:
                {
                    // fishing code (bobber ready)
                    if (GameTime::GetGameTime() > m_respawnTime - FISHING_BOBBER_READY_TIME)
                    {
                        // splash bobber (bobber ready now)
                        Unit* caster = GetOwner();
                        if (caster && caster->GetTypeId() == TYPEID_PLAYER)
                        {
                            SetGoState(GO_STATE_ACTIVE);
                            SetUInt32Value(GAMEOBJECT_FLAGS, GO_FLAG_NODESPAWN);

                            UpdateData udata;
                            WorldPacket packet;
                            BuildValuesUpdateBlockForPlayer(&udata, caster->ToPlayer());
                            udata.BuildPacket(&packet);
                            caster->ToPlayer()->SendDirectMessage(&packet);

                            SendCustomAnim(GetGoAnimProgress());
                        }

                        m_lootState = GO_READY;                 // can be successfully open with some chance
                    }
                    return;
                }
                default:
                    m_lootState = GO_READY;                         // for other GOis same switched without delay to GO_READY
                    break;
            }
            // NO BREAK for switch (m_lootState)
        }
        case GO_READY:
        {
            if (m_respawnCompatibilityMode)
            {
                if (m_respawnTime > 0)                          // timer on
                {
                    time_t now = GameTime::GetGameTime();
                    if (m_respawnTime <= now)            // timer expired
                    {
                        ObjectGuid dbtableHighGuid(HighGuid::GameObject, GetEntry(), m_spawnId);
                        time_t linkedRespawntime = GetMap()->GetLinkedRespawnTime(dbtableHighGuid);
                        if (linkedRespawntime)             // Can't respawn, the master is dead
                        {
                            ObjectGuid targetGuid = sObjectMgr->GetLinkedRespawnGuid(dbtableHighGuid);
                            if (targetGuid == dbtableHighGuid) // if linking self, never respawn
                                SetRespawnTime(WEEK);
                            else
                                m_respawnTime = (now > linkedRespawntime ? now : linkedRespawntime) + urand(5, MINUTE); // else copy time from master and add a little
                            SaveRespawnTime(); // also save to DB immediately
                            return;
                        }

                        m_respawnTime = 0;
                        m_SkillupList.clear();
                        m_usetimes = 0;

                        // If nearby linked trap exists, respawn it
                        if (GameObject* linkedTrap = GetLinkedTrap())
                            linkedTrap->SetLootState(GO_READY);

                        switch (GetGoType())
                        {
                            case GAMEOBJECT_TYPE_FISHINGNODE:   //  can't fish now
                            {
                                Unit* caster = GetOwner();
                                if (caster && caster->GetTypeId() == TYPEID_PLAYER)
                                {
                                    caster->ToPlayer()->RemoveGameObject(this, false);

                                    WorldPacket data(SMSG_FISH_ESCAPED, 0);
                                    caster->ToPlayer()->SendDirectMessage(&data);
                                }
                                // can be delete
                                m_lootState = GO_JUST_DEACTIVATED;
                                return;
                            }
                            case GAMEOBJECT_TYPE_DOOR:
                            case GAMEOBJECT_TYPE_BUTTON:
                                // We need to open doors if they are closed (add there another condition if this code breaks some usage, but it need to be here for battlegrounds)
                                if (GetGoState() != GO_STATE_READY)
                                    ResetDoorOrButton();
                                break;
                            case GAMEOBJECT_TYPE_FISHINGHOLE:
                                // Initialize a new max fish count on respawn
                                m_goValue.FishingHole.MaxOpens = urand(GetGOInfo()->fishinghole.minSuccessOpens, GetGOInfo()->fishinghole.maxSuccessOpens);
                                break;
                            default:
                                break;
                        }

                        // Despawn timer
                        if (!m_spawnedByDefault)
                        {
                            // Can be despawned or destroyed
                            SetLootState(GO_JUST_DEACTIVATED);
                            return;
                        }

                        // Call AI Reset (required for example in SmartAI to clear one time events)
                        if (AI())
                            AI()->Reset();

                        // Respawn timer
                        uint32 poolid = GetSpawnId() ? sPoolMgr->IsPartOfAPool<GameObject>(GetSpawnId()) : 0;
                        if (poolid)
                            sPoolMgr->UpdatePool<GameObject>(poolid, GetSpawnId());
                        else
                            GetMap()->AddToMap(this);
                    }
                }
            }

            // Set respawn timer
            if (!m_respawnCompatibilityMode && m_respawnTime > 0)
                SaveRespawnTime(0, false);

            if (isSpawned())
            {
                GameObjectTemplate const* goInfo = GetGOInfo();
                if (goInfo->type == GAMEOBJECT_TYPE_TRAP)
                {
                    if (GameTime::GetGameTimeMS() < m_cooldownTime)
                        break;

                    // Type 2 (bomb) does not need to be triggered by a unit and despawns after casting its spell.
                    if (goInfo->trap.type == 2)
                    {
                        SetLootState(GO_ACTIVATED);
                        break;
                    }

                    // Type 0 despawns after being triggered, type 1 does not.
                    /// @todo This is activation radius. Casting radius must be selected from spell data.
                    float radius;
                    if (!goInfo->trap.diameter)
                    {
                        // Battleground traps: data2 == 0 && data5 == 3
                        if (goInfo->trap.cooldown != 3)
                            break;

                        radius = 3.f;
                    }
                    else
                        radius = goInfo->trap.diameter / 2.f;

                    // Pointer to appropriate target if found any
                    Unit* target = nullptr;

                    /// @todo this hack with search required until GO casting not implemented
                    if (Unit* owner = GetOwner())
                    {
                        // Hunter trap: Search units which are unfriendly to the trap's owner
                        Trinity::NearestAttackableNoTotemUnitInObjectRangeCheck checker(this, owner, radius);
                        Trinity::UnitLastSearcher<Trinity::NearestAttackableNoTotemUnitInObjectRangeCheck> searcher(this, target, checker);
                        Cell::VisitAllObjects(this, searcher, radius);
                    }
                    else
                    {
                        // Environmental trap: Any player
                        Player* player = nullptr;
                        Trinity::AnyPlayerInObjectRangeCheck checker(this, radius);
                        Trinity::PlayerSearcher<Trinity::AnyPlayerInObjectRangeCheck> searcher(this, player, checker);
                        Cell::VisitWorldObjects(this, searcher, radius);
                        target = player;
                    }

                    if (target)
                        SetLootState(GO_ACTIVATED, target);

                }
                else if (uint32 max_charges = goInfo->GetCharges())
                {
                    if (m_usetimes >= max_charges)
                    {
                        m_usetimes = 0;
                        SetLootState(GO_JUST_DEACTIVATED);      // can be despawned or destroyed
                    }
                }
            }

            break;
        }
        case GO_ACTIVATED:
        {
            switch (GetGoType())
            {
                case GAMEOBJECT_TYPE_DOOR:
                case GAMEOBJECT_TYPE_BUTTON:
                    if (m_cooldownTime && GameTime::GetGameTimeMS() >= m_cooldownTime)
                        ResetDoorOrButton();
                    break;
                case GAMEOBJECT_TYPE_GOOBER:
                    if (GameTime::GetGameTimeMS() >= m_cooldownTime)
                    {
                        RemoveFlag(GAMEOBJECT_FLAGS, GO_FLAG_IN_USE);
                        SetLootState(GO_JUST_DEACTIVATED);
                    }
                    break;
                case GAMEOBJECT_TYPE_CHEST:
                    if (m_groupLootTimer)
                    {
                        if (m_groupLootTimer <= diff)
                        {
                            Group* group = sGroupMgr->GetGroupByGUID(lootingGroupLowGUID);
                            if (group)
                                group->EndRoll(&loot, GetMap());
                            m_groupLootTimer = 0;
                            lootingGroupLowGUID = 0;
                        }
                        else m_groupLootTimer -= diff;
                    }
                    break;
                case GAMEOBJECT_TYPE_TRAP:
                {
                    GameObjectTemplate const* goInfo = GetGOInfo();
                    if (goInfo->trap.type == 2 && goInfo->trap.spellId)
                    {
                        /// @todo nullptr target won't work for target type 1
                        CastSpell(nullptr, goInfo->trap.spellId);
                        SetLootState(GO_JUST_DEACTIVATED);
                    }
                    else if (Unit* target = ObjectAccessor::GetUnit(*this, m_lootStateUnitGUID))
                    {
                        // Some traps do not have a spell but should be triggered
                        CastSpellExtraArgs args;
                        args.SetOriginalCaster(GetOwnerGUID());
                        if (goInfo->trap.spellId)
                            CastSpell(target, goInfo->trap.spellId, args);

                        // Template value or 4 seconds
                        m_cooldownTime = GameTime::GetGameTimeMS() + (goInfo->trap.cooldown ? goInfo->trap.cooldown : uint32(4)) * IN_MILLISECONDS;

                        if (goInfo->trap.type == 1)
                            SetLootState(GO_JUST_DEACTIVATED);
                        else if (!goInfo->trap.type)
                            SetLootState(GO_READY);

                        // Battleground gameobjects have data2 == 0 && data5 == 3
                        if (!goInfo->trap.diameter && goInfo->trap.cooldown == 3)
                            if (Player* player = target->ToPlayer())
                                if (Battleground* bg = player->GetBattleground())
                                    bg->HandleTriggerBuff(GetGUID());
                    }
                    break;
                }
                default:
                    break;
            }
            break;
        }
        case GO_JUST_DEACTIVATED:
        {
            // If nearby linked trap exists, despawn it
            if (GameObject* linkedTrap = GetLinkedTrap())
                linkedTrap->SetLootState(GO_JUST_DEACTIVATED);

            //if Gameobject should cast spell, then this, but some GOs (type = 10) should be destroyed
            if (GetGoType() == GAMEOBJECT_TYPE_GOOBER)
            {
                uint32 spellId = GetGOInfo()->goober.spellId;

                if (spellId)
                {
                    for (GuidSet::const_iterator it = m_unique_users.begin(); it != m_unique_users.end(); ++it)
                        // m_unique_users can contain only player GUIDs
                        if (Player* owner = ObjectAccessor::GetPlayer(*this, *it))
                            owner->CastSpell(owner, spellId, false);

                    m_unique_users.clear();
                    m_usetimes = 0;
                }

                SetGoState(GO_STATE_READY);

                //any return here in case battleground traps
                if (GameObjectOverride const* goOverride = GetGameObjectOverride())
                    if (goOverride->Flags & GO_FLAG_NODESPAWN)
                        return;
            }

            loot.clear();

            //! If this is summoned by a spell with ie. SPELL_EFFECT_SUMMON_OBJECT_WILD, with or without owner, we check respawn criteria based on spell
            //! The GetOwnerGUID() check is mostly for compatibility with hacky scripts - 99% of the time summoning should be done trough spells.
            if (GetSpellId() || GetOwnerGUID())
            {
                SetRespawnTime(0);
                Delete();
                return;
            }

            SetLootState(GO_READY);

            //burning flags in some battlegrounds, if you find better condition, just add it
            if (GetGOInfo()->IsDespawnAtAction() || GetGoAnimProgress() > 0)
            {
                SendObjectDeSpawnAnim(GetGUID());
                //reset flags
                if (GameObjectOverride const* goOverride = GetGameObjectOverride())
                    SetUInt32Value(GAMEOBJECT_FLAGS, goOverride->Flags);
            }

            if (!m_respawnDelayTime)
                return;

            // ToDo: Decide if we should properly despawn these. Maybe they expect to be able to manually respawn from script?
            if (!m_spawnedByDefault)
            {
                m_respawnTime = 0;
                DestroyForNearbyPlayers(); // old UpdateObjectVisibility()
                return;
            }

            uint32 respawnDelay = m_respawnDelayTime;
            if (uint32 scalingMode = sWorld->getIntConfig(CONFIG_RESPAWN_DYNAMICMODE))
                GetMap()->ApplyDynamicModeRespawnScaling(this, this->m_spawnId, respawnDelay, scalingMode);
            m_respawnTime = GameTime::GetGameTime() + respawnDelay;

            // if option not set then object will be saved at grid unload
            // Otherwise just save respawn time to map object memory
            if (sWorld->getBoolConfig(CONFIG_SAVE_RESPAWN_TIME_IMMEDIATELY))
                SaveRespawnTime();

            if (!m_respawnCompatibilityMode)
            {
                // Respawn time was just saved if set to save to DB
                // If not, we save only to map memory
                if (!sWorld->getBoolConfig(CONFIG_SAVE_RESPAWN_TIME_IMMEDIATELY))
                    SaveRespawnTime(0, false);

                // Then despawn
                AddObjectToRemoveList();
                return;
            }

            DestroyForNearbyPlayers(); // old UpdateObjectVisibility()
            break;
        }
    }
}

GameObjectOverride const* GameObject::GetGameObjectOverride() const
{
    if (m_spawnId)
    {
        if (GameObjectOverride const* goOverride = sObjectMgr->GetGameObjectOverride(m_spawnId))
            return goOverride;
    }

    return m_goTemplateAddon;
}

void GameObject::Refresh()
{
    // Do not refresh despawned GO from spellcast (GO's from spellcast are destroyed after despawn)
    if (m_respawnTime > 0 && m_spawnedByDefault)
        return;

    if (isSpawned())
        GetMap()->AddToMap(this);
}

void GameObject::AddUniqueUse(Player* player)
{
    AddUse();
    m_unique_users.insert(player->GetGUID());
}

void GameObject::DespawnOrUnsummon(Milliseconds const& delay, Seconds const& forceRespawnTime)
{
    if (delay > 0ms)
    {
        if (!m_despawnDelay || m_despawnDelay > delay.count())
        {
            m_despawnDelay = delay.count();
            m_despawnRespawnTime = forceRespawnTime;
        }
    }
    else
    {
        uint32 const respawnDelay = (forceRespawnTime > 0s) ? forceRespawnTime.count() : m_respawnDelayTime;
        if (m_goData && respawnDelay)
            SaveRespawnTime(respawnDelay);
        Delete();
    }
}

void GameObject::Delete()
{
    SetLootState(GO_NOT_READY);
    RemoveFromOwner();

    SendObjectDeSpawnAnim(GetGUID());

    SetGoState(GO_STATE_READY);

    if (GameObjectOverride const* goOverride = GetGameObjectOverride())
        SetUInt32Value(GAMEOBJECT_FLAGS, goOverride->Flags);

    uint32 poolid = GetSpawnId() ? sPoolMgr->IsPartOfAPool<GameObject>(GetSpawnId()) : 0;
    if (poolid)
        sPoolMgr->UpdatePool<GameObject>(poolid, GetSpawnId());
    else
        AddObjectToRemoveList();
}

void GameObject::getFishLoot(Loot* fishloot, Player* loot_owner)
{
    fishloot->clear();

    uint32 zone, subzone;
    uint32 defaultzone = 1;
    GetZoneAndAreaId(zone, subzone);

    // if subzone loot exist use it
    fishloot->FillLoot(subzone, LootTemplates_Fishing, loot_owner, true, true);
    if (fishloot->empty())  //use this becase if zone or subzone has set LOOT_MODE_JUNK_FISH,Even if no normal drop, fishloot->FillLoot return true. it wrong.
    {
        //subzone no result,use zone loot
        fishloot->FillLoot(zone, LootTemplates_Fishing, loot_owner, true, true);
        //use zone 1 as default, somewhere fishing got nothing,becase subzone and zone not set, like Off the coast of Storm Peaks.
        if (fishloot->empty())
            fishloot->FillLoot(defaultzone, LootTemplates_Fishing, loot_owner, true, true);
    }
}

void GameObject::getFishLootJunk(Loot* fishloot, Player* loot_owner)
{
    fishloot->clear();

    uint32 zone, subzone;
    uint32 defaultzone = 1;
    GetZoneAndAreaId(zone, subzone);

    // if subzone loot exist use it
    fishloot->FillLoot(subzone, LootTemplates_Fishing, loot_owner, true, true, LOOT_MODE_JUNK_FISH);
    if (fishloot->empty())  //use this becase if zone or subzone has normal mask drop, then fishloot->FillLoot return true.
    {
        //use zone loot
        fishloot->FillLoot(zone, LootTemplates_Fishing, loot_owner, true, true, LOOT_MODE_JUNK_FISH);
        if (fishloot->empty())
            //use zone 1 as default
            fishloot->FillLoot(defaultzone, LootTemplates_Fishing, loot_owner, true, true, LOOT_MODE_JUNK_FISH);
    }
}

void GameObject::SaveToDB()
{
    // this should only be used when the gameobject has already been loaded
    // preferably after adding to map, because mapid may not be valid otherwise
    GameObjectData const* data = sObjectMgr->GetGameObjectData(m_spawnId);
    if (!data)
    {
        TC_LOG_ERROR("misc", "GameObject::SaveToDB failed, cannot get gameobject data!");
        return;
    }

    SaveToDB(GetMapId(), data->spawnMask, data->phaseMask);
}

void GameObject::SaveToDB(uint32 mapid, uint8 spawnMask, uint32 phaseMask)
{
    GameObjectTemplate const* goI = GetGOInfo();
    if (!goI)
        return;

    if (!m_spawnId)
        m_spawnId = sObjectMgr->GenerateGameObjectSpawnId();

    // update in loaded data (changing data only in this place)
    GameObjectData& data = sObjectMgr->NewOrExistGameObjectData(m_spawnId);

    if (!data.spawnId)
        data.spawnId = m_spawnId;
    ASSERT(data.spawnId == m_spawnId);
    data.id = GetEntry();
    data.spawnPoint.WorldRelocate(this);
    data.phaseMask = phaseMask;
    data.rotation = m_worldRotation;
    data.spawntimesecs = m_spawnedByDefault ? m_respawnDelayTime : -(int32)m_respawnDelayTime;
    data.animprogress = GetGoAnimProgress();
    data.goState = GetGoState();
    data.spawnMask = spawnMask;
    data.artKit = GetGoArtKit();
    if (!data.spawnGroupData)
        data.spawnGroupData = sObjectMgr->GetDefaultSpawnGroup();

    // Update in DB
    SQLTransaction trans = WorldDatabase.BeginTransaction();

    uint8 index = 0;

    PreparedStatement* stmt = WorldDatabase.GetPreparedStatement(WORLD_DEL_GAMEOBJECT);
    stmt->setUInt32(0, m_spawnId);
    trans->Append(stmt);

    stmt = WorldDatabase.GetPreparedStatement(WORLD_INS_GAMEOBJECT);
    stmt->setUInt32(index++, m_spawnId);
    stmt->setUInt32(index++, GetEntry());
    stmt->setUInt16(index++, uint16(mapid));
    stmt->setUInt8(index++, spawnMask);
    stmt->setUInt32(index++, GetPhaseMask());
    stmt->setFloat(index++, GetPositionX());
    stmt->setFloat(index++, GetPositionY());
    stmt->setFloat(index++, GetPositionZ());
    stmt->setFloat(index++, GetOrientation());
    stmt->setFloat(index++, m_worldRotation.x);
    stmt->setFloat(index++, m_worldRotation.y);
    stmt->setFloat(index++, m_worldRotation.z);
    stmt->setFloat(index++, m_worldRotation.w);
    stmt->setInt32(index++, int32(m_respawnDelayTime));
    stmt->setUInt8(index++, GetGoAnimProgress());
    stmt->setUInt8(index++, uint8(GetGoState()));
    trans->Append(stmt);

    WorldDatabase.CommitTransaction(trans);
}

bool GameObject::LoadFromDB(ObjectGuid::LowType spawnId, Map* map, bool addToMap, bool)
{
    GameObjectData const* data = sObjectMgr->GetGameObjectData(spawnId);

    if (!data)
    {
        TC_LOG_ERROR("sql.sql", "Gameobject (GUID: %u) not found in table `gameobject`, can't load. ", spawnId);
        return false;
    }

    uint32 entry = data->id;
    //uint32 map_id = data->mapid;                          // already used before call
    uint32 phaseMask = data->phaseMask;

    uint32 animprogress = data->animprogress;
    GOState go_state = data->goState;
    uint32 artKit = data->artKit;

    m_spawnId = spawnId;
    m_respawnCompatibilityMode = ((data->spawnGroupData->flags & SPAWNGROUP_FLAG_COMPATIBILITY_MODE) != 0);
    if (!Create(map->GenerateLowGuid<HighGuid::GameObject>(), entry, map, phaseMask, data->spawnPoint, data->rotation, animprogress, go_state, artKit, !m_respawnCompatibilityMode))
        return false;

    if (data->spawntimesecs >= 0)
    {
        m_spawnedByDefault = true;

        if (!GetGOInfo()->GetDespawnPossibility() && !GetGOInfo()->IsDespawnAtAction())
        {
            SetFlag(GAMEOBJECT_FLAGS, GO_FLAG_NODESPAWN);
            m_respawnDelayTime = 0;
            m_respawnTime = 0;
        }
        else
        {
            m_respawnDelayTime = data->spawntimesecs;
            m_respawnTime = GetMap()->GetGORespawnTime(m_spawnId);

            // ready to respawn
            if (m_respawnTime && m_respawnTime <= GameTime::GetGameTime())
            {
                m_respawnTime = 0;
                GetMap()->RemoveRespawnTime(SPAWN_TYPE_GAMEOBJECT, m_spawnId);
            }
        }
    }
    else
    {
        if (!m_respawnCompatibilityMode)
        {
            TC_LOG_WARN("sql.sql", "GameObject %u (SpawnID %u) is not spawned by default, but tries to use a non-hack spawn system. This will not work. Defaulting to compatibility mode.", entry, spawnId);
            m_respawnCompatibilityMode = true;
        }

        m_spawnedByDefault = false;
        m_respawnDelayTime = -data->spawntimesecs;
        m_respawnTime = 0;
    }

    m_goData = data;

    if (addToMap && !GetMap()->AddToMap(this))
        return false;

    return true;
}

void GameObject::DeleteFromDB()
{
    GetMap()->RemoveRespawnTime(SPAWN_TYPE_GAMEOBJECT, m_spawnId);
    sObjectMgr->DeleteGameObjectData(m_spawnId);

    SQLTransaction trans = WorldDatabase.BeginTransaction();

    PreparedStatement* stmt = WorldDatabase.GetPreparedStatement(WORLD_DEL_GAMEOBJECT);
    stmt->setUInt32(0, m_spawnId);
    trans->Append(stmt);

    stmt = WorldDatabase.GetPreparedStatement(WORLD_DEL_SPAWNGROUP_MEMBER);
    stmt->setUInt8(0, uint8(SPAWN_TYPE_GAMEOBJECT));
    stmt->setUInt32(1, m_spawnId);
    trans->Append(stmt);

    stmt = WorldDatabase.GetPreparedStatement(WORLD_DEL_EVENT_GAMEOBJECT);
    stmt->setUInt32(0, m_spawnId);
    trans->Append(stmt);

    stmt = WorldDatabase.GetPreparedStatement(WORLD_DEL_LINKED_RESPAWN);
    stmt->setUInt32(0, m_spawnId);
    stmt->setUInt32(1, LINKED_RESPAWN_GO_TO_GO);
    trans->Append(stmt);

    stmt = WorldDatabase.GetPreparedStatement(WORLD_DEL_LINKED_RESPAWN);
    stmt->setUInt32(0, m_spawnId);
    stmt->setUInt32(1, LINKED_RESPAWN_GO_TO_CREATURE);
    trans->Append(stmt);

    stmt = WorldDatabase.GetPreparedStatement(WORLD_DEL_LINKED_RESPAWN_MASTER);
    stmt->setUInt32(0, m_spawnId);
    stmt->setUInt32(1, LINKED_RESPAWN_GO_TO_GO);
    trans->Append(stmt);

    stmt = WorldDatabase.GetPreparedStatement(WORLD_DEL_LINKED_RESPAWN_MASTER);
    stmt->setUInt32(0, m_spawnId);
    stmt->setUInt32(1, LINKED_RESPAWN_CREATURE_TO_GO);
    trans->Append(stmt);

    WorldDatabase.CommitTransaction(trans);
}

/*********************************************************/
/***                    QUEST SYSTEM                   ***/
/*********************************************************/
bool GameObject::hasQuest(uint32 quest_id) const
{
    QuestRelationBounds qr = sObjectMgr->GetGOQuestRelationBounds(GetEntry());
    for (QuestRelations::const_iterator itr = qr.first; itr != qr.second; ++itr)
    {
        if (itr->second == quest_id)
            return true;
    }
    return false;
}

bool GameObject::hasInvolvedQuest(uint32 quest_id) const
{
    QuestRelationBounds qir = sObjectMgr->GetGOQuestInvolvedRelationBounds(GetEntry());
    for (QuestRelations::const_iterator itr = qir.first; itr != qir.second; ++itr)
    {
        if (itr->second == quest_id)
            return true;
    }
    return false;
}

bool GameObject::IsTransport() const
{
    // If something is marked as a transport, don't transmit an out of range packet for it.
    GameObjectTemplate const* gInfo = GetGOInfo();
    if (!gInfo)
        return false;

    return gInfo->type == GAMEOBJECT_TYPE_TRANSPORT || gInfo->type == GAMEOBJECT_TYPE_MO_TRANSPORT;
}

// is Dynamic transport = non-stop Transport
bool GameObject::IsDynTransport() const
{
    // If something is marked as a transport, don't transmit an out of range packet for it.
    GameObjectTemplate const* gInfo = GetGOInfo();
    if (!gInfo)
        return false;

    return gInfo->type == GAMEOBJECT_TYPE_MO_TRANSPORT || (gInfo->type == GAMEOBJECT_TYPE_TRANSPORT && !gInfo->transport.pause);
}

bool GameObject::IsDestructibleBuilding() const
{
    GameObjectTemplate const* gInfo = GetGOInfo();
    if (!gInfo)
        return false;

    return gInfo->type == GAMEOBJECT_TYPE_DESTRUCTIBLE_BUILDING;
}

void GameObject::SaveRespawnTime(uint32 forceDelay, bool savetodb)
{
    if (m_goData && (forceDelay || m_respawnTime > GameTime::GetGameTime()) && m_spawnedByDefault)
    {
        if (m_respawnCompatibilityMode)
        {
            GetMap()->SaveRespawnTimeDB(SPAWN_TYPE_GAMEOBJECT, m_spawnId, m_respawnTime);
            return;
        }

        uint32 thisRespawnTime = forceDelay ? GameTime::GetGameTime() + forceDelay : m_respawnTime;
        GetMap()->SaveRespawnTime(SPAWN_TYPE_GAMEOBJECT, m_spawnId, GetEntry(), thisRespawnTime, GetZoneId(), Trinity::ComputeGridCoord(GetPositionX(), GetPositionY()).GetId(), m_goData->dbData ? savetodb : false);
    }
}

bool GameObject::IsNeverVisible() const
{
    if (WorldObject::IsNeverVisible())
        return true;

    if (GetGoType() == GAMEOBJECT_TYPE_SPELL_FOCUS && GetGOInfo()->spellFocus.serverOnly == 1)
        return true;

    return false;
}

bool GameObject::IsAlwaysVisibleFor(WorldObject const* seer) const
{
    if (WorldObject::IsAlwaysVisibleFor(seer))
        return true;

    if (IsTransport() || IsDestructibleBuilding())
        return true;

    if (!seer)
        return false;

    // Always seen by owner and friendly units
    if (ObjectGuid guid = GetOwnerGUID())
    {
        if (seer->GetGUID() == guid)
            return true;

        Unit* owner = GetOwner();
        if (Unit const* unitSeer = seer->ToUnit())
            if (owner && owner->IsFriendlyTo(unitSeer))
                return true;
    }

    return false;
}

bool GameObject::IsInvisibleDueToDespawn() const
{
    if (WorldObject::IsInvisibleDueToDespawn())
        return true;

    // Despawned
    if (!isSpawned())
        return true;

    return false;
}

uint8 GameObject::getLevelForTarget(WorldObject const* target) const
{
    if (Unit* owner = GetOwner())
        return owner->getLevelForTarget(target);

    return 1;
}

time_t GameObject::GetRespawnTimeEx() const
{
    time_t now = GameTime::GetGameTime();
    if (m_respawnTime > now)
        return m_respawnTime;
    else
        return now;
}

void GameObject::SetRespawnTime(int32 respawn)
{
    m_respawnTime = respawn > 0 ? GameTime::GetGameTime() + respawn : 0;
    m_respawnDelayTime = respawn > 0 ? respawn : 0;
    if (respawn && !m_spawnedByDefault)
        UpdateObjectVisibility(true);
}

void GameObject::Respawn()
{
    if (m_spawnedByDefault && m_respawnTime > 0)
    {
        m_respawnTime = GameTime::GetGameTime();
        GetMap()->RemoveRespawnTime(SPAWN_TYPE_GAMEOBJECT, m_spawnId, true);
    }
}

bool GameObject::ActivateToQuest(Player* target) const
{
    if (target->HasQuestForGO(GetEntry()))
        return true;

    if (!sObjectMgr->IsGameObjectForQuests(GetEntry()))
        return false;

    switch (GetGoType())
    {
        case GAMEOBJECT_TYPE_QUESTGIVER:
        {
            GameObject* go = const_cast<GameObject*>(this);
            QuestGiverStatus questStatus = target->GetQuestDialogStatus(go);
            if (questStatus > DIALOG_STATUS_UNAVAILABLE)
                return true;
            break;
        }
        case GAMEOBJECT_TYPE_CHEST:
        {
            // scan GO chest with loot including quest items
            if (LootTemplates_Gameobject.HaveQuestLootForPlayer(GetGOInfo()->GetLootId(), target))
            {
                if (Battleground const* bg = target->GetBattleground())
                    return bg->CanActivateGO(GetEntry(), target->GetTeam());
                return true;
            }
            break;
        }
        case GAMEOBJECT_TYPE_GENERIC:
        {
            if (GetGOInfo()->_generic.questID == -1 || target->GetQuestStatus(GetGOInfo()->_generic.questID) == QUEST_STATUS_INCOMPLETE)
                return true;
            break;
        }
        case GAMEOBJECT_TYPE_GOOBER:
        {
            if (GetGOInfo()->goober.questId == -1 || target->GetQuestStatus(GetGOInfo()->goober.questId) == QUEST_STATUS_INCOMPLETE)
                return true;
            break;
        }
        default:
            break;
    }

    return false;
}

void GameObject::TriggeringLinkedGameObject(uint32 trapEntry, Unit* target)
{
    GameObjectTemplate const* trapInfo = sObjectMgr->GetGameObjectTemplate(trapEntry);
    if (!trapInfo || trapInfo->type != GAMEOBJECT_TYPE_TRAP)
        return;

    SpellInfo const* trapSpell = sSpellMgr->GetSpellInfo(trapInfo->trap.spellId);
    if (!trapSpell)                                          // checked at load already
        return;

    if (GameObject* trapGO = GetLinkedTrap())
        trapGO->CastSpell(target, trapSpell->Id);
}

GameObject* GameObject::LookupFishingHoleAround(float range)
{
    GameObject* ok = nullptr;
    Trinity::NearestGameObjectFishingHole u_check(*this, range);
    Trinity::GameObjectSearcher<Trinity::NearestGameObjectFishingHole> checker(this, ok, u_check);
    Cell::VisitGridObjects(this, checker, range);
    return ok;
}

void GameObject::ResetDoorOrButton()
{
    if (m_lootState == GO_READY || m_lootState == GO_JUST_DEACTIVATED)
        return;

    RemoveFlag(GAMEOBJECT_FLAGS, GO_FLAG_IN_USE);
    SetGoState(m_prevGoState);

    SetLootState(GO_JUST_DEACTIVATED);
    m_cooldownTime = 0;
}

void GameObject::UseDoorOrButton(uint32 time_to_restore, bool alternative /* = false */, Unit* user /*=nullptr*/)
{
    if (m_lootState != GO_READY)
        return;

    if (!time_to_restore)
        time_to_restore = GetGOInfo()->GetAutoCloseTime();

    SwitchDoorOrButton(true, alternative);
    SetLootState(GO_ACTIVATED, user);

    m_cooldownTime = time_to_restore ? (GameTime::GetGameTimeMS() + time_to_restore) : 0;
}

void GameObject::SetGoArtKit(uint8 kit)
{
    SetByteValue(GAMEOBJECT_BYTES_1, 2, kit);
    GameObjectData* data = const_cast<GameObjectData*>(sObjectMgr->GetGameObjectData(m_spawnId));
    if (data)
        data->artKit = kit;
}

void GameObject::SetGoArtKit(uint8 artkit, GameObject* go, ObjectGuid::LowType lowguid)
{
    GameObjectData const* data = nullptr;
    if (go)
    {
        go->SetGoArtKit(artkit);
        data = go->GetGameObjectData();
    }
    else if (lowguid)
        data = sObjectMgr->GetGameObjectData(lowguid);

    if (data)
        const_cast<GameObjectData*>(data)->artKit = artkit;
}

void GameObject::SwitchDoorOrButton(bool activate, bool alternative /* = false */)
{
    if (activate)
        SetFlag(GAMEOBJECT_FLAGS, GO_FLAG_IN_USE);
    else
        RemoveFlag(GAMEOBJECT_FLAGS, GO_FLAG_IN_USE);

    if (GetGoState() == GO_STATE_READY)                      //if closed -> open
        SetGoState(alternative ? GO_STATE_ACTIVE_ALTERNATIVE : GO_STATE_ACTIVE);
    else                                                    //if open -> close
        SetGoState(GO_STATE_READY);
}

void GameObject::Use(Unit* user)
{
    // by default spell caster is user
    Unit* spellCaster = user;
    uint32 spellId = 0;
    bool triggered = false;

    if (Player* playerUser = user->ToPlayer())
    {
        if (!m_goInfo->IsUsableMounted())
            playerUser->Dismount();

        playerUser->PlayerTalkClass->ClearMenus();
#ifdef ELUNA
        if (sEluna->OnGossipHello(playerUser, this))
            return;
#endif
        if (AI()->GossipHello(playerUser))
            return;
    }

    // If cooldown data present in template
    if (uint32 cooldown = GetGOInfo()->GetCooldown())
    {
        if (GameTime::GetGameTimeMS() < m_cooldownTime)
            return;

        m_cooldownTime = GameTime::GetGameTimeMS() + cooldown * IN_MILLISECONDS;
    }

    switch (GetGoType())
    {
        case GAMEOBJECT_TYPE_DOOR:                          //0
        case GAMEOBJECT_TYPE_BUTTON:                        //1
            //doors/buttons never really despawn, only reset to default state/flags
            UseDoorOrButton(0, false, user);
            return;
        case GAMEOBJECT_TYPE_QUESTGIVER:                    //2
        {
            if (user->GetTypeId() != TYPEID_PLAYER)
                return;

            Player* player = user->ToPlayer();

            player->PrepareGossipMenu(this, GetGOInfo()->questgiver.gossipID, true);
            player->SendPreparedGossip(this);
            return;
        }
        case GAMEOBJECT_TYPE_TRAP:                          //6
        {
            GameObjectTemplate const* goInfo = GetGOInfo();
            if (goInfo->trap.spellId)
                CastSpell(user, goInfo->trap.spellId);

            m_cooldownTime = GameTime::GetGameTimeMS() + (goInfo->trap.cooldown ? goInfo->trap.cooldown : uint32(4)) * IN_MILLISECONDS;   // template or 4 seconds

            if (goInfo->trap.type == 1)         // Deactivate after trigger
                SetLootState(GO_JUST_DEACTIVATED);

            return;
        }
        //Sitting: Wooden bench, chairs enzz
        case GAMEOBJECT_TYPE_CHAIR:                         //7
        {
            GameObjectTemplate const* info = GetGOInfo();
            if (!info)
                return;

            if (user->GetTypeId() != TYPEID_PLAYER)
                return;

            if (ChairListSlots.empty())        // this is called once at first chair use to make list of available slots
            {
                if (info->chair.slots > 0)     // sometimes chairs in DB have error in fields and we dont know number of slots
                    for (uint32 i = 0; i < info->chair.slots; ++i)
                        ChairListSlots[i].Clear(); // Last user of current slot set to 0 (none sit here yet)
                else
                    ChairListSlots[0].Clear();     // error in DB, make one default slot
            }

            Player* player = user->ToPlayer();

            // a chair may have n slots. we have to calculate their positions and teleport the player to the nearest one

            float lowestDist = DEFAULT_VISIBILITY_DISTANCE;

            uint32 nearest_slot = 0;
            float x_lowest = GetPositionX();
            float y_lowest = GetPositionY();

            // the object orientation + 1/2 pi
            // every slot will be on that straight line
            float orthogonalOrientation = GetOrientation() + float(M_PI) * 0.5f;
            // find nearest slot
            bool found_free_slot = false;
            for (ChairSlotAndUser::iterator itr = ChairListSlots.begin(); itr != ChairListSlots.end(); ++itr)
            {
                // the distance between this slot and the center of the go - imagine a 1D space
                float relativeDistance = (info->size*itr->first)-(info->size*(info->chair.slots-1)/2.0f);

                float x_i = GetPositionX() + relativeDistance * std::cos(orthogonalOrientation);
                float y_i = GetPositionY() + relativeDistance * std::sin(orthogonalOrientation);

                if (itr->second)
                {
                    if (Player* ChairUser = ObjectAccessor::GetPlayer(*this, itr->second))
                    {
                        if (ChairUser->IsSitState() && ChairUser->GetStandState() != UNIT_STAND_STATE_SIT && ChairUser->GetExactDist2d(x_i, y_i) < 0.1f)
                            continue;        // This seat is already occupied by ChairUser. NOTE: Not sure if the ChairUser->GetStandState() != UNIT_STAND_STATE_SIT check is required.
                        else
                            itr->second.Clear(); // This seat is unoccupied.
                    }
                    else
                        itr->second.Clear();     // The seat may of had an occupant, but they're offline.
                }

                found_free_slot = true;

                // calculate the distance between the player and this slot
                float thisDistance = player->GetDistance2d(x_i, y_i);

                if (thisDistance <= lowestDist)
                {
                    nearest_slot = itr->first;
                    lowestDist = thisDistance;
                    x_lowest = x_i;
                    y_lowest = y_i;
                }
            }

            if (found_free_slot)
            {
                ChairSlotAndUser::iterator itr = ChairListSlots.find(nearest_slot);
                if (itr != ChairListSlots.end())
                {
                    itr->second = player->GetGUID(); //this slot in now used by player
                    player->TeleportTo(GetMapId(), x_lowest, y_lowest, GetPositionZ(), GetOrientation(), TELE_TO_NOT_LEAVE_TRANSPORT | TELE_TO_NOT_LEAVE_COMBAT | TELE_TO_NOT_UNSUMMON_PET);
                    player->SetStandState(UNIT_STAND_STATE_SIT_LOW_CHAIR+info->chair.height);
                    return;
                }
            }

            return;
        }
        //big gun, its a spell/aura
        case GAMEOBJECT_TYPE_GOOBER:                        //10
        {
            GameObjectTemplate const* info = GetGOInfo();

            if (Player* player = user->ToPlayer())
            {
                if (info->goober.pageId)                    // show page...
                {
                    WorldPacket data(SMSG_GAMEOBJECT_PAGETEXT, 8);
                    data << GetGUID();
                    player->SendDirectMessage(&data);
                }
                else if (info->goober.gossipID)
                {
                    player->PrepareGossipMenu(this, info->goober.gossipID);
                    player->SendPreparedGossip(this);
                }

                if (info->goober.eventId)
                {
                    TC_LOG_DEBUG("maps.script", "Goober ScriptStart id %u for GO entry %u (GUID %u).", info->goober.eventId, GetEntry(), GetSpawnId());
                    GetMap()->ScriptsStart(sEventScripts, info->goober.eventId, player, this);
                    EventInform(info->goober.eventId, user);
                }

                // possible quest objective for active quests
                if (info->goober.questId && sObjectMgr->GetQuestTemplate(info->goober.questId))
                {
                    //Quest require to be active for GO using
                    if (player->GetQuestStatus(info->goober.questId) != QUEST_STATUS_INCOMPLETE)
                        break;
                }

                if (Group* group = player->GetGroup())
                {
                    for (GroupReference const* itr = group->GetFirstMember(); itr != nullptr; itr = itr->next())
                        if (Player* member = itr->GetSource())
                            if (member->IsAtGroupRewardDistance(this))
                                member->KillCreditGO(info->entry, GetGUID());
                }
                else
                    player->KillCreditGO(info->entry, GetGUID());
            }

            if (uint32 trapEntry = info->goober.linkedTrapId)
                TriggeringLinkedGameObject(trapEntry, user);

            SetFlag(GAMEOBJECT_FLAGS, GO_FLAG_IN_USE);
            SetLootState(GO_ACTIVATED, user);

            // this appear to be ok, however others exist in addition to this that should have custom (ex: 190510, 188692, 187389)
            if (info->goober.customAnim)
                SendCustomAnim(GetGoAnimProgress());
            else
                SetGoState(GO_STATE_ACTIVE);

            m_cooldownTime = GameTime::GetGameTimeMS() + info->GetAutoCloseTime();

            // cast this spell later if provided
            spellId = info->goober.spellId;
            spellCaster = nullptr;

            break;
        }
        case GAMEOBJECT_TYPE_CAMERA:                        //13
        {
            GameObjectTemplate const* info = GetGOInfo();
            if (!info)
                return;

            if (user->GetTypeId() != TYPEID_PLAYER)
                return;

            Player* player = user->ToPlayer();

            if (info->camera.cinematicId)
                player->SendCinematicStart(info->camera.cinematicId);

            if (info->camera.eventID)
            {
                GetMap()->ScriptsStart(sEventScripts, info->camera.eventID, player, this);
                EventInform(info->camera.eventID, user);
            }

            return;
        }
        //fishing bobber
        case GAMEOBJECT_TYPE_FISHINGNODE:                   //17
        {
            Player* player = user->ToPlayer();
            if (!player)
                return;

            if (player->GetGUID() != GetOwnerGUID())
                return;

            switch (getLootState())
            {
                case GO_READY:                              // ready for loot
                {
                    uint32 zone, subzone;
                    GetZoneAndAreaId(zone, subzone);

                    int32 zone_skill = sObjectMgr->GetFishingBaseSkillLevel(subzone);
                    if (!zone_skill)
                        zone_skill = sObjectMgr->GetFishingBaseSkillLevel(zone);

                    //provide error, no fishable zone or area should be 0
                    if (!zone_skill)
                        TC_LOG_ERROR("sql.sql", "Fishable areaId %u are not properly defined in `skill_fishing_base_level`.", subzone);

                    int32 skill = player->GetSkillValue(SKILL_FISHING);

                    int32 chance;
                    if (skill < zone_skill)
                    {
                        chance = int32(pow((double)skill/zone_skill, 2) * 100);
                        if (chance < 1)
                            chance = 1;
                    }
                    else
                        chance = 100;

                    int32 roll = irand(1, 100);

                    TC_LOG_DEBUG("misc", "Fishing check (skill: %i zone min skill: %i chance %i roll: %i", skill, zone_skill, chance, roll);

                    player->UpdateFishingSkill();

                    /// @todo find reasonable value for fishing hole search
                    GameObject* fishingPool = LookupFishingHoleAround(20.0f + CONTACT_DISTANCE);

                    // If fishing skill is high enough, or if fishing on a pool, send correct loot.
                    // Fishing pools have no skill requirement as of patch 3.3.0 (undocumented change).
                    if (chance >= roll || fishingPool)
                    {
                        /// @todo I do not understand this hack. Need some explanation.
                        // prevent removing GO at spell cancel
                        RemoveFromOwner();
                        SetOwnerGUID(player->GetGUID());
                        SetSpellId(0); // prevent removing unintended auras at Unit::RemoveGameObject

                        if (fishingPool)
                        {
                            fishingPool->Use(player);
                            SetLootState(GO_JUST_DEACTIVATED);
                        }
                        else
                            player->SendLoot(GetGUID(), LOOT_FISHING);
                    }
                    else // If fishing skill is too low, send junk loot.
                        player->SendLoot(GetGUID(), LOOT_FISHING_JUNK);
                    break;
                }
                case GO_JUST_DEACTIVATED:                   // nothing to do, will be deleted at next update
                    break;
                default:
                {
                    SetLootState(GO_JUST_DEACTIVATED);

                    WorldPacket data(SMSG_FISH_NOT_HOOKED, 0);
                    player->SendDirectMessage(&data);
                    break;
                }
            }

            player->FinishSpell(CURRENT_CHANNELED_SPELL);
            return;
        }

        case GAMEOBJECT_TYPE_SUMMONING_RITUAL:              //18
        {
            if (user->GetTypeId() != TYPEID_PLAYER)
                return;

            Player* player = user->ToPlayer();

            Unit* owner = GetOwner();

            GameObjectTemplate const* info = GetGOInfo();

            Player* m_ritualOwner = nullptr;
            if (m_ritualOwnerGUID)
                m_ritualOwner = ObjectAccessor::FindPlayer(m_ritualOwnerGUID);

            // ritual owner is set for GO's without owner (not summoned)
            if (!m_ritualOwner && !owner)
            {
                m_ritualOwnerGUID = player->GetGUID();
                m_ritualOwner = player;
            }

            if (owner)
            {
                if (owner->GetTypeId() != TYPEID_PLAYER)
                    return;

                // accept only use by player from same group as owner, excluding owner itself (unique use already added in spell effect)
                if (player == owner->ToPlayer() || (info->summoningRitual.castersGrouped && !player->IsInSameRaidWith(owner->ToPlayer())))
                    return;

                // expect owner to already be channeling, so if not...
                if (!owner->GetCurrentSpell(CURRENT_CHANNELED_SPELL))
                    return;

                // in case summoning ritual caster is GO creator
                spellCaster = owner;
            }
            else
            {
                if (player != m_ritualOwner && (info->summoningRitual.castersGrouped && !player->IsInSameRaidWith(m_ritualOwner)))
                    return;

                spellCaster = player;
            }

            AddUniqueUse(player);

            if (info->summoningRitual.animSpell)
            {
                player->CastSpell(player, info->summoningRitual.animSpell, true);

                // for this case, summoningRitual.spellId is always triggered
                triggered = true;
            }

            // full amount unique participants including original summoner
            if (GetUniqueUseCount() == info->summoningRitual.reqParticipants)
            {
                if (m_ritualOwner)
                    spellCaster = m_ritualOwner;

                spellId = info->summoningRitual.spellId;

                if (spellId == 62330)                       // GO store nonexistent spell, replace by expected
                {
                    // spell have reagent and mana cost but it not expected use its
                    // it triggered spell in fact cast at currently channeled GO
                    spellId = 61993;
                    triggered = true;
                }

                // Cast casterTargetSpell at a random GO user
                // on the current DB there is only one gameobject that uses this (Ritual of Doom)
                // and its required target number is 1 (outter for loop will run once)
                if (info->summoningRitual.casterTargetSpell && info->summoningRitual.casterTargetSpell != 1) // No idea why this field is a bool in some cases
                    for (uint32 i = 0; i < info->summoningRitual.casterTargetSpellTargets; i++)
                        // m_unique_users can contain only player GUIDs
                        if (Player* target = ObjectAccessor::GetPlayer(*this, Trinity::Containers::SelectRandomContainerElement(m_unique_users)))
                            spellCaster->CastSpell(target, info->summoningRitual.casterTargetSpell, true);

                // finish owners spell
                if (owner)
                    owner->FinishSpell(CURRENT_CHANNELED_SPELL);

                // can be deleted now, if
                if (!info->summoningRitual.ritualPersistent)
                    SetLootState(GO_JUST_DEACTIVATED);
                else
                {
                    // reset ritual for this GO
                    m_ritualOwnerGUID.Clear();
                    m_unique_users.clear();
                    m_usetimes = 0;
                }
            }
            else
                return;

            // go to end function to spell casting
            break;
        }
        case GAMEOBJECT_TYPE_SPELLCASTER:                   //22
        {
            GameObjectTemplate const* info = GetGOInfo();
            if (!info)
                return;

            if (info->spellcaster.partyOnly)
            {
                Unit* caster = GetOwner();
                if (!caster || caster->GetTypeId() != TYPEID_PLAYER)
                    return;

                if (user->GetTypeId() != TYPEID_PLAYER || !user->ToPlayer()->IsInSameRaidWith(caster->ToPlayer()))
                    return;
            }

            user->RemoveAurasByType(SPELL_AURA_MOUNTED);
            spellId = info->spellcaster.spellId;

            AddUse();
            break;
        }
        case GAMEOBJECT_TYPE_MEETINGSTONE:                  //23
        {
            GameObjectTemplate const* info = GetGOInfo();

            if (user->GetTypeId() != TYPEID_PLAYER)
                return;

            Player* player = user->ToPlayer();

            Player* targetPlayer = ObjectAccessor::FindPlayer(player->GetTarget());

            // accept only use by player from same raid as caster, except caster itself
            if (!targetPlayer || targetPlayer == player || !targetPlayer->IsInSameRaidWith(player))
                return;

            //required lvl checks!
            uint8 level = player->getLevel();
            if (level < info->meetingstone.minLevel)
                return;
            level = targetPlayer->getLevel();
            if (level < info->meetingstone.minLevel)
                return;

            if (info->entry == 194097)
                spellId = 61994;                            // Ritual of Summoning
            else
                spellId = 59782;                            // Summoning Stone Effect

            break;
        }

        case GAMEOBJECT_TYPE_FLAGSTAND:                     // 24
        {
            if (user->GetTypeId() != TYPEID_PLAYER)
                return;

            Player* player = user->ToPlayer();

            if (player->CanUseBattlegroundObject(this))
            {
                // in battleground check
                Battleground* bg = player->GetBattleground();
                if (!bg)
                    return;

                if (player->GetVehicle())
                    return;

                player->RemoveAurasByType(SPELL_AURA_MOD_STEALTH);
                player->RemoveAurasByType(SPELL_AURA_MOD_INVISIBILITY);
                // BG flag click
                // AB:
                // 15001
                // 15002
                // 15003
                // 15004
                // 15005
                bg->EventPlayerClickedOnFlag(player, this);
                return;                                     //we don;t need to delete flag ... it is despawned!
            }
            break;
        }

        case GAMEOBJECT_TYPE_FISHINGHOLE:                   // 25
        {
            if (user->GetTypeId() != TYPEID_PLAYER)
                return;

            Player* player = user->ToPlayer();

            player->SendLoot(GetGUID(), LOOT_FISHINGHOLE);
            player->UpdateAchievementCriteria(ACHIEVEMENT_CRITERIA_TYPE_FISH_IN_GAMEOBJECT, GetGOInfo()->entry);
            return;
        }

        case GAMEOBJECT_TYPE_FLAGDROP:                      // 26
        {
            if (user->GetTypeId() != TYPEID_PLAYER)
                return;

            Player* player = user->ToPlayer();

            if (player->CanUseBattlegroundObject(this))
            {
                // in battleground check
                Battleground* bg = player->GetBattleground();
                if (!bg)
                    return;

                if (player->GetVehicle())
                    return;

                player->RemoveAurasByType(SPELL_AURA_MOD_STEALTH);
                player->RemoveAurasByType(SPELL_AURA_MOD_INVISIBILITY);
                // BG flag dropped
                // WS:
                // 179785 - Silverwing Flag
                // 179786 - Warsong Flag
                // EotS:
                // 184142 - Netherstorm Flag
                GameObjectTemplate const* info = GetGOInfo();
                if (info)
                {
                    switch (info->entry)
                    {
                        case 179785:                        // Silverwing Flag
                        case 179786:                        // Warsong Flag
                            if (bg->GetTypeID(true) == BATTLEGROUND_WS)
                                bg->EventPlayerClickedOnFlag(player, this);
                            break;
                        case 184142:                        // Netherstorm Flag
                            if (bg->GetTypeID(true) == BATTLEGROUND_EY)
                                bg->EventPlayerClickedOnFlag(player, this);
                            break;
                    }
                }
                //this cause to call return, all flags must be deleted here!!
                spellId = 0;
                Delete();
            }
            break;
        }
        case GAMEOBJECT_TYPE_BARBER_CHAIR:                  //32
        {
            GameObjectTemplate const* info = GetGOInfo();
            if (!info)
                return;

            if (user->GetTypeId() != TYPEID_PLAYER)
                return;

            Player* player = user->ToPlayer();

            // fallback, will always work
            player->TeleportTo(GetMapId(), GetPositionX(), GetPositionY(), GetPositionZ(), GetOrientation(), TELE_TO_NOT_LEAVE_TRANSPORT | TELE_TO_NOT_LEAVE_COMBAT | TELE_TO_NOT_UNSUMMON_PET);

            WorldPacket data(SMSG_ENABLE_BARBER_SHOP, 0);
            player->SendDirectMessage(&data);

            player->SetStandState(UNIT_STAND_STATE_SIT_LOW_CHAIR+info->barberChair.chairheight);
            return;
        }
        default:
            if (GetGoType() >= MAX_GAMEOBJECT_TYPE)
                TC_LOG_ERROR("misc", "GameObject::Use(): unit (type: %u, guid: %u, name: %s) tries to use object (guid: %u, entry: %u, name: %s) of unknown type (%u)",
                    user->GetTypeId(), user->GetGUID().GetCounter(), user->GetName().c_str(), GetGUID().GetCounter(), GetEntry(), GetGOInfo()->name.c_str(), GetGoType());
            break;
    }

    if (!spellId)
        return;

    if (!sSpellMgr->GetSpellInfo(spellId))
    {
        if (user->GetTypeId() != TYPEID_PLAYER || !sOutdoorPvPMgr->HandleCustomSpell(user->ToPlayer(), spellId, this))
            TC_LOG_ERROR("misc", "WORLD: unknown spell id %u at use action for gameobject (Entry: %u GoType: %u)", spellId, GetEntry(), GetGoType());
        else
            TC_LOG_DEBUG("outdoorpvp", "WORLD: %u non-dbc spell was handled by OutdoorPvP", spellId);
        return;
    }

    if (Player* player = user->ToPlayer())
        sOutdoorPvPMgr->HandleCustomSpell(player, spellId, this);

    if (spellCaster)
        spellCaster->CastSpell(user, spellId, triggered);
    else
        CastSpell(user, spellId);
}

void GameObject::SendCustomAnim(uint32 anim)
{
    WorldPacket data(SMSG_GAMEOBJECT_CUSTOM_ANIM, 8+4);
    data << GetGUID();
    data << uint32(anim);
    SendMessageToSet(&data, true);
}

bool GameObject::IsInRange(float x, float y, float z, float radius) const
{
    GameObjectDisplayInfoEntry const* info = sGameObjectDisplayInfoStore.LookupEntry(m_goInfo->displayId);
    if (!info)
        return IsWithinDist3d(x, y, z, radius);

    float sinA = std::sin(GetOrientation());
    float cosA = std::cos(GetOrientation());
    float dx = x - GetPositionX();
    float dy = y - GetPositionY();
    float dz = z - GetPositionZ();
    float dist = std::sqrt(dx*dx + dy*dy);
    //! Check if the distance between the 2 objects is 0, can happen if both objects are on the same position.
    //! The code below this check wont crash if dist is 0 because 0/0 in float operations is valid, and returns infinite
    if (G3D::fuzzyEq(dist, 0.0f))
        return true;

    float sinB = dx / dist;
    float cosB = dy / dist;
    dx = dist * (cosA * cosB + sinA * sinB);
    dy = dist * (cosA * sinB - sinA * cosB);
    return dx < info->maxX + radius && dx > info->minX - radius
        && dy < info->maxY + radius && dy > info->minY - radius
        && dz < info->maxZ + radius && dz > info->minZ - radius;
}

void GameObject::EventInform(uint32 eventId, WorldObject* invoker /*= nullptr*/)
{
    if (!eventId)
        return;

    if (AI())
        AI()->EventInform(eventId);

    if (GetZoneScript())
        GetZoneScript()->ProcessEvent(this, eventId);

    if (BattlegroundMap* bgMap = GetMap()->ToBattlegroundMap())
        if (bgMap->GetBG())
            bgMap->GetBG()->ProcessEvent(this, eventId, invoker);
}

uint32 GameObject::GetScriptId() const
{
    if (GameObjectData const* gameObjectData = GetGameObjectData())
        if (uint32 scriptId = gameObjectData->scriptId)
            return scriptId;

    return GetGOInfo()->ScriptId;
}

// overwrite WorldObject function for proper name localization
std::string const & GameObject::GetNameForLocaleIdx(LocaleConstant loc_idx) const
{
    if (loc_idx != DEFAULT_LOCALE)
    {
        uint8 uloc_idx = uint8(loc_idx);
        if (GameObjectLocale const* cl = sObjectMgr->GetGameObjectLocale(GetEntry()))
            if (cl->Name.size() > uloc_idx && !cl->Name[uloc_idx].empty())
                return cl->Name[uloc_idx];
    }

    return GetName();
}

void GameObject::UpdatePackedRotation()
{
    static const int32 PACK_YZ = 1 << 20;
    static const int32 PACK_X = PACK_YZ << 1;

    static const int32 PACK_YZ_MASK = (PACK_YZ << 1) - 1;
    static const int32 PACK_X_MASK = (PACK_X << 1) - 1;

    int8 w_sign = (m_worldRotation.w >= 0.f ? 1 : -1);
    int64 x = int32(m_worldRotation.x * PACK_X)  * w_sign & PACK_X_MASK;
    int64 y = int32(m_worldRotation.y * PACK_YZ) * w_sign & PACK_YZ_MASK;
    int64 z = int32(m_worldRotation.z * PACK_YZ) * w_sign & PACK_YZ_MASK;
    m_packedRotation = z | (y << 21) | (x << 42);
}

void GameObject::SetWorldRotation(float qx, float qy, float qz, float qw)
{
    G3D::Quat rotation(qx, qy, qz, qw);
    rotation.unitize();
    m_worldRotation.x = rotation.x;
    m_worldRotation.y = rotation.y;
    m_worldRotation.z = rotation.z;
    m_worldRotation.w = rotation.w;
    UpdatePackedRotation();
}

void GameObject::SetParentRotation(QuaternionData const& rotation)
{
    SetFloatValue(GAMEOBJECT_PARENTROTATION + 0, rotation.x);
    SetFloatValue(GAMEOBJECT_PARENTROTATION + 1, rotation.y);
    SetFloatValue(GAMEOBJECT_PARENTROTATION + 2, rotation.z);
    SetFloatValue(GAMEOBJECT_PARENTROTATION + 3, rotation.w);
}

void GameObject::SetWorldRotationAngles(float z_rot, float y_rot, float x_rot)
{
    G3D::Quat quat(G3D::Matrix3::fromEulerAnglesZYX(z_rot, y_rot, x_rot));
    SetWorldRotation(quat.x, quat.y, quat.z, quat.w);
}

void GameObject::ModifyHealth(int32 change, WorldObject* attackerOrHealer /*= nullptr*/, uint32 spellId /*= 0*/)
{
    if (!m_goValue.Building.MaxHealth || !change)
        return;

    // prevent double destructions of the same object
    if (change < 0 && !m_goValue.Building.Health)
        return;

    if (int32(m_goValue.Building.Health) + change <= 0)
        m_goValue.Building.Health = 0;
    else if (int32(m_goValue.Building.Health) + change >= int32(m_goValue.Building.MaxHealth))
        m_goValue.Building.Health = m_goValue.Building.MaxHealth;
    else
        m_goValue.Building.Health += change;

    // Set the health bar, value = 255 * healthPct;
    SetGoAnimProgress(m_goValue.Building.Health * 255 / m_goValue.Building.MaxHealth);

    // dealing damage, send packet
    if (Player* player = attackerOrHealer ? attackerOrHealer->GetCharmerOrOwnerPlayerOrPlayerItself() : nullptr)
    {
        WorldPacket data(SMSG_DESTRUCTIBLE_BUILDING_DAMAGE, 8 + 8 + 8 + 4 + 4);
        data << GetPackGUID();
        data << attackerOrHealer->GetPackGUID();
        data << player->GetPackGUID();
        data << uint32(-change);                    // change  < 0 triggers SPELL_BUILDING_HEAL combat log event
                                                    // change >= 0 triggers SPELL_BUILDING_DAMAGE event
        data << uint32(spellId);
        player->SendDirectMessage(&data);
    }

    GameObjectDestructibleState newState = GetDestructibleState();

    if (!m_goValue.Building.Health)
        newState = GO_DESTRUCTIBLE_DESTROYED;
    else if (m_goValue.Building.Health <= GetGOInfo()->building.damagedNumHits)
        newState = GO_DESTRUCTIBLE_DAMAGED;
    else if (m_goValue.Building.Health == m_goValue.Building.MaxHealth)
        newState = GO_DESTRUCTIBLE_INTACT;

    if (newState == GetDestructibleState())
        return;

    SetDestructibleState(newState, attackerOrHealer, false);
}

void GameObject::SetDestructibleState(GameObjectDestructibleState state, WorldObject* attackerOrHealer /*= nullptr*/, bool setHealth /*= false*/)
{
    // the user calling this must know he is already operating on destructible gameobject
    ASSERT(GetGoType() == GAMEOBJECT_TYPE_DESTRUCTIBLE_BUILDING);

    switch (state)
    {
        case GO_DESTRUCTIBLE_INTACT:
            RemoveFlag(GAMEOBJECT_FLAGS, GO_FLAG_DAMAGED | GO_FLAG_DESTROYED);
            SetDisplayId(m_goInfo->displayId);
            if (setHealth)
            {
                m_goValue.Building.Health = m_goValue.Building.MaxHealth;
                SetGoAnimProgress(255);
            }
            EnableCollision(true);
            break;
        case GO_DESTRUCTIBLE_DAMAGED:
        {
<<<<<<< HEAD
            EventInform(m_goInfo->building.damagedEvent, eventInvoker);
#ifdef ELUNA
            sEluna->OnDamaged(this, eventInvoker);
#endif
            AI()->Damaged(eventInvoker, m_goInfo->building.damagedEvent);
=======
            EventInform(m_goInfo->building.damagedEvent, attackerOrHealer);
            AI()->Damaged(attackerOrHealer, m_goInfo->building.damagedEvent);
>>>>>>> 6feee74c

            RemoveFlag(GAMEOBJECT_FLAGS, GO_FLAG_DESTROYED);
            SetFlag(GAMEOBJECT_FLAGS, GO_FLAG_DAMAGED);

            uint32 modelId = m_goInfo->displayId;
            if (DestructibleModelDataEntry const* modelData = sDestructibleModelDataStore.LookupEntry(m_goInfo->building.destructibleData))
                if (modelData->DamagedDisplayId)
                    modelId = modelData->DamagedDisplayId;
            SetDisplayId(modelId);

            if (setHealth)
            {
                m_goValue.Building.Health = m_goInfo->building.damagedNumHits;
                uint32 maxHealth = m_goValue.Building.MaxHealth;
                // in this case current health is 0 anyway so just prevent crashing here
                if (!maxHealth)
                    maxHealth = 1;
                SetGoAnimProgress(m_goValue.Building.Health * 255 / maxHealth);
            }
            break;
        }
        case GO_DESTRUCTIBLE_DESTROYED:
        {
<<<<<<< HEAD
            EventInform(m_goInfo->building.destroyedEvent, eventInvoker);
#ifdef ELUNA
            sEluna->OnDestroyed(this, eventInvoker);
#endif
            AI()->Destroyed(eventInvoker, m_goInfo->building.destroyedEvent);
=======
            EventInform(m_goInfo->building.destroyedEvent, attackerOrHealer);
            AI()->Destroyed(attackerOrHealer, m_goInfo->building.destroyedEvent);
>>>>>>> 6feee74c

            if (attackerOrHealer && attackerOrHealer->GetTypeId() == TYPEID_PLAYER)
                if (Battleground* bg = attackerOrHealer->ToPlayer()->GetBattleground())
                    bg->DestroyGate(attackerOrHealer->ToPlayer(), this);

            RemoveFlag(GAMEOBJECT_FLAGS, GO_FLAG_DAMAGED);
            SetFlag(GAMEOBJECT_FLAGS, GO_FLAG_DESTROYED);

            uint32 modelId = m_goInfo->displayId;
            if (DestructibleModelDataEntry const* modelData = sDestructibleModelDataStore.LookupEntry(m_goInfo->building.destructibleData))
                if (modelData->DestroyedDisplayId)
                    modelId = modelData->DestroyedDisplayId;
            SetDisplayId(modelId);

            if (setHealth)
            {
                m_goValue.Building.Health = 0;
                SetGoAnimProgress(0);
            }
            EnableCollision(false);
            break;
        }
        case GO_DESTRUCTIBLE_REBUILDING:
        {
            EventInform(m_goInfo->building.rebuildingEvent, attackerOrHealer);
            RemoveFlag(GAMEOBJECT_FLAGS, GO_FLAG_DAMAGED | GO_FLAG_DESTROYED);

            uint32 modelId = m_goInfo->displayId;
            if (DestructibleModelDataEntry const* modelData = sDestructibleModelDataStore.LookupEntry(m_goInfo->building.destructibleData))
                if (modelData->RebuildingDisplayId)
                    modelId = modelData->RebuildingDisplayId;
            SetDisplayId(modelId);

            // restores to full health
            if (setHealth)
            {
                m_goValue.Building.Health = m_goValue.Building.MaxHealth;
                SetGoAnimProgress(255);
            }
            EnableCollision(true);
            break;
        }
    }
}

void GameObject::SetLootState(LootState state, Unit* unit)
{
    m_lootState = state;
    if (unit)
        m_lootStateUnitGUID = unit->GetGUID();
    else
        m_lootStateUnitGUID.Clear();

#ifdef ELUNA
    sEluna->OnLootStateChanged(this, state);
#endif
    AI()->OnLootStateChanged(state, unit);

    if (GetGoType() == GAMEOBJECT_TYPE_DOOR) // only set collision for doors on SetGoState
        return;

    if (m_model)
    {
        bool collision = false;
        // Use the current go state
        if ((GetGoState() != GO_STATE_READY && (state == GO_ACTIVATED || state == GO_JUST_DEACTIVATED)) || state == GO_READY)
            collision = !collision;

        EnableCollision(collision);
    }
}

void GameObject::SetLootGenerationTime()
{
    m_lootGenerationTime = GameTime::GetGameTime();
}

void GameObject::SetGoState(GOState state)
{
    SetByteValue(GAMEOBJECT_BYTES_1, 0, state);
#ifdef ELUNA
    sEluna->OnGameObjectStateChanged(this, state);
#endif
    if (AI())
        AI()->OnStateChanged(state);
    if (m_model && !IsTransport())
    {
        if (!IsInWorld())
            return;

        // startOpen determines whether we are going to add or remove the LoS on activation
        bool collision = false;
        if (state == GO_STATE_READY)
            collision = !collision;

        EnableCollision(collision);
    }
}

uint32 GameObject::GetTransportPeriod() const
{
    ASSERT(GetGOInfo()->type == GAMEOBJECT_TYPE_TRANSPORT);
    if (m_goValue.Transport.AnimationInfo)
        return m_goValue.Transport.AnimationInfo->TotalTime;

    return 0;
}

void GameObject::SetDisplayId(uint32 displayid)
{
    SetUInt32Value(GAMEOBJECT_DISPLAYID, displayid);
    UpdateModel();
}

void GameObject::SetPhaseMask(uint32 newPhaseMask, bool update)
{
    WorldObject::SetPhaseMask(newPhaseMask, update);
    if (m_model && m_model->isEnabled())
        EnableCollision(true);
}

void GameObject::EnableCollision(bool enable)
{
    if (!m_model)
        return;

    /*if (enable && !GetMap()->ContainsGameObjectModel(*m_model))
        GetMap()->InsertGameObjectModel(*m_model);*/

    m_model->enable(enable ? GetPhaseMask() : 0);
}

void GameObject::UpdateModel()
{
    if (!IsInWorld())
        return;
    if (m_model)
        if (GetMap()->ContainsGameObjectModel(*m_model))
            GetMap()->RemoveGameObjectModel(*m_model);
    delete m_model;
    m_model = CreateModel();
    if (m_model)
        GetMap()->InsertGameObjectModel(*m_model);
}

Player* GameObject::GetLootRecipient() const
{
    if (!m_lootRecipient)
        return nullptr;
    return ObjectAccessor::FindConnectedPlayer(m_lootRecipient);
}

Group* GameObject::GetLootRecipientGroup() const
{
    if (!m_lootRecipientGroup)
        return nullptr;
    return sGroupMgr->GetGroupByGUID(m_lootRecipientGroup);
}

void GameObject::SetLootRecipient(Unit* unit, Group* group)
{
    // set the player whose group should receive the right
    // to loot the creature after it dies
    // should be set to nullptr after the loot disappears

    if (!unit)
    {
        m_lootRecipient.Clear();
        m_lootRecipientGroup = group ? group->GetLowGUID() : 0;
        return;
    }

    if (unit->GetTypeId() != TYPEID_PLAYER && !unit->IsVehicle())
        return;

    Player* player = unit->GetCharmerOrOwnerPlayerOrPlayerItself();
    if (!player)                                             // normal creature, no player involved
        return;

    m_lootRecipient = player->GetGUID();

    // either get the group from the passed parameter or from unit's one
    if (group)
        m_lootRecipientGroup = group->GetLowGUID();
    else if (Group* unitGroup = player->GetGroup())
        m_lootRecipientGroup = unitGroup->GetLowGUID();
}

bool GameObject::IsLootAllowedFor(Player const* player) const
{
    if (!m_lootRecipient && !m_lootRecipientGroup)
        return true;

    if (player->GetGUID() == m_lootRecipient)
        return true;

    Group const* playerGroup = player->GetGroup();
    if (!playerGroup || playerGroup != GetLootRecipientGroup()) // if we dont have a group we arent the recipient
        return false;                                           // if go doesnt have group bound it means it was solo killed by someone else

    return true;
}

GameObject* GameObject::GetLinkedTrap()
{
    return ObjectAccessor::GetGameObject(*this, m_linkedTrap);
}

void GameObject::BuildValuesUpdate(uint8 updateType, ByteBuffer* data, Player* target) const
{
    if (!target)
        return;

    bool forcedFlags = GetGoType() == GAMEOBJECT_TYPE_CHEST && GetGOInfo()->chest.groupLootRules && HasLootRecipient();
    bool targetIsGM = target->IsGameMaster();

    ByteBuffer fieldBuffer;

    UpdateMask updateMask;
    updateMask.SetCount(m_valuesCount);

    uint32* flags = GameObjectUpdateFieldFlags;
    uint32 visibleFlag = UF_FLAG_PUBLIC;
    if (GetOwnerGUID() == target->GetGUID())
        visibleFlag |= UF_FLAG_OWNER;

    for (uint16 index = 0; index < m_valuesCount; ++index)
    {
        if (_fieldNotifyFlags & flags[index] ||
            ((updateType == UPDATETYPE_VALUES ? _changesMask.GetBit(index) : m_uint32Values[index]) && (flags[index] & visibleFlag)) ||
            (index == GAMEOBJECT_FLAGS && forcedFlags))
        {
            updateMask.SetBit(index);

            if (index == GAMEOBJECT_DYNAMIC)
            {
                uint16 dynFlags = 0;
                int16 pathProgress = -1;
                switch (GetGoType())
                {
                    case GAMEOBJECT_TYPE_QUESTGIVER:
                        if (ActivateToQuest(target))
                            dynFlags |= GO_DYNFLAG_LO_ACTIVATE;
                        break;
                    case GAMEOBJECT_TYPE_CHEST:
                    case GAMEOBJECT_TYPE_GOOBER:
                        if (ActivateToQuest(target))
                            dynFlags |= GO_DYNFLAG_LO_ACTIVATE | GO_DYNFLAG_LO_SPARKLE;
                        else if (targetIsGM)
                            dynFlags |= GO_DYNFLAG_LO_ACTIVATE;
                        break;
                    case GAMEOBJECT_TYPE_GENERIC:
                        if (ActivateToQuest(target))
                            dynFlags |= GO_DYNFLAG_LO_SPARKLE;
                        break;
                    case GAMEOBJECT_TYPE_TRANSPORT:
                    case GAMEOBJECT_TYPE_MO_TRANSPORT:
                    {
                        if (uint32 transportPeriod = GetTransportPeriod())
                        {
                            float timer = float(m_goValue.Transport.PathProgress % transportPeriod);
                            pathProgress = int16(timer / float(transportPeriod) * 65535.0f);
                        }
                        break;
                    }
                    default:
                        break;
                }

                fieldBuffer << uint16(dynFlags);
                fieldBuffer << int16(pathProgress);
            }
            else if (index == GAMEOBJECT_FLAGS)
            {
                uint32 goFlags = m_uint32Values[GAMEOBJECT_FLAGS];
                if (GetGoType() == GAMEOBJECT_TYPE_CHEST)
                    if (GetGOInfo()->chest.groupLootRules && !IsLootAllowedFor(target))
                        goFlags |= GO_FLAG_LOCKED | GO_FLAG_NOT_SELECTABLE;

                fieldBuffer << goFlags;
            }
            else
                fieldBuffer << m_uint32Values[index];                // other cases
        }
    }

    *data << uint8(updateMask.GetBlockCount());
    updateMask.AppendToPacket(data);
    data->append(fieldBuffer);
}

void GameObject::GetRespawnPosition(float &x, float &y, float &z, float* ori /* = nullptr*/) const
{
    if (m_goData)
    {
        if (ori)
            m_goData->spawnPoint.GetPosition(x, y, z, *ori);
        else
            m_goData->spawnPoint.GetPosition(x, y, z);
    }
    else
    {
        if (ori)
            GetPosition(x, y, z, *ori);
        else
            GetPosition(x, y, z);
    }
}

float GameObject::GetInteractionDistance() const
{
    switch (GetGoType())
    {
        /// @todo find out how the client calculates the maximal usage distance to spellless working
        // gameobjects like guildbanks and mailboxes - 10.0 is a just an abitrary choosen number
        case GAMEOBJECT_TYPE_GUILD_BANK:
        case GAMEOBJECT_TYPE_MAILBOX:
            return 10.0f;
        case GAMEOBJECT_TYPE_FISHINGHOLE:
        case GAMEOBJECT_TYPE_FISHINGNODE:
            return 20.0f + CONTACT_DISTANCE; // max spell range
        default:
            return INTERACTION_DISTANCE;
    }
}

void GameObject::UpdateModelPosition()
{
    if (!m_model)
        return;

    if (GetMap()->ContainsGameObjectModel(*m_model))
    {
        GetMap()->RemoveGameObjectModel(*m_model);
        m_model->UpdatePosition();
        GetMap()->InsertGameObjectModel(*m_model);
    }
}

class GameObjectModelOwnerImpl : public GameObjectModelOwnerBase
{
public:
    explicit GameObjectModelOwnerImpl(GameObject const* owner) : _owner(owner) { }

    virtual bool IsSpawned() const override { return _owner->isSpawned(); }
    virtual uint32 GetDisplayId() const override { return _owner->GetDisplayId(); }
    virtual uint32 GetPhaseMask() const override { return _owner->GetPhaseMask(); }
    virtual G3D::Vector3 GetPosition() const override { return G3D::Vector3(_owner->GetPositionX(), _owner->GetPositionY(), _owner->GetPositionZ()); }
    virtual float GetOrientation() const override { return _owner->GetOrientation(); }
    virtual float GetScale() const override { return _owner->GetObjectScale(); }
    virtual void DebugVisualizeCorner(G3D::Vector3 const& corner) const override { const_cast<GameObject*>(_owner)->SummonCreature(1, corner.x, corner.y, corner.z, 0, TEMPSUMMON_MANUAL_DESPAWN); }

private:
    GameObject const* _owner;
};

GameObjectModel* GameObject::CreateModel()
{
    return GameObjectModel::Create(Trinity::make_unique<GameObjectModelOwnerImpl>(this), sWorld->GetDataPath());
}<|MERGE_RESOLUTION|>--- conflicted
+++ resolved
@@ -411,14 +411,11 @@
 
 void GameObject::Update(uint32 diff)
 {
-<<<<<<< HEAD
 #ifdef ELUNA
     sEluna->UpdateAI(this, diff);
 #endif
-=======
     m_Events.Update(diff);
 
->>>>>>> 6feee74c
     if (AI())
         AI()->UpdateAI(diff);
     else if (!AIM_Initialize())
@@ -2191,16 +2188,11 @@
             break;
         case GO_DESTRUCTIBLE_DAMAGED:
         {
-<<<<<<< HEAD
-            EventInform(m_goInfo->building.damagedEvent, eventInvoker);
 #ifdef ELUNA
             sEluna->OnDamaged(this, eventInvoker);
 #endif
-            AI()->Damaged(eventInvoker, m_goInfo->building.damagedEvent);
-=======
             EventInform(m_goInfo->building.damagedEvent, attackerOrHealer);
             AI()->Damaged(attackerOrHealer, m_goInfo->building.damagedEvent);
->>>>>>> 6feee74c
 
             RemoveFlag(GAMEOBJECT_FLAGS, GO_FLAG_DESTROYED);
             SetFlag(GAMEOBJECT_FLAGS, GO_FLAG_DAMAGED);
@@ -2224,16 +2216,11 @@
         }
         case GO_DESTRUCTIBLE_DESTROYED:
         {
-<<<<<<< HEAD
-            EventInform(m_goInfo->building.destroyedEvent, eventInvoker);
 #ifdef ELUNA
             sEluna->OnDestroyed(this, eventInvoker);
 #endif
-            AI()->Destroyed(eventInvoker, m_goInfo->building.destroyedEvent);
-=======
             EventInform(m_goInfo->building.destroyedEvent, attackerOrHealer);
             AI()->Destroyed(attackerOrHealer, m_goInfo->building.destroyedEvent);
->>>>>>> 6feee74c
 
             if (attackerOrHealer && attackerOrHealer->GetTypeId() == TYPEID_PLAYER)
                 if (Battleground* bg = attackerOrHealer->ToPlayer()->GetBattleground())
