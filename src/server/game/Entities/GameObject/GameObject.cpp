/*
 * Copyright (C) 2008-2018 TrinityCore <https://www.trinitycore.org/>
 * Copyright (C) 2005-2009 MaNGOS <http://getmangos.com/>
 *
 * This program is free software; you can redistribute it and/or modify it
 * under the terms of the GNU General Public License as published by the
 * Free Software Foundation; either version 2 of the License, or (at your
 * option) any later version.
 *
 * This program is distributed in the hope that it will be useful, but WITHOUT
 * ANY WARRANTY; without even the implied warranty of MERCHANTABILITY or
 * FITNESS FOR A PARTICULAR PURPOSE. See the GNU General Public License for
 * more details.
 *
 * You should have received a copy of the GNU General Public License along
 * with this program. If not, see <http://www.gnu.org/licenses/>.
 */

#include "GameObject.h"
#include "ArtifactPackets.h"
#include "Battleground.h"
#include "CellImpl.h"
#include "CreatureAISelector.h"
#include "DatabaseEnv.h"
#include "GameObjectAI.h"
#include "GameObjectModel.h"
#include "GameObjectPackets.h"
#include "GridNotifiersImpl.h"
#include "Group.h"
#include "GroupMgr.h"
#include "Item.h"
#include "Log.h"
#include "LootMgr.h"
#include "MiscPackets.h"
#include "ObjectAccessor.h"
#include "ObjectMgr.h"
#include "OutdoorPvPMgr.h"
#include "PoolMgr.h"
#include "ScriptMgr.h"
#include "SpellMgr.h"
#include "Transport.h"
#include "UpdateFieldFlags.h"
#include "World.h"
#include <G3D/Quat.h>

bool QuaternionData::isUnit() const
{
    return fabs(x * x + y * y + z * z + w * w - 1.0f) < 1e-5;
}

QuaternionData QuaternionData::fromEulerAnglesZYX(float Z, float Y, float X)
{
    G3D::Quat quat(G3D::Matrix3::fromEulerAnglesZYX(Z, Y, X));
    return QuaternionData(quat.x, quat.y, quat.z, quat.w);
}

GameObject::GameObject() : WorldObject(false), MapObject(),
    m_model(nullptr), m_goValue(), m_AI(nullptr), _animKitId(0), _worldEffectID(0)
{
    m_objectType |= TYPEMASK_GAMEOBJECT;
    m_objectTypeId = TYPEID_GAMEOBJECT;

    m_updateFlag = (UPDATEFLAG_STATIONARY_POSITION | UPDATEFLAG_ROTATION);

    m_valuesCount = GAMEOBJECT_END;
    _dynamicValuesCount = GAMEOBJECT_DYNAMIC_END;
    m_respawnTime = 0;
    m_respawnDelayTime = 300;
    m_lootState = GO_NOT_READY;
    m_spawnedByDefault = true;
    m_usetimes = 0;
    m_spellId = 0;
    m_cooldownTime = 0;
    m_prevGoState = GO_STATE_ACTIVE;
    m_goInfo = nullptr;
    m_goData = nullptr;
    m_packedRotation = 0;
    m_goTemplateAddon = nullptr;

    m_spawnId = UI64LIT(0);

    m_groupLootTimer = 0;

    ResetLootMode(); // restore default loot mode
    m_stationaryPosition.Relocate(0.0f, 0.0f, 0.0f, 0.0f);
}

GameObject::~GameObject()
{
    delete m_AI;
    delete m_model;
    if (m_goInfo && m_goInfo->type == GAMEOBJECT_TYPE_TRANSPORT)
        delete m_goValue.Transport.StopFrames;
    //if (m_uint32Values)                                      // field array can be not exist if GameOBject not loaded
    //    CleanupsBeforeDelete();
}

void GameObject::AIM_Destroy()
{
    delete m_AI;
    m_AI = nullptr;
}

bool GameObject::AIM_Initialize()
{
    AIM_Destroy();

    m_AI = FactorySelector::SelectGameObjectAI(this);

    if (!m_AI)
        return false;

    m_AI->InitializeAI();
    return true;
}

std::string GameObject::GetAIName() const
{
    if (GameObjectTemplate const* got = sObjectMgr->GetGameObjectTemplate(GetEntry()))
        return got->AIName;

    return "";
}

void GameObject::CleanupsBeforeDelete(bool finalCleanup)
{
    WorldObject::CleanupsBeforeDelete(finalCleanup);

    if (m_uint32Values)                                      // field array can be not exist if GameOBject not loaded
        RemoveFromOwner();
}

void GameObject::RemoveFromOwner()
{
    ObjectGuid ownerGUID = GetOwnerGUID();
    if (!ownerGUID)
        return;

    if (Unit* owner = ObjectAccessor::GetUnit(*this, ownerGUID))
    {
        owner->RemoveGameObject(this, false);
        ASSERT(!GetOwnerGUID());
        return;
    }

    // This happens when a mage portal is despawned after the caster changes map (for example using the portal)
    TC_LOG_DEBUG("misc", "Removed GameObject (%s SpellId: %u LinkedGO: %u) that just lost any reference to the owner (%s) GO list",
        GetGUID().ToString().c_str(), m_spellId, GetGOInfo()->GetLinkedGameObjectEntry(), ownerGUID.ToString().c_str());
    SetOwnerGUID(ObjectGuid::Empty);
}

void GameObject::AddToWorld()
{
    ///- Register the gameobject for guid lookup
    if (!IsInWorld())
    {
        if (m_zoneScript)
            m_zoneScript->OnGameObjectCreate(this);

        GetMap()->GetObjectsStore().Insert<GameObject>(GetGUID(), this);
        if (m_spawnId)
            GetMap()->GetGameObjectBySpawnIdStore().insert(std::make_pair(m_spawnId, this));

        // The state can be changed after GameObject::Create but before GameObject::AddToWorld
        bool toggledState = GetGoType() == GAMEOBJECT_TYPE_CHEST ? getLootState() == GO_READY : (GetGoState() == GO_STATE_READY || IsTransport());
        if (m_model)
        {
            if (Transport* trans = ToTransport())
                trans->SetDelayedAddModelToMap();
            else
                GetMap()->InsertGameObjectModel(*m_model);
        }

        EnableCollision(toggledState);
        WorldObject::AddToWorld();
    }
}

void GameObject::RemoveFromWorld()
{
    ///- Remove the gameobject from the accessor
    if (IsInWorld())
    {
        if (m_zoneScript)
            m_zoneScript->OnGameObjectRemove(this);

        RemoveFromOwner();
        if (m_model)
            if (GetMap()->ContainsGameObjectModel(*m_model))
                GetMap()->RemoveGameObjectModel(*m_model);

        WorldObject::RemoveFromWorld();

        if (m_spawnId)
            Trinity::Containers::MultimapErasePair(GetMap()->GetGameObjectBySpawnIdStore(), m_spawnId, this);
        GetMap()->GetObjectsStore().Remove<GameObject>(GetGUID());
    }
}

<<<<<<< HEAD
bool GameObject::Create(uint32 name_id, Map* map, uint32 phaseMask, Position const& pos, QuaternionData const& rotation, uint32 animprogress, GOState go_state, uint32 artKit /*= 0*/, float size /*= -1*/)
=======
bool GameObject::Create(uint32 name_id, Map* map, Position const& pos, QuaternionData const& rotation, uint32 animprogress, GOState go_state, uint32 artKit /*= 0*/)
>>>>>>> d1bd2123
{
    ASSERT(map);
    SetMap(map);

    Relocate(pos);
    m_stationaryPosition.Relocate(pos);
    if (!IsPositionValid())
    {
        TC_LOG_ERROR("misc", "Gameobject (Spawn id: " UI64FMTD " Entry: %u) not created. Suggested coordinates isn't valid (X: %f Y: %f)", GetSpawnId(), name_id, pos.GetPositionX(), pos.GetPositionY());
        return false;
    }

    SetZoneScript();
    if (m_zoneScript)
    {
        name_id = m_zoneScript->GetGameObjectEntry(m_spawnId, name_id);
        if (!name_id)
            return false;
    }

    GameObjectTemplate const* goinfo = sObjectMgr->GetGameObjectTemplate(name_id);
    if (!goinfo)
    {
        TC_LOG_ERROR("sql.sql", "Gameobject (Spawn id: " UI64FMTD " Entry: %u) not created: non-existing entry in `gameobject_template`. Map: %u (X: %f Y: %f Z: %f)", GetSpawnId(), name_id, map->GetId(), pos.GetPositionX(), pos.GetPositionY(), pos.GetPositionZ());
        return false;
    }

    if (goinfo->type == GAMEOBJECT_TYPE_MAP_OBJ_TRANSPORT)
    {
        TC_LOG_ERROR("sql.sql", "Gameobject (Spawn id: " UI64FMTD " Entry: %u) not created: gameobject type GAMEOBJECT_TYPE_MAP_OBJ_TRANSPORT cannot be manually created.", GetSpawnId(), name_id);
        return false;
    }

    ObjectGuid guid;
    if (goinfo->type != GAMEOBJECT_TYPE_TRANSPORT)
        guid = ObjectGuid::Create<HighGuid::GameObject>(map->GetId(), goinfo->entry, map->GenerateLowGuid<HighGuid::GameObject>());
    else
    {
        guid = ObjectGuid::Create<HighGuid::Transport>(map->GenerateLowGuid<HighGuid::Transport>());
        m_updateFlag |= UPDATEFLAG_TRANSPORT;
    }

    Object::_Create(guid);

    m_goInfo = goinfo;
    m_goTemplateAddon = sObjectMgr->GetGameObjectTemplateAddon(name_id);

    if (goinfo->type >= MAX_GAMEOBJECT_TYPE)
    {
        TC_LOG_ERROR("sql.sql", "Gameobject (%s Spawn id: " UI64FMTD " Entry: %u) not created: non-existing GO type '%u' in `gameobject_template`. It will crash client if created.", guid.ToString().c_str(), GetSpawnId(), name_id, goinfo->type);
        return false;
    }

    SetWorldRotation(rotation.x, rotation.y, rotation.z, rotation.w);
    GameObjectAddon const* gameObjectAddon = sObjectMgr->GetGameObjectAddon(GetSpawnId());

    // For most of gameobjects is (0, 0, 0, 1) quaternion, there are only some transports with not standard rotation
    QuaternionData parentRotation;
    if (gameObjectAddon)
        parentRotation = gameObjectAddon->ParentRotation;

    SetParentRotation(parentRotation);

    if (size > 0.0f)
        SetObjectScale(size);
    else
        SetObjectScale(goinfo->size);

    if (m_goTemplateAddon)
    {
        SetUInt32Value(GAMEOBJECT_FACTION, m_goTemplateAddon->faction);
        SetUInt32Value(GAMEOBJECT_FLAGS, m_goTemplateAddon->flags);

        if (m_goTemplateAddon->WorldEffectID)
        {
            m_updateFlag |= UPDATEFLAG_GAMEOBJECT;
            SetWorldEffectID(m_goTemplateAddon->WorldEffectID);
        }
    }

    SetEntry(goinfo->entry);

    // set name for logs usage, doesn't affect anything ingame
    SetName(goinfo->name);

    SetDisplayId(goinfo->displayId);

    m_model = CreateModel();
    // GAMEOBJECT_BYTES_1, index at 0, 1, 2 and 3
    SetGoType(GameobjectTypes(goinfo->type));
    m_prevGoState = go_state;
    SetGoState(go_state);
    SetGoArtKit(artKit);

    switch (goinfo->type)
    {
        case GAMEOBJECT_TYPE_FISHINGHOLE:
            SetGoAnimProgress(animprogress);
            m_goValue.FishingHole.MaxOpens = urand(GetGOInfo()->fishingHole.minRestock, GetGOInfo()->fishingHole.maxRestock);
            break;
        case GAMEOBJECT_TYPE_DESTRUCTIBLE_BUILDING:
            // TODO: Get the values somehow, no longer in gameobject_template
            m_goValue.Building.Health = 20000/*goinfo->destructibleBuilding.intactNumHits + goinfo->destructibleBuilding.damagedNumHits*/;
            m_goValue.Building.MaxHealth = m_goValue.Building.Health;
            SetGoAnimProgress(255);
            SetUInt32Value(GAMEOBJECT_PARENTROTATION, m_goInfo->destructibleBuilding.DestructibleModelRec);
            break;
        case GAMEOBJECT_TYPE_TRANSPORT:
        {
            m_goValue.Transport.AnimationInfo = sTransportMgr->GetTransportAnimInfo(goinfo->entry);
            m_goValue.Transport.PathProgress = getMSTime();
            if (m_goValue.Transport.AnimationInfo)
                m_goValue.Transport.PathProgress -= m_goValue.Transport.PathProgress % GetTransportPeriod();    // align to period
            m_goValue.Transport.CurrentSeg = 0;
            m_goValue.Transport.StateUpdateTimer = 0;
            m_goValue.Transport.StopFrames = new std::vector<uint32>();
            if (goinfo->transport.Timeto2ndfloor > 0)
                m_goValue.Transport.StopFrames->push_back(goinfo->transport.Timeto2ndfloor);
            if (goinfo->transport.Timeto3rdfloor > 0)
                m_goValue.Transport.StopFrames->push_back(goinfo->transport.Timeto3rdfloor);
            if (goinfo->transport.Timeto4thfloor > 0)
                m_goValue.Transport.StopFrames->push_back(goinfo->transport.Timeto4thfloor);
            if (goinfo->transport.Timeto5thfloor > 0)
                m_goValue.Transport.StopFrames->push_back(goinfo->transport.Timeto5thfloor);
            if (goinfo->transport.Timeto6thfloor > 0)
                m_goValue.Transport.StopFrames->push_back(goinfo->transport.Timeto6thfloor);
            if (goinfo->transport.Timeto7thfloor > 0)
                m_goValue.Transport.StopFrames->push_back(goinfo->transport.Timeto7thfloor);
            if (goinfo->transport.Timeto8thfloor > 0)
                m_goValue.Transport.StopFrames->push_back(goinfo->transport.Timeto8thfloor);
            if (goinfo->transport.Timeto9thfloor > 0)
                m_goValue.Transport.StopFrames->push_back(goinfo->transport.Timeto9thfloor);
            if (goinfo->transport.Timeto10thfloor > 0)
                m_goValue.Transport.StopFrames->push_back(goinfo->transport.Timeto10thfloor);
            if (goinfo->transport.startOpen)
                SetTransportState(GO_STATE_TRANSPORT_STOPPED, goinfo->transport.startOpen - 1);
            else
                SetTransportState(GO_STATE_TRANSPORT_ACTIVE);

            SetGoAnimProgress(animprogress);
            break;
        }
        case GAMEOBJECT_TYPE_FISHINGNODE:
            SetUInt32Value(GAMEOBJECT_LEVEL, 1);
            SetGoAnimProgress(255);
            break;
        case GAMEOBJECT_TYPE_TRAP:
            if (GetGOInfo()->trap.stealthed)
            {
                m_stealth.AddFlag(STEALTH_TRAP);
                m_stealth.AddValue(STEALTH_TRAP, 70);
            }

            if (GetGOInfo()->trap.stealthAffected)
            {
                m_invisibility.AddFlag(INVISIBILITY_TRAP);
                m_invisibility.AddValue(INVISIBILITY_TRAP, 300);
            }
            break;
        default:
            SetGoAnimProgress(animprogress);
            break;
    }

    if (gameObjectAddon && gameObjectAddon->InvisibilityValue)
    {
        m_invisibility.AddFlag(gameObjectAddon->invisibilityType);
        m_invisibility.AddValue(gameObjectAddon->invisibilityType, gameObjectAddon->InvisibilityValue);
    }

    if (gameObjectAddon && gameObjectAddon->WorldEffectID)
    {
        m_updateFlag |= UPDATEFLAG_GAMEOBJECT;
        SetWorldEffectID(gameObjectAddon->WorldEffectID);
    }

    LastUsedScriptID = GetGOInfo()->ScriptId;
    AIM_Initialize();

    // Initialize loot duplicate count depending on raid difficulty
    if (map->Is25ManRaid())
        loot.maxDuplicates = 3;

    if (uint32 linkedEntry = GetGOInfo()->GetLinkedGameObjectEntry())
    {
        GameObject* linkedGO = new GameObject();
        if (linkedGO->Create(linkedEntry, map, pos, rotation, 255, GO_STATE_READY))
        {
            SetLinkedTrap(linkedGO);
            map->AddToMap(linkedGO);
        }
        else
            delete linkedGO;
    }

    return true;
}

void GameObject::Update(uint32 diff)
{
    if (AI())
        AI()->UpdateAI(diff);
    else if (!AIM_Initialize())
        TC_LOG_ERROR("misc", "Could not initialize GameObjectAI");

    switch (m_lootState)
    {
        case GO_NOT_READY:
        {
            switch (GetGoType())
            {
                case GAMEOBJECT_TYPE_TRAP:
                {
                    // Arming Time for GAMEOBJECT_TYPE_TRAP (6)
                    GameObjectTemplate const* goInfo = GetGOInfo();
                    // Bombs
                    if (goInfo->trap.charges == 2)
                        // Hardcoded tooltip value
                        m_cooldownTime = time(NULL) + 10;
                    else if (Unit* owner = GetOwner())
                        if (owner->IsInCombat())
                            m_cooldownTime = time(NULL) + goInfo->trap.startDelay;

                    SetLootState(GO_READY);
                    break;
                }
                case GAMEOBJECT_TYPE_TRANSPORT:
                {
                    if (!m_goValue.Transport.AnimationInfo)
                        break;

                    if (GetGoState() == GO_STATE_TRANSPORT_ACTIVE)
                    {
                        m_goValue.Transport.PathProgress += diff;
                        /* TODO: Fix movement in unloaded grid - currently GO will just disappear
                        uint32 timer = m_goValue.Transport.PathProgress % GetTransportPeriod();
                        TransportAnimationEntry const* node = m_goValue.Transport.AnimationInfo->GetAnimNode(timer);
                        if (node && m_goValue.Transport.CurrentSeg != node->TimeSeg)
                        {
                            m_goValue.Transport.CurrentSeg = node->TimeSeg;

                            G3D::Quat rotation;
                            if (TransportRotationEntry const* rot = m_goValue.Transport.AnimationInfo->GetAnimRotation(timer))
                                rotation = G3D::Quat(rot->X, rot->Y, rot->Z, rot->W);

                            G3D::Vector3 pos = rotation.toRotationMatrix()
                                             * G3D::Matrix3::fromEulerAnglesZYX(GetOrientation(), 0.0f, 0.0f)
                                             * G3D::Vector3(node->X, node->Y, node->Z);

                            pos += G3D::Vector3(GetStationaryX(), GetStationaryY(), GetStationaryZ());

                            G3D::Vector3 src(GetPositionX(), GetPositionY(), GetPositionZ());

                            TC_LOG_DEBUG("misc", "Src: %s Dest: %s", src.toString().c_str(), pos.toString().c_str());

                            GetMap()->GameObjectRelocation(this, pos.x, pos.y, pos.z, GetOrientation());
                        }
                        */

                        if (!m_goValue.Transport.StopFrames->empty())
                        {
                            uint32 visualStateBefore = (m_goValue.Transport.StateUpdateTimer / 20000) & 1;
                            m_goValue.Transport.StateUpdateTimer += diff;
                            uint32 visualStateAfter = (m_goValue.Transport.StateUpdateTimer / 20000) & 1;
                            if (visualStateBefore != visualStateAfter)
                            {
                                ForceValuesUpdateAtIndex(GAMEOBJECT_LEVEL);
                                ForceValuesUpdateAtIndex(GAMEOBJECT_BYTES_1);
                            }
                        }
                    }
                    break;
                }
                case GAMEOBJECT_TYPE_FISHINGNODE:
                {
                    // fishing code (bobber ready)
                    if (time(NULL) > m_respawnTime - FISHING_BOBBER_READY_TIME)
                    {
                        // splash bobber (bobber ready now)
                        Unit* caster = GetOwner();
                        if (caster && caster->GetTypeId() == TYPEID_PLAYER)
                        {
                            SetGoState(GO_STATE_ACTIVE);
                            SetUInt32Value(GAMEOBJECT_FLAGS, GO_FLAG_NODESPAWN);

                            UpdateData udata(caster->GetMapId());
                            WorldPacket packet;
                            BuildValuesUpdateBlockForPlayer(&udata, caster->ToPlayer());
                            udata.BuildPacket(&packet);
                            caster->ToPlayer()->SendDirectMessage(&packet);

                            SendCustomAnim(GetGoAnimProgress());
                        }

                        m_lootState = GO_READY;                 // can be successfully open with some chance
                    }
                    return;
                }
                default:
                    m_lootState = GO_READY;                         // for other GOis same switched without delay to GO_READY
                    break;
            }
            // NO BREAK for switch (m_lootState)
        }
        case GO_READY:
        {
            if (m_respawnTime > 0)                          // timer on
            {
                time_t now = time(NULL);
                if (m_respawnTime <= now)            // timer expired
                {
                    ObjectGuid dbtableHighGuid = ObjectGuid::Create<HighGuid::GameObject>(GetMapId(), GetEntry(), m_spawnId);
                    time_t linkedRespawntime = GetMap()->GetLinkedRespawnTime(dbtableHighGuid);
                    if (linkedRespawntime)             // Can't respawn, the master is dead
                    {
                        ObjectGuid targetGuid = sObjectMgr->GetLinkedRespawnGuid(dbtableHighGuid);
                        if (targetGuid == dbtableHighGuid) // if linking self, never respawn (check delayed to next day)
                            SetRespawnTime(DAY);
                        else
                            m_respawnTime = (now > linkedRespawntime ? now : linkedRespawntime) + urand(5, MINUTE); // else copy time from master and add a little
                        SaveRespawnTime(); // also save to DB immediately
                        return;
                    }

                    m_respawnTime = 0;
                    m_SkillupList.clear();
                    m_usetimes = 0;

                    // If nearby linked trap exists, respawn it
                    if (GameObject* linkedTrap = GetLinkedTrap())
                        linkedTrap->SetLootState(GO_READY);

                    switch (GetGoType())
                    {
                        case GAMEOBJECT_TYPE_FISHINGNODE:   //  can't fish now
                        {
                            Unit* caster = GetOwner();
                            if (caster && caster->GetTypeId() == TYPEID_PLAYER)
                            {
                                caster->ToPlayer()->RemoveGameObject(this, false);
                                caster->ToPlayer()->SendDirectMessage(WorldPackets::GameObject::FishEscaped().Write());
                            }
                            // can be delete
                            m_lootState = GO_JUST_DEACTIVATED;
                            return;
                        }
                        case GAMEOBJECT_TYPE_DOOR:
                        case GAMEOBJECT_TYPE_BUTTON:
                            // We need to open doors if they are closed (add there another condition if this code breaks some usage, but it need to be here for battlegrounds)
                            if (GetGoState() != GO_STATE_READY)
                                ResetDoorOrButton();
                            break;
                        case GAMEOBJECT_TYPE_FISHINGHOLE:
                            // Initialize a new max fish count on respawn
                            m_goValue.FishingHole.MaxOpens = urand(GetGOInfo()->fishingHole.minRestock, GetGOInfo()->fishingHole.maxRestock);
                            break;
                        default:
                            break;
                    }

                    // Despawn timer
                    if (!m_spawnedByDefault)
                    {
                        // Can be despawned or destroyed
                        SetLootState(GO_JUST_DEACTIVATED);
                        return;
                    }

                    // Respawn timer
                    uint32 poolid = GetSpawnId() ? sPoolMgr->IsPartOfAPool<GameObject>(GetSpawnId()) : 0;
                    if (poolid)
                        sPoolMgr->UpdatePool<GameObject>(poolid, GetSpawnId());
                    else
                        GetMap()->AddToMap(this);
                }
            }

            if (isSpawned())
            {
                GameObjectTemplate const* goInfo = GetGOInfo();
                if (goInfo->type == GAMEOBJECT_TYPE_TRAP)
                {
                    if (m_cooldownTime >= time(NULL))
                        break;

                    // Type 2 (bomb) does not need to be triggered by a unit and despawns after casting its spell.
                    if (goInfo->trap.charges == 2)
                    {
                        SetLootState(GO_ACTIVATED);
                        break;
                    }

                    // Type 0 despawns after being triggered, type 1 does not.
                    /// @todo This is activation radius. Casting radius must be selected from spell data.
                    float radius;
                    if (!goInfo->trap.radius)
                    {
                        // Battleground traps: data2 == 0 && data5 == 3
                        if (goInfo->trap.cooldown != 3)
                            break;

                        radius = 3.f;
                    }
                    else
                        radius = goInfo->trap.radius / 2.f;

                    // Pointer to appropriate target if found any
                    Unit* target = nullptr;

                    /// @todo this hack with search required until GO casting not implemented
                    if (Unit* owner = GetOwner())
                    {
                        // Hunter trap: Search units which are unfriendly to the trap's owner
                        Trinity::NearestUnfriendlyNoTotemUnitInObjectRangeCheck checker(this, owner, radius);
                        Trinity::UnitLastSearcher<Trinity::NearestUnfriendlyNoTotemUnitInObjectRangeCheck> searcher(this, target, checker);
                        Cell::VisitAllObjects(this, searcher, radius);
                    }
                    else
                    {
                        // Environmental trap: Any player
                        Player* player = nullptr;
                        Trinity::AnyPlayerInObjectRangeCheck checker(this, radius);
                        Trinity::PlayerSearcher<Trinity::AnyPlayerInObjectRangeCheck> searcher(this, player, checker);
                        Cell::VisitWorldObjects(this, searcher, radius);
                        target = player;
                    }

                    if (target)
                        SetLootState(GO_ACTIVATED, target);

                }
                else if (uint32 max_charges = goInfo->GetCharges())
                {
                    if (m_usetimes >= max_charges)
                    {
                        m_usetimes = 0;
                        SetLootState(GO_JUST_DEACTIVATED);      // can be despawned or destroyed
                    }
                }
            }

            break;
        }
        case GO_ACTIVATED:
        {
            switch (GetGoType())
            {
                case GAMEOBJECT_TYPE_DOOR:
                case GAMEOBJECT_TYPE_BUTTON:
                    if (m_cooldownTime && (m_cooldownTime < time(NULL)))
                        ResetDoorOrButton();
                    break;
                case GAMEOBJECT_TYPE_GOOBER:
                    if (m_cooldownTime < time(NULL))
                    {
                        RemoveFlag(GAMEOBJECT_FLAGS, GO_FLAG_IN_USE);

                        SetLootState(GO_JUST_DEACTIVATED);
                        m_cooldownTime = 0;
                    }
                    break;
                case GAMEOBJECT_TYPE_CHEST:
                    if (m_groupLootTimer)
                    {
                        if (m_groupLootTimer <= diff)
                        {
                            if (Group* group = sGroupMgr->GetGroupByGUID(lootingGroupLowGUID))
                                group->EndRoll(&loot);

                            m_groupLootTimer = 0;
                            lootingGroupLowGUID.Clear();
                        }
                        else
                            m_groupLootTimer -= diff;
                    }
                    break;
                case GAMEOBJECT_TYPE_TRAP:
                {
                    GameObjectTemplate const* goInfo = GetGOInfo();
                    if (goInfo->trap.charges == 2 && goInfo->trap.spell)
                    {
                        /// @todo nullptr target won't work for target type 1
                        CastSpell(nullptr, goInfo->trap.spell);
                        SetLootState(GO_JUST_DEACTIVATED);
                    }
                    else if (Unit* target = ObjectAccessor::GetUnit(*this, m_lootStateUnitGUID))
                    {
                        // Some traps do not have a spell but should be triggered
                        if (goInfo->trap.spell)
                            CastSpell(target, goInfo->trap.spell);

                        // Template value or 4 seconds
                        m_cooldownTime = time(NULL) + (goInfo->trap.cooldown ? goInfo->trap.cooldown : uint32(4));

                        if (goInfo->trap.charges == 1)
                            SetLootState(GO_JUST_DEACTIVATED);
                        else if (!goInfo->trap.charges)
                            SetLootState(GO_READY);

                        // Battleground gameobjects have data2 == 0 && data5 == 3
                        if (!goInfo->trap.radius && goInfo->trap.cooldown == 3)
                            if (Player* player = target->ToPlayer())
                                if (Battleground* bg = player->GetBattleground())
                                    bg->HandleTriggerBuff(GetGUID());
                    }
                    break;
                }
                default:
                    break;
            }
            break;
        }
        case GO_JUST_DEACTIVATED:
        {
            // If nearby linked trap exists, despawn it
            if (GameObject* linkedTrap = GetLinkedTrap())
                linkedTrap->SetLootState(GO_JUST_DEACTIVATED);

            //if Gameobject should cast spell, then this, but some GOs (type = 10) should be destroyed
            if (GetGoType() == GAMEOBJECT_TYPE_GOOBER)
            {
                uint32 spellId = GetGOInfo()->goober.spell;

                if (spellId)
                {
                    for (GuidSet::const_iterator it = m_unique_users.begin(); it != m_unique_users.end(); ++it)
                        // m_unique_users can contain only player GUIDs
                        if (Player* owner = ObjectAccessor::GetPlayer(*this, *it))
                            owner->CastSpell(owner, spellId, false);

                    m_unique_users.clear();
                    m_usetimes = 0;
                }

                SetGoState(GO_STATE_READY);

                //any return here in case battleground traps
                if (GameObjectTemplateAddon const* addon = GetTemplateAddon())
                    if (addon->flags & GO_FLAG_NODESPAWN)
                        return;
            }

            loot.clear();

            //! If this is summoned by a spell with ie. SPELL_EFFECT_SUMMON_OBJECT_WILD, with or without owner, we check respawn criteria based on spell
            //! The GetOwnerGUID() check is mostly for compatibility with hacky scripts - 99% of the time summoning should be done trough spells.
            if (GetSpellId() || !GetOwnerGUID().IsEmpty())
            {
                SetRespawnTime(0);
                Delete();
                return;
            }

            SetLootState(GO_READY);

            //burning flags in some battlegrounds, if you find better condition, just add it
            if (GetGOInfo()->IsDespawnAtAction() || GetGoAnimProgress() > 0)
            {
                SendGameObjectDespawn();
                //reset flags
                if (GameObjectTemplateAddon const* addon = GetTemplateAddon())
                    SetUInt32Value(GAMEOBJECT_FLAGS, addon->flags);
            }

            if (!m_respawnDelayTime)
                return;

            if (!m_spawnedByDefault)
            {
                m_respawnTime = 0;
                UpdateObjectVisibility();
                return;
            }

            m_respawnTime = time(NULL) + m_respawnDelayTime;

            // if option not set then object will be saved at grid unload
            if (sWorld->getBoolConfig(CONFIG_SAVE_RESPAWN_TIME_IMMEDIATELY))
                SaveRespawnTime();

            UpdateObjectVisibility();

            break;
        }
    }
    sScriptMgr->OnGameObjectUpdate(this, diff);
}

void GameObject::Refresh()
{
    // Do not refresh despawned GO from spellcast (GO's from spellcast are destroyed after despawn)
    if (m_respawnTime > 0 && m_spawnedByDefault)
        return;

    if (isSpawned())
        GetMap()->AddToMap(this);
}

void GameObject::AddUniqueUse(Player* player)
{
    AddUse();
    m_unique_users.insert(player->GetGUID());
}

void GameObject::Delete()
{
    SetLootState(GO_NOT_READY);
    RemoveFromOwner();

    SendGameObjectDespawn();

    SetGoState(GO_STATE_READY);

    if (GameObjectTemplateAddon const* addon = GetTemplateAddon())
        SetUInt32Value(GAMEOBJECT_FLAGS, addon->flags);

    uint32 poolid = GetSpawnId() ? sPoolMgr->IsPartOfAPool<GameObject>(GetSpawnId()) : 0;
    if (poolid)
        sPoolMgr->UpdatePool<GameObject>(poolid, GetSpawnId());
    else
        AddObjectToRemoveList();
}

void GameObject::SendGameObjectDespawn()
{
    WorldPackets::GameObject::GameObjectDespawn packet;
    packet.ObjectGUID = GetGUID();
    SendMessageToSet(packet.Write(), true);
}

void GameObject::getFishLoot(Loot* fishloot, Player* loot_owner)
{
    fishloot->clear();

    uint32 zone, subzone;
    uint32 defaultzone = 1;
    GetZoneAndAreaId(zone, subzone);

    // if subzone loot exist use it
    fishloot->FillLoot(subzone, LootTemplates_Fishing, loot_owner, true, true);
    if (fishloot->empty())  //use this becase if zone or subzone has set LOOT_MODE_JUNK_FISH,Even if no normal drop, fishloot->FillLoot return true. it wrong.
    {
        //subzone no result,use zone loot
        fishloot->FillLoot(zone, LootTemplates_Fishing, loot_owner, true, true);
        //use zone 1 as default, somewhere fishing got nothing,becase subzone and zone not set, like Off the coast of Storm Peaks.
        if (fishloot->empty())
            fishloot->FillLoot(defaultzone, LootTemplates_Fishing, loot_owner, true, true);
    }
}

void GameObject::getFishLootJunk(Loot* fishloot, Player* loot_owner)
{
    fishloot->clear();

    uint32 zone, subzone;
    uint32 defaultzone = 1;
    GetZoneAndAreaId(zone, subzone);

    // if subzone loot exist use it
    fishloot->FillLoot(subzone, LootTemplates_Fishing, loot_owner, true, true, LOOT_MODE_JUNK_FISH);
    if (fishloot->empty())  //use this becase if zone or subzone has normal mask drop, then fishloot->FillLoot return true.
    {
        //use zone loot
        fishloot->FillLoot(zone, LootTemplates_Fishing, loot_owner, true, true, LOOT_MODE_JUNK_FISH);
        if (fishloot->empty())
            //use zone 1 as default
            fishloot->FillLoot(defaultzone, LootTemplates_Fishing, loot_owner, true, true, LOOT_MODE_JUNK_FISH);
    }
}

void GameObject::SaveToDB()
{
    // this should only be used when the gameobject has already been loaded
    // preferably after adding to map, because mapid may not be valid otherwise
    GameObjectData const* data = sObjectMgr->GetGOData(m_spawnId);
    if (!data)
    {
        TC_LOG_ERROR("misc", "GameObject::SaveToDB failed, cannot get gameobject data!");
        return;
    }

    SaveToDB(GetMapId(), data->spawnMask);
}

void GameObject::SaveToDB(uint32 mapid, uint64 spawnMask)
{
    const GameObjectTemplate* goI = GetGOInfo();

    if (!goI)
        return;

    if (!m_spawnId)
        m_spawnId = sObjectMgr->GenerateGameObjectSpawnId();

    // update in loaded data (changing data only in this place)
    GameObjectData& data = sObjectMgr->NewGOData(m_spawnId);

    // data->guid = guid must not be updated at save
    data.id = GetEntry();
    data.mapid = mapid;
    data.posX = GetPositionX();
    data.posY = GetPositionY();
    data.posZ = GetPositionZ();
    data.orientation = GetOrientation();
    data.rotation = m_worldRotation;
    data.spawntimesecs = m_spawnedByDefault ? m_respawnDelayTime : -(int32)m_respawnDelayTime;
    data.animprogress = GetGoAnimProgress();
    data.go_state = GetGoState();
    data.spawnMask = spawnMask;
    data.artKit = GetGoArtKit();
    if (data.size == 0.0f)
    {
        // first save, use default if scale matches template or use custom scale if not
        if (goI && goI->size == GetObjectScale())
            data.size = -1.0f;
        else
            data.size = GetObjectScale();
    }
    else if (data.size < 0.0f || (goI && goI->size == data.size))
    {
        // scale is negative or matches template, use default
        data.size = -1.0f;
    }
    else
    {
        // scale is positive and does not match template
        // using data.size or could do data.size = GetObjectScale()
    }

    data.phaseId = GetDBPhase() > 0 ? GetDBPhase() : data.phaseId;
    data.phaseGroup = GetDBPhase() < 0 ? -GetDBPhase() : data.phaseGroup;

    // Update in DB
    SQLTransaction trans = WorldDatabase.BeginTransaction();

    uint8 index = 0;

    PreparedStatement* stmt = WorldDatabase.GetPreparedStatement(WORLD_DEL_GAMEOBJECT);
    stmt->setUInt64(0, m_spawnId);
    trans->Append(stmt);

    stmt = WorldDatabase.GetPreparedStatement(WORLD_INS_GAMEOBJECT);
    stmt->setUInt64(index++, m_spawnId);
    stmt->setUInt32(index++, GetEntry());
    stmt->setUInt16(index++, uint16(mapid));
    stmt->setUInt64(index++, spawnMask);
    stmt->setUInt32(index++, data.phaseId);
    stmt->setUInt32(index++, data.phaseGroup);
    stmt->setFloat(index++, GetPositionX());
    stmt->setFloat(index++, GetPositionY());
    stmt->setFloat(index++, GetPositionZ());
    stmt->setFloat(index++, GetOrientation());
    stmt->setFloat(index++, m_worldRotation.x);
    stmt->setFloat(index++, m_worldRotation.y);
    stmt->setFloat(index++, m_worldRotation.z);
    stmt->setFloat(index++, m_worldRotation.w);
    stmt->setInt32(index++, int32(m_respawnDelayTime));
    stmt->setUInt8(index++, GetGoAnimProgress());
    stmt->setUInt8(index++, uint8(GetGoState()));
    stmt->setFloat(index++, data.size);
    trans->Append(stmt);

    WorldDatabase.CommitTransaction(trans);
}

bool GameObject::LoadGameObjectFromDB(ObjectGuid::LowType spawnId, Map* map, bool addToMap)
{
    GameObjectData const* data = sObjectMgr->GetGOData(spawnId);
    if (!data)
    {
        TC_LOG_ERROR("sql.sql", "Gameobject (GUID: " UI64FMTD ") not found in table `gameobject`, can't load. ", spawnId);
        return false;
    }

    uint32 entry = data->id;
    //uint32 map_id = data->mapid;                          // already used before call
    Position pos(data->posX, data->posY, data->posZ, data->orientation);

    uint32 animprogress = data->animprogress;
    GOState go_state = data->go_state;
    uint32 artKit = data->artKit;
    float size = data->size;

    m_spawnId = spawnId;
<<<<<<< HEAD
    if (!Create(entry, map, PHASEMASK_NORMAL, pos, data->rotation, animprogress, go_state, artKit, size))
=======
    if (!Create(entry, map, pos, data->rotation, animprogress, go_state, artKit))
>>>>>>> d1bd2123
        return false;

    if (data->phaseId)
        SetInPhase(data->phaseId, false, true);

    if (data->phaseGroup)
    {
        // Set the gameobject in all the phases of the phasegroup
        for (auto ph : sDB2Manager.GetPhasesForGroup(data->phaseGroup))
            SetInPhase(ph, false, true);
    }

    if (data->spawntimesecs >= 0)
    {
        m_spawnedByDefault = true;

        if (!GetGOInfo()->GetDespawnPossibility() && !GetGOInfo()->IsDespawnAtAction())
        {
            SetFlag(GAMEOBJECT_FLAGS, GO_FLAG_NODESPAWN);
            m_respawnDelayTime = 0;
            m_respawnTime = 0;
        }
        else
        {
            m_respawnDelayTime = data->spawntimesecs;
            m_respawnTime = GetMap()->GetGORespawnTime(m_spawnId);

            // ready to respawn
            if (m_respawnTime && m_respawnTime <= time(nullptr))
            {
                m_respawnTime = 0;
                GetMap()->RemoveGORespawnTime(m_spawnId);
            }
        }
    }
    else
    {
        m_spawnedByDefault = false;
        m_respawnDelayTime = -data->spawntimesecs;
        m_respawnTime = 0;
    }

    m_goData = data;

    if (addToMap && !GetMap()->AddToMap(this))
        return false;

    return true;
}

void GameObject::DeleteFromDB()
{
    GetMap()->RemoveGORespawnTime(m_spawnId);
    sObjectMgr->DeleteGOData(m_spawnId);

    PreparedStatement* stmt = WorldDatabase.GetPreparedStatement(WORLD_DEL_GAMEOBJECT);

    stmt->setUInt64(0, m_spawnId);

    WorldDatabase.Execute(stmt);

    stmt = WorldDatabase.GetPreparedStatement(WORLD_DEL_EVENT_GAMEOBJECT);

    stmt->setUInt64(0, m_spawnId);

    WorldDatabase.Execute(stmt);
}

/*********************************************************/
/***                    QUEST SYSTEM                   ***/
/*********************************************************/
bool GameObject::hasQuest(uint32 quest_id) const
{
    QuestRelationBounds qr = sObjectMgr->GetGOQuestRelationBounds(GetEntry());
    for (QuestRelations::const_iterator itr = qr.first; itr != qr.second; ++itr)
    {
        if (itr->second == quest_id)
            return true;
    }
    return false;
}

bool GameObject::hasInvolvedQuest(uint32 quest_id) const
{
    QuestRelationBounds qir = sObjectMgr->GetGOQuestInvolvedRelationBounds(GetEntry());
    for (QuestRelations::const_iterator itr = qir.first; itr != qir.second; ++itr)
    {
        if (itr->second == quest_id)
            return true;
    }
    return false;
}

bool GameObject::IsTransport() const
{
    // If something is marked as a transport, don't transmit an out of range packet for it.
    GameObjectTemplate const* gInfo = GetGOInfo();
    if (!gInfo)
        return false;

    return gInfo->type == GAMEOBJECT_TYPE_TRANSPORT || gInfo->type == GAMEOBJECT_TYPE_MAP_OBJ_TRANSPORT;
}

// is Dynamic transport = non-stop Transport
bool GameObject::IsDynTransport() const
{
    // If something is marked as a transport, don't transmit an out of range packet for it.
    GameObjectTemplate const* gInfo = GetGOInfo();
    if (!gInfo)
        return false;

    return gInfo->type == GAMEOBJECT_TYPE_MAP_OBJ_TRANSPORT || (gInfo->type == GAMEOBJECT_TYPE_TRANSPORT && m_goValue.Transport.StopFrames->empty());
}

bool GameObject::IsDestructibleBuilding() const
{
    GameObjectTemplate const* gInfo = GetGOInfo();
    if (!gInfo)
        return false;

    return gInfo->type == GAMEOBJECT_TYPE_DESTRUCTIBLE_BUILDING;
}

Unit* GameObject::GetOwner() const
{
    return ObjectAccessor::GetUnit(*this, GetOwnerGUID());
}

void GameObject::SaveRespawnTime()
{
    if (m_goData && m_goData->dbData && m_respawnTime > time(NULL) && m_spawnedByDefault)
        GetMap()->SaveGORespawnTime(m_spawnId, m_respawnTime);
}

bool GameObject::IsNeverVisibleFor(WorldObject const* seer) const
{
    if (WorldObject::IsNeverVisibleFor(seer))
        return true;

    if (GetGoType() == GAMEOBJECT_TYPE_SPELL_FOCUS && GetGOInfo()->spellFocus.serverOnly == 1)
        return true;

    if (!GetUInt32Value(GAMEOBJECT_DISPLAYID))
        return true;

    return false;
}

bool GameObject::IsAlwaysVisibleFor(WorldObject const* seer) const
{
    if (WorldObject::IsAlwaysVisibleFor(seer))
        return true;

    if (IsTransport() || IsDestructibleBuilding())
        return true;

    if (!seer)
        return false;

    // Always seen by owner and friendly units
    if (!GetOwnerGUID().IsEmpty())
    {
        if (seer->GetGUID() == GetOwnerGUID())
            return true;

        Unit* owner = GetOwner();
        if (Unit const* unitSeer = seer->ToUnit())
            if (owner && owner->IsFriendlyTo(unitSeer))
                return true;
    }

    return false;
}

bool GameObject::IsInvisibleDueToDespawn() const
{
    if (WorldObject::IsInvisibleDueToDespawn())
        return true;

    // Despawned
    if (!isSpawned())
        return true;

    return false;
}

uint8 GameObject::GetLevelForTarget(WorldObject const* target) const
{
    if (Unit* owner = GetOwner())
        return owner->GetLevelForTarget(target);

    return 1;
}

void GameObject::Respawn()
{
    if (m_spawnedByDefault && m_respawnTime > 0)
    {
        m_respawnTime = time(NULL);
        GetMap()->RemoveGORespawnTime(m_spawnId);
    }
}

bool GameObject::ActivateToQuest(Player* target) const
{
    if (target->HasQuestForGO(GetEntry()))
        return true;

    if (!sObjectMgr->IsGameObjectForQuests(GetEntry()))
        return false;

    switch (GetGoType())
    {
        case GAMEOBJECT_TYPE_QUESTGIVER:
        {
            GameObject* go = const_cast<GameObject*>(this);
            QuestGiverStatus questStatus = target->GetQuestDialogStatus(go);
            if (questStatus > DIALOG_STATUS_UNAVAILABLE)
                return true;
            break;
        }
        case GAMEOBJECT_TYPE_CHEST:
        {
            // scan GO chest with loot including quest items
            if (LootTemplates_Gameobject.HaveQuestLootForPlayer(GetGOInfo()->GetLootId(), target))
            {
                if (Battleground const* bg = target->GetBattleground())
                    return bg->CanActivateGO(GetEntry(), target->GetTeam());
                return true;
            }
            break;
        }
        case GAMEOBJECT_TYPE_GENERIC:
        {
            if (target->GetQuestStatus(GetGOInfo()->generic.questID) == QUEST_STATUS_INCOMPLETE)
                return true;
            break;
        }
        case GAMEOBJECT_TYPE_GOOBER:
        {
            if (target->GetQuestStatus(GetGOInfo()->goober.questID) == QUEST_STATUS_INCOMPLETE)
                return true;
            break;
        }
        default:
            break;
    }

    return false;
}

void GameObject::TriggeringLinkedGameObject(uint32 trapEntry, Unit* target)
{
    GameObjectTemplate const* trapInfo = sObjectMgr->GetGameObjectTemplate(trapEntry);
    if (!trapInfo || trapInfo->type != GAMEOBJECT_TYPE_TRAP)
        return;

    SpellInfo const* trapSpell = sSpellMgr->GetSpellInfo(trapInfo->trap.spell);
    if (!trapSpell)                                          // checked at load already
        return;

    if (GameObject* trapGO = GetLinkedTrap())
        trapGO->CastSpell(target, trapSpell->Id);
}

GameObject* GameObject::LookupFishingHoleAround(float range)
{
    GameObject* ok = nullptr;
    Trinity::NearestGameObjectFishingHole u_check(*this, range);
    Trinity::GameObjectSearcher<Trinity::NearestGameObjectFishingHole> checker(this, ok, u_check);
    Cell::VisitGridObjects(this, checker, range);
    return ok;
}

void GameObject::ResetDoorOrButton()
{
    if (m_lootState == GO_READY || m_lootState == GO_JUST_DEACTIVATED)
        return;

    RemoveFlag(GAMEOBJECT_FLAGS, GO_FLAG_IN_USE);
    SetGoState(m_prevGoState);

    SetLootState(GO_JUST_DEACTIVATED);
    m_cooldownTime = 0;
}

void GameObject::UseDoorOrButton(uint32 time_to_restore, bool alternative /* = false */, Unit* user /*=nullptr*/)
{
    if (m_lootState != GO_READY)
        return;

    if (!time_to_restore)
        time_to_restore = GetGOInfo()->GetAutoCloseTime();

    SwitchDoorOrButton(true, alternative);
    SetLootState(GO_ACTIVATED, user);

    m_cooldownTime = time_to_restore ? (time(NULL) + time_to_restore) : 0;
}

void GameObject::SetGoArtKit(uint8 kit)
{
    SetByteValue(GAMEOBJECT_BYTES_1, 2, kit);
    GameObjectData* data = const_cast<GameObjectData*>(sObjectMgr->GetGOData(m_spawnId));
    if (data)
        data->artKit = kit;
}

void GameObject::SetGoArtKit(uint8 artkit, GameObject* go, ObjectGuid::LowType lowguid)
{
    const GameObjectData* data = nullptr;
    if (go)
    {
        go->SetGoArtKit(artkit);
        data = go->GetGOData();
    }
    else if (lowguid)
        data = sObjectMgr->GetGOData(lowguid);

    if (data)
        const_cast<GameObjectData*>(data)->artKit = artkit;
}

void GameObject::SwitchDoorOrButton(bool activate, bool alternative /* = false */)
{
    if (activate)
        SetFlag(GAMEOBJECT_FLAGS, GO_FLAG_IN_USE);
    else
        RemoveFlag(GAMEOBJECT_FLAGS, GO_FLAG_IN_USE);

    if (GetGoState() == GO_STATE_READY)                      //if closed -> open
        SetGoState(alternative ? GO_STATE_ACTIVE_ALTERNATIVE : GO_STATE_ACTIVE);
    else                                                    //if open -> close
        SetGoState(GO_STATE_READY);
}

void GameObject::Use(Unit* user)
{
    // by default spell caster is user
    Unit* spellCaster = user;
    uint32 spellId = 0;
    bool triggered = false;

    if (Player* playerUser = user->ToPlayer())
    {
        if (sScriptMgr->OnGossipHello(playerUser, this))
            return;

        if (AI()->GossipHello(playerUser, true))
            return;
    }

    // If cooldown data present in template
    if (uint32 cooldown = GetGOInfo()->GetCooldown())
    {
        if (m_cooldownTime > sWorld->GetGameTime())
            return;

        m_cooldownTime = sWorld->GetGameTime() + cooldown;
    }

    switch (GetGoType())
    {
        case GAMEOBJECT_TYPE_DOOR:                          //0
        case GAMEOBJECT_TYPE_BUTTON:                        //1
            //doors/buttons never really despawn, only reset to default state/flags
            UseDoorOrButton(0, false, user);
            return;
        case GAMEOBJECT_TYPE_QUESTGIVER:                    //2
        {
            if (user->GetTypeId() != TYPEID_PLAYER)
                return;

            Player* player = user->ToPlayer();

            player->PrepareGossipMenu(this, GetGOInfo()->questgiver.gossipID, true);
            player->SendPreparedGossip(this);
            return;
        }
        case GAMEOBJECT_TYPE_TRAP:                          //6
        {
            GameObjectTemplate const* goInfo = GetGOInfo();
            if (goInfo->trap.spell)
                CastSpell(user, goInfo->trap.spell);

            m_cooldownTime = time(NULL) + (goInfo->trap.cooldown ? goInfo->trap.cooldown :  uint32(4));   // template or 4 seconds

            if (goInfo->trap.charges == 1)         // Deactivate after trigger
                SetLootState(GO_JUST_DEACTIVATED);

            return;
        }
        //Sitting: Wooden bench, chairs enzz
        case GAMEOBJECT_TYPE_CHAIR:                         //7
        {
            GameObjectTemplate const* info = GetGOInfo();
            if (!info)
                return;

            if (user->GetTypeId() != TYPEID_PLAYER)
                return;

            if (ChairListSlots.empty())        // this is called once at first chair use to make list of available slots
            {
                if (info->chair.chairslots > 0)     // sometimes chairs in DB have error in fields and we dont know number of slots
                    for (uint32 i = 0; i < info->chair.chairslots; ++i)
                        ChairListSlots[i].Clear(); // Last user of current slot set to 0 (none sit here yet)
                else
                    ChairListSlots[0].Clear();     // error in DB, make one default slot
            }

            Player* player = user->ToPlayer();

            // a chair may have n slots. we have to calculate their positions and teleport the player to the nearest one

            float lowestDist = DEFAULT_VISIBILITY_DISTANCE;

            uint32 nearest_slot = 0;
            float x_lowest = GetPositionX();
            float y_lowest = GetPositionY();

            // the object orientation + 1/2 pi
            // every slot will be on that straight line
            float orthogonalOrientation = GetOrientation() + float(M_PI) * 0.5f;
            // find nearest slot
            bool found_free_slot = false;
            for (ChairSlotAndUser::iterator itr = ChairListSlots.begin(); itr != ChairListSlots.end(); ++itr)
            {
                // the distance between this slot and the center of the go - imagine a 1D space
                float relativeDistance = (GetObjectScale()*itr->first)-(GetObjectScale()*(info->chair.chairslots - 1) / 2.0f);

                float x_i = GetPositionX() + relativeDistance * std::cos(orthogonalOrientation);
                float y_i = GetPositionY() + relativeDistance * std::sin(orthogonalOrientation);

                if (!itr->second.IsEmpty())
                {
                    if (Player* ChairUser = ObjectAccessor::FindPlayer(itr->second))
                    {
                        if (ChairUser->IsSitState() && ChairUser->GetStandState() != UNIT_STAND_STATE_SIT && ChairUser->GetExactDist2d(x_i, y_i) < 0.1f)
                            continue;        // This seat is already occupied by ChairUser. NOTE: Not sure if the ChairUser->GetStandState() != UNIT_STAND_STATE_SIT check is required.
                        else
                            itr->second.Clear(); // This seat is unoccupied.
                    }
                    else
                        itr->second.Clear();     // The seat may of had an occupant, but they're offline.
                }

                found_free_slot = true;

                // calculate the distance between the player and this slot
                float thisDistance = player->GetDistance2d(x_i, y_i);

                if (thisDistance <= lowestDist)
                {
                    nearest_slot = itr->first;
                    lowestDist = thisDistance;
                    x_lowest = x_i;
                    y_lowest = y_i;
                }
            }

            if (found_free_slot)
            {
                ChairSlotAndUser::iterator itr = ChairListSlots.find(nearest_slot);
                if (itr != ChairListSlots.end())
                {
                    itr->second = player->GetGUID(); //this slot in now used by player
                    player->TeleportTo(GetMapId(), x_lowest, y_lowest, GetPositionZ(), GetOrientation(), TELE_TO_NOT_LEAVE_TRANSPORT | TELE_TO_NOT_LEAVE_COMBAT | TELE_TO_NOT_UNSUMMON_PET);
                    player->SetStandState(UnitStandStateType(UNIT_STAND_STATE_SIT_LOW_CHAIR + info->chair.chairheight));
                    return;
                }
            }

            return;
        }
        //big gun, its a spell/aura
        case GAMEOBJECT_TYPE_GOOBER:                        //10
        {
            GameObjectTemplate const* info = GetGOInfo();

            if (Player* player = user->ToPlayer())
            {
                if (info->goober.pageID)                    // show page...
                {
                    WorldPackets::GameObject::PageText data;
                    data.GameObjectGUID = GetGUID();
                    player->SendDirectMessage(data.Write());
                }
                else if (info->goober.gossipID)
                {
                    player->PrepareGossipMenu(this, info->goober.gossipID);
                    player->SendPreparedGossip(this);
                }

                if (info->goober.eventID)
                {
                    TC_LOG_DEBUG("maps.script", "Goober ScriptStart id %u for GO entry %u (GUID " UI64FMTD ").", info->goober.eventID, GetEntry(), GetSpawnId());
                    GetMap()->ScriptsStart(sEventScripts, info->goober.eventID, player, this);
                    EventInform(info->goober.eventID, user);
                }

                // possible quest objective for active quests
                if (info->goober.questID && sObjectMgr->GetQuestTemplate(info->goober.questID))
                {
                    //Quest require to be active for GO using
                    if (player->GetQuestStatus(info->goober.questID) != QUEST_STATUS_INCOMPLETE)
                        break;
                }

                if (Group* group = player->GetGroup())
                {
                    for (GroupReference const* itr = group->GetFirstMember(); itr != nullptr; itr = itr->next())
                        if (Player* member = itr->GetSource())
                            if (member->IsAtGroupRewardDistance(this))
                                member->KillCreditGO(info->entry, GetGUID());
                }
                else
                    player->KillCreditGO(info->entry, GetGUID());
            }

            if (uint32 trapEntry = info->goober.linkedTrap)
                TriggeringLinkedGameObject(trapEntry, user);

            SetFlag(GAMEOBJECT_FLAGS, GO_FLAG_IN_USE);
            SetLootState(GO_ACTIVATED, user);

            // this appear to be ok, however others exist in addition to this that should have custom (ex: 190510, 188692, 187389)
            if (info->goober.customAnim)
                SendCustomAnim(GetGoAnimProgress());
            else
                SetGoState(GO_STATE_ACTIVE);

            m_cooldownTime = time(NULL) + info->GetAutoCloseTime();

            // cast this spell later if provided
            spellId = info->goober.spell;
            spellCaster = nullptr;

            break;
        }
        case GAMEOBJECT_TYPE_CAMERA:                        //13
        {
            GameObjectTemplate const* info = GetGOInfo();
            if (!info)
                return;

            if (user->GetTypeId() != TYPEID_PLAYER)
                return;

            Player* player = user->ToPlayer();

            if (info->camera.camera)
                player->SendCinematicStart(info->camera.camera);

            if (info->camera.eventID)
            {
                GetMap()->ScriptsStart(sEventScripts, info->camera.eventID, player, this);
                EventInform(info->camera.eventID, user);
            }

            return;
        }
        //fishing bobber
        case GAMEOBJECT_TYPE_FISHINGNODE:                   //17
        {
            Player* player = user->ToPlayer();
            if (!player)
                return;

            if (player->GetGUID() != GetOwnerGUID())
                return;

            switch (getLootState())
            {
                case GO_READY:                              // ready for loot
                {
                    uint32 zone, subzone;
                    GetZoneAndAreaId(zone, subzone);

                    int32 zone_skill = sObjectMgr->GetFishingBaseSkillLevel(subzone);
                    if (!zone_skill)
                        zone_skill = sObjectMgr->GetFishingBaseSkillLevel(zone);

                    //provide error, no fishable zone or area should be 0
                    if (!zone_skill)
                        TC_LOG_ERROR("sql.sql", "Fishable areaId %u are not properly defined in `skill_fishing_base_level`.", subzone);

                    int32 skill = player->GetSkillValue(SKILL_FISHING);

                    int32 chance;
                    if (skill < zone_skill)
                    {
                        chance = int32(pow((double)skill/zone_skill, 2) * 100);
                        if (chance < 1)
                            chance = 1;
                    }
                    else
                        chance = 100;

                    int32 roll = irand(1, 100);

                    TC_LOG_DEBUG("misc", "Fishing check (skill: %i zone min skill: %i chance %i roll: %i", skill, zone_skill, chance, roll);

                    player->UpdateFishingSkill();

                    /// @todo find reasonable value for fishing hole search
                    GameObject* fishingPool = LookupFishingHoleAround(20.0f + CONTACT_DISTANCE);

                    // If fishing skill is high enough, or if fishing on a pool, send correct loot.
                    // Fishing pools have no skill requirement as of patch 3.3.0 (undocumented change).
                    if (chance >= roll || fishingPool)
                    {
                        /// @todo I do not understand this hack. Need some explanation.
                        // prevent removing GO at spell cancel
                        RemoveFromOwner();
                        SetOwnerGUID(player->GetGUID());
                        SetSpellId(0); // prevent removing unintended auras at Unit::RemoveGameObject

                        if (fishingPool)
                        {
                            fishingPool->Use(player);
                            SetLootState(GO_JUST_DEACTIVATED);
                        }
                        else
                            player->SendLoot(GetGUID(), LOOT_FISHING);
                    }
                    else // If fishing skill is too low, send junk loot.
                        player->SendLoot(GetGUID(), LOOT_FISHING_JUNK);
                    break;
                }
                case GO_JUST_DEACTIVATED:                   // nothing to do, will be deleted at next update
                    break;
                default:
                {
                    SetLootState(GO_JUST_DEACTIVATED);
                    player->SendDirectMessage(WorldPackets::GameObject::FishNotHooked().Write());
                    break;
                }
            }

            player->FinishSpell(CURRENT_CHANNELED_SPELL);
            return;
        }

        case GAMEOBJECT_TYPE_RITUAL:              //18
        {
            if (user->GetTypeId() != TYPEID_PLAYER)
                return;

            Player* player = user->ToPlayer();

            Unit* owner = GetOwner();

            GameObjectTemplate const* info = GetGOInfo();

            Player* m_ritualOwner = nullptr;
            if (!m_ritualOwnerGUID.IsEmpty())
                m_ritualOwner = ObjectAccessor::FindPlayer(m_ritualOwnerGUID);

            // ritual owner is set for GO's without owner (not summoned)
            if (!m_ritualOwner && !owner)
            {
                m_ritualOwnerGUID = player->GetGUID();
                m_ritualOwner = player;
            }

            if (owner)
            {
                if (owner->GetTypeId() != TYPEID_PLAYER)
                    return;

                // accept only use by player from same group as owner, excluding owner itself (unique use already added in spell effect)
                if (player == owner->ToPlayer() || (info->ritual.castersGrouped && !player->IsInSameRaidWith(owner->ToPlayer())))
                    return;

                // expect owner to already be channeling, so if not...
                if (!owner->GetCurrentSpell(CURRENT_CHANNELED_SPELL))
                    return;

                // in case summoning ritual caster is GO creator
                spellCaster = owner;
            }
            else
            {
                if (player != m_ritualOwner && (info->ritual.castersGrouped && !player->IsInSameRaidWith(m_ritualOwner)))
                    return;

                spellCaster = player;
            }

            AddUniqueUse(player);

            if (info->ritual.animSpell)
            {
                player->CastSpell(player, info->ritual.animSpell, true);

                // for this case, summoningRitual.spellId is always triggered
                triggered = true;
            }

            // full amount unique participants including original summoner
            if (GetUniqueUseCount() == info->ritual.casters)
            {
                if (m_ritualOwner)
                    spellCaster = m_ritualOwner;

                spellId = info->ritual.spell;

                if (spellId == 62330)                       // GO store nonexistent spell, replace by expected
                {
                    // spell have reagent and mana cost but it not expected use its
                    // it triggered spell in fact cast at currently channeled GO
                    spellId = 61993;
                    triggered = true;
                }

                // Cast casterTargetSpell at a random GO user
                // on the current DB there is only one gameobject that uses this (Ritual of Doom)
                // and its required target number is 1 (outter for loop will run once)
                if (info->ritual.casterTargetSpell && info->ritual.casterTargetSpell != 1) // No idea why this field is a bool in some cases
                    for (uint32 i = 0; i < info->ritual.casterTargetSpellTargets; i++)
                        // m_unique_users can contain only player GUIDs
                        if (Player* target = ObjectAccessor::GetPlayer(*this, Trinity::Containers::SelectRandomContainerElement(m_unique_users)))
                            spellCaster->CastSpell(target, info->ritual.casterTargetSpell, true);

                // finish owners spell
                if (owner)
                    owner->FinishSpell(CURRENT_CHANNELED_SPELL);

                // can be deleted now, if
                if (!info->ritual.ritualPersistent)
                    SetLootState(GO_JUST_DEACTIVATED);
                else
                {
                    // reset ritual for this GO
                    m_ritualOwnerGUID.Clear();
                    m_unique_users.clear();
                    m_usetimes = 0;
                }
            }
            else
                return;

            // go to end function to spell casting
            break;
        }
        case GAMEOBJECT_TYPE_SPELLCASTER:                   //22
        {
            GameObjectTemplate const* info = GetGOInfo();
            if (!info)
                return;

            if (info->spellCaster.partyOnly)
            {
                Unit* caster = GetOwner();
                if (!caster || caster->GetTypeId() != TYPEID_PLAYER)
                    return;

                if (user->GetTypeId() != TYPEID_PLAYER || !user->ToPlayer()->IsInSameRaidWith(caster->ToPlayer()))
                    return;
            }

            user->RemoveAurasByType(SPELL_AURA_MOUNTED);
            spellId = info->spellCaster.spell;

            AddUse();
            break;
        }
        case GAMEOBJECT_TYPE_MEETINGSTONE:                  //23
        {
            GameObjectTemplate const* info = GetGOInfo();

            if (user->GetTypeId() != TYPEID_PLAYER)
                return;

            Player* player = user->ToPlayer();

            Player* targetPlayer = ObjectAccessor::FindPlayer(player->GetTarget());

            // accept only use by player from same raid as caster, except caster itself
            if (!targetPlayer || targetPlayer == player || !targetPlayer->IsInSameRaidWith(player))
                return;

            //required lvl checks!
            uint8 level = player->getLevel();
            if (level < info->meetingStone.minLevel)
                return;
            level = targetPlayer->getLevel();
            if (level < info->meetingStone.minLevel)
                return;

            if (info->entry == 194097)
                spellId = 61994;                            // Ritual of Summoning
            else
                spellId = 59782;                            // Summoning Stone Effect

            break;
        }

        case GAMEOBJECT_TYPE_FLAGSTAND:                     // 24
        {
            if (user->GetTypeId() != TYPEID_PLAYER)
                return;

            Player* player = user->ToPlayer();

            if (player->CanUseBattlegroundObject(this))
            {
                // in battleground check
                Battleground* bg = player->GetBattleground();
                if (!bg)
                    return;

                if (player->GetVehicle())
                    return;

                player->RemoveAurasByType(SPELL_AURA_MOD_STEALTH);
                player->RemoveAurasByType(SPELL_AURA_MOD_INVISIBILITY);
                // BG flag click
                // AB:
                // 15001
                // 15002
                // 15003
                // 15004
                // 15005
                bg->EventPlayerClickedOnFlag(player, this);
                return;                                     //we don;t need to delete flag ... it is despawned!
            }
            break;
        }

        case GAMEOBJECT_TYPE_FISHINGHOLE:                   // 25
        {
            if (user->GetTypeId() != TYPEID_PLAYER)
                return;

            Player* player = user->ToPlayer();

            player->SendLoot(GetGUID(), LOOT_FISHINGHOLE);
            player->UpdateCriteria(CRITERIA_TYPE_FISH_IN_GAMEOBJECT, GetGOInfo()->entry);
            return;
        }

        case GAMEOBJECT_TYPE_FLAGDROP:                      // 26
        {
            if (user->GetTypeId() != TYPEID_PLAYER)
                return;

            Player* player = user->ToPlayer();

            if (player->CanUseBattlegroundObject(this))
            {
                // in battleground check
                Battleground* bg = player->GetBattleground();
                if (!bg)
                    return;

                if (player->GetVehicle())
                    return;

                player->RemoveAurasByType(SPELL_AURA_MOD_STEALTH);
                player->RemoveAurasByType(SPELL_AURA_MOD_INVISIBILITY);
                // BG flag dropped
                // WS:
                // 179785 - Silverwing Flag
                // 179786 - Warsong Flag
                // EotS:
                // 184142 - Netherstorm Flag
                GameObjectTemplate const* info = GetGOInfo();
                if (info)
                {
                    switch (info->entry)
                    {
                        case 179785:                        // Silverwing Flag
                        case 179786:                        // Warsong Flag
                            if (bg->GetTypeID(true) == BATTLEGROUND_WS)
                                bg->EventPlayerClickedOnFlag(player, this);
                            break;
                        case 184142:                        // Netherstorm Flag
                            if (bg->GetTypeID(true) == BATTLEGROUND_EY)
                                bg->EventPlayerClickedOnFlag(player, this);
                            break;
                    }
                }
                //this cause to call return, all flags must be deleted here!!
                spellId = 0;
                Delete();
            }
            break;
        }
        case GAMEOBJECT_TYPE_BARBER_CHAIR:                  //32
        {
            GameObjectTemplate const* info = GetGOInfo();
            if (!info)
                return;

            if (user->GetTypeId() != TYPEID_PLAYER)
                return;

            Player* player = user->ToPlayer();

            WorldPackets::Misc::EnableBarberShop packet;
            player->SendDirectMessage(packet.Write());

            // fallback, will always work
            player->TeleportTo(GetMapId(), GetPositionX(), GetPositionY(), GetPositionZ(), GetOrientation(), TELE_TO_NOT_LEAVE_TRANSPORT | TELE_TO_NOT_LEAVE_COMBAT | TELE_TO_NOT_UNSUMMON_PET);

            player->SetStandState(UnitStandStateType(UNIT_STAND_STATE_SIT_LOW_CHAIR + info->barberChair.chairheight), info->barberChair.SitAnimKit);
            return;
        }
        case GAMEOBJECT_TYPE_ARTIFACT_FORGE:
        {
            GameObjectTemplate const* info = GetGOInfo();
            if (!info)
                return;

            if (user->GetTypeId() != TYPEID_PLAYER)
                return;

            Player* player = user->ToPlayer();
            if (PlayerConditionEntry const* playerCondition = sPlayerConditionStore.LookupEntry(info->artifactForge.conditionID1))
                if (!sConditionMgr->IsPlayerMeetingCondition(player, playerCondition))
                    return;

            Aura const* artifactAura = player->GetAura(ARTIFACTS_ALL_WEAPONS_GENERAL_WEAPON_EQUIPPED_PASSIVE);
            Item const* item = artifactAura ? player->GetItemByGuid(artifactAura->GetCastItemGUID()) : nullptr;
            if (!item)
            {
                player->SendDirectMessage(WorldPackets::Misc::DisplayGameError(GameError::ERR_MUST_EQUIP_ARTIFACT).Write());
                return;
            }

            WorldPackets::Artifact::ArtifactForgeOpened artifactForgeOpened;
            artifactForgeOpened.ArtifactGUID = item->GetGUID();
            artifactForgeOpened.ForgeGUID = GetGUID();
            player->SendDirectMessage(artifactForgeOpened.Write());
            return;
        }
        case GAMEOBJECT_TYPE_UI_LINK:
        {
            Player* player = user->ToPlayer();
            if (!player)
                return;

            WorldPackets::GameObject::GameObjectUIAction gameObjectUIAction;
            gameObjectUIAction.ObjectGUID = GetGUID();
            gameObjectUIAction.UILink = GetGOInfo()->UILink.UILinkType;
            player->SendDirectMessage(gameObjectUIAction.Write());
            return;
        }
        default:
            if (GetGoType() >= MAX_GAMEOBJECT_TYPE)
                TC_LOG_ERROR("misc", "GameObject::Use(): unit (type: %u, %s, name: %s) tries to use object (%s, name: %s) of unknown type (%u)",
                    user->GetTypeId(), user->GetGUID().ToString().c_str(), user->GetName().c_str(), GetGUID().ToString().c_str(), GetGOInfo()->name.c_str(), GetGoType());
            break;
    }

    if (!spellId)
        return;

    SpellInfo const* spellInfo = sSpellMgr->GetSpellInfo(spellId);
    if (!spellInfo)
    {
        if (user->GetTypeId() != TYPEID_PLAYER || !sOutdoorPvPMgr->HandleCustomSpell(user->ToPlayer(), spellId, this))
            TC_LOG_ERROR("misc", "WORLD: unknown spell id %u at use action for gameobject (Entry: %u GoType: %u)", spellId, GetEntry(), GetGoType());
        else
            TC_LOG_DEBUG("outdoorpvp", "WORLD: %u non-dbc spell was handled by OutdoorPvP", spellId);
        return;
    }

    if (Player* player = user->ToPlayer())
        sOutdoorPvPMgr->HandleCustomSpell(player, spellId, this);

    if (spellCaster)
        spellCaster->CastSpell(user, spellInfo, triggered);
    else
        CastSpell(user, spellId);
}

void GameObject::CastSpell(Unit* target, uint32 spellId, bool triggered /* = true*/)
{
    CastSpell(target, spellId, triggered ? TRIGGERED_FULL_MASK : TRIGGERED_NONE);
}

void GameObject::CastSpell(Unit* target, uint32 spellId, TriggerCastFlags triggered)
{
    SpellInfo const* spellInfo = sSpellMgr->GetSpellInfo(spellId);
    if (!spellInfo)
        return;

    bool self = false;
    for (SpellEffectInfo const* effect : spellInfo->GetEffectsForDifficulty(GetMap()->GetDifficultyID()))
    {
        if (effect && effect->TargetA.GetTarget() == TARGET_UNIT_CASTER)
        {
            self = true;
            break;
        }
    }

    if (self)
    {
        if (target)
            target->CastSpell(target, spellInfo, triggered);
        return;
    }

    //summon world trigger
    Creature* trigger = SummonTrigger(GetPositionX(), GetPositionY(), GetPositionZ(), 0, spellInfo->CalcCastTime() + 100);
    if (!trigger)
        return;

    // remove immunity flags, to allow spell to target anything
    trigger->RemoveFlag(UNIT_FIELD_FLAGS, UNIT_FLAG_IMMUNE_TO_NPC | UNIT_FLAG_IMMUNE_TO_PC);

    if (Unit* owner = GetOwner())
    {
        trigger->setFaction(owner->getFaction());
        if (owner->HasFlag(UNIT_FIELD_FLAGS, UNIT_FLAG_PVP_ATTACKABLE))
            trigger->SetFlag(UNIT_FIELD_FLAGS, UNIT_FLAG_PVP_ATTACKABLE);
        // needed for GO casts for proper target validation checks
        trigger->SetOwnerGUID(owner->GetGUID());
        trigger->CastSpell(target ? target : trigger, spellInfo, triggered, nullptr, nullptr, owner->GetGUID());
    }
    else
    {
        trigger->setFaction(spellInfo->IsPositive() ? 35 : 14);
        // Set owner guid for target if no owner available - needed by trigger auras
        // - trigger gets despawned and there's no caster avalible (see AuraEffect::TriggerSpell())
        trigger->CastSpell(target ? target : trigger, spellInfo, triggered, nullptr, nullptr, target ? target->GetGUID() : ObjectGuid::Empty);
    }
}

void GameObject::SendCustomAnim(uint32 anim)
{
    WorldPackets::GameObject::GameObjectCustomAnim customAnim;
    customAnim.ObjectGUID = GetGUID();
    customAnim.CustomAnim = anim;
    SendMessageToSet(customAnim.Write(), true);
}

bool GameObject::IsInRange(float x, float y, float z, float radius) const
{
    GameObjectDisplayInfoEntry const* info = sGameObjectDisplayInfoStore.LookupEntry(m_goInfo->displayId);
    if (!info)
        return IsWithinDist3d(x, y, z, radius);

    float sinA = std::sin(GetOrientation());
    float cosA = std::cos(GetOrientation());
    float dx = x - GetPositionX();
    float dy = y - GetPositionY();
    float dz = z - GetPositionZ();
    float dist = std::sqrt(dx*dx + dy*dy);
    //! Check if the distance between the 2 objects is 0, can happen if both objects are on the same position.
    //! The code below this check wont crash if dist is 0 because 0/0 in float operations is valid, and returns infinite
    if (G3D::fuzzyEq(dist, 0.0f))
        return true;

    float sinB = dx / dist;
    float cosB = dy / dist;
    dx = dist * (cosA * cosB + sinA * sinB);
    dy = dist * (cosA * sinB - sinA * cosB);
    return dx < info->GeoBoxMax.X + radius && dx > info->GeoBoxMin.X - radius
        && dy < info->GeoBoxMax.Y + radius && dy > info->GeoBoxMin.Y - radius
        && dz < info->GeoBoxMax.Z + radius && dz > info->GeoBoxMin.Z - radius;
}

void GameObject::EventInform(uint32 eventId, WorldObject* invoker /*= nullptr*/)
{
    if (!eventId)
        return;

    if (AI())
        AI()->EventInform(eventId);

    if (GetZoneScript())
        GetZoneScript()->ProcessEvent(this, eventId);

    if (BattlegroundMap* bgMap = GetMap()->ToBattlegroundMap())
        if (bgMap->GetBG())
            bgMap->GetBG()->ProcessEvent(this, eventId, invoker);
}

uint32 GameObject::GetScriptId() const
{
    if (GameObjectData const* gameObjectData = GetGOData())
        return gameObjectData->ScriptId;

    return GetGOInfo()->ScriptId;
}

// overwrite WorldObject function for proper name localization
std::string const & GameObject::GetNameForLocaleIdx(LocaleConstant loc_idx) const
{
    if (loc_idx != DEFAULT_LOCALE)
    {
        uint8 uloc_idx = uint8(loc_idx);
        if (GameObjectLocale const* cl = sObjectMgr->GetGameObjectLocale(GetEntry()))
            if (cl->Name.size() > uloc_idx && !cl->Name[uloc_idx].empty())
                return cl->Name[uloc_idx];
    }

    return GetName();
}

void GameObject::UpdatePackedRotation()
{
    static const int32 PACK_YZ = 1 << 20;
    static const int32 PACK_X = PACK_YZ << 1;

    static const int32 PACK_YZ_MASK = (PACK_YZ << 1) - 1;
    static const int32 PACK_X_MASK = (PACK_X << 1) - 1;

    int8 w_sign = (m_worldRotation.w >= 0.f ? 1 : -1);
    int64 x = int32(m_worldRotation.x * PACK_X)  * w_sign & PACK_X_MASK;
    int64 y = int32(m_worldRotation.y * PACK_YZ) * w_sign & PACK_YZ_MASK;
    int64 z = int32(m_worldRotation.z * PACK_YZ) * w_sign & PACK_YZ_MASK;
    m_packedRotation = z | (y << 21) | (x << 42);
}

void GameObject::SetWorldRotation(float qx, float qy, float qz, float qw)
{
    G3D::Quat rotation(qx, qy, qz, qw);
    rotation.unitize();
    m_worldRotation.x = rotation.x;
    m_worldRotation.y = rotation.y;
    m_worldRotation.z = rotation.z;
    m_worldRotation.w = rotation.w;
    UpdatePackedRotation();
}

void GameObject::SetParentRotation(QuaternionData const& rotation)
{
    SetFloatValue(GAMEOBJECT_PARENTROTATION + 0, rotation.x);
    SetFloatValue(GAMEOBJECT_PARENTROTATION + 1, rotation.y);
    SetFloatValue(GAMEOBJECT_PARENTROTATION + 2, rotation.z);
    SetFloatValue(GAMEOBJECT_PARENTROTATION + 3, rotation.w);
}

void GameObject::SetWorldRotationAngles(float z_rot, float y_rot, float x_rot)
{
    G3D::Quat quat(G3D::Matrix3::fromEulerAnglesZYX(z_rot, y_rot, x_rot));
    SetWorldRotation(quat.x, quat.y, quat.z, quat.w);
}

void GameObject::ModifyHealth(int32 change, Unit* attackerOrHealer /*= nullptr*/, uint32 spellId /*= 0*/)
{
    if (!m_goValue.Building.MaxHealth || !change)
        return;

    // prevent double destructions of the same object
    if (change < 0 && !m_goValue.Building.Health)
        return;

    if (int32(m_goValue.Building.Health) + change <= 0)
        m_goValue.Building.Health = 0;
    else if (int32(m_goValue.Building.Health) + change >= int32(m_goValue.Building.MaxHealth))
        m_goValue.Building.Health = m_goValue.Building.MaxHealth;
    else
        m_goValue.Building.Health += change;

    // Set the health bar, value = 255 * healthPct;
    SetGoAnimProgress(m_goValue.Building.Health * 255 / m_goValue.Building.MaxHealth);

    Player* player = attackerOrHealer ? attackerOrHealer->GetCharmerOrOwnerPlayerOrPlayerItself() : nullptr;

    // dealing damage, send packet
    if (player)
    {
        WorldPackets::GameObject::DestructibleBuildingDamage packet;
        packet.Caster = attackerOrHealer->GetGUID(); // todo: this can be a GameObject
        packet.Target = GetGUID();
        packet.Damage = -change;
        packet.Owner = player->GetGUID();
        packet.SpellID = spellId;
        player->SendDirectMessage(packet.Write());
    }

    GameObjectDestructibleState newState = GetDestructibleState();

    if (!m_goValue.Building.Health)
        newState = GO_DESTRUCTIBLE_DESTROYED;
    else if (m_goValue.Building.Health <= 10000/*GetGOInfo()->destructibleBuilding.damagedNumHits*/) // TODO: Get health somewhere
        newState = GO_DESTRUCTIBLE_DAMAGED;
    else if (m_goValue.Building.Health == m_goValue.Building.MaxHealth)
        newState = GO_DESTRUCTIBLE_INTACT;

    if (newState == GetDestructibleState())
        return;

    /// @todo: pass attackerOrHealer instead of player
    SetDestructibleState(newState, player, false);
}

void GameObject::SetDestructibleState(GameObjectDestructibleState state, Player* eventInvoker /*= nullptr*/, bool setHealth /*= false*/)
{
    // the user calling this must know he is already operating on destructible gameobject
    ASSERT(GetGoType() == GAMEOBJECT_TYPE_DESTRUCTIBLE_BUILDING);

    switch (state)
    {
        case GO_DESTRUCTIBLE_INTACT:
            RemoveFlag(GAMEOBJECT_FLAGS, GO_FLAG_DAMAGED | GO_FLAG_DESTROYED);
            SetDisplayId(m_goInfo->displayId);
            if (setHealth)
            {
                m_goValue.Building.Health = m_goValue.Building.MaxHealth;
                SetGoAnimProgress(255);
            }
            EnableCollision(true);
            break;
        case GO_DESTRUCTIBLE_DAMAGED:
        {
            EventInform(m_goInfo->destructibleBuilding.DamagedEvent, eventInvoker);
            sScriptMgr->OnGameObjectDamaged(this, eventInvoker);

            RemoveFlag(GAMEOBJECT_FLAGS, GO_FLAG_DESTROYED);
            SetFlag(GAMEOBJECT_FLAGS, GO_FLAG_DAMAGED);

            uint32 modelId = m_goInfo->displayId;
            if (DestructibleModelDataEntry const* modelData = sDestructibleModelDataStore.LookupEntry(m_goInfo->destructibleBuilding.DestructibleModelRec))
                if (modelData->StateDamagedDisplayID)
                    modelId = modelData->StateDamagedDisplayID;
            SetDisplayId(modelId);

            if (setHealth)
            {
                m_goValue.Building.Health = 10000/*m_goInfo->destructibleBuilding.damagedNumHits*/;
                uint32 maxHealth = m_goValue.Building.MaxHealth;
                // in this case current health is 0 anyway so just prevent crashing here
                if (!maxHealth)
                    maxHealth = 1;
                SetGoAnimProgress(m_goValue.Building.Health * 255 / maxHealth);
            }
            break;
        }
        case GO_DESTRUCTIBLE_DESTROYED:
        {
            sScriptMgr->OnGameObjectDestroyed(this, eventInvoker);
            EventInform(m_goInfo->destructibleBuilding.DestroyedEvent, eventInvoker);
            if (eventInvoker)
                if (Battleground* bg = eventInvoker->GetBattleground())
                    bg->DestroyGate(eventInvoker, this);

            RemoveFlag(GAMEOBJECT_FLAGS, GO_FLAG_DAMAGED);
            SetFlag(GAMEOBJECT_FLAGS, GO_FLAG_DESTROYED);

            uint32 modelId = m_goInfo->displayId;
            if (DestructibleModelDataEntry const* modelData = sDestructibleModelDataStore.LookupEntry(m_goInfo->destructibleBuilding.DestructibleModelRec))
                if (modelData->StateDestroyedDisplayID)
                    modelId = modelData->StateDestroyedDisplayID;
            SetDisplayId(modelId);

            if (setHealth)
            {
                m_goValue.Building.Health = 0;
                SetGoAnimProgress(0);
            }
            EnableCollision(false);
            break;
        }
        case GO_DESTRUCTIBLE_REBUILDING:
        {
            EventInform(m_goInfo->destructibleBuilding.RebuildingEvent, eventInvoker);
            RemoveFlag(GAMEOBJECT_FLAGS, GO_FLAG_DAMAGED | GO_FLAG_DESTROYED);

            uint32 modelId = m_goInfo->displayId;
            if (DestructibleModelDataEntry const* modelData = sDestructibleModelDataStore.LookupEntry(m_goInfo->destructibleBuilding.DestructibleModelRec))
                if (modelData->StateRebuildingDisplayID)
                    modelId = modelData->StateRebuildingDisplayID;
            SetDisplayId(modelId);

            // restores to full health
            if (setHealth)
            {
                m_goValue.Building.Health = m_goValue.Building.MaxHealth;
                SetGoAnimProgress(255);
            }
            EnableCollision(true);
            break;
        }
    }
}

void GameObject::SetLootState(LootState state, Unit* unit)
{
    m_lootState = state;
    if (unit)
        m_lootStateUnitGUID = unit->GetGUID();
    else
        m_lootStateUnitGUID.Clear();

    AI()->OnStateChanged(state, unit);
    sScriptMgr->OnGameObjectLootStateChanged(this, state, unit);

    if (GetGoType() == GAMEOBJECT_TYPE_DOOR) // only set collision for doors on SetGoState
        return;

    if (m_model)
    {
        bool collision = false;
        // Use the current go state
        if ((GetGoState() != GO_STATE_READY && (state == GO_ACTIVATED || state == GO_JUST_DEACTIVATED)) || state == GO_READY)
            collision = !collision;

        EnableCollision(collision);
    }
}

void GameObject::SetGoState(GOState state)
{
    SetByteValue(GAMEOBJECT_BYTES_1, 0, state);
    sScriptMgr->OnGameObjectStateChanged(this, state);
    if (m_model && !IsTransport())
    {
        if (!IsInWorld())
            return;

        // startOpen determines whether we are going to add or remove the LoS on activation
        bool collision = false;
        if (state == GO_STATE_READY)
            collision = !collision;

        EnableCollision(collision);
    }
}

uint32 GameObject::GetTransportPeriod() const
{
    ASSERT(GetGOInfo()->type == GAMEOBJECT_TYPE_TRANSPORT);
    if (m_goValue.Transport.AnimationInfo)
        return m_goValue.Transport.AnimationInfo->TotalTime;

    return 0;
}

void GameObject::SetTransportState(GOState state, uint32 stopFrame /*= 0*/)
{
    if (GetGoState() == state)
        return;

    ASSERT(GetGOInfo()->type == GAMEOBJECT_TYPE_TRANSPORT);
    ASSERT(state >= GO_STATE_TRANSPORT_ACTIVE);
    if (state == GO_STATE_TRANSPORT_ACTIVE)
    {
        m_goValue.Transport.StateUpdateTimer = 0;
        m_goValue.Transport.PathProgress = getMSTime();
        if (GetGoState() >= GO_STATE_TRANSPORT_STOPPED)
            m_goValue.Transport.PathProgress += m_goValue.Transport.StopFrames->at(GetGoState() - GO_STATE_TRANSPORT_STOPPED);
        SetGoState(GO_STATE_TRANSPORT_ACTIVE);
    }
    else
    {
        ASSERT(state < GOState(GO_STATE_TRANSPORT_STOPPED + MAX_GO_STATE_TRANSPORT_STOP_FRAMES));
        ASSERT(stopFrame < m_goValue.Transport.StopFrames->size());
        m_goValue.Transport.PathProgress = getMSTime() + m_goValue.Transport.StopFrames->at(stopFrame);
        SetGoState(GOState(GO_STATE_TRANSPORT_STOPPED + stopFrame));
    }
}

void GameObject::SetDisplayId(uint32 displayid)
{
    SetUInt32Value(GAMEOBJECT_DISPLAYID, displayid);
    UpdateModel();
}

void GameObject::EnableCollision(bool enable)
{
    if (!m_model)
        return;

    /*if (enable && !GetMap()->ContainsGameObjectModel(*m_model))
        GetMap()->InsertGameObjectModel(*m_model);*/

    m_model->enableCollision(enable);
}

void GameObject::UpdateModel()
{
    if (!IsInWorld())
        return;
    if (m_model)
        if (GetMap()->ContainsGameObjectModel(*m_model))
            GetMap()->RemoveGameObjectModel(*m_model);
    delete m_model;
    m_model = CreateModel();
    if (m_model)
        GetMap()->InsertGameObjectModel(*m_model);
}

Player* GameObject::GetLootRecipient() const
{
    if (!m_lootRecipient)
        return nullptr;
    return ObjectAccessor::FindConnectedPlayer(m_lootRecipient);
}

Group* GameObject::GetLootRecipientGroup() const
{
    if (!m_lootRecipientGroup)
        return nullptr;
    return sGroupMgr->GetGroupByGUID(m_lootRecipientGroup);
}

void GameObject::SetLootRecipient(Unit* unit, Group* group)
{
    // set the player whose group should receive the right
    // to loot the creature after it dies
    // should be set to nullptr after the loot disappears

    if (!unit)
    {
        m_lootRecipient.Clear();
        m_lootRecipientGroup = group ? group->GetGUID() : ObjectGuid::Empty;
        return;
    }

    if (unit->GetTypeId() != TYPEID_PLAYER && !unit->IsVehicle())
        return;

    Player* player = unit->GetCharmerOrOwnerPlayerOrPlayerItself();
    if (!player)                                             // normal creature, no player involved
        return;

    m_lootRecipient = player->GetGUID();

    // either get the group from the passed parameter or from unit's one
    if (group)
        m_lootRecipientGroup = group->GetGUID();
    else if (Group* unitGroup = player->GetGroup())
        m_lootRecipientGroup = unitGroup->GetGUID();
}

bool GameObject::IsLootAllowedFor(Player const* player) const
{
    if (!m_lootRecipient && !m_lootRecipientGroup)
        return true;

    if (player->GetGUID() == m_lootRecipient)
        return true;

    Group const* playerGroup = player->GetGroup();
    if (!playerGroup || playerGroup != GetLootRecipientGroup()) // if we dont have a group we arent the recipient
        return false;                                           // if go doesnt have group bound it means it was solo killed by someone else

    return true;
}

GameObject* GameObject::GetLinkedTrap()
{
    return ObjectAccessor::GetGameObject(*this, m_linkedTrap);
}

void GameObject::BuildValuesUpdate(uint8 updateType, ByteBuffer* data, Player* target) const
{
    if (!target)
        return;

    bool isStoppableTransport = GetGoType() == GAMEOBJECT_TYPE_TRANSPORT && !m_goValue.Transport.StopFrames->empty();
    bool forcedFlags = GetGoType() == GAMEOBJECT_TYPE_CHEST && GetGOInfo()->chest.usegrouplootrules && HasLootRecipient();
    bool targetIsGM = target->IsGameMaster();

    std::size_t blockCount = UpdateMask::GetBlockCount(m_valuesCount);

    uint32* flags = GameObjectUpdateFieldFlags;
    uint32 visibleFlag = UF_FLAG_PUBLIC;
    if (GetOwnerGUID() == target->GetGUID())
        visibleFlag |= UF_FLAG_OWNER;

    *data << uint8(blockCount);
    std::size_t maskPos = data->wpos();
    data->resize(data->size() + blockCount * sizeof(UpdateMask::BlockType));

    for (uint16 index = 0; index < m_valuesCount; ++index)
    {
        if (_fieldNotifyFlags & flags[index] ||
            ((updateType == UPDATETYPE_VALUES ? _changesMask[index] : m_uint32Values[index]) && (flags[index] & visibleFlag)) ||
            (index == GAMEOBJECT_FLAGS && forcedFlags))
        {
            UpdateMask::SetUpdateBit(data->contents() + maskPos, index);

            if (index == OBJECT_DYNAMIC_FLAGS)
            {
                uint16 dynFlags = 0;
                int16 pathProgress = -1;
                switch (GetGoType())
                {
                    case GAMEOBJECT_TYPE_QUESTGIVER:
                        if (ActivateToQuest(target))
                            dynFlags |= GO_DYNFLAG_LO_ACTIVATE;
                        break;
                    case GAMEOBJECT_TYPE_CHEST:
                    case GAMEOBJECT_TYPE_GOOBER:
                        if (ActivateToQuest(target))
                            dynFlags |= GO_DYNFLAG_LO_ACTIVATE | GO_DYNFLAG_LO_SPARKLE;
                        else if (targetIsGM)
                            dynFlags |= GO_DYNFLAG_LO_ACTIVATE;
                        break;
                    case GAMEOBJECT_TYPE_GENERIC:
                        if (ActivateToQuest(target))
                            dynFlags |= GO_DYNFLAG_LO_SPARKLE;
                        break;
                    case GAMEOBJECT_TYPE_TRANSPORT:
                    case GAMEOBJECT_TYPE_MAP_OBJ_TRANSPORT:
                    {
                        if (uint32 transportPeriod = GetTransportPeriod())
                        {
                            float timer = float(m_goValue.Transport.PathProgress % transportPeriod);
                            pathProgress = int16(timer / float(transportPeriod) * 65535.0f);
                        }
                        break;
                    }
                    default:
                        break;
                }

                *data << uint16(dynFlags);
                *data << int16(pathProgress);
            }
            else if (index == GAMEOBJECT_FLAGS)
            {
                uint32 goFlags = m_uint32Values[GAMEOBJECT_FLAGS];
                if (GetGoType() == GAMEOBJECT_TYPE_CHEST)
                    if (GetGOInfo()->chest.usegrouplootrules && !IsLootAllowedFor(target))
                        goFlags |= GO_FLAG_LOCKED | GO_FLAG_NOT_SELECTABLE;

                *data << goFlags;
            }
            else if (index == GAMEOBJECT_LEVEL)
            {
                if (isStoppableTransport)
                    *data << uint32(m_goValue.Transport.PathProgress);
                else
                    *data << m_uint32Values[index];
            }
            else if (index == GAMEOBJECT_BYTES_1)
            {
                uint32 bytes1 = m_uint32Values[index];
                if (isStoppableTransport && GetGoState() == GO_STATE_TRANSPORT_ACTIVE)
                {
                    if ((m_goValue.Transport.StateUpdateTimer / 20000) & 1)
                    {
                        bytes1 &= 0xFFFFFF00;
                        bytes1 |= GO_STATE_TRANSPORT_STOPPED;
                    }
                }

                *data << bytes1;
            }
            else
                *data << m_uint32Values[index];                // other cases
        }
    }
}

void GameObject::GetRespawnPosition(float &x, float &y, float &z, float* ori /* = nullptr*/) const
{
    if (m_spawnId)
    {
        if (GameObjectData const* data = sObjectMgr->GetGOData(GetSpawnId()))
        {
            x = data->posX;
            y = data->posY;
            z = data->posZ;
            if (ori)
                *ori = data->orientation;
            return;
        }
    }

    x = GetPositionX();
    y = GetPositionY();
    z = GetPositionZ();
    if (ori)
        *ori = GetOrientation();
}

float GameObject::GetInteractionDistance() const
{
    switch (GetGoType())
    {
        /// @todo find out how the client calculates the maximal usage distance to spellless working
        // gameobjects like guildbanks and mailboxes - 10.0 is a just an abitrary choosen number
        case GAMEOBJECT_TYPE_GUILD_BANK:
        case GAMEOBJECT_TYPE_MAILBOX:
            return 10.0f;
        case GAMEOBJECT_TYPE_FISHINGHOLE:
        case GAMEOBJECT_TYPE_FISHINGNODE:
            return 20.0f + CONTACT_DISTANCE; // max spell range
        default:
            return INTERACTION_DISTANCE;
    }
}

void GameObject::UpdateModelPosition()
{
    if (!m_model)
        return;

    if (GetMap()->ContainsGameObjectModel(*m_model))
    {
        GetMap()->RemoveGameObjectModel(*m_model);
        m_model->UpdatePosition();
        GetMap()->InsertGameObjectModel(*m_model);
    }
}

void GameObject::SetAnimKitId(uint16 animKitId, bool oneshot)
{
    if (_animKitId == animKitId)
        return;

    if (animKitId && !sAnimKitStore.LookupEntry(animKitId))
        return;

    if (!oneshot)
        _animKitId = animKitId;
    else
        _animKitId = 0;

    WorldPackets::GameObject::GameObjectActivateAnimKit activateAnimKit;
    activateAnimKit.ObjectGUID = GetGUID();
    activateAnimKit.AnimKitID = animKitId;
    activateAnimKit.Maintain = !oneshot;
    SendMessageToSet(activateAnimKit.Write(), true);
}

class GameObjectModelOwnerImpl : public GameObjectModelOwnerBase
{
public:
    explicit GameObjectModelOwnerImpl(GameObject const* owner) : _owner(owner) { }

    virtual bool IsSpawned() const override { return _owner->isSpawned(); }
    virtual uint32 GetDisplayId() const override { return _owner->GetDisplayId(); }
    virtual bool IsInPhase(std::set<uint32> const& phases) const override { return _owner->IsInPhase(phases); }
    virtual G3D::Vector3 GetPosition() const override { return G3D::Vector3(_owner->GetPositionX(), _owner->GetPositionY(), _owner->GetPositionZ()); }
    virtual float GetOrientation() const override { return _owner->GetOrientation(); }
    virtual float GetScale() const override { return _owner->GetObjectScale(); }
    virtual void DebugVisualizeCorner(G3D::Vector3 const& corner) const override { _owner->SummonCreature(1, corner.x, corner.y, corner.z, 0, TEMPSUMMON_MANUAL_DESPAWN); }

private:
    GameObject const* _owner;
};

GameObjectModel* GameObject::CreateModel()
{
    return GameObjectModel::Create(Trinity::make_unique<GameObjectModelOwnerImpl>(this), sWorld->GetDataPath());
}<|MERGE_RESOLUTION|>--- conflicted
+++ resolved
@@ -197,11 +197,7 @@
     }
 }
 
-<<<<<<< HEAD
-bool GameObject::Create(uint32 name_id, Map* map, uint32 phaseMask, Position const& pos, QuaternionData const& rotation, uint32 animprogress, GOState go_state, uint32 artKit /*= 0*/, float size /*= -1*/)
-=======
-bool GameObject::Create(uint32 name_id, Map* map, Position const& pos, QuaternionData const& rotation, uint32 animprogress, GOState go_state, uint32 artKit /*= 0*/)
->>>>>>> d1bd2123
+bool GameObject::Create(uint32 name_id, Map* map, Position const& pos, QuaternionData const& rotation, uint32 animprogress, GOState go_state, uint32 artKit /*= 0*/, float size /*= -1*/)
 {
     ASSERT(map);
     SetMap(map);
@@ -986,11 +982,7 @@
     float size = data->size;
 
     m_spawnId = spawnId;
-<<<<<<< HEAD
-    if (!Create(entry, map, PHASEMASK_NORMAL, pos, data->rotation, animprogress, go_state, artKit, size))
-=======
-    if (!Create(entry, map, pos, data->rotation, animprogress, go_state, artKit))
->>>>>>> d1bd2123
+    if (!Create(entry, map, pos, data->rotation, animprogress, go_state, artKit, size))
         return false;
 
     if (data->phaseId)
