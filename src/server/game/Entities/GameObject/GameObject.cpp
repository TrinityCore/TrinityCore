/*
 * Copyright (C) 2008-2011 TrinityCore <http://www.trinitycore.org/>
 * Copyright (C) 2005-2009 MaNGOS <http://getmangos.com/>
 *
 * This program is free software; you can redistribute it and/or modify it
 * under the terms of the GNU General Public License as published by the
 * Free Software Foundation; either version 2 of the License, or (at your
 * option) any later version.
 *
 * This program is distributed in the hope that it will be useful, but WITHOUT
 * ANY WARRANTY; without even the implied warranty of MERCHANTABILITY or
 * FITNESS FOR A PARTICULAR PURPOSE. See the GNU General Public License for
 * more details.
 *
 * You should have received a copy of the GNU General Public License along
 * with this program. If not, see <http://www.gnu.org/licenses/>.
 */

#include "Common.h"
#include "QuestDef.h"
#include "GameObjectAI.h"
#include "ObjectMgr.h"
#include "PoolMgr.h"
#include "SpellMgr.h"
#include "Spell.h"
#include "UpdateMask.h"
#include "Opcodes.h"
#include "WorldPacket.h"
#include "World.h"
#include "DatabaseEnv.h"
#include "LootMgr.h"
#include "GridNotifiers.h"
#include "GridNotifiersImpl.h"
#include "CellImpl.h"
#include "InstanceScript.h"
#include "Battleground.h"
#include "Util.h"
#include "OutdoorPvPMgr.h"
#include "BattlegroundAV.h"
#include "ScriptMgr.h"
#include "CreatureAISelector.h"
#include "Group.h"

GameObject::GameObject() : WorldObject(), m_goValue(new GameObjectValue), m_AI(NULL)
{
    m_objectType |= TYPEMASK_GAMEOBJECT;
    m_objectTypeId = TYPEID_GAMEOBJECT;

    m_updateFlag = (UPDATEFLAG_HIGHGUID | UPDATEFLAG_HAS_POSITION | UPDATEFLAG_POSITION | UPDATEFLAG_ROTATION);

    m_valuesCount = GAMEOBJECT_END;
    m_respawnTime = 0;
    m_respawnDelayTime = 300;
    m_lootState = GO_NOT_READY;
    m_spawnedByDefault = true;
    m_usetimes = 0;
    m_spellId = 0;
    m_cooldownTime = 0;
    m_goInfo = NULL;
    m_ritualOwner = NULL;
    m_goData = NULL;

    m_DBTableGuid = 0;
    m_rotation = 0;

    m_groupLootTimer = 0;
    lootingGroupLowGUID = 0;

    ResetLootMode(); // restore default loot mode
}

GameObject::~GameObject()
{
    delete m_goValue;
    //if (m_uint32Values)                                      // field array can be not exist if GameOBject not loaded
    //    CleanupsBeforeDelete();
}

bool GameObject::AIM_Initialize()
{

    m_AI = FactorySelector::SelectGameObjectAI(this);
    if (!m_AI) return false;
    m_AI->InitializeAI();
    return true;
}

std::string GameObject::GetAIName() const
{
    return ObjectMgr::GetGameObjectInfo(GetEntry())->AIName;
}

void GameObject::CleanupsBeforeDelete(bool /*finalCleanup*/)
{
    if (IsInWorld())
        RemoveFromWorld();

    if (m_uint32Values)                                      // field array can be not exist if GameOBject not loaded
    {
        // Possible crash at access to deleted GO in Unit::m_gameobj
        if (uint64 owner_guid = GetOwnerGUID())
        {
            Unit* owner = ObjectAccessor::GetUnit(*this,owner_guid);

            if (owner)
                owner->RemoveGameObject(this,false);
            else
            {
                const char * ownerType = "creature";
                if (IS_PLAYER_GUID(owner_guid))
                    ownerType = "player";
                else if (IS_PET_GUID(owner_guid))
                    ownerType = "pet";

                sLog->outError("Delete GameObject (GUID: %u Entry: %u SpellId %u LinkedGO %u) that lost references to owner (GUID %u Type '%s') GO list. Crash possible later.",
                    GetGUIDLow(), GetGOInfo()->id, m_spellId, GetGOInfo()->GetLinkedGameObjectEntry(), GUID_LOPART(owner_guid), ownerType);
            }
        }
    }
}

void GameObject::AddToWorld()
{
    ///- Register the gameobject for guid lookup
    if (!IsInWorld())
    {
        if (m_zoneScript)
            m_zoneScript->OnGameObjectCreate(this);

        sObjectAccessor->AddObject(this);
        WorldObject::AddToWorld();
    }
}

void GameObject::RemoveFromWorld()
{
    ///- Remove the gameobject from the accessor
    if (IsInWorld())
    {
        if (m_zoneScript)
            m_zoneScript->OnGameObjectRemove(this);

        // Possible crash at access to deleted GO in Unit::m_gameobj
        if (uint64 owner_guid = GetOwnerGUID())
        {
            if (Unit * owner = GetOwner())
                owner->RemoveGameObject(this,false);
            else
                sLog->outError("Delete GameObject (GUID: %u Entry: %u) that have references in not found creature %u GO list. Crash possible later.",GetGUIDLow(),GetGOInfo()->id,GUID_LOPART(owner_guid));
        }
        WorldObject::RemoveFromWorld();
        sObjectAccessor->RemoveObject(this);
    }
}

bool GameObject::Create(uint32 guidlow, uint32 name_id, Map *map, uint32 phaseMask, float x, float y, float z, float ang, float rotation0, float rotation1, float rotation2, float rotation3, uint32 animprogress, GOState go_state, uint32 artKit)
{
    ASSERT(map);
    SetMap(map);

    Relocate(x,y,z,ang);
    if (!IsPositionValid())
    {
        sLog->outError("Gameobject (GUID: %u Entry: %u) not created. Suggested coordinates isn't valid (X: %f Y: %f)",guidlow,name_id,x,y);
        return false;
    }

    SetPhaseMask(phaseMask,false);

    SetZoneScript();
    if (m_zoneScript)
    {
        name_id = m_zoneScript->GetGameObjectEntry(guidlow, name_id);
        if (!name_id)
            return false;
    }

    GameObjectInfo const* goinfo = ObjectMgr::GetGameObjectInfo(name_id);
    if (!goinfo)
    {
        sLog->outErrorDb("Gameobject (GUID: %u Entry: %u) not created: it have not exist entry in `gameobject_template`. Map: %u  (X: %f Y: %f Z: %f) ang: %f rotation0: %f rotation1: %f rotation2: %f rotation3: %f",guidlow, name_id, map->GetId(), x, y, z, ang, rotation0, rotation1, rotation2, rotation3);
        return false;
    }

    Object::_Create(guidlow, goinfo->id, HIGHGUID_GAMEOBJECT);

    m_goInfo = goinfo;

    if (goinfo->type >= MAX_GAMEOBJECT_TYPE)
    {
        sLog->outErrorDb("Gameobject (GUID: %u Entry: %u) not created: it have not exist GO type '%u' in `gameobject_template`. It's will crash client if created.",guidlow,name_id,goinfo->type);
        return false;
    }

    SetFloatValue(GAMEOBJECT_PARENTROTATION+0, rotation0);
    SetFloatValue(GAMEOBJECT_PARENTROTATION+1, rotation1);

    UpdateRotationFields(rotation2,rotation3);              // GAMEOBJECT_FACING, GAMEOBJECT_ROTATION, GAMEOBJECT_PARENTROTATION+2/3

    SetFloatValue(OBJECT_FIELD_SCALE_X, goinfo->size);

    SetUInt32Value(GAMEOBJECT_FACTION, goinfo->faction);
    SetUInt32Value(GAMEOBJECT_FLAGS, goinfo->flags);

    SetEntry(goinfo->id);

    SetUInt32Value(GAMEOBJECT_DISPLAYID, goinfo->displayId);

    // GAMEOBJECT_BYTES_1, index at 0, 1, 2 and 3
    SetGoState(go_state);
    SetGoType(GameobjectTypes(goinfo->type));

    SetGoArtKit(0);                                         // unknown what this is
    SetByteValue(GAMEOBJECT_BYTES_1, 2, artKit);

    switch(goinfo->type)
    {
        case GAMEOBJECT_TYPE_DESTRUCTIBLE_BUILDING:
            m_goValue->building.health = goinfo->building.intactNumHits + goinfo->building.damagedNumHits;
            SetGoAnimProgress(255);
            break;
        case GAMEOBJECT_TYPE_TRANSPORT:
            SetUInt32Value(GAMEOBJECT_LEVEL, goinfo->transport.pause);
            if (goinfo->transport.startOpen)
                SetGoState(GO_STATE_ACTIVE);
            SetGoAnimProgress(animprogress);
            break;
        case GAMEOBJECT_TYPE_FISHINGNODE:
            SetGoAnimProgress(0);
            break;
        case GAMEOBJECT_TYPE_TRAP:
            if (GetGOInfo()->trap.stealthed)
            {
                m_stealth.AddFlag( STEALTH_TRAP);
                m_stealth.AddValue(STEALTH_TRAP, 300);
            }

            if (GetGOInfo()->trap.invisible)
            {
                m_invisibility.AddFlag( INVISIBILITY_TRAP);
                m_invisibility.AddValue(INVISIBILITY_TRAP, 70);
            }

            break;
        default:
            SetGoAnimProgress(animprogress);
            break;
    }
    LastUsedScriptID = GetGOInfo()->ScriptId;
    AIM_Initialize();

    return true;
}

void GameObject::Update(uint32 diff)
{
    if(!AI())
    {
        if (!AIM_Initialize())
            sLog->outError("Could not initialize GameObjectAI");
    } else
        AI()->UpdateAI(diff);

    if (IS_MO_TRANSPORT(GetGUID()))
    {
        //((Transport*)this)->Update(p_time);
        return;
    }

    switch (m_lootState)
    {
        case GO_NOT_READY:
        {
            switch(GetGoType())
            {
                case GAMEOBJECT_TYPE_TRAP:
                {
                    // Arming Time for GAMEOBJECT_TYPE_TRAP (6)
                    GameObjectInfo const* goInfo = GetGOInfo();
                    // Bombs
                    if (goInfo->trap.type == 2)
                        m_cooldownTime = time(NULL) + 10;   // Hardcoded tooltip value
                    else if (Unit* owner = GetOwner())
                    {
                        if (owner->isInCombat())
                            m_cooldownTime = time(NULL) + goInfo->trap.startDelay;
                    }
                    m_lootState = GO_READY;
                    break;
                }
                case GAMEOBJECT_TYPE_FISHINGNODE:
                {
                    // fishing code (bobber ready)
                    if (time(NULL) > m_respawnTime - FISHING_BOBBER_READY_TIME)
                    {
                        // splash bobber (bobber ready now)
                        Unit* caster = GetOwner();
                        if (caster && caster->GetTypeId() == TYPEID_PLAYER)
                        {
                            SetGoState(GO_STATE_ACTIVE);
                            SetUInt32Value(GAMEOBJECT_FLAGS, GO_FLAG_NODESPAWN);

                            UpdateData udata;
                            WorldPacket packet;
                            BuildValuesUpdateBlockForPlayer(&udata,caster->ToPlayer());
                            udata.BuildPacket(&packet);
                            caster->ToPlayer()->GetSession()->SendPacket(&packet);

                            SendCustomAnim(GetGoAnimProgress());
                        }

                        m_lootState = GO_READY;                 // can be successfully open with some chance
                    }
                    return;
                }
                default:
                    m_lootState = GO_READY;                         // for other GOis same switched without delay to GO_READY
                    break;
            }
            // NO BREAK for switch (m_lootState)
        }
        case GO_READY:
        {
            if (m_respawnTime > 0)                          // timer on
            {
                time_t now = time(NULL);
                if (m_respawnTime <= now)            // timer expired
                {
                    uint64 dbtableHighGuid = MAKE_NEW_GUID(m_DBTableGuid, GetEntry(), HIGHGUID_GAMEOBJECT);
                    time_t linkedRespawntime = sObjectMgr->GetLinkedRespawnTime(dbtableHighGuid, GetMap()->GetInstanceId());
                    if (linkedRespawntime)             // Can't respawn, the master is dead
                    {
                        uint64 targetGuid = sObjectMgr->GetLinkedRespawnGuid(dbtableHighGuid);
                        if (targetGuid == GetGUID()) // if linking self, never respawn (check delayed to next day)
                            SetRespawnTime(DAY);
                        else
                            m_respawnTime = (now > linkedRespawntime ? now : linkedRespawntime)+urand(5,MINUTE); // else copy time from master and add a little
                        SaveRespawnTime(); // also save to DB immediately
                        return;
                    }

                    m_respawnTime = 0;
                    m_SkillupList.clear();
                    m_usetimes = 0;

                    switch (GetGoType())
                    {
                        case GAMEOBJECT_TYPE_FISHINGNODE:   //  can't fish now
                        {
                            Unit* caster = GetOwner();
                            if (caster && caster->GetTypeId() == TYPEID_PLAYER)
                            {
                                caster->FinishSpell(CURRENT_CHANNELED_SPELL);

                                WorldPacket data(SMSG_FISH_ESCAPED,0);
                                caster->ToPlayer()->GetSession()->SendPacket(&data);
                            }
                            // can be delete
                            m_lootState = GO_JUST_DEACTIVATED;
                            return;
                        }
                        case GAMEOBJECT_TYPE_DOOR:
                        case GAMEOBJECT_TYPE_BUTTON:
                            //we need to open doors if they are closed (add there another condition if this code breaks some usage, but it need to be here for battlegrounds)
                            if (GetGoState() != GO_STATE_READY)
                                ResetDoorOrButton();
                            //flags in AB are type_button and we need to add them here so no break!
                        default:
                            if (!m_spawnedByDefault)        // despawn timer
                            {
                                                            // can be despawned or destroyed
                                SetLootState(GO_JUST_DEACTIVATED);
                                return;
                            }
                                                            // respawn timer
                            uint32 poolid = GetDBTableGUIDLow() ? sPoolMgr->IsPartOfAPool<GameObject>(GetDBTableGUIDLow()) : 0;
                            if (poolid)
                                sPoolMgr->UpdatePool<GameObject>(poolid, GetDBTableGUIDLow());
                            else
                                GetMap()->Add(this);
                            break;
                    }
                }
            }

            if (isSpawned())
            {
                // traps can have time and can not have
                GameObjectInfo const* goInfo = GetGOInfo();
                if (goInfo->type == GAMEOBJECT_TYPE_TRAP)
                {
                    if (m_cooldownTime >= time(NULL))
                        return;

                    // Type 2 - Bomb (will go away after casting it's spell)
                    if (goInfo->trap.type == 2)
                    {
                        if (goInfo->trap.spellId)
                            CastSpell(NULL, goInfo->trap.spellId);  // FIXME: null target won't work for target type 1
                        SetLootState(GO_JUST_DEACTIVATED);
                        break;
                    }
                    // Type 0 and 1 - trap (type 0 will not get removed after casting a spell)
                    Unit* owner = GetOwner();
                    Unit* ok = NULL;                            // pointer to appropriate target if found any

                    bool IsBattlegroundTrap = false;
                    //FIXME: this is activation radius (in different casting radius that must be selected from spell data)
                    //TODO: move activated state code (cast itself) to GO_ACTIVATED, in this place only check activating and set state
                    float radius = (float)(goInfo->trap.radius)/2; // TODO rename radius to diameter (goInfo->trap.radius) should be (goInfo->trap.diameter)
                    if (!radius)
                    {
                        if (goInfo->trap.cooldown != 3)            // cast in other case (at some triggering/linked go/etc explicit call)
                            return;
                        else
                        {
                            if (m_respawnTime > 0)
                                break;

                            radius = (float)goInfo->trap.cooldown;       // battlegrounds gameobjects has data2 == 0 && data5 == 3
                            IsBattlegroundTrap = true;

                            if (!radius)
                                return;
                        }
                    }

                    // Note: this hack with search required until GO casting not implemented
                    // search unfriendly creature
                    if (owner)                    // hunter trap
                    {
                        Trinity::AnyUnfriendlyNoTotemUnitInObjectRangeCheck checker(this, owner, radius);
                        Trinity::UnitSearcher<Trinity::AnyUnfriendlyNoTotemUnitInObjectRangeCheck> searcher(this, ok, checker);
                        VisitNearbyGridObject(radius, searcher);
                        if (!ok) VisitNearbyWorldObject(radius, searcher);
                    }
                    else                                        // environmental trap
                    {
                        // environmental damage spells already have around enemies targeting but this not help in case not existed GO casting support
                        // affect only players
                        Player* player = NULL;
                        Trinity::AnyPlayerInObjectRangeCheck checker(this, radius);
                        Trinity::PlayerSearcher<Trinity::AnyPlayerInObjectRangeCheck> searcher(this, player, checker);
                        VisitNearbyWorldObject(radius, searcher);
                        ok = player;
                    }

                    if (ok)
                    {
                        // some traps do not have spell but should be triggered
                        if (goInfo->trap.spellId)
                            CastSpell(ok, goInfo->trap.spellId);
                        // allow to use scripts
                        if (ok->GetTypeId() == TYPEID_PLAYER)
                            if (sScriptMgr->OnGossipHello(ok->ToPlayer(), this))
                                return;

                        m_cooldownTime = time(NULL) + (goInfo->trap.cooldown ? goInfo->trap.cooldown : uint32(4));  // template or 4 seconds

                        if (goInfo->trap.type == 1)
                            SetLootState(GO_JUST_DEACTIVATED);

                        if (IsBattlegroundTrap && ok->GetTypeId() == TYPEID_PLAYER)
                        {
                            //Battleground gameobjects case
                            if (ok->ToPlayer()->InBattleground())
                                if (Battleground *bg = ok->ToPlayer()->GetBattleground())
                                    bg->HandleTriggerBuff(GetGUID());
                        }
                    }
                }
                else if (uint32 max_charges = goInfo->GetCharges())
                {
                    if (m_usetimes >= max_charges)
                    {
                        m_usetimes = 0;
                        SetLootState(GO_JUST_DEACTIVATED);      // can be despawned or destroyed
                    }
                }
            }

            break;
        }
        case GO_ACTIVATED:
        {
            switch(GetGoType())
            {
                case GAMEOBJECT_TYPE_DOOR:
                case GAMEOBJECT_TYPE_BUTTON:
                    if (GetGOInfo()->GetAutoCloseTime() && (m_cooldownTime < time(NULL)))
                        ResetDoorOrButton();
                    break;
                case GAMEOBJECT_TYPE_GOOBER:
                    if (m_cooldownTime < time(NULL))
                    {
                        RemoveFlag(GAMEOBJECT_FLAGS, GO_FLAG_IN_USE);

                        SetLootState(GO_JUST_DEACTIVATED);
                        m_cooldownTime = 0;
                    }
                    break;
                case GAMEOBJECT_TYPE_CHEST:
                    if (m_groupLootTimer)
                    {
                        if (m_groupLootTimer <= diff)
                        {
                            Group* group = sObjectMgr->GetGroupByGUID(lootingGroupLowGUID);
                            if (group)
                                group->EndRoll(&loot);
                            m_groupLootTimer = 0;
                            lootingGroupLowGUID = 0;
                        }
                        else m_groupLootTimer -= diff;
                    }
                default:
                    break;
            }
            break;
        }
        case GO_JUST_DEACTIVATED:
        {
            //if Gameobject should cast spell, then this, but some GOs (type = 10) should be destroyed
            if (GetGoType() == GAMEOBJECT_TYPE_GOOBER)
            {
                uint32 spellId = GetGOInfo()->goober.spellId;

                if (spellId)
                {
                    std::set<uint32>::const_iterator it = m_unique_users.begin();
                    std::set<uint32>::const_iterator end = m_unique_users.end();
                    for (; it != end; ++it)
                    {
                        if (Unit* owner = Unit::GetUnit(*this, uint64(*it)))
                            owner->CastSpell(owner, spellId, false);
                    }

                    m_unique_users.clear();
                    m_usetimes = 0;
                }

                SetGoState(GO_STATE_READY);

                //any return here in case battleground traps
                if (GetGOInfo()->flags & GO_FLAG_NODESPAWN)
                    return;
            }

            loot.clear();

            if (GetOwnerGUID())
            {
                if (Unit* owner = GetOwner())
                {
                    owner->RemoveGameObject(this, false);
                    SetRespawnTime(0);
                    Delete();
                }
                return;
            }

            SetLootState(GO_READY);

            //burning flags in some battlegrounds, if you find better condition, just add it
            if (GetGOInfo()->IsDespawnAtAction() || GetGoAnimProgress() > 0)
            {
                SendObjectDeSpawnAnim(GetGUID());
                //reset flags
                SetUInt32Value(GAMEOBJECT_FLAGS, GetGOInfo()->flags);
            }

            if (!m_respawnDelayTime)
                return;

            if (!m_spawnedByDefault)
            {
                m_respawnTime = 0;
                UpdateObjectVisibility();
                return;
            }

            m_respawnTime = time(NULL) + m_respawnDelayTime;

            // if option not set then object will be saved at grid unload
            if (sWorld->getBoolConfig(CONFIG_SAVE_RESPAWN_TIME_IMMEDIATELY))
                SaveRespawnTime();

            UpdateObjectVisibility();

            break;
        }
    }
    sScriptMgr->OnGameObjectUpdate(this, diff);
}

void GameObject::Refresh()
{
    // not refresh despawned not casted GO (despawned casted GO destroyed in all cases anyway)
    if (m_respawnTime > 0 && m_spawnedByDefault)
        return;

    if (isSpawned())
        GetMap()->Add(this);
}

void GameObject::AddUniqueUse(Player* player)
{
    AddUse();
    m_unique_users.insert(player->GetGUIDLow());
}

void GameObject::Delete()
{
    SetLootState(GO_NOT_READY);
    if (GetOwnerGUID())
        if (Unit * owner = GetOwner())
            owner->RemoveGameObject(this, false);

    ASSERT (!GetOwnerGUID());
    SendObjectDeSpawnAnim(GetGUID());

    SetGoState(GO_STATE_READY);
    SetUInt32Value(GAMEOBJECT_FLAGS, GetGOInfo()->flags);

    uint32 poolid = GetDBTableGUIDLow() ? sPoolMgr->IsPartOfAPool<GameObject>(GetDBTableGUIDLow()) : 0;
    if (poolid)
        sPoolMgr->UpdatePool<GameObject>(poolid, GetDBTableGUIDLow());
    else
        AddObjectToRemoveList();
}

void GameObject::getFishLoot(Loot *fishloot, Player* loot_owner)
{
    fishloot->clear();

    uint32 zone, subzone;
    GetZoneAndAreaId(zone,subzone);

    // if subzone loot exist use it
    if (!fishloot->FillLoot(subzone, LootTemplates_Fishing, loot_owner, true, true))
        // else use zone loot (must exist in like case)
        fishloot->FillLoot(zone, LootTemplates_Fishing, loot_owner,true);
}

void GameObject::SaveToDB()
{
    // this should only be used when the gameobject has already been loaded
    // preferably after adding to map, because mapid may not be valid otherwise
    GameObjectData const *data = sObjectMgr->GetGOData(m_DBTableGuid);
    if (!data)
    {
        sLog->outError("GameObject::SaveToDB failed, cannot get gameobject data!");
        return;
    }

    SaveToDB(GetMapId(), data->spawnMask, data->phaseMask);
}

void GameObject::SaveToDB(uint32 mapid, uint8 spawnMask, uint32 phaseMask)
{
    const GameObjectInfo *goI = GetGOInfo();

    if (!goI)
        return;

    if (!m_DBTableGuid)
        m_DBTableGuid = GetGUIDLow();
    // update in loaded data (changing data only in this place)
    GameObjectData& data = sObjectMgr->NewGOData(m_DBTableGuid);

    // data->guid = guid don't must be update at save
    data.id = GetEntry();
    data.mapid = mapid;
    data.phaseMask = phaseMask;
    data.posX = GetPositionX();
    data.posY = GetPositionY();
    data.posZ = GetPositionZ();
    data.orientation = GetOrientation();
    data.rotation0 = GetFloatValue(GAMEOBJECT_PARENTROTATION+0);
    data.rotation1 = GetFloatValue(GAMEOBJECT_PARENTROTATION+1);
    data.rotation2 = GetFloatValue(GAMEOBJECT_PARENTROTATION+2);
    data.rotation3 = GetFloatValue(GAMEOBJECT_PARENTROTATION+3);
    data.spawntimesecs = m_spawnedByDefault ? m_respawnDelayTime : -(int32)m_respawnDelayTime;
    data.animprogress = GetGoAnimProgress();
    data.go_state = GetGoState();
    data.spawnMask = spawnMask;
    data.artKit = GetGoArtKit();

    // updated in DB
    std::ostringstream ss;
    ss << "INSERT INTO gameobject VALUES ("
        << m_DBTableGuid << ", "
        << GetEntry() << ", "
        << mapid << ", "
        << uint32(spawnMask) << ","                         // cast to prevent save as symbol
        << uint16(GetPhaseMask()) << ","                    // prevent out of range error
        << GetPositionX() << ", "
        << GetPositionY() << ", "
        << GetPositionZ() << ", "
        << GetOrientation() << ", "
        << GetFloatValue(GAMEOBJECT_PARENTROTATION) << ", "
        << GetFloatValue(GAMEOBJECT_PARENTROTATION+1) << ", "
        << GetFloatValue(GAMEOBJECT_PARENTROTATION+2) << ", "
        << GetFloatValue(GAMEOBJECT_PARENTROTATION+3) << ", "
        << m_respawnDelayTime << ", "
        << uint32(GetGoAnimProgress()) << ", "
        << uint32(GetGoState()) << ")";

    SQLTransaction trans = WorldDatabase.BeginTransaction();
    trans->PAppend("DELETE FROM gameobject WHERE guid = '%u'", m_DBTableGuid);
    trans->Append(ss.str().c_str());
    WorldDatabase.CommitTransaction(trans);
}

bool GameObject::LoadFromDB(uint32 guid, Map *map)
{
    GameObjectData const* data = sObjectMgr->GetGOData(guid);

    if (!data)
    {
        sLog->outErrorDb("Gameobject (GUID: %u) not found in table `gameobject`, can't load. ",guid);
        return false;
    }

    uint32 entry = data->id;
    //uint32 map_id = data->mapid;                          // already used before call
    uint32 phaseMask = data->phaseMask;
    float x = data->posX;
    float y = data->posY;
    float z = data->posZ;
    float ang = data->orientation;

    float rotation0 = data->rotation0;
    float rotation1 = data->rotation1;
    float rotation2 = data->rotation2;
    float rotation3 = data->rotation3;

    uint32 animprogress = data->animprogress;
    GOState go_state = data->go_state;
    uint32 artKit = data->artKit;

    m_DBTableGuid = guid;
    if (map->GetInstanceId() != 0) guid = sObjectMgr->GenerateLowGuid(HIGHGUID_GAMEOBJECT);

    if (!Create(guid,entry, map, phaseMask, x, y, z, ang, rotation0, rotation1, rotation2, rotation3, animprogress, go_state, artKit))
        return false;

    if (data->spawntimesecs >= 0)
    {
        m_spawnedByDefault = true;

        if (!GetGOInfo()->GetDespawnPossibility() && !GetGOInfo()->IsDespawnAtAction())
        {
            SetFlag(GAMEOBJECT_FLAGS, GO_FLAG_NODESPAWN);
            m_respawnDelayTime = 0;
            m_respawnTime = 0;
        }
        else
        {
            m_respawnDelayTime = data->spawntimesecs;
            m_respawnTime = sObjectMgr->GetGORespawnTime(m_DBTableGuid, map->GetInstanceId());

            // ready to respawn
            if (m_respawnTime && m_respawnTime <= time(NULL))
            {
                m_respawnTime = 0;
                sObjectMgr->RemoveGORespawnTime(m_DBTableGuid, GetInstanceId());
            }
        }
    }
    else
    {
        m_spawnedByDefault = false;
        m_respawnDelayTime = -data->spawntimesecs;
        m_respawnTime = 0;
    }

    m_goData = data;

    return true;
}

void GameObject::DeleteFromDB()
{
    sObjectMgr->RemoveGORespawnTime(m_DBTableGuid, GetInstanceId());
    sObjectMgr->DeleteGOData(m_DBTableGuid);
    WorldDatabase.PExecute("DELETE FROM gameobject WHERE guid = '%u'", m_DBTableGuid);
    WorldDatabase.PExecute("DELETE FROM game_event_gameobject WHERE guid = '%u'", m_DBTableGuid);
}

GameObject* GameObject::GetGameObject(WorldObject& object, uint64 guid)
{
    return object.GetMap()->GetGameObject(guid);
}

/*********************************************************/
/***                    QUEST SYSTEM                   ***/
/*********************************************************/
bool GameObject::hasQuest(uint32 quest_id) const
{
    QuestRelationBounds qr = sObjectMgr->GetGOQuestRelationBounds(GetEntry());
    for (QuestRelations::const_iterator itr = qr.first; itr != qr.second; ++itr)
    {
        if (itr->second == quest_id)
            return true;
    }
    return false;
}

bool GameObject::hasInvolvedQuest(uint32 quest_id) const
{
    QuestRelationBounds qir = sObjectMgr->GetGOQuestInvolvedRelationBounds(GetEntry());
    for (QuestRelations::const_iterator itr = qir.first; itr != qir.second; ++itr)
    {
        if (itr->second == quest_id)
            return true;
    }
    return false;
}

bool GameObject::IsTransport() const
{
    // If something is marked as a transport, don't transmit an out of range packet for it.
    GameObjectInfo const * gInfo = GetGOInfo();
    if (!gInfo) return false;
    return gInfo->type == GAMEOBJECT_TYPE_TRANSPORT || gInfo->type == GAMEOBJECT_TYPE_MO_TRANSPORT;
}

// is Dynamic transport = non-stop Transport
bool GameObject::IsDynTransport() const
{
    // If something is marked as a transport, don't transmit an out of range packet for it.
    GameObjectInfo const * gInfo = GetGOInfo();
    if (!gInfo) return false;
    return gInfo->type == GAMEOBJECT_TYPE_MO_TRANSPORT || (gInfo->type == GAMEOBJECT_TYPE_TRANSPORT && !gInfo->transport.pause);
}

Unit* GameObject::GetOwner() const
{
    return ObjectAccessor::GetUnit(*this, GetOwnerGUID());
}

void GameObject::SaveRespawnTime()
{
    if (m_goData && m_goData->dbData && m_respawnTime > time(NULL) && m_spawnedByDefault)
        sObjectMgr->SaveGORespawnTime(m_DBTableGuid,GetInstanceId(),m_respawnTime);
}

bool GameObject::isAlwaysVisibleFor(WorldObject const* seer) const
{
    if (WorldObject::isAlwaysVisibleFor(seer))
        return true;

    if (IsTransport())
        return true;

    return false;
}

bool GameObject::isVisibleForInState(WorldObject const* seer) const
{
    if (!WorldObject::isVisibleForInState(seer))
        return false;

    // Despawned
    if (!isSpawned())
        return false;

    return true;
}

void GameObject::Respawn()
{
    if (m_spawnedByDefault && m_respawnTime > 0)
    {
        m_respawnTime = time(NULL);
        sObjectMgr->RemoveGORespawnTime(m_DBTableGuid, GetInstanceId());
    }
}

bool GameObject::ActivateToQuest(Player *pTarget) const
{
    if (pTarget->HasQuestForGO(GetEntry()))
        return true;

    if (!sObjectMgr->IsGameObjectForQuests(GetEntry()))
        return false;

    switch (GetGoType())
    {
        // scan GO chest with loot including quest items
        case GAMEOBJECT_TYPE_CHEST:
        {
            if (LootTemplates_Gameobject.HaveQuestLootForPlayer(GetGOInfo()->GetLootId(), pTarget))
            {
                //TODO: fix this hack
                //look for battlegroundAV for some objects which are only activated after mine gots captured by own team
                if (GetEntry() == BG_AV_OBJECTID_MINE_N || GetEntry() == BG_AV_OBJECTID_MINE_S)
                    if (Battleground *bg = pTarget->GetBattleground())
                        if (bg->GetTypeID(true) == BATTLEGROUND_AV && !(((BattlegroundAV*)bg)->PlayerCanDoMineQuest(GetEntry(),pTarget->GetTeam())))
                            return false;
                return true;
            }
            break;
        }
        case GAMEOBJECT_TYPE_GENERIC:
        {
            if (GetGOInfo()->_generic.questID == -1 || pTarget->GetQuestStatus(GetGOInfo()->_generic.questID) == QUEST_STATUS_INCOMPLETE)
                return true;
            break;
        }
        case GAMEOBJECT_TYPE_GOOBER:
        {
            if (GetGOInfo()->goober.questId == -1 || pTarget->GetQuestStatus(GetGOInfo()->goober.questId) == QUEST_STATUS_INCOMPLETE)
                return true;
            break;
        }
        default:
            break;
    }

    return false;
}

void GameObject::TriggeringLinkedGameObject(uint32 trapEntry, Unit* target)
{
    GameObjectInfo const* trapInfo = sGOStorage.LookupEntry<GameObjectInfo>(trapEntry);
    if (!trapInfo || trapInfo->type != GAMEOBJECT_TYPE_TRAP)
        return;

    SpellEntry const* trapSpell = sSpellStore.LookupEntry(trapInfo->trap.spellId);
    if (!trapSpell)                                          // checked at load already
        return;

    float range;
    SpellRangeEntry const * srentry = sSpellRangeStore.LookupEntry(trapSpell->rangeIndex);
    if (GetSpellMaxRangeForHostile(srentry) == GetSpellMaxRangeForFriend(srentry))
        range = GetSpellMaxRangeForHostile(srentry);
    else
        // get owner to check hostility of GameObject
        if (Unit *owner = GetOwner())
            range = (float)owner->GetSpellMaxRangeForTarget(target, srentry);
        else
            // if no owner assume that object is hostile to target
            range = GetSpellMaxRangeForHostile(srentry);

    // search nearest linked GO
    GameObject* trapGO = NULL;
    {
        // using original GO distance
        CellPair p(Trinity::ComputeCellPair(GetPositionX(), GetPositionY()));
        Cell cell(p);
        cell.data.Part.reserved = ALL_DISTRICT;

        Trinity::NearestGameObjectEntryInObjectRangeCheck go_check(*target,trapEntry,range);
        Trinity::GameObjectLastSearcher<Trinity::NearestGameObjectEntryInObjectRangeCheck> checker(this, trapGO,go_check);

        TypeContainerVisitor<Trinity::GameObjectLastSearcher<Trinity::NearestGameObjectEntryInObjectRangeCheck>, GridTypeMapContainer > object_checker(checker);
        cell.Visit(p, object_checker, *GetMap(), *target, range);
    }

    // found correct GO
    if (trapGO)
        trapGO->CastSpell(target, trapInfo->trap.spellId);
}

GameObject* GameObject::LookupFishingHoleAround(float range)
{
    GameObject* ok = NULL;

    CellPair p(Trinity::ComputeCellPair(GetPositionX(),GetPositionY()));
    Cell cell(p);
    cell.data.Part.reserved = ALL_DISTRICT;
    Trinity::NearestGameObjectFishingHole u_check(*this, range);
    Trinity::GameObjectSearcher<Trinity::NearestGameObjectFishingHole> checker(this, ok, u_check);

    TypeContainerVisitor<Trinity::GameObjectSearcher<Trinity::NearestGameObjectFishingHole>, GridTypeMapContainer > grid_object_checker(checker);
    cell.Visit(p, grid_object_checker, *GetMap(), *this, range);

    return ok;
}

void GameObject::ResetDoorOrButton()
{
    if (m_lootState == GO_READY || m_lootState == GO_JUST_DEACTIVATED)
        return;

    SwitchDoorOrButton(false);
    SetLootState(GO_JUST_DEACTIVATED);
    m_cooldownTime = 0;
}

void GameObject::UseDoorOrButton(uint32 time_to_restore, bool alternative /* = false */)
{
    if (m_lootState != GO_READY)
        return;

    if (!time_to_restore)
        time_to_restore = GetGOInfo()->GetAutoCloseTime();

    SwitchDoorOrButton(true,alternative);
    SetLootState(GO_ACTIVATED);

    m_cooldownTime = time(NULL) + time_to_restore;
}

void GameObject::SetGoArtKit(uint8 kit)
{
    SetByteValue(GAMEOBJECT_BYTES_1, 2, kit);
    GameObjectData *data = const_cast<GameObjectData*>(sObjectMgr->GetGOData(m_DBTableGuid));
    if (data)
        data->artKit = kit;
}

void GameObject::SetGoArtKit(uint8 artkit, GameObject *go, uint32 lowguid)
{
    const GameObjectData *data = NULL;
    if (go)
    {
        go->SetGoArtKit(artkit);
        data = go->GetGOData();
    }
    else if (lowguid)
        data = sObjectMgr->GetGOData(lowguid);

    if (data)
        const_cast<GameObjectData*>(data)->artKit = artkit;
}

void GameObject::SwitchDoorOrButton(bool activate, bool alternative /* = false */)
{
    if (activate)
        SetFlag(GAMEOBJECT_FLAGS, GO_FLAG_IN_USE);
    else
        RemoveFlag(GAMEOBJECT_FLAGS, GO_FLAG_IN_USE);

    if (GetGoState() == GO_STATE_READY)                      //if closed -> open
        SetGoState(alternative ? GO_STATE_ACTIVE_ALTERNATIVE : GO_STATE_ACTIVE);
    else                                                    //if open -> close
        SetGoState(GO_STATE_READY);
}

void GameObject::Use(Unit* user)
{
    // by default spell caster is user
    Unit* spellCaster = user;
    uint32 spellId = 0;
    bool triggered = false;

    if (Player* playerUser = user->ToPlayer())
    {
        if (sScriptMgr->OnGossipHello(playerUser, this))
            return;

        AI()->GossipHello(playerUser);
    }

    // If cooldown data present in template
    if (uint32 cooldown = GetGOInfo()->GetCooldown())
    {
        if (m_cooldownTime > sWorld->GetGameTime())
            return;

        m_cooldownTime = sWorld->GetGameTime() + cooldown;
    }

    switch (GetGoType())
    {
        case GAMEOBJECT_TYPE_DOOR:                          //0
        case GAMEOBJECT_TYPE_BUTTON:                        //1
            //doors/buttons never really despawn, only reset to default state/flags
            UseDoorOrButton();

            // activate script
            GetMap()->ScriptsStart(sGameObjectScripts, GetDBTableGUIDLow(), spellCaster, this);
            return;

        case GAMEOBJECT_TYPE_QUESTGIVER:                    //2
        {
            if (user->GetTypeId() != TYPEID_PLAYER)
                return;

            Player* player = user->ToPlayer();

            player->PrepareGossipMenu(this, GetGOInfo()->questgiver.gossipID);
            player->SendPreparedGossip(this);
            return;
        }
        //Sitting: Wooden bench, chairs enzz
        case GAMEOBJECT_TYPE_CHAIR:                         //7
        {
            GameObjectInfo const* info = GetGOInfo();
            if (!info)
                return;

            if (user->GetTypeId() != TYPEID_PLAYER)
                return;

            if (!ChairListSlots.size())        // this is called once at first chair use to make list of available slots
            {
                if (info->chair.slots > 0)     // sometimes chairs in DB have error in fields and we dont know number of slots
                    for (uint32 i = 0; i < info->chair.slots; ++i)
                        ChairListSlots[i] = 0; // Last user of current slot set to 0 (none sit here yet)
                else
                    ChairListSlots[0] = 0;     // error in DB, make one default slot
            }

            Player* player = user->ToPlayer();

            // a chair may have n slots. we have to calculate their positions and teleport the player to the nearest one

            float lowestDist = DEFAULT_VISIBILITY_DISTANCE;

            uint32 nearest_slot = 0;
            float x_lowest = GetPositionX();
            float y_lowest = GetPositionY();

            // the object orientation + 1/2 pi
            // every slot will be on that straight line
            float orthogonalOrientation = GetOrientation()+M_PI*0.5f;
            // find nearest slot
            bool found_free_slot = false;
            for (ChairSlotAndUser::iterator itr = ChairListSlots.begin(); itr != ChairListSlots.end(); ++itr)
            {
                // the distance between this slot and the center of the go - imagine a 1D space
                float relativeDistance = (info->size*itr->first)-(info->size*(info->chair.slots-1)/2.0f);

                float x_i = GetPositionX() + relativeDistance * cos(orthogonalOrientation);
                float y_i = GetPositionY() + relativeDistance * sin(orthogonalOrientation);

                if (itr->second)
                {
                    if (Player* ChairUser = sObjectMgr->GetPlayer(itr->second))
                        if (ChairUser->IsSitState() && ChairUser->getStandState() != UNIT_STAND_STATE_SIT && ChairUser->GetExactDist2d(x_i, y_i) < 0.1f)
                            continue;        // This seat is already occupied by ChairUser. NOTE: Not sure if the ChairUser->getStandState() != UNIT_STAND_STATE_SIT check is required.
                        else
                            itr->second = 0; // This seat is unoccupied.
                    else
                        itr->second = 0;     // The seat may of had an occupant, but they're offline.
                }

                found_free_slot = true;

                // calculate the distance between the player and this slot
                float thisDistance = player->GetDistance2d(x_i, y_i);

                /* debug code. It will spawn a npc on each slot to visualize them.
                Creature* helper = player->SummonCreature(14496, x_i, y_i, GetPositionZ(), GetOrientation(), TEMPSUMMON_TIMED_OR_DEAD_DESPAWN, 10000);
                std::ostringstream output;
                output << i << ": thisDist: " << thisDistance;
                helper->MonsterSay(output.str().c_str(), LANG_UNIVERSAL, 0);
                */

                if (thisDistance <= lowestDist)
                {
                    nearest_slot = itr->first;
                    lowestDist = thisDistance;
                    x_lowest = x_i;
                    y_lowest = y_i;
                }
            }

            if (found_free_slot)
            {
                ChairSlotAndUser::iterator itr = ChairListSlots.find(nearest_slot);
                if (itr != ChairListSlots.end())
                {
                    itr->second = player->GetGUID(); //this slot in now used by player
                    player->TeleportTo(GetMapId(), x_lowest, y_lowest, GetPositionZ(), GetOrientation(),TELE_TO_NOT_LEAVE_TRANSPORT | TELE_TO_NOT_LEAVE_COMBAT | TELE_TO_NOT_UNSUMMON_PET);
                    player->SetStandState(UNIT_STAND_STATE_SIT_LOW_CHAIR+info->chair.height);
                    return;
                }
            }
            //else
                //player->GetSession()->SendNotification("There's nowhere left for you to sit.");

            return;
        }
        //big gun, its a spell/aura
        case GAMEOBJECT_TYPE_GOOBER:                        //10
        {
            GameObjectInfo const* info = GetGOInfo();

            if (user->GetTypeId() == TYPEID_PLAYER)
            {
                Player* player = user->ToPlayer();

                if (info->goober.pageId)                    // show page...
                {
                    WorldPacket data(SMSG_GAMEOBJECT_PAGETEXT, 8);
                    data << GetGUID();
                    player->GetSession()->SendPacket(&data);
                }
                else if (info->goober.gossipID)
                {
                    player->PrepareGossipMenu(this, info->goober.gossipID);
                    player->SendPreparedGossip(this);
                }

                if (info->goober.eventId)
                {
                    sLog->outDebug(LOG_FILTER_MAPSCRIPTS, "Goober ScriptStart id %u for GO entry %u (GUID %u).", info->goober.eventId, GetEntry(), GetDBTableGUIDLow());
                    GetMap()->ScriptsStart(sEventScripts, info->goober.eventId, player, this);
                    EventInform(info->goober.eventId);
                }

                // possible quest objective for active quests
                if (info->goober.questId && sObjectMgr->GetQuestTemplate(info->goober.questId))
                {
                    //Quest require to be active for GO using
                    if (player->GetQuestStatus(info->goober.questId) != QUEST_STATUS_INCOMPLETE)
                        break;
                }

                if (Battleground* bg = player->GetBattleground())
                    bg->EventPlayerUsedGO(player, this);

                player->CastedCreatureOrGO(info->id, GetGUID(), 0);
            }

            if (uint32 trapEntry = info->goober.linkedTrapId)
                TriggeringLinkedGameObject(trapEntry, user);

            SetFlag(GAMEOBJECT_FLAGS, GO_FLAG_IN_USE);
            SetLootState(GO_ACTIVATED);

            uint32 time_to_restore = info->GetAutoCloseTime();

            // this appear to be ok, however others exist in addition to this that should have custom (ex: 190510, 188692, 187389)
            if (time_to_restore && info->goober.customAnim)
                SendCustomAnim(GetGoAnimProgress());
            else
                SetGoState(GO_STATE_ACTIVE);

            m_cooldownTime = time(NULL) + time_to_restore;

            // cast this spell later if provided
            spellId = info->goober.spellId;
            spellCaster = NULL;

            break;
        }
        case GAMEOBJECT_TYPE_CAMERA:                        //13
        {
            GameObjectInfo const* info = GetGOInfo();
            if (!info)
                return;

            if (user->GetTypeId() != TYPEID_PLAYER)
                return;

            Player* player = user->ToPlayer();

            if (info->camera.cinematicId)
                player->SendCinematicStart(info->camera.cinematicId);

            if (info->camera.eventID)
                GetMap()->ScriptsStart(sEventScripts, info->camera.eventID, player, this);

            return;
        }
        //fishing bobber
        case GAMEOBJECT_TYPE_FISHINGNODE:                   //17
        {
            Player* player = user->ToPlayer();
            if (!player)
                return;

            if (player->GetGUID() != GetOwnerGUID())
                return;

            switch (getLootState())
            {
                case GO_READY:                              // ready for loot
                {
                    uint32 zone, subzone;
                    GetZoneAndAreaId(zone,subzone);

                    int32 zone_skill = sObjectMgr->GetFishingBaseSkillLevel(subzone);
                    if (!zone_skill)
                        zone_skill = sObjectMgr->GetFishingBaseSkillLevel(zone);

                    //provide error, no fishable zone or area should be 0
                    if (!zone_skill)
                        sLog->outErrorDb("Fishable areaId %u are not properly defined in `skill_fishing_base_level`.",subzone);

                    int32 skill = player->GetSkillValue(SKILL_FISHING);

                    int32 chance;
                    if (skill < zone_skill)
                    {
                        chance = int32(pow((double)skill/zone_skill,2) * 100);
                        if (chance < 1)
                            chance = 1;
                    }
                    else
                        chance = 100;

                    int32 roll = irand(1,100);

                    sLog->outStaticDebug("Fishing check (skill: %i zone min skill: %i chance %i roll: %i",skill,zone_skill,chance,roll);

                    // but you will likely cause junk in areas that require a high fishing skill (not yet implemented)
                    if (chance >= roll)
                    {
                        player->UpdateFishingSkill();

                        // prevent removing GO at spell cancel
                        player->RemoveGameObject(this,false);
                        SetOwnerGUID(player->GetGUID());

                        //TODO: find reasonable value for fishing hole search
                        GameObject* ok = LookupFishingHoleAround(20.0f + CONTACT_DISTANCE);
                        if (ok)
                        {
                            ok->Use(player);
                            SetLootState(GO_JUST_DEACTIVATED);
                        }
                        else
                            player->SendLoot(GetGUID(),LOOT_FISHING);
                    }
                    // TODO: else: junk

                    break;
                }
                case GO_JUST_DEACTIVATED:                   // nothing to do, will be deleted at next update
                    break;
                default:
                {
                    SetLootState(GO_JUST_DEACTIVATED);

                    WorldPacket data(SMSG_FISH_NOT_HOOKED, 0);
                    player->GetSession()->SendPacket(&data);
                    break;
                }
            }

            player->FinishSpell(CURRENT_CHANNELED_SPELL);
            return;
        }

        case GAMEOBJECT_TYPE_SUMMONING_RITUAL:              //18
        {
            if (user->GetTypeId() != TYPEID_PLAYER)
                return;

            Player* player = user->ToPlayer();

            Unit* owner = GetOwner();

            GameObjectInfo const* info = GetGOInfo();

            // ritual owner is set for GO's without owner (not summoned)
            if (!m_ritualOwner && !owner)
                m_ritualOwner = player;

            if (owner)
            {
                if (owner->GetTypeId() != TYPEID_PLAYER)
                    return;

                // accept only use by player from same group as owner, excluding owner itself (unique use already added in spell effect)
                if (player == owner->ToPlayer() || (info->summoningRitual.castersGrouped && !player->IsInSameRaidWith(owner->ToPlayer())))
                    return;

                // expect owner to already be channeling, so if not...
                if (!owner->GetCurrentSpell(CURRENT_CHANNELED_SPELL))
                    return;

                // in case summoning ritual caster is GO creator
                spellCaster = owner;
            }
            else
            {
                if (player != m_ritualOwner && (info->summoningRitual.castersGrouped && !player->IsInSameRaidWith(m_ritualOwner)))
                    return;

                spellCaster = player;
            }

            AddUniqueUse(player);

            if (info->summoningRitual.animSpell)
            {
                player->CastSpell(player, info->summoningRitual.animSpell, true);

                // for this case, summoningRitual.spellId is always triggered
                triggered = true;
            }

            // full amount unique participants including original summoner
            if (GetUniqueUseCount() == info->summoningRitual.reqParticipants)
            {
                spellCaster = m_ritualOwner ? m_ritualOwner : spellCaster;

                spellId = info->summoningRitual.spellId;

                if (spellId == 62330)                       // GO store nonexistent spell, replace by expected
                {
                    // spell have reagent and mana cost but it not expected use its
                    // it triggered spell in fact casted at currently channeled GO
                    spellId = 61993;
                    triggered = true;
                }

                // finish owners spell
                if (owner)
                    owner->FinishSpell(CURRENT_CHANNELED_SPELL);

                // can be deleted now, if
                if (!info->summoningRitual.ritualPersistent)
                    SetLootState(GO_JUST_DEACTIVATED);
                else
                {
                    // reset ritual for this GO
                    m_ritualOwner = NULL;
                    m_unique_users.clear();
                    m_usetimes = 0;
                }
            }
            else
                return;

            // go to end function to spell casting
            break;
        }
        case GAMEOBJECT_TYPE_SPELLCASTER:                   //22
        {
            GameObjectInfo const* info = GetGOInfo();
            if (!info)
                return;

            if (info->spellcaster.partyOnly)
            {
                Unit* caster = GetOwner();
                if (!caster || caster->GetTypeId() != TYPEID_PLAYER)
                    return;

                if (user->GetTypeId() != TYPEID_PLAYER || !user->ToPlayer()->IsInSameRaidWith(caster->ToPlayer()))
                    return;
            }

            user->RemoveAurasByType(SPELL_AURA_MOUNTED);
            spellId = info->spellcaster.spellId;

            AddUse();
            break;
        }
        case GAMEOBJECT_TYPE_MEETINGSTONE:                  //23
        {
            GameObjectInfo const* info = GetGOInfo();

            if (user->GetTypeId() != TYPEID_PLAYER)
                return;

            Player* player = user->ToPlayer();

            Player* targetPlayer = ObjectAccessor::FindPlayer(player->GetSelection());

            // accept only use by player from same raid as caster, except caster itself
            if (!targetPlayer || targetPlayer == player || !targetPlayer->IsInSameRaidWith(player))
                return;

            //required lvl checks!
            uint8 level = player->getLevel();
            if (level < info->meetingstone.minLevel)
                return;
            level = targetPlayer->getLevel();
            if (level < info->meetingstone.minLevel)
                return;

            if (info->id == 194097)
                spellId = 61994;                            // Ritual of Summoning
            else
                spellId = 59782;                            // Summoning Stone Effect

            break;
        }

        case GAMEOBJECT_TYPE_FLAGSTAND:                     // 24
        {
            if (user->GetTypeId() != TYPEID_PLAYER)
                return;

            Player* player = user->ToPlayer();

            if (player->CanUseBattlegroundObject())
            {
                // in battleground check
                Battleground *bg = player->GetBattleground();
                if (!bg)
                    return;
                if (player->GetVehicle())
                    return;
                // BG flag click
                // AB:
                // 15001
                // 15002
                // 15003
                // 15004
                // 15005
                bg->EventPlayerClickedOnFlag(player, this);
                return;                                     //we don;t need to delete flag ... it is despawned!
            }
            break;
        }

        case GAMEOBJECT_TYPE_FISHINGHOLE:                   // 25
        {
            if (user->GetTypeId() != TYPEID_PLAYER)
                return;

            Player* player = user->ToPlayer();

            player->SendLoot(GetGUID(), LOOT_FISHINGHOLE);
            player->UpdateAchievementCriteria(ACHIEVEMENT_CRITERIA_TYPE_FISH_IN_GAMEOBJECT, GetGOInfo()->id);
            return;
        }

        case GAMEOBJECT_TYPE_FLAGDROP:                      // 26
        {
            if (user->GetTypeId() != TYPEID_PLAYER)
                return;

            Player* player = user->ToPlayer();

            if (player->CanUseBattlegroundObject())
            {
                // in battleground check
                Battleground *bg = player->GetBattleground();
                if (!bg)
                    return;
                if( player->GetVehicle())
                    return;
                // BG flag dropped
                // WS:
                // 179785 - Silverwing Flag
                // 179786 - Warsong Flag
                // EotS:
                // 184142 - Netherstorm Flag
                GameObjectInfo const* info = GetGOInfo();
                if (info)
                {
                    switch(info->id)
                    {
                        case 179785:                        // Silverwing Flag
                            // check if it's correct bg
                            if (bg->IsRandom() ? bg->GetTypeID(true) : bg->GetTypeID(false) == BATTLEGROUND_WS)
                                bg->EventPlayerClickedOnFlag(player, this);
                            break;
                        case 179786:                        // Warsong Flag
                            if (bg->IsRandom() ? bg->GetTypeID(true) : bg->GetTypeID(false) == BATTLEGROUND_WS)
                                bg->EventPlayerClickedOnFlag(player, this);
                            break;
                        case 184142:                        // Netherstorm Flag
                            if (bg->IsRandom() ? bg->GetTypeID(true) : bg->GetTypeID(false) == BATTLEGROUND_EY)
                                bg->EventPlayerClickedOnFlag(player, this);
                            break;
                    }
                }
                //this cause to call return, all flags must be deleted here!!
                spellId = 0;
                Delete();
            }
            break;
        }
        case GAMEOBJECT_TYPE_BARBER_CHAIR:                  //32
        {
            GameObjectInfo const* info = GetGOInfo();
            if (!info)
                return;

            if (user->GetTypeId() != TYPEID_PLAYER)
                return;

            Player* player = user->ToPlayer();

            // fallback, will always work
            player->TeleportTo(GetMapId(), GetPositionX(), GetPositionY(), GetPositionZ(), GetOrientation(),TELE_TO_NOT_LEAVE_TRANSPORT | TELE_TO_NOT_LEAVE_COMBAT | TELE_TO_NOT_UNSUMMON_PET);

            WorldPacket data(SMSG_ENABLE_BARBER_SHOP, 0);
            player->GetSession()->SendPacket(&data);

            player->SetStandState(UNIT_STAND_STATE_SIT_LOW_CHAIR+info->barberChair.chairheight);
            return;
        }
        default:
            sLog->outError("GameObject::Use(): unit (type: %u, guid: %u) tries to use object (guid: %u) of unknown type (%u)",
                user->GetTypeId(), user->GetGUIDLow(), GetGUIDLow(), GetGoType());
            break;
    }

    if (!spellId)
        return;

    SpellEntry const *spellInfo = sSpellStore.LookupEntry(spellId);
    if (!spellInfo)
    {
        if (user->GetTypeId() != TYPEID_PLAYER || !sOutdoorPvPMgr->HandleCustomSpell(user->ToPlayer(), spellId, this))
            sLog->outError("WORLD: unknown spell id %u at use action for gameobject (Entry: %u GoType: %u)", spellId,GetEntry(),GetGoType());
        else
            sLog->outDebug(LOG_FILTER_OUTDOORPVP, "WORLD: %u non-dbc spell was handled by OutdoorPvP", spellId);
        return;
    }

    if (spellCaster)
        spellCaster->CastSpell(user, spellInfo, triggered);
    else
        CastSpell(user, spellId);
}

void GameObject::CastSpell(Unit* target, uint32 spellId)
{
    SpellEntry const *spellInfo = sSpellStore.LookupEntry(spellId);
    if (!spellInfo)
        return;

    bool self = false;
    for (uint8 i = 0; i < MAX_SPELL_EFFECTS; ++i)
    {
        if (spellInfo->EffectImplicitTargetA[i] == TARGET_UNIT_CASTER)
        {
            self = true;
            break;
        }
    }

    if (self)
    {
        if (target)
            target->CastSpell(target, spellInfo, true);
        return;
    }

    //summon world trigger
    Creature *trigger = SummonTrigger(GetPositionX(), GetPositionY(), GetPositionZ(), 0, 1);
    if (!trigger) return;

    trigger->SetVisible(false); //should this be true?
    if (Unit *owner = GetOwner())
    {
        trigger->setFaction(owner->getFaction());
        trigger->CastSpell(target ? target : trigger, spellInfo, true, 0, 0, owner->GetGUID());
    }
    else
    {
        trigger->setFaction(14);
        // Set owner guid for target if no owner avalible - needed by trigger auras
        // - trigger gets despawned and there's no caster avalible (see AuraEffect::TriggerSpell())
        trigger->CastSpell(target ? target : trigger, spellInfo, true, 0, 0, target ? target->GetGUID() : 0);
    }
    //trigger->setDeathState(JUST_DIED);
    //trigger->RemoveCorpse();
}

void GameObject::SendCustomAnim(uint32 anim)
{
    WorldPacket data(SMSG_GAMEOBJECT_CUSTOM_ANIM,8+4);
    data << GetGUID();
    data << uint32(anim);
    SendMessageToSet(&data, true);
}

bool GameObject::IsInRange(float x, float y, float z, float radius) const
{
    GameObjectDisplayInfoEntry const * info = sGameObjectDisplayInfoStore.LookupEntry(GetUInt32Value(GAMEOBJECT_DISPLAYID));
    if (!info)
        return IsWithinDist3d(x, y, z, radius);

    float sinA = sin(GetOrientation());
    float cosA = cos(GetOrientation());
    float dx = x - GetPositionX();
    float dy = y - GetPositionY();
    float dz = z - GetPositionZ();
    float dist = sqrt(dx*dx + dy*dy);
    float sinB = dx / dist;
    float cosB = dy / dist;
    dx = dist * (cosA * cosB + sinA * sinB);
    dy = dist * (cosA * sinB - sinA * cosB);
    return dx < info->maxX + radius && dx > info->minX - radius
        && dy < info->maxY + radius && dy > info->minY - radius
        && dz < info->maxZ + radius && dz > info->minZ - radius;
}

void GameObject::TakenDamage(uint32 damage, Unit *who)
{
    if (!m_goValue->building.health)
        return;

    Player* pwho = NULL;
    if (who)
    {
        if (who->GetTypeId() == TYPEID_PLAYER)
            pwho = who->ToPlayer();
        else if (who->IsVehicle() && who->GetCharmerOrOwner())
            pwho = who->GetCharmerOrOwner()->ToPlayer();
    }

    if (m_goValue->building.health > damage)
        m_goValue->building.health -= damage;
    else
        m_goValue->building.health = 0;

    if (HasFlag(GAMEOBJECT_FLAGS, GO_FLAG_DAMAGED)) // from damaged to destroyed
    {
        if (!m_goValue->building.health)
        {
            RemoveFlag(GAMEOBJECT_FLAGS, GO_FLAG_DAMAGED);
            SetFlag(GAMEOBJECT_FLAGS, GO_FLAG_DESTROYED);
<<<<<<< HEAD
            //SetUInt32Value(GAMEOBJECT_DISPLAYID, m_goInfo->building.destroyedDisplayId);
=======

            uint32 modelId = m_goInfo->building.destroyedDisplayId;
            if (DestructibleModelDataEntry const* modelData = sDestructibleModelDataStore.LookupEntry(m_goInfo->building.destructibleData))
                if (modelData->DestroyedDisplayId)
                    modelId = modelData->DestroyedDisplayId;
            SetUInt32Value(GAMEOBJECT_DISPLAYID, modelId);

>>>>>>> 553d8d70
            EventInform(m_goInfo->building.destroyedEvent);
            if (pwho)
                if (Battleground* bg = pwho->GetBattleground())
                {
                    bg->EventPlayerDamagedGO(pwho, this, m_goInfo->building.destroyedEvent);
                    bg->DestroyGate(pwho, this, m_goInfo->building.destroyedEvent);
                }
            sScriptMgr->OnGameObjectDestroyed(this, pwho, m_goInfo->building.destroyedEvent);
        }
    }
    else // from intact to damaged
    {
        if (m_goValue->building.health + damage >= m_goInfo->building.intactNumHits + m_goInfo->building.damagedNumHits)
            if (pwho)
                if (Battleground* bg = pwho->GetBattleground())
                    bg->EventPlayerDamagedGO(pwho, this, m_goInfo->building.damageEvent);

        if (m_goValue->building.health <= m_goInfo->building.damagedNumHits)
        {
            if (!m_goInfo->building.destroyedDisplayId)
                m_goValue->building.health = m_goInfo->building.damagedNumHits;
            else if (!m_goValue->building.health)
                m_goValue->building.health = 1;

            SetFlag(GAMEOBJECT_FLAGS, GO_FLAG_DAMAGED);
<<<<<<< HEAD
            //SetUInt32Value(GAMEOBJECT_DISPLAYID, m_goInfo->building.damagedDisplayId);
=======

            uint32 modelId = m_goInfo->building.damagedDisplayId;
            if (DestructibleModelDataEntry const* modelData = sDestructibleModelDataStore.LookupEntry(m_goInfo->building.destructibleData))
                if (modelData->DamagedDisplayId)
                    modelId = modelData->DamagedDisplayId;
            SetUInt32Value(GAMEOBJECT_DISPLAYID, modelId);

>>>>>>> 553d8d70
            EventInform(m_goInfo->building.damagedEvent);
            sScriptMgr->OnGameObjectDamaged(this, pwho, m_goInfo->building.damagedEvent);
            if (pwho)
                if (Battleground* bg = pwho->GetBattleground())
                    bg->EventPlayerDamagedGO(pwho, this, m_goInfo->building.damagedEvent);
        }
    }
    SetGoAnimProgress(m_goValue->building.health*255/(m_goInfo->building.intactNumHits + m_goInfo->building.damagedNumHits));
}

void GameObject::Rebuild()
{
    RemoveFlag(GAMEOBJECT_FLAGS, GO_FLAG_DAMAGED | GO_FLAG_DESTROYED);
    SetUInt32Value(GAMEOBJECT_DISPLAYID, m_goInfo->displayId);
    m_goValue->building.health = m_goInfo->building.intactNumHits + m_goInfo->building.damagedNumHits;
    EventInform(m_goInfo->building.rebuildingEvent);
}

void GameObject::EventInform(uint32 eventId)
{
    if (eventId && m_zoneScript)
        m_zoneScript->ProcessEvent(this, eventId);
}

// overwrite WorldObject function for proper name localization
const char* GameObject::GetNameForLocaleIdx(LocaleConstant loc_idx) const
{
    if (loc_idx != DEFAULT_LOCALE)
    {
        uint8 uloc_idx = uint8(loc_idx);
        if (GameObjectLocale const *cl = sObjectMgr->GetGameObjectLocale(GetEntry()))
            if (cl->Name.size() > uloc_idx && !cl->Name[uloc_idx].empty())
                return cl->Name[uloc_idx].c_str();
    }

    return GetName();
}

void GameObject::UpdateRotationFields(float rotation2 /*=0.0f*/, float rotation3 /*=0.0f*/)
{
    static double const atan_pow = atan(pow(2.0f, -20.0f));

    double f_rot1 = sin(GetOrientation() / 2.0f);
    double f_rot2 = cos(GetOrientation() / 2.0f);

    int64 i_rot1 = int64(f_rot1 / atan_pow *(f_rot2 >= 0 ? 1.0f : -1.0f));
    int64 rotation = (i_rot1 << 43 >> 43) & 0x00000000001FFFFF;

    //float f_rot2 = sin(0.0f / 2.0f);
    //int64 i_rot2 = f_rot2 / atan(pow(2.0f, -20.0f));
    //rotation |= (((i_rot2 << 22) >> 32) >> 11) & 0x000003FFFFE00000;

    //float f_rot3 = sin(0.0f / 2.0f);
    //int64 i_rot3 = f_rot3 / atan(pow(2.0f, -21.0f));
    //rotation |= (i_rot3 >> 42) & 0x7FFFFC0000000000;

    m_rotation = rotation;

    if (rotation2 == 0.0f && rotation3 == 0.0f)
    {
        rotation2 = (float)f_rot1;
        rotation3 = (float)f_rot2;
    }

    SetFloatValue(GAMEOBJECT_PARENTROTATION+2, rotation2);
    SetFloatValue(GAMEOBJECT_PARENTROTATION+3, rotation3);
}<|MERGE_RESOLUTION|>--- conflicted
+++ resolved
@@ -1706,9 +1706,6 @@
         {
             RemoveFlag(GAMEOBJECT_FLAGS, GO_FLAG_DAMAGED);
             SetFlag(GAMEOBJECT_FLAGS, GO_FLAG_DESTROYED);
-<<<<<<< HEAD
-            //SetUInt32Value(GAMEOBJECT_DISPLAYID, m_goInfo->building.destroyedDisplayId);
-=======
 
             uint32 modelId = m_goInfo->building.destroyedDisplayId;
             if (DestructibleModelDataEntry const* modelData = sDestructibleModelDataStore.LookupEntry(m_goInfo->building.destructibleData))
@@ -1716,7 +1713,6 @@
                     modelId = modelData->DestroyedDisplayId;
             SetUInt32Value(GAMEOBJECT_DISPLAYID, modelId);
 
->>>>>>> 553d8d70
             EventInform(m_goInfo->building.destroyedEvent);
             if (pwho)
                 if (Battleground* bg = pwho->GetBattleground())
@@ -1742,9 +1738,6 @@
                 m_goValue->building.health = 1;
 
             SetFlag(GAMEOBJECT_FLAGS, GO_FLAG_DAMAGED);
-<<<<<<< HEAD
-            //SetUInt32Value(GAMEOBJECT_DISPLAYID, m_goInfo->building.damagedDisplayId);
-=======
 
             uint32 modelId = m_goInfo->building.damagedDisplayId;
             if (DestructibleModelDataEntry const* modelData = sDestructibleModelDataStore.LookupEntry(m_goInfo->building.destructibleData))
@@ -1752,7 +1745,6 @@
                     modelId = modelData->DamagedDisplayId;
             SetUInt32Value(GAMEOBJECT_DISPLAYID, modelId);
 
->>>>>>> 553d8d70
             EventInform(m_goInfo->building.damagedEvent);
             sScriptMgr->OnGameObjectDamaged(this, pwho, m_goInfo->building.damagedEvent);
             if (pwho)
