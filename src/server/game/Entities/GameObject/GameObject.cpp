--- conflicted
+++ resolved
@@ -179,11 +179,7 @@
     }
 }
 
-<<<<<<< HEAD
-bool GameObject::Create(uint32 name_id, Map* map, uint32 /*phaseMask*/, float x, float y, float z, float ang, float rotation0, float rotation1, float rotation2, float rotation3, uint32 animprogress, GOState go_state, uint32 artKit, float size)
-=======
-bool GameObject::Create(uint32 name_id, Map* map, uint32 /*phaseMask*/, Position const& pos, G3D::Quat const& rotation, uint32 animprogress, GOState go_state, uint32 artKit /*= 0*/)
->>>>>>> 5dbe9e78
+bool GameObject::Create(uint32 name_id, Map* map, uint32 /*phaseMask*/, Position const& pos, G3D::Quat const& rotation, uint32 animprogress, GOState go_state, uint32 artKit /*= 0*/, float size /*= -1*/)
 {
     ASSERT(map);
     SetMap(map);
@@ -931,11 +927,7 @@
     float size = data->size;
 
     m_spawnId = spawnId;
-<<<<<<< HEAD
-    if (!Create(entry, map, phaseMask, x, y, z, ang, rotation0, rotation1, rotation2, rotation3, animprogress, go_state, artKit, size))
-=======
-    if (!Create(entry, map, phaseMask, pos, data->rotation, animprogress, go_state, artKit))
->>>>>>> 5dbe9e78
+    if (!Create(entry, map, phaseMask, pos, data->rotation, animprogress, go_state, artKit, size))
         return false;
 
     if (data->phaseid)
