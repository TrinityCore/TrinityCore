--- conflicted
+++ resolved
@@ -19,7 +19,6 @@
 #include "ArtifactPackets.h"
 #include "AzeriteItem.h"
 #include "AzeritePackets.h"
-#include "BattlegroundPackets.h"
 #include "Battleground.h"
 #include "BattlegroundPackets.h"
 #include "CellImpl.h"
@@ -126,7 +125,6 @@
     m_respawnDelayTime = 300;
     m_despawnDelay = 0;
     m_despawnRespawnTime = 0s;
-    m_restockTime = 0;
     m_lootState = GO_NOT_READY;
     m_spawnedByDefault = true;
     m_usetimes = 0;
@@ -436,10 +434,6 @@
             AddFlag(GameObjectFlags((m_goInfo->phaseableMO.AreaNameSet & 0xF) << 8));
             break;
         case GAMEOBJECT_TYPE_CAPTURE_POINT:
-            m_goValue.CapturePoint.AssaultTimer = 0;
-            m_goValue.CapturePoint.LastTeamCapture = TEAM_NEUTRAL;
-            m_goValue.CapturePoint.State = WorldPackets::Battleground::BattlegroundCapturePointState::Neutral;
-            UpdateCapturePoint();
             SetUpdateFieldValue(m_values.ModifyValue(&GameObject::m_gameObjectData).ModifyValue(&UF::GameObjectData::SpellVisualID), m_goInfo->capturePoint.SpellVisual1);
             m_goValue.CapturePoint.AssaultTimer = 0;
             m_goValue.CapturePoint.LastTeamCapture = TEAM_NEUTRAL;
@@ -645,14 +639,6 @@
                     }
                     return;
                 }
-                case GAMEOBJECT_TYPE_CHEST:
-                    if (m_restockTime > GameTime::GetGameTime())
-                        return;
-                    // If there is no restock timer, or if the restock timer passed, the chest becomes ready to loot
-                    m_restockTime = 0;
-                    m_lootState = GO_READY;
-                    AddToObjectUpdateIfNeeded();
-                    break;
                 default:
                     m_lootState = GO_READY;                         // for other GOis same switched without delay to GO_READY
                     break;
@@ -879,14 +865,6 @@
                         else
                             m_groupLootTimer -= diff;
                     }
-
-                    // Non-consumable chest was partially looted and restock time passed, restock all loot now
-                    if (GetGOInfo()->chest.consumable == 0 && GameTime::GetGameTime() >= m_restockTime)
-                    {
-                        m_restockTime = 0;
-                        m_lootState = GO_READY;
-                        AddToObjectUpdateIfNeeded();
-                    }
                     break;
                 case GAMEOBJECT_TYPE_TRAP:
                 {
@@ -960,26 +938,21 @@
 
             loot.clear();
 
-            // Do not delete chests or goobers that are not consumed on loot, while still allowing them to despawn when they expire if summoned
-            bool isSummonedAndExpired = (GetOwner() || GetSpellId()) && m_respawnTime == 0;
-            if ((GetGoType() == GAMEOBJECT_TYPE_CHEST || GetGoType() == GAMEOBJECT_TYPE_GOOBER) && !GetGOInfo()->IsDespawnAtAction() && !isSummonedAndExpired)
+            //! If this is summoned by a spell with ie. SPELL_EFFECT_SUMMON_OBJECT_WILD, with or without owner, we check respawn criteria based on speSendObjectDeSpawnAnim(GetGUID());ll
+            //! The GetOwnerGUID() check is mostly for compatibility with hacky scripts - 99% of the time summoning should be done trough spells.
+            if (GetSpellId() || !GetOwnerGUID().IsEmpty())
             {
-                if (GetGoType() == GAMEOBJECT_TYPE_CHEST && GetGOInfo()->chest.chestRestockTime > 0)
+                //Don't delete spell spawned chests, which are not consumed on loot
+                if (m_respawnTime > 0 && GetGoType() == GAMEOBJECT_TYPE_CHEST && !GetGOInfo()->IsDespawnAtAction())
                 {
-                    // Start restock timer when the chest is fully looted
-                    m_restockTime = GameTime::GetGameTime() + GetGOInfo()->chest.chestRestockTime;
-                    SetLootState(GO_NOT_READY);
-                    AddToObjectUpdateIfNeeded();
+                    UpdateObjectVisibility();
+                    SetLootState(GO_READY);
                 }
                 else
-                    SetLootState(GO_READY);
-                UpdateObjectVisibility();
-                return;
-            }
-            else if (!GetOwnerGUID().IsEmpty() || GetSpellId())
-            {
-                SetRespawnTime(0);
-                Delete();
+                {
+                    SetRespawnTime(0);
+                    Delete();
+                }
                 return;
             }
 
@@ -1535,10 +1508,6 @@
         }
         case GAMEOBJECT_TYPE_CHEST:
         {
-            // Chests become inactive while not ready to be looted
-            if (getLootState() == GO_NOT_READY)
-                return false;
-
             // scan GO chest with loot including quest items
             if (LootTemplates_Gameobject.HaveQuestLootForPlayer(GetGOInfo()->GetLootId(), target))
             {
@@ -2105,11 +2074,11 @@
 
             //required lvl checks!
             if (Optional<ContentTuningLevels> userLevels = sDB2Manager.GetContentTuningData(info->ContentTuningId, player->m_playerData->CtrOptions->ContentTuningConditionMask))
-                if (player->GetLevel() < userLevels->MaxLevel)
+                if (player->getLevel() < userLevels->MaxLevel)
                     return;
 
             if (Optional<ContentTuningLevels> targetLevels = sDB2Manager.GetContentTuningData(info->ContentTuningId, targetPlayer->m_playerData->CtrOptions->ContentTuningConditionMask))
-                if (targetPlayer->GetLevel() < targetLevels->MaxLevel)
+                if (targetPlayer->getLevel() < targetLevels->MaxLevel)
                     return;
 
             if (info->entry == 194097)
@@ -2243,44 +2212,6 @@
             spellId = info->newflag.pickupSpell;
             break;
         }
-        case GAMEOBJECT_TYPE_NEW_FLAG_DROP:              /// 37
-        {
-            if (user->GetTypeId() != TYPEID_PLAYER)
-                return;
-
-            Player* player = user->ToPlayer();
-
-            if (player->CanUseBattlegroundObject(this))
-            {
-                // in battleground check
-                Battleground* bg = player->GetBattleground();
-                if (!bg)
-                    return;
-
-                if (player->GetVehicle())
-                    return;
-
-                player->RemoveAurasByType(SPELL_AURA_MOD_STEALTH);
-                player->RemoveAurasByType(SPELL_AURA_MOD_INVISIBILITY);
-
-                GameObjectTemplate const* info = GetGOInfo();
-                if (info)
-                {
-                    switch (info->entry)
-                    {
-                        case 227745:                        // Silverwing Flag
-                        case 227744:                        // Warsong Flag
-                            if (bg->GetTypeID(true) == BATTLEGROUND_WS)
-                                bg->EventPlayerClickedOnFlag(player, this);
-                            break;
-                    }
-                }
-                //this cause to call return, all flags must be deleted here!!
-                spellId = 0;
-                Delete();
-            }
-            break;
-        }
         case GAMEOBJECT_TYPE_ITEM_FORGE:
         {
             GameObjectTemplate const* info = GetGOInfo();
@@ -2640,10 +2571,6 @@
         m_lootStateUnitGUID.Clear();
 
     AI()->OnLootStateChanged(state, unit);
-
-    // Start restock timer if the chest is partially looted or not looted at all
-    if (GetGoType() == GAMEOBJECT_TYPE_CHEST && state == GO_ACTIVATED && GetGOInfo()->chest.chestRestockTime > 0 && m_restockTime == 0)
-        m_restockTime = GameTime::GetGameTime() + GetGOInfo()->chest.chestRestockTime;
 
     if (GetGoType() == GAMEOBJECT_TYPE_DOOR) // only set collision for doors on SetGoState
         return;
@@ -3113,11 +3040,7 @@
         SendCustomAnim(customAnim);
 
     SetSpellVisualId(spellVisualId);
-<<<<<<< HEAD
-    AddDynamicFlag(GO_DYNFLAG_LO_NO_INTERACT);
-=======
     UpdateDynamicFlagsForNearbyPlayers();
->>>>>>> 4a804bae
 
     if (BattlegroundMap* map = GetMap()->ToBattlegroundMap())
     {
