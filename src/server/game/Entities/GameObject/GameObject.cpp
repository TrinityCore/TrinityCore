--- conflicted
+++ resolved
@@ -184,11 +184,7 @@
     }
 }
 
-<<<<<<< HEAD
-bool GameObject::Create(uint32 name_id, Map* map, uint32 /*phaseMask*/, Position const& pos, G3D::Quat const& rotation, uint32 animprogress, GOState go_state, uint32 artKit /*= 0*/, float size /*= -1*/)
-=======
-bool GameObject::Create(uint32 name_id, Map* map, uint32 /*phaseMask*/, Position const& pos, QuaternionData const& rotation, uint32 animprogress, GOState go_state, uint32 artKit /*= 0*/)
->>>>>>> 97854da1
+bool GameObject::Create(uint32 name_id, Map* map, uint32 /*phaseMask*/, Position const& pos, QuaternionData const& rotation, uint32 animprogress, GOState go_state, uint32 artKit /*= 0*/, float size /*= -1*/)
 {
     ASSERT(map);
     SetMap(map);
