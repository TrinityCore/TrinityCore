--- conflicted
+++ resolved
@@ -17,12 +17,7 @@
 
 #include "Totem.h"
 #include "Group.h"
-<<<<<<< HEAD
-#include "Log.h"
-#include "ObjectMgr.h"
-=======
 #include "Map.h"
->>>>>>> 28d470c5
 #include "Player.h"
 #include "SpellHistory.h"
 #include "SpellMgr.h"
@@ -60,16 +55,6 @@
     // client requires SMSG_TOTEM_CREATED to be sent before adding to world and before removing old totem
     if (Player* owner = GetOwner()->ToPlayer())
     {
-<<<<<<< HEAD
-        uint32 slot = m_Properties->Slot;
-        if (slot >= SUMMON_SLOT_TOTEM_FIRE && slot < MAX_TOTEM_SLOT)
-        {
-            WorldPackets::Totem::TotemCreated data;
-            data.Totem = GetGUID();
-            data.Slot = slot - SUMMON_SLOT_TOTEM_FIRE;
-            data.Duration = duration;
-            data.SpellID = GetUInt32Value(UNIT_CREATED_BY_SPELL);
-=======
         if (m_Properties->Slot >= SUMMON_SLOT_TOTEM && m_Properties->Slot < MAX_TOTEM_SLOT)
         {
             WorldPackets::Totem::TotemCreated data;
@@ -77,21 +62,12 @@
             data.Slot = m_Properties->Slot - SUMMON_SLOT_TOTEM;
             data.Duration = duration;
             data.SpellID = m_unitData->CreatedBySpell;
->>>>>>> 28d470c5
             owner->SendDirectMessage(data.Write());
         }
 
         // set display id depending on caster's race
-<<<<<<< HEAD
-        if (uint32 totemDisplayId = sObjectMgr->GetModelForTotem(SummonSlot(slot), Races(owner->GetRace())))
-            SetDisplayId(totemDisplayId);
-        else
-            TC_LOG_DEBUG("misc", "Totem with entry %u, owned by player %s (%u %s %s) in slot %u, created by spell %u, does not have a specialized model. Set to default.",
-                         GetEntry(), owner->GetGUID().ToString().c_str(), owner->GetLevel(), EnumUtils::ToTitle(Races(owner->GetRace())), EnumUtils::ToTitle(Classes(owner->GetClass())), slot, GetUInt32Value(UNIT_CREATED_BY_SPELL));
-=======
         if (uint32 totemDisplayId = sSpellMgr->GetModelForTotem(m_unitData->CreatedBySpell, owner->getRace()))
             SetDisplayId(totemDisplayId);
->>>>>>> 28d470c5
     }
 
     Minion::InitStats(duration);
@@ -103,7 +79,7 @@
 
     m_duration = duration;
 
-    SetLevel(GetOwner()->GetLevel());
+    SetLevel(GetOwner()->getLevel());
 }
 
 void Totem::InitSummon()
@@ -120,7 +96,7 @@
 {
     if (msTime)
     {
-        m_Events.AddEvent(new ForcedUnsummonDelayEvent(*this), m_Events.CalculateTime(Milliseconds(msTime)));
+        m_Events.AddEvent(new ForcedUnsummonDelayEvent(*this), m_Events.CalculateTime(msTime));
         return;
     }
 
@@ -128,7 +104,7 @@
     RemoveAurasDueToSpell(GetSpell(), GetGUID());
 
     // clear owner's totem slot
-    for (uint8 i = SUMMON_SLOT_TOTEM_FIRE; i < MAX_TOTEM_SLOT; ++i)
+    for (uint8 i = SUMMON_SLOT_TOTEM; i < MAX_TOTEM_SLOT; ++i)
     {
         if (GetOwner()->m_SummonSlot[i] == GetGUID())
         {
@@ -144,11 +120,7 @@
     {
         owner->SendAutoRepeatCancel(this);
 
-<<<<<<< HEAD
-        if (SpellInfo const* spell = sSpellMgr->GetSpellInfo(GetUInt32Value(UNIT_CREATED_BY_SPELL)))
-=======
         if (SpellInfo const* spell = sSpellMgr->GetSpellInfo(m_unitData->CreatedBySpell, GetMap()->GetDifficultyID()))
->>>>>>> 28d470c5
             GetSpellHistory()->SendCooldownEvent(spell, 0, nullptr, false);
 
         if (Group* group = owner->GetGroup())
@@ -162,33 +134,15 @@
         }
     }
 
-    // any totem unsummon look like as totem kill, req. for proper animation
-    if (IsAlive())
-        setDeathState(DEAD);
-
     AddObjectToRemoveList();
 }
 
-<<<<<<< HEAD
-bool Totem::IsImmunedToSpellEffect(SpellInfo const* spellInfo, uint32 index, WorldObject const* caster) const
-{
-    // immune to all positive spells, except of stoneclaw totem absorb and sentry totem bind sight
-    // totems positive spells have unit_caster target
-    if (spellInfo->Effects[index].Effect != SPELL_EFFECT_DUMMY &&
-        spellInfo->Effects[index].Effect != SPELL_EFFECT_SCRIPT_EFFECT &&
-        spellInfo->IsPositive() && spellInfo->Effects[index].TargetA.GetTarget() != TARGET_UNIT_CASTER &&
-        spellInfo->Effects[index].TargetA.GetCheckType() != TARGET_CHECK_ENTRY && spellInfo->Id != SENTRY_STONECLAW_SPELLID && spellInfo->Id != SENTRY_BIND_SIGHT_SPELLID)
-        return true;
-
-    switch (spellInfo->Effects[index].ApplyAuraName)
-=======
 bool Totem::IsImmunedToSpellEffect(SpellInfo const* spellInfo, uint32 index, Unit* caster) const
 {
     /// @todo possibly all negative auras immune?
     if (GetEntry() == 5925)
         return false;
     if (SpellEffectInfo const* effect = spellInfo->GetEffect(index))
->>>>>>> 28d470c5
     {
         switch (effect->ApplyAuraName)
         {
