/*
 * Copyright (C) 2008-2011 TrinityCore <http://www.trinitycore.org/>
 * Copyright (C) 2005-2009 MaNGOS <http://getmangos.com/>
 *
 * This program is free software; you can redistribute it and/or modify it
 * under the terms of the GNU General Public License as published by the
 * Free Software Foundation; either version 2 of the License, or (at your
 * option) any later version.
 *
 * This program is distributed in the hope that it will be useful, but WITHOUT
 * ANY WARRANTY; without even the implied warranty of MERCHANTABILITY or
 * FITNESS FOR A PARTICULAR PURPOSE. See the GNU General Public License for
 * more details.
 *
 * You should have received a copy of the GNU General Public License along
 * with this program. If not, see <http://www.gnu.org/licenses/>.
 */

#include "Totem.h"
#include "WorldPacket.h"
#include "Log.h"
#include "Group.h"
#include "Player.h"
#include "ObjectMgr.h"
#include "SpellMgr.h"
#include "SpellInfo.h"

Totem::Totem(SummonPropertiesEntry const* properties, Unit* owner) : Minion(properties, owner)
{
    m_unitTypeMask |= UNIT_MASK_TOTEM;
    m_duration = 0;
    m_type = TOTEM_PASSIVE;
}

void Totem::Update(uint32 time)
{
    if (!m_owner->isAlive() || !isAlive())
    {
        UnSummon();                                         // remove self
        return;
    }

    if (m_duration <= time)
    {
        UnSummon();                                         // remove self
        return;
    }
    else
        m_duration -= time;

    Creature::Update(time);
}

void Totem::InitStats(uint32 duration)
{
    // client requires SMSG_TOTEM_CREATED to be sent before adding to world and before removing old totem
    if (m_owner->GetTypeId() == TYPEID_PLAYER
        && m_Properties->Slot >= SUMMON_SLOT_TOTEM
        && m_Properties->Slot < MAX_TOTEM_SLOT)
    {
        WorldPacket data(SMSG_TOTEM_CREATED, 1 + 8 + 4 + 4);
        data << uint8(m_Properties->Slot - 1);
        data << uint64(GetGUID());
        data << uint32(duration);
        data << uint32(GetUInt32Value(UNIT_CREATED_BY_SPELL));
        m_owner->ToPlayer()->SendDirectMessage(&data);

        // set display id depending on caster's race
        SetDisplayId(m_owner->GetModelForTotem(PlayerTotemType(m_Properties->Id)));
    }

    Minion::InitStats(duration);

    // Get spell cast by totem
    if (SpellInfo const* totemSpell = sSpellMgr->GetSpellInfo(GetSpell()))
        if (totemSpell->CalcCastTime())   // If spell has cast time -> its an active totem
            m_type = TOTEM_ACTIVE;

    if (GetEntry() == SENTRY_TOTEM_ENTRY)
        SetReactState(REACT_AGGRESSIVE);

    m_duration = duration;

    SetLevel(m_owner->getLevel());
}

void Totem::InitSummon()
{
    if (m_type == TOTEM_PASSIVE)
    {
<<<<<<< HEAD
        switch (GetSpell())
        {
            case 33663: // Earth Elemental Totem
            case 32982: // Fire Elemental Totem
            case 50461: // Anti-Magic Zone
                CastSpell(this, GetSpell(), true);
                break;
            default:
                AddAura(GetSpell(), this);
                break;
        }
=======
        CastSpell(this, GetSpell(), true);
>>>>>>> ddec56b3
    }

    // Some totems can have both instant effect and passive spell
    if (GetSpell(1))
        CastSpell(this, GetSpell(1), true);
}

void Totem::UnSummon()
{
    CombatStop();
    RemoveAurasDueToSpell(GetSpell());

    // clear owner's totem slot
    for (int i = SUMMON_SLOT_TOTEM; i < MAX_TOTEM_SLOT; ++i)
    {
        if (m_owner->m_SummonSlot[i] == GetGUID())
        {
            m_owner->m_SummonSlot[i] = 0;
            break;
        }
    }

    m_owner->RemoveAurasDueToSpell(GetSpell());

    //remove aura all party members too
    if (Player* owner = m_owner->ToPlayer())
    {
        owner->SendAutoRepeatCancel(this);

        if (SpellInfo const* spell = sSpellMgr->GetSpellInfo(GetUInt32Value(UNIT_CREATED_BY_SPELL)))
            owner->SendCooldownEvent(spell, 0, NULL, false);

        if (Group* group = owner->GetGroup())
        {
            for (GroupReference* itr = group->GetFirstMember(); itr != NULL; itr = itr->next())
            {
                Player* target = itr->getSource();
                if (target && group->SameSubGroup(owner, target))
                    target->RemoveAurasDueToSpell(GetSpell());
            }
        }
    }

    AddObjectToRemoveList();
}

bool Totem::IsImmunedToSpellEffect(SpellInfo const* spellInfo, uint32 index) const
{
    // TODO: possibly all negative auras immune?
    if (GetEntry() == 5925)
        return false;

    switch (spellInfo->Effects[index].ApplyAuraName)
    {
        case SPELL_AURA_PERIODIC_DAMAGE:
        case SPELL_AURA_PERIODIC_LEECH:
        case SPELL_AURA_MOD_FEAR:
        case SPELL_AURA_TRANSFORM:
            return true;
        default:
            break;
    }

    return Creature::IsImmunedToSpellEffect(spellInfo, index);
}<|MERGE_RESOLUTION|>--- conflicted
+++ resolved
@@ -88,21 +88,7 @@
 {
     if (m_type == TOTEM_PASSIVE)
     {
-<<<<<<< HEAD
-        switch (GetSpell())
-        {
-            case 33663: // Earth Elemental Totem
-            case 32982: // Fire Elemental Totem
-            case 50461: // Anti-Magic Zone
-                CastSpell(this, GetSpell(), true);
-                break;
-            default:
-                AddAura(GetSpell(), this);
-                break;
-        }
-=======
         CastSpell(this, GetSpell(), true);
->>>>>>> ddec56b3
     }
 
     // Some totems can have both instant effect and passive spell
