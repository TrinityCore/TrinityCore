/*
 * This file is part of the TrinityCore Project. See AUTHORS file for Copyright information
 *
 * This program is free software; you can redistribute it and/or modify it
 * under the terms of the GNU General Public License as published by the
 * Free Software Foundation; either version 2 of the License, or (at your
 * option) any later version.
 *
 * This program is distributed in the hope that it will be useful, but WITHOUT
 * ANY WARRANTY; without even the implied warranty of MERCHANTABILITY or
 * FITNESS FOR A PARTICULAR PURPOSE. See the GNU General Public License for
 * more details.
 *
 * You should have received a copy of the GNU General Public License along
 * with this program. If not, see <http://www.gnu.org/licenses/>.
 */

#ifndef TRINITYCORE_TOTEM_H
#define TRINITYCORE_TOTEM_H

#include "TemporarySummon.h"

enum TotemType
{
    TOTEM_PASSIVE    = 0,
    TOTEM_ACTIVE     = 1,
    TOTEM_STATUE     = 2 // copied straight from MaNGOS, may need more implementation to work
};

<<<<<<< HEAD
#define SENTRY_TOTEM_ENTRY    3968

// Totems spells
#define SENTRY_STONECLAW_SPELLID  55277
#define SENTRY_BIND_SIGHT_SPELLID  6277

=======
>>>>>>> 28d470c5
class TC_GAME_API Totem : public Minion
{
    public:
        Totem(SummonPropertiesEntry const* properties, Unit* owner);
        virtual ~Totem() { }
        void Update(uint32 time) override;
        void InitStats(uint32 duration) override;
        void InitSummon() override;
        void UnSummon(uint32 msTime = 0) override;
        uint32 GetSpell(uint8 slot = 0) const { return m_spells[slot]; }
        uint32 GetTotemDuration() const { return m_duration; }
        void SetTotemDuration(uint32 duration) { m_duration = duration; }
        TotemType GetTotemType() const { return m_type; }

        bool UpdateStats(Stats /*stat*/) override { return true; }
        bool UpdateAllStats() override { return true; }
        void UpdateResistances(uint32 /*school*/) override { }
        void UpdateArmor() override { }
        void UpdateMaxHealth() override { }
        void UpdateMaxPower(Powers /*power*/) override { }
        void UpdateAttackPowerAndDamage(bool /*ranged*/) override { }
        void UpdateDamagePhysical(WeaponAttackType /*attType*/) override { }

<<<<<<< HEAD
        bool IsImmunedToSpellEffect(SpellInfo const* spellInfo, uint32 index, WorldObject const* caster) const override;
=======
        bool IsImmunedToSpellEffect(SpellInfo const* spellInfo, uint32 index, Unit* caster) const override;
>>>>>>> 28d470c5

    protected:
        TotemType m_type;
        uint32 m_duration;
};
#endif<|MERGE_RESOLUTION|>--- conflicted
+++ resolved
@@ -27,15 +27,6 @@
     TOTEM_STATUE     = 2 // copied straight from MaNGOS, may need more implementation to work
 };
 
-<<<<<<< HEAD
-#define SENTRY_TOTEM_ENTRY    3968
-
-// Totems spells
-#define SENTRY_STONECLAW_SPELLID  55277
-#define SENTRY_BIND_SIGHT_SPELLID  6277
-
-=======
->>>>>>> 28d470c5
 class TC_GAME_API Totem : public Minion
 {
     public:
@@ -59,11 +50,7 @@
         void UpdateAttackPowerAndDamage(bool /*ranged*/) override { }
         void UpdateDamagePhysical(WeaponAttackType /*attType*/) override { }
 
-<<<<<<< HEAD
-        bool IsImmunedToSpellEffect(SpellInfo const* spellInfo, uint32 index, WorldObject const* caster) const override;
-=======
         bool IsImmunedToSpellEffect(SpellInfo const* spellInfo, uint32 index, Unit* caster) const override;
->>>>>>> 28d470c5
 
     protected:
         TotemType m_type;
