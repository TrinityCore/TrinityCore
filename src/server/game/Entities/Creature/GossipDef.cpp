--- conflicted
+++ resolved
@@ -367,15 +367,9 @@
             std::string title = quest->GetTitle();
 
             LocaleConstant localeConstant = _session->GetSessionDbLocaleIndex();
-<<<<<<< HEAD
-            if (localeConstant >= LOCALE_enUS)
+            if (localeConstant != LOCALE_enUS)
                 if (QuestLocale const* questTemplateLocaleData = sObjectMgr->GetQuestLocale(questID))
                     ObjectMgr::GetLocaleString(questTemplateLocaleData->Title, localeConstant, title);
-=======
-            if (localeConstant != LOCALE_enUS)
-                if (QuestLocale const* localeData = sObjectMgr->GetQuestLocale(questID))
-                    ObjectMgr::GetLocaleString(localeData->Title, localeConstant, title);
->>>>>>> 445c5a00
 
             if (questLevelInTitle)
                 Quest::AddQuestLevelToTitle(title, quest->GetQuestLevel());
