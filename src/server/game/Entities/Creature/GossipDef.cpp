--- conflicted
+++ resolved
@@ -837,13 +837,9 @@
         data << uint32(obj.ObjectID);
         data << uint32(obj.Amount);
 
-<<<<<<< HEAD
         if (ItemTemplate const* itemTemplate = sObjectMgr->GetItemTemplate(obj.ObjectID))
             data << uint32(itemTemplate->DisplayInfoID);
-=======
-        if (ItemTemplate const* itemTemplate = sObjectMgr->GetItemTemplate(quest->RequiredItemId[i]))
-            data << uint32(/*itemTemplate->DisplayInfoID*/);
->>>>>>> 8d2e2304
+
         else
             data << uint32(0);
     }
