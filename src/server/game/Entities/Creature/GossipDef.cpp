/*
 * Copyright (C) 2008-2016 TrinityCore <http://www.trinitycore.org/>
 * Copyright (C) 2005-2009 MaNGOS <http://getmangos.com/>
 *
 * This program is free software; you can redistribute it and/or modify it
 * under the terms of the GNU General Public License as published by the
 * Free Software Foundation; either version 2 of the License, or (at your
 * option) any later version.
 *
 * This program is distributed in the hope that it will be useful, but WITHOUT
 * ANY WARRANTY; without even the implied warranty of MERCHANTABILITY or
 * FITNESS FOR A PARTICULAR PURPOSE. See the GNU General Public License for
 * more details.
 *
 * You should have received a copy of the GNU General Public License along
 * with this program. If not, see <http://www.gnu.org/licenses/>.
 */

#include "QuestDef.h"
#include "GossipDef.h"
#include "ObjectMgr.h"
#include "WorldSession.h"
#include "Formulas.h"

GossipMenu::GossipMenu()
{
    _menuId = 0;
    _locale = DEFAULT_LOCALE;
    _senderGUID.Clear();
}

GossipMenu::~GossipMenu()
{
    ClearMenu();
}

void GossipMenu::AddMenuItem(int32 menuItemId, uint8 icon, std::string const& message, uint32 sender, uint32 action, std::string const& boxMessage, uint32 boxMoney, bool coded /*= false*/)
{
    ASSERT(_menuItems.size() <= GOSSIP_MAX_MENU_ITEMS);

    // Find a free new id - script case
    if (menuItemId == -1)
    {
        menuItemId = 0;
        if (!_menuItems.empty())
        {
            for (GossipMenuItemContainer::const_iterator itr = _menuItems.begin(); itr != _menuItems.end(); ++itr)
            {
                if (int32(itr->first) > menuItemId)
                    break;

                menuItemId = itr->first + 1;
            }
        }
    }

    GossipMenuItem& menuItem = _menuItems[menuItemId];

    menuItem.MenuItemIcon    = icon;
    menuItem.Message         = message;
    menuItem.IsCoded         = coded;
    menuItem.Sender          = sender;
    menuItem.OptionType      = action;
    menuItem.BoxMessage      = boxMessage;
    menuItem.BoxMoney        = boxMoney;
}

/**
 * @name AddMenuItem
 * @brief Adds a localized gossip menu item from db by menu id and menu item id.
 * @param menuId Gossip menu id.
 * @param menuItemId Gossip menu item id.
 * @param sender Identifier of the current menu.
 * @param action Custom action given to OnGossipHello.
 */
void GossipMenu::AddMenuItem(uint32 menuId, uint32 menuItemId, uint32 sender, uint32 action)
{
    /// Find items for given menu id.
    GossipMenuItemsMapBounds bounds = sObjectMgr->GetGossipMenuItemsMapBounds(menuId);
    /// Return if there are none.
    if (bounds.first == bounds.second)
        return;

    /// Iterate over each of them.
    for (GossipMenuItemsContainer::const_iterator itr = bounds.first; itr != bounds.second; ++itr)
    {
        /// Find the one with the given menu item id.
        if (itr->second.OptionIndex != menuItemId)
            continue;

        /// Store texts for localization.
        std::string strOptionText, strBoxText;
        BroadcastText const* optionBroadcastText = sObjectMgr->GetBroadcastText(itr->second.OptionBroadcastTextId);
        BroadcastText const* boxBroadcastText = sObjectMgr->GetBroadcastText(itr->second.BoxBroadcastTextId);

        /// OptionText
        if (optionBroadcastText)
            strOptionText = optionBroadcastText->GetText(GetLocale());
        else
            strOptionText = itr->second.OptionText;

        /// BoxText
        if (boxBroadcastText)
            strBoxText = boxBroadcastText->GetText(GetLocale());
        else
            strBoxText = itr->second.BoxText;

        /// Check need of localization.
        if (GetLocale() != DEFAULT_LOCALE)
        {
            if (!optionBroadcastText)
            {
                /// Find localizations from database.
                if (GossipMenuItemsLocale const* gossipMenuLocale = sObjectMgr->GetGossipMenuItemsLocale(MAKE_PAIR32(menuId, menuItemId)))
                    ObjectMgr::GetLocaleString(gossipMenuLocale->OptionText, GetLocale(), strOptionText);
            }

            if (!boxBroadcastText)
            {
                /// Find localizations from database.
                if (GossipMenuItemsLocale const* gossipMenuLocale = sObjectMgr->GetGossipMenuItemsLocale(MAKE_PAIR32(menuId, menuItemId)))
                    ObjectMgr::GetLocaleString(gossipMenuLocale->BoxText, GetLocale(), strBoxText);
            }
        }

        /// Add menu item with existing method. Menu item id -1 is also used in ADD_GOSSIP_ITEM macro.
        AddMenuItem(-1, itr->second.OptionIcon, strOptionText, sender, action, strBoxText, itr->second.BoxMoney, itr->second.BoxCoded);
    }
}

void GossipMenu::AddGossipMenuItemData(uint32 menuItemId, uint32 gossipActionMenuId, uint32 gossipActionPoi)
{
    GossipMenuItemData& itemData = _menuItemData[menuItemId];

    itemData.GossipActionMenuId  = gossipActionMenuId;
    itemData.GossipActionPoi     = gossipActionPoi;
}

uint32 GossipMenu::GetMenuItemSender(uint32 menuItemId) const
{
    GossipMenuItemContainer::const_iterator itr = _menuItems.find(menuItemId);
    if (itr == _menuItems.end())
        return 0;

    return itr->second.Sender;
}

uint32 GossipMenu::GetMenuItemAction(uint32 menuItemId) const
{
    GossipMenuItemContainer::const_iterator itr = _menuItems.find(menuItemId);
    if (itr == _menuItems.end())
        return 0;

    return itr->second.OptionType;
}

bool GossipMenu::IsMenuItemCoded(uint32 menuItemId) const
{
    GossipMenuItemContainer::const_iterator itr = _menuItems.find(menuItemId);
    if (itr == _menuItems.end())
        return false;

    return itr->second.IsCoded;
}

void GossipMenu::ClearMenu()
{
    _menuItems.clear();
    _menuItemData.clear();
}

PlayerMenu::PlayerMenu(WorldSession* session) : _session(session)
{
    if (_session)
        _gossipMenu.SetLocale(_session->GetSessionDbLocaleIndex());
}

PlayerMenu::~PlayerMenu()
{
    ClearMenus();
}

void PlayerMenu::ClearMenus()
{
    _gossipMenu.ClearMenu();
    _questMenu.ClearMenu();
}

void PlayerMenu::SendGossipMenu(uint32 titleTextId, ObjectGuid objectGUID)
{
    _gossipMenu.SetSenderGUID(objectGUID);

    WorldPacket data(SMSG_GOSSIP_MESSAGE, 100);         // guess size
    data << uint64(objectGUID);
    data << uint32(_gossipMenu.GetMenuId());            // new 2.4.0
    data << uint32(titleTextId);
    data << uint32(_gossipMenu.GetMenuItemCount());     // max count 0x10

    for (GossipMenuItemContainer::const_iterator itr = _gossipMenu.GetMenuItems().begin(); itr != _gossipMenu.GetMenuItems().end(); ++itr)
    {
        GossipMenuItem const& item = itr->second;
        data << uint32(itr->first);
        data << uint8(item.MenuItemIcon);
        data << uint8(item.IsCoded);                    // makes pop up box password
        data << uint32(item.BoxMoney);                  // money required to open menu, 2.0.3
        data << item.Message;                           // text for gossip item
        data << item.BoxMessage;                        // accept text (related to money) pop up box, 2.0.3
    }

    size_t count_pos = data.wpos();
    data << uint32(0);                                  // max count 0x20
    uint32 count = 0;

    // Store this instead of checking the Singleton every loop iteration
    bool questLevelInTitle = sWorld->getBoolConfig(CONFIG_UI_QUESTLEVELS_IN_DIALOGS);

    for (uint8 i = 0; i < _questMenu.GetMenuItemCount(); ++i)
    {
        QuestMenuItem const& item = _questMenu.GetItem(i);
        uint32 questID = item.QuestId;
        if (Quest const* quest = sObjectMgr->GetQuestTemplate(questID))
        {
            ++count;
            data << uint32(questID);
            data << uint32(item.QuestIcon);
            data << int32(quest->GetQuestLevel());
            data << uint32(quest->GetFlags());              // 3.3.3 quest flags
            data << uint8(0);                               // 3.3.3 changes icon: blue question or yellow exclamation
            std::string title = quest->GetTitle();

            int32 locale = _session->GetSessionDbLocaleIndex();
            if (locale >= 0)
                if (QuestLocale const* localeData = sObjectMgr->GetQuestLocale(questID))
                    ObjectMgr::GetLocaleString(localeData->Title, locale, title);

            if (questLevelInTitle)
                AddQuestLevelToTitle(title, quest->GetQuestLevel());

            data << title;                                  // max 0x200
        }
    }

    data.put<uint8>(count_pos, count);
    _session->SendPacket(&data);
}

void PlayerMenu::SendCloseGossip()
{
    _gossipMenu.SetSenderGUID(ObjectGuid::Empty);

    WorldPacket data(SMSG_GOSSIP_COMPLETE, 0);
    _session->SendPacket(&data);
}

void PlayerMenu::SendPointOfInterest(uint32 poiId) const
{
    PointOfInterest const* poi = sObjectMgr->GetPointOfInterest(poiId);
    if (!poi)
    {
        TC_LOG_ERROR("sql.sql", "Request to send non-existing POI (Id: %u), ignored.", poiId);
        return;
    }

    std::string iconText = poi->icon_name;
    int32 locale = _session->GetSessionDbLocaleIndex();
    if (locale >= 0)
        if (PointOfInterestLocale const* localeData = sObjectMgr->GetPointOfInterestLocale(poiId))
            ObjectMgr::GetLocaleString(localeData->IconName, locale, iconText);

    WorldPacket data(SMSG_GOSSIP_POI, 4 + 4 + 4 + 4 + 4 + 10);  // guess size
    data << uint32(poi->flags);
    data << float(poi->x);
    data << float(poi->y);
    data << uint32(poi->icon);
    data << uint32(poi->data);
    data << iconText;

    _session->SendPacket(&data);
}

/*********************************************************/
/***                    QUEST SYSTEM                   ***/
/*********************************************************/

QuestMenu::QuestMenu()
{
    _questMenuItems.reserve(16);                                   // can be set for max from most often sizes to speedup push_back and less memory use
}

QuestMenu::~QuestMenu()
{
    ClearMenu();
}

void QuestMenu::AddMenuItem(uint32 QuestId, uint8 Icon)
{
    if (!sObjectMgr->GetQuestTemplate(QuestId))
        return;

    ASSERT(_questMenuItems.size() <= GOSSIP_MAX_MENU_ITEMS);

    QuestMenuItem questMenuItem;

    questMenuItem.QuestId        = QuestId;
    questMenuItem.QuestIcon      = Icon;

    _questMenuItems.push_back(questMenuItem);
}

bool QuestMenu::HasItem(uint32 questId) const
{
    for (QuestMenuItemList::const_iterator i = _questMenuItems.begin(); i != _questMenuItems.end(); ++i)
        if (i->QuestId == questId)
            return true;

    return false;
}

void QuestMenu::ClearMenu()
{
    _questMenuItems.clear();
}

void PlayerMenu::SendQuestGiverQuestList(QEmote const& eEmote, const std::string& Title, ObjectGuid npcGUID)
{
    WorldPacket data(SMSG_QUESTGIVER_QUEST_LIST, 100);    // guess size
    data << uint64(npcGUID);
    data << Title;
    data << uint32(eEmote._Delay);                         // player emote
    data << uint32(eEmote._Emote);                         // NPC emote

    size_t count_pos = data.wpos();
    data << uint8 (0);
    uint32 count = 0;

    // Store this instead of checking the Singleton every loop iteration
    bool questLevelInTitle = sWorld->getBoolConfig(CONFIG_UI_QUESTLEVELS_IN_DIALOGS);

    for (uint32 i = 0; i < _questMenu.GetMenuItemCount(); ++i)
    {
        QuestMenuItem const& qmi = _questMenu.GetItem(i);

        uint32 questID = qmi.QuestId;

        if (Quest const* quest = sObjectMgr->GetQuestTemplate(questID))
        {
            ++count;
            std::string title = quest->GetTitle();

            int32 locale = _session->GetSessionDbLocaleIndex();
            if (locale >= 0)
                if (QuestLocale const* localeData = sObjectMgr->GetQuestLocale(questID))
                    ObjectMgr::GetLocaleString(localeData->Title, locale, title);

            if (questLevelInTitle)
                AddQuestLevelToTitle(title, quest->GetQuestLevel());

            data << uint32(questID);
            data << uint32(qmi.QuestIcon);
            data << int32(quest->GetQuestLevel());
            data << uint32(quest->GetFlags());             // 3.3.3 quest flags
            data << uint8(0);                               // 3.3.3 changes icon: blue question or yellow exclamation
            data << title;
        }
    }

    data.put<uint8>(count_pos, count);
    _session->SendPacket(&data);
    TC_LOG_DEBUG("network", "WORLD: Sent SMSG_QUESTGIVER_QUEST_LIST NPC=%s", npcGUID.ToString().c_str());
}

void PlayerMenu::SendQuestGiverStatus(uint32 questStatus, ObjectGuid npcGUID) const
{
    WorldPacket data(SMSG_QUESTGIVER_STATUS, 8 + 4);
    data << uint64(npcGUID);
    data << uint32(questStatus);

    _session->SendPacket(&data);
    TC_LOG_DEBUG("network", "WORLD: Sent SMSG_QUESTGIVER_STATUS NPC=%s, status=%u", npcGUID.ToString().c_str(), questStatus);
}

void PlayerMenu::SendQuestGiverQuestDetails(Quest const* quest, ObjectGuid npcGUID, bool activateAccept) const
{
<<<<<<< HEAD
    std::string questTitle           = quest->GetTitle();
    std::string questDetails         = quest->GetDetails();
    std::string questObjectives      = quest->GetObjectives();
    std::string questEndText         = quest->GetEndText();
    std::string questGiverTextWindow = quest->GetQuestGiverTextWindow();
    std::string questGiverTargetName = quest->GetQuestGiverTargetName();
    std::string questTurnTextWindow  = quest->GetQuestTurnTextWindow();
    std::string questTurnTargetName  = quest->GetQuestTurnTargetName();
=======
    std::string questTitle            = quest->GetTitle();
    std::string questDetails          = quest->GetDetails();
    std::string questObjectives       = quest->GetObjectives();
    std::string questAreaDescription  = quest->GetAreaDescription();
>>>>>>> 233297c5

    int32 locale = _session->GetSessionDbLocaleIndex();
    if (locale >= 0)
    {
        if (QuestLocale const* localeData = sObjectMgr->GetQuestLocale(quest->GetQuestId()))
        {
            ObjectMgr::GetLocaleString(localeData->Title, locale, questTitle);
            ObjectMgr::GetLocaleString(localeData->Details, locale, questDetails);
            ObjectMgr::GetLocaleString(localeData->Objectives, locale, questObjectives);
<<<<<<< HEAD
            ObjectMgr::GetLocaleString(localeData->EndText, locale, questEndText);
            ObjectMgr::GetLocaleString(localeData->QuestGiverTextWindow, locale, questGiverTextWindow);
            ObjectMgr::GetLocaleString(localeData->QuestGiverTargetName, locale, questGiverTargetName);
            ObjectMgr::GetLocaleString(localeData->QuestTurnTextWindow, locale, questTurnTextWindow);
            ObjectMgr::GetLocaleString(localeData->QuestTurnTargetName, locale, questTurnTargetName);
=======
            ObjectMgr::GetLocaleString(localeData->AreaDescription, locale, questAreaDescription);
>>>>>>> 233297c5
        }
    }

    if (sWorld->getBoolConfig(CONFIG_UI_QUESTLEVELS_IN_DIALOGS))
        AddQuestLevelToTitle(questTitle, quest->GetQuestLevel());

    WorldPacket data(SMSG_QUESTGIVER_QUEST_DETAILS, 100);   // guess size
    data << uint64(npcGUID);
    data << uint64(_session->GetPlayer()->GetDivider());
    data << uint32(quest->GetQuestId());
    data << questTitle;
    data << questDetails;
    data << questObjectives;
<<<<<<< HEAD
    data << questGiverTextWindow;                           // 4.x
    data << questGiverTargetName;                           // 4.x
    data << questTurnTextWindow;                            // 4.x
    data << questTurnTargetName;                            // 4.x
    data << uint32(quest->GetQuestGiverPortrait());         // 4.x
    data << uint32(quest->GetQuestTurnInPortrait());        // 4.x
    data << uint8(activateAccept ? 1 : 0);                  // auto finish
    data << uint32(quest->GetFlags());                      // 3.3.3 questFlags
    data << uint32(quest->GetSuggestedPlayers());
    data << uint8(0);                                       // IsFinished? value is sent back to server in quest accept packet
    data << uint8(quest->HasFlag(QUEST_FLAGS_AUTO_ACCEPT) ? 1 : 0); // 4.x Starts at AreaTrigger
    data << uint32(quest->GetRequiredSpell());              // 4.x
=======
    data << uint8(activateAccept ? 1 : 0);                  // CGQuestInfo::m_autoLaunched
    data << uint32(quest->GetFlags());                      // 3.3.3 questFlags
    data << uint32(quest->GetSuggestedPlayers());
    data << uint8(0);                                       // CGQuestInfo::m_startQuestCheat
>>>>>>> 233297c5

    quest->BuildExtraQuestInfo(data, _session->GetPlayer());

    data << uint32(QUEST_EMOTE_COUNT);
    for (uint8 i = 0; i < QUEST_EMOTE_COUNT; ++i)
    {
        data << uint32(quest->DetailsEmote[i]);
        data << uint32(quest->DetailsEmoteDelay[i]);       // DetailsEmoteDelay (in ms)
    }
    _session->SendPacket(&data);

    TC_LOG_DEBUG("network", "WORLD: Sent SMSG_QUESTGIVER_QUEST_DETAILS NPC=%s, questid=%u", npcGUID.ToString().c_str(), quest->GetQuestId());
}

void PlayerMenu::SendQuestQueryResponse(Quest const* quest) const
{
<<<<<<< HEAD
    std::string questTitle = quest->GetTitle();
    std::string questDetails = quest->GetDetails();
    std::string questObjectives = quest->GetObjectives();
    std::string questEndText = quest->GetEndText();
    std::string questCompletedText = quest->GetCompletedText();
    std::string questGiverTextWindow = quest->GetQuestGiverTextWindow();
    std::string questGiverTargetName = quest->GetQuestGiverTargetName();
    std::string questTurnTextWindow = quest->GetQuestTurnTextWindow();
    std::string questTurnTargetName = quest->GetQuestTurnTargetName();
=======
    std::string questTitle            = quest->GetTitle();
    std::string questDetails          = quest->GetDetails();
    std::string questObjectives       = quest->GetObjectives();
    std::string questAreaDescription  = quest->GetAreaDescription();
    std::string questCompletedText    = quest->GetCompletedText();
>>>>>>> 233297c5

    std::string questObjectiveText[QUEST_OBJECTIVES_COUNT];
    for (uint8 i = 0; i < QUEST_OBJECTIVES_COUNT; ++i)
        questObjectiveText[i] = quest->ObjectiveText[i];

    int32 locale = _session->GetSessionDbLocaleIndex();
    if (locale >= 0)
    {
        if (QuestLocale const* localeData = sObjectMgr->GetQuestLocale(quest->GetQuestId()))
        {
            ObjectMgr::GetLocaleString(localeData->Title, locale, questTitle);
            ObjectMgr::GetLocaleString(localeData->Details, locale, questDetails);
            ObjectMgr::GetLocaleString(localeData->Objectives, locale, questObjectives);
            ObjectMgr::GetLocaleString(localeData->AreaDescription, locale, questAreaDescription);
            ObjectMgr::GetLocaleString(localeData->CompletedText, locale, questCompletedText);
            ObjectMgr::GetLocaleString(localeData->QuestGiverTextWindow, locale, questGiverTextWindow);
            ObjectMgr::GetLocaleString(localeData->QuestGiverTargetName, locale, questGiverTargetName);
            ObjectMgr::GetLocaleString(localeData->QuestTurnTextWindow, locale, questTurnTextWindow);
            ObjectMgr::GetLocaleString(localeData->QuestTurnTargetName, locale, questTurnTargetName);

            for (uint8 i = 0; i < QUEST_OBJECTIVES_COUNT; ++i)
                ObjectMgr::GetLocaleString(localeData->ObjectiveText[i], locale, questObjectiveText[i]);
        }
    }

    WorldPacket data(SMSG_QUEST_QUERY_RESPONSE, 100);       // guess size

    data << uint32(quest->GetQuestId());                    // quest id
    data << uint32(quest->GetQuestMethod());                // Accepted values: 0, 1 or 2. 0 == IsAutoComplete() (skip objectives/details)
    data << uint32(quest->GetQuestLevel());                 // may be -1, static data, in other cases must be used dynamic level: Player::GetQuestLevel (0 is not known, but assuming this is no longer valid for quest intended for client)
    data << uint32(quest->GetMinLevel());                   // min level
    data << uint32(quest->GetZoneOrSort());                 // zone or sort to display in quest log

    data << uint32(quest->GetType());                       // quest type
    data << uint32(quest->GetSuggestedPlayers());           // suggested players count

    data << uint32(quest->GetRepObjectiveFaction());        // shown in quest log as part of quest objective
    data << uint32(quest->GetRepObjectiveValue());          // shown in quest log as part of quest objective

    data << uint32(quest->GetRepObjectiveFaction2());       // shown in quest log as part of quest objective OPPOSITE faction
    data << uint32(quest->GetRepObjectiveValue2());         // shown in quest log as part of quest objective OPPOSITE faction

    data << uint32(quest->GetNextQuestInChain());           // client will request this quest from NPC, if not 0
    data << uint32(quest->GetXPId());                       // used for calculating rewarded experience

    if (quest->HasFlag(QUEST_FLAGS_HIDDEN_REWARDS))
        data << uint32(0);                                  // Hide money rewarded
    else
        data << uint32(quest->GetRewOrReqMoney());          // reward money (below max lvl)

    data << uint32(quest->GetRewMoneyMaxLevel());           // used in XP calculation at client
    data << uint32(quest->GetRewSpell());                   // reward spell, this spell will display (icon) (cast if RewSpellCast == 0)
    data << int32(quest->GetRewSpellCast());                // cast spell

    // rewarded honor points
    data << uint32(quest->GetRewHonorAddition());
    data << float(quest->GetRewHonorMultiplier());
    data << uint32(quest->GetSrcItemId());                  // source item id
    data << uint32(quest->GetFlags());                      // quest flags
    data << uint32(quest->GetMinimapTargetMark());          // minimap target mark (skull, etc. missing enum)
    data << uint32(quest->GetCharTitleId());                // CharTitleId, new 2.4.0, player gets this title (id from CharTitles)
    data << uint32(quest->GetPlayersSlain());               // players slain
    data << uint32(quest->GetBonusTalents());               // bonus talents
    data << uint32(quest->GetRewArenaPoints());             // bonus arena points FIXME: arena points were removed, right?
    data << uint32(quest->GetRewardSkillId());              // reward skill id
    data << uint32(quest->GetRewardSkillPoints());          // reward skill points
    data << uint32(quest->GetRewardReputationMask());       // rep mask (unsure on what it does)
    data << uint32(quest->GetQuestGiverPortrait());         // quest giver entry ?
    data << uint32(quest->GetQuestTurnInPortrait());        // quest turnin entry ?

    if (quest->HasFlag(QUEST_FLAGS_HIDDEN_REWARDS))
    {
        for (uint8 i = 0; i < QUEST_REWARDS_COUNT; ++i)
            data << uint32(0) << uint32(0);
        for (uint8 i = 0; i < QUEST_REWARD_CHOICES_COUNT; ++i)
            data << uint32(0) << uint32(0);
    }
    else
    {
        for (uint8 i = 0; i < QUEST_REWARDS_COUNT; ++i)
        {
            data << uint32(quest->RewardItemId[i]);
            data << uint32(quest->RewardItemIdCount[i]);
        }
        for (uint8 i = 0; i < QUEST_REWARD_CHOICES_COUNT; ++i)
        {
            data << uint32(quest->RewardChoiceItemId[i]);
            data << uint32(quest->RewardChoiceItemCount[i]);
        }
    }

    for (uint8 i = 0; i < QUEST_REPUTATIONS_COUNT; ++i)        // reward factions ids
        data << uint32(quest->RewardFactionId[i]);

    for (uint8 i = 0; i < QUEST_REPUTATIONS_COUNT; ++i)        // columnid+1 QuestFactionReward.dbc?
        data << int32(quest->RewardFactionValueId[i]);

    for (uint8 i = 0; i < QUEST_REPUTATIONS_COUNT; ++i)        // unknown usage
        data << int32(quest->RewardFactionValueIdOverride[i]);

    data << uint32(quest->GetPOIContinent());
    data << float(quest->GetPOIx());
    data << float(quest->GetPOIy());
    data << uint32(quest->GetPointOpt());

    if (sWorld->getBoolConfig(CONFIG_UI_QUESTLEVELS_IN_DIALOGS))
        AddQuestLevelToTitle(questTitle, quest->GetQuestLevel());

    data << questTitle;
    data << questObjectives;
    data << questDetails;
<<<<<<< HEAD
    data << questEndText;
    data << questCompletedText;
=======
    data << questAreaDescription;
    data << questCompletedText;                                 // display in quest objectives window once all objectives are completed
>>>>>>> 233297c5

    for (uint8 i = 0; i < QUEST_OBJECTIVES_COUNT; ++i)
    {
        if (quest->RequiredNpcOrGo[i] < 0)
            data << uint32((quest->RequiredNpcOrGo[i] * (-1)) | 0x80000000);    // client expects gameobject template id in form (id|0x80000000)
        else
            data << uint32(quest->RequiredNpcOrGo[i]);

        data << uint32(quest->RequiredNpcOrGoCount[i]);
<<<<<<< HEAD
        data << uint32(quest->RequiredSourceItemId[i]);
        data << uint32(quest->RequiredSourceItemCount[i]);
=======
        data << uint32(quest->ItemDrop[i]);
        data << uint32(0);                                  // req source count?
>>>>>>> 233297c5
    }

    for (uint8 i = 0; i < QUEST_ITEM_OBJECTIVES_COUNT; ++i)
    {
        data << uint32(quest->RequiredItemId[i]);
        data << uint32(quest->RequiredItemCount[i]);
    }

    data << uint32(quest->GetRequiredSpell()); // Is it required to be cast, learned or what?

    for (uint8 i = 0; i < QUEST_OBJECTIVES_COUNT; ++i)
        data << questObjectiveText[i];

    for (uint32 i = 0; i < QUEST_REWARD_CURRENCY_COUNT; ++i)
    {
        data << uint32(quest->RewardCurrencyId[i]);
        data << uint32(quest->RewardCurrencyCount[i]);
    }

    for (uint32 i = 0; i < QUEST_REQUIRED_CURRENCY_COUNT; ++i)
    {
        data << uint32(quest->RequiredCurrencyId[i]);
        data << uint32(quest->RequiredCurrencyCount[i]);
    }

    data << questGiverTextWindow;
    data << questGiverTargetName;
    data << questTurnTextWindow;
    data << questTurnTargetName;
    data << uint32(quest->GetSoundAccept());
    data << uint32(quest->GetSoundTurnIn());

    _session->SendPacket(&data);
    TC_LOG_DEBUG("network", "WORLD: Sent SMSG_QUEST_QUERY_RESPONSE questid=%u", quest->GetQuestId());
}

void PlayerMenu::SendQuestGiverOfferReward(Quest const* quest, ObjectGuid npcGUID, bool enableNext) const
{
    std::string questTitle = quest->GetTitle();
    std::string questOfferRewardText = quest->GetOfferRewardText();
    std::string questGiverTextWindow = quest->GetQuestGiverTextWindow();
    std::string questGiverTargetName = quest->GetQuestGiverTargetName();
    std::string questTurnTextWindow = quest->GetQuestTurnTextWindow();
    std::string questTurnTargetName = quest->GetQuestTurnTargetName();

    int32 locale = _session->GetSessionDbLocaleIndex();
    if (locale >= 0)
    {
        if (QuestLocale const* localeData = sObjectMgr->GetQuestLocale(quest->GetQuestId()))
        {
            ObjectMgr::GetLocaleString(localeData->Title, locale, questTitle);
            ObjectMgr::GetLocaleString(localeData->OfferRewardText, locale, questOfferRewardText);
            ObjectMgr::GetLocaleString(localeData->QuestGiverTextWindow, locale, questGiverTextWindow);
            ObjectMgr::GetLocaleString(localeData->QuestGiverTargetName, locale, questGiverTargetName);
            ObjectMgr::GetLocaleString(localeData->QuestTurnTextWindow, locale, questTurnTextWindow);
            ObjectMgr::GetLocaleString(localeData->QuestTurnTargetName, locale, questTurnTargetName);
        }
    }

    if (sWorld->getBoolConfig(CONFIG_UI_QUESTLEVELS_IN_DIALOGS))
        AddQuestLevelToTitle(questTitle, quest->GetQuestLevel());

    WorldPacket data(SMSG_QUESTGIVER_OFFER_REWARD, 50);     // guess size
    data << uint64(npcGUID);
    data << uint32(quest->GetQuestId());
    data << questTitle;
    data << questOfferRewardText;

    data << questGiverTextWindow;
    data << questGiverTargetName;
    data << questTurnTextWindow;
    data << questTurnTargetName;
    data << uint32(quest->GetQuestGiverPortrait());
    data << uint32(quest->GetQuestTurnInPortrait());

    data << uint8(enableNext ? 1 : 0);                      // Auto Finish
    data << uint32(quest->GetFlags());                      // 3.3.3 questFlags
    data << uint32(quest->GetSuggestedPlayers());           // SuggestedGroupNum

    uint32 emoteCount = 0;
    for (uint8 i = 0; i < QUEST_EMOTE_COUNT; ++i)
    {
        if (quest->OfferRewardEmote[i] <= 0)
            break;
        ++emoteCount;
    }

    data << emoteCount;                                     // Emote Count
    for (uint8 i = 0; i < emoteCount; ++i)
    {
        data << uint32(quest->OfferRewardEmoteDelay[i]);    // Delay Emote
        data << uint32(quest->OfferRewardEmote[i]);
    }

    quest->BuildExtraQuestInfo(data, _session->GetPlayer());

    _session->SendPacket(&data);
    TC_LOG_DEBUG("network", "WORLD: Sent SMSG_QUESTGIVER_OFFER_REWARD NPC=%s, questid=%u", npcGUID.ToString().c_str(), quest->GetQuestId());
}

void PlayerMenu::SendQuestGiverRequestItems(Quest const* quest, ObjectGuid npcGUID, bool canComplete, bool closeOnCancel) const
{
    // We can always call to RequestItems, but this packet only goes out if there are actually
    // items.  Otherwise, we'll skip straight to the OfferReward

    std::string questTitle = quest->GetTitle();
    std::string requestItemsText = quest->GetRequestItemsText();

    int32 locale = _session->GetSessionDbLocaleIndex();
    if (locale >= 0)
    {
        if (QuestLocale const* localeData = sObjectMgr->GetQuestLocale(quest->GetQuestId()))
        {
            ObjectMgr::GetLocaleString(localeData->Title, locale, questTitle);
            ObjectMgr::GetLocaleString(localeData->RequestItemsText, locale, requestItemsText);
        }
    }

    if (!quest->GetReqItemsCount() && canComplete)
    {
        SendQuestGiverOfferReward(quest, npcGUID, true);
        return;
    }

    if (sWorld->getBoolConfig(CONFIG_UI_QUESTLEVELS_IN_DIALOGS))
        AddQuestLevelToTitle(questTitle, quest->GetQuestLevel());

    WorldPacket data(SMSG_QUESTGIVER_REQUEST_ITEMS, 50);    // guess size
    data << uint64(npcGUID);
    data << uint32(quest->GetQuestId());
    data << questTitle;
    data << requestItemsText;

    data << uint32(0);                                   // unknown

    if (canComplete)
        data << quest->GetCompleteEmote();
    else
        data << quest->GetIncompleteEmote();

    // Close Window after cancel
    data << uint32(closeOnCancel);

    data << uint32(quest->GetFlags());                      // 3.3.3 questFlags
    data << uint32(quest->GetSuggestedPlayers());           // SuggestedGroupNum

    // Required Money
    data << uint32(quest->GetRewOrReqMoney() < 0 ? -quest->GetRewOrReqMoney() : 0);

    data << uint32(quest->GetReqItemsCount());
    for (int i = 0; i < QUEST_ITEM_OBJECTIVES_COUNT; ++i)
    {
        if (!quest->RequiredItemId[i])
            continue;

        data << uint32(quest->RequiredItemId[i]);
        data << uint32(quest->RequiredItemCount[i]);

        if (ItemTemplate const* itemTemplate = sObjectMgr->GetItemTemplate(quest->RequiredItemId[i]))
            data << uint32(itemTemplate->DisplayInfoID);
        else
            data << uint32(0);
    }

    data << uint32(quest->GetReqCurrencyCount());
    for (int i = 0; i < QUEST_REQUIRED_CURRENCY_COUNT; ++i)
    {
        if (!quest->RequiredCurrencyId[i])
            continue;

        data << uint32(quest->RequiredCurrencyId[i]);
        data << uint32(quest->RequiredCurrencyCount[i]);
    }

    if (!canComplete)            // Experimental; there are 6 similar flags, if any of them
        data << uint32(0x00);    // of them is 0 player can't complete quest (still unknown meaning)
    else
        data << uint32(0x02);

    data << uint32(0x04);
    data << uint32(0x08);
    data << uint32(0x10);
    data << uint32(0x40);

    _session->SendPacket(&data);
    TC_LOG_DEBUG("network", "WORLD: Sent SMSG_QUESTGIVER_REQUEST_ITEMS NPC=%s, questid=%u", npcGUID.ToString().c_str(), quest->GetQuestId());
}

void PlayerMenu::AddQuestLevelToTitle(std::string &title, int32 level)
{
    // Adds the quest level to the front of the quest title
    // example: [13] Westfall Stew

    std::stringstream questTitlePretty;
    questTitlePretty << "[" << level << "] " << title;
    title = questTitlePretty.str();
}<|MERGE_RESOLUTION|>--- conflicted
+++ resolved
@@ -381,21 +381,14 @@
 
 void PlayerMenu::SendQuestGiverQuestDetails(Quest const* quest, ObjectGuid npcGUID, bool activateAccept) const
 {
-<<<<<<< HEAD
-    std::string questTitle           = quest->GetTitle();
-    std::string questDetails         = quest->GetDetails();
-    std::string questObjectives      = quest->GetObjectives();
-    std::string questEndText         = quest->GetEndText();
+    std::string questTitle            = quest->GetTitle();
+    std::string questDetails          = quest->GetDetails();
+    std::string questObjectives       = quest->GetObjectives();
+    std::string questAreaDescription  = quest->GetAreaDescription();
     std::string questGiverTextWindow = quest->GetQuestGiverTextWindow();
     std::string questGiverTargetName = quest->GetQuestGiverTargetName();
     std::string questTurnTextWindow  = quest->GetQuestTurnTextWindow();
     std::string questTurnTargetName  = quest->GetQuestTurnTargetName();
-=======
-    std::string questTitle            = quest->GetTitle();
-    std::string questDetails          = quest->GetDetails();
-    std::string questObjectives       = quest->GetObjectives();
-    std::string questAreaDescription  = quest->GetAreaDescription();
->>>>>>> 233297c5
 
     int32 locale = _session->GetSessionDbLocaleIndex();
     if (locale >= 0)
@@ -405,15 +398,11 @@
             ObjectMgr::GetLocaleString(localeData->Title, locale, questTitle);
             ObjectMgr::GetLocaleString(localeData->Details, locale, questDetails);
             ObjectMgr::GetLocaleString(localeData->Objectives, locale, questObjectives);
-<<<<<<< HEAD
-            ObjectMgr::GetLocaleString(localeData->EndText, locale, questEndText);
+            ObjectMgr::GetLocaleString(localeData->AreaDescription, locale, questAreaDescription);
             ObjectMgr::GetLocaleString(localeData->QuestGiverTextWindow, locale, questGiverTextWindow);
             ObjectMgr::GetLocaleString(localeData->QuestGiverTargetName, locale, questGiverTargetName);
             ObjectMgr::GetLocaleString(localeData->QuestTurnTextWindow, locale, questTurnTextWindow);
             ObjectMgr::GetLocaleString(localeData->QuestTurnTargetName, locale, questTurnTargetName);
-=======
-            ObjectMgr::GetLocaleString(localeData->AreaDescription, locale, questAreaDescription);
->>>>>>> 233297c5
         }
     }
 
@@ -427,7 +416,6 @@
     data << questTitle;
     data << questDetails;
     data << questObjectives;
-<<<<<<< HEAD
     data << questGiverTextWindow;                           // 4.x
     data << questGiverTargetName;                           // 4.x
     data << questTurnTextWindow;                            // 4.x
@@ -440,12 +428,6 @@
     data << uint8(0);                                       // IsFinished? value is sent back to server in quest accept packet
     data << uint8(quest->HasFlag(QUEST_FLAGS_AUTO_ACCEPT) ? 1 : 0); // 4.x Starts at AreaTrigger
     data << uint32(quest->GetRequiredSpell());              // 4.x
-=======
-    data << uint8(activateAccept ? 1 : 0);                  // CGQuestInfo::m_autoLaunched
-    data << uint32(quest->GetFlags());                      // 3.3.3 questFlags
-    data << uint32(quest->GetSuggestedPlayers());
-    data << uint8(0);                                       // CGQuestInfo::m_startQuestCheat
->>>>>>> 233297c5
 
     quest->BuildExtraQuestInfo(data, _session->GetPlayer());
 
@@ -462,23 +444,15 @@
 
 void PlayerMenu::SendQuestQueryResponse(Quest const* quest) const
 {
-<<<<<<< HEAD
-    std::string questTitle = quest->GetTitle();
-    std::string questDetails = quest->GetDetails();
-    std::string questObjectives = quest->GetObjectives();
-    std::string questEndText = quest->GetEndText();
-    std::string questCompletedText = quest->GetCompletedText();
-    std::string questGiverTextWindow = quest->GetQuestGiverTextWindow();
-    std::string questGiverTargetName = quest->GetQuestGiverTargetName();
-    std::string questTurnTextWindow = quest->GetQuestTurnTextWindow();
-    std::string questTurnTargetName = quest->GetQuestTurnTargetName();
-=======
     std::string questTitle            = quest->GetTitle();
     std::string questDetails          = quest->GetDetails();
     std::string questObjectives       = quest->GetObjectives();
     std::string questAreaDescription  = quest->GetAreaDescription();
     std::string questCompletedText    = quest->GetCompletedText();
->>>>>>> 233297c5
+    std::string questGiverTextWindow = quest->GetQuestGiverTextWindow();
+    std::string questGiverTargetName = quest->GetQuestGiverTargetName();
+    std::string questTurnTextWindow = quest->GetQuestTurnTextWindow();
+    std::string questTurnTargetName = quest->GetQuestTurnTargetName();
 
     std::string questObjectiveText[QUEST_OBJECTIVES_COUNT];
     for (uint8 i = 0; i < QUEST_OBJECTIVES_COUNT; ++i)
@@ -590,13 +564,8 @@
     data << questTitle;
     data << questObjectives;
     data << questDetails;
-<<<<<<< HEAD
-    data << questEndText;
-    data << questCompletedText;
-=======
     data << questAreaDescription;
     data << questCompletedText;                                 // display in quest objectives window once all objectives are completed
->>>>>>> 233297c5
 
     for (uint8 i = 0; i < QUEST_OBJECTIVES_COUNT; ++i)
     {
@@ -606,13 +575,8 @@
             data << uint32(quest->RequiredNpcOrGo[i]);
 
         data << uint32(quest->RequiredNpcOrGoCount[i]);
-<<<<<<< HEAD
-        data << uint32(quest->RequiredSourceItemId[i]);
-        data << uint32(quest->RequiredSourceItemCount[i]);
-=======
         data << uint32(quest->ItemDrop[i]);
-        data << uint32(0);                                  // req source count?
->>>>>>> 233297c5
+        data << uint32(quest->ItemDropQuantity[i]);
     }
 
     for (uint8 i = 0; i < QUEST_ITEM_OBJECTIVES_COUNT; ++i)
