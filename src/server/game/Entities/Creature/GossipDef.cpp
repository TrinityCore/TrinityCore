/*
 * Copyright (C) 2008-2014 TrinityCore <http://www.trinitycore.org/>
 * Copyright (C) 2005-2009 MaNGOS <http://getmangos.com/>
 *
 * This program is free software; you can redistribute it and/or modify it
 * under the terms of the GNU General Public License as published by the
 * Free Software Foundation; either version 2 of the License, or (at your
 * option) any later version.
 *
 * This program is distributed in the hope that it will be useful, but WITHOUT
 * ANY WARRANTY; without even the implied warranty of MERCHANTABILITY or
 * FITNESS FOR A PARTICULAR PURPOSE. See the GNU General Public License for
 * more details.
 *
 * You should have received a copy of the GNU General Public License along
 * with this program. If not, see <http://www.gnu.org/licenses/>.
 */

#include "QuestDef.h"
#include "GossipDef.h"
#include "ObjectMgr.h"
#include "Opcodes.h"
#include "WorldPacket.h"
#include "WorldSession.h"
#include "Formulas.h"

GossipMenu::GossipMenu()
{
    _menuId = 0;
    _locale = DEFAULT_LOCALE;
    _senderGUID.Clear();
}

GossipMenu::~GossipMenu()
{
    ClearMenu();
}

void GossipMenu::AddMenuItem(int32 menuItemId, uint8 icon, std::string const& message, uint32 sender, uint32 action, std::string const& boxMessage, uint32 boxMoney, bool coded /*= false*/)
{
    ASSERT(_menuItems.size() <= GOSSIP_MAX_MENU_ITEMS);

    // Find a free new id - script case
    if (menuItemId == -1)
    {
        menuItemId = 0;
        if (!_menuItems.empty())
        {
            for (GossipMenuItemContainer::const_iterator itr = _menuItems.begin(); itr != _menuItems.end(); ++itr)
            {
                if (int32(itr->first) > menuItemId)
                    break;

                menuItemId = itr->first + 1;
            }
        }
    }

    GossipMenuItem& menuItem = _menuItems[menuItemId];

    menuItem.MenuItemIcon    = icon;
    menuItem.Message         = message;
    menuItem.IsCoded         = coded;
    menuItem.Sender          = sender;
    menuItem.OptionType      = action;
    menuItem.BoxMessage      = boxMessage;
    menuItem.BoxMoney        = boxMoney;
}

/**
 * @name AddMenuItem
 * @brief Adds a localized gossip menu item from db by menu id and menu item id.
 * @param menuId Gossip menu id.
 * @param menuItemId Gossip menu item id.
 * @param sender Identifier of the current menu.
 * @param action Custom action given to OnGossipHello.
 */
void GossipMenu::AddMenuItem(uint32 menuId, uint32 menuItemId, uint32 sender, uint32 action)
{
    /// Find items for given menu id.
    GossipMenuItemsMapBounds bounds = sObjectMgr->GetGossipMenuItemsMapBounds(menuId);
    /// Return if there are none.
    if (bounds.first == bounds.second)
        return;

    /// Iterate over each of them.
    for (GossipMenuItemsContainer::const_iterator itr = bounds.first; itr != bounds.second; ++itr)
    {
        /// Find the one with the given menu item id.
        if (itr->second.OptionIndex != menuItemId)
            continue;

        /// Store texts for localization.
        std::string strOptionText, strBoxText;
        BroadcastText const* optionBroadcastText = sObjectMgr->GetBroadcastText(itr->second.OptionBroadcastTextId);
        BroadcastText const* boxBroadcastText = sObjectMgr->GetBroadcastText(itr->second.BoxBroadcastTextId);

        /// OptionText
        if (optionBroadcastText)
            strOptionText = optionBroadcastText->GetText(GetLocale());
        else
            strOptionText = itr->second.OptionText;

        /// BoxText
        if (boxBroadcastText)
            strBoxText = boxBroadcastText->GetText(GetLocale());
        else
            strBoxText = itr->second.BoxText;

        /// Check need of localization.
        if (GetLocale() != DEFAULT_LOCALE)
        {
            if (!optionBroadcastText)
            {
                /// Find localizations from database.
                if (GossipMenuItemsLocale const* gossipMenuLocale = sObjectMgr->GetGossipMenuItemsLocale(MAKE_PAIR32(menuId, menuItemId)))
                    ObjectMgr::GetLocaleString(gossipMenuLocale->OptionText, GetLocale(), strOptionText);
            }

            if (!boxBroadcastText)
            {
                /// Find localizations from database.
                if (GossipMenuItemsLocale const* gossipMenuLocale = sObjectMgr->GetGossipMenuItemsLocale(MAKE_PAIR32(menuId, menuItemId)))
                    ObjectMgr::GetLocaleString(gossipMenuLocale->BoxText, GetLocale(), strBoxText);
            }
        }

        /// Add menu item with existing method. Menu item id -1 is also used in ADD_GOSSIP_ITEM macro.
        AddMenuItem(-1, itr->second.OptionIcon, strOptionText, sender, action, strBoxText, itr->second.BoxMoney, itr->second.BoxCoded);
    }
}

void GossipMenu::AddGossipMenuItemData(uint32 menuItemId, uint32 gossipActionMenuId, uint32 gossipActionPoi)
{
    GossipMenuItemData& itemData = _menuItemData[menuItemId];

    itemData.GossipActionMenuId  = gossipActionMenuId;
    itemData.GossipActionPoi     = gossipActionPoi;
}

uint32 GossipMenu::GetMenuItemSender(uint32 menuItemId) const
{
    GossipMenuItemContainer::const_iterator itr = _menuItems.find(menuItemId);
    if (itr == _menuItems.end())
        return 0;

    return itr->second.Sender;
}

uint32 GossipMenu::GetMenuItemAction(uint32 menuItemId) const
{
    GossipMenuItemContainer::const_iterator itr = _menuItems.find(menuItemId);
    if (itr == _menuItems.end())
        return 0;

    return itr->second.OptionType;
}

bool GossipMenu::IsMenuItemCoded(uint32 menuItemId) const
{
    GossipMenuItemContainer::const_iterator itr = _menuItems.find(menuItemId);
    if (itr == _menuItems.end())
        return false;

    return itr->second.IsCoded;
}

void GossipMenu::ClearMenu()
{
    _menuItems.clear();
    _menuItemData.clear();
}

PlayerMenu::PlayerMenu(WorldSession* session) : _session(session)
{
    if (_session)
        _gossipMenu.SetLocale(_session->GetSessionDbLocaleIndex());
}

PlayerMenu::~PlayerMenu()
{
    ClearMenus();
}

void PlayerMenu::ClearMenus()
{
    _gossipMenu.ClearMenu();
    _questMenu.ClearMenu();
}

void PlayerMenu::SendGossipMenu(uint32 titleTextId, ObjectGuid objectGUID)
{
    _gossipMenu.SetSenderGUID(objectGUID);

    WorldPacket data(SMSG_GOSSIP_MESSAGE, 100);         // guess size
    data << uint64(objectGUID);
    data << uint32(_gossipMenu.GetMenuId());            // new 2.4.0
    data << uint32(titleTextId);
    data << uint32(_gossipMenu.GetMenuItemCount());     // max count 0x10

    for (GossipMenuItemContainer::const_iterator itr = _gossipMenu.GetMenuItems().begin(); itr != _gossipMenu.GetMenuItems().end(); ++itr)
    {
        GossipMenuItem const& item = itr->second;
        data << uint32(itr->first);
        data << uint8(item.MenuItemIcon);
        data << uint8(item.IsCoded);                    // makes pop up box password
        data << uint32(item.BoxMoney);                  // money required to open menu, 2.0.3
        data << item.Message;                           // text for gossip item
        data << item.BoxMessage;                        // accept text (related to money) pop up box, 2.0.3
    }

    size_t count_pos = data.wpos();
    data << uint32(0);                                  // max count 0x20
    uint32 count = 0;

    // Store this instead of checking the Singleton every loop iteration
    bool questLevelInTitle = sWorld->getBoolConfig(CONFIG_UI_QUESTLEVELS_IN_DIALOGS);

    for (uint8 i = 0; i < _questMenu.GetMenuItemCount(); ++i)
    {
        QuestMenuItem const& item = _questMenu.GetItem(i);
        uint32 questID = item.QuestId;
        if (Quest const* quest = sObjectMgr->GetQuestTemplate(questID))
        {
            ++count;
            data << uint32(questID);
            data << uint32(item.QuestIcon);
            data << int32(quest->GetQuestLevel());
            data << uint32(quest->GetFlags());              // 3.3.3 quest flags
            data << uint8(0);                               // 3.3.3 changes icon: blue question or yellow exclamation
            std::string title = quest->GetTitle();

            int32 locale = _session->GetSessionDbLocaleIndex();
            if (locale >= 0)
                if (QuestLocale const* localeData = sObjectMgr->GetQuestLocale(questID))
                    ObjectMgr::GetLocaleString(localeData->Title, locale, title);

            if (questLevelInTitle)
                AddQuestLevelToTitle(title, quest->GetQuestLevel());

            data << title;                                  // max 0x200
        }
    }

    data.put<uint8>(count_pos, count);
    _session->SendPacket(&data);
}

void PlayerMenu::SendCloseGossip()
{
    _gossipMenu.SetSenderGUID(ObjectGuid::Empty);

    WorldPacket data(SMSG_GOSSIP_COMPLETE, 0);
    _session->SendPacket(&data);
}

void PlayerMenu::SendPointOfInterest(uint32 poiId) const
{
    PointOfInterest const* poi = sObjectMgr->GetPointOfInterest(poiId);
    if (!poi)
    {
        TC_LOG_ERROR("sql.sql", "Request to send non-existing POI (Id: %u), ignored.", poiId);
        return;
    }

    std::string iconText = poi->icon_name;
    int32 locale = _session->GetSessionDbLocaleIndex();
    if (locale >= 0)
        if (PointOfInterestLocale const* localeData = sObjectMgr->GetPointOfInterestLocale(poiId))
            ObjectMgr::GetLocaleString(localeData->IconName, locale, iconText);

    WorldPacket data(SMSG_GOSSIP_POI, 4 + 4 + 4 + 4 + 4 + 10);  // guess size
    data << uint32(poi->flags);
    data << float(poi->x);
    data << float(poi->y);
    data << uint32(poi->icon);
    data << uint32(poi->data);
    data << iconText;

    _session->SendPacket(&data);
}

/*********************************************************/
/***                    QUEST SYSTEM                   ***/
/*********************************************************/

QuestMenu::QuestMenu()
{
    _questMenuItems.reserve(16);                                   // can be set for max from most often sizes to speedup push_back and less memory use
}

QuestMenu::~QuestMenu()
{
    ClearMenu();
}

void QuestMenu::AddMenuItem(uint32 QuestId, uint8 Icon)
{
    if (!sObjectMgr->GetQuestTemplate(QuestId))
        return;

    ASSERT(_questMenuItems.size() <= GOSSIP_MAX_MENU_ITEMS);

    QuestMenuItem questMenuItem;

    questMenuItem.QuestId        = QuestId;
    questMenuItem.QuestIcon      = Icon;

    _questMenuItems.push_back(questMenuItem);
}

bool QuestMenu::HasItem(uint32 questId) const
{
    for (QuestMenuItemList::const_iterator i = _questMenuItems.begin(); i != _questMenuItems.end(); ++i)
        if (i->QuestId == questId)
            return true;

    return false;
}

void QuestMenu::ClearMenu()
{
    _questMenuItems.clear();
}

void PlayerMenu::SendQuestGiverQuestList(QEmote const& eEmote, const std::string& Title, ObjectGuid npcGUID)
{
    WorldPacket data(SMSG_QUESTGIVER_QUEST_LIST, 100);    // guess size
    data << uint64(npcGUID);
    data << Title;
    data << uint32(eEmote._Delay);                         // player emote
    data << uint32(eEmote._Emote);                         // NPC emote

    size_t count_pos = data.wpos();
    data << uint8 (0);
    uint32 count = 0;

    // Store this instead of checking the Singleton every loop iteration
    bool questLevelInTitle = sWorld->getBoolConfig(CONFIG_UI_QUESTLEVELS_IN_DIALOGS);

    for (uint32 i = 0; i < _questMenu.GetMenuItemCount(); ++i)
    {
        QuestMenuItem const& qmi = _questMenu.GetItem(i);

        uint32 questID = qmi.QuestId;

        if (Quest const* quest = sObjectMgr->GetQuestTemplate(questID))
        {
            ++count;
            std::string title = quest->GetTitle();

            int32 locale = _session->GetSessionDbLocaleIndex();
            if (locale >= 0)
                if (QuestLocale const* localeData = sObjectMgr->GetQuestLocale(questID))
                    ObjectMgr::GetLocaleString(localeData->Title, locale, title);

            if (questLevelInTitle)
                AddQuestLevelToTitle(title, quest->GetQuestLevel());

            data << uint32(questID);
            data << uint32(qmi.QuestIcon);
            data << int32(quest->GetQuestLevel());
            data << uint32(quest->GetFlags());             // 3.3.3 quest flags
            data << uint8(0);                               // 3.3.3 changes icon: blue question or yellow exclamation
            data << title;
        }
    }

    data.put<uint8>(count_pos, count);
    _session->SendPacket(&data);
    TC_LOG_DEBUG("network", "WORLD: Sent SMSG_QUESTGIVER_QUEST_LIST NPC=%s", npcGUID.ToString().c_str());
}

<<<<<<< HEAD
void PlayerMenu::SendQuestGiverStatus(uint32 questStatus, uint64 npcGUID) const
=======
void PlayerMenu::SendQuestGiverStatus(uint8 questStatus, ObjectGuid npcGUID) const
>>>>>>> 050d56ac
{
    WorldPacket data(SMSG_QUESTGIVER_STATUS, 8 + 4);
    data << uint64(npcGUID);
    data << uint32(questStatus);

    _session->SendPacket(&data);
    TC_LOG_DEBUG("network", "WORLD: Sent SMSG_QUESTGIVER_STATUS NPC=%s, status=%u", npcGUID.ToString().c_str(), questStatus);
}

void PlayerMenu::SendQuestGiverQuestDetails(Quest const* quest, ObjectGuid npcGUID, bool activateAccept) const
{
    std::string questTitle           = quest->GetTitle();
    std::string questDetails         = quest->GetDetails();
    std::string questObjectives      = quest->GetObjectives();
    std::string questEndText         = quest->GetEndText();
    std::string questGiverTextWindow = quest->GetQuestGiverTextWindow();
    std::string questGiverTargetName = quest->GetQuestGiverTargetName();
    std::string questTurnTextWindow  = quest->GetQuestTurnTextWindow();
    std::string questTurnTargetName  = quest->GetQuestTurnTargetName();

    int32 locale = _session->GetSessionDbLocaleIndex();
    if (locale >= 0)
    {
        if (QuestLocale const* localeData = sObjectMgr->GetQuestLocale(quest->GetQuestId()))
        {
            ObjectMgr::GetLocaleString(localeData->Title, locale, questTitle);
            ObjectMgr::GetLocaleString(localeData->Details, locale, questDetails);
            ObjectMgr::GetLocaleString(localeData->Objectives, locale, questObjectives);
            ObjectMgr::GetLocaleString(localeData->EndText, locale, questEndText);
            ObjectMgr::GetLocaleString(localeData->QuestGiverTextWindow, locale, questGiverTextWindow);
            ObjectMgr::GetLocaleString(localeData->QuestGiverTargetName, locale, questGiverTargetName);
            ObjectMgr::GetLocaleString(localeData->QuestTurnTextWindow, locale, questTurnTextWindow);
            ObjectMgr::GetLocaleString(localeData->QuestTurnTargetName, locale, questTurnTargetName);
        }
    }

    if (sWorld->getBoolConfig(CONFIG_UI_QUESTLEVELS_IN_DIALOGS))
        AddQuestLevelToTitle(questTitle, quest->GetQuestLevel());

    WorldPacket data(SMSG_QUESTGIVER_QUEST_DETAILS, 100);   // guess size
    data << uint64(npcGUID);
    data << uint64(_session->GetPlayer()->GetDivider());
    data << uint32(quest->GetQuestId());
    data << questTitle;
    data << questDetails;
    data << questObjectives;
    data << questGiverTextWindow;                           // 4.x
    data << questGiverTargetName;                           // 4.x
    data << questTurnTextWindow;                            // 4.x
    data << questTurnTargetName;                            // 4.x
    data << uint32(quest->GetQuestGiverPortrait());         // 4.x
    data << uint32(quest->GetQuestTurnInPortrait());        // 4.x
    data << uint8(activateAccept ? 1 : 0);                  // auto finish
    data << uint32(quest->GetFlags());                      // 3.3.3 questFlags
    data << uint32(quest->GetSuggestedPlayers());
    data << uint8(0);                                       // IsFinished? value is sent back to server in quest accept packet
    data << uint8(0);                                       // 4.x FIXME: Starts at AreaTrigger
    data << uint32(quest->GetRequiredSpell());              // 4.x

    quest->BuildExtraQuestInfo(data, _session->GetPlayer());

    data << uint32(QUEST_EMOTE_COUNT);
    for (uint8 i = 0; i < QUEST_EMOTE_COUNT; ++i)
    {
        data << uint32(quest->DetailsEmote[i]);
        data << uint32(quest->DetailsEmoteDelay[i]);       // DetailsEmoteDelay (in ms)
    }
    _session->SendPacket(&data);

    TC_LOG_DEBUG("network", "WORLD: Sent SMSG_QUESTGIVER_QUEST_DETAILS NPC=%s, questid=%u", npcGUID.ToString().c_str(), quest->GetQuestId());
}

void PlayerMenu::SendQuestQueryResponse(Quest const* quest) const
{
    std::string questTitle = quest->GetTitle();
    std::string questDetails = quest->GetDetails();
    std::string questObjectives = quest->GetObjectives();
    std::string questEndText = quest->GetEndText();
    std::string questCompletedText = quest->GetCompletedText();
    std::string questGiverTextWindow = quest->GetQuestGiverTextWindow();
    std::string questGiverTargetName = quest->GetQuestGiverTargetName();
    std::string questTurnTextWindow = quest->GetQuestTurnTextWindow();
    std::string questTurnTargetName = quest->GetQuestTurnTargetName();

    std::string questObjectiveText[QUEST_OBJECTIVES_COUNT];
    for (uint8 i = 0; i < QUEST_OBJECTIVES_COUNT; ++i)
        questObjectiveText[i] = quest->ObjectiveText[i];

    int32 locale = _session->GetSessionDbLocaleIndex();
    if (locale >= 0)
    {
        if (QuestLocale const* localeData = sObjectMgr->GetQuestLocale(quest->GetQuestId()))
        {
            ObjectMgr::GetLocaleString(localeData->Title, locale, questTitle);
            ObjectMgr::GetLocaleString(localeData->Details, locale, questDetails);
            ObjectMgr::GetLocaleString(localeData->Objectives, locale, questObjectives);
            ObjectMgr::GetLocaleString(localeData->EndText, locale, questEndText);
            ObjectMgr::GetLocaleString(localeData->CompletedText, locale, questCompletedText);
            ObjectMgr::GetLocaleString(localeData->QuestGiverTextWindow, locale, questGiverTextWindow);
            ObjectMgr::GetLocaleString(localeData->QuestGiverTargetName, locale, questGiverTargetName);
            ObjectMgr::GetLocaleString(localeData->QuestTurnTextWindow, locale, questTurnTextWindow);
            ObjectMgr::GetLocaleString(localeData->QuestTurnTargetName, locale, questTurnTargetName);

            for (uint8 i = 0; i < QUEST_OBJECTIVES_COUNT; ++i)
                ObjectMgr::GetLocaleString(localeData->ObjectiveText[i], locale, questObjectiveText[i]);
        }
    }

    WorldPacket data(SMSG_QUEST_QUERY_RESPONSE, 100);       // guess size

    data << uint32(quest->GetQuestId());                    // quest id
    data << uint32(quest->GetQuestMethod());                // Accepted values: 0, 1 or 2. 0 == IsAutoComplete() (skip objectives/details)
    data << uint32(quest->GetQuestLevel());                 // may be -1, static data, in other cases must be used dynamic level: Player::GetQuestLevel (0 is not known, but assuming this is no longer valid for quest intended for client)
    data << uint32(quest->GetMinLevel());                   // min level
    data << uint32(quest->GetZoneOrSort());                 // zone or sort to display in quest log

    data << uint32(quest->GetType());                       // quest type
    data << uint32(quest->GetSuggestedPlayers());           // suggested players count

    data << uint32(quest->GetRepObjectiveFaction());        // shown in quest log as part of quest objective
    data << uint32(quest->GetRepObjectiveValue());          // shown in quest log as part of quest objective

    data << uint32(quest->GetRepObjectiveFaction2());       // shown in quest log as part of quest objective OPPOSITE faction
    data << uint32(quest->GetRepObjectiveValue2());         // shown in quest log as part of quest objective OPPOSITE faction

    data << uint32(quest->GetNextQuestInChain());           // client will request this quest from NPC, if not 0
    data << uint32(quest->GetXPId());                       // used for calculating rewarded experience

    if (quest->HasFlag(QUEST_FLAGS_HIDDEN_REWARDS))
        data << uint32(0);                                  // Hide money rewarded
    else
        data << uint32(quest->GetRewOrReqMoney());          // reward money (below max lvl)

    data << uint32(quest->GetRewMoneyMaxLevel());           // used in XP calculation at client
    data << uint32(quest->GetRewSpell());                   // reward spell, this spell will display (icon) (cast if RewSpellCast == 0)
    data << int32(quest->GetRewSpellCast());                // cast spell

    // rewarded honor points
    data << uint32(quest->GetRewHonorAddition());
    data << float(quest->GetRewHonorMultiplier());
    data << uint32(quest->GetSrcItemId());                  // source item id
    data << uint32(quest->GetFlags());                      // quest flags
    data << uint32(quest->GetMinimapTargetMark());          // minimap target mark (skull, etc. missing enum)
    data << uint32(quest->GetCharTitleId());                // CharTitleId, new 2.4.0, player gets this title (id from CharTitles)
    data << uint32(quest->GetPlayersSlain());               // players slain
    data << uint32(quest->GetBonusTalents());               // bonus talents
    data << uint32(quest->GetRewArenaPoints());             // bonus arena points FIXME: arena points were removed, right?
    data << uint32(quest->GetRewardSkillId());              // reward skill id
    data << uint32(quest->GetRewardSkillPoints());          // reward skill points
    data << uint32(quest->GetRewardReputationMask());       // rep mask (unsure on what it does)
    data << uint32(quest->GetQuestGiverPortrait());         // quest giver entry ?
    data << uint32(quest->GetQuestTurnInPortrait());        // quest turnin entry ?

    if (quest->HasFlag(QUEST_FLAGS_HIDDEN_REWARDS))
    {
        for (uint8 i = 0; i < QUEST_REWARDS_COUNT; ++i)
            data << uint32(0) << uint32(0);
        for (uint8 i = 0; i < QUEST_REWARD_CHOICES_COUNT; ++i)
            data << uint32(0) << uint32(0);
    }
    else
    {
        for (uint8 i = 0; i < QUEST_REWARDS_COUNT; ++i)
        {
            data << uint32(quest->RewardItemId[i]);
            data << uint32(quest->RewardItemIdCount[i]);
        }
        for (uint8 i = 0; i < QUEST_REWARD_CHOICES_COUNT; ++i)
        {
            data << uint32(quest->RewardChoiceItemId[i]);
            data << uint32(quest->RewardChoiceItemCount[i]);
        }
    }

    for (uint8 i = 0; i < QUEST_REPUTATIONS_COUNT; ++i)        // reward factions ids
        data << uint32(quest->RewardFactionId[i]);

    for (uint8 i = 0; i < QUEST_REPUTATIONS_COUNT; ++i)        // columnid+1 QuestFactionReward.dbc?
        data << int32(quest->RewardFactionValueId[i]);

    for (uint8 i = 0; i < QUEST_REPUTATIONS_COUNT; ++i)        // unknown usage
        data << int32(quest->RewardFactionValueIdOverride[i]);

    data << uint32(quest->GetPointMapId());
    data << float(quest->GetPointX());
    data << float(quest->GetPointY());
    data << uint32(quest->GetPointOpt());

    if (sWorld->getBoolConfig(CONFIG_UI_QUESTLEVELS_IN_DIALOGS))
        AddQuestLevelToTitle(questTitle, quest->GetQuestLevel());

    data << questTitle;
    data << questObjectives;
    data << questDetails;
    data << questEndText;
    data << questCompletedText;

    for (uint8 i = 0; i < QUEST_OBJECTIVES_COUNT; ++i)
    {
        if (quest->RequiredNpcOrGo[i] < 0)
            data << uint32((quest->RequiredNpcOrGo[i] * (-1)) | 0x80000000);    // client expects gameobject template id in form (id|0x80000000)
        else
            data << uint32(quest->RequiredNpcOrGo[i]);

        data << uint32(quest->RequiredNpcOrGoCount[i]);
        data << uint32(quest->RequiredSourceItemId[i]);
        data << uint32(quest->RequiredSourceItemCount[i]);
    }

    for (uint8 i = 0; i < QUEST_ITEM_OBJECTIVES_COUNT; ++i)
    {
        data << uint32(quest->RequiredItemId[i]);
        data << uint32(quest->RequiredItemCount[i]);
    }

    data << uint32(quest->GetRequiredSpell()); // Is it required to be cast, learned or what?

    for (uint8 i = 0; i < QUEST_OBJECTIVES_COUNT; ++i)
        data << questObjectiveText[i];

    for (uint32 i = 0; i < QUEST_REWARD_CURRENCY_COUNT; ++i)
    {
        data << uint32(quest->RewardCurrencyId[i]);
        data << uint32(quest->RewardCurrencyCount[i]);
    }

    for (uint32 i = 0; i < QUEST_REQUIRED_CURRENCY_COUNT; ++i)
    {
        data << uint32(quest->RequiredCurrencyId[i]);
        data << uint32(quest->RequiredCurrencyCount[i]);
    }

    data << questGiverTextWindow;
    data << questGiverTargetName;
    data << questTurnTextWindow;
    data << questTurnTargetName;
    data << uint32(quest->GetSoundAccept());
    data << uint32(quest->GetSoundTurnIn());

    _session->SendPacket(&data);
    TC_LOG_DEBUG("network", "WORLD: Sent SMSG_QUEST_QUERY_RESPONSE questid=%u", quest->GetQuestId());
}

void PlayerMenu::SendQuestGiverOfferReward(Quest const* quest, ObjectGuid npcGUID, bool enableNext) const
{
    std::string questTitle = quest->GetTitle();
    std::string questOfferRewardText = quest->GetOfferRewardText();
    std::string questGiverTextWindow = quest->GetQuestGiverTextWindow();
    std::string questGiverTargetName = quest->GetQuestGiverTargetName();
    std::string questTurnTextWindow = quest->GetQuestTurnTextWindow();
    std::string questTurnTargetName = quest->GetQuestTurnTargetName();

    int32 locale = _session->GetSessionDbLocaleIndex();
    if (locale >= 0)
    {
        if (QuestLocale const* localeData = sObjectMgr->GetQuestLocale(quest->GetQuestId()))
        {
            ObjectMgr::GetLocaleString(localeData->Title, locale, questTitle);
            ObjectMgr::GetLocaleString(localeData->OfferRewardText, locale, questOfferRewardText);
            ObjectMgr::GetLocaleString(localeData->QuestGiverTextWindow, locale, questGiverTextWindow);
            ObjectMgr::GetLocaleString(localeData->QuestGiverTargetName, locale, questGiverTargetName);
            ObjectMgr::GetLocaleString(localeData->QuestTurnTextWindow, locale, questTurnTextWindow);
            ObjectMgr::GetLocaleString(localeData->QuestTurnTargetName, locale, questTurnTargetName);
        }
    }

    if (sWorld->getBoolConfig(CONFIG_UI_QUESTLEVELS_IN_DIALOGS))
        AddQuestLevelToTitle(questTitle, quest->GetQuestLevel());

    WorldPacket data(SMSG_QUESTGIVER_OFFER_REWARD, 50);     // guess size
    data << uint64(npcGUID);
    data << uint32(quest->GetQuestId());
    data << questTitle;
    data << questOfferRewardText;

    data << questGiverTextWindow;
    data << questGiverTargetName;
    data << questTurnTextWindow;
    data << questTurnTargetName;
    data << uint32(quest->GetQuestGiverPortrait());
    data << uint32(quest->GetQuestTurnInPortrait());

    data << uint8(enableNext ? 1 : 0);                      // Auto Finish
    data << uint32(quest->GetFlags());                      // 3.3.3 questFlags
    data << uint32(quest->GetSuggestedPlayers());           // SuggestedGroupNum

    uint32 emoteCount = 0;
    for (uint8 i = 0; i < QUEST_EMOTE_COUNT; ++i)
    {
        if (quest->OfferRewardEmote[i] <= 0)
            break;
        ++emoteCount;
    }

    data << emoteCount;                                     // Emote Count
    for (uint8 i = 0; i < emoteCount; ++i)
    {
        data << uint32(quest->OfferRewardEmoteDelay[i]);    // Delay Emote
        data << uint32(quest->OfferRewardEmote[i]);
    }

    quest->BuildExtraQuestInfo(data, _session->GetPlayer());

    _session->SendPacket(&data);
    TC_LOG_DEBUG("network", "WORLD: Sent SMSG_QUESTGIVER_OFFER_REWARD NPC=%s, questid=%u", npcGUID.ToString().c_str(), quest->GetQuestId());
}

void PlayerMenu::SendQuestGiverRequestItems(Quest const* quest, ObjectGuid npcGUID, bool canComplete, bool closeOnCancel) const
{
    // We can always call to RequestItems, but this packet only goes out if there are actually
    // items.  Otherwise, we'll skip straight to the OfferReward

    std::string questTitle = quest->GetTitle();
    std::string requestItemsText = quest->GetRequestItemsText();

    int32 locale = _session->GetSessionDbLocaleIndex();
    if (locale >= 0)
    {
        if (QuestLocale const* localeData = sObjectMgr->GetQuestLocale(quest->GetQuestId()))
        {
            ObjectMgr::GetLocaleString(localeData->Title, locale, questTitle);
            ObjectMgr::GetLocaleString(localeData->RequestItemsText, locale, requestItemsText);
        }
    }

    if (!quest->GetReqItemsCount() && canComplete)
    {
        SendQuestGiverOfferReward(quest, npcGUID, true);
        return;
    }

    if (sWorld->getBoolConfig(CONFIG_UI_QUESTLEVELS_IN_DIALOGS))
        AddQuestLevelToTitle(questTitle, quest->GetQuestLevel());

    WorldPacket data(SMSG_QUESTGIVER_REQUEST_ITEMS, 50);    // guess size
    data << uint64(npcGUID);
    data << uint32(quest->GetQuestId());
    data << questTitle;
    data << requestItemsText;

    data << uint32(0);                                   // unknown

    if (canComplete)
        data << quest->GetCompleteEmote();
    else
        data << quest->GetIncompleteEmote();

    // Close Window after cancel
    data << uint32(closeOnCancel);

    data << uint32(quest->GetFlags());                      // 3.3.3 questFlags
    data << uint32(quest->GetSuggestedPlayers());           // SuggestedGroupNum

    // Required Money
    data << uint32(quest->GetRewOrReqMoney() < 0 ? -quest->GetRewOrReqMoney() : 0);

    data << uint32(quest->GetReqItemsCount());
    for (int i = 0; i < QUEST_ITEM_OBJECTIVES_COUNT; ++i)
    {
        if (!quest->RequiredItemId[i])
            continue;

        data << uint32(quest->RequiredItemId[i]);
        data << uint32(quest->RequiredItemCount[i]);

        if (ItemTemplate const* itemTemplate = sObjectMgr->GetItemTemplate(quest->RequiredItemId[i]))
            data << uint32(itemTemplate->DisplayInfoID);
        else
            data << uint32(0);
    }

    data << uint32(quest->GetReqCurrencyCount());
    for (int i = 0; i < QUEST_REQUIRED_CURRENCY_COUNT; ++i)
    {
        if (!quest->RequiredCurrencyId[i])
            continue;

        data << uint32(quest->RequiredCurrencyId[i]);
        data << uint32(quest->RequiredCurrencyCount[i]);
    }

    if (!canComplete)            // Experimental; there are 6 similar flags, if any of them
        data << uint32(0x00);    // of them is 0 player can't complete quest (still unknown meaning)
    else
        data << uint32(0x02);

    data << uint32(0x04);
    data << uint32(0x08);
    data << uint32(0x10);
    data << uint32(0x40);

    _session->SendPacket(&data);
    TC_LOG_DEBUG("network", "WORLD: Sent SMSG_QUESTGIVER_REQUEST_ITEMS NPC=%s, questid=%u", npcGUID.ToString().c_str(), quest->GetQuestId());
}

void PlayerMenu::AddQuestLevelToTitle(std::string &title, int32 level)
{
    // Adds the quest level to the front of the quest title
    // example: [13] Westfall Stew

    std::stringstream questTitlePretty;
    questTitlePretty << "[" << level << "] " << title;
    title = questTitlePretty.str();
}<|MERGE_RESOLUTION|>--- conflicted
+++ resolved
@@ -371,11 +371,7 @@
     TC_LOG_DEBUG("network", "WORLD: Sent SMSG_QUESTGIVER_QUEST_LIST NPC=%s", npcGUID.ToString().c_str());
 }
 
-<<<<<<< HEAD
-void PlayerMenu::SendQuestGiverStatus(uint32 questStatus, uint64 npcGUID) const
-=======
-void PlayerMenu::SendQuestGiverStatus(uint8 questStatus, ObjectGuid npcGUID) const
->>>>>>> 050d56ac
+void PlayerMenu::SendQuestGiverStatus(uint32 questStatus, ObjectGuid npcGUID) const
 {
     WorldPacket data(SMSG_QUESTGIVER_STATUS, 8 + 4);
     data << uint64(npcGUID);
