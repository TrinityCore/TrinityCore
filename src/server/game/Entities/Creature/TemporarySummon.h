--- conflicted
+++ resolved
@@ -20,14 +20,6 @@
 
 #include "Creature.h"
 
-<<<<<<< HEAD
-enum PetEntry : uint32
-{
-    // Death Knight pets
-    PET_GHOUL           = 26125,
-    PET_RISEN_ALLY      = 30230,
-
-=======
 enum PetEntry
 {
     // Warlock pets
@@ -42,7 +34,6 @@
     PET_GHOUL           = 26125,
     PET_ABOMINATION     = 106848,
 
->>>>>>> 28d470c5
     // Shaman pet
     PET_SPIRIT_WOLF     = 29264
 };
@@ -52,7 +43,7 @@
 class TC_GAME_API TempSummon : public Creature
 {
     public:
-        explicit TempSummon(SummonPropertiesEntry const* properties, WorldObject* owner, bool isWorldObject);
+        explicit TempSummon(SummonPropertiesEntry const* properties, Unit* owner, bool isWorldObject);
         virtual ~TempSummon() { }
         void Update(uint32 time) override;
         virtual void InitStats(uint32 lifetime);
@@ -61,27 +52,10 @@
         virtual void UnSummon(uint32 msTime = 0);
         void RemoveFromWorld() override;
         void SetTempSummonType(TempSummonType type);
-<<<<<<< HEAD
-        void SaveToDB(uint32 /*mapid*/, uint8 /*spawnMask*/, uint32 /*phaseMask*/) override { }
-        WorldObject* GetSummoner() const;
-        Unit* GetSummonerUnit() const;
-=======
         void SaveToDB(uint32 /*mapid*/, std::vector<Difficulty> const& /*spawnDifficulties*/) override { }
         Unit* GetSummoner() const;
->>>>>>> 28d470c5
         Creature* GetSummonerCreatureBase() const;
-        GameObject* GetSummonerGameObject() const;
         ObjectGuid GetSummonerGUID() const { return m_summonerGUID; }
-<<<<<<< HEAD
-        TempSummonType GetSummonType() const { return m_type; }
-        uint32 GetTimer() const { return m_timer; }
-        bool CanFollowOwner() const { return m_canFollowOwner; }
-        void SetCanFollowOwner(bool can) { m_canFollowOwner = can; }
-
-        SummonPropertiesEntry const* const m_Properties;
-
-        std::string GetDebugInfo() const override;
-=======
         TempSummonType const& GetSummonType() { return m_type; }
         uint32 GetTimer() const { return m_timer; }
 
@@ -89,17 +63,12 @@
         bool IsVisibleBySummonerOnly() const { return m_visibleBySummonerOnly; }
 
         SummonPropertiesEntry const* const m_Properties;
->>>>>>> 28d470c5
     private:
         TempSummonType m_type;
         uint32 m_timer;
         uint32 m_lifetime;
         ObjectGuid m_summonerGUID;
-<<<<<<< HEAD
-        bool m_canFollowOwner;
-=======
         bool m_visibleBySummonerOnly;
->>>>>>> 28d470c5
 };
 
 class TC_GAME_API Minion : public TempSummon
@@ -108,16 +77,10 @@
         Minion(SummonPropertiesEntry const* properties, Unit* owner, bool isWorldObject);
         void InitStats(uint32 duration) override;
         void RemoveFromWorld() override;
-        void setDeathState(DeathState s) override;
         Unit* GetOwner() const { return m_owner; }
         float GetFollowAngle() const override { return m_followAngle; }
         void SetFollowAngle(float angle) { m_followAngle = angle; }
 
-<<<<<<< HEAD
-        // Death Knight pets
-        bool IsPetGhoul() const { return GetEntry() == PET_GHOUL; } // Ghoul may be guardian or pet
-        bool IsRisenAlly() const { return GetEntry() == PET_RISEN_ALLY; }
-=======
         // Warlock pets
         bool IsPetImp() const { return GetEntry() == PET_IMP; }
         bool IsPetFelhunter() const { return GetEntry() == PET_FEL_HUNTER; }
@@ -129,14 +92,11 @@
         // Death Knight pets
         bool IsPetGhoul() const { return GetEntry() == PET_GHOUL; } // Ghoul may be guardian or pet
         bool IsPetAbomination() const { return GetEntry() == PET_ABOMINATION; } // Sludge Belcher dk talent
->>>>>>> 28d470c5
 
         // Shaman pet
         bool IsSpiritWolf() const { return GetEntry() == PET_SPIRIT_WOLF; } // Spirit wolf from feral spirits
 
         bool IsGuardianPet() const;
-
-        std::string GetDebugInfo() const override;
     protected:
         Unit* const m_owner;
         float m_followAngle;
@@ -162,7 +122,6 @@
         int32 GetBonusDamage() const { return m_bonusSpellDamage; }
         float GetBonusStatFromOwner(Stats stat) const { return m_statFromOwner[stat]; }
         void SetBonusDamage(int32 damage);
-        std::string GetDebugInfo() const override;
     protected:
         int32   m_bonusSpellDamage;
         float   m_statFromOwner[MAX_STATS];
@@ -175,6 +134,7 @@
         void InitStats(uint32 duration) override;
         void InitSummon() override;
         void Update(uint32 time) override;
+        void RemoveFromWorld() override;
 };
 
 class TC_GAME_API ForcedUnsummonDelayEvent : public BasicEvent
