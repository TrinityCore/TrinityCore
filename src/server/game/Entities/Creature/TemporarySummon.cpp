/*
 * This file is part of the TrinityCore Project. See AUTHORS file for Copyright information
 *
 * This program is free software; you can redistribute it and/or modify it
 * under the terms of the GNU General Public License as published by the
 * Free Software Foundation; either version 2 of the License, or (at your
 * option) any later version.
 *
 * This program is distributed in the hope that it will be useful, but WITHOUT
 * ANY WARRANTY; without even the implied warranty of MERCHANTABILITY or
 * FITNESS FOR A PARTICULAR PURPOSE. See the GNU General Public License for
 * more details.
 *
 * You should have received a copy of the GNU General Public License along
 * with this program. If not, see <http://www.gnu.org/licenses/>.
 */

#include "TemporarySummon.h"
#include "CreatureAI.h"
<<<<<<< HEAD
#include "DBCStructure.h"
#include "GameObject.h"
#include "GameObjectAI.h"
=======
#include "DB2Structure.h"
>>>>>>> 28d470c5
#include "Log.h"
#include "Map.h"
#include "ObjectAccessor.h"
#include "Pet.h"
#include "Player.h"

TempSummon::TempSummon(SummonPropertiesEntry const* properties, WorldObject* owner, bool isWorldObject) :
Creature(isWorldObject), m_Properties(properties), m_type(TEMPSUMMON_MANUAL_DESPAWN),
<<<<<<< HEAD
m_timer(0), m_lifetime(0), m_canFollowOwner(true)
=======
m_timer(0), m_lifetime(0), m_visibleBySummonerOnly(false)
>>>>>>> 28d470c5
{
    if (owner)
        m_summonerGUID = owner->GetGUID();

    m_unitTypeMask |= UNIT_MASK_SUMMON;
}

WorldObject* TempSummon::GetSummoner() const
{
<<<<<<< HEAD
    return m_summonerGUID ? ObjectAccessor::GetWorldObject(*this, m_summonerGUID) : nullptr;
}

Unit* TempSummon::GetSummonerUnit() const
{
    if (WorldObject* summoner = GetSummoner())
        return summoner->ToUnit();
    return nullptr;
=======
    return !m_summonerGUID.IsEmpty() ? ObjectAccessor::GetUnit(*this, m_summonerGUID) : nullptr;
>>>>>>> 28d470c5
}

Creature* TempSummon::GetSummonerCreatureBase() const
{
<<<<<<< HEAD
    return m_summonerGUID ? ObjectAccessor::GetCreature(*this, m_summonerGUID) : nullptr;
}

GameObject* TempSummon::GetSummonerGameObject() const
{
    if (WorldObject* summoner = GetSummoner())
        return summoner->ToGameObject();
    return nullptr;
=======
    return !m_summonerGUID.IsEmpty() ? ObjectAccessor::GetCreature(*this, m_summonerGUID) : nullptr;
>>>>>>> 28d470c5
}

void TempSummon::Update(uint32 diff)
{
    Creature::Update(diff);

    if (m_deathState == DEAD)
    {
        UnSummon();
        return;
    }
    switch (m_type)
    {
        case TEMPSUMMON_MANUAL_DESPAWN:
        case TEMPSUMMON_DEAD_DESPAWN:
            break;
        case TEMPSUMMON_TIMED_DESPAWN:
        {
            if (m_timer <= diff)
            {
                UnSummon();
                return;
            }

            m_timer -= diff;
            break;
        }
        case TEMPSUMMON_TIMED_DESPAWN_OUT_OF_COMBAT:
        {
            if (!IsInCombat())
            {
                if (m_timer <= diff)
                {
                    UnSummon();
                    return;
                }

                m_timer -= diff;
            }
            else if (m_timer != m_lifetime)
                m_timer = m_lifetime;

            break;
        }

        case TEMPSUMMON_CORPSE_TIMED_DESPAWN:
        {
            if (m_deathState == CORPSE)
            {
                if (m_timer <= diff)
                {
                    UnSummon();
                    return;
                }

                m_timer -= diff;
            }
            break;
        }
        case TEMPSUMMON_CORPSE_DESPAWN:
        {
            // if m_deathState is DEAD, CORPSE was skipped
            if (m_deathState == CORPSE)
            {
                UnSummon();
                return;
            }

            break;
        }
        case TEMPSUMMON_TIMED_OR_CORPSE_DESPAWN:
        {
            if (m_deathState == CORPSE)
            {
                UnSummon();
                return;
            }

            if (!IsInCombat())
            {
                if (m_timer <= diff)
                {
                    UnSummon();
                    return;
                }
                else
                    m_timer -= diff;
            }
            else if (m_timer != m_lifetime)
                m_timer = m_lifetime;
            break;
        }
        case TEMPSUMMON_TIMED_OR_DEAD_DESPAWN:
        {
            if (!IsInCombat() && IsAlive())
            {
                if (m_timer <= diff)
                {
                    UnSummon();
                    return;
                }
                else
                    m_timer -= diff;
            }
            else if (m_timer != m_lifetime)
                m_timer = m_lifetime;
            break;
        }
        default:
            UnSummon();
            TC_LOG_ERROR("entities.unit", "Temporary summoned creature (entry: %u) have unknown type %u of ", GetEntry(), m_type);
            break;
    }
}

void TempSummon::InitStats(uint32 duration)
{
    ASSERT(!IsPet());

    m_timer = duration;
    m_lifetime = duration;

    if (m_type == TEMPSUMMON_MANUAL_DESPAWN)
        m_type = (duration == 0) ? TEMPSUMMON_DEAD_DESPAWN : TEMPSUMMON_TIMED_DESPAWN;

    Unit* owner = GetSummonerUnit();

    if (owner && IsTrigger() && m_spells[0])
    {
        SetFaction(owner->GetFaction());
<<<<<<< HEAD
        SetLevel(owner->GetLevel());
=======
        SetLevel(owner->getLevel());
>>>>>>> 28d470c5
        if (owner->GetTypeId() == TYPEID_PLAYER)
            m_ControlledByPlayer = true;
    }

    if (!m_Properties)
        return;

    if (owner)
    {
        int32 slot = m_Properties->Slot;
        if (slot > 0)
        {
            if (!owner->m_SummonSlot[slot].IsEmpty() && owner->m_SummonSlot[slot] != GetGUID())
            {
                Creature* oldSummon = GetMap()->GetCreature(owner->m_SummonSlot[slot]);
                if (oldSummon && oldSummon->IsSummon())
                    oldSummon->ToTempSummon()->UnSummon();
            }
            owner->m_SummonSlot[slot] = GetGUID();
        }
    }

    if (m_Properties->Faction)
        SetFaction(m_Properties->Faction);
    else if (IsVehicle() && owner) // properties should be vehicle
        SetFaction(owner->GetFaction());
}

void TempSummon::InitSummon()
{
    WorldObject* owner = GetSummoner();
    if (owner)
    {
        if (owner->GetTypeId() == TYPEID_UNIT)
        {
            if (owner->ToCreature()->IsAIEnabled())
                owner->ToCreature()->AI()->JustSummoned(this);
        }
        else if (owner->GetTypeId() == TYPEID_GAMEOBJECT)
        {
            if (owner->ToGameObject()->AI())
                owner->ToGameObject()->AI()->JustSummoned(this);
        }
        if (IsAIEnabled())
            AI()->IsSummonedBy(owner);
    }
}

void TempSummon::UpdateObjectVisibilityOnCreate()
{
    WorldObject::UpdateObjectVisibility(true);
}

void TempSummon::SetTempSummonType(TempSummonType type)
{
    m_type = type;
}

void TempSummon::UnSummon(uint32 msTime)
{
    if (msTime)
    {
        ForcedUnsummonDelayEvent* pEvent = new ForcedUnsummonDelayEvent(*this);

        m_Events.AddEvent(pEvent, m_Events.CalculateTime(Milliseconds(msTime)));
        return;
    }

    //ASSERT(!IsPet());
    if (IsPet())
    {
        ToPet()->Remove(PET_SAVE_NOT_IN_SLOT);
        ASSERT(!IsInWorld());
        return;
    }

    if (WorldObject * owner = GetSummoner())
    {
        if (owner->GetTypeId() == TYPEID_UNIT && owner->ToCreature()->IsAIEnabled())
            owner->ToCreature()->AI()->SummonedCreatureDespawn(this);
        else if (owner->GetTypeId() == TYPEID_GAMEOBJECT && owner->ToGameObject()->AI())
            owner->ToGameObject()->AI()->SummonedCreatureDespawn(this);
    }

    AddObjectToRemoveList();
}

bool ForcedUnsummonDelayEvent::Execute(uint64 /*e_time*/, uint32 /*p_time*/)
{
    m_owner.UnSummon();
    return true;
}

void TempSummon::RemoveFromWorld()
{
    if (!IsInWorld())
        return;

    if (m_Properties)
<<<<<<< HEAD
        if (uint32 slot = m_Properties->Slot)
            if (Unit* owner = GetSummonerUnit())
=======
    {
        int32 slot = m_Properties->Slot;
        if (slot > 0)
            if (Unit* owner = GetSummoner())
>>>>>>> 28d470c5
                if (owner->m_SummonSlot[slot] == GetGUID())
                    owner->m_SummonSlot[slot].Clear();
    }

    //if (GetOwnerGUID())
    //    TC_LOG_ERROR("entities.unit", "Unit %u has owner guid when removed from world", GetEntry());

    Creature::RemoveFromWorld();
}

std::string TempSummon::GetDebugInfo() const
{
    std::stringstream sstr;
    sstr << Creature::GetDebugInfo() << "\n"
        << std::boolalpha
        << "TempSummonType : " << std::to_string(GetSummonType()) << " Summoner: " << GetSummonerGUID().ToString();
    return sstr.str();
}

Minion::Minion(SummonPropertiesEntry const* properties, Unit* owner, bool isWorldObject)
    : TempSummon(properties, owner, isWorldObject), m_owner(owner)
{
    ASSERT(m_owner);
    m_unitTypeMask |= UNIT_MASK_MINION;
    m_followAngle = PET_FOLLOW_ANGLE;
    /// @todo: Find correct way
    InitCharmInfo();
}

void Minion::InitStats(uint32 duration)
{
    TempSummon::InitStats(duration);

    SetReactState(REACT_PASSIVE);

    SetCreatorGUID(GetOwner()->GetGUID());
    SetFaction(GetOwner()->GetFaction());

    GetOwner()->SetMinion(this, true);
}

void Minion::RemoveFromWorld()
{
    if (!IsInWorld())
        return;

    GetOwner()->SetMinion(this, false);
    TempSummon::RemoveFromWorld();
}

void Minion::setDeathState(DeathState s)
{
    Creature::setDeathState(s);
    if (s != JUST_DIED || !IsGuardianPet())
        return;

    Unit* owner = GetOwner();
    if (!owner || owner->GetTypeId() != TYPEID_PLAYER || owner->GetMinionGUID() != GetGUID())
        return;

    for (Unit* controlled : owner->m_Controlled)
    {
        if (controlled->GetEntry() == GetEntry() && controlled->IsAlive())
        {
            owner->SetMinionGUID(controlled->GetGUID());
            owner->SetPetGUID(controlled->GetGUID());
            owner->ToPlayer()->CharmSpellInitialize();
            break;
        }
    }
}

bool Minion::IsGuardianPet() const
{
    return IsPet() || (m_Properties && m_Properties->Control == SUMMON_CATEGORY_PET);
<<<<<<< HEAD
}

std::string Minion::GetDebugInfo() const
{
    std::stringstream sstr;
    sstr << TempSummon::GetDebugInfo() << "\n"
        << std::boolalpha
        << "Owner: " << (GetOwner() ? GetOwner()->GetGUID().ToString() : "");
    return sstr.str();
=======
>>>>>>> 28d470c5
}

Guardian::Guardian(SummonPropertiesEntry const* properties, Unit* owner, bool isWorldObject) : Minion(properties, owner, isWorldObject)
, m_bonusSpellDamage(0)
{
    memset(m_statFromOwner, 0, sizeof(float)*MAX_STATS);
    m_unitTypeMask |= UNIT_MASK_GUARDIAN;
<<<<<<< HEAD
    if (properties && (properties->Title == SUMMON_TYPE_PET || properties->Control == SUMMON_CATEGORY_PET))
=======
    if (properties && (SummonTitle(properties->Title) == SummonTitle::Pet || properties->Control == SUMMON_CATEGORY_PET))
>>>>>>> 28d470c5
    {
        m_unitTypeMask |= UNIT_MASK_CONTROLABLE_GUARDIAN;
        InitCharmInfo();
    }
}

void Guardian::InitStats(uint32 duration)
{
    Minion::InitStats(duration);

    InitStatsForLevel(GetOwner()->GetLevel());

    if (GetOwner()->GetTypeId() == TYPEID_PLAYER && HasUnitTypeMask(UNIT_MASK_CONTROLABLE_GUARDIAN))
        m_charmInfo->InitCharmCreateSpells();

    SetReactState(REACT_AGGRESSIVE);
}

void Guardian::InitSummon()
{
    TempSummon::InitSummon();

    if (GetOwner()->GetTypeId() == TYPEID_PLAYER
            && GetOwner()->GetMinionGUID() == GetGUID()
            && !GetOwner()->GetCharmedGUID())
    {
        GetOwner()->ToPlayer()->CharmSpellInitialize();
    }
}

std::string Guardian::GetDebugInfo() const
{
    std::stringstream sstr;
    sstr << Minion::GetDebugInfo();
    return sstr.str();
}

Puppet::Puppet(SummonPropertiesEntry const* properties, Unit* owner)
    : Minion(properties, owner, false) //maybe true?
{
    ASSERT(m_owner->GetTypeId() == TYPEID_PLAYER);
    m_unitTypeMask |= UNIT_MASK_PUPPET;
}

void Puppet::InitStats(uint32 duration)
{
    Minion::InitStats(duration);
    SetLevel(GetOwner()->GetLevel());
    SetReactState(REACT_PASSIVE);
}

void Puppet::InitSummon()
{
    Minion::InitSummon();
    if (!SetCharmedBy(GetOwner(), CHARM_TYPE_POSSESS))
        ABORT();
}

void Puppet::Update(uint32 time)
{
    Minion::Update(time);
    //check if caster is channelling?
    if (IsInWorld())
    {
        if (!IsAlive())
        {
            UnSummon();
            /// @todo why long distance .die does not remove it
        }
    }
<<<<<<< HEAD
=======
}

void Puppet::RemoveFromWorld()
{
    if (!IsInWorld())
        return;

    RemoveCharmedBy(nullptr);
    Minion::RemoveFromWorld();
>>>>>>> 28d470c5
}<|MERGE_RESOLUTION|>--- conflicted
+++ resolved
@@ -17,26 +17,16 @@
 
 #include "TemporarySummon.h"
 #include "CreatureAI.h"
-<<<<<<< HEAD
-#include "DBCStructure.h"
-#include "GameObject.h"
-#include "GameObjectAI.h"
-=======
 #include "DB2Structure.h"
->>>>>>> 28d470c5
 #include "Log.h"
 #include "Map.h"
 #include "ObjectAccessor.h"
 #include "Pet.h"
 #include "Player.h"
 
-TempSummon::TempSummon(SummonPropertiesEntry const* properties, WorldObject* owner, bool isWorldObject) :
+TempSummon::TempSummon(SummonPropertiesEntry const* properties, Unit* owner, bool isWorldObject) :
 Creature(isWorldObject), m_Properties(properties), m_type(TEMPSUMMON_MANUAL_DESPAWN),
-<<<<<<< HEAD
-m_timer(0), m_lifetime(0), m_canFollowOwner(true)
-=======
 m_timer(0), m_lifetime(0), m_visibleBySummonerOnly(false)
->>>>>>> 28d470c5
 {
     if (owner)
         m_summonerGUID = owner->GetGUID();
@@ -44,36 +34,14 @@
     m_unitTypeMask |= UNIT_MASK_SUMMON;
 }
 
-WorldObject* TempSummon::GetSummoner() const
-{
-<<<<<<< HEAD
-    return m_summonerGUID ? ObjectAccessor::GetWorldObject(*this, m_summonerGUID) : nullptr;
-}
-
-Unit* TempSummon::GetSummonerUnit() const
-{
-    if (WorldObject* summoner = GetSummoner())
-        return summoner->ToUnit();
-    return nullptr;
-=======
+Unit* TempSummon::GetSummoner() const
+{
     return !m_summonerGUID.IsEmpty() ? ObjectAccessor::GetUnit(*this, m_summonerGUID) : nullptr;
->>>>>>> 28d470c5
 }
 
 Creature* TempSummon::GetSummonerCreatureBase() const
 {
-<<<<<<< HEAD
-    return m_summonerGUID ? ObjectAccessor::GetCreature(*this, m_summonerGUID) : nullptr;
-}
-
-GameObject* TempSummon::GetSummonerGameObject() const
-{
-    if (WorldObject* summoner = GetSummoner())
-        return summoner->ToGameObject();
-    return nullptr;
-=======
     return !m_summonerGUID.IsEmpty() ? ObjectAccessor::GetCreature(*this, m_summonerGUID) : nullptr;
->>>>>>> 28d470c5
 }
 
 void TempSummon::Update(uint32 diff)
@@ -199,16 +167,12 @@
     if (m_type == TEMPSUMMON_MANUAL_DESPAWN)
         m_type = (duration == 0) ? TEMPSUMMON_DEAD_DESPAWN : TEMPSUMMON_TIMED_DESPAWN;
 
-    Unit* owner = GetSummonerUnit();
+    Unit* owner = GetSummoner();
 
     if (owner && IsTrigger() && m_spells[0])
     {
         SetFaction(owner->GetFaction());
-<<<<<<< HEAD
-        SetLevel(owner->GetLevel());
-=======
         SetLevel(owner->getLevel());
->>>>>>> 28d470c5
         if (owner->GetTypeId() == TYPEID_PLAYER)
             m_ControlledByPlayer = true;
     }
@@ -239,20 +203,12 @@
 
 void TempSummon::InitSummon()
 {
-    WorldObject* owner = GetSummoner();
+    Unit* owner = GetSummoner();
     if (owner)
     {
-        if (owner->GetTypeId() == TYPEID_UNIT)
-        {
-            if (owner->ToCreature()->IsAIEnabled())
-                owner->ToCreature()->AI()->JustSummoned(this);
-        }
-        else if (owner->GetTypeId() == TYPEID_GAMEOBJECT)
-        {
-            if (owner->ToGameObject()->AI())
-                owner->ToGameObject()->AI()->JustSummoned(this);
-        }
-        if (IsAIEnabled())
+        if (owner->GetTypeId() == TYPEID_UNIT && owner->ToCreature()->IsAIEnabled)
+            owner->ToCreature()->AI()->JustSummoned(this);
+        if (IsAIEnabled)
             AI()->IsSummonedBy(owner);
     }
 }
@@ -273,7 +229,7 @@
     {
         ForcedUnsummonDelayEvent* pEvent = new ForcedUnsummonDelayEvent(*this);
 
-        m_Events.AddEvent(pEvent, m_Events.CalculateTime(Milliseconds(msTime)));
+        m_Events.AddEvent(pEvent, m_Events.CalculateTime(msTime));
         return;
     }
 
@@ -285,13 +241,9 @@
         return;
     }
 
-    if (WorldObject * owner = GetSummoner())
-    {
-        if (owner->GetTypeId() == TYPEID_UNIT && owner->ToCreature()->IsAIEnabled())
-            owner->ToCreature()->AI()->SummonedCreatureDespawn(this);
-        else if (owner->GetTypeId() == TYPEID_GAMEOBJECT && owner->ToGameObject()->AI())
-            owner->ToGameObject()->AI()->SummonedCreatureDespawn(this);
-    }
+    Unit* owner = GetSummoner();
+    if (owner && owner->GetTypeId() == TYPEID_UNIT && owner->ToCreature()->IsAIEnabled)
+        owner->ToCreature()->AI()->SummonedCreatureDespawn(this);
 
     AddObjectToRemoveList();
 }
@@ -308,15 +260,10 @@
         return;
 
     if (m_Properties)
-<<<<<<< HEAD
-        if (uint32 slot = m_Properties->Slot)
-            if (Unit* owner = GetSummonerUnit())
-=======
     {
         int32 slot = m_Properties->Slot;
         if (slot > 0)
             if (Unit* owner = GetSummoner())
->>>>>>> 28d470c5
                 if (owner->m_SummonSlot[slot] == GetGUID())
                     owner->m_SummonSlot[slot].Clear();
     }
@@ -325,15 +272,6 @@
     //    TC_LOG_ERROR("entities.unit", "Unit %u has owner guid when removed from world", GetEntry());
 
     Creature::RemoveFromWorld();
-}
-
-std::string TempSummon::GetDebugInfo() const
-{
-    std::stringstream sstr;
-    sstr << Creature::GetDebugInfo() << "\n"
-        << std::boolalpha
-        << "TempSummonType : " << std::to_string(GetSummonType()) << " Summoner: " << GetSummonerGUID().ToString();
-    return sstr.str();
 }
 
 Minion::Minion(SummonPropertiesEntry const* properties, Unit* owner, bool isWorldObject)
@@ -367,43 +305,9 @@
     TempSummon::RemoveFromWorld();
 }
 
-void Minion::setDeathState(DeathState s)
-{
-    Creature::setDeathState(s);
-    if (s != JUST_DIED || !IsGuardianPet())
-        return;
-
-    Unit* owner = GetOwner();
-    if (!owner || owner->GetTypeId() != TYPEID_PLAYER || owner->GetMinionGUID() != GetGUID())
-        return;
-
-    for (Unit* controlled : owner->m_Controlled)
-    {
-        if (controlled->GetEntry() == GetEntry() && controlled->IsAlive())
-        {
-            owner->SetMinionGUID(controlled->GetGUID());
-            owner->SetPetGUID(controlled->GetGUID());
-            owner->ToPlayer()->CharmSpellInitialize();
-            break;
-        }
-    }
-}
-
 bool Minion::IsGuardianPet() const
 {
     return IsPet() || (m_Properties && m_Properties->Control == SUMMON_CATEGORY_PET);
-<<<<<<< HEAD
-}
-
-std::string Minion::GetDebugInfo() const
-{
-    std::stringstream sstr;
-    sstr << TempSummon::GetDebugInfo() << "\n"
-        << std::boolalpha
-        << "Owner: " << (GetOwner() ? GetOwner()->GetGUID().ToString() : "");
-    return sstr.str();
-=======
->>>>>>> 28d470c5
 }
 
 Guardian::Guardian(SummonPropertiesEntry const* properties, Unit* owner, bool isWorldObject) : Minion(properties, owner, isWorldObject)
@@ -411,11 +315,7 @@
 {
     memset(m_statFromOwner, 0, sizeof(float)*MAX_STATS);
     m_unitTypeMask |= UNIT_MASK_GUARDIAN;
-<<<<<<< HEAD
-    if (properties && (properties->Title == SUMMON_TYPE_PET || properties->Control == SUMMON_CATEGORY_PET))
-=======
     if (properties && (SummonTitle(properties->Title) == SummonTitle::Pet || properties->Control == SUMMON_CATEGORY_PET))
->>>>>>> 28d470c5
     {
         m_unitTypeMask |= UNIT_MASK_CONTROLABLE_GUARDIAN;
         InitCharmInfo();
@@ -426,7 +326,7 @@
 {
     Minion::InitStats(duration);
 
-    InitStatsForLevel(GetOwner()->GetLevel());
+    InitStatsForLevel(GetOwner()->getLevel());
 
     if (GetOwner()->GetTypeId() == TYPEID_PLAYER && HasUnitTypeMask(UNIT_MASK_CONTROLABLE_GUARDIAN))
         m_charmInfo->InitCharmCreateSpells();
@@ -440,17 +340,10 @@
 
     if (GetOwner()->GetTypeId() == TYPEID_PLAYER
             && GetOwner()->GetMinionGUID() == GetGUID()
-            && !GetOwner()->GetCharmedGUID())
+            && !GetOwner()->GetCharmGUID())
     {
         GetOwner()->ToPlayer()->CharmSpellInitialize();
     }
-}
-
-std::string Guardian::GetDebugInfo() const
-{
-    std::stringstream sstr;
-    sstr << Minion::GetDebugInfo();
-    return sstr.str();
 }
 
 Puppet::Puppet(SummonPropertiesEntry const* properties, Unit* owner)
@@ -463,7 +356,7 @@
 void Puppet::InitStats(uint32 duration)
 {
     Minion::InitStats(duration);
-    SetLevel(GetOwner()->GetLevel());
+    SetLevel(GetOwner()->getLevel());
     SetReactState(REACT_PASSIVE);
 }
 
@@ -486,8 +379,6 @@
             /// @todo why long distance .die does not remove it
         }
     }
-<<<<<<< HEAD
-=======
 }
 
 void Puppet::RemoveFromWorld()
@@ -497,5 +388,4 @@
 
     RemoveCharmedBy(nullptr);
     Minion::RemoveFromWorld();
->>>>>>> 28d470c5
 }