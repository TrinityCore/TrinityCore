/*
 * This file is part of the TrinityCore Project. See AUTHORS file for Copyright information
 *
 * This program is free software; you can redistribute it and/or modify it
 * under the terms of the GNU General Public License as published by the
 * Free Software Foundation; either version 2 of the License, or (at your
 * option) any later version.
 *
 * This program is distributed in the hope that it will be useful, but WITHOUT
 * ANY WARRANTY; without even the implied warranty of MERCHANTABILITY or
 * FITNESS FOR A PARTICULAR PURPOSE. See the GNU General Public License for
 * more details.
 *
 * You should have received a copy of the GNU General Public License along
 * with this program. If not, see <http://www.gnu.org/licenses/>.
 */

#include "CreatureGroups.h"
<<<<<<< HEAD
#include "Containers.h"
=======
>>>>>>> 28d470c5
#include "Creature.h"
#include "CreatureAI.h"
#include "DatabaseEnv.h"
#include "Log.h"
#include "Map.h"
#include "MotionMaster.h"
<<<<<<< HEAD
#include "MovementGenerator.h"
=======
>>>>>>> 28d470c5
#include "ObjectMgr.h"

#define MAX_DESYNC 5.0f

FormationMgr::FormationMgr()
{
}

FormationMgr::~FormationMgr()
{
}

FormationMgr* FormationMgr::instance()
<<<<<<< HEAD
{
    static FormationMgr instance;
    return &instance;
}

void FormationMgr::AddCreatureToGroup(ObjectGuid::LowType leaderSpawnId, Creature* creature)
{
    Map* map = creature->GetMap();
=======
{
    static FormationMgr instance;
    return &instance;
}

void FormationMgr::AddCreatureToGroup(ObjectGuid::LowType leaderGuid, Creature* creature)
{
    Map* map = creature->FindMap();
    if (!map)
        return;

    CreatureGroupHolderType::iterator itr = map->CreatureGroupHolder.find(leaderGuid);
>>>>>>> 28d470c5

    auto itr = map->CreatureGroupHolder.find(leaderSpawnId);
    if (itr != map->CreatureGroupHolder.end())
    {
<<<<<<< HEAD
        //Add member to an existing group
        TC_LOG_DEBUG("entities.unit", "Group found: %u, inserting creature %s, Group InstanceID %u", leaderSpawnId, creature->GetGUID().ToString().c_str(), creature->GetInstanceId());

        // With dynamic spawn the creature may have just respawned
        // we need to find previous instance of creature and delete it from the formation, as it'll be invalidated
        auto bounds = Trinity::Containers::MapEqualRange(map->GetCreatureBySpawnIdStore(), creature->GetSpawnId());
        for (auto const& pair : bounds)
        {
            Creature* other = pair.second;
            if (other == creature)
                continue;

            if (itr->second->HasMember(other))
                itr->second->RemoveMember(other);
        }
=======
        TC_LOG_DEBUG("entities.unit", "Group found: " UI64FMTD ", inserting %s, Group InstanceID %u", leaderGuid, creature->GetGUID().ToString().c_str(), creature->GetInstanceId());
        itr->second->AddMember(creature);
>>>>>>> 28d470c5
    }
    else
    {
<<<<<<< HEAD
        //Create new group
        TC_LOG_DEBUG("entities.unit", "Group not found: %u. Creating new group.", leaderSpawnId);
        CreatureGroup* group = new CreatureGroup(leaderSpawnId);
        std::tie(itr, std::ignore) = map->CreatureGroupHolder.emplace(leaderSpawnId, group);
=======
        TC_LOG_DEBUG("entities.unit", "Group not found: " UI64FMTD ". Creating new group.", leaderGuid);
        CreatureGroup* group = new CreatureGroup(leaderGuid);
        map->CreatureGroupHolder[leaderGuid] = group;
        group->AddMember(creature);
>>>>>>> 28d470c5
    }

    itr->second->AddMember(creature);
}

void FormationMgr::RemoveCreatureFromGroup(CreatureGroup* group, Creature* member)
{
<<<<<<< HEAD
    TC_LOG_DEBUG("entities.unit", "Deleting member pointer to GUID: %u from group %u", group->GetLeaderSpawnId(), member->GetSpawnId());
=======
    TC_LOG_DEBUG("entities.unit", "Deleting member pointer to GUID: " UI64FMTD " from group " UI64FMTD, group->GetId(), member->GetSpawnId());
>>>>>>> 28d470c5
    group->RemoveMember(member);

    if (group->IsEmpty())
    {
        Map* map = member->GetMap();

        TC_LOG_DEBUG("entities.unit", "Deleting group with InstanceID %u", member->GetInstanceId());
        auto itr = map->CreatureGroupHolder.find(group->GetLeaderSpawnId());
        ASSERT(itr != map->CreatureGroupHolder.end(), "Not registered group %u in map %u", group->GetLeaderSpawnId(), map->GetId());
        map->CreatureGroupHolder.erase(itr);
        delete group;
    }
}

void FormationMgr::LoadCreatureFormations()
{
    uint32 oldMSTime = getMSTime();

    //Get group data
    QueryResult result = WorldDatabase.Query("SELECT leaderGUID, memberGUID, dist, angle, groupAI, point_1, point_2 FROM creature_formations ORDER BY leaderGUID");
    if (!result)
    {
        TC_LOG_INFO("server.loading", ">>  Loaded 0 creatures in formations. DB table `creature_formations` is empty!");
        return;
    }

    uint32 count = 0;
    std::unordered_set<ObjectGuid::LowType> leaderSpawnIds;
    do
    {
        Field* fields = result->Fetch();

        //Load group member data
<<<<<<< HEAD
        FormationInfo member;
        member.LeaderSpawnId              = fields[0].GetUInt32();
        ObjectGuid::LowType memberSpawnId = fields[1].GetUInt32();
        member.FollowDist                 = 0.f;
        member.FollowAngle                = 0.f;

=======
        group_member                        = new FormationInfo();
        group_member->leaderGUID            = fields[0].GetUInt64();
        ObjectGuid::LowType memberGUID      = fields[1].GetUInt64();
        group_member->groupAI               = fields[4].GetUInt32();
        group_member->point_1               = fields[5].GetUInt16();
        group_member->point_2               = fields[6].GetUInt16();
>>>>>>> 28d470c5
        //If creature is group leader we may skip loading of dist/angle
        if (member.LeaderSpawnId != memberSpawnId)
        {
            member.FollowDist             = fields[2].GetFloat();
            member.FollowAngle            = fields[3].GetFloat() * float(M_PI) / 180.0f;
        }

        member.GroupAI                    = fields[4].GetUInt32();
        for (uint8 i = 0; i < 2; ++i)
            member.LeaderWaypointIDs[i]   = fields[5 + i].GetUInt16();

        // check data correctness
        {
            if (!sObjectMgr->GetCreatureData(member.LeaderSpawnId))
            {
<<<<<<< HEAD
                TC_LOG_ERROR("sql.sql", "creature_formations table leader guid %u incorrect (not exist)", member.LeaderSpawnId);
=======
                TC_LOG_ERROR("sql.sql", "creature_formations table leader guid " UI64FMTD " incorrect (not exist)", group_member->leaderGUID);
                delete group_member;
>>>>>>> 28d470c5
                continue;
            }

            if (!sObjectMgr->GetCreatureData(memberSpawnId))
            {
<<<<<<< HEAD
                TC_LOG_ERROR("sql.sql", "creature_formations table member guid %u incorrect (not exist)", memberSpawnId);
=======
                TC_LOG_ERROR("sql.sql", "creature_formations table member guid " UI64FMTD " incorrect (not exist)", memberGUID);
                delete group_member;
>>>>>>> 28d470c5
                continue;
            }

            leaderSpawnIds.insert(member.LeaderSpawnId);
        }

        _creatureGroupMap.emplace(memberSpawnId, std::move(member));
        ++count;
    } while (result->NextRow());

    for (ObjectGuid::LowType leaderSpawnId : leaderSpawnIds)
    {
        if (!_creatureGroupMap.count(leaderSpawnId))
        {
            TC_LOG_ERROR("sql.sql", "creature_formation contains leader spawn %u which is not included on its formation, removing", leaderSpawnId);
            for (auto itr = _creatureGroupMap.begin(); itr != _creatureGroupMap.end();)
            {
                if (itr->second.LeaderSpawnId == leaderSpawnId)
                {
                    itr = _creatureGroupMap.erase(itr);
                    continue;
                }

                ++itr;
            }
        }
    }

    TC_LOG_INFO("server.loading", ">> Loaded %u creatures in formations in %u ms", count, GetMSTimeDiffToNow(oldMSTime));
}

FormationInfo* FormationMgr::GetFormationInfo(ObjectGuid::LowType spawnId)
{
    return Trinity::Containers::MapGetValuePtr(_creatureGroupMap, spawnId);
}

void FormationMgr::AddFormationMember(ObjectGuid::LowType spawnId, float followAng, float followDist, ObjectGuid::LowType leaderSpawnId, uint32 groupAI)
{
    FormationInfo member;
    member.LeaderSpawnId = leaderSpawnId;
    member.FollowDist    = followDist;
    member.FollowAngle   = followAng;
    member.GroupAI       = groupAI;
    for (uint8 i = 0; i < 2; ++i)
        member.LeaderWaypointIDs[i] = 0;

    _creatureGroupMap.emplace(spawnId, std::move(member));
}

CreatureGroup::CreatureGroup(ObjectGuid::LowType leaderSpawnId) : _leader(nullptr), _members(), _leaderSpawnId(leaderSpawnId), _formed(false), _engaging(false)
{
}

CreatureGroup::~CreatureGroup()
{
}

void CreatureGroup::AddMember(Creature* member)
{
<<<<<<< HEAD
    TC_LOG_DEBUG("entities.unit", "CreatureGroup::AddMember: Adding unit %s.", member->GetGUID().ToString().c_str());

    //Check if it is a leader
    if (member->GetSpawnId() == _leaderSpawnId)
    {
        TC_LOG_DEBUG("entities.unit", "Unit %s is formation leader. Adding group.", member->GetGUID().ToString().c_str());
        _leader = member;
    }

    // formation must be registered at this point
    FormationInfo* formationInfo = ASSERT_NOTNULL(sFormationMgr->GetFormationInfo(member->GetSpawnId()));
    _members.emplace(member, formationInfo);
=======
    TC_LOG_DEBUG("entities.unit", "CreatureGroup::AddMember: Adding %s.", member->GetGUID().ToString().c_str());

    //Check if it is a leader
    if (member->GetSpawnId() == m_groupID)
    {
        TC_LOG_DEBUG("entities.unit", "%s is formation leader. Adding group.", member->GetGUID().ToString().c_str());
        m_leader = member;
    }

    m_members[member] = sFormationMgr->CreatureGroupMap.find(member->GetSpawnId())->second;
>>>>>>> 28d470c5
    member->SetFormation(this);
}

void CreatureGroup::RemoveMember(Creature* member)
{
<<<<<<< HEAD
    if (_leader == member)
        _leader = nullptr;

    _members.erase(member);
=======
    if (m_leader == member)
        m_leader = nullptr;

    m_members.erase(member);
>>>>>>> 28d470c5
    member->SetFormation(nullptr);
}

void CreatureGroup::MemberEngagingTarget(Creature* member, Unit* target)
{
<<<<<<< HEAD
    // used to prevent recursive calls
    if (_engaging)
        return;

    uint8 groupAI = ASSERT_NOTNULL(sFormationMgr->GetFormationInfo(member->GetSpawnId()))->GroupAI;
    if (!groupAI)
=======
    uint8 groupAI = sFormationMgr->CreatureGroupMap[member->GetSpawnId()]->groupAI;
    if (!groupAI)
        return;

    if (member == m_leader)
    {
        if (!(groupAI & FLAG_MEMBERS_ASSIST_LEADER))
            return;
    }
    else if (!(groupAI & FLAG_LEADER_ASSISTS_MEMBER))
>>>>>>> 28d470c5
        return;

    if (member == _leader)
    {
<<<<<<< HEAD
        if (!(groupAI & FLAG_MEMBERS_ASSIST_LEADER))
            return;
    }
    else if (!(groupAI & FLAG_LEADER_ASSISTS_MEMBER))
        return;

    _engaging = true;

    for (auto const& pair : _members)
    {
        Creature* other = pair.first;
=======
        Creature* other = itr->first;
        // Skip self
>>>>>>> 28d470c5
        if (other == member)
            continue;

        if (!other->IsAlive())
            continue;

<<<<<<< HEAD
        if (((other != _leader && (groupAI & FLAG_MEMBERS_ASSIST_LEADER)) || (other == _leader && (groupAI & FLAG_LEADER_ASSISTS_MEMBER))) && other->IsValidAttackTarget(target))
=======
        if (((other != m_leader && (groupAI & FLAG_MEMBERS_ASSIST_LEADER)) || (other == m_leader && (groupAI & FLAG_LEADER_ASSISTS_MEMBER))) && other->IsValidAttackTarget(target))
>>>>>>> 28d470c5
            other->EngageWithTarget(target);
    }

    _engaging = false;
}

void CreatureGroup::FormationReset(bool dismiss)
{
    for (auto const& pair : _members)
    {
        if (pair.first != _leader && pair.first->IsAlive())
        {
            if (dismiss)
                pair.first->GetMotionMaster()->Initialize();
            else
<<<<<<< HEAD
                pair.first->GetMotionMaster()->MoveIdle();
            TC_LOG_DEBUG("entities.unit", "CreatureGroup::FormationReset: Set %s movement for member %s", dismiss ? "default" : "idle", pair.first->GetGUID().ToString().c_str());
=======
                itr->first->GetMotionMaster()->MoveIdle();
            TC_LOG_DEBUG("entities.unit", "Set %s movement for member %s", dismiss ? "default" : "idle", itr->first->GetGUID().ToString().c_str());
>>>>>>> 28d470c5
        }
    }

    _formed = !dismiss;
}

<<<<<<< HEAD
void CreatureGroup::LeaderStartedMoving()
=======
void CreatureGroup::LeaderMoveTo(Position const& destination, uint32 id /*= 0*/, uint32 moveType /*= 0*/, bool orientation /*= false*/)
>>>>>>> 28d470c5
{
    if (!_leader)
        return;

<<<<<<< HEAD
    for (auto const& pair : _members)
    {
        Creature* member = pair.first;
        if (member == _leader || !member->IsAlive() || member->IsEngaged() || !(pair.second->GroupAI & FLAG_IDLE_IN_FORMATION))
            continue;

        float angle = pair.second->FollowAngle + float(M_PI); // for some reason, someone thought it was a great idea to invert relativ angles...
        float dist = pair.second->FollowDist;

        if (!member->HasUnitState(UNIT_STATE_FOLLOW_FORMATION))
            member->GetMotionMaster()->MoveFormation(_leader, dist, angle, pair.second->LeaderWaypointIDs[0], pair.second->LeaderWaypointIDs[1]);
    }
}

bool CreatureGroup::CanLeaderStartMoving() const
{
    for (std::unordered_map<Creature*, FormationInfo*>::value_type const& pair : _members)
    {
        if (pair.first != _leader && pair.first->IsAlive())
        {
            if (pair.first->IsEngaged() || pair.first->IsReturningHome())
                return false;
        }
    }
=======
    float x = destination.GetPositionX(), y = destination.GetPositionY(), z = destination.GetPositionZ();

    float pathangle = std::atan2(m_leader->GetPositionY() - y, m_leader->GetPositionX() - x);

    for (CreatureGroupMemberType::iterator itr = m_members.begin(); itr != m_members.end(); ++itr)
    {
        Creature* member = itr->first;
        if (member == m_leader || !member->IsAlive() || member->GetVictim() || !(itr->second->groupAI & FLAG_IDLE_IN_FORMATION))
            continue;

        if (itr->second->point_1)
            if (m_leader->GetCurrentWaypointID() == itr->second->point_1 - 1 || m_leader->GetCurrentWaypointID() == itr->second->point_2 - 1)
                itr->second->follow_angle = float(M_PI) * 2 - itr->second->follow_angle;

        float angle = itr->second->follow_angle;
        float dist = itr->second->follow_dist;

        float dx = x + std::cos(angle + pathangle) * dist;
        float dy = y + std::sin(angle + pathangle) * dist;
        float dz = z;

        Trinity::NormalizeMapCoord(dx);
        Trinity::NormalizeMapCoord(dy);

        if (!member->IsFlying())
            member->UpdateGroundPositionZ(dx, dy, dz);

        Position point(dx, dy, dz, destination.GetOrientation());

        member->GetMotionMaster()->MoveFormation(id, point, moveType, !member->IsWithinDist(m_leader, dist + MAX_DESYNC), orientation);
        member->SetHomePosition(dx, dy, dz, pathangle);
    }
}

bool CreatureGroup::CanLeaderStartMoving() const
{
    for (auto itr = m_members.begin(); itr != m_members.end(); ++itr)
    {
        if (itr->first != m_leader && itr->first->IsAlive())
        {
            if (itr->first->IsEngaged() || itr->first->IsReturningHome())
                return false;
        }
    }
>>>>>>> 28d470c5

    return true;
}<|MERGE_RESOLUTION|>--- conflicted
+++ resolved
@@ -16,48 +16,28 @@
  */
 
 #include "CreatureGroups.h"
-<<<<<<< HEAD
-#include "Containers.h"
-=======
->>>>>>> 28d470c5
 #include "Creature.h"
 #include "CreatureAI.h"
 #include "DatabaseEnv.h"
 #include "Log.h"
 #include "Map.h"
 #include "MotionMaster.h"
-<<<<<<< HEAD
-#include "MovementGenerator.h"
-=======
->>>>>>> 28d470c5
 #include "ObjectMgr.h"
 
 #define MAX_DESYNC 5.0f
 
-FormationMgr::FormationMgr()
-{
-}
-
 FormationMgr::~FormationMgr()
 {
+    for (CreatureGroupInfoType::iterator itr = CreatureGroupMap.begin(); itr != CreatureGroupMap.end(); ++itr)
+        delete itr->second;
 }
 
 FormationMgr* FormationMgr::instance()
-<<<<<<< HEAD
 {
     static FormationMgr instance;
     return &instance;
 }
 
-void FormationMgr::AddCreatureToGroup(ObjectGuid::LowType leaderSpawnId, Creature* creature)
-{
-    Map* map = creature->GetMap();
-=======
-{
-    static FormationMgr instance;
-    return &instance;
-}
-
 void FormationMgr::AddCreatureToGroup(ObjectGuid::LowType leaderGuid, Creature* creature)
 {
     Map* map = creature->FindMap();
@@ -65,67 +45,36 @@
         return;
 
     CreatureGroupHolderType::iterator itr = map->CreatureGroupHolder.find(leaderGuid);
->>>>>>> 28d470c5
-
-    auto itr = map->CreatureGroupHolder.find(leaderSpawnId);
+
+    //Add member to an existing group
     if (itr != map->CreatureGroupHolder.end())
     {
-<<<<<<< HEAD
-        //Add member to an existing group
-        TC_LOG_DEBUG("entities.unit", "Group found: %u, inserting creature %s, Group InstanceID %u", leaderSpawnId, creature->GetGUID().ToString().c_str(), creature->GetInstanceId());
-
-        // With dynamic spawn the creature may have just respawned
-        // we need to find previous instance of creature and delete it from the formation, as it'll be invalidated
-        auto bounds = Trinity::Containers::MapEqualRange(map->GetCreatureBySpawnIdStore(), creature->GetSpawnId());
-        for (auto const& pair : bounds)
-        {
-            Creature* other = pair.second;
-            if (other == creature)
-                continue;
-
-            if (itr->second->HasMember(other))
-                itr->second->RemoveMember(other);
-        }
-=======
         TC_LOG_DEBUG("entities.unit", "Group found: " UI64FMTD ", inserting %s, Group InstanceID %u", leaderGuid, creature->GetGUID().ToString().c_str(), creature->GetInstanceId());
         itr->second->AddMember(creature);
->>>>>>> 28d470c5
-    }
+    }
+    //Create new group
     else
     {
-<<<<<<< HEAD
-        //Create new group
-        TC_LOG_DEBUG("entities.unit", "Group not found: %u. Creating new group.", leaderSpawnId);
-        CreatureGroup* group = new CreatureGroup(leaderSpawnId);
-        std::tie(itr, std::ignore) = map->CreatureGroupHolder.emplace(leaderSpawnId, group);
-=======
         TC_LOG_DEBUG("entities.unit", "Group not found: " UI64FMTD ". Creating new group.", leaderGuid);
         CreatureGroup* group = new CreatureGroup(leaderGuid);
         map->CreatureGroupHolder[leaderGuid] = group;
         group->AddMember(creature);
->>>>>>> 28d470c5
-    }
-
-    itr->second->AddMember(creature);
+    }
 }
 
 void FormationMgr::RemoveCreatureFromGroup(CreatureGroup* group, Creature* member)
 {
-<<<<<<< HEAD
-    TC_LOG_DEBUG("entities.unit", "Deleting member pointer to GUID: %u from group %u", group->GetLeaderSpawnId(), member->GetSpawnId());
-=======
     TC_LOG_DEBUG("entities.unit", "Deleting member pointer to GUID: " UI64FMTD " from group " UI64FMTD, group->GetId(), member->GetSpawnId());
->>>>>>> 28d470c5
     group->RemoveMember(member);
 
-    if (group->IsEmpty())
-    {
-        Map* map = member->GetMap();
+    if (group->isEmpty())
+    {
+        Map* map = member->FindMap();
+        if (!map)
+            return;
 
         TC_LOG_DEBUG("entities.unit", "Deleting group with InstanceID %u", member->GetInstanceId());
-        auto itr = map->CreatureGroupHolder.find(group->GetLeaderSpawnId());
-        ASSERT(itr != map->CreatureGroupHolder.end(), "Not registered group %u in map %u", group->GetLeaderSpawnId(), map->GetId());
-        map->CreatureGroupHolder.erase(itr);
+        map->CreatureGroupHolder.erase(group->GetId());
         delete group;
     }
 }
@@ -133,142 +82,74 @@
 void FormationMgr::LoadCreatureFormations()
 {
     uint32 oldMSTime = getMSTime();
+
+    for (CreatureGroupInfoType::iterator itr = CreatureGroupMap.begin(); itr != CreatureGroupMap.end(); ++itr) // for reload case
+        delete itr->second;
+    CreatureGroupMap.clear();
 
     //Get group data
     QueryResult result = WorldDatabase.Query("SELECT leaderGUID, memberGUID, dist, angle, groupAI, point_1, point_2 FROM creature_formations ORDER BY leaderGUID");
+
     if (!result)
     {
-        TC_LOG_INFO("server.loading", ">>  Loaded 0 creatures in formations. DB table `creature_formations` is empty!");
+        TC_LOG_ERROR("server.loading", ">>  Loaded 0 creatures in formations. DB table `creature_formations` is empty!");
         return;
     }
 
     uint32 count = 0;
-    std::unordered_set<ObjectGuid::LowType> leaderSpawnIds;
+    Field* fields;
+    FormationInfo* group_member;
+
     do
     {
-        Field* fields = result->Fetch();
+        fields = result->Fetch();
 
         //Load group member data
-<<<<<<< HEAD
-        FormationInfo member;
-        member.LeaderSpawnId              = fields[0].GetUInt32();
-        ObjectGuid::LowType memberSpawnId = fields[1].GetUInt32();
-        member.FollowDist                 = 0.f;
-        member.FollowAngle                = 0.f;
-
-=======
         group_member                        = new FormationInfo();
         group_member->leaderGUID            = fields[0].GetUInt64();
         ObjectGuid::LowType memberGUID      = fields[1].GetUInt64();
         group_member->groupAI               = fields[4].GetUInt32();
         group_member->point_1               = fields[5].GetUInt16();
         group_member->point_2               = fields[6].GetUInt16();
->>>>>>> 28d470c5
         //If creature is group leader we may skip loading of dist/angle
-        if (member.LeaderSpawnId != memberSpawnId)
-        {
-            member.FollowDist             = fields[2].GetFloat();
-            member.FollowAngle            = fields[3].GetFloat() * float(M_PI) / 180.0f;
-        }
-
-        member.GroupAI                    = fields[4].GetUInt32();
-        for (uint8 i = 0; i < 2; ++i)
-            member.LeaderWaypointIDs[i]   = fields[5 + i].GetUInt16();
+        if (group_member->leaderGUID != memberGUID)
+        {
+            group_member->follow_dist       = fields[2].GetFloat();
+            group_member->follow_angle      = fields[3].GetFloat() * float(M_PI) / 180;
+        }
+        else
+        {
+            group_member->follow_dist       = 0;
+            group_member->follow_angle      = 0;
+        }
 
         // check data correctness
         {
-            if (!sObjectMgr->GetCreatureData(member.LeaderSpawnId))
+            if (!sObjectMgr->GetCreatureData(group_member->leaderGUID))
             {
-<<<<<<< HEAD
-                TC_LOG_ERROR("sql.sql", "creature_formations table leader guid %u incorrect (not exist)", member.LeaderSpawnId);
-=======
                 TC_LOG_ERROR("sql.sql", "creature_formations table leader guid " UI64FMTD " incorrect (not exist)", group_member->leaderGUID);
                 delete group_member;
->>>>>>> 28d470c5
                 continue;
             }
 
-            if (!sObjectMgr->GetCreatureData(memberSpawnId))
+            if (!sObjectMgr->GetCreatureData(memberGUID))
             {
-<<<<<<< HEAD
-                TC_LOG_ERROR("sql.sql", "creature_formations table member guid %u incorrect (not exist)", memberSpawnId);
-=======
                 TC_LOG_ERROR("sql.sql", "creature_formations table member guid " UI64FMTD " incorrect (not exist)", memberGUID);
                 delete group_member;
->>>>>>> 28d470c5
                 continue;
             }
-
-            leaderSpawnIds.insert(member.LeaderSpawnId);
-        }
-
-        _creatureGroupMap.emplace(memberSpawnId, std::move(member));
+        }
+
+        CreatureGroupMap[memberGUID] = group_member;
         ++count;
-    } while (result->NextRow());
-
-    for (ObjectGuid::LowType leaderSpawnId : leaderSpawnIds)
-    {
-        if (!_creatureGroupMap.count(leaderSpawnId))
-        {
-            TC_LOG_ERROR("sql.sql", "creature_formation contains leader spawn %u which is not included on its formation, removing", leaderSpawnId);
-            for (auto itr = _creatureGroupMap.begin(); itr != _creatureGroupMap.end();)
-            {
-                if (itr->second.LeaderSpawnId == leaderSpawnId)
-                {
-                    itr = _creatureGroupMap.erase(itr);
-                    continue;
-                }
-
-                ++itr;
-            }
-        }
-    }
+    }
+    while (result->NextRow());
 
     TC_LOG_INFO("server.loading", ">> Loaded %u creatures in formations in %u ms", count, GetMSTimeDiffToNow(oldMSTime));
 }
 
-FormationInfo* FormationMgr::GetFormationInfo(ObjectGuid::LowType spawnId)
-{
-    return Trinity::Containers::MapGetValuePtr(_creatureGroupMap, spawnId);
-}
-
-void FormationMgr::AddFormationMember(ObjectGuid::LowType spawnId, float followAng, float followDist, ObjectGuid::LowType leaderSpawnId, uint32 groupAI)
-{
-    FormationInfo member;
-    member.LeaderSpawnId = leaderSpawnId;
-    member.FollowDist    = followDist;
-    member.FollowAngle   = followAng;
-    member.GroupAI       = groupAI;
-    for (uint8 i = 0; i < 2; ++i)
-        member.LeaderWaypointIDs[i] = 0;
-
-    _creatureGroupMap.emplace(spawnId, std::move(member));
-}
-
-CreatureGroup::CreatureGroup(ObjectGuid::LowType leaderSpawnId) : _leader(nullptr), _members(), _leaderSpawnId(leaderSpawnId), _formed(false), _engaging(false)
-{
-}
-
-CreatureGroup::~CreatureGroup()
-{
-}
-
 void CreatureGroup::AddMember(Creature* member)
 {
-<<<<<<< HEAD
-    TC_LOG_DEBUG("entities.unit", "CreatureGroup::AddMember: Adding unit %s.", member->GetGUID().ToString().c_str());
-
-    //Check if it is a leader
-    if (member->GetSpawnId() == _leaderSpawnId)
-    {
-        TC_LOG_DEBUG("entities.unit", "Unit %s is formation leader. Adding group.", member->GetGUID().ToString().c_str());
-        _leader = member;
-    }
-
-    // formation must be registered at this point
-    FormationInfo* formationInfo = ASSERT_NOTNULL(sFormationMgr->GetFormationInfo(member->GetSpawnId()));
-    _members.emplace(member, formationInfo);
-=======
     TC_LOG_DEBUG("entities.unit", "CreatureGroup::AddMember: Adding %s.", member->GetGUID().ToString().c_str());
 
     //Check if it is a leader
@@ -279,36 +160,20 @@
     }
 
     m_members[member] = sFormationMgr->CreatureGroupMap.find(member->GetSpawnId())->second;
->>>>>>> 28d470c5
     member->SetFormation(this);
 }
 
 void CreatureGroup::RemoveMember(Creature* member)
 {
-<<<<<<< HEAD
-    if (_leader == member)
-        _leader = nullptr;
-
-    _members.erase(member);
-=======
     if (m_leader == member)
         m_leader = nullptr;
 
     m_members.erase(member);
->>>>>>> 28d470c5
     member->SetFormation(nullptr);
 }
 
 void CreatureGroup::MemberEngagingTarget(Creature* member, Unit* target)
 {
-<<<<<<< HEAD
-    // used to prevent recursive calls
-    if (_engaging)
-        return;
-
-    uint8 groupAI = ASSERT_NOTNULL(sFormationMgr->GetFormationInfo(member->GetSpawnId()))->GroupAI;
-    if (!groupAI)
-=======
     uint8 groupAI = sFormationMgr->CreatureGroupMap[member->GetSpawnId()]->groupAI;
     if (!groupAI)
         return;
@@ -319,101 +184,46 @@
             return;
     }
     else if (!(groupAI & FLAG_LEADER_ASSISTS_MEMBER))
->>>>>>> 28d470c5
-        return;
-
-    if (member == _leader)
-    {
-<<<<<<< HEAD
-        if (!(groupAI & FLAG_MEMBERS_ASSIST_LEADER))
-            return;
-    }
-    else if (!(groupAI & FLAG_LEADER_ASSISTS_MEMBER))
-        return;
-
-    _engaging = true;
-
-    for (auto const& pair : _members)
-    {
-        Creature* other = pair.first;
-=======
+        return;
+
+    for (CreatureGroupMemberType::iterator itr = m_members.begin(); itr != m_members.end(); ++itr)
+    {
         Creature* other = itr->first;
         // Skip self
->>>>>>> 28d470c5
         if (other == member)
             continue;
 
         if (!other->IsAlive())
             continue;
 
-<<<<<<< HEAD
-        if (((other != _leader && (groupAI & FLAG_MEMBERS_ASSIST_LEADER)) || (other == _leader && (groupAI & FLAG_LEADER_ASSISTS_MEMBER))) && other->IsValidAttackTarget(target))
-=======
         if (((other != m_leader && (groupAI & FLAG_MEMBERS_ASSIST_LEADER)) || (other == m_leader && (groupAI & FLAG_LEADER_ASSISTS_MEMBER))) && other->IsValidAttackTarget(target))
->>>>>>> 28d470c5
             other->EngageWithTarget(target);
     }
-
-    _engaging = false;
 }
 
 void CreatureGroup::FormationReset(bool dismiss)
 {
-    for (auto const& pair : _members)
-    {
-        if (pair.first != _leader && pair.first->IsAlive())
+    for (CreatureGroupMemberType::iterator itr = m_members.begin(); itr != m_members.end(); ++itr)
+    {
+        if (itr->first != m_leader && itr->first->IsAlive())
         {
             if (dismiss)
-                pair.first->GetMotionMaster()->Initialize();
+                itr->first->GetMotionMaster()->Initialize();
             else
-<<<<<<< HEAD
-                pair.first->GetMotionMaster()->MoveIdle();
-            TC_LOG_DEBUG("entities.unit", "CreatureGroup::FormationReset: Set %s movement for member %s", dismiss ? "default" : "idle", pair.first->GetGUID().ToString().c_str());
-=======
                 itr->first->GetMotionMaster()->MoveIdle();
             TC_LOG_DEBUG("entities.unit", "Set %s movement for member %s", dismiss ? "default" : "idle", itr->first->GetGUID().ToString().c_str());
->>>>>>> 28d470c5
-        }
-    }
-
-    _formed = !dismiss;
-}
-
-<<<<<<< HEAD
-void CreatureGroup::LeaderStartedMoving()
-=======
+        }
+    }
+    m_Formed = !dismiss;
+}
+
 void CreatureGroup::LeaderMoveTo(Position const& destination, uint32 id /*= 0*/, uint32 moveType /*= 0*/, bool orientation /*= false*/)
->>>>>>> 28d470c5
-{
-    if (!_leader)
-        return;
-
-<<<<<<< HEAD
-    for (auto const& pair : _members)
-    {
-        Creature* member = pair.first;
-        if (member == _leader || !member->IsAlive() || member->IsEngaged() || !(pair.second->GroupAI & FLAG_IDLE_IN_FORMATION))
-            continue;
-
-        float angle = pair.second->FollowAngle + float(M_PI); // for some reason, someone thought it was a great idea to invert relativ angles...
-        float dist = pair.second->FollowDist;
-
-        if (!member->HasUnitState(UNIT_STATE_FOLLOW_FORMATION))
-            member->GetMotionMaster()->MoveFormation(_leader, dist, angle, pair.second->LeaderWaypointIDs[0], pair.second->LeaderWaypointIDs[1]);
-    }
-}
-
-bool CreatureGroup::CanLeaderStartMoving() const
-{
-    for (std::unordered_map<Creature*, FormationInfo*>::value_type const& pair : _members)
-    {
-        if (pair.first != _leader && pair.first->IsAlive())
-        {
-            if (pair.first->IsEngaged() || pair.first->IsReturningHome())
-                return false;
-        }
-    }
-=======
+{
+    //! To do: This should probably get its own movement generator or use WaypointMovementGenerator.
+    //! If the leader's path is known, member's path can be plotted as well using formation offsets.
+    if (!m_leader)
+        return;
+
     float x = destination.GetPositionX(), y = destination.GetPositionY(), z = destination.GetPositionZ();
 
     float pathangle = std::atan2(m_leader->GetPositionY() - y, m_leader->GetPositionX() - x);
@@ -458,7 +268,6 @@
                 return false;
         }
     }
->>>>>>> 28d470c5
 
     return true;
 }