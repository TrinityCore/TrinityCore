--- conflicted
+++ resolved
@@ -500,11 +500,7 @@
                      posX(0.0f), posY(0.0f), posZ(0.0f), orientation(0.0f), spawntimesecs(0),
                      spawndist(0.0f), currentwaypoint(0), curhealth(0), curmana(0), movementType(0),
                      spawnMask(0), npcflag(0), unit_flags(0), unit_flags2(0), unit_flags3(0), dynamicflags(0),
-<<<<<<< HEAD
-                     phaseid(0), phaseGroup(0), ScriptId(0), dbData(true), size(0.0f) { }
-=======
                      phaseId(0), phaseGroup(0), ScriptId(0), dbData(true) { }
->>>>>>> a16d3209
     uint32 id;                                              // entry in creature_template
     uint16 mapid;
     uint32 displayid;
@@ -529,7 +525,7 @@
     uint32 phaseGroup;
     uint32 ScriptId;
     bool dbData;
-    float size;
+    float size = 0.0f;
 };
 
 struct CreatureModelInfo
