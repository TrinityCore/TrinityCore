/*
 * Copyright (C) 2008-2017 TrinityCore <http://www.trinitycore.org/>
 *
 * This program is free software; you can redistribute it and/or modify it
 * under the terms of the GNU General Public License as published by the
 * Free Software Foundation; either version 2 of the License, or (at your
 * option) any later version.
 *
 * This program is distributed in the hope that it will be useful, but WITHOUT
 * ANY WARRANTY; without even the implied warranty of MERCHANTABILITY or
 * FITNESS FOR A PARTICULAR PURPOSE. See the GNU General Public License for
 * more details.
 *
 * You should have received a copy of the GNU General Public License along
 * with this program. If not, see <http://www.gnu.org/licenses/>.
 */

#ifndef CreatureData_h__
#define CreatureData_h__

#include "DBCEnums.h"
#include "SharedDefines.h"
#include "SpawnData.h"
#include "UnitDefines.h"
#include "WorldPacket.h"
#include <string>
#include <unordered_map>
#include <vector>
#include <cmath>

struct ItemTemplate;

enum CreatureFlagsExtra : uint32
{
    CREATURE_FLAG_EXTRA_INSTANCE_BIND        = 0x00000001,       // creature kill bind instance with killer and killer's group
    CREATURE_FLAG_EXTRA_CIVILIAN             = 0x00000002,       // not aggro (ignore faction/reputation hostility)
    CREATURE_FLAG_EXTRA_NO_PARRY             = 0x00000004,       // creature can't parry
    CREATURE_FLAG_EXTRA_NO_PARRY_HASTEN      = 0x00000008,       // creature can't counter-attack at parry
    CREATURE_FLAG_EXTRA_NO_BLOCK             = 0x00000010,       // creature can't block
    CREATURE_FLAG_EXTRA_NO_CRUSH             = 0x00000020,       // creature can't do crush attacks
    CREATURE_FLAG_EXTRA_NO_XP_AT_KILL        = 0x00000040,       // creature kill not provide XP
    CREATURE_FLAG_EXTRA_TRIGGER              = 0x00000080,       // trigger creature
    CREATURE_FLAG_EXTRA_NO_TAUNT             = 0x00000100,       // creature is immune to taunt auras and effect attack me
    CREATURE_FLAG_EXTRA_NO_MOVE_FLAGS_UPDATE = 0x00000200,       // creature won't update movement flags
    CREATURE_FLAG_EXTRA_GHOST_VISIBILITY     = 0x00000400,       // creature will be only visible for dead players
    CREATURE_FLAG_EXTRA_USE_OFFHAND_ATTACK   = 0x00000800,       // creature will use offhand attacks
    CREATURE_FLAG_EXTRA_UNUSED_12            = 0x00001000,
    CREATURE_FLAG_EXTRA_UNUSED_13            = 0x00002000,
    CREATURE_FLAG_EXTRA_WORLDEVENT           = 0x00004000,       // custom flag for world event creatures (left room for merging)
    CREATURE_FLAG_EXTRA_GUARD                = 0x00008000,       // Creature is guard
    CREATURE_FLAG_EXTRA_UNUSED_16            = 0x00010000,
    CREATURE_FLAG_EXTRA_NO_CRIT              = 0x00020000,       // creature can't do critical strikes
    CREATURE_FLAG_EXTRA_NO_SKILLGAIN         = 0x00040000,       // creature won't increase weapon skills
    CREATURE_FLAG_EXTRA_TAUNT_DIMINISH       = 0x00080000,       // Taunt is a subject to diminishing returns on this creautre
    CREATURE_FLAG_EXTRA_ALL_DIMINISH         = 0x00100000,       // creature is subject to all diminishing returns as player are
    CREATURE_FLAG_EXTRA_NO_PLAYER_DAMAGE_REQ = 0x00200000,       // creature does not need to take player damage for kill credit
    CREATURE_FLAG_EXTRA_UNUSED_22            = 0x00400000,
    CREATURE_FLAG_EXTRA_UNUSED_23            = 0x00800000,
    CREATURE_FLAG_EXTRA_UNUSED_24            = 0x01000000,
    CREATURE_FLAG_EXTRA_UNUSED_25            = 0x02000000,
    CREATURE_FLAG_EXTRA_UNUSED_27            = 0x08000000,
	CREATURE_FLAG_EXTRA_NPCBOT				 = 0x04000000,       // custom flag for NPCBots (not confirmed safe, was unused_26)
    CREATURE_FLAG_EXTRA_DUNGEON_BOSS         = 0x10000000,       // creature is a dungeon boss (SET DYNAMICALLY, DO NOT ADD IN DB)
    CREATURE_FLAG_EXTRA_IGNORE_PATHFINDING   = 0x20000000,       // creature ignore pathfinding
    CREATURE_FLAG_EXTRA_IMMUNITY_KNOCKBACK   = 0x40000000,       // creature is immune to knockback effects
    CREATURE_FLAG_EXTRA_UNUSED_31            = 0x80000000,

    // Masks
<<<<<<< HEAD
    CREATURE_FLAG_EXTRA_UNUSED               = (CREATURE_FLAG_EXTRA_UNUSED_11 | CREATURE_FLAG_EXTRA_UNUSED_12 | CREATURE_FLAG_EXTRA_UNUSED_13 |
                                                CREATURE_FLAG_EXTRA_UNUSED_16 | CREATURE_FLAG_EXTRA_UNUSED_22 | CREATURE_FLAG_EXTRA_UNUSED_23 |
                                                CREATURE_FLAG_EXTRA_UNUSED_24 | CREATURE_FLAG_EXTRA_UNUSED_25 | 
                                                CREATURE_FLAG_EXTRA_UNUSED_27 | CREATURE_FLAG_EXTRA_UNUSED_31),
=======
    CREATURE_FLAG_EXTRA_UNUSED               = (CREATURE_FLAG_EXTRA_UNUSED_12 | CREATURE_FLAG_EXTRA_UNUSED_13 | CREATURE_FLAG_EXTRA_UNUSED_16 |
                                                CREATURE_FLAG_EXTRA_UNUSED_22 | CREATURE_FLAG_EXTRA_UNUSED_23 | CREATURE_FLAG_EXTRA_UNUSED_24 |
                                                CREATURE_FLAG_EXTRA_UNUSED_25 | CREATURE_FLAG_EXTRA_UNUSED_26 | CREATURE_FLAG_EXTRA_UNUSED_27 |
                                                CREATURE_FLAG_EXTRA_UNUSED_31),
>>>>>>> 3722a96f

    CREATURE_FLAG_EXTRA_DB_ALLOWED           = (0xFFFFFFFF & ~(CREATURE_FLAG_EXTRA_UNUSED | CREATURE_FLAG_EXTRA_DUNGEON_BOSS))
};

static const uint32 CREATURE_REGEN_INTERVAL = 2 * IN_MILLISECONDS;
static const uint32 PET_FOCUS_REGEN_INTERVAL = 4 * IN_MILLISECONDS;
static const uint32 CREATURE_NOPATH_EVADE_TIME = 5 * IN_MILLISECONDS;

static const uint8 MAX_KILL_CREDIT = 2;
static const uint32 MAX_CREATURE_MODELS = 4;
static const uint32 MAX_CREATURE_QUEST_ITEMS = 6;
static const uint32 MAX_CREATURE_SPELLS = 8;

// from `creature_template` table
struct TC_GAME_API CreatureTemplate
{
    uint32  Entry;
    uint32  DifficultyEntry[MAX_DIFFICULTY - 1];
    uint32  KillCredit[MAX_KILL_CREDIT];
    uint32  Modelid1;
    uint32  Modelid2;
    uint32  Modelid3;
    uint32  Modelid4;
    std::string  Name;
    std::string  Title;
    std::string  IconName;
    uint32  GossipMenuId;
    uint8   minlevel;
    uint8   maxlevel;
    uint32  expansion;
    uint32  faction;
    uint32  npcflag;
    float   speed_walk;
    float   speed_run;
    float   scale;
    uint32  rank;
    uint32  dmgschool;
    uint32  BaseAttackTime;
    uint32  RangeAttackTime;
    float   BaseVariance;
    float   RangeVariance;
    uint32  unit_class;                                     // enum Classes. Note only 4 classes are known for creatures.
    uint32  unit_flags;                                     // enum UnitFlags mask values
    uint32  unit_flags2;                                    // enum UnitFlags2 mask values
    uint32  dynamicflags;
    CreatureFamily  family;                                 // enum CreatureFamily values (optional)
    uint32  trainer_type;
    uint32  trainer_spell;
    uint32  trainer_class;
    uint32  trainer_race;
    uint32  type;                                           // enum CreatureType values
    uint32  type_flags;                                     // enum CreatureTypeFlags mask values
    uint32  lootid;
    uint32  pickpocketLootId;
    uint32  SkinLootId;
    int32   resistance[MAX_SPELL_SCHOOL];
    uint32  spells[MAX_CREATURE_SPELLS];
    uint32  PetSpellDataId;
    uint32  VehicleId;
    uint32  mingold;
    uint32  maxgold;
    std::string AIName;
    uint32  MovementType;
    uint32  InhabitType;
    float   HoverHeight;
    float   ModHealth;
    float   ModMana;
    float   ModArmor;
    float   ModDamage;
    float   ModExperience;
    bool    RacialLeader;
    uint32  movementId;
    bool    RegenHealth;
    uint32  MechanicImmuneMask;
    uint32  flags_extra;
    uint32  ScriptID;
    WorldPacket QueryData[TOTAL_LOCALES];
    uint32  GetRandomValidModelId() const;
    uint32  GetFirstValidModelId() const;
    uint32  GetFirstInvisibleModel() const;
    uint32  GetFirstVisibleModel() const;

    // helpers
    SkillType GetRequiredLootSkill() const
    {
        if (type_flags & CREATURE_TYPE_FLAG_HERB_SKINNING_SKILL)
            return SKILL_HERBALISM;
        else if (type_flags & CREATURE_TYPE_FLAG_MINING_SKINNING_SKILL)
            return SKILL_MINING;
        else if (type_flags & CREATURE_TYPE_FLAG_ENGINEERING_SKINNING_SKILL)
            return SKILL_ENGINEERING;
        else
            return SKILL_SKINNING;                          // normal case
    }

    bool IsExotic() const
    {
        return (type_flags & CREATURE_TYPE_FLAG_EXOTIC_PET) != 0;
    }

    bool IsTameable(bool canTameExotic) const
    {
        if (type != CREATURE_TYPE_BEAST || family == CREATURE_FAMILY_NONE || (type_flags & CREATURE_TYPE_FLAG_TAMEABLE_PET) == 0)
            return false;

        // if can tame exotic then can tame any tameable
        return canTameExotic || !IsExotic();
    }

    void InitializeQueryData();
    WorldPacket BuildQueryData(LocaleConstant loc) const;
};

#pragma pack(push, 1)

// Defines base stats for creatures (used to calculate HP/mana/armor/attackpower/rangedattackpower/all damage).
struct TC_GAME_API CreatureBaseStats
{
    uint32 BaseHealth[MAX_EXPANSIONS];
    uint32 BaseMana;
    uint32 BaseArmor;
    uint32 AttackPower;
    uint32 RangedAttackPower;
    float BaseDamage[MAX_EXPANSIONS];

    // Helpers

    uint32 GenerateHealth(CreatureTemplate const* info) const
    {
        return uint32(ceil(BaseHealth[info->expansion] * info->ModHealth));
    }

    uint32 GenerateMana(CreatureTemplate const* info) const
    {
        // Mana can be 0.
        if (!BaseMana)
            return 0;

        return uint32(ceil(BaseMana * info->ModMana));
    }

    uint32 GenerateArmor(CreatureTemplate const* info) const
    {
        return uint32(ceil(BaseArmor * info->ModArmor));
    }

    float GenerateBaseDamage(CreatureTemplate const* info) const
    {
        return BaseDamage[info->expansion];
    }

    static CreatureBaseStats const* GetBaseStats(uint8 level, uint8 unitClass);
};

struct CreatureLocale
{
    std::vector<std::string> Name;
    std::vector<std::string> Title;
};

struct EquipmentInfo
{
    uint32  ItemEntry[MAX_EQUIPMENT_ITEMS];
};

// from `creature` table
struct CreatureData : public SpawnData
{
    CreatureData() : SpawnData(SPAWN_TYPE_CREATURE) { }
    uint32 displayid = 0;
    int8 equipmentId = 0;
    float spawndist = 0.0f;
    uint32 currentwaypoint = 0;
    uint32 curhealth = 0;
    uint32 curmana = 0;
    uint8 movementType = 0;
    uint32 npcflag = 0;
    uint32 unit_flags = 0;
    uint32 dynamicflags = 0;
};

struct CreatureModelInfo
{
    float bounding_radius;
    float combat_reach;
    uint8 gender;
    uint32 modelid_other_gender;
    bool is_trigger;
};

enum InhabitTypeValues
{
    INHABIT_GROUND = 1,
    INHABIT_WATER  = 2,
    INHABIT_AIR    = 4,
    INHABIT_ROOT   = 8,
    INHABIT_ANYWHERE = INHABIT_GROUND | INHABIT_WATER | INHABIT_AIR | INHABIT_ROOT
};

#pragma pack(pop)

// `creature_addon` table
struct CreatureAddon
{
    uint32 path_id;
    uint32 mount;
    uint32 bytes1;
    uint32 bytes2;
    uint32 emote;
    std::vector<uint32> auras;
};

// Vendors
struct VendorItem
{
    VendorItem(uint32 _item, int32 _maxcount, uint32 _incrtime, uint32 _ExtendedCost)
        : item(_item), maxcount(_maxcount), incrtime(_incrtime), ExtendedCost(_ExtendedCost) { }

    uint32 item;
    uint32 maxcount;                                        // 0 for infinity item amount
    uint32 incrtime;                                        // time for restore items amount if maxcount != 0
    uint32 ExtendedCost;

    //helpers
    bool IsGoldRequired(ItemTemplate const* pProto) const;
};

struct VendorItemData
{
    std::vector<VendorItem> m_items;

    VendorItem const* GetItem(uint32 slot) const
    {
        if (slot >= m_items.size())
            return nullptr;

        return &m_items[slot];
    }
    bool Empty() const { return m_items.empty(); }
    uint8 GetItemCount() const { return m_items.size(); }
    void AddItem(uint32 item, int32 maxcount, uint32 ptime, uint32 ExtendedCost)
    {
        m_items.emplace_back(item, maxcount, ptime, ExtendedCost);
    }
    bool RemoveItem(uint32 item_id);
    VendorItem const* FindItemCostPair(uint32 item_id, uint32 extendedCost) const;
    void Clear()
    {
        m_items.clear();
    }
};

struct TrainerSpell
{
    TrainerSpell() : SpellID(0), MoneyCost(0), ReqSkillLine(0), ReqSkillRank(0), ReqLevel(0)
    {
        for (uint8 i = 0; i < MAX_SPELL_EFFECTS; ++i)
            ReqAbility[i] = 0;
    }

    uint32 SpellID;
    uint32 MoneyCost;
    uint32 ReqSkillLine;
    uint32 ReqSkillRank;
    uint32 ReqLevel;
    uint32 ReqAbility[3];

    // helpers
    bool IsCastable() const { return ReqAbility[0] != SpellID; }
};

typedef std::unordered_map<uint32 /*spellid*/, TrainerSpell> TrainerSpellMap;

struct TC_GAME_API TrainerSpellData
{
    TrainerSpellData() : trainerType(0) { }
    ~TrainerSpellData() { spellList.clear(); }

    TrainerSpellMap spellList;
    uint32 trainerType;                                     // trainer type based at trainer spells, can be different from creature_template value.
                                                            // req. for correct show non-prof. trainers like weaponmaster, allowed values 0 and 2.
    TrainerSpell const* Find(uint32 spell_id) const;
};

#endif // CreatureData_h__<|MERGE_RESOLUTION|>--- conflicted
+++ resolved
@@ -66,17 +66,10 @@
     CREATURE_FLAG_EXTRA_UNUSED_31            = 0x80000000,
 
     // Masks
-<<<<<<< HEAD
-    CREATURE_FLAG_EXTRA_UNUSED               = (CREATURE_FLAG_EXTRA_UNUSED_11 | CREATURE_FLAG_EXTRA_UNUSED_12 | CREATURE_FLAG_EXTRA_UNUSED_13 |
-                                                CREATURE_FLAG_EXTRA_UNUSED_16 | CREATURE_FLAG_EXTRA_UNUSED_22 | CREATURE_FLAG_EXTRA_UNUSED_23 |
-                                                CREATURE_FLAG_EXTRA_UNUSED_24 | CREATURE_FLAG_EXTRA_UNUSED_25 | 
-                                                CREATURE_FLAG_EXTRA_UNUSED_27 | CREATURE_FLAG_EXTRA_UNUSED_31),
-=======
     CREATURE_FLAG_EXTRA_UNUSED               = (CREATURE_FLAG_EXTRA_UNUSED_12 | CREATURE_FLAG_EXTRA_UNUSED_13 | CREATURE_FLAG_EXTRA_UNUSED_16 |
                                                 CREATURE_FLAG_EXTRA_UNUSED_22 | CREATURE_FLAG_EXTRA_UNUSED_23 | CREATURE_FLAG_EXTRA_UNUSED_24 |
                                                 CREATURE_FLAG_EXTRA_UNUSED_25 | CREATURE_FLAG_EXTRA_UNUSED_26 | CREATURE_FLAG_EXTRA_UNUSED_27 |
                                                 CREATURE_FLAG_EXTRA_UNUSED_31),
->>>>>>> 3722a96f
 
     CREATURE_FLAG_EXTRA_DB_ALLOWED           = (0xFFFFFFFF & ~(CREATURE_FLAG_EXTRA_UNUSED | CREATURE_FLAG_EXTRA_DUNGEON_BOSS))
 };
