--- conflicted
+++ resolved
@@ -530,24 +530,11 @@
     uint32 curmana = 0;
     uint8 movementType = 0;
     uint64 npcflag;
-<<<<<<< HEAD
-    uint32 unit_flags;                                      // enum UnitFlags mask values
-    uint32 unit_flags2;                                     // enum UnitFlags2 mask values
-    uint32 unit_flags3;                                     // enum UnitFlags3 mask values
-    uint32 dynamicflags;
-    uint8 phaseUseFlags;
-    uint32 phaseId;
-    uint32 phaseGroup;
-    int32 terrainSwapMap;
-    uint32 ScriptId;
-    bool dbData;
-    float size = 0.0f;
-=======
     uint32 unit_flags = 0;                                  // enum UnitFlags mask values
     uint32 unit_flags2 = 0;                                 // enum UnitFlags2 mask values
     uint32 unit_flags3 = 0;                                 // enum UnitFlags3 mask values
     uint32 dynamicflags = 0;
->>>>>>> fe938b99
+    float size = 0.0f;
 };
 
 struct CreatureModelInfo
