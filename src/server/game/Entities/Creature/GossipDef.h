/*
 * Copyright (C) 2008-2018 TrinityCore <https://www.trinitycore.org/>
 * Copyright (C) 2005-2009 MaNGOS <http://getmangos.com/>
 *
 * This program is free software; you can redistribute it and/or modify it
 * under the terms of the GNU General Public License as published by the
 * Free Software Foundation; either version 2 of the License, or (at your
 * option) any later version.
 *
 * This program is distributed in the hope that it will be useful, but WITHOUT
 * ANY WARRANTY; without even the implied warranty of MERCHANTABILITY or
 * FITNESS FOR A PARTICULAR PURPOSE. See the GNU General Public License for
 * more details.
 *
 * You should have received a copy of the GNU General Public License along
 * with this program. If not, see <http://www.gnu.org/licenses/>.
 */

#ifndef TRINITYCORE_GOSSIP_H
#define TRINITYCORE_GOSSIP_H

#include "Common.h"
#include "ObjectGuid.h"
#include "NPCHandler.h"
#include <map>

class Quest;
class WorldSession;

#define GOSSIP_MAX_MENU_ITEMS               32
#define DEFAULT_GOSSIP_MESSAGE              0xffffff

enum Gossip_Option
{
    GOSSIP_OPTION_NONE              = 0,                    //UNIT_NPC_FLAG_NONE                (0)
    GOSSIP_OPTION_GOSSIP            = 1,                    //UNIT_NPC_FLAG_GOSSIP              (1)
    GOSSIP_OPTION_QUESTGIVER        = 2,                    //UNIT_NPC_FLAG_QUESTGIVER          (2)
    GOSSIP_OPTION_VENDOR            = 3,                    //UNIT_NPC_FLAG_VENDOR              (128)
    GOSSIP_OPTION_TAXIVENDOR        = 4,                    //UNIT_NPC_FLAG_TAXIVENDOR          (8192)
    GOSSIP_OPTION_TRAINER           = 5,                    //UNIT_NPC_FLAG_TRAINER             (16)
    GOSSIP_OPTION_SPIRITHEALER      = 6,                    //UNIT_NPC_FLAG_SPIRITHEALER        (16384)
    GOSSIP_OPTION_SPIRITGUIDE       = 7,                    //UNIT_NPC_FLAG_SPIRITGUIDE         (32768)
    GOSSIP_OPTION_INNKEEPER         = 8,                    //UNIT_NPC_FLAG_INNKEEPER           (65536)
    GOSSIP_OPTION_BANKER            = 9,                    //UNIT_NPC_FLAG_BANKER              (131072)
    GOSSIP_OPTION_PETITIONER        = 10,                   //UNIT_NPC_FLAG_PETITIONER          (262144)
    GOSSIP_OPTION_TABARDDESIGNER    = 11,                   //UNIT_NPC_FLAG_TABARDDESIGNER      (524288)
    GOSSIP_OPTION_BATTLEFIELD       = 12,                   //UNIT_NPC_FLAG_BATTLEFIELDPERSON   (1048576)
    GOSSIP_OPTION_AUCTIONEER        = 13,                   //UNIT_NPC_FLAG_AUCTIONEER          (2097152)
    GOSSIP_OPTION_STABLEPET         = 14,                   //UNIT_NPC_FLAG_STABLE              (4194304)
    GOSSIP_OPTION_ARMORER           = 15,                   //UNIT_NPC_FLAG_ARMORER             (4096)
    GOSSIP_OPTION_UNLEARNTALENTS    = 16,                   //UNIT_NPC_FLAG_TRAINER             (16) (bonus option for GOSSIP_OPTION_TRAINER)
    GOSSIP_OPTION_UNLEARNPETTALENTS_OLD = 17,               // deprecated
    GOSSIP_OPTION_LEARNDUALSPEC     = 18,                   //UNIT_NPC_FLAG_TRAINER             (16) (bonus option for GOSSIP_OPTION_TRAINER)
    GOSSIP_OPTION_OUTDOORPVP        = 19,                   //added by code (option for outdoor pvp creatures)
    GOSSIP_OPTION_MAX
};

enum GossipOptionIcon
{
    GOSSIP_ICON_CHAT                = 0,                    // white chat bubble
    GOSSIP_ICON_VENDOR              = 1,                    // brown bag
    GOSSIP_ICON_TAXI                = 2,                    // flightmarker (paperplane)
    GOSSIP_ICON_TRAINER             = 3,                    // brown book (trainer)
    GOSSIP_ICON_INTERACT_1          = 4,                    // golden interaction wheel
    GOSSIP_ICON_INTERACT_2          = 5,                    // golden interaction wheel
    GOSSIP_ICON_MONEY_BAG           = 6,                    // brown bag (with gold coin in lower corner)
    GOSSIP_ICON_TALK                = 7,                    // white chat bubble (with "..." inside)
    GOSSIP_ICON_TABARD              = 8,                    // white tabard
    GOSSIP_ICON_BATTLE              = 9,                    // two crossed swords
    GOSSIP_ICON_DOT                 = 10,                   // yellow dot/point
    GOSSIP_ICON_CHAT_11             = 11,                   // white chat bubble
    GOSSIP_ICON_CHAT_12             = 12,                   // white chat bubble
    GOSSIP_ICON_CHAT_13             = 13,                   // white chat bubble
    GOSSIP_ICON_UNK_14              = 14,                   // INVALID - DO NOT USE
    GOSSIP_ICON_UNK_15              = 15,                   // INVALID - DO NOT USE
    GOSSIP_ICON_CHAT_16             = 16,                   // white chat bubble
    GOSSIP_ICON_CHAT_17             = 17,                   // white chat bubble
    GOSSIP_ICON_CHAT_18             = 18,                   // white chat bubble
    GOSSIP_ICON_CHAT_19             = 19,                   // white chat bubble
    GOSSIP_ICON_CHAT_20             = 20,                   // white chat bubble
    GOSSIP_ICON_CHAT_21             = 21,                   // transmogrifier?
    GOSSIP_ICON_MAX
};

//POI icons. Many more exist, list not complete.
enum Poi_Icon
{
    ICON_POI_BLANK              =   0,                      // Blank (not visible)
    ICON_POI_GREY_AV_MINE       =   1,                      // Grey mine lorry
    ICON_POI_RED_AV_MINE        =   2,                      // Red mine lorry
    ICON_POI_BLUE_AV_MINE       =   3,                      // Blue mine lorry
    ICON_POI_BWTOMB             =   4,                      // Blue and White Tomb Stone
    ICON_POI_SMALL_HOUSE        =   5,                      // Small house
    ICON_POI_GREYTOWER          =   6,                      // Grey Tower
    ICON_POI_REDFLAG            =   7,                      // Red Flag w/Yellow !
    ICON_POI_TOMBSTONE          =   8,                      // Normal tomb stone (brown)
    ICON_POI_BWTOWER            =   9,                      // Blue and White Tower
    ICON_POI_REDTOWER           =   10,                     // Red Tower
    ICON_POI_BLUETOWER          =   11,                     // Blue Tower
    ICON_POI_RWTOWER            =   12,                     // Red and White Tower
    ICON_POI_REDTOMB            =   13,                     // Red Tomb Stone
    ICON_POI_RWTOMB             =   14,                     // Red and White Tomb Stone
    ICON_POI_BLUETOMB           =   15,                     // Blue Tomb Stone
    ICON_POI_16                 =   16,                     // Grey ?
    ICON_POI_17                 =   17,                     // Blue/White ?
    ICON_POI_18                 =   18,                     // Blue ?
    ICON_POI_19                 =   19,                     // Red and White ?
    ICON_POI_20                 =   20,                     // Red ?
    ICON_POI_GREYLOGS           =   21,                     // Grey Wood Logs
    ICON_POI_BWLOGS             =   22,                     // Blue and White Wood Logs
    ICON_POI_BLUELOGS           =   23,                     // Blue Wood Logs
    ICON_POI_RWLOGS             =   24,                     // Red and White Wood Logs
    ICON_POI_REDLOGS            =   25,                     // Red Wood Logs
    ICON_POI_26                 =   26,                     // Grey ?
    ICON_POI_27                 =   27,                     // Blue and White ?
    ICON_POI_28                 =   28,                     // Blue ?
    ICON_POI_29                 =   29,                     // Red and White ?
    ICON_POI_30                 =   30,                     // Red ?
    ICON_POI_GREYHOUSE          =   31,                     // Grey House
    ICON_POI_BWHOUSE            =   32,                     // Blue and White House
    ICON_POI_BLUEHOUSE          =   33,                     // Blue House
    ICON_POI_RWHOUSE            =   34,                     // Red and White House
    ICON_POI_REDHOUSE           =   35,                     // Red House
    ICON_POI_GREYHORSE          =   36,                     // Grey Horse
    ICON_POI_BWHORSE            =   37,                     // Blue and White Horse
    ICON_POI_BLUEHORSE          =   38,                     // Blue Horse
    ICON_POI_RWHORSE            =   39,                     // Red and White Horse
    ICON_POI_REDHORSE           =   40                      // Red Horse
};

struct GossipMenuItem
{
    uint8       MenuItemIcon;
    bool        IsCoded;
    std::string Message;
    uint32      Sender;
    uint32      OptionType;
    std::string BoxMessage;
    uint32      BoxMoney;
};

// need an ordered container
typedef std::map<uint32, GossipMenuItem> GossipMenuItemContainer;

struct GossipMenuItemData
{
    uint32 GossipActionMenuId;  // MenuId of the gossip triggered by this action
    uint32 GossipActionPoi;

    uint32 TrainerId;
};

// need an ordered container
typedef std::map<uint32, GossipMenuItemData> GossipMenuItemDataContainer;

struct QuestMenuItem
{
    uint32  QuestId;
    uint8   QuestIcon;
};

typedef std::vector<QuestMenuItem> QuestMenuItemList;

class TC_GAME_API GossipMenu
{
    public:
        GossipMenu();
        ~GossipMenu();

        uint32 AddMenuItem(int32 menuItemId, uint8 icon, std::string const& message, uint32 sender, uint32 action, std::string const& boxMessage, uint32 boxMoney, bool coded = false);
        void AddMenuItem(uint32 menuId, uint32 menuItemId, uint32 sender, uint32 action);

        void SetMenuId(uint32 menu_id) { _menuId = menu_id; }
        uint32 GetMenuId() const { return _menuId; }
        void SetLocale(LocaleConstant locale) { _locale = locale; }
        LocaleConstant GetLocale() const { return _locale; }

        void AddGossipMenuItemData(uint32 optionIndex, uint32 gossipActionMenuId, uint32 gossipActionPoi, uint32 trainerId);

        uint32 GetMenuItemCount() const { return uint32(_menuItems.size()); }
        bool Empty() const { return _menuItems.empty(); }

        GossipMenuItem const* GetItem(uint32 id) const
        {
            GossipMenuItemContainer::const_iterator itr = _menuItems.find(id);
            if (itr != _menuItems.end())
                return &itr->second;

            return NULL;
        }

        GossipMenuItemData const* GetItemData(uint32 indexId) const
        {
            GossipMenuItemDataContainer::const_iterator itr = _menuItemData.find(indexId);
            if (itr != _menuItemData.end())
                return &itr->second;

            return NULL;
        }

        uint32 GetMenuItemSender(uint32 menuItemId) const;
        uint32 GetMenuItemAction(uint32 menuItemId) const;
        bool IsMenuItemCoded(uint32 menuItemId) const;
        bool HasMenuItemType(uint32 optionType) const;

        void ClearMenu();

        GossipMenuItemContainer const& GetMenuItems() const
        {
            return _menuItems;
        }

    private:
        GossipMenuItemContainer _menuItems;
        GossipMenuItemDataContainer _menuItemData;
        uint32 _menuId;
        LocaleConstant _locale;
};

class TC_GAME_API QuestMenu
{
    public:
        QuestMenu();
        ~QuestMenu();

        void AddMenuItem(uint32 QuestId, uint8 Icon);
        void ClearMenu();
        uint8 GetMenuItemCount() const{ return uint8(_questMenuItems.size()); }
        bool Empty() const { return _questMenuItems.empty(); }
        bool HasItem(uint32 questId) const;
        QuestMenuItem const& GetItem(uint16 index) const { return _questMenuItems[index]; }

    private:
        QuestMenuItemList _questMenuItems;
};

class InteractionData
{
    public:
        InteractionData() { Reset(); }

        void Reset()
        {
            SourceGuid.Clear();
            TrainerId = 0;
<<<<<<< HEAD
            VendorId = 0;
=======
            PlayerChoiceId = 0;
>>>>>>> 7d00ae40
        }

        ObjectGuid SourceGuid;
        uint32 TrainerId;
<<<<<<< HEAD
        uint32 VendorId;
=======
        uint32 PlayerChoiceId;
>>>>>>> 7d00ae40
};

class TC_GAME_API PlayerMenu
{
    public:
        explicit PlayerMenu(WorldSession* session);
        ~PlayerMenu();

        GossipMenu& GetGossipMenu() { return _gossipMenu; }
        QuestMenu& GetQuestMenu() { return _questMenu; }
        InteractionData& GetInteractionData() { return _interactionData; }

        bool Empty() const { return _gossipMenu.Empty() && _questMenu.Empty(); }

        void ClearMenus();
        uint32 GetGossipOptionSender(uint32 selection) const { return _gossipMenu.GetMenuItemSender(selection); }
        uint32 GetGossipOptionAction(uint32 selection) const { return _gossipMenu.GetMenuItemAction(selection); }
        bool IsGossipOptionCoded(uint32 selection) const { return _gossipMenu.IsMenuItemCoded(selection); }

        void SendGossipMenu(uint32 titleTextId, ObjectGuid objectGUID);
        void SendCloseGossip();
        void SendPointOfInterest(uint32 poiId) const;

        /*********************************************************/
        /***                    QUEST SYSTEM                   ***/
        /*********************************************************/
        void SendQuestGiverStatus(uint32 questStatus, ObjectGuid npcGUID) const;

        void SendQuestGiverQuestListMessage(ObjectGuid npcGUID);

        void SendQuestQueryResponse(Quest const* quest) const;
        void SendQuestGiverQuestDetails(Quest const* quest, ObjectGuid npcGUID, bool autoLaunched, bool displayPopup) const;

        void SendQuestGiverOfferReward(Quest const* quest, ObjectGuid npcGUID, bool autoLaunched) const;
        void SendQuestGiverRequestItems(Quest const* quest, ObjectGuid npcGUID, bool canComplete, bool autoLaunched) const;

        static void AddQuestLevelToTitle(std::string &title, int32 level);

    private:
        GossipMenu _gossipMenu;
        QuestMenu  _questMenu;
        WorldSession* _session;
        InteractionData _interactionData;
};
#endif<|MERGE_RESOLUTION|>--- conflicted
+++ resolved
@@ -243,20 +243,14 @@
         {
             SourceGuid.Clear();
             TrainerId = 0;
-<<<<<<< HEAD
             VendorId = 0;
-=======
             PlayerChoiceId = 0;
->>>>>>> 7d00ae40
         }
 
         ObjectGuid SourceGuid;
         uint32 TrainerId;
-<<<<<<< HEAD
         uint32 VendorId;
-=======
         uint32 PlayerChoiceId;
->>>>>>> 7d00ae40
 };
 
 class TC_GAME_API PlayerMenu
