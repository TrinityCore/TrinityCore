/*
 * This file is part of the TrinityCore Project. See AUTHORS file for Copyright information
 *
 * This program is free software; you can redistribute it and/or modify it
 * under the terms of the GNU General Public License as published by the
 * Free Software Foundation; either version 2 of the License, or (at your
 * option) any later version.
 *
 * This program is distributed in the hope that it will be useful, but WITHOUT
 * ANY WARRANTY; without even the implied warranty of MERCHANTABILITY or
 * FITNESS FOR A PARTICULAR PURPOSE. See the GNU General Public License for
 * more details.
 *
 * You should have received a copy of the GNU General Public License along
 * with this program. If not, see <http://www.gnu.org/licenses/>.
 */

#ifndef TRINITYCORE_GOSSIP_H
#define TRINITYCORE_GOSSIP_H

#include "Common.h"
#include "ObjectGuid.h"
#include "NPCHandler.h"
#include <map>

<<<<<<< HEAD
=======
class Object;
>>>>>>> 28d470c5
class Quest;
class WorldSession;
enum class QuestGiverStatus : uint32;

#define GOSSIP_MAX_MENU_ITEMS               32
#define DEFAULT_GOSSIP_MESSAGE              0xffffff

enum Gossip_Option
{
    GOSSIP_OPTION_NONE              = 0,                    //UNIT_NPC_FLAG_NONE                (0)
    GOSSIP_OPTION_GOSSIP            = 1,                    //UNIT_NPC_FLAG_GOSSIP              (1)
    GOSSIP_OPTION_QUESTGIVER        = 2,                    //UNIT_NPC_FLAG_QUESTGIVER          (2)
    GOSSIP_OPTION_VENDOR            = 3,                    //UNIT_NPC_FLAG_VENDOR              (128)
    GOSSIP_OPTION_TAXIVENDOR        = 4,                    //UNIT_NPC_FLAG_TAXIVENDOR          (8192)
    GOSSIP_OPTION_TRAINER           = 5,                    //UNIT_NPC_FLAG_TRAINER             (16)
    GOSSIP_OPTION_SPIRITHEALER      = 6,                    //UNIT_NPC_FLAG_SPIRITHEALER        (16384)
    GOSSIP_OPTION_SPIRITGUIDE       = 7,                    //UNIT_NPC_FLAG_SPIRITGUIDE         (32768)
    GOSSIP_OPTION_INNKEEPER         = 8,                    //UNIT_NPC_FLAG_INNKEEPER           (65536)
    GOSSIP_OPTION_BANKER            = 9,                    //UNIT_NPC_FLAG_BANKER              (131072)
    GOSSIP_OPTION_PETITIONER        = 10,                   //UNIT_NPC_FLAG_PETITIONER          (262144)
    GOSSIP_OPTION_TABARDDESIGNER    = 11,                   //UNIT_NPC_FLAG_TABARDDESIGNER      (524288)
    GOSSIP_OPTION_BATTLEFIELD       = 12,                   //UNIT_NPC_FLAG_BATTLEFIELDPERSON   (1048576)
    GOSSIP_OPTION_AUCTIONEER        = 13,                   //UNIT_NPC_FLAG_AUCTIONEER          (2097152)
    GOSSIP_OPTION_STABLEPET         = 14,                   //UNIT_NPC_FLAG_STABLE              (4194304)
    GOSSIP_OPTION_ARMORER           = 15,                   //UNIT_NPC_FLAG_ARMORER             (4096)
    GOSSIP_OPTION_UNLEARNTALENTS    = 16,                   //UNIT_NPC_FLAG_TRAINER             (16) (bonus option for GOSSIP_OPTION_TRAINER)
    GOSSIP_OPTION_UNLEARNPETTALENTS_OLD = 17,               // deprecated
    GOSSIP_OPTION_LEARNDUALSPEC     = 18,                   //UNIT_NPC_FLAG_TRAINER             (16) (bonus option for GOSSIP_OPTION_TRAINER)
    GOSSIP_OPTION_OUTDOORPVP        = 19,                   //added by code (option for outdoor pvp creatures)
<<<<<<< HEAD
    GOSSIP_OPTION_DUALSPEC_INFO     = 20,                   //UNIT_NPC_FLAG_TRAINER             (16) (bonus option for GOSSIP_OPTION_TRAINER)
=======
    GOSSIP_OPTION_TRANSMOGRIFIER    = 20,                   //UNIT_NPC_FLAG_TRANSMOGRIFIER
>>>>>>> 28d470c5
    GOSSIP_OPTION_MAX
};

enum GossipOptionIcon
{
    GOSSIP_ICON_CHAT                = 0,                    // white chat bubble
    GOSSIP_ICON_VENDOR              = 1,                    // brown bag
    GOSSIP_ICON_TAXI                = 2,                    // flightmarker (paperplane)
    GOSSIP_ICON_TRAINER             = 3,                    // brown book (trainer)
    GOSSIP_ICON_INTERACT_1          = 4,                    // golden interaction wheel
    GOSSIP_ICON_INTERACT_2          = 5,                    // golden interaction wheel
    GOSSIP_ICON_MONEY_BAG           = 6,                    // brown bag (with gold coin in lower corner)
    GOSSIP_ICON_TALK                = 7,                    // white chat bubble (with "..." inside)
    GOSSIP_ICON_TABARD              = 8,                    // white tabard
    GOSSIP_ICON_BATTLE              = 9,                    // two crossed swords
    GOSSIP_ICON_DOT                 = 10,                   // yellow dot/point
    GOSSIP_ICON_CHAT_11             = 11,                   // white chat bubble
    GOSSIP_ICON_CHAT_12             = 12,                   // white chat bubble
    GOSSIP_ICON_CHAT_13             = 13,                   // white chat bubble
    GOSSIP_ICON_UNK_14              = 14,                   // INVALID - DO NOT USE
    GOSSIP_ICON_UNK_15              = 15,                   // INVALID - DO NOT USE
    GOSSIP_ICON_CHAT_16             = 16,                   // white chat bubble
    GOSSIP_ICON_CHAT_17             = 17,                   // white chat bubble
    GOSSIP_ICON_CHAT_18             = 18,                   // white chat bubble
    GOSSIP_ICON_CHAT_19             = 19,                   // white chat bubble
    GOSSIP_ICON_CHAT_20             = 20,                   // white chat bubble
    GOSSIP_ICON_CHAT_21             = 21,                   // transmogrifier?
    GOSSIP_ICON_MAX
};

//POI icons. Many more exist, list not complete.
enum Poi_Icon
{
    ICON_POI_BLANK              =   0,                      // Blank (not visible)
    ICON_POI_GREY_AV_MINE       =   1,                      // Grey mine lorry
    ICON_POI_RED_AV_MINE        =   2,                      // Red mine lorry
    ICON_POI_BLUE_AV_MINE       =   3,                      // Blue mine lorry
    ICON_POI_BWTOMB             =   4,                      // Blue and White Tomb Stone
    ICON_POI_SMALL_HOUSE        =   5,                      // Small house
    ICON_POI_GREYTOWER          =   6,                      // Grey Tower
    ICON_POI_REDFLAG            =   7,                      // Red Flag w/Yellow !
    ICON_POI_TOMBSTONE          =   8,                      // Normal tomb stone (brown)
    ICON_POI_BWTOWER            =   9,                      // Blue and White Tower
    ICON_POI_REDTOWER           =   10,                     // Red Tower
    ICON_POI_BLUETOWER          =   11,                     // Blue Tower
    ICON_POI_RWTOWER            =   12,                     // Red and White Tower
    ICON_POI_REDTOMB            =   13,                     // Red Tomb Stone
    ICON_POI_RWTOMB             =   14,                     // Red and White Tomb Stone
    ICON_POI_BLUETOMB           =   15,                     // Blue Tomb Stone
    ICON_POI_16                 =   16,                     // Grey ?
    ICON_POI_17                 =   17,                     // Blue/White ?
    ICON_POI_18                 =   18,                     // Blue ?
    ICON_POI_19                 =   19,                     // Red and White ?
    ICON_POI_20                 =   20,                     // Red ?
    ICON_POI_GREYLOGS           =   21,                     // Grey Wood Logs
    ICON_POI_BWLOGS             =   22,                     // Blue and White Wood Logs
    ICON_POI_BLUELOGS           =   23,                     // Blue Wood Logs
    ICON_POI_RWLOGS             =   24,                     // Red and White Wood Logs
    ICON_POI_REDLOGS            =   25,                     // Red Wood Logs
    ICON_POI_26                 =   26,                     // Grey ?
    ICON_POI_27                 =   27,                     // Blue and White ?
    ICON_POI_28                 =   28,                     // Blue ?
    ICON_POI_29                 =   29,                     // Red and White ?
    ICON_POI_30                 =   30,                     // Red ?
    ICON_POI_GREYHOUSE          =   31,                     // Grey House
    ICON_POI_BWHOUSE            =   32,                     // Blue and White House
    ICON_POI_BLUEHOUSE          =   33,                     // Blue House
    ICON_POI_RWHOUSE            =   34,                     // Red and White House
    ICON_POI_REDHOUSE           =   35,                     // Red House
    ICON_POI_GREYHORSE          =   36,                     // Grey Horse
    ICON_POI_BWHORSE            =   37,                     // Blue and White Horse
    ICON_POI_BLUEHORSE          =   38,                     // Blue Horse
    ICON_POI_RWHORSE            =   39,                     // Red and White Horse
    ICON_POI_REDHORSE           =   40                      // Red Horse
};

enum class GossipOptionStatus : uint8
{
    Available       = 0,
    Unavailable     = 1,
    Locked          = 2,
    AlreadyComplete = 3
};

enum class GossipOptionRewardType : uint8
{
    Item        = 0,
    Currency    = 1
};

struct GossipMenuItem
{
    uint8       MenuItemIcon;
    bool        IsCoded;
    std::string Message;
    uint32      Sender;
    uint32      OptionType;
    std::string BoxMessage;
    uint32      BoxMoney;
};

// need an ordered container
typedef std::map<uint32, GossipMenuItem> GossipMenuItemContainer;

struct GossipMenuItemData
{
    uint32 GossipActionMenuId;  // MenuId of the gossip triggered by this action
    uint32 GossipActionPoi;
};

// need an ordered container
typedef std::map<uint32, GossipMenuItemData> GossipMenuItemDataContainer;

struct QuestMenuItem
{
    uint32  QuestId;
    uint8   QuestIcon;
};

typedef std::vector<QuestMenuItem> QuestMenuItemList;

class TC_GAME_API GossipMenu
{
    public:
        GossipMenu();
        ~GossipMenu();

        uint32 AddMenuItem(int32 optionIndex, uint8 icon, std::string const& message, uint32 sender, uint32 action, std::string const& boxMessage, uint32 boxMoney, bool coded = false);
        void AddMenuItem(uint32 menuId, uint32 optionIndex, uint32 sender, uint32 action);

        void SetMenuId(uint32 menu_id) { _menuId = menu_id; }
        uint32 GetMenuId() const { return _menuId; }
        void SetLocale(LocaleConstant locale) { _locale = locale; }
        LocaleConstant GetLocale() const { return _locale; }

        void AddGossipMenuItemData(uint32 optionIndex, uint32 gossipActionMenuId, uint32 gossipActionPoi);

        uint32 GetMenuItemCount() const { return uint32(_menuItems.size()); }
        bool Empty() const { return _menuItems.empty(); }

        GossipMenuItem const* GetItem(uint32 id) const
        {
            GossipMenuItemContainer::const_iterator itr = _menuItems.find(id);
            if (itr != _menuItems.end())
                return &itr->second;

            return nullptr;
        }

        GossipMenuItemData const* GetItemData(uint32 indexId) const
        {
            GossipMenuItemDataContainer::const_iterator itr = _menuItemData.find(indexId);
            if (itr != _menuItemData.end())
                return &itr->second;

            return nullptr;
        }

        uint32 GetMenuItemSender(uint32 menuItemId) const;
        uint32 GetMenuItemAction(uint32 menuItemId) const;
        bool IsMenuItemCoded(uint32 menuItemId) const;
        bool HasMenuItemType(uint32 optionType) const;

        void ClearMenu();

        GossipMenuItemContainer const& GetMenuItems() const
        {
            return _menuItems;
        }

    private:
        GossipMenuItemContainer _menuItems;
        GossipMenuItemDataContainer _menuItemData;
        uint32 _menuId;
        LocaleConstant _locale;
};

class TC_GAME_API QuestMenu
{
    public:
        QuestMenu();
        ~QuestMenu();

        void AddMenuItem(uint32 QuestId, uint8 Icon);
        void ClearMenu();
        uint8 GetMenuItemCount() const{ return uint8(_questMenuItems.size()); }
        bool Empty() const { return _questMenuItems.empty(); }
        bool HasItem(uint32 questId) const;
        QuestMenuItem const& GetItem(uint16 index) const { return _questMenuItems[index]; }

    private:
        QuestMenuItemList _questMenuItems;
};

class InteractionData
{
    public:
        InteractionData() { Reset(); }

        void Reset()
        {
            SourceGuid.Clear();
            TrainerId = 0;
            PlayerChoiceId = 0;
        }

        ObjectGuid SourceGuid;
        uint32 TrainerId;
        uint32 PlayerChoiceId;
};

class TC_GAME_API PlayerMenu
{
    public:
        explicit PlayerMenu(WorldSession* session);
        ~PlayerMenu();

        GossipMenu& GetGossipMenu() { return _gossipMenu; }
        QuestMenu& GetQuestMenu() { return _questMenu; }
        InteractionData& GetInteractionData() { return _interactionData; }

        bool Empty() const { return _gossipMenu.Empty() && _questMenu.Empty(); }

        void ClearMenus();
        uint32 GetGossipOptionSender(uint32 selection) const { return _gossipMenu.GetMenuItemSender(selection); }
        uint32 GetGossipOptionAction(uint32 selection) const { return _gossipMenu.GetMenuItemAction(selection); }
        bool IsGossipOptionCoded(uint32 selection) const { return _gossipMenu.IsMenuItemCoded(selection); }

        void SendGossipMenu(uint32 titleTextId, ObjectGuid objectGUID);
        void SendCloseGossip();
        void SendPointOfInterest(uint32 poiId) const;

        /*********************************************************/
        /***                    QUEST SYSTEM                   ***/
        /*********************************************************/
        void SendQuestGiverStatus(QuestGiverStatus questStatus, ObjectGuid npcGUID) const;

        void SendQuestGiverQuestListMessage(Object* questgiver);

        void SendQuestQueryResponse(Quest const* quest) const;
<<<<<<< HEAD
        void SendQuestGiverQuestDetails(Quest const* quest, ObjectGuid npcGUID, bool activateAccept) const;

        void SendQuestGiverOfferReward(Quest const* quest, ObjectGuid npcGUID, bool autoLaunched) const;
        void SendQuestGiverRequestItems(Quest const* quest, ObjectGuid npcGUID, bool canComplete, bool closeOnCancel) const;

=======
        void SendQuestGiverQuestDetails(Quest const* quest, ObjectGuid npcGUID, bool autoLaunched, bool displayPopup) const;

        void SendQuestGiverOfferReward(Quest const* quest, ObjectGuid npcGUID, bool autoLaunched) const;
        void SendQuestGiverRequestItems(Quest const* quest, ObjectGuid npcGUID, bool canComplete, bool autoLaunched) const;

>>>>>>> 28d470c5
    private:
        GossipMenu _gossipMenu;
        QuestMenu  _questMenu;
        WorldSession* _session;
        InteractionData _interactionData;
};
#endif<|MERGE_RESOLUTION|>--- conflicted
+++ resolved
@@ -23,10 +23,7 @@
 #include "NPCHandler.h"
 #include <map>
 
-<<<<<<< HEAD
-=======
 class Object;
->>>>>>> 28d470c5
 class Quest;
 class WorldSession;
 enum class QuestGiverStatus : uint32;
@@ -56,11 +53,7 @@
     GOSSIP_OPTION_UNLEARNPETTALENTS_OLD = 17,               // deprecated
     GOSSIP_OPTION_LEARNDUALSPEC     = 18,                   //UNIT_NPC_FLAG_TRAINER             (16) (bonus option for GOSSIP_OPTION_TRAINER)
     GOSSIP_OPTION_OUTDOORPVP        = 19,                   //added by code (option for outdoor pvp creatures)
-<<<<<<< HEAD
-    GOSSIP_OPTION_DUALSPEC_INFO     = 20,                   //UNIT_NPC_FLAG_TRAINER             (16) (bonus option for GOSSIP_OPTION_TRAINER)
-=======
     GOSSIP_OPTION_TRANSMOGRIFIER    = 20,                   //UNIT_NPC_FLAG_TRANSMOGRIFIER
->>>>>>> 28d470c5
     GOSSIP_OPTION_MAX
 };
 
@@ -301,19 +294,11 @@
         void SendQuestGiverQuestListMessage(Object* questgiver);
 
         void SendQuestQueryResponse(Quest const* quest) const;
-<<<<<<< HEAD
-        void SendQuestGiverQuestDetails(Quest const* quest, ObjectGuid npcGUID, bool activateAccept) const;
-
-        void SendQuestGiverOfferReward(Quest const* quest, ObjectGuid npcGUID, bool autoLaunched) const;
-        void SendQuestGiverRequestItems(Quest const* quest, ObjectGuid npcGUID, bool canComplete, bool closeOnCancel) const;
-
-=======
         void SendQuestGiverQuestDetails(Quest const* quest, ObjectGuid npcGUID, bool autoLaunched, bool displayPopup) const;
 
         void SendQuestGiverOfferReward(Quest const* quest, ObjectGuid npcGUID, bool autoLaunched) const;
         void SendQuestGiverRequestItems(Quest const* quest, ObjectGuid npcGUID, bool canComplete, bool autoLaunched) const;
 
->>>>>>> 28d470c5
     private:
         GossipMenu _gossipMenu;
         QuestMenu  _questMenu;
