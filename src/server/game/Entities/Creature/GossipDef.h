--- conflicted
+++ resolved
@@ -275,11 +275,7 @@
         /*********************************************************/
         /***                    QUEST SYSTEM                   ***/
         /*********************************************************/
-<<<<<<< HEAD
-        void SendQuestGiverStatus(uint32 questStatus, uint64 npcGUID) const;
-=======
-        void SendQuestGiverStatus(uint8 questStatus, ObjectGuid npcGUID) const;
->>>>>>> 2d94e614
+        void SendQuestGiverStatus(uint32 questStatus, ObjectGuid npcGUID) const;
 
         void SendQuestGiverQuestList(QEmote const& eEmote, const std::string& Title, ObjectGuid npcGUID);
 
