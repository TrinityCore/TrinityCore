/*
 * This file is part of the TrinityCore Project. See AUTHORS file for Copyright information
 *
 * This program is free software; you can redistribute it and/or modify it
 * under the terms of the GNU General Public License as published by the
 * Free Software Foundation; either version 2 of the License, or (at your
 * option) any later version.
 *
 * This program is distributed in the hope that it will be useful, but WITHOUT
 * ANY WARRANTY; without even the implied warranty of MERCHANTABILITY or
 * FITNESS FOR A PARTICULAR PURPOSE. See the GNU General Public License for
 * more details.
 *
 * You should have received a copy of the GNU General Public License along
 * with this program. If not, see <http://www.gnu.org/licenses/>.
 */

#include "Creature.h"
#include "BattlegroundMgr.h"
#include "CellImpl.h"
#include "CombatPackets.h"
#include "Common.h"
#include "CreatureAI.h"
#include "CreatureAISelector.h"
#include "CreatureGroups.h"
#include "DatabaseEnv.h"
#include "DB2Stores.h"
#include "Formulas.h"
#include "GameEventMgr.h"
#include "GameTime.h"
#include "GridNotifiersImpl.h"
#include "Group.h"
#include "GroupMgr.h"
#include "InstanceScript.h"
#include "Log.h"
#include "LootMgr.h"
#include "MapManager.h"
#include "MiscPackets.h"
#include "MotionMaster.h"
#include "ObjectAccessor.h"
#include "ObjectMgr.h"
#include "PhasingHandler.h"
#include "Player.h"
#include "PoolMgr.h"
#include "QueryPackets.h"
#include "ScriptedGossip.h"
#include "SpellAuraEffects.h"
#include "SpellMgr.h"
#include "TemporarySummon.h"
#include "Transport.h"
#include "Util.h"
#include "Vehicle.h"
#include "World.h"
#include "WorldPacket.h"
#include <G3D/g3dmath.h>
#include <sstream>

CreatureMovementData::CreatureMovementData() : Ground(CreatureGroundMovementType::Run), Flight(CreatureFlightMovementType::None), Swim(true), Rooted(false), Chase(CreatureChaseMovementType::Run),
Random(CreatureRandomMovementType::Walk), InteractionPauseTimer(sWorld->getIntConfig(CONFIG_CREATURE_STOP_FOR_PLAYER)) { }

std::string CreatureMovementData::ToString() const
{
    char const* const GroundStates[] = { "None", "Run", "Hover" };
    char const* const FlightStates[] = { "None", "DisableGravity", "CanFly" };
    char const* const ChaseStates[]  = { "Run", "CanWalk", "AlwaysWalk" };
    char const* const RandomStates[] = { "Walk", "CanRun", "AlwaysRun" };

    std::ostringstream str;
    str << std::boolalpha
        << "Ground: " << GroundStates[AsUnderlyingType(Ground)]
        << ", Swim: " << Swim
        << ", Flight: " << FlightStates[AsUnderlyingType(Flight)]
        << ", Chase: " << ChaseStates[AsUnderlyingType(Chase)]
        << ", Random: " << RandomStates[AsUnderlyingType(Random)];
    if (Rooted)
        str << ", Rooted";
    str << ", InteractionPauseTimer: " << InteractionPauseTimer;

    return str.str();
}

VendorItemCount::VendorItemCount(uint32 _item, uint32 _count)
    : itemId(_item), count(_count), lastIncrementTime(GameTime::GetGameTime()) { }

bool VendorItem::IsGoldRequired(ItemTemplate const* pProto) const
{
    return pProto->HasFlag(ITEM_FLAG2_DONT_IGNORE_BUY_PRICE) || !ExtendedCost;
}

bool VendorItemData::RemoveItem(uint32 item_id, uint8 type)
{
    auto newEnd = std::remove_if(m_items.begin(), m_items.end(), [=](VendorItem const& vendorItem)
    {
        return vendorItem.item == item_id && vendorItem.Type == type;
    });

    bool found = newEnd != m_items.end();
    m_items.erase(newEnd, m_items.end());
    return found;
}

VendorItem const* VendorItemData::FindItemCostPair(uint32 item_id, uint32 extendedCost, uint8 type) const
{
    for (VendorItem const& vendorItem : m_items)
        if (vendorItem.item == item_id && vendorItem.ExtendedCost == extendedCost && vendorItem.Type == type)
            return &vendorItem;
    return nullptr;
}

CreatureModel const CreatureModel::DefaultInvisibleModel(11686, 1.0f, 1.0f);
CreatureModel const CreatureModel::DefaultVisibleModel(17519, 1.0f, 1.0f);

CreatureModel const* CreatureTemplate::GetModelByIdx(uint32 idx) const
{
    return idx < Models.size() ? &Models[idx] : nullptr;
}

CreatureModel const* CreatureTemplate::GetRandomValidModel() const
{
    if (!Models.size())
        return nullptr;

    // If only one element, ignore the Probability (even if 0)
    if (Models.size() == 1)
        return &Models[0];

    auto selectedItr = Trinity::Containers::SelectRandomWeightedContainerElement(Models, [](CreatureModel const& model)
    {
        return model.Probability;
    });

    return &(*selectedItr);
}

CreatureModel const* CreatureTemplate::GetFirstValidModel() const
{
    for (CreatureModel const& model : Models)
        if (model.CreatureDisplayID)
            return &model;

    return nullptr;
}

CreatureModel const* CreatureTemplate::GetModelWithDisplayId(uint32 displayId) const
{
    for (CreatureModel const& model : Models)
        if (displayId == model.CreatureDisplayID)
            return &model;

    return nullptr;
}

CreatureModel const* CreatureTemplate::GetFirstInvisibleModel() const
{
    for (CreatureModel const& model : Models)
        if (CreatureModelInfo const* modelInfo = sObjectMgr->GetCreatureModelInfo(model.CreatureDisplayID))
            if (modelInfo && modelInfo->is_trigger)
                return &model;

    return &CreatureModel::DefaultInvisibleModel;
}

CreatureModel const* CreatureTemplate::GetFirstVisibleModel() const
{
    for (CreatureModel const& model : Models)
        if (CreatureModelInfo const* modelInfo = sObjectMgr->GetCreatureModelInfo(model.CreatureDisplayID))
            if (modelInfo && !modelInfo->is_trigger)
                return &model;

    return &CreatureModel::DefaultVisibleModel;
}

std::pair<int16, int16> CreatureTemplate::GetMinMaxLevel() const
{
    return
    {
        HealthScalingExpansion != EXPANSION_LEVEL_CURRENT ? minlevel : minlevel + MAX_LEVEL,
        HealthScalingExpansion != EXPANSION_LEVEL_CURRENT ? maxlevel : maxlevel + MAX_LEVEL
    };
}

int32 CreatureTemplate::GetHealthScalingExpansion() const
{
    return HealthScalingExpansion == EXPANSION_LEVEL_CURRENT ? CURRENT_EXPANSION : HealthScalingExpansion;
}

void CreatureTemplate::InitializeQueryData()
{
    for (uint8 loc = LOCALE_enUS; loc < TOTAL_LOCALES; ++loc)
        QueryData[loc] = BuildQueryData(static_cast<LocaleConstant>(loc));
}

WorldPacket CreatureTemplate::BuildQueryData(LocaleConstant loc) const
{
    WorldPackets::Query::QueryCreatureResponse queryTemp;

    queryTemp.CreatureID = Entry;

    queryTemp.Allow = true;

    WorldPackets::Query::CreatureStats& stats = queryTemp.Stats;

    stats.Leader = RacialLeader;

    stats.Name[0] = Name;
    stats.NameAlt[0] = FemaleName;

    stats.Flags[0] = type_flags;
    stats.Flags[1] = type_flags2;

    stats.CreatureType = type;
    stats.CreatureFamily = family;
    stats.Classification = rank;

    for (uint32 i = 0; i < MAX_KILL_CREDIT; ++i)
        stats.ProxyCreatureID[i] = KillCredit[i];

    std::transform(Models.begin(), Models.end(), std::back_inserter(stats.Display.CreatureDisplay),
        [&stats](CreatureModel const& model) -> WorldPackets::Query::CreatureXDisplay
    {
        stats.Display.TotalProbability += model.Probability;
        return { model.CreatureDisplayID, model.DisplayScale, model.Probability };
    });

    stats.HpMulti = ModHealth;
    stats.EnergyMulti = ModMana;

    stats.CreatureMovementInfoID = movementId;
    stats.RequiredExpansion = RequiredExpansion;
    stats.HealthScalingExpansion = HealthScalingExpansion;
    stats.VignetteID = VignetteID;
    stats.Class = unit_class;
    stats.CreatureDifficultyID = CreatureDifficultyID;
    stats.WidgetSetID = WidgetSetID;
    stats.WidgetSetUnitConditionID = WidgetSetUnitConditionID;

    stats.Title = SubName;
    stats.TitleAlt = TitleAlt;
    stats.CursorName = IconName;

    if (std::vector<uint32> const* items = sObjectMgr->GetCreatureQuestItemList(Entry))
        stats.QuestItems.insert(stats.QuestItems.begin(), items->begin(), items->end());

    if (loc != LOCALE_enUS)
        if (CreatureLocale const* creatureLocale = sObjectMgr->GetCreatureLocale(Entry))
        {
            ObjectMgr::GetLocaleString(creatureLocale->Name, loc, stats.Name[0]);
            ObjectMgr::GetLocaleString(creatureLocale->NameAlt, loc, stats.NameAlt[0]);
            ObjectMgr::GetLocaleString(creatureLocale->Title, loc, stats.Title);
            ObjectMgr::GetLocaleString(creatureLocale->TitleAlt, loc, stats.TitleAlt);
        }

    queryTemp.Write();
    queryTemp.ShrinkToFit();
    return queryTemp.Move();
}

CreatureLevelScaling const* CreatureTemplate::GetLevelScaling(Difficulty difficulty) const
{
    auto it = scalingStore.find(difficulty);
    if (it != scalingStore.end())
        return &it->second;

    struct DefaultCreatureLevelScaling : public CreatureLevelScaling
    {
        DefaultCreatureLevelScaling()
        {
            DeltaLevelMin = 0;
            DeltaLevelMax = 0;
            ContentTuningID = 0;
        }
    };
    static const DefaultCreatureLevelScaling defScaling;
    return &defScaling;
}

bool AssistDelayEvent::Execute(uint64 /*e_time*/, uint32 /*p_time*/)
{
    if (Unit* victim = ObjectAccessor::GetUnit(m_owner, m_victim))
    {
        while (!m_assistants.empty())
        {
            Creature* assistant = ObjectAccessor::GetCreature(m_owner, *m_assistants.begin());
            m_assistants.pop_front();

            if (assistant && assistant->CanAssistTo(&m_owner, victim))
            {
                assistant->SetNoCallAssistance(true);
                assistant->EngageWithTarget(victim);
            }
        }
    }
    return true;
}

CreatureBaseStats const* CreatureBaseStats::GetBaseStats(uint8 level, uint8 unitClass)
{
    return sObjectMgr->GetCreatureBaseStats(level, unitClass);
}

bool ForcedDespawnDelayEvent::Execute(uint64 /*e_time*/, uint32 /*p_time*/)
{
    m_owner.DespawnOrUnsummon(0s, m_respawnTimer);    // since we are here, we are not TempSummon as object type cannot change during runtime
    return true;
}

Creature::Creature(bool isWorldObject): Unit(isWorldObject), MapObject(), m_groupLootTimer(0), m_PlayerDamageReq(0), _pickpocketLootRestore(0),
    m_corpseRemoveTime(0), m_respawnTime(0), m_respawnDelay(300), m_corpseDelay(60), m_ignoreCorpseDecayRatio(false), m_wanderDistance(0.0f), m_boundaryCheckTime(2500), m_combatPulseTime(0), m_combatPulseDelay(0), m_reactState(REACT_AGGRESSIVE),
    m_defaultMovementType(IDLE_MOTION_TYPE), m_spawnId(UI64LIT(0)), m_equipmentId(0), m_originalEquipmentId(0), m_AlreadyCallAssistance(false), m_AlreadySearchedAssistance(false), m_cannotReachTarget(false), m_cannotReachTimer(0),
    m_meleeDamageSchoolMask(SPELL_SCHOOL_MASK_NORMAL), m_originalEntry(0), m_homePosition(), m_transportHomePosition(), m_creatureInfo(nullptr), m_creatureData(nullptr), _waypointPathId(0), _currentWaypointNodeInfo(0, 0),
    m_formation(nullptr), m_triggerJustAppeared(true), m_respawnCompatibilityMode(false), _lastDamagedTime(0),
    _regenerateHealth(true), _regenerateHealthLock(false), _isMissingCanSwimFlagOutOfCombat(false)
{
    m_regenTimer = CREATURE_REGEN_INTERVAL;

    for (uint8 i = 0; i < MAX_CREATURE_SPELLS; ++i)
        m_spells[i] = 0;

    DisableReputationGain = false;

    m_SightDistance = sWorld->getFloatConfig(CONFIG_SIGHT_MONSTER);
    m_CombatDistance = 0;//MELEE_RANGE;

    ResetLootMode(); // restore default loot mode
    m_isTempWorldObject = false;
}

void Creature::AddToWorld()
{
    ///- Register the creature for guid lookup
    if (!IsInWorld())
    {
        GetMap()->GetObjectsStore().Insert<Creature>(GetGUID(), this);
        if (m_spawnId)
            GetMap()->GetCreatureBySpawnIdStore().insert(std::make_pair(m_spawnId, this));

        Unit::AddToWorld();
        SearchFormation();
        AIM_Initialize();
        if (IsVehicle())
            GetVehicleKit()->Install();

        if (GetZoneScript())
            GetZoneScript()->OnCreatureCreate(this);
    }
}

void Creature::RemoveFromWorld()
{
    if (IsInWorld())
    {
        if (GetZoneScript())
            GetZoneScript()->OnCreatureRemove(this);

        if (m_formation)
            sFormationMgr->RemoveCreatureFromGroup(m_formation, this);

        Unit::RemoveFromWorld();

        if (m_spawnId)
            Trinity::Containers::MultimapErasePair(GetMap()->GetCreatureBySpawnIdStore(), m_spawnId, this);
        GetMap()->GetObjectsStore().Remove<Creature>(GetGUID());
    }
}

bool Creature::IsReturningHome() const
{
    if (GetMotionMaster()->GetCurrentMovementGeneratorType() == HOME_MOTION_TYPE)
        return true;

    return false;
}

void Creature::SearchFormation()
{
    if (IsSummon())
        return;

    ObjectGuid::LowType lowguid = GetSpawnId();
    if (!lowguid)
        return;

    if (FormationInfo const* formationInfo = sFormationMgr->GetFormationInfo(lowguid))
        sFormationMgr->AddCreatureToGroup(formationInfo->LeaderSpawnId, this);
}

bool Creature::IsFormationLeader() const
{
    if (!m_formation)
        return false;

    return m_formation->IsLeader(this);
}

void Creature::SignalFormationMovement()
{
    if (!m_formation)
        return;

    if (!m_formation->IsLeader(this))
        return;

    m_formation->LeaderStartedMoving();
}

bool Creature::IsFormationLeaderMoveAllowed() const
{
    if (!m_formation)
        return false;

    return m_formation->CanLeaderStartMoving();
}

void Creature::RemoveCorpse(bool setSpawnTime, bool destroyForNearbyPlayers)
{
    if (getDeathState() != CORPSE)
        return;

    if (m_respawnCompatibilityMode)
    {
        m_corpseRemoveTime = GameTime::GetGameTime();
        setDeathState(DEAD);
        RemoveAllAuras();
        loot.clear();
        uint32 respawnDelay = m_respawnDelay;
        if (CreatureAI* ai = AI())
            ai->CorpseRemoved(respawnDelay);

        if (destroyForNearbyPlayers)
            UpdateObjectVisibilityOnDestroy();

        // Should get removed later, just keep "compatibility" with scripts
        if (setSpawnTime)
            m_respawnTime = std::max<time_t>(GameTime::GetGameTime() + respawnDelay, m_respawnTime);

        // if corpse was removed during falling, the falling will continue and override relocation to respawn position
        if (IsFalling())
            StopMoving();

        float x, y, z, o;
        GetRespawnPosition(x, y, z, &o);

        // We were spawned on transport, calculate real position
        if (IsSpawnedOnTransport())
        {
            Position& pos = m_movementInfo.transport.pos;
            pos.m_positionX = x;
            pos.m_positionY = y;
            pos.m_positionZ = z;
            pos.SetOrientation(o);

            if (TransportBase* transport = GetDirectTransport())
                transport->CalculatePassengerPosition(x, y, z, &o);
        }

        UpdateAllowedPositionZ(x, y, z);
        SetHomePosition(x, y, z, o);
        GetMap()->CreatureRelocation(this, x, y, z, o);
    }
    else
    {
        if (CreatureAI* ai = AI())
            ai->CorpseRemoved(m_respawnDelay);

        // In case this is called directly and normal respawn timer not set
        // Since this timer will be longer than the already present time it
        // will be ignored if the correct place added a respawn timer
        if (setSpawnTime)
        {
            uint32 respawnDelay = m_respawnDelay;
            m_respawnTime = std::max<time_t>(GameTime::GetGameTime() + respawnDelay, m_respawnTime);

            SaveRespawnTime();
        }

        if (TempSummon* summon = ToTempSummon())
            summon->UnSummon();
        else
            AddObjectToRemoveList();
    }
}

/**
 * change the entry of creature until respawn
 */
bool Creature::InitEntry(uint32 entry, CreatureData const* data /*= nullptr*/)
{
    CreatureTemplate const* normalInfo = sObjectMgr->GetCreatureTemplate(entry);
    if (!normalInfo)
    {
        TC_LOG_ERROR("sql.sql", "Creature::InitEntry creature entry %u does not exist.", entry);
        return false;
    }

    // get difficulty 1 mode entry
    CreatureTemplate const* cinfo = nullptr;
    DifficultyEntry const* difficultyEntry = sDifficultyStore.LookupEntry(GetMap()->GetDifficultyID());
    while (!cinfo && difficultyEntry)
    {
        int32 idx = CreatureTemplate::DifficultyIDToDifficultyEntryIndex(difficultyEntry->ID);
        if (idx == -1)
            break;

        if (normalInfo->DifficultyEntry[idx])
        {
            cinfo = sObjectMgr->GetCreatureTemplate(normalInfo->DifficultyEntry[idx]);
            break;
        }

        if (!difficultyEntry->FallbackDifficultyID)
            break;

        difficultyEntry = sDifficultyStore.LookupEntry(difficultyEntry->FallbackDifficultyID);
    }

    if (!cinfo)
        cinfo = normalInfo;

    // Initialize loot duplicate count depending on raid difficulty
    if (GetMap()->Is25ManRaid())
        loot.maxDuplicates = 3;

    SetEntry(entry);                                        // normal entry always
    m_creatureInfo = cinfo;                                 // map mode related always

    // equal to player Race field, but creature does not have race
    SetRace(RACE_NONE);

    // known valid are: CLASS_WARRIOR, CLASS_PALADIN, CLASS_ROGUE, CLASS_MAGE
    SetClass(uint8(cinfo->unit_class));

    // Cancel load if no model defined
    if (!(cinfo->GetFirstValidModel()))
    {
        TC_LOG_ERROR("sql.sql", "Creature (Entry: %u) has no model defined in table `creature_template`, can't load. ", entry);
        return false;
    }

    CreatureModel model = *ObjectMgr::ChooseDisplayId(cinfo, data);
    CreatureModelInfo const* minfo = sObjectMgr->GetCreatureModelRandomGender(&model, cinfo);
    if (!minfo)                                             // Cancel load if no model defined
    {
        TC_LOG_ERROR("sql.sql", "Creature (Entry: %u) has invalid model %u defined in table `creature_template`, can't load.", entry, model.CreatureDisplayID);
        return false;
    }

    SetDisplayId(model.CreatureDisplayID, model.DisplayScale);
    SetNativeDisplayId(model.CreatureDisplayID, model.DisplayScale);

    // Load creature equipment
    if (!data)
        LoadEquipment();  // use default equipment (if available) for summons
    else if (data->equipmentId == 0)
        LoadEquipment(0); // 0 means no equipment for creature table
    else
    {
        m_originalEquipmentId = data->equipmentId;
        LoadEquipment(data->equipmentId);
    }

    SetName(normalInfo->Name);                              // at normal entry always

    SetModCastingSpeed(1.0f);
    SetModSpellHaste(1.0f);
    SetModHaste(1.0f);
    SetModRangedHaste(1.0f);
    SetModHasteRegen(1.0f);
    SetModTimeRate(1.0f);

    SetSpeedRate(MOVE_WALK,   cinfo->speed_walk);
    SetSpeedRate(MOVE_RUN,    cinfo->speed_run);
    SetSpeedRate(MOVE_SWIM,   1.0f); // using 1.0 rate
    SetSpeedRate(MOVE_FLIGHT, 1.0f); // using 1.0 rate

    // Will set UNIT_FIELD_BOUNDINGRADIUS, UNIT_FIELD_COMBATREACH and UNIT_FIELD_DISPLAYSCALE
<<<<<<< HEAD
    if (data && data->size > 0.0f)
        SetObjectScale(data->size);
    else
        SetObjectScale(cinfo->scale);
=======
    SetObjectScale(GetNativeObjectScale());
>>>>>>> 49ad0d2d

    SetHoverHeight(cinfo->HoverHeight);

    SetCanDualWield(cinfo->flags_extra & CREATURE_FLAG_EXTRA_USE_OFFHAND_ATTACK);

    // checked at loading
    m_defaultMovementType = MovementGeneratorType(data ? data->movementType : cinfo->MovementType);
    if (!m_wanderDistance && m_defaultMovementType == RANDOM_MOTION_TYPE)
        m_defaultMovementType = IDLE_MOTION_TYPE;

    for (uint8 i = 0; i < MAX_CREATURE_SPELLS; ++i)
        m_spells[i] = GetCreatureTemplate()->spells[i];

    return true;
}

bool Creature::UpdateEntry(uint32 entry, CreatureData const* data /*= nullptr*/, bool updateLevel /* = true */)
{
    if (!InitEntry(entry, data))
        return false;

    CreatureTemplate const* cInfo = GetCreatureTemplate();

    _regenerateHealth = cInfo->RegenHealth;

    // creatures always have melee weapon ready if any unless specified otherwise
    if (!GetCreatureAddon())
        SetSheath(SHEATH_STATE_MELEE);

    SetFaction(cInfo->faction);

    uint64 npcFlags;
    uint32 unitFlags, unitFlags2, unitFlags3, dynamicFlags;
    ObjectMgr::ChooseCreatureFlags(cInfo, &npcFlags, &unitFlags, &unitFlags2, &unitFlags3, &dynamicFlags, data);

    if (cInfo->flags_extra & CREATURE_FLAG_EXTRA_WORLDEVENT)
        npcFlags |= sGameEventMgr->GetNPCFlag(this);

    ReplaceAllNpcFlags(NPCFlags(npcFlags & 0xFFFFFFFF));
    ReplaceAllNpcFlags2(NPCFlags2(npcFlags >> 32));

    // if unit is in combat, keep this flag
    unitFlags &= ~UNIT_FLAG_IN_COMBAT;
    if (IsInCombat())
        unitFlags |= UNIT_FLAG_IN_COMBAT;

    ReplaceAllUnitFlags(UnitFlags(unitFlags));
    ReplaceAllUnitFlags2(UnitFlags2(unitFlags2));
    ReplaceAllUnitFlags3(UnitFlags3(unitFlags3));

    ReplaceAllDynamicFlags(dynamicFlags);

    SetUpdateFieldValue(m_values.ModifyValue(&Unit::m_unitData).ModifyValue(&UF::UnitData::StateAnimID), sDB2Manager.GetEmptyAnimStateID());

    SetCanDualWield(cInfo->flags_extra & CREATURE_FLAG_EXTRA_USE_OFFHAND_ATTACK);

    SetBaseAttackTime(BASE_ATTACK,   cInfo->BaseAttackTime);
    SetBaseAttackTime(OFF_ATTACK,    cInfo->BaseAttackTime);
    SetBaseAttackTime(RANGED_ATTACK, cInfo->RangeAttackTime);

    if (updateLevel)
        SelectLevel();
    else if (!IsGuardian())
    {
        uint32 previousHealth = GetHealth();
        UpdateLevelDependantStats(); // We still re-initialize level dependant stats on entry update
        if (previousHealth > 0)
            SetHealth(previousHealth);
    }

    // Do not update guardian stats here - they are handled in Guardian::InitStatsForLevel()
    if (!IsGuardian())
    {
        SetMeleeDamageSchool(SpellSchools(cInfo->dmgschool));
        SetStatFlatModifier(UNIT_MOD_RESISTANCE_HOLY,   BASE_VALUE, float(cInfo->resistance[SPELL_SCHOOL_HOLY]));
        SetStatFlatModifier(UNIT_MOD_RESISTANCE_FIRE,   BASE_VALUE, float(cInfo->resistance[SPELL_SCHOOL_FIRE]));
        SetStatFlatModifier(UNIT_MOD_RESISTANCE_NATURE, BASE_VALUE, float(cInfo->resistance[SPELL_SCHOOL_NATURE]));
        SetStatFlatModifier(UNIT_MOD_RESISTANCE_FROST,  BASE_VALUE, float(cInfo->resistance[SPELL_SCHOOL_FROST]));
        SetStatFlatModifier(UNIT_MOD_RESISTANCE_SHADOW, BASE_VALUE, float(cInfo->resistance[SPELL_SCHOOL_SHADOW]));
        SetStatFlatModifier(UNIT_MOD_RESISTANCE_ARCANE, BASE_VALUE, float(cInfo->resistance[SPELL_SCHOOL_ARCANE]));

        SetCanModifyStats(true);
        UpdateAllStats();
    }

    // checked and error show at loading templates
    if (FactionTemplateEntry const* factionTemplate = sFactionTemplateStore.LookupEntry(cInfo->faction))
        SetPvP((factionTemplate->Flags & FACTION_TEMPLATE_FLAG_PVP) != 0);

    // updates spell bars for vehicles and set player's faction - should be called here, to overwrite faction that is set from the new template
    if (IsVehicle())
    {
        if (Player* owner = Creature::GetCharmerOrOwnerPlayerOrPlayerItself()) // this check comes in case we don't have a player
        {
            SetFaction(owner->GetFaction()); // vehicles should have same as owner faction
            owner->VehicleSpellInitialize();
        }
    }

    // trigger creature is always uninteractible and can not be attacked
    if (IsTrigger())
        SetUnitFlag(UNIT_FLAG_UNINTERACTIBLE);

    InitializeReactState();

    if (cInfo->flags_extra & CREATURE_FLAG_EXTRA_NO_TAUNT)
    {
        ApplySpellImmune(0, IMMUNITY_STATE, SPELL_AURA_MOD_TAUNT, true);
        ApplySpellImmune(0, IMMUNITY_EFFECT, SPELL_EFFECT_ATTACK_ME, true);
    }

    SetIsCombatDisallowed((cInfo->flags_extra & CREATURE_FLAG_EXTRA_CANNOT_ENTER_COMBAT) != 0);

    LoadTemplateRoot();
    InitializeMovementFlags();

    LoadCreaturesAddon();
    LoadTemplateImmunities();

    GetThreatManager().EvaluateSuppressed();

    //We must update last scriptId or it looks like we reloaded a script, breaking some things such as gossip temporarily
    LastUsedScriptID = GetScriptId();

    return true;
}

void Creature::Update(uint32 diff)
{
    if (IsAIEnabled() && m_triggerJustAppeared && m_deathState != DEAD)
    {
        if (m_respawnCompatibilityMode && m_vehicleKit)
            m_vehicleKit->Reset();
        m_triggerJustAppeared = false;
        AI()->JustAppeared();
    }

    UpdateMovementFlags();

    switch (m_deathState)
    {
        case JUST_RESPAWNED:
            // Must not be called, see Creature::setDeathState JUST_RESPAWNED -> ALIVE promoting.
            TC_LOG_ERROR("entities.unit", "Creature %s in wrong state: JUST_RESPAWNED (4)", GetGUID().ToString().c_str());
            break;
        case JUST_DIED:
            // Must not be called, see Creature::setDeathState JUST_DIED -> CORPSE promoting.
            TC_LOG_ERROR("entities.unit", "Creature %s in wrong state: JUST_DIED (1)", GetGUID().ToString().c_str());
            break;
        case DEAD:
        {
            if (!m_respawnCompatibilityMode)
            {
                TC_LOG_ERROR("entities.unit", "Creature %s in wrong state: DEAD (3)", GetGUID().ToString().c_str());
                break;
            }
            time_t now = GameTime::GetGameTime();
            if (m_respawnTime <= now)
            {
                // Delay respawn if spawn group is not active
                if (m_creatureData && !GetMap()->IsSpawnGroupActive(m_creatureData->spawnGroupData->groupId))
                {
                    m_respawnTime = now + urand(4,7);
                    break; // Will be rechecked on next Update call after delay expires
                }

                ObjectGuid dbtableHighGuid = ObjectGuid::Create<HighGuid::Creature>(GetMapId(), GetEntry(), m_spawnId);
                time_t linkedRespawnTime = GetMap()->GetLinkedRespawnTime(dbtableHighGuid);
                if (!linkedRespawnTime)             // Can respawn
                    Respawn();
                else                                // the master is dead
                {
                    ObjectGuid targetGuid = sObjectMgr->GetLinkedRespawnGuid(dbtableHighGuid);
                    if (targetGuid == dbtableHighGuid) // if linking self, never respawn
                        SetRespawnTime(WEEK);
                    else
                    {
                        // else copy time from master and add a little
                        time_t baseRespawnTime = std::max(linkedRespawnTime, now);
                        time_t const offset = urand(5, MINUTE);

                        // linked guid can be a boss, uses std::numeric_limits<time_t>::max to never respawn in that instance
                        // we shall inherit it instead of adding and causing an overflow
                        if (baseRespawnTime <= std::numeric_limits<time_t>::max() - offset)
                            m_respawnTime = baseRespawnTime + offset;
                        else
                            m_respawnTime = std::numeric_limits<time_t>::max();
                    }
                    SaveRespawnTime(); // also save to DB immediately
                }
            }
            break;
        }
        case CORPSE:
        {
            Unit::Update(diff);
            // deathstate changed on spells update, prevent problems
            if (m_deathState != CORPSE)
                break;

            if (IsEngaged())
                Unit::AIUpdateTick(diff);

            if (m_groupLootTimer && !lootingGroupLowGUID.IsEmpty())
            {
                if (m_groupLootTimer <= diff)
                {
                    if (Group* group = sGroupMgr->GetGroupByGUID(lootingGroupLowGUID))
                        group->EndRoll(&loot, GetMap());

                    m_groupLootTimer = 0;
                    lootingGroupLowGUID.Clear();
                }
                else
                    m_groupLootTimer -= diff;
            }
            else if (m_corpseRemoveTime <= GameTime::GetGameTime())
            {
                RemoveCorpse(false);
                TC_LOG_DEBUG("entities.unit", "Removing corpse... %u ", GetEntry());
            }
            break;
        }
        case ALIVE:
        {
            Unit::Update(diff);

            // creature can be dead after Unit::Update call
            // CORPSE/DEAD state will processed at next tick (in other case death timer will be updated unexpectedly)
            if (!IsAlive())
                break;

            GetThreatManager().Update(diff);
            if (_spellFocusInfo.Delay)
            {
                if (_spellFocusInfo.Delay <= diff)
                    ReacquireSpellFocusTarget();
                else
                    _spellFocusInfo.Delay -= diff;
            }

            // periodic check to see if the creature has passed an evade boundary
            if (IsAIEnabled() && !IsInEvadeMode() && IsEngaged())
            {
                if (diff >= m_boundaryCheckTime)
                {
                    AI()->CheckInRoom();
                    m_boundaryCheckTime = 2500;
                } else
                    m_boundaryCheckTime -= diff;
            }

            // if periodic combat pulse is enabled and we are both in combat and in a dungeon, do this now
            if (m_combatPulseDelay > 0 && IsEngaged() && GetMap()->IsDungeon())
            {
                if (diff > m_combatPulseTime)
                    m_combatPulseTime = 0;
                else
                    m_combatPulseTime -= diff;

                if (m_combatPulseTime == 0)
                {
                    Map::PlayerList const& players = GetMap()->GetPlayers();
                    if (!players.isEmpty())
                        for (Map::PlayerList::const_iterator it = players.begin(); it != players.end(); ++it)
                        {
                            if (Player* player = it->GetSource())
                            {
                                if (player->IsGameMaster())
                                    continue;

                                if (player->IsAlive() && IsHostileTo(player))
                                    EngageWithTarget(player);
                            }
                        }

                    m_combatPulseTime = m_combatPulseDelay * IN_MILLISECONDS;
                }
            }

            Unit::AIUpdateTick(diff);

            // creature can be dead after UpdateAI call
            // CORPSE/DEAD state will processed at next tick (in other case death timer will be updated unexpectedly)
            if (!IsAlive())
                break;

            if (m_regenTimer > 0)
            {
                if (diff >= m_regenTimer)
                    m_regenTimer = 0;
                else
                    m_regenTimer -= diff;
            }

            if (m_regenTimer == 0)
            {
                if (!IsInEvadeMode())
                {
                    // regenerate health if not in combat or if polymorphed)
                    if (!IsEngaged() || IsPolymorphed())
                        RegenerateHealth();
                    else if (CanNotReachTarget())
                    {
                        // regenerate health if cannot reach the target and the setting is set to do so.
                        // this allows to disable the health regen of raid bosses if pathfinding has issues for whatever reason
                        if (sWorld->getBoolConfig(CONFIG_REGEN_HP_CANNOT_REACH_TARGET_IN_RAID) || !GetMap()->IsRaid())
                        {
                            RegenerateHealth();
                            TC_LOG_DEBUG("entities.unit.chase", "RegenerateHealth() enabled because Creature cannot reach the target. Detail: %s", GetDebugInfo().c_str());
                        }
                        else
                            TC_LOG_DEBUG("entities.unit.chase", "RegenerateHealth() disabled even if the Creature cannot reach the target. Detail: %s", GetDebugInfo().c_str());
                    }
                }

                if (GetPowerType() == POWER_ENERGY)
                    Regenerate(POWER_ENERGY);
                else
                    Regenerate(POWER_MANA);

                m_regenTimer = CREATURE_REGEN_INTERVAL;
            }

            if (CanNotReachTarget() && !IsInEvadeMode() && !GetMap()->IsRaid())
            {
                m_cannotReachTimer += diff;
                if (m_cannotReachTimer >= CREATURE_NOPATH_EVADE_TIME)
                    if (CreatureAI* ai = AI())
                        ai->EnterEvadeMode(CreatureAI::EVADE_REASON_NO_PATH);
            }
            break;
        }
        default:
            break;
    }
}

void Creature::Regenerate(Powers power)
{
    uint32 curValue = GetPower(power);
    uint32 maxValue = GetMaxPower(power);

    if (!HasUnitFlag2(UNIT_FLAG2_REGENERATE_POWER))
        return;

    if (curValue >= maxValue)
        return;

    float addvalue = 0.0f;

    switch (power)
    {
    case POWER_FOCUS:
    {
        // For hunter pets.
        addvalue = 24 * sWorld->getRate(RATE_POWER_FOCUS);
        break;
    }
    case POWER_ENERGY:
    {
        // For deathknight's ghoul.
        addvalue = 20;
        break;
    }
    case POWER_MANA:
    {
        // Combat and any controlled creature
        if (IsInCombat() || GetCharmerOrOwnerGUID().IsEmpty())
        {
            float ManaIncreaseRate = sWorld->getRate(RATE_POWER_MANA);

            addvalue = uint32((27.0f / 5.0f + 17.0f) * ManaIncreaseRate);
        }
        else
            addvalue = maxValue / 3;

        break;
    }
    default:
        return;
    }

    // Apply modifiers (if any).
    addvalue *= GetTotalAuraMultiplierByMiscValue(SPELL_AURA_MOD_POWER_REGEN_PERCENT, power);

    addvalue += GetTotalAuraModifierByMiscValue(SPELL_AURA_MOD_POWER_REGEN, power) * (IsHunterPet() ? PET_FOCUS_REGEN_INTERVAL : CREATURE_REGEN_INTERVAL) / (5 * IN_MILLISECONDS);

    ModifyPower(power, int32(addvalue));
}

void Creature::RegenerateHealth()
{
    if (!CanRegenerateHealth())
        return;

    uint32 curValue = GetHealth();
    uint32 maxValue = GetMaxHealth();

    if (curValue >= maxValue)
        return;

    uint32 addvalue = 0;

    // Not only pet, but any controlled creature (and not polymorphed)
    if (!GetCharmerOrOwnerGUID().IsEmpty() && !IsPolymorphed())
    {
        float HealthIncreaseRate = sWorld->getRate(RATE_HEALTH);

        addvalue = 0.015f * ((float)GetMaxHealth()) * HealthIncreaseRate;
    }
    else
        addvalue = maxValue/3;

    // Apply modifiers (if any).
    addvalue *= GetTotalAuraMultiplier(SPELL_AURA_MOD_HEALTH_REGEN_PERCENT);

    addvalue += GetTotalAuraModifier(SPELL_AURA_MOD_REGEN) * CREATURE_REGEN_INTERVAL  / (5 * IN_MILLISECONDS);

    ModifyHealth(addvalue);
}

void Creature::DoFleeToGetAssistance()
{
    if (!GetVictim())
        return;

    if (HasAuraType(SPELL_AURA_PREVENTS_FLEEING))
        return;

    float radius = sWorld->getFloatConfig(CONFIG_CREATURE_FAMILY_FLEE_ASSISTANCE_RADIUS);
    if (radius >0)
    {
        Creature* creature = nullptr;
        Trinity::NearestAssistCreatureInCreatureRangeCheck u_check(this, GetVictim(), radius);
        Trinity::CreatureLastSearcher<Trinity::NearestAssistCreatureInCreatureRangeCheck> searcher(this, creature, u_check);
        Cell::VisitGridObjects(this, searcher, radius);

        SetNoSearchAssistance(true);

        if (!creature)
            /// @todo use 31365
            SetControlled(true, UNIT_STATE_FLEEING);
        else
            GetMotionMaster()->MoveSeekAssistance(creature->GetPositionX(), creature->GetPositionY(), creature->GetPositionZ());
    }
}

bool Creature::AIM_Destroy()
{
    PopAI();
    RefreshAI();
    return true;
}

bool Creature::AIM_Create(CreatureAI* ai /*= nullptr*/)
{
    Motion_Initialize();

    SetAI(ai ? ai : FactorySelector::SelectAI(this));

    return true;
}

bool Creature::AIM_Initialize(CreatureAI* ai)
{
    if (!AIM_Create(ai))
        return false;

    AI()->InitializeAI();
    if (GetVehicleKit())
        GetVehicleKit()->Reset();
    return true;
}

void Creature::Motion_Initialize()
{
    if (m_formation)
    {
        if (m_formation->GetLeader() == this)
            m_formation->FormationReset(false);
        else if (m_formation->IsFormed())
        {
            GetMotionMaster()->MoveIdle(); // wait the order of leader
            return;
        }
    }

    GetMotionMaster()->Initialize();
}

bool Creature::Create(ObjectGuid::LowType guidlow, Map* map, uint32 entry, Position const& pos, CreatureData const* data /*= nullptr*/, uint32 vehId /*= 0*/, bool dynamic)
{
    ASSERT(map);
    SetMap(map);

    if (data)
    {
        PhasingHandler::InitDbPhaseShift(GetPhaseShift(), data->phaseUseFlags, data->phaseId, data->phaseGroup);
        PhasingHandler::InitDbVisibleMapId(GetPhaseShift(), data->terrainSwapMap);
    }

    // Set if this creature can handle dynamic spawns
    if (!dynamic)
        SetRespawnCompatibilityMode();

    CreatureTemplate const* cinfo = sObjectMgr->GetCreatureTemplate(entry);
    if (!cinfo)
    {
        TC_LOG_ERROR("sql.sql", "Creature::Create(): creature template (guidlow: " UI64FMTD ", entry: %u) does not exist.", guidlow, entry);
        return false;
    }

    //! Relocate before CreateFromProto, to initialize coords and allow
    //! returning correct zone id for selecting OutdoorPvP/Battlefield script
    Relocate(pos);

    // Check if the position is valid before calling CreateFromProto(), otherwise we might add Auras to Creatures at
    // invalid position, triggering a crash about Auras not removed in the destructor
    if (!IsPositionValid())
    {
        TC_LOG_ERROR("entities.unit", "Creature::Create(): given coordinates for creature (guidlow " UI64FMTD ", entry %d) are not valid (X: %f, Y: %f, Z: %f, O: %f)", guidlow, entry, pos.GetPositionX(), pos.GetPositionY(), pos.GetPositionZ(), pos.GetOrientation());
        return false;
    }
    {
        // area/zone id is needed immediately for ZoneScript::GetCreatureEntry hook before it is known which creature template to load (no model/scale available yet)
        PositionFullTerrainStatus data;
        GetMap()->GetFullTerrainStatusForPosition(GetPhaseShift(), GetPositionX(), GetPositionY(), GetPositionZ(), data, map_liquidHeaderTypeFlags::AllLiquids, DEFAULT_COLLISION_HEIGHT);
        ProcessPositionDataChanged(data);
    }

    // Allow players to see those units while dead, do it here (mayby altered by addon auras)
    if (cinfo->type_flags & CREATURE_TYPE_FLAG_VISIBLE_TO_GHOSTS)
        m_serverSideVisibility.SetValue(SERVERSIDE_VISIBILITY_GHOST, GHOST_VISIBILITY_ALIVE | GHOST_VISIBILITY_GHOST);

    if (!CreateFromProto(guidlow, entry, data, vehId))
        return false;

    cinfo = GetCreatureTemplate(); // might be different than initially requested
    if (cinfo->flags_extra & CREATURE_FLAG_EXTRA_DUNGEON_BOSS && map->IsDungeon())
        m_respawnDelay = 0; // special value, prevents respawn for dungeon bosses unless overridden

    switch (cinfo->rank)
    {
        case CREATURE_ELITE_RARE:
            m_corpseDelay = sWorld->getIntConfig(CONFIG_CORPSE_DECAY_RARE);
            break;
        case CREATURE_ELITE_ELITE:
            m_corpseDelay = sWorld->getIntConfig(CONFIG_CORPSE_DECAY_ELITE);
            break;
        case CREATURE_ELITE_RAREELITE:
            m_corpseDelay = sWorld->getIntConfig(CONFIG_CORPSE_DECAY_RAREELITE);
            break;
        case CREATURE_ELITE_WORLDBOSS:
            m_corpseDelay = sWorld->getIntConfig(CONFIG_CORPSE_DECAY_WORLDBOSS);
            break;
        default:
            m_corpseDelay = sWorld->getIntConfig(CONFIG_CORPSE_DECAY_NORMAL);
            break;
    }

    LoadCreaturesAddon();

    //! Need to be called after LoadCreaturesAddon - MOVEMENTFLAG_HOVER is set there
    m_positionZ += GetHoverOffset();

    LastUsedScriptID = GetScriptId();

    if (IsSpiritHealer() || IsSpiritGuide() || (GetCreatureTemplate()->flags_extra & CREATURE_FLAG_EXTRA_GHOST_VISIBILITY))
    {
        m_serverSideVisibility.SetValue(SERVERSIDE_VISIBILITY_GHOST, GHOST_VISIBILITY_GHOST);
        m_serverSideVisibilityDetect.SetValue(SERVERSIDE_VISIBILITY_GHOST, GHOST_VISIBILITY_GHOST);
    }

    if (cinfo->flags_extra & CREATURE_FLAG_EXTRA_IGNORE_PATHFINDING)
        AddUnitState(UNIT_STATE_IGNORE_PATHFINDING);

    if (cinfo->flags_extra & CREATURE_FLAG_EXTRA_IMMUNITY_KNOCKBACK)
    {
        ApplySpellImmune(0, IMMUNITY_EFFECT, SPELL_EFFECT_KNOCK_BACK, true);
        ApplySpellImmune(0, IMMUNITY_EFFECT, SPELL_EFFECT_KNOCK_BACK_DEST, true);
    }

    GetThreatManager().Initialize();

    return true;
}

Creature* Creature::CreateCreature(uint32 entry, Map* map, Position const& pos, uint32 vehId /*= 0*/)
{
    CreatureTemplate const* cInfo = sObjectMgr->GetCreatureTemplate(entry);
    if (!cInfo)
        return nullptr;

    ObjectGuid::LowType lowGuid;
    if (vehId || cInfo->VehicleId)
        lowGuid = map->GenerateLowGuid<HighGuid::Vehicle>();
    else
        lowGuid = map->GenerateLowGuid<HighGuid::Creature>();

    Creature* creature = new Creature();
    if (!creature->Create(lowGuid, map, entry, pos, nullptr, vehId))
    {
        delete creature;
        return nullptr;
    }

    return creature;
}

Creature* Creature::CreateCreatureFromDB(ObjectGuid::LowType spawnId, Map* map, bool addToMap /*= true*/, bool allowDuplicate /*= false*/)
{
    Creature* creature = new Creature();
    if (!creature->LoadFromDB(spawnId, map, addToMap, allowDuplicate))
    {
        delete creature;
        return nullptr;
    }

    return creature;
}

Unit* Creature::SelectVictim()
{
    Unit* target = nullptr;

    if (CanHaveThreatList())
        target = GetThreatManager().GetCurrentVictim();
    else if (!HasReactState(REACT_PASSIVE))
    {
        // We're a player pet, probably
        target = getAttackerForHelper();
        if (!target && IsSummon())
        {
            if (Unit* owner = ToTempSummon()->GetOwner())
            {
                if (owner->IsInCombat())
                    target = owner->getAttackerForHelper();
                if (!target)
                {
                    for (ControlList::const_iterator itr = owner->m_Controlled.begin(); itr != owner->m_Controlled.end(); ++itr)
                    {
                        if ((*itr)->IsInCombat())
                        {
                            target = (*itr)->getAttackerForHelper();
                            if (target)
                                break;
                        }
                    }
                }
            }
        }
    }
    else
        return nullptr;

    if (target && _IsTargetAcceptable(target) && CanCreatureAttack(target))
    {
        if (!HasSpellFocus())
            SetInFront(target);
        return target;
    }

    /// @todo a vehicle may eat some mob, so mob should not evade
    if (GetVehicle())
        return nullptr;

    Unit::AuraEffectList const& iAuras = GetAuraEffectsByType(SPELL_AURA_MOD_INVISIBILITY);
    if (!iAuras.empty())
    {
        for (Unit::AuraEffectList::const_iterator itr = iAuras.begin(); itr != iAuras.end(); ++itr)
        {
            if ((*itr)->GetBase()->IsPermanent())
            {
                AI()->EnterEvadeMode(CreatureAI::EVADE_REASON_OTHER);
                break;
            }
        }
        return nullptr;
    }

    // enter in evade mode in other case
    AI()->EnterEvadeMode(CreatureAI::EVADE_REASON_NO_HOSTILES);

    return nullptr;
}

void Creature::InitializeReactState()
{
    if (IsTotem() || IsTrigger() || IsCritter() || IsSpiritService())
        SetReactState(REACT_PASSIVE);
    /*
    else if (IsCivilian())
        SetReactState(REACT_DEFENSIVE);
    */
    else
        SetReactState(REACT_AGGRESSIVE);
}

bool Creature::isCanInteractWithBattleMaster(Player* player, bool msg) const
{
    if (!IsBattleMaster())
        return false;

    BattlegroundTypeId bgTypeId = sBattlegroundMgr->GetBattleMasterBG(GetEntry());
    if (!msg)
        return player->GetBGAccessByLevel(bgTypeId);

    if (!player->GetBGAccessByLevel(bgTypeId))
    {
        ClearGossipMenuFor(player);
        switch (bgTypeId)
        {
            case BATTLEGROUND_AV:  SendGossipMenuFor(player, 7616, this); break;
            case BATTLEGROUND_WS:  SendGossipMenuFor(player, 7599, this); break;
            case BATTLEGROUND_AB:  SendGossipMenuFor(player, 7642, this); break;
            case BATTLEGROUND_EY:
            case BATTLEGROUND_NA:
            case BATTLEGROUND_BE:
            case BATTLEGROUND_AA:
            case BATTLEGROUND_RL:
            case BATTLEGROUND_SA:
            case BATTLEGROUND_DS:
            case BATTLEGROUND_RV:  SendGossipMenuFor(player, 10024, this); break;
            default: break;
        }
        return false;
    }
    return true;
}

bool Creature::CanResetTalents(Player* player) const
{
    return player->GetLevel() >= 15
        && player->GetClass() == GetCreatureTemplate()->trainer_class;
}

Player* Creature::GetLootRecipient() const
{
    if (!m_lootRecipient)
        return nullptr;

    return ObjectAccessor::FindConnectedPlayer(m_lootRecipient);
}

Group* Creature::GetLootRecipientGroup() const
{
    if (m_lootRecipientGroup.IsEmpty())
        return nullptr;

    return sGroupMgr->GetGroupByGUID(m_lootRecipientGroup);
}

void Creature::SetLootRecipient(Unit* unit, bool withGroup)
{
    // set the player whose group should receive the right
    // to loot the creature after it dies
    // should be set to nullptr after the loot disappears

    if (!unit)
    {
        m_lootRecipient.Clear();
        m_lootRecipientGroup.Clear();
        RemoveDynamicFlag(UNIT_DYNFLAG_LOOTABLE | UNIT_DYNFLAG_TAPPED);
        return;
    }

    if (unit->GetTypeId() != TYPEID_PLAYER && !unit->IsVehicle())
        return;

    Player* player = unit->GetCharmerOrOwnerPlayerOrPlayerItself();
    if (!player)                                             // normal creature, no player involved
        return;

    m_lootRecipient = player->GetGUID();
    if (withGroup)
    {
        if (Group* group = player->GetGroup())
            m_lootRecipientGroup = group->GetGUID();
    }
    else
        m_lootRecipientGroup = ObjectGuid::Empty;

    SetDynamicFlag(UNIT_DYNFLAG_TAPPED);
}

// return true if this creature is tapped by the player or by a member of his group.
bool Creature::isTappedBy(Player const* player) const
{
    if (player->GetGUID() == m_lootRecipient)
        return true;

    Group const* playerGroup = player->GetGroup();
    if (!playerGroup || playerGroup != GetLootRecipientGroup()) // if we dont have a group we arent the recipient
        return false;                                           // if creature doesnt have group bound it means it was solo killed by someone else

    return true;
}

void Creature::SaveToDB()
{
    // this should only be used when the creature has already been loaded
    // preferably after adding to map, because mapid may not be valid otherwise
    CreatureData const* data = sObjectMgr->GetCreatureData(m_spawnId);
    if (!data)
    {
        TC_LOG_ERROR("entities.unit", "Creature::SaveToDB failed, cannot get creature data!");
        return;
    }

    uint32 mapId = GetMapId();
    if (TransportBase* transport = GetTransport())
        if (transport->GetMapIdForSpawning() >= 0)
            mapId = transport->GetMapIdForSpawning();

    SaveToDB(mapId, data->spawnDifficulties);
}

void Creature::SaveToDB(uint32 mapid, std::vector<Difficulty> const& spawnDifficulties)
{
    // update in loaded data
    if (!m_spawnId)
        m_spawnId = sObjectMgr->GenerateCreatureSpawnId();

    CreatureData& data = sObjectMgr->NewOrExistCreatureData(m_spawnId);

    uint32 displayId = GetNativeDisplayId();
    uint64 npcflag = (uint64(m_unitData->NpcFlags[1]) << 32) | m_unitData->NpcFlags[0];
    uint32 unitFlags = m_unitData->Flags;
    uint32 unitFlags2 = m_unitData->Flags2;
    uint32 unitFlags3 = m_unitData->Flags3;
    uint32 dynamicflags = m_objectData->DynamicFlags;

    // check if it's a custom model and if not, use 0 for displayId
    CreatureTemplate const* cinfo = GetCreatureTemplate();
    if (cinfo)
    {
        for (CreatureModel model : cinfo->Models)
            if (displayId && displayId == model.CreatureDisplayID)
                displayId = 0;

        if (npcflag == cinfo->npcflag)
            npcflag = 0;

        if (unitFlags == cinfo->unit_flags)
            unitFlags = 0;

        if (unitFlags2 == cinfo->unit_flags2)
            unitFlags2 = 0;

        if (unitFlags3 == cinfo->unit_flags3)
            unitFlags3 = 0;

        if (dynamicflags == cinfo->dynamicflags)
            dynamicflags = 0;
    }

    if (!data.spawnId)
        data.spawnId = m_spawnId;
    ASSERT(data.spawnId == m_spawnId);
    data.id = GetEntry();
    data.displayid = displayId;
    data.equipmentId = GetCurrentEquipmentId();
    if (!GetTransport())
    {
        data.mapId = GetMapId();
        data.spawnPoint.Relocate(this);
    }
    else
    {
        data.mapId = mapid;
        data.spawnPoint.Relocate(GetTransOffsetX(), GetTransOffsetY(), GetTransOffsetZ(), GetTransOffsetO());
    }
    data.spawntimesecs = m_respawnDelay;
    // prevent add data integrity problems
    data.wander_distance = GetDefaultMovementType() == IDLE_MOTION_TYPE ? 0.0f : m_wanderDistance;
    data.currentwaypoint = 0;
    data.curhealth = GetHealth();
    data.curmana = GetPower(POWER_MANA);
    // prevent add data integrity problems
    data.movementType = !m_wanderDistance && GetDefaultMovementType() == RANDOM_MOTION_TYPE
        ? IDLE_MOTION_TYPE : GetDefaultMovementType();
    data.spawnDifficulties = spawnDifficulties;
    data.npcflag = npcflag;
    data.unit_flags = unitFlags;
    data.unit_flags2 = unitFlags2;
    data.unit_flags3 = unitFlags3;
    data.dynamicflags = dynamicflags;
    if (!data.spawnGroupData)
        data.spawnGroupData = sObjectMgr->GetDefaultSpawnGroup();
    if (data.size == 0.0f)
    {
        // first save, use default if scale matches template or use custom scale if not
        if (cinfo && cinfo->scale == GetObjectScale())
            data.size = -1.0f;
        else
            data.size = GetObjectScale();
    }
    else if (data.size < 0.0f || (cinfo && cinfo->scale == data.size))
    {
        // scale is negative or matches template, use default
        data.size = -1.0f;
    }
    else
    {
        // scale is positive and does not match template
        // using data.size or could do data.size = GetObjectScale()
    }

    data.phaseId = GetDBPhase() > 0 ? GetDBPhase() : data.phaseId;
    data.phaseGroup = GetDBPhase() < 0 ? -GetDBPhase() : data.phaseGroup;

    // update in DB
    WorldDatabaseTransaction trans = WorldDatabase.BeginTransaction();

    WorldDatabasePreparedStatement* stmt = WorldDatabase.GetPreparedStatement(WORLD_DEL_CREATURE);
    stmt->setUInt64(0, m_spawnId);
    trans->Append(stmt);

    uint8 index = 0;

    stmt = WorldDatabase.GetPreparedStatement(WORLD_INS_CREATURE);
    stmt->setUInt64(index++, m_spawnId);
    stmt->setUInt32(index++, GetEntry());
    stmt->setUInt16(index++, uint16(mapid));
    stmt->setString(index++, [&data]() -> std::string
    {
        if (data.spawnDifficulties.empty())
            return "";

        std::ostringstream os;
        auto itr = data.spawnDifficulties.begin();
        os << int32(*itr++);

        for (; itr != data.spawnDifficulties.end(); ++itr)
            os << ',' << int32(*itr);

        return os.str();
    }());
    stmt->setUInt32(index++, data.phaseId);
    stmt->setUInt32(index++, data.phaseGroup);
    stmt->setUInt32(index++, displayId);
    stmt->setUInt8(index++, GetCurrentEquipmentId());
    stmt->setFloat(index++, GetPositionX());
    stmt->setFloat(index++, GetPositionY());
    stmt->setFloat(index++, GetPositionZ());
    stmt->setFloat(index++, GetOrientation());
    stmt->setUInt32(index++, m_respawnDelay);
    stmt->setFloat(index++, m_wanderDistance);
    stmt->setUInt32(index++, 0);
    stmt->setUInt32(index++, GetHealth());
    stmt->setUInt32(index++, GetPower(POWER_MANA));
    stmt->setUInt8(index++, uint8(GetDefaultMovementType()));
    stmt->setUInt64(index++, npcflag);
    stmt->setUInt32(index++, unitFlags);
    stmt->setUInt32(index++, unitFlags2);
    stmt->setUInt32(index++, unitFlags3);
    stmt->setUInt32(index++, dynamicflags);
    stmt->setFloat(index++, data.size);
    trans->Append(stmt);

    WorldDatabase.CommitTransaction(trans);
}

void Creature::SelectLevel()
{
    CreatureTemplate const* cInfo = GetCreatureTemplate();

    // level
    std::pair<int16, int16> levels = cInfo->GetMinMaxLevel();
    uint8 minlevel = std::min(levels.first, levels.second);
    uint8 maxlevel = std::max(levels.first, levels.second);
    uint8 level = minlevel == maxlevel ? minlevel : urand(minlevel, maxlevel);
    SetLevel(level);

    ApplyLevelScaling();

    UpdateLevelDependantStats();
}

void Creature::UpdateLevelDependantStats()
{
    CreatureTemplate const* cInfo = GetCreatureTemplate();
    uint32 rank = IsPet() ? 0 : cInfo->rank;
    uint8 level = GetLevel();
    CreatureBaseStats const* stats = sObjectMgr->GetCreatureBaseStats(level, cInfo->unit_class);

    // health
    float healthmod = _GetHealthMod(rank);

    uint32 basehp = GetMaxHealthByLevel(level);
    uint32 health = uint32(basehp * healthmod);

    SetCreateHealth(health);
    SetMaxHealth(health);
    SetHealth(health);
    ResetPlayerDamageReq();

    // mana
    uint32 mana = stats->GenerateMana(cInfo);
    SetCreateMana(mana);

    switch (GetClass())
    {
        case CLASS_PALADIN:
        case CLASS_MAGE:
            SetMaxPower(POWER_MANA, mana);
            SetFullPower(POWER_MANA);
            break;
        default: // We don't set max power here, 0 makes power bar hidden
            break;
    }

    SetStatFlatModifier(UNIT_MOD_HEALTH, BASE_VALUE, (float)health);

    // damage
    float basedamage = GetBaseDamageForLevel(level);

    float weaponBaseMinDamage = basedamage;
    float weaponBaseMaxDamage = basedamage * 1.5f;

    SetBaseWeaponDamage(BASE_ATTACK, MINDAMAGE, weaponBaseMinDamage);
    SetBaseWeaponDamage(BASE_ATTACK, MAXDAMAGE, weaponBaseMaxDamage);

    SetBaseWeaponDamage(OFF_ATTACK, MINDAMAGE, weaponBaseMinDamage);
    SetBaseWeaponDamage(OFF_ATTACK, MAXDAMAGE, weaponBaseMaxDamage);

    SetBaseWeaponDamage(RANGED_ATTACK, MINDAMAGE, weaponBaseMinDamage);
    SetBaseWeaponDamage(RANGED_ATTACK, MAXDAMAGE, weaponBaseMaxDamage);

    SetStatFlatModifier(UNIT_MOD_ATTACK_POWER, BASE_VALUE, stats->AttackPower);
    SetStatFlatModifier(UNIT_MOD_ATTACK_POWER_RANGED, BASE_VALUE, stats->RangedAttackPower);

    float armor = GetBaseArmorForLevel(level); /// @todo Why is this treated as uint32 when it's a float?
    SetStatFlatModifier(UNIT_MOD_ARMOR, BASE_VALUE, armor);
}

void Creature::SelectWildBattlePetLevel()
{
    if (IsWildBattlePet())
    {
        uint8 wildBattlePetLevel = WILD_BATTLE_PET_DEFAULT_LEVEL;

        if (AreaTableEntry const* areaTable = sAreaTableStore.LookupEntry(GetZoneId()))
            if (areaTable->WildBattlePetLevelMin > 0)
                wildBattlePetLevel = urand(areaTable->WildBattlePetLevelMin, areaTable->WildBattlePetLevelMax);

        SetWildBattlePetLevel(wildBattlePetLevel);
    }
}

float Creature::_GetHealthMod(int32 Rank)
{
    switch (Rank)                                           // define rates for each elite rank
    {
        case CREATURE_ELITE_NORMAL:
            return sWorld->getRate(RATE_CREATURE_NORMAL_HP);
        case CREATURE_ELITE_ELITE:
            return sWorld->getRate(RATE_CREATURE_ELITE_ELITE_HP);
        case CREATURE_ELITE_RAREELITE:
            return sWorld->getRate(RATE_CREATURE_ELITE_RAREELITE_HP);
        case CREATURE_ELITE_WORLDBOSS:
            return sWorld->getRate(RATE_CREATURE_ELITE_WORLDBOSS_HP);
        case CREATURE_ELITE_RARE:
            return sWorld->getRate(RATE_CREATURE_ELITE_RARE_HP);
        default:
            return sWorld->getRate(RATE_CREATURE_ELITE_ELITE_HP);
    }
}

void Creature::LowerPlayerDamageReq(uint64 unDamage)
{
    if (m_PlayerDamageReq)
        m_PlayerDamageReq > unDamage ? m_PlayerDamageReq -= unDamage : m_PlayerDamageReq = 0;
}

float Creature::_GetDamageMod(int32 Rank)
{
    switch (Rank)                                           // define rates for each elite rank
    {
        case CREATURE_ELITE_NORMAL:
            return sWorld->getRate(RATE_CREATURE_NORMAL_DAMAGE);
        case CREATURE_ELITE_ELITE:
            return sWorld->getRate(RATE_CREATURE_ELITE_ELITE_DAMAGE);
        case CREATURE_ELITE_RAREELITE:
            return sWorld->getRate(RATE_CREATURE_ELITE_RAREELITE_DAMAGE);
        case CREATURE_ELITE_WORLDBOSS:
            return sWorld->getRate(RATE_CREATURE_ELITE_WORLDBOSS_DAMAGE);
        case CREATURE_ELITE_RARE:
            return sWorld->getRate(RATE_CREATURE_ELITE_RARE_DAMAGE);
        default:
            return sWorld->getRate(RATE_CREATURE_ELITE_ELITE_DAMAGE);
    }
}

float Creature::GetSpellDamageMod(int32 Rank) const
{
    switch (Rank)                                           // define rates for each elite rank
    {
        case CREATURE_ELITE_NORMAL:
            return sWorld->getRate(RATE_CREATURE_NORMAL_SPELLDAMAGE);
        case CREATURE_ELITE_ELITE:
            return sWorld->getRate(RATE_CREATURE_ELITE_ELITE_SPELLDAMAGE);
        case CREATURE_ELITE_RAREELITE:
            return sWorld->getRate(RATE_CREATURE_ELITE_RAREELITE_SPELLDAMAGE);
        case CREATURE_ELITE_WORLDBOSS:
            return sWorld->getRate(RATE_CREATURE_ELITE_WORLDBOSS_SPELLDAMAGE);
        case CREATURE_ELITE_RARE:
            return sWorld->getRate(RATE_CREATURE_ELITE_RARE_SPELLDAMAGE);
        default:
            return sWorld->getRate(RATE_CREATURE_ELITE_ELITE_SPELLDAMAGE);
    }
}

bool Creature::CreateFromProto(ObjectGuid::LowType guidlow, uint32 entry, CreatureData const* data /*= nullptr*/, uint32 vehId /*= 0*/)
{
    SetZoneScript();
    if (GetZoneScript() && data)
    {
        entry = GetZoneScript()->GetCreatureEntry(guidlow, data);
        if (!entry)
            return false;
    }

    CreatureTemplate const* cinfo = sObjectMgr->GetCreatureTemplate(entry);
    if (!cinfo)
    {
        TC_LOG_ERROR("sql.sql", "Creature::CreateFromProto(): creature template (guidlow: " UI64FMTD ", entry: %u) does not exist.", guidlow, entry);
        return false;
    }

    SetOriginalEntry(entry);

    if (vehId || cinfo->VehicleId)
        Object::_Create(ObjectGuid::Create<HighGuid::Vehicle>(GetMapId(), entry, guidlow));
    else
        Object::_Create(ObjectGuid::Create<HighGuid::Creature>(GetMapId(), entry, guidlow));

    if (!UpdateEntry(entry, data))
        return false;

    if (!vehId)
    {
        if (GetCreatureTemplate()->VehicleId)
        {
            vehId = GetCreatureTemplate()->VehicleId;
            entry = GetCreatureTemplate()->Entry;
        }
        else
            vehId = cinfo->VehicleId;
    }

    if (vehId)
        if (CreateVehicleKit(vehId, entry, true))
            UpdateDisplayPower();

    return true;
}

bool Creature::LoadFromDB(ObjectGuid::LowType spawnId, Map* map, bool addToMap, bool allowDuplicate)
{
    if (!allowDuplicate)
    {
        // If an alive instance of this spawnId is already found, skip creation
        // If only dead instance(s) exist, despawn them and spawn a new (maybe also dead) version
        const auto creatureBounds = map->GetCreatureBySpawnIdStore().equal_range(spawnId);
        std::vector <Creature*> despawnList;

        if (creatureBounds.first != creatureBounds.second)
        {
            for (auto itr = creatureBounds.first; itr != creatureBounds.second; ++itr)
            {
                if (itr->second->IsAlive())
                {
                    TC_LOG_DEBUG("maps", "Would have spawned " UI64FMTD " but %s already exists", spawnId, creatureBounds.first->second->GetGUID().ToString().c_str());
                    return false;
                }
                else
                {
                    despawnList.push_back(itr->second);
                    TC_LOG_DEBUG("maps", "Despawned dead instance of spawn " UI64FMTD " (%s)", spawnId, itr->second->GetGUID().ToString().c_str());
                }
            }

            for (Creature* despawnCreature : despawnList)
            {
                despawnCreature->AddObjectToRemoveList();
            }
        }
    }

    CreatureData const* data = sObjectMgr->GetCreatureData(spawnId);
    if (!data)
    {
        TC_LOG_ERROR("sql.sql", "Creature (SpawnID " UI64FMTD ") not found in table `creature`, can't load. ", spawnId);
        return false;
    }

    m_spawnId = spawnId;

    m_respawnCompatibilityMode = ((data->spawnGroupData->flags & SPAWNGROUP_FLAG_COMPATIBILITY_MODE) != 0);
    m_creatureData = data;
    m_wanderDistance = data->wander_distance;
    m_respawnDelay = data->spawntimesecs;

    if (!Create(map->GenerateLowGuid<HighGuid::Creature>(), map, data->id, data->spawnPoint, data, 0U , !m_respawnCompatibilityMode))
        return false;

    //We should set first home position, because then AI calls home movement
    SetHomePosition(*this);

    m_deathState = ALIVE;

    m_respawnTime = GetMap()->GetCreatureRespawnTime(m_spawnId);

    if (!m_respawnTime && !map->IsSpawnGroupActive(data->spawnGroupData->groupId))
    {
        if (!m_respawnCompatibilityMode)
        {
            // @todo pools need fixing! this is just a temporary thing, but they violate dynspawn principles
            if (!data->poolId)
            {
                TC_LOG_ERROR("entities.unit", "Creature (SpawnID " UI64FMTD ") trying to load in inactive spawn group '%s':\n%s", spawnId, data->spawnGroupData->name.c_str(), GetDebugInfo().c_str());
                return false;
            }
        }

        m_respawnTime = GameTime::GetGameTime() + urand(4, 7);
    }

    if (m_respawnTime)
    {
        if (!m_respawnCompatibilityMode)
        {
            // @todo same as above
            if (!data->poolId)
            {
                TC_LOG_ERROR("entities.unit", "Creature (SpawnID " UI64FMTD ") trying to load despite a respawn timer in progress:\n%s", spawnId, GetDebugInfo().c_str());
                return false;
            }
        }
        else
        {
            // compatibility mode creatures will be respawned in ::Update()
            m_deathState = DEAD;
        }

        if (CanFly())
        {
            float tz = map->GetHeight(GetPhaseShift(), data->spawnPoint, true, MAX_FALL_DISTANCE);
            if (data->spawnPoint.GetPositionZ() - tz > 0.1f && Trinity::IsValidMapCoord(tz))
                Relocate(data->spawnPoint.GetPositionX(), data->spawnPoint.GetPositionY(), tz);
        }
    }

    SetSpawnHealth();

    SelectWildBattlePetLevel();

    // checked at creature_template loading
    m_defaultMovementType = MovementGeneratorType(data->movementType);

    loot.SetGUID(ObjectGuid::Create<HighGuid::LootObject>(GetMapId(), data->id, GetMap()->GenerateLowGuid<HighGuid::LootObject>()));

    if (addToMap && !GetMap()->AddToMap(this))
        return false;
    return true;
}

void Creature::SetCanDualWield(bool value)
{
    Unit::SetCanDualWield(value);
    UpdateDamagePhysical(OFF_ATTACK);
}

void Creature::LoadEquipment(int8 id, bool force /*= true*/)
{
    if (id == 0)
    {
        if (force)
        {
            for (uint8 i = 0; i < MAX_EQUIPMENT_ITEMS; ++i)
                SetVirtualItem(i, 0);
            m_equipmentId = 0;
        }

        return;
    }

    EquipmentInfo const* einfo = sObjectMgr->GetEquipmentInfo(GetEntry(), id);
    if (!einfo)
        return;

    m_equipmentId = id;
    for (uint8 i = 0; i < MAX_EQUIPMENT_ITEMS; ++i)
        SetVirtualItem(i, einfo->Items[i].ItemId, einfo->Items[i].AppearanceModId, einfo->Items[i].ItemVisual);
}

void Creature::SetSpawnHealth()
{
    if (_regenerateHealthLock)
        return;

    uint32 curhealth;
    if (m_creatureData && !_regenerateHealth)
    {
        curhealth = m_creatureData->curhealth;
        if (curhealth)
        {
            curhealth = uint32(curhealth*_GetHealthMod(GetCreatureTemplate()->rank));
            if (curhealth < 1)
                curhealth = 1;
        }
        SetPower(POWER_MANA, m_creatureData->curmana);
    }
    else
    {
        curhealth = GetMaxHealth();
        SetFullPower(POWER_MANA);
    }

    SetHealth((m_deathState == ALIVE || m_deathState == JUST_RESPAWNED) ? curhealth : 0);
}

void Creature::LoadTemplateRoot()
{
    if (GetMovementTemplate().IsRooted())
        SetControlled(true, UNIT_STATE_ROOT);
}

bool Creature::hasQuest(uint32 quest_id) const
{
    return sObjectMgr->GetCreatureQuestRelations(GetEntry()).HasQuest(quest_id);
}

bool Creature::hasInvolvedQuest(uint32 quest_id) const
{
    return sObjectMgr->GetCreatureQuestInvolvedRelations(GetEntry()).HasQuest(quest_id);
}

/*static*/ bool Creature::DeleteFromDB(ObjectGuid::LowType spawnId)
{
    CreatureData const* data = sObjectMgr->GetCreatureData(spawnId);
    if (!data)
        return false;

    CharacterDatabaseTransaction charTrans = CharacterDatabase.BeginTransaction();

    sMapMgr->DoForAllMapsWithMapId(data->mapId,
        [spawnId, charTrans](Map* map) -> void
        {
            // despawn all active creatures, and remove their respawns
            std::vector<Creature*> toUnload;
            for (auto const& pair : Trinity::Containers::MapEqualRange(map->GetCreatureBySpawnIdStore(), spawnId))
                toUnload.push_back(pair.second);
            for (Creature* creature : toUnload)
                map->AddObjectToRemoveList(creature);
            map->RemoveRespawnTime(SPAWN_TYPE_CREATURE, spawnId, charTrans);
        }
    );

    // delete data from memory ...
    sObjectMgr->DeleteCreatureData(spawnId);

    CharacterDatabase.CommitTransaction(charTrans);

    WorldDatabaseTransaction trans = WorldDatabase.BeginTransaction();

    // ... and the database
    WorldDatabasePreparedStatement* stmt = WorldDatabase.GetPreparedStatement(WORLD_DEL_CREATURE);
    stmt->setUInt64(0, spawnId);
    trans->Append(stmt);

    stmt = WorldDatabase.GetPreparedStatement(WORLD_DEL_SPAWNGROUP_MEMBER);
    stmt->setUInt8(0, uint8(SPAWN_TYPE_CREATURE));
    stmt->setUInt64(1, spawnId);
    trans->Append(stmt);

    stmt = WorldDatabase.GetPreparedStatement(WORLD_DEL_CREATURE_ADDON);
    stmt->setUInt64(0, spawnId);
    trans->Append(stmt);

    stmt = WorldDatabase.GetPreparedStatement(WORLD_DEL_GAME_EVENT_CREATURE);
    stmt->setUInt64(0, spawnId);
    trans->Append(stmt);

    stmt = WorldDatabase.GetPreparedStatement(WORLD_DEL_GAME_EVENT_MODEL_EQUIP);
    stmt->setUInt64(0, spawnId);
    trans->Append(stmt);

    stmt = WorldDatabase.GetPreparedStatement(WORLD_DEL_LINKED_RESPAWN);
    stmt->setUInt64(0, spawnId);
    stmt->setUInt32(1, LINKED_RESPAWN_CREATURE_TO_CREATURE);
    trans->Append(stmt);

    stmt = WorldDatabase.GetPreparedStatement(WORLD_DEL_LINKED_RESPAWN);
    stmt->setUInt64(0, spawnId);
    stmt->setUInt32(1, LINKED_RESPAWN_CREATURE_TO_GO);
    trans->Append(stmt);

    stmt = WorldDatabase.GetPreparedStatement(WORLD_DEL_LINKED_RESPAWN_MASTER);
    stmt->setUInt64(0, spawnId);
    stmt->setUInt32(1, LINKED_RESPAWN_CREATURE_TO_CREATURE);
    trans->Append(stmt);

    stmt = WorldDatabase.GetPreparedStatement(WORLD_DEL_LINKED_RESPAWN_MASTER);
    stmt->setUInt64(0, spawnId);
    stmt->setUInt32(1, LINKED_RESPAWN_GO_TO_CREATURE);
    trans->Append(stmt);

    WorldDatabase.CommitTransaction(trans);

    return true;
}

bool Creature::IsInvisibleDueToDespawn() const
{
    if (Unit::IsInvisibleDueToDespawn())
        return true;

    if (IsAlive() || isDying() || m_corpseRemoveTime > GameTime::GetGameTime())
        return false;

    return true;
}

bool Creature::CanAlwaysSee(WorldObject const* obj) const
{
    if (IsAIEnabled() && AI()->CanSeeAlways(obj))
        return true;

    return false;
}

bool Creature::CanStartAttack(Unit const* who, bool force) const
{
    if (IsCivilian())
        return false;

    // This set of checks is should be done only for creatures
    if ((IsImmuneToNPC() && !who->HasUnitFlag(UNIT_FLAG_PLAYER_CONTROLLED))
        || (IsImmuneToPC() && who->HasUnitFlag(UNIT_FLAG_PLAYER_CONTROLLED)))
        return false;

    // Do not attack non-combat pets
    if (who->GetTypeId() == TYPEID_UNIT && who->GetCreatureType() == CREATURE_TYPE_NON_COMBAT_PET)
        return false;

    if (!CanFly() && (GetDistanceZ(who) > CREATURE_Z_ATTACK_RANGE + m_CombatDistance))
        //|| who->IsControlledByPlayer() && who->IsFlying()))
        // we cannot check flying for other creatures, too much map/vmap calculation
        /// @todo should switch to range attack
        return false;

    if (!force)
    {
        if (!_IsTargetAcceptable(who))
            return false;

        if (IsNeutralToAll() || !IsWithinDistInMap(who, GetAttackDistance(who) + m_CombatDistance))
            return false;
    }

    if (!CanCreatureAttack(who, force))
        return false;

    // No aggro from gray creatures
    if (CheckNoGrayAggroConfig(who->GetLevelForTarget(this), GetLevelForTarget(who)))
        return false;

    return IsWithinLOSInMap(who);
}

bool Creature::CheckNoGrayAggroConfig(uint32 playerLevel, uint32 creatureLevel) const
{
    if (Trinity::XP::GetColorCode(playerLevel, creatureLevel) != XP_GRAY)
        return false;

    uint32 notAbove = sWorld->getIntConfig(CONFIG_NO_GRAY_AGGRO_ABOVE);
    uint32 notBelow = sWorld->getIntConfig(CONFIG_NO_GRAY_AGGRO_BELOW);
    if (notAbove == 0 && notBelow == 0)
        return false;

    if (playerLevel <= notBelow || (playerLevel >= notAbove && notAbove > 0))
        return true;
    return false;
}

float Creature::GetAttackDistance(Unit const* player) const
{
    float aggroRate = sWorld->getRate(RATE_CREATURE_AGGRO);
    if (aggroRate == 0)
        return 0.0f;

    // WoW Wiki: the minimum radius seems to be 5 yards, while the maximum range is 45 yards
    float maxRadius = 45.0f * aggroRate;
    float minRadius = 5.0f * aggroRate;

    int32 expansionMaxLevel = int32(GetMaxLevelForExpansion(GetCreatureTemplate()->RequiredExpansion));
    int32 playerLevel = player->GetLevelForTarget(this);
    int32 creatureLevel = GetLevelForTarget(player);
    int32 levelDifference = creatureLevel - playerLevel;

    // The aggro radius for creatures with equal level as the player is 20 yards.
    // The combatreach should not get taken into account for the distance so we drop it from the range (see Supremus as expample)
    float baseAggroDistance = 20.0f - GetCombatReach();

    // + - 1 yard for each level difference between player and creature
    float aggroRadius = baseAggroDistance + float(levelDifference);

    // detect range auras
    if (uint32(creatureLevel + 5) <= sWorld->getIntConfig(CONFIG_MAX_PLAYER_LEVEL))
    {
        aggroRadius += GetTotalAuraModifier(SPELL_AURA_MOD_DETECT_RANGE);
        aggroRadius += player->GetTotalAuraModifier(SPELL_AURA_MOD_DETECTED_RANGE);
    }

    // The aggro range of creatures with higher levels than the total player level for the expansion should get the maxlevel treatment
    // This makes sure that creatures such as bosses wont have a bigger aggro range than the rest of the npc's
    // The following code is used for blizzlike behaviour such as skippable bosses
    if (creatureLevel > expansionMaxLevel)
        aggroRadius = baseAggroDistance + float(expansionMaxLevel - playerLevel);

    // Make sure that we wont go over the total range limits
    if (aggroRadius > maxRadius)
        aggroRadius = maxRadius;
    else if (aggroRadius < minRadius)
        aggroRadius = minRadius;

    return (aggroRadius * aggroRate);
}

void Creature::setDeathState(DeathState s)
{
    Unit::setDeathState(s);

    if (s == JUST_DIED)
    {
        m_corpseRemoveTime = GameTime::GetGameTime() + m_corpseDelay;

        uint32 respawnDelay = m_respawnDelay;
        if (uint32 scalingMode = sWorld->getIntConfig(CONFIG_RESPAWN_DYNAMICMODE))
            GetMap()->ApplyDynamicModeRespawnScaling(this, m_spawnId, respawnDelay, scalingMode);

        // @todo remove the boss respawn time hack in a dynspawn follow-up once we have creature groups in instances
        if (m_respawnCompatibilityMode)
        {
            if (IsDungeonBoss() && !m_respawnDelay)
                m_respawnTime = std::numeric_limits<time_t>::max(); // never respawn in this instance
            else
                m_respawnTime = GameTime::GetGameTime() + respawnDelay + m_corpseDelay;
        }
        else
        {
            if (IsDungeonBoss() && !m_respawnDelay)
                m_respawnTime = std::numeric_limits<time_t>::max(); // never respawn in this instance
            else
                m_respawnTime = GameTime::GetGameTime() + respawnDelay;
        }

        SaveRespawnTime();

        ReleaseSpellFocus(nullptr, false); // remove spellcast focus
        DoNotReacquireSpellFocusTarget();  // cancel delayed re-target
        SetTarget(ObjectGuid::Empty);      // drop target - dead mobs shouldn't ever target things

        ReplaceAllNpcFlags(UNIT_NPC_FLAG_NONE);
        ReplaceAllNpcFlags2(UNIT_NPC_FLAG_2_NONE);

        SetMountDisplayId(0); // if creature is mounted on a virtual mount, remove it at death

        setActive(false);

        SetNoSearchAssistance(false);

        //Dismiss group if is leader
        if (m_formation && m_formation->GetLeader() == this)
            m_formation->FormationReset(true);

        bool needsFalling = (IsFlying() || IsHovering()) && !IsUnderWater();
        SetHover(false, false);
        SetDisableGravity(false, false);

        if (needsFalling)
            GetMotionMaster()->MoveFall();

        Unit::setDeathState(CORPSE);
    }
    else if (s == JUST_RESPAWNED)
    {
        if (IsPet())
            SetFullHealth();
        else
            SetSpawnHealth();

        SetLootRecipient(nullptr);
        ResetPlayerDamageReq();

        SetCannotReachTarget(false);
        UpdateMovementFlags();

        ClearUnitState(UNIT_STATE_ALL_ERASABLE);

        if (!IsPet())
        {
            CreatureData const* creatureData = GetCreatureData();
            CreatureTemplate const* cInfo = GetCreatureTemplate();

            uint64 npcFlags;
            uint32 unitFlags, unitFlags2, unitFlags3, dynamicFlags;
            ObjectMgr::ChooseCreatureFlags(cInfo, &npcFlags, &unitFlags, &unitFlags2, &unitFlags3, &dynamicFlags, creatureData);

            if (cInfo->flags_extra & CREATURE_FLAG_EXTRA_WORLDEVENT)
                npcFlags |= sGameEventMgr->GetNPCFlag(this);

            ReplaceAllNpcFlags(NPCFlags(npcFlags & 0xFFFFFFFF));
            ReplaceAllNpcFlags2(NPCFlags2(npcFlags >> 32));

            ReplaceAllUnitFlags(UnitFlags(unitFlags));
            ReplaceAllUnitFlags2(UnitFlags2(unitFlags2));
            ReplaceAllUnitFlags3(UnitFlags3(unitFlags3));
            ReplaceAllDynamicFlags(dynamicFlags);

            RemoveUnitFlag(UNIT_FLAG_IN_COMBAT);

            SetMeleeDamageSchool(SpellSchools(cInfo->dmgschool));
        }

        Motion_Initialize();
        Unit::setDeathState(ALIVE);
        LoadCreaturesAddon();
    }
}

void Creature::Respawn(bool force)
{
    if (force)
    {
        if (IsAlive())
            setDeathState(JUST_DIED);
        else if (getDeathState() != CORPSE)
            setDeathState(CORPSE);
    }

    if (m_respawnCompatibilityMode)
    {
        UpdateObjectVisibilityOnDestroy();
        RemoveCorpse(false, false);

        if (getDeathState() == DEAD)
        {
            TC_LOG_DEBUG("entities.unit", "Respawning creature %s (%s)", GetName().c_str(), GetGUID().ToString().c_str());
            m_respawnTime = 0;
            ResetPickPocketRefillTimer();
            loot.clear();

            if (m_originalEntry != GetEntry())
                UpdateEntry(m_originalEntry);

            SelectLevel();

            setDeathState(JUST_RESPAWNED);

            CreatureModel display(GetNativeDisplayId(), GetNativeDisplayScale(), 1.0f);
            if (sObjectMgr->GetCreatureModelRandomGender(&display, GetCreatureTemplate()))
            {
                SetDisplayId(display.CreatureDisplayID, display.DisplayScale);
                SetNativeDisplayId(display.CreatureDisplayID, display.DisplayScale);
            }

            GetMotionMaster()->InitializeDefault();

            // Re-initialize reactstate that could be altered by movementgenerators
            InitializeReactState();

            if (UnitAI* ai = AI()) // reset the AI to be sure no dirty or uninitialized values will be used till next tick
                ai->Reset();

            m_triggerJustAppeared = true;

            uint32 poolid = GetCreatureData() ? GetCreatureData()->poolId : 0;
            if (poolid)
                sPoolMgr->UpdatePool<Creature>(GetMap()->GetPoolData(), poolid, GetSpawnId());
        }
        UpdateObjectVisibility();
    }
    else
    {
        if (m_spawnId)
            GetMap()->Respawn(SPAWN_TYPE_CREATURE, m_spawnId);
    }

    TC_LOG_DEBUG("entities.unit", "Respawning creature %s (%s)",
        GetName().c_str(), GetGUID().ToString().c_str());

}

void Creature::ForcedDespawn(uint32 timeMSToDespawn, Seconds forceRespawnTimer)
{
    if (timeMSToDespawn)
    {
        m_Events.AddEvent(new ForcedDespawnDelayEvent(*this, forceRespawnTimer), m_Events.CalculateTime(Milliseconds(timeMSToDespawn)));
        return;
    }

    if (m_respawnCompatibilityMode)
    {
        uint32 corpseDelay = GetCorpseDelay();
        uint32 respawnDelay = GetRespawnDelay();

        // do it before killing creature
        UpdateObjectVisibilityOnDestroy();

        bool overrideRespawnTime = false;
        if (IsAlive())
        {
            if (forceRespawnTimer > Seconds::zero())
            {
                SetCorpseDelay(0);
                SetRespawnDelay(forceRespawnTimer.count());
                overrideRespawnTime = true;
            }

            setDeathState(JUST_DIED);
        }

        // Skip corpse decay time
        RemoveCorpse(!overrideRespawnTime, false);

        SetCorpseDelay(corpseDelay);
        SetRespawnDelay(respawnDelay);
    }
    else
    {
        if (forceRespawnTimer > Seconds::zero())
            SaveRespawnTime(forceRespawnTimer.count());
        else
        {
            uint32 respawnDelay = m_respawnDelay;
            if (uint32 scalingMode = sWorld->getIntConfig(CONFIG_RESPAWN_DYNAMICMODE))
                GetMap()->ApplyDynamicModeRespawnScaling(this, m_spawnId, respawnDelay, scalingMode);
            m_respawnTime = GameTime::GetGameTime() + respawnDelay;
            SaveRespawnTime();
        }

        AddObjectToRemoveList();
    }
}

void Creature::DespawnOrUnsummon(Milliseconds timeToDespawn /*= 0s*/, Seconds forceRespawnTimer /*= 0s*/)
{
    if (TempSummon* summon = ToTempSummon())
        summon->UnSummon(timeToDespawn.count());
    else
        ForcedDespawn(timeToDespawn.count(), forceRespawnTimer);
}

void Creature::LoadTemplateImmunities()
{
    // uint32 max used for "spell id", the immunity system will not perform SpellInfo checks against invalid spells
    // used so we know which immunities were loaded from template
    static uint32 const placeholderSpellId = std::numeric_limits<uint32>::max();

    // unapply template immunities (in case we're updating entry)
    for (uint32 i = MECHANIC_NONE + 1; i < MAX_MECHANIC; ++i)
        ApplySpellImmune(placeholderSpellId, IMMUNITY_MECHANIC, i, false);

    for (uint32 i = SPELL_SCHOOL_NORMAL; i < MAX_SPELL_SCHOOL; ++i)
        ApplySpellImmune(placeholderSpellId, IMMUNITY_SCHOOL, 1 << i, false);

    // don't inherit immunities for hunter pets
    if (GetOwnerGUID().IsPlayer() && IsHunterPet())
        return;

    if (uint32 mask = GetCreatureTemplate()->MechanicImmuneMask)
    {
        for (uint32 i = MECHANIC_NONE + 1; i < MAX_MECHANIC; ++i)
        {
            if (mask & (1 << (i - 1)))
                ApplySpellImmune(placeholderSpellId, IMMUNITY_MECHANIC, i, true);
        }
    }

    if (uint32 mask = GetCreatureTemplate()->SpellSchoolImmuneMask)
    {
        for (uint8 i = SPELL_SCHOOL_NORMAL; i < MAX_SPELL_SCHOOL; ++i)
        {
            if (mask & (1 << i))
                ApplySpellImmune(placeholderSpellId, IMMUNITY_SCHOOL, 1 << i, true);
        }
    }
}

bool Creature::IsImmunedToSpellEffect(SpellInfo const* spellInfo, SpellEffectInfo const& spellEffectInfo, WorldObject const* caster) const
{
    if (GetCreatureTemplate()->type == CREATURE_TYPE_MECHANICAL && spellEffectInfo.IsEffect(SPELL_EFFECT_HEAL))
        return true;

    return Unit::IsImmunedToSpellEffect(spellInfo, spellEffectInfo, caster);
}

bool Creature::isElite() const
{
    if (IsPet())
        return false;

    uint32 rank = GetCreatureTemplate()->rank;
    return rank != CREATURE_ELITE_NORMAL && rank != CREATURE_ELITE_RARE;
}

bool Creature::isWorldBoss() const
{
    if (IsPet())
        return false;

    return (GetCreatureTemplate()->type_flags & CREATURE_TYPE_FLAG_BOSS_MOB) != 0;
}

// select nearest hostile unit within the given distance (regardless of threat list).
Unit* Creature::SelectNearestTarget(float dist, bool playerOnly /* = false */) const
{
    if (dist == 0.0f)
        dist = MAX_VISIBILITY_DISTANCE;

    Unit* target = nullptr;
    Trinity::NearestHostileUnitCheck u_check(this, dist, playerOnly);
    Trinity::UnitLastSearcher<Trinity::NearestHostileUnitCheck> searcher(this, target, u_check);
    Cell::VisitAllObjects(this, searcher, dist);
    return target;
}

// select nearest hostile unit within the given attack distance (i.e. distance is ignored if > than ATTACK_DISTANCE), regardless of threat list.
Unit* Creature::SelectNearestTargetInAttackDistance(float dist) const
{
    if (dist > MAX_VISIBILITY_DISTANCE)
    {
        TC_LOG_ERROR("entities.unit", "Creature %s SelectNearestTargetInAttackDistance called with dist > MAX_VISIBILITY_DISTANCE. Distance set to ATTACK_DISTANCE.", GetGUID().ToString().c_str());
        dist = ATTACK_DISTANCE;
    }

    Unit* target = nullptr;
    Trinity::NearestHostileUnitInAttackDistanceCheck u_check(this, dist);
    Trinity::UnitLastSearcher<Trinity::NearestHostileUnitInAttackDistanceCheck> searcher(this, target, u_check);
    Cell::VisitAllObjects(this, searcher, std::max(dist, ATTACK_DISTANCE));
    return target;
}

void Creature::SendAIReaction(AiReaction reactionType)
{
    WorldPackets::Combat::AIReaction packet;

    packet.UnitGUID = GetGUID();
    packet.Reaction = reactionType;

    SendMessageToSet(packet.Write(), true);

    TC_LOG_DEBUG("network", "WORLD: Sent SMSG_AI_REACTION, type %u.", reactionType);
}

void Creature::CallAssistance()
{
    if (!m_AlreadyCallAssistance && GetVictim() && !IsPet() && !IsCharmed())
    {
        SetNoCallAssistance(true);

        float radius = sWorld->getFloatConfig(CONFIG_CREATURE_FAMILY_ASSISTANCE_RADIUS);

        if (radius > 0)
        {
            std::list<Creature*> assistList;
            Trinity::AnyAssistCreatureInRangeCheck u_check(this, GetVictim(), radius);
            Trinity::CreatureListSearcher<Trinity::AnyAssistCreatureInRangeCheck> searcher(this, assistList, u_check);
            Cell::VisitGridObjects(this, searcher, radius);

            if (!assistList.empty())
            {
                AssistDelayEvent* e = new AssistDelayEvent(EnsureVictim()->GetGUID(), *this);
                while (!assistList.empty())
                {
                    // Pushing guids because in delay can happen some creature gets despawned => invalid pointer
                    e->AddAssistant((*assistList.begin())->GetGUID());
                    assistList.pop_front();
                }
                m_Events.AddEvent(e, m_Events.CalculateTime(Milliseconds(sWorld->getIntConfig(CONFIG_CREATURE_FAMILY_ASSISTANCE_DELAY))));
            }
        }
    }
}

void Creature::CallForHelp(float radius)
{
    if (radius <= 0.0f || !IsEngaged() || !IsAlive() || IsPet() || IsCharmed())
        return;

    Unit* target = GetThreatManager().GetCurrentVictim();
    if (!target)
        target = GetThreatManager().GetAnyTarget();
    if (!target)
        target = GetCombatManager().GetAnyTarget();

    if (!target)
    {
        TC_LOG_ERROR("entities.unit", "Creature %u (%s) trying to call for help without being in combat.", GetEntry(), GetName().c_str());
        return;
    }

    Trinity::CallOfHelpCreatureInRangeDo u_do(this, target, radius);
    Trinity::CreatureWorker<Trinity::CallOfHelpCreatureInRangeDo> worker(this, u_do);
    Cell::VisitGridObjects(this, worker, radius);
}

bool Creature::CanAssistTo(Unit const* u, Unit const* enemy, bool checkfaction /*= true*/) const
{
    // is it true?
    if (!HasReactState(REACT_AGGRESSIVE))
        return false;

    // we don't need help from zombies :)
    if (!IsAlive())
        return false;

    // we cannot assist in evade mode
    if (IsInEvadeMode())
        return false;

    // or if enemy is in evade mode
    if (enemy->GetTypeId() == TYPEID_UNIT && enemy->ToCreature()->IsInEvadeMode())
        return false;

    // we don't need help from non-combatant ;)
    if (IsCivilian())
        return false;

    if (HasUnitFlag(UNIT_FLAG_NON_ATTACKABLE | UNIT_FLAG_UNINTERACTIBLE) || IsImmuneToNPC())
        return false;

    // skip fighting creature
    if (IsEngaged())
        return false;

    // only free creature
    if (!GetCharmerOrOwnerGUID().IsEmpty())
        return false;

    // only from same creature faction
    if (checkfaction)
    {
        if (GetFaction() != u->GetFaction())
            return false;
    }
    else
    {
        if (!IsFriendlyTo(u))
            return false;
    }

    // skip non hostile to caster enemy creatures
    if (!IsHostileTo(enemy))
        return false;

    return true;
}

// use this function to avoid having hostile creatures attack
// friendlies and other mobs they shouldn't attack
bool Creature::_IsTargetAcceptable(Unit const* target) const
{
    ASSERT(target);

    // if the target cannot be attacked, the target is not acceptable
    if (IsFriendlyTo(target)
        || !target->isTargetableForAttack(false)
        || (m_vehicle && (IsOnVehicle(target) || m_vehicle->GetBase()->IsOnVehicle(target))))
        return false;

    if (target->HasUnitState(UNIT_STATE_DIED))
    {
        // some creatures can detect fake death
        if (CanIgnoreFeignDeath() && target->HasUnitFlag2(UNIT_FLAG2_FEIGN_DEATH))
            return true;
        else
            return false;
    }

    // if I'm already fighting target, or I'm hostile towards the target, the target is acceptable
    if (IsEngagedBy(target) || IsHostileTo(target))
        return true;

    // if the target's victim is not friendly, or the target is friendly, the target is not acceptable
    return false;
}

void Creature::SaveRespawnTime(uint32 forceDelay)
{
    if (IsSummon() || !m_spawnId || (m_creatureData && !m_creatureData->dbData))
        return;

    if (m_respawnCompatibilityMode)
    {
        RespawnInfo ri;
        ri.type = SPAWN_TYPE_CREATURE;
        ri.spawnId = m_spawnId;
        ri.respawnTime = m_respawnTime;
        GetMap()->SaveRespawnInfoDB(ri);
        return;
    }

    time_t thisRespawnTime = forceDelay ? GameTime::GetGameTime() + forceDelay : m_respawnTime;
    GetMap()->SaveRespawnTime(SPAWN_TYPE_CREATURE, m_spawnId, GetEntry(), thisRespawnTime, Trinity::ComputeGridCoord(GetHomePosition().GetPositionX(), GetHomePosition().GetPositionY()).GetId());
}

// this should not be called by petAI or
bool Creature::CanCreatureAttack(Unit const* victim, bool /*force*/) const
{
    if (!victim->IsInMap(this))
        return false;

    if (!IsValidAttackTarget(victim))
        return false;

    if (!victim->isInAccessiblePlaceFor(this))
        return false;

    if (CreatureAI* ai = AI())
        if (!ai->CanAIAttack(victim))
            return false;

    // we cannot attack in evade mode
    if (IsInEvadeMode())
        return false;

    // or if enemy is in evade mode
    if (victim->GetTypeId() == TYPEID_UNIT && victim->ToCreature()->IsInEvadeMode())
        return false;

    if (!GetCharmerOrOwnerGUID().IsPlayer())
    {
        if (GetMap()->IsDungeon())
            return true;

        // don't check distance to home position if recently damaged, this should include taunt auras
        if (!isWorldBoss() && (GetLastDamagedTime() > GameTime::GetGameTime() || HasAuraType(SPELL_AURA_MOD_TAUNT)))
            return true;
    }

    // Map visibility range, but no more than 2*cell size
    float dist = std::min<float>(GetMap()->GetVisibilityRange(), SIZE_OF_GRID_CELL * 2);

    if (Unit* unit = GetCharmerOrOwner())
        return victim->IsWithinDist(unit, dist);
    else
    {
        // include sizes for huge npcs
        dist += GetCombatReach() + victim->GetCombatReach();

        // to prevent creatures in air ignore attacks because distance is already too high...
        if (GetMovementTemplate().IsFlightAllowed())
            return victim->IsInDist2d(&m_homePosition, dist);
        else
            return victim->IsInDist(&m_homePosition, dist);
    }
}

CreatureAddon const* Creature::GetCreatureAddon() const
{
    if (m_spawnId)
    {
        if (CreatureAddon const* addon = sObjectMgr->GetCreatureAddon(m_spawnId))
            return addon;
    }

    // dependent from difficulty mode entry
    return sObjectMgr->GetCreatureTemplateAddon(GetCreatureTemplate()->Entry);
}

//creature_addon table
bool Creature::LoadCreaturesAddon()
{
    CreatureAddon const* cainfo = GetCreatureAddon();
    if (!cainfo)
        return false;

    if (cainfo->mount != 0)
        Mount(cainfo->mount);

    if (cainfo->bytes1 != 0)
    {
        // 0 StandState
        // 1 FreeTalentPoints   Pet only, so always 0 for default creature
        // 2 StandFlags
        // 3 StandMiscFlags

        SetStandState(UnitStandStateType(cainfo->bytes1 & 0xFF));
        ReplaceAllVisFlags(UnitVisFlags((cainfo->bytes1 >> 16) & 0xFF));
        SetAnimTier(AnimTier((cainfo->bytes1 >> 24) & 0xFF), false);

        //! Suspected correlation between UNIT_FIELD_BYTES_1, offset 3, value 0x2:
        //! If no inhabittype_fly (if no MovementFlag_DisableGravity or MovementFlag_CanFly flag found in sniffs)
        //! Check using InhabitType as movement flags are assigned dynamically
        //! basing on whether the creature is in air or not
        //! Set MovementFlag_Hover. Otherwise do nothing.
        if (CanHover())
            AddUnitMovementFlag(MOVEMENTFLAG_HOVER);
    }

    if (cainfo->bytes2 != 0)
    {
        // 0 SheathState
        // 1 PvpFlags
        // 2 PetFlags           Pet only, so always 0 for default creature
        // 3 ShapeshiftForm     Must be determined/set by shapeshift spell/aura

        SetSheath(SheathState(cainfo->bytes2 & 0xFF));
        ReplaceAllPvpFlags(UnitPVPStateFlags((cainfo->bytes2 >> 8) & 0xFF));
        ReplaceAllPetFlags(UNIT_PET_FLAG_NONE);
        SetShapeshiftForm(FORM_NONE);
    }

    if (cainfo->emote != 0)
        SetEmoteState(Emote(cainfo->emote));

    SetAIAnimKitId(cainfo->aiAnimKit);
    SetMovementAnimKitId(cainfo->movementAnimKit);
    SetMeleeAnimKitId(cainfo->meleeAnimKit);

    // Check if visibility distance different
    if (cainfo->visibilityDistanceType != VisibilityDistanceType::Normal)
        SetVisibilityDistanceOverride(cainfo->visibilityDistanceType);

    // Load Path
    if (cainfo->path_id != 0)
        _waypointPathId = cainfo->path_id;

    if (!cainfo->auras.empty())
    {
        for (std::vector<uint32>::const_iterator itr = cainfo->auras.begin(); itr != cainfo->auras.end(); ++itr)
        {
            SpellInfo const* AdditionalSpellInfo = sSpellMgr->GetSpellInfo(*itr, GetMap()->GetDifficultyID());
            if (!AdditionalSpellInfo)
            {
                TC_LOG_ERROR("sql.sql", "Creature %s has wrong spell %u defined in `auras` field.", GetGUID().ToString().c_str(), *itr);
                continue;
            }

            // skip already applied aura
            if (HasAura(*itr))
                continue;

            AddAura(*itr, this);
            TC_LOG_DEBUG("entities.unit", "Spell: %u added to creature %s", *itr, GetGUID().ToString().c_str());
        }
    }

    return true;
}

/// Send a message to LocalDefense channel for players opposition team in the zone
void Creature::SendZoneUnderAttackMessage(Player* attacker)
{
    uint32 enemy_team = attacker->GetTeam();
    WorldPackets::Misc::ZoneUnderAttack packet;
    packet.AreaID = GetAreaId();
    sWorld->SendGlobalMessage(packet.Write(), nullptr, (enemy_team == ALLIANCE ? HORDE : ALLIANCE));
}

bool Creature::HasSpell(uint32 spellID) const
{
    return std::find(std::begin(m_spells), std::end(m_spells), spellID) != std::end(m_spells);
}

time_t Creature::GetRespawnTimeEx() const
{
    time_t now = GameTime::GetGameTime();
    if (m_respawnTime > now)
        return m_respawnTime;
    else
        return now;
}

void Creature::SetRespawnTime(uint32 respawn)
{
    m_respawnTime = respawn ? GameTime::GetGameTime() + respawn : 0;
}

void Creature::GetRespawnPosition(float &x, float &y, float &z, float* ori, float* dist) const
{
    if (m_creatureData)
    {
        if (ori)
            m_creatureData->spawnPoint.GetPosition(x, y, z, *ori);
        else
            m_creatureData->spawnPoint.GetPosition(x, y, z);

        if (dist)
            *dist = m_creatureData->wander_distance;
    }
    else
    {
        Position const& homePos = GetHomePosition();
        if (ori)
            homePos.GetPosition(x, y, z, *ori);
        else
            homePos.GetPosition(x, y, z);
        if (dist)
            *dist = 0;
    }
}

void Creature::InitializeMovementFlags()
{
    // It does the same, for now
    UpdateMovementFlags();
}

void Creature::UpdateMovementFlags()
{
    // Do not update movement flags if creature is controlled by a player (charm/vehicle)
    if (m_playerMovingMe)
        return;

    // Creatures with CREATURE_FLAG_EXTRA_NO_MOVE_FLAGS_UPDATE should control MovementFlags in your own scripts
    if (GetCreatureTemplate()->flags_extra & CREATURE_FLAG_EXTRA_NO_MOVE_FLAGS_UPDATE)
        return;

    // Set the movement flags if the creature is in that mode. (Only fly if actually in air, only swim if in water, etc)
    float ground = GetFloorZ();

    bool canHover = CanHover();
    bool isInAir = (G3D::fuzzyGt(GetPositionZ(), ground + (canHover ? *m_unitData->HoverHeight : 0.0f) + GROUND_HEIGHT_TOLERANCE) || G3D::fuzzyLt(GetPositionZ(), ground - GROUND_HEIGHT_TOLERANCE)); // Can be underground too, prevent the falling

    if (GetMovementTemplate().IsFlightAllowed() && isInAir && !IsFalling())
    {
        if (GetMovementTemplate().Flight == CreatureFlightMovementType::CanFly)
            SetCanFly(true);
        else
            SetDisableGravity(true);

        if (!HasAuraType(SPELL_AURA_HOVER))
            SetHover(false);
    }
    else
    {
        SetCanFly(false);
        SetDisableGravity(false);
        if (IsAlive() && (CanHover() || HasAuraType(SPELL_AURA_HOVER)))
            SetHover(true);
    }

    if (!isInAir)
        RemoveUnitMovementFlag(MOVEMENTFLAG_FALLING);

    SetSwim(CanSwim() && IsInWater());
}

CreatureMovementData const& Creature::GetMovementTemplate() const
{
    if (CreatureMovementData const* movementOverride = sObjectMgr->GetCreatureMovementOverride(m_spawnId))
        return *movementOverride;

    return GetCreatureTemplate()->Movement;
}

bool Creature::CanSwim() const
{
    if (Unit::CanSwim())
        return true;

    if (IsPet())
        return true;

    return false;
}

bool Creature::CanEnterWater() const
{
    if (CanSwim())
        return true;

    return GetMovementTemplate().IsSwimAllowed();
}

void Creature::RefreshCanSwimFlag(bool recheck)
{
    if (!_isMissingCanSwimFlagOutOfCombat || recheck)
        _isMissingCanSwimFlagOutOfCombat = !HasUnitFlag(UNIT_FLAG_CAN_SWIM);

    // Check if the creature has UNIT_FLAG_CAN_SWIM and add it if it's missing
    // Creatures must be able to chase a target in water if they can enter water
    if (_isMissingCanSwimFlagOutOfCombat && CanEnterWater())
        SetUnitFlag(UNIT_FLAG_CAN_SWIM);
}

void Creature::AllLootRemovedFromCorpse()
{
    if (loot.loot_type != LOOT_SKINNING && !IsPet() && GetCreatureTemplate()->SkinLootId && hasLootRecipient())
        if (LootTemplates_Skinning.HaveLootFor(GetCreatureTemplate()->SkinLootId))
            SetUnitFlag(UNIT_FLAG_SKINNABLE);

    time_t now = GameTime::GetGameTime();
    // Do not reset corpse remove time if corpse is already removed
    if (m_corpseRemoveTime <= now)
        return;

    // Scripts can choose to ignore RATE_CORPSE_DECAY_LOOTED by calling SetCorpseDelay(timer, true)
    float decayRate = m_ignoreCorpseDecayRatio ? 1.f : sWorld->getRate(RATE_CORPSE_DECAY_LOOTED);

    // corpse skinnable, but without skinning flag, and then skinned, corpse will despawn next update
    if (loot.loot_type == LOOT_SKINNING)
        m_corpseRemoveTime = now;
    else
        m_corpseRemoveTime = now + uint32(m_corpseDelay * decayRate);

    m_respawnTime = std::max<time_t>(m_corpseRemoveTime + m_respawnDelay, m_respawnTime);
}

bool Creature::HasScalableLevels() const
{
    return m_unitData->ContentTuningID != 0;
}

void Creature::ApplyLevelScaling()
{
    CreatureLevelScaling const* scaling = GetCreatureTemplate()->GetLevelScaling(GetMap()->GetDifficultyID());

    if (Optional<ContentTuningLevels> levels = sDB2Manager.GetContentTuningData(scaling->ContentTuningID, 0))
    {
        SetUpdateFieldValue(m_values.ModifyValue(&Unit::m_unitData).ModifyValue(&UF::UnitData::ScalingLevelMin), levels->MinLevel);
        SetUpdateFieldValue(m_values.ModifyValue(&Unit::m_unitData).ModifyValue(&UF::UnitData::ScalingLevelMax), levels->MaxLevel);
    }

    int32 mindelta = std::min(scaling->DeltaLevelMax, scaling->DeltaLevelMin);
    int32 maxdelta = std::max(scaling->DeltaLevelMax, scaling->DeltaLevelMin);
    int32 delta = mindelta == maxdelta ? mindelta : irand(mindelta, maxdelta);

    SetUpdateFieldValue(m_values.ModifyValue(&Unit::m_unitData).ModifyValue(&UF::UnitData::ScalingLevelDelta), delta);
    SetUpdateFieldValue(m_values.ModifyValue(&Unit::m_unitData).ModifyValue(&UF::UnitData::ContentTuningID), scaling->ContentTuningID);
}

uint64 Creature::GetMaxHealthByLevel(uint8 level) const
{
    CreatureTemplate const* cInfo = GetCreatureTemplate();
    CreatureLevelScaling const* scaling = cInfo->GetLevelScaling(GetMap()->GetDifficultyID());
    float baseHealth = sDB2Manager.EvaluateExpectedStat(ExpectedStatType::CreatureHealth, level, cInfo->GetHealthScalingExpansion(), scaling->ContentTuningID, Classes(cInfo->unit_class));
    return baseHealth * cInfo->ModHealth * cInfo->ModHealthExtra;
}

float Creature::GetHealthMultiplierForTarget(WorldObject const* target) const
{
    if (!HasScalableLevels())
        return 1.0f;

    uint8 levelForTarget = GetLevelForTarget(target);
    if (GetLevel() < levelForTarget)
        return 1.0f;

    return double(GetMaxHealthByLevel(levelForTarget)) / double(GetCreateHealth());
}

float Creature::GetBaseDamageForLevel(uint8 level) const
{
    CreatureTemplate const* cInfo = GetCreatureTemplate();
    CreatureLevelScaling const* scaling = cInfo->GetLevelScaling(GetMap()->GetDifficultyID());
    return sDB2Manager.EvaluateExpectedStat(ExpectedStatType::CreatureAutoAttackDps, level, cInfo->GetHealthScalingExpansion(), scaling->ContentTuningID, Classes(cInfo->unit_class));
}

float Creature::GetDamageMultiplierForTarget(WorldObject const* target) const
{
    if (!HasScalableLevels())
        return 1.0f;

    uint8 levelForTarget = GetLevelForTarget(target);

    return GetBaseDamageForLevel(levelForTarget) / GetBaseDamageForLevel(GetLevel());
}

float Creature::GetBaseArmorForLevel(uint8 level) const
{
    CreatureTemplate const* cInfo = GetCreatureTemplate();
    CreatureLevelScaling const* scaling = cInfo->GetLevelScaling(GetMap()->GetDifficultyID());
    float baseArmor = sDB2Manager.EvaluateExpectedStat(ExpectedStatType::CreatureArmor, level, cInfo->GetHealthScalingExpansion(), scaling->ContentTuningID, Classes(cInfo->unit_class));
    return baseArmor * cInfo->ModArmor;
}

float Creature::GetArmorMultiplierForTarget(WorldObject const* target) const
{
    if (!HasScalableLevels())
        return 1.0f;

    uint8 levelForTarget = GetLevelForTarget(target);

    return GetBaseArmorForLevel(levelForTarget) / GetBaseArmorForLevel(GetLevel());
}

uint8 Creature::GetLevelForTarget(WorldObject const* target) const
{
    if (Unit const* unitTarget = target->ToUnit())
    {
        if (isWorldBoss())
        {
            uint8 level = unitTarget->GetLevel() + sWorld->getIntConfig(CONFIG_WORLD_BOSS_LEVEL_DIFF);
            return RoundToInterval<uint8>(level, 1u, 255u);
        }

        // If this creature should scale level, adapt level depending of target level
        // between UNIT_FIELD_SCALING_LEVEL_MIN and UNIT_FIELD_SCALING_LEVEL_MAX
        if (HasScalableLevels())
        {
            int32 scalingLevelMin = m_unitData->ScalingLevelMin;
            int32 scalingLevelMax = m_unitData->ScalingLevelMax;
            int32 scalingLevelDelta = m_unitData->ScalingLevelDelta;
            int32 scalingFactionGroup = m_unitData->ScalingFactionGroup;
            int32 targetLevel = unitTarget->m_unitData->EffectiveLevel;
            if (!targetLevel)
                targetLevel = unitTarget->GetLevel();

            int32 targetLevelDelta = 0;

            if (Player const* playerTarget = target->ToPlayer())
            {
                if (scalingFactionGroup && sFactionTemplateStore.AssertEntry(sChrRacesStore.AssertEntry(playerTarget->GetRace())->FactionID)->FactionGroup != scalingFactionGroup)
                    scalingLevelMin = scalingLevelMax;

                int32 maxCreatureScalingLevel = playerTarget->m_activePlayerData->MaxCreatureScalingLevel;
                targetLevelDelta = std::min(maxCreatureScalingLevel > 0 ? maxCreatureScalingLevel - targetLevel : 0, *playerTarget->m_activePlayerData->ScalingPlayerLevelDelta);
            }

            int32 levelWithDelta = targetLevel + targetLevelDelta;
            int32 level = RoundToInterval(levelWithDelta, scalingLevelMin, scalingLevelMax) + scalingLevelDelta;
            return RoundToInterval(level, 1, MAX_LEVEL + 3);
        }
    }

    return Unit::GetLevelForTarget(target);
}

std::string const& Creature::GetAIName() const
{
    return sObjectMgr->GetCreatureTemplate(GetEntry())->AIName;
}

std::string Creature::GetScriptName() const
{
    return sObjectMgr->GetScriptName(GetScriptId());
}

uint32 Creature::GetScriptId() const
{
    if (CreatureData const* creatureData = GetCreatureData())
        if (uint32 scriptId = creatureData->scriptId)
            return scriptId;

    return ASSERT_NOTNULL(sObjectMgr->GetCreatureTemplate(GetEntry()))->ScriptID;
}

VendorItemData const* Creature::GetVendorItems() const
{
    return sObjectMgr->GetNpcVendorItemList(GetEntry());
}

uint32 Creature::GetVendorItemCurrentCount(VendorItem const* vItem)
{
    if (!vItem->maxcount)
        return vItem->maxcount;

    VendorItemCounts::iterator itr = m_vendorItemCounts.begin();
    for (; itr != m_vendorItemCounts.end(); ++itr)
        if (itr->itemId == vItem->item)
            break;

    if (itr == m_vendorItemCounts.end())
        return vItem->maxcount;

    VendorItemCount* vCount = &*itr;

    time_t ptime = GameTime::GetGameTime();

    if (time_t(vCount->lastIncrementTime + vItem->incrtime) <= ptime)
        if (ItemTemplate const* pProto = sObjectMgr->GetItemTemplate(vItem->item))
        {
            uint32 diff = uint32((ptime - vCount->lastIncrementTime)/vItem->incrtime);
            if ((vCount->count + diff * pProto->GetBuyCount()) >= vItem->maxcount)
            {
                m_vendorItemCounts.erase(itr);
                return vItem->maxcount;
            }

            vCount->count += diff * pProto->GetBuyCount();
            vCount->lastIncrementTime = ptime;
        }

    return vCount->count;
}

uint32 Creature::UpdateVendorItemCurrentCount(VendorItem const* vItem, uint32 used_count)
{
    if (!vItem->maxcount)
        return 0;

    VendorItemCounts::iterator itr = m_vendorItemCounts.begin();
    for (; itr != m_vendorItemCounts.end(); ++itr)
        if (itr->itemId == vItem->item)
            break;

    if (itr == m_vendorItemCounts.end())
    {
        uint32 new_count = vItem->maxcount > used_count ? vItem->maxcount-used_count : 0;
        m_vendorItemCounts.push_back(VendorItemCount(vItem->item, new_count));
        return new_count;
    }

    VendorItemCount* vCount = &*itr;

    time_t ptime = GameTime::GetGameTime();

    if (time_t(vCount->lastIncrementTime + vItem->incrtime) <= ptime)
        if (ItemTemplate const* pProto = sObjectMgr->GetItemTemplate(vItem->item))
        {
            uint32 diff = uint32((ptime - vCount->lastIncrementTime)/vItem->incrtime);
            if ((vCount->count + diff * pProto->GetBuyCount()) < vItem->maxcount)
                vCount->count += diff * pProto->GetBuyCount();
            else
                vCount->count = vItem->maxcount;
        }

    vCount->count = vCount->count > used_count ? vCount->count-used_count : 0;
    vCount->lastIncrementTime = ptime;
    return vCount->count;
}

// overwrite WorldObject function for proper name localization
std::string Creature::GetNameForLocaleIdx(LocaleConstant locale) const
{
    if (locale != DEFAULT_LOCALE)
        if (CreatureLocale const* cl = sObjectMgr->GetCreatureLocale(GetEntry()))
            if (cl->Name.size() > locale && !cl->Name[locale].empty())
                return cl->Name[locale];

    return GetName();
}

uint32 Creature::GetPetAutoSpellOnPos(uint8 pos) const
{
    if (pos >= MAX_SPELL_CHARM || !m_charmInfo || m_charmInfo->GetCharmSpell(pos)->GetType() != ACT_ENABLED)
        return 0;
    else
        return m_charmInfo->GetCharmSpell(pos)->GetAction();
}

float Creature::GetPetChaseDistance() const
{
    float range = 0.f;

    for (uint8 i = 0; i < GetPetAutoSpellSize(); ++i)
    {
        uint32 spellID = GetPetAutoSpellOnPos(i);
        if (!spellID)
            continue;

        if (SpellInfo const* spellInfo = sSpellMgr->GetSpellInfo(spellID, GetMap()->GetDifficultyID()))
        {
            if (spellInfo->GetRecoveryTime() == 0 && spellInfo->RangeEntry->ID != 1 /*Self*/ && spellInfo->RangeEntry->ID != 2 /*Combat Range*/ && spellInfo->GetMaxRange() > range)
                range = spellInfo->GetMaxRange();
        }
    }

    return range;
}

void Creature::SetCannotReachTarget(bool cannotReach)
{
    if (cannotReach == m_cannotReachTarget)
        return;
    m_cannotReachTarget = cannotReach;
    m_cannotReachTimer = 0;

    if (cannotReach)
        TC_LOG_DEBUG("entities.unit.chase", "Creature::SetCannotReachTarget() called with true. Details: %s", GetDebugInfo().c_str());
}

float Creature::GetAggroRange(Unit const* target) const
{
    // Determines the aggro range for creatures (usually pets), used mainly for aggressive pet target selection.
    // Based on data from wowwiki due to lack of 3.3.5a data

    if (target && IsPet())
    {
        uint32 targetLevel = 0;

        if (target->GetTypeId() == TYPEID_PLAYER)
            targetLevel = target->GetLevelForTarget(this);
        else if (target->GetTypeId() == TYPEID_UNIT)
            targetLevel = target->ToCreature()->GetLevelForTarget(this);

        uint32 myLevel = GetLevelForTarget(target);
        int32 levelDiff = int32(targetLevel) - int32(myLevel);

        // The maximum Aggro Radius is capped at 45 yards (25 level difference)
        if (levelDiff < -25)
            levelDiff = -25;

        // The base aggro radius for mob of same level
        float aggroRadius = 20;

        // Aggro Radius varies with level difference at a rate of roughly 1 yard/level
        aggroRadius -= (float)levelDiff;

        // detect range auras
        aggroRadius += GetTotalAuraModifier(SPELL_AURA_MOD_DETECT_RANGE);

        // detected range auras
        aggroRadius += target->GetTotalAuraModifier(SPELL_AURA_MOD_DETECTED_RANGE);

        // Just in case, we don't want pets running all over the map
        if (aggroRadius > MAX_AGGRO_RADIUS)
            aggroRadius = MAX_AGGRO_RADIUS;

        // Minimum Aggro Radius for a mob seems to be combat range (5 yards)
        //  hunter pets seem to ignore minimum aggro radius so we'll default it a little higher
        if (aggroRadius < 10)
            aggroRadius = 10;

        return (aggroRadius);
    }

    // Default
    return 0.0f;
}

Unit* Creature::SelectNearestHostileUnitInAggroRange(bool useLOS, bool ignoreCivilians) const
{
    // Selects nearest hostile target within creature's aggro range. Used primarily by
    //  pets set to aggressive. Will not return neutral or friendly targets.

    Unit* target = nullptr;

    Trinity::NearestHostileUnitInAggroRangeCheck u_check(this, useLOS, ignoreCivilians);
    Trinity::UnitSearcher<Trinity::NearestHostileUnitInAggroRangeCheck> searcher(this, target, u_check);

    Cell::VisitGridObjects(this, searcher, MAX_AGGRO_RADIUS);

    return target;
}

float Creature::GetNativeObjectScale() const
{
    return GetCreatureTemplate()->scale;
}

void Creature::SetObjectScale(float scale)
{
    Unit::SetObjectScale(scale);

    if (CreatureModelInfo const* minfo = sObjectMgr->GetCreatureModelInfo(GetDisplayId()))
    {
        SetBoundingRadius((IsPet() ? 1.0f : minfo->bounding_radius) * scale);
        SetCombatReach((IsPet() ? DEFAULT_PLAYER_COMBAT_REACH : minfo->combat_reach) * scale);
    }
}

void Creature::SetDisplayId(uint32 modelId, float displayScale /*= 1.f*/)
{
    Unit::SetDisplayId(modelId, displayScale);

    if (CreatureModelInfo const* minfo = sObjectMgr->GetCreatureModelInfo(modelId))
    {
        SetBoundingRadius((IsPet() ? 1.0f : minfo->bounding_radius) * GetObjectScale());
        SetCombatReach((IsPet() ? DEFAULT_PLAYER_COMBAT_REACH : minfo->combat_reach) * GetObjectScale());
    }
}

void Creature::SetDisplayFromModel(uint32 modelIdx)
{
    if (CreatureModel const* model = GetCreatureTemplate()->GetModelByIdx(modelIdx))
        SetDisplayId(model->CreatureDisplayID, model->DisplayScale);
}

void Creature::SetTarget(ObjectGuid const& guid)
{
    if (HasSpellFocus())
        _spellFocusInfo.Target = guid;
    else
        SetUpdateFieldValue(m_values.ModifyValue(&Unit::m_unitData).ModifyValue(&UF::UnitData::Target), guid);
}

void Creature::SetSpellFocus(Spell const* focusSpell, WorldObject const* target)
{
    // Pointer validation and checking for a already existing focus
    if (_spellFocusInfo.Spell || !focusSpell)
        return;

    // Prevent dead / feign death creatures from setting a focus target
    if (!IsAlive() || HasUnitFlag2(UNIT_FLAG2_FEIGN_DEATH) || HasAuraType(SPELL_AURA_FEIGN_DEATH))
        return;

    // Don't allow stunned creatures to set a focus target
    if (HasUnitFlag(UNIT_FLAG_STUNNED))
        return;

    // some spells shouldn't track targets
    if (focusSpell->IsFocusDisabled())
        return;

    SpellInfo const* spellInfo = focusSpell->GetSpellInfo();

    // don't use spell focus for vehicle spells
    if (spellInfo->HasAura(SPELL_AURA_CONTROL_VEHICLE))
        return;

    // instant non-channeled casts and non-target spells don't need facing updates
    if (!target && (!focusSpell->GetCastTime() && !spellInfo->IsChanneled()))
        return;

    // store pre-cast values for target and orientation (used to later restore)
    if (!_spellFocusInfo.Delay)
    { // only overwrite these fields if we aren't transitioning from one spell focus to another
        _spellFocusInfo.Target = GetTarget();
        _spellFocusInfo.Orientation = GetOrientation();
    }
    else // don't automatically reacquire target for the previous spellcast
        _spellFocusInfo.Delay = 0;

    _spellFocusInfo.Spell = focusSpell;

    bool const noTurnDuringCast = spellInfo->HasAttribute(SPELL_ATTR5_AI_DOESNT_FACE_TARGET);
    bool const turnDisabled = HasUnitFlag2(UNIT_FLAG2_CANNOT_TURN);
    // set target, then force send update packet to players if it changed to provide appropriate facing
    ObjectGuid newTarget = (target && !noTurnDuringCast && !turnDisabled) ? target->GetGUID() : ObjectGuid::Empty;
    if (GetTarget() != newTarget)
        SetUpdateFieldValue(m_values.ModifyValue(&Unit::m_unitData).ModifyValue(&UF::UnitData::Target), newTarget);

    // If we are not allowed to turn during cast but have a focus target, face the target
    if (!turnDisabled && noTurnDuringCast && target)
        SetFacingToObject(target, false);

    if (noTurnDuringCast)
        AddUnitState(UNIT_STATE_FOCUSING);
}

bool Creature::HasSpellFocus(Spell const* focusSpell) const
{
    if (isDead()) // dead creatures cannot focus
    {
        if (_spellFocusInfo.Spell || _spellFocusInfo.Delay)
        {
            TC_LOG_WARN("entities.unit", "Creature '%s' (entry %u) has spell focus (spell id %u, delay %ums) despite being dead.",
                        GetName().c_str(), GetEntry(), _spellFocusInfo.Spell ? _spellFocusInfo.Spell->GetSpellInfo()->Id : 0, _spellFocusInfo.Delay);
        }
        return false;
    }

    if (focusSpell)
        return (focusSpell == _spellFocusInfo.Spell);
    else
        return (_spellFocusInfo.Spell || _spellFocusInfo.Delay);
}

void Creature::ReleaseSpellFocus(Spell const* focusSpell, bool withDelay)
{
    if (!_spellFocusInfo.Spell)
        return;

    // focused to something else
    if (focusSpell && focusSpell != _spellFocusInfo.Spell)
        return;

    if (_spellFocusInfo.Spell->GetSpellInfo()->HasAttribute(SPELL_ATTR5_AI_DOESNT_FACE_TARGET))
        ClearUnitState(UNIT_STATE_FOCUSING);

    if (IsPet()) // player pets do not use delay system
    {
        if (!HasUnitFlag2(UNIT_FLAG2_CANNOT_TURN))
            ReacquireSpellFocusTarget();
    }
    else // don't allow re-target right away to prevent visual bugs
        _spellFocusInfo.Delay = withDelay ? 1000 : 1;

    _spellFocusInfo.Spell = nullptr;
}

void Creature::ReacquireSpellFocusTarget()
{
    if (!HasSpellFocus())
    {
        TC_LOG_ERROR("entities.unit", "Creature::ReacquireSpellFocusTarget() being called with HasSpellFocus() returning false. %s", GetDebugInfo().c_str());
        return;
    }

    SetUpdateFieldValue(m_values.ModifyValue(&Unit::m_unitData).ModifyValue(&UF::UnitData::Target), _spellFocusInfo.Target);

    if (!HasUnitFlag2(UNIT_FLAG2_CANNOT_TURN))
    {
        if (!_spellFocusInfo.Target.IsEmpty())
        {
            if (WorldObject const* objTarget = ObjectAccessor::GetWorldObject(*this, _spellFocusInfo.Target))
                SetFacingToObject(objTarget, false);
        }
        else
            SetFacingTo(_spellFocusInfo.Orientation, false);
    }
    _spellFocusInfo.Delay = 0;
}

void Creature::DoNotReacquireSpellFocusTarget()
{
    _spellFocusInfo.Delay = 0;
    _spellFocusInfo.Spell = nullptr;
}

bool Creature::IsMovementPreventedByCasting() const
{
    // first check if currently a movement allowed channel is active and we're not casting
    if (Spell* spell = m_currentSpells[CURRENT_CHANNELED_SPELL])
    {
        if (spell->getState() != SPELL_STATE_FINISHED && spell->IsChannelActive())
            if (spell->CheckMovement() != SPELL_CAST_OK)
                return false;
    }

    if (HasSpellFocus())
        return true;

    if (HasUnitState(UNIT_STATE_CASTING))
        return true;

    return false;
}

void Creature::StartPickPocketRefillTimer()
{
    _pickpocketLootRestore = GameTime::GetGameTime() + sWorld->getIntConfig(CONFIG_CREATURE_PICKPOCKET_REFILL);
}

bool Creature::CanGeneratePickPocketLoot() const
{
    return _pickpocketLootRestore <= GameTime::GetGameTime();
}

void Creature::SetTextRepeatId(uint8 textGroup, uint8 id)
{
    CreatureTextRepeatIds& repeats = m_textRepeat[textGroup];
    if (std::find(repeats.begin(), repeats.end(), id) == repeats.end())
        repeats.push_back(id);
    else
        TC_LOG_ERROR("sql.sql", "CreatureTextMgr: TextGroup %u for Creature(%s) %s, id %u already added", uint32(textGroup), GetName().c_str(), GetGUID().ToString().c_str(), uint32(id));
}

CreatureTextRepeatIds Creature::GetTextRepeatGroup(uint8 textGroup)
{
    CreatureTextRepeatIds ids;

    CreatureTextRepeatGroup::const_iterator groupItr = m_textRepeat.find(textGroup);
    if (groupItr != m_textRepeat.end())
        ids = groupItr->second;

    return ids;
}

void Creature::ClearTextRepeatGroup(uint8 textGroup)
{
    CreatureTextRepeatGroup::iterator groupItr = m_textRepeat.find(textGroup);
    if (groupItr != m_textRepeat.end())
        groupItr->second.clear();
}

bool Creature::CanGiveExperience() const
{
    return !IsCritter()
        && !IsPet()
        && !IsTotem()
        && !(GetCreatureTemplate()->flags_extra & CREATURE_FLAG_EXTRA_NO_XP);
}

bool Creature::IsEngaged() const
{
    if (CreatureAI const* ai = AI())
        return ai->IsEngaged();
    return false;
}

void Creature::AtEngage(Unit* target)
{
    Unit::AtEngage(target);

    if (!(GetCreatureTemplate()->type_flags & CREATURE_TYPE_FLAG_ALLOW_MOUNTED_COMBAT))
        Dismount();

    RefreshCanSwimFlag();

    if (IsPet() || IsGuardian()) // update pets' speed for catchup OOC speed
    {
        UpdateSpeed(MOVE_RUN);
        UpdateSpeed(MOVE_SWIM);
        UpdateSpeed(MOVE_FLIGHT);
    }

    MovementGeneratorType const movetype = GetMotionMaster()->GetCurrentMovementGeneratorType();
    if (movetype == WAYPOINT_MOTION_TYPE || movetype == POINT_MOTION_TYPE || (IsAIEnabled() && AI()->IsEscorted()))
    {
        SetHomePosition(GetPosition());

        // if its a vehicle, set the home positon of every creature passenger at engage
        // so that they are in combat range if hostile
        if (Vehicle* vehicle = GetVehicleKit())
        {
            for (auto seat = vehicle->Seats.begin(); seat != vehicle->Seats.end(); ++seat)
                if (Unit* passenger = ObjectAccessor::GetUnit(*this, seat->second.Passenger.Guid))
                    if (Creature* creature = passenger->ToCreature())
                        creature->SetHomePosition(GetPosition());
        }
    }

    if (CreatureAI* ai = AI())
        ai->JustEngagedWith(target);
    if (CreatureGroup* formation = GetFormation())
        formation->MemberEngagingTarget(this, target);
}

void Creature::AtDisengage()
{
    Unit::AtDisengage();

    ClearUnitState(UNIT_STATE_ATTACK_PLAYER);
    if (IsAlive() && HasDynamicFlag(UNIT_DYNFLAG_TAPPED))
        ReplaceAllDynamicFlags(GetCreatureTemplate()->dynamicflags);

    if (IsPet() || IsGuardian()) // update pets' speed for catchup OOC speed
    {
        UpdateSpeed(MOVE_RUN);
        UpdateSpeed(MOVE_SWIM);
        UpdateSpeed(MOVE_FLIGHT);
    }
}

bool Creature::IsEscorted() const
{
    if (CreatureAI const* ai = AI())
        return ai->IsEscorted();
    return false;
}

std::string Creature::GetDebugInfo() const
{
    std::stringstream sstr;
    sstr << Unit::GetDebugInfo() << "\n"
        << "AIName: " << GetAIName() << " ScriptName: " << GetScriptName()
        << " WaypointPath: " << GetWaypointPath() << " SpawnId: " << GetSpawnId();
    return sstr.str();
}

void Creature::ExitVehicle(Position const* /*exitPosition*/)
{
    Unit::ExitVehicle();

    // if the creature exits a vehicle, set it's home position to the
    // exited position so it won't run away (home) and evade if it's hostile
    SetHomePosition(GetPosition());
}<|MERGE_RESOLUTION|>--- conflicted
+++ resolved
@@ -573,14 +573,10 @@
     SetSpeedRate(MOVE_FLIGHT, 1.0f); // using 1.0 rate
 
     // Will set UNIT_FIELD_BOUNDINGRADIUS, UNIT_FIELD_COMBATREACH and UNIT_FIELD_DISPLAYSCALE
-<<<<<<< HEAD
     if (data && data->size > 0.0f)
         SetObjectScale(data->size);
     else
-        SetObjectScale(cinfo->scale);
-=======
-    SetObjectScale(GetNativeObjectScale());
->>>>>>> 49ad0d2d
+        SetObjectScale(GetNativeObjectScale());
 
     SetHoverHeight(cinfo->HoverHeight);
 
