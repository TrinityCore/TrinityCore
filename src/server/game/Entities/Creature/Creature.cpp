/*
 * This file is part of the TrinityCore Project. See AUTHORS file for Copyright information
 *
 * This program is free software; you can redistribute it and/or modify it
 * under the terms of the GNU General Public License as published by the
 * Free Software Foundation; either version 2 of the License, or (at your
 * option) any later version.
 *
 * This program is distributed in the hope that it will be useful, but WITHOUT
 * ANY WARRANTY; without even the implied warranty of MERCHANTABILITY or
 * FITNESS FOR A PARTICULAR PURPOSE. See the GNU General Public License for
 * more details.
 *
 * You should have received a copy of the GNU General Public License along
 * with this program. If not, see <http://www.gnu.org/licenses/>.
 */

#include "Creature.h"
#include "BattlegroundMgr.h"
#include "CellImpl.h"
#include "CombatPackets.h"
#include "Containers.h"
#include "CreatureAI.h"
#include "CreatureAISelector.h"
#include "CreatureGroups.h"
#include "CreatureOutfit.h"
#include "DatabaseEnv.h"
#include "DB2Stores.h"
#include "Formulas.h"
#include "GameEventMgr.h"
#include "GameTime.h"
#include "GridNotifiersImpl.h"
#include "Group.h"
#include "ItemTemplate.h"
#include "Log.h"
#include "Loot.h"
#include "LootMgr.h"
#include "MapManager.h"
#include "MiscPackets.h"
#include "MotionMaster.h"
#include "ObjectAccessor.h"
#include "ObjectMgr.h"
#include "PhasingHandler.h"
#include "Player.h"
#include "PoolMgr.h"
#include "QueryPackets.h"
#include "ScriptedGossip.h"
#include "Spell.h"
#include "SpellAuraEffects.h"
#include "SpellMgr.h"
#include "TemporarySummon.h"
#include "Vehicle.h"
#include "World.h"
#include "ZoneScript.h"
#include <G3D/g3dmath.h>
#include <sstream>

CreatureMovementData::CreatureMovementData() : Ground(CreatureGroundMovementType::Run), Flight(CreatureFlightMovementType::None), Swim(true), Rooted(false), Chase(CreatureChaseMovementType::Run),
Random(CreatureRandomMovementType::Walk), InteractionPauseTimer(sWorld->getIntConfig(CONFIG_CREATURE_STOP_FOR_PLAYER)) { }

std::string CreatureMovementData::ToString() const
{
    char const* const GroundStates[] = { "None", "Run", "Hover" };
    char const* const FlightStates[] = { "None", "DisableGravity", "CanFly" };
    char const* const ChaseStates[]  = { "Run", "CanWalk", "AlwaysWalk" };
    char const* const RandomStates[] = { "Walk", "CanRun", "AlwaysRun" };

    std::ostringstream str;
    str << std::boolalpha
        << "Ground: " << GroundStates[AsUnderlyingType(Ground)]
        << ", Swim: " << Swim
        << ", Flight: " << FlightStates[AsUnderlyingType(Flight)]
        << ", Chase: " << ChaseStates[AsUnderlyingType(Chase)]
        << ", Random: " << RandomStates[AsUnderlyingType(Random)];
    if (Rooted)
        str << ", Rooted";
    str << ", InteractionPauseTimer: " << InteractionPauseTimer;

    return str.str();
}

VendorItemCount::VendorItemCount(uint32 _item, uint32 _count)
    : itemId(_item), count(_count), lastIncrementTime(GameTime::GetGameTime()) { }

bool VendorItemData::RemoveItem(uint32 item_id, uint8 type)
{
    auto newEnd = std::remove_if(m_items.begin(), m_items.end(), [=](VendorItem const& vendorItem)
    {
        return vendorItem.item == item_id && vendorItem.Type == type;
    });

    bool found = newEnd != m_items.end();
    m_items.erase(newEnd, m_items.end());
    return found;
}

VendorItem const* VendorItemData::FindItemCostPair(uint32 item_id, uint32 extendedCost, uint8 type) const
{
    for (VendorItem const& vendorItem : m_items)
        if (vendorItem.item == item_id && vendorItem.ExtendedCost == extendedCost && vendorItem.Type == type)
            return &vendorItem;
    return nullptr;
}

CreatureModel const CreatureModel::DefaultInvisibleModel(11686, 1.0f, 1.0f);
CreatureModel const CreatureModel::DefaultVisibleModel(17519, 1.0f, 1.0f);

CreatureModel const* CreatureTemplate::GetModelByIdx(uint32 idx) const
{
    return idx < Models.size() ? &Models[idx] : nullptr;
}

CreatureModel const* CreatureTemplate::GetRandomValidModel() const
{
    if (!Models.size())
        return nullptr;

    // If only one element, ignore the Probability (even if 0)
    if (Models.size() == 1)
        return &Models[0];

    auto selectedItr = Trinity::Containers::SelectRandomWeightedContainerElement(Models, [](CreatureModel const& model)
    {
        return model.Probability;
    });

    return &(*selectedItr);
}

CreatureModel const* CreatureTemplate::GetFirstValidModel() const
{
    for (CreatureModel const& model : Models)
        if (model.CreatureDisplayID)
            return &model;

    return nullptr;
}

CreatureModel const* CreatureTemplate::GetModelWithDisplayId(uint32 displayId) const
{
    for (CreatureModel const& model : Models)
        if (displayId == model.CreatureDisplayID)
            return &model;

    return nullptr;
}

CreatureModel const* CreatureTemplate::GetFirstInvisibleModel() const
{
    for (CreatureModel const& model : Models)
        if (CreatureModelInfo const* modelInfo = sObjectMgr->GetCreatureModelInfo(model.CreatureDisplayID))
            if (modelInfo && modelInfo->is_trigger)
                return &model;

    return &CreatureModel::DefaultInvisibleModel;
}

CreatureModel const* CreatureTemplate::GetFirstVisibleModel() const
{
    for (CreatureModel const& model : Models)
        if (CreatureModelInfo const* modelInfo = sObjectMgr->GetCreatureModelInfo(model.CreatureDisplayID))
            if (modelInfo && !modelInfo->is_trigger)
                return &model;

    return &CreatureModel::DefaultVisibleModel;
}

int32 CreatureTemplate::GetHealthScalingExpansion() const
{
    return HealthScalingExpansion == EXPANSION_LEVEL_CURRENT ? CURRENT_EXPANSION : HealthScalingExpansion;
}

void CreatureTemplate::InitializeQueryData()
{
    for (uint8 loc = LOCALE_enUS; loc < TOTAL_LOCALES; ++loc)
        QueryData[loc] = BuildQueryData(static_cast<LocaleConstant>(loc));
}

WorldPacket CreatureTemplate::BuildQueryData(LocaleConstant loc) const
{
    WorldPackets::Query::QueryCreatureResponse queryTemp;

    queryTemp.CreatureID = Entry;

    queryTemp.Allow = true;

    WorldPackets::Query::CreatureStats& stats = queryTemp.Stats;

    stats.Leader = RacialLeader;

    stats.Name[0] = Name;
    stats.NameAlt[0] = FemaleName;

    stats.Flags[0] = type_flags;
    stats.Flags[1] = type_flags2;

    stats.CreatureType = type;
    stats.CreatureFamily = family;
    stats.Classification = rank;

    for (uint32 i = 0; i < MAX_KILL_CREDIT; ++i)
        stats.ProxyCreatureID[i] = KillCredit[i];

    std::transform(Models.begin(), Models.end(), std::back_inserter(stats.Display.CreatureDisplay),
        [&stats](CreatureModel const& model) -> WorldPackets::Query::CreatureXDisplay
    {
        stats.Display.TotalProbability += model.Probability;
        return { model.CreatureDisplayID, model.DisplayScale, model.Probability };
    });

    stats.HpMulti = ModHealth;
    stats.EnergyMulti = ModMana;

    stats.CreatureMovementInfoID = movementId;
    stats.RequiredExpansion = RequiredExpansion;
    stats.HealthScalingExpansion = HealthScalingExpansion;
    stats.VignetteID = VignetteID;
    stats.Class = unit_class;
    stats.CreatureDifficultyID = CreatureDifficultyID;
    stats.WidgetSetID = WidgetSetID;
    stats.WidgetSetUnitConditionID = WidgetSetUnitConditionID;

    stats.Title = SubName;
    stats.TitleAlt = TitleAlt;
    stats.CursorName = IconName;

    if (std::vector<uint32> const* items = sObjectMgr->GetCreatureQuestItemList(Entry))
        stats.QuestItems.insert(stats.QuestItems.begin(), items->begin(), items->end());

    if (loc != LOCALE_enUS)
        if (CreatureLocale const* creatureLocale = sObjectMgr->GetCreatureLocale(Entry))
        {
            ObjectMgr::GetLocaleString(creatureLocale->Name, loc, stats.Name[0]);
            ObjectMgr::GetLocaleString(creatureLocale->NameAlt, loc, stats.NameAlt[0]);
            ObjectMgr::GetLocaleString(creatureLocale->Title, loc, stats.Title);
            ObjectMgr::GetLocaleString(creatureLocale->TitleAlt, loc, stats.TitleAlt);
        }

    queryTemp.Write();
    queryTemp.ShrinkToFit();
    return queryTemp.Move();
}

CreatureLevelScaling const* CreatureTemplate::GetLevelScaling(Difficulty difficulty) const
{
    auto it = scalingStore.find(difficulty);
    if (it != scalingStore.end())
        return &it->second;

    struct DefaultCreatureLevelScaling : public CreatureLevelScaling
    {
        DefaultCreatureLevelScaling()
        {
            DeltaLevelMin = 0;
            DeltaLevelMax = 0;
            ContentTuningID = 0;
        }
    };
    static const DefaultCreatureLevelScaling defScaling;
    return &defScaling;
}

bool AssistDelayEvent::Execute(uint64 /*e_time*/, uint32 /*p_time*/)
{
    if (Unit* victim = ObjectAccessor::GetUnit(m_owner, m_victim))
    {
        while (!m_assistants.empty())
        {
            Creature* assistant = ObjectAccessor::GetCreature(m_owner, *m_assistants.begin());
            m_assistants.pop_front();

            if (assistant && assistant->CanAssistTo(&m_owner, victim))
            {
                assistant->SetNoCallAssistance(true);
                assistant->EngageWithTarget(victim);
            }
        }
    }
    return true;
}

CreatureBaseStats const* CreatureBaseStats::GetBaseStats(uint8 level, uint8 unitClass)
{
    return sObjectMgr->GetCreatureBaseStats(level, unitClass);
}

bool ForcedDespawnDelayEvent::Execute(uint64 /*e_time*/, uint32 /*p_time*/)
{
    m_owner.DespawnOrUnsummon(0s, m_respawnTimer);    // since we are here, we are not TempSummon as object type cannot change during runtime
    return true;
}

Creature::Creature(bool isWorldObject) : Unit(isWorldObject), MapObject(), m_PlayerDamageReq(0), m_dontClearTapListOnEvade(false), _pickpocketLootRestore(0),
    m_corpseRemoveTime(0), m_respawnTime(0), m_respawnDelay(300), m_corpseDelay(60), m_ignoreCorpseDecayRatio(false), m_wanderDistance(0.0f), m_boundaryCheckTime(2500), m_combatPulseTime(0), m_combatPulseDelay(0), m_reactState(REACT_AGGRESSIVE),
    m_defaultMovementType(IDLE_MOTION_TYPE), m_spawnId(UI64LIT(0)), m_equipmentId(0), m_originalEquipmentId(0), m_AlreadyCallAssistance(false), m_AlreadySearchedAssistance(false), m_cannotReachTarget(false), m_cannotReachTimer(0),
    m_meleeDamageSchoolMask(SPELL_SCHOOL_MASK_NORMAL), m_originalEntry(0), m_homePosition(), m_transportHomePosition(), m_creatureInfo(nullptr), m_creatureData(nullptr), _waypointPathId(0), _currentWaypointNodeInfo(0, 0),
    m_formation(nullptr), m_triggerJustAppeared(true), m_respawnCompatibilityMode(false), _lastDamagedTime(0),
    _regenerateHealth(true), _isMissingCanSwimFlagOutOfCombat(false)
{
    m_regenTimer = CREATURE_REGEN_INTERVAL;

    for (uint8 i = 0; i < MAX_CREATURE_SPELLS; ++i)
        m_spells[i] = 0;

    DisableReputationGain = false;

    m_SightDistance = sWorld->getFloatConfig(CONFIG_SIGHT_MONSTER);
    m_CombatDistance = 0;//MELEE_RANGE;

    ResetLootMode(); // restore default loot mode
    m_isTempWorldObject = false;
}

Creature::~Creature() = default;

void Creature::AddToWorld()
{
    ///- Register the creature for guid lookup
    if (!IsInWorld())
    {
        GetMap()->GetObjectsStore().Insert<Creature>(GetGUID(), this);
        if (m_spawnId)
            GetMap()->GetCreatureBySpawnIdStore().insert(std::make_pair(m_spawnId, this));

        Unit::AddToWorld();
        SearchFormation();
        AIM_Initialize();
        if (IsVehicle())
            GetVehicleKit()->Install();

        if (GetZoneScript())
            GetZoneScript()->OnCreatureCreate(this);
    }
}

void Creature::RemoveFromWorld()
{
    if (IsInWorld())
    {
        if (GetZoneScript())
            GetZoneScript()->OnCreatureRemove(this);

        if (m_formation)
            sFormationMgr->RemoveCreatureFromGroup(m_formation, this);

        Unit::RemoveFromWorld();

        if (m_spawnId)
            Trinity::Containers::MultimapErasePair(GetMap()->GetCreatureBySpawnIdStore(), m_spawnId, this);
        GetMap()->GetObjectsStore().Remove<Creature>(GetGUID());
    }
}

void Creature::SetOutfit(std::shared_ptr<CreatureOutfit> const & outfit)
{
    // Set new outfit
    if (m_outfit)
    {
        // if had old outfit
        // then delay displayid setting to allow equipment
        // to change by using invisible model in between
        SetDisplayId(CreatureOutfit::invisible_model);
        m_outfit = outfit;
    }
    else
    {
        // else set new outfit directly since we change from non-outfit->outfit
        m_outfit = outfit;
        SetDisplayId(outfit->GetDisplayId());
    }
}

void Creature::SendMirrorSound(Player* target, uint8 type)
{
    std::shared_ptr<CreatureOutfit> const & outfit = GetOutfit();
    if (!outfit)
        return;
    if (!outfit->npcsoundsid)
        return;
    if (auto const* npcsounds = sNPCSoundsStore.LookupEntry(outfit->npcsoundsid))
    {
        switch (type)
        {
        case 0:
            PlayDistanceSound(npcsounds->hello, target);
            break;
        case 1:
            PlayDistanceSound(npcsounds->goodbye, target);
            break;
        case 2:
            PlayDistanceSound(npcsounds->pissed, target);
            break;
        }
    }
}

bool Creature::IsReturningHome() const
{
    if (GetMotionMaster()->GetCurrentMovementGeneratorType() == HOME_MOTION_TYPE)
        return true;

    return false;
}

void Creature::SearchFormation()
{
    if (IsSummon())
        return;

    ObjectGuid::LowType lowguid = GetSpawnId();
    if (!lowguid)
        return;

    if (FormationInfo const* formationInfo = sFormationMgr->GetFormationInfo(lowguid))
        sFormationMgr->AddCreatureToGroup(formationInfo->LeaderSpawnId, this);
}

bool Creature::IsFormationLeader() const
{
    if (!m_formation)
        return false;

    return m_formation->IsLeader(this);
}

void Creature::SignalFormationMovement()
{
    if (!m_formation)
        return;

    if (!m_formation->IsLeader(this))
        return;

    m_formation->LeaderStartedMoving();
}

bool Creature::IsFormationLeaderMoveAllowed() const
{
    if (!m_formation)
        return false;

    return m_formation->CanLeaderStartMoving();
}

void Creature::RemoveCorpse(bool setSpawnTime, bool destroyForNearbyPlayers)
{
    if (getDeathState() != CORPSE)
        return;

    if (m_respawnCompatibilityMode)
    {
        m_corpseRemoveTime = GameTime::GetGameTime();
        setDeathState(DEAD);
        RemoveAllAuras();
        m_loot = nullptr;
        uint32 respawnDelay = m_respawnDelay;
        if (CreatureAI* ai = AI())
            ai->CorpseRemoved(respawnDelay);

        if (destroyForNearbyPlayers)
            UpdateObjectVisibilityOnDestroy();

        // Should get removed later, just keep "compatibility" with scripts
        if (setSpawnTime)
            m_respawnTime = std::max<time_t>(GameTime::GetGameTime() + respawnDelay, m_respawnTime);

        // if corpse was removed during falling, the falling will continue and override relocation to respawn position
        if (IsFalling())
            StopMoving();

        float x, y, z, o;
        GetRespawnPosition(x, y, z, &o);

        // We were spawned on transport, calculate real position
        if (IsSpawnedOnTransport())
        {
            Position& pos = m_movementInfo.transport.pos;
            pos.m_positionX = x;
            pos.m_positionY = y;
            pos.m_positionZ = z;
            pos.SetOrientation(o);

            if (TransportBase* transport = GetDirectTransport())
                transport->CalculatePassengerPosition(x, y, z, &o);
        }

        UpdateAllowedPositionZ(x, y, z);
        SetHomePosition(x, y, z, o);
        GetMap()->CreatureRelocation(this, x, y, z, o);
    }
    else
    {
        if (CreatureAI* ai = AI())
            ai->CorpseRemoved(m_respawnDelay);

        // In case this is called directly and normal respawn timer not set
        // Since this timer will be longer than the already present time it
        // will be ignored if the correct place added a respawn timer
        if (setSpawnTime)
        {
            uint32 respawnDelay = m_respawnDelay;
            m_respawnTime = std::max<time_t>(GameTime::GetGameTime() + respawnDelay, m_respawnTime);

            SaveRespawnTime();
        }

        if (TempSummon* summon = ToTempSummon())
            summon->UnSummon();
        else
            AddObjectToRemoveList();
    }
}

/**
 * change the entry of creature until respawn
 */
bool Creature::InitEntry(uint32 entry, CreatureData const* data /*= nullptr*/)
{
    CreatureTemplate const* normalInfo = sObjectMgr->GetCreatureTemplate(entry);
    if (!normalInfo)
    {
        TC_LOG_ERROR("sql.sql", "Creature::InitEntry creature entry {} does not exist.", entry);
        return false;
    }

    // get difficulty 1 mode entry
    CreatureTemplate const* cinfo = nullptr;
    DifficultyEntry const* difficultyEntry = sDifficultyStore.LookupEntry(GetMap()->GetDifficultyID());
    while (!cinfo && difficultyEntry)
    {
        int32 idx = CreatureTemplate::DifficultyIDToDifficultyEntryIndex(difficultyEntry->ID);
        if (idx == -1)
            break;

        if (normalInfo->DifficultyEntry[idx])
        {
            cinfo = sObjectMgr->GetCreatureTemplate(normalInfo->DifficultyEntry[idx]);
            break;
        }

        if (!difficultyEntry->FallbackDifficultyID)
            break;

        difficultyEntry = sDifficultyStore.LookupEntry(difficultyEntry->FallbackDifficultyID);
    }

    if (!cinfo)
        cinfo = normalInfo;

    SetEntry(entry);                                        // normal entry always
    m_creatureInfo = cinfo;                                 // map mode related always

    // equal to player Race field, but creature does not have race
    SetRace(RACE_NONE);

    // known valid are: CLASS_WARRIOR, CLASS_PALADIN, CLASS_ROGUE, CLASS_MAGE
    SetClass(uint8(cinfo->unit_class));

    // Cancel load if no model defined
    if (!(cinfo->GetFirstValidModel()))
    {
        TC_LOG_ERROR("sql.sql", "Creature (Entry: {}) has no model defined in table `creature_template`, can't load. ", entry);
        return false;
    }

    CreatureModel model = *ObjectMgr::ChooseDisplayId(cinfo, data);
    CreatureModelInfo const* minfo = sObjectMgr->GetCreatureModelRandomGender(&model, cinfo);
    if (!minfo)                                             // Cancel load if no model defined
    {
        TC_LOG_ERROR("sql.sql", "Creature (Entry: {}) has invalid model {} defined in table `creature_template`, can't load.", entry, model.CreatureDisplayID);
        return false;
    }

    SetDisplayId(model.CreatureDisplayID, true);

    // Load creature equipment
    if (!data)
        LoadEquipment();  // use default equipment (if available) for summons
    else if (data->equipmentId == 0)
        LoadEquipment(0); // 0 means no equipment for creature table
    else
    {
        m_originalEquipmentId = data->equipmentId;
        LoadEquipment(data->equipmentId);
    }

    SetName(normalInfo->Name);                              // at normal entry always

    SetModCastingSpeed(1.0f);
    SetModSpellHaste(1.0f);
    SetModHaste(1.0f);
    SetModRangedHaste(1.0f);
    SetModHasteRegen(1.0f);
    SetModTimeRate(1.0f);

    SetSpeedRate(MOVE_WALK,   cinfo->speed_walk);
    SetSpeedRate(MOVE_RUN,    cinfo->speed_run);
    SetSpeedRate(MOVE_SWIM,   1.0f); // using 1.0 rate
    SetSpeedRate(MOVE_FLIGHT, 1.0f); // using 1.0 rate

    // Will set UNIT_FIELD_BOUNDINGRADIUS, UNIT_FIELD_COMBATREACH and UNIT_FIELD_DISPLAYSCALE
    if (data && data->size > 0.0f)
        SetObjectScale(data->size);
    else
        SetObjectScale(GetNativeObjectScale());

    SetHoverHeight(cinfo->HoverHeight);

    SetCanDualWield(cinfo->flags_extra & CREATURE_FLAG_EXTRA_USE_OFFHAND_ATTACK);

    // checked at loading
    m_defaultMovementType = MovementGeneratorType(data ? data->movementType : cinfo->MovementType);
    if (!m_wanderDistance && m_defaultMovementType == RANDOM_MOTION_TYPE)
        m_defaultMovementType = IDLE_MOTION_TYPE;

    for (uint8 i = 0; i < MAX_CREATURE_SPELLS; ++i)
        m_spells[i] = GetCreatureTemplate()->spells[i];

    _staticFlags.ApplyFlag(CREATURE_STATIC_FLAG_NO_XP, cinfo->type == CREATURE_TYPE_CRITTER
        || IsPet()
        || IsTotem()
        || cinfo->flags_extra & CREATURE_FLAG_EXTRA_NO_XP);

    _staticFlags.ApplyFlag(CREATURE_STATIC_FLAG_4_TREAT_AS_RAID_UNIT_FOR_HELPFUL_SPELLS, (cinfo->type_flags & CREATURE_TYPE_FLAG_TREAT_AS_RAID_UNIT) != 0);

    return true;
}

bool Creature::UpdateEntry(uint32 entry, CreatureData const* data /*= nullptr*/, bool updateLevel /* = true */)
{
    if (!InitEntry(entry, data))
        return false;

    CreatureTemplate const* cInfo = GetCreatureTemplate();

    _regenerateHealth = cInfo->RegenHealth;

    // creatures always have melee weapon ready if any unless specified otherwise
    if (!GetCreatureAddon())
        SetSheath(SHEATH_STATE_MELEE);

    SetFaction(cInfo->faction);

    uint64 npcFlags;
    uint32 unitFlags, unitFlags2, unitFlags3, dynamicFlags;
    ObjectMgr::ChooseCreatureFlags(cInfo, &npcFlags, &unitFlags, &unitFlags2, &unitFlags3, &dynamicFlags, data);

    if (cInfo->flags_extra & CREATURE_FLAG_EXTRA_WORLDEVENT)
        npcFlags |= sGameEventMgr->GetNPCFlag(this);

    ReplaceAllNpcFlags(NPCFlags(npcFlags & 0xFFFFFFFF));
    ReplaceAllNpcFlags2(NPCFlags2(npcFlags >> 32));

    // if unit is in combat, keep this flag
    unitFlags &= ~UNIT_FLAG_IN_COMBAT;
    if (IsInCombat())
        unitFlags |= UNIT_FLAG_IN_COMBAT;

    ReplaceAllUnitFlags(UnitFlags(unitFlags));
    ReplaceAllUnitFlags2(UnitFlags2(unitFlags2));
    bool needsflag = m_outfit && Unit::GetDisplayId() == m_outfit->GetDisplayId();
    if (needsflag)
        SetMirrorImageFlag(true);
    ReplaceAllUnitFlags3(UnitFlags3(unitFlags3));

    ReplaceAllDynamicFlags(dynamicFlags);

    SetUpdateFieldValue(m_values.ModifyValue(&Unit::m_unitData).ModifyValue(&UF::UnitData::StateAnimID), sDB2Manager.GetEmptyAnimStateID());

    SetCanDualWield(cInfo->flags_extra & CREATURE_FLAG_EXTRA_USE_OFFHAND_ATTACK);

    SetBaseAttackTime(BASE_ATTACK,   cInfo->BaseAttackTime);
    SetBaseAttackTime(OFF_ATTACK,    cInfo->BaseAttackTime);
    SetBaseAttackTime(RANGED_ATTACK, cInfo->RangeAttackTime);

    if (updateLevel)
        SelectLevel();
    else if (!IsGuardian())
    {
        uint32 previousHealth = GetHealth();
        UpdateLevelDependantStats(); // We still re-initialize level dependant stats on entry update
        if (previousHealth > 0)
            SetHealth(previousHealth);
    }

    // Do not update guardian stats here - they are handled in Guardian::InitStatsForLevel()
    if (!IsGuardian())
    {
        SetMeleeDamageSchool(SpellSchools(cInfo->dmgschool));
        SetStatFlatModifier(UNIT_MOD_RESISTANCE_HOLY,   BASE_VALUE, float(cInfo->resistance[SPELL_SCHOOL_HOLY]));
        SetStatFlatModifier(UNIT_MOD_RESISTANCE_FIRE,   BASE_VALUE, float(cInfo->resistance[SPELL_SCHOOL_FIRE]));
        SetStatFlatModifier(UNIT_MOD_RESISTANCE_NATURE, BASE_VALUE, float(cInfo->resistance[SPELL_SCHOOL_NATURE]));
        SetStatFlatModifier(UNIT_MOD_RESISTANCE_FROST,  BASE_VALUE, float(cInfo->resistance[SPELL_SCHOOL_FROST]));
        SetStatFlatModifier(UNIT_MOD_RESISTANCE_SHADOW, BASE_VALUE, float(cInfo->resistance[SPELL_SCHOOL_SHADOW]));
        SetStatFlatModifier(UNIT_MOD_RESISTANCE_ARCANE, BASE_VALUE, float(cInfo->resistance[SPELL_SCHOOL_ARCANE]));

        SetCanModifyStats(true);
        UpdateAllStats();
    }

    // checked and error show at loading templates
    if (FactionTemplateEntry const* factionTemplate = sFactionTemplateStore.LookupEntry(cInfo->faction))
        SetPvP((factionTemplate->Flags & FACTION_TEMPLATE_FLAG_PVP) != 0);

    // updates spell bars for vehicles and set player's faction - should be called here, to overwrite faction that is set from the new template
    if (IsVehicle())
    {
        if (Player* owner = Creature::GetCharmerOrOwnerPlayerOrPlayerItself()) // this check comes in case we don't have a player
        {
            SetFaction(owner->GetFaction()); // vehicles should have same as owner faction
            owner->VehicleSpellInitialize();
        }
    }

    // trigger creature is always uninteractible and can not be attacked
    if (IsTrigger())
        SetUnitFlag(UNIT_FLAG_UNINTERACTIBLE);

    InitializeReactState();

    if (cInfo->flags_extra & CREATURE_FLAG_EXTRA_NO_TAUNT)
    {
        ApplySpellImmune(0, IMMUNITY_STATE, SPELL_AURA_MOD_TAUNT, true);
        ApplySpellImmune(0, IMMUNITY_EFFECT, SPELL_EFFECT_ATTACK_ME, true);
    }

    SetIsCombatDisallowed((cInfo->flags_extra & CREATURE_FLAG_EXTRA_CANNOT_ENTER_COMBAT) != 0);

    InitializeMovementFlags();

    LoadCreaturesAddon();
    LoadTemplateImmunities();

    GetThreatManager().EvaluateSuppressed();

    //We must update last scriptId or it looks like we reloaded a script, breaking some things such as gossip temporarily
    LastUsedScriptID = GetScriptId();

    m_stringIds[0] = cInfo->StringId;

    return true;
}

// copy paste from ClearChangesMask
template<typename Derived, typename T, int32 BlockBit, uint32 Bit>
static auto GetUpdateFieldHolderIndex(UF::UpdateField<T, BlockBit, Bit>(Derived::* /*field*/))
{
    return Bit;
}

void Creature::Update(uint32 diff)
{
    if (m_outfit && !m_values.HasChanged(GetUpdateFieldHolderIndex(&UF::UnitData::DisplayID)) && Unit::GetDisplayId() == CreatureOutfit::invisible_model)
    {
        // has outfit, displayid is invisible and displayid update already sent to clients
        // set outfit display
        SetDisplayId(m_outfit->GetDisplayId());
    }

    if (IsAIEnabled() && m_triggerJustAppeared && m_deathState != DEAD)
    {
        if (m_respawnCompatibilityMode && m_vehicleKit)
            m_vehicleKit->Reset();
        m_triggerJustAppeared = false;
        AI()->JustAppeared();
    }

    UpdateMovementFlags();

    switch (m_deathState)
    {
        case JUST_RESPAWNED:
            // Must not be called, see Creature::setDeathState JUST_RESPAWNED -> ALIVE promoting.
            TC_LOG_ERROR("entities.unit", "Creature {} in wrong state: JUST_RESPAWNED (4)", GetGUID().ToString());
            break;
        case JUST_DIED:
            // Must not be called, see Creature::setDeathState JUST_DIED -> CORPSE promoting.
            TC_LOG_ERROR("entities.unit", "Creature {} in wrong state: JUST_DIED (1)", GetGUID().ToString());
            break;
        case DEAD:
        {
            if (!m_respawnCompatibilityMode)
            {
                TC_LOG_ERROR("entities.unit", "Creature {} in wrong state: DEAD (3)", GetGUID().ToString());
                break;
            }
            time_t now = GameTime::GetGameTime();
            if (m_respawnTime <= now)
            {
                // Delay respawn if spawn group is not active
                if (m_creatureData && !GetMap()->IsSpawnGroupActive(m_creatureData->spawnGroupData->groupId))
                {
                    m_respawnTime = now + urand(4,7);
                    break; // Will be rechecked on next Update call after delay expires
                }

                ObjectGuid dbtableHighGuid = ObjectGuid::Create<HighGuid::Creature>(GetMapId(), GetEntry(), m_spawnId);
                time_t linkedRespawnTime = GetMap()->GetLinkedRespawnTime(dbtableHighGuid);
                if (!linkedRespawnTime)             // Can respawn
                    Respawn();
                else                                // the master is dead
                {
                    ObjectGuid targetGuid = sObjectMgr->GetLinkedRespawnGuid(dbtableHighGuid);
                    if (targetGuid == dbtableHighGuid) // if linking self, never respawn
                        SetRespawnTime(WEEK);
                    else
                    {
                        // else copy time from master and add a little
                        time_t baseRespawnTime = std::max(linkedRespawnTime, now);
                        time_t const offset = urand(5, MINUTE);

                        // linked guid can be a boss, uses std::numeric_limits<time_t>::max to never respawn in that instance
                        // we shall inherit it instead of adding and causing an overflow
                        if (baseRespawnTime <= std::numeric_limits<time_t>::max() - offset)
                            m_respawnTime = baseRespawnTime + offset;
                        else
                            m_respawnTime = std::numeric_limits<time_t>::max();
                    }
                    SaveRespawnTime(); // also save to DB immediately
                }
            }
            break;
        }
        case CORPSE:
        {
            Unit::Update(diff);
            // deathstate changed on spells update, prevent problems
            if (m_deathState != CORPSE)
                break;

            if (IsEngaged())
                Unit::AIUpdateTick(diff);

            if (m_loot)
                m_loot->Update();

            for (auto&& [playerOwner, loot] : m_personalLoot)
                loot->Update();

            if (m_corpseRemoveTime <= GameTime::GetGameTime())
            {
                RemoveCorpse(false);
                TC_LOG_DEBUG("entities.unit", "Removing corpse... {} ", GetEntry());
            }
            break;
        }
        case ALIVE:
        {
            Unit::Update(diff);

            // creature can be dead after Unit::Update call
            // CORPSE/DEAD state will processed at next tick (in other case death timer will be updated unexpectedly)
            if (!IsAlive())
                break;

            GetThreatManager().Update(diff);
            if (_spellFocusInfo.Delay)
            {
                if (_spellFocusInfo.Delay <= diff)
                    ReacquireSpellFocusTarget();
                else
                    _spellFocusInfo.Delay -= diff;
            }

            // periodic check to see if the creature has passed an evade boundary
            if (IsAIEnabled() && !IsInEvadeMode() && IsEngaged())
            {
                if (diff >= m_boundaryCheckTime)
                {
                    AI()->CheckInRoom();
                    m_boundaryCheckTime = 2500;
                } else
                    m_boundaryCheckTime -= diff;
            }

            // if periodic combat pulse is enabled and we are both in combat and in a dungeon, do this now
            if (m_combatPulseDelay > 0 && IsEngaged() && GetMap()->IsDungeon())
            {
                if (diff > m_combatPulseTime)
                    m_combatPulseTime = 0;
                else
                    m_combatPulseTime -= diff;

                if (m_combatPulseTime == 0)
                {
                    Map::PlayerList const& players = GetMap()->GetPlayers();
                    if (!players.isEmpty())
                        for (Map::PlayerList::const_iterator it = players.begin(); it != players.end(); ++it)
                        {
                            if (Player* player = it->GetSource())
                            {
                                if (player->IsGameMaster())
                                    continue;

                                if (player->IsAlive() && IsHostileTo(player))
                                    EngageWithTarget(player);
                            }
                        }

                    m_combatPulseTime = m_combatPulseDelay * IN_MILLISECONDS;
                }
            }

            Unit::AIUpdateTick(diff);

            // creature can be dead after UpdateAI call
            // CORPSE/DEAD state will processed at next tick (in other case death timer will be updated unexpectedly)
            if (!IsAlive())
                break;

            if (m_regenTimer > 0)
            {
                if (diff >= m_regenTimer)
                    m_regenTimer = 0;
                else
                    m_regenTimer -= diff;
            }

            if (m_regenTimer == 0)
            {
                if (!IsInEvadeMode())
                {
                    // regenerate health if not in combat or if polymorphed)
                    if (!IsEngaged() || IsPolymorphed())
                        RegenerateHealth();
                    else if (CanNotReachTarget())
                    {
                        // regenerate health if cannot reach the target and the setting is set to do so.
                        // this allows to disable the health regen of raid bosses if pathfinding has issues for whatever reason
                        if (sWorld->getBoolConfig(CONFIG_REGEN_HP_CANNOT_REACH_TARGET_IN_RAID) || !GetMap()->IsRaid())
                        {
                            RegenerateHealth();
                            TC_LOG_DEBUG("entities.unit.chase", "RegenerateHealth() enabled because Creature cannot reach the target. Detail: {}", GetDebugInfo());
                        }
                        else
                            TC_LOG_DEBUG("entities.unit.chase", "RegenerateHealth() disabled even if the Creature cannot reach the target. Detail: {}", GetDebugInfo());
                    }
                }

                if (GetPowerType() == POWER_ENERGY)
                    Regenerate(POWER_ENERGY);
                else
                    Regenerate(POWER_MANA);

                m_regenTimer = CREATURE_REGEN_INTERVAL;
            }

            if (CanNotReachTarget() && !IsInEvadeMode() && !GetMap()->IsRaid())
            {
                m_cannotReachTimer += diff;
                if (m_cannotReachTimer >= CREATURE_NOPATH_EVADE_TIME)
                    if (CreatureAI* ai = AI())
                        ai->EnterEvadeMode(EvadeReason::NoPath);
            }
            break;
        }
        default:
            break;
    }
}

void Creature::Regenerate(Powers power)
{
    uint32 curValue = GetPower(power);
    uint32 maxValue = GetMaxPower(power);

    if (!HasUnitFlag2(UNIT_FLAG2_REGENERATE_POWER))
        return;

    if (curValue >= maxValue)
        return;

    float addvalue = 0.0f;

    switch (power)
    {
    case POWER_FOCUS:
    {
        // For hunter pets.
        addvalue = 24 * sWorld->getRate(RATE_POWER_FOCUS);
        break;
    }
    case POWER_ENERGY:
    {
        // For deathknight's ghoul.
        addvalue = 20;
        break;
    }
    case POWER_MANA:
    {
        // Combat and any controlled creature
        if (IsInCombat() || GetCharmerOrOwnerGUID().IsEmpty())
        {
            float ManaIncreaseRate = sWorld->getRate(RATE_POWER_MANA);

            addvalue = uint32((27.0f / 5.0f + 17.0f) * ManaIncreaseRate);
        }
        else
            addvalue = maxValue / 3;

        break;
    }
    default:
        return;
    }

    // Apply modifiers (if any).
    addvalue *= GetTotalAuraMultiplierByMiscValue(SPELL_AURA_MOD_POWER_REGEN_PERCENT, power);

    addvalue += GetTotalAuraModifierByMiscValue(SPELL_AURA_MOD_POWER_REGEN, power) * (IsHunterPet() ? PET_FOCUS_REGEN_INTERVAL : CREATURE_REGEN_INTERVAL) / (5 * IN_MILLISECONDS);

    ModifyPower(power, int32(addvalue));
}

void Creature::RegenerateHealth()
{
    if (!CanRegenerateHealth())
        return;

    uint32 curValue = GetHealth();
    uint32 maxValue = GetMaxHealth();

    if (curValue >= maxValue)
        return;

    uint32 addvalue = 0;

    // Not only pet, but any controlled creature (and not polymorphed)
    if (!GetCharmerOrOwnerGUID().IsEmpty() && !IsPolymorphed())
    {
        float HealthIncreaseRate = sWorld->getRate(RATE_HEALTH);

        addvalue = 0.015f * ((float)GetMaxHealth()) * HealthIncreaseRate;
    }
    else
        addvalue = maxValue/3;

    // Apply modifiers (if any).
    addvalue *= GetTotalAuraMultiplier(SPELL_AURA_MOD_HEALTH_REGEN_PERCENT);

    addvalue += GetTotalAuraModifier(SPELL_AURA_MOD_REGEN) * CREATURE_REGEN_INTERVAL  / (5 * IN_MILLISECONDS);

    ModifyHealth(addvalue);
}

void Creature::DoFleeToGetAssistance()
{
    if (!GetVictim())
        return;

    if (HasAuraType(SPELL_AURA_PREVENTS_FLEEING))
        return;

    float radius = sWorld->getFloatConfig(CONFIG_CREATURE_FAMILY_FLEE_ASSISTANCE_RADIUS);
    if (radius >0)
    {
        Creature* creature = nullptr;
        Trinity::NearestAssistCreatureInCreatureRangeCheck u_check(this, GetVictim(), radius);
        Trinity::CreatureLastSearcher<Trinity::NearestAssistCreatureInCreatureRangeCheck> searcher(this, creature, u_check);
        Cell::VisitGridObjects(this, searcher, radius);

        SetNoSearchAssistance(true);

        if (!creature)
            /// @todo use 31365
            SetControlled(true, UNIT_STATE_FLEEING);
        else
            GetMotionMaster()->MoveSeekAssistance(creature->GetPositionX(), creature->GetPositionY(), creature->GetPositionZ());
    }
}

bool Creature::AIM_Destroy()
{
    PopAI();
    RefreshAI();
    return true;
}

bool Creature::AIM_Create(CreatureAI* ai /*= nullptr*/)
{
    Motion_Initialize();

    SetAI(ai ? ai : FactorySelector::SelectAI(this));

    return true;
}

bool Creature::AIM_Initialize(CreatureAI* ai)
{
    if (!AIM_Create(ai))
        return false;

    AI()->InitializeAI();
    if (GetVehicleKit())
        GetVehicleKit()->Reset();
    return true;
}

void Creature::Motion_Initialize()
{
    if (m_formation)
    {
        if (m_formation->GetLeader() == this)
            m_formation->FormationReset(false);
        else if (m_formation->IsFormed())
        {
            GetMotionMaster()->MoveIdle(); // wait the order of leader
            return;
        }
    }

    GetMotionMaster()->Initialize();
}

bool Creature::Create(ObjectGuid::LowType guidlow, Map* map, uint32 entry, Position const& pos, CreatureData const* data /*= nullptr*/, uint32 vehId /*= 0*/, bool dynamic)
{
    ASSERT(map);
    SetMap(map);

    if (data)
    {
        PhasingHandler::InitDbPhaseShift(GetPhaseShift(), data->phaseUseFlags, data->phaseId, data->phaseGroup);
        PhasingHandler::InitDbVisibleMapId(GetPhaseShift(), data->terrainSwapMap);
    }

    // Set if this creature can handle dynamic spawns
    if (!dynamic)
        SetRespawnCompatibilityMode();

    CreatureTemplate const* cinfo = sObjectMgr->GetCreatureTemplate(entry);
    if (!cinfo)
    {
        TC_LOG_ERROR("sql.sql", "Creature::Create(): creature template (guidlow: {}, entry: {}) does not exist.", guidlow, entry);
        return false;
    }

    //! Relocate before CreateFromProto, to initialize coords and allow
    //! returning correct zone id for selecting OutdoorPvP/Battlefield script
    Relocate(pos);

    // Check if the position is valid before calling CreateFromProto(), otherwise we might add Auras to Creatures at
    // invalid position, triggering a crash about Auras not removed in the destructor
    if (!IsPositionValid())
    {
        TC_LOG_ERROR("entities.unit", "Creature::Create(): given coordinates for creature (guidlow {}, entry {}) are not valid (X: {}, Y: {}, Z: {}, O: {})", guidlow, entry, pos.GetPositionX(), pos.GetPositionY(), pos.GetPositionZ(), pos.GetOrientation());
        return false;
    }
    {
        // area/zone id is needed immediately for ZoneScript::GetCreatureEntry hook before it is known which creature template to load (no model/scale available yet)
        PositionFullTerrainStatus data;
        GetMap()->GetFullTerrainStatusForPosition(GetPhaseShift(), GetPositionX(), GetPositionY(), GetPositionZ(), data, map_liquidHeaderTypeFlags::AllLiquids, DEFAULT_COLLISION_HEIGHT);
        ProcessPositionDataChanged(data);
    }

    // Allow players to see those units while dead, do it here (mayby altered by addon auras)
    if (cinfo->type_flags & CREATURE_TYPE_FLAG_VISIBLE_TO_GHOSTS)
        m_serverSideVisibility.SetValue(SERVERSIDE_VISIBILITY_GHOST, GHOST_VISIBILITY_ALIVE | GHOST_VISIBILITY_GHOST);

    if (!CreateFromProto(guidlow, entry, data, vehId))
        return false;

    cinfo = GetCreatureTemplate(); // might be different than initially requested
    if (cinfo->flags_extra & CREATURE_FLAG_EXTRA_DUNGEON_BOSS && map->IsDungeon())
        m_respawnDelay = 0; // special value, prevents respawn for dungeon bosses unless overridden

    switch (cinfo->rank)
    {
        case CREATURE_ELITE_RARE:
            m_corpseDelay = sWorld->getIntConfig(CONFIG_CORPSE_DECAY_RARE);
            break;
        case CREATURE_ELITE_ELITE:
            m_corpseDelay = sWorld->getIntConfig(CONFIG_CORPSE_DECAY_ELITE);
            break;
        case CREATURE_ELITE_RAREELITE:
            m_corpseDelay = sWorld->getIntConfig(CONFIG_CORPSE_DECAY_RAREELITE);
            break;
        case CREATURE_ELITE_WORLDBOSS:
            m_corpseDelay = sWorld->getIntConfig(CONFIG_CORPSE_DECAY_WORLDBOSS);
            break;
        default:
            m_corpseDelay = sWorld->getIntConfig(CONFIG_CORPSE_DECAY_NORMAL);
            break;
    }

    LoadCreaturesAddon();

    //! Need to be called after LoadCreaturesAddon - MOVEMENTFLAG_HOVER is set there
    m_positionZ += GetHoverOffset();

    LastUsedScriptID = GetScriptId();

    if (IsSpiritHealer() || IsSpiritGuide() || (GetCreatureTemplate()->flags_extra & CREATURE_FLAG_EXTRA_GHOST_VISIBILITY))
    {
        m_serverSideVisibility.SetValue(SERVERSIDE_VISIBILITY_GHOST, GHOST_VISIBILITY_GHOST);
        m_serverSideVisibilityDetect.SetValue(SERVERSIDE_VISIBILITY_GHOST, GHOST_VISIBILITY_GHOST);
    }

    if (cinfo->flags_extra & CREATURE_FLAG_EXTRA_IGNORE_PATHFINDING)
        AddUnitState(UNIT_STATE_IGNORE_PATHFINDING);

    if (cinfo->flags_extra & CREATURE_FLAG_EXTRA_IMMUNITY_KNOCKBACK)
    {
        ApplySpellImmune(0, IMMUNITY_EFFECT, SPELL_EFFECT_KNOCK_BACK, true);
        ApplySpellImmune(0, IMMUNITY_EFFECT, SPELL_EFFECT_KNOCK_BACK_DEST, true);
    }

    GetThreatManager().Initialize();

    return true;
}

Creature* Creature::CreateCreature(uint32 entry, Map* map, Position const& pos, uint32 vehId /*= 0*/)
{
    CreatureTemplate const* cInfo = sObjectMgr->GetCreatureTemplate(entry);
    if (!cInfo)
        return nullptr;

    ObjectGuid::LowType lowGuid;
    if (vehId || cInfo->VehicleId)
        lowGuid = map->GenerateLowGuid<HighGuid::Vehicle>();
    else
        lowGuid = map->GenerateLowGuid<HighGuid::Creature>();

    Creature* creature = new Creature();
    if (!creature->Create(lowGuid, map, entry, pos, nullptr, vehId))
    {
        delete creature;
        return nullptr;
    }

    return creature;
}

Creature* Creature::CreateCreatureFromDB(ObjectGuid::LowType spawnId, Map* map, bool addToMap /*= true*/, bool allowDuplicate /*= false*/)
{
    Creature* creature = new Creature();
    if (!creature->LoadFromDB(spawnId, map, addToMap, allowDuplicate))
    {
        delete creature;
        return nullptr;
    }

    return creature;
}

Unit* Creature::SelectVictim()
{
    Unit* target = nullptr;

    if (CanHaveThreatList())
        target = GetThreatManager().GetCurrentVictim();
    else if (!HasReactState(REACT_PASSIVE))
    {
        // We're a player pet, probably
        target = getAttackerForHelper();
        if (!target && IsSummon())
        {
            if (Unit* owner = ToTempSummon()->GetOwner())
            {
                if (owner->IsInCombat())
                    target = owner->getAttackerForHelper();
                if (!target)
                {
                    for (ControlList::const_iterator itr = owner->m_Controlled.begin(); itr != owner->m_Controlled.end(); ++itr)
                    {
                        if ((*itr)->IsInCombat())
                        {
                            target = (*itr)->getAttackerForHelper();
                            if (target)
                                break;
                        }
                    }
                }
            }
        }
    }
    else
        return nullptr;

    if (target && _IsTargetAcceptable(target) && CanCreatureAttack(target))
    {
        if (!HasSpellFocus())
            SetInFront(target);
        return target;
    }

    /// @todo a vehicle may eat some mob, so mob should not evade
    if (GetVehicle())
        return nullptr;

    Unit::AuraEffectList const& iAuras = GetAuraEffectsByType(SPELL_AURA_MOD_INVISIBILITY);
    if (!iAuras.empty())
    {
        for (Unit::AuraEffectList::const_iterator itr = iAuras.begin(); itr != iAuras.end(); ++itr)
        {
            if ((*itr)->GetBase()->IsPermanent())
            {
                AI()->EnterEvadeMode(EvadeReason::Other);
                break;
            }
        }
        return nullptr;
    }

    // enter in evade mode in other case
    AI()->EnterEvadeMode(EvadeReason::NoHostiles);

    return nullptr;
}

void Creature::InitializeReactState()
{
    if (IsTotem() || IsTrigger() || IsCritter() || IsSpiritService())
        SetReactState(REACT_PASSIVE);
    /*
    else if (IsCivilian())
        SetReactState(REACT_DEFENSIVE);
    */
    else
        SetReactState(REACT_AGGRESSIVE);
}

bool Creature::isCanInteractWithBattleMaster(Player* player, bool msg) const
{
    if (!IsBattleMaster())
        return false;

    BattlegroundTypeId bgTypeId = sBattlegroundMgr->GetBattleMasterBG(GetEntry());
    if (!msg)
        return player->GetBGAccessByLevel(bgTypeId);

    if (!player->GetBGAccessByLevel(bgTypeId))
    {
        ClearGossipMenuFor(player);
        switch (bgTypeId)
        {
            case BATTLEGROUND_AV:  SendGossipMenuFor(player, 7616, this); break;
            case BATTLEGROUND_WS:  SendGossipMenuFor(player, 7599, this); break;
            case BATTLEGROUND_AB:  SendGossipMenuFor(player, 7642, this); break;
            case BATTLEGROUND_EY:
            case BATTLEGROUND_NA:
            case BATTLEGROUND_BE:
            case BATTLEGROUND_AA:
            case BATTLEGROUND_RL:
            case BATTLEGROUND_SA:
            case BATTLEGROUND_DS:
            case BATTLEGROUND_RV:  SendGossipMenuFor(player, 10024, this); break;
            default: break;
        }
        return false;
    }
    return true;
}

bool Creature::CanResetTalents(Player* player) const
{
    return player->GetLevel() >= 15
        && player->GetClass() == GetCreatureTemplate()->trainer_class;
}

uint32 Creature::GetLootId() const
{
    if (m_lootId)
        return *m_lootId;

    return GetCreatureTemplate()->lootid;
}

void Creature::SetLootId(Optional<uint32> lootId)
{
    m_lootId = lootId;
}

void Creature::SetTappedBy(Unit const* unit, bool withGroup)
{
    // set the player whose group should receive the right
    // to loot the creature after it dies
    // should be set to nullptr after the loot disappears

    if (!unit)
    {
        m_tapList.clear();
        RemoveDynamicFlag(UNIT_DYNFLAG_LOOTABLE | UNIT_DYNFLAG_TAPPED);
        return;
    }

    if (m_tapList.size() >= CREATURE_TAPPERS_SOFT_CAP)
        return;

    if (unit->GetTypeId() != TYPEID_PLAYER && !unit->IsVehicle())
        return;

    Player* player = unit->GetCharmerOrOwnerPlayerOrPlayerItself();
    if (!player)                                             // normal creature, no player involved
        return;

    m_tapList.insert(player->GetGUID());
    if (withGroup)
        if (Group const* group = player->GetGroup())
            for (auto const* itr = group->GetFirstMember(); itr != nullptr; itr = itr->next())
                if (GetMap()->IsRaid() || group->SameSubGroup(player, itr->GetSource()))
                    m_tapList.insert(itr->GetSource()->GetGUID());

    if (m_tapList.size() >= CREATURE_TAPPERS_SOFT_CAP)
        SetDynamicFlag(UNIT_DYNFLAG_TAPPED);
}

void Creature::SetDontClearTapListOnEvade(bool dontClear)
{
    // only temporary summons are allowed to not clear their tap list
    if (!m_spawnId)
        m_dontClearTapListOnEvade = dontClear;
}

// return true if this creature is tapped by the player or by a member of his group.
bool Creature::isTappedBy(Player const* player) const
{
    return m_tapList.find(player->GetGUID()) != m_tapList.end();
}

Loot* Creature::GetLootForPlayer(Player const* player) const
{
    if (m_personalLoot.empty())
        return m_loot.get();

    if (std::unique_ptr<Loot> const* loot = Trinity::Containers::MapGetValuePtr(m_personalLoot, player->GetGUID()))
        return loot->get();

    return nullptr;
}

bool Creature::IsFullyLooted() const
{
    if (m_loot && !m_loot->isLooted())
        return false;

    for (auto const& [_, loot] : m_personalLoot)
        if (!loot->isLooted())
            return false;

    return true;
}

bool Creature::IsSkinnedBy(Player const* player) const
{
    if (Loot* loot = GetLootForPlayer(player))
        return loot->loot_type == LOOT_SKINNING;

    return false;
}

void Creature::SaveToDB()
{
    // this should only be used when the creature has already been loaded
    // preferably after adding to map, because mapid may not be valid otherwise
    CreatureData const* data = sObjectMgr->GetCreatureData(m_spawnId);
    if (!data)
    {
        TC_LOG_ERROR("entities.unit", "Creature::SaveToDB failed, cannot get creature data!");
        return;
    }

    uint32 mapId = GetMapId();
    if (TransportBase* transport = GetTransport())
        if (transport->GetMapIdForSpawning() >= 0)
            mapId = transport->GetMapIdForSpawning();

    SaveToDB(mapId, data->spawnDifficulties);
}

void Creature::SaveToDB(uint32 mapid, std::vector<Difficulty> const& spawnDifficulties)
{
    // update in loaded data
    if (!m_spawnId)
        m_spawnId = sObjectMgr->GenerateCreatureSpawnId();

    CreatureData& data = sObjectMgr->NewOrExistCreatureData(m_spawnId);

    uint32 displayId = GetNativeDisplayId();
    uint64 npcflag = (uint64(m_unitData->NpcFlags[1]) << 32) | m_unitData->NpcFlags[0];
    uint32 unitFlags = m_unitData->Flags;
    uint32 unitFlags2 = m_unitData->Flags2;
    uint32 unitFlags3 = m_unitData->Flags3;
    uint32 dynamicflags = m_objectData->DynamicFlags;

    // check if it's a custom model and if not, use 0 for displayId
    CreatureTemplate const* cinfo = GetCreatureTemplate();
    if (cinfo)
    {
        for (CreatureModel model : cinfo->Models)
            if (displayId && displayId == model.CreatureDisplayID)
                displayId = 0;

        if (npcflag == cinfo->npcflag)
            npcflag = 0;

        if (unitFlags == cinfo->unit_flags)
            unitFlags = 0;

        if (unitFlags2 == cinfo->unit_flags2)
            unitFlags2 = 0;

        if (unitFlags3 == cinfo->unit_flags3)
            unitFlags3 = 0;

        if (dynamicflags == cinfo->dynamicflags)
            dynamicflags = 0;
    }

    if (!data.spawnId)
        data.spawnId = m_spawnId;
    ASSERT(data.spawnId == m_spawnId);
    data.id = GetEntry();
    data.displayid = displayId;
    data.equipmentId = GetCurrentEquipmentId();
    if (!GetTransport())
    {
        data.mapId = GetMapId();
        data.spawnPoint.Relocate(this);
    }
    else
    {
        data.mapId = mapid;
        data.spawnPoint.Relocate(GetTransOffsetX(), GetTransOffsetY(), GetTransOffsetZ(), GetTransOffsetO());
    }
    data.spawntimesecs = m_respawnDelay;
    // prevent add data integrity problems
    data.wander_distance = GetDefaultMovementType() == IDLE_MOTION_TYPE ? 0.0f : m_wanderDistance;
    data.currentwaypoint = 0;
    data.curhealth = GetHealth();
    data.curmana = GetPower(POWER_MANA);
    // prevent add data integrity problems
    data.movementType = !m_wanderDistance && GetDefaultMovementType() == RANDOM_MOTION_TYPE
        ? IDLE_MOTION_TYPE : GetDefaultMovementType();
    data.spawnDifficulties = spawnDifficulties;
    data.npcflag = npcflag;
    data.unit_flags = unitFlags;
    data.unit_flags2 = unitFlags2;
    data.unit_flags3 = unitFlags3;
    data.dynamicflags = dynamicflags;
    if (!data.spawnGroupData)
        data.spawnGroupData = sObjectMgr->GetDefaultSpawnGroup();
    if (data.size == 0.0f)
    {
        // first save, use default if scale matches template or use custom scale if not
        if (cinfo && cinfo->scale == GetObjectScale())
            data.size = -1.0f;
        else
            data.size = GetObjectScale();
    }
    else if (data.size < 0.0f || (cinfo && cinfo->scale == data.size))
    {
        // scale is negative or matches template, use default
        data.size = -1.0f;
    }
    else
    {
        // scale is positive and does not match template
        // using data.size or could do data.size = GetObjectScale()
    }

    data.phaseId = GetDBPhase() > 0 ? GetDBPhase() : data.phaseId;
    data.phaseGroup = GetDBPhase() < 0 ? -GetDBPhase() : data.phaseGroup;

    // update in DB
    WorldDatabaseTransaction trans = WorldDatabase.BeginTransaction();

    WorldDatabasePreparedStatement* stmt = WorldDatabase.GetPreparedStatement(WORLD_DEL_CREATURE);
    stmt->setUInt64(0, m_spawnId);
    trans->Append(stmt);

    uint8 index = 0;

    stmt = WorldDatabase.GetPreparedStatement(WORLD_INS_CREATURE);
    stmt->setUInt64(index++, m_spawnId);
    stmt->setUInt32(index++, GetEntry());
    stmt->setUInt16(index++, uint16(mapid));
    stmt->setString(index++, [&data]() -> std::string
    {
        if (data.spawnDifficulties.empty())
            return "";

        std::ostringstream os;
        auto itr = data.spawnDifficulties.begin();
        os << int32(*itr++);

        for (; itr != data.spawnDifficulties.end(); ++itr)
            os << ',' << int32(*itr);

        return os.str();
    }());
    stmt->setUInt32(index++, data.phaseId);
    stmt->setUInt32(index++, data.phaseGroup);
    stmt->setUInt32(index++, displayId);
    stmt->setUInt8(index++, GetCurrentEquipmentId());
    stmt->setFloat(index++, GetPositionX());
    stmt->setFloat(index++, GetPositionY());
    stmt->setFloat(index++, GetPositionZ());
    stmt->setFloat(index++, GetOrientation());
    stmt->setUInt32(index++, m_respawnDelay);
    stmt->setFloat(index++, m_wanderDistance);
    stmt->setUInt32(index++, 0);
    stmt->setUInt32(index++, GetHealth());
    stmt->setUInt32(index++, GetPower(POWER_MANA));
    stmt->setUInt8(index++, uint8(GetDefaultMovementType()));
    stmt->setUInt64(index++, npcflag);
    stmt->setUInt32(index++, unitFlags);
    stmt->setUInt32(index++, unitFlags2);
    stmt->setUInt32(index++, unitFlags3);
    stmt->setUInt32(index++, dynamicflags);
    stmt->setFloat(index++, data.size);
    trans->Append(stmt);

    WorldDatabase.CommitTransaction(trans);
}

void Creature::SelectLevel()
{
    // Level
    ApplyLevelScaling();
    int32 levelWithDelta = m_unitData->ScalingLevelMax + m_unitData->ScalingLevelDelta;
    uint8 level = RoundToInterval<int32>(levelWithDelta, 1, STRONG_MAX_LEVEL);
    SetLevel(level);

    UpdateLevelDependantStats();
}

void Creature::UpdateLevelDependantStats()
{
    CreatureTemplate const* cInfo = GetCreatureTemplate();
    uint32 rank = IsPet() ? 0 : cInfo->rank;
    uint8 level = GetLevel();
    CreatureBaseStats const* stats = sObjectMgr->GetCreatureBaseStats(level, cInfo->unit_class);

    // health
    float healthmod = _GetHealthMod(rank);

    uint32 basehp = GetMaxHealthByLevel(level);
    uint32 health = uint32(basehp * healthmod);

    SetCreateHealth(health);
    SetMaxHealth(health);
    SetHealth(health);
    ResetPlayerDamageReq();

    // mana
    uint32 mana = stats->GenerateMana(cInfo);
    SetCreateMana(mana);

    switch (GetClass())
    {
        case CLASS_PALADIN:
        case CLASS_MAGE:
            SetMaxPower(POWER_MANA, mana);
            SetFullPower(POWER_MANA);
            break;
        default: // We don't set max power here, 0 makes power bar hidden
            break;
    }

    SetStatFlatModifier(UNIT_MOD_HEALTH, BASE_VALUE, (float)health);

    // damage
    float basedamage = GetBaseDamageForLevel(level);

    float weaponBaseMinDamage = basedamage;
    float weaponBaseMaxDamage = basedamage * 1.5f;

    SetBaseWeaponDamage(BASE_ATTACK, MINDAMAGE, weaponBaseMinDamage);
    SetBaseWeaponDamage(BASE_ATTACK, MAXDAMAGE, weaponBaseMaxDamage);

    SetBaseWeaponDamage(OFF_ATTACK, MINDAMAGE, weaponBaseMinDamage);
    SetBaseWeaponDamage(OFF_ATTACK, MAXDAMAGE, weaponBaseMaxDamage);

    SetBaseWeaponDamage(RANGED_ATTACK, MINDAMAGE, weaponBaseMinDamage);
    SetBaseWeaponDamage(RANGED_ATTACK, MAXDAMAGE, weaponBaseMaxDamage);

    SetStatFlatModifier(UNIT_MOD_ATTACK_POWER, BASE_VALUE, stats->AttackPower);
    SetStatFlatModifier(UNIT_MOD_ATTACK_POWER_RANGED, BASE_VALUE, stats->RangedAttackPower);

    float armor = GetBaseArmorForLevel(level); /// @todo Why is this treated as uint32 when it's a float?
    SetStatFlatModifier(UNIT_MOD_ARMOR, BASE_VALUE, armor);
}

void Creature::SelectWildBattlePetLevel()
{
    if (IsWildBattlePet())
    {
        uint8 wildBattlePetLevel = WILD_BATTLE_PET_DEFAULT_LEVEL;

        if (AreaTableEntry const* areaTable = sAreaTableStore.LookupEntry(GetZoneId()))
            if (areaTable->WildBattlePetLevelMin > 0)
                wildBattlePetLevel = urand(areaTable->WildBattlePetLevelMin, areaTable->WildBattlePetLevelMax);

        SetWildBattlePetLevel(wildBattlePetLevel);
    }
}

float Creature::_GetHealthMod(int32 Rank)
{
    switch (Rank)                                           // define rates for each elite rank
    {
        case CREATURE_ELITE_NORMAL:
            return sWorld->getRate(RATE_CREATURE_NORMAL_HP);
        case CREATURE_ELITE_ELITE:
            return sWorld->getRate(RATE_CREATURE_ELITE_ELITE_HP);
        case CREATURE_ELITE_RAREELITE:
            return sWorld->getRate(RATE_CREATURE_ELITE_RAREELITE_HP);
        case CREATURE_ELITE_WORLDBOSS:
            return sWorld->getRate(RATE_CREATURE_ELITE_WORLDBOSS_HP);
        case CREATURE_ELITE_RARE:
            return sWorld->getRate(RATE_CREATURE_ELITE_RARE_HP);
        default:
            return sWorld->getRate(RATE_CREATURE_ELITE_ELITE_HP);
    }
}

void Creature::LowerPlayerDamageReq(uint64 unDamage)
{
    if (m_PlayerDamageReq)
        m_PlayerDamageReq > unDamage ? m_PlayerDamageReq -= unDamage : m_PlayerDamageReq = 0;
}

float Creature::_GetDamageMod(int32 Rank)
{
    switch (Rank)                                           // define rates for each elite rank
    {
        case CREATURE_ELITE_NORMAL:
            return sWorld->getRate(RATE_CREATURE_NORMAL_DAMAGE);
        case CREATURE_ELITE_ELITE:
            return sWorld->getRate(RATE_CREATURE_ELITE_ELITE_DAMAGE);
        case CREATURE_ELITE_RAREELITE:
            return sWorld->getRate(RATE_CREATURE_ELITE_RAREELITE_DAMAGE);
        case CREATURE_ELITE_WORLDBOSS:
            return sWorld->getRate(RATE_CREATURE_ELITE_WORLDBOSS_DAMAGE);
        case CREATURE_ELITE_RARE:
            return sWorld->getRate(RATE_CREATURE_ELITE_RARE_DAMAGE);
        default:
            return sWorld->getRate(RATE_CREATURE_ELITE_ELITE_DAMAGE);
    }
}

float Creature::GetSpellDamageMod(int32 Rank) const
{
    switch (Rank)                                           // define rates for each elite rank
    {
        case CREATURE_ELITE_NORMAL:
            return sWorld->getRate(RATE_CREATURE_NORMAL_SPELLDAMAGE);
        case CREATURE_ELITE_ELITE:
            return sWorld->getRate(RATE_CREATURE_ELITE_ELITE_SPELLDAMAGE);
        case CREATURE_ELITE_RAREELITE:
            return sWorld->getRate(RATE_CREATURE_ELITE_RAREELITE_SPELLDAMAGE);
        case CREATURE_ELITE_WORLDBOSS:
            return sWorld->getRate(RATE_CREATURE_ELITE_WORLDBOSS_SPELLDAMAGE);
        case CREATURE_ELITE_RARE:
            return sWorld->getRate(RATE_CREATURE_ELITE_RARE_SPELLDAMAGE);
        default:
            return sWorld->getRate(RATE_CREATURE_ELITE_ELITE_SPELLDAMAGE);
    }
}

bool Creature::CreateFromProto(ObjectGuid::LowType guidlow, uint32 entry, CreatureData const* data /*= nullptr*/, uint32 vehId /*= 0*/)
{
    SetZoneScript();
    if (GetZoneScript() && data)
    {
        entry = GetZoneScript()->GetCreatureEntry(guidlow, data);
        if (!entry)
            return false;
    }

    CreatureTemplate const* cinfo = sObjectMgr->GetCreatureTemplate(entry);
    if (!cinfo)
    {
        TC_LOG_ERROR("sql.sql", "Creature::CreateFromProto(): creature template (guidlow: {}, entry: {}) does not exist.", guidlow, entry);
        return false;
    }

    SetOriginalEntry(entry);

    if (vehId || cinfo->VehicleId)
        Object::_Create(ObjectGuid::Create<HighGuid::Vehicle>(GetMapId(), entry, guidlow));
    else
        Object::_Create(ObjectGuid::Create<HighGuid::Creature>(GetMapId(), entry, guidlow));

    if (!UpdateEntry(entry, data))
        return false;

    if (!vehId)
    {
        if (GetCreatureTemplate()->VehicleId)
        {
            vehId = GetCreatureTemplate()->VehicleId;
            entry = GetCreatureTemplate()->Entry;
        }
        else
            vehId = cinfo->VehicleId;
    }

    if (vehId)
        if (CreateVehicleKit(vehId, entry, true))
            UpdateDisplayPower();

    return true;
}

bool Creature::LoadFromDB(ObjectGuid::LowType spawnId, Map* map, bool addToMap, bool allowDuplicate)
{
    if (!allowDuplicate)
    {
        // If an alive instance of this spawnId is already found, skip creation
        // If only dead instance(s) exist, despawn them and spawn a new (maybe also dead) version
        const auto creatureBounds = map->GetCreatureBySpawnIdStore().equal_range(spawnId);
        std::vector <Creature*> despawnList;

        if (creatureBounds.first != creatureBounds.second)
        {
            for (auto itr = creatureBounds.first; itr != creatureBounds.second; ++itr)
            {
                if (itr->second->IsAlive())
                {
                    TC_LOG_DEBUG("maps", "Would have spawned {} but {} already exists", spawnId, creatureBounds.first->second->GetGUID().ToString());
                    return false;
                }
                else
                {
                    despawnList.push_back(itr->second);
                    TC_LOG_DEBUG("maps", "Despawned dead instance of spawn {} ({})", spawnId, itr->second->GetGUID().ToString());
                }
            }

            for (Creature* despawnCreature : despawnList)
            {
                despawnCreature->AddObjectToRemoveList();
            }
        }
    }

    CreatureData const* data = sObjectMgr->GetCreatureData(spawnId);
    if (!data)
    {
        TC_LOG_ERROR("sql.sql", "Creature (SpawnID {}) not found in table `creature`, can't load. ", spawnId);
        return false;
    }

    m_spawnId = spawnId;

    m_respawnCompatibilityMode = ((data->spawnGroupData->flags & SPAWNGROUP_FLAG_COMPATIBILITY_MODE) != 0);
    m_creatureData = data;
    m_wanderDistance = data->wander_distance;
    m_respawnDelay = data->spawntimesecs;

    if (!Create(map->GenerateLowGuid<HighGuid::Creature>(), map, data->id, data->spawnPoint, data, 0U , !m_respawnCompatibilityMode))
        return false;

    //We should set first home position, because then AI calls home movement
    SetHomePosition(*this);

    m_deathState = ALIVE;

    m_respawnTime = GetMap()->GetCreatureRespawnTime(m_spawnId);

    if (!m_respawnTime && !map->IsSpawnGroupActive(data->spawnGroupData->groupId))
    {
        if (!m_respawnCompatibilityMode)
        {
            // @todo pools need fixing! this is just a temporary thing, but they violate dynspawn principles
            if (!data->poolId)
            {
                TC_LOG_ERROR("entities.unit", "Creature (SpawnID {}) trying to load in inactive spawn group '{}':\n{}", spawnId, data->spawnGroupData->name, GetDebugInfo());
                return false;
            }
        }

        m_respawnTime = GameTime::GetGameTime() + urand(4, 7);
    }

    if (m_respawnTime)
    {
        if (!m_respawnCompatibilityMode)
        {
            // @todo same as above
            if (!data->poolId)
            {
                TC_LOG_ERROR("entities.unit", "Creature (SpawnID {}) trying to load despite a respawn timer in progress:\n{}", spawnId, GetDebugInfo());
                return false;
            }
        }
        else
        {
            // compatibility mode creatures will be respawned in ::Update()
            m_deathState = DEAD;
        }

        if (CanFly())
        {
            float tz = map->GetHeight(GetPhaseShift(), data->spawnPoint, true, MAX_FALL_DISTANCE);
            if (data->spawnPoint.GetPositionZ() - tz > 0.1f && Trinity::IsValidMapCoord(tz))
                Relocate(data->spawnPoint.GetPositionX(), data->spawnPoint.GetPositionY(), tz);
        }
    }

    SetSpawnHealth();

    SelectWildBattlePetLevel();

    // checked at creature_template loading
    m_defaultMovementType = MovementGeneratorType(data->movementType);

    m_stringIds[1] = data->StringId;

    if (addToMap && !GetMap()->AddToMap(this))
        return false;
    return true;
}

void Creature::SetCanDualWield(bool value)
{
    Unit::SetCanDualWield(value);
    UpdateDamagePhysical(OFF_ATTACK);
}

void Creature::LoadEquipment(int8 id, bool force /*= true*/)
{
    if (id == 0)
    {
        if (force)
        {
            for (uint8 i = 0; i < MAX_EQUIPMENT_ITEMS; ++i)
                SetVirtualItem(i, 0);
            m_equipmentId = 0;
        }

        return;
    }

    EquipmentInfo const* einfo = sObjectMgr->GetEquipmentInfo(GetEntry(), id);
    if (!einfo)
        return;

    m_equipmentId = id;
    for (uint8 i = 0; i < MAX_EQUIPMENT_ITEMS; ++i)
        SetVirtualItem(i, einfo->Items[i].ItemId, einfo->Items[i].AppearanceModId, einfo->Items[i].ItemVisual);
}

void Creature::SetSpawnHealth()
{
    if (_staticFlags.HasFlag(CREATURE_STATIC_FLAG_5_NO_HEALTH_REGEN))
        return;

    uint32 curhealth;
    if (m_creatureData && !_regenerateHealth)
    {
        curhealth = m_creatureData->curhealth;
        if (curhealth)
        {
            curhealth = uint32(curhealth*_GetHealthMod(GetCreatureTemplate()->rank));
            if (curhealth < 1)
                curhealth = 1;
        }
        SetPower(POWER_MANA, m_creatureData->curmana);
    }
    else
    {
        curhealth = GetMaxHealth();
        SetFullPower(POWER_MANA);
    }

    SetHealth((m_deathState == ALIVE || m_deathState == JUST_RESPAWNED) ? curhealth : 0);
}

void Creature::LoadTemplateRoot()
{
    SetTemplateRooted(GetMovementTemplate().IsRooted());
}

void Creature::SetTemplateRooted(bool rooted)
{
    _staticFlags.ApplyFlag(CREATURE_STATIC_FLAG_SESSILE, rooted);
    SetControlled(rooted, UNIT_STATE_ROOT);
}

bool Creature::hasQuest(uint32 quest_id) const
{
    return sObjectMgr->GetCreatureQuestRelations(GetEntry()).HasQuest(quest_id);
}

bool Creature::hasInvolvedQuest(uint32 quest_id) const
{
    return sObjectMgr->GetCreatureQuestInvolvedRelations(GetEntry()).HasQuest(quest_id);
}

/*static*/ bool Creature::DeleteFromDB(ObjectGuid::LowType spawnId)
{
    CreatureData const* data = sObjectMgr->GetCreatureData(spawnId);
    if (!data)
        return false;

    CharacterDatabaseTransaction charTrans = CharacterDatabase.BeginTransaction();

    sMapMgr->DoForAllMapsWithMapId(data->mapId,
        [spawnId, charTrans](Map* map) -> void
        {
            // despawn all active creatures, and remove their respawns
            std::vector<Creature*> toUnload;
            for (auto const& pair : Trinity::Containers::MapEqualRange(map->GetCreatureBySpawnIdStore(), spawnId))
                toUnload.push_back(pair.second);
            for (Creature* creature : toUnload)
                map->AddObjectToRemoveList(creature);
            map->RemoveRespawnTime(SPAWN_TYPE_CREATURE, spawnId, charTrans);
        }
    );

    // delete data from memory ...
    sObjectMgr->DeleteCreatureData(spawnId);

    CharacterDatabase.CommitTransaction(charTrans);

    WorldDatabaseTransaction trans = WorldDatabase.BeginTransaction();

    // ... and the database
    WorldDatabasePreparedStatement* stmt = WorldDatabase.GetPreparedStatement(WORLD_DEL_CREATURE);
    stmt->setUInt64(0, spawnId);
    trans->Append(stmt);

    stmt = WorldDatabase.GetPreparedStatement(WORLD_DEL_SPAWNGROUP_MEMBER);
    stmt->setUInt8(0, uint8(SPAWN_TYPE_CREATURE));
    stmt->setUInt64(1, spawnId);
    trans->Append(stmt);

    stmt = WorldDatabase.GetPreparedStatement(WORLD_DEL_CREATURE_ADDON);
    stmt->setUInt64(0, spawnId);
    trans->Append(stmt);

    stmt = WorldDatabase.GetPreparedStatement(WORLD_DEL_GAME_EVENT_CREATURE);
    stmt->setUInt64(0, spawnId);
    trans->Append(stmt);

    stmt = WorldDatabase.GetPreparedStatement(WORLD_DEL_GAME_EVENT_MODEL_EQUIP);
    stmt->setUInt64(0, spawnId);
    trans->Append(stmt);

    stmt = WorldDatabase.GetPreparedStatement(WORLD_DEL_LINKED_RESPAWN);
    stmt->setUInt64(0, spawnId);
    stmt->setUInt32(1, LINKED_RESPAWN_CREATURE_TO_CREATURE);
    trans->Append(stmt);

    stmt = WorldDatabase.GetPreparedStatement(WORLD_DEL_LINKED_RESPAWN);
    stmt->setUInt64(0, spawnId);
    stmt->setUInt32(1, LINKED_RESPAWN_CREATURE_TO_GO);
    trans->Append(stmt);

    stmt = WorldDatabase.GetPreparedStatement(WORLD_DEL_LINKED_RESPAWN_MASTER);
    stmt->setUInt64(0, spawnId);
    stmt->setUInt32(1, LINKED_RESPAWN_CREATURE_TO_CREATURE);
    trans->Append(stmt);

    stmt = WorldDatabase.GetPreparedStatement(WORLD_DEL_LINKED_RESPAWN_MASTER);
    stmt->setUInt64(0, spawnId);
    stmt->setUInt32(1, LINKED_RESPAWN_GO_TO_CREATURE);
    trans->Append(stmt);

    WorldDatabase.CommitTransaction(trans);

    return true;
}

bool Creature::IsInvisibleDueToDespawn(WorldObject const* seer) const
{
    if (Unit::IsInvisibleDueToDespawn(seer))
        return true;

    if (IsAlive() || isDying() || m_corpseRemoveTime > GameTime::GetGameTime())
        return false;

    return true;
}

bool Creature::CanAlwaysSee(WorldObject const* obj) const
{
    if (IsAIEnabled() && AI()->CanSeeAlways(obj))
        return true;

    return false;
}

bool Creature::CanStartAttack(Unit const* who, bool force) const
{
    if (IsCivilian())
        return false;

    // This set of checks is should be done only for creatures
    if ((IsImmuneToNPC() && !who->HasUnitFlag(UNIT_FLAG_PLAYER_CONTROLLED))
        || (IsImmuneToPC() && who->HasUnitFlag(UNIT_FLAG_PLAYER_CONTROLLED)))
        return false;

    // Do not attack non-combat pets
    if (who->GetTypeId() == TYPEID_UNIT && who->GetCreatureType() == CREATURE_TYPE_NON_COMBAT_PET)
        return false;

    if (!CanFly() && (GetDistanceZ(who) > CREATURE_Z_ATTACK_RANGE + m_CombatDistance))
        //|| who->IsControlledByPlayer() && who->IsFlying()))
        // we cannot check flying for other creatures, too much map/vmap calculation
        /// @todo should switch to range attack
        return false;

    if (!force)
    {
        if (!_IsTargetAcceptable(who))
            return false;

        if (IsNeutralToAll() || !IsWithinDistInMap(who, GetAttackDistance(who) + m_CombatDistance))
            return false;
    }

    if (!CanCreatureAttack(who, force))
        return false;

    // No aggro from gray creatures
    if (CheckNoGrayAggroConfig(who->GetLevelForTarget(this), GetLevelForTarget(who)))
        return false;

    return IsWithinLOSInMap(who);
}

bool Creature::CheckNoGrayAggroConfig(uint32 playerLevel, uint32 creatureLevel) const
{
    if (Trinity::XP::GetColorCode(playerLevel, creatureLevel) != XP_GRAY)
        return false;

    uint32 notAbove = sWorld->getIntConfig(CONFIG_NO_GRAY_AGGRO_ABOVE);
    uint32 notBelow = sWorld->getIntConfig(CONFIG_NO_GRAY_AGGRO_BELOW);
    if (notAbove == 0 && notBelow == 0)
        return false;

    if (playerLevel <= notBelow || (playerLevel >= notAbove && notAbove > 0))
        return true;
    return false;
}

float Creature::GetAttackDistance(Unit const* player) const
{
    float aggroRate = sWorld->getRate(RATE_CREATURE_AGGRO);
    if (aggroRate == 0)
        return 0.0f;

    // WoW Wiki: the minimum radius seems to be 5 yards, while the maximum range is 45 yards
    float maxRadius = 45.0f * aggroRate;
    float minRadius = 5.0f * aggroRate;

    int32 expansionMaxLevel = int32(GetMaxLevelForExpansion(GetCreatureTemplate()->RequiredExpansion));
    int32 playerLevel = player->GetLevelForTarget(this);
    int32 creatureLevel = GetLevelForTarget(player);
    int32 levelDifference = creatureLevel - playerLevel;

    // The aggro radius for creatures with equal level as the player is 20 yards.
    // The combatreach should not get taken into account for the distance so we drop it from the range (see Supremus as expample)
    float baseAggroDistance = 20.0f - GetCombatReach();

    // + - 1 yard for each level difference between player and creature
    float aggroRadius = baseAggroDistance + float(levelDifference);

    // detect range auras
    if (uint32(creatureLevel + 5) <= sWorld->getIntConfig(CONFIG_MAX_PLAYER_LEVEL))
    {
        aggroRadius += GetTotalAuraModifier(SPELL_AURA_MOD_DETECT_RANGE);
        aggroRadius += player->GetTotalAuraModifier(SPELL_AURA_MOD_DETECTED_RANGE);
    }

    // The aggro range of creatures with higher levels than the total player level for the expansion should get the maxlevel treatment
    // This makes sure that creatures such as bosses wont have a bigger aggro range than the rest of the npc's
    // The following code is used for blizzlike behaviour such as skippable bosses
    if (creatureLevel > expansionMaxLevel)
        aggroRadius = baseAggroDistance + float(expansionMaxLevel - playerLevel);

    // Make sure that we wont go over the total range limits
    if (aggroRadius > maxRadius)
        aggroRadius = maxRadius;
    else if (aggroRadius < minRadius)
        aggroRadius = minRadius;

    return (aggroRadius * aggroRate);
}

void Creature::setDeathState(DeathState s)
{
    Unit::setDeathState(s);

    if (s == JUST_DIED)
    {
        //m_corpseRemoveTime = GameTime::GetGameTime() + m_corpseDelay;//org
        m_corpseRemoveTime = time(NULL) + m_corpseDelay;
		m_respawnTime = time(NULL) + (m_respawnDelay / sWorld->getFloatConfig(CONFIG_RESPAWNSPEED)) + m_corpseDelay;

        uint32 respawnDelay = m_respawnDelay;
        if (uint32 scalingMode = sWorld->getIntConfig(CONFIG_RESPAWN_DYNAMICMODE))
            GetMap()->ApplyDynamicModeRespawnScaling(this, m_spawnId, respawnDelay, scalingMode);

        // @todo remove the boss respawn time hack in a dynspawn follow-up once we have creature groups in instances
        if (m_respawnCompatibilityMode)
        {
            if (IsDungeonBoss() && !m_respawnDelay)
                m_respawnTime = std::numeric_limits<time_t>::max(); // never respawn in this instance
            else
                m_respawnTime = GameTime::GetGameTime() + respawnDelay + m_corpseDelay;
        }
        else
        {
            if (IsDungeonBoss() && !m_respawnDelay)
                m_respawnTime = std::numeric_limits<time_t>::max(); // never respawn in this instance
            else
                m_respawnTime = GameTime::GetGameTime() + respawnDelay;
        }

        SaveRespawnTime();

        ReleaseSpellFocus(nullptr, false); // remove spellcast focus
        DoNotReacquireSpellFocusTarget();  // cancel delayed re-target
        SetTarget(ObjectGuid::Empty);      // drop target - dead mobs shouldn't ever target things

        ReplaceAllNpcFlags(UNIT_NPC_FLAG_NONE);
        ReplaceAllNpcFlags2(UNIT_NPC_FLAG_2_NONE);

        SetMountDisplayId(0); // if creature is mounted on a virtual mount, remove it at death

        setActive(false);

        SetNoSearchAssistance(false);

        //Dismiss group if is leader
        if (m_formation && m_formation->GetLeader() == this)
            m_formation->FormationReset(true);

        bool needsFalling = (IsFlying() || IsHovering()) && !IsUnderWater();
        SetHover(false, false);
        SetDisableGravity(false, false);

        if (needsFalling)
            GetMotionMaster()->MoveFall();

        Unit::setDeathState(CORPSE);
    }
    else if (s == JUST_RESPAWNED)
    {
        if (IsPet())
            SetFullHealth();
        else
            SetSpawnHealth();

        SetTappedBy(nullptr);
        ResetPlayerDamageReq();

        SetCannotReachTarget(false);
        UpdateMovementFlags();

        ClearUnitState(UNIT_STATE_ALL_ERASABLE);

        if (!IsPet())
        {
            CreatureData const* creatureData = GetCreatureData();
            CreatureTemplate const* cInfo = GetCreatureTemplate();

            uint64 npcFlags;
            uint32 unitFlags, unitFlags2, unitFlags3, dynamicFlags;
            ObjectMgr::ChooseCreatureFlags(cInfo, &npcFlags, &unitFlags, &unitFlags2, &unitFlags3, &dynamicFlags, creatureData);

            if (cInfo->flags_extra & CREATURE_FLAG_EXTRA_WORLDEVENT)
                npcFlags |= sGameEventMgr->GetNPCFlag(this);

            ReplaceAllNpcFlags(NPCFlags(npcFlags & 0xFFFFFFFF));
            ReplaceAllNpcFlags2(NPCFlags2(npcFlags >> 32));

            ReplaceAllUnitFlags(UnitFlags(unitFlags));
            ReplaceAllUnitFlags2(UnitFlags2(unitFlags2));
            ReplaceAllUnitFlags3(UnitFlags3(unitFlags3));
            ReplaceAllDynamicFlags(dynamicFlags);

            RemoveUnitFlag(UNIT_FLAG_IN_COMBAT);

            SetMeleeDamageSchool(SpellSchools(cInfo->dmgschool));
        }

        Motion_Initialize();
        Unit::setDeathState(ALIVE);
        LoadCreaturesAddon();
    }
}

void Creature::Respawn(bool force)
{
    if (force)
    {
        if (IsAlive())
            setDeathState(JUST_DIED);
        else if (getDeathState() != CORPSE)
            setDeathState(CORPSE);
    }

    if (m_respawnCompatibilityMode)
    {
        UpdateObjectVisibilityOnDestroy();
        RemoveCorpse(false, false);

        if (getDeathState() == DEAD)
        {
            TC_LOG_DEBUG("entities.unit", "Respawning creature {} ({})", GetName(), GetGUID().ToString());
            m_respawnTime = 0;
            ResetPickPocketRefillTimer();
            m_loot = nullptr;

            if (m_originalEntry != GetEntry())
                UpdateEntry(m_originalEntry);

            SelectLevel();

            setDeathState(JUST_RESPAWNED);

            CreatureModel display(GetNativeDisplayId(), GetNativeDisplayScale(), 1.0f);
            if (sObjectMgr->GetCreatureModelRandomGender(&display, GetCreatureTemplate()))
                SetDisplayId(display.CreatureDisplayID, true);

            GetMotionMaster()->InitializeDefault();

            // Re-initialize reactstate that could be altered by movementgenerators
            InitializeReactState();

            if (UnitAI* ai = AI()) // reset the AI to be sure no dirty or uninitialized values will be used till next tick
                ai->Reset();

            m_triggerJustAppeared = true;

            uint32 poolid = GetCreatureData() ? GetCreatureData()->poolId : 0;
            if (poolid)
                sPoolMgr->UpdatePool<Creature>(GetMap()->GetPoolData(), poolid, GetSpawnId());
        }
        UpdateObjectVisibility();
    }
    else
    {
        if (m_spawnId)
            GetMap()->Respawn(SPAWN_TYPE_CREATURE, m_spawnId);
    }

    TC_LOG_DEBUG("entities.unit", "Respawning creature {} ({})",
        GetName(), GetGUID().ToString());

}

void Creature::ForcedDespawn(uint32 timeMSToDespawn, Seconds forceRespawnTimer)
{
    if (timeMSToDespawn)
    {
        m_Events.AddEvent(new ForcedDespawnDelayEvent(*this, forceRespawnTimer), m_Events.CalculateTime(Milliseconds(timeMSToDespawn)));
        return;
    }

    if (m_respawnCompatibilityMode)
    {
        uint32 corpseDelay = GetCorpseDelay();
        uint32 respawnDelay = GetRespawnDelay();

        // do it before killing creature
        UpdateObjectVisibilityOnDestroy();

        bool overrideRespawnTime = false;
        if (IsAlive())
        {
            if (forceRespawnTimer > Seconds::zero())
            {
                SetCorpseDelay(0);
                SetRespawnDelay(forceRespawnTimer.count());
                overrideRespawnTime = true;
            }

            setDeathState(JUST_DIED);
        }

        // Skip corpse decay time
        RemoveCorpse(!overrideRespawnTime, false);

        SetCorpseDelay(corpseDelay);
        SetRespawnDelay(respawnDelay);
    }
    else
    {
        if (forceRespawnTimer > Seconds::zero())
            SaveRespawnTime(forceRespawnTimer.count());
        else
        {
            uint32 respawnDelay = m_respawnDelay;
            if (uint32 scalingMode = sWorld->getIntConfig(CONFIG_RESPAWN_DYNAMICMODE))
                GetMap()->ApplyDynamicModeRespawnScaling(this, m_spawnId, respawnDelay, scalingMode);
            m_respawnTime = GameTime::GetGameTime() + respawnDelay;
            SaveRespawnTime();
        }

        AddObjectToRemoveList();
    }
}

void Creature::DespawnOrUnsummon(Milliseconds timeToDespawn /*= 0s*/, Seconds forceRespawnTimer /*= 0s*/)
{
    if (TempSummon* summon = ToTempSummon())
        summon->UnSummon(timeToDespawn.count());
    else
        ForcedDespawn(timeToDespawn.count(), forceRespawnTimer);
}

void Creature::LoadTemplateImmunities()
{
    // uint32 max used for "spell id", the immunity system will not perform SpellInfo checks against invalid spells
    // used so we know which immunities were loaded from template
    static uint32 const placeholderSpellId = std::numeric_limits<uint32>::max();

    // unapply template immunities (in case we're updating entry)
    for (uint32 i = MECHANIC_NONE + 1; i < MAX_MECHANIC; ++i)
        ApplySpellImmune(placeholderSpellId, IMMUNITY_MECHANIC, i, false);

    for (uint32 i = SPELL_SCHOOL_NORMAL; i < MAX_SPELL_SCHOOL; ++i)
        ApplySpellImmune(placeholderSpellId, IMMUNITY_SCHOOL, 1 << i, false);

    // don't inherit immunities for hunter pets
    if (GetOwnerGUID().IsPlayer() && IsHunterPet())
        return;

    if (uint64 mask = GetCreatureTemplate()->MechanicImmuneMask)
    {
        for (uint32 i = MECHANIC_NONE + 1; i < MAX_MECHANIC; ++i)
        {
            if (mask & (UI64LIT(1) << (i - 1)))
                ApplySpellImmune(placeholderSpellId, IMMUNITY_MECHANIC, i, true);
        }
    }

    if (uint32 mask = GetCreatureTemplate()->SpellSchoolImmuneMask)
    {
        for (uint8 i = SPELL_SCHOOL_NORMAL; i < MAX_SPELL_SCHOOL; ++i)
        {
            if (mask & (1 << i))
                ApplySpellImmune(placeholderSpellId, IMMUNITY_SCHOOL, 1 << i, true);
        }
    }
}

bool Creature::IsImmunedToSpellEffect(SpellInfo const* spellInfo, SpellEffectInfo const& spellEffectInfo, WorldObject const* caster,
    bool requireImmunityPurgesEffectAttribute /*= false*/) const
{
    if (GetCreatureTemplate()->type == CREATURE_TYPE_MECHANICAL && spellEffectInfo.IsEffect(SPELL_EFFECT_HEAL))
        return true;

    return Unit::IsImmunedToSpellEffect(spellInfo, spellEffectInfo, caster, requireImmunityPurgesEffectAttribute);
}

bool Creature::isElite() const
{
    if (IsPet())
        return false;

    uint32 rank = GetCreatureTemplate()->rank;
    return rank != CREATURE_ELITE_NORMAL && rank != CREATURE_ELITE_RARE;
}

bool Creature::isWorldBoss() const
{
    if (IsPet())
        return false;

    return (GetCreatureTemplate()->type_flags & CREATURE_TYPE_FLAG_BOSS_MOB) != 0;
}

// select nearest hostile unit within the given distance (regardless of threat list).
Unit* Creature::SelectNearestTarget(float dist, bool playerOnly /* = false */) const
{
    if (dist == 0.0f)
        dist = MAX_VISIBILITY_DISTANCE;

    Unit* target = nullptr;
    Trinity::NearestHostileUnitCheck u_check(this, dist, playerOnly);
    Trinity::UnitLastSearcher<Trinity::NearestHostileUnitCheck> searcher(this, target, u_check);
    Cell::VisitAllObjects(this, searcher, dist);
    return target;
}

// select nearest hostile unit within the given attack distance (i.e. distance is ignored if > than ATTACK_DISTANCE), regardless of threat list.
Unit* Creature::SelectNearestTargetInAttackDistance(float dist) const
{
    if (dist > MAX_VISIBILITY_DISTANCE)
    {
        TC_LOG_ERROR("entities.unit", "Creature {} SelectNearestTargetInAttackDistance called with dist > MAX_VISIBILITY_DISTANCE. Distance set to ATTACK_DISTANCE.", GetGUID().ToString());
        dist = ATTACK_DISTANCE;
    }

    Unit* target = nullptr;
    Trinity::NearestHostileUnitInAttackDistanceCheck u_check(this, dist);
    Trinity::UnitLastSearcher<Trinity::NearestHostileUnitInAttackDistanceCheck> searcher(this, target, u_check);
    Cell::VisitAllObjects(this, searcher, std::max(dist, ATTACK_DISTANCE));
    return target;
}

void Creature::SendAIReaction(AiReaction reactionType)
{
    WorldPackets::Combat::AIReaction packet;

    packet.UnitGUID = GetGUID();
    packet.Reaction = reactionType;

    SendMessageToSet(packet.Write(), true);

    TC_LOG_DEBUG("network", "WORLD: Sent SMSG_AI_REACTION, type {}.", reactionType);
}

void Creature::CallAssistance()
{
    if (!m_AlreadyCallAssistance && GetVictim() && !IsPet() && !IsCharmed())
    {
        SetNoCallAssistance(true);

        float radius = sWorld->getFloatConfig(CONFIG_CREATURE_FAMILY_ASSISTANCE_RADIUS);

        if (radius > 0)
        {
            std::list<Creature*> assistList;
            Trinity::AnyAssistCreatureInRangeCheck u_check(this, GetVictim(), radius);
            Trinity::CreatureListSearcher<Trinity::AnyAssistCreatureInRangeCheck> searcher(this, assistList, u_check);
            Cell::VisitGridObjects(this, searcher, radius);

            if (!assistList.empty())
            {
                AssistDelayEvent* e = new AssistDelayEvent(EnsureVictim()->GetGUID(), *this);
                while (!assistList.empty())
                {
                    // Pushing guids because in delay can happen some creature gets despawned => invalid pointer
                    e->AddAssistant((*assistList.begin())->GetGUID());
                    assistList.pop_front();
                }
                m_Events.AddEvent(e, m_Events.CalculateTime(Milliseconds(sWorld->getIntConfig(CONFIG_CREATURE_FAMILY_ASSISTANCE_DELAY))));
            }
        }
    }
}

void Creature::CallForHelp(float radius)
{
    if (radius <= 0.0f || !IsEngaged() || !IsAlive() || IsPet() || IsCharmed())
        return;

    Unit* target = GetThreatManager().GetCurrentVictim();
    if (!target)
        target = GetThreatManager().GetAnyTarget();
    if (!target)
        target = GetCombatManager().GetAnyTarget();

    if (!target)
    {
        TC_LOG_ERROR("entities.unit", "Creature {} ({}) trying to call for help without being in combat.", GetEntry(), GetName());
        return;
    }

    Trinity::CallOfHelpCreatureInRangeDo u_do(this, target, radius);
    Trinity::CreatureWorker<Trinity::CallOfHelpCreatureInRangeDo> worker(this, u_do);
    Cell::VisitGridObjects(this, worker, radius);
}

bool Creature::CanAssistTo(Unit const* u, Unit const* enemy, bool checkfaction /*= true*/) const
{
    // is it true?
    if (!HasReactState(REACT_AGGRESSIVE))
        return false;

    // we don't need help from zombies :)
    if (!IsAlive())
        return false;

    // we cannot assist in evade mode
    if (IsInEvadeMode())
        return false;

    // or if enemy is in evade mode
    if (enemy->GetTypeId() == TYPEID_UNIT && enemy->ToCreature()->IsInEvadeMode())
        return false;

    // we don't need help from non-combatant ;)
    if (IsCivilian())
        return false;

    if (HasUnitFlag(UNIT_FLAG_NON_ATTACKABLE | UNIT_FLAG_UNINTERACTIBLE) || IsImmuneToNPC())
        return false;

    // skip fighting creature
    if (IsEngaged())
        return false;

    // only free creature
    if (!GetCharmerOrOwnerGUID().IsEmpty())
        return false;

    // only from same creature faction
    if (checkfaction)
    {
        if (GetFaction() != u->GetFaction())
            return false;
    }
    else
    {
        if (!IsFriendlyTo(u))
            return false;
    }

    // skip non hostile to caster enemy creatures
    if (!IsHostileTo(enemy))
        return false;

    return true;
}

// use this function to avoid having hostile creatures attack
// friendlies and other mobs they shouldn't attack
bool Creature::_IsTargetAcceptable(Unit const* target) const
{
    ASSERT(target);

    // if the target cannot be attacked, the target is not acceptable
    if (IsFriendlyTo(target)
        || !target->isTargetableForAttack(false)
        || (m_vehicle && (IsOnVehicle(target) || m_vehicle->GetBase()->IsOnVehicle(target))))
        return false;

    if (target->HasUnitState(UNIT_STATE_DIED))
    {
        // some creatures can detect fake death
        if (CanIgnoreFeignDeath() && target->HasUnitFlag2(UNIT_FLAG2_FEIGN_DEATH))
            return true;
        else
            return false;
    }

    // if I'm already fighting target, or I'm hostile towards the target, the target is acceptable
    if (IsEngagedBy(target) || IsHostileTo(target))
        return true;

    // if the target's victim is not friendly, or the target is friendly, the target is not acceptable
    return false;
}

void Creature::SaveRespawnTime(uint32 forceDelay)
{
    if (IsSummon() || !m_spawnId || (m_creatureData && !m_creatureData->dbData))
        return;

    if (m_respawnCompatibilityMode)
    {
        RespawnInfo ri;
        ri.type = SPAWN_TYPE_CREATURE;
        ri.spawnId = m_spawnId;
        ri.respawnTime = m_respawnTime;
        GetMap()->SaveRespawnInfoDB(ri);
        return;
    }

    time_t thisRespawnTime = forceDelay ? GameTime::GetGameTime() + forceDelay : m_respawnTime;
    GetMap()->SaveRespawnTime(SPAWN_TYPE_CREATURE, m_spawnId, GetEntry(), thisRespawnTime, Trinity::ComputeGridCoord(GetHomePosition().GetPositionX(), GetHomePosition().GetPositionY()).GetId());
}

// this should not be called by petAI or
bool Creature::CanCreatureAttack(Unit const* victim, bool /*force*/) const
{
    if (!victim->IsInMap(this))
        return false;

    if (!IsValidAttackTarget(victim))
        return false;

    if (!victim->isInAccessiblePlaceFor(this))
        return false;

    if (CreatureAI* ai = AI())
        if (!ai->CanAIAttack(victim))
            return false;

    // we cannot attack in evade mode
    if (IsInEvadeMode())
        return false;

    // or if enemy is in evade mode
    if (victim->GetTypeId() == TYPEID_UNIT && victim->ToCreature()->IsInEvadeMode())
        return false;

    if (!GetCharmerOrOwnerGUID().IsPlayer())
    {
        if (GetMap()->IsDungeon())
            return true;

        // don't check distance to home position if recently damaged, this should include taunt auras
        if (!isWorldBoss() && (GetLastDamagedTime() > GameTime::GetGameTime() || HasAuraType(SPELL_AURA_MOD_TAUNT)))
            return true;
    }

    // Map visibility range, but no more than 2*cell size
    float dist = std::min<float>(GetMap()->GetVisibilityRange(), SIZE_OF_GRID_CELL * 2);

    if (Unit* unit = GetCharmerOrOwner())
        return victim->IsWithinDist(unit, dist);
    else
    {
        // include sizes for huge npcs
        dist += GetCombatReach() + victim->GetCombatReach();

        // to prevent creatures in air ignore attacks because distance is already too high...
        if (GetMovementTemplate().IsFlightAllowed())
            return victim->IsInDist2d(&m_homePosition, dist);
        else
            return victim->IsInDist(&m_homePosition, dist);
    }
}

CreatureAddon const* Creature::GetCreatureAddon() const
{
    if (m_spawnId)
    {
        if (CreatureAddon const* addon = sObjectMgr->GetCreatureAddon(m_spawnId))
            return addon;
    }

    // dependent from difficulty mode entry
    return sObjectMgr->GetCreatureTemplateAddon(GetCreatureTemplate()->Entry);
}

//creature_addon table
bool Creature::LoadCreaturesAddon()
{
    CreatureAddon const* creatureAddon = GetCreatureAddon();
    if (!creatureAddon)
        return false;

    if (creatureAddon->mount != 0)
        Mount(creatureAddon->mount);

    SetStandState(UnitStandStateType(creatureAddon->standState));
    ReplaceAllVisFlags(UnitVisFlags(creatureAddon->visFlags));
    SetAnimTier(AnimTier(creatureAddon->animTier), false);

    //! Suspected correlation between UNIT_FIELD_BYTES_1, offset 3, value 0x2:
    //! If no inhabittype_fly (if no MovementFlag_DisableGravity or MovementFlag_CanFly flag found in sniffs)
    //! Check using InhabitType as movement flags are assigned dynamically
    //! basing on whether the creature is in air or not
    //! Set MovementFlag_Hover. Otherwise do nothing.
    if (CanHover())
        AddUnitMovementFlag(MOVEMENTFLAG_HOVER);

    SetSheath(SheathState(creatureAddon->sheathState));
    ReplaceAllPvpFlags(UnitPVPStateFlags(creatureAddon->pvpFlags));

    // These fields must only be handled by core internals and must not be modified via scripts/DB dat
    ReplaceAllPetFlags(UNIT_PET_FLAG_NONE);
    SetShapeshiftForm(FORM_NONE);

    if (creatureAddon->emote != 0)
        SetEmoteState(Emote(creatureAddon->emote));

    SetAIAnimKitId(creatureAddon->aiAnimKit);
    SetMovementAnimKitId(creatureAddon->movementAnimKit);
    SetMeleeAnimKitId(creatureAddon->meleeAnimKit);

    // Check if visibility distance different
    if (creatureAddon->visibilityDistanceType != VisibilityDistanceType::Normal)
        SetVisibilityDistanceOverride(creatureAddon->visibilityDistanceType);

    // Load Path
    if (creatureAddon->path_id != 0)
        _waypointPathId = creatureAddon->path_id;

    if (!creatureAddon->auras.empty())
    {
        for (std::vector<uint32>::const_iterator itr = creatureAddon->auras.begin(); itr != creatureAddon->auras.end(); ++itr)
        {
            SpellInfo const* AdditionalSpellInfo = sSpellMgr->GetSpellInfo(*itr, GetMap()->GetDifficultyID());
            if (!AdditionalSpellInfo)
            {
                TC_LOG_ERROR("sql.sql", "Creature {} has wrong spell {} defined in `auras` field.", GetGUID().ToString(), *itr);
                continue;
            }

            // skip already applied aura
            if (HasAura(*itr))
                continue;

            AddAura(*itr, this);
            TC_LOG_DEBUG("entities.unit", "Spell: {} added to creature {}", *itr, GetGUID().ToString());
        }
    }

    return true;
}

/// Send a message to LocalDefense channel for players opposition team in the zone
void Creature::SendZoneUnderAttackMessage(Player* attacker)
{
    uint32 enemy_team = attacker->GetTeam();
    WorldPackets::Misc::ZoneUnderAttack packet;
    packet.AreaID = GetAreaId();
    sWorld->SendGlobalMessage(packet.Write(), nullptr, (enemy_team == ALLIANCE ? HORDE : ALLIANCE));
}

bool Creature::HasSpell(uint32 spellID) const
{
    return std::find(std::begin(m_spells), std::end(m_spells), spellID) != std::end(m_spells);
}

time_t Creature::GetRespawnTimeEx() const
{
    time_t now = GameTime::GetGameTime();
    if (m_respawnTime > now)
        return m_respawnTime;
    else
        return now;
}

void Creature::SetRespawnTime(uint32 respawn)
{
    m_respawnTime = respawn ? GameTime::GetGameTime() + respawn : 0;
}

void Creature::GetRespawnPosition(float &x, float &y, float &z, float* ori, float* dist) const
{
    if (m_creatureData)
    {
        if (ori)
            m_creatureData->spawnPoint.GetPosition(x, y, z, *ori);
        else
            m_creatureData->spawnPoint.GetPosition(x, y, z);

        if (dist)
            *dist = m_creatureData->wander_distance;
    }
    else
    {
        Position const& homePos = GetHomePosition();
        if (ori)
            homePos.GetPosition(x, y, z, *ori);
        else
            homePos.GetPosition(x, y, z);
        if (dist)
            *dist = 0;
    }
}

void Creature::InitializeMovementFlags()
{
    LoadTemplateRoot();
    // It does the same, for now
    UpdateMovementFlags();
}

void Creature::UpdateMovementFlags()
{
    // Do not update movement flags if creature is controlled by a player (charm/vehicle)
    if (m_playerMovingMe)
        return;

    // Creatures with CREATURE_FLAG_EXTRA_NO_MOVE_FLAGS_UPDATE should control MovementFlags in your own scripts
    if (GetCreatureTemplate()->flags_extra & CREATURE_FLAG_EXTRA_NO_MOVE_FLAGS_UPDATE)
        return;

    // Set the movement flags if the creature is in that mode. (Only fly if actually in air, only swim if in water, etc)
    float ground = GetFloorZ();

    bool canHover = CanHover();
    bool isInAir = (G3D::fuzzyGt(GetPositionZ(), ground + (canHover ? *m_unitData->HoverHeight : 0.0f) + GROUND_HEIGHT_TOLERANCE) || G3D::fuzzyLt(GetPositionZ(), ground - GROUND_HEIGHT_TOLERANCE)); // Can be underground too, prevent the falling

    if (GetMovementTemplate().IsFlightAllowed() && (isInAir || !GetMovementTemplate().IsGroundAllowed()) && !IsFalling())
    {
        if (GetMovementTemplate().Flight == CreatureFlightMovementType::CanFly)
            SetCanFly(true);
        else
            SetDisableGravity(true);

        if (!HasAuraType(SPELL_AURA_HOVER) && GetMovementTemplate().Ground != CreatureGroundMovementType::Hover)
            SetHover(false);
    }
    else
    {
        SetCanFly(false);
        SetDisableGravity(false);
        if (IsAlive() && (CanHover() || HasAuraType(SPELL_AURA_HOVER)))
            SetHover(true);
    }

    if (!isInAir)
        RemoveUnitMovementFlag(MOVEMENTFLAG_FALLING);

    SetSwim(CanSwim() && IsInWater());
}

CreatureMovementData const& Creature::GetMovementTemplate() const
{
    if (CreatureMovementData const* movementOverride = sObjectMgr->GetCreatureMovementOverride(m_spawnId))
        return *movementOverride;

    return GetCreatureTemplate()->Movement;
}

bool Creature::CanSwim() const
{
    if (Unit::CanSwim())
        return true;

    if (IsPet())
        return true;

    return false;
}

bool Creature::CanEnterWater() const
{
    if (CanSwim())
        return true;

    return GetMovementTemplate().IsSwimAllowed();
}

void Creature::RefreshCanSwimFlag(bool recheck)
{
    if (!_isMissingCanSwimFlagOutOfCombat || recheck)
        _isMissingCanSwimFlagOutOfCombat = !HasUnitFlag(UNIT_FLAG_CAN_SWIM);

    // Check if the creature has UNIT_FLAG_CAN_SWIM and add it if it's missing
    // Creatures must be able to chase a target in water if they can enter water
    if (_isMissingCanSwimFlagOutOfCombat && CanEnterWater())
        SetUnitFlag(UNIT_FLAG_CAN_SWIM);
}

void Creature::AllLootRemovedFromCorpse()
{
    time_t now = GameTime::GetGameTime();
    // Do not reset corpse remove time if corpse is already removed
    if (m_corpseRemoveTime <= now)
        return;

    // Scripts can choose to ignore RATE_CORPSE_DECAY_LOOTED by calling SetCorpseDelay(timer, true)
    float decayRate = m_ignoreCorpseDecayRatio ? 1.f : sWorld->getRate(RATE_CORPSE_DECAY_LOOTED);

    // corpse skinnable, but without skinning flag, and then skinned, corpse will despawn next update
    bool isFullySkinned = [&]() -> bool
    {
        if (m_loot && m_loot->loot_type == LOOT_SKINNING && m_loot->isLooted())
            return true;

        for (auto const& [_, loot] : m_personalLoot)
            if (loot->loot_type != LOOT_SKINNING || !loot->isLooted())
                return false;

        return true;
    }();

    if (isFullySkinned)
        m_corpseRemoveTime = now;
    else
        m_corpseRemoveTime = now + uint32(m_corpseDelay * decayRate);

    m_respawnTime = std::max<time_t>(m_corpseRemoveTime + m_respawnDelay, m_respawnTime);
}

bool Creature::HasScalableLevels() const
{
    return m_unitData->ContentTuningID != 0;
}

void Creature::ApplyLevelScaling()
{
    CreatureLevelScaling const* scaling = GetCreatureTemplate()->GetLevelScaling(GetMap()->GetDifficultyID());

    if (Optional<ContentTuningLevels> levels = sDB2Manager.GetContentTuningData(scaling->ContentTuningID, 0))
    {
        SetUpdateFieldValue(m_values.ModifyValue(&Unit::m_unitData).ModifyValue(&UF::UnitData::ScalingLevelMin), levels->MinLevel);
        SetUpdateFieldValue(m_values.ModifyValue(&Unit::m_unitData).ModifyValue(&UF::UnitData::ScalingLevelMax), levels->MaxLevel);
    }

    int32 mindelta = std::min(scaling->DeltaLevelMax, scaling->DeltaLevelMin);
    int32 maxdelta = std::max(scaling->DeltaLevelMax, scaling->DeltaLevelMin);
    int32 delta = mindelta == maxdelta ? mindelta : irand(mindelta, maxdelta);

    SetUpdateFieldValue(m_values.ModifyValue(&Unit::m_unitData).ModifyValue(&UF::UnitData::ScalingLevelDelta), delta);
    SetUpdateFieldValue(m_values.ModifyValue(&Unit::m_unitData).ModifyValue(&UF::UnitData::ContentTuningID), scaling->ContentTuningID);
}

uint64 Creature::GetMaxHealthByLevel(uint8 level) const
{
    CreatureTemplate const* cInfo = GetCreatureTemplate();
    CreatureLevelScaling const* scaling = cInfo->GetLevelScaling(GetMap()->GetDifficultyID());
    float baseHealth = sDB2Manager.EvaluateExpectedStat(ExpectedStatType::CreatureHealth, level, cInfo->GetHealthScalingExpansion(), scaling->ContentTuningID, Classes(cInfo->unit_class));
    return baseHealth * cInfo->ModHealth * cInfo->ModHealthExtra;
}

float Creature::GetHealthMultiplierForTarget(WorldObject const* target) const
{
    if (!HasScalableLevels())
        return 1.0f;

    uint8 levelForTarget = GetLevelForTarget(target);
    if (GetLevel() < levelForTarget)
        return 1.0f;

    return double(GetMaxHealthByLevel(levelForTarget)) / double(GetCreateHealth());
}

float Creature::GetBaseDamageForLevel(uint8 level) const
{
    CreatureTemplate const* cInfo = GetCreatureTemplate();
    CreatureLevelScaling const* scaling = cInfo->GetLevelScaling(GetMap()->GetDifficultyID());
    return sDB2Manager.EvaluateExpectedStat(ExpectedStatType::CreatureAutoAttackDps, level, cInfo->GetHealthScalingExpansion(), scaling->ContentTuningID, Classes(cInfo->unit_class));
}

float Creature::GetDamageMultiplierForTarget(WorldObject const* target) const
{
    if (!HasScalableLevels())
        return 1.0f;

    uint8 levelForTarget = GetLevelForTarget(target);

    return GetBaseDamageForLevel(levelForTarget) / GetBaseDamageForLevel(GetLevel());
}

float Creature::GetBaseArmorForLevel(uint8 level) const
{
    CreatureTemplate const* cInfo = GetCreatureTemplate();
    CreatureLevelScaling const* scaling = cInfo->GetLevelScaling(GetMap()->GetDifficultyID());
    float baseArmor = sDB2Manager.EvaluateExpectedStat(ExpectedStatType::CreatureArmor, level, cInfo->GetHealthScalingExpansion(), scaling->ContentTuningID, Classes(cInfo->unit_class));
    return baseArmor * cInfo->ModArmor;
}

float Creature::GetArmorMultiplierForTarget(WorldObject const* target) const
{
    if (!HasScalableLevels())
        return 1.0f;

    uint8 levelForTarget = GetLevelForTarget(target);

    return GetBaseArmorForLevel(levelForTarget) / GetBaseArmorForLevel(GetLevel());
}

uint8 Creature::GetLevelForTarget(WorldObject const* target) const
{
    if (Unit const* unitTarget = target->ToUnit())
    {
        if (isWorldBoss())
        {
            uint8 level = unitTarget->GetLevel() + sWorld->getIntConfig(CONFIG_WORLD_BOSS_LEVEL_DIFF);
            return RoundToInterval<uint8>(level, 1u, 255u);
        }

        // If this creature should scale level, adapt level depending of target level
        // between UNIT_FIELD_SCALING_LEVEL_MIN and UNIT_FIELD_SCALING_LEVEL_MAX
        if (HasScalableLevels())
        {
            int32 scalingLevelMin = m_unitData->ScalingLevelMin;
            int32 scalingLevelMax = m_unitData->ScalingLevelMax;
            int32 scalingLevelDelta = m_unitData->ScalingLevelDelta;
            int32 scalingFactionGroup = m_unitData->ScalingFactionGroup;
            int32 targetLevel = unitTarget->m_unitData->EffectiveLevel;
            if (!targetLevel)
                targetLevel = unitTarget->GetLevel();

            int32 targetLevelDelta = 0;

            if (Player const* playerTarget = target->ToPlayer())
            {
                if (scalingFactionGroup && sFactionTemplateStore.AssertEntry(sChrRacesStore.AssertEntry(playerTarget->GetRace())->FactionID)->FactionGroup != scalingFactionGroup)
                    scalingLevelMin = scalingLevelMax;

                int32 maxCreatureScalingLevel = playerTarget->m_activePlayerData->MaxCreatureScalingLevel;
                targetLevelDelta = std::min(maxCreatureScalingLevel > 0 ? maxCreatureScalingLevel - targetLevel : 0, *playerTarget->m_activePlayerData->ScalingPlayerLevelDelta);
            }

            int32 levelWithDelta = targetLevel + targetLevelDelta;
            int32 level = RoundToInterval(levelWithDelta, scalingLevelMin, scalingLevelMax) + scalingLevelDelta;
            return RoundToInterval(level, 1, MAX_LEVEL + 3);
        }
    }

    return Unit::GetLevelForTarget(target);
}

std::string const& Creature::GetAIName() const
{
    return sObjectMgr->GetCreatureTemplate(GetEntry())->AIName;
}

std::string Creature::GetScriptName() const
{
    return sObjectMgr->GetScriptName(GetScriptId());
}

uint32 Creature::GetScriptId() const
{
    if (CreatureData const* creatureData = GetCreatureData())
        if (uint32 scriptId = creatureData->scriptId)
            return scriptId;

    return ASSERT_NOTNULL(sObjectMgr->GetCreatureTemplate(GetEntry()))->ScriptID;
}

bool Creature::HasStringId(std::string_view id) const
{
    return std::find(m_stringIds.begin(), m_stringIds.end(), id) != m_stringIds.end();
}

void Creature::SetScriptStringId(std::string id)
{
    if (!id.empty())
    {
        m_scriptStringId.emplace(std::move(id));
        m_stringIds[2] = *m_scriptStringId;
    }
    else
    {
        m_scriptStringId.reset();
        m_stringIds[2] = {};
    }
}

VendorItemData const* Creature::GetVendorItems() const
{
    return sObjectMgr->GetNpcVendorItemList(GetEntry());
}

uint32 Creature::GetVendorItemCurrentCount(VendorItem const* vItem)
{
    if (!vItem->maxcount)
        return vItem->maxcount;

    VendorItemCounts::iterator itr = m_vendorItemCounts.begin();
    for (; itr != m_vendorItemCounts.end(); ++itr)
        if (itr->itemId == vItem->item)
            break;

    if (itr == m_vendorItemCounts.end())
        return vItem->maxcount;

    VendorItemCount* vCount = &*itr;

    time_t ptime = GameTime::GetGameTime();

    if (time_t(vCount->lastIncrementTime + vItem->incrtime) <= ptime)
        if (ItemTemplate const* pProto = sObjectMgr->GetItemTemplate(vItem->item))
        {
            uint32 diff = uint32((ptime - vCount->lastIncrementTime)/vItem->incrtime);
            if ((vCount->count + diff * pProto->GetBuyCount()) >= vItem->maxcount)
            {
                m_vendorItemCounts.erase(itr);
                return vItem->maxcount;
            }

            vCount->count += diff * pProto->GetBuyCount();
            vCount->lastIncrementTime = ptime;
        }

    return vCount->count;
}

uint32 Creature::UpdateVendorItemCurrentCount(VendorItem const* vItem, uint32 used_count)
{
    if (!vItem->maxcount)
        return 0;

    VendorItemCounts::iterator itr = m_vendorItemCounts.begin();
    for (; itr != m_vendorItemCounts.end(); ++itr)
        if (itr->itemId == vItem->item)
            break;

    if (itr == m_vendorItemCounts.end())
    {
        uint32 new_count = vItem->maxcount > used_count ? vItem->maxcount-used_count : 0;
        m_vendorItemCounts.push_back(VendorItemCount(vItem->item, new_count));
        return new_count;
    }

    VendorItemCount* vCount = &*itr;

    time_t ptime = GameTime::GetGameTime();

    if (time_t(vCount->lastIncrementTime + vItem->incrtime) <= ptime)
        if (ItemTemplate const* pProto = sObjectMgr->GetItemTemplate(vItem->item))
        {
            uint32 diff = uint32((ptime - vCount->lastIncrementTime)/vItem->incrtime);
            if ((vCount->count + diff * pProto->GetBuyCount()) < vItem->maxcount)
                vCount->count += diff * pProto->GetBuyCount();
            else
                vCount->count = vItem->maxcount;
        }

    vCount->count = vCount->count > used_count ? vCount->count-used_count : 0;
    vCount->lastIncrementTime = ptime;
    return vCount->count;
}

// overwrite WorldObject function for proper name localization
std::string Creature::GetNameForLocaleIdx(LocaleConstant locale) const
{
    if (locale != DEFAULT_LOCALE)
        if (CreatureLocale const* cl = sObjectMgr->GetCreatureLocale(GetEntry()))
            if (cl->Name.size() > locale && !cl->Name[locale].empty())
                return cl->Name[locale];

    return GetName();
}

uint32 Creature::GetPetAutoSpellOnPos(uint8 pos) const
{
    if (pos >= MAX_SPELL_CHARM || !m_charmInfo || m_charmInfo->GetCharmSpell(pos)->GetType() != ACT_ENABLED)
        return 0;
    else
        return m_charmInfo->GetCharmSpell(pos)->GetAction();
}

float Creature::GetPetChaseDistance() const
{
    float range = 0.f;

    for (uint8 i = 0; i < GetPetAutoSpellSize(); ++i)
    {
        uint32 spellID = GetPetAutoSpellOnPos(i);
        if (!spellID)
            continue;

        if (SpellInfo const* spellInfo = sSpellMgr->GetSpellInfo(spellID, GetMap()->GetDifficultyID()))
        {
            if (spellInfo->GetRecoveryTime() == 0 && spellInfo->RangeEntry->ID != 1 /*Self*/ && spellInfo->RangeEntry->ID != 2 /*Combat Range*/ && spellInfo->GetMaxRange() > range)
                range = spellInfo->GetMaxRange();
        }
    }

    return range;
}

void Creature::SetCannotReachTarget(bool cannotReach)
{
    if (cannotReach == m_cannotReachTarget)
        return;
    m_cannotReachTarget = cannotReach;
    m_cannotReachTimer = 0;

    if (cannotReach)
        TC_LOG_DEBUG("entities.unit.chase", "Creature::SetCannotReachTarget() called with true. Details: {}", GetDebugInfo());
}

float Creature::GetAggroRange(Unit const* target) const
{
    // Determines the aggro range for creatures (usually pets), used mainly for aggressive pet target selection.
    // Based on data from wowwiki due to lack of 3.3.5a data

    if (target && IsPet())
    {
        uint32 targetLevel = 0;

        if (target->GetTypeId() == TYPEID_PLAYER)
            targetLevel = target->GetLevelForTarget(this);
        else if (target->GetTypeId() == TYPEID_UNIT)
            targetLevel = target->ToCreature()->GetLevelForTarget(this);

        uint32 myLevel = GetLevelForTarget(target);
        int32 levelDiff = int32(targetLevel) - int32(myLevel);

        // The maximum Aggro Radius is capped at 45 yards (25 level difference)
        if (levelDiff < -25)
            levelDiff = -25;

        // The base aggro radius for mob of same level
        float aggroRadius = 20;

        // Aggro Radius varies with level difference at a rate of roughly 1 yard/level
        aggroRadius -= (float)levelDiff;

        // detect range auras
        aggroRadius += GetTotalAuraModifier(SPELL_AURA_MOD_DETECT_RANGE);

        // detected range auras
        aggroRadius += target->GetTotalAuraModifier(SPELL_AURA_MOD_DETECTED_RANGE);

        // Just in case, we don't want pets running all over the map
        if (aggroRadius > MAX_AGGRO_RADIUS)
            aggroRadius = MAX_AGGRO_RADIUS;

        // Minimum Aggro Radius for a mob seems to be combat range (5 yards)
        //  hunter pets seem to ignore minimum aggro radius so we'll default it a little higher
        if (aggroRadius < 10)
            aggroRadius = 10;

        return (aggroRadius);
    }

    // Default
    return 0.0f;
}

Unit* Creature::SelectNearestHostileUnitInAggroRange(bool useLOS, bool ignoreCivilians) const
{
    // Selects nearest hostile target within creature's aggro range. Used primarily by
    //  pets set to aggressive. Will not return neutral or friendly targets.

    Unit* target = nullptr;

    Trinity::NearestHostileUnitInAggroRangeCheck u_check(this, useLOS, ignoreCivilians);
    Trinity::UnitSearcher<Trinity::NearestHostileUnitInAggroRangeCheck> searcher(this, target, u_check);

    Cell::VisitGridObjects(this, searcher, MAX_AGGRO_RADIUS);

    return target;
}

float Creature::GetNativeObjectScale() const
{
    return GetCreatureTemplate()->scale;
}

void Creature::SetObjectScale(float scale)
{
    Unit::SetObjectScale(scale);

    if (CreatureModelInfo const* minfo = sObjectMgr->GetCreatureModelInfo(GetDisplayId()))
    {
        SetBoundingRadius((IsPet() ? 1.0f : minfo->bounding_radius) * scale * GetDisplayScale());
        SetCombatReach((IsPet() ? DEFAULT_PLAYER_COMBAT_REACH : minfo->combat_reach) * scale * GetDisplayScale());
    }
}

<<<<<<< HEAD
uint32 Creature::GetDisplayId() const
{
    if (m_outfit && m_outfit->GetId())
        return m_outfit->GetId();
    return Unit::GetDisplayId();
}

void Creature::SetDisplayId(uint32 modelId, float displayScale /*= 1.f*/)
{
    if (auto const & outfit = sObjectMgr->GetOutfit(modelId))
    {
        SetOutfit(outfit);
        return;
    }
    else
    {
        if (m_outfit)
        {
            // if has outfit
            if (modelId != m_outfit->GetDisplayId())
            {
                // and outfit's real modelid doesnt match modelid being set
                // remove outfit and continue setting the new model
                m_outfit.reset();
                SetMirrorImageFlag(false);
            }
            else
            {
                // outfit's real modelid being set
                // add flags and continue setting the model
                SetMirrorImageFlag(true);
            }
        }
    }

    SetDisplayIdRaw(modelId, displayScale);
}

void Creature::SetDisplayIdRaw(uint32 modelId, float displayScale /*= 1.f*/)
{
    Unit::SetDisplayId(modelId, displayScale);
=======
void Creature::SetDisplayId(uint32 displayId, bool setNative /*= false*/)
{
    Unit::SetDisplayId(displayId, setNative);
>>>>>>> 562f65f3

    if (CreatureModelInfo const* modelInfo = sObjectMgr->GetCreatureModelInfo(displayId))
    {
        SetBoundingRadius((IsPet() ? 1.0f : modelInfo->bounding_radius) * GetObjectScale() * GetDisplayScale());
        SetCombatReach((IsPet() ? DEFAULT_PLAYER_COMBAT_REACH : modelInfo->combat_reach) * GetObjectScale() * GetDisplayScale());
    }
}

void Creature::SetDisplayFromModel(uint32 modelIdx)
{
    if (CreatureModel const* model = GetCreatureTemplate()->GetModelByIdx(modelIdx))
        SetDisplayId(model->CreatureDisplayID);
}

void Creature::SetTarget(ObjectGuid const& guid)
{
    if (HasSpellFocus())
        _spellFocusInfo.Target = guid;
    else
        SetUpdateFieldValue(m_values.ModifyValue(&Unit::m_unitData).ModifyValue(&UF::UnitData::Target), guid);
}

void Creature::SetSpellFocus(Spell const* focusSpell, WorldObject const* target)
{
    // Pointer validation and checking for a already existing focus
    if (_spellFocusInfo.Spell || !focusSpell)
        return;

    // Prevent dead / feign death creatures from setting a focus target
    if (!IsAlive() || HasUnitFlag2(UNIT_FLAG2_FEIGN_DEATH) || HasAuraType(SPELL_AURA_FEIGN_DEATH))
        return;

    // Don't allow stunned creatures to set a focus target
    if (HasUnitFlag(UNIT_FLAG_STUNNED))
        return;

    // some spells shouldn't track targets
    if (focusSpell->IsFocusDisabled())
        return;

    SpellInfo const* spellInfo = focusSpell->GetSpellInfo();

    // don't use spell focus for vehicle spells
    if (spellInfo->HasAura(SPELL_AURA_CONTROL_VEHICLE))
        return;

    // instant non-channeled casts and non-target spells don't need facing updates
    if (!target && (!focusSpell->GetCastTime() && !spellInfo->IsChanneled()))
        return;

    // store pre-cast values for target and orientation (used to later restore)
    if (!_spellFocusInfo.Delay)
    { // only overwrite these fields if we aren't transitioning from one spell focus to another
        _spellFocusInfo.Target = GetTarget();
        _spellFocusInfo.Orientation = GetOrientation();
    }
    else // don't automatically reacquire target for the previous spellcast
        _spellFocusInfo.Delay = 0;

    _spellFocusInfo.Spell = focusSpell;

    bool const noTurnDuringCast = spellInfo->HasAttribute(SPELL_ATTR5_AI_DOESNT_FACE_TARGET);
    bool const turnDisabled = HasUnitFlag2(UNIT_FLAG2_CANNOT_TURN);
    // set target, then force send update packet to players if it changed to provide appropriate facing
    ObjectGuid newTarget = (target && !noTurnDuringCast && !turnDisabled) ? target->GetGUID() : ObjectGuid::Empty;
    if (GetTarget() != newTarget)
        SetUpdateFieldValue(m_values.ModifyValue(&Unit::m_unitData).ModifyValue(&UF::UnitData::Target), newTarget);

    // If we are not allowed to turn during cast but have a focus target, face the target
    if (!turnDisabled && noTurnDuringCast && target)
        SetFacingToObject(target, false);

    if (noTurnDuringCast)
        AddUnitState(UNIT_STATE_FOCUSING);
}

bool Creature::HasSpellFocus(Spell const* focusSpell) const
{
    if (isDead()) // dead creatures cannot focus
    {
        if (_spellFocusInfo.Spell || _spellFocusInfo.Delay)
        {
            TC_LOG_WARN("entities.unit", "Creature '{}' (entry {}) has spell focus (spell id {}, delay {}ms) despite being dead.",
                        GetName(), GetEntry(), _spellFocusInfo.Spell ? _spellFocusInfo.Spell->GetSpellInfo()->Id : 0, _spellFocusInfo.Delay);
        }
        return false;
    }

    if (focusSpell)
        return (focusSpell == _spellFocusInfo.Spell);
    else
        return (_spellFocusInfo.Spell || _spellFocusInfo.Delay);
}

void Creature::ReleaseSpellFocus(Spell const* focusSpell, bool withDelay)
{
    if (!_spellFocusInfo.Spell)
        return;

    // focused to something else
    if (focusSpell && focusSpell != _spellFocusInfo.Spell)
        return;

    if (_spellFocusInfo.Spell->GetSpellInfo()->HasAttribute(SPELL_ATTR5_AI_DOESNT_FACE_TARGET))
        ClearUnitState(UNIT_STATE_FOCUSING);

    if (IsPet()) // player pets do not use delay system
    {
        if (!HasUnitFlag2(UNIT_FLAG2_CANNOT_TURN))
            ReacquireSpellFocusTarget();
    }
    else // don't allow re-target right away to prevent visual bugs
        _spellFocusInfo.Delay = withDelay ? 1000 : 1;

    _spellFocusInfo.Spell = nullptr;
}

void Creature::ReacquireSpellFocusTarget()
{
    if (!HasSpellFocus())
    {
        TC_LOG_ERROR("entities.unit", "Creature::ReacquireSpellFocusTarget() being called with HasSpellFocus() returning false. {}", GetDebugInfo());
        return;
    }

    SetUpdateFieldValue(m_values.ModifyValue(&Unit::m_unitData).ModifyValue(&UF::UnitData::Target), _spellFocusInfo.Target);

    if (!HasUnitFlag2(UNIT_FLAG2_CANNOT_TURN))
    {
        if (!_spellFocusInfo.Target.IsEmpty())
        {
            if (WorldObject const* objTarget = ObjectAccessor::GetWorldObject(*this, _spellFocusInfo.Target))
                SetFacingToObject(objTarget, false);
        }
        else
            SetFacingTo(_spellFocusInfo.Orientation, false);
    }
    _spellFocusInfo.Delay = 0;
}

void Creature::DoNotReacquireSpellFocusTarget()
{
    _spellFocusInfo.Delay = 0;
    _spellFocusInfo.Spell = nullptr;
}

bool Creature::IsMovementPreventedByCasting() const
{
    if (!Unit::IsMovementPreventedByCasting() && !HasSpellFocus())
        return false;

    return true;
}

void Creature::StartPickPocketRefillTimer()
{
    _pickpocketLootRestore = GameTime::GetGameTime() + sWorld->getIntConfig(CONFIG_CREATURE_PICKPOCKET_REFILL);
}

bool Creature::CanGeneratePickPocketLoot() const
{
    return _pickpocketLootRestore <= GameTime::GetGameTime();
}

void Creature::SetTextRepeatId(uint8 textGroup, uint8 id)
{
    CreatureTextRepeatIds& repeats = m_textRepeat[textGroup];
    if (std::find(repeats.begin(), repeats.end(), id) == repeats.end())
        repeats.push_back(id);
    else
        TC_LOG_ERROR("sql.sql", "CreatureTextMgr: TextGroup {} for Creature({}) {}, id {} already added", uint32(textGroup), GetName(), GetGUID().ToString(), uint32(id));
}

CreatureTextRepeatIds Creature::GetTextRepeatGroup(uint8 textGroup)
{
    CreatureTextRepeatIds ids;

    CreatureTextRepeatGroup::const_iterator groupItr = m_textRepeat.find(textGroup);
    if (groupItr != m_textRepeat.end())
        ids = groupItr->second;

    return ids;
}

void Creature::ClearTextRepeatGroup(uint8 textGroup)
{
    CreatureTextRepeatGroup::iterator groupItr = m_textRepeat.find(textGroup);
    if (groupItr != m_textRepeat.end())
        groupItr->second.clear();
}

bool Creature::CanGiveExperience() const
{
    return !_staticFlags.HasFlag(CREATURE_STATIC_FLAG_NO_XP);
}

bool Creature::IsEngaged() const
{
    if (CreatureAI const* ai = AI())
        return ai->IsEngaged();
    return false;
}

void Creature::AtEngage(Unit* target)
{
    Unit::AtEngage(target);

    if (!(GetCreatureTemplate()->type_flags & CREATURE_TYPE_FLAG_ALLOW_MOUNTED_COMBAT))
        Dismount();

    RefreshCanSwimFlag();

    if (IsPet() || IsGuardian()) // update pets' speed for catchup OOC speed
    {
        UpdateSpeed(MOVE_RUN);
        UpdateSpeed(MOVE_SWIM);
        UpdateSpeed(MOVE_FLIGHT);
    }

    MovementGeneratorType const movetype = GetMotionMaster()->GetCurrentMovementGeneratorType();
    if (movetype == WAYPOINT_MOTION_TYPE || movetype == POINT_MOTION_TYPE || (IsAIEnabled() && AI()->IsEscorted()))
    {
        SetHomePosition(GetPosition());

        // if its a vehicle, set the home positon of every creature passenger at engage
        // so that they are in combat range if hostile
        if (Vehicle* vehicle = GetVehicleKit())
        {
            for (auto seat = vehicle->Seats.begin(); seat != vehicle->Seats.end(); ++seat)
                if (Unit* passenger = ObjectAccessor::GetUnit(*this, seat->second.Passenger.Guid))
                    if (Creature* creature = passenger->ToCreature())
                        creature->SetHomePosition(GetPosition());
        }
    }

    if (CreatureAI* ai = AI())
        ai->JustEngagedWith(target);
    if (CreatureGroup* formation = GetFormation())
        formation->MemberEngagingTarget(this, target);
}

void Creature::AtDisengage()
{
    Unit::AtDisengage();

    ClearUnitState(UNIT_STATE_ATTACK_PLAYER);
    if (IsAlive() && HasDynamicFlag(UNIT_DYNFLAG_TAPPED))
        ReplaceAllDynamicFlags(GetCreatureTemplate()->dynamicflags);

    if (IsPet() || IsGuardian()) // update pets' speed for catchup OOC speed
    {
        UpdateSpeed(MOVE_RUN);
        UpdateSpeed(MOVE_SWIM);
        UpdateSpeed(MOVE_FLIGHT);
    }
}

bool Creature::IsEscorted() const
{
    if (CreatureAI const* ai = AI())
        return ai->IsEscorted();
    return false;
}

std::string Creature::GetDebugInfo() const
{
    std::stringstream sstr;
    sstr << Unit::GetDebugInfo() << "\n"
        << "AIName: " << GetAIName() << " ScriptName: " << GetScriptName()
        << " WaypointPath: " << GetWaypointPath() << " SpawnId: " << GetSpawnId();
    return sstr.str();
}

void Creature::ExitVehicle(Position const* /*exitPosition*/)
{
    Unit::ExitVehicle();

    // if the creature exits a vehicle, set it's home position to the
    // exited position so it won't run away (home) and evade if it's hostile
    SetHomePosition(GetPosition());
}

uint32 Creature::GetGossipMenuId() const
{
    if (_gossipMenuId)
        return *_gossipMenuId;

    return GetCreatureTemplate()->GossipMenuId;
}

void Creature::SetGossipMenuId(Optional<uint32> gossipMenuId)
{
    _gossipMenuId = gossipMenuId;
}

uint32 Creature::GetTrainerId() const
{
    if (_trainerId)
        return *_trainerId;

    return sObjectMgr->GetCreatureDefaultTrainer(GetEntry());
}

void Creature::SetTrainerId(Optional<uint32> trainerId)
{
    _trainerId = trainerId;
}<|MERGE_RESOLUTION|>--- conflicted
+++ resolved
@@ -1,4 +1,4 @@
-/*
+﻿/*
  * This file is part of the TrinityCore Project. See AUTHORS file for Copyright information
  *
  * This program is free software; you can redistribute it and/or modify it
@@ -3323,7 +3323,6 @@
     }
 }
 
-<<<<<<< HEAD
 uint32 Creature::GetDisplayId() const
 {
     if (m_outfit && m_outfit->GetId())
@@ -3331,7 +3330,7 @@
     return Unit::GetDisplayId();
 }
 
-void Creature::SetDisplayId(uint32 modelId, float displayScale /*= 1.f*/)
+void Creature::SetDisplayId(uint32 displayId, bool setNative /*= false*/)
 {
     if (auto const & outfit = sObjectMgr->GetOutfit(modelId))
     {
@@ -3365,11 +3364,7 @@
 void Creature::SetDisplayIdRaw(uint32 modelId, float displayScale /*= 1.f*/)
 {
     Unit::SetDisplayId(modelId, displayScale);
-=======
-void Creature::SetDisplayId(uint32 displayId, bool setNative /*= false*/)
-{
     Unit::SetDisplayId(displayId, setNative);
->>>>>>> 562f65f3
 
     if (CreatureModelInfo const* modelInfo = sObjectMgr->GetCreatureModelInfo(displayId))
     {
