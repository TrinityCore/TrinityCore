/*
 * This file is part of the TrinityCore Project. See AUTHORS file for Copyright information
 *
 * This program is free software; you can redistribute it and/or modify it
 * under the terms of the GNU General Public License as published by the
 * Free Software Foundation; either version 2 of the License, or (at your
 * option) any later version.
 *
 * This program is distributed in the hope that it will be useful, but WITHOUT
 * ANY WARRANTY; without even the implied warranty of MERCHANTABILITY or
 * FITNESS FOR A PARTICULAR PURPOSE. See the GNU General Public License for
 * more details.
 *
 * You should have received a copy of the GNU General Public License along
 * with this program. If not, see <http://www.gnu.org/licenses/>.
 */

#include "Creature.h"
#include "BattlegroundMgr.h"
#include "CellImpl.h"
#include "CombatPackets.h"
#include "Common.h"
#include "CreatureAI.h"
#include "CreatureAISelector.h"
#include "CreatureGroups.h"
#include "CreatureOutfit.h"
#include "DatabaseEnv.h"
#include "DB2Stores.h"
#include "Formulas.h"
#include "GameEventMgr.h"
#include "GameTime.h"
#include "GossipDef.h"
#include "GridNotifiersImpl.h"
#include "Group.h"
#include "GroupMgr.h"
#include "InstanceScript.h"
#include "Log.h"
#include "LootMgr.h"
#include "MiscPackets.h"
#include "MotionMaster.h"
#include "ObjectAccessor.h"
#include "ObjectMgr.h"
#include "PhasingHandler.h"
#include "Player.h"
#include "PoolMgr.h"
#include "QueryPackets.h"
#include "QuestDef.h"
#include "ScriptedGossip.h"
#include "SpellAuraEffects.h"
#include "SpellMgr.h"
#include "TemporarySummon.h"
#include "Transport.h"
#include "Util.h"
#include "Vehicle.h"
#include "World.h"
#include "WorldPacket.h"
#include <G3D/g3dmath.h>
#include <sstream>

VendorItemCount::VendorItemCount(uint32 _item, uint32 _count)
    : itemId(_item), count(_count), lastIncrementTime(GameTime::GetGameTime()) { }

bool VendorItem::IsGoldRequired(ItemTemplate const* pProto) const
{
    return pProto->GetFlags2() & ITEM_FLAG2_DONT_IGNORE_BUY_PRICE || !ExtendedCost;
}

bool VendorItemData::RemoveItem(uint32 item_id, uint8 type)
{
    auto newEnd = std::remove_if(m_items.begin(), m_items.end(), [=](VendorItem const& vendorItem)
    {
        return vendorItem.item == item_id && vendorItem.Type == type;
    });

    bool found = newEnd != m_items.end();
    m_items.erase(newEnd, m_items.end());
    return found;
}

VendorItem const* VendorItemData::FindItemCostPair(uint32 item_id, uint32 extendedCost, uint8 type) const
{
    for (VendorItem const& vendorItem : m_items)
        if (vendorItem.item == item_id && vendorItem.ExtendedCost == extendedCost && vendorItem.Type == type)
            return &vendorItem;
    return nullptr;
}

CreatureModel const CreatureModel::DefaultInvisibleModel(11686, 1.0f, 1.0f);
CreatureModel const CreatureModel::DefaultVisibleModel(17519, 1.0f, 1.0f);

CreatureModel const* CreatureTemplate::GetModelByIdx(uint32 idx) const
{
    return idx < Models.size() ? &Models[idx] : nullptr;
}

CreatureModel const* CreatureTemplate::GetRandomValidModel() const
{
    if (!Models.size())
        return nullptr;

    // If only one element, ignore the Probability (even if 0)
    if (Models.size() == 1)
        return &Models[0];

    auto selectedItr = Trinity::Containers::SelectRandomWeightedContainerElement(Models, [](CreatureModel const& model)
    {
        return model.Probability;
    });

    return &(*selectedItr);
}

CreatureModel const* CreatureTemplate::GetFirstValidModel() const
{
    for (CreatureModel const& model : Models)
        if (model.CreatureDisplayID)
            return &model;

    return nullptr;
}

CreatureModel const* CreatureTemplate::GetModelWithDisplayId(uint32 displayId) const
{
    for (CreatureModel const& model : Models)
        if (displayId == model.CreatureDisplayID)
            return &model;

    return nullptr;
}

CreatureModel const* CreatureTemplate::GetFirstInvisibleModel() const
{
    for (CreatureModel const& model : Models)
        if (CreatureModelInfo const* modelInfo = sObjectMgr->GetCreatureModelInfo(model.CreatureDisplayID))
            if (modelInfo && modelInfo->is_trigger)
                return &model;

    return &CreatureModel::DefaultInvisibleModel;
}

CreatureModel const* CreatureTemplate::GetFirstVisibleModel() const
{
    for (CreatureModel const& model : Models)
        if (CreatureModelInfo const* modelInfo = sObjectMgr->GetCreatureModelInfo(model.CreatureDisplayID))
            if (modelInfo && !modelInfo->is_trigger)
                return &model;

    return &CreatureModel::DefaultVisibleModel;
}

std::pair<int16, int16> CreatureTemplate::GetMinMaxLevel() const
{
    return
    {
        HealthScalingExpansion != EXPANSION_LEVEL_CURRENT ? minlevel : minlevel + MAX_LEVEL,
        HealthScalingExpansion != EXPANSION_LEVEL_CURRENT ? maxlevel : maxlevel + MAX_LEVEL
    };
}

int32 CreatureTemplate::GetHealthScalingExpansion() const
{
    return HealthScalingExpansion == EXPANSION_LEVEL_CURRENT ? CURRENT_EXPANSION : HealthScalingExpansion;
}

void CreatureTemplate::InitializeQueryData()
{
    WorldPacket queryTemp;
    for (uint8 loc = LOCALE_enUS; loc < TOTAL_LOCALES; ++loc)
    {
        queryTemp = BuildQueryData(static_cast<LocaleConstant>(loc));
        QueryData[loc] = queryTemp;
    }
}

WorldPacket CreatureTemplate::BuildQueryData(LocaleConstant loc) const
{
    WorldPackets::Query::QueryCreatureResponse queryTemp;

    queryTemp.CreatureID = Entry;

    queryTemp.Allow = true;

    WorldPackets::Query::CreatureStats& stats = queryTemp.Stats;

    stats.Leader = RacialLeader;

    stats.Name[0] = Name;
    stats.NameAlt[0] = FemaleName;

    stats.Flags[0] = type_flags;
    stats.Flags[1] = type_flags2;

    stats.CreatureType = type;
    stats.CreatureFamily = family;
    stats.Classification = rank;

    for (uint32 i = 0; i < MAX_KILL_CREDIT; ++i)
        stats.ProxyCreatureID[i] = KillCredit[i];

    std::transform(Models.begin(), Models.end(), std::back_inserter(stats.Display.CreatureDisplay),
        [&stats](CreatureModel const& model) -> WorldPackets::Query::CreatureXDisplay
    {
        stats.Display.TotalProbability += model.Probability;
        return { model.CreatureDisplayID, model.DisplayScale, model.Probability };
    });

    stats.HpMulti = ModHealth;
    stats.EnergyMulti = ModMana;

    stats.CreatureMovementInfoID = movementId;
    stats.RequiredExpansion = RequiredExpansion;
    stats.HealthScalingExpansion = HealthScalingExpansion;
    stats.VignetteID = VignetteID;
    stats.Class = unit_class;
    stats.CreatureDifficultyID = CreatureDifficultyID;
    stats.WidgetSetID = WidgetSetID;
    stats.WidgetSetUnitConditionID = WidgetSetUnitConditionID;

    stats.Title = SubName;
    stats.TitleAlt = TitleAlt;
    stats.CursorName = IconName;

    if (std::vector<uint32> const* items = sObjectMgr->GetCreatureQuestItemList(Entry))
        stats.QuestItems.insert(stats.QuestItems.begin(), items->begin(), items->end());

    if (loc != LOCALE_enUS)
        if (CreatureLocale const* creatureLocale = sObjectMgr->GetCreatureLocale(Entry))
        {
            ObjectMgr::GetLocaleString(creatureLocale->Name, loc, stats.Name[0]);
            ObjectMgr::GetLocaleString(creatureLocale->NameAlt, loc, stats.NameAlt[0]);
            ObjectMgr::GetLocaleString(creatureLocale->Title, loc, stats.Title);
            ObjectMgr::GetLocaleString(creatureLocale->TitleAlt, loc, stats.TitleAlt);
        }

    return *queryTemp.Write();
}

CreatureLevelScaling const* CreatureTemplate::GetLevelScaling(Difficulty difficulty) const
{
    auto it = scalingStore.find(difficulty);
    if (it != scalingStore.end())
        return &it->second;

    struct DefaultCreatureLevelScaling : public CreatureLevelScaling
    {
        DefaultCreatureLevelScaling()
        {
            DeltaLevelMin = 0;
            DeltaLevelMax = 0;
            ContentTuningID = 0;
        }
    };
    static const DefaultCreatureLevelScaling defScaling;
    return &defScaling;
}

bool AssistDelayEvent::Execute(uint64 /*e_time*/, uint32 /*p_time*/)
{
    if (Unit* victim = ObjectAccessor::GetUnit(m_owner, m_victim))
    {
        while (!m_assistants.empty())
        {
            Creature* assistant = ObjectAccessor::GetCreature(m_owner, *m_assistants.begin());
            m_assistants.pop_front();

            if (assistant && assistant->CanAssistTo(&m_owner, victim))
            {
                assistant->SetNoCallAssistance(true);
                assistant->EngageWithTarget(victim);
            }
        }
    }
    return true;
}

CreatureBaseStats const* CreatureBaseStats::GetBaseStats(uint8 level, uint8 unitClass)
{
    return sObjectMgr->GetCreatureBaseStats(level, unitClass);
}

bool ForcedDespawnDelayEvent::Execute(uint64 /*e_time*/, uint32 /*p_time*/)
{
    m_owner.DespawnOrUnsummon(0, m_respawnTimer);    // since we are here, we are not TempSummon as object type cannot change during runtime
    return true;
}

Creature::Creature(bool isWorldObject): Unit(isWorldObject), MapObject(), m_groupLootTimer(0), m_PlayerDamageReq(0), _pickpocketLootRestore(0),
    m_corpseRemoveTime(0), m_respawnTime(0), m_respawnDelay(300), m_corpseDelay(60), m_respawnradius(0.0f), m_boundaryCheckTime(2500), m_combatPulseTime(0), m_combatPulseDelay(0), m_reactState(REACT_AGGRESSIVE),
    m_defaultMovementType(IDLE_MOTION_TYPE), m_spawnId(UI64LIT(0)), m_equipmentId(0), m_originalEquipmentId(0), m_AlreadyCallAssistance(false), m_AlreadySearchedAssistance(false), m_cannotReachTarget(false), m_cannotReachTimer(0),
    m_AI_locked(false), m_meleeDamageSchoolMask(SPELL_SCHOOL_MASK_NORMAL), m_originalEntry(0), m_homePosition(), m_transportHomePosition(), m_creatureInfo(nullptr), m_creatureData(nullptr), _waypointPathId(0), _currentWaypointNodeInfo(0, 0),
    m_formation(nullptr), m_triggerJustAppeared(true), m_respawnCompatibilityMode(false), m_focusSpell(nullptr), m_focusDelay(0), m_shouldReacquireTarget(false), m_suppressedOrientation(0.0f), _lastDamagedTime(0),
    _regenerateHealth(true), _regenerateHealthLock(false)
{
    m_regenTimer = CREATURE_REGEN_INTERVAL;

    for (uint8 i = 0; i < MAX_CREATURE_SPELLS; ++i)
        m_spells[i] = 0;

    DisableReputationGain = false;

    m_SightDistance = sWorld->getFloatConfig(CONFIG_SIGHT_MONSTER);
    m_CombatDistance = 0;//MELEE_RANGE;

    ResetLootMode(); // restore default loot mode
    m_isTempWorldObject = false;
}

Creature::~Creature()
{
    delete i_AI;
    i_AI = nullptr;

    //if (m_uint32Values)
    //    TC_LOG_ERROR("entities.unit", "Deconstruct Creature Entry = %u", GetEntry());
}

void Creature::AddToWorld()
{
    ///- Register the creature for guid lookup
    if (!IsInWorld())
    {
        if (GetZoneScript())
            GetZoneScript()->OnCreatureCreate(this);

        GetMap()->GetObjectsStore().Insert<Creature>(GetGUID(), this);
        if (m_spawnId)
            GetMap()->GetCreatureBySpawnIdStore().insert(std::make_pair(m_spawnId, this));

        Unit::AddToWorld();
        SearchFormation();
        AIM_Initialize();
        if (IsVehicle())
            GetVehicleKit()->Install();
    }
}

void Creature::RemoveFromWorld()
{
    if (IsInWorld())
    {
        if (GetZoneScript())
            GetZoneScript()->OnCreatureRemove(this);

        if (m_formation)
            sFormationMgr->RemoveCreatureFromGroup(m_formation, this);

        Unit::RemoveFromWorld();

        if (m_spawnId)
            Trinity::Containers::MultimapErasePair(GetMap()->GetCreatureBySpawnIdStore(), m_spawnId, this);
        GetMap()->GetObjectsStore().Remove<Creature>(GetGUID());
    }
}

void Creature::SetOutfit(std::shared_ptr<CreatureOutfit> const & outfit)
{
    // Set new outfit
    if (m_outfit)
    {
        // if had old outfit
        // then delay displayid setting to allow equipment
        // to change by using invisible model in between
        SetDisplayId(CreatureOutfit::invisible_model);
        m_outfit = outfit;
    }
    else
    {
        // else set new outfit directly since we change from non-outfit->outfit
        m_outfit = outfit;
        SetDisplayId(outfit->GetDisplayId());
    }
}

void Creature::SendMirrorSound(Player* target, uint8 type)
{
    std::shared_ptr<CreatureOutfit> const & outfit = GetOutfit();
    if (!outfit)
        return;
    if (!outfit->npcsoundsid)
        return;
    if (auto const* npcsounds = sNPCSoundsStore.LookupEntry(outfit->npcsoundsid))
    {
        switch (type)
        {
        case 0:
            PlayDistanceSound(npcsounds->hello, target);
            break;
        case 1:
            PlayDistanceSound(npcsounds->goodbye, target);
            break;
        case 2:
            PlayDistanceSound(npcsounds->pissed, target);
            break;
        }
    }
}

void Creature::DisappearAndDie()
{
    ForcedDespawn(0);
}

bool Creature::IsReturningHome() const
{
    if (GetMotionMaster()->GetMotionSlotType(MOTION_SLOT_ACTIVE) == HOME_MOTION_TYPE)
        return true;

    return false;
}

void Creature::SearchFormation()
{
    if (IsSummon())
        return;

    ObjectGuid::LowType lowguid = GetSpawnId();
    if (!lowguid)
        return;

    if (FormationInfo const* formationInfo = sFormationMgr->GetFormationInfo(lowguid))
        sFormationMgr->AddCreatureToGroup(formationInfo->LeaderSpawnId, this);
}

bool Creature::IsFormationLeader() const
{
    if (!m_formation)
        return false;

    return m_formation->IsLeader(this);
}

void Creature::SignalFormationMovement(Position const& destination, uint32 id/* = 0*/, uint32 moveType/* = 0*/, bool orientation/* = false*/)
{
    if (!m_formation)
        return;

    if (!m_formation->IsLeader(this))
        return;

    m_formation->LeaderMoveTo(destination, id, moveType, orientation);
}

bool Creature::IsFormationLeaderMoveAllowed() const
{
    if (!m_formation)
        return false;

    return m_formation->CanLeaderStartMoving();
}

void Creature::RemoveCorpse(bool setSpawnTime, bool destroyForNearbyPlayers)
{
    if (getDeathState() != CORPSE)
        return;

    if (m_respawnCompatibilityMode)
    {
        m_corpseRemoveTime = GameTime::GetGameTime();
        setDeathState(DEAD);
        RemoveAllAuras();
        loot.clear();
        uint32 respawnDelay = m_respawnDelay;
        if (IsAIEnabled)
            AI()->CorpseRemoved(respawnDelay);

        if (destroyForNearbyPlayers)
            DestroyForNearbyPlayers();

        // Should get removed later, just keep "compatibility" with scripts
        if (setSpawnTime)
            m_respawnTime = std::max<time_t>(GameTime::GetGameTime() + respawnDelay, m_respawnTime);

        // if corpse was removed during falling, the falling will continue and override relocation to respawn position
        if (IsFalling())
            StopMoving();

        float x, y, z, o;
        GetRespawnPosition(x, y, z, &o);

        // We were spawned on transport, calculate real position
        if (IsSpawnedOnTransport())
        {
            Position& pos = m_movementInfo.transport.pos;
            pos.m_positionX = x;
            pos.m_positionY = y;
            pos.m_positionZ = z;
            pos.SetOrientation(o);

            if (TransportBase* transport = GetDirectTransport())
                transport->CalculatePassengerPosition(x, y, z, &o);
        }

        SetHomePosition(x, y, z, o);
        GetMap()->CreatureRelocation(this, x, y, z, o);
    }
    else
    {
        // In case this is called directly and normal respawn timer not set
        // Since this timer will be longer than the already present time it
        // will be ignored if the correct place added a respawn timer
        if (setSpawnTime)
        {
            uint32 respawnDelay = m_respawnDelay;
            m_respawnTime = std::max<time_t>(GameTime::GetGameTime() + respawnDelay, m_respawnTime);

            SaveRespawnTime(0, false);
        }

        if (TempSummon* summon = ToTempSummon())
            summon->UnSummon();
        else
            AddObjectToRemoveList();
    }
}

/**
 * change the entry of creature until respawn
 */
bool Creature::InitEntry(uint32 entry, CreatureData const* data /*= nullptr*/)
{
    CreatureTemplate const* normalInfo = sObjectMgr->GetCreatureTemplate(entry);
    if (!normalInfo)
    {
        TC_LOG_ERROR("sql.sql", "Creature::InitEntry creature entry %u does not exist.", entry);
        return false;
    }

    // get difficulty 1 mode entry
    CreatureTemplate const* cinfo = nullptr;
    DifficultyEntry const* difficultyEntry = sDifficultyStore.LookupEntry(GetMap()->GetDifficultyID());
    while (!cinfo && difficultyEntry)
    {
        int32 idx = CreatureTemplate::DifficultyIDToDifficultyEntryIndex(difficultyEntry->ID);
        if (idx == -1)
            break;

        if (normalInfo->DifficultyEntry[idx])
        {
            cinfo = sObjectMgr->GetCreatureTemplate(normalInfo->DifficultyEntry[idx]);
            break;
        }

        if (!difficultyEntry->FallbackDifficultyID)
            break;

        difficultyEntry = sDifficultyStore.LookupEntry(difficultyEntry->FallbackDifficultyID);
    }

    if (!cinfo)
        cinfo = normalInfo;

    // Initialize loot duplicate count depending on raid difficulty
    if (GetMap()->Is25ManRaid())
        loot.maxDuplicates = 3;

    SetEntry(entry);                                        // normal entry always
    m_creatureInfo = cinfo;                                 // map mode related always

    // equal to player Race field, but creature does not have race
    SetRace(0);

    // known valid are: CLASS_WARRIOR, CLASS_PALADIN, CLASS_ROGUE, CLASS_MAGE
    SetClass(uint8(cinfo->unit_class));

    // Cancel load if no model defined
    if (!(cinfo->GetFirstValidModel()))
    {
        TC_LOG_ERROR("sql.sql", "Creature (Entry: %u) has no model defined in table `creature_template`, can't load. ", entry);
        return false;
    }

    CreatureModel model = *ObjectMgr::ChooseDisplayId(cinfo, data);
    CreatureModelInfo const* minfo = sObjectMgr->GetCreatureModelRandomGender(&model, cinfo);
    if (!minfo)                                             // Cancel load if no model defined
    {
        TC_LOG_ERROR("sql.sql", "Creature (Entry: %u) has invalid model %u defined in table `creature_template`, can't load.", entry, model.CreatureDisplayID);
        return false;
    }

    SetDisplayId(model.CreatureDisplayID, model.DisplayScale);
    SetNativeDisplayId(model.CreatureDisplayID, model.DisplayScale);

    // Load creature equipment
    if (!data || data->equipmentId == 0)
        LoadEquipment(); // use default equipment (if available)
    else                // override, 0 means no equipment
    {
        m_originalEquipmentId = data->equipmentId;
        LoadEquipment(data->equipmentId);
    }

    SetName(normalInfo->Name);                              // at normal entry always

    SetModCastingSpeed(1.0f);
    SetModSpellHaste(1.0f);
    SetModHaste(1.0f);
    SetModRangedHaste(1.0f);
    SetModHasteRegen(1.0f);
    SetModTimeRate(1.0f);

    SetSpeedRate(MOVE_WALK,   cinfo->speed_walk);
    SetSpeedRate(MOVE_RUN,    cinfo->speed_run);
    SetSpeedRate(MOVE_SWIM,   1.0f); // using 1.0 rate
    SetSpeedRate(MOVE_FLIGHT, 1.0f); // using 1.0 rate

    // Will set UNIT_FIELD_BOUNDINGRADIUS, UNIT_FIELD_COMBATREACH and UNIT_FIELD_DISPLAYSCALE
    SetObjectScale(cinfo->scale);

    SetHoverHeight(cinfo->HoverHeight);

    SetCanDualWield(cinfo->flags_extra & CREATURE_FLAG_EXTRA_USE_OFFHAND_ATTACK);

    // checked at loading
    m_defaultMovementType = MovementGeneratorType(data ? data->movementType : cinfo->MovementType);
    if (!m_respawnradius && m_defaultMovementType == RANDOM_MOTION_TYPE)
        m_defaultMovementType = IDLE_MOTION_TYPE;

    for (uint8 i = 0; i < MAX_CREATURE_SPELLS; ++i)
        m_spells[i] = GetCreatureTemplate()->spells[i];

    return true;
}

bool Creature::UpdateEntry(uint32 entry, CreatureData const* data /*= nullptr*/, bool updateLevel /* = true */)
{
    if (!InitEntry(entry, data))
        return false;

    CreatureTemplate const* cInfo = GetCreatureTemplate();

    _regenerateHealth = cInfo->RegenHealth;

    // creatures always have melee weapon ready if any unless specified otherwise
    if (!GetCreatureAddon())
        SetSheath(SHEATH_STATE_MELEE);

    SetFaction(cInfo->faction);

    uint64 npcFlags;
    uint32 unitFlags, unitFlags2, unitFlags3, dynamicFlags;
    ObjectMgr::ChooseCreatureFlags(cInfo, npcFlags, unitFlags, unitFlags2, unitFlags3, dynamicFlags, data);

    if (cInfo->flags_extra & CREATURE_FLAG_EXTRA_WORLDEVENT)
        npcFlags |= sGameEventMgr->GetNPCFlag(this);

    SetNpcFlags(NPCFlags(npcFlags & 0xFFFFFFFF));
    SetNpcFlags2(NPCFlags2(npcFlags >> 32));

    // if unit is in combat, keep this flag
    unitFlags &= ~UNIT_FLAG_IN_COMBAT;
    if (IsInCombat())
        unitFlags |= UNIT_FLAG_IN_COMBAT;

    SetUnitFlags(UnitFlags(unitFlags));
    SetUnitFlags2(UnitFlags2(unitFlags2));
    bool needsflag = m_outfit && Unit::GetDisplayId() == m_outfit->GetDisplayId();
    if (needsflag)
        SetMirrorImageFlag(true);
    SetUnitFlags3(UnitFlags3(unitFlags3));

    SetDynamicFlags(dynamicFlags);

    SetUpdateFieldValue(m_values.ModifyValue(&Unit::m_unitData).ModifyValue(&UF::UnitData::StateAnimID), sDB2Manager.GetEmptyAnimStateID());

    SetCanDualWield(cInfo->flags_extra & CREATURE_FLAG_EXTRA_USE_OFFHAND_ATTACK);

    SetBaseAttackTime(BASE_ATTACK,   cInfo->BaseAttackTime);
    SetBaseAttackTime(OFF_ATTACK,    cInfo->BaseAttackTime);
    SetBaseAttackTime(RANGED_ATTACK, cInfo->RangeAttackTime);

    if (updateLevel)
        SelectLevel();
    else
        UpdateLevelDependantStats(); // We still re-initialize level dependant stats on entry update

    SetMeleeDamageSchool(SpellSchools(cInfo->dmgschool));
    SetStatFlatModifier(UNIT_MOD_RESISTANCE_HOLY, BASE_VALUE, float(cInfo->resistance[SPELL_SCHOOL_HOLY]));
    SetStatFlatModifier(UNIT_MOD_RESISTANCE_FIRE, BASE_VALUE, float(cInfo->resistance[SPELL_SCHOOL_FIRE]));
    SetStatFlatModifier(UNIT_MOD_RESISTANCE_NATURE, BASE_VALUE, float(cInfo->resistance[SPELL_SCHOOL_NATURE]));
    SetStatFlatModifier(UNIT_MOD_RESISTANCE_FROST, BASE_VALUE, float(cInfo->resistance[SPELL_SCHOOL_FROST]));
    SetStatFlatModifier(UNIT_MOD_RESISTANCE_SHADOW, BASE_VALUE, float(cInfo->resistance[SPELL_SCHOOL_SHADOW]));
    SetStatFlatModifier(UNIT_MOD_RESISTANCE_ARCANE, BASE_VALUE, float(cInfo->resistance[SPELL_SCHOOL_ARCANE]));

    SetCanModifyStats(true);
    UpdateAllStats();

    // checked and error show at loading templates
    if (FactionTemplateEntry const* factionTemplate = sFactionTemplateStore.LookupEntry(cInfo->faction))
        SetPvP((factionTemplate->Flags & FACTION_TEMPLATE_FLAG_PVP) != 0);

    // updates spell bars for vehicles and set player's faction - should be called here, to overwrite faction that is set from the new template
    if (IsVehicle())
    {
        if (Player* owner = Creature::GetCharmerOrOwnerPlayerOrPlayerItself()) // this check comes in case we don't have a player
        {
            SetFaction(owner->GetFaction()); // vehicles should have same as owner faction
            owner->VehicleSpellInitialize();
        }
    }

    // trigger creature is always not selectable and can not be attacked
    if (IsTrigger())
        AddUnitFlag(UNIT_FLAG_NOT_SELECTABLE);

    InitializeReactState();

    if (cInfo->flags_extra & CREATURE_FLAG_EXTRA_NO_TAUNT)
    {
        ApplySpellImmune(0, IMMUNITY_STATE, SPELL_AURA_MOD_TAUNT, true);
        ApplySpellImmune(0, IMMUNITY_EFFECT, SPELL_EFFECT_ATTACK_ME, true);
    }

    if (cInfo->InhabitType & INHABIT_ROOT)
        SetControlled(true, UNIT_STATE_ROOT);

    UpdateMovementFlags();
    LoadCreaturesAddon();
    LoadTemplateImmunities();

    GetThreatManager().UpdateOnlineStates(true, true);
    return true;
}

// copy paste from ClearChangesMask
template<typename Derived, typename T, uint32 BlockBit, uint32 Bit>
static uint32 GetUpdateFieldHolderIndex(UF::UpdateField<T, BlockBit, Bit>(Derived::* /*field*/))
{
    return Bit;
}

void Creature::Update(uint32 diff)
{
<<<<<<< HEAD
    if (m_outfit && !m_values.HasChanged(GetUpdateFieldHolderIndex(&UF::UnitData::DisplayID)) && Unit::GetDisplayId() == CreatureOutfit::invisible_model)
    {
        // has outfit, displayid is invisible and displayid update already sent to clients
        // set outfit display
        SetDisplayId(m_outfit->GetDisplayId());
    }

    if (IsAIEnabled && m_triggerJustAppeared && m_deathState == ALIVE)
=======
    if (IsAIEnabled && m_triggerJustAppeared && m_deathState != DEAD)
>>>>>>> bca465a5
    {
        if (m_respawnCompatibilityMode && m_vehicleKit)
            m_vehicleKit->Reset();
        m_triggerJustAppeared = false;
        AI()->JustAppeared();
    }

    UpdateMovementFlags();

    switch (m_deathState)
    {
        case JUST_RESPAWNED:
            // Must not be called, see Creature::setDeathState JUST_RESPAWNED -> ALIVE promoting.
            TC_LOG_ERROR("entities.unit", "Creature (%s) in wrong state: JUST_RESPAWNED (4)", GetGUID().ToString().c_str());
            break;
        case JUST_DIED:
            // Must not be called, see Creature::setDeathState JUST_DIED -> CORPSE promoting.
            TC_LOG_ERROR("entities.unit", "Creature (%s) in wrong state: JUST_DIED (1)", GetGUID().ToString().c_str());
            break;
        case DEAD:
        {
            if (!m_respawnCompatibilityMode)
            {
                TC_LOG_ERROR("entities.unit", "Creature (GUID: " UI64FMTD " Entry: %u) in wrong state: DEAD (3)", GetGUID().GetCounter(), GetEntry());
                break;
            }
            time_t now = GameTime::GetGameTime();
            if (m_respawnTime <= now)
            {
                // Delay respawn if spawn group is not active
                if (m_creatureData && !GetMap()->IsSpawnGroupActive(m_creatureData->spawnGroupData->groupId))
                {
                    m_respawnTime = now + urand(4,7);
                    break; // Will be rechecked on next Update call after delay expires
                }

                ObjectGuid dbtableHighGuid = ObjectGuid::Create<HighGuid::Creature>(GetMapId(), GetEntry(), m_spawnId);
                time_t linkedRespawnTime = GetMap()->GetLinkedRespawnTime(dbtableHighGuid);
                if (!linkedRespawnTime)             // Can respawn
                    Respawn();
                else                                // the master is dead
                {
                    ObjectGuid targetGuid = sObjectMgr->GetLinkedRespawnGuid(dbtableHighGuid);
                    if (targetGuid == dbtableHighGuid) // if linking self, never respawn
                        SetRespawnTime(WEEK);
                    else
                    {
                        // else copy time from master and add a little
                        time_t baseRespawnTime = std::max(linkedRespawnTime, now);
                        time_t const offset = urand(5, MINUTE);

                        // linked guid can be a boss, uses std::numeric_limits<time_t>::max to never respawn in that instance
                        // we shall inherit it instead of adding and causing an overflow
                        if (baseRespawnTime <= std::numeric_limits<time_t>::max() - offset)
                            m_respawnTime = baseRespawnTime + offset;
                        else
                            m_respawnTime = std::numeric_limits<time_t>::max();
                    }
                    SaveRespawnTime(); // also save to DB immediately
                }
            }
            break;
        }
        case CORPSE:
        {
            Unit::Update(diff);
            // deathstate changed on spells update, prevent problems
            if (m_deathState != CORPSE)
                break;

            if (m_groupLootTimer && !lootingGroupLowGUID.IsEmpty())
            {
                if (m_groupLootTimer <= diff)
                {
                    if (Group* group = sGroupMgr->GetGroupByGUID(lootingGroupLowGUID))
                        group->EndRoll(&loot, GetMap());

                    m_groupLootTimer = 0;
                    lootingGroupLowGUID.Clear();
                }
                else
                    m_groupLootTimer -= diff;
            }
            else if (m_corpseRemoveTime <= GameTime::GetGameTime())
            {
                RemoveCorpse(false);
                TC_LOG_DEBUG("entities.unit", "Removing corpse... %u ", GetEntry());
            }
            break;
        }
        case ALIVE:
        {
            Unit::Update(diff);

            // creature can be dead after Unit::Update call
            // CORPSE/DEAD state will processed at next tick (in other case death timer will be updated unexpectedly)
            if (!IsAlive())
                break;

            GetThreatManager().Update(diff);

            if (m_shouldReacquireTarget && !IsFocusing(nullptr, true))
            {
                SetTarget(m_suppressedTarget);

                if (!HasUnitFlag2(UNIT_FLAG2_DISABLE_TURN))
                {
                    if (!m_suppressedTarget.IsEmpty())
                    {
                        if (WorldObject const* objTarget = ObjectAccessor::GetWorldObject(*this, m_suppressedTarget))
                            SetFacingToObject(objTarget, false);
                    }
                    else
                        SetFacingTo(m_suppressedOrientation, false);
                }
                m_shouldReacquireTarget = false;
            }

            // if creature is charmed, switch to charmed AI (and back)
            if (NeedChangeAI)
            {
                UpdateCharmAI();
                NeedChangeAI = false;
                IsAIEnabled = true;
                if (!IsInEvadeMode() && !LastCharmerGUID.IsEmpty())
                    if (Unit* charmer = ObjectAccessor::GetUnit(*this, LastCharmerGUID))
                        if (CanStartAttack(charmer, true))
                            i_AI->AttackStart(charmer);

                LastCharmerGUID.Clear();
            }

            // periodic check to see if the creature has passed an evade boundary
            if (IsAIEnabled && !IsInEvadeMode() && IsEngaged())
            {
                if (diff >= m_boundaryCheckTime)
                {
                    AI()->CheckInRoom();
                    GetThreatManager().UpdateOnlineStates(false, true);
                    m_boundaryCheckTime = 2500;
                } else
                    m_boundaryCheckTime -= diff;
            }

            // if periodic combat pulse is enabled and we are both in combat and in a dungeon, do this now
            if (m_combatPulseDelay > 0 && IsEngaged() && GetMap()->IsDungeon())
            {
                if (diff > m_combatPulseTime)
                    m_combatPulseTime = 0;
                else
                    m_combatPulseTime -= diff;

                if (m_combatPulseTime == 0)
                {
                    Map::PlayerList const& players = GetMap()->GetPlayers();
                    if (!players.isEmpty())
                        for (Map::PlayerList::const_iterator it = players.begin(); it != players.end(); ++it)
                        {
                            if (Player* player = it->GetSource())
                            {
                                if (player->IsGameMaster())
                                    continue;

                                if (player->IsAlive() && IsHostileTo(player))
                                    EngageWithTarget(player);
                            }
                        }

                    m_combatPulseTime = m_combatPulseDelay * IN_MILLISECONDS;
                }
            }

            if (!IsInEvadeMode() && IsAIEnabled)
            {
                // do not allow the AI to be changed during update
                m_AI_locked = true;

                i_AI->UpdateAI(diff);
                m_AI_locked = false;
            }

            // creature can be dead after UpdateAI call
            // CORPSE/DEAD state will processed at next tick (in other case death timer will be updated unexpectedly)
            if (!IsAlive())
                break;

            if (m_regenTimer > 0)
            {
                if (diff >= m_regenTimer)
                    m_regenTimer = 0;
                else
                    m_regenTimer -= diff;
            }

            if (m_regenTimer == 0)
            {
                bool bInCombat = IsInCombat() && (!GetVictim() ||                                                            // if IsInCombat() is true and this has no victim
                                                  !EnsureVictim()->GetCharmerOrOwnerPlayerOrPlayerItself() ||                // or the victim/owner/charmer is not a player
                                                  !EnsureVictim()->GetCharmerOrOwnerPlayerOrPlayerItself()->IsGameMaster()); // or the victim/owner/charmer is not a GameMaster

                if (!IsInEvadeMode() && (!bInCombat || IsPolymorphed() || CanNotReachTarget())) // regenerate health if not in combat or if polymorphed
                    RegenerateHealth();

                if (GetPowerType() == POWER_ENERGY)
                    Regenerate(POWER_ENERGY);
                else
                    Regenerate(POWER_MANA);

                m_regenTimer = CREATURE_REGEN_INTERVAL;
            }

            if (CanNotReachTarget() && !IsInEvadeMode() && !GetMap()->IsRaid())
            {
                m_cannotReachTimer += diff;
                if (m_cannotReachTimer >= CREATURE_NOPATH_EVADE_TIME)
                    if (IsAIEnabled)
                        AI()->EnterEvadeMode(CreatureAI::EVADE_REASON_NO_PATH);
            }
            break;
        }
        default:
            break;
    }
}

void Creature::Regenerate(Powers power)
{
    uint32 curValue = GetPower(power);
    uint32 maxValue = GetMaxPower(power);

    if (!HasUnitFlag2(UNIT_FLAG2_REGENERATE_POWER))
        return;

    if (curValue >= maxValue)
        return;

    float addvalue = 0.0f;

    switch (power)
    {
    case POWER_FOCUS:
    {
        // For hunter pets.
        addvalue = 24 * sWorld->getRate(RATE_POWER_FOCUS);
        break;
    }
    case POWER_ENERGY:
    {
        // For deathknight's ghoul.
        addvalue = 20;
        break;
    }
    case POWER_MANA:
    {
        // Combat and any controlled creature
        if (IsInCombat() || GetCharmerOrOwnerGUID().IsEmpty())
        {
            float ManaIncreaseRate = sWorld->getRate(RATE_POWER_MANA);

            addvalue = uint32((27.0f / 5.0f + 17.0f) * ManaIncreaseRate);
        }
        else
            addvalue = maxValue / 3;

        break;
    }
    default:
        return;
    }

    // Apply modifiers (if any).
    addvalue *= GetTotalAuraMultiplierByMiscValue(SPELL_AURA_MOD_POWER_REGEN_PERCENT, power);

    addvalue += GetTotalAuraModifierByMiscValue(SPELL_AURA_MOD_POWER_REGEN, power) * (IsHunterPet() ? PET_FOCUS_REGEN_INTERVAL : CREATURE_REGEN_INTERVAL) / (5 * IN_MILLISECONDS);

    ModifyPower(power, int32(addvalue));
}

void Creature::RegenerateHealth()
{
    if (!CanRegenerateHealth())
        return;

    uint32 curValue = GetHealth();
    uint32 maxValue = GetMaxHealth();

    if (curValue >= maxValue)
        return;

    uint32 addvalue = 0;

    // Not only pet, but any controlled creature (and not polymorphed)
    if (!GetCharmerOrOwnerGUID().IsEmpty() && !IsPolymorphed())
    {
        float HealthIncreaseRate = sWorld->getRate(RATE_HEALTH);

        addvalue = 0.015f * ((float)GetMaxHealth()) * HealthIncreaseRate;
    }
    else
        addvalue = maxValue/3;

    // Apply modifiers (if any).
    addvalue *= GetTotalAuraMultiplier(SPELL_AURA_MOD_HEALTH_REGEN_PERCENT);

    addvalue += GetTotalAuraModifier(SPELL_AURA_MOD_REGEN) * CREATURE_REGEN_INTERVAL  / (5 * IN_MILLISECONDS);

    ModifyHealth(addvalue);
}

void Creature::DoFleeToGetAssistance()
{
    if (!GetVictim())
        return;

    if (HasAuraType(SPELL_AURA_PREVENTS_FLEEING))
        return;

    float radius = sWorld->getFloatConfig(CONFIG_CREATURE_FAMILY_FLEE_ASSISTANCE_RADIUS);
    if (radius >0)
    {
        Creature* creature = nullptr;
        Trinity::NearestAssistCreatureInCreatureRangeCheck u_check(this, GetVictim(), radius);
        Trinity::CreatureLastSearcher<Trinity::NearestAssistCreatureInCreatureRangeCheck> searcher(this, creature, u_check);
        Cell::VisitGridObjects(this, searcher, radius);

        SetNoSearchAssistance(true);
        UpdateSpeed(MOVE_RUN);

        if (!creature)
            //SetFeared(true, EnsureVictim()->GetGUID(), 0, sWorld->getIntConfig(CONFIG_CREATURE_FAMILY_FLEE_DELAY));
            /// @todo use 31365
            SetControlled(true, UNIT_STATE_FLEEING);
        else
            GetMotionMaster()->MoveSeekAssistance(creature->GetPositionX(), creature->GetPositionY(), creature->GetPositionZ());
    }
}

bool Creature::AIM_Destroy()
{
    if (m_AI_locked)
    {
        TC_LOG_DEBUG("scripts", "AIM_Destroy: failed to destroy, locked.");
        return false;
    }

    ASSERT(!i_disabledAI,
           "The disabled AI wasn't cleared!");

    delete i_AI;
    i_AI = nullptr;

    IsAIEnabled = false;
    return true;
}

bool Creature::AIM_Create(CreatureAI* ai /*= nullptr*/)
{
    // make sure nothing can change the AI during AI update
    if (m_AI_locked)
    {
        TC_LOG_DEBUG("scripts", "AIM_Initialize: failed to init, locked.");
        return false;
    }

    AIM_Destroy();

    Motion_Initialize();

    i_AI = ai ? ai : FactorySelector::SelectAI(this);
    return true;
}

void Creature::AI_InitializeAndEnable()
{
    IsAIEnabled = true;
    i_AI->InitializeAI();
    // Initialize vehicle
    if (GetVehicleKit())
        GetVehicleKit()->Reset();
}

bool Creature::AIM_Initialize(CreatureAI* ai)
{
    if (!AIM_Create(ai))
        return false;

    AI_InitializeAndEnable();
    return true;
}

void Creature::Motion_Initialize()
{
    if (m_formation)
    {
        if (m_formation->GetLeader() == this)
            m_formation->FormationReset(false);
        else if (m_formation->IsFormed())
        {
            GetMotionMaster()->MoveIdle(); //wait the order of leader
            return;
        }
    }

    GetMotionMaster()->Initialize();
}

bool Creature::Create(ObjectGuid::LowType guidlow, Map* map, uint32 entry, Position const& pos, CreatureData const* data /*= nullptr*/, uint32 vehId /*= 0*/, bool dynamic)
{
    ASSERT(map);
    SetMap(map);

    if (data)
    {
        PhasingHandler::InitDbPhaseShift(GetPhaseShift(), data->phaseUseFlags, data->phaseId, data->phaseGroup);
        PhasingHandler::InitDbVisibleMapId(GetPhaseShift(), data->terrainSwapMap);
    }

    // Set if this creature can handle dynamic spawns
    if (!dynamic)
        SetRespawnCompatibilityMode();

    CreatureTemplate const* cinfo = sObjectMgr->GetCreatureTemplate(entry);
    if (!cinfo)
    {
        TC_LOG_ERROR("sql.sql", "Creature::Create(): creature template (guidlow: " UI64FMTD ", entry: %u) does not exist.", guidlow, entry);
        return false;
    }

    //! Relocate before CreateFromProto, to initialize coords and allow
    //! returning correct zone id for selecting OutdoorPvP/Battlefield script
    Relocate(pos);

    // Check if the position is valid before calling CreateFromProto(), otherwise we might add Auras to Creatures at
    // invalid position, triggering a crash about Auras not removed in the destructor
    if (!IsPositionValid())
    {
        TC_LOG_ERROR("entities.unit", "Creature::Create(): given coordinates for creature (guidlow " UI64FMTD ", entry %d) are not valid (X: %f, Y: %f, Z: %f, O: %f)", guidlow, entry, pos.GetPositionX(), pos.GetPositionY(), pos.GetPositionZ(), pos.GetOrientation());
        return false;
    }
    UpdatePositionData();

    // Allow players to see those units while dead, do it here (mayby altered by addon auras)
    if (cinfo->type_flags & CREATURE_TYPE_FLAG_GHOST_VISIBLE)
        m_serverSideVisibility.SetValue(SERVERSIDE_VISIBILITY_GHOST, GHOST_VISIBILITY_ALIVE | GHOST_VISIBILITY_GHOST);

    if (!CreateFromProto(guidlow, entry, data, vehId))
        return false;

    cinfo = GetCreatureTemplate(); // might be different than initially requested
    if (cinfo->flags_extra & CREATURE_FLAG_EXTRA_DUNGEON_BOSS && map->IsDungeon())
        m_respawnDelay = 0; // special value, prevents respawn for dungeon bosses unless overridden

    switch (cinfo->rank)
    {
        case CREATURE_ELITE_RARE:
            m_corpseDelay = sWorld->getIntConfig(CONFIG_CORPSE_DECAY_RARE);
            break;
        case CREATURE_ELITE_ELITE:
            m_corpseDelay = sWorld->getIntConfig(CONFIG_CORPSE_DECAY_ELITE);
            break;
        case CREATURE_ELITE_RAREELITE:
            m_corpseDelay = sWorld->getIntConfig(CONFIG_CORPSE_DECAY_RAREELITE);
            break;
        case CREATURE_ELITE_WORLDBOSS:
            m_corpseDelay = sWorld->getIntConfig(CONFIG_CORPSE_DECAY_WORLDBOSS);
            break;
        default:
            m_corpseDelay = sWorld->getIntConfig(CONFIG_CORPSE_DECAY_NORMAL);
            break;
    }

    LoadCreaturesAddon();

    //! Need to be called after LoadCreaturesAddon - MOVEMENTFLAG_HOVER is set there
    if (HasUnitMovementFlag(MOVEMENTFLAG_HOVER))
    {
        //! Relocate again with updated Z coord
        m_positionZ += m_unitData->HoverHeight;
    }

    LastUsedScriptID = GetScriptId();

    if (IsSpiritHealer() || IsSpiritGuide() || (GetCreatureTemplate()->flags_extra & CREATURE_FLAG_EXTRA_GHOST_VISIBILITY))
    {
        m_serverSideVisibility.SetValue(SERVERSIDE_VISIBILITY_GHOST, GHOST_VISIBILITY_GHOST);
        m_serverSideVisibilityDetect.SetValue(SERVERSIDE_VISIBILITY_GHOST, GHOST_VISIBILITY_GHOST);
    }

    if (cinfo->flags_extra & CREATURE_FLAG_EXTRA_IGNORE_PATHFINDING)
        AddUnitState(UNIT_STATE_IGNORE_PATHFINDING);

    if (cinfo->flags_extra & CREATURE_FLAG_EXTRA_IMMUNITY_KNOCKBACK)
    {
        ApplySpellImmune(0, IMMUNITY_EFFECT, SPELL_EFFECT_KNOCK_BACK, true);
        ApplySpellImmune(0, IMMUNITY_EFFECT, SPELL_EFFECT_KNOCK_BACK_DEST, true);
    }

    GetThreatManager().Initialize();

    return true;
}

Creature* Creature::CreateCreature(uint32 entry, Map* map, Position const& pos, uint32 vehId /*= 0*/)
{
    CreatureTemplate const* cInfo = sObjectMgr->GetCreatureTemplate(entry);
    if (!cInfo)
        return nullptr;

    ObjectGuid::LowType lowGuid;
    if (vehId || cInfo->VehicleId)
        lowGuid = map->GenerateLowGuid<HighGuid::Vehicle>();
    else
        lowGuid = map->GenerateLowGuid<HighGuid::Creature>();

    Creature* creature = new Creature();
    if (!creature->Create(lowGuid, map, entry, pos, nullptr, vehId))
    {
        delete creature;
        return nullptr;
    }

    return creature;
}

Creature* Creature::CreateCreatureFromDB(ObjectGuid::LowType spawnId, Map* map, bool addToMap /*= true*/, bool allowDuplicate /*= false*/)
{
    Creature* creature = new Creature();
    if (!creature->LoadFromDB(spawnId, map, addToMap, allowDuplicate))
    {
        delete creature;
        return nullptr;
    }

    return creature;
}

Unit* Creature::SelectVictim()
{
    Unit* target = nullptr;

    if (CanHaveThreatList())
        target = GetThreatManager().SelectVictim();
    else if (!HasReactState(REACT_PASSIVE))
    {
        // We're a player pet, probably
        target = getAttackerForHelper();
        if (!target && IsSummon())
        {
            if (Unit* owner = ToTempSummon()->GetOwner())
            {
                if (owner->IsInCombat())
                    target = owner->getAttackerForHelper();
                if (!target)
                {
                    for (ControlList::const_iterator itr = owner->m_Controlled.begin(); itr != owner->m_Controlled.end(); ++itr)
                    {
                        if ((*itr)->IsInCombat())
                        {
                            target = (*itr)->getAttackerForHelper();
                            if (target)
                                break;
                        }
                    }
                }
            }
        }
    }
    else
        return nullptr;

    if (target && _IsTargetAcceptable(target) && CanCreatureAttack(target))
    {
        if (!IsFocusing(nullptr, true))
            SetInFront(target);
        return target;
    }

    /// @todo a vehicle may eat some mob, so mob should not evade
    if (GetVehicle())
        return nullptr;

    Unit::AuraEffectList const& iAuras = GetAuraEffectsByType(SPELL_AURA_MOD_INVISIBILITY);
    if (!iAuras.empty())
    {
        for (Unit::AuraEffectList::const_iterator itr = iAuras.begin(); itr != iAuras.end(); ++itr)
        {
            if ((*itr)->GetBase()->IsPermanent())
            {
                AI()->EnterEvadeMode(CreatureAI::EVADE_REASON_OTHER);
                break;
            }
        }
        return nullptr;
    }

    // enter in evade mode in other case
    AI()->EnterEvadeMode(CreatureAI::EVADE_REASON_NO_HOSTILES);

    return nullptr;
}

void Creature::InitializeReactState()
{
    if (IsTotem() || IsTrigger() || IsCritter() || IsSpiritService())
        SetReactState(REACT_PASSIVE);
    /*
    else if (IsCivilian())
        SetReactState(REACT_DEFENSIVE);
    */
    else
        SetReactState(REACT_AGGRESSIVE);
}

bool Creature::isCanInteractWithBattleMaster(Player* player, bool msg) const
{
    if (!IsBattleMaster())
        return false;

    BattlegroundTypeId bgTypeId = sBattlegroundMgr->GetBattleMasterBG(GetEntry());
    if (!msg)
        return player->GetBGAccessByLevel(bgTypeId);

    if (!player->GetBGAccessByLevel(bgTypeId))
    {
        ClearGossipMenuFor(player);
        switch (bgTypeId)
        {
            case BATTLEGROUND_AV:  SendGossipMenuFor(player, 7616, this); break;
            case BATTLEGROUND_WS:  SendGossipMenuFor(player, 7599, this); break;
            case BATTLEGROUND_AB:  SendGossipMenuFor(player, 7642, this); break;
            case BATTLEGROUND_EY:
            case BATTLEGROUND_NA:
            case BATTLEGROUND_BE:
            case BATTLEGROUND_AA:
            case BATTLEGROUND_RL:
            case BATTLEGROUND_SA:
            case BATTLEGROUND_DS:
            case BATTLEGROUND_RV:  SendGossipMenuFor(player, 10024, this); break;
            default: break;
        }
        return false;
    }
    return true;
}

bool Creature::CanResetTalents(Player* player) const
{
    return player->getLevel() >= 15
        && player->getClass() == GetCreatureTemplate()->trainer_class;
}

Player* Creature::GetLootRecipient() const
{
    if (!m_lootRecipient)
        return nullptr;

    return ObjectAccessor::FindConnectedPlayer(m_lootRecipient);
}

Group* Creature::GetLootRecipientGroup() const
{
    if (m_lootRecipientGroup.IsEmpty())
        return nullptr;

    return sGroupMgr->GetGroupByGUID(m_lootRecipientGroup);
}

void Creature::SetLootRecipient(Unit* unit, bool withGroup)
{
    // set the player whose group should receive the right
    // to loot the creature after it dies
    // should be set to nullptr after the loot disappears

    if (!unit)
    {
        m_lootRecipient.Clear();
        m_lootRecipientGroup.Clear();
        RemoveDynamicFlag(UNIT_DYNFLAG_LOOTABLE | UNIT_DYNFLAG_TAPPED);
        return;
    }

    if (unit->GetTypeId() != TYPEID_PLAYER && !unit->IsVehicle())
        return;

    Player* player = unit->GetCharmerOrOwnerPlayerOrPlayerItself();
    if (!player)                                             // normal creature, no player involved
        return;

    m_lootRecipient = player->GetGUID();
    if (withGroup)
    {
        if (Group* group = player->GetGroup())
            m_lootRecipientGroup = group->GetGUID();
    }
    else
        m_lootRecipientGroup = ObjectGuid::Empty;

    AddDynamicFlag(UNIT_DYNFLAG_TAPPED);
}

// return true if this creature is tapped by the player or by a member of his group.
bool Creature::isTappedBy(Player const* player) const
{
    if (player->GetGUID() == m_lootRecipient)
        return true;

    Group const* playerGroup = player->GetGroup();
    if (!playerGroup || playerGroup != GetLootRecipientGroup()) // if we dont have a group we arent the recipient
        return false;                                           // if creature doesnt have group bound it means it was solo killed by someone else

    return true;
}

void Creature::SaveToDB()
{
    // this should only be used when the creature has already been loaded
    // preferably after adding to map, because mapid may not be valid otherwise
    CreatureData const* data = sObjectMgr->GetCreatureData(m_spawnId);
    if (!data)
    {
        TC_LOG_ERROR("entities.unit", "Creature::SaveToDB failed, cannot get creature data!");
        return;
    }

    uint32 mapId = GetTransport() ? GetTransport()->GetGOInfo()->moTransport.SpawnMap : GetMapId();
    SaveToDB(mapId, data->spawnDifficulties);
}

void Creature::SaveToDB(uint32 mapid, std::vector<Difficulty> const& spawnDifficulties)
{
    // update in loaded data
    if (!m_spawnId)
        m_spawnId = sObjectMgr->GenerateCreatureSpawnId();

    CreatureData& data = sObjectMgr->NewOrExistCreatureData(m_spawnId);

    uint32 displayId = GetNativeDisplayId();
    uint64 npcflag = (uint64(m_unitData->NpcFlags[1]) << 32) | m_unitData->NpcFlags[0];
    uint32 unitFlags = m_unitData->Flags;
    uint32 unitFlags2 = m_unitData->Flags2;
    uint32 unitFlags3 = m_unitData->Flags3;
    uint32 dynamicflags = m_objectData->DynamicFlags;

    // check if it's a custom model and if not, use 0 for displayId
    CreatureTemplate const* cinfo = GetCreatureTemplate();
    if (cinfo)
    {
        for (CreatureModel model : cinfo->Models)
            if (displayId && displayId == model.CreatureDisplayID)
                displayId = 0;

        if (npcflag == cinfo->npcflag)
            npcflag = 0;

        if (unitFlags == cinfo->unit_flags)
            unitFlags = 0;

        if (unitFlags2 == cinfo->unit_flags2)
            unitFlags2 = 0;

        if (unitFlags3 == cinfo->unit_flags3)
            unitFlags3 = 0;

        if (dynamicflags == cinfo->dynamicflags)
            dynamicflags = 0;
    }

    if (!data.spawnId)
        data.spawnId = m_spawnId;
    ASSERT(data.spawnId == m_spawnId);
    data.id = GetEntry();
    data.displayid = displayId;
    data.equipmentId = GetCurrentEquipmentId();
    if (!GetTransport())
        data.spawnPoint.WorldRelocate(this);
    else
        data.spawnPoint.WorldRelocate(mapid, GetTransOffsetX(), GetTransOffsetY(), GetTransOffsetZ(), GetTransOffsetO());
    data.spawntimesecs = m_respawnDelay;
    // prevent add data integrity problems
    data.spawndist = GetDefaultMovementType() == IDLE_MOTION_TYPE ? 0.0f : m_respawnradius;
    data.currentwaypoint = 0;
    data.curhealth = GetHealth();
    data.curmana = GetPower(POWER_MANA);
    // prevent add data integrity problems
    data.movementType = !m_respawnradius && GetDefaultMovementType() == RANDOM_MOTION_TYPE
        ? IDLE_MOTION_TYPE : GetDefaultMovementType();
    data.spawnDifficulties = spawnDifficulties;
    data.npcflag = npcflag;
    data.unit_flags = unitFlags;
    data.unit_flags2 = unitFlags2;
    data.unit_flags3 = unitFlags3;
    data.dynamicflags = dynamicflags;
    if (!data.spawnGroupData)
        data.spawnGroupData = sObjectMgr->GetDefaultSpawnGroup();

    data.phaseId = GetDBPhase() > 0 ? GetDBPhase() : data.phaseId;
    data.phaseGroup = GetDBPhase() < 0 ? -GetDBPhase() : data.phaseGroup;

    // update in DB
    WorldDatabaseTransaction trans = WorldDatabase.BeginTransaction();

    WorldDatabasePreparedStatement* stmt = WorldDatabase.GetPreparedStatement(WORLD_DEL_CREATURE);
    stmt->setUInt64(0, m_spawnId);
    trans->Append(stmt);

    uint8 index = 0;

    stmt = WorldDatabase.GetPreparedStatement(WORLD_INS_CREATURE);
    stmt->setUInt64(index++, m_spawnId);
    stmt->setUInt32(index++, GetEntry());
    stmt->setUInt16(index++, uint16(mapid));
    stmt->setString(index++, [&data]() -> std::string
    {
        if (data.spawnDifficulties.empty())
            return "";

        std::ostringstream os;
        auto itr = data.spawnDifficulties.begin();
        os << int32(*itr++);

        for (; itr != data.spawnDifficulties.end(); ++itr)
            os << ',' << int32(*itr);

        return os.str();
    }());
    stmt->setUInt32(index++, data.phaseId);
    stmt->setUInt32(index++, data.phaseGroup);
    stmt->setUInt32(index++, displayId);
    stmt->setUInt8(index++, GetCurrentEquipmentId());
    stmt->setFloat(index++, GetPositionX());
    stmt->setFloat(index++, GetPositionY());
    stmt->setFloat(index++, GetPositionZ());
    stmt->setFloat(index++, GetOrientation());
    stmt->setUInt32(index++, m_respawnDelay);
    stmt->setFloat(index++, m_respawnradius);
    stmt->setUInt32(index++, 0);
    stmt->setUInt32(index++, GetHealth());
    stmt->setUInt32(index++, GetPower(POWER_MANA));
    stmt->setUInt8(index++, uint8(GetDefaultMovementType()));
    stmt->setUInt64(index++, npcflag);
    stmt->setUInt32(index++, unitFlags);
    stmt->setUInt32(index++, unitFlags2);
    stmt->setUInt32(index++, unitFlags3);
    stmt->setUInt32(index++, dynamicflags);
    trans->Append(stmt);

    WorldDatabase.CommitTransaction(trans);
}

void Creature::SelectLevel()
{
    CreatureTemplate const* cInfo = GetCreatureTemplate();

    // level
    std::pair<int16, int16> levels = cInfo->GetMinMaxLevel();
    uint8 minlevel = std::min(levels.first, levels.second);
    uint8 maxlevel = std::max(levels.first, levels.second);
    uint8 level = minlevel == maxlevel ? minlevel : urand(minlevel, maxlevel);
    SetLevel(level);

    CreatureLevelScaling const* scaling = cInfo->GetLevelScaling(GetMap()->GetDifficultyID());

    if (Optional<ContentTuningLevels> levels = sDB2Manager.GetContentTuningData(scaling->ContentTuningID, 0))
    {
        SetUpdateFieldValue(m_values.ModifyValue(&Unit::m_unitData).ModifyValue(&UF::UnitData::ScalingLevelMin), levels->MinLevel);
        SetUpdateFieldValue(m_values.ModifyValue(&Unit::m_unitData).ModifyValue(&UF::UnitData::ScalingLevelMax), levels->MaxLevel);
    }

    int32 mindelta = std::min(scaling->DeltaLevelMax, scaling->DeltaLevelMin);
    int32 maxdelta = std::max(scaling->DeltaLevelMax, scaling->DeltaLevelMin);
    int32 delta = mindelta == maxdelta ? mindelta : irand(mindelta, maxdelta);

    SetUpdateFieldValue(m_values.ModifyValue(&Unit::m_unitData).ModifyValue(&UF::UnitData::ScalingLevelDelta), delta);
    SetUpdateFieldValue(m_values.ModifyValue(&Unit::m_unitData).ModifyValue(&UF::UnitData::ContentTuningID), scaling->ContentTuningID);

    UpdateLevelDependantStats();
}

void Creature::UpdateLevelDependantStats()
{
    CreatureTemplate const* cInfo = GetCreatureTemplate();
    uint32 rank = IsPet() ? 0 : cInfo->rank;
    uint8 level = getLevel();
    CreatureBaseStats const* stats = sObjectMgr->GetCreatureBaseStats(level, cInfo->unit_class);

    // health
    float healthmod = _GetHealthMod(rank);

    uint32 basehp = GetMaxHealthByLevel(level);
    uint32 health = uint32(basehp * healthmod);

    SetCreateHealth(health);
    SetMaxHealth(health);
    SetHealth(health);
    ResetPlayerDamageReq();

    // mana
    uint32 mana = stats->GenerateMana(cInfo);
    SetCreateMana(mana);

    switch (getClass())
    {
        case CLASS_PALADIN:
        case CLASS_MAGE:
            SetMaxPower(POWER_MANA, mana);
            SetFullPower(POWER_MANA);
            break;
        default: // We don't set max power here, 0 makes power bar hidden
            break;
    }

    SetStatFlatModifier(UNIT_MOD_HEALTH, BASE_VALUE, (float)health);

    // damage
    float basedamage = GetBaseDamageForLevel(level);

    float weaponBaseMinDamage = basedamage;
    float weaponBaseMaxDamage = basedamage * 1.5f;

    SetBaseWeaponDamage(BASE_ATTACK, MINDAMAGE, weaponBaseMinDamage);
    SetBaseWeaponDamage(BASE_ATTACK, MAXDAMAGE, weaponBaseMaxDamage);

    SetBaseWeaponDamage(OFF_ATTACK, MINDAMAGE, weaponBaseMinDamage);
    SetBaseWeaponDamage(OFF_ATTACK, MAXDAMAGE, weaponBaseMaxDamage);

    SetBaseWeaponDamage(RANGED_ATTACK, MINDAMAGE, weaponBaseMinDamage);
    SetBaseWeaponDamage(RANGED_ATTACK, MAXDAMAGE, weaponBaseMaxDamage);

    SetStatFlatModifier(UNIT_MOD_ATTACK_POWER, BASE_VALUE, stats->AttackPower);
    SetStatFlatModifier(UNIT_MOD_ATTACK_POWER_RANGED, BASE_VALUE, stats->RangedAttackPower);

    float armor = GetBaseArmorForLevel(level); /// @todo Why is this treated as uint32 when it's a float?
    SetStatFlatModifier(UNIT_MOD_ARMOR, BASE_VALUE, armor);
}

float Creature::_GetHealthMod(int32 Rank)
{
    switch (Rank)                                           // define rates for each elite rank
    {
        case CREATURE_ELITE_NORMAL:
            return sWorld->getRate(RATE_CREATURE_NORMAL_HP);
        case CREATURE_ELITE_ELITE:
            return sWorld->getRate(RATE_CREATURE_ELITE_ELITE_HP);
        case CREATURE_ELITE_RAREELITE:
            return sWorld->getRate(RATE_CREATURE_ELITE_RAREELITE_HP);
        case CREATURE_ELITE_WORLDBOSS:
            return sWorld->getRate(RATE_CREATURE_ELITE_WORLDBOSS_HP);
        case CREATURE_ELITE_RARE:
            return sWorld->getRate(RATE_CREATURE_ELITE_RARE_HP);
        default:
            return sWorld->getRate(RATE_CREATURE_ELITE_ELITE_HP);
    }
}

void Creature::LowerPlayerDamageReq(uint64 unDamage)
{
    if (m_PlayerDamageReq)
        m_PlayerDamageReq > unDamage ? m_PlayerDamageReq -= unDamage : m_PlayerDamageReq = 0;
}

float Creature::_GetDamageMod(int32 Rank)
{
    switch (Rank)                                           // define rates for each elite rank
    {
        case CREATURE_ELITE_NORMAL:
            return sWorld->getRate(RATE_CREATURE_NORMAL_DAMAGE);
        case CREATURE_ELITE_ELITE:
            return sWorld->getRate(RATE_CREATURE_ELITE_ELITE_DAMAGE);
        case CREATURE_ELITE_RAREELITE:
            return sWorld->getRate(RATE_CREATURE_ELITE_RAREELITE_DAMAGE);
        case CREATURE_ELITE_WORLDBOSS:
            return sWorld->getRate(RATE_CREATURE_ELITE_WORLDBOSS_DAMAGE);
        case CREATURE_ELITE_RARE:
            return sWorld->getRate(RATE_CREATURE_ELITE_RARE_DAMAGE);
        default:
            return sWorld->getRate(RATE_CREATURE_ELITE_ELITE_DAMAGE);
    }
}

float Creature::GetSpellDamageMod(int32 Rank) const
{
    switch (Rank)                                           // define rates for each elite rank
    {
        case CREATURE_ELITE_NORMAL:
            return sWorld->getRate(RATE_CREATURE_NORMAL_SPELLDAMAGE);
        case CREATURE_ELITE_ELITE:
            return sWorld->getRate(RATE_CREATURE_ELITE_ELITE_SPELLDAMAGE);
        case CREATURE_ELITE_RAREELITE:
            return sWorld->getRate(RATE_CREATURE_ELITE_RAREELITE_SPELLDAMAGE);
        case CREATURE_ELITE_WORLDBOSS:
            return sWorld->getRate(RATE_CREATURE_ELITE_WORLDBOSS_SPELLDAMAGE);
        case CREATURE_ELITE_RARE:
            return sWorld->getRate(RATE_CREATURE_ELITE_RARE_SPELLDAMAGE);
        default:
            return sWorld->getRate(RATE_CREATURE_ELITE_ELITE_SPELLDAMAGE);
    }
}

bool Creature::CreateFromProto(ObjectGuid::LowType guidlow, uint32 entry, CreatureData const* data /*= nullptr*/, uint32 vehId /*= 0*/)
{
    SetZoneScript();
    if (GetZoneScript() && data)
    {
        entry = GetZoneScript()->GetCreatureEntry(guidlow, data);
        if (!entry)
            return false;
    }

    CreatureTemplate const* cinfo = sObjectMgr->GetCreatureTemplate(entry);
    if (!cinfo)
    {
        TC_LOG_ERROR("sql.sql", "Creature::CreateFromProto(): creature template (guidlow: " UI64FMTD ", entry: %u) does not exist.", guidlow, entry);
        return false;
    }

    SetOriginalEntry(entry);

    if (vehId || cinfo->VehicleId)
        Object::_Create(ObjectGuid::Create<HighGuid::Vehicle>(GetMapId(), entry, guidlow));
    else
        Object::_Create(ObjectGuid::Create<HighGuid::Creature>(GetMapId(), entry, guidlow));

    if (!UpdateEntry(entry, data))
        return false;

    if (!vehId)
    {
        if (GetCreatureTemplate()->VehicleId)
        {
            vehId = GetCreatureTemplate()->VehicleId;
            entry = GetCreatureTemplate()->Entry;
        }
        else
            vehId = cinfo->VehicleId;
    }

    if (vehId)
        CreateVehicleKit(vehId, entry, true);

    return true;
}

bool Creature::LoadFromDB(ObjectGuid::LowType spawnId, Map* map, bool addToMap, bool allowDuplicate)
{
    if (!allowDuplicate)
    {
        // If an alive instance of this spawnId is already found, skip creation
        // If only dead instance(s) exist, despawn them and spawn a new (maybe also dead) version
        const auto creatureBounds = map->GetCreatureBySpawnIdStore().equal_range(spawnId);
        std::vector <Creature*> despawnList;

        if (creatureBounds.first != creatureBounds.second)
        {
            for (auto itr = creatureBounds.first; itr != creatureBounds.second; ++itr)
            {
                if (itr->second->IsAlive())
                {
                    TC_LOG_DEBUG("maps", "Would have spawned " UI64FMTD " but %s already exists", spawnId, creatureBounds.first->second->GetGUID().ToString().c_str());
                    return false;
                }
                else
                {
                    despawnList.push_back(itr->second);
                    TC_LOG_DEBUG("maps", "Despawned dead instance of spawn " UI64FMTD " (%s)", spawnId, itr->second->GetGUID().ToString().c_str());
                }
            }

            for (Creature* despawnCreature : despawnList)
            {
                despawnCreature->AddObjectToRemoveList();
            }
        }
    }

    CreatureData const* data = sObjectMgr->GetCreatureData(spawnId);
    if (!data)
    {
        TC_LOG_ERROR("sql.sql", "Creature (SpawnID " UI64FMTD ") not found in table `creature`, can't load. ", spawnId);
        return false;
    }

    m_spawnId = spawnId;

    m_respawnCompatibilityMode = ((data->spawnGroupData->flags & SPAWNGROUP_FLAG_COMPATIBILITY_MODE) != 0);
    m_creatureData = data;
    m_respawnradius = data->spawndist;
    m_respawnDelay = data->spawntimesecs;

    if (!Create(map->GenerateLowGuid<HighGuid::Creature>(), map, data->id, data->spawnPoint, data, 0U , !m_respawnCompatibilityMode))
        return false;

    //We should set first home position, because then AI calls home movement
    SetHomePosition(data->spawnPoint);

    m_deathState = ALIVE;

    m_respawnTime = GetMap()->GetCreatureRespawnTime(m_spawnId);

    if (!m_respawnTime && !map->IsSpawnGroupActive(data->spawnGroupData->groupId))
    {
        // @todo pools need fixing! this is just a temporary crashfix, but they violate dynspawn principles
        ASSERT(m_respawnCompatibilityMode || sPoolMgr->IsPartOfAPool<Creature>(spawnId), "Creature (SpawnID " UI64FMTD ") trying to load in inactive spawn group %s.", spawnId, data->spawnGroupData->name.c_str());
        m_respawnTime = GameTime::GetGameTime() + urand(4, 7);
    }

    if (m_respawnTime)                          // respawn on Update
    {
        ASSERT(m_respawnCompatibilityMode || sPoolMgr->IsPartOfAPool<Creature>(spawnId), "Creature (SpawnID " UI64FMTD ") trying to load despite a respawn timer in progress.", spawnId);
        m_deathState = DEAD;
        if (CanFly())
        {
            float tz = map->GetHeight(GetPhaseShift(), data->spawnPoint, true, MAX_FALL_DISTANCE);
            if (data->spawnPoint.GetPositionZ() - tz > 0.1f && Trinity::IsValidMapCoord(tz))
                Relocate(data->spawnPoint.GetPositionX(), data->spawnPoint.GetPositionY(), tz);
        }
    }

    SetSpawnHealth();

    // checked at creature_template loading
    m_defaultMovementType = MovementGeneratorType(data->movementType);

    loot.SetGUID(ObjectGuid::Create<HighGuid::LootObject>(GetMapId(), data->id, GetMap()->GenerateLowGuid<HighGuid::LootObject>()));

    if (addToMap && !GetMap()->AddToMap(this))
        return false;
    return true;
}

void Creature::SetCanDualWield(bool value)
{
    Unit::SetCanDualWield(value);
    UpdateDamagePhysical(OFF_ATTACK);
}

void Creature::LoadEquipment(int8 id, bool force /*= true*/)
{
    if (id == 0)
    {
        if (force)
        {
            for (uint8 i = 0; i < MAX_EQUIPMENT_ITEMS; ++i)
                SetVirtualItem(i, 0);
            m_equipmentId = 0;
        }

        return;
    }

    EquipmentInfo const* einfo = sObjectMgr->GetEquipmentInfo(GetEntry(), id);
    if (!einfo)
        return;

    m_equipmentId = id;
    for (uint8 i = 0; i < MAX_EQUIPMENT_ITEMS; ++i)
        SetVirtualItem(i, einfo->Items[i].ItemId, einfo->Items[i].AppearanceModId, einfo->Items[i].ItemVisual);
}

void Creature::SetSpawnHealth()
{
    if (_regenerateHealthLock)
        return;

    uint32 curhealth;
    if (m_creatureData && !_regenerateHealth)
    {
        curhealth = m_creatureData->curhealth;
        if (curhealth)
        {
            curhealth = uint32(curhealth*_GetHealthMod(GetCreatureTemplate()->rank));
            if (curhealth < 1)
                curhealth = 1;
        }
        SetPower(POWER_MANA, m_creatureData->curmana);
    }
    else
    {
        curhealth = GetMaxHealth();
        SetFullPower(POWER_MANA);
    }

    SetHealth((m_deathState == ALIVE || m_deathState == JUST_RESPAWNED) ? curhealth : 0);
}

bool Creature::hasQuest(uint32 quest_id) const
{
    QuestRelationBounds qr = sObjectMgr->GetCreatureQuestRelationBounds(GetEntry());
    for (QuestRelations::const_iterator itr = qr.first; itr != qr.second; ++itr)
    {
        if (itr->second == quest_id)
            return true;
    }
    return false;
}

bool Creature::hasInvolvedQuest(uint32 quest_id) const
{
    QuestRelationBounds qir = sObjectMgr->GetCreatureQuestInvolvedRelationBounds(GetEntry());
    for (QuestRelations::const_iterator itr = qir.first; itr != qir.second; ++itr)
    {
        if (itr->second == quest_id)
            return true;
    }
    return false;
}

void Creature::DeleteFromDB()
{
    if (!m_spawnId)
    {
        TC_LOG_ERROR("entities.unit", "Trying to delete not saved %s!", GetGUID().ToString().c_str());
        return;
    }

    // remove any scheduled respawns
    GetMap()->RemoveRespawnTime(SPAWN_TYPE_CREATURE, m_spawnId);

    // delete data from memory
    sObjectMgr->DeleteCreatureData(m_spawnId);

    // delete data and all its associations from DB
    WorldDatabaseTransaction trans = WorldDatabase.BeginTransaction();

    WorldDatabasePreparedStatement* stmt = WorldDatabase.GetPreparedStatement(WORLD_DEL_CREATURE);
    stmt->setUInt64(0, m_spawnId);
    trans->Append(stmt);

    stmt = WorldDatabase.GetPreparedStatement(WORLD_DEL_SPAWNGROUP_MEMBER);
    stmt->setUInt8(0, uint8(SPAWN_TYPE_CREATURE));
    stmt->setUInt64(1, m_spawnId);
    trans->Append(stmt);

    stmt = WorldDatabase.GetPreparedStatement(WORLD_DEL_CREATURE_ADDON);
    stmt->setUInt64(0, m_spawnId);
    trans->Append(stmt);

    stmt = WorldDatabase.GetPreparedStatement(WORLD_DEL_GAME_EVENT_CREATURE);
    stmt->setUInt64(0, m_spawnId);
    trans->Append(stmt);

    stmt = WorldDatabase.GetPreparedStatement(WORLD_DEL_GAME_EVENT_MODEL_EQUIP);
    stmt->setUInt64(0, m_spawnId);
    trans->Append(stmt);

    stmt = WorldDatabase.GetPreparedStatement(WORLD_DEL_LINKED_RESPAWN);
    stmt->setUInt64(0, m_spawnId);
    stmt->setUInt32(1, LINKED_RESPAWN_CREATURE_TO_CREATURE);
    trans->Append(stmt);

    stmt = WorldDatabase.GetPreparedStatement(WORLD_DEL_LINKED_RESPAWN);
    stmt->setUInt64(0, m_spawnId);
    stmt->setUInt32(1, LINKED_RESPAWN_CREATURE_TO_GO);
    trans->Append(stmt);

    stmt = WorldDatabase.GetPreparedStatement(WORLD_DEL_LINKED_RESPAWN_MASTER);
    stmt->setUInt64(0, m_spawnId);
    stmt->setUInt32(1, LINKED_RESPAWN_CREATURE_TO_CREATURE);
    trans->Append(stmt);

    stmt = WorldDatabase.GetPreparedStatement(WORLD_DEL_LINKED_RESPAWN_MASTER);
    stmt->setUInt64(0, m_spawnId);
    stmt->setUInt32(1, LINKED_RESPAWN_GO_TO_CREATURE);
    trans->Append(stmt);

    WorldDatabase.CommitTransaction(trans);

    // then delete any active instances of the creature
    auto const& spawnMap = GetMap()->GetCreatureBySpawnIdStore();
    for (auto it = spawnMap.find(m_spawnId); it != spawnMap.end(); it = spawnMap.find(m_spawnId))
        it->second->AddObjectToRemoveList();
}

bool Creature::IsInvisibleDueToDespawn() const
{
    if (Unit::IsInvisibleDueToDespawn())
        return true;

    if (IsAlive() || isDying() || m_corpseRemoveTime > GameTime::GetGameTime())
        return false;

    return true;
}

bool Creature::CanAlwaysSee(WorldObject const* obj) const
{
    if (IsAIEnabled && AI()->CanSeeAlways(obj))
        return true;

    return false;
}

bool Creature::CanStartAttack(Unit const* who, bool force) const
{
    if (IsCivilian())
        return false;

    // This set of checks is should be done only for creatures
    if ((IsImmuneToNPC() && !who->HasUnitFlag(UNIT_FLAG_PVP_ATTACKABLE))
        || (IsImmuneToPC() && who->HasUnitFlag(UNIT_FLAG_PVP_ATTACKABLE)))
        return false;

    // Do not attack non-combat pets
    if (who->GetTypeId() == TYPEID_UNIT && who->GetCreatureType() == CREATURE_TYPE_NON_COMBAT_PET)
        return false;

    if (!CanFly() && (GetDistanceZ(who) > CREATURE_Z_ATTACK_RANGE + m_CombatDistance))
        //|| who->IsControlledByPlayer() && who->IsFlying()))
        // we cannot check flying for other creatures, too much map/vmap calculation
        /// @todo should switch to range attack
        return false;

    if (!force)
    {
        if (!_IsTargetAcceptable(who))
            return false;

        if (who->IsEngaged() && IsWithinDist(who, ATTACK_DISTANCE))
            if (Unit* victim = who->getAttackerForHelper())
                if (IsWithinDistInMap(victim, sWorld->getFloatConfig(CONFIG_CREATURE_FAMILY_ASSISTANCE_RADIUS)))
                    force = true;

        if (!force && (IsNeutralToAll() || !IsWithinDistInMap(who, GetAttackDistance(who) + m_CombatDistance)))
            return false;
    }

    if (!CanCreatureAttack(who, force))
        return false;

    // No aggro from gray creatures
    if (CheckNoGrayAggroConfig(who->GetLevelForTarget(this), GetLevelForTarget(who)))
        return false;

    return IsWithinLOSInMap(who);
}


bool Creature::CheckNoGrayAggroConfig(uint32 playerLevel, uint32 creatureLevel) const
{
    if (Trinity::XP::GetColorCode(playerLevel, creatureLevel) != XP_GRAY)
        return false;

    uint32 notAbove = sWorld->getIntConfig(CONFIG_NO_GRAY_AGGRO_ABOVE);
    uint32 notBelow = sWorld->getIntConfig(CONFIG_NO_GRAY_AGGRO_BELOW);
    if (notAbove == 0 && notBelow == 0)
        return false;

    if (playerLevel <= notBelow || (playerLevel >= notAbove && notAbove > 0))
        return true;
    return false;
}

float Creature::GetAttackDistance(Unit const* player) const
{
    // WoW Wiki: the minimum radius seems to be 5 yards, while the maximum range is 45 yards
    float maxRadius = (45.0f * sWorld->getRate(RATE_CREATURE_AGGRO));
    float minRadius = (5.0f * sWorld->getRate(RATE_CREATURE_AGGRO));
    float aggroRate = sWorld->getRate(RATE_CREATURE_AGGRO);
    uint8 expansionMaxLevel = uint8(GetMaxLevelForExpansion(GetCreatureTemplate()->RequiredExpansion));

    uint32 playerLevel = player->GetLevelForTarget(this);
    uint32 creatureLevel = GetLevelForTarget(player);

    if (aggroRate == 0.0f)
        return 0.0f;

    // The aggro radius for creatures with equal level as the player is 20 yards.
    // The combatreach should not get taken into account for the distance so we drop it from the range (see Supremus as expample)
    float baseAggroDistance = 20.0f - GetCombatReach();
    float aggroRadius = baseAggroDistance;

    // detect range auras
    if ((creatureLevel + 5) <= sWorld->getIntConfig(CONFIG_MAX_PLAYER_LEVEL))
    {
        aggroRadius += GetTotalAuraModifier(SPELL_AURA_MOD_DETECT_RANGE);

        aggroRadius += player->GetTotalAuraModifier(SPELL_AURA_MOD_DETECTED_RANGE);
    }

    // The aggro range of creatures with higher levels than the total player level for the expansion should get the maxlevel treatment
    // This makes sure that creatures such as bosses wont have a bigger aggro range than the rest of the npc's
    // The following code is used for blizzlike behavior such as skipable bosses (e.g. Commander Springvale at level 85)
    if (creatureLevel > expansionMaxLevel)
        aggroRadius += float(expansionMaxLevel) - float(playerLevel);
    // + - 1 yard for each level difference between player and creature
    else
        aggroRadius += float(creatureLevel) - float(playerLevel);

    // Make sure that we wont go over the total range limits
    if (aggroRadius > maxRadius)
        aggroRadius = maxRadius;
    else if (aggroRadius < minRadius)
        aggroRadius = minRadius;

    return (aggroRadius * aggroRate);
}

void Creature::setDeathState(DeathState s)
{
    Unit::setDeathState(s);

    if (s == JUST_DIED)
    {
        m_corpseRemoveTime = GameTime::GetGameTime() + m_corpseDelay;

        uint32 respawnDelay = m_respawnDelay;
        if (uint32 scalingMode = sWorld->getIntConfig(CONFIG_RESPAWN_DYNAMICMODE))
            GetMap()->ApplyDynamicModeRespawnScaling(this, m_spawnId, respawnDelay, scalingMode);
        // @todo remove the boss respawn time hack in a dynspawn follow-up once we have creature groups in instances
        if (m_respawnCompatibilityMode)
        {
            if (IsDungeonBoss() && !m_respawnDelay)
                m_respawnTime = std::numeric_limits<time_t>::max(); // never respawn in this instance
            else
                m_respawnTime = GameTime::GetGameTime() + respawnDelay + m_corpseDelay;
        }
        else
        {
            if (IsDungeonBoss() && !m_respawnDelay)
                m_respawnTime = std::numeric_limits<time_t>::max(); // never respawn in this instance
            else
                m_respawnTime = GameTime::GetGameTime() + respawnDelay;
        }

        // always save boss respawn time at death to prevent crash cheating
        if (sWorld->getBoolConfig(CONFIG_SAVE_RESPAWN_TIME_IMMEDIATELY) || isWorldBoss())
            SaveRespawnTime();
        else if (!m_respawnCompatibilityMode)
            SaveRespawnTime(0, false);

        ReleaseFocus(nullptr, false); // remove spellcast focus
        DoNotReacquireTarget(); // cancel delayed re-target
        SetTarget(ObjectGuid::Empty); // drop target - dead mobs shouldn't ever target things

        SetNpcFlags(UNIT_NPC_FLAG_NONE);
        SetNpcFlags2(UNIT_NPC_FLAG_2_NONE);

        SetMountDisplayId(0); // if creature is mounted on a virtual mount, remove it at death

        setActive(false);

        if (HasSearchedAssistance())
        {
            SetNoSearchAssistance(false);
            UpdateSpeed(MOVE_RUN);
        }

        //Dismiss group if is leader
        if (m_formation && m_formation->GetLeader() == this)
            m_formation->FormationReset(true);

        if ((CanFly() || IsFlying()))
            GetMotionMaster()->MoveFall();

        Unit::setDeathState(CORPSE);
    }
    else if (s == JUST_RESPAWNED)
    {
        if (IsPet())
            SetFullHealth();
        else
            SetSpawnHealth();

        SetLootRecipient(nullptr);
        ResetPlayerDamageReq();

        SetCannotReachTarget(false);
        UpdateMovementFlags();

        ClearUnitState(UNIT_STATE_ALL_ERASABLE);

        if (!IsPet())
        {
            CreatureData const* creatureData = GetCreatureData();
            CreatureTemplate const* cInfo = GetCreatureTemplate();

            uint64 npcFlags;
            uint32 unitFlags, unitFlags2, unitFlags3, dynamicFlags;
            ObjectMgr::ChooseCreatureFlags(cInfo, npcFlags, unitFlags, unitFlags2, unitFlags3, dynamicFlags, creatureData);

            if (cInfo->flags_extra & CREATURE_FLAG_EXTRA_WORLDEVENT)
                npcFlags |= sGameEventMgr->GetNPCFlag(this);

            SetNpcFlags(NPCFlags(npcFlags & 0xFFFFFFFF));
            SetNpcFlags2(NPCFlags2(npcFlags >> 32));

            SetUnitFlags(UnitFlags(unitFlags));
            SetUnitFlags2(UnitFlags2(unitFlags2));
            SetUnitFlags3(UnitFlags3(unitFlags3));
            SetDynamicFlags(dynamicFlags);

            RemoveUnitFlag(UNIT_FLAG_IN_COMBAT);

            SetMeleeDamageSchool(SpellSchools(cInfo->dmgschool));
        }

        Motion_Initialize();
        Unit::setDeathState(ALIVE);
        LoadCreaturesAddon();
    }
}

void Creature::Respawn(bool force)
{
    if (force)
    {
        if (IsAlive())
            setDeathState(JUST_DIED);
        else if (getDeathState() != CORPSE)
            setDeathState(CORPSE);
    }

    if (m_respawnCompatibilityMode)
    {
        DestroyForNearbyPlayers();
        RemoveCorpse(false, false);

        if (getDeathState() == DEAD)
        {
            if (m_spawnId)
                GetMap()->RemoveRespawnTime(SPAWN_TYPE_CREATURE, m_spawnId);

            TC_LOG_DEBUG("entities.unit", "Respawning creature %s (%s)", GetName().c_str(), GetGUID().ToString().c_str());
            m_respawnTime = 0;
            ResetPickPocketRefillTimer();
            loot.clear();

            if (m_originalEntry != GetEntry())
                UpdateEntry(m_originalEntry);

            SelectLevel();

            setDeathState(JUST_RESPAWNED);

            CreatureModel display(GetNativeDisplayId(), GetNativeDisplayScale(), 1.0f);
            if (sObjectMgr->GetCreatureModelRandomGender(&display, GetCreatureTemplate()))
            {
                SetDisplayId(display.CreatureDisplayID, display.DisplayScale);
                SetNativeDisplayId(display.CreatureDisplayID, display.DisplayScale);
            }

            GetMotionMaster()->InitDefault();
            //Re-initialize reactstate that could be altered by movementgenerators
            InitializeReactState();

            if (IsAIEnabled) // reset the AI to be sure no dirty or uninitialized values will be used till next tick
                AI()->Reset();

            m_triggerJustAppeared = true;

            uint32 poolid = GetSpawnId() ? sPoolMgr->IsPartOfAPool<Creature>(GetSpawnId()) : 0;
            if (poolid)
                sPoolMgr->UpdatePool<Creature>(poolid, GetSpawnId());
        }
        UpdateObjectVisibility();
    }
    else
    {
        if (m_spawnId)
            GetMap()->RemoveRespawnTime(SPAWN_TYPE_CREATURE, m_spawnId, true);
    }

    TC_LOG_DEBUG("entities.unit", "Respawning creature %s (%s)",
        GetName().c_str(), GetGUID().ToString().c_str());

}

void Creature::ForcedDespawn(uint32 timeMSToDespawn, Seconds const& forceRespawnTimer)
{
    if (timeMSToDespawn)
    {
        m_Events.AddEvent(new ForcedDespawnDelayEvent(*this, forceRespawnTimer), m_Events.CalculateTime(timeMSToDespawn));
        return;
    }

    if (m_respawnCompatibilityMode)
    {
        uint32 corpseDelay = GetCorpseDelay();
        uint32 respawnDelay = GetRespawnDelay();

        // do it before killing creature
        DestroyForNearbyPlayers();

        bool overrideRespawnTime = false;
        if (IsAlive())
        {
            if (forceRespawnTimer > Seconds::zero())
            {
                SetCorpseDelay(0);
                SetRespawnDelay(forceRespawnTimer.count());
                overrideRespawnTime = true;
            }

            setDeathState(JUST_DIED);
        }

        // Skip corpse decay time
        RemoveCorpse(!overrideRespawnTime, false);

        SetCorpseDelay(corpseDelay);
        SetRespawnDelay(respawnDelay);
    }
    else
    {
        if (forceRespawnTimer > Seconds::zero())
            SaveRespawnTime(forceRespawnTimer.count());
        else
        {
            uint32 respawnDelay = m_respawnDelay;
            if (uint32 scalingMode = sWorld->getIntConfig(CONFIG_RESPAWN_DYNAMICMODE))
                GetMap()->ApplyDynamicModeRespawnScaling(this, m_spawnId, respawnDelay, scalingMode);
            m_respawnTime = GameTime::GetGameTime() + respawnDelay;
            SaveRespawnTime();
        }

        AddObjectToRemoveList();
    }
}

void Creature::DespawnOrUnsummon(uint32 msTimeToDespawn /*= 0*/, Seconds const& forceRespawnTimer /*= 0*/)
{
    if (TempSummon* summon = ToTempSummon())
        summon->UnSummon(msTimeToDespawn);
    else
        ForcedDespawn(msTimeToDespawn, forceRespawnTimer);
}

void Creature::LoadTemplateImmunities()
{
    // uint32 max used for "spell id", the immunity system will not perform SpellInfo checks against invalid spells
    // used so we know which immunities were loaded from template
    static uint32 const placeholderSpellId = std::numeric_limits<uint32>::max();

    // unapply template immunities (in case we're updating entry)
    for (uint32 i = MECHANIC_NONE + 1; i < MAX_MECHANIC; ++i)
        ApplySpellImmune(placeholderSpellId, IMMUNITY_MECHANIC, i, false);

    for (uint32 i = SPELL_SCHOOL_NORMAL; i < MAX_SPELL_SCHOOL; ++i)
        ApplySpellImmune(placeholderSpellId, IMMUNITY_SCHOOL, 1 << i, false);

    // don't inherit immunities for hunter pets
    if (GetOwnerGUID().IsPlayer() && IsHunterPet())
        return;

    if (uint32 mask = GetCreatureTemplate()->MechanicImmuneMask)
    {
        for (uint32 i = MECHANIC_NONE + 1; i < MAX_MECHANIC; ++i)
        {
            if (mask & (1 << (i - 1)))
                ApplySpellImmune(placeholderSpellId, IMMUNITY_MECHANIC, i, true);
        }
    }

    if (uint32 mask = GetCreatureTemplate()->SpellSchoolImmuneMask)
    {
        for (uint8 i = SPELL_SCHOOL_NORMAL; i < MAX_SPELL_SCHOOL; ++i)
        {
            if (mask & (1 << i))
                ApplySpellImmune(placeholderSpellId, IMMUNITY_SCHOOL, 1 << i, true);
        }
    }
}

bool Creature::IsImmunedToSpell(SpellInfo const* spellInfo, Unit* caster) const
{
    if (!spellInfo)
        return false;

    bool immunedToAllEffects = true;
    for (SpellEffectInfo const* effect : spellInfo->GetEffects())
    {
        if (!effect || !effect->IsEffect())
            continue;

        if (!IsImmunedToSpellEffect(spellInfo, effect->EffectIndex, caster))
        {
            immunedToAllEffects = false;
            break;
        }
    }

    if (immunedToAllEffects)
        return true;

    return Unit::IsImmunedToSpell(spellInfo, caster);
}

bool Creature::IsImmunedToSpellEffect(SpellInfo const* spellInfo, uint32 index, Unit* caster) const
{
    SpellEffectInfo const* effect = spellInfo->GetEffect(index);
    if (!effect)
        return true;

    if (GetCreatureTemplate()->type == CREATURE_TYPE_MECHANICAL && effect->Effect == SPELL_EFFECT_HEAL)
        return true;

    return Unit::IsImmunedToSpellEffect(spellInfo, index, caster);
}

bool Creature::isElite() const
{
    if (IsPet())
        return false;

    uint32 rank = GetCreatureTemplate()->rank;
    return rank != CREATURE_ELITE_NORMAL && rank != CREATURE_ELITE_RARE;
}

bool Creature::isWorldBoss() const
{
    if (IsPet())
        return false;

    return (GetCreatureTemplate()->type_flags & CREATURE_TYPE_FLAG_BOSS_MOB) != 0;
}

// select nearest hostile unit within the given distance (regardless of threat list).
Unit* Creature::SelectNearestTarget(float dist, bool playerOnly /* = false */) const
{
    if (dist == 0.0f)
        dist = MAX_VISIBILITY_DISTANCE;

    Unit* target = nullptr;
    Trinity::NearestHostileUnitCheck u_check(this, dist, playerOnly);
    Trinity::UnitLastSearcher<Trinity::NearestHostileUnitCheck> searcher(this, target, u_check);
    Cell::VisitAllObjects(this, searcher, dist);
    return target;
}

// select nearest hostile unit within the given attack distance (i.e. distance is ignored if > than ATTACK_DISTANCE), regardless of threat list.
Unit* Creature::SelectNearestTargetInAttackDistance(float dist) const
{
    if (dist > MAX_VISIBILITY_DISTANCE)
    {
        TC_LOG_ERROR("entities.unit", "Creature (%s) SelectNearestTargetInAttackDistance called with dist > MAX_VISIBILITY_DISTANCE. Distance set to ATTACK_DISTANCE.", GetGUID().ToString().c_str());
        dist = ATTACK_DISTANCE;
    }

    Unit* target = nullptr;
    Trinity::NearestHostileUnitInAttackDistanceCheck u_check(this, dist);
    Trinity::UnitLastSearcher<Trinity::NearestHostileUnitInAttackDistanceCheck> searcher(this, target, u_check);
    Cell::VisitAllObjects(this, searcher, std::max(dist, ATTACK_DISTANCE));
    return target;
}

void Creature::SendAIReaction(AiReaction reactionType)
{
    WorldPackets::Combat::AIReaction packet;

    packet.UnitGUID = GetGUID();
    packet.Reaction = reactionType;

    SendMessageToSet(packet.Write(), true);

    TC_LOG_DEBUG("network", "WORLD: Sent SMSG_AI_REACTION, type %u.", reactionType);
}

void Creature::CallAssistance()
{
    if (!m_AlreadyCallAssistance && GetVictim() && !IsPet() && !IsCharmed())
    {
        SetNoCallAssistance(true);

        float radius = sWorld->getFloatConfig(CONFIG_CREATURE_FAMILY_ASSISTANCE_RADIUS);

        if (radius > 0)
        {
            std::list<Creature*> assistList;
            Trinity::AnyAssistCreatureInRangeCheck u_check(this, GetVictim(), radius);
            Trinity::CreatureListSearcher<Trinity::AnyAssistCreatureInRangeCheck> searcher(this, assistList, u_check);
            Cell::VisitGridObjects(this, searcher, radius);

            if (!assistList.empty())
            {
                AssistDelayEvent* e = new AssistDelayEvent(EnsureVictim()->GetGUID(), *this);
                while (!assistList.empty())
                {
                    // Pushing guids because in delay can happen some creature gets despawned => invalid pointer
                    e->AddAssistant((*assistList.begin())->GetGUID());
                    assistList.pop_front();
                }
                m_Events.AddEvent(e, m_Events.CalculateTime(sWorld->getIntConfig(CONFIG_CREATURE_FAMILY_ASSISTANCE_DELAY)));
            }
        }
    }
}

void Creature::CallForHelp(float radius)
{
    if (radius <= 0.0f || !GetVictim() || IsPet() || IsCharmed())
        return;

    Trinity::CallOfHelpCreatureInRangeDo u_do(this, GetVictim(), radius);
    Trinity::CreatureWorker<Trinity::CallOfHelpCreatureInRangeDo> worker(this, u_do);
    Cell::VisitGridObjects(this, worker, radius);
}

bool Creature::CanAssistTo(Unit const* u, Unit const* enemy, bool checkfaction /*= true*/) const
{
    // is it true?
    if (!HasReactState(REACT_AGGRESSIVE))
        return false;

    // we don't need help from zombies :)
    if (!IsAlive())
        return false;

    // we cannot assist in evade mode
    if (IsInEvadeMode())
        return false;

    // or if enemy is in evade mode
    if (enemy->GetTypeId() == TYPEID_UNIT && enemy->ToCreature()->IsInEvadeMode())
        return false;

    // we don't need help from non-combatant ;)
    if (IsCivilian())
        return false;

    if (HasUnitFlag(UnitFlags(UNIT_FLAG_NON_ATTACKABLE | UNIT_FLAG_NOT_SELECTABLE)) || IsImmuneToNPC())
        return false;

    // skip fighting creature
    if (IsEngaged())
        return false;

    // only free creature
    if (!GetCharmerOrOwnerGUID().IsEmpty())
        return false;

    // only from same creature faction
    if (checkfaction)
    {
        if (GetFaction() != u->GetFaction())
            return false;
    }
    else
    {
        if (!IsFriendlyTo(u))
            return false;
    }

    // skip non hostile to caster enemy creatures
    if (!IsHostileTo(enemy))
        return false;

    return true;
}

// use this function to avoid having hostile creatures attack
// friendlies and other mobs they shouldn't attack
bool Creature::_IsTargetAcceptable(Unit const* target) const
{
    ASSERT(target);

    // if the target cannot be attacked, the target is not acceptable
    if (IsFriendlyTo(target)
        || !target->isTargetableForAttack(false)
        || (m_vehicle && (IsOnVehicle(target) || m_vehicle->GetBase()->IsOnVehicle(target))))
        return false;

    if (target->HasUnitState(UNIT_STATE_DIED))
    {
        // guards can detect fake death
        if (IsGuard() && target->HasUnitFlag2(UNIT_FLAG2_FEIGN_DEATH))
            return true;
        else
            return false;
    }

    Unit const* targetVictim = target->getAttackerForHelper();

    // if I'm already fighting target, or I'm hostile towards the target, the target is acceptable
    if (IsEngagedBy(target) || IsHostileTo(target))
        return true;

    // if the target's victim is friendly, and the target is neutral, the target is acceptable
    if (targetVictim && IsFriendlyTo(targetVictim))
        return true;

    // if the target's victim is not friendly, or the target is friendly, the target is not acceptable
    return false;
}

void Creature::SaveRespawnTime(uint32 forceDelay, bool savetodb)
{
    if (IsSummon() || !m_spawnId || (m_creatureData && !m_creatureData->dbData))
        return;

    if (m_respawnCompatibilityMode)
    {
        GetMap()->SaveRespawnTimeDB(SPAWN_TYPE_CREATURE, m_spawnId, m_respawnTime);
        return;
    }

    time_t thisRespawnTime = forceDelay ? GameTime::GetGameTime() + forceDelay : m_respawnTime;
    GetMap()->SaveRespawnTime(SPAWN_TYPE_CREATURE, m_spawnId, GetEntry(), thisRespawnTime, GetMap()->GetZoneId(GetPhaseShift(), GetHomePosition()), Trinity::ComputeGridCoord(GetHomePosition().GetPositionX(), GetHomePosition().GetPositionY()).GetId(), savetodb && m_creatureData && m_creatureData->dbData);
}

// this should not be called by petAI or
bool Creature::CanCreatureAttack(Unit const* victim, bool /*force*/) const
{
    if (!victim->IsInMap(this))
        return false;

    if (!IsValidAttackTarget(victim))
        return false;

    if (!victim->isInAccessiblePlaceFor(this))
        return false;

    if (IsAIEnabled && !AI()->CanAIAttack(victim))
        return false;

    // we cannot attack in evade mode
    if (IsInEvadeMode())
        return false;

    // or if enemy is in evade mode
    if (victim->GetTypeId() == TYPEID_UNIT && victim->ToCreature()->IsInEvadeMode())
        return false;

    if (!GetCharmerOrOwnerGUID().IsPlayer())
    {
        if (GetMap()->IsDungeon())
            return true;

        // don't check distance to home position if recently damaged, this should include taunt auras
        if (!isWorldBoss() && (GetLastDamagedTime() > GameTime::GetGameTime() || HasAuraType(SPELL_AURA_MOD_TAUNT)))
            return true;
    }

    // Map visibility range, but no more than 2*cell size
    float dist = std::min<float>(GetMap()->GetVisibilityRange(), SIZE_OF_GRID_CELL * 2);

    if (Unit* unit = GetCharmerOrOwner())
        return victim->IsWithinDist(unit, dist);
    else
    {
        // include sizes for huge npcs
        dist += GetCombatReach() + victim->GetCombatReach();

        // to prevent creatures in air ignore attacks because distance is already too high...
        if (GetCreatureTemplate()->InhabitType & INHABIT_AIR)
            return victim->IsInDist2d(&m_homePosition, dist);
        else
            return victim->IsInDist(&m_homePosition, dist);
    }
}

CreatureAddon const* Creature::GetCreatureAddon() const
{
    if (m_spawnId)
    {
        if (CreatureAddon const* addon = sObjectMgr->GetCreatureAddon(m_spawnId))
            return addon;
    }

    // dependent from difficulty mode entry
    return sObjectMgr->GetCreatureTemplateAddon(GetCreatureTemplate()->Entry);
}

//creature_addon table
bool Creature::LoadCreaturesAddon()
{
    CreatureAddon const* cainfo = GetCreatureAddon();
    if (!cainfo)
        return false;

    if (cainfo->mount != 0)
        Mount(cainfo->mount);

    if (cainfo->bytes1 != 0)
    {
        // 0 StandState
        // 1 FreeTalentPoints   Pet only, so always 0 for default creature
        // 2 StandFlags
        // 3 StandMiscFlags

        SetStandState(UnitStandStateType(cainfo->bytes1 & 0xFF));
        SetVisFlags(UnitVisFlags((cainfo->bytes1 >> 16) & 0xFF));
        SetAnimTier(UnitBytes1_Flags((cainfo->bytes1 >> 24) & 0xFF), false);

        //! Suspected correlation between UNIT_FIELD_BYTES_1, offset 3, value 0x2:
        //! If no inhabittype_fly (if no MovementFlag_DisableGravity or MovementFlag_CanFly flag found in sniffs)
        //! Check using InhabitType as movement flags are assigned dynamically
        //! basing on whether the creature is in air or not
        //! Set MovementFlag_Hover. Otherwise do nothing.
        if (m_unitData->AnimTier & UNIT_BYTE1_FLAG_HOVER && !(GetCreatureTemplate()->InhabitType & INHABIT_AIR))
            AddUnitMovementFlag(MOVEMENTFLAG_HOVER);
    }

    if (cainfo->bytes2 != 0)
    {
        // 0 SheathState
        // 1 PvpFlags
        // 2 PetFlags           Pet only, so always 0 for default creature
        // 3 ShapeshiftForm     Must be determined/set by shapeshift spell/aura

        SetSheath(SheathState(cainfo->bytes2 & 0xFF));
        SetPvpFlags(UNIT_BYTE2_FLAG_NONE);
        SetPetFlags(UNIT_PET_FLAG_NONE);
        SetShapeshiftForm(FORM_NONE);
    }

    if (cainfo->emote != 0)
        SetEmoteState(Emote(cainfo->emote));

    SetAIAnimKitId(cainfo->aiAnimKit);
    SetMovementAnimKitId(cainfo->movementAnimKit);
    SetMeleeAnimKitId(cainfo->meleeAnimKit);

    // Check if visibility distance different
    if (cainfo->visibilityDistanceType != VisibilityDistanceType::Normal)
        SetVisibilityDistanceOverride(cainfo->visibilityDistanceType);

    // Load Path
    if (cainfo->path_id != 0)
        _waypointPathId = cainfo->path_id;

    if (!cainfo->auras.empty())
    {
        for (std::vector<uint32>::const_iterator itr = cainfo->auras.begin(); itr != cainfo->auras.end(); ++itr)
        {
            SpellInfo const* AdditionalSpellInfo = sSpellMgr->GetSpellInfo(*itr, GetMap()->GetDifficultyID());
            if (!AdditionalSpellInfo)
            {
                TC_LOG_ERROR("sql.sql", "Creature (%s) has wrong spell %u defined in `auras` field.", GetGUID().ToString().c_str(), *itr);
                continue;
            }

            // skip already applied aura
            if (HasAura(*itr))
                continue;

            AddAura(*itr, this);
            TC_LOG_DEBUG("entities.unit", "Spell: %u added to creature (%s)", *itr, GetGUID().ToString().c_str());
        }
    }

    return true;
}

/// Send a message to LocalDefense channel for players opposition team in the zone
void Creature::SendZoneUnderAttackMessage(Player* attacker)
{
    uint32 enemy_team = attacker->GetTeam();
    WorldPackets::Misc::ZoneUnderAttack packet;
    packet.AreaID = GetAreaId();
    sWorld->SendGlobalMessage(packet.Write(), nullptr, (enemy_team == ALLIANCE ? HORDE : ALLIANCE));
}

bool Creature::HasSpell(uint32 spellID) const
{
    for (uint8 i = 0; i < MAX_CREATURE_SPELLS; ++i)
        if (spellID == m_spells[i])
            return true;

    return false;
}

time_t Creature::GetRespawnTimeEx() const
{
    time_t now = GameTime::GetGameTime();
    if (m_respawnTime > now)
        return m_respawnTime;
    else
        return now;
}

void Creature::SetRespawnTime(uint32 respawn)
{
    m_respawnTime = respawn ? GameTime::GetGameTime() + respawn : 0;
}

void Creature::GetRespawnPosition(float &x, float &y, float &z, float* ori, float* dist) const
{
    if (m_creatureData)
    {
        if (ori)
            m_creatureData->spawnPoint.GetPosition(x, y, z, *ori);
        else
            m_creatureData->spawnPoint.GetPosition(x, y, z);

        if (dist)
            *dist = m_creatureData->spawndist;
    }
    else
    {
        Position const& homePos = GetHomePosition();
        if (ori)
            homePos.GetPosition(x, y, z, *ori);
        else
            homePos.GetPosition(x, y, z);
        if (dist)
            *dist = 0;
    }
}

void Creature::AllLootRemovedFromCorpse()
{
    if (loot.loot_type != LOOT_SKINNING && !IsPet() && GetCreatureTemplate()->SkinLootId && hasLootRecipient())
        if (LootTemplates_Skinning.HaveLootFor(GetCreatureTemplate()->SkinLootId))
            AddUnitFlag(UNIT_FLAG_SKINNABLE);

    time_t now = GameTime::GetGameTime();
    // Do not reset corpse remove time if corpse is already removed
    if (m_corpseRemoveTime <= now)
        return;

    float decayRate = sWorld->getRate(RATE_CORPSE_DECAY_LOOTED);

    // corpse skinnable, but without skinning flag, and then skinned, corpse will despawn next update
    if (loot.loot_type == LOOT_SKINNING)
        m_corpseRemoveTime = now;
    else
        m_corpseRemoveTime = now + uint32(m_corpseDelay * decayRate);

    m_respawnTime = std::max<time_t>(m_corpseRemoveTime + m_respawnDelay, m_respawnTime);
}

bool Creature::HasScalableLevels() const
{
    CreatureTemplate const* cinfo = GetCreatureTemplate();
    CreatureLevelScaling const* scaling = cinfo->GetLevelScaling(GetMap()->GetDifficultyID());

    return scaling->ContentTuningID != 0;
}

uint64 Creature::GetMaxHealthByLevel(uint8 level) const
{
    CreatureTemplate const* cInfo = GetCreatureTemplate();
    CreatureLevelScaling const* scaling = cInfo->GetLevelScaling(GetMap()->GetDifficultyID());
    float baseHealth = sDB2Manager.EvaluateExpectedStat(ExpectedStatType::CreatureHealth, level, cInfo->GetHealthScalingExpansion(), scaling->ContentTuningID, Classes(cInfo->unit_class));
    return baseHealth * cInfo->ModHealth * cInfo->ModHealthExtra;
}

float Creature::GetHealthMultiplierForTarget(WorldObject const* target) const
{
    if (!HasScalableLevels())
        return 1.0f;

    uint8 levelForTarget = GetLevelForTarget(target);
    if (getLevel() < levelForTarget)
        return 1.0f;

    return double(GetMaxHealthByLevel(levelForTarget)) / double(GetCreateHealth());
}

float Creature::GetBaseDamageForLevel(uint8 level) const
{
    CreatureTemplate const* cInfo = GetCreatureTemplate();
    CreatureLevelScaling const* scaling = cInfo->GetLevelScaling(GetMap()->GetDifficultyID());
    return sDB2Manager.EvaluateExpectedStat(ExpectedStatType::CreatureAutoAttackDps, level, cInfo->GetHealthScalingExpansion(), scaling->ContentTuningID, Classes(cInfo->unit_class));
}

float Creature::GetDamageMultiplierForTarget(WorldObject const* target) const
{
    if (!HasScalableLevels())
        return 1.0f;

    uint8 levelForTarget = GetLevelForTarget(target);

    return GetBaseDamageForLevel(levelForTarget) / GetBaseDamageForLevel(getLevel());
}

float Creature::GetBaseArmorForLevel(uint8 level) const
{
    CreatureTemplate const* cInfo = GetCreatureTemplate();
    CreatureLevelScaling const* scaling = cInfo->GetLevelScaling(GetMap()->GetDifficultyID());
    float baseArmor = sDB2Manager.EvaluateExpectedStat(ExpectedStatType::CreatureArmor, level, cInfo->GetHealthScalingExpansion(), scaling->ContentTuningID, Classes(cInfo->unit_class));
    return baseArmor * cInfo->ModArmor;
}

float Creature::GetArmorMultiplierForTarget(WorldObject const* target) const
{
    if (!HasScalableLevels())
        return 1.0f;

    uint8 levelForTarget = GetLevelForTarget(target);

    return GetBaseArmorForLevel(levelForTarget) / GetBaseArmorForLevel(getLevel());
}

uint8 Creature::GetLevelForTarget(WorldObject const* target) const
{
    if (Unit const* unitTarget = target->ToUnit())
    {
        if (isWorldBoss())
        {
            uint8 level = unitTarget->getLevel() + sWorld->getIntConfig(CONFIG_WORLD_BOSS_LEVEL_DIFF);
            return RoundToInterval<uint8>(level, 1u, 255u);
        }

        // If this creature should scale level, adapt level depending of target level
        // between UNIT_FIELD_SCALING_LEVEL_MIN and UNIT_FIELD_SCALING_LEVEL_MAX
        if (HasScalableLevels())
        {
            int32 scalingLevelMin = m_unitData->ScalingLevelMin;
            int32 scalingLevelMax = m_unitData->ScalingLevelMax;
            int32 scalingLevelDelta = m_unitData->ScalingLevelDelta;
            int32 scalingFactionGroup = m_unitData->ScalingFactionGroup;
            int32 targetLevel = unitTarget->m_unitData->EffectiveLevel;
            if (!targetLevel)
                targetLevel = unitTarget->getLevel();

            int32 targetLevelDelta = 0;

            if (Player const* playerTarget = target->ToPlayer())
            {
                if (scalingFactionGroup && sFactionTemplateStore.AssertEntry(sChrRacesStore.AssertEntry(playerTarget->getRace())->FactionID)->FactionGroup != scalingFactionGroup)
                    scalingLevelMin = scalingLevelMax;

                int32 maxCreatureScalingLevel = playerTarget->m_activePlayerData->MaxCreatureScalingLevel;
                targetLevelDelta = std::min(maxCreatureScalingLevel > 0 ? maxCreatureScalingLevel - targetLevel : 0, *playerTarget->m_activePlayerData->ScalingPlayerLevelDelta);
            }

            int32 levelWithDelta = targetLevel + targetLevelDelta;
            int32 level = RoundToInterval(levelWithDelta, scalingLevelMin, scalingLevelMax) + scalingLevelDelta;
            return RoundToInterval(level, 1, MAX_LEVEL + 3);
        }
    }

    return Unit::GetLevelForTarget(target);
}

std::string const& Creature::GetAIName() const
{
    return sObjectMgr->GetCreatureTemplate(GetEntry())->AIName;
}

std::string Creature::GetScriptName() const
{
    return sObjectMgr->GetScriptName(GetScriptId());
}

uint32 Creature::GetScriptId() const
{
    if (CreatureData const* creatureData = GetCreatureData())
        if (uint32 scriptId = creatureData->scriptId)
            return scriptId;

    return sObjectMgr->GetCreatureTemplate(GetEntry())->ScriptID;
}

VendorItemData const* Creature::GetVendorItems() const
{
    return sObjectMgr->GetNpcVendorItemList(GetEntry());
}

uint32 Creature::GetVendorItemCurrentCount(VendorItem const* vItem)
{
    if (!vItem->maxcount)
        return vItem->maxcount;

    VendorItemCounts::iterator itr = m_vendorItemCounts.begin();
    for (; itr != m_vendorItemCounts.end(); ++itr)
        if (itr->itemId == vItem->item)
            break;

    if (itr == m_vendorItemCounts.end())
        return vItem->maxcount;

    VendorItemCount* vCount = &*itr;

    time_t ptime = GameTime::GetGameTime();

    if (time_t(vCount->lastIncrementTime + vItem->incrtime) <= ptime)
        if (ItemTemplate const* pProto = sObjectMgr->GetItemTemplate(vItem->item))
        {
            uint32 diff = uint32((ptime - vCount->lastIncrementTime)/vItem->incrtime);
            if ((vCount->count + diff * pProto->GetBuyCount()) >= vItem->maxcount)
            {
                m_vendorItemCounts.erase(itr);
                return vItem->maxcount;
            }

            vCount->count += diff * pProto->GetBuyCount();
            vCount->lastIncrementTime = ptime;
        }

    return vCount->count;
}

uint32 Creature::UpdateVendorItemCurrentCount(VendorItem const* vItem, uint32 used_count)
{
    if (!vItem->maxcount)
        return 0;

    VendorItemCounts::iterator itr = m_vendorItemCounts.begin();
    for (; itr != m_vendorItemCounts.end(); ++itr)
        if (itr->itemId == vItem->item)
            break;

    if (itr == m_vendorItemCounts.end())
    {
        uint32 new_count = vItem->maxcount > used_count ? vItem->maxcount-used_count : 0;
        m_vendorItemCounts.push_back(VendorItemCount(vItem->item, new_count));
        return new_count;
    }

    VendorItemCount* vCount = &*itr;

    time_t ptime = GameTime::GetGameTime();

    if (time_t(vCount->lastIncrementTime + vItem->incrtime) <= ptime)
        if (ItemTemplate const* pProto = sObjectMgr->GetItemTemplate(vItem->item))
        {
            uint32 diff = uint32((ptime - vCount->lastIncrementTime)/vItem->incrtime);
            if ((vCount->count + diff * pProto->GetBuyCount()) < vItem->maxcount)
                vCount->count += diff * pProto->GetBuyCount();
            else
                vCount->count = vItem->maxcount;
        }

    vCount->count = vCount->count > used_count ? vCount->count-used_count : 0;
    vCount->lastIncrementTime = ptime;
    return vCount->count;
}

// overwrite WorldObject function for proper name localization
std::string Creature::GetNameForLocaleIdx(LocaleConstant locale) const
{
    if (locale != DEFAULT_LOCALE)
        if (CreatureLocale const* cl = sObjectMgr->GetCreatureLocale(GetEntry()))
            if (cl->Name.size() > locale && !cl->Name[locale].empty())
                return cl->Name[locale];

    return GetName();
}

uint32 Creature::GetPetAutoSpellOnPos(uint8 pos) const
{
    if (pos >= MAX_SPELL_CHARM || m_charmInfo->GetCharmSpell(pos)->GetType() != ACT_ENABLED)
        return 0;
    else
        return m_charmInfo->GetCharmSpell(pos)->GetAction();
}

float Creature::GetPetChaseDistance() const
{
    float range = 0.f;

    for (uint8 i = 0; i < GetPetAutoSpellSize(); ++i)
    {
        uint32 spellID = GetPetAutoSpellOnPos(i);
        if (!spellID)
            continue;

        if (SpellInfo const* spellInfo = sSpellMgr->GetSpellInfo(spellID, GetMap()->GetDifficultyID()))
        {
            if (spellInfo->GetRecoveryTime() == 0 && spellInfo->RangeEntry->ID != 1 /*Self*/ && spellInfo->RangeEntry->ID != 2 /*Combat Range*/ && spellInfo->GetMaxRange() > range)
                range = spellInfo->GetMaxRange();
        }
    }

    return range;
}

float Creature::GetAggroRange(Unit const* target) const
{
    // Determines the aggro range for creatures (usually pets), used mainly for aggressive pet target selection.
    // Based on data from wowwiki due to lack of 3.3.5a data

    if (target && IsPet())
    {
        uint32 targetLevel = 0;

        if (target->GetTypeId() == TYPEID_PLAYER)
            targetLevel = target->GetLevelForTarget(this);
        else if (target->GetTypeId() == TYPEID_UNIT)
            targetLevel = target->ToCreature()->GetLevelForTarget(this);

        uint32 myLevel = GetLevelForTarget(target);
        int32 levelDiff = int32(targetLevel) - int32(myLevel);

        // The maximum Aggro Radius is capped at 45 yards (25 level difference)
        if (levelDiff < -25)
            levelDiff = -25;

        // The base aggro radius for mob of same level
        float aggroRadius = 20;

        // Aggro Radius varies with level difference at a rate of roughly 1 yard/level
        aggroRadius -= (float)levelDiff;

        // detect range auras
        aggroRadius += GetTotalAuraModifier(SPELL_AURA_MOD_DETECT_RANGE);

        // detected range auras
        aggroRadius += target->GetTotalAuraModifier(SPELL_AURA_MOD_DETECTED_RANGE);

        // Just in case, we don't want pets running all over the map
        if (aggroRadius > MAX_AGGRO_RADIUS)
            aggroRadius = MAX_AGGRO_RADIUS;

        // Minimum Aggro Radius for a mob seems to be combat range (5 yards)
        //  hunter pets seem to ignore minimum aggro radius so we'll default it a little higher
        if (aggroRadius < 10)
            aggroRadius = 10;

        return (aggroRadius);
    }

    // Default
    return 0.0f;
}

Unit* Creature::SelectNearestHostileUnitInAggroRange(bool useLOS) const
{
    // Selects nearest hostile target within creature's aggro range. Used primarily by
    //  pets set to aggressive. Will not return neutral or friendly targets.

    Unit* target = nullptr;

    Trinity::NearestHostileUnitInAggroRangeCheck u_check(this, useLOS);
    Trinity::UnitSearcher<Trinity::NearestHostileUnitInAggroRangeCheck> searcher(this, target, u_check);

    Cell::VisitGridObjects(this, searcher, MAX_AGGRO_RADIUS);

    return target;
}

void Creature::UpdateMovementFlags()
{
    // Do not update movement flags if creature is controlled by a player (charm/vehicle)
    if (m_playerMovingMe)
        return;

    // Creatures with CREATURE_FLAG_EXTRA_NO_MOVE_FLAGS_UPDATE should control MovementFlags in your own scripts
    if (GetCreatureTemplate()->flags_extra & CREATURE_FLAG_EXTRA_NO_MOVE_FLAGS_UPDATE)
        return;

    // Set the movement flags if the creature is in that mode. (Only fly if actually in air, only swim if in water, etc)
    float ground = GetFloorZ();

    bool isInAir = (G3D::fuzzyGt(GetPositionZMinusOffset(), ground + GROUND_HEIGHT_TOLERANCE) || G3D::fuzzyLt(GetPositionZMinusOffset(), ground - GROUND_HEIGHT_TOLERANCE)); // Can be underground too, prevent the falling

    if (GetCreatureTemplate()->InhabitType & INHABIT_AIR && isInAir && !IsFalling())
    {
        if (GetCreatureTemplate()->InhabitType & INHABIT_GROUND)
            SetCanFly(true);
        else
            SetDisableGravity(true);
    }
    else
    {
        SetCanFly(false);
        SetDisableGravity(false);
    }

    if (!isInAir)
        SetFall(false);

    SetSwim(GetCreatureTemplate()->InhabitType & INHABIT_WATER && IsInWater());
}

void Creature::SetObjectScale(float scale)
{
    Unit::SetObjectScale(scale);

    if (CreatureModelInfo const* minfo = sObjectMgr->GetCreatureModelInfo(GetDisplayId()))
    {
        SetBoundingRadius((IsPet() ? 1.0f : minfo->bounding_radius) * scale);
        SetCombatReach((IsPet() ? DEFAULT_PLAYER_COMBAT_REACH : minfo->combat_reach) * scale);
    }
}

uint32 Creature::GetDisplayId() const
{
    if (m_outfit && m_outfit->GetId())
        return m_outfit->GetId();
    return Unit::GetDisplayId();
}

void Creature::SetDisplayId(uint32 modelId, float displayScale /*= 1.f*/)
{
    if (auto const & outfit = sObjectMgr->GetOutfit(modelId))
    {
        SetOutfit(outfit);
        return;
    }
    else
    {
        if (m_outfit)
        {
            // if has outfit
            if (modelId != m_outfit->GetDisplayId())
            {
                // and outfit's real modelid doesnt match modelid being set
                // remove outfit and continue setting the new model
                m_outfit.reset();
                SetMirrorImageFlag(false);
            }
            else
            {
                // outfit's real modelid being set
                // add flags and continue setting the model
                SetMirrorImageFlag(true);
            }
        }
    }

    SetDisplayIdRaw(modelId, displayScale);
}

void Creature::SetDisplayIdRaw(uint32 modelId, float displayScale /*= 1.f*/)
{
    Unit::SetDisplayId(modelId, displayScale);

    if (CreatureModelInfo const* minfo = sObjectMgr->GetCreatureModelInfo(modelId))
    {
        SetBoundingRadius((IsPet() ? 1.0f : minfo->bounding_radius) * GetObjectScale());
        SetCombatReach((IsPet() ? DEFAULT_PLAYER_COMBAT_REACH : minfo->combat_reach) * GetObjectScale());
    }
}

void Creature::SetDisplayFromModel(uint32 modelIdx)
{
    if (CreatureModel const* model = GetCreatureTemplate()->GetModelByIdx(modelIdx))
        SetDisplayId(model->CreatureDisplayID, model->DisplayScale);
}

void Creature::SetTarget(ObjectGuid const& guid)
{
    if (IsFocusing(nullptr, true))
        m_suppressedTarget = guid;
    else
        SetUpdateFieldValue(m_values.ModifyValue(&Unit::m_unitData).ModifyValue(&UF::UnitData::Target), guid);
}

void Creature::FocusTarget(Spell const* focusSpell, WorldObject const* target)
{
    // already focused
    if (m_focusSpell)
        return;

    // some spells shouldn't track targets
    if (focusSpell->IsFocusDisabled())
        return;

    SpellInfo const* spellInfo = focusSpell->GetSpellInfo();

    // don't use spell focus for vehicle spells
    if (spellInfo->HasAura(SPELL_AURA_CONTROL_VEHICLE))
        return;

    if ((!target || target == this) && !focusSpell->GetCastTime()) // instant cast, untargeted (or self-targeted) spell doesn't need any facing updates
        return;

    // store pre-cast values for target and orientation (used to later restore)
    if (!IsFocusing(nullptr, true))
    { // only overwrite these fields if we aren't transitioning from one spell focus to another
        m_suppressedTarget = GetTarget();
        m_suppressedOrientation = GetOrientation();
    }

    m_focusSpell = focusSpell;

    // set target, then force send update packet to players if it changed to provide appropriate facing
    ObjectGuid newTarget = target ? target->GetGUID() : ObjectGuid::Empty;
    if (GetTarget() != newTarget)
    {
        SetUpdateFieldValue(m_values.ModifyValue(&Unit::m_unitData).ModifyValue(&UF::UnitData::Target), newTarget);

        if ( // here we determine if the (relatively expensive) forced update is worth it, or whether we can afford to wait until the scheduled update tick
            ( // only require instant update for spells that actually have a visual
                spellInfo->GetSpellVisual()
            ) && (
                !focusSpell->GetCastTime() || // if the spell is instant cast
                spellInfo->HasAttribute(SPELL_ATTR5_DONT_TURN_DURING_CAST) // client gets confused if we attempt to turn at the regularly scheduled update packet
            )
        )
        {
            std::vector<Player*> playersNearby;
            GetPlayerListInGrid(playersNearby, GetVisibilityRange());
            for (Player* player : playersNearby)
            {
                // only update players that are known to the client (have already been created)
                if (player->HaveAtClient(this))
                    SendUpdateToPlayer(player);
            }
        }
    }

    bool const noTurnDuringCast = spellInfo->HasAttribute(SPELL_ATTR5_DONT_TURN_DURING_CAST);

    if (!HasUnitFlag2(UNIT_FLAG2_DISABLE_TURN))
    {
        // Face the target - we need to do this before the unit state is modified for no-turn spells
        if (target)
            SetFacingToObject(target, false);
        else if (noTurnDuringCast)
            if (Unit* victim = GetVictim())
                SetFacingToObject(victim, false); // ensure orientation is correct at beginning of cast
    }

    if (noTurnDuringCast)
        AddUnitState(UNIT_STATE_FOCUSING);
}

bool Creature::IsFocusing(Spell const* focusSpell, bool withDelay)
{
    if (!IsAlive()) // dead creatures cannot focus
    {
        ReleaseFocus(nullptr, false);
        return false;
    }

    if (focusSpell && (focusSpell != m_focusSpell))
        return false;

    if (!m_focusSpell)
    {
        if (!withDelay || !m_focusDelay)
            return false;
        if (GetMSTimeDiffToNow(m_focusDelay) > 1000) // @todo figure out if we can get rid of this magic number somehow
        {
            m_focusDelay = 0; // save checks in the future
            return false;
        }
    }

    return true;
}

void Creature::ReleaseFocus(Spell const* focusSpell, bool withDelay)
{
    if (!m_focusSpell)
        return;

    // focused to something else
    if (focusSpell && focusSpell != m_focusSpell)
        return;

    if (IsPet() && !HasUnitFlag2(UNIT_FLAG2_DISABLE_TURN)) // player pets do not use delay system
    {
        SetUpdateFieldValue(m_values.ModifyValue(&Unit::m_unitData).ModifyValue(&UF::UnitData::Target), m_suppressedTarget);
        if (!m_suppressedTarget.IsEmpty())
        {
            if (WorldObject const* objTarget = ObjectAccessor::GetWorldObject(*this, m_suppressedTarget))
                SetFacingToObject(objTarget, false);
        }
        else
            SetFacingTo(m_suppressedOrientation, false);
    }
    else
        // tell the creature that it should reacquire its actual target after the delay expires (this is handled in ::Update)
        // player pets don't need to do this, as they automatically reacquire their target on focus release
        MustReacquireTarget();

    if (m_focusSpell->GetSpellInfo()->HasAttribute(SPELL_ATTR5_DONT_TURN_DURING_CAST))
        ClearUnitState(UNIT_STATE_FOCUSING);

    m_focusSpell = nullptr;
    m_focusDelay = (!IsPet() && withDelay) ? GameTime::GetGameTimeMS() : 0; // don't allow re-target right away to prevent visual bugs
}

bool Creature::IsMovementPreventedByCasting() const
{
    // first check if currently a movement allowed channel is active and we're not casting
    if (Spell* spell = m_currentSpells[CURRENT_CHANNELED_SPELL])
    {
        if (spell->getState() != SPELL_STATE_FINISHED && spell->IsChannelActive())
            if (spell->GetSpellInfo()->IsMoveAllowedChannel())
                return false;
    }

    if (const_cast<Creature*>(this)->IsFocusing(nullptr, true))
        return true;

    if (HasUnitState(UNIT_STATE_CASTING))
        return true;

    return false;
}

void Creature::StartPickPocketRefillTimer()
{
    _pickpocketLootRestore = GameTime::GetGameTime() + sWorld->getIntConfig(CONFIG_CREATURE_PICKPOCKET_REFILL);
}

bool Creature::CanGeneratePickPocketLoot() const
{
    return _pickpocketLootRestore <= GameTime::GetGameTime();
}

void Creature::SetTextRepeatId(uint8 textGroup, uint8 id)
{
    CreatureTextRepeatIds& repeats = m_textRepeat[textGroup];
    if (std::find(repeats.begin(), repeats.end(), id) == repeats.end())
        repeats.push_back(id);
    else
        TC_LOG_ERROR("sql.sql", "CreatureTextMgr: TextGroup %u for Creature (%s) %s, id %u already added", uint32(textGroup), GetName().c_str(), GetGUID().ToString().c_str(), uint32(id));
}

CreatureTextRepeatIds Creature::GetTextRepeatGroup(uint8 textGroup)
{
    CreatureTextRepeatIds ids;

    CreatureTextRepeatGroup::const_iterator groupItr = m_textRepeat.find(textGroup);
    if (groupItr != m_textRepeat.end())
        ids = groupItr->second;

    return ids;
}

void Creature::ClearTextRepeatGroup(uint8 textGroup)
{
    CreatureTextRepeatGroup::iterator groupItr = m_textRepeat.find(textGroup);
    if (groupItr != m_textRepeat.end())
        groupItr->second.clear();
}

bool Creature::CanGiveExperience() const
{
    return !IsCritter()
        && !IsPet()
        && !IsTotem()
        && !(GetCreatureTemplate()->flags_extra & CREATURE_FLAG_EXTRA_NO_XP_AT_KILL);
}

void Creature::AtEnterCombat()
{
    Unit::AtEnterCombat();

    if (!(GetCreatureTemplate()->type_flags & CREATURE_TYPE_FLAG_MOUNTED_COMBAT_ALLOWED))
        Dismount();

    if (IsPet() || IsGuardian()) // update pets' speed for catchup OOC speed
    {
        UpdateSpeed(MOVE_RUN);
        UpdateSpeed(MOVE_SWIM);
        UpdateSpeed(MOVE_FLIGHT);
    }
}

void Creature::AtExitCombat()
{
    Unit::AtExitCombat();

    ClearUnitState(UNIT_STATE_ATTACK_PLAYER);
    if (HasDynamicFlag(UNIT_DYNFLAG_TAPPED))
        SetDynamicFlags(GetCreatureTemplate()->dynamicflags);

    if (IsPet() || IsGuardian()) // update pets' speed for catchup OOC speed
    {
        UpdateSpeed(MOVE_RUN);
        UpdateSpeed(MOVE_SWIM);
        UpdateSpeed(MOVE_FLIGHT);
    }
}

bool Creature::IsEscortNPC(bool onlyIfActive)
{
    if (!IsAIEnabled)
        return false;

    return AI()->IsEscortNPC(onlyIfActive);
}<|MERGE_RESOLUTION|>--- conflicted
+++ resolved
@@ -730,7 +730,6 @@
 
 void Creature::Update(uint32 diff)
 {
-<<<<<<< HEAD
     if (m_outfit && !m_values.HasChanged(GetUpdateFieldHolderIndex(&UF::UnitData::DisplayID)) && Unit::GetDisplayId() == CreatureOutfit::invisible_model)
     {
         // has outfit, displayid is invisible and displayid update already sent to clients
@@ -738,10 +737,7 @@
         SetDisplayId(m_outfit->GetDisplayId());
     }
 
-    if (IsAIEnabled && m_triggerJustAppeared && m_deathState == ALIVE)
-=======
     if (IsAIEnabled && m_triggerJustAppeared && m_deathState != DEAD)
->>>>>>> bca465a5
     {
         if (m_respawnCompatibilityMode && m_vehicleKit)
             m_vehicleKit->Reset();
