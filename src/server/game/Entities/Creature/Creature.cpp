--- conflicted
+++ resolved
@@ -1941,6 +1941,7 @@
     return (aggroRadius * aggroRate);
 }
 
+
 /**
  * Return the respawntime after which a creature respawn
  * @return
@@ -1973,7 +1974,6 @@
 
     if (s == JUST_DIED)
     {
-<<<<<<< HEAD
         m_corpseRemoveTime = GameTime::GetGameTime() + m_corpseDelay;
 
         uint32 respawnDelay = m_respawnDelay;
@@ -1995,9 +1995,6 @@
             else
                 m_respawnTime = GameTime::GetGameTime() + respawnDelay;
         }
-=======
-        m_respawnTime = respawnTime();
->>>>>>> bb6aebd3
 
         SaveRespawnTime();
 
@@ -2017,15 +2014,11 @@
         if (m_formation && m_formation->GetLeader() == this)
             m_formation->FormationReset(true);
 
-<<<<<<< HEAD
         bool needsFalling = (IsFlying() || IsHovering()) && !IsUnderWater();
         SetHover(false, false);
         SetDisableGravity(false, false);
 
         if (needsFalling)
-=======
-        if ((CanFly() || IsFlying()))
->>>>>>> bb6aebd3
             GetMotionMaster()->MoveFall();
 
         Unit::setDeathState(CORPSE);
