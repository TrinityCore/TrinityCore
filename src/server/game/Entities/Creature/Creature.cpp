--- conflicted
+++ resolved
@@ -620,14 +620,13 @@
 
     UpdateMovementFlags();
     LoadCreaturesAddon();
-<<<<<<< HEAD
+  
+    LoadTemplateImmunities();
+    GetThreatManager().EvaluateSuppressed();
+  
     //We must update last scriptId or it looks like we reloaded a script, breaking some things such as gossip temporarily
     LastUsedScriptID = GetScriptId();
-=======
-    LoadTemplateImmunities();
-
-    GetThreatManager().EvaluateSuppressed();
->>>>>>> 2a069238
+  
     return true;
 }
 
