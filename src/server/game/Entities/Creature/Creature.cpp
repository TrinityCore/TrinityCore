--- conflicted
+++ resolved
@@ -387,16 +387,11 @@
     SetSpeedRate(MOVE_SWIM,   1.0f); // using 1.0 rate
     SetSpeedRate(MOVE_FLIGHT, 1.0f); // using 1.0 rate
 
-<<<<<<< HEAD
-    // Will set UNIT_FIELD_BOUNDINGRADIUS and UNIT_FIELD_COMBATREACH
+    // Will set UNIT_FIELD_BOUNDINGRADIUS, UNIT_FIELD_COMBATREACH and UNIT_FIELD_DISPLAYSCALE
     if (data && data->size > 0.0f)
         SetObjectScale(data->size);
     else
         SetObjectScale(cinfo->scale);
-=======
-    // Will set UNIT_FIELD_BOUNDINGRADIUS, UNIT_FIELD_COMBATREACH and UNIT_FIELD_DISPLAYSCALE
-    SetObjectScale(cinfo->scale);
->>>>>>> 80c3304d
 
     SetFloatValue(UNIT_FIELD_HOVERHEIGHT, cinfo->HoverHeight);
 
