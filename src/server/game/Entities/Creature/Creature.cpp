--- conflicted
+++ resolved
@@ -437,32 +437,7 @@
         ApplySpellImmune(0, IMMUNITY_EFFECT, SPELL_EFFECT_ATTACK_ME, true);
     }
 
-<<<<<<< HEAD
-    // Set the movement flags if the creature is in that mode. (Only fly if actually in air, only swim if in water, etc)
-    float ground = GetPositionZ();
-    GetMap()->GetWaterOrGroundLevel(GetPositionX(), GetPositionY(), GetPositionZ(), &ground);
-
-    bool isInAir = G3D::fuzzyGt(GetPositionZ(), ground + 0.05f) || G3D::fuzzyLt(GetPositionZ(), ground - 0.05f); // Can be underground too, prevent the falling
-
-    if (cInfo->InhabitType & INHABIT_AIR && cInfo->InhabitType & INHABIT_GROUND && isInAir)
-        SetCanFly(true);
-    else if (cInfo->InhabitType & INHABIT_AIR && isInAir)
-        SetDisableGravity(true);
-    else
-    {
-        SetCanFly(false);
-        SetDisableGravity(false);
-    }
-
-    // TODO: Shouldn't we check whether or not the creature is in water first?
-    if (cInfo->InhabitType & INHABIT_WATER && IsInWater())
-         AddUnitMovementFlag(MOVEMENTFLAG_SWIMMING);
-    else
-        RemoveUnitMovementFlag(MOVEMENTFLAG_SWIMMING);
-
-=======
     UpdateMovementFlags();
->>>>>>> 1c588e03
     return true;
 }
 
@@ -846,87 +821,6 @@
     SetReactState(REACT_DEFENSIVE);*/;
 }
 
-<<<<<<< HEAD
-bool Creature::isCanTrainingOf(Player* player, bool msg) const
-{
-    if (!isTrainer())
-        return false;
-
-    TrainerSpellData const* trainer_spells = GetTrainerSpells();
-
-    if ((!trainer_spells || trainer_spells->spellList.empty()) && GetCreatureTemplate()->trainer_type != TRAINER_TYPE_PETS)
-    {
-        TC_LOG_ERROR(LOG_FILTER_SQL, "Creature %u (Entry: %u) have UNIT_NPC_FLAG_TRAINER but have empty trainer spell list.",
-            GetGUIDLow(), GetEntry());
-        return false;
-    }
-
-    switch (GetCreatureTemplate()->trainer_type)
-    {
-        case TRAINER_TYPE_CLASS:
-            if (player->getClass() != GetCreatureTemplate()->trainer_class)
-            {
-                if (msg)
-                {
-                    player->PlayerTalkClass->ClearMenus();
-                    switch (GetCreatureTemplate()->trainer_class)
-                    {
-                        case CLASS_DRUID:  player->PlayerTalkClass->SendGossipMenu(4913, GetGUID()); break;
-                        case CLASS_HUNTER: player->PlayerTalkClass->SendGossipMenu(10090, GetGUID()); break;
-                        case CLASS_MAGE:   player->PlayerTalkClass->SendGossipMenu(328, GetGUID()); break;
-                        case CLASS_PALADIN:player->PlayerTalkClass->SendGossipMenu(1635, GetGUID()); break;
-                        case CLASS_PRIEST: player->PlayerTalkClass->SendGossipMenu(4436, GetGUID()); break;
-                        case CLASS_ROGUE:  player->PlayerTalkClass->SendGossipMenu(4797, GetGUID()); break;
-                        case CLASS_SHAMAN: player->PlayerTalkClass->SendGossipMenu(5003, GetGUID()); break;
-                        case CLASS_WARLOCK:player->PlayerTalkClass->SendGossipMenu(5836, GetGUID()); break;
-                        case CLASS_WARRIOR:player->PlayerTalkClass->SendGossipMenu(4985, GetGUID()); break;
-                    }
-                }
-                return false;
-            }
-            break;
-        case TRAINER_TYPE_PETS:
-            if (player->getClass() != CLASS_HUNTER)
-            {
-                player->PlayerTalkClass->ClearMenus();
-                player->PlayerTalkClass->SendGossipMenu(3620, GetGUID());
-                return false;
-            }
-            break;
-        case TRAINER_TYPE_MOUNTS:
-            if (GetCreatureTemplate()->trainer_race && player->getRace() != GetCreatureTemplate()->trainer_race)
-            {
-                if (msg)
-                {
-                    player->PlayerTalkClass->ClearMenus();
-                    switch (GetCreatureTemplate()->trainer_race)
-                    {
-                        case RACE_DWARF:        player->PlayerTalkClass->SendGossipMenu(5865, GetGUID()); break;
-                        case RACE_GNOME:        player->PlayerTalkClass->SendGossipMenu(4881, GetGUID()); break;
-                        case RACE_HUMAN:        player->PlayerTalkClass->SendGossipMenu(5861, GetGUID()); break;
-                        case RACE_NIGHTELF:     player->PlayerTalkClass->SendGossipMenu(5862, GetGUID()); break;
-                        case RACE_ORC:          player->PlayerTalkClass->SendGossipMenu(5863, GetGUID()); break;
-                        case RACE_TAUREN:       player->PlayerTalkClass->SendGossipMenu(5864, GetGUID()); break;
-                        case RACE_TROLL:        player->PlayerTalkClass->SendGossipMenu(5816, GetGUID()); break;
-                        case RACE_UNDEAD_PLAYER:player->PlayerTalkClass->SendGossipMenu(624, GetGUID()); break;
-                        case RACE_BLOODELF:     player->PlayerTalkClass->SendGossipMenu(5862, GetGUID()); break;
-                        case RACE_DRAENEI:      player->PlayerTalkClass->SendGossipMenu(5864, GetGUID()); break;
-                    }
-                }
-                return false;
-            }
-            break;
-        case TRAINER_TYPE_TRADESKILLS:
-            // There's no Blacksmith specialization on Cataclysm, conditions are not required for tradeskills
-            break;
-        default:
-            return false;                                   // checked and error output at creature_template loading
-    }
-    return true;
-}
-
-=======
->>>>>>> 1c588e03
 bool Creature::isCanInteractWithBattleMaster(Player* player, bool msg) const
 {
     if (!isBattleMaster())
