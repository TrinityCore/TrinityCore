--- conflicted
+++ resolved
@@ -817,14 +817,8 @@
                 m_regenTimer -= diff;
         }
 
-<<<<<<< HEAD
         if (m_regenTimer == 0)
         {
-            if (!IsInEvadeMode() && (!IsEngaged() || IsPolymorphed() || CanNotReachTarget())) // regenerate health if not in combat or if polymorphed
-                RegenerateHealth();
-=======
-            if (m_regenTimer == 0)
-            {
                 if (!IsInEvadeMode())
                 {
                     // regenerate health if not in combat or if polymorphed)
@@ -843,7 +837,6 @@
                             TC_LOG_DEBUG("entities.unit.chase", "RegenerateHealth() disabled even if the Creature cannot reach the target. Detail: %s", GetDebugInfo().c_str());
                     }
                 }
->>>>>>> 5b7b21c3
 
             if (GetPowerType() == POWER_ENERGY)
                 Regenerate(POWER_ENERGY);
