/*
 * This file is part of the TrinityCore Project. See AUTHORS file for Copyright information
 *
 * This program is free software; you can redistribute it and/or modify it
 * under the terms of the GNU General Public License as published by the
 * Free Software Foundation; either version 2 of the License, or (at your
 * option) any later version.
 *
 * This program is distributed in the hope that it will be useful, but WITHOUT
 * ANY WARRANTY; without even the implied warranty of MERCHANTABILITY or
 * FITNESS FOR A PARTICULAR PURPOSE. See the GNU General Public License for
 * more details.
 *
 * You should have received a copy of the GNU General Public License along
 * with this program. If not, see <http://www.gnu.org/licenses/>.
 */

#include "Creature.h"
#include "BattlegroundMgr.h"
#include "CellImpl.h"
#include "CombatPackets.h"
#include "Containers.h"
#include "CreatureAI.h"
#include "CreatureAISelector.h"
#include "CreatureGroups.h"
#include "DatabaseEnv.h"
#include "DB2Stores.h"
#include "Formulas.h"
#include "GameEventMgr.h"
#include "GameTime.h"
#include "GridNotifiersImpl.h"
#include "Group.h"
#include "ItemTemplate.h"
#include "Log.h"
#include "Loot.h"
#include "LootMgr.h"
#include "MapManager.h"
#include "MiscPackets.h"
#include "MotionMaster.h"
#include "ObjectAccessor.h"
#include "ObjectMgr.h"
#include "PhasingHandler.h"
#include "Player.h"
#include "PoolMgr.h"
#include "QueryPackets.h"
#include "ScriptedGossip.h"
#include "Spell.h"
#include "SpellAuraEffects.h"
#include "SpellMgr.h"
#include "TemporarySummon.h"
#include "Vehicle.h"
#include "World.h"
#include "ZoneScript.h"
#include <G3D/g3dmath.h>
#include <sstream>

CreatureMovementData::CreatureMovementData() : Ground(CreatureGroundMovementType::Run), Flight(CreatureFlightMovementType::None), Swim(true), Rooted(false), Chase(CreatureChaseMovementType::Run),
Random(CreatureRandomMovementType::Walk), InteractionPauseTimer(sWorld->getIntConfig(CONFIG_CREATURE_STOP_FOR_PLAYER)) { }

std::string CreatureMovementData::ToString() const
{
    char const* const GroundStates[] = { "None", "Run", "Hover" };
    char const* const FlightStates[] = { "None", "DisableGravity", "CanFly" };
    char const* const ChaseStates[]  = { "Run", "CanWalk", "AlwaysWalk" };
    char const* const RandomStates[] = { "Walk", "CanRun", "AlwaysRun" };

    std::ostringstream str;
    str << std::boolalpha
        << "Ground: " << GroundStates[AsUnderlyingType(Ground)]
        << ", Swim: " << Swim
        << ", Flight: " << FlightStates[AsUnderlyingType(Flight)]
        << ", Chase: " << ChaseStates[AsUnderlyingType(Chase)]
        << ", Random: " << RandomStates[AsUnderlyingType(Random)];
    if (Rooted)
        str << ", Rooted";
    str << ", InteractionPauseTimer: " << InteractionPauseTimer;

    return str.str();
}

VendorItemCount::VendorItemCount(uint32 _item, uint32 _count)
    : itemId(_item), count(_count), lastIncrementTime(GameTime::GetGameTime()) { }

bool VendorItemData::RemoveItem(uint32 item_id, uint8 type)
{
    auto newEnd = std::remove_if(m_items.begin(), m_items.end(), [=](VendorItem const& vendorItem)
    {
        return vendorItem.item == item_id && vendorItem.Type == type;
    });

    bool found = newEnd != m_items.end();
    m_items.erase(newEnd, m_items.end());
    return found;
}

VendorItem const* VendorItemData::FindItemCostPair(uint32 item_id, uint32 extendedCost, uint8 type) const
{
    for (VendorItem const& vendorItem : m_items)
        if (vendorItem.item == item_id && vendorItem.ExtendedCost == extendedCost && vendorItem.Type == type)
            return &vendorItem;
    return nullptr;
}

CreatureModel const CreatureModel::DefaultInvisibleModel(11686, 1.0f, 1.0f);
CreatureModel const CreatureModel::DefaultVisibleModel(17519, 1.0f, 1.0f);

CreatureModel const* CreatureTemplate::GetModelByIdx(uint32 idx) const
{
    return idx < Models.size() ? &Models[idx] : nullptr;
}

CreatureModel const* CreatureTemplate::GetRandomValidModel() const
{
    if (!Models.size())
        return nullptr;

    // If only one element, ignore the Probability (even if 0)
    if (Models.size() == 1)
        return &Models[0];

    auto selectedItr = Trinity::Containers::SelectRandomWeightedContainerElement(Models, [](CreatureModel const& model)
    {
        return model.Probability;
    });

    return &(*selectedItr);
}

CreatureModel const* CreatureTemplate::GetFirstValidModel() const
{
    for (CreatureModel const& model : Models)
        if (model.CreatureDisplayID)
            return &model;

    return nullptr;
}

CreatureModel const* CreatureTemplate::GetModelWithDisplayId(uint32 displayId) const
{
    for (CreatureModel const& model : Models)
        if (displayId == model.CreatureDisplayID)
            return &model;

    return nullptr;
}

CreatureModel const* CreatureTemplate::GetFirstInvisibleModel() const
{
    for (CreatureModel const& model : Models)
        if (CreatureModelInfo const* modelInfo = sObjectMgr->GetCreatureModelInfo(model.CreatureDisplayID))
            if (modelInfo && modelInfo->is_trigger)
                return &model;

    return &CreatureModel::DefaultInvisibleModel;
}

CreatureModel const* CreatureTemplate::GetFirstVisibleModel() const
{
    for (CreatureModel const& model : Models)
        if (CreatureModelInfo const* modelInfo = sObjectMgr->GetCreatureModelInfo(model.CreatureDisplayID))
            if (modelInfo && !modelInfo->is_trigger)
                return &model;

    return &CreatureModel::DefaultVisibleModel;
}

int32 CreatureTemplate::GetHealthScalingExpansion(Difficulty difficulty) const
{
    CreatureScaling const* scaling = GetScaling(difficulty);
    return scaling->HealthScalingExpansion == EXPANSION_LEVEL_CURRENT ? CURRENT_EXPANSION : scaling->HealthScalingExpansion;
}

void CreatureTemplate::InitializeQueryData()
{
    for (uint8 loc = LOCALE_enUS; loc < TOTAL_LOCALES; ++loc)
        QueryData[loc] = BuildQueryData(static_cast<LocaleConstant>(loc), DIFFICULTY_NONE);
}

WorldPacket CreatureTemplate::BuildQueryData(LocaleConstant loc, Difficulty difficulty) const
{
    CreatureScaling const* scaling = GetScaling(difficulty);

    WorldPackets::Query::QueryCreatureResponse queryTemp;

    queryTemp.CreatureID = Entry;

    queryTemp.Allow = true;

    WorldPackets::Query::CreatureStats& stats = queryTemp.Stats;

    stats.Leader = RacialLeader;

    stats.Name[0] = Name;
    stats.NameAlt[0] = FemaleName;

    stats.Flags[0] = type_flags;
    stats.Flags[1] = type_flags2;

    stats.CreatureType = type;
    stats.CreatureFamily = family;
    stats.Classification = rank;

    for (uint32 i = 0; i < MAX_KILL_CREDIT; ++i)
        stats.ProxyCreatureID[i] = KillCredit[i];

    std::transform(Models.begin(), Models.end(), std::back_inserter(stats.Display.CreatureDisplay),
        [&stats](CreatureModel const& model) -> WorldPackets::Query::CreatureXDisplay
    {
        stats.Display.TotalProbability += model.Probability;
        return { model.CreatureDisplayID, model.DisplayScale, model.Probability };
    });

    stats.HpMulti = scaling->HealthModifier;
    stats.EnergyMulti = scaling->ManaModifier;

    stats.CreatureMovementInfoID = movementId;
    stats.RequiredExpansion = RequiredExpansion;
    stats.HealthScalingExpansion = scaling->HealthScalingExpansion;
    stats.VignetteID = VignetteID;
    stats.Class = unit_class;
    stats.CreatureDifficultyID = scaling->CreatureDifficultyID;
    stats.WidgetSetID = WidgetSetID;
    stats.WidgetSetUnitConditionID = WidgetSetUnitConditionID;

    stats.Title = SubName;
    stats.TitleAlt = TitleAlt;
    stats.CursorName = IconName;

    if (std::vector<uint32> const* items = sObjectMgr->GetCreatureQuestItemList(Entry, difficulty))
        stats.QuestItems.insert(stats.QuestItems.begin(), items->begin(), items->end());

    if (loc != LOCALE_enUS)
        if (CreatureLocale const* creatureLocale = sObjectMgr->GetCreatureLocale(Entry))
        {
            ObjectMgr::GetLocaleString(creatureLocale->Name, loc, stats.Name[0]);
            ObjectMgr::GetLocaleString(creatureLocale->NameAlt, loc, stats.NameAlt[0]);
            ObjectMgr::GetLocaleString(creatureLocale->Title, loc, stats.Title);
            ObjectMgr::GetLocaleString(creatureLocale->TitleAlt, loc, stats.TitleAlt);
        }

    queryTemp.Write();
    queryTemp.ShrinkToFit();
    return queryTemp.Move();
}

CreatureScaling const* CreatureTemplate::GetScaling(Difficulty difficulty) const
{
    auto it = scalingStore.find(difficulty);
    if (it != scalingStore.end())
        return &it->second;

    // If there is no data for the difficulty, try to get data for the fallback difficulty
    DifficultyEntry const* difficultyEntry = sDifficultyStore.LookupEntry(difficulty);
    if (difficultyEntry)
        return GetScaling(Difficulty(difficultyEntry->FallbackDifficultyID));

    // No data for DIFFICULTY_NONE (0)
    struct DefaultCreatureScaling : public CreatureScaling
    {
        DefaultCreatureScaling()
        {
            DeltaLevelMin = 0;
            DeltaLevelMax = 0;
            ContentTuningID = 0;
            HealthScalingExpansion = 0;
            HealthModifier = 1.f;
            ManaModifier = 1.f;
            ArmorModifier = 1.f;
            DamageModifier = 1.f;
            CreatureDifficultyID = 0;
        }
    };
    static const DefaultCreatureScaling defScaling;
    return &defScaling;
}

bool AssistDelayEvent::Execute(uint64 /*e_time*/, uint32 /*p_time*/)
{
    if (Unit* victim = ObjectAccessor::GetUnit(m_owner, m_victim))
    {
        while (!m_assistants.empty())
        {
            Creature* assistant = ObjectAccessor::GetCreature(m_owner, *m_assistants.begin());
            m_assistants.pop_front();

            if (assistant && assistant->CanAssistTo(&m_owner, victim))
            {
                assistant->SetNoCallAssistance(true);
                assistant->EngageWithTarget(victim);
            }
        }
    }
    return true;
}

CreatureBaseStats const* CreatureBaseStats::GetBaseStats(uint8 level, uint8 unitClass)
{
    return sObjectMgr->GetCreatureBaseStats(level, unitClass);
}

bool ForcedDespawnDelayEvent::Execute(uint64 /*e_time*/, uint32 /*p_time*/)
{
    m_owner.DespawnOrUnsummon(0s, m_respawnTimer);    // since we are here, we are not TempSummon as object type cannot change during runtime
    return true;
}

Creature::Creature(bool isWorldObject) : Unit(isWorldObject), MapObject(), m_PlayerDamageReq(0), m_dontClearTapListOnEvade(false), _pickpocketLootRestore(0),
    m_corpseRemoveTime(0), m_respawnTime(0), m_respawnDelay(300), m_corpseDelay(60), m_ignoreCorpseDecayRatio(false), m_wanderDistance(0.0f), m_boundaryCheckTime(2500), m_combatPulseTime(0), m_combatPulseDelay(0), m_reactState(REACT_AGGRESSIVE),
    m_defaultMovementType(IDLE_MOTION_TYPE), m_spawnId(UI64LIT(0)), m_equipmentId(0), m_originalEquipmentId(0), m_AlreadyCallAssistance(false), m_AlreadySearchedAssistance(false), m_cannotReachTarget(false), m_cannotReachTimer(0),
    m_meleeDamageSchoolMask(SPELL_SCHOOL_MASK_NORMAL), m_originalEntry(0), m_homePosition(), m_transportHomePosition(), m_creatureInfo(nullptr), m_creatureData(nullptr), _waypointPathId(0), _currentWaypointNodeInfo(0, 0),
    m_formation(nullptr), m_triggerJustAppeared(true), m_respawnCompatibilityMode(false), _lastDamagedTime(0),
    _regenerateHealth(true), _isMissingCanSwimFlagOutOfCombat(false), _gossipMenuId(0), _sparringHealthPct(0)
{
    m_regenTimer = CREATURE_REGEN_INTERVAL;

    for (uint8 i = 0; i < MAX_CREATURE_SPELLS; ++i)
        m_spells[i] = 0;

    DisableReputationGain = false;

    m_SightDistance = sWorld->getFloatConfig(CONFIG_SIGHT_MONSTER);
    m_CombatDistance = 0;//MELEE_RANGE;

    ResetLootMode(); // restore default loot mode
    m_isTempWorldObject = false;
}

Creature::~Creature() = default;

void Creature::AddToWorld()
{
    ///- Register the creature for guid lookup
    if (!IsInWorld())
    {
        GetMap()->GetObjectsStore().Insert<Creature>(GetGUID(), this);
        if (m_spawnId)
            GetMap()->GetCreatureBySpawnIdStore().insert(std::make_pair(m_spawnId, this));

        Unit::AddToWorld();
        SearchFormation();
        AIM_Initialize();
        if (IsVehicle())
            GetVehicleKit()->Install();

        if (GetZoneScript())
            GetZoneScript()->OnCreatureCreate(this);
    }
}

void Creature::RemoveFromWorld()
{
    if (IsInWorld())
    {
        if (GetZoneScript())
            GetZoneScript()->OnCreatureRemove(this);

        if (m_formation)
            sFormationMgr->RemoveCreatureFromGroup(m_formation, this);

        Unit::RemoveFromWorld();

        if (m_spawnId)
            Trinity::Containers::MultimapErasePair(GetMap()->GetCreatureBySpawnIdStore(), m_spawnId, this);
        GetMap()->GetObjectsStore().Remove<Creature>(GetGUID());
    }
}

bool Creature::IsReturningHome() const
{
    if (GetMotionMaster()->GetCurrentMovementGeneratorType() == HOME_MOTION_TYPE)
        return true;

    return false;
}

void Creature::SearchFormation()
{
    if (IsSummon())
        return;

    ObjectGuid::LowType lowguid = GetSpawnId();
    if (!lowguid)
        return;

    if (FormationInfo const* formationInfo = sFormationMgr->GetFormationInfo(lowguid))
        sFormationMgr->AddCreatureToGroup(formationInfo->LeaderSpawnId, this);
}

bool Creature::IsFormationLeader() const
{
    if (!m_formation)
        return false;

    return m_formation->IsLeader(this);
}

void Creature::SignalFormationMovement()
{
    if (!m_formation)
        return;

    if (!m_formation->IsLeader(this))
        return;

    m_formation->LeaderStartedMoving();
}

bool Creature::IsFormationLeaderMoveAllowed() const
{
    if (!m_formation)
        return false;

    return m_formation->CanLeaderStartMoving();
}

void Creature::RemoveCorpse(bool setSpawnTime, bool destroyForNearbyPlayers)
{
    if (getDeathState() != CORPSE)
        return;

    if (m_respawnCompatibilityMode)
    {
        m_corpseRemoveTime = GameTime::GetGameTime();
        setDeathState(DEAD);
        RemoveAllAuras();
        m_loot = nullptr;
        uint32 respawnDelay = m_respawnDelay;
        if (CreatureAI* ai = AI())
            ai->CorpseRemoved(respawnDelay);

        if (destroyForNearbyPlayers)
            UpdateObjectVisibilityOnDestroy();

        // Should get removed later, just keep "compatibility" with scripts
        if (setSpawnTime)
            m_respawnTime = std::max<time_t>(GameTime::GetGameTime() + respawnDelay, m_respawnTime);

        // if corpse was removed during falling, the falling will continue and override relocation to respawn position
        if (IsFalling())
            StopMoving();

        float x, y, z, o;
        GetRespawnPosition(x, y, z, &o);

        // We were spawned on transport, calculate real position
        if (IsSpawnedOnTransport())
        {
            Position& pos = m_movementInfo.transport.pos;
            pos.m_positionX = x;
            pos.m_positionY = y;
            pos.m_positionZ = z;
            pos.SetOrientation(o);

            if (TransportBase* transport = GetDirectTransport())
                transport->CalculatePassengerPosition(x, y, z, &o);
        }

        UpdateAllowedPositionZ(x, y, z);
        SetHomePosition(x, y, z, o);
        GetMap()->CreatureRelocation(this, x, y, z, o);
    }
    else
    {
        if (CreatureAI* ai = AI())
            ai->CorpseRemoved(m_respawnDelay);

        // In case this is called directly and normal respawn timer not set
        // Since this timer will be longer than the already present time it
        // will be ignored if the correct place added a respawn timer
        if (setSpawnTime)
        {
            uint32 respawnDelay = m_respawnDelay;
            m_respawnTime = std::max<time_t>(GameTime::GetGameTime() + respawnDelay, m_respawnTime);

            SaveRespawnTime();
        }

        if (TempSummon* summon = ToTempSummon())
            summon->UnSummon();
        else
            AddObjectToRemoveList();
    }
}

/**
 * change the entry of creature until respawn
 */
bool Creature::InitEntry(uint32 entry, CreatureData const* data /*= nullptr*/)
{
    CreatureTemplate const* creatureInfo = sObjectMgr->GetCreatureTemplate(entry);
    if (!creatureInfo)
    {
        TC_LOG_ERROR("sql.sql", "Creature::InitEntry creature entry {} does not exist.", entry);
        return false;
    }

    m_creatureInfo = creatureInfo;
    SetEntry(entry);

    // equal to player Race field, but creature does not have race
    SetRace(RACE_NONE);

    // known valid are: CLASS_WARRIOR, CLASS_PALADIN, CLASS_ROGUE, CLASS_MAGE
    SetClass(uint8(creatureInfo->unit_class));

    // Cancel load if no model defined
    if (!(creatureInfo->GetFirstValidModel()))
    {
        TC_LOG_ERROR("sql.sql", "Creature (Entry: {}) has no model defined in table `creature_template`, can't load. ", entry);
        return false;
    }

    CreatureModel model = *ObjectMgr::ChooseDisplayId(creatureInfo, data);
    CreatureModelInfo const* minfo = sObjectMgr->GetCreatureModelRandomGender(&model, creatureInfo);
    if (!minfo)                                             // Cancel load if no model defined
    {
        TC_LOG_ERROR("sql.sql", "Creature (Entry: {}) has invalid model {} defined in table `creature_template`, can't load.", entry, model.CreatureDisplayID);
        return false;
    }

    SetDisplayId(model.CreatureDisplayID, true);

    // Load creature equipment
    if (!data)
        LoadEquipment();  // use default equipment (if available) for summons
    else if (data->equipmentId == 0)
        LoadEquipment(0); // 0 means no equipment for creature table
    else
    {
        m_originalEquipmentId = data->equipmentId;
        LoadEquipment(data->equipmentId);
    }

    SetName(creatureInfo->Name);                              // at normal entry always

    SetModCastingSpeed(1.0f);
    SetModSpellHaste(1.0f);
    SetModHaste(1.0f);
    SetModRangedHaste(1.0f);
    SetModHasteRegen(1.0f);
    SetModTimeRate(1.0f);

    SetSpeedRate(MOVE_WALK,   creatureInfo->speed_walk);
    SetSpeedRate(MOVE_RUN,    creatureInfo->speed_run);
    SetSpeedRate(MOVE_SWIM,   1.0f); // using 1.0 rate
    SetSpeedRate(MOVE_FLIGHT, 1.0f); // using 1.0 rate

    // Will set UNIT_FIELD_BOUNDINGRADIUS, UNIT_FIELD_COMBATREACH and UNIT_FIELD_DISPLAYSCALE
    SetObjectScale(GetNativeObjectScale());

    SetCanDualWield(creatureInfo->flags_extra & CREATURE_FLAG_EXTRA_USE_OFFHAND_ATTACK);

    // checked at loading
    m_defaultMovementType = MovementGeneratorType(data ? data->movementType : creatureInfo->MovementType);
    if (!m_wanderDistance && m_defaultMovementType == RANDOM_MOTION_TYPE)
        m_defaultMovementType = IDLE_MOTION_TYPE;

    for (uint8 i = 0; i < MAX_CREATURE_SPELLS; ++i)
        m_spells[i] = GetCreatureTemplate()->spells[i];

    _staticFlags.ApplyFlag(CREATURE_STATIC_FLAG_NO_XP, creatureInfo->type == CREATURE_TYPE_CRITTER
        || IsPet()
        || IsTotem()
        || creatureInfo->flags_extra & CREATURE_FLAG_EXTRA_NO_XP);

    _staticFlags.ApplyFlag(CREATURE_STATIC_FLAG_4_TREAT_AS_RAID_UNIT_FOR_HELPFUL_SPELLS, (creatureInfo->type_flags & CREATURE_TYPE_FLAG_TREAT_AS_RAID_UNIT) != 0);

    return true;
}

bool Creature::UpdateEntry(uint32 entry, CreatureData const* data /*= nullptr*/, bool updateLevel /* = true */)
{
    if (!InitEntry(entry, data))
        return false;

    CreatureTemplate const* cInfo = GetCreatureTemplate();

    _regenerateHealth = cInfo->RegenHealth;

    // creatures always have melee weapon ready if any unless specified otherwise
    if (!GetCreatureAddon())
        SetSheath(SHEATH_STATE_MELEE);

    SetFaction(cInfo->faction);

    uint64 npcFlags;
    uint32 unitFlags, unitFlags2, unitFlags3, dynamicFlags;
    ObjectMgr::ChooseCreatureFlags(cInfo, &npcFlags, &unitFlags, &unitFlags2, &unitFlags3, &dynamicFlags, data);

    if (cInfo->flags_extra & CREATURE_FLAG_EXTRA_WORLDEVENT)
        npcFlags |= sGameEventMgr->GetNPCFlag(this);

    ReplaceAllNpcFlags(NPCFlags(npcFlags & 0xFFFFFFFF));
    ReplaceAllNpcFlags2(NPCFlags2(npcFlags >> 32));

    // if unit is in combat, keep this flag
    unitFlags &= ~UNIT_FLAG_IN_COMBAT;
    if (IsInCombat())
        unitFlags |= UNIT_FLAG_IN_COMBAT;

    ReplaceAllUnitFlags(UnitFlags(unitFlags));
    ReplaceAllUnitFlags2(UnitFlags2(unitFlags2));
    ReplaceAllUnitFlags3(UnitFlags3(unitFlags3));

    ReplaceAllDynamicFlags(dynamicFlags);

    SetUpdateFieldValue(m_values.ModifyValue(&Unit::m_unitData).ModifyValue(&UF::UnitData::StateAnimID), sDB2Manager.GetEmptyAnimStateID());

    SetCanDualWield(cInfo->flags_extra & CREATURE_FLAG_EXTRA_USE_OFFHAND_ATTACK);

    SetBaseAttackTime(BASE_ATTACK,   cInfo->BaseAttackTime);
    SetBaseAttackTime(OFF_ATTACK,    cInfo->BaseAttackTime);
    SetBaseAttackTime(RANGED_ATTACK, cInfo->RangeAttackTime);

    if (updateLevel)
        SelectLevel();
    else if (!IsGuardian())
    {
        uint32 previousHealth = GetHealth();
        UpdateLevelDependantStats(); // We still re-initialize level dependant stats on entry update
        if (previousHealth > 0)
            SetHealth(previousHealth);
    }

    // Do not update guardian stats here - they are handled in Guardian::InitStatsForLevel()
    if (!IsGuardian())
    {
        SetMeleeDamageSchool(SpellSchools(cInfo->dmgschool));
        SetStatFlatModifier(UNIT_MOD_RESISTANCE_HOLY,   BASE_VALUE, float(cInfo->resistance[SPELL_SCHOOL_HOLY]));
        SetStatFlatModifier(UNIT_MOD_RESISTANCE_FIRE,   BASE_VALUE, float(cInfo->resistance[SPELL_SCHOOL_FIRE]));
        SetStatFlatModifier(UNIT_MOD_RESISTANCE_NATURE, BASE_VALUE, float(cInfo->resistance[SPELL_SCHOOL_NATURE]));
        SetStatFlatModifier(UNIT_MOD_RESISTANCE_FROST,  BASE_VALUE, float(cInfo->resistance[SPELL_SCHOOL_FROST]));
        SetStatFlatModifier(UNIT_MOD_RESISTANCE_SHADOW, BASE_VALUE, float(cInfo->resistance[SPELL_SCHOOL_SHADOW]));
        SetStatFlatModifier(UNIT_MOD_RESISTANCE_ARCANE, BASE_VALUE, float(cInfo->resistance[SPELL_SCHOOL_ARCANE]));

        SetCanModifyStats(true);
        UpdateAllStats();
    }

    // checked and error show at loading templates
    if (FactionTemplateEntry const* factionTemplate = sFactionTemplateStore.LookupEntry(cInfo->faction))
        SetPvP((factionTemplate->Flags & FACTION_TEMPLATE_FLAG_PVP) != 0);

    // updates spell bars for vehicles and set player's faction - should be called here, to overwrite faction that is set from the new template
    if (IsVehicle())
    {
        if (Player* owner = Creature::GetCharmerOrOwnerPlayerOrPlayerItself()) // this check comes in case we don't have a player
        {
            SetFaction(owner->GetFaction()); // vehicles should have same as owner faction
            owner->VehicleSpellInitialize();
        }
    }

    // trigger creature is always uninteractible and can not be attacked
    if (IsTrigger())
        SetUnitFlag(UNIT_FLAG_UNINTERACTIBLE);

    InitializeReactState();

    if (cInfo->flags_extra & CREATURE_FLAG_EXTRA_NO_TAUNT)
    {
        ApplySpellImmune(0, IMMUNITY_STATE, SPELL_AURA_MOD_TAUNT, true);
        ApplySpellImmune(0, IMMUNITY_EFFECT, SPELL_EFFECT_ATTACK_ME, true);
    }

    SetIsCombatDisallowed((cInfo->flags_extra & CREATURE_FLAG_EXTRA_CANNOT_ENTER_COMBAT) != 0);

    InitializeMovementFlags();

    LoadCreaturesAddon();
    LoadCreaturesSparringHealth();
    LoadTemplateImmunities();

    GetThreatManager().EvaluateSuppressed();

    //We must update last scriptId or it looks like we reloaded a script, breaking some things such as gossip temporarily
    LastUsedScriptID = GetScriptId();

    m_stringIds[0] = cInfo->StringId;

    return true;
}

void Creature::Update(uint32 diff)
{
    if (IsAIEnabled() && m_triggerJustAppeared && m_deathState != DEAD)
    {
        if (IsAreaSpiritHealer() && !IsAreaSpiritHealerIndividual())
            CastSpell(nullptr, SPELL_SPIRIT_HEAL_CHANNEL_AOE, false);

        if (m_respawnCompatibilityMode && m_vehicleKit)
            m_vehicleKit->Reset();
        m_triggerJustAppeared = false;
        AI()->JustAppeared();
    }

    UpdateMovementFlags();

    switch (m_deathState)
    {
        case JUST_RESPAWNED:
            // Must not be called, see Creature::setDeathState JUST_RESPAWNED -> ALIVE promoting.
            TC_LOG_ERROR("entities.unit", "Creature {} in wrong state: JUST_RESPAWNED (4)", GetGUID().ToString());
            break;
        case JUST_DIED:
            // Must not be called, see Creature::setDeathState JUST_DIED -> CORPSE promoting.
            TC_LOG_ERROR("entities.unit", "Creature {} in wrong state: JUST_DIED (1)", GetGUID().ToString());
            break;
        case DEAD:
        {
            if (!m_respawnCompatibilityMode)
            {
                TC_LOG_ERROR("entities.unit", "Creature {} in wrong state: DEAD (3)", GetGUID().ToString());
                break;
            }
            time_t now = GameTime::GetGameTime();
            if (m_respawnTime <= now)
            {
                // Delay respawn if spawn group is not active
                if (m_creatureData && !GetMap()->IsSpawnGroupActive(m_creatureData->spawnGroupData->groupId))
                {
                    m_respawnTime = now + urand(4,7);
                    break; // Will be rechecked on next Update call after delay expires
                }

                ObjectGuid dbtableHighGuid = ObjectGuid::Create<HighGuid::Creature>(GetMapId(), GetEntry(), m_spawnId);
                time_t linkedRespawnTime = GetMap()->GetLinkedRespawnTime(dbtableHighGuid);
                if (!linkedRespawnTime)             // Can respawn
                    Respawn();
                else                                // the master is dead
                {
                    ObjectGuid targetGuid = sObjectMgr->GetLinkedRespawnGuid(dbtableHighGuid);
                    if (targetGuid == dbtableHighGuid) // if linking self, never respawn
                        SetRespawnTime(WEEK);
                    else
                    {
                        // else copy time from master and add a little
                        time_t baseRespawnTime = std::max(linkedRespawnTime, now);
                        time_t const offset = urand(5, MINUTE);

                        // linked guid can be a boss, uses std::numeric_limits<time_t>::max to never respawn in that instance
                        // we shall inherit it instead of adding and causing an overflow
                        if (baseRespawnTime <= std::numeric_limits<time_t>::max() - offset)
                            m_respawnTime = baseRespawnTime + offset;
                        else
                            m_respawnTime = std::numeric_limits<time_t>::max();
                    }
                    SaveRespawnTime(); // also save to DB immediately
                }
            }
            break;
        }
        case CORPSE:
        {
            Unit::Update(diff);
            // deathstate changed on spells update, prevent problems
            if (m_deathState != CORPSE)
                break;

            if (IsEngaged())
                Unit::AIUpdateTick(diff);

            if (m_loot)
                m_loot->Update();

            for (auto&& [playerOwner, loot] : m_personalLoot)
                loot->Update();

            if (m_corpseRemoveTime <= GameTime::GetGameTime())
            {
                RemoveCorpse(false);
                TC_LOG_DEBUG("entities.unit", "Removing corpse... {} ", GetEntry());
            }
            break;
        }
        case ALIVE:
        {
            Unit::Update(diff);

            // creature can be dead after Unit::Update call
            // CORPSE/DEAD state will processed at next tick (in other case death timer will be updated unexpectedly)
            if (!IsAlive())
                break;

            GetThreatManager().Update(diff);
            if (_spellFocusInfo.Delay)
            {
                if (_spellFocusInfo.Delay <= diff)
                    ReacquireSpellFocusTarget();
                else
                    _spellFocusInfo.Delay -= diff;
            }

            // periodic check to see if the creature has passed an evade boundary
            if (IsAIEnabled() && !IsInEvadeMode() && IsEngaged())
            {
                if (diff >= m_boundaryCheckTime)
                {
                    AI()->CheckInRoom();
                    m_boundaryCheckTime = 2500;
                } else
                    m_boundaryCheckTime -= diff;
            }

            // if periodic combat pulse is enabled and we are both in combat and in a dungeon, do this now
            if (m_combatPulseDelay > 0 && IsEngaged() && GetMap()->IsDungeon())
            {
                if (diff > m_combatPulseTime)
                    m_combatPulseTime = 0;
                else
                    m_combatPulseTime -= diff;

                if (m_combatPulseTime == 0)
                {
                    Map::PlayerList const& players = GetMap()->GetPlayers();
                    if (!players.isEmpty())
                        for (Map::PlayerList::const_iterator it = players.begin(); it != players.end(); ++it)
                        {
                            if (Player* player = it->GetSource())
                            {
                                if (player->IsGameMaster())
                                    continue;

                                if (player->IsAlive() && IsHostileTo(player))
                                    EngageWithTarget(player);
                            }
                        }

                    m_combatPulseTime = m_combatPulseDelay * IN_MILLISECONDS;
                }
            }

            Unit::AIUpdateTick(diff);

            // creature can be dead after UpdateAI call
            // CORPSE/DEAD state will processed at next tick (in other case death timer will be updated unexpectedly)
            if (!IsAlive())
                break;

            if (m_regenTimer > 0)
            {
                if (diff >= m_regenTimer)
                    m_regenTimer = 0;
                else
                    m_regenTimer -= diff;
            }

            if (m_regenTimer == 0)
            {
                if (!IsInEvadeMode())
                {
                    // regenerate health if not in combat or if polymorphed)
                    if (!IsEngaged() || IsPolymorphed())
                        RegenerateHealth();
                    else if (CanNotReachTarget())
                    {
                        // regenerate health if cannot reach the target and the setting is set to do so.
                        // this allows to disable the health regen of raid bosses if pathfinding has issues for whatever reason
                        if (sWorld->getBoolConfig(CONFIG_REGEN_HP_CANNOT_REACH_TARGET_IN_RAID) || !GetMap()->IsRaid())
                        {
                            RegenerateHealth();
                            TC_LOG_DEBUG("entities.unit.chase", "RegenerateHealth() enabled because Creature cannot reach the target. Detail: {}", GetDebugInfo());
                        }
                        else
                            TC_LOG_DEBUG("entities.unit.chase", "RegenerateHealth() disabled even if the Creature cannot reach the target. Detail: {}", GetDebugInfo());
                    }
                }

                if (GetPowerType() == POWER_ENERGY)
                    Regenerate(POWER_ENERGY);
                else
                    Regenerate(POWER_MANA);

                m_regenTimer = CREATURE_REGEN_INTERVAL;
            }

            if (CanNotReachTarget() && !IsInEvadeMode() && !GetMap()->IsRaid())
            {
                m_cannotReachTimer += diff;
                if (m_cannotReachTimer >= CREATURE_NOPATH_EVADE_TIME)
                    if (CreatureAI* ai = AI())
                        ai->EnterEvadeMode(EvadeReason::NoPath);
            }
            break;
        }
        default:
            break;
    }
}

void Creature::Regenerate(Powers power)
{
    uint32 curValue = GetPower(power);
    uint32 maxValue = GetMaxPower(power);

    if (!HasUnitFlag2(UNIT_FLAG2_REGENERATE_POWER))
        return;

    if (curValue >= maxValue)
        return;

    float addvalue = 0.0f;

    switch (power)
    {
    case POWER_FOCUS:
    {
        // For hunter pets.
        addvalue = 24 * sWorld->getRate(RATE_POWER_FOCUS);
        break;
    }
    case POWER_ENERGY:
    {
        // For deathknight's ghoul.
        addvalue = 20;
        break;
    }
    case POWER_MANA:
    {
        // Combat and any controlled creature
        if (IsInCombat() || GetCharmerOrOwnerGUID().IsEmpty())
        {
            float ManaIncreaseRate = sWorld->getRate(RATE_POWER_MANA);

            addvalue = uint32((27.0f / 5.0f + 17.0f) * ManaIncreaseRate);
        }
        else
            addvalue = maxValue / 3;

        break;
    }
    default:
        return;
    }

    // Apply modifiers (if any).
    addvalue *= GetTotalAuraMultiplierByMiscValue(SPELL_AURA_MOD_POWER_REGEN_PERCENT, power);

    addvalue += GetTotalAuraModifierByMiscValue(SPELL_AURA_MOD_POWER_REGEN, power) * (IsHunterPet() ? PET_FOCUS_REGEN_INTERVAL : CREATURE_REGEN_INTERVAL) / (5 * IN_MILLISECONDS);

    ModifyPower(power, int32(addvalue));
}

void Creature::RegenerateHealth()
{
    if (!CanRegenerateHealth())
        return;

    uint32 curValue = GetHealth();
    uint32 maxValue = GetMaxHealth();

    if (curValue >= maxValue)
        return;

    uint32 addvalue = 0;

    // Not only pet, but any controlled creature (and not polymorphed)
    if (!GetCharmerOrOwnerGUID().IsEmpty() && !IsPolymorphed())
    {
        float HealthIncreaseRate = sWorld->getRate(RATE_HEALTH);

        addvalue = 0.015f * ((float)GetMaxHealth()) * HealthIncreaseRate;
    }
    else
        addvalue = maxValue/3;

    // Apply modifiers (if any).
    addvalue *= GetTotalAuraMultiplier(SPELL_AURA_MOD_HEALTH_REGEN_PERCENT);

    addvalue += GetTotalAuraModifier(SPELL_AURA_MOD_REGEN) * CREATURE_REGEN_INTERVAL  / (5 * IN_MILLISECONDS);

    ModifyHealth(addvalue);
}

void Creature::DoFleeToGetAssistance()
{
    if (!GetVictim())
        return;

    if (HasAuraType(SPELL_AURA_PREVENTS_FLEEING))
        return;

    float radius = sWorld->getFloatConfig(CONFIG_CREATURE_FAMILY_FLEE_ASSISTANCE_RADIUS);
    if (radius >0)
    {
        Creature* creature = nullptr;
        Trinity::NearestAssistCreatureInCreatureRangeCheck u_check(this, GetVictim(), radius);
        Trinity::CreatureLastSearcher<Trinity::NearestAssistCreatureInCreatureRangeCheck> searcher(this, creature, u_check);
        Cell::VisitGridObjects(this, searcher, radius);

        SetNoSearchAssistance(true);

        if (!creature)
            /// @todo use 31365
            SetControlled(true, UNIT_STATE_FLEEING);
        else
            GetMotionMaster()->MoveSeekAssistance(creature->GetPositionX(), creature->GetPositionY(), creature->GetPositionZ());
    }
}

bool Creature::AIM_Destroy()
{
    PopAI();
    RefreshAI();
    return true;
}

bool Creature::AIM_Create(CreatureAI* ai /*= nullptr*/)
{
    Motion_Initialize();

    SetAI(ai ? ai : FactorySelector::SelectAI(this));

    return true;
}

bool Creature::AIM_Initialize(CreatureAI* ai)
{
    if (!AIM_Create(ai))
        return false;

    AI()->InitializeAI();
    if (GetVehicleKit())
        GetVehicleKit()->Reset();
    return true;
}

void Creature::Motion_Initialize()
{
    if (m_formation)
    {
        if (m_formation->GetLeader() == this)
            m_formation->FormationReset(false);
        else if (m_formation->IsFormed())
        {
            GetMotionMaster()->MoveIdle(); // wait the order of leader
            return;
        }
    }

    GetMotionMaster()->Initialize();
}

bool Creature::Create(ObjectGuid::LowType guidlow, Map* map, uint32 entry, Position const& pos, CreatureData const* data /*= nullptr*/, uint32 vehId /*= 0*/, bool dynamic)
{
    ASSERT(map);
    SetMap(map);

    if (data)
    {
        PhasingHandler::InitDbPhaseShift(GetPhaseShift(), data->phaseUseFlags, data->phaseId, data->phaseGroup);
        PhasingHandler::InitDbVisibleMapId(GetPhaseShift(), data->terrainSwapMap);
    }

    // Set if this creature can handle dynamic spawns
    if (!dynamic)
        SetRespawnCompatibilityMode();

    CreatureTemplate const* cinfo = sObjectMgr->GetCreatureTemplate(entry);
    if (!cinfo)
    {
        TC_LOG_ERROR("sql.sql", "Creature::Create(): creature template (guidlow: {}, entry: {}) does not exist.", guidlow, entry);
        return false;
    }

    //! Relocate before CreateFromProto, to initialize coords and allow
    //! returning correct zone id for selecting OutdoorPvP/Battlefield script
    Relocate(pos);

    // Check if the position is valid before calling CreateFromProto(), otherwise we might add Auras to Creatures at
    // invalid position, triggering a crash about Auras not removed in the destructor
    if (!IsPositionValid())
    {
        TC_LOG_ERROR("entities.unit", "Creature::Create(): given coordinates for creature (guidlow {}, entry {}) are not valid (X: {}, Y: {}, Z: {}, O: {})", guidlow, entry, pos.GetPositionX(), pos.GetPositionY(), pos.GetPositionZ(), pos.GetOrientation());
        return false;
    }
    {
        // area/zone id is needed immediately for ZoneScript::GetCreatureEntry hook before it is known which creature template to load (no model/scale available yet)
        PositionFullTerrainStatus data;
        GetMap()->GetFullTerrainStatusForPosition(GetPhaseShift(), GetPositionX(), GetPositionY(), GetPositionZ(), data, map_liquidHeaderTypeFlags::AllLiquids, DEFAULT_COLLISION_HEIGHT);
        ProcessPositionDataChanged(data);
    }

    // Allow players to see those units while dead, do it here (mayby altered by addon auras)
    if (cinfo->type_flags & CREATURE_TYPE_FLAG_VISIBLE_TO_GHOSTS)
        m_serverSideVisibility.SetValue(SERVERSIDE_VISIBILITY_GHOST, GHOST_VISIBILITY_ALIVE | GHOST_VISIBILITY_GHOST);

    if (!CreateFromProto(guidlow, entry, data, vehId))
        return false;

    cinfo = GetCreatureTemplate(); // might be different than initially requested
    if (cinfo->flags_extra & CREATURE_FLAG_EXTRA_DUNGEON_BOSS && map->IsDungeon())
        m_respawnDelay = 0; // special value, prevents respawn for dungeon bosses unless overridden

    switch (cinfo->rank)
    {
        case CREATURE_ELITE_RARE:
            m_corpseDelay = sWorld->getIntConfig(CONFIG_CORPSE_DECAY_RARE);
            break;
        case CREATURE_ELITE_ELITE:
            m_corpseDelay = sWorld->getIntConfig(CONFIG_CORPSE_DECAY_ELITE);
            break;
        case CREATURE_ELITE_RAREELITE:
            m_corpseDelay = sWorld->getIntConfig(CONFIG_CORPSE_DECAY_RAREELITE);
            break;
        case CREATURE_ELITE_WORLDBOSS:
            m_corpseDelay = sWorld->getIntConfig(CONFIG_CORPSE_DECAY_WORLDBOSS);
            break;
        default:
            m_corpseDelay = sWorld->getIntConfig(CONFIG_CORPSE_DECAY_NORMAL);
            break;
    }

    LoadCreaturesAddon();
    LoadCreaturesSparringHealth();

    //! Need to be called after LoadCreaturesAddon - MOVEMENTFLAG_HOVER is set there
    m_positionZ += GetHoverOffset();

    LastUsedScriptID = GetScriptId();

    if (IsSpiritHealer() || IsAreaSpiritHealer() || (GetCreatureTemplate()->flags_extra & CREATURE_FLAG_EXTRA_GHOST_VISIBILITY))
    {
        m_serverSideVisibility.SetValue(SERVERSIDE_VISIBILITY_GHOST, GHOST_VISIBILITY_GHOST);
        m_serverSideVisibilityDetect.SetValue(SERVERSIDE_VISIBILITY_GHOST, GHOST_VISIBILITY_GHOST);
    }

    if (cinfo->flags_extra & CREATURE_FLAG_EXTRA_IGNORE_PATHFINDING)
        AddUnitState(UNIT_STATE_IGNORE_PATHFINDING);

    if (cinfo->flags_extra & CREATURE_FLAG_EXTRA_IMMUNITY_KNOCKBACK)
    {
        ApplySpellImmune(0, IMMUNITY_EFFECT, SPELL_EFFECT_KNOCK_BACK, true);
        ApplySpellImmune(0, IMMUNITY_EFFECT, SPELL_EFFECT_KNOCK_BACK_DEST, true);
    }

    GetThreatManager().Initialize();

    return true;
}

Creature* Creature::CreateCreature(uint32 entry, Map* map, Position const& pos, uint32 vehId /*= 0*/)
{
    CreatureTemplate const* cInfo = sObjectMgr->GetCreatureTemplate(entry);
    if (!cInfo)
        return nullptr;

    ObjectGuid::LowType lowGuid;
    if (vehId || cInfo->VehicleId)
        lowGuid = map->GenerateLowGuid<HighGuid::Vehicle>();
    else
        lowGuid = map->GenerateLowGuid<HighGuid::Creature>();

    Creature* creature = new Creature();
    if (!creature->Create(lowGuid, map, entry, pos, nullptr, vehId))
    {
        delete creature;
        return nullptr;
    }

    return creature;
}

Creature* Creature::CreateCreatureFromDB(ObjectGuid::LowType spawnId, Map* map, bool addToMap /*= true*/, bool allowDuplicate /*= false*/)
{
    Creature* creature = new Creature();
    if (!creature->LoadFromDB(spawnId, map, addToMap, allowDuplicate))
    {
        delete creature;
        return nullptr;
    }

    return creature;
}

Unit* Creature::SelectVictim()
{
    Unit* target = nullptr;

    if (CanHaveThreatList())
        target = GetThreatManager().GetCurrentVictim();
    else if (!HasReactState(REACT_PASSIVE))
    {
        // We're a player pet, probably
        target = getAttackerForHelper();
        if (!target && IsSummon())
        {
            if (Unit* owner = ToTempSummon()->GetOwner())
            {
                if (owner->IsInCombat())
                    target = owner->getAttackerForHelper();
                if (!target)
                {
                    for (ControlList::const_iterator itr = owner->m_Controlled.begin(); itr != owner->m_Controlled.end(); ++itr)
                    {
                        if ((*itr)->IsInCombat())
                        {
                            target = (*itr)->getAttackerForHelper();
                            if (target)
                                break;
                        }
                    }
                }
            }
        }
    }
    else
        return nullptr;

    if (target && _IsTargetAcceptable(target) && CanCreatureAttack(target))
    {
        if (!HasSpellFocus())
            SetInFront(target);
        return target;
    }

    /// @todo a vehicle may eat some mob, so mob should not evade
    if (GetVehicle())
        return nullptr;

    Unit::AuraEffectList const& iAuras = GetAuraEffectsByType(SPELL_AURA_MOD_INVISIBILITY);
    if (!iAuras.empty())
    {
        for (Unit::AuraEffectList::const_iterator itr = iAuras.begin(); itr != iAuras.end(); ++itr)
        {
            if ((*itr)->GetBase()->IsPermanent())
            {
                AI()->EnterEvadeMode(EvadeReason::Other);
                break;
            }
        }
        return nullptr;
    }

    // enter in evade mode in other case
    AI()->EnterEvadeMode(EvadeReason::NoHostiles);

    return nullptr;
}

void Creature::InitializeReactState()
{
    if (IsTotem() || IsTrigger() || IsCritter() || IsSpiritService())
        SetReactState(REACT_PASSIVE);
    /*
    else if (IsCivilian())
        SetReactState(REACT_DEFENSIVE);
    */
    else
        SetReactState(REACT_AGGRESSIVE);
}

bool Creature::isCanInteractWithBattleMaster(Player* player, bool msg) const
{
    if (!IsBattleMaster())
        return false;

    BattlegroundTypeId bgTypeId = sBattlegroundMgr->GetBattleMasterBG(GetEntry());
    if (!msg)
        return player->GetBGAccessByLevel(bgTypeId);

    if (!player->GetBGAccessByLevel(bgTypeId))
    {
        ClearGossipMenuFor(player);
        switch (bgTypeId)
        {
            case BATTLEGROUND_AV:  SendGossipMenuFor(player, 7616, this); break;
            case BATTLEGROUND_WS:  SendGossipMenuFor(player, 7599, this); break;
            case BATTLEGROUND_AB:  SendGossipMenuFor(player, 7642, this); break;
            case BATTLEGROUND_EY:
            case BATTLEGROUND_NA:
            case BATTLEGROUND_BE:
            case BATTLEGROUND_AA:
            case BATTLEGROUND_RL:
            case BATTLEGROUND_SA:
            case BATTLEGROUND_DS:
            case BATTLEGROUND_RV:  SendGossipMenuFor(player, 10024, this); break;
            default: break;
        }
        return false;
    }
    return true;
}

bool Creature::CanResetTalents(Player* player) const
{
    return player->GetLevel() >= 15
        && player->GetClass() == GetCreatureTemplate()->trainer_class;
}

uint32 Creature::GetLootId() const
{
    if (m_lootId)
        return *m_lootId;

    return GetCreatureTemplate()->lootid;
}

void Creature::SetLootId(Optional<uint32> lootId)
{
    m_lootId = lootId;
}

void Creature::SetTappedBy(Unit const* unit, bool withGroup)
{
    // set the player whose group should receive the right
    // to loot the creature after it dies
    // should be set to nullptr after the loot disappears

    if (!unit)
    {
        m_tapList.clear();
        RemoveDynamicFlag(UNIT_DYNFLAG_LOOTABLE | UNIT_DYNFLAG_TAPPED);
        return;
    }

    if (m_tapList.size() >= CREATURE_TAPPERS_SOFT_CAP)
        return;

    if (unit->GetTypeId() != TYPEID_PLAYER && !unit->IsVehicle())
        return;

    Player* player = unit->GetCharmerOrOwnerPlayerOrPlayerItself();
    if (!player)                                             // normal creature, no player involved
        return;

    m_tapList.insert(player->GetGUID());
    if (withGroup)
        if (Group const* group = player->GetGroup())
            for (auto const* itr = group->GetFirstMember(); itr != nullptr; itr = itr->next())
                if (GetMap()->IsRaid() || group->SameSubGroup(player, itr->GetSource()))
                    m_tapList.insert(itr->GetSource()->GetGUID());

    if (m_tapList.size() >= CREATURE_TAPPERS_SOFT_CAP)
        SetDynamicFlag(UNIT_DYNFLAG_TAPPED);
}

void Creature::SetDontClearTapListOnEvade(bool dontClear)
{
    // only temporary summons are allowed to not clear their tap list
    if (!m_spawnId)
        m_dontClearTapListOnEvade = dontClear;
}

// return true if this creature is tapped by the player or by a member of his group.
bool Creature::isTappedBy(Player const* player) const
{
    return m_tapList.find(player->GetGUID()) != m_tapList.end();
}

Loot* Creature::GetLootForPlayer(Player const* player) const
{
    if (m_personalLoot.empty())
        return m_loot.get();

    if (std::unique_ptr<Loot> const* loot = Trinity::Containers::MapGetValuePtr(m_personalLoot, player->GetGUID()))
        return loot->get();

    return nullptr;
}

bool Creature::IsFullyLooted() const
{
    if (m_loot && !m_loot->isLooted())
        return false;

    for (auto const& [_, loot] : m_personalLoot)
        if (!loot->isLooted())
            return false;

    return true;
}

bool Creature::IsSkinnedBy(Player const* player) const
{
    if (Loot* loot = GetLootForPlayer(player))
        return loot->loot_type == LOOT_SKINNING;

    return false;
}

void Creature::SaveToDB()
{
    // this should only be used when the creature has already been loaded
    // preferably after adding to map, because mapid may not be valid otherwise
    CreatureData const* data = sObjectMgr->GetCreatureData(m_spawnId);
    if (!data)
    {
        TC_LOG_ERROR("entities.unit", "Creature::SaveToDB failed, cannot get creature data!");
        return;
    }

    uint32 mapId = GetMapId();
    if (TransportBase* transport = GetTransport())
        if (transport->GetMapIdForSpawning() >= 0)
            mapId = transport->GetMapIdForSpawning();

    SaveToDB(mapId, data->spawnDifficulties);
}

void Creature::SaveToDB(uint32 mapid, std::vector<Difficulty> const& spawnDifficulties)
{
    // update in loaded data
    if (!m_spawnId)
        m_spawnId = sObjectMgr->GenerateCreatureSpawnId();

    CreatureData& data = sObjectMgr->NewOrExistCreatureData(m_spawnId);

    uint32 displayId = GetNativeDisplayId();
    uint64 npcflag = (uint64(m_unitData->NpcFlags[1]) << 32) | m_unitData->NpcFlags[0];
    uint32 unitFlags = m_unitData->Flags;
    uint32 unitFlags2 = m_unitData->Flags2;
    uint32 unitFlags3 = m_unitData->Flags3;
    uint32 dynamicflags = m_objectData->DynamicFlags;

    // check if it's a custom model and if not, use 0 for displayId
    CreatureTemplate const* cinfo = GetCreatureTemplate();
    if (cinfo)
    {
        for (CreatureModel model : cinfo->Models)
            if (displayId && displayId == model.CreatureDisplayID)
                displayId = 0;

        if (npcflag == cinfo->npcflag)
            npcflag = 0;

        if (unitFlags == cinfo->unit_flags)
            unitFlags = 0;

        if (unitFlags2 == cinfo->unit_flags2)
            unitFlags2 = 0;

        if (unitFlags3 == cinfo->unit_flags3)
            unitFlags3 = 0;

        if (dynamicflags == cinfo->dynamicflags)
            dynamicflags = 0;
    }

    if (!data.spawnId)
        data.spawnId = m_spawnId;
    ASSERT(data.spawnId == m_spawnId);
    data.id = GetEntry();
    data.displayid = displayId;
    data.equipmentId = GetCurrentEquipmentId();
    if (!GetTransport())
    {
        data.mapId = GetMapId();
        data.spawnPoint.Relocate(this);
    }
    else
    {
        data.mapId = mapid;
        data.spawnPoint.Relocate(GetTransOffsetX(), GetTransOffsetY(), GetTransOffsetZ(), GetTransOffsetO());
    }
    data.spawntimesecs = m_respawnDelay;
    // prevent add data integrity problems
    data.wander_distance = GetDefaultMovementType() == IDLE_MOTION_TYPE ? 0.0f : m_wanderDistance;
    data.currentwaypoint = 0;
    data.curhealth = GetHealth();
    data.curmana = GetPower(POWER_MANA);
    // prevent add data integrity problems
    data.movementType = !m_wanderDistance && GetDefaultMovementType() == RANDOM_MOTION_TYPE
        ? IDLE_MOTION_TYPE : GetDefaultMovementType();
    data.spawnDifficulties = spawnDifficulties;
    data.npcflag = npcflag;
    data.unit_flags = unitFlags;
    data.unit_flags2 = unitFlags2;
    data.unit_flags3 = unitFlags3;
    data.dynamicflags = dynamicflags;
    if (!data.spawnGroupData)
        data.spawnGroupData = sObjectMgr->GetDefaultSpawnGroup();

    data.phaseId = GetDBPhase() > 0 ? GetDBPhase() : data.phaseId;
    data.phaseGroup = GetDBPhase() < 0 ? -GetDBPhase() : data.phaseGroup;

    // update in DB
    WorldDatabaseTransaction trans = WorldDatabase.BeginTransaction();

    WorldDatabasePreparedStatement* stmt = WorldDatabase.GetPreparedStatement(WORLD_DEL_CREATURE);
    stmt->setUInt64(0, m_spawnId);
    trans->Append(stmt);

    uint8 index = 0;

    stmt = WorldDatabase.GetPreparedStatement(WORLD_INS_CREATURE);
    stmt->setUInt64(index++, m_spawnId);
    stmt->setUInt32(index++, GetEntry());
    stmt->setUInt16(index++, uint16(mapid));
    stmt->setString(index++, [&data]() -> std::string
    {
        if (data.spawnDifficulties.empty())
            return "";

        std::ostringstream os;
        auto itr = data.spawnDifficulties.begin();
        os << int32(*itr++);

        for (; itr != data.spawnDifficulties.end(); ++itr)
            os << ',' << int32(*itr);

        return os.str();
    }());
    stmt->setUInt32(index++, data.phaseId);
    stmt->setUInt32(index++, data.phaseGroup);
    stmt->setUInt32(index++, displayId);
    stmt->setUInt8(index++, GetCurrentEquipmentId());
    stmt->setFloat(index++, GetPositionX());
    stmt->setFloat(index++, GetPositionY());
    stmt->setFloat(index++, GetPositionZ());
    stmt->setFloat(index++, GetOrientation());
    stmt->setUInt32(index++, m_respawnDelay);
    stmt->setFloat(index++, m_wanderDistance);
    stmt->setUInt32(index++, 0);
    stmt->setUInt32(index++, GetHealth());
    stmt->setUInt32(index++, GetPower(POWER_MANA));
    stmt->setUInt8(index++, uint8(GetDefaultMovementType()));
    stmt->setUInt64(index++, npcflag);
    stmt->setUInt32(index++, unitFlags);
    stmt->setUInt32(index++, unitFlags2);
    stmt->setUInt32(index++, unitFlags3);
    stmt->setUInt32(index++, dynamicflags);
    trans->Append(stmt);

    WorldDatabase.CommitTransaction(trans);
}

void Creature::SelectLevel()
{
    // Level
    ApplyLevelScaling();
    int32 levelWithDelta = m_unitData->ScalingLevelMax + m_unitData->ScalingLevelDelta;
    uint8 level = RoundToInterval<int32>(levelWithDelta, 1, STRONG_MAX_LEVEL);
    SetLevel(level);

    UpdateLevelDependantStats();
}

void Creature::UpdateLevelDependantStats()
{
    CreatureTemplate const* cInfo = GetCreatureTemplate();
    uint32 rank = IsPet() ? 0 : cInfo->rank;
    uint8 level = GetLevel();
    CreatureBaseStats const* stats = sObjectMgr->GetCreatureBaseStats(level, cInfo->unit_class);

    // health
    float healthmod = _GetHealthMod(rank);

    uint32 basehp = GetMaxHealthByLevel(level);
    uint32 health = uint32(basehp * healthmod);

    SetCreateHealth(health);
    SetMaxHealth(health);
    SetHealth(health);
    ResetPlayerDamageReq();

    SetStatFlatModifier(UNIT_MOD_HEALTH, BASE_VALUE, (float)health);

    // mana
<<<<<<< HEAD
    uint32 mana = stats->GenerateMana(cInfo, GetMap()->GetDifficultyID());
    SetCreateMana(mana);
=======
    Powers powerType = CalculateDisplayPowerType();
    SetCreateMana(stats->BaseMana);
    SetStatPctModifier(UnitMods(UNIT_MOD_POWER_START + AsUnderlyingType(powerType)), BASE_PCT, cInfo->ModMana * cInfo->ModManaExtra);
    SetPowerType(powerType);
>>>>>>> 1325e0c4

    if (PowerTypeEntry const* powerTypeEntry = sDB2Manager.GetPowerTypeEntry(powerType))
    {
        if (powerTypeEntry->GetFlags().HasFlag(PowerTypeFlags::UnitsUseDefaultPowerOnInit))
            SetPower(powerType, powerTypeEntry->DefaultPower);
        else
            SetFullPower(powerType);
    }

    // damage
    float basedamage = GetBaseDamageForLevel(level);

    float weaponBaseMinDamage = basedamage;
    float weaponBaseMaxDamage = basedamage * 1.5f;

    SetBaseWeaponDamage(BASE_ATTACK, MINDAMAGE, weaponBaseMinDamage);
    SetBaseWeaponDamage(BASE_ATTACK, MAXDAMAGE, weaponBaseMaxDamage);

    SetBaseWeaponDamage(OFF_ATTACK, MINDAMAGE, weaponBaseMinDamage);
    SetBaseWeaponDamage(OFF_ATTACK, MAXDAMAGE, weaponBaseMaxDamage);

    SetBaseWeaponDamage(RANGED_ATTACK, MINDAMAGE, weaponBaseMinDamage);
    SetBaseWeaponDamage(RANGED_ATTACK, MAXDAMAGE, weaponBaseMaxDamage);

    SetStatFlatModifier(UNIT_MOD_ATTACK_POWER, BASE_VALUE, stats->AttackPower);
    SetStatFlatModifier(UNIT_MOD_ATTACK_POWER_RANGED, BASE_VALUE, stats->RangedAttackPower);

    float armor = GetBaseArmorForLevel(level);
    SetStatFlatModifier(UNIT_MOD_ARMOR, BASE_VALUE, armor);
}

void Creature::SelectWildBattlePetLevel()
{
    if (IsWildBattlePet())
    {
        uint8 wildBattlePetLevel = WILD_BATTLE_PET_DEFAULT_LEVEL;

        if (AreaTableEntry const* areaTable = sAreaTableStore.LookupEntry(GetZoneId()))
            if (areaTable->WildBattlePetLevelMin > 0)
                wildBattlePetLevel = urand(areaTable->WildBattlePetLevelMin, areaTable->WildBattlePetLevelMax);

        SetWildBattlePetLevel(wildBattlePetLevel);
    }
}

float Creature::_GetHealthMod(int32 Rank)
{
    switch (Rank)                                           // define rates for each elite rank
    {
        case CREATURE_ELITE_NORMAL:
            return sWorld->getRate(RATE_CREATURE_NORMAL_HP);
        case CREATURE_ELITE_ELITE:
            return sWorld->getRate(RATE_CREATURE_ELITE_ELITE_HP);
        case CREATURE_ELITE_RAREELITE:
            return sWorld->getRate(RATE_CREATURE_ELITE_RAREELITE_HP);
        case CREATURE_ELITE_WORLDBOSS:
            return sWorld->getRate(RATE_CREATURE_ELITE_WORLDBOSS_HP);
        case CREATURE_ELITE_RARE:
            return sWorld->getRate(RATE_CREATURE_ELITE_RARE_HP);
        default:
            return sWorld->getRate(RATE_CREATURE_ELITE_ELITE_HP);
    }
}

void Creature::LowerPlayerDamageReq(uint64 unDamage)
{
    if (m_PlayerDamageReq)
        m_PlayerDamageReq > unDamage ? m_PlayerDamageReq -= unDamage : m_PlayerDamageReq = 0;
}

float Creature::_GetDamageMod(int32 Rank)
{
    switch (Rank)                                           // define rates for each elite rank
    {
        case CREATURE_ELITE_NORMAL:
            return sWorld->getRate(RATE_CREATURE_NORMAL_DAMAGE);
        case CREATURE_ELITE_ELITE:
            return sWorld->getRate(RATE_CREATURE_ELITE_ELITE_DAMAGE);
        case CREATURE_ELITE_RAREELITE:
            return sWorld->getRate(RATE_CREATURE_ELITE_RAREELITE_DAMAGE);
        case CREATURE_ELITE_WORLDBOSS:
            return sWorld->getRate(RATE_CREATURE_ELITE_WORLDBOSS_DAMAGE);
        case CREATURE_ELITE_RARE:
            return sWorld->getRate(RATE_CREATURE_ELITE_RARE_DAMAGE);
        default:
            return sWorld->getRate(RATE_CREATURE_ELITE_ELITE_DAMAGE);
    }
}

float Creature::GetSpellDamageMod(int32 Rank) const
{
    switch (Rank)                                           // define rates for each elite rank
    {
        case CREATURE_ELITE_NORMAL:
            return sWorld->getRate(RATE_CREATURE_NORMAL_SPELLDAMAGE);
        case CREATURE_ELITE_ELITE:
            return sWorld->getRate(RATE_CREATURE_ELITE_ELITE_SPELLDAMAGE);
        case CREATURE_ELITE_RAREELITE:
            return sWorld->getRate(RATE_CREATURE_ELITE_RAREELITE_SPELLDAMAGE);
        case CREATURE_ELITE_WORLDBOSS:
            return sWorld->getRate(RATE_CREATURE_ELITE_WORLDBOSS_SPELLDAMAGE);
        case CREATURE_ELITE_RARE:
            return sWorld->getRate(RATE_CREATURE_ELITE_RARE_SPELLDAMAGE);
        default:
            return sWorld->getRate(RATE_CREATURE_ELITE_ELITE_SPELLDAMAGE);
    }
}

void Creature::OverrideSparringHealthPct(std::vector<float> const& healthPct)
{
    _sparringHealthPct = Trinity::Containers::SelectRandomContainerElement(healthPct);
}

uint32 Creature::CalculateDamageForSparring(Unit* attacker, uint32 damage)
{
    if (GetSparringHealthPct() == 0)
        return damage;

    if (!attacker)
        return damage;

    if (!attacker->IsCreature() || attacker->IsCharmedOwnedByPlayerOrPlayer() || IsCharmedOwnedByPlayerOrPlayer())
        return damage;

    if (GetHealthPct() <= GetSparringHealthPct())
        return 0;

    uint32 sparringHealth = GetMaxHealth() * GetSparringHealthPct() / 100;
    if (GetHealth() - damage <= sparringHealth)
        return GetHealth() - sparringHealth;

    if (damage >= GetHealth())
        return GetHealth() - 1;

    return damage;
}

bool Creature::ShouldFakeDamageFrom(Unit* attacker)
{
    if (!GetSparringHealthPct())
        return false;

    if (!attacker)
        return false;

    if (!attacker->IsCreature())
        return false;

    if (attacker->IsCharmedOwnedByPlayerOrPlayer() || IsCharmedOwnedByPlayerOrPlayer())
        return false;

    if (GetHealthPct() > GetSparringHealthPct())
        return false;

    return true;
}

bool Creature::CreateFromProto(ObjectGuid::LowType guidlow, uint32 entry, CreatureData const* data /*= nullptr*/, uint32 vehId /*= 0*/)
{
    SetZoneScript();
    if (GetZoneScript() && data)
    {
        entry = GetZoneScript()->GetCreatureEntry(guidlow, data);
        if (!entry)
            return false;
    }

    CreatureTemplate const* cinfo = sObjectMgr->GetCreatureTemplate(entry);
    if (!cinfo)
    {
        TC_LOG_ERROR("sql.sql", "Creature::CreateFromProto(): creature template (guidlow: {}, entry: {}) does not exist.", guidlow, entry);
        return false;
    }

    SetOriginalEntry(entry);

    if (vehId || cinfo->VehicleId)
        Object::_Create(ObjectGuid::Create<HighGuid::Vehicle>(GetMapId(), entry, guidlow));
    else
        Object::_Create(ObjectGuid::Create<HighGuid::Creature>(GetMapId(), entry, guidlow));

    if (!UpdateEntry(entry, data))
        return false;

    if (!vehId)
    {
        if (GetCreatureTemplate()->VehicleId)
        {
            vehId = GetCreatureTemplate()->VehicleId;
            entry = GetCreatureTemplate()->Entry;
        }
        else
            vehId = cinfo->VehicleId;
    }

    if (vehId)
        if (CreateVehicleKit(vehId, entry, true))
            UpdateDisplayPower();

    return true;
}

bool Creature::LoadFromDB(ObjectGuid::LowType spawnId, Map* map, bool addToMap, bool allowDuplicate)
{
    if (!allowDuplicate)
    {
        // If an alive instance of this spawnId is already found, skip creation
        // If only dead instance(s) exist, despawn them and spawn a new (maybe also dead) version
        const auto creatureBounds = map->GetCreatureBySpawnIdStore().equal_range(spawnId);
        std::vector <Creature*> despawnList;

        if (creatureBounds.first != creatureBounds.second)
        {
            for (auto itr = creatureBounds.first; itr != creatureBounds.second; ++itr)
            {
                if (itr->second->IsAlive())
                {
                    TC_LOG_DEBUG("maps", "Would have spawned {} but {} already exists", spawnId, creatureBounds.first->second->GetGUID().ToString());
                    return false;
                }
                else
                {
                    despawnList.push_back(itr->second);
                    TC_LOG_DEBUG("maps", "Despawned dead instance of spawn {} ({})", spawnId, itr->second->GetGUID().ToString());
                }
            }

            for (Creature* despawnCreature : despawnList)
            {
                despawnCreature->AddObjectToRemoveList();
            }
        }
    }

    CreatureData const* data = sObjectMgr->GetCreatureData(spawnId);
    if (!data)
    {
        TC_LOG_ERROR("sql.sql", "Creature (SpawnID {}) not found in table `creature`, can't load. ", spawnId);
        return false;
    }

    m_spawnId = spawnId;

    m_respawnCompatibilityMode = ((data->spawnGroupData->flags & SPAWNGROUP_FLAG_COMPATIBILITY_MODE) != 0);
    m_creatureData = data;
    m_wanderDistance = data->wander_distance;
    m_respawnDelay = data->spawntimesecs;

    if (!Create(map->GenerateLowGuid<HighGuid::Creature>(), map, data->id, data->spawnPoint, data, 0U , !m_respawnCompatibilityMode))
        return false;

    //We should set first home position, because then AI calls home movement
    SetHomePosition(*this);

    m_deathState = ALIVE;

    m_respawnTime = GetMap()->GetCreatureRespawnTime(m_spawnId);

    if (!m_respawnTime && !map->IsSpawnGroupActive(data->spawnGroupData->groupId))
    {
        if (!m_respawnCompatibilityMode)
        {
            // @todo pools need fixing! this is just a temporary thing, but they violate dynspawn principles
            if (!data->poolId)
            {
                TC_LOG_ERROR("entities.unit", "Creature (SpawnID {}) trying to load in inactive spawn group '{}':\n{}", spawnId, data->spawnGroupData->name, GetDebugInfo());
                return false;
            }
        }

        m_respawnTime = GameTime::GetGameTime() + urand(4, 7);
    }

    if (m_respawnTime)
    {
        if (!m_respawnCompatibilityMode)
        {
            // @todo same as above
            if (!data->poolId)
            {
                TC_LOG_ERROR("entities.unit", "Creature (SpawnID {}) trying to load despite a respawn timer in progress:\n{}", spawnId, GetDebugInfo());
                return false;
            }
        }
        else
        {
            // compatibility mode creatures will be respawned in ::Update()
            m_deathState = DEAD;
        }

        if (CanFly())
        {
            float tz = map->GetHeight(GetPhaseShift(), data->spawnPoint, true, MAX_FALL_DISTANCE);
            if (data->spawnPoint.GetPositionZ() - tz > 0.1f && Trinity::IsValidMapCoord(tz))
                Relocate(data->spawnPoint.GetPositionX(), data->spawnPoint.GetPositionY(), tz);
        }
    }

    SetSpawnHealth();

    SelectWildBattlePetLevel();

    // checked at creature_template loading
    m_defaultMovementType = MovementGeneratorType(data->movementType);

    m_stringIds[1] = data->StringId;

    if (addToMap && !GetMap()->AddToMap(this))
        return false;
    return true;
}

void Creature::SetCanDualWield(bool value)
{
    Unit::SetCanDualWield(value);
    UpdateDamagePhysical(OFF_ATTACK);
}

void Creature::LoadEquipment(int8 id, bool force /*= true*/)
{
    if (id == 0)
    {
        if (force)
        {
            for (uint8 i = 0; i < MAX_EQUIPMENT_ITEMS; ++i)
                SetVirtualItem(i, 0);
            m_equipmentId = 0;
        }

        return;
    }

    EquipmentInfo const* einfo = sObjectMgr->GetEquipmentInfo(GetEntry(), id);
    if (!einfo)
        return;

    m_equipmentId = id;
    for (uint8 i = 0; i < MAX_EQUIPMENT_ITEMS; ++i)
        SetVirtualItem(i, einfo->Items[i].ItemId, einfo->Items[i].AppearanceModId, einfo->Items[i].ItemVisual);
}

void Creature::SetSpawnHealth()
{
    if (_staticFlags.HasFlag(CREATURE_STATIC_FLAG_5_NO_HEALTH_REGEN))
        return;

    uint32 curhealth;
    if (m_creatureData && !_regenerateHealth)
    {
        curhealth = m_creatureData->curhealth;
        if (curhealth)
        {
            curhealth = uint32(curhealth*_GetHealthMod(GetCreatureTemplate()->rank));
            if (curhealth < 1)
                curhealth = 1;
        }
        SetPower(POWER_MANA, m_creatureData->curmana);
    }
    else
    {
        curhealth = GetMaxHealth();
        SetFullPower(POWER_MANA);
    }

    SetHealth((m_deathState == ALIVE || m_deathState == JUST_RESPAWNED) ? curhealth : 0);
}

void Creature::LoadTemplateRoot()
{
    SetTemplateRooted(GetMovementTemplate().IsRooted());
}

void Creature::SetTemplateRooted(bool rooted)
{
    _staticFlags.ApplyFlag(CREATURE_STATIC_FLAG_SESSILE, rooted);
    SetControlled(rooted, UNIT_STATE_ROOT);
}

bool Creature::hasQuest(uint32 quest_id) const
{
    return sObjectMgr->GetCreatureQuestRelations(GetEntry()).HasQuest(quest_id);
}

bool Creature::hasInvolvedQuest(uint32 quest_id) const
{
    return sObjectMgr->GetCreatureQuestInvolvedRelations(GetEntry()).HasQuest(quest_id);
}

/*static*/ bool Creature::DeleteFromDB(ObjectGuid::LowType spawnId)
{
    CreatureData const* data = sObjectMgr->GetCreatureData(spawnId);
    if (!data)
        return false;

    CharacterDatabaseTransaction charTrans = CharacterDatabase.BeginTransaction();

    sMapMgr->DoForAllMapsWithMapId(data->mapId,
        [spawnId, charTrans](Map* map) -> void
        {
            // despawn all active creatures, and remove their respawns
            std::vector<Creature*> toUnload;
            for (auto const& pair : Trinity::Containers::MapEqualRange(map->GetCreatureBySpawnIdStore(), spawnId))
                toUnload.push_back(pair.second);
            for (Creature* creature : toUnload)
                map->AddObjectToRemoveList(creature);
            map->RemoveRespawnTime(SPAWN_TYPE_CREATURE, spawnId, charTrans);
        }
    );

    // delete data from memory ...
    sObjectMgr->DeleteCreatureData(spawnId);

    CharacterDatabase.CommitTransaction(charTrans);

    WorldDatabaseTransaction trans = WorldDatabase.BeginTransaction();

    // ... and the database
    WorldDatabasePreparedStatement* stmt = WorldDatabase.GetPreparedStatement(WORLD_DEL_CREATURE);
    stmt->setUInt64(0, spawnId);
    trans->Append(stmt);

    stmt = WorldDatabase.GetPreparedStatement(WORLD_DEL_SPAWNGROUP_MEMBER);
    stmt->setUInt8(0, uint8(SPAWN_TYPE_CREATURE));
    stmt->setUInt64(1, spawnId);
    trans->Append(stmt);

    stmt = WorldDatabase.GetPreparedStatement(WORLD_DEL_CREATURE_ADDON);
    stmt->setUInt64(0, spawnId);
    trans->Append(stmt);

    stmt = WorldDatabase.GetPreparedStatement(WORLD_DEL_GAME_EVENT_CREATURE);
    stmt->setUInt64(0, spawnId);
    trans->Append(stmt);

    stmt = WorldDatabase.GetPreparedStatement(WORLD_DEL_GAME_EVENT_MODEL_EQUIP);
    stmt->setUInt64(0, spawnId);
    trans->Append(stmt);

    stmt = WorldDatabase.GetPreparedStatement(WORLD_DEL_LINKED_RESPAWN);
    stmt->setUInt64(0, spawnId);
    stmt->setUInt32(1, LINKED_RESPAWN_CREATURE_TO_CREATURE);
    trans->Append(stmt);

    stmt = WorldDatabase.GetPreparedStatement(WORLD_DEL_LINKED_RESPAWN);
    stmt->setUInt64(0, spawnId);
    stmt->setUInt32(1, LINKED_RESPAWN_CREATURE_TO_GO);
    trans->Append(stmt);

    stmt = WorldDatabase.GetPreparedStatement(WORLD_DEL_LINKED_RESPAWN_MASTER);
    stmt->setUInt64(0, spawnId);
    stmt->setUInt32(1, LINKED_RESPAWN_CREATURE_TO_CREATURE);
    trans->Append(stmt);

    stmt = WorldDatabase.GetPreparedStatement(WORLD_DEL_LINKED_RESPAWN_MASTER);
    stmt->setUInt64(0, spawnId);
    stmt->setUInt32(1, LINKED_RESPAWN_GO_TO_CREATURE);
    trans->Append(stmt);

    WorldDatabase.CommitTransaction(trans);

    return true;
}

bool Creature::IsInvisibleDueToDespawn(WorldObject const* seer) const
{
    if (Unit::IsInvisibleDueToDespawn(seer))
        return true;

    if (IsAlive() || isDying() || m_corpseRemoveTime > GameTime::GetGameTime())
        return false;

    return true;
}

bool Creature::CanAlwaysSee(WorldObject const* obj) const
{
    if (IsAIEnabled() && AI()->CanSeeAlways(obj))
        return true;

    return false;
}

bool Creature::CanStartAttack(Unit const* who, bool force) const
{
    if (IsCivilian())
        return false;

    // This set of checks is should be done only for creatures
    if ((IsImmuneToNPC() && !who->HasUnitFlag(UNIT_FLAG_PLAYER_CONTROLLED))
        || (IsImmuneToPC() && who->HasUnitFlag(UNIT_FLAG_PLAYER_CONTROLLED)))
        return false;

    // Do not attack non-combat pets
    if (who->GetTypeId() == TYPEID_UNIT && who->GetCreatureType() == CREATURE_TYPE_NON_COMBAT_PET)
        return false;

    if (!CanFly() && (GetDistanceZ(who) > CREATURE_Z_ATTACK_RANGE + m_CombatDistance))
        //|| who->IsControlledByPlayer() && who->IsFlying()))
        // we cannot check flying for other creatures, too much map/vmap calculation
        /// @todo should switch to range attack
        return false;

    if (!force)
    {
        if (!_IsTargetAcceptable(who))
            return false;

        if (IsNeutralToAll() || !IsWithinDistInMap(who, GetAttackDistance(who) + m_CombatDistance))
            return false;
    }

    if (!CanCreatureAttack(who, force))
        return false;

    // No aggro from gray creatures
    if (CheckNoGrayAggroConfig(who->GetLevelForTarget(this), GetLevelForTarget(who)))
        return false;

    return IsWithinLOSInMap(who);
}

bool Creature::CheckNoGrayAggroConfig(uint32 playerLevel, uint32 creatureLevel) const
{
    if (Trinity::XP::GetColorCode(playerLevel, creatureLevel) != XP_GRAY)
        return false;

    uint32 notAbove = sWorld->getIntConfig(CONFIG_NO_GRAY_AGGRO_ABOVE);
    uint32 notBelow = sWorld->getIntConfig(CONFIG_NO_GRAY_AGGRO_BELOW);
    if (notAbove == 0 && notBelow == 0)
        return false;

    if (playerLevel <= notBelow || (playerLevel >= notAbove && notAbove > 0))
        return true;
    return false;
}

float Creature::GetAttackDistance(Unit const* player) const
{
    float aggroRate = sWorld->getRate(RATE_CREATURE_AGGRO);
    if (aggroRate == 0)
        return 0.0f;

    // WoW Wiki: the minimum radius seems to be 5 yards, while the maximum range is 45 yards
    float maxRadius = 45.0f * aggroRate;
    float minRadius = 5.0f * aggroRate;

    int32 expansionMaxLevel = int32(GetMaxLevelForExpansion(GetCreatureTemplate()->RequiredExpansion));
    int32 playerLevel = player->GetLevelForTarget(this);
    int32 creatureLevel = GetLevelForTarget(player);
    int32 levelDifference = creatureLevel - playerLevel;

    // The aggro radius for creatures with equal level as the player is 20 yards.
    // The combatreach should not get taken into account for the distance so we drop it from the range (see Supremus as expample)
    float baseAggroDistance = 20.0f - GetCombatReach();

    // + - 1 yard for each level difference between player and creature
    float aggroRadius = baseAggroDistance + float(levelDifference);

    // detect range auras
    if (uint32(creatureLevel + 5) <= sWorld->getIntConfig(CONFIG_MAX_PLAYER_LEVEL))
    {
        aggroRadius += GetTotalAuraModifier(SPELL_AURA_MOD_DETECT_RANGE);
        aggroRadius += player->GetTotalAuraModifier(SPELL_AURA_MOD_DETECTED_RANGE);
    }

    // The aggro range of creatures with higher levels than the total player level for the expansion should get the maxlevel treatment
    // This makes sure that creatures such as bosses wont have a bigger aggro range than the rest of the npc's
    // The following code is used for blizzlike behaviour such as skippable bosses
    if (creatureLevel > expansionMaxLevel)
        aggroRadius = baseAggroDistance + float(expansionMaxLevel - playerLevel);

    // Make sure that we wont go over the total range limits
    if (aggroRadius > maxRadius)
        aggroRadius = maxRadius;
    else if (aggroRadius < minRadius)
        aggroRadius = minRadius;

    return (aggroRadius * aggroRate);
}

void Creature::setDeathState(DeathState s)
{
    Unit::setDeathState(s);

    if (s == JUST_DIED)
    {
        m_corpseRemoveTime = GameTime::GetGameTime() + m_corpseDelay;

        uint32 respawnDelay = m_respawnDelay;
        if (uint32 scalingMode = sWorld->getIntConfig(CONFIG_RESPAWN_DYNAMICMODE))
            GetMap()->ApplyDynamicModeRespawnScaling(this, m_spawnId, respawnDelay, scalingMode);

        // @todo remove the boss respawn time hack in a dynspawn follow-up once we have creature groups in instances
        if (m_respawnCompatibilityMode)
        {
            if (IsDungeonBoss() && !m_respawnDelay)
                m_respawnTime = std::numeric_limits<time_t>::max(); // never respawn in this instance
            else
                m_respawnTime = GameTime::GetGameTime() + respawnDelay + m_corpseDelay;
        }
        else
        {
            if (IsDungeonBoss() && !m_respawnDelay)
                m_respawnTime = std::numeric_limits<time_t>::max(); // never respawn in this instance
            else
                m_respawnTime = GameTime::GetGameTime() + respawnDelay;
        }

        SaveRespawnTime();

        ReleaseSpellFocus(nullptr, false); // remove spellcast focus
        DoNotReacquireSpellFocusTarget();  // cancel delayed re-target
        SetTarget(ObjectGuid::Empty);      // drop target - dead mobs shouldn't ever target things

        ReplaceAllNpcFlags(UNIT_NPC_FLAG_NONE);
        ReplaceAllNpcFlags2(UNIT_NPC_FLAG_2_NONE);

        SetMountDisplayId(0); // if creature is mounted on a virtual mount, remove it at death

        setActive(false);

        SetNoSearchAssistance(false);

        //Dismiss group if is leader
        if (m_formation && m_formation->GetLeader() == this)
            m_formation->FormationReset(true);

        bool needsFalling = (IsFlying() || IsHovering()) && !IsUnderWater();
        SetHover(false, false);
        SetDisableGravity(false, false);

        if (needsFalling)
            GetMotionMaster()->MoveFall();

        Unit::setDeathState(CORPSE);
    }
    else if (s == JUST_RESPAWNED)
    {
        if (IsPet())
            SetFullHealth();
        else
            SetSpawnHealth();

        SetTappedBy(nullptr);
        ResetPlayerDamageReq();

        SetCannotReachTarget(false);
        UpdateMovementFlags();

        ClearUnitState(UNIT_STATE_ALL_ERASABLE);

        if (!IsPet())
        {
            CreatureData const* creatureData = GetCreatureData();
            CreatureTemplate const* cInfo = GetCreatureTemplate();

            uint64 npcFlags;
            uint32 unitFlags, unitFlags2, unitFlags3, dynamicFlags;
            ObjectMgr::ChooseCreatureFlags(cInfo, &npcFlags, &unitFlags, &unitFlags2, &unitFlags3, &dynamicFlags, creatureData);

            if (cInfo->flags_extra & CREATURE_FLAG_EXTRA_WORLDEVENT)
                npcFlags |= sGameEventMgr->GetNPCFlag(this);

            ReplaceAllNpcFlags(NPCFlags(npcFlags & 0xFFFFFFFF));
            ReplaceAllNpcFlags2(NPCFlags2(npcFlags >> 32));

            ReplaceAllUnitFlags(UnitFlags(unitFlags));
            ReplaceAllUnitFlags2(UnitFlags2(unitFlags2));
            ReplaceAllUnitFlags3(UnitFlags3(unitFlags3));
            ReplaceAllDynamicFlags(dynamicFlags);

            RemoveUnitFlag(UNIT_FLAG_IN_COMBAT);

            SetMeleeDamageSchool(SpellSchools(cInfo->dmgschool));
        }

        Motion_Initialize();
        Unit::setDeathState(ALIVE);
        LoadCreaturesAddon();
        LoadCreaturesSparringHealth();
    }
}

void Creature::Respawn(bool force)
{
    if (force)
    {
        if (IsAlive())
            setDeathState(JUST_DIED);
        else if (getDeathState() != CORPSE)
            setDeathState(CORPSE);
    }

    if (m_respawnCompatibilityMode)
    {
        UpdateObjectVisibilityOnDestroy();
        RemoveCorpse(false, false);

        if (getDeathState() == DEAD)
        {
            TC_LOG_DEBUG("entities.unit", "Respawning creature {} ({})", GetName(), GetGUID().ToString());
            m_respawnTime = 0;
            ResetPickPocketRefillTimer();
            m_loot = nullptr;

            if (m_originalEntry != GetEntry())
                UpdateEntry(m_originalEntry);

            SelectLevel();

            setDeathState(JUST_RESPAWNED);

            CreatureModel display(GetNativeDisplayId(), GetNativeDisplayScale(), 1.0f);
            if (sObjectMgr->GetCreatureModelRandomGender(&display, GetCreatureTemplate()))
                SetDisplayId(display.CreatureDisplayID, true);

            GetMotionMaster()->InitializeDefault();

            // Re-initialize reactstate that could be altered by movementgenerators
            InitializeReactState();

            if (UnitAI* ai = AI()) // reset the AI to be sure no dirty or uninitialized values will be used till next tick
                ai->Reset();

            m_triggerJustAppeared = true;

            uint32 poolid = GetCreatureData() ? GetCreatureData()->poolId : 0;
            if (poolid)
                sPoolMgr->UpdatePool<Creature>(GetMap()->GetPoolData(), poolid, GetSpawnId());
        }
        UpdateObjectVisibility();
    }
    else
    {
        if (m_spawnId)
            GetMap()->Respawn(SPAWN_TYPE_CREATURE, m_spawnId);
    }

    TC_LOG_DEBUG("entities.unit", "Respawning creature {} ({})",
        GetName(), GetGUID().ToString());

}

void Creature::ForcedDespawn(uint32 timeMSToDespawn, Seconds forceRespawnTimer)
{
    if (timeMSToDespawn)
    {
        m_Events.AddEvent(new ForcedDespawnDelayEvent(*this, forceRespawnTimer), m_Events.CalculateTime(Milliseconds(timeMSToDespawn)));
        return;
    }

    if (m_respawnCompatibilityMode)
    {
        uint32 corpseDelay = GetCorpseDelay();
        uint32 respawnDelay = GetRespawnDelay();

        // do it before killing creature
        UpdateObjectVisibilityOnDestroy();

        bool overrideRespawnTime = false;
        if (IsAlive())
        {
            if (forceRespawnTimer > Seconds::zero())
            {
                SetCorpseDelay(0);
                SetRespawnDelay(forceRespawnTimer.count());
                overrideRespawnTime = true;
            }

            setDeathState(JUST_DIED);
        }

        // Skip corpse decay time
        RemoveCorpse(!overrideRespawnTime, false);

        SetCorpseDelay(corpseDelay);
        SetRespawnDelay(respawnDelay);
    }
    else
    {
        if (forceRespawnTimer > Seconds::zero())
            SaveRespawnTime(forceRespawnTimer.count());
        else
        {
            uint32 respawnDelay = m_respawnDelay;
            if (uint32 scalingMode = sWorld->getIntConfig(CONFIG_RESPAWN_DYNAMICMODE))
                GetMap()->ApplyDynamicModeRespawnScaling(this, m_spawnId, respawnDelay, scalingMode);
            m_respawnTime = GameTime::GetGameTime() + respawnDelay;
            SaveRespawnTime();
        }

        AddObjectToRemoveList();
    }
}

void Creature::DespawnOrUnsummon(Milliseconds timeToDespawn /*= 0s*/, Seconds forceRespawnTimer /*= 0s*/)
{
    if (TempSummon* summon = ToTempSummon())
        summon->UnSummon(timeToDespawn.count());
    else
        ForcedDespawn(timeToDespawn.count(), forceRespawnTimer);
}

void Creature::LoadTemplateImmunities()
{
    // uint32 max used for "spell id", the immunity system will not perform SpellInfo checks against invalid spells
    // used so we know which immunities were loaded from template
    static uint32 const placeholderSpellId = std::numeric_limits<uint32>::max();

    // unapply template immunities (in case we're updating entry)
    for (uint32 i = MECHANIC_NONE + 1; i < MAX_MECHANIC; ++i)
        ApplySpellImmune(placeholderSpellId, IMMUNITY_MECHANIC, i, false);

    for (uint32 i = SPELL_SCHOOL_NORMAL; i < MAX_SPELL_SCHOOL; ++i)
        ApplySpellImmune(placeholderSpellId, IMMUNITY_SCHOOL, 1 << i, false);

    // don't inherit immunities for hunter pets
    if (GetOwnerGUID().IsPlayer() && IsHunterPet())
        return;

    if (uint64 mask = GetCreatureTemplate()->MechanicImmuneMask)
    {
        for (uint32 i = MECHANIC_NONE + 1; i < MAX_MECHANIC; ++i)
        {
            if (mask & (UI64LIT(1) << (i - 1)))
                ApplySpellImmune(placeholderSpellId, IMMUNITY_MECHANIC, i, true);
        }
    }

    if (uint32 mask = GetCreatureTemplate()->SpellSchoolImmuneMask)
    {
        for (uint8 i = SPELL_SCHOOL_NORMAL; i < MAX_SPELL_SCHOOL; ++i)
        {
            if (mask & (1 << i))
                ApplySpellImmune(placeholderSpellId, IMMUNITY_SCHOOL, 1 << i, true);
        }
    }
}

bool Creature::IsImmunedToSpellEffect(SpellInfo const* spellInfo, SpellEffectInfo const& spellEffectInfo, WorldObject const* caster,
    bool requireImmunityPurgesEffectAttribute /*= false*/) const
{
    if (GetCreatureTemplate()->type == CREATURE_TYPE_MECHANICAL && spellEffectInfo.IsEffect(SPELL_EFFECT_HEAL))
        return true;

    return Unit::IsImmunedToSpellEffect(spellInfo, spellEffectInfo, caster, requireImmunityPurgesEffectAttribute);
}

bool Creature::isElite() const
{
    if (IsPet())
        return false;

    uint32 rank = GetCreatureTemplate()->rank;
    return rank != CREATURE_ELITE_NORMAL && rank != CREATURE_ELITE_RARE;
}

bool Creature::isWorldBoss() const
{
    if (IsPet())
        return false;

    return (GetCreatureTemplate()->type_flags & CREATURE_TYPE_FLAG_BOSS_MOB) != 0;
}

// select nearest hostile unit within the given distance (regardless of threat list).
Unit* Creature::SelectNearestTarget(float dist, bool playerOnly /* = false */) const
{
    if (dist == 0.0f)
        dist = MAX_VISIBILITY_DISTANCE;

    Unit* target = nullptr;
    Trinity::NearestHostileUnitCheck u_check(this, dist, playerOnly);
    Trinity::UnitLastSearcher<Trinity::NearestHostileUnitCheck> searcher(this, target, u_check);
    Cell::VisitAllObjects(this, searcher, dist);
    return target;
}

// select nearest hostile unit within the given attack distance (i.e. distance is ignored if > than ATTACK_DISTANCE), regardless of threat list.
Unit* Creature::SelectNearestTargetInAttackDistance(float dist) const
{
    if (dist > MAX_VISIBILITY_DISTANCE)
    {
        TC_LOG_ERROR("entities.unit", "Creature {} SelectNearestTargetInAttackDistance called with dist > MAX_VISIBILITY_DISTANCE. Distance set to ATTACK_DISTANCE.", GetGUID().ToString());
        dist = ATTACK_DISTANCE;
    }

    Unit* target = nullptr;
    Trinity::NearestHostileUnitInAttackDistanceCheck u_check(this, dist);
    Trinity::UnitLastSearcher<Trinity::NearestHostileUnitInAttackDistanceCheck> searcher(this, target, u_check);
    Cell::VisitAllObjects(this, searcher, std::max(dist, ATTACK_DISTANCE));
    return target;
}

void Creature::SendAIReaction(AiReaction reactionType)
{
    WorldPackets::Combat::AIReaction packet;

    packet.UnitGUID = GetGUID();
    packet.Reaction = reactionType;

    SendMessageToSet(packet.Write(), true);

    TC_LOG_DEBUG("network", "WORLD: Sent SMSG_AI_REACTION, type {}.", reactionType);
}

void Creature::CallAssistance()
{
    if (!m_AlreadyCallAssistance && GetVictim() && !IsPet() && !IsCharmed())
    {
        SetNoCallAssistance(true);

        float radius = sWorld->getFloatConfig(CONFIG_CREATURE_FAMILY_ASSISTANCE_RADIUS);

        if (radius > 0)
        {
            std::list<Creature*> assistList;
            Trinity::AnyAssistCreatureInRangeCheck u_check(this, GetVictim(), radius);
            Trinity::CreatureListSearcher<Trinity::AnyAssistCreatureInRangeCheck> searcher(this, assistList, u_check);
            Cell::VisitGridObjects(this, searcher, radius);

            if (!assistList.empty())
            {
                AssistDelayEvent* e = new AssistDelayEvent(EnsureVictim()->GetGUID(), *this);
                while (!assistList.empty())
                {
                    // Pushing guids because in delay can happen some creature gets despawned => invalid pointer
                    e->AddAssistant((*assistList.begin())->GetGUID());
                    assistList.pop_front();
                }
                m_Events.AddEvent(e, m_Events.CalculateTime(Milliseconds(sWorld->getIntConfig(CONFIG_CREATURE_FAMILY_ASSISTANCE_DELAY))));
            }
        }
    }
}

void Creature::CallForHelp(float radius)
{
    if (radius <= 0.0f || !IsEngaged() || !IsAlive() || IsPet() || IsCharmed())
        return;

    Unit* target = GetThreatManager().GetCurrentVictim();
    if (!target)
        target = GetThreatManager().GetAnyTarget();
    if (!target)
        target = GetCombatManager().GetAnyTarget();

    if (!target)
    {
        TC_LOG_ERROR("entities.unit", "Creature {} ({}) trying to call for help without being in combat.", GetEntry(), GetName());
        return;
    }

    Trinity::CallOfHelpCreatureInRangeDo u_do(this, target, radius);
    Trinity::CreatureWorker<Trinity::CallOfHelpCreatureInRangeDo> worker(this, u_do);
    Cell::VisitGridObjects(this, worker, radius);
}

bool Creature::CanAssistTo(Unit const* u, Unit const* enemy, bool checkfaction /*= true*/) const
{
    // is it true?
    if (!HasReactState(REACT_AGGRESSIVE))
        return false;

    // we don't need help from zombies :)
    if (!IsAlive())
        return false;

    // we cannot assist in evade mode
    if (IsInEvadeMode())
        return false;

    // or if enemy is in evade mode
    if (enemy->GetTypeId() == TYPEID_UNIT && enemy->ToCreature()->IsInEvadeMode())
        return false;

    // we don't need help from non-combatant ;)
    if (IsCivilian())
        return false;

    if (HasUnitFlag(UNIT_FLAG_NON_ATTACKABLE | UNIT_FLAG_UNINTERACTIBLE) || IsImmuneToNPC())
        return false;

    // skip fighting creature
    if (IsEngaged())
        return false;

    // only free creature
    if (!GetCharmerOrOwnerGUID().IsEmpty())
        return false;

    // only from same creature faction
    if (checkfaction)
    {
        if (GetFaction() != u->GetFaction())
            return false;
    }
    else
    {
        if (!IsFriendlyTo(u))
            return false;
    }

    // skip non hostile to caster enemy creatures
    if (!IsHostileTo(enemy))
        return false;

    return true;
}

// use this function to avoid having hostile creatures attack
// friendlies and other mobs they shouldn't attack
bool Creature::_IsTargetAcceptable(Unit const* target) const
{
    ASSERT(target);

    // if the target cannot be attacked, the target is not acceptable
    if (IsFriendlyTo(target)
        || !target->isTargetableForAttack(false)
        || (m_vehicle && (IsOnVehicle(target) || m_vehicle->GetBase()->IsOnVehicle(target))))
        return false;

    if (target->HasUnitState(UNIT_STATE_DIED))
    {
        // some creatures can detect fake death
        if (CanIgnoreFeignDeath() && target->HasUnitFlag2(UNIT_FLAG2_FEIGN_DEATH))
            return true;
        else
            return false;
    }

    // if I'm already fighting target, or I'm hostile towards the target, the target is acceptable
    if (IsEngagedBy(target) || IsHostileTo(target))
        return true;

    // if the target's victim is not friendly, or the target is friendly, the target is not acceptable
    return false;
}

void Creature::SaveRespawnTime(uint32 forceDelay)
{
    if (IsSummon() || !m_spawnId || (m_creatureData && !m_creatureData->dbData))
        return;

    if (m_respawnCompatibilityMode)
    {
        RespawnInfo ri;
        ri.type = SPAWN_TYPE_CREATURE;
        ri.spawnId = m_spawnId;
        ri.respawnTime = m_respawnTime;
        GetMap()->SaveRespawnInfoDB(ri);
        return;
    }

    time_t thisRespawnTime = forceDelay ? GameTime::GetGameTime() + forceDelay : m_respawnTime;
    GetMap()->SaveRespawnTime(SPAWN_TYPE_CREATURE, m_spawnId, GetEntry(), thisRespawnTime, Trinity::ComputeGridCoord(GetHomePosition().GetPositionX(), GetHomePosition().GetPositionY()).GetId());
}

// this should not be called by petAI or
bool Creature::CanCreatureAttack(Unit const* victim, bool /*force*/) const
{
    if (!victim->IsInMap(this))
        return false;

    if (!IsValidAttackTarget(victim))
        return false;

    if (!victim->isInAccessiblePlaceFor(this))
        return false;

    if (CreatureAI* ai = AI())
        if (!ai->CanAIAttack(victim))
            return false;

    // we cannot attack in evade mode
    if (IsInEvadeMode())
        return false;

    // or if enemy is in evade mode
    if (victim->GetTypeId() == TYPEID_UNIT && victim->ToCreature()->IsInEvadeMode())
        return false;

    if (!GetCharmerOrOwnerGUID().IsPlayer())
    {
        if (GetMap()->IsDungeon())
            return true;

        // don't check distance to home position if recently damaged, this should include taunt auras
        if (!isWorldBoss() && (GetLastDamagedTime() > GameTime::GetGameTime() || HasAuraType(SPELL_AURA_MOD_TAUNT)))
            return true;
    }

    // Map visibility range, but no more than 2*cell size
    float dist = std::min<float>(GetMap()->GetVisibilityRange(), SIZE_OF_GRID_CELL * 2);

    if (Unit* unit = GetCharmerOrOwner())
        return victim->IsWithinDist(unit, dist);
    else
    {
        // include sizes for huge npcs
        dist += GetCombatReach() + victim->GetCombatReach();

        // to prevent creatures in air ignore attacks because distance is already too high...
        if (GetMovementTemplate().IsFlightAllowed())
            return victim->IsInDist2d(&m_homePosition, dist);
        else
            return victim->IsInDist(&m_homePosition, dist);
    }
}

CreatureAddon const* Creature::GetCreatureAddon() const
{
    if (m_spawnId)
    {
        if (CreatureAddon const* addon = sObjectMgr->GetCreatureAddon(m_spawnId))
            return addon;
    }

    return sObjectMgr->GetCreatureTemplateAddon(GetCreatureTemplate()->Entry);
}

//creature_addon table
bool Creature::LoadCreaturesAddon()
{
    CreatureAddon const* creatureAddon = GetCreatureAddon();
    if (!creatureAddon)
        return false;

    if (creatureAddon->mount != 0)
        Mount(creatureAddon->mount);

    SetStandState(UnitStandStateType(creatureAddon->standState));
    ReplaceAllVisFlags(UnitVisFlags(creatureAddon->visFlags));
    SetAnimTier(AnimTier(creatureAddon->animTier), false);

    //! Suspected correlation between UNIT_FIELD_BYTES_1, offset 3, value 0x2:
    //! If no inhabittype_fly (if no MovementFlag_DisableGravity or MovementFlag_CanFly flag found in sniffs)
    //! Check using InhabitType as movement flags are assigned dynamically
    //! basing on whether the creature is in air or not
    //! Set MovementFlag_Hover. Otherwise do nothing.
    if (CanHover())
        AddUnitMovementFlag(MOVEMENTFLAG_HOVER);

    SetSheath(SheathState(creatureAddon->sheathState));
    ReplaceAllPvpFlags(UnitPVPStateFlags(creatureAddon->pvpFlags));

    // These fields must only be handled by core internals and must not be modified via scripts/DB dat
    ReplaceAllPetFlags(UNIT_PET_FLAG_NONE);
    SetShapeshiftForm(FORM_NONE);

    if (creatureAddon->emote != 0)
        SetEmoteState(Emote(creatureAddon->emote));

    SetAIAnimKitId(creatureAddon->aiAnimKit);
    SetMovementAnimKitId(creatureAddon->movementAnimKit);
    SetMeleeAnimKitId(creatureAddon->meleeAnimKit);

    // Check if visibility distance different
    if (creatureAddon->visibilityDistanceType != VisibilityDistanceType::Normal)
        SetVisibilityDistanceOverride(creatureAddon->visibilityDistanceType);

    // Load Path
    if (creatureAddon->path_id != 0)
        _waypointPathId = creatureAddon->path_id;

    if (!creatureAddon->auras.empty())
    {
        for (std::vector<uint32>::const_iterator itr = creatureAddon->auras.begin(); itr != creatureAddon->auras.end(); ++itr)
        {
            SpellInfo const* AdditionalSpellInfo = sSpellMgr->GetSpellInfo(*itr, GetMap()->GetDifficultyID());
            if (!AdditionalSpellInfo)
            {
                TC_LOG_ERROR("sql.sql", "Creature {} has wrong spell {} defined in `auras` field.", GetGUID().ToString(), *itr);
                continue;
            }

            // skip already applied aura
            if (HasAura(*itr))
                continue;

            AddAura(*itr, this);
            TC_LOG_DEBUG("entities.unit", "Spell: {} added to creature {}", *itr, GetGUID().ToString());
        }
    }
    return true;
}

void Creature::LoadCreaturesSparringHealth()
{
    if (std::vector<float> const* templateValues = sObjectMgr->GetCreatureTemplateSparringValues(GetCreatureTemplate()->Entry))
        _sparringHealthPct = Trinity::Containers::SelectRandomContainerElement(*templateValues);
}

/// Send a message to LocalDefense channel for players opposition team in the zone
void Creature::SendZoneUnderAttackMessage(Player* attacker)
{
    uint32 enemy_team = attacker->GetTeam();
    WorldPackets::Misc::ZoneUnderAttack packet;
    packet.AreaID = GetAreaId();
    sWorld->SendGlobalMessage(packet.Write(), nullptr, (enemy_team == ALLIANCE ? HORDE : ALLIANCE));
}

bool Creature::HasSpell(uint32 spellID) const
{
    return std::find(std::begin(m_spells), std::end(m_spells), spellID) != std::end(m_spells);
}

time_t Creature::GetRespawnTimeEx() const
{
    time_t now = GameTime::GetGameTime();
    if (m_respawnTime > now)
        return m_respawnTime;
    else
        return now;
}

void Creature::SetRespawnTime(uint32 respawn)
{
    m_respawnTime = respawn ? GameTime::GetGameTime() + respawn : 0;
}

void Creature::GetRespawnPosition(float &x, float &y, float &z, float* ori, float* dist) const
{
    if (m_creatureData)
    {
        if (ori)
            m_creatureData->spawnPoint.GetPosition(x, y, z, *ori);
        else
            m_creatureData->spawnPoint.GetPosition(x, y, z);

        if (dist)
            *dist = m_creatureData->wander_distance;
    }
    else
    {
        Position const& homePos = GetHomePosition();
        if (ori)
            homePos.GetPosition(x, y, z, *ori);
        else
            homePos.GetPosition(x, y, z);
        if (dist)
            *dist = 0;
    }
}

void Creature::InitializeMovementFlags()
{
    LoadTemplateRoot();
    // It does the same, for now
    UpdateMovementFlags();
}

void Creature::UpdateMovementFlags()
{
    // Do not update movement flags if creature is controlled by a player (charm/vehicle)
    if (m_playerMovingMe)
        return;

    // Creatures with CREATURE_FLAG_EXTRA_NO_MOVE_FLAGS_UPDATE should control MovementFlags in your own scripts
    if (GetCreatureTemplate()->flags_extra & CREATURE_FLAG_EXTRA_NO_MOVE_FLAGS_UPDATE)
        return;

    // Set the movement flags if the creature is in that mode. (Only fly if actually in air, only swim if in water, etc)
    float ground = GetFloorZ();

    bool canHover = CanHover();
    bool isInAir = (G3D::fuzzyGt(GetPositionZ(), ground + (canHover ? *m_unitData->HoverHeight : 0.0f) + GROUND_HEIGHT_TOLERANCE) || G3D::fuzzyLt(GetPositionZ(), ground - GROUND_HEIGHT_TOLERANCE)); // Can be underground too, prevent the falling

    if (GetMovementTemplate().IsFlightAllowed() && (isInAir || !GetMovementTemplate().IsGroundAllowed()) && !IsFalling())
    {
        if (GetMovementTemplate().Flight == CreatureFlightMovementType::CanFly)
            SetCanFly(true);
        else
            SetDisableGravity(true);

        if (!HasAuraType(SPELL_AURA_HOVER) && GetMovementTemplate().Ground != CreatureGroundMovementType::Hover)
            SetHover(false);
    }
    else
    {
        SetCanFly(false);
        SetDisableGravity(false);
        if (IsAlive() && (CanHover() || HasAuraType(SPELL_AURA_HOVER)))
            SetHover(true);
    }

    if (!isInAir)
        RemoveUnitMovementFlag(MOVEMENTFLAG_FALLING);

    SetSwim(CanSwim() && IsInWater());
}

CreatureMovementData const& Creature::GetMovementTemplate() const
{
    if (CreatureMovementData const* movementOverride = sObjectMgr->GetCreatureMovementOverride(m_spawnId))
        return *movementOverride;

    return GetCreatureTemplate()->Movement;
}

bool Creature::CanSwim() const
{
    if (Unit::CanSwim())
        return true;

    if (IsPet())
        return true;

    return false;
}

bool Creature::CanEnterWater() const
{
    if (CanSwim())
        return true;

    return GetMovementTemplate().IsSwimAllowed();
}

void Creature::RefreshCanSwimFlag(bool recheck)
{
    if (!_isMissingCanSwimFlagOutOfCombat || recheck)
        _isMissingCanSwimFlagOutOfCombat = !HasUnitFlag(UNIT_FLAG_CAN_SWIM);

    // Check if the creature has UNIT_FLAG_CAN_SWIM and add it if it's missing
    // Creatures must be able to chase a target in water if they can enter water
    if (_isMissingCanSwimFlagOutOfCombat && CanEnterWater())
        SetUnitFlag(UNIT_FLAG_CAN_SWIM);
}

void Creature::AllLootRemovedFromCorpse()
{
    time_t now = GameTime::GetGameTime();
    // Do not reset corpse remove time if corpse is already removed
    if (m_corpseRemoveTime <= now)
        return;

    // Scripts can choose to ignore RATE_CORPSE_DECAY_LOOTED by calling SetCorpseDelay(timer, true)
    float decayRate = m_ignoreCorpseDecayRatio ? 1.f : sWorld->getRate(RATE_CORPSE_DECAY_LOOTED);

    // corpse skinnable, but without skinning flag, and then skinned, corpse will despawn next update
    bool isFullySkinned = [&]() -> bool
    {
        if (m_loot && m_loot->loot_type == LOOT_SKINNING && m_loot->isLooted())
            return true;

        for (auto const& [_, loot] : m_personalLoot)
            if (loot->loot_type != LOOT_SKINNING || !loot->isLooted())
                return false;

        return true;
    }();

    if (isFullySkinned)
        m_corpseRemoveTime = now;
    else
        m_corpseRemoveTime = now + uint32(m_corpseDelay * decayRate);

    m_respawnTime = std::max<time_t>(m_corpseRemoveTime + m_respawnDelay, m_respawnTime);
}

bool Creature::HasScalableLevels() const
{
    return m_unitData->ContentTuningID != 0;
}

void Creature::ApplyLevelScaling()
{
    CreatureScaling const* scaling = GetCreatureTemplate()->GetScaling(GetMap()->GetDifficultyID());

    if (Optional<ContentTuningLevels> levels = sDB2Manager.GetContentTuningData(scaling->ContentTuningID, 0))
    {
        SetUpdateFieldValue(m_values.ModifyValue(&Unit::m_unitData).ModifyValue(&UF::UnitData::ScalingLevelMin), levels->MinLevel);
        SetUpdateFieldValue(m_values.ModifyValue(&Unit::m_unitData).ModifyValue(&UF::UnitData::ScalingLevelMax), levels->MaxLevel);
    }

    int32 mindelta = std::min(scaling->DeltaLevelMax, scaling->DeltaLevelMin);
    int32 maxdelta = std::max(scaling->DeltaLevelMax, scaling->DeltaLevelMin);
    int32 delta = mindelta == maxdelta ? mindelta : irand(mindelta, maxdelta);

    SetUpdateFieldValue(m_values.ModifyValue(&Unit::m_unitData).ModifyValue(&UF::UnitData::ScalingLevelDelta), delta);
    SetUpdateFieldValue(m_values.ModifyValue(&Unit::m_unitData).ModifyValue(&UF::UnitData::ContentTuningID), scaling->ContentTuningID);
}

uint64 Creature::GetMaxHealthByLevel(uint8 level) const
{
    CreatureTemplate const* cInfo = GetCreatureTemplate();
    CreatureScaling const* scaling = cInfo->GetScaling(GetMap()->GetDifficultyID());
    float baseHealth = sDB2Manager.EvaluateExpectedStat(ExpectedStatType::CreatureHealth, level, cInfo->GetHealthScalingExpansion(GetMap()->GetDifficultyID()), scaling->ContentTuningID, Classes(cInfo->unit_class));
    return baseHealth * scaling->HealthModifier;
}

float Creature::GetHealthMultiplierForTarget(WorldObject const* target) const
{
    if (!HasScalableLevels())
        return 1.0f;

    uint8 levelForTarget = GetLevelForTarget(target);
    if (GetLevel() < levelForTarget)
        return 1.0f;

    return double(GetMaxHealthByLevel(levelForTarget)) / double(GetCreateHealth());
}

float Creature::GetBaseDamageForLevel(uint8 level) const
{
    CreatureTemplate const* cInfo = GetCreatureTemplate();
    CreatureScaling const* scaling = cInfo->GetScaling(GetMap()->GetDifficultyID());
    return sDB2Manager.EvaluateExpectedStat(ExpectedStatType::CreatureAutoAttackDps, level, cInfo->GetHealthScalingExpansion(GetMap()->GetDifficultyID()), scaling->ContentTuningID, Classes(cInfo->unit_class));
}

float Creature::GetDamageMultiplierForTarget(WorldObject const* target) const
{
    if (!HasScalableLevels())
        return 1.0f;

    uint8 levelForTarget = GetLevelForTarget(target);

    return GetBaseDamageForLevel(levelForTarget) / GetBaseDamageForLevel(GetLevel());
}

float Creature::GetBaseArmorForLevel(uint8 level) const
{
    CreatureTemplate const* cInfo = GetCreatureTemplate();
    CreatureScaling const* scaling = cInfo->GetScaling(GetMap()->GetDifficultyID());
    float baseArmor = sDB2Manager.EvaluateExpectedStat(ExpectedStatType::CreatureArmor, level, cInfo->GetHealthScalingExpansion(GetMap()->GetDifficultyID()), scaling->ContentTuningID, Classes(cInfo->unit_class));
    return baseArmor * scaling->ArmorModifier;
}

float Creature::GetArmorMultiplierForTarget(WorldObject const* target) const
{
    if (!HasScalableLevels())
        return 1.0f;

    uint8 levelForTarget = GetLevelForTarget(target);

    return GetBaseArmorForLevel(levelForTarget) / GetBaseArmorForLevel(GetLevel());
}

uint8 Creature::GetLevelForTarget(WorldObject const* target) const
{
    if (Unit const* unitTarget = target->ToUnit())
    {
        if (isWorldBoss())
        {
            uint8 level = unitTarget->GetLevel() + sWorld->getIntConfig(CONFIG_WORLD_BOSS_LEVEL_DIFF);
            return RoundToInterval<uint8>(level, 1u, 255u);
        }

        // If this creature should scale level, adapt level depending of target level
        // between UNIT_FIELD_SCALING_LEVEL_MIN and UNIT_FIELD_SCALING_LEVEL_MAX
        if (HasScalableLevels())
        {
            int32 scalingLevelMin = m_unitData->ScalingLevelMin;
            int32 scalingLevelMax = m_unitData->ScalingLevelMax;
            int32 scalingLevelDelta = m_unitData->ScalingLevelDelta;
            int32 scalingFactionGroup = m_unitData->ScalingFactionGroup;
            int32 targetLevel = unitTarget->m_unitData->EffectiveLevel;
            if (!targetLevel)
                targetLevel = unitTarget->GetLevel();

            int32 targetLevelDelta = 0;

            if (Player const* playerTarget = target->ToPlayer())
            {
                if (scalingFactionGroup && sFactionTemplateStore.AssertEntry(sChrRacesStore.AssertEntry(playerTarget->GetRace())->FactionID)->FactionGroup != scalingFactionGroup)
                    scalingLevelMin = scalingLevelMax;

                int32 maxCreatureScalingLevel = playerTarget->m_activePlayerData->MaxCreatureScalingLevel;
                targetLevelDelta = std::min(maxCreatureScalingLevel > 0 ? maxCreatureScalingLevel - targetLevel : 0, *playerTarget->m_activePlayerData->ScalingPlayerLevelDelta);
            }

            int32 levelWithDelta = targetLevel + targetLevelDelta;
            int32 level = RoundToInterval(levelWithDelta, scalingLevelMin, scalingLevelMax) + scalingLevelDelta;
            return RoundToInterval(level, 1, MAX_LEVEL + 3);
        }
    }

    return Unit::GetLevelForTarget(target);
}

std::string const& Creature::GetAIName() const
{
    return sObjectMgr->GetCreatureTemplate(GetEntry())->AIName;
}

std::string Creature::GetScriptName() const
{
    return sObjectMgr->GetScriptName(GetScriptId());
}

uint32 Creature::GetScriptId() const
{
    if (CreatureData const* creatureData = GetCreatureData())
        if (uint32 scriptId = creatureData->scriptId)
            return scriptId;

    return ASSERT_NOTNULL(sObjectMgr->GetCreatureTemplate(GetEntry()))->ScriptID;
}

bool Creature::HasStringId(std::string_view id) const
{
    return std::find(m_stringIds.begin(), m_stringIds.end(), id) != m_stringIds.end();
}

void Creature::SetScriptStringId(std::string id)
{
    if (!id.empty())
    {
        m_scriptStringId.emplace(std::move(id));
        m_stringIds[2] = *m_scriptStringId;
    }
    else
    {
        m_scriptStringId.reset();
        m_stringIds[2] = {};
    }
}

VendorItemData const* Creature::GetVendorItems() const
{
    return sObjectMgr->GetNpcVendorItemList(GetEntry());
}

uint32 Creature::GetVendorItemCurrentCount(VendorItem const* vItem)
{
    if (!vItem->maxcount)
        return vItem->maxcount;

    VendorItemCounts::iterator itr = m_vendorItemCounts.begin();
    for (; itr != m_vendorItemCounts.end(); ++itr)
        if (itr->itemId == vItem->item)
            break;

    if (itr == m_vendorItemCounts.end())
        return vItem->maxcount;

    VendorItemCount* vCount = &*itr;

    time_t ptime = GameTime::GetGameTime();

    if (time_t(vCount->lastIncrementTime + vItem->incrtime) <= ptime)
        if (ItemTemplate const* pProto = sObjectMgr->GetItemTemplate(vItem->item))
        {
            uint32 diff = uint32((ptime - vCount->lastIncrementTime)/vItem->incrtime);
            if ((vCount->count + diff * pProto->GetBuyCount()) >= vItem->maxcount)
            {
                m_vendorItemCounts.erase(itr);
                return vItem->maxcount;
            }

            vCount->count += diff * pProto->GetBuyCount();
            vCount->lastIncrementTime = ptime;
        }

    return vCount->count;
}

uint32 Creature::UpdateVendorItemCurrentCount(VendorItem const* vItem, uint32 used_count)
{
    if (!vItem->maxcount)
        return 0;

    VendorItemCounts::iterator itr = m_vendorItemCounts.begin();
    for (; itr != m_vendorItemCounts.end(); ++itr)
        if (itr->itemId == vItem->item)
            break;

    if (itr == m_vendorItemCounts.end())
    {
        uint32 new_count = vItem->maxcount > used_count ? vItem->maxcount-used_count : 0;
        m_vendorItemCounts.push_back(VendorItemCount(vItem->item, new_count));
        return new_count;
    }

    VendorItemCount* vCount = &*itr;

    time_t ptime = GameTime::GetGameTime();

    if (time_t(vCount->lastIncrementTime + vItem->incrtime) <= ptime)
        if (ItemTemplate const* pProto = sObjectMgr->GetItemTemplate(vItem->item))
        {
            uint32 diff = uint32((ptime - vCount->lastIncrementTime)/vItem->incrtime);
            if ((vCount->count + diff * pProto->GetBuyCount()) < vItem->maxcount)
                vCount->count += diff * pProto->GetBuyCount();
            else
                vCount->count = vItem->maxcount;
        }

    vCount->count = vCount->count > used_count ? vCount->count-used_count : 0;
    vCount->lastIncrementTime = ptime;
    return vCount->count;
}

// overwrite WorldObject function for proper name localization
std::string Creature::GetNameForLocaleIdx(LocaleConstant locale) const
{
    if (locale != DEFAULT_LOCALE)
        if (CreatureLocale const* cl = sObjectMgr->GetCreatureLocale(GetEntry()))
            if (cl->Name.size() > locale && !cl->Name[locale].empty())
                return cl->Name[locale];

    return GetName();
}

uint32 Creature::GetPetAutoSpellOnPos(uint8 pos) const
{
    if (pos >= MAX_SPELL_CHARM || !m_charmInfo || m_charmInfo->GetCharmSpell(pos)->GetType() != ACT_ENABLED)
        return 0;
    else
        return m_charmInfo->GetCharmSpell(pos)->GetAction();
}

float Creature::GetPetChaseDistance() const
{
    float range = 0.f;

    for (uint8 i = 0; i < GetPetAutoSpellSize(); ++i)
    {
        uint32 spellID = GetPetAutoSpellOnPos(i);
        if (!spellID)
            continue;

        if (SpellInfo const* spellInfo = sSpellMgr->GetSpellInfo(spellID, GetMap()->GetDifficultyID()))
        {
            if (spellInfo->GetRecoveryTime() == 0 && spellInfo->RangeEntry->ID != 1 /*Self*/ && spellInfo->RangeEntry->ID != 2 /*Combat Range*/ && spellInfo->GetMaxRange() > range)
                range = spellInfo->GetMaxRange();
        }
    }

    return range;
}

void Creature::SetCannotReachTarget(bool cannotReach)
{
    if (cannotReach == m_cannotReachTarget)
        return;
    m_cannotReachTarget = cannotReach;
    m_cannotReachTimer = 0;

    if (cannotReach)
        TC_LOG_DEBUG("entities.unit.chase", "Creature::SetCannotReachTarget() called with true. Details: {}", GetDebugInfo());
}

float Creature::GetAggroRange(Unit const* target) const
{
    // Determines the aggro range for creatures (usually pets), used mainly for aggressive pet target selection.
    // Based on data from wowwiki due to lack of 3.3.5a data

    if (target && IsPet())
    {
        uint32 targetLevel = 0;

        if (target->GetTypeId() == TYPEID_PLAYER)
            targetLevel = target->GetLevelForTarget(this);
        else if (target->GetTypeId() == TYPEID_UNIT)
            targetLevel = target->ToCreature()->GetLevelForTarget(this);

        uint32 myLevel = GetLevelForTarget(target);
        int32 levelDiff = int32(targetLevel) - int32(myLevel);

        // The maximum Aggro Radius is capped at 45 yards (25 level difference)
        if (levelDiff < -25)
            levelDiff = -25;

        // The base aggro radius for mob of same level
        float aggroRadius = 20;

        // Aggro Radius varies with level difference at a rate of roughly 1 yard/level
        aggroRadius -= (float)levelDiff;

        // detect range auras
        aggroRadius += GetTotalAuraModifier(SPELL_AURA_MOD_DETECT_RANGE);

        // detected range auras
        aggroRadius += target->GetTotalAuraModifier(SPELL_AURA_MOD_DETECTED_RANGE);

        // Just in case, we don't want pets running all over the map
        if (aggroRadius > MAX_AGGRO_RADIUS)
            aggroRadius = MAX_AGGRO_RADIUS;

        // Minimum Aggro Radius for a mob seems to be combat range (5 yards)
        //  hunter pets seem to ignore minimum aggro radius so we'll default it a little higher
        if (aggroRadius < 10)
            aggroRadius = 10;

        return (aggroRadius);
    }

    // Default
    return 0.0f;
}

Unit* Creature::SelectNearestHostileUnitInAggroRange(bool useLOS, bool ignoreCivilians) const
{
    // Selects nearest hostile target within creature's aggro range. Used primarily by
    //  pets set to aggressive. Will not return neutral or friendly targets.

    Unit* target = nullptr;

    Trinity::NearestHostileUnitInAggroRangeCheck u_check(this, useLOS, ignoreCivilians);
    Trinity::UnitSearcher<Trinity::NearestHostileUnitInAggroRangeCheck> searcher(this, target, u_check);

    Cell::VisitGridObjects(this, searcher, MAX_AGGRO_RADIUS);

    return target;
}

float Creature::GetNativeObjectScale() const
{
    return GetCreatureTemplate()->scale;
}

void Creature::SetObjectScale(float scale)
{
    Unit::SetObjectScale(scale);

    if (CreatureModelInfo const* minfo = sObjectMgr->GetCreatureModelInfo(GetDisplayId()))
    {
        SetBoundingRadius((IsPet() ? 1.0f : minfo->bounding_radius) * scale * GetDisplayScale());
        SetCombatReach((IsPet() ? DEFAULT_PLAYER_COMBAT_REACH : minfo->combat_reach) * scale * GetDisplayScale());
    }
}

void Creature::SetDisplayId(uint32 displayId, bool setNative /*= false*/)
{
    Unit::SetDisplayId(displayId, setNative);

    if (CreatureModelInfo const* modelInfo = sObjectMgr->GetCreatureModelInfo(displayId))
    {
        SetBoundingRadius((IsPet() ? 1.0f : modelInfo->bounding_radius) * GetObjectScale() * GetDisplayScale());
        SetCombatReach((IsPet() ? DEFAULT_PLAYER_COMBAT_REACH : modelInfo->combat_reach) * GetObjectScale() * GetDisplayScale());
    }
}

void Creature::SetDisplayFromModel(uint32 modelIdx)
{
    if (CreatureModel const* model = GetCreatureTemplate()->GetModelByIdx(modelIdx))
        SetDisplayId(model->CreatureDisplayID);
}

void Creature::SetTarget(ObjectGuid const& guid)
{
    if (HasSpellFocus())
        _spellFocusInfo.Target = guid;
    else
        SetUpdateFieldValue(m_values.ModifyValue(&Unit::m_unitData).ModifyValue(&UF::UnitData::Target), guid);
}

void Creature::SetSpellFocus(Spell const* focusSpell, WorldObject const* target)
{
    // Pointer validation and checking for a already existing focus
    if (_spellFocusInfo.Spell || !focusSpell)
        return;

    // Prevent dead / feign death creatures from setting a focus target
    if (!IsAlive() || HasUnitFlag2(UNIT_FLAG2_FEIGN_DEATH) || HasAuraType(SPELL_AURA_FEIGN_DEATH))
        return;

    // Don't allow stunned creatures to set a focus target
    if (HasUnitFlag(UNIT_FLAG_STUNNED))
        return;

    // some spells shouldn't track targets
    if (focusSpell->IsFocusDisabled())
        return;

    SpellInfo const* spellInfo = focusSpell->GetSpellInfo();

    // don't use spell focus for vehicle spells
    if (spellInfo->HasAura(SPELL_AURA_CONTROL_VEHICLE))
        return;

    // instant non-channeled casts and non-target spells don't need facing updates
    if (!target && (!focusSpell->GetCastTime() && !spellInfo->IsChanneled()))
        return;

    // store pre-cast values for target and orientation (used to later restore)
    if (!_spellFocusInfo.Delay)
    { // only overwrite these fields if we aren't transitioning from one spell focus to another
        _spellFocusInfo.Target = GetTarget();
        _spellFocusInfo.Orientation = GetOrientation();
    }
    else // don't automatically reacquire target for the previous spellcast
        _spellFocusInfo.Delay = 0;

    _spellFocusInfo.Spell = focusSpell;

    bool const noTurnDuringCast = spellInfo->HasAttribute(SPELL_ATTR5_AI_DOESNT_FACE_TARGET);
    bool const turnDisabled = HasUnitFlag2(UNIT_FLAG2_CANNOT_TURN);
    // set target, then force send update packet to players if it changed to provide appropriate facing
    ObjectGuid newTarget = (target && !noTurnDuringCast && !turnDisabled) ? target->GetGUID() : ObjectGuid::Empty;
    if (GetTarget() != newTarget)
        SetUpdateFieldValue(m_values.ModifyValue(&Unit::m_unitData).ModifyValue(&UF::UnitData::Target), newTarget);

    // If we are not allowed to turn during cast but have a focus target, face the target
    if (!turnDisabled && noTurnDuringCast && target)
        SetFacingToObject(target, false);

    if (noTurnDuringCast)
        AddUnitState(UNIT_STATE_FOCUSING);
}

bool Creature::HasSpellFocus(Spell const* focusSpell) const
{
    if (isDead()) // dead creatures cannot focus
    {
        if (_spellFocusInfo.Spell || _spellFocusInfo.Delay)
        {
            TC_LOG_WARN("entities.unit", "Creature '{}' (entry {}) has spell focus (spell id {}, delay {}ms) despite being dead.",
                        GetName(), GetEntry(), _spellFocusInfo.Spell ? _spellFocusInfo.Spell->GetSpellInfo()->Id : 0, _spellFocusInfo.Delay);
        }
        return false;
    }

    if (focusSpell)
        return (focusSpell == _spellFocusInfo.Spell);
    else
        return (_spellFocusInfo.Spell || _spellFocusInfo.Delay);
}

void Creature::ReleaseSpellFocus(Spell const* focusSpell, bool withDelay)
{
    if (!_spellFocusInfo.Spell)
        return;

    // focused to something else
    if (focusSpell && focusSpell != _spellFocusInfo.Spell)
        return;

    if (_spellFocusInfo.Spell->GetSpellInfo()->HasAttribute(SPELL_ATTR5_AI_DOESNT_FACE_TARGET))
        ClearUnitState(UNIT_STATE_FOCUSING);

    if (IsPet()) // player pets do not use delay system
    {
        if (!HasUnitFlag2(UNIT_FLAG2_CANNOT_TURN))
            ReacquireSpellFocusTarget();
    }
    else // don't allow re-target right away to prevent visual bugs
        _spellFocusInfo.Delay = withDelay ? 1000 : 1;

    _spellFocusInfo.Spell = nullptr;
}

void Creature::ReacquireSpellFocusTarget()
{
    if (!HasSpellFocus())
    {
        TC_LOG_ERROR("entities.unit", "Creature::ReacquireSpellFocusTarget() being called with HasSpellFocus() returning false. {}", GetDebugInfo());
        return;
    }

    SetUpdateFieldValue(m_values.ModifyValue(&Unit::m_unitData).ModifyValue(&UF::UnitData::Target), _spellFocusInfo.Target);

    if (!HasUnitFlag2(UNIT_FLAG2_CANNOT_TURN))
    {
        if (!_spellFocusInfo.Target.IsEmpty())
        {
            if (WorldObject const* objTarget = ObjectAccessor::GetWorldObject(*this, _spellFocusInfo.Target))
                SetFacingToObject(objTarget, false);
        }
        else
            SetFacingTo(_spellFocusInfo.Orientation, false);
    }
    _spellFocusInfo.Delay = 0;
}

void Creature::DoNotReacquireSpellFocusTarget()
{
    _spellFocusInfo.Delay = 0;
    _spellFocusInfo.Spell = nullptr;
}

bool Creature::IsMovementPreventedByCasting() const
{
    if (!Unit::IsMovementPreventedByCasting() && !HasSpellFocus())
        return false;

    return true;
}

void Creature::StartPickPocketRefillTimer()
{
    _pickpocketLootRestore = GameTime::GetGameTime() + sWorld->getIntConfig(CONFIG_CREATURE_PICKPOCKET_REFILL);
}

bool Creature::CanGeneratePickPocketLoot() const
{
    return _pickpocketLootRestore <= GameTime::GetGameTime();
}

void Creature::SetTextRepeatId(uint8 textGroup, uint8 id)
{
    CreatureTextRepeatIds& repeats = m_textRepeat[textGroup];
    if (std::find(repeats.begin(), repeats.end(), id) == repeats.end())
        repeats.push_back(id);
    else
        TC_LOG_ERROR("sql.sql", "CreatureTextMgr: TextGroup {} for Creature({}) {}, id {} already added", uint32(textGroup), GetName(), GetGUID().ToString(), uint32(id));
}

CreatureTextRepeatIds Creature::GetTextRepeatGroup(uint8 textGroup)
{
    CreatureTextRepeatIds ids;

    CreatureTextRepeatGroup::const_iterator groupItr = m_textRepeat.find(textGroup);
    if (groupItr != m_textRepeat.end())
        ids = groupItr->second;

    return ids;
}

void Creature::ClearTextRepeatGroup(uint8 textGroup)
{
    CreatureTextRepeatGroup::iterator groupItr = m_textRepeat.find(textGroup);
    if (groupItr != m_textRepeat.end())
        groupItr->second.clear();
}

bool Creature::CanGiveExperience() const
{
    return !_staticFlags.HasFlag(CREATURE_STATIC_FLAG_NO_XP);
}

bool Creature::IsEngaged() const
{
    if (CreatureAI const* ai = AI())
        return ai->IsEngaged();
    return false;
}

void Creature::AtEngage(Unit* target)
{
    Unit::AtEngage(target);

    if (!(GetCreatureTemplate()->type_flags & CREATURE_TYPE_FLAG_ALLOW_MOUNTED_COMBAT))
        Dismount();

    RefreshCanSwimFlag();

    if (IsPet() || IsGuardian()) // update pets' speed for catchup OOC speed
    {
        UpdateSpeed(MOVE_RUN);
        UpdateSpeed(MOVE_SWIM);
        UpdateSpeed(MOVE_FLIGHT);
    }

    MovementGeneratorType const movetype = GetMotionMaster()->GetCurrentMovementGeneratorType();
    if (movetype == WAYPOINT_MOTION_TYPE || movetype == POINT_MOTION_TYPE || (IsAIEnabled() && AI()->IsEscorted()))
    {
        SetHomePosition(GetPosition());

        // if its a vehicle, set the home positon of every creature passenger at engage
        // so that they are in combat range if hostile
        if (Vehicle* vehicle = GetVehicleKit())
        {
            for (auto seat = vehicle->Seats.begin(); seat != vehicle->Seats.end(); ++seat)
                if (Unit* passenger = ObjectAccessor::GetUnit(*this, seat->second.Passenger.Guid))
                    if (Creature* creature = passenger->ToCreature())
                        creature->SetHomePosition(GetPosition());
        }
    }

    if (CreatureAI* ai = AI())
        ai->JustEngagedWith(target);
    if (CreatureGroup* formation = GetFormation())
        formation->MemberEngagingTarget(this, target);
}

void Creature::AtDisengage()
{
    Unit::AtDisengage();

    ClearUnitState(UNIT_STATE_ATTACK_PLAYER);
    if (IsAlive() && HasDynamicFlag(UNIT_DYNFLAG_TAPPED))
        ReplaceAllDynamicFlags(GetCreatureTemplate()->dynamicflags);

    if (IsPet() || IsGuardian()) // update pets' speed for catchup OOC speed
    {
        UpdateSpeed(MOVE_RUN);
        UpdateSpeed(MOVE_SWIM);
        UpdateSpeed(MOVE_FLIGHT);
    }
}

bool Creature::IsEscorted() const
{
    if (CreatureAI const* ai = AI())
        return ai->IsEscorted();
    return false;
}

std::string Creature::GetDebugInfo() const
{
    std::stringstream sstr;
    sstr << Unit::GetDebugInfo() << "\n"
        << "AIName: " << GetAIName() << " ScriptName: " << GetScriptName()
        << " WaypointPath: " << GetWaypointPath() << " SpawnId: " << GetSpawnId();
    return sstr.str();
}

void Creature::ExitVehicle(Position const* /*exitPosition*/)
{
    Unit::ExitVehicle();

    // if the creature exits a vehicle, set it's home position to the
    // exited position so it won't run away (home) and evade if it's hostile
    SetHomePosition(GetPosition());
}

uint32 Creature::GetGossipMenuId() const
{
    return _gossipMenuId;
}

void Creature::SetGossipMenuId(uint32 gossipMenuId)
{
    _gossipMenuId = gossipMenuId;
}

uint32 Creature::GetTrainerId() const
{
    if (_trainerId)
        return *_trainerId;

    return sObjectMgr->GetCreatureDefaultTrainer(GetEntry());
}

void Creature::SetTrainerId(Optional<uint32> trainerId)
{
    _trainerId = trainerId;
}

enum AreaSpiritHealerData
{
    NPC_ALLIANCE_GRAVEYARD_TELEPORT     = 26350,
    NPC_HORDE_GRAVEYARD_TELEPORT        = 26351
};

void Creature::SummonGraveyardTeleporter()
{
    if (!IsAreaSpiritHealer())
        return;

    uint32 npcEntry = GetFaction() == FACTION_ALLIANCE_GENERIC ? NPC_ALLIANCE_GRAVEYARD_TELEPORT : NPC_HORDE_GRAVEYARD_TELEPORT;

    // maybe NPC is summoned with these spells:
    // ID - 24237 Summon Alliance Graveyard Teleporter (SERVERSIDE)
    // ID - 46894 Summon Horde Graveyard Teleporter (SERVERSIDE)
    SummonCreature(npcEntry, GetPosition(), TEMPSUMMON_TIMED_DESPAWN, 1s, 0, 0);
}<|MERGE_RESOLUTION|>--- conflicted
+++ resolved
@@ -1557,15 +1557,11 @@
     SetStatFlatModifier(UNIT_MOD_HEALTH, BASE_VALUE, (float)health);
 
     // mana
-<<<<<<< HEAD
-    uint32 mana = stats->GenerateMana(cInfo, GetMap()->GetDifficultyID());
-    SetCreateMana(mana);
-=======
     Powers powerType = CalculateDisplayPowerType();
     SetCreateMana(stats->BaseMana);
-    SetStatPctModifier(UnitMods(UNIT_MOD_POWER_START + AsUnderlyingType(powerType)), BASE_PCT, cInfo->ModMana * cInfo->ModManaExtra);
+    CreatureScaling const* scaling = cInfo->GetScaling(GetMap()->GetDifficultyID());
+    SetStatPctModifier(UnitMods(UNIT_MOD_POWER_START + AsUnderlyingType(powerType)), BASE_PCT, scaling->ManaModifier);
     SetPowerType(powerType);
->>>>>>> 1325e0c4
 
     if (PowerTypeEntry const* powerTypeEntry = sDB2Manager.GetPowerTypeEntry(powerType))
     {
