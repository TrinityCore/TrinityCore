/*
 * Copyright (C) 2008-2018 TrinityCore <https://www.trinitycore.org/>
 * Copyright (C) 2005-2009 MaNGOS <http://getmangos.com/>
 *
 * This program is free software; you can redistribute it and/or modify it
 * under the terms of the GNU General Public License as published by the
 * Free Software Foundation; either version 2 of the License, or (at your
 * option) any later version.
 *
 * This program is distributed in the hope that it will be useful, but WITHOUT
 * ANY WARRANTY; without even the implied warranty of MERCHANTABILITY or
 * FITNESS FOR A PARTICULAR PURPOSE. See the GNU General Public License for
 * more details.
 *
 * You should have received a copy of the GNU General Public License along
 * with this program. If not, see <http://www.gnu.org/licenses/>.
 */

#include "Creature.h"
#include "BattlegroundMgr.h"
#include "CellImpl.h"
#include "Common.h"
#include "CreatureAI.h"
#include "CreatureAISelector.h"
#include "CreatureGroups.h"
#include "CreatureOutfit.h"
#include "DatabaseEnv.h"
#include "Formulas.h"
#include "GameEventMgr.h"
#include "GameTime.h"
#include "GossipDef.h"
#include "GridNotifiersImpl.h"
#include "Group.h"
#include "GroupMgr.h"
#include "InstanceScript.h"
#include "Log.h"
#include "LootMgr.h"
#include "MotionMaster.h"
#include "MoveSpline.h"
#include "ObjectAccessor.h"
#include "ObjectMgr.h"
#include "Player.h"
#include "PoolMgr.h"
#include "QueryPackets.h"
#include "QuestDef.h"
#include "ScriptedGossip.h"
#include "SpellAuraEffects.h"
#include "SpellMgr.h"
#include "TemporarySummon.h"
#include "Transport.h"
#include "Util.h"
#include "Vehicle.h"
#include "World.h"
#include "WorldPacket.h"
#include <G3D/g3dmath.h>

std::string CreatureMovementData::ToString() const
{
    char const* const GroundStates[] = { "None", "Run", "Hover" };
    char const* const FlightStates[] = { "None", "DisableGravity", "CanFly" };

    std::ostringstream str;
    str << std::boolalpha
        << "Ground: " << GroundStates[AsUnderlyingType(Ground)]
        << ", Swim: " << Swim
        << ", Flight: " << FlightStates[AsUnderlyingType(Flight)];
    if (Rooted)
        str << ", Rooted";

    return str.str();
}

VendorItemCount::VendorItemCount(uint32 _item, uint32 _count)
    : itemId(_item), count(_count), lastIncrementTime(GameTime::GetGameTime()) { }

TrainerSpell const* TrainerSpellData::Find(uint32 spell_id) const
{
    TrainerSpellMap::const_iterator itr = spellList.find(spell_id);
    if (itr != spellList.end())
        return &itr->second;

    return nullptr;
}

bool VendorItem::IsGoldRequired(ItemTemplate const* pProto) const
{
    return (pProto->Flags2 & ITEM_FLAG2_DONT_IGNORE_BUY_PRICE) || !ExtendedCost;
}

bool VendorItemData::RemoveItem(uint32 item_id)
{
    auto newEnd = std::remove_if(m_items.begin(), m_items.end(), [=](VendorItem const& vendorItem)
    {
        return vendorItem.item == item_id;
    });

    bool found = (newEnd != m_items.end());
    m_items.erase(newEnd, m_items.end());
    return found;
}

VendorItem const* VendorItemData::FindItemCostPair(uint32 item_id, uint32 extendedCost) const
{
    for (VendorItem const& vendorItem : m_items)
        if (vendorItem.item == item_id && vendorItem.ExtendedCost == extendedCost)
            return &vendorItem;
    return nullptr;
}

uint32 CreatureTemplate::GetRandomValidModelId() const
{
    uint8 c = 0;
    uint32 modelIDs[4];

    if (Modelid1) modelIDs[c++] = Modelid1;
    if (Modelid2) modelIDs[c++] = Modelid2;
    if (Modelid3) modelIDs[c++] = Modelid3;
    if (Modelid4) modelIDs[c++] = Modelid4;

    return ((c>0) ? modelIDs[urand(0, c-1)] : 0);
}

uint32 CreatureTemplate::GetFirstValidModelId() const
{
    if (Modelid1) return Modelid1;
    if (Modelid2) return Modelid2;
    if (Modelid3) return Modelid3;
    if (Modelid4) return Modelid4;
    return 0;
}

uint32 CreatureTemplate::GetFirstInvisibleModel() const
{
    CreatureModelInfo const* modelInfo = sObjectMgr->GetCreatureModelInfo(Modelid1);
    if (modelInfo && modelInfo->is_trigger)
        return Modelid1;

    modelInfo = sObjectMgr->GetCreatureModelInfo(Modelid2);
    if (modelInfo && modelInfo->is_trigger)
        return Modelid2;

    modelInfo = sObjectMgr->GetCreatureModelInfo(Modelid3);
    if (modelInfo && modelInfo->is_trigger)
        return Modelid3;

    modelInfo = sObjectMgr->GetCreatureModelInfo(Modelid4);
    if (modelInfo && modelInfo->is_trigger)
        return Modelid4;

    return 11686;
}

uint32 CreatureTemplate::GetFirstVisibleModel() const
{
    CreatureModelInfo const* modelInfo = sObjectMgr->GetCreatureModelInfo(Modelid1);
    if (modelInfo && !modelInfo->is_trigger)
        return Modelid1;

    modelInfo = sObjectMgr->GetCreatureModelInfo(Modelid2);
    if (modelInfo && !modelInfo->is_trigger)
        return Modelid2;

    modelInfo = sObjectMgr->GetCreatureModelInfo(Modelid3);
    if (modelInfo && !modelInfo->is_trigger)
        return Modelid3;

    modelInfo = sObjectMgr->GetCreatureModelInfo(Modelid4);
    if (modelInfo && !modelInfo->is_trigger)
        return Modelid4;

    return 17519;
}

void CreatureTemplate::InitializeQueryData()
{
    for (uint8 loc = LOCALE_enUS; loc < TOTAL_LOCALES; ++loc)
        QueryData[loc] = BuildQueryData(static_cast<LocaleConstant>(loc));
}

WorldPacket CreatureTemplate::BuildQueryData(LocaleConstant loc) const
{
    WorldPackets::Query::QueryCreatureResponse queryTemp;

    std::string locName = Name, locTitle = Title;
    if (CreatureLocale const* cl = sObjectMgr->GetCreatureLocale(Entry))
    {
        ObjectMgr::GetLocaleString(cl->Name, loc, locName);
        ObjectMgr::GetLocaleString(cl->Title, loc, locTitle);
    }

    queryTemp.CreatureID = Entry;
    queryTemp.Allow = true;

    queryTemp.Stats.Name = locName;
    queryTemp.Stats.NameAlt = locTitle;
    queryTemp.Stats.CursorName = IconName;
    queryTemp.Stats.Flags = type_flags;
    queryTemp.Stats.CreatureType = type;
    queryTemp.Stats.CreatureFamily = family;
    queryTemp.Stats.Classification = rank;
    memcpy(queryTemp.Stats.ProxyCreatureID, KillCredit, sizeof(uint32) * MAX_KILL_CREDIT);
    queryTemp.Stats.CreatureDisplayID[0] = Modelid1;
    queryTemp.Stats.CreatureDisplayID[1] = Modelid2;
    queryTemp.Stats.CreatureDisplayID[2] = Modelid3;
    queryTemp.Stats.CreatureDisplayID[3] = Modelid4;
    queryTemp.Stats.HpMulti = ModHealth;
    queryTemp.Stats.EnergyMulti = ModMana;
    queryTemp.Stats.Leader = RacialLeader;

    for (uint32 i = 0; i < MAX_CREATURE_QUEST_ITEMS; ++i)
        queryTemp.Stats.QuestItems[i] = 0;

    if (std::vector<uint32> const* items = sObjectMgr->GetCreatureQuestItemList(Entry))
        for (uint32 i = 0; i < MAX_CREATURE_QUEST_ITEMS; ++i)
            if (i < items->size())
                queryTemp.Stats.QuestItems[i] = (*items)[i];

    queryTemp.Stats.CreatureMovementInfoID = movementId;
    queryTemp.Write();
    queryTemp.ShrinkToFit();
    return queryTemp.Move();
}

bool AssistDelayEvent::Execute(uint64 /*e_time*/, uint32 /*p_time*/)
{
    if (Unit* victim = ObjectAccessor::GetUnit(m_owner, m_victim))
    {
        while (!m_assistants.empty())
        {
            Creature* assistant = ObjectAccessor::GetCreature(m_owner, *m_assistants.begin());
            m_assistants.pop_front();

            if (assistant && assistant->CanAssistTo(&m_owner, victim))
            {
                assistant->SetNoCallAssistance(true);
                assistant->EngageWithTarget(victim);
            }
        }
    }
    return true;
}

CreatureBaseStats const* CreatureBaseStats::GetBaseStats(uint8 level, uint8 unitClass)
{
    return sObjectMgr->GetCreatureBaseStats(level, unitClass);
}

bool ForcedDespawnDelayEvent::Execute(uint64 /*e_time*/, uint32 /*p_time*/)
{
    m_owner.DespawnOrUnsummon(0, m_respawnTimer);    // since we are here, we are not TempSummon as object type cannot change during runtime
    return true;
}

Creature::Creature(bool isWorldObject): Unit(isWorldObject), MapObject(), m_groupLootTimer(0), lootingGroupLowGUID(0), m_PlayerDamageReq(0), m_lootRecipient(), m_lootRecipientGroup(0), _pickpocketLootRestore(0),
    m_corpseRemoveTime(0), m_respawnTime(0), m_respawnDelay(300), m_corpseDelay(60), m_respawnradius(0.0f), m_boundaryCheckTime(2500), m_combatPulseTime(0), m_combatPulseDelay(0), m_reactState(REACT_AGGRESSIVE),
    m_defaultMovementType(IDLE_MOTION_TYPE), m_spawnId(0), m_equipmentId(0), m_originalEquipmentId(0), m_AlreadyCallAssistance(false), m_AlreadySearchedAssistance(false), m_cannotReachTarget(false), m_cannotReachTimer(0),
    m_AI_locked(false), m_meleeDamageSchoolMask(SPELL_SCHOOL_MASK_NORMAL), m_originalEntry(0), m_homePosition(), m_transportHomePosition(), m_creatureInfo(nullptr), m_creatureData(nullptr), _waypointPathId(0), _currentWaypointNodeInfo(0, 0),
    m_formation(nullptr), m_triggerJustAppeared(true), m_respawnCompatibilityMode(false), m_focusSpell(nullptr), m_focusDelay(0), m_shouldReacquireTarget(false), m_suppressedOrientation(0.0f), _lastDamagedTime(0),
    _regenerateHealth(true), _regenerateHealthLock(false)
{
    m_regenTimer = CREATURE_REGEN_INTERVAL;
    m_valuesCount = UNIT_END;

    for (uint8 i = 0; i < MAX_CREATURE_SPELLS; ++i)
        m_spells[i] = 0;

    DisableReputationGain = false;

    m_SightDistance = sWorld->getFloatConfig(CONFIG_SIGHT_MONSTER);
    m_CombatDistance = 0;//MELEE_RANGE;

    ResetLootMode(); // restore default loot mode
    m_isTempWorldObject = false;
}

void Creature::AddToWorld()
{
    ///- Register the creature for guid lookup
    if (!IsInWorld())
    {
        GetMap()->GetObjectsStore().Insert<Creature>(GetGUID(), this);
        if (m_spawnId)
            GetMap()->GetCreatureBySpawnIdStore().insert(std::make_pair(m_spawnId, this));

        TC_LOG_DEBUG("entities.unit", "Adding creature %u with entry %u and DBGUID %u to world in map %u", GetGUID().GetCounter(), GetEntry(), m_spawnId, GetMap()->GetId());

        Unit::AddToWorld();
        SearchFormation();
        AIM_Initialize();
        if (IsVehicle())
            GetVehicleKit()->Install();

        if (GetZoneScript())
            GetZoneScript()->OnCreatureCreate(this);
    }
}

void Creature::RemoveFromWorld()
{
    if (IsInWorld())
    {
        if (GetZoneScript())
            GetZoneScript()->OnCreatureRemove(this);

        if (m_formation)
            sFormationMgr->RemoveCreatureFromGroup(m_formation, this);

        Unit::RemoveFromWorld();

        if (m_spawnId)
            Trinity::Containers::MultimapErasePair(GetMap()->GetCreatureBySpawnIdStore(), m_spawnId, this);

        TC_LOG_DEBUG("entities.unit", "Removing creature %u with entry %u and DBGUID %u to world in map %u", GetGUID().GetCounter(), GetEntry(), m_spawnId, GetMap()->GetId());
        GetMap()->GetObjectsStore().Remove<Creature>(GetGUID());
    }
}

void Creature::SetOutfit(std::shared_ptr<CreatureOutfit> const & outfit)
{
    // Set new outfit
    if (m_outfit)
    {
        // if had old outfit
        // then delay displayid setting to allow equipment
        // to change by using invisible model in between
        SetDisplayId(CreatureOutfit::invisible_model);
        m_outfit = outfit;
    }
    else
    {
        // else set new outfit directly since we change from non-outfit->outfit
        m_outfit = outfit;
        SetDisplayId(outfit->GetDisplayId());
    }
}

void Creature::SendMirrorSound(Player* target, uint8 type)
{
    std::shared_ptr<CreatureOutfit> const & outfit = GetOutfit();
    if (!outfit)
        return;
    if (!outfit->npcsoundsid)
        return;
    if (auto const* npcsounds = sNPCSoundsStore.LookupEntry(outfit->npcsoundsid))
    {
        switch (type)
        {
        case 0:
            PlayDistanceSound(npcsounds->hello, target);
            break;
        case 1:
            PlayDistanceSound(npcsounds->goodbye, target);
            break;
        case 2:
            PlayDistanceSound(npcsounds->pissed, target);
            break;
        }
    }
}

void Creature::DisappearAndDie()
{
    ForcedDespawn(0);
}

bool Creature::IsReturningHome() const
{
    if (GetMotionMaster()->GetCurrentMovementGeneratorType() == HOME_MOTION_TYPE)
        return true;

    return false;
}

void Creature::SearchFormation()
{
    if (IsSummon())
        return;

    ObjectGuid::LowType lowguid = GetSpawnId();
    if (!lowguid)
        return;

    if (FormationInfo const* formationInfo = sFormationMgr->GetFormationInfo(lowguid))
        sFormationMgr->AddCreatureToGroup(formationInfo->LeaderSpawnId, this);
}

bool Creature::IsFormationLeader() const
{
    if (!m_formation)
        return false;

    return m_formation->IsLeader(this);
}

void Creature::SignalFormationMovement(Position const& destination, uint32 id/* = 0*/, uint32 moveType/* = 0*/, bool orientation/* = false*/)
{
    if (!m_formation)
        return;

    if (!m_formation->IsLeader(this))
        return;

    m_formation->LeaderMoveTo(destination, id, moveType, orientation);
}

bool Creature::IsFormationLeaderMoveAllowed() const
{
    if (!m_formation)
        return false;

    return m_formation->CanLeaderStartMoving();
}

void Creature::RemoveCorpse(bool setSpawnTime, bool destroyForNearbyPlayers)
{
    if (getDeathState() != CORPSE)
        return;

    if (m_respawnCompatibilityMode)
    {
        m_corpseRemoveTime = GameTime::GetGameTime();
        setDeathState(DEAD);
        RemoveAllAuras();
        loot.clear();
        uint32 respawnDelay = m_respawnDelay;
        if (CreatureAI* ai = AI())
            ai->CorpseRemoved(respawnDelay);

        if (destroyForNearbyPlayers)
            DestroyForNearbyPlayers();

        // Should get removed later, just keep "compatibility" with scripts
        if (setSpawnTime)
            m_respawnTime = std::max<time_t>(GameTime::GetGameTime() + respawnDelay, m_respawnTime);

        // if corpse was removed during falling, the falling will continue and override relocation to respawn position
        if (IsFalling())
            StopMoving();

        float x, y, z, o;
        GetRespawnPosition(x, y, z, &o);

        // We were spawned on transport, calculate real position
        if (IsSpawnedOnTransport())
        {
            Position& pos = m_movementInfo.transport.pos;
            pos.m_positionX = x;
            pos.m_positionY = y;
            pos.m_positionZ = z;
            pos.SetOrientation(o);

            if (TransportBase* transport = GetDirectTransport())
                transport->CalculatePassengerPosition(x, y, z, &o);
        }

        UpdateAllowedPositionZ(x, y, z);
        SetHomePosition(x, y, z, o);
        GetMap()->CreatureRelocation(this, x, y, z, o);
    }
    else
    {
        // In case this is called directly and normal respawn timer not set
        // Since this timer will be longer than the already present time it
        // will be ignored if the correct place added a respawn timer
        if (setSpawnTime)
        {
            uint32 respawnDelay = m_respawnDelay;
            m_respawnTime = std::max<time_t>(GameTime::GetGameTime() + respawnDelay, m_respawnTime);

            SaveRespawnTime(0, false);
        }

        if (TempSummon* summon = ToTempSummon())
            summon->UnSummon();
        else
            AddObjectToRemoveList();
    }
}

/**
 * change the entry of creature until respawn
 */
bool Creature::InitEntry(uint32 entry, CreatureData const* data /*= nullptr*/)
{
    CreatureTemplate const* normalInfo = sObjectMgr->GetCreatureTemplate(entry);
    if (!normalInfo)
    {
        TC_LOG_ERROR("sql.sql", "Creature::InitEntry creature entry %u does not exist.", entry);
        return false;
    }

    // get difficulty 1 mode entry, skip for pets
    CreatureTemplate const* cinfo = normalInfo;
    for (uint8 diff = uint8(GetMap()->GetSpawnMode()); diff > 0 && !IsPet();)
    {
        // we already have valid Map pointer for current creature!
        if (normalInfo->DifficultyEntry[diff - 1])
        {
            cinfo = sObjectMgr->GetCreatureTemplate(normalInfo->DifficultyEntry[diff - 1]);
            if (cinfo)
                break;                                      // template found

            // check and reported at startup, so just ignore (restore normalInfo)
            cinfo = normalInfo;
        }

        // for instances heroic to normal, other cases attempt to retrieve previous difficulty
        if (diff >= RAID_DIFFICULTY_10MAN_HEROIC && GetMap()->IsRaid())
            diff -= 2;                                      // to normal raid difficulty cases
        else
            --diff;
    }

    // Initialize loot duplicate count depending on raid difficulty
    if (GetMap()->Is25ManRaid())
        loot.maxDuplicates = 3;

    SetEntry(entry);                                        // normal entry always
    m_creatureInfo = cinfo;                                 // map mode related always

    // equal to player Race field, but creature does not have race
    SetByteValue(UNIT_FIELD_BYTES_0, UNIT_BYTES_0_OFFSET_RACE, 0);

    // known valid are: CLASS_WARRIOR, CLASS_PALADIN, CLASS_ROGUE, CLASS_MAGE
    SetByteValue(UNIT_FIELD_BYTES_0, UNIT_BYTES_0_OFFSET_CLASS, uint8(cinfo->unit_class));

    // Cancel load if no model defined
    if (!(cinfo->GetFirstValidModelId()))
    {
        TC_LOG_ERROR("sql.sql", "Creature (Entry: %u) has no model defined in table `creature_template`, can't load. ", entry);
        return false;
    }

    uint32 displayID = ObjectMgr::ChooseDisplayId(GetCreatureTemplate(), data);
    CreatureModelInfo const* minfo = sObjectMgr->GetCreatureModelRandomGender(&displayID);
    if (!minfo)                                             // Cancel load if no model defined
    {
        TC_LOG_ERROR("sql.sql", "Creature (Entry: %u) has invalid model %u defined in table `creature_template`, can't load.", entry, displayID);
        return false;
    }

    SetDisplayId(displayID);
    SetNativeDisplayId(displayID);

    // Load creature equipment
    if (!data || data->equipmentId == 0)
        LoadEquipment(); // use default equipment (if available)
    else                // override, 0 means no equipment
    {
        m_originalEquipmentId = data->equipmentId;
        LoadEquipment(data->equipmentId);
    }

    SetName(normalInfo->Name);                              // at normal entry always

    SetFloatValue(UNIT_MOD_CAST_SPEED, 1.0f);

    SetSpeedRate(MOVE_WALK,   cinfo->speed_walk);
    SetSpeedRate(MOVE_RUN,    cinfo->speed_run);
    SetSpeedRate(MOVE_SWIM,   1.0f); // using 1.0 rate
    SetSpeedRate(MOVE_FLIGHT, 1.0f); // using 1.0 rate

    // Will set UNIT_FIELD_BOUNDINGRADIUS and UNIT_FIELD_COMBATREACH
    SetObjectScale(cinfo->scale);

    SetFloatValue(UNIT_FIELD_HOVERHEIGHT, cinfo->HoverHeight);

    SetCanDualWield(cinfo->flags_extra & CREATURE_FLAG_EXTRA_USE_OFFHAND_ATTACK);

    // checked at loading
    m_defaultMovementType = MovementGeneratorType(data ? data->movementType : cinfo->MovementType);
    if (!m_respawnradius && m_defaultMovementType == RANDOM_MOTION_TYPE)
        m_defaultMovementType = IDLE_MOTION_TYPE;

    for (uint8 i = 0; i < MAX_CREATURE_SPELLS; ++i)
        m_spells[i] = GetCreatureTemplate()->spells[i];

    return true;
}

bool Creature::UpdateEntry(uint32 entry, CreatureData const* data /*= nullptr*/, bool updateLevel /* = true */)
{
    if (!InitEntry(entry, data))
        return false;

    CreatureTemplate const* cInfo = GetCreatureTemplate();

    _regenerateHealth = cInfo->RegenHealth;

    // creatures always have melee weapon ready if any unless specified otherwise
    if (!GetCreatureAddon())
        SetSheath(SHEATH_STATE_MELEE);

    SetFaction(cInfo->faction);

    uint32 npcflag, unit_flags, dynamicflags;
    ObjectMgr::ChooseCreatureFlags(cInfo, npcflag, unit_flags, dynamicflags, data);

    if (cInfo->flags_extra & CREATURE_FLAG_EXTRA_WORLDEVENT)
        SetUInt32Value(UNIT_NPC_FLAGS, npcflag | sGameEventMgr->GetNPCFlag(this));
    else
        SetUInt32Value(UNIT_NPC_FLAGS, npcflag);

    // if unit is in combat, keep this flag
    unit_flags &= ~UNIT_FLAG_IN_COMBAT;
    if (IsInCombat())
        unit_flags |= UNIT_FLAG_IN_COMBAT;

    SetUInt32Value(UNIT_FIELD_FLAGS, unit_flags);
    SetUInt32Value(UNIT_FIELD_FLAGS_2, cInfo->unit_flags2);
    bool needsflag = static_cast<bool>(m_outfit) && Unit::GetDisplayId() == m_outfit->GetDisplayId();
    if (needsflag)
        SetMirrorImageFlag(true);

    SetUInt32Value(UNIT_DYNAMIC_FLAGS, dynamicflags);

    SetCanDualWield(cInfo->flags_extra & CREATURE_FLAG_EXTRA_USE_OFFHAND_ATTACK);

    SetAttackTime(BASE_ATTACK,   cInfo->BaseAttackTime);
    SetAttackTime(OFF_ATTACK,    cInfo->BaseAttackTime);
    SetAttackTime(RANGED_ATTACK, cInfo->RangeAttackTime);

    if (updateLevel)
        SelectLevel();

    UpdateLevelDependantStats();

    SetMeleeDamageSchool(SpellSchools(cInfo->dmgschool));
    SetStatFlatModifier(UNIT_MOD_RESISTANCE_HOLY,   BASE_VALUE, float(cInfo->resistance[SPELL_SCHOOL_HOLY]));
    SetStatFlatModifier(UNIT_MOD_RESISTANCE_FIRE,   BASE_VALUE, float(cInfo->resistance[SPELL_SCHOOL_FIRE]));
    SetStatFlatModifier(UNIT_MOD_RESISTANCE_NATURE, BASE_VALUE, float(cInfo->resistance[SPELL_SCHOOL_NATURE]));
    SetStatFlatModifier(UNIT_MOD_RESISTANCE_FROST,  BASE_VALUE, float(cInfo->resistance[SPELL_SCHOOL_FROST]));
    SetStatFlatModifier(UNIT_MOD_RESISTANCE_SHADOW, BASE_VALUE, float(cInfo->resistance[SPELL_SCHOOL_SHADOW]));
    SetStatFlatModifier(UNIT_MOD_RESISTANCE_ARCANE, BASE_VALUE, float(cInfo->resistance[SPELL_SCHOOL_ARCANE]));

    SetCanModifyStats(true);
    UpdateAllStats();

    // checked and error show at loading templates
    if (FactionTemplateEntry const* factionTemplate = sFactionTemplateStore.LookupEntry(cInfo->faction))
        SetPvP((factionTemplate->factionFlags & FACTION_TEMPLATE_FLAG_PVP) != 0);

    // updates spell bars for vehicles and set player's faction - should be called here, to overwrite faction that is set from the new template
    if (IsVehicle())
    {
        if (Player* owner = Creature::GetCharmerOrOwnerPlayerOrPlayerItself()) // this check comes in case we don't have a player
        {
            SetFaction(owner->GetFaction()); // vehicles should have same as owner faction
            owner->VehicleSpellInitialize();
        }
    }

    // trigger creature is always not selectable and can not be attacked
    if (IsTrigger())
        SetFlag(UNIT_FIELD_FLAGS, UNIT_FLAG_NOT_SELECTABLE);

    InitializeReactState();

    if (cInfo->flags_extra & CREATURE_FLAG_EXTRA_NO_TAUNT)
    {
        ApplySpellImmune(0, IMMUNITY_STATE, SPELL_AURA_MOD_TAUNT, true);
        ApplySpellImmune(0, IMMUNITY_EFFECT, SPELL_EFFECT_ATTACK_ME, true);
    }

    if (GetMovementTemplate().IsRooted())
        SetControlled(true, UNIT_STATE_ROOT);

    UpdateMovementFlags();
    LoadCreaturesAddon();
    LoadTemplateImmunities();

    GetThreatManager().EvaluateSuppressed();
    return true;
}

void Creature::Update(uint32 diff)
{
<<<<<<< HEAD
    if (m_outfit && !_changesMask.GetBit(UNIT_FIELD_DISPLAYID) && Unit::GetDisplayId() == CreatureOutfit::invisible_model)
    {
        // has outfit, displayid is invisible and displayid update already sent to clients
        // set outfit display
        SetDisplayId(m_outfit->GetDisplayId());
    }

    if (IsAIEnabled && m_triggerJustAppeared && m_deathState != DEAD)
=======
    if (IsAIEnabled() && m_triggerJustAppeared && m_deathState != DEAD)
>>>>>>> e4d38fd7
    {
        if (m_respawnCompatibilityMode && m_vehicleKit)
            m_vehicleKit->Reset();
        m_triggerJustAppeared = false;
        AI()->JustAppeared();
    }

    UpdateMovementFlags();

    switch (m_deathState)
    {
        case JUST_RESPAWNED:
            // Must not be called, see Creature::setDeathState JUST_RESPAWNED -> ALIVE promoting.
            TC_LOG_ERROR("entities.unit", "Creature (GUID: %u Entry: %u) in wrong state: JUST_RESPAWNED (4)", GetGUID().GetCounter(), GetEntry());
            break;
        case JUST_DIED:
            // Must not be called, see Creature::setDeathState JUST_DIED -> CORPSE promoting.
            TC_LOG_ERROR("entities.unit", "Creature (GUID: %u Entry: %u) in wrong state: JUST_DIED (1)", GetGUID().GetCounter(), GetEntry());
            break;
        case DEAD:
        {
            if (!m_respawnCompatibilityMode)
            {
                TC_LOG_ERROR("entities.unit", "Creature (GUID: %u Entry: %u) in wrong state: DEAD (3)", GetGUID().GetCounter(), GetEntry());
                break;
            }
            time_t now = GameTime::GetGameTime();
            if (m_respawnTime <= now)
            {
                // Delay respawn if spawn group is not active
                if (m_creatureData && !GetMap()->IsSpawnGroupActive(m_creatureData->spawnGroupData->groupId))
                {
                    m_respawnTime = now + urand(4,7);
                    break; // Will be rechecked on next Update call after delay expires
                }

                ObjectGuid dbtableHighGuid(HighGuid::Unit, GetEntry(), m_spawnId);
                time_t linkedRespawnTime = GetMap()->GetLinkedRespawnTime(dbtableHighGuid);
                if (!linkedRespawnTime)             // Can respawn
                    Respawn();
                else                                // the master is dead
                {
                    ObjectGuid targetGuid = sObjectMgr->GetLinkedRespawnGuid(dbtableHighGuid);
                    if (targetGuid == dbtableHighGuid) // if linking self, never respawn
                        SetRespawnTime(WEEK);
                    else
                    {
                        // else copy time from master and add a little
                        time_t baseRespawnTime = std::max(linkedRespawnTime, now);
                        time_t const offset = urand(5, MINUTE);

                        // linked guid can be a boss, uses std::numeric_limits<time_t>::max to never respawn in that instance
                        // we shall inherit it instead of adding and causing an overflow
                        if (baseRespawnTime <= std::numeric_limits<time_t>::max() - offset)
                            m_respawnTime = baseRespawnTime + offset;
                        else
                            m_respawnTime = std::numeric_limits<time_t>::max();
                    }
                    SaveRespawnTime(); // also save to DB immediately
                }
            }
            break;
        }
        case CORPSE:
        {
            Unit::Update(diff);
            // deathstate changed on spells update, prevent problems
            if (m_deathState != CORPSE)
                break;

            if (m_groupLootTimer && lootingGroupLowGUID)
            {
                if (m_groupLootTimer <= diff)
                {
                    Group* group = sGroupMgr->GetGroupByGUID(lootingGroupLowGUID);
                    if (group)
                        group->EndRoll(&loot, GetMap());
                    m_groupLootTimer = 0;
                    lootingGroupLowGUID = 0;
                }
                else m_groupLootTimer -= diff;
            }
            else if (m_corpseRemoveTime <= GameTime::GetGameTime())
            {
                RemoveCorpse(false);
                TC_LOG_DEBUG("entities.unit", "Removing corpse... %u ", GetUInt32Value(OBJECT_FIELD_ENTRY));
            }
            break;
        }
        case ALIVE:
        {
            Unit::Update(diff);

            // creature can be dead after Unit::Update call
            // CORPSE/DEAD state will processed at next tick (in other case death timer will be updated unexpectedly)
            if (!IsAlive())
                break;

            GetThreatManager().Update(diff);

            if (m_shouldReacquireTarget && !IsFocusing(nullptr, true))
            {
                SetTarget(m_suppressedTarget);

                if (!HasFlag(UNIT_FIELD_FLAGS_2, UNIT_FLAG2_DISABLE_TURN))
                {
                    if (m_suppressedTarget)
                    {
                        if (WorldObject const* objTarget = ObjectAccessor::GetWorldObject(*this, m_suppressedTarget))
                            SetFacingToObject(objTarget, false);
                    }
                    else
                        SetFacingTo(m_suppressedOrientation, false);
                }
                m_shouldReacquireTarget = false;
            }

            // periodic check to see if the creature has passed an evade boundary
            if (IsAIEnabled() && !IsInEvadeMode() && IsEngaged())
            {
                if (diff >= m_boundaryCheckTime)
                {
                    AI()->CheckInRoom();
                    m_boundaryCheckTime = 2500;
                } else
                    m_boundaryCheckTime -= diff;
            }

            // if periodic combat pulse is enabled and we are both in combat and in a dungeon, do this now
            if (m_combatPulseDelay > 0 && IsEngaged() && GetMap()->IsDungeon())
            {
                if (diff > m_combatPulseTime)
                    m_combatPulseTime = 0;
                else
                    m_combatPulseTime -= diff;

                if (m_combatPulseTime == 0)
                {
                    Map::PlayerList const& players = GetMap()->GetPlayers();
                    if (!players.isEmpty())
                        for (Map::PlayerList::const_iterator it = players.begin(); it != players.end(); ++it)
                        {
                            if (Player* player = it->GetSource())
                            {
                                if (player->IsGameMaster())
                                    continue;

                                if (player->IsAlive() && IsHostileTo(player))
                                    EngageWithTarget(player);
                            }
                        }

                    m_combatPulseTime = m_combatPulseDelay * IN_MILLISECONDS;
                }
            }


            // do not allow the AI to be changed during update
            m_AI_locked = true;
            Unit::AIUpdateTick(diff);
            m_AI_locked = false;

            // creature can be dead after UpdateAI call
            // CORPSE/DEAD state will processed at next tick (in other case death timer will be updated unexpectedly)
            if (!IsAlive())
                break;

            if (m_regenTimer > 0)
            {
                if (diff >= m_regenTimer)
                    m_regenTimer = 0;
                else
                    m_regenTimer -= diff;
            }

            if (m_regenTimer == 0)
            {
                bool bInCombat = IsInCombat() && (!GetVictim() ||                                                            // if IsInCombat() is true and this has no victim
                                                  !EnsureVictim()->GetCharmerOrOwnerPlayerOrPlayerItself() ||                // or the victim/owner/charmer is not a player
                                                  !EnsureVictim()->GetCharmerOrOwnerPlayerOrPlayerItself()->IsGameMaster()); // or the victim/owner/charmer is not a GameMaster

                if (!IsInEvadeMode() && (!bInCombat || IsPolymorphed() || CanNotReachTarget())) // regenerate health if not in combat or if polymorphed
                    RegenerateHealth();

                if (GetPowerType() == POWER_ENERGY)
                    Regenerate(POWER_ENERGY);
                else
                    Regenerate(POWER_MANA);

                m_regenTimer = CREATURE_REGEN_INTERVAL;
            }

            if (CanNotReachTarget() && !IsInEvadeMode() && !GetMap()->IsRaid())
            {
                m_cannotReachTimer += diff;
                if (m_cannotReachTimer >= CREATURE_NOPATH_EVADE_TIME)
                    if (CreatureAI* ai = AI())
                        ai->EnterEvadeMode(CreatureAI::EVADE_REASON_NO_PATH);
            }
            break;
        }
        default:
            break;
    }
}

void Creature::Regenerate(Powers power)
{
    uint32 curValue = GetPower(power);
    uint32 maxValue = GetMaxPower(power);

    if (!HasFlag(UNIT_FIELD_FLAGS_2, UNIT_FLAG2_REGENERATE_POWER))
        return;

    if (curValue >= maxValue)
        return;

    float addvalue = 0.0f;

    switch (power)
    {
        case POWER_FOCUS:
        {
            // For hunter pets.
            addvalue = 24 * sWorld->getRate(RATE_POWER_FOCUS);
            break;
        }
        case POWER_ENERGY:
        {
            // For deathknight's ghoul.
            addvalue = 20;
            break;
        }
        case POWER_MANA:
        {
            // Combat and any controlled creature
            if (IsInCombat() || GetCharmerOrOwnerGUID())
            {
                if (!IsUnderLastManaUseEffect())
                {
                    float ManaIncreaseRate = sWorld->getRate(RATE_POWER_MANA);
                    float Spirit = GetStat(STAT_SPIRIT);

                    addvalue = uint32((Spirit / 5.0f + 17.0f) * ManaIncreaseRate);
                }
            }
            else
                addvalue = maxValue / 3;

            break;
        }
        default:
            return;
    }

    // Apply modifiers (if any).
    addvalue *= GetTotalAuraMultiplierByMiscValue(SPELL_AURA_MOD_POWER_REGEN_PERCENT, power);

    addvalue += GetTotalAuraModifierByMiscValue(SPELL_AURA_MOD_POWER_REGEN, power) * (IsHunterPet() ? PET_FOCUS_REGEN_INTERVAL : CREATURE_REGEN_INTERVAL) / (5 * IN_MILLISECONDS);

    ModifyPower(power, int32(addvalue));
}

void Creature::RegenerateHealth()
{
    if (!CanRegenerateHealth())
        return;

    uint32 curValue = GetHealth();
    uint32 maxValue = GetMaxHealth();

    if (curValue >= maxValue)
        return;

    uint32 addvalue = 0;

    // Not only pet, but any controlled creature (and not polymorphed)
    if (GetCharmerOrOwnerGUID() && !IsPolymorphed())
    {
        float HealthIncreaseRate = sWorld->getRate(RATE_HEALTH);
        float Spirit = GetStat(STAT_SPIRIT);

        if (GetPower(POWER_MANA) > 0)
            addvalue = uint32(Spirit * 0.25 * HealthIncreaseRate);
        else
            addvalue = uint32(Spirit * 0.80 * HealthIncreaseRate);
    }
    else
        addvalue = maxValue/3;

    // Apply modifiers (if any).
    addvalue *= GetTotalAuraMultiplier(SPELL_AURA_MOD_HEALTH_REGEN_PERCENT);

    addvalue += GetTotalAuraModifier(SPELL_AURA_MOD_REGEN) * CREATURE_REGEN_INTERVAL  / (5 * IN_MILLISECONDS);

    ModifyHealth(addvalue);
}

void Creature::DoFleeToGetAssistance()
{
    if (!GetVictim())
        return;

    if (HasAuraType(SPELL_AURA_PREVENTS_FLEEING))
        return;

    float radius = sWorld->getFloatConfig(CONFIG_CREATURE_FAMILY_FLEE_ASSISTANCE_RADIUS);
    if (radius >0)
    {
        Creature* creature = nullptr;
        Trinity::NearestAssistCreatureInCreatureRangeCheck u_check(this, GetVictim(), radius);
        Trinity::CreatureLastSearcher<Trinity::NearestAssistCreatureInCreatureRangeCheck> searcher(this, creature, u_check);
        Cell::VisitGridObjects(this, searcher, radius);

        SetNoSearchAssistance(true);
        UpdateSpeed(MOVE_RUN);

        if (!creature)
            /// @todo use 31365
            SetControlled(true, UNIT_STATE_FLEEING);
        else
            GetMotionMaster()->MoveSeekAssistance(creature->GetPositionX(), creature->GetPositionY(), creature->GetPositionZ());
    }
}

bool Creature::AIM_Destroy()
{
    if (m_AI_locked)
    {
        TC_LOG_DEBUG("scripts", "AIM_Destroy: failed to destroy, locked.");
        return false;
    }

    SetAI(nullptr);
    return true;
}

bool Creature::AIM_Create(CreatureAI* ai /*= nullptr*/)
{
    // make sure nothing can change the AI during AI update
    if (m_AI_locked)
    {
        TC_LOG_DEBUG("scripts", "AIM_Initialize: failed to init, locked.");
        return false;
    }

    Motion_Initialize();

    SetAI(ai ? ai : FactorySelector::SelectAI(this));

    return true;
}

bool Creature::AIM_Initialize(CreatureAI* ai)
{
    if (!AIM_Create(ai))
        return false;

    AI()->InitializeAI();
    if (GetVehicleKit())
        GetVehicleKit()->Reset();
    return true;
}

void Creature::Motion_Initialize()
{
    if (m_formation)
    {
        if (m_formation->GetLeader() == this)
            m_formation->FormationReset(false);
        else if (m_formation->IsFormed())
        {
            GetMotionMaster()->MoveIdle(); // wait the order of leader
            return;
        }
    }

    GetMotionMaster()->Initialize();
}

bool Creature::Create(ObjectGuid::LowType guidlow, Map* map, uint32 phaseMask, uint32 entry, Position const& pos, CreatureData const* data /*= nullptr*/, uint32 vehId /*= 0*/, bool dynamic)
{
    ASSERT(map);
    SetMap(map);
    SetPhaseMask(phaseMask, false);

    // Set if this creature can handle dynamic spawns
    if (!dynamic)
        SetRespawnCompatibilityMode();

    CreatureTemplate const* cinfo = sObjectMgr->GetCreatureTemplate(entry);
    if (!cinfo)
    {
        TC_LOG_ERROR("sql.sql", "Creature::Create(): creature template (guidlow: %u, entry: %u) does not exist.", guidlow, entry);
        return false;
    }

    //! Relocate before CreateFromProto, to initialize coords and allow
    //! returning correct zone id for selecting OutdoorPvP/Battlefield script
    Relocate(pos);

    // Check if the position is valid before calling CreateFromProto(), otherwise we might add Auras to Creatures at
    // invalid position, triggering a crash about Auras not removed in the destructor
    if (!IsPositionValid())
    {
        TC_LOG_ERROR("entities.unit", "Creature::Create(): given coordinates for creature (guidlow %d, entry %d) are not valid (X: %f, Y: %f, Z: %f, O: %f)", guidlow, entry, pos.GetPositionX(), pos.GetPositionY(), pos.GetPositionZ(), pos.GetOrientation());
        return false;
    }
    UpdatePositionData();

    // Allow players to see those units while dead, do it here (mayby altered by addon auras)
    if (cinfo->type_flags & CREATURE_TYPE_FLAG_GHOST_VISIBLE)
        m_serverSideVisibility.SetValue(SERVERSIDE_VISIBILITY_GHOST, GHOST_VISIBILITY_ALIVE | GHOST_VISIBILITY_GHOST);

    if (!CreateFromProto(guidlow, entry, data, vehId))
        return false;

    if (GetCreatureTemplate()->flags_extra & CREATURE_FLAG_EXTRA_DUNGEON_BOSS && map->IsDungeon())
        m_respawnDelay = 0; // special value, prevents respawn for dungeon bosses unless overridden

    switch (GetCreatureTemplate()->rank)
    {
        case CREATURE_ELITE_RARE:
            m_corpseDelay = sWorld->getIntConfig(CONFIG_CORPSE_DECAY_RARE);
            break;
        case CREATURE_ELITE_ELITE:
            m_corpseDelay = sWorld->getIntConfig(CONFIG_CORPSE_DECAY_ELITE);
            break;
        case CREATURE_ELITE_RAREELITE:
            m_corpseDelay = sWorld->getIntConfig(CONFIG_CORPSE_DECAY_RAREELITE);
            break;
        case CREATURE_ELITE_WORLDBOSS:
            m_corpseDelay = sWorld->getIntConfig(CONFIG_CORPSE_DECAY_WORLDBOSS);
            break;
        default:
            m_corpseDelay = sWorld->getIntConfig(CONFIG_CORPSE_DECAY_NORMAL);
            break;
    }

    //! Need to be called after LoadCreaturesAddon - MOVEMENTFLAG_HOVER is set there
    m_positionZ += GetHoverOffset();

    LastUsedScriptID = GetScriptId();

    if (IsSpiritHealer() || IsSpiritGuide() || (GetCreatureTemplate()->flags_extra & CREATURE_FLAG_EXTRA_GHOST_VISIBILITY))
    {
        m_serverSideVisibility.SetValue(SERVERSIDE_VISIBILITY_GHOST, GHOST_VISIBILITY_GHOST);
        m_serverSideVisibilityDetect.SetValue(SERVERSIDE_VISIBILITY_GHOST, GHOST_VISIBILITY_GHOST);
    }

    if (GetCreatureTemplate()->flags_extra & CREATURE_FLAG_EXTRA_IGNORE_PATHFINDING)
        AddUnitState(UNIT_STATE_IGNORE_PATHFINDING);

    if (GetCreatureTemplate()->flags_extra & CREATURE_FLAG_EXTRA_IMMUNITY_KNOCKBACK)
    {
        ApplySpellImmune(0, IMMUNITY_EFFECT, SPELL_EFFECT_KNOCK_BACK, true);
        ApplySpellImmune(0, IMMUNITY_EFFECT, SPELL_EFFECT_KNOCK_BACK_DEST, true);
    }

    GetThreatManager().Initialize();

    return true;
}

Unit* Creature::SelectVictim()
{
    Unit* target = nullptr;

    if (CanHaveThreatList())
        target = GetThreatManager().GetCurrentVictim();
    else if (!HasReactState(REACT_PASSIVE))
    {
        // We're a player pet, probably
        target = getAttackerForHelper();
        if (!target && IsSummon())
        {
            if (Unit* owner = ToTempSummon()->GetOwner())
            {
                if (owner->IsInCombat())
                    target = owner->getAttackerForHelper();
                if (!target)
                {
                    for (ControlList::const_iterator itr = owner->m_Controlled.begin(); itr != owner->m_Controlled.end(); ++itr)
                    {
                        if ((*itr)->IsInCombat())
                        {
                            target = (*itr)->getAttackerForHelper();
                            if (target)
                                break;
                        }
                    }
                }
            }
        }
    }
    else
        return nullptr;

    if (target && _IsTargetAcceptable(target) && CanCreatureAttack(target))
    {
        if (!IsFocusing(nullptr, true))
            SetInFront(target);
        return target;
    }

    /// @todo a vehicle may eat some mob, so mob should not evade
    if (GetVehicle())
        return nullptr;

    Unit::AuraEffectList const& iAuras = GetAuraEffectsByType(SPELL_AURA_MOD_INVISIBILITY);
    if (!iAuras.empty())
    {
        for (Unit::AuraEffectList::const_iterator itr = iAuras.begin(); itr != iAuras.end(); ++itr)
        {
            if ((*itr)->GetBase()->IsPermanent())
            {
                AI()->EnterEvadeMode(CreatureAI::EVADE_REASON_OTHER);
                break;
            }
        }
        return nullptr;
    }

    // enter in evade mode in other case
    AI()->EnterEvadeMode(CreatureAI::EVADE_REASON_NO_HOSTILES);

    return nullptr;
}

void Creature::InitializeReactState()
{
    if (IsTotem() || IsTrigger() || IsCritter() || IsSpiritService())
        SetReactState(REACT_PASSIVE);
    /*
    else if (IsCivilian())
        SetReactState(REACT_DEFENSIVE);
    */
    else
        SetReactState(REACT_AGGRESSIVE);
}

bool Creature::isCanInteractWithBattleMaster(Player* player, bool msg) const
{
    if (!IsBattleMaster())
        return false;

    BattlegroundTypeId bgTypeId = sBattlegroundMgr->GetBattleMasterBG(GetEntry());
    if (!msg)
        return player->GetBGAccessByLevel(bgTypeId);

    if (!player->GetBGAccessByLevel(bgTypeId))
    {
        ClearGossipMenuFor(player);
        switch (bgTypeId)
        {
            case BATTLEGROUND_AV:  SendGossipMenuFor(player, 7616, this); break;
            case BATTLEGROUND_WS:  SendGossipMenuFor(player, 7599, this); break;
            case BATTLEGROUND_AB:  SendGossipMenuFor(player, 7642, this); break;
            case BATTLEGROUND_EY:
            case BATTLEGROUND_NA:
            case BATTLEGROUND_BE:
            case BATTLEGROUND_AA:
            case BATTLEGROUND_RL:
            case BATTLEGROUND_SA:
            case BATTLEGROUND_DS:
            case BATTLEGROUND_RV:  SendGossipMenuFor(player, 10024, this); break;
            default: break;
        }
        return false;
    }
    return true;
}

bool Creature::isCanTrainingAndResetTalentsOf(Player* player) const
{
    return player->getLevel() >= 10
        && GetCreatureTemplate()->trainer_type == TRAINER_TYPE_CLASS
        && player->getClass() == GetCreatureTemplate()->trainer_class;
}

Player* Creature::GetLootRecipient() const
{
    if (!m_lootRecipient)
        return nullptr;
    return ObjectAccessor::FindConnectedPlayer(m_lootRecipient);
}

Group* Creature::GetLootRecipientGroup() const
{
    if (!m_lootRecipientGroup)
        return nullptr;
    return sGroupMgr->GetGroupByGUID(m_lootRecipientGroup);
}

void Creature::SetLootRecipient(Unit* unit, bool withGroup)
{
    // set the player whose group should receive the right
    // to loot the creature after it dies
    // should be set to nullptr after the loot disappears

    if (!unit)
    {
        m_lootRecipient.Clear();
        m_lootRecipientGroup = 0;
        RemoveFlag(UNIT_DYNAMIC_FLAGS, UNIT_DYNFLAG_LOOTABLE|UNIT_DYNFLAG_TAPPED);
        return;
    }

    if (unit->GetTypeId() != TYPEID_PLAYER && !unit->IsVehicle())
        return;

    Player* player = unit->GetCharmerOrOwnerPlayerOrPlayerItself();
    if (!player)                                             // normal creature, no player involved
        return;

    m_lootRecipient = player->GetGUID();
    if (withGroup)
    {
        if (Group* group = player->GetGroup())
            m_lootRecipientGroup = group->GetLowGUID();
    }
    else
        m_lootRecipientGroup = ObjectGuid::Empty;

    SetFlag(UNIT_DYNAMIC_FLAGS, UNIT_DYNFLAG_TAPPED);
}

// return true if this creature is tapped by the player or by a member of his group.
bool Creature::isTappedBy(Player const* player) const
{
    if (player->GetGUID() == m_lootRecipient)
        return true;

    Group const* playerGroup = player->GetGroup();
    if (!playerGroup || playerGroup != GetLootRecipientGroup()) // if we dont have a group we arent the recipient
        return false;                                           // if creature doesnt have group bound it means it was solo killed by someone else

    return true;
}

void Creature::SaveToDB()
{
    // this should only be used when the creature has already been loaded
    // preferably after adding to map, because mapid may not be valid otherwise
    CreatureData const* data = sObjectMgr->GetCreatureData(m_spawnId);
    if (!data)
    {
        TC_LOG_ERROR("entities.unit", "Creature::SaveToDB failed, cannot get creature data!");
        return;
    }

    uint32 mapId = GetTransport() ? GetTransport()->GetGOInfo()->moTransport.mapID : GetMapId();
    SaveToDB(mapId, data->spawnMask, GetPhaseMask());
}

void Creature::SaveToDB(uint32 mapid, uint8 spawnMask, uint32 phaseMask)
{
    // update in loaded data
    if (!m_spawnId)
        m_spawnId = sObjectMgr->GenerateCreatureSpawnId();

    CreatureData& data = sObjectMgr->NewOrExistCreatureData(m_spawnId);

    uint32 displayId = GetNativeDisplayId();
    uint32 npcflag = GetUInt32Value(UNIT_NPC_FLAGS);
    uint32 unit_flags = GetUInt32Value(UNIT_FIELD_FLAGS);
    uint32 dynamicflags = GetUInt32Value(UNIT_DYNAMIC_FLAGS);

    // check if it's a custom model and if not, use 0 for displayId
    CreatureTemplate const* cinfo = GetCreatureTemplate();
    if (cinfo)
    {
        if (displayId == cinfo->Modelid1 || displayId == cinfo->Modelid2 ||
            displayId == cinfo->Modelid3 || displayId == cinfo->Modelid4)
            displayId = 0;

        if (npcflag == cinfo->npcflag)
            npcflag = 0;

        if (unit_flags == cinfo->unit_flags)
            unit_flags = 0;

        if (dynamicflags == cinfo->dynamicflags)
            dynamicflags = 0;
    }

    if (!data.spawnId)
        data.spawnId = m_spawnId;
    ASSERT(data.spawnId == m_spawnId);
    data.id = GetEntry();
    data.phaseMask = phaseMask;
    data.displayid = displayId;
    data.equipmentId = GetCurrentEquipmentId();
    if (!GetTransport())
        data.spawnPoint.WorldRelocate(this);
    else
        data.spawnPoint.WorldRelocate(mapid, GetTransOffsetX(), GetTransOffsetY(), GetTransOffsetZ(), GetTransOffsetO());
    data.spawntimesecs = m_respawnDelay;
    // prevent add data integrity problems
    data.spawndist = GetDefaultMovementType() == IDLE_MOTION_TYPE ? 0.0f : m_respawnradius;
    data.currentwaypoint = 0;
    data.curhealth = GetHealth();
    data.curmana = GetPower(POWER_MANA);
    // prevent add data integrity problems
    data.movementType = !m_respawnradius && GetDefaultMovementType() == RANDOM_MOTION_TYPE
        ? IDLE_MOTION_TYPE : GetDefaultMovementType();
    data.spawnMask = spawnMask;
    data.npcflag = npcflag;
    data.unit_flags = unit_flags;
    data.dynamicflags = dynamicflags;
    if (!data.spawnGroupData)
        data.spawnGroupData = sObjectMgr->GetDefaultSpawnGroup();

    // update in DB
    SQLTransaction trans = WorldDatabase.BeginTransaction();

    PreparedStatement* stmt = WorldDatabase.GetPreparedStatement(WORLD_DEL_CREATURE);
    stmt->setUInt32(0, m_spawnId);

    trans->Append(stmt);

    uint8 index = 0;

    stmt = WorldDatabase.GetPreparedStatement(WORLD_INS_CREATURE);
    stmt->setUInt32(index++, m_spawnId);
    stmt->setUInt32(index++, GetEntry());
    stmt->setUInt16(index++, uint16(mapid));
    stmt->setUInt8(index++, spawnMask);
    stmt->setUInt32(index++, GetPhaseMask());
    stmt->setUInt32(index++, displayId);
    stmt->setInt32(index++, int32(GetCurrentEquipmentId()));
    stmt->setFloat(index++, GetPositionX());
    stmt->setFloat(index++, GetPositionY());
    stmt->setFloat(index++, GetPositionZ());
    stmt->setFloat(index++, GetOrientation());
    stmt->setUInt32(index++, m_respawnDelay);
    stmt->setFloat(index++, m_respawnradius);
    stmt->setUInt32(index++, 0);
    stmt->setUInt32(index++, GetHealth());
    stmt->setUInt32(index++, GetPower(POWER_MANA));
    stmt->setUInt8(index++, uint8(GetDefaultMovementType()));
    stmt->setUInt32(index++, npcflag);
    stmt->setUInt32(index++, unit_flags);
    stmt->setUInt32(index++, dynamicflags);
    trans->Append(stmt);

    WorldDatabase.CommitTransaction(trans);
}

void Creature::SelectLevel()
{
    CreatureTemplate const* cInfo = GetCreatureTemplate();

    // level
    uint8 minlevel = std::min(cInfo->maxlevel, cInfo->minlevel);
    uint8 maxlevel = std::max(cInfo->maxlevel, cInfo->minlevel);
    uint8 level = minlevel == maxlevel ? minlevel : urand(minlevel, maxlevel);
    SetLevel(level);
}

void Creature::UpdateLevelDependantStats()
{
    CreatureTemplate const* cInfo = GetCreatureTemplate();
    uint32 rank = IsPet() ? 0 : cInfo->rank;
    CreatureBaseStats const* stats = sObjectMgr->GetCreatureBaseStats(getLevel(), cInfo->unit_class);

    // health
    float healthmod = _GetHealthMod(rank);

    uint32 basehp = stats->GenerateHealth(cInfo);
    uint32 health = uint32(basehp * healthmod);

    SetCreateHealth(health);
    SetMaxHealth(health);
    SetHealth(health);
    ResetPlayerDamageReq();

    // mana
    uint32 mana = stats->GenerateMana(cInfo);
    SetCreateMana(mana);

    switch (getClass())
    {
        case UNIT_CLASS_PALADIN:
        case UNIT_CLASS_MAGE:
            SetMaxPower(POWER_MANA, mana);
            SetFullPower(POWER_MANA);
            break;
        default: // We don't set max power here, 0 makes power bar hidden
            break;
    }

    SetStatFlatModifier(UNIT_MOD_HEALTH, BASE_VALUE, (float)health);

    // damage
    float basedamage = stats->GenerateBaseDamage(cInfo);

    float weaponBaseMinDamage = basedamage;
    float weaponBaseMaxDamage = basedamage * 1.5f;

    SetBaseWeaponDamage(BASE_ATTACK, MINDAMAGE, weaponBaseMinDamage);
    SetBaseWeaponDamage(BASE_ATTACK, MAXDAMAGE, weaponBaseMaxDamage);

    SetBaseWeaponDamage(OFF_ATTACK, MINDAMAGE, weaponBaseMinDamage);
    SetBaseWeaponDamage(OFF_ATTACK, MAXDAMAGE, weaponBaseMaxDamage);

    SetBaseWeaponDamage(RANGED_ATTACK, MINDAMAGE, weaponBaseMinDamage);
    SetBaseWeaponDamage(RANGED_ATTACK, MAXDAMAGE, weaponBaseMaxDamage);

    SetStatFlatModifier(UNIT_MOD_ATTACK_POWER, BASE_VALUE, stats->AttackPower);
    SetStatFlatModifier(UNIT_MOD_ATTACK_POWER_RANGED, BASE_VALUE, stats->RangedAttackPower);

    float armor = (float)stats->GenerateArmor(cInfo); /// @todo Why is this treated as uint32 when it's a float?
    SetStatFlatModifier(UNIT_MOD_ARMOR, BASE_VALUE, armor);
}

float Creature::_GetHealthMod(int32 Rank)
{
    switch (Rank)                                           // define rates for each elite rank
    {
        case CREATURE_ELITE_NORMAL:
            return sWorld->getRate(RATE_CREATURE_NORMAL_HP);
        case CREATURE_ELITE_ELITE:
            return sWorld->getRate(RATE_CREATURE_ELITE_ELITE_HP);
        case CREATURE_ELITE_RAREELITE:
            return sWorld->getRate(RATE_CREATURE_ELITE_RAREELITE_HP);
        case CREATURE_ELITE_WORLDBOSS:
            return sWorld->getRate(RATE_CREATURE_ELITE_WORLDBOSS_HP);
        case CREATURE_ELITE_RARE:
            return sWorld->getRate(RATE_CREATURE_ELITE_RARE_HP);
        default:
            return sWorld->getRate(RATE_CREATURE_ELITE_ELITE_HP);
    }
}

void Creature::LowerPlayerDamageReq(uint32 unDamage)
{
    if (m_PlayerDamageReq)
        m_PlayerDamageReq > unDamage ? m_PlayerDamageReq -= unDamage : m_PlayerDamageReq = 0;
}

float Creature::_GetDamageMod(int32 Rank)
{
    switch (Rank)                                           // define rates for each elite rank
    {
        case CREATURE_ELITE_NORMAL:
            return sWorld->getRate(RATE_CREATURE_NORMAL_DAMAGE);
        case CREATURE_ELITE_ELITE:
            return sWorld->getRate(RATE_CREATURE_ELITE_ELITE_DAMAGE);
        case CREATURE_ELITE_RAREELITE:
            return sWorld->getRate(RATE_CREATURE_ELITE_RAREELITE_DAMAGE);
        case CREATURE_ELITE_WORLDBOSS:
            return sWorld->getRate(RATE_CREATURE_ELITE_WORLDBOSS_DAMAGE);
        case CREATURE_ELITE_RARE:
            return sWorld->getRate(RATE_CREATURE_ELITE_RARE_DAMAGE);
        default:
            return sWorld->getRate(RATE_CREATURE_ELITE_ELITE_DAMAGE);
    }
}

float Creature::GetSpellDamageMod(int32 Rank) const
{
    switch (Rank)                                           // define rates for each elite rank
    {
        case CREATURE_ELITE_NORMAL:
            return sWorld->getRate(RATE_CREATURE_NORMAL_SPELLDAMAGE);
        case CREATURE_ELITE_ELITE:
            return sWorld->getRate(RATE_CREATURE_ELITE_ELITE_SPELLDAMAGE);
        case CREATURE_ELITE_RAREELITE:
            return sWorld->getRate(RATE_CREATURE_ELITE_RAREELITE_SPELLDAMAGE);
        case CREATURE_ELITE_WORLDBOSS:
            return sWorld->getRate(RATE_CREATURE_ELITE_WORLDBOSS_SPELLDAMAGE);
        case CREATURE_ELITE_RARE:
            return sWorld->getRate(RATE_CREATURE_ELITE_RARE_SPELLDAMAGE);
        default:
            return sWorld->getRate(RATE_CREATURE_ELITE_ELITE_SPELLDAMAGE);
    }
}

bool Creature::CreateFromProto(ObjectGuid::LowType guidlow, uint32 entry, CreatureData const* data /*= nullptr*/, uint32 vehId /*= 0*/)
{
    SetZoneScript();
    if (GetZoneScript() && data)
    {
        entry = GetZoneScript()->GetCreatureEntry(guidlow, data);
        if (!entry)
            return false;
    }

    CreatureTemplate const* cinfo = sObjectMgr->GetCreatureTemplate(entry);
    if (!cinfo)
    {
        TC_LOG_ERROR("sql.sql", "Creature::CreateFromProto(): creature template (guidlow: %u, entry: %u) does not exist.", guidlow, entry);
        return false;
    }

    SetOriginalEntry(entry);

    Object::_Create(guidlow, entry, (vehId || cinfo->VehicleId) ? HighGuid::Vehicle : HighGuid::Unit);

    if (!UpdateEntry(entry, data))
        return false;

    if (!vehId)
    {
        if (GetCreatureTemplate()->VehicleId)
        {
            vehId = GetCreatureTemplate()->VehicleId;
            entry = GetCreatureTemplate()->Entry;
        }
        else
            vehId = cinfo->VehicleId;
    }

    if (vehId)
        CreateVehicleKit(vehId, entry);

    return true;
}

bool Creature::LoadFromDB(ObjectGuid::LowType spawnId, Map* map, bool addToMap, bool allowDuplicate)
{
    if (!allowDuplicate)
    {
        // If an alive instance of this spawnId is already found, skip creation
        // If only dead instance(s) exist, despawn them and spawn a new (maybe also dead) version
        const auto creatureBounds = map->GetCreatureBySpawnIdStore().equal_range(spawnId);
        std::vector <Creature*> despawnList;

        if (creatureBounds.first != creatureBounds.second)
        {
            for (auto itr = creatureBounds.first; itr != creatureBounds.second; ++itr)
            {
                if (itr->second->IsAlive())
                {
                    TC_LOG_DEBUG("maps", "Would have spawned %u but %s already exists", spawnId, creatureBounds.first->second->GetGUID().ToString().c_str());
                    return false;
                }
                else
                {
                    despawnList.push_back(itr->second);
                    TC_LOG_DEBUG("maps", "Despawned dead instance of spawn %u (%s)", spawnId, itr->second->GetGUID().ToString().c_str());
                }
            }

            for (Creature* despawnCreature : despawnList)
            {
                despawnCreature->AddObjectToRemoveList();
            }
        }
    }

    CreatureData const* data = sObjectMgr->GetCreatureData(spawnId);

    if (!data)
    {
        TC_LOG_ERROR("sql.sql", "Creature (SpawnID %u) not found in table `creature`, can't load. ", spawnId);
        return false;
    }

    m_spawnId = spawnId;

    m_respawnCompatibilityMode = ((data->spawnGroupData->flags & SPAWNGROUP_FLAG_COMPATIBILITY_MODE) != 0);
    m_creatureData = data;
    m_respawnradius = data->spawndist;
    m_respawnDelay = data->spawntimesecs;

    if (!Create(map->GenerateLowGuid<HighGuid::Unit>(), map, data->phaseMask, data->id, data->spawnPoint, data, 0U , !m_respawnCompatibilityMode))
        return false;

    //We should set first home position, because then AI calls home movement
    SetHomePosition(*this);

    m_deathState = ALIVE;

    m_respawnTime = GetMap()->GetCreatureRespawnTime(m_spawnId);

    if (!m_respawnTime && !map->IsSpawnGroupActive(data->spawnGroupData->groupId))
    {
        // @todo pools need fixing! this is just a temporary crashfix, but they violate dynspawn principles
        ASSERT(m_respawnCompatibilityMode || sPoolMgr->IsPartOfAPool<Creature>(spawnId), "Creature (SpawnID %u) trying to load in inactive spawn group %s.", spawnId, data->spawnGroupData->name.c_str());
        m_respawnTime = GameTime::GetGameTime() + urand(4, 7);
    }

    if (m_respawnTime)                          // respawn on Update
    {
        ASSERT(m_respawnCompatibilityMode || sPoolMgr->IsPartOfAPool<Creature>(spawnId), "Creature (SpawnID %u) trying to load despite a respawn timer in progress.", spawnId);
        m_deathState = DEAD;
        if (CanFly())
        {
            float tz = map->GetHeight(GetPhaseMask(), data->spawnPoint, true, MAX_FALL_DISTANCE);
            if (data->spawnPoint.GetPositionZ() - tz > 0.1f && Trinity::IsValidMapCoord(tz))
                Relocate(data->spawnPoint.GetPositionX(), data->spawnPoint.GetPositionY(), tz);
        }
    }

    SetSpawnHealth();

    // checked at creature_template loading
    m_defaultMovementType = MovementGeneratorType(data->movementType);

    if (addToMap && !GetMap()->AddToMap(this))
        return false;
    return true;
}

void Creature::SetCanDualWield(bool value)
{
    Unit::SetCanDualWield(value);
    UpdateDamagePhysical(OFF_ATTACK);
}

void Creature::LoadEquipment(int8 id, bool force /*= true*/)
{
    if (id == 0)
    {
        if (force)
        {
            for (uint8 i = 0; i < MAX_EQUIPMENT_ITEMS; ++i)
                SetUInt32Value(UNIT_VIRTUAL_ITEM_SLOT_ID + i, 0);
            m_equipmentId = 0;
        }

        return;
    }

    EquipmentInfo const* einfo = sObjectMgr->GetEquipmentInfo(GetEntry(), id);
    if (!einfo)
        return;

    m_equipmentId = id;
    for (uint8 i = 0; i < MAX_EQUIPMENT_ITEMS; ++i)
        SetUInt32Value(UNIT_VIRTUAL_ITEM_SLOT_ID + i, einfo->ItemEntry[i]);
}

void Creature::SetSpawnHealth()
{
    if (_regenerateHealthLock)
        return;

    uint32 curhealth;
    if (m_creatureData && !_regenerateHealth)
    {
        curhealth = m_creatureData->curhealth;
        if (curhealth)
        {
            curhealth = uint32(curhealth*_GetHealthMod(GetCreatureTemplate()->rank));
            if (curhealth < 1)
                curhealth = 1;
        }
        SetPower(POWER_MANA, m_creatureData->curmana);
    }
    else
    {
        curhealth = GetMaxHealth();
        SetPower(POWER_MANA, GetMaxPower(POWER_MANA));
    }

    SetHealth((m_deathState == ALIVE || m_deathState == JUST_RESPAWNED) ? curhealth : 0);
}

bool Creature::hasQuest(uint32 quest_id) const
{
    QuestRelationBounds qr = sObjectMgr->GetCreatureQuestRelationBounds(GetEntry());
    for (QuestRelations::const_iterator itr = qr.first; itr != qr.second; ++itr)
    {
        if (itr->second == quest_id)
            return true;
    }
    return false;
}

bool Creature::hasInvolvedQuest(uint32 quest_id) const
{
    QuestRelationBounds qir = sObjectMgr->GetCreatureQuestInvolvedRelationBounds(GetEntry());
    for (QuestRelations::const_iterator itr = qir.first; itr != qir.second; ++itr)
    {
        if (itr->second == quest_id)
            return true;
    }
    return false;
}

void Creature::DeleteFromDB()
{
    if (!m_spawnId)
    {
        TC_LOG_ERROR("entities.unit", "Trying to delete not saved creature! LowGUID: %u, Entry: %u", GetGUID().GetCounter(), GetEntry());
        return;
    }

    // remove any scheduled respawns
    GetMap()->RemoveRespawnTime(SPAWN_TYPE_CREATURE, m_spawnId);

    // delete data from memory
    sObjectMgr->DeleteCreatureData(m_spawnId);

    // delete data and all its associations from DB
    SQLTransaction trans = WorldDatabase.BeginTransaction();

    PreparedStatement* stmt = WorldDatabase.GetPreparedStatement(WORLD_DEL_CREATURE);
    stmt->setUInt32(0, m_spawnId);
    trans->Append(stmt);

    stmt = WorldDatabase.GetPreparedStatement(WORLD_DEL_SPAWNGROUP_MEMBER);
    stmt->setUInt8(0, uint8(SPAWN_TYPE_CREATURE));
    stmt->setUInt32(1, m_spawnId);
    trans->Append(stmt);

    stmt = WorldDatabase.GetPreparedStatement(WORLD_DEL_CREATURE_ADDON);
    stmt->setUInt32(0, m_spawnId);
    trans->Append(stmt);

    stmt = WorldDatabase.GetPreparedStatement(WORLD_DEL_GAME_EVENT_CREATURE);
    stmt->setUInt32(0, m_spawnId);
    trans->Append(stmt);

    stmt = WorldDatabase.GetPreparedStatement(WORLD_DEL_GAME_EVENT_MODEL_EQUIP);
    stmt->setUInt32(0, m_spawnId);
    trans->Append(stmt);

    stmt = WorldDatabase.GetPreparedStatement(WORLD_DEL_LINKED_RESPAWN);
    stmt->setUInt32(0, m_spawnId);
    stmt->setUInt32(1, LINKED_RESPAWN_CREATURE_TO_CREATURE);
    trans->Append(stmt);

    stmt = WorldDatabase.GetPreparedStatement(WORLD_DEL_LINKED_RESPAWN);
    stmt->setUInt32(0, m_spawnId);
    stmt->setUInt32(1, LINKED_RESPAWN_CREATURE_TO_GO);
    trans->Append(stmt);

    stmt = WorldDatabase.GetPreparedStatement(WORLD_DEL_LINKED_RESPAWN_MASTER);
    stmt->setUInt32(0, m_spawnId);
    stmt->setUInt32(1, LINKED_RESPAWN_CREATURE_TO_CREATURE);
    trans->Append(stmt);

    stmt = WorldDatabase.GetPreparedStatement(WORLD_DEL_LINKED_RESPAWN_MASTER);
    stmt->setUInt32(0, m_spawnId);
    stmt->setUInt32(1, LINKED_RESPAWN_GO_TO_CREATURE);
    trans->Append(stmt);

    WorldDatabase.CommitTransaction(trans);

    // then delete any active instances of the creature
    auto const& spawnMap = GetMap()->GetCreatureBySpawnIdStore();
    for (auto it = spawnMap.find(m_spawnId); it != spawnMap.end(); it = spawnMap.find(m_spawnId))
        it->second->AddObjectToRemoveList();
}

bool Creature::IsInvisibleDueToDespawn() const
{
    if (Unit::IsInvisibleDueToDespawn())
        return true;

    if (IsAlive() || isDying() || m_corpseRemoveTime > GameTime::GetGameTime())
        return false;

    return true;
}

bool Creature::CanAlwaysSee(WorldObject const* obj) const
{
    if (IsAIEnabled() && AI()->CanSeeAlways(obj))
        return true;

    return false;
}

bool Creature::CanStartAttack(Unit const* who, bool force) const
{
    if (IsCivilian())
        return false;

    // This set of checks is should be done only for creatures
    if ((IsImmuneToNPC() && !who->HasFlag(UNIT_FIELD_FLAGS, UNIT_FLAG_PLAYER_CONTROLLED))
        || (IsImmuneToPC() && who->HasFlag(UNIT_FIELD_FLAGS, UNIT_FLAG_PLAYER_CONTROLLED)))
        return false;

    // Do not attack non-combat pets
    if (who->GetTypeId() == TYPEID_UNIT && who->GetCreatureType() == CREATURE_TYPE_NON_COMBAT_PET)
        return false;

    if (!CanFly() && (GetDistanceZ(who) > CREATURE_Z_ATTACK_RANGE + m_CombatDistance))
        //|| who->IsControlledByPlayer() && who->IsFlying()))
        // we cannot check flying for other creatures, too much map/vmap calculation
        /// @todo should switch to range attack
        return false;

    if (!force)
    {
        if (!_IsTargetAcceptable(who))
            return false;

        if (!force && (IsNeutralToAll() || !IsWithinDistInMap(who, GetAttackDistance(who) + m_CombatDistance)))
            return false;
    }

    if (!CanCreatureAttack(who, force))
        return false;

    // No aggro from gray creatures
    if (CheckNoGrayAggroConfig(who->getLevelForTarget(this), getLevelForTarget(who)))
        return false;

    return IsWithinLOSInMap(who);
}


bool Creature::CheckNoGrayAggroConfig(uint32 playerLevel, uint32 creatureLevel) const
{
    if (Trinity::XP::GetColorCode(playerLevel, creatureLevel) != XP_GRAY)
        return false;

    uint32 notAbove = sWorld->getIntConfig(CONFIG_NO_GRAY_AGGRO_ABOVE);
    uint32 notBelow = sWorld->getIntConfig(CONFIG_NO_GRAY_AGGRO_BELOW);
    if (notAbove == 0 && notBelow == 0)
        return false;

    if (playerLevel <= notBelow || (playerLevel >= notAbove && notAbove > 0))
        return true;
    return false;
}

float Creature::GetAttackDistance(Unit const* player) const
{
    float aggroRate = sWorld->getRate(RATE_CREATURE_AGGRO);
    if (aggroRate == 0)
        return 0.0f;

    uint32 playerlevel   = player->getLevelForTarget(this);
    uint32 creaturelevel = getLevelForTarget(player);

    int32 leveldif       = int32(playerlevel) - int32(creaturelevel);

    // "The maximum Aggro Radius has a cap of 25 levels under. Example: A level 30 char has the same Aggro Radius of a level 5 char on a level 60 mob."
    if (leveldif < - 25)
        leveldif = -25;

    // "The aggro radius of a mob having the same level as the player is roughly 20 yards"
    float RetDistance = 20;

    // "Aggro Radius varies with level difference at a rate of roughly 1 yard/level"
    // radius grow if playlevel < creaturelevel
    RetDistance -= (float)leveldif;

    if (creaturelevel+5 <= sWorld->getIntConfig(CONFIG_MAX_PLAYER_LEVEL))
    {
        // detect range auras
        RetDistance += GetTotalAuraModifier(SPELL_AURA_MOD_DETECT_RANGE);

        // detected range auras
        RetDistance += player->GetTotalAuraModifier(SPELL_AURA_MOD_DETECTED_RANGE);
    }

    // "Minimum Aggro Radius for a mob seems to be combat range (5 yards)"
    if (RetDistance < 5)
        RetDistance = 5;

    return (RetDistance*aggroRate);
}

void Creature::setDeathState(DeathState s)
{
    Unit::setDeathState(s);

    if (s == JUST_DIED)
    {
        m_corpseRemoveTime = GameTime::GetGameTime() + m_corpseDelay;

        uint32 respawnDelay = m_respawnDelay;
        if (uint32 scalingMode = sWorld->getIntConfig(CONFIG_RESPAWN_DYNAMICMODE))
            GetMap()->ApplyDynamicModeRespawnScaling(this, m_spawnId, respawnDelay, scalingMode);
        // @todo remove the boss respawn time hack in a dynspawn follow-up once we have creature groups in instances
        if (m_respawnCompatibilityMode)
        {
            if (IsDungeonBoss() && !m_respawnDelay)
                m_respawnTime = std::numeric_limits<time_t>::max(); // never respawn in this instance
            else
                m_respawnTime = GameTime::GetGameTime() + respawnDelay + m_corpseDelay;
        }
        else
        {
            if (IsDungeonBoss() && !m_respawnDelay)
                m_respawnTime = std::numeric_limits<time_t>::max(); // never respawn in this instance
            else
                m_respawnTime = GameTime::GetGameTime() + respawnDelay;
        }

        // always save boss respawn time at death to prevent crash cheating
        if (sWorld->getBoolConfig(CONFIG_SAVE_RESPAWN_TIME_IMMEDIATELY) || isWorldBoss())
            SaveRespawnTime();
        else if (!m_respawnCompatibilityMode)
            SaveRespawnTime(0, false);

        ReleaseFocus(nullptr, false); // remove spellcast focus
        DoNotReacquireTarget(); // cancel delayed re-target
        SetTarget(ObjectGuid::Empty); // drop target - dead mobs shouldn't ever target things

        SetUInt32Value(UNIT_NPC_FLAGS, UNIT_NPC_FLAG_NONE);

        SetUInt32Value(UNIT_FIELD_MOUNTDISPLAYID, 0); // if creature is mounted on a virtual mount, remove it at death

        setActive(false);

        if (HasSearchedAssistance())
        {
            SetNoSearchAssistance(false);
            UpdateSpeed(MOVE_RUN);
        }

        //Dismiss group if is leader
        if (m_formation && m_formation->GetLeader() == this)
            m_formation->FormationReset(true);

        bool needsFalling = IsFlying() || IsHovering();
        SetHover(false);

        if (needsFalling)
            GetMotionMaster()->MoveFall();

        Unit::setDeathState(CORPSE);
    }
    else if (s == JUST_RESPAWNED)
    {
        if (IsPet())
            SetFullHealth();
        else
            SetSpawnHealth();

        SetLootRecipient(nullptr);
        ResetPlayerDamageReq();

        SetCannotReachTarget(false);
        UpdateMovementFlags();

        ClearUnitState(UNIT_STATE_ALL_ERASABLE);

        if (!IsPet())
        {
            CreatureData const* creatureData = GetCreatureData();
            CreatureTemplate const* cinfo = GetCreatureTemplate();

            uint32 npcflag, unit_flags, dynamicflags;
            ObjectMgr::ChooseCreatureFlags(cinfo, npcflag, unit_flags, dynamicflags, creatureData);

            SetUInt32Value(UNIT_NPC_FLAGS, npcflag);
            SetUInt32Value(UNIT_FIELD_FLAGS, unit_flags);
            SetUInt32Value(UNIT_DYNAMIC_FLAGS, dynamicflags);

            SetMeleeDamageSchool(SpellSchools(cinfo->dmgschool));

            if (creatureData && GetPhaseMask() != creatureData->phaseMask)
                SetPhaseMask(creatureData->phaseMask, false);
        }

        Motion_Initialize();
        Unit::setDeathState(ALIVE);
        LoadCreaturesAddon();
    }
}

void Creature::Respawn(bool force)
{
    if (force)
    {
        if (IsAlive())
            setDeathState(JUST_DIED);
        else if (getDeathState() != CORPSE)
            setDeathState(CORPSE);
    }

    if (m_respawnCompatibilityMode)
    {
        DestroyForNearbyPlayers();
        RemoveCorpse(false, false);

        if (getDeathState() == DEAD)
        {
            if (m_spawnId)
                GetMap()->RemoveRespawnTime(SPAWN_TYPE_CREATURE, m_spawnId);

            TC_LOG_DEBUG("entities.unit", "Respawning creature %s (%s)", GetName().c_str(), GetGUID().ToString().c_str());
            m_respawnTime = 0;
            ResetPickPocketRefillTimer();
            loot.clear();

            if (m_originalEntry != GetEntry())
                UpdateEntry(m_originalEntry);

            SelectLevel();

            setDeathState(JUST_RESPAWNED);

            uint32 displayID = GetNativeDisplayId();
            if (sObjectMgr->GetCreatureModelRandomGender(&displayID))
            {
                SetDisplayId(displayID);
                SetNativeDisplayId(displayID);
            }

            GetMotionMaster()->InitializeDefault();

            // Re-initialize reactstate that could be altered by movementgenerators
            InitializeReactState();

            if (UnitAI* ai = AI()) // reset the AI to be sure no dirty or uninitialized values will be used till next tick
                ai->Reset();

            m_triggerJustAppeared = true;

            uint32 poolid = GetSpawnId() ? sPoolMgr->IsPartOfAPool<Creature>(GetSpawnId()) : 0;
            if (poolid)
                sPoolMgr->UpdatePool<Creature>(poolid, GetSpawnId());
        }
        UpdateObjectVisibility();
    }
    else
    {
        if (m_spawnId)
            GetMap()->RemoveRespawnTime(SPAWN_TYPE_CREATURE, m_spawnId, true);
    }

    TC_LOG_DEBUG("entities.unit", "Respawning creature %s (%s)",
        GetName().c_str(), GetGUID().ToString().c_str());

}

void Creature::ForcedDespawn(uint32 timeMSToDespawn, Seconds forceRespawnTimer)
{
    if (timeMSToDespawn)
    {
        m_Events.AddEvent(new ForcedDespawnDelayEvent(*this, forceRespawnTimer), m_Events.CalculateTime(timeMSToDespawn));
        return;
    }

    if (m_respawnCompatibilityMode)
    {
        uint32 corpseDelay = GetCorpseDelay();
        uint32 respawnDelay = GetRespawnDelay();

        // do it before killing creature
        DestroyForNearbyPlayers();

        bool overrideRespawnTime = false;
        if (IsAlive())
        {
            if (forceRespawnTimer > Seconds::zero())
            {
                SetCorpseDelay(0);
                SetRespawnDelay(forceRespawnTimer.count());
                overrideRespawnTime = true;
            }

            setDeathState(JUST_DIED);
        }

        // Skip corpse decay time
        RemoveCorpse(!overrideRespawnTime, false);

        SetCorpseDelay(corpseDelay);
        SetRespawnDelay(respawnDelay);
    }
    else
    {
        if (forceRespawnTimer > Seconds::zero())
            SaveRespawnTime(forceRespawnTimer.count());
        else
        {
            uint32 respawnDelay = m_respawnDelay;
            if (uint32 scalingMode = sWorld->getIntConfig(CONFIG_RESPAWN_DYNAMICMODE))
                GetMap()->ApplyDynamicModeRespawnScaling(this, m_spawnId, respawnDelay, scalingMode);
            m_respawnTime = GameTime::GetGameTime() + respawnDelay;
            SaveRespawnTime();
        }

        AddObjectToRemoveList();
    }
}

void Creature::DespawnOrUnsummon(uint32 msTimeToDespawn /*= 0*/, Seconds forceRespawnTimer /*= 0*/)
{
    if (TempSummon* summon = ToTempSummon())
        summon->UnSummon(msTimeToDespawn);
    else
        ForcedDespawn(msTimeToDespawn, forceRespawnTimer);
}

void Creature::LoadTemplateImmunities()
{
    // uint32 max used for "spell id", the immunity system will not perform SpellInfo checks against invalid spells
    // used so we know which immunities were loaded from template
    static uint32 const placeholderSpellId = std::numeric_limits<uint32>::max();

    // unapply template immunities (in case we're updating entry)
    for (uint32 i = MECHANIC_NONE + 1; i < MAX_MECHANIC; ++i)
        ApplySpellImmune(placeholderSpellId, IMMUNITY_MECHANIC, i, false);

    for (uint32 i = SPELL_SCHOOL_NORMAL; i < MAX_SPELL_SCHOOL; ++i)
        ApplySpellImmune(placeholderSpellId, IMMUNITY_SCHOOL, 1 << i, false);

    // don't inherit immunities for hunter pets
    if (GetOwnerGUID().IsPlayer() && IsHunterPet())
        return;

    if (uint32 mask = GetCreatureTemplate()->MechanicImmuneMask)
    {
        for (uint32 i = MECHANIC_NONE + 1; i < MAX_MECHANIC; ++i)
        {
            if (mask & (1 << (i - 1)))
                ApplySpellImmune(placeholderSpellId, IMMUNITY_MECHANIC, i, true);
        }
    }

    if (uint32 mask = GetCreatureTemplate()->SpellSchoolImmuneMask)
    {
        for (uint8 i = SPELL_SCHOOL_NORMAL; i < MAX_SPELL_SCHOOL; ++i)
        {
            if (mask & (1 << i))
                ApplySpellImmune(placeholderSpellId, IMMUNITY_SCHOOL, 1 << i, true);
        }
    }
}

bool Creature::IsImmunedToSpell(SpellInfo const* spellInfo, WorldObject const* caster) const
{
    if (!spellInfo)
        return false;

    bool immunedToAllEffects = true;
    for (uint8 i = 0; i < MAX_SPELL_EFFECTS; ++i)
    {
        if (spellInfo->Effects[i].IsEffect() && !IsImmunedToSpellEffect(spellInfo, i, caster))
        {
            immunedToAllEffects = false;
            break;
        }
    }

    if (immunedToAllEffects)
        return true;

    return Unit::IsImmunedToSpell(spellInfo, caster);
}

bool Creature::IsImmunedToSpellEffect(SpellInfo const* spellInfo, uint32 index, WorldObject const* caster) const
{
    if (GetCreatureTemplate()->type == CREATURE_TYPE_MECHANICAL && spellInfo->Effects[index].Effect == SPELL_EFFECT_HEAL)
        return true;

    return Unit::IsImmunedToSpellEffect(spellInfo, index, caster);
}

bool Creature::isElite() const
{
    if (IsPet())
        return false;

    uint32 rank = GetCreatureTemplate()->rank;
    return rank != CREATURE_ELITE_NORMAL && rank != CREATURE_ELITE_RARE;
}

bool Creature::isWorldBoss() const
{
    if (IsPet())
        return false;

    return (GetCreatureTemplate()->type_flags & CREATURE_TYPE_FLAG_BOSS_MOB) != 0;
}

// select nearest hostile unit within the given distance (regardless of threat list).
Unit* Creature::SelectNearestTarget(float dist, bool playerOnly /* = false */) const
{
    if (dist == 0.0f)
        dist = MAX_VISIBILITY_DISTANCE;

    Unit* target = nullptr;
    Trinity::NearestHostileUnitCheck u_check(this, dist, playerOnly);
    Trinity::UnitLastSearcher<Trinity::NearestHostileUnitCheck> searcher(this, target, u_check);
    Cell::VisitAllObjects(this, searcher, dist);
    return target;
}

// select nearest hostile unit within the given attack distance (i.e. distance is ignored if > than ATTACK_DISTANCE), regardless of threat list.
Unit* Creature::SelectNearestTargetInAttackDistance(float dist) const
{
    if (dist > MAX_VISIBILITY_DISTANCE)
    {
        TC_LOG_ERROR("entities.unit", "Creature (GUID: %u Entry: %u) SelectNearestTargetInAttackDistance called with dist > MAX_VISIBILITY_DISTANCE. Distance set to ATTACK_DISTANCE.", GetGUID().GetCounter(), GetEntry());
        dist = ATTACK_DISTANCE;
    }

    Unit* target = nullptr;
    Trinity::NearestHostileUnitInAttackDistanceCheck u_check(this, dist);
    Trinity::UnitLastSearcher<Trinity::NearestHostileUnitInAttackDistanceCheck> searcher(this, target, u_check);
    Cell::VisitAllObjects(this, searcher, std::max(dist, ATTACK_DISTANCE));
    return target;
}

void Creature::SendAIReaction(AiReaction reactionType)
{
    WorldPacket data(SMSG_AI_REACTION, 12);

    data << uint64(GetGUID());
    data << uint32(reactionType);

    ((WorldObject*)this)->SendMessageToSet(&data, true);

    TC_LOG_DEBUG("network", "WORLD: Sent SMSG_AI_REACTION, type %u.", reactionType);
}

void Creature::CallAssistance()
{
    if (!m_AlreadyCallAssistance && GetVictim() && !IsPet() && !IsCharmed())
    {
        SetNoCallAssistance(true);

        float radius = sWorld->getFloatConfig(CONFIG_CREATURE_FAMILY_ASSISTANCE_RADIUS);

        if (radius > 0)
        {
            std::list<Creature*> assistList;
            Trinity::AnyAssistCreatureInRangeCheck u_check(this, GetVictim(), radius);
            Trinity::CreatureListSearcher<Trinity::AnyAssistCreatureInRangeCheck> searcher(this, assistList, u_check);
            Cell::VisitGridObjects(this, searcher, radius);

            if (!assistList.empty())
            {
                AssistDelayEvent* e = new AssistDelayEvent(EnsureVictim()->GetGUID(), *this);
                while (!assistList.empty())
                {
                    // Pushing guids because in delay can happen some creature gets despawned => invalid pointer
                    e->AddAssistant((*assistList.begin())->GetGUID());
                    assistList.pop_front();
                }
                m_Events.AddEvent(e, m_Events.CalculateTime(sWorld->getIntConfig(CONFIG_CREATURE_FAMILY_ASSISTANCE_DELAY)));
            }
        }
    }
}

void Creature::CallForHelp(float radius)
{
    if (radius <= 0.0f || !IsEngaged() || IsPet() || IsCharmed())
        return;

    Unit* target = GetThreatManager().GetCurrentVictim();
    if (!target)
        target = GetThreatManager().GetAnyTarget();
    if (!target)
        target = GetCombatManager().GetAnyTarget();
    ASSERT(target, "Creature %u (%s) is engaged without threat list", GetEntry(), GetName().c_str());

    Trinity::CallOfHelpCreatureInRangeDo u_do(this, target, radius);
    Trinity::CreatureWorker<Trinity::CallOfHelpCreatureInRangeDo> worker(this, u_do);
    Cell::VisitGridObjects(this, worker, radius);
}

bool Creature::CanAssistTo(Unit const* u, Unit const* enemy, bool checkfaction /*= true*/) const
{
    // is it true?
    if (!HasReactState(REACT_AGGRESSIVE))
        return false;

    // we don't need help from zombies :)
    if (!IsAlive())
        return false;

    // we cannot assist in evade mode
    if (IsInEvadeMode())
        return false;

    // or if enemy is in evade mode
    if (enemy->GetTypeId() == TYPEID_UNIT && enemy->ToCreature()->IsInEvadeMode())
        return false;

    // we don't need help from non-combatant ;)
    if (IsCivilian())
        return false;

    if (HasFlag(UNIT_FIELD_FLAGS, UNIT_FLAG_NON_ATTACKABLE | UNIT_FLAG_NOT_SELECTABLE) || IsImmuneToNPC())
        return false;

    // skip fighting creature
    if (IsEngaged())
        return false;

    // only free creature
    if (GetCharmerOrOwnerGUID())
        return false;

    // only from same creature faction
    if (checkfaction)
    {
        if (GetFaction() != u->GetFaction())
            return false;
    }
    else
    {
        if (!IsFriendlyTo(u))
            return false;
    }

    // skip non hostile to caster enemy creatures
    if (!IsHostileTo(enemy))
        return false;

    return true;
}

// use this function to avoid having hostile creatures attack
// friendlies and other mobs they shouldn't attack
bool Creature::_IsTargetAcceptable(Unit const* target) const
{
    ASSERT(target);

    // if the target cannot be attacked, the target is not acceptable
    if (IsFriendlyTo(target)
        || !target->isTargetableForAttack(false)
        || (m_vehicle && (IsOnVehicle(target) || m_vehicle->GetBase()->IsOnVehicle(target))))
        return false;

    if (target->HasUnitState(UNIT_STATE_DIED))
    {
        // guards can detect fake death
        if (IsGuard() && target->HasFlag(UNIT_FIELD_FLAGS_2, UNIT_FLAG2_FEIGN_DEATH))
            return true;
        else
            return false;
    }

    // if I'm already fighting target, or I'm hostile towards the target, the target is acceptable
    if (IsEngagedBy(target) || IsHostileTo(target))
        return true;

    // if the target's victim is not friendly, or the target is friendly, the target is not acceptable
    return false;
}

void Creature::SaveRespawnTime(uint32 forceDelay, bool savetodb)
{
    if (IsSummon() || !m_spawnId || (m_creatureData && !m_creatureData->dbData))
        return;

    if (m_respawnCompatibilityMode)
    {
        GetMap()->SaveRespawnTimeDB(SPAWN_TYPE_CREATURE, m_spawnId, m_respawnTime);
        return;
    }

    time_t thisRespawnTime = forceDelay ? GameTime::GetGameTime() + forceDelay : m_respawnTime;
    GetMap()->SaveRespawnTime(SPAWN_TYPE_CREATURE, m_spawnId, GetEntry(), thisRespawnTime, GetMap()->GetZoneId(GetHomePosition()), Trinity::ComputeGridCoord(GetHomePosition().GetPositionX(), GetHomePosition().GetPositionY()).GetId(), savetodb && m_creatureData && m_creatureData->dbData);
}

// this should not be called by petAI or
bool Creature::CanCreatureAttack(Unit const* victim, bool /*force*/) const
{
    if (!victim->IsInMap(this))
        return false;

    if (!IsValidAttackTarget(victim))
        return false;

    if (!victim->isInAccessiblePlaceFor(this))
        return false;

    if (IsAIEnabled() && !AI()->CanAIAttack(victim))
        return false;

    // we cannot attack in evade mode
    if (IsInEvadeMode())
        return false;

    // or if enemy is in evade mode
    if (victim->GetTypeId() == TYPEID_UNIT && victim->ToCreature()->IsInEvadeMode())
        return false;

    if (!GetCharmerOrOwnerGUID().IsPlayer())
    {
        if (GetMap()->IsDungeon())
            return true;

        // don't check distance to home position if recently damaged, this should include taunt auras
        if (!isWorldBoss() && (GetLastDamagedTime() > GameTime::GetGameTime() || HasAuraType(SPELL_AURA_MOD_TAUNT)))
            return true;
    }

    // Map visibility range, but no more than 2*cell size
    float dist = std::min<float>(GetMap()->GetVisibilityRange(), SIZE_OF_GRID_CELL*2);

    if (Unit* unit = GetCharmerOrOwner())
        return victim->IsWithinDist(unit, dist);
    else
    {
        // include sizes for huge npcs
        dist += GetCombatReach() + victim->GetCombatReach();

        // to prevent creatures in air ignore attacks because distance is already too high...
        if (GetMovementTemplate().IsFlightAllowed())
            return victim->IsInDist2d(&m_homePosition, dist);
        else
            return victim->IsInDist(&m_homePosition, dist);
    }
}

CreatureAddon const* Creature::GetCreatureAddon() const
{
    if (m_spawnId)
    {
        if (CreatureAddon const* addon = sObjectMgr->GetCreatureAddon(m_spawnId))
            return addon;
    }

    // dependent from difficulty mode entry
    return sObjectMgr->GetCreatureTemplateAddon(GetCreatureTemplate()->Entry);
}

//creature_addon table
bool Creature::LoadCreaturesAddon()
{
    CreatureAddon const* cainfo = GetCreatureAddon();
    if (!cainfo)
        return false;

    if (cainfo->mount != 0)
        Mount(cainfo->mount);

    if (cainfo->bytes1 != 0)
    {
        // 0 StandState
        // 1 FreeTalentPoints   Pet only, so always 0 for default creature
        // 2 StandFlags
        // 3 StandMiscFlags

        SetByteValue(UNIT_FIELD_BYTES_1, UNIT_BYTES_1_OFFSET_STAND_STATE, uint8(cainfo->bytes1 & 0xFF));
        //SetByteValue(UNIT_FIELD_BYTES_1, UNIT_BYTES_1_OFFSET_PET_TALENTS, uint8((cainfo->bytes1 >> 8) & 0xFF));
        SetByteValue(UNIT_FIELD_BYTES_1, UNIT_BYTES_1_OFFSET_PET_TALENTS, 0);
        SetByteValue(UNIT_FIELD_BYTES_1, UNIT_BYTES_1_OFFSET_VIS_FLAG, uint8((cainfo->bytes1 >> 16) & 0xFF));
        SetByteValue(UNIT_FIELD_BYTES_1, UNIT_BYTES_1_OFFSET_ANIM_TIER, uint8((cainfo->bytes1 >> 24) & 0xFF));

        //! Suspected correlation between UNIT_FIELD_BYTES_1, offset 3, value 0x2:
        //! If no inhabittype_fly (if no MovementFlag_DisableGravity or MovementFlag_CanFly flag found in sniffs)
        //! Check using InhabitType as movement flags are assigned dynamically
        //! basing on whether the creature is in air or not
        //! Set MovementFlag_Hover. Otherwise do nothing.
        if (CanHover())
            AddUnitMovementFlag(MOVEMENTFLAG_HOVER);
    }

    if (cainfo->bytes2 != 0)
    {
        // 0 SheathState
        // 1 PvpFlags
        // 2 PetFlags           Pet only, so always 0 for default creature
        // 3 ShapeshiftForm     Must be determined/set by shapeshift spell/aura

        SetByteValue(UNIT_FIELD_BYTES_2, UNIT_BYTES_2_OFFSET_SHEATH_STATE, uint8(cainfo->bytes2 & 0xFF));
        //SetByteValue(UNIT_FIELD_BYTES_2, UNIT_BYTES_2_OFFSET_PVP_FLAG, uint8((cainfo->bytes2 >> 8) & 0xFF));
        //SetByteValue(UNIT_FIELD_BYTES_2, UNIT_BYTES_2_OFFSET_PET_FLAGS, uint8((cainfo->bytes2 >> 16) & 0xFF));
        SetByteValue(UNIT_FIELD_BYTES_2, UNIT_BYTES_2_OFFSET_PET_FLAGS, 0);
        //SetByteValue(UNIT_FIELD_BYTES_2, UNIT_BYTES_2_OFFSET_SHAPESHIFT_FORM, uint8((cainfo->bytes2 >> 24) & 0xFF));
        SetByteValue(UNIT_FIELD_BYTES_2, UNIT_BYTES_2_OFFSET_SHAPESHIFT_FORM, 0);
    }

    if (cainfo->emote != 0)
        SetUInt32Value(UNIT_NPC_EMOTESTATE, cainfo->emote);

    // Load Path
    if (cainfo->path_id != 0)
        _waypointPathId = cainfo->path_id;

    if (!cainfo->auras.empty())
    {
        for (std::vector<uint32>::const_iterator itr = cainfo->auras.begin(); itr != cainfo->auras.end(); ++itr)
        {
            SpellInfo const* AdditionalSpellInfo = sSpellMgr->GetSpellInfo(*itr);
            if (!AdditionalSpellInfo)
            {
                TC_LOG_ERROR("sql.sql", "Creature (GUID: %u Entry: %u) has wrong spell %u defined in `auras` field.", GetGUID().GetCounter(), GetEntry(), *itr);
                continue;
            }

            // skip already applied aura
            if (HasAura(*itr))
                continue;

            AddAura(*itr, this);
            TC_LOG_DEBUG("entities.unit", "Spell: %u added to creature (GUID: %u Entry: %u)", *itr, GetGUID().GetCounter(), GetEntry());
        }
    }

    return true;
}

/// Send a message to LocalDefense channel for players opposition team in the zone
void Creature::SendZoneUnderAttackMessage(Player* attacker)
{
    uint32 enemy_team = attacker->GetTeam();

    WorldPacket data(SMSG_ZONE_UNDER_ATTACK, 4);
    data << (uint32)GetAreaId();
    sWorld->SendGlobalMessage(&data, nullptr, (enemy_team == ALLIANCE ? HORDE : ALLIANCE));
}

uint32 Creature::GetShieldBlockValue() const                  //dunno mob block value
{
    return (getLevel()/2 + uint32(GetStat(STAT_STRENGTH)/20));
}

bool Creature::HasSpell(uint32 spellID) const
{
    return std::find(std::begin(m_spells), std::end(m_spells), spellID) != std::end(m_spells);
}

time_t Creature::GetRespawnTimeEx() const
{
    time_t now = GameTime::GetGameTime();
    if (m_respawnTime > now)
        return m_respawnTime;
    else
        return now;
}

void Creature::SetRespawnTime(uint32 respawn)
{
    m_respawnTime = respawn ? GameTime::GetGameTime() + respawn : 0;
}

void Creature::GetRespawnPosition(float &x, float &y, float &z, float* ori, float* dist) const
{
    if (m_creatureData)
    {
        if (ori)
            m_creatureData->spawnPoint.GetPosition(x, y, z, *ori);
        else
            m_creatureData->spawnPoint.GetPosition(x, y, z);

        if (dist)
            *dist = m_creatureData->spawndist;
    }
    else
    {
        Position const& homePos = GetHomePosition();
        if (ori)
            homePos.GetPosition(x, y, z, *ori);
        else
            homePos.GetPosition(x, y, z);
        if (dist)
            *dist = 0;
    }
}

CreatureMovementData const& Creature::GetMovementTemplate() const
{
    if (CreatureMovementData const* movementOverride = sObjectMgr->GetCreatureMovementOverride(m_spawnId))
        return *movementOverride;

    return GetCreatureTemplate()->Movement;
}

void Creature::AllLootRemovedFromCorpse()
{
    if (loot.loot_type != LOOT_SKINNING && !IsPet() && GetCreatureTemplate()->SkinLootId && hasLootRecipient())
        if (LootTemplates_Skinning.HaveLootFor(GetCreatureTemplate()->SkinLootId))
            SetFlag(UNIT_FIELD_FLAGS, UNIT_FLAG_SKINNABLE);

    time_t now = GameTime::GetGameTime();
    // Do not reset corpse remove time if corpse is already removed
    if (m_corpseRemoveTime <= now)
        return;

    float decayRate = sWorld->getRate(RATE_CORPSE_DECAY_LOOTED);

    // corpse skinnable, but without skinning flag, and then skinned, corpse will despawn next update
    if (loot.loot_type == LOOT_SKINNING)
        m_corpseRemoveTime = now;
    else
        m_corpseRemoveTime = now + uint32(m_corpseDelay * decayRate);

    m_respawnTime = std::max<time_t>(m_corpseRemoveTime + m_respawnDelay, m_respawnTime);
}

uint8 Creature::getLevelForTarget(WorldObject const* target) const
{
    if (!isWorldBoss() || !target->ToUnit())
        return Unit::getLevelForTarget(target);

    uint16 level = target->ToUnit()->getLevel() + sWorld->getIntConfig(CONFIG_WORLD_BOSS_LEVEL_DIFF);
    if (level < 1)
        return 1;
    if (level > 255)
        return 255;
    return uint8(level);
}

std::string const& Creature::GetAIName() const
{
    return sObjectMgr->GetCreatureTemplate(GetEntry())->AIName;
}

std::string Creature::GetScriptName() const
{
    return sObjectMgr->GetScriptName(GetScriptId());
}

uint32 Creature::GetScriptId() const
{
    if (CreatureData const* creatureData = GetCreatureData())
        if (uint32 scriptId = creatureData->scriptId)
            return scriptId;

    return sObjectMgr->GetCreatureTemplate(GetEntry())->ScriptID;
}

VendorItemData const* Creature::GetVendorItems() const
{
    return sObjectMgr->GetNpcVendorItemList(GetEntry());
}

uint32 Creature::GetVendorItemCurrentCount(VendorItem const* vItem)
{
    if (!vItem->maxcount)
        return vItem->maxcount;

    VendorItemCounts::iterator itr = m_vendorItemCounts.begin();
    for (; itr != m_vendorItemCounts.end(); ++itr)
        if (itr->itemId == vItem->item)
            break;

    if (itr == m_vendorItemCounts.end())
        return vItem->maxcount;

    VendorItemCount* vCount = &*itr;

    time_t ptime = GameTime::GetGameTime();

    if (time_t(vCount->lastIncrementTime + vItem->incrtime) <= ptime)
        if (ItemTemplate const* pProto = sObjectMgr->GetItemTemplate(vItem->item))
        {
            uint32 diff = uint32((ptime - vCount->lastIncrementTime)/vItem->incrtime);
            if ((vCount->count + diff * pProto->BuyCount) >= vItem->maxcount)
            {
                m_vendorItemCounts.erase(itr);
                return vItem->maxcount;
            }

            vCount->count += diff * pProto->BuyCount;
            vCount->lastIncrementTime = ptime;
        }

    return vCount->count;
}

uint32 Creature::UpdateVendorItemCurrentCount(VendorItem const* vItem, uint32 used_count)
{
    if (!vItem->maxcount)
        return 0;

    VendorItemCounts::iterator itr = m_vendorItemCounts.begin();
    for (; itr != m_vendorItemCounts.end(); ++itr)
        if (itr->itemId == vItem->item)
            break;

    if (itr == m_vendorItemCounts.end())
    {
        uint32 new_count = vItem->maxcount > used_count ? vItem->maxcount-used_count : 0;
        m_vendorItemCounts.push_back(VendorItemCount(vItem->item, new_count));
        return new_count;
    }

    VendorItemCount* vCount = &*itr;

    time_t ptime = GameTime::GetGameTime();

    if (time_t(vCount->lastIncrementTime + vItem->incrtime) <= ptime)
        if (ItemTemplate const* pProto = sObjectMgr->GetItemTemplate(vItem->item))
        {
            uint32 diff = uint32((ptime - vCount->lastIncrementTime)/vItem->incrtime);
            if ((vCount->count + diff * pProto->BuyCount) < vItem->maxcount)
                vCount->count += diff * pProto->BuyCount;
            else
                vCount->count = vItem->maxcount;
        }

    vCount->count = vCount->count > used_count ? vCount->count-used_count : 0;
    vCount->lastIncrementTime = ptime;
    return vCount->count;
}

TrainerSpellData const* Creature::GetTrainerSpells() const
{
    return sObjectMgr->GetNpcTrainerSpells(GetEntry());
}

// overwrite WorldObject function for proper name localization
std::string const & Creature::GetNameForLocaleIdx(LocaleConstant loc_idx) const
{
    if (loc_idx != DEFAULT_LOCALE)
    {
        uint8 uloc_idx = uint8(loc_idx);
        CreatureLocale const* cl = sObjectMgr->GetCreatureLocale(GetEntry());
        if (cl)
        {
            if (cl->Name.size() > uloc_idx && !cl->Name[uloc_idx].empty())
                return cl->Name[uloc_idx];
        }
    }

    return GetName();
}

uint32 Creature::GetPetAutoSpellOnPos(uint8 pos) const
{
    if (pos >= MAX_SPELL_CHARM || m_charmInfo->GetCharmSpell(pos)->GetType() != ACT_ENABLED)
        return 0;
    else
        return m_charmInfo->GetCharmSpell(pos)->GetAction();
}

float Creature::GetPetChaseDistance() const
{
    float range = 0.f;

    for (uint8 i = 0; i < GetPetAutoSpellSize(); ++i)
    {
        uint32 spellID = GetPetAutoSpellOnPos(i);
        if (!spellID)
            continue;

        if (SpellInfo const* spellInfo = sSpellMgr->GetSpellInfo(spellID))
        {
            if (spellInfo->GetRecoveryTime() == 0 && spellInfo->RangeEntry->ID != 1 /*Self*/ && spellInfo->RangeEntry->ID != 2 /*Combat Range*/ && spellInfo->GetMaxRange() > range)
                range = spellInfo->GetMaxRange();
        }
    }

    return range;
}

bool Creature::SetWalk(bool enable)
{
    if (!Unit::SetWalk(enable))
        return false;

    WorldPacket data(enable ? SMSG_SPLINE_MOVE_SET_WALK_MODE : SMSG_SPLINE_MOVE_SET_RUN_MODE, 9);
    data << GetPackGUID();
    SendMessageToSet(&data, false);
    return true;
}

bool Creature::SetDisableGravity(bool disable, bool packetOnly/*=false*/)
{
    //! It's possible only a packet is sent but moveflags are not updated
    //! Need more research on this
    if (!packetOnly && !Unit::SetDisableGravity(disable))
        return false;

    if (!movespline->Initialized())
        return true;

    WorldPacket data(disable ? SMSG_SPLINE_MOVE_GRAVITY_DISABLE : SMSG_SPLINE_MOVE_GRAVITY_ENABLE, 9);
    data << GetPackGUID();
    SendMessageToSet(&data, false);
    return true;
}

bool Creature::SetSwim(bool enable)
{
    if (!Unit::SetSwim(enable))
        return false;

    if (!movespline->Initialized())
        return true;

    WorldPacket data(enable ? SMSG_SPLINE_MOVE_START_SWIM : SMSG_SPLINE_MOVE_STOP_SWIM);
    data << GetPackGUID();
    SendMessageToSet(&data, true);
    return true;
}

bool Creature::SetCanFly(bool enable, bool /*packetOnly = false */)
{
    if (!Unit::SetCanFly(enable))
        return false;

    if (!movespline->Initialized())
        return true;

    WorldPacket data(enable ? SMSG_SPLINE_MOVE_SET_FLYING : SMSG_SPLINE_MOVE_UNSET_FLYING, 9);
    data << GetPackGUID();
    SendMessageToSet(&data, false);
    return true;
}

bool Creature::SetWaterWalking(bool enable, bool packetOnly /* = false */)
{
    if (!packetOnly && !Unit::SetWaterWalking(enable))
        return false;

    if (!movespline->Initialized())
        return true;

    WorldPacket data(enable ? SMSG_SPLINE_MOVE_WATER_WALK : SMSG_SPLINE_MOVE_LAND_WALK);
    data << GetPackGUID();
    SendMessageToSet(&data, true);
    return true;
}

bool Creature::SetFeatherFall(bool enable, bool packetOnly /* = false */)
{
    if (!packetOnly && !Unit::SetFeatherFall(enable))
        return false;

    if (!movespline->Initialized())
        return true;

    WorldPacket data(enable ? SMSG_SPLINE_MOVE_FEATHER_FALL : SMSG_SPLINE_MOVE_NORMAL_FALL);
    data << GetPackGUID();
    SendMessageToSet(&data, true);
    return true;
}

bool Creature::SetHover(bool enable, bool packetOnly /*= false*/)
{
    if (!packetOnly && !Unit::SetHover(enable))
        return false;

    if (!movespline->Initialized())
        return true;

    //! Not always a packet is sent
    WorldPacket data(enable ? SMSG_SPLINE_MOVE_SET_HOVER : SMSG_SPLINE_MOVE_UNSET_HOVER, 9);
    data << GetPackGUID();
    SendMessageToSet(&data, false);
    return true;
}

float Creature::GetAggroRange(Unit const* target) const
{
    // Determines the aggro range for creatures (usually pets), used mainly for aggressive pet target selection.
    // Based on data from wowwiki due to lack of 3.3.5a data

    if (target && IsPet())
    {
        uint32 targetLevel = 0;

        if (target->GetTypeId() == TYPEID_PLAYER)
            targetLevel = target->getLevelForTarget(this);
        else if (target->GetTypeId() == TYPEID_UNIT)
            targetLevel = target->ToCreature()->getLevelForTarget(this);

        uint32 myLevel = getLevelForTarget(target);
        int32 levelDiff = int32(targetLevel) - int32(myLevel);

        // The maximum Aggro Radius is capped at 45 yards (25 level difference)
        if (levelDiff < -25)
            levelDiff = -25;

        // The base aggro radius for mob of same level
        float aggroRadius = 20;

        // Aggro Radius varies with level difference at a rate of roughly 1 yard/level
        aggroRadius -= (float)levelDiff;

        // detect range auras
        aggroRadius += GetTotalAuraModifier(SPELL_AURA_MOD_DETECT_RANGE);

        // detected range auras
        aggroRadius += target->GetTotalAuraModifier(SPELL_AURA_MOD_DETECTED_RANGE);

        // Just in case, we don't want pets running all over the map
        if (aggroRadius > MAX_AGGRO_RADIUS)
            aggroRadius = MAX_AGGRO_RADIUS;

        // Minimum Aggro Radius for a mob seems to be combat range (5 yards)
        //  hunter pets seem to ignore minimum aggro radius so we'll default it a little higher
        if (aggroRadius < 10)
            aggroRadius = 10;

        return (aggroRadius);
    }

    // Default
    return 0.0f;
}

Unit* Creature::SelectNearestHostileUnitInAggroRange(bool useLOS) const
{
    // Selects nearest hostile target within creature's aggro range. Used primarily by
    //  pets set to aggressive. Will not return neutral or friendly targets.

    Unit* target = nullptr;

    Trinity::NearestHostileUnitInAggroRangeCheck u_check(this, useLOS);
    Trinity::UnitSearcher<Trinity::NearestHostileUnitInAggroRangeCheck> searcher(this, target, u_check);

    Cell::VisitGridObjects(this, searcher, MAX_AGGRO_RADIUS);

    return target;
}

void Creature::UpdateMovementFlags()
{
    // Do not update movement flags if creature is controlled by a player (charm/vehicle)
    if (m_playerMovingMe)
        return;

    // Creatures with CREATURE_FLAG_EXTRA_NO_MOVE_FLAGS_UPDATE should control MovementFlags in your own scripts
    if (GetCreatureTemplate()->flags_extra & CREATURE_FLAG_EXTRA_NO_MOVE_FLAGS_UPDATE)
        return;

    // Set the movement flags if the creature is in that mode. (Only fly if actually in air, only swim if in water, etc)
    float ground = GetFloorZ();

    bool canHover = CanHover();
    bool isInAir = (G3D::fuzzyGt(GetPositionZ(), ground + (canHover ? GetFloatValue(UNIT_FIELD_HOVERHEIGHT) : 0.0f) + GROUND_HEIGHT_TOLERANCE) || G3D::fuzzyLt(GetPositionZ(), ground - GROUND_HEIGHT_TOLERANCE)); // Can be underground too, prevent the falling

    if (GetMovementTemplate().IsFlightAllowed() && isInAir && !IsFalling())
    {
        if (GetMovementTemplate().Flight == CreatureFlightMovementType::CanFly)
            SetCanFly(true);
        else
            SetDisableGravity(true);

        if (!HasAuraType(SPELL_AURA_HOVER))
            SetHover(false);
    }
    else
    {
        SetCanFly(false);
        SetDisableGravity(false);
        if (IsAlive() && (CanHover() || HasAuraType(SPELL_AURA_HOVER)))
            SetHover(true);
    }

    if (!isInAir)
        RemoveUnitMovementFlag(MOVEMENTFLAG_FALLING);

    SetSwim(GetMovementTemplate().IsSwimAllowed() && IsInWater());
}

void Creature::SetObjectScale(float scale)
{
    Unit::SetObjectScale(scale);

    if (CreatureModelInfo const* minfo = sObjectMgr->GetCreatureModelInfo(GetDisplayId()))
    {
        SetFloatValue(UNIT_FIELD_BOUNDINGRADIUS, (IsPet() ? 1.0f : minfo->bounding_radius) * scale);
        SetFloatValue(UNIT_FIELD_COMBATREACH, (IsPet() ? DEFAULT_PLAYER_COMBAT_REACH : minfo->combat_reach) * scale);
    }
}

uint32 Creature::GetDisplayId() const
{
    if (m_outfit && m_outfit->GetId())
        return m_outfit->GetId();
    return Unit::GetDisplayId();
}

void Creature::SetDisplayId(uint32 modelId)
{
    if (auto const & outfit = sObjectMgr->GetOutfit(modelId))
    {
        SetOutfit(outfit);
        return;
    }
    else
    {
        if (!m_outfit || modelId != m_outfit->GetDisplayId())
        {
            // no outfit or outfit's real modelid doesnt match modelid being set
            // remove outfit and continue setting the new model
            m_outfit.reset();
            SetMirrorImageFlag(false);
        }
        else
        {
            // outfit's real modelid being set
            // add flags and continue setting the model
            SetMirrorImageFlag(true);
        }
    }

    SetDisplayIdRaw(modelId);
}

void Creature::SetDisplayIdRaw(uint32 modelId)
{
    Unit::SetDisplayId(modelId);

    if (CreatureModelInfo const* minfo = sObjectMgr->GetCreatureModelInfo(modelId))
    {
        SetFloatValue(UNIT_FIELD_BOUNDINGRADIUS, (IsPet() ? 1.0f : minfo->bounding_radius) * GetObjectScale());
        SetFloatValue(UNIT_FIELD_COMBATREACH, (IsPet() ? DEFAULT_PLAYER_COMBAT_REACH : minfo->combat_reach) * GetObjectScale());
    }
}

void Creature::SetTarget(ObjectGuid guid)
{
    if (IsFocusing(nullptr, true))
        m_suppressedTarget = guid;
    else
        SetGuidValue(UNIT_FIELD_TARGET, guid);
}

void Creature::FocusTarget(Spell const* focusSpell, WorldObject const* target)
{
    // already focused
    if (m_focusSpell)
        return;

    // some spells shouldn't track targets
    if (focusSpell->IsFocusDisabled())
        return;

    SpellInfo const* spellInfo = focusSpell->GetSpellInfo();

    // don't use spell focus for vehicle spells
    if (spellInfo->HasAura(SPELL_AURA_CONTROL_VEHICLE))
        return;

    if ((!target || target == this) && !focusSpell->GetCastTime()) // instant cast, untargeted (or self-targeted) spell doesn't need any facing updates
        return;

    // store pre-cast values for target and orientation (used to later restore)
    if (!IsFocusing(nullptr, true))
    { // only overwrite these fields if we aren't transitioning from one spell focus to another
        m_suppressedTarget = GetGuidValue(UNIT_FIELD_TARGET);
        m_suppressedOrientation = GetOrientation();
    }

    m_focusSpell = focusSpell;

    // set target, then force send update packet to players if it changed to provide appropriate facing
    ObjectGuid newTarget = target ? target->GetGUID() : ObjectGuid::Empty;
    if (GetGuidValue(UNIT_FIELD_TARGET) != newTarget)
    {
        SetGuidValue(UNIT_FIELD_TARGET, newTarget);

        if ( // here we determine if the (relatively expensive) forced update is worth it, or whether we can afford to wait until the scheduled update tick
            ( // only require instant update for spells that actually have a visual
                spellInfo->SpellVisual[0] ||
                spellInfo->SpellVisual[1]
            ) && (
                !focusSpell->GetCastTime() || // if the spell is instant cast
                spellInfo->HasAttribute(SPELL_ATTR5_DONT_TURN_DURING_CAST) // client gets confused if we attempt to turn at the regularly scheduled update packet
            )
        )
        {
            std::vector<Player*> playersNearby;
            GetPlayerListInGrid(playersNearby, GetVisibilityRange());
            for (Player* player : playersNearby)
            {
                // only update players that are known to the client (have already been created)
                if (player->HaveAtClient(this))
                    SendUpdateToPlayer(player);
            }
        }
    }

    bool const noTurnDuringCast = spellInfo->HasAttribute(SPELL_ATTR5_DONT_TURN_DURING_CAST);

    if (!HasFlag(UNIT_FIELD_FLAGS_2, UNIT_FLAG2_DISABLE_TURN))
    {
        // Face the target - we need to do this before the unit state is modified for no-turn spells
        if (target)
            SetFacingToObject(target, false);
        else if (noTurnDuringCast)
            if (Unit* victim = GetVictim())
                SetFacingToObject(victim, false); // ensure orientation is correct at beginning of cast
    }

    if (noTurnDuringCast)
        AddUnitState(UNIT_STATE_FOCUSING);
}

bool Creature::IsFocusing(Spell const* focusSpell, bool withDelay)
{
    if (!IsAlive()) // dead creatures cannot focus
    {
        ReleaseFocus(nullptr, false);
        return false;
    }

    if (focusSpell && (focusSpell != m_focusSpell))
        return false;

    if (!m_focusSpell)
    {
        if (!withDelay || !m_focusDelay)
            return false;
        if (GetMSTimeDiffToNow(m_focusDelay) > 1000) // @todo figure out if we can get rid of this magic number somehow
        {
            m_focusDelay = 0; // save checks in the future
            return false;
        }
    }

    return true;
}

void Creature::ReleaseFocus(Spell const* focusSpell, bool withDelay)
{
    if (!m_focusSpell)
        return;

    // focused to something else
    if (focusSpell && focusSpell != m_focusSpell)
        return;

    if (IsPet() && !HasFlag(UNIT_FIELD_FLAGS_2, UNIT_FLAG2_DISABLE_TURN)) // player pets do not use delay system
    {
        SetGuidValue(UNIT_FIELD_TARGET, m_suppressedTarget);
        if (m_suppressedTarget)
        {
            if (WorldObject const* objTarget = ObjectAccessor::GetWorldObject(*this, m_suppressedTarget))
                SetFacingToObject(objTarget, false);
        }
        else
            SetFacingTo(m_suppressedOrientation, false);
    }
    else
        // tell the creature that it should reacquire its actual target after the delay expires (this is handled in ::Update)
        // player pets don't need to do this, as they automatically reacquire their target on focus release
        MustReacquireTarget();

    if (m_focusSpell->GetSpellInfo()->HasAttribute(SPELL_ATTR5_DONT_TURN_DURING_CAST))
        ClearUnitState(UNIT_STATE_FOCUSING);

    m_focusSpell = nullptr;
    m_focusDelay = (!IsPet() && withDelay) ? GameTime::GetGameTimeMS() : 0; // don't allow re-target right away to prevent visual bugs
}

bool Creature::IsMovementPreventedByCasting() const
{
    // first check if currently a movement allowed channel is active and we're not casting
    if (Spell* spell = m_currentSpells[CURRENT_CHANNELED_SPELL])
    {
        if (spell->getState() != SPELL_STATE_FINISHED && spell->IsChannelActive())
            if (spell->GetSpellInfo()->IsMoveAllowedChannel())
                return false;
    }

    if (const_cast<Creature*>(this)->IsFocusing(nullptr, true))
        return true;

    if (HasUnitState(UNIT_STATE_CASTING))
        return true;

    return false;
}

void Creature::StartPickPocketRefillTimer()
{
    _pickpocketLootRestore = GameTime::GetGameTime() + sWorld->getIntConfig(CONFIG_CREATURE_PICKPOCKET_REFILL);
}

bool Creature::CanGeneratePickPocketLoot() const
{
    return _pickpocketLootRestore <= GameTime::GetGameTime();
}

void Creature::SetTextRepeatId(uint8 textGroup, uint8 id)
{
    CreatureTextRepeatIds& repeats = m_textRepeat[textGroup];
    if (std::find(repeats.begin(), repeats.end(), id) == repeats.end())
        repeats.push_back(id);
    else
        TC_LOG_ERROR("sql.sql", "CreatureTextMgr: TextGroup %u for Creature(%s) GuidLow %u Entry %u, id %u already added", uint32(textGroup), GetName().c_str(), GetGUID().GetCounter(), GetEntry(), uint32(id));
}

CreatureTextRepeatIds Creature::GetTextRepeatGroup(uint8 textGroup)
{
    CreatureTextRepeatIds ids;

    CreatureTextRepeatGroup::const_iterator groupItr = m_textRepeat.find(textGroup);
    if (groupItr != m_textRepeat.end())
        ids = groupItr->second;

    return ids;
}

void Creature::ClearTextRepeatGroup(uint8 textGroup)
{
    CreatureTextRepeatGroup::iterator groupItr = m_textRepeat.find(textGroup);
    if (groupItr != m_textRepeat.end())
        groupItr->second.clear();
}

bool Creature::CanGiveExperience() const
{
    return !IsCritter()
        && !IsPet()
        && !IsTotem()
        && !(GetCreatureTemplate()->flags_extra & CREATURE_FLAG_EXTRA_NO_XP_AT_KILL);
}

void Creature::AtEnterCombat()
{
    Unit::AtEnterCombat();

    if (!(GetCreatureTemplate()->type_flags & CREATURE_TYPE_FLAG_MOUNTED_COMBAT_ALLOWED))
        Dismount();

    if (IsPet() || IsGuardian()) // update pets' speed for catchup OOC speed
    {
        UpdateSpeed(MOVE_RUN);
        UpdateSpeed(MOVE_SWIM);
        UpdateSpeed(MOVE_FLIGHT);
    }
}

void Creature::AtExitCombat()
{
    Unit::AtExitCombat();

    ClearUnitState(UNIT_STATE_ATTACK_PLAYER);
    if (HasFlag(UNIT_DYNAMIC_FLAGS, UNIT_DYNFLAG_TAPPED))
        SetUInt32Value(UNIT_DYNAMIC_FLAGS, GetCreatureTemplate()->dynamicflags);

    if (IsPet() || IsGuardian()) // update pets' speed for catchup OOC speed
    {
        UpdateSpeed(MOVE_RUN);
        UpdateSpeed(MOVE_SWIM);
        UpdateSpeed(MOVE_FLIGHT);
    }
}

bool Creature::IsEscortNPC(bool onlyIfActive)
{
    if (CreatureAI* ai = AI())
        return ai->IsEscortNPC(onlyIfActive);
    return false;
}<|MERGE_RESOLUTION|>--- conflicted
+++ resolved
@@ -675,7 +675,6 @@
 
 void Creature::Update(uint32 diff)
 {
-<<<<<<< HEAD
     if (m_outfit && !_changesMask.GetBit(UNIT_FIELD_DISPLAYID) && Unit::GetDisplayId() == CreatureOutfit::invisible_model)
     {
         // has outfit, displayid is invisible and displayid update already sent to clients
@@ -683,10 +682,7 @@
         SetDisplayId(m_outfit->GetDisplayId());
     }
 
-    if (IsAIEnabled && m_triggerJustAppeared && m_deathState != DEAD)
-=======
     if (IsAIEnabled() && m_triggerJustAppeared && m_deathState != DEAD)
->>>>>>> e4d38fd7
     {
         if (m_respawnCompatibilityMode && m_vehicleKit)
             m_vehicleKit->Reset();
