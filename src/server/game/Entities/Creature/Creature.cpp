--- conflicted
+++ resolved
@@ -2162,89 +2162,6 @@
     }
 }
 
-<<<<<<< HEAD
-void Creature::_AddCreatureSpellCooldown(uint32 spell_id, time_t end_time)
-{
-    m_CreatureSpellCooldowns[spell_id] = end_time;
-}
-
-void Creature::_AddCreatureCategoryCooldown(uint32 category, time_t apply_time)
-{
-    m_CreatureCategoryCooldowns[category] = apply_time;
-}
-
-void Creature::AddCreatureSpellCooldown(uint32 spellid)
-{
-    SpellInfo const* spellInfo = sSpellMgr->GetSpellInfo(spellid);
-    if (!spellInfo)
-        return;
-
-    uint32 cooldown = spellInfo->GetRecoveryTime();
-    if (Player* modOwner = GetSpellModOwner())
-        modOwner->ApplySpellMod(spellid, SPELLMOD_COOLDOWN, cooldown);
-
-    if (cooldown)
-        _AddCreatureSpellCooldown(spellid, time(NULL) + cooldown/IN_MILLISECONDS);
-
-    if (spellInfo->GetCategory())
-        _AddCreatureCategoryCooldown(spellInfo->GetCategory(), time(NULL));
-}
-
-bool Creature::HasCategoryCooldown(uint32 spell_id) const
-{
-    SpellInfo const* spellInfo = sSpellMgr->GetSpellInfo(spell_id);
-    if (!spellInfo)
-        return false;
-
-    CreatureSpellCooldowns::const_iterator itr = m_CreatureCategoryCooldowns.find(spellInfo->GetCategory());
-    return(itr != m_CreatureCategoryCooldowns.end() && time_t(itr->second + (spellInfo->CategoryRecoveryTime / IN_MILLISECONDS)) > time(NULL));
-}
-
-uint32 Creature::GetCreatureSpellCooldownDelay(uint32 spellId) const
-{
-    CreatureSpellCooldowns::const_iterator itr = m_CreatureSpellCooldowns.find(spellId);
-    time_t t = time(NULL);
-    return uint32(itr != m_CreatureSpellCooldowns.end() && itr->second > t ? itr->second - t : 0);
-}
-
-bool Creature::HasSpellCooldown(uint32 spell_id) const
-{
-    CreatureSpellCooldowns::const_iterator itr = m_CreatureSpellCooldowns.find(spell_id);
-    return (itr != m_CreatureSpellCooldowns.end() && itr->second > time(NULL)) || HasCategoryCooldown(spell_id);
-}
-
-void Creature::ProhibitSpellSchool(SpellSchoolMask idSchoolMask, uint32 unTimeMs)
-{
-    time_t curTime = time(NULL);
-    for (uint8 i = 0; i < CREATURE_MAX_SPELLS; ++i)
-    {
-        if (m_spells[i] == 0)
-            continue;
-
-        uint32 unSpellId = m_spells[i];
-        SpellInfo const* spellInfo = sSpellMgr->EnsureSpellInfo(unSpellId);
-
-        // Not send cooldown for this spells
-        if (spellInfo->IsCooldownStartedOnEvent())
-            continue;
-
-        if (spellInfo->PreventionType != SPELL_PREVENTION_TYPE_SILENCE)
-            continue;
-
-        if ((idSchoolMask & spellInfo->GetSchoolMask()) && GetCreatureSpellCooldownDelay(unSpellId) < unTimeMs)
-        {
-            _AddCreatureSpellCooldown(unSpellId, curTime + unTimeMs/IN_MILLISECONDS);
-            if (UnitAI* ai = GetAI())
-                ai->SpellInterrupted(unSpellId, unTimeMs);
-        }
-    }
-=======
-uint32 Creature::GetShieldBlockValue() const                  //dunno mob block value
-{
-    return (getLevel()/2 + uint32(GetStat(STAT_STRENGTH)/20));
->>>>>>> dbaf8856
-}
-
 bool Creature::HasSpell(uint32 spellID) const
 {
     uint8 i;
@@ -2465,113 +2382,6 @@
     return cinfo && (cinfo->flags_extra & CREATURE_FLAG_EXTRA_DUNGEON_BOSS);
 }
 
-<<<<<<< HEAD
-=======
-bool Creature::SetWalk(bool enable)
-{
-    if (!Unit::SetWalk(enable))
-        return false;
-
-    WorldPacket data(enable ? SMSG_SPLINE_MOVE_SET_WALK_MODE : SMSG_SPLINE_MOVE_SET_RUN_MODE, 9);
-    data << GetPackGUID();
-    SendMessageToSet(&data, false);
-    return true;
-}
-
-bool Creature::SetDisableGravity(bool disable, bool packetOnly/*=false*/)
-{
-    //! It's possible only a packet is sent but moveflags are not updated
-    //! Need more research on this
-    if (!packetOnly && !Unit::SetDisableGravity(disable))
-        return false;
-
-    if (!movespline->Initialized())
-        return true;
-
-    WorldPacket data(disable ? SMSG_SPLINE_MOVE_GRAVITY_DISABLE : SMSG_SPLINE_MOVE_GRAVITY_ENABLE, 9);
-    data << GetPackGUID();
-    SendMessageToSet(&data, false);
-    return true;
-}
-
-bool Creature::SetSwim(bool enable)
-{
-    if (!Unit::SetSwim(enable))
-        return false;
-
-    if (!movespline->Initialized())
-        return true;
-
-    WorldPacket data(enable ? SMSG_SPLINE_MOVE_START_SWIM : SMSG_SPLINE_MOVE_STOP_SWIM);
-    data << GetPackGUID();
-    SendMessageToSet(&data, true);
-    return true;
-}
-
-bool Creature::SetCanFly(bool enable, bool /*packetOnly = false */)
-{
-    if (!Unit::SetCanFly(enable))
-        return false;
-
-    if (!movespline->Initialized())
-        return true;
-
-    WorldPacket data(enable ? SMSG_SPLINE_MOVE_SET_FLYING : SMSG_SPLINE_MOVE_UNSET_FLYING, 9);
-    data << GetPackGUID();
-    SendMessageToSet(&data, false);
-    return true;
-}
-
-bool Creature::SetWaterWalking(bool enable, bool packetOnly /* = false */)
-{
-    if (!packetOnly && !Unit::SetWaterWalking(enable))
-        return false;
-
-    if (!movespline->Initialized())
-        return true;
-
-    WorldPacket data(enable ? SMSG_SPLINE_MOVE_WATER_WALK : SMSG_SPLINE_MOVE_LAND_WALK);
-    data << GetPackGUID();
-    SendMessageToSet(&data, true);
-    return true;
-}
-
-bool Creature::SetFeatherFall(bool enable, bool packetOnly /* = false */)
-{
-    if (!packetOnly && !Unit::SetFeatherFall(enable))
-        return false;
-
-    if (!movespline->Initialized())
-        return true;
-
-    WorldPacket data(enable ? SMSG_SPLINE_MOVE_FEATHER_FALL : SMSG_SPLINE_MOVE_NORMAL_FALL);
-    data << GetPackGUID();
-    SendMessageToSet(&data, true);
-    return true;
-}
-
-bool Creature::SetHover(bool enable, bool packetOnly /*= false*/)
-{
-    if (!packetOnly && !Unit::SetHover(enable))
-        return false;
-
-    //! Unconfirmed for players:
-    if (enable)
-        SetByteFlag(UNIT_FIELD_BYTES_1, 3, UNIT_BYTE1_FLAG_HOVER);
-    else
-        RemoveByteFlag(UNIT_FIELD_BYTES_1, 3, UNIT_BYTE1_FLAG_HOVER);
-
-    if (!movespline->Initialized())
-        return true;
-
-    //! Not always a packet is sent
-    WorldPacket data(enable ? SMSG_SPLINE_MOVE_SET_HOVER : SMSG_SPLINE_MOVE_UNSET_HOVER, 9);
-    data << GetPackGUID();
-    SendMessageToSet(&data, false);
-    return true;
-}
-
->>>>>>> dbaf8856
 float Creature::GetAggroRange(Unit const* target) const
 {
     // Determines the aggro range for creatures (usually pets), used mainly for aggressive pet target selection.
