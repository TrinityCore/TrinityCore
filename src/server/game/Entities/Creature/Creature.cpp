/*
 * Copyright (C) 2008-2016 TrinityCore <http://www.trinitycore.org/>
 * Copyright (C) 2005-2009 MaNGOS <http://getmangos.com/>
 *
 * This program is free software; you can redistribute it and/or modify it
 * under the terms of the GNU General Public License as published by the
 * Free Software Foundation; either version 2 of the License, or (at your
 * option) any later version.
 *
 * This program is distributed in the hope that it will be useful, but WITHOUT
 * ANY WARRANTY; without even the implied warranty of MERCHANTABILITY or
 * FITNESS FOR A PARTICULAR PURPOSE. See the GNU General Public License for
 * more details.
 *
 * You should have received a copy of the GNU General Public License along
 * with this program. If not, see <http://www.gnu.org/licenses/>.
 */

#include "Creature.h"
#include "BattlegroundMgr.h"
#include "CellImpl.h"
#include "Common.h"
#include "CreatureAI.h"
#include "CreatureAISelector.h"
#include "CreatureGroups.h"
#include "DatabaseEnv.h"
#include "Formulas.h"
#include "GameEventMgr.h"
#include "GossipDef.h"
#include "GridNotifiers.h"
#include "GridNotifiersImpl.h"
#include "Group.h"
#include "GroupMgr.h"
#include "InstanceScript.h"
#include "Log.h"
#include "LootMgr.h"
#include "MoveSpline.h"
#include "ObjectMgr.h"
#include "Player.h"
#include "PoolMgr.h"
#include "QuestDef.h"
#include "ScriptedCreature.h"
#include "ScriptedEscortAI.h"
#include "SpellAuraEffects.h"
#include "SpellMgr.h"
#include "TemporarySummon.h"
#include "Util.h"
#include "Vehicle.h"
#include "World.h"
#include "WorldPacket.h"
#include "Transport.h"
#include "ScriptedGossip.h"

TrainerSpell const* TrainerSpellData::Find(uint32 spell_id) const
{
    TrainerSpellMap::const_iterator itr = spellList.find(spell_id);
    if (itr != spellList.end())
        return &itr->second;

    return nullptr;
}

bool VendorItemData::RemoveItem(uint32 item_id)
{
    bool found = false;
    for (VendorItemList::iterator i = m_items.begin(); i != m_items.end();)
    {
        if ((*i)->item == item_id)
        {
            i = m_items.erase(i++);
            found = true;
        }
        else
            ++i;
    }
    return found;
}

VendorItem const* VendorItemData::FindItemCostPair(uint32 item_id, uint32 extendedCost) const
{
    for (VendorItemList::const_iterator i = m_items.begin(); i != m_items.end(); ++i)
        if ((*i)->item == item_id && (*i)->ExtendedCost == extendedCost)
            return *i;
    return nullptr;
}

uint32 CreatureTemplate::GetRandomValidModelId() const
{
    uint8 c = 0;
    uint32 modelIDs[4];

    if (Modelid1) modelIDs[c++] = Modelid1;
    if (Modelid2) modelIDs[c++] = Modelid2;
    if (Modelid3) modelIDs[c++] = Modelid3;
    if (Modelid4) modelIDs[c++] = Modelid4;

    return ((c>0) ? modelIDs[urand(0, c-1)] : 0);
}

uint32 CreatureTemplate::GetFirstValidModelId() const
{
    if (Modelid1) return Modelid1;
    if (Modelid2) return Modelid2;
    if (Modelid3) return Modelid3;
    if (Modelid4) return Modelid4;
    return 0;
}

uint32 CreatureTemplate::GetFirstInvisibleModel() const
{
    CreatureModelInfo const* modelInfo = sObjectMgr->GetCreatureModelInfo(Modelid1);
    if (modelInfo && modelInfo->is_trigger)
        return Modelid1;

    modelInfo = sObjectMgr->GetCreatureModelInfo(Modelid2);
    if (modelInfo && modelInfo->is_trigger)
        return Modelid2;

    modelInfo = sObjectMgr->GetCreatureModelInfo(Modelid3);
    if (modelInfo && modelInfo->is_trigger)
        return Modelid3;

    modelInfo = sObjectMgr->GetCreatureModelInfo(Modelid4);
    if (modelInfo && modelInfo->is_trigger)
        return Modelid4;

    return 11686;
}

uint32 CreatureTemplate::GetFirstVisibleModel() const
{
    CreatureModelInfo const* modelInfo = sObjectMgr->GetCreatureModelInfo(Modelid1);
    if (modelInfo && !modelInfo->is_trigger)
        return Modelid1;

    modelInfo = sObjectMgr->GetCreatureModelInfo(Modelid2);
    if (modelInfo && !modelInfo->is_trigger)
        return Modelid2;

    modelInfo = sObjectMgr->GetCreatureModelInfo(Modelid3);
    if (modelInfo && !modelInfo->is_trigger)
        return Modelid3;

    modelInfo = sObjectMgr->GetCreatureModelInfo(Modelid4);
    if (modelInfo && !modelInfo->is_trigger)
        return Modelid4;

    return 17519;
}

bool AssistDelayEvent::Execute(uint64 /*e_time*/, uint32 /*p_time*/)
{
    if (Unit* victim = ObjectAccessor::GetUnit(m_owner, m_victim))
    {
        while (!m_assistants.empty())
        {
            Creature* assistant = ObjectAccessor::GetCreature(m_owner, *m_assistants.begin());
            m_assistants.pop_front();

            if (assistant && assistant->CanAssistTo(&m_owner, victim))
            {
                assistant->SetNoCallAssistance(true);
                assistant->CombatStart(victim);
                if (assistant->IsAIEnabled)
                    assistant->AI()->AttackStart(victim);
            }
        }
    }
    return true;
}

CreatureBaseStats const* CreatureBaseStats::GetBaseStats(uint8 level, uint8 unitClass)
{
    return sObjectMgr->GetCreatureBaseStats(level, unitClass);
}

bool ForcedDespawnDelayEvent::Execute(uint64 /*e_time*/, uint32 /*p_time*/)
{
    m_owner.DespawnOrUnsummon(0, m_respawnTimer);    // since we are here, we are not TempSummon as object type cannot change during runtime
    return true;
}

Creature::Creature(bool isWorldObject): Unit(isWorldObject), MapObject(),
m_groupLootTimer(0), lootingGroupLowGUID(0), m_PlayerDamageReq(0),
m_lootRecipient(), m_lootRecipientGroup(0), _skinner(), _pickpocketLootRestore(0), m_corpseRemoveTime(0), m_respawnTime(0),
m_respawnDelay(300), m_corpseDelay(60), m_respawnradius(0.0f), m_boundaryCheckTime(2500), m_combatPulseTime(0), m_combatPulseDelay(0), m_reactState(REACT_AGGRESSIVE),
m_defaultMovementType(IDLE_MOTION_TYPE), m_spawnId(0), m_equipmentId(0), m_originalEquipmentId(0), m_AlreadyCallAssistance(false),
m_AlreadySearchedAssistance(false), m_regenHealth(true), m_cannotReachTarget(false), m_cannotReachTimer(0), m_AI_locked(false), m_meleeDamageSchoolMask(SPELL_SCHOOL_MASK_NORMAL),
m_originalEntry(0), m_homePosition(), m_transportHomePosition(), m_creatureInfo(nullptr), m_creatureData(nullptr), m_waypointID(0), m_path_id(0), m_formation(nullptr), m_focusSpell(nullptr), m_focusDelay(0), m_shouldReacquireTarget(false), m_suppressedOrientation(0.0f)
{
    m_regenTimer = CREATURE_REGEN_INTERVAL;
    m_valuesCount = UNIT_END;

    for (uint8 i = 0; i < MAX_CREATURE_SPELLS; ++i)
        m_spells[i] = 0;

    DisableReputationGain = false;

    m_SightDistance = sWorld->getFloatConfig(CONFIG_SIGHT_MONSTER);
    m_CombatDistance = 0;//MELEE_RANGE;

    ResetLootMode(); // restore default loot mode
    m_TriggerJustRespawned = false;
    m_isTempWorldObject = false;
}

Creature::~Creature()
{
    delete i_AI;
    i_AI = nullptr;

    //if (m_uint32Values)
    //    TC_LOG_ERROR("entities.unit", "Deconstruct Creature Entry = %u", GetEntry());
}

void Creature::AddToWorld()
{
    ///- Register the creature for guid lookup
    if (!IsInWorld())
    {
        if (GetZoneScript())
            GetZoneScript()->OnCreatureCreate(this);

        GetMap()->GetObjectsStore().Insert<Creature>(GetGUID(), this);
        if (m_spawnId)
            GetMap()->GetCreatureBySpawnIdStore().insert(std::make_pair(m_spawnId, this));

        TC_LOG_DEBUG("entities.unit", "Adding creature %u with entry %u and DBGUID %u to world in map %u", GetGUID().GetCounter(), GetEntry(), m_spawnId, GetMap()->GetId());

        Unit::AddToWorld();
        SearchFormation();
        AIM_Initialize();
        if (IsVehicle())
            GetVehicleKit()->Install();
    }
}

void Creature::RemoveFromWorld()
{
    if (IsInWorld())
    {
        if (GetZoneScript())
            GetZoneScript()->OnCreatureRemove(this);

        if (m_formation)
            sFormationMgr->RemoveCreatureFromGroup(m_formation, this);

        Unit::RemoveFromWorld();

        if (m_spawnId)
            Trinity::Containers::MultimapErasePair(GetMap()->GetCreatureBySpawnIdStore(), m_spawnId, this);

        TC_LOG_DEBUG("entities.unit", "Removing creature %u with entry %u and DBGUID %u to world in map %u", GetGUID().GetCounter(), GetEntry(), m_spawnId, GetMap()->GetId());
        GetMap()->GetObjectsStore().Remove<Creature>(GetGUID());
    }
}

void Creature::DisappearAndDie()
{
    DestroyForNearbyPlayers();
    //SetVisibility(VISIBILITY_OFF);
    //ObjectAccessor::UpdateObjectVisibility(this);
    if (IsAlive())
        setDeathState(JUST_DIED);
    RemoveCorpse(false);
}

void Creature::SearchFormation()
{
    if (IsSummon())
        return;

    ObjectGuid::LowType lowguid = GetSpawnId();
    if (!lowguid)
        return;

    CreatureGroupInfoType::iterator frmdata = sFormationMgr->CreatureGroupMap.find(lowguid);
    if (frmdata != sFormationMgr->CreatureGroupMap.end())
        sFormationMgr->AddCreatureToGroup(frmdata->second->leaderGUID, this);
}

void Creature::RemoveCorpse(bool setSpawnTime)
{
    if (getDeathState() != CORPSE)
        return;

    if (m_respawnCompatibilityMode)
    {
        m_corpseRemoveTime = time(NULL);
        setDeathState(DEAD);
        RemoveAllAuras();
        UpdateObjectVisibility();
        loot.clear();
        uint32 respawnDelay = m_respawnDelay;
        if (IsAIEnabled)
            AI()->CorpseRemoved(respawnDelay);
        // Should get removed later, just keep "compatibility" with scripts
        if (setSpawnTime)
            m_respawnTime = time(NULL) + respawnDelay;

        float x, y, z, o;
        GetRespawnPosition(x, y, z, &o);
        SetHomePosition(x, y, z, o);
        GetMap()->CreatureRelocation(this, x, y, z, o);
    }
    else
    {
        // In case this is called directly and normal respawn timer not set
        // Since this timer will be longer than the already present time it
        // will be ignored if the correct place added a respawn timer
        if (setSpawnTime)
        {
            uint32 respawnDelay = m_respawnDelay;
            m_respawnTime = time(NULL) + respawnDelay;
            SaveRespawnTime(0, false);
        }
        AddObjectToRemoveList();
    }
}

/**
 * change the entry of creature until respawn
 */
bool Creature::InitEntry(uint32 entry, CreatureData const* data /*= nullptr*/)
{
    CreatureTemplate const* normalInfo = sObjectMgr->GetCreatureTemplate(entry);
    if (!normalInfo)
    {
        TC_LOG_ERROR("sql.sql", "Creature::InitEntry creature entry %u does not exist.", entry);
        return false;
    }

    // get difficulty 1 mode entry
    CreatureTemplate const* cinfo = normalInfo;
    for (uint8 diff = uint8(GetMap()->GetSpawnMode()); diff > 0;)
    {
        // we already have valid Map pointer for current creature!
        if (normalInfo->DifficultyEntry[diff - 1])
        {
            cinfo = sObjectMgr->GetCreatureTemplate(normalInfo->DifficultyEntry[diff - 1]);
            if (cinfo)
                break;                                      // template found

            // check and reported at startup, so just ignore (restore normalInfo)
            cinfo = normalInfo;
        }

        // for instances heroic to normal, other cases attempt to retrieve previous difficulty
        if (diff >= RAID_DIFFICULTY_10MAN_HEROIC && GetMap()->IsRaid())
            diff -= 2;                                      // to normal raid difficulty cases
        else
            --diff;
    }

    // Initialize loot duplicate count depending on raid difficulty
    if (GetMap()->Is25ManRaid())
        loot.maxDuplicates = 3;

    SetEntry(entry);                                        // normal entry always
    m_creatureInfo = cinfo;                                 // map mode related always

    // equal to player Race field, but creature does not have race
    SetByteValue(UNIT_FIELD_BYTES_0, UNIT_BYTES_0_OFFSET_RACE, 0);

    // known valid are: CLASS_WARRIOR, CLASS_PALADIN, CLASS_ROGUE, CLASS_MAGE
    SetByteValue(UNIT_FIELD_BYTES_0, UNIT_BYTES_0_OFFSET_CLASS, uint8(cinfo->unit_class));

    // Cancel load if no model defined
    if (!(cinfo->GetFirstValidModelId()))
    {
        TC_LOG_ERROR("sql.sql", "Creature (Entry: %u) has no model defined in table `creature_template`, can't load. ", entry);
        return false;
    }

    uint32 displayID = ObjectMgr::ChooseDisplayId(GetCreatureTemplate(), data);
    CreatureModelInfo const* minfo = sObjectMgr->GetCreatureModelRandomGender(&displayID);
    if (!minfo)                                             // Cancel load if no model defined
    {
        TC_LOG_ERROR("sql.sql", "Creature (Entry: %u) has invalid model %u defined in table `creature_template`, can't load.", entry, displayID);
        return false;
    }

    SetDisplayId(displayID);
    SetNativeDisplayId(displayID);
    SetByteValue(UNIT_FIELD_BYTES_0, UNIT_BYTES_0_OFFSET_GENDER, minfo->gender);

    // Load creature equipment
    if (!data || data->equipmentId == 0)
        LoadEquipment(); // use default equipment (if available)
    else if (data && data->equipmentId != 0)                // override, 0 means no equipment
    {
        m_originalEquipmentId = data->equipmentId;
        LoadEquipment(data->equipmentId);
    }

    SetName(normalInfo->Name);                              // at normal entry always

    SetFloatValue(UNIT_MOD_CAST_SPEED, 1.0f);

    SetSpeedRate(MOVE_WALK,   cinfo->speed_walk);
    SetSpeedRate(MOVE_RUN,    cinfo->speed_run);
    SetSpeedRate(MOVE_SWIM,   1.0f); // using 1.0 rate
    SetSpeedRate(MOVE_FLIGHT, 1.0f); // using 1.0 rate

    // Will set UNIT_FIELD_BOUNDINGRADIUS and UNIT_FIELD_COMBATREACH
    SetObjectScale(cinfo->scale);

    SetFloatValue(UNIT_FIELD_HOVERHEIGHT, cinfo->HoverHeight);

    // checked at loading
    m_defaultMovementType = MovementGeneratorType(cinfo->MovementType);
    if (!m_respawnradius && m_defaultMovementType == RANDOM_MOTION_TYPE)
        m_defaultMovementType = IDLE_MOTION_TYPE;

    for (uint8 i=0; i < MAX_CREATURE_SPELLS; ++i)
        m_spells[i] = GetCreatureTemplate()->spells[i];

    return true;
}

bool Creature::UpdateEntry(uint32 entry, CreatureData const* data /*= nullptr*/, bool updateLevel /* = true */)
{
    if (!InitEntry(entry, data))
        return false;

    CreatureTemplate const* cInfo = GetCreatureTemplate();

    m_regenHealth = cInfo->RegenHealth;

    // creatures always have melee weapon ready if any unless specified otherwise
    if (!GetCreatureAddon())
        SetSheath(SHEATH_STATE_MELEE);

    setFaction(cInfo->faction);

    uint32 npcflag, unit_flags, dynamicflags;
    ObjectMgr::ChooseCreatureFlags(cInfo, npcflag, unit_flags, dynamicflags, data);

    if (cInfo->flags_extra & CREATURE_FLAG_EXTRA_WORLDEVENT)
        SetUInt32Value(UNIT_NPC_FLAGS, npcflag | sGameEventMgr->GetNPCFlag(this));
    else
        SetUInt32Value(UNIT_NPC_FLAGS, npcflag);

    SetUInt32Value(UNIT_FIELD_FLAGS, unit_flags);
    SetUInt32Value(UNIT_FIELD_FLAGS_2, cInfo->unit_flags2);

    SetUInt32Value(UNIT_DYNAMIC_FLAGS, dynamicflags);

    RemoveFlag(UNIT_FIELD_FLAGS, UNIT_FLAG_IN_COMBAT);

    SetAttackTime(BASE_ATTACK,   cInfo->BaseAttackTime);
    SetAttackTime(OFF_ATTACK,    cInfo->BaseAttackTime);
    SetAttackTime(RANGED_ATTACK, cInfo->RangeAttackTime);

    if (updateLevel)
        SelectLevel();

    UpdateLevelDependantStats();

    SetMeleeDamageSchool(SpellSchools(cInfo->dmgschool));
    SetModifierValue(UNIT_MOD_RESISTANCE_HOLY,   BASE_VALUE, float(cInfo->resistance[SPELL_SCHOOL_HOLY]));
    SetModifierValue(UNIT_MOD_RESISTANCE_FIRE,   BASE_VALUE, float(cInfo->resistance[SPELL_SCHOOL_FIRE]));
    SetModifierValue(UNIT_MOD_RESISTANCE_NATURE, BASE_VALUE, float(cInfo->resistance[SPELL_SCHOOL_NATURE]));
    SetModifierValue(UNIT_MOD_RESISTANCE_FROST,  BASE_VALUE, float(cInfo->resistance[SPELL_SCHOOL_FROST]));
    SetModifierValue(UNIT_MOD_RESISTANCE_SHADOW, BASE_VALUE, float(cInfo->resistance[SPELL_SCHOOL_SHADOW]));
    SetModifierValue(UNIT_MOD_RESISTANCE_ARCANE, BASE_VALUE, float(cInfo->resistance[SPELL_SCHOOL_ARCANE]));

    SetCanModifyStats(true);
    UpdateAllStats();

    // checked and error show at loading templates
    if (FactionTemplateEntry const* factionTemplate = sFactionTemplateStore.LookupEntry(cInfo->faction))
    {
        if (factionTemplate->factionFlags & FACTION_TEMPLATE_FLAG_PVP)
            SetPvP(true);
        else
            SetPvP(false);
    }

    // updates spell bars for vehicles and set player's faction - should be called here, to overwrite faction that is set from the new template
    if (IsVehicle())
    {
        if (Player* owner = Creature::GetCharmerOrOwnerPlayerOrPlayerItself()) // this check comes in case we don't have a player
        {
            setFaction(owner->getFaction()); // vehicles should have same as owner faction
            owner->VehicleSpellInitialize();
        }
    }

    // trigger creature is always not selectable and can not be attacked
    if (IsTrigger())
        SetFlag(UNIT_FIELD_FLAGS, UNIT_FLAG_NOT_SELECTABLE);

    InitializeReactState();

    if (cInfo->flags_extra & CREATURE_FLAG_EXTRA_NO_TAUNT)
    {
        ApplySpellImmune(0, IMMUNITY_STATE, SPELL_AURA_MOD_TAUNT, true);
        ApplySpellImmune(0, IMMUNITY_EFFECT, SPELL_EFFECT_ATTACK_ME, true);
    }

    if (cInfo->InhabitType & INHABIT_ROOT)
        SetControlled(true, UNIT_STATE_ROOT);

    UpdateMovementFlags();
    LoadCreaturesAddon();
    return true;
}

void Creature::Update(uint32 diff)
{
    if (IsAIEnabled && m_TriggerJustRespawned)
    {
        m_TriggerJustRespawned = false;
        AI()->JustRespawned();
        if (m_vehicleKit)
            m_vehicleKit->Reset();
    }

    UpdateMovementFlags();

    switch (m_deathState)
    {
        case JUST_RESPAWNED:
            // Must not be called, see Creature::setDeathState JUST_RESPAWNED -> ALIVE promoting.
            TC_LOG_ERROR("entities.unit", "Creature (GUID: %u Entry: %u) in wrong state: JUST_RESPAWNED (4)", GetGUID().GetCounter(), GetEntry());
            break;
        case JUST_DIED:
            // Must not be called, see Creature::setDeathState JUST_DIED -> CORPSE promoting.
            TC_LOG_ERROR("entities.unit", "Creature (GUID: %u Entry: %u) in wrong state: JUST_DIED (1)", GetGUID().GetCounter(), GetEntry());
            break;
        case DEAD:
        {
            time_t now = time(NULL);
            if (m_respawnTime <= now)
            {
                // First check if there are any scripts that object to us respawning
                if (!sScriptMgr->CanSpawn(GetSpawnId(), GetEntry(), GetCreatureTemplate(), GetCreatureData(), GetMap()))
                    break; // Will be rechecked on next Update call

                ObjectGuid dbtableHighGuid(HighGuid::Unit, GetEntry(), m_spawnId);
                time_t linkedRespawnTime = GetMap()->GetLinkedRespawnTime(dbtableHighGuid);
                if (!linkedRespawnTime)             // Can respawn
                    Respawn();
                else                                // the master is dead
                {
                    ObjectGuid targetGuid = sObjectMgr->GetLinkedRespawnGuid(dbtableHighGuid);
                    if (targetGuid == dbtableHighGuid) // if linking self, never respawn (check delayed to next day)
                        SetRespawnTime(DAY);
                    else
                        m_respawnTime = (now > linkedRespawnTime ? now : linkedRespawnTime) + urand(5, MINUTE); // else copy time from master and add a little
                    SaveRespawnTime(); // also save to DB immediately
                }
            }
            break;
        }
        case CORPSE:
        {
            Unit::Update(diff);
            // deathstate changed on spells update, prevent problems
            if (m_deathState != CORPSE)
                break;

            if (m_groupLootTimer && lootingGroupLowGUID)
            {
                if (m_groupLootTimer <= diff)
                {
                    Group* group = sGroupMgr->GetGroupByGUID(lootingGroupLowGUID);
                    if (group)
                        group->EndRoll(&loot);
                    m_groupLootTimer = 0;
                    lootingGroupLowGUID = 0;
                }
                else m_groupLootTimer -= diff;
            }
            else if (m_corpseRemoveTime <= time(NULL))
            {
                RemoveCorpse(false);
                TC_LOG_DEBUG("entities.unit", "Removing corpse... %u ", GetUInt32Value(OBJECT_FIELD_ENTRY));
            }
            break;
        }
        case ALIVE:
        {
            Unit::Update(diff);

            // creature can be dead after Unit::Update call
            // CORPSE/DEAD state will processed at next tick (in other case death timer will be updated unexpectedly)
            if (!IsAlive())
                break;

            if (m_shouldReacquireTarget && !IsFocusing(nullptr, true))
            {
                SetTarget(m_suppressedTarget);
                if (m_suppressedTarget)
                {
                    if (WorldObject const* objTarget = ObjectAccessor::GetWorldObject(*this, m_suppressedTarget))
                        SetFacingToObject(objTarget);
                }
                else
                    SetFacingTo(m_suppressedOrientation);
                m_shouldReacquireTarget = false;
            }

            // if creature is charmed, switch to charmed AI (and back)
            if (NeedChangeAI)
            {
                UpdateCharmAI();
                NeedChangeAI = false;
                IsAIEnabled = true;
                if (!IsInEvadeMode() && LastCharmerGUID)
                    if (Unit* charmer = ObjectAccessor::GetUnit(*this, LastCharmerGUID))
                        if (CanStartAttack(charmer, true))
                            i_AI->AttackStart(charmer);

                LastCharmerGUID.Clear();
            }

            // periodic check to see if the creature has passed an evade boundary
            if (IsAIEnabled && !IsInEvadeMode() && IsInCombat())
            {
                if (diff >= m_boundaryCheckTime)
                {
                    AI()->CheckInRoom();
                    m_boundaryCheckTime = 2500;
                } else
                    m_boundaryCheckTime -= diff;
            }

            // if periodic combat pulse is enabled and we are both in combat and in a dungeon, do this now
            if (m_combatPulseDelay > 0 && IsInCombat() && GetMap()->IsDungeon())
            {
                if (diff > m_combatPulseTime)
                    m_combatPulseTime = 0;
                else
                    m_combatPulseTime -= diff;

                if (m_combatPulseTime == 0)
                {
                    Map::PlayerList const &players = GetMap()->GetPlayers();
                    if (!players.isEmpty())
                        for (Map::PlayerList::const_iterator it = players.begin(); it != players.end(); ++it)
                        {
                            if (Player* player = it->GetSource())
                            {
                                if (player->IsGameMaster())
                                    continue;

                                if (player->IsAlive() && this->IsHostileTo(player))
                                {
                                    if (CanHaveThreatList())
                                        AddThreat(player, 0.0f);
                                    this->SetInCombatWith(player);
                                    player->SetInCombatWith(this);
                                }
                            }
                        }

                    m_combatPulseTime = m_combatPulseDelay * IN_MILLISECONDS;
                }
            }

            if (!IsInEvadeMode() && IsAIEnabled)
            {
                // do not allow the AI to be changed during update
                m_AI_locked = true;

                i_AI->UpdateAI(diff);
                m_AI_locked = false;
            }

            // creature can be dead after UpdateAI call
            // CORPSE/DEAD state will processed at next tick (in other case death timer will be updated unexpectedly)
            if (!IsAlive())
                break;

            if (m_regenTimer > 0)
            {
                if (diff >= m_regenTimer)
                    m_regenTimer = 0;
                else
                    m_regenTimer -= diff;
            }

            if (m_regenTimer == 0)
            {
                bool bInCombat = IsInCombat() && (!GetVictim() ||                                        // if IsInCombat() is true and this has no victim
                                                  !EnsureVictim()->GetCharmerOrOwnerPlayerOrPlayerItself() ||                // or the victim/owner/charmer is not a player
                                                  !EnsureVictim()->GetCharmerOrOwnerPlayerOrPlayerItself()->IsGameMaster()); // or the victim/owner/charmer is not a GameMaster

                if (!IsInEvadeMode() && (!bInCombat || IsPolymorphed() || CanNotReachTarget())) // regenerate health if not in combat or if polymorphed
                    RegenerateHealth();

                if (HasFlag(UNIT_FIELD_FLAGS_2, UNIT_FLAG2_REGENERATE_POWER))
                {
                    if (getPowerType() == POWER_ENERGY)
                        Regenerate(POWER_ENERGY);
                    else
                        RegenerateMana();
                }
                m_regenTimer = CREATURE_REGEN_INTERVAL;
            }

            if (CanNotReachTarget() && !IsInEvadeMode() && !GetMap()->IsRaid())
            {
                m_cannotReachTimer += diff;
                if (m_cannotReachTimer >= CREATURE_NOPATH_EVADE_TIME)
                    if (IsAIEnabled)
                        AI()->EnterEvadeMode(CreatureAI::EVADE_REASON_NO_PATH);
            }
            break;
        }
        default:
            break;
    }

    sScriptMgr->OnCreatureUpdate(this, diff);
}

void Creature::RegenerateMana()
{
    uint32 curValue = GetPower(POWER_MANA);
    uint32 maxValue = GetMaxPower(POWER_MANA);

    if (curValue >= maxValue)
        return;

    uint32 addvalue = 0;

    // Combat and any controlled creature
    if (IsInCombat() || GetCharmerOrOwnerGUID())
    {
        if (!IsUnderLastManaUseEffect())
        {
            float ManaIncreaseRate = sWorld->getRate(RATE_POWER_MANA);
            float Spirit = GetStat(STAT_SPIRIT);

            addvalue = uint32((Spirit / 5.0f + 17.0f) * ManaIncreaseRate);
        }
    }
    else
        addvalue = maxValue / 3;

    // Apply modifiers (if any).
    AuraEffectList const& ModPowerRegenPCTAuras = GetAuraEffectsByType(SPELL_AURA_MOD_POWER_REGEN_PERCENT);
    for (AuraEffectList::const_iterator i = ModPowerRegenPCTAuras.begin(); i != ModPowerRegenPCTAuras.end(); ++i)
        if ((*i)->GetMiscValue() == POWER_MANA)
            AddPct(addvalue, (*i)->GetAmount());

    addvalue += GetTotalAuraModifierByMiscValue(SPELL_AURA_MOD_POWER_REGEN, POWER_MANA) * CREATURE_REGEN_INTERVAL / (5 * IN_MILLISECONDS);

    ModifyPower(POWER_MANA, addvalue);
}

void Creature::RegenerateHealth()
{
    if (!isRegeneratingHealth())
        return;

    uint32 curValue = GetHealth();
    uint32 maxValue = GetMaxHealth();

    if (curValue >= maxValue)
        return;

    uint32 addvalue = 0;

    // Not only pet, but any controlled creature
    if (GetCharmerOrOwnerGUID())
    {
        float HealthIncreaseRate = sWorld->getRate(RATE_HEALTH);
        float Spirit = GetStat(STAT_SPIRIT);

        if (GetPower(POWER_MANA) > 0)
            addvalue = uint32(Spirit * 0.25 * HealthIncreaseRate);
        else
            addvalue = uint32(Spirit * 0.80 * HealthIncreaseRate);
    }
    else
        addvalue = maxValue/3;

    // Apply modifiers (if any).
    AuraEffectList const& ModPowerRegenPCTAuras = GetAuraEffectsByType(SPELL_AURA_MOD_HEALTH_REGEN_PERCENT);
    for (AuraEffectList::const_iterator i = ModPowerRegenPCTAuras.begin(); i != ModPowerRegenPCTAuras.end(); ++i)
        AddPct(addvalue, (*i)->GetAmount());

    addvalue += GetTotalAuraModifier(SPELL_AURA_MOD_REGEN) * CREATURE_REGEN_INTERVAL  / (5 * IN_MILLISECONDS);

    ModifyHealth(addvalue);
}

void Creature::DoFleeToGetAssistance()
{
    if (!GetVictim())
        return;

    if (HasAuraType(SPELL_AURA_PREVENTS_FLEEING))
        return;

    float radius = sWorld->getFloatConfig(CONFIG_CREATURE_FAMILY_FLEE_ASSISTANCE_RADIUS);
    if (radius >0)
    {
        Creature* creature = nullptr;

        CellCoord p(Trinity::ComputeCellCoord(GetPositionX(), GetPositionY()));
        Cell cell(p);
        cell.SetNoCreate();
        Trinity::NearestAssistCreatureInCreatureRangeCheck u_check(this, GetVictim(), radius);
        Trinity::CreatureLastSearcher<Trinity::NearestAssistCreatureInCreatureRangeCheck> searcher(this, creature, u_check);

        TypeContainerVisitor<Trinity::CreatureLastSearcher<Trinity::NearestAssistCreatureInCreatureRangeCheck>, GridTypeMapContainer > grid_creature_searcher(searcher);

        cell.Visit(p, grid_creature_searcher, *GetMap(), *this, radius);

        SetNoSearchAssistance(true);
        UpdateSpeed(MOVE_RUN);

        if (!creature)
            //SetFeared(true, EnsureVictim()->GetGUID(), 0, sWorld->getIntConfig(CONFIG_CREATURE_FAMILY_FLEE_DELAY));
            /// @todo use 31365
            SetControlled(true, UNIT_STATE_FLEEING);
        else
            GetMotionMaster()->MoveSeekAssistance(creature->GetPositionX(), creature->GetPositionY(), creature->GetPositionZ());
    }
}

bool Creature::AIM_Destroy()
{
    if (m_AI_locked)
    {
        TC_LOG_DEBUG("scripts", "AIM_Destroy: failed to destroy, locked.");
        return false;
    }

    ASSERT(!i_disabledAI,
           "The disabled AI wasn't cleared!");

    delete i_AI;
    i_AI = nullptr;

    IsAIEnabled = false;
    return true;
}

bool Creature::AIM_Initialize(CreatureAI* ai)
{
    // make sure nothing can change the AI during AI update
    if (m_AI_locked)
    {
        TC_LOG_DEBUG("scripts", "AIM_Initialize: failed to init, locked.");
        return false;
    }

    AIM_Destroy();

    Motion_Initialize();

    i_AI = ai ? ai : FactorySelector::selectAI(this);

    IsAIEnabled = true;
    i_AI->InitializeAI();
    // Initialize vehicle
    if (GetVehicleKit())
        GetVehicleKit()->Reset();
    return true;
}

void Creature::Motion_Initialize()
{
    if (!m_formation)
        GetMotionMaster()->Initialize();
    else if (m_formation->getLeader() == this)
    {
        m_formation->FormationReset(false);
        GetMotionMaster()->Initialize();
    }
    else if (m_formation->isFormed())
        GetMotionMaster()->MoveIdle(); //wait the order of leader
    else
        GetMotionMaster()->Initialize();
}

bool Creature::Create(ObjectGuid::LowType guidlow, Map* map, uint32 phaseMask, uint32 entry, float x, float y, float z, float ang, CreatureData const* data /*= nullptr*/, uint32 vehId /*= 0*/, bool dynamic)
{
    ASSERT(map);
    SetMap(map);
    SetPhaseMask(phaseMask, false);

    if (!sWorld->isGuidAlert() && guidlow > sWorld->getIntConfig(CONFIG_RESPAWN_GUIDALERTLEVEL))
        sWorld->TriggerGuidAlert();
    else if (!sWorld->isGuidWarning() && guidlow > sWorld->getIntConfig(CONFIG_RESPAWN_GUIDWARNLEVEL))
        sWorld->TriggerGuidWarning();

    // Set if this creature can handle dynamic spawns
    if (!dynamic)
        SetRespawnCompatibilityMode();

    CreatureTemplate const* cinfo = sObjectMgr->GetCreatureTemplate(entry);
    if (!cinfo)
    {
        TC_LOG_ERROR("sql.sql", "Creature::Create(): creature template (guidlow: %u, entry: %u) does not exist.", guidlow, entry);
        return false;
    }

    //! Relocate before CreateFromProto, to initialize coords and allow
    //! returning correct zone id for selecting OutdoorPvP/Battlefield script
    Relocate(x, y, z, ang);

    // Check if the position is valid before calling CreateFromProto(), otherwise we might add Auras to Creatures at
    // invalid position, triggering a crash about Auras not removed in the destructor
    if (!IsPositionValid())
    {
        TC_LOG_ERROR("entities.unit", "Creature::Create(): given coordinates for creature (guidlow %d, entry %d) are not valid (X: %f, Y: %f, Z: %f, O: %f)", guidlow, entry, x, y, z, ang);
        return false;
    }

    if (!CreateFromProto(guidlow, entry, data, vehId))
        return false;

    switch (GetCreatureTemplate()->rank)
    {
        case CREATURE_ELITE_RARE:
            m_corpseDelay = sWorld->getIntConfig(CONFIG_CORPSE_DECAY_RARE);
            break;
        case CREATURE_ELITE_ELITE:
            m_corpseDelay = sWorld->getIntConfig(CONFIG_CORPSE_DECAY_ELITE);
            break;
        case CREATURE_ELITE_RAREELITE:
            m_corpseDelay = sWorld->getIntConfig(CONFIG_CORPSE_DECAY_RAREELITE);
            break;
        case CREATURE_ELITE_WORLDBOSS:
            m_corpseDelay = sWorld->getIntConfig(CONFIG_CORPSE_DECAY_WORLDBOSS);
            break;
        default:
            m_corpseDelay = sWorld->getIntConfig(CONFIG_CORPSE_DECAY_NORMAL);
            break;
    }

    //! Need to be called after LoadCreaturesAddon - MOVEMENTFLAG_HOVER is set there
    if (HasUnitMovementFlag(MOVEMENTFLAG_HOVER))
    {
        z += GetFloatValue(UNIT_FIELD_HOVERHEIGHT);

        //! Relocate again with updated Z coord
        Relocate(x, y, z, ang);
    }

    uint32 displayID = GetNativeDisplayId();
    CreatureModelInfo const* minfo = sObjectMgr->GetCreatureModelRandomGender(&displayID);
    if (minfo && !IsTotem())                               // Cancel load if no model defined or if totem
    {
        SetDisplayId(displayID);
        SetNativeDisplayId(displayID);
        SetByteValue(UNIT_FIELD_BYTES_0, UNIT_BYTES_0_OFFSET_GENDER, minfo->gender);
    }

    LastUsedScriptID = GetCreatureTemplate()->ScriptID;

    /// @todo Replace with spell, handle from DB
    if (IsSpiritHealer() || IsSpiritGuide())
    {
        m_serverSideVisibility.SetValue(SERVERSIDE_VISIBILITY_GHOST, GHOST_VISIBILITY_GHOST);
        m_serverSideVisibilityDetect.SetValue(SERVERSIDE_VISIBILITY_GHOST, GHOST_VISIBILITY_GHOST);
    }

    if (GetCreatureTemplate()->flags_extra & CREATURE_FLAG_EXTRA_IGNORE_PATHFINDING)
        AddUnitState(UNIT_STATE_IGNORE_PATHFINDING);

    if (GetCreatureTemplate()->flags_extra & CREATURE_FLAG_EXTRA_IMMUNITY_KNOCKBACK)
    {
        ApplySpellImmune(0, IMMUNITY_EFFECT, SPELL_EFFECT_KNOCK_BACK, true);
        ApplySpellImmune(0, IMMUNITY_EFFECT, SPELL_EFFECT_KNOCK_BACK_DEST, true);
    }

    return true;
}

void Creature::InitializeReactState()
{
    if (IsTotem() || IsTrigger() || IsCritter() || IsSpiritService())
        SetReactState(REACT_PASSIVE);
    /*
    else if (IsCivilian())
        SetReactState(REACT_DEFENSIVE);
    */
    else
        SetReactState(REACT_AGGRESSIVE);
}

bool Creature::isCanInteractWithBattleMaster(Player* player, bool msg) const
{
    if (!IsBattleMaster())
        return false;

    BattlegroundTypeId bgTypeId = sBattlegroundMgr->GetBattleMasterBG(GetEntry());
    if (!msg)
        return player->GetBGAccessByLevel(bgTypeId);

    if (!player->GetBGAccessByLevel(bgTypeId))
    {
        ClearGossipMenuFor(player);
        switch (bgTypeId)
        {
            case BATTLEGROUND_AV:  SendGossipMenuFor(player, 7616, this); break;
            case BATTLEGROUND_WS:  SendGossipMenuFor(player, 7599, this); break;
            case BATTLEGROUND_AB:  SendGossipMenuFor(player, 7642, this); break;
            case BATTLEGROUND_EY:
            case BATTLEGROUND_NA:
            case BATTLEGROUND_BE:
            case BATTLEGROUND_AA:
            case BATTLEGROUND_RL:
            case BATTLEGROUND_SA:
            case BATTLEGROUND_DS:
            case BATTLEGROUND_RV:  SendGossipMenuFor(player, 10024, this); break;
            default: break;
        }
        return false;
    }
    return true;
}

bool Creature::isCanTrainingAndResetTalentsOf(Player* player) const
{
    return player->getLevel() >= 10
        && GetCreatureTemplate()->trainer_type == TRAINER_TYPE_CLASS
        && player->getClass() == GetCreatureTemplate()->trainer_class;
}

Player* Creature::GetLootRecipient() const
{
    if (!m_lootRecipient)
        return nullptr;
    return ObjectAccessor::FindConnectedPlayer(m_lootRecipient);
}

Group* Creature::GetLootRecipientGroup() const
{
    if (!m_lootRecipientGroup)
        return nullptr;
    return sGroupMgr->GetGroupByGUID(m_lootRecipientGroup);
}

void Creature::SetLootRecipient(Unit* unit)
{
    // set the player whose group should receive the right
    // to loot the creature after it dies
    // should be set to nullptr after the loot disappears

    if (!unit)
    {
        m_lootRecipient.Clear();
        m_lootRecipientGroup = 0;
        RemoveFlag(UNIT_DYNAMIC_FLAGS, UNIT_DYNFLAG_LOOTABLE|UNIT_DYNFLAG_TAPPED);
        return;
    }

    if (unit->GetTypeId() != TYPEID_PLAYER && !unit->IsVehicle())
        return;

    Player* player = unit->GetCharmerOrOwnerPlayerOrPlayerItself();
    if (!player)                                             // normal creature, no player involved
        return;

    m_lootRecipient = player->GetGUID();
    if (Group* group = player->GetGroup())
        m_lootRecipientGroup = group->GetLowGUID();

    SetFlag(UNIT_DYNAMIC_FLAGS, UNIT_DYNFLAG_TAPPED);
}

// return true if this creature is tapped by the player or by a member of his group.
bool Creature::isTappedBy(Player const* player) const
{
    if (player->GetGUID() == m_lootRecipient)
        return true;

    Group const* playerGroup = player->GetGroup();
    if (!playerGroup || playerGroup != GetLootRecipientGroup()) // if we dont have a group we arent the recipient
        return false;                                           // if creature doesnt have group bound it means it was solo killed by someone else

    return true;
}

void Creature::SaveToDB()
{
    // this should only be used when the creature has already been loaded
    // preferably after adding to map, because mapid may not be valid otherwise
    CreatureData const* data = sObjectMgr->GetCreatureData(m_spawnId);
    if (!data)
    {
        TC_LOG_ERROR("entities.unit", "Creature::SaveToDB failed, cannot get creature data!");
        return;
    }

    uint32 mapId = GetTransport() ? GetTransport()->GetGOInfo()->moTransport.mapID : GetMapId();
    SaveToDB(mapId, data->spawnMask, GetPhaseMask());
}

void Creature::SaveToDB(uint32 mapid, uint8 spawnMask, uint32 phaseMask)
{
    // update in loaded data
    if (!m_spawnId)
        m_spawnId = sObjectMgr->GenerateCreatureSpawnId();

    CreatureData& data = sObjectMgr->NewOrExistCreatureData(m_spawnId);

    uint32 displayId = GetNativeDisplayId();
    uint32 npcflag = GetUInt32Value(UNIT_NPC_FLAGS);
    uint32 unit_flags = GetUInt32Value(UNIT_FIELD_FLAGS);
    uint32 dynamicflags = GetUInt32Value(UNIT_DYNAMIC_FLAGS);

    // check if it's a custom model and if not, use 0 for displayId
    CreatureTemplate const* cinfo = GetCreatureTemplate();
    if (cinfo)
    {
        if (displayId == cinfo->Modelid1 || displayId == cinfo->Modelid2 ||
            displayId == cinfo->Modelid3 || displayId == cinfo->Modelid4)
            displayId = 0;

        if (npcflag == cinfo->npcflag)
            npcflag = 0;

        if (unit_flags == cinfo->unit_flags)
            unit_flags = 0;

        if (dynamicflags == cinfo->dynamicflags)
            dynamicflags = 0;
    }

    // data->guid = guid must not be updated at save
    data.id = GetEntry();
    data.mapid = mapid;
    data.phaseMask = phaseMask;
    data.displayid = displayId;
    data.equipmentId = GetCurrentEquipmentId();
    if (!GetTransport())
    {
        data.posX = GetPositionX();
        data.posY = GetPositionY();
        data.posZ = GetPositionZMinusOffset();
        data.orientation = GetOrientation();
    }
    else
    {
        data.posX = GetTransOffsetX();
        data.posY = GetTransOffsetY();
        data.posZ = GetTransOffsetZ();
        data.orientation = GetTransOffsetO();
    }

    data.spawntimesecs = m_respawnDelay;
    // prevent add data integrity problems
    data.spawndist = GetDefaultMovementType() == IDLE_MOTION_TYPE ? 0.0f : m_respawnradius;
    data.currentwaypoint = 0;
    data.curhealth = GetHealth();
    data.curmana = GetPower(POWER_MANA);
    // prevent add data integrity problems
    data.movementType = !m_respawnradius && GetDefaultMovementType() == RANDOM_MOTION_TYPE
        ? IDLE_MOTION_TYPE : GetDefaultMovementType();
    data.spawnMask = spawnMask;
    data.npcflag = npcflag;
    data.unit_flags = unit_flags;
    data.dynamicflags = dynamicflags;

    // update in DB
    SQLTransaction trans = WorldDatabase.BeginTransaction();

    PreparedStatement* stmt = WorldDatabase.GetPreparedStatement(WORLD_DEL_CREATURE);
    stmt->setUInt32(0, m_spawnId);

    trans->Append(stmt);

    uint8 index = 0;

    stmt = WorldDatabase.GetPreparedStatement(WORLD_INS_CREATURE);
    stmt->setUInt32(index++, m_spawnId);
    stmt->setUInt32(index++, GetEntry());
    stmt->setUInt16(index++, uint16(mapid));
    stmt->setUInt8(index++, spawnMask);
    stmt->setUInt32(index++, GetPhaseMask());
    stmt->setUInt32(index++, displayId);
    stmt->setInt32(index++, int32(GetCurrentEquipmentId()));
    stmt->setFloat(index++, GetPositionX());
    stmt->setFloat(index++, GetPositionY());
    stmt->setFloat(index++, GetPositionZ());
    stmt->setFloat(index++, GetOrientation());
    stmt->setUInt32(index++, m_respawnDelay);
    stmt->setFloat(index++, m_respawnradius);
    stmt->setUInt32(index++, 0);
    stmt->setUInt32(index++, GetHealth());
    stmt->setUInt32(index++, GetPower(POWER_MANA));
    stmt->setUInt8(index++, uint8(GetDefaultMovementType()));
    stmt->setUInt32(index++, npcflag);
    stmt->setUInt32(index++, unit_flags);
    stmt->setUInt32(index++, dynamicflags);
    trans->Append(stmt);

    WorldDatabase.CommitTransaction(trans);
}

void Creature::SelectLevel()
{
    CreatureTemplate const* cInfo = GetCreatureTemplate();

    // level
    uint8 minlevel = std::min(cInfo->maxlevel, cInfo->minlevel);
    uint8 maxlevel = std::max(cInfo->maxlevel, cInfo->minlevel);
    uint8 level = minlevel == maxlevel ? minlevel : urand(minlevel, maxlevel);
    SetLevel(level);
}

void Creature::UpdateLevelDependantStats()
{
    CreatureTemplate const* cInfo = GetCreatureTemplate();
    uint32 rank = IsPet() ? 0 : cInfo->rank;
    CreatureBaseStats const* stats = sObjectMgr->GetCreatureBaseStats(getLevel(), cInfo->unit_class);

    // health
    float healthmod = _GetHealthMod(rank);

    uint32 basehp = stats->GenerateHealth(cInfo);
    uint32 health = uint32(basehp * healthmod);

    SetCreateHealth(health);
    SetMaxHealth(health);
    SetHealth(health);
    ResetPlayerDamageReq();

    // mana
    uint32 mana = stats->GenerateMana(cInfo);

    SetCreateMana(mana);
    SetMaxPower(POWER_MANA, mana); // MAX Mana
    SetPower(POWER_MANA, mana);

    /// @todo set UNIT_FIELD_POWER*, for some creature class case (energy, etc)

    SetModifierValue(UNIT_MOD_HEALTH, BASE_VALUE, (float)health);
    SetModifierValue(UNIT_MOD_MANA, BASE_VALUE, (float)mana);

    // damage

    float basedamage = stats->GenerateBaseDamage(cInfo);

    float weaponBaseMinDamage = basedamage;
    float weaponBaseMaxDamage = basedamage * 1.5f;

    SetBaseWeaponDamage(BASE_ATTACK, MINDAMAGE, weaponBaseMinDamage);
    SetBaseWeaponDamage(BASE_ATTACK, MAXDAMAGE, weaponBaseMaxDamage);

    SetBaseWeaponDamage(OFF_ATTACK, MINDAMAGE, weaponBaseMinDamage);
    SetBaseWeaponDamage(OFF_ATTACK, MAXDAMAGE, weaponBaseMaxDamage);

    SetBaseWeaponDamage(RANGED_ATTACK, MINDAMAGE, weaponBaseMinDamage);
    SetBaseWeaponDamage(RANGED_ATTACK, MAXDAMAGE, weaponBaseMaxDamage);

    SetModifierValue(UNIT_MOD_ATTACK_POWER, BASE_VALUE, stats->AttackPower);
    SetModifierValue(UNIT_MOD_ATTACK_POWER_RANGED, BASE_VALUE, stats->RangedAttackPower);

<<<<<<< HEAD
	sScriptMgr->Creature_SelectLevel(cInfo, this);
=======
    float armor = (float)stats->GenerateArmor(cInfo); /// @todo Why is this treated as uint32 when it's a float?
    SetModifierValue(UNIT_MOD_ARMOR, BASE_VALUE, armor);
>>>>>>> fb76f1b5
}

float Creature::_GetHealthMod(int32 Rank)
{
    switch (Rank)                                           // define rates for each elite rank
    {
        case CREATURE_ELITE_NORMAL:
            return sWorld->getRate(RATE_CREATURE_NORMAL_HP);
        case CREATURE_ELITE_ELITE:
            return sWorld->getRate(RATE_CREATURE_ELITE_ELITE_HP);
        case CREATURE_ELITE_RAREELITE:
            return sWorld->getRate(RATE_CREATURE_ELITE_RAREELITE_HP);
        case CREATURE_ELITE_WORLDBOSS:
            return sWorld->getRate(RATE_CREATURE_ELITE_WORLDBOSS_HP);
        case CREATURE_ELITE_RARE:
            return sWorld->getRate(RATE_CREATURE_ELITE_RARE_HP);
        default:
            return sWorld->getRate(RATE_CREATURE_ELITE_ELITE_HP);
    }
}

void Creature::LowerPlayerDamageReq(uint32 unDamage)
{
    if (m_PlayerDamageReq)
        m_PlayerDamageReq > unDamage ? m_PlayerDamageReq -= unDamage : m_PlayerDamageReq = 0;
}

float Creature::_GetDamageMod(int32 Rank)
{
    switch (Rank)                                           // define rates for each elite rank
    {
        case CREATURE_ELITE_NORMAL:
            return sWorld->getRate(RATE_CREATURE_NORMAL_DAMAGE);
        case CREATURE_ELITE_ELITE:
            return sWorld->getRate(RATE_CREATURE_ELITE_ELITE_DAMAGE);
        case CREATURE_ELITE_RAREELITE:
            return sWorld->getRate(RATE_CREATURE_ELITE_RAREELITE_DAMAGE);
        case CREATURE_ELITE_WORLDBOSS:
            return sWorld->getRate(RATE_CREATURE_ELITE_WORLDBOSS_DAMAGE);
        case CREATURE_ELITE_RARE:
            return sWorld->getRate(RATE_CREATURE_ELITE_RARE_DAMAGE);
        default:
            return sWorld->getRate(RATE_CREATURE_ELITE_ELITE_DAMAGE);
    }
}

float Creature::GetSpellDamageMod(int32 Rank) const
{
    switch (Rank)                                           // define rates for each elite rank
    {
        case CREATURE_ELITE_NORMAL:
            return sWorld->getRate(RATE_CREATURE_NORMAL_SPELLDAMAGE);
        case CREATURE_ELITE_ELITE:
            return sWorld->getRate(RATE_CREATURE_ELITE_ELITE_SPELLDAMAGE);
        case CREATURE_ELITE_RAREELITE:
            return sWorld->getRate(RATE_CREATURE_ELITE_RAREELITE_SPELLDAMAGE);
        case CREATURE_ELITE_WORLDBOSS:
            return sWorld->getRate(RATE_CREATURE_ELITE_WORLDBOSS_SPELLDAMAGE);
        case CREATURE_ELITE_RARE:
            return sWorld->getRate(RATE_CREATURE_ELITE_RARE_SPELLDAMAGE);
        default:
            return sWorld->getRate(RATE_CREATURE_ELITE_ELITE_SPELLDAMAGE);
    }
}

bool Creature::CreateFromProto(ObjectGuid::LowType guidlow, uint32 entry, CreatureData const* data /*= nullptr*/, uint32 vehId /*= 0*/)
{
    SetZoneScript();
    if (GetZoneScript() && data)
    {
        entry = GetZoneScript()->GetCreatureEntry(guidlow, data);
        if (!entry)
            return false;
    }

    CreatureTemplate const* cinfo = sObjectMgr->GetCreatureTemplate(entry);
    if (!cinfo)
    {
        TC_LOG_ERROR("sql.sql", "Creature::CreateFromProto(): creature template (guidlow: %u, entry: %u) does not exist.", guidlow, entry);
        return false;
    }

    SetOriginalEntry(entry);

    Object::_Create(guidlow, entry, (vehId || cinfo->VehicleId) ? HighGuid::Vehicle : HighGuid::Unit);

    if (!UpdateEntry(entry, data))
        return false;

    if (!vehId)
    {
        if (GetCreatureTemplate()->VehicleId)
        {
            vehId = GetCreatureTemplate()->VehicleId;
            entry = GetCreatureTemplate()->Entry;
        }
        else
            vehId = cinfo->VehicleId;
    }

    if (vehId)
        CreateVehicleKit(vehId, entry);

    return true;
}

bool Creature::LoadCreatureFromDB(ObjectGuid::LowType spawnId, Map* map, bool addToMap, bool allowDuplicate)
{
    if (!allowDuplicate)
    {
        // If an alive instance of this spawnId is already found, skip creation
        // If only dead instance(s) exist, despawn them and spawn a new (maybe also dead) version
        const auto creatureBounds = map->GetCreatureBySpawnIdStore().equal_range(spawnId);
        std::vector <Creature*> despawnList;

        if (creatureBounds.first != creatureBounds.second)
        {
            for (auto itr = creatureBounds.first; itr != creatureBounds.second; ++itr)
            {
                if (itr->second->IsAlive())
                {
                    TC_LOG_DEBUG("maps", "Would have spawned %u but %s already exists", spawnId, creatureBounds.first->second->GetGUID().ToString().c_str());
                    return false;
                }
                else
                {
                    despawnList.push_back(itr->second);
                    TC_LOG_DEBUG("maps", "Despawned dead instance of spawn %u (%s)", spawnId, itr->second->GetGUID().ToString().c_str());
                }
            }

            for (Creature* despawnCreature : despawnList)
            {
                despawnCreature->AddObjectToRemoveList();
            }
        }
    }

    CreatureData const* data = sObjectMgr->GetCreatureData(spawnId);

    if (!data)
    {
        TC_LOG_ERROR("sql.sql", "Creature (GUID: %u) not found in table `creature`, can't load. ", spawnId);
        return false;
    }

    m_spawnId = spawnId;
    m_respawnCompatibilityMode = data->groupdata ? (data->groupdata->flags & CREATUREGROUP_FLAG_COMPATIBILITY_MODE) : true;
    m_creatureData = data;
    if (!Create(map->GenerateLowGuid<HighGuid::Unit>(), map, data->phaseMask, data->id, data->posX, data->posY, data->posZ, data->orientation, data, 0U , !m_respawnCompatibilityMode))
        return false;

    //We should set first home position, because then AI calls home movement
    SetHomePosition(data->posX, data->posY, data->posZ, data->orientation);

    m_respawnradius = data->spawndist;

    m_respawnDelay = data->spawntimesecs;
    m_deathState = ALIVE;

    m_respawnTime  = GetMap()->GetCreatureRespawnTime(m_spawnId);

    // Is the creature script objecting to us spawning? If yes, delay by one second (then re-check in ::Update)
    if (!m_respawnTime && !sScriptMgr->CanSpawn(spawnId, GetEntry(), GetCreatureTemplate(), GetCreatureData(), map))
        m_respawnTime = time(NULL)+1;

    if (m_respawnTime)                          // respawn on Update
    {
        m_deathState = DEAD;
        if (CanFly())
        {
            float tz = map->GetHeight(GetPhaseMask(), data->posX, data->posY, data->posZ, true, MAX_FALL_DISTANCE);
            if (data->posZ - tz > 0.1f && Trinity::IsValidMapCoord(tz))
                Relocate(data->posX, data->posY, tz);
        }
    }

    SetSpawnHealth();

    // checked at creature_template loading
    m_defaultMovementType = MovementGeneratorType(data->movementType);

    if (addToMap && !GetMap()->AddToMap(this))
        return false;
    return true;
}

void Creature::SetCanDualWield(bool value)
{
    Unit::SetCanDualWield(value);
    UpdateDamagePhysical(OFF_ATTACK);
}

void Creature::LoadEquipment(int8 id, bool force /*= true*/)
{
    if (id == 0)
    {
        if (force)
        {
            for (uint8 i = 0; i < MAX_EQUIPMENT_ITEMS; ++i)
                SetUInt32Value(UNIT_VIRTUAL_ITEM_SLOT_ID + i, 0);
            m_equipmentId = 0;
        }

        return;
    }

    EquipmentInfo const* einfo = sObjectMgr->GetEquipmentInfo(GetEntry(), id);
    if (!einfo)
        return;

    m_equipmentId = id;
    for (uint8 i = 0; i < MAX_EQUIPMENT_ITEMS; ++i)
        SetUInt32Value(UNIT_VIRTUAL_ITEM_SLOT_ID + i, einfo->ItemEntry[i]);
}

void Creature::SetSpawnHealth()
{
    uint32 curhealth;

    if (!m_regenHealth)
    {
        if (m_creatureData)
        {
            curhealth = m_creatureData->curhealth;
            if (curhealth)
            {
                curhealth = uint32(curhealth*_GetHealthMod(GetCreatureTemplate()->rank));
                if (curhealth < 1)
                    curhealth = 1;
            }
            SetPower(POWER_MANA, m_creatureData->curmana);
        }
        else
            curhealth = GetHealth();
    }
    else
    {
        curhealth = GetMaxHealth();
        SetPower(POWER_MANA, GetMaxPower(POWER_MANA));
    }

    SetHealth((m_deathState == ALIVE || m_deathState == JUST_RESPAWNED) ? curhealth : 0);
}

bool Creature::hasQuest(uint32 quest_id) const
{
    QuestRelationBounds qr = sObjectMgr->GetCreatureQuestRelationBounds(GetEntry());
    for (QuestRelations::const_iterator itr = qr.first; itr != qr.second; ++itr)
    {
        if (itr->second == quest_id)
            return true;
    }
    return false;
}

bool Creature::hasInvolvedQuest(uint32 quest_id) const
{
    QuestRelationBounds qir = sObjectMgr->GetCreatureQuestInvolvedRelationBounds(GetEntry());
    for (QuestRelations::const_iterator itr = qir.first; itr != qir.second; ++itr)
    {
        if (itr->second == quest_id)
            return true;
    }
    return false;
}

void Creature::DeleteFromDB()
{
    if (!m_spawnId)
    {
        TC_LOG_ERROR("entities.unit", "Trying to delete not saved creature! LowGUID: %u, Entry: %u", GetGUID().GetCounter(), GetEntry());
        return;
    }

    GetMap()->RemoveCreatureRespawnTime(m_spawnId);
    sObjectMgr->DeleteCreatureData(m_spawnId);

    SQLTransaction trans = WorldDatabase.BeginTransaction();

    PreparedStatement* stmt = WorldDatabase.GetPreparedStatement(WORLD_DEL_CREATURE);
    stmt->setUInt32(0, m_spawnId);
    trans->Append(stmt);

    stmt = WorldDatabase.GetPreparedStatement(WORLD_DEL_CREATURE_ADDON);
    stmt->setUInt32(0, m_spawnId);
    trans->Append(stmt);

    stmt = WorldDatabase.GetPreparedStatement(WORLD_DEL_GAME_EVENT_CREATURE);
    stmt->setUInt32(0, m_spawnId);
    trans->Append(stmt);

    stmt = WorldDatabase.GetPreparedStatement(WORLD_DEL_GAME_EVENT_MODEL_EQUIP);
    stmt->setUInt32(0, m_spawnId);
    trans->Append(stmt);

    WorldDatabase.CommitTransaction(trans);
}

bool Creature::IsInvisibleDueToDespawn() const
{
    if (Unit::IsInvisibleDueToDespawn())
        return true;

    if (IsAlive() || isDying() || m_corpseRemoveTime > time(NULL))
        return false;

    return true;
}

bool Creature::CanAlwaysSee(WorldObject const* obj) const
{
    if (IsAIEnabled && AI()->CanSeeAlways(obj))
        return true;

    return false;
}

bool Creature::CanStartAttack(Unit const* who, bool force) const
{
    if (IsCivilian())
        return false;

    // This set of checks is should be done only for creatures
    if ((HasFlag(UNIT_FIELD_FLAGS, UNIT_FLAG_IMMUNE_TO_NPC) && who->GetTypeId() != TYPEID_PLAYER)                                   // flag is valid only for non player characters
        || (HasFlag(UNIT_FIELD_FLAGS, UNIT_FLAG_IMMUNE_TO_PC) && who->GetTypeId() == TYPEID_PLAYER)                                 // immune to PC and target is a player, return false
        || (who->GetOwner() && who->GetOwner()->GetTypeId() == TYPEID_PLAYER && HasFlag(UNIT_FIELD_FLAGS, UNIT_FLAG_IMMUNE_TO_PC))) // player pets are immune to pc as well
        return false;

    // Do not attack non-combat pets
    if (who->GetTypeId() == TYPEID_UNIT && who->GetCreatureType() == CREATURE_TYPE_NON_COMBAT_PET)
        return false;

    if (!CanFly() && (GetDistanceZ(who) > CREATURE_Z_ATTACK_RANGE + m_CombatDistance))
        //|| who->IsControlledByPlayer() && who->IsFlying()))
        // we cannot check flying for other creatures, too much map/vmap calculation
        /// @todo should switch to range attack
        return false;

    if (!force)
    {
        if (!_IsTargetAcceptable(who))
            return false;

        if (who->IsInCombat() && IsWithinDist(who, ATTACK_DISTANCE))
            if (Unit* victim = who->getAttackerForHelper())
                if (IsWithinDistInMap(victim, sWorld->getFloatConfig(CONFIG_CREATURE_FAMILY_ASSISTANCE_RADIUS)))
                    force = true;

        if (!force && (IsNeutralToAll() || !IsWithinDistInMap(who, GetAttackDistance(who) + m_CombatDistance)))
            return false;
    }

    if (!CanCreatureAttack(who, force))
        return false;

    // No aggro from gray creatures
    if (CheckNoGrayAggroConfig(who->getLevelForTarget(this), getLevelForTarget(who)))
        return false;

    return IsWithinLOSInMap(who);
}


bool Creature::CheckNoGrayAggroConfig(uint32 playerLevel, uint32 creatureLevel) const
{
    if (Trinity::XP::GetColorCode(playerLevel, creatureLevel) != XP_GRAY)
        return false;

    uint32 notAbove = sWorld->getIntConfig(CONFIG_NO_GRAY_AGGRO_ABOVE);
    uint32 notBelow = sWorld->getIntConfig(CONFIG_NO_GRAY_AGGRO_BELOW);
    if (notAbove == 0 && notBelow == 0)
        return false;

    if (playerLevel <= notBelow || (playerLevel >= notAbove && notAbove > 0))
        return true;
    return false;
}

float Creature::GetAttackDistance(Unit const* player) const
{
    float aggroRate = sWorld->getRate(RATE_CREATURE_AGGRO);
    if (aggroRate == 0)
        return 0.0f;

    uint32 playerlevel   = player->getLevelForTarget(this);
    uint32 creaturelevel = getLevelForTarget(player);

    int32 leveldif       = int32(playerlevel) - int32(creaturelevel);

    // "The maximum Aggro Radius has a cap of 25 levels under. Example: A level 30 char has the same Aggro Radius of a level 5 char on a level 60 mob."
    if (leveldif < - 25)
        leveldif = -25;

    // "The aggro radius of a mob having the same level as the player is roughly 20 yards"
    float RetDistance = 20;

    // "Aggro Radius varies with level difference at a rate of roughly 1 yard/level"
    // radius grow if playlevel < creaturelevel
    RetDistance -= (float)leveldif;

    if (creaturelevel+5 <= sWorld->getIntConfig(CONFIG_MAX_PLAYER_LEVEL))
    {
        // detect range auras
        RetDistance += GetTotalAuraModifier(SPELL_AURA_MOD_DETECT_RANGE);

        // detected range auras
        RetDistance += player->GetTotalAuraModifier(SPELL_AURA_MOD_DETECTED_RANGE);
    }

    // "Minimum Aggro Radius for a mob seems to be combat range (5 yards)"
    if (RetDistance < 5)
        RetDistance = 5;

    return (RetDistance*aggroRate);
}

void Creature::setDeathState(DeathState s)
{
    Unit::setDeathState(s);

    if (s == JUST_DIED)
    {
        m_corpseRemoveTime = time(NULL) + m_corpseDelay;

        if (m_respawnCompatibilityMode)
            m_respawnTime = time(NULL) + (m_respawnDelay / sWorld->getFloatConfig(CONFIG_RESPAWNSPEED)) + m_corpseDelay;
        else
            m_respawnTime = time(NULL) + (m_respawnDelay / sWorld->getFloatConfig(CONFIG_RESPAWNSPEED));

        // always save boss respawn time at death to prevent crash cheating
        if (sWorld->getBoolConfig(CONFIG_SAVE_RESPAWN_TIME_IMMEDIATELY) || isWorldBoss())
            SaveRespawnTime();
        else if (!m_respawnCompatibilityMode)
            SaveRespawnTime(0, false);

        ReleaseFocus(nullptr, false); // remove spellcast focus
        SetTarget(ObjectGuid::Empty); // drop target - dead mobs shouldn't ever target things

        SetUInt32Value(UNIT_NPC_FLAGS, UNIT_NPC_FLAG_NONE);

        SetUInt32Value(UNIT_FIELD_MOUNTDISPLAYID, 0); // if creature is mounted on a virtual mount, remove it at death

        setActive(false);

        if (HasSearchedAssistance())
        {
            SetNoSearchAssistance(false);
            UpdateSpeed(MOVE_RUN);
        }

        //Dismiss group if is leader
        if (m_formation && m_formation->getLeader() == this)
            m_formation->FormationReset(true);

        if ((CanFly() || IsFlying()))
            GetMotionMaster()->MoveFall();

        Unit::setDeathState(CORPSE);
    }
    else if (s == JUST_RESPAWNED)
    {
        if (IsPet())
            SetFullHealth();
        else
            SetSpawnHealth();

        SetLootRecipient(nullptr);
        ResetPlayerDamageReq();

        UpdateMovementFlags();

        ClearUnitState(uint32(UNIT_STATE_ALL_STATE & ~UNIT_STATE_IGNORE_PATHFINDING));

        if (!IsPet())
        {
            CreatureData const* creatureData = GetCreatureData();
            CreatureTemplate const* cinfo = GetCreatureTemplate();

            uint32 npcflag, unit_flags, dynamicflags;
            ObjectMgr::ChooseCreatureFlags(cinfo, npcflag, unit_flags, dynamicflags, creatureData);

            SetUInt32Value(UNIT_NPC_FLAGS, npcflag);
            SetUInt32Value(UNIT_FIELD_FLAGS, unit_flags);
            SetUInt32Value(UNIT_DYNAMIC_FLAGS, dynamicflags);

            RemoveFlag(UNIT_FIELD_FLAGS, UNIT_FLAG_IN_COMBAT);

            SetMeleeDamageSchool(SpellSchools(cinfo->dmgschool));

            if (creatureData && GetPhaseMask() != creatureData->phaseMask)
                SetPhaseMask(creatureData->phaseMask, false);
        }

        Motion_Initialize();
        Unit::setDeathState(ALIVE);
        LoadCreaturesAddon();
    }
}

void Creature::Respawn(bool force)
{
    if (force)
    {
        if (IsAlive())
            setDeathState(JUST_DIED);
        else if (getDeathState() != CORPSE)
            setDeathState(CORPSE);
    }

    if (m_respawnCompatibilityMode)
    {
        DestroyForNearbyPlayers();
        RemoveCorpse(false);

        if (getDeathState() == DEAD)
        {
            if (m_spawnId)
                GetMap()->RemoveCreatureRespawnTime(m_spawnId);

            TC_LOG_DEBUG("entities.unit", "Respawning creature %s (%s)",
                GetName().c_str(), GetGUID().ToString().c_str());
            m_respawnTime = 0;
            ResetPickPocketRefillTimer();
            loot.clear();
            if (m_originalEntry != GetEntry())
                UpdateEntry(m_originalEntry);

            SelectLevel();

            setDeathState(JUST_RESPAWNED);

            uint32 displayID = GetNativeDisplayId();
            CreatureModelInfo const* minfo = sObjectMgr->GetCreatureModelRandomGender(&displayID);
            if (minfo)                                             // Cancel load if no model defined
            {
                SetDisplayId(displayID);
                SetNativeDisplayId(displayID);
                SetByteValue(UNIT_FIELD_BYTES_0, UNIT_BYTES_0_OFFSET_GENDER, minfo->gender);
            }

            //Call AI respawn virtual function//Call AI respawn virtual function
            if (IsAIEnabled)
            {
                //reset the AI to be sure no dirty or uninitialized values will be used till next tick
                AI()->Reset();
                m_TriggerJustRespawned = true;//delay event to next tick so all creatures are created on the map before processing
            }

            GetMotionMaster()->InitDefault();

            uint32 poolid = GetSpawnId() ? sPoolMgr->IsPartOfAPool<Creature>(GetSpawnId()) : 0;
            if (poolid)
                sPoolMgr->UpdatePool<Creature>(poolid, GetSpawnId());

            //Re-initialize reactstate that could be altered by movementgenerators
            InitializeReactState();
        }
        UpdateObjectVisibility();
    }
    else
    {
        if (m_spawnId)
            GetMap()->RemoveCreatureRespawnTime(m_spawnId, 0, 0, true);
    }

    TC_LOG_DEBUG("entities.unit", "Respawning creature %s (%s)",
        GetName().c_str(), GetGUID().ToString().c_str());

}

void Creature::ForcedDespawn(uint32 timeMSToDespawn, Seconds const& forceRespawnTimer)
{
    if (timeMSToDespawn)
    {
        ForcedDespawnDelayEvent* pEvent = new ForcedDespawnDelayEvent(*this, forceRespawnTimer);

        m_Events.AddEvent(pEvent, m_Events.CalculateTime(timeMSToDespawn));
        return;
    }

    if (m_respawnCompatibilityMode)
    {
        if (IsAlive())
        {
            if (forceRespawnTimer > Seconds::zero())
            {
                uint32 respawnDelay = m_respawnDelay;
                uint32 corpseDelay = m_corpseDelay;
                m_respawnDelay = forceRespawnTimer.count();
                m_corpseDelay = 0;
                setDeathState(JUST_DIED);

                m_respawnDelay = respawnDelay;
                m_corpseDelay = corpseDelay;
            }
            else
                setDeathState(JUST_DIED);
        }
    }
    else
    {
        if (forceRespawnTimer > Seconds::zero())
            m_respawnTime = time(NULL) + m_respawnDelay;

        SaveRespawnTime(forceRespawnTimer.count());
        AddObjectToRemoveList();
    }
}

void Creature::DespawnOrUnsummon(uint32 msTimeToDespawn /*= 0*/, Seconds const& forceRespawnTimer /*= 0*/)
{
    if (TempSummon* summon = this->ToTempSummon())
        summon->UnSummon(msTimeToDespawn);
    else
        ForcedDespawn(msTimeToDespawn, forceRespawnTimer);
}

bool Creature::IsImmunedToSpell(SpellInfo const* spellInfo) const
{
    if (!spellInfo)
        return false;

    // Creature is immune to main mechanic of the spell
    if (GetCreatureTemplate()->MechanicImmuneMask & (1 << (spellInfo->Mechanic - 1)))
        return true;

    // This check must be done instead of 'if (GetCreatureTemplate()->MechanicImmuneMask & (1 << (spellInfo->Mechanic - 1)))' for not break
    // the check of mechanic immunity on DB (tested) because GetCreatureTemplate()->MechanicImmuneMask and m_spellImmune[IMMUNITY_MECHANIC] don't have same data.
    bool immunedToAllEffects = true;
    for (uint8 i = 0; i < MAX_SPELL_EFFECTS; ++i)
    {
        if (!spellInfo->Effects[i].IsEffect())
            continue;
        if (!IsImmunedToSpellEffect(spellInfo, i))
        {
            immunedToAllEffects = false;
            break;
        }
    }
    if (immunedToAllEffects)
        return true;

    return Unit::IsImmunedToSpell(spellInfo);
}

bool Creature::IsImmunedToSpellEffect(SpellInfo const* spellInfo, uint32 index) const
{
    if (GetCreatureTemplate()->MechanicImmuneMask & (1 << (spellInfo->Effects[index].Mechanic - 1)))
        return true;

    if (GetCreatureTemplate()->type == CREATURE_TYPE_MECHANICAL && spellInfo->Effects[index].Effect == SPELL_EFFECT_HEAL)
        return true;

    return Unit::IsImmunedToSpellEffect(spellInfo, index);
}

bool Creature::isElite() const
{
    if (IsPet())
        return false;

    uint32 rank = GetCreatureTemplate()->rank;
    return rank != CREATURE_ELITE_NORMAL && rank != CREATURE_ELITE_RARE;
}

bool Creature::isWorldBoss() const
{
    if (IsPet())
        return false;

    return (GetCreatureTemplate()->type_flags & CREATURE_TYPE_FLAG_BOSS_MOB) != 0;
}

SpellInfo const* Creature::reachWithSpellAttack(Unit* victim)
{
    if (!victim)
        return nullptr;

    for (uint32 i=0; i < MAX_CREATURE_SPELLS; ++i)
    {
        if (!m_spells[i])
            continue;
        SpellInfo const* spellInfo = sSpellMgr->GetSpellInfo(m_spells[i]);
        if (!spellInfo)
        {
            TC_LOG_ERROR("entities.unit", "WORLD: unknown spell id %i", m_spells[i]);
            continue;
        }

        bool bcontinue = true;
        for (uint32 j = 0; j < MAX_SPELL_EFFECTS; j++)
        {
            if ((spellInfo->Effects[j].Effect == SPELL_EFFECT_SCHOOL_DAMAGE)       ||
                (spellInfo->Effects[j].Effect == SPELL_EFFECT_INSTAKILL)            ||
                (spellInfo->Effects[j].Effect == SPELL_EFFECT_ENVIRONMENTAL_DAMAGE) ||
                (spellInfo->Effects[j].Effect == SPELL_EFFECT_HEALTH_LEECH)
                )
            {
                bcontinue = false;
                break;
            }
        }
        if (bcontinue)
            continue;

        if (spellInfo->ManaCost > GetPower(POWER_MANA))
            continue;
        float range = spellInfo->GetMaxRange(false);
        float minrange = spellInfo->GetMinRange(false);
        float dist = GetDistance(victim);
        if (dist > range || dist < minrange)
            continue;
        if (spellInfo->PreventionType == SPELL_PREVENTION_TYPE_SILENCE && HasFlag(UNIT_FIELD_FLAGS, UNIT_FLAG_SILENCED))
            continue;
        if (spellInfo->PreventionType == SPELL_PREVENTION_TYPE_PACIFY && HasFlag(UNIT_FIELD_FLAGS, UNIT_FLAG_PACIFIED))
            continue;
        return spellInfo;
    }
    return nullptr;
}

SpellInfo const* Creature::reachWithSpellCure(Unit* victim)
{
    if (!victim)
        return nullptr;

    for (uint32 i=0; i < MAX_CREATURE_SPELLS; ++i)
    {
        if (!m_spells[i])
            continue;
        SpellInfo const* spellInfo = sSpellMgr->GetSpellInfo(m_spells[i]);
        if (!spellInfo)
        {
            TC_LOG_ERROR("entities.unit", "WORLD: unknown spell id %i", m_spells[i]);
            continue;
        }

        bool bcontinue = true;
        for (uint32 j = 0; j < MAX_SPELL_EFFECTS; j++)
        {
            if ((spellInfo->Effects[j].Effect == SPELL_EFFECT_HEAL))
            {
                bcontinue = false;
                break;
            }
        }
        if (bcontinue)
            continue;

        if (spellInfo->ManaCost > GetPower(POWER_MANA))
            continue;

        float range = spellInfo->GetMaxRange(true);
        float minrange = spellInfo->GetMinRange(true);
        float dist = GetDistance(victim);
        //if (!isInFront(victim, range) && spellInfo->AttributesEx)
        //    continue;
        if (dist > range || dist < minrange)
            continue;
        if (spellInfo->PreventionType == SPELL_PREVENTION_TYPE_SILENCE && HasFlag(UNIT_FIELD_FLAGS, UNIT_FLAG_SILENCED))
            continue;
        if (spellInfo->PreventionType == SPELL_PREVENTION_TYPE_PACIFY && HasFlag(UNIT_FIELD_FLAGS, UNIT_FLAG_PACIFIED))
            continue;
        return spellInfo;
    }
    return nullptr;
}

// select nearest hostile unit within the given distance (regardless of threat list).
Unit* Creature::SelectNearestTarget(float dist, bool playerOnly /* = false */) const
{
    CellCoord p(Trinity::ComputeCellCoord(GetPositionX(), GetPositionY()));
    Cell cell(p);
    cell.SetNoCreate();

    Unit* target = nullptr;

    {
        if (dist == 0.0f)
            dist = MAX_VISIBILITY_DISTANCE;

        Trinity::NearestHostileUnitCheck u_check(this, dist, playerOnly);
        Trinity::UnitLastSearcher<Trinity::NearestHostileUnitCheck> searcher(this, target, u_check);

        TypeContainerVisitor<Trinity::UnitLastSearcher<Trinity::NearestHostileUnitCheck>, WorldTypeMapContainer > world_unit_searcher(searcher);
        TypeContainerVisitor<Trinity::UnitLastSearcher<Trinity::NearestHostileUnitCheck>, GridTypeMapContainer >  grid_unit_searcher(searcher);

        cell.Visit(p, world_unit_searcher, *GetMap(), *this, dist);
        cell.Visit(p, grid_unit_searcher, *GetMap(), *this, dist);
    }

    return target;
}

// select nearest hostile unit within the given attack distance (i.e. distance is ignored if > than ATTACK_DISTANCE), regardless of threat list.
Unit* Creature::SelectNearestTargetInAttackDistance(float dist) const
{
    CellCoord p(Trinity::ComputeCellCoord(GetPositionX(), GetPositionY()));
    Cell cell(p);
    cell.SetNoCreate();

    Unit* target = nullptr;

    if (dist > MAX_VISIBILITY_DISTANCE)
    {
        TC_LOG_ERROR("entities.unit", "Creature (GUID: %u Entry: %u) SelectNearestTargetInAttackDistance called with dist > MAX_VISIBILITY_DISTANCE. Distance set to ATTACK_DISTANCE.", GetGUID().GetCounter(), GetEntry());
        dist = ATTACK_DISTANCE;
    }

    {
        Trinity::NearestHostileUnitInAttackDistanceCheck u_check(this, dist);
        Trinity::UnitLastSearcher<Trinity::NearestHostileUnitInAttackDistanceCheck> searcher(this, target, u_check);

        TypeContainerVisitor<Trinity::UnitLastSearcher<Trinity::NearestHostileUnitInAttackDistanceCheck>, WorldTypeMapContainer > world_unit_searcher(searcher);
        TypeContainerVisitor<Trinity::UnitLastSearcher<Trinity::NearestHostileUnitInAttackDistanceCheck>, GridTypeMapContainer >  grid_unit_searcher(searcher);

        cell.Visit(p, world_unit_searcher, *GetMap(), *this, ATTACK_DISTANCE > dist ? ATTACK_DISTANCE : dist);
        cell.Visit(p, grid_unit_searcher, *GetMap(), *this, ATTACK_DISTANCE > dist ? ATTACK_DISTANCE : dist);
    }

    return target;
}

Player* Creature::SelectNearestPlayer(float distance) const
{
    Player* target = nullptr;

    Trinity::NearestPlayerInObjectRangeCheck checker(this, distance);
    Trinity::PlayerLastSearcher<Trinity::NearestPlayerInObjectRangeCheck> searcher(this, target, checker);
    VisitNearbyObject(distance, searcher);

    return target;
}

void Creature::SendAIReaction(AiReaction reactionType)
{
    WorldPacket data(SMSG_AI_REACTION, 12);

    data << uint64(GetGUID());
    data << uint32(reactionType);

    ((WorldObject*)this)->SendMessageToSet(&data, true);

    TC_LOG_DEBUG("network", "WORLD: Sent SMSG_AI_REACTION, type %u.", reactionType);
}

void Creature::CallAssistance()
{
    if (!m_AlreadyCallAssistance && GetVictim() && !IsPet() && !IsCharmed())
    {
        SetNoCallAssistance(true);

        float radius = sWorld->getFloatConfig(CONFIG_CREATURE_FAMILY_ASSISTANCE_RADIUS);

        if (radius > 0)
        {
            std::list<Creature*> assistList;

            {
                CellCoord p(Trinity::ComputeCellCoord(GetPositionX(), GetPositionY()));
                Cell cell(p);
                cell.SetNoCreate();

                Trinity::AnyAssistCreatureInRangeCheck u_check(this, GetVictim(), radius);
                Trinity::CreatureListSearcher<Trinity::AnyAssistCreatureInRangeCheck> searcher(this, assistList, u_check);

                TypeContainerVisitor<Trinity::CreatureListSearcher<Trinity::AnyAssistCreatureInRangeCheck>, GridTypeMapContainer >  grid_creature_searcher(searcher);

                cell.Visit(p, grid_creature_searcher, *GetMap(), *this, radius);
            }

            if (!assistList.empty())
            {
                AssistDelayEvent* e = new AssistDelayEvent(EnsureVictim()->GetGUID(), *this);
                while (!assistList.empty())
                {
                    // Pushing guids because in delay can happen some creature gets despawned => invalid pointer
                    e->AddAssistant((*assistList.begin())->GetGUID());
                    assistList.pop_front();
                }
                m_Events.AddEvent(e, m_Events.CalculateTime(sWorld->getIntConfig(CONFIG_CREATURE_FAMILY_ASSISTANCE_DELAY)));
            }
        }
    }
}

void Creature::CallForHelp(float radius)
{
    if (radius <= 0.0f || !GetVictim() || IsPet() || IsCharmed())
        return;

    CellCoord p(Trinity::ComputeCellCoord(GetPositionX(), GetPositionY()));
    Cell cell(p);
    cell.SetNoCreate();

    Trinity::CallOfHelpCreatureInRangeDo u_do(this, GetVictim(), radius);
    Trinity::CreatureWorker<Trinity::CallOfHelpCreatureInRangeDo> worker(this, u_do);

    TypeContainerVisitor<Trinity::CreatureWorker<Trinity::CallOfHelpCreatureInRangeDo>, GridTypeMapContainer >  grid_creature_searcher(worker);

    cell.Visit(p, grid_creature_searcher, *GetMap(), *this, radius);
}

bool Creature::CanAssistTo(const Unit* u, const Unit* enemy, bool checkfaction /*= true*/) const
{
    if (IsInEvadeMode())
        return false;

    // is it true?
    if (!HasReactState(REACT_AGGRESSIVE))
        return false;

    // we don't need help from zombies :)
    if (!IsAlive())
        return false;

    // we don't need help from non-combatant ;)
    if (IsCivilian())
        return false;

    if (HasFlag(UNIT_FIELD_FLAGS, UNIT_FLAG_NON_ATTACKABLE | UNIT_FLAG_NOT_SELECTABLE | UNIT_FLAG_IMMUNE_TO_NPC))
        return false;

    // skip fighting creature
    if (IsInCombat())
        return false;

    // only free creature
    if (GetCharmerOrOwnerGUID())
        return false;

    // only from same creature faction
    if (checkfaction)
    {
        if (getFaction() != u->getFaction())
            return false;
    }
    else
    {
        if (!IsFriendlyTo(u))
            return false;
    }

    // skip non hostile to caster enemy creatures
    if (!IsHostileTo(enemy))
        return false;

    return true;
}

// use this function to avoid having hostile creatures attack
// friendlies and other mobs they shouldn't attack
bool Creature::_IsTargetAcceptable(const Unit* target) const
{
    ASSERT(target);

    // if the target cannot be attacked, the target is not acceptable
    if (IsFriendlyTo(target)
        || !target->isTargetableForAttack(false)
        || (m_vehicle && (IsOnVehicle(target) || m_vehicle->GetBase()->IsOnVehicle(target))))
        return false;

    if (target->HasUnitState(UNIT_STATE_DIED))
    {
        // guards can detect fake death
        if (IsGuard() && target->HasFlag(UNIT_FIELD_FLAGS_2, UNIT_FLAG2_FEIGN_DEATH))
            return true;
        else
            return false;
    }

    const Unit* myVictim = getAttackerForHelper();
    const Unit* targetVictim = target->getAttackerForHelper();

    // if I'm already fighting target, or I'm hostile towards the target, the target is acceptable
    if (myVictim == target || targetVictim == this || IsHostileTo(target))
        return true;

    // if the target's victim is friendly, and the target is neutral, the target is acceptable
    if (targetVictim && IsFriendlyTo(targetVictim))
        return true;

    // if the target's victim is not friendly, or the target is friendly, the target is not acceptable
    return false;
}

void Creature::SaveRespawnTime(uint32 forceDelay, bool savetodb)
{
    if (IsSummon() || !m_spawnId || (m_creatureData && !m_creatureData->dbData))
        return;

    if (m_respawnCompatibilityMode)
    {
        GetMap()->SaveCreatureRespawnTimeDB(m_spawnId, m_respawnTime);
        return;
    }

    uint32 thisRespawnTime = forceDelay ? time(NULL) + forceDelay : m_respawnTime;
    GetMap()->SaveCreatureRespawnTime(m_spawnId, GetEntry(), thisRespawnTime, GetMap()->GetZoneAreaGridId(Map::OBJECT_TYPE_CREATURE, GetHomePosition().GetPositionX(), GetHomePosition().GetPositionY(), GetHomePosition().GetPositionZ()), Trinity::ComputeGridCoord(GetHomePosition().GetPositionX(), GetHomePosition().GetPositionY()).GetId(), m_creatureData->dbData ? savetodb : false);
}

// this should not be called by petAI or
bool Creature::CanCreatureAttack(Unit const* victim, bool /*force*/) const
{
    if (!victim->IsInMap(this))
        return false;

    if (!IsValidAttackTarget(victim))
        return false;

    if (!victim->isInAccessiblePlaceFor(this))
        return false;

    if (IsAIEnabled && !AI()->CanAIAttack(victim))
        return false;

    if (GetMap()->IsDungeon())
        return true;

    // if the mob is actively being damaged, do not reset due to distance unless it's a world boss
    if (!isWorldBoss())
        if (time(NULL) - GetLastDamagedTime() <= MAX_AGGRO_RESET_TIME)
            return true;

    //Use AttackDistance in distance check if threat radius is lower. This prevents creature bounce in and out of combat every update tick.
    float dist = std::max(GetAttackDistance(victim), sWorld->getFloatConfig(CONFIG_THREAT_RADIUS)) + m_CombatDistance;

    if (Unit* unit = GetCharmerOrOwner())
        return victim->IsWithinDist(unit, dist);
    else
        return victim->IsInDist(&m_homePosition, dist);
}

CreatureAddon const* Creature::GetCreatureAddon() const
{
    if (m_spawnId)
    {
        if (CreatureAddon const* addon = sObjectMgr->GetCreatureAddon(m_spawnId))
            return addon;
    }

    // dependent from difficulty mode entry
    return sObjectMgr->GetCreatureTemplateAddon(GetCreatureTemplate()->Entry);
}

//creature_addon table
bool Creature::LoadCreaturesAddon()
{
    CreatureAddon const* cainfo = GetCreatureAddon();
    if (!cainfo)
        return false;

    if (cainfo->mount != 0)
        Mount(cainfo->mount);

    if (cainfo->bytes1 != 0)
    {
        // 0 StandState
        // 1 FreeTalentPoints   Pet only, so always 0 for default creature
        // 2 StandFlags
        // 3 StandMiscFlags

        SetByteValue(UNIT_FIELD_BYTES_1, 0, uint8(cainfo->bytes1 & 0xFF));
        //SetByteValue(UNIT_FIELD_BYTES_1, 1, uint8((cainfo->bytes1 >> 8) & 0xFF));
        SetByteValue(UNIT_FIELD_BYTES_1, 1, 0);
        SetByteValue(UNIT_FIELD_BYTES_1, 2, uint8((cainfo->bytes1 >> 16) & 0xFF));
        SetByteValue(UNIT_FIELD_BYTES_1, 3, uint8((cainfo->bytes1 >> 24) & 0xFF));

        //! Suspected correlation between UNIT_FIELD_BYTES_1, offset 3, value 0x2:
        //! If no inhabittype_fly (if no MovementFlag_DisableGravity or MovementFlag_CanFly flag found in sniffs)
        //! Check using InhabitType as movement flags are assigned dynamically
        //! basing on whether the creature is in air or not
        //! Set MovementFlag_Hover. Otherwise do nothing.
        if (GetByteValue(UNIT_FIELD_BYTES_1, 3) & UNIT_BYTE1_FLAG_HOVER && !(GetCreatureTemplate()->InhabitType & INHABIT_AIR))
            AddUnitMovementFlag(MOVEMENTFLAG_HOVER);
    }

    if (cainfo->bytes2 != 0)
    {
        // 0 SheathState
        // 1 Bytes2Flags
        // 2 UnitRename         Pet only, so always 0 for default creature
        // 3 ShapeshiftForm     Must be determined/set by shapeshift spell/aura

        SetByteValue(UNIT_FIELD_BYTES_2, 0, uint8(cainfo->bytes2 & 0xFF));
        //SetByteValue(UNIT_FIELD_BYTES_2, 1, uint8((cainfo->bytes2 >> 8) & 0xFF));
        //SetByteValue(UNIT_FIELD_BYTES_2, 2, uint8((cainfo->bytes2 >> 16) & 0xFF));
        SetByteValue(UNIT_FIELD_BYTES_2, 2, 0);
        //SetByteValue(UNIT_FIELD_BYTES_2, 3, uint8((cainfo->bytes2 >> 24) & 0xFF));
        SetByteValue(UNIT_FIELD_BYTES_2, 3, 0);
    }

    if (cainfo->emote != 0)
        SetUInt32Value(UNIT_NPC_EMOTESTATE, cainfo->emote);

    //Load Path
    if (cainfo->path_id != 0)
        m_path_id = cainfo->path_id;

    if (!cainfo->auras.empty())
    {
        for (std::vector<uint32>::const_iterator itr = cainfo->auras.begin(); itr != cainfo->auras.end(); ++itr)
        {
            SpellInfo const* AdditionalSpellInfo = sSpellMgr->GetSpellInfo(*itr);
            if (!AdditionalSpellInfo)
            {
                TC_LOG_ERROR("sql.sql", "Creature (GUID: %u Entry: %u) has wrong spell %u defined in `auras` field.", GetGUID().GetCounter(), GetEntry(), *itr);
                continue;
            }

            // skip already applied aura
            if (HasAura(*itr))
                continue;

            AddAura(*itr, this);
            TC_LOG_DEBUG("entities.unit", "Spell: %u added to creature (GUID: %u Entry: %u)", *itr, GetGUID().GetCounter(), GetEntry());
        }
    }

    return true;
}

/// Send a message to LocalDefense channel for players opposition team in the zone
void Creature::SendZoneUnderAttackMessage(Player* attacker)
{
    uint32 enemy_team = attacker->GetTeam();

    WorldPacket data(SMSG_ZONE_UNDER_ATTACK, 4);
    data << (uint32)GetAreaId();
    sWorld->SendGlobalMessage(&data, nullptr, (enemy_team == ALLIANCE ? HORDE : ALLIANCE));
}

void Creature::SetInCombatWithZone()
{
    if (!CanHaveThreatList())
    {
        TC_LOG_ERROR("entities.unit", "Creature entry %u call SetInCombatWithZone but creature cannot have threat list.", GetEntry());
        return;
    }

    Map* map = GetMap();

    if (!map->IsDungeon())
    {
        TC_LOG_ERROR("entities.unit", "Creature entry %u call SetInCombatWithZone for map (id: %u) that isn't an instance.", GetEntry(), map->GetId());
        return;
    }

    Map::PlayerList const &PlList = map->GetPlayers();

    if (PlList.isEmpty())
        return;

    for (Map::PlayerList::const_iterator i = PlList.begin(); i != PlList.end(); ++i)
    {
        if (Player* player = i->GetSource())
        {
            if (player->IsGameMaster())
                continue;

            if (player->IsAlive())
            {
                this->SetInCombatWith(player);
                player->SetInCombatWith(this);
                AddThreat(player, 0.0f);
            }
        }
    }
}

uint32 Creature::GetShieldBlockValue() const                  //dunno mob block value
{
    return (getLevel()/2 + uint32(GetStat(STAT_STRENGTH)/20));
}

bool Creature::HasSpell(uint32 spellID) const
{
    uint8 i;
    for (i = 0; i < MAX_CREATURE_SPELLS; ++i)
        if (spellID == m_spells[i])
            break;
    return i < MAX_CREATURE_SPELLS;                         //broke before end of iteration of known spells
}

time_t Creature::GetRespawnTimeEx() const
{
    time_t now = time(NULL);
    if (m_respawnTime > now)
        return m_respawnTime;
    else
        return now;
}

void Creature::GetRespawnPosition(float &x, float &y, float &z, float* ori, float* dist) const
{
    if (m_spawnId)
    {
        if (CreatureData const* data = sObjectMgr->GetCreatureData(GetSpawnId()))
        {
            x = data->posX;
            y = data->posY;
            z = data->posZ;
            if (ori)
                *ori = data->orientation;
            if (dist)
                *dist = data->spawndist;

            return;
        }
    }

    x = GetPositionX();
    y = GetPositionY();
    z = GetPositionZ();
    if (ori)
        *ori = GetOrientation();
    if (dist)
        *dist = 0;
}

void Creature::AllLootRemovedFromCorpse()
{
    if (loot.loot_type != LOOT_SKINNING && !IsPet() && GetCreatureTemplate()->SkinLootId && hasLootRecipient())
        if (LootTemplates_Skinning.HaveLootFor(GetCreatureTemplate()->SkinLootId))
            SetFlag(UNIT_FIELD_FLAGS, UNIT_FLAG_SKINNABLE);

    time_t now = time(NULL);
    // Do not reset corpse remove time if corpse is already removed
    if (m_corpseRemoveTime <= now)
        return;

    float decayRate = sWorld->getRate(RATE_CORPSE_DECAY_LOOTED);

    // corpse skinnable, but without skinning flag, and then skinned, corpse will despawn next update
    if (loot.loot_type == LOOT_SKINNING)
        m_corpseRemoveTime = now;
    else
        m_corpseRemoveTime = now + uint32(m_corpseDelay * decayRate);

    m_respawnTime = m_corpseRemoveTime + m_respawnDelay;
}

uint8 Creature::getLevelForTarget(WorldObject const* target) const
{
    if (!isWorldBoss() || !target->ToUnit())
        return Unit::getLevelForTarget(target);

    uint16 level = target->ToUnit()->getLevel() + sWorld->getIntConfig(CONFIG_WORLD_BOSS_LEVEL_DIFF);
    if (level < 1)
        return 1;
    if (level > 255)
        return 255;
    return uint8(level);
}

std::string Creature::GetAIName() const
{
    return sObjectMgr->GetCreatureTemplate(GetEntry())->AIName;
}

std::string Creature::GetScriptName() const
{
    return sObjectMgr->GetScriptName(GetScriptId());
}

uint32 Creature::GetScriptId() const
{
    return sObjectMgr->GetCreatureTemplate(GetEntry())->ScriptID;
}

VendorItemData const* Creature::GetVendorItems() const
{
    return sObjectMgr->GetNpcVendorItemList(GetEntry());
}

uint32 Creature::GetVendorItemCurrentCount(VendorItem const* vItem)
{
    if (!vItem->maxcount)
        return vItem->maxcount;

    VendorItemCounts::iterator itr = m_vendorItemCounts.begin();
    for (; itr != m_vendorItemCounts.end(); ++itr)
        if (itr->itemId == vItem->item)
            break;

    if (itr == m_vendorItemCounts.end())
        return vItem->maxcount;

    VendorItemCount* vCount = &*itr;

    time_t ptime = time(NULL);

    if (time_t(vCount->lastIncrementTime + vItem->incrtime) <= ptime)
        if (ItemTemplate const* pProto = sObjectMgr->GetItemTemplate(vItem->item))
        {
            uint32 diff = uint32((ptime - vCount->lastIncrementTime)/vItem->incrtime);
            if ((vCount->count + diff * pProto->BuyCount) >= vItem->maxcount)
            {
                m_vendorItemCounts.erase(itr);
                return vItem->maxcount;
            }

            vCount->count += diff * pProto->BuyCount;
            vCount->lastIncrementTime = ptime;
        }

    return vCount->count;
}

uint32 Creature::UpdateVendorItemCurrentCount(VendorItem const* vItem, uint32 used_count)
{
    if (!vItem->maxcount)
        return 0;

    VendorItemCounts::iterator itr = m_vendorItemCounts.begin();
    for (; itr != m_vendorItemCounts.end(); ++itr)
        if (itr->itemId == vItem->item)
            break;

    if (itr == m_vendorItemCounts.end())
    {
        uint32 new_count = vItem->maxcount > used_count ? vItem->maxcount-used_count : 0;
        m_vendorItemCounts.push_back(VendorItemCount(vItem->item, new_count));
        return new_count;
    }

    VendorItemCount* vCount = &*itr;

    time_t ptime = time(NULL);

    if (time_t(vCount->lastIncrementTime + vItem->incrtime) <= ptime)
        if (ItemTemplate const* pProto = sObjectMgr->GetItemTemplate(vItem->item))
        {
            uint32 diff = uint32((ptime - vCount->lastIncrementTime)/vItem->incrtime);
            if ((vCount->count + diff * pProto->BuyCount) < vItem->maxcount)
                vCount->count += diff * pProto->BuyCount;
            else
                vCount->count = vItem->maxcount;
        }

    vCount->count = vCount->count > used_count ? vCount->count-used_count : 0;
    vCount->lastIncrementTime = ptime;
    return vCount->count;
}

TrainerSpellData const* Creature::GetTrainerSpells() const
{
    return sObjectMgr->GetNpcTrainerSpells(GetEntry());
}

// overwrite WorldObject function for proper name localization
std::string const & Creature::GetNameForLocaleIdx(LocaleConstant loc_idx) const
{
    if (loc_idx != DEFAULT_LOCALE)
    {
        uint8 uloc_idx = uint8(loc_idx);
        CreatureLocale const* cl = sObjectMgr->GetCreatureLocale(GetEntry());
        if (cl)
        {
            if (cl->Name.size() > uloc_idx && !cl->Name[uloc_idx].empty())
                return cl->Name[uloc_idx];
        }
    }

    return GetName();
}

uint32 Creature::GetPetAutoSpellOnPos(uint8 pos) const
{
    if (pos >= MAX_SPELL_CHARM || m_charmInfo->GetCharmSpell(pos)->GetType() != ACT_ENABLED)
        return 0;
    else
        return m_charmInfo->GetCharmSpell(pos)->GetAction();
}

void Creature::SetPosition(float x, float y, float z, float o)
{
    // prevent crash when a bad coord is sent by the client
    if (!Trinity::IsValidMapCoord(x, y, z, o))
    {
        TC_LOG_DEBUG("entities.unit", "Creature::SetPosition(%f, %f, %f) .. bad coordinates!", x, y, z);
        return;
    }

    GetMap()->CreatureRelocation(this, x, y, z, o);
    if (IsVehicle())
        GetVehicleKit()->RelocatePassengers();
}

bool Creature::IsDungeonBoss() const
{
    CreatureTemplate const* cinfo = sObjectMgr->GetCreatureTemplate(GetEntry());
    return cinfo && (cinfo->flags_extra & CREATURE_FLAG_EXTRA_DUNGEON_BOSS);
}

bool Creature::SetWalk(bool enable)
{
    if (!Unit::SetWalk(enable))
        return false;

    WorldPacket data(enable ? SMSG_SPLINE_MOVE_SET_WALK_MODE : SMSG_SPLINE_MOVE_SET_RUN_MODE, 9);
    data << GetPackGUID();
    SendMessageToSet(&data, false);
    return true;
}

bool Creature::SetDisableGravity(bool disable, bool packetOnly/*=false*/)
{
    //! It's possible only a packet is sent but moveflags are not updated
    //! Need more research on this
    if (!packetOnly && !Unit::SetDisableGravity(disable))
        return false;

    if (!movespline->Initialized())
        return true;

    WorldPacket data(disable ? SMSG_SPLINE_MOVE_GRAVITY_DISABLE : SMSG_SPLINE_MOVE_GRAVITY_ENABLE, 9);
    data << GetPackGUID();
    SendMessageToSet(&data, false);
    return true;
}

bool Creature::SetSwim(bool enable)
{
    if (!Unit::SetSwim(enable))
        return false;

    if (!movespline->Initialized())
        return true;

    WorldPacket data(enable ? SMSG_SPLINE_MOVE_START_SWIM : SMSG_SPLINE_MOVE_STOP_SWIM);
    data << GetPackGUID();
    SendMessageToSet(&data, true);
    return true;
}

bool Creature::SetCanFly(bool enable, bool /*packetOnly = false */)
{
    if (!Unit::SetCanFly(enable))
        return false;

    if (!movespline->Initialized())
        return true;

    WorldPacket data(enable ? SMSG_SPLINE_MOVE_SET_FLYING : SMSG_SPLINE_MOVE_UNSET_FLYING, 9);
    data << GetPackGUID();
    SendMessageToSet(&data, false);
    return true;
}

bool Creature::SetWaterWalking(bool enable, bool packetOnly /* = false */)
{
    if (!packetOnly && !Unit::SetWaterWalking(enable))
        return false;

    if (!movespline->Initialized())
        return true;

    WorldPacket data(enable ? SMSG_SPLINE_MOVE_WATER_WALK : SMSG_SPLINE_MOVE_LAND_WALK);
    data << GetPackGUID();
    SendMessageToSet(&data, true);
    return true;
}

bool Creature::SetFeatherFall(bool enable, bool packetOnly /* = false */)
{
    if (!packetOnly && !Unit::SetFeatherFall(enable))
        return false;

    if (!movespline->Initialized())
        return true;

    WorldPacket data(enable ? SMSG_SPLINE_MOVE_FEATHER_FALL : SMSG_SPLINE_MOVE_NORMAL_FALL);
    data << GetPackGUID();
    SendMessageToSet(&data, true);
    return true;
}

bool Creature::SetHover(bool enable, bool packetOnly /*= false*/)
{
    if (!packetOnly && !Unit::SetHover(enable))
        return false;

    //! Unconfirmed for players:
    if (enable)
        SetByteFlag(UNIT_FIELD_BYTES_1, 3, UNIT_BYTE1_FLAG_HOVER);
    else
        RemoveByteFlag(UNIT_FIELD_BYTES_1, 3, UNIT_BYTE1_FLAG_HOVER);

    if (!movespline->Initialized())
        return true;

    //! Not always a packet is sent
    WorldPacket data(enable ? SMSG_SPLINE_MOVE_SET_HOVER : SMSG_SPLINE_MOVE_UNSET_HOVER, 9);
    data << GetPackGUID();
    SendMessageToSet(&data, false);
    return true;
}

float Creature::GetAggroRange(Unit const* target) const
{
    // Determines the aggro range for creatures (usually pets), used mainly for aggressive pet target selection.
    // Based on data from wowwiki due to lack of 3.3.5a data

    if (target && this->IsPet())
    {
        uint32 targetLevel = 0;

        if (target->GetTypeId() == TYPEID_PLAYER)
            targetLevel = target->getLevelForTarget(this);
        else if (target->GetTypeId() == TYPEID_UNIT)
            targetLevel = target->ToCreature()->getLevelForTarget(this);

        uint32 myLevel = getLevelForTarget(target);
        int32 levelDiff = int32(targetLevel) - int32(myLevel);

        // The maximum Aggro Radius is capped at 45 yards (25 level difference)
        if (levelDiff < -25)
            levelDiff = -25;

        // The base aggro radius for mob of same level
        float aggroRadius = 20;

        // Aggro Radius varies with level difference at a rate of roughly 1 yard/level
        aggroRadius -= (float)levelDiff;

        // detect range auras
        aggroRadius += GetTotalAuraModifier(SPELL_AURA_MOD_DETECT_RANGE);

        // detected range auras
        aggroRadius += target->GetTotalAuraModifier(SPELL_AURA_MOD_DETECTED_RANGE);

        // Just in case, we don't want pets running all over the map
        if (aggroRadius > MAX_AGGRO_RADIUS)
            aggroRadius = MAX_AGGRO_RADIUS;

        // Minimum Aggro Radius for a mob seems to be combat range (5 yards)
        //  hunter pets seem to ignore minimum aggro radius so we'll default it a little higher
        if (aggroRadius < 10)
            aggroRadius = 10;

        return (aggroRadius);
    }

    // Default
    return 0.0f;
}

Unit* Creature::SelectNearestHostileUnitInAggroRange(bool useLOS) const
{
    // Selects nearest hostile target within creature's aggro range. Used primarily by
    //  pets set to aggressive. Will not return neutral or friendly targets.

    Unit* target = NULL;

    {
        Trinity::NearestHostileUnitInAggroRangeCheck u_check(this, useLOS);
        Trinity::UnitSearcher<Trinity::NearestHostileUnitInAggroRangeCheck> searcher(this, target, u_check);

        VisitNearbyGridObject(MAX_AGGRO_RADIUS, searcher);
    }

    return target;
}

void Creature::UpdateMovementFlags()
{
    // Do not update movement flags if creature is controlled by a player (charm/vehicle)
    if (m_playerMovingMe)
        return;

    // Set the movement flags if the creature is in that mode. (Only fly if actually in air, only swim if in water, etc)
    float ground = GetMap()->GetHeight(GetPhaseMask(), GetPositionX(), GetPositionY(), GetPositionZMinusOffset());

    bool isInAir = (G3D::fuzzyGt(GetPositionZMinusOffset(), ground + 0.05f) || G3D::fuzzyLt(GetPositionZMinusOffset(), ground - 0.05f)); // Can be underground too, prevent the falling

    if (GetCreatureTemplate()->InhabitType & INHABIT_AIR && isInAir && !IsFalling())
    {
        if (GetCreatureTemplate()->InhabitType & INHABIT_GROUND)
            SetCanFly(true);
        else
            SetDisableGravity(true);
    }
    else
    {
        SetCanFly(false);
        SetDisableGravity(false);
    }

    if (!isInAir)
        RemoveUnitMovementFlag(MOVEMENTFLAG_FALLING);

    SetSwim(GetCreatureTemplate()->InhabitType & INHABIT_WATER && IsInWater());
}

void Creature::SetObjectScale(float scale)
{
    Unit::SetObjectScale(scale);

    if (CreatureModelInfo const* minfo = sObjectMgr->GetCreatureModelInfo(GetDisplayId()))
    {
        SetFloatValue(UNIT_FIELD_BOUNDINGRADIUS, minfo->bounding_radius * scale);
        SetFloatValue(UNIT_FIELD_COMBATREACH, minfo->combat_reach * scale);
    }
}

void Creature::SetDisplayId(uint32 modelId)
{
    Unit::SetDisplayId(modelId);

    if (CreatureModelInfo const* minfo = sObjectMgr->GetCreatureModelInfo(modelId))
    {
        SetFloatValue(UNIT_FIELD_BOUNDINGRADIUS, minfo->bounding_radius * GetObjectScale());
        SetFloatValue(UNIT_FIELD_COMBATREACH, minfo->combat_reach * GetObjectScale());
    }
}

void Creature::SetTarget(ObjectGuid guid)
{
    if (IsFocusing(nullptr, true))
        m_suppressedTarget = guid;
    else
        SetGuidValue(UNIT_FIELD_TARGET, guid);
}

void Creature::FocusTarget(Spell const* focusSpell, WorldObject const* target)
{
    // already focused
    if (m_focusSpell)
        return;

    // don't use spell focus for vehicle spells
    if (focusSpell->GetSpellInfo()->HasAura(SPELL_AURA_CONTROL_VEHICLE))
        return;

    if ((!target || target == this) && !focusSpell->GetCastTime()) // instant cast, untargeted (or self-targeted) spell doesn't need any facing updates
        return;

    // store pre-cast values for target and orientation (used to later restore)
    if (!IsFocusing(nullptr, true))
    { // only overwrite these fields if we aren't transitioning from one spell focus to another
        m_suppressedTarget = GetGuidValue(UNIT_FIELD_TARGET);
        m_suppressedOrientation = GetOrientation();
    }

    m_focusSpell = focusSpell;

    // set target, then force send update packet to players if it changed to provide appropriate facing
    ObjectGuid newTarget = target ? target->GetGUID() : ObjectGuid::Empty;
    if (GetGuidValue(UNIT_FIELD_TARGET) != newTarget)
    {
        SetGuidValue(UNIT_FIELD_TARGET, newTarget);

        if ( // here we determine if the (relatively expensive) forced update is worth it, or whether we can afford to wait until the scheduled update tick
            ( // only require instant update for spells that actually have a visual
                focusSpell->GetSpellInfo()->SpellVisual[0] ||
                focusSpell->GetSpellInfo()->SpellVisual[1]
            ) && (
                !focusSpell->GetCastTime() || // if the spell is instant cast
                focusSpell->GetSpellInfo()->HasAttribute(SPELL_ATTR5_DONT_TURN_DURING_CAST) // client gets confused if we attempt to turn at the regularly scheduled update packet
            )
        )
        {
            std::list<Player*> playersNearby;
            GetPlayerListInGrid(playersNearby, GetVisibilityRange());
            for (Player* player : playersNearby)
            {
                // only update players that are known to the client (have already been created)
                if (player->HaveAtClient(this))
                    SendUpdateToPlayer(player);
            }
        }
    }

    bool canTurnDuringCast = !focusSpell->GetSpellInfo()->HasAttribute(SPELL_ATTR5_DONT_TURN_DURING_CAST);
    // Face the target - we need to do this before the unit state is modified for no-turn spells
    if (target)
        SetFacingToObject(target);
    else if (!canTurnDuringCast)
        if (Unit* victim = GetVictim())
            SetFacingToObject(victim); // ensure orientation is correct at beginning of cast

    if (!canTurnDuringCast)
        AddUnitState(UNIT_STATE_CANNOT_TURN);
}

bool Creature::IsFocusing(Spell const* focusSpell, bool withDelay)
{
    if (!IsAlive()) // dead creatures cannot focus
    {
        ReleaseFocus(nullptr, false);
        return false;
    }

    if (focusSpell && (focusSpell != m_focusSpell))
        return false;

    if (!m_focusSpell)
    {
        if (!withDelay || !m_focusDelay)
            return false;
        if (GetMSTimeDiffToNow(m_focusDelay) > 1000) // @todo figure out if we can get rid of this magic number somehow
        {
            m_focusDelay = 0; // save checks in the future
            return false;
        }
    }

    return true;
}

void Creature::ReleaseFocus(Spell const* focusSpell, bool withDelay)
{
    if (!m_focusSpell)
        return;

    // focused to something else
    if (focusSpell && focusSpell != m_focusSpell)
        return;

    if (IsPet()) // player pets do not use delay system
    {
        SetGuidValue(UNIT_FIELD_TARGET, m_suppressedTarget);
        if (m_suppressedTarget)
        {
            if (WorldObject const* objTarget = ObjectAccessor::GetWorldObject(*this, m_suppressedTarget))
                SetFacingToObject(objTarget);
        }
        else
            SetFacingTo(m_suppressedOrientation);
    }
    else
        // tell the creature that it should reacquire its actual target after the delay expires (this is handled in ::Update)
        // player pets don't need to do this, as they automatically reacquire their target on focus release
        MustReacquireTarget();

    if (m_focusSpell->GetSpellInfo()->HasAttribute(SPELL_ATTR5_DONT_TURN_DURING_CAST))
        ClearUnitState(UNIT_STATE_CANNOT_TURN);

    m_focusSpell = nullptr;
    m_focusDelay = (!IsPet() && withDelay) ? getMSTime() : 0; // don't allow re-target right away to prevent visual bugs
}

void Creature::StartPickPocketRefillTimer()
{
    _pickpocketLootRestore = time(NULL) + sWorld->getIntConfig(CONFIG_CREATURE_PICKPOCKET_REFILL);
}

void Creature::SetTextRepeatId(uint8 textGroup, uint8 id)
{
    CreatureTextRepeatIds& repeats = m_textRepeat[textGroup];
    if (std::find(repeats.begin(), repeats.end(), id) == repeats.end())
        repeats.push_back(id);
    else
        TC_LOG_ERROR("sql.sql", "CreatureTextMgr: TextGroup %u for Creature(%s) GuidLow %u Entry %u, id %u already added", uint32(textGroup), GetName().c_str(), GetGUID().GetCounter(), GetEntry(), uint32(id));
}

CreatureTextRepeatIds Creature::GetTextRepeatGroup(uint8 textGroup)
{
    CreatureTextRepeatIds ids;

    CreatureTextRepeatGroup::const_iterator groupItr = m_textRepeat.find(textGroup);
    if (groupItr != m_textRepeat.end())
        ids = groupItr->second;

    return ids;
}

void Creature::ClearTextRepeatGroup(uint8 textGroup)
{
    CreatureTextRepeatGroup::iterator groupItr = m_textRepeat.find(textGroup);
    if (groupItr != m_textRepeat.end())
        groupItr->second.clear();
}

bool Creature::IsEscortNPC(bool isEscorting)
{
    if (GetAI())
    {
        if (npc_escortAI* escortAI = dynamic_cast<npc_escortAI*> (AI()))
        {
            if (!isEscorting)
                return true;

            if (escortAI->GetEventStarterGUID())
                return true;
        }
    }
    return false;
}<|MERGE_RESOLUTION|>--- conflicted
+++ resolved
@@ -1257,12 +1257,10 @@
     SetModifierValue(UNIT_MOD_ATTACK_POWER, BASE_VALUE, stats->AttackPower);
     SetModifierValue(UNIT_MOD_ATTACK_POWER_RANGED, BASE_VALUE, stats->RangedAttackPower);
 
-<<<<<<< HEAD
 	sScriptMgr->Creature_SelectLevel(cInfo, this);
-=======
+
     float armor = (float)stats->GenerateArmor(cInfo); /// @todo Why is this treated as uint32 when it's a float?
     SetModifierValue(UNIT_MOD_ARMOR, BASE_VALUE, armor);
->>>>>>> fb76f1b5
 }
 
 float Creature::_GetHealthMod(int32 Rank)
