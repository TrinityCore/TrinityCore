--- conflicted
+++ resolved
@@ -1385,7 +1385,8 @@
     data.unit_flags2 = unitFlags2;
     data.unit_flags3 = unitFlags3;
     data.dynamicflags = dynamicflags;
-<<<<<<< HEAD
+    if (!data.spawnGroupData)
+        data.spawnGroupData = sObjectMgr->GetDefaultSpawnGroup();
     if (data.size == 0.0f)
     {
         // first save, use default if scale matches template or use custom scale if not
@@ -1404,10 +1405,6 @@
         // scale is positive and does not match template
         // using data.size or could do data.size = GetObjectScale()
     }
-=======
-    if (!data.spawnGroupData)
-        data.spawnGroupData = sObjectMgr->GetDefaultSpawnGroup();
->>>>>>> fe938b99
 
     data.phaseId = GetDBPhase() > 0 ? GetDBPhase() : data.phaseId;
     data.phaseGroup = GetDBPhase() < 0 ? -GetDBPhase() : data.phaseGroup;
