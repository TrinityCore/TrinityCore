/*
 * Copyright (C) 2008-2016 TrinityCore <http://www.trinitycore.org/>
 * Copyright (C) 2005-2009 MaNGOS <http://getmangos.com/>
 *
 * This program is free software; you can redistribute it and/or modify it
 * under the terms of the GNU General Public License as published by the
 * Free Software Foundation; either version 2 of the License, or (at your
 * option) any later version.
 *
 * This program is distributed in the hope that it will be useful, but WITHOUT
 * ANY WARRANTY; without even the implied warranty of MERCHANTABILITY or
 * FITNESS FOR A PARTICULAR PURPOSE. See the GNU General Public License for
 * more details.
 *
 * You should have received a copy of the GNU General Public License along
 * with this program. If not, see <http://www.gnu.org/licenses/>.
 */

#include "Creature.h"
#include "BattlegroundMgr.h"
#include "CellImpl.h"
#include "Common.h"
#include "CreatureAI.h"
#include "CreatureAISelector.h"
#include "CreatureGroups.h"
#include "DatabaseEnv.h"
#include "Formulas.h"
#include "GameEventMgr.h"
#include "GossipDef.h"
#include "GridNotifiers.h"
#include "GridNotifiersImpl.h"
#include "Group.h"
#include "GroupMgr.h"
#include "InstanceScript.h"
#include "Log.h"
#include "LootMgr.h"
#include "MoveSpline.h"
#include "ObjectMgr.h"
#include "Player.h"
#include "PoolMgr.h"
#include "QuestDef.h"
#include "SpellAuraEffects.h"
#include "SpellMgr.h"
#include "TemporarySummon.h"
#include "Util.h"
#include "Vehicle.h"
#include "World.h"
#include "WorldPacket.h"
#include "Transport.h"

TrainerSpell const* TrainerSpellData::Find(uint32 spell_id) const
{
    TrainerSpellMap::const_iterator itr = spellList.find(spell_id);
    if (itr != spellList.end())
        return &itr->second;

    return NULL;
}

bool VendorItemData::RemoveItem(uint32 item_id, uint8 type)
{
    bool found = false;
    for (VendorItemList::iterator i = m_items.begin(); i != m_items.end();)
    {
        if ((*i)->item == item_id && (*i)->Type == type)
        {
            i = m_items.erase(i++);
            found = true;
        }
        else
            ++i;
    }
    return found;
}

VendorItem const* VendorItemData::FindItemCostPair(uint32 item_id, uint32 extendedCost, uint8 type) const
{
    for (VendorItemList::const_iterator i = m_items.begin(); i != m_items.end(); ++i)
        if ((*i)->item == item_id && (*i)->ExtendedCost == extendedCost && (*i)->Type == type)
            return *i;
    return NULL;
}

uint32 CreatureTemplate::GetRandomValidModelId() const
{
    uint8 c = 0;
    uint32 modelIDs[4];

    if (Modelid1) modelIDs[c++] = Modelid1;
    if (Modelid2) modelIDs[c++] = Modelid2;
    if (Modelid3) modelIDs[c++] = Modelid3;
    if (Modelid4) modelIDs[c++] = Modelid4;

    return ((c>0) ? modelIDs[urand(0, c-1)] : 0);
}

uint32 CreatureTemplate::GetFirstValidModelId() const
{
    if (Modelid1) return Modelid1;
    if (Modelid2) return Modelid2;
    if (Modelid3) return Modelid3;
    if (Modelid4) return Modelid4;
    return 0;
}

uint32 CreatureTemplate::GetFirstInvisibleModel() const
{
    CreatureModelInfo const* modelInfo = sObjectMgr->GetCreatureModelInfo(Modelid1);
    if (modelInfo && modelInfo->is_trigger)
        return Modelid1;

    modelInfo = sObjectMgr->GetCreatureModelInfo(Modelid2);
    if (modelInfo && modelInfo->is_trigger)
        return Modelid2;

    modelInfo = sObjectMgr->GetCreatureModelInfo(Modelid3);
    if (modelInfo && modelInfo->is_trigger)
        return Modelid3;

    modelInfo = sObjectMgr->GetCreatureModelInfo(Modelid4);
    if (modelInfo && modelInfo->is_trigger)
        return Modelid4;

    return 11686;
}

uint32 CreatureTemplate::GetFirstVisibleModel() const
{
    CreatureModelInfo const* modelInfo = sObjectMgr->GetCreatureModelInfo(Modelid1);
    if (modelInfo && !modelInfo->is_trigger)
        return Modelid1;

    modelInfo = sObjectMgr->GetCreatureModelInfo(Modelid2);
    if (modelInfo && !modelInfo->is_trigger)
        return Modelid2;

    modelInfo = sObjectMgr->GetCreatureModelInfo(Modelid3);
    if (modelInfo && !modelInfo->is_trigger)
        return Modelid3;

    modelInfo = sObjectMgr->GetCreatureModelInfo(Modelid4);
    if (modelInfo && !modelInfo->is_trigger)
        return Modelid4;

    return 17519;
}

bool AssistDelayEvent::Execute(uint64 /*e_time*/, uint32 /*p_time*/)
{
    if (Unit* victim = ObjectAccessor::GetUnit(m_owner, m_victim))
    {
        while (!m_assistants.empty())
        {
            Creature* assistant = ObjectAccessor::GetCreature(m_owner, *m_assistants.begin());
            m_assistants.pop_front();

            if (assistant && assistant->CanAssistTo(&m_owner, victim))
            {
                assistant->SetNoCallAssistance(true);
                assistant->CombatStart(victim);
                if (assistant->IsAIEnabled)
                    assistant->AI()->AttackStart(victim);
            }
        }
    }
    return true;
}

CreatureBaseStats const* CreatureBaseStats::GetBaseStats(uint8 level, uint8 unitClass)
{
    return sObjectMgr->GetCreatureBaseStats(level, unitClass);
}

bool ForcedDespawnDelayEvent::Execute(uint64 /*e_time*/, uint32 /*p_time*/)
{
    m_owner.DespawnOrUnsummon();    // since we are here, we are not TempSummon as object type cannot change during runtime
    return true;
}

Creature::Creature(bool isWorldObject): Unit(isWorldObject), MapObject(),
m_groupLootTimer(0), lootingGroupLowGUID(0), m_PlayerDamageReq(0),
m_lootRecipient(), m_lootRecipientGroup(0), _skinner(), _pickpocketLootRestore(0), m_corpseRemoveTime(0), m_respawnTime(0),
<<<<<<< HEAD
m_respawnDelay(300), m_corpseDelay(60), m_respawnradius(0.0f), m_reactState(REACT_AGGRESSIVE),
=======
m_respawnDelay(300), m_corpseDelay(60), m_respawnradius(0.0f), m_boundaryCheckTime(2500), m_combatPulseTime(0), m_combatPulseDelay(0), m_reactState(REACT_AGGRESSIVE),
>>>>>>> 233297c5
m_defaultMovementType(IDLE_MOTION_TYPE), m_spawnId(0), m_equipmentId(0), m_originalEquipmentId(0), m_AlreadyCallAssistance(false),
m_AlreadySearchedAssistance(false), m_regenHealth(true), m_AI_locked(false), m_meleeDamageSchoolMask(SPELL_SCHOOL_MASK_NORMAL),
m_originalEntry(0), m_homePosition(), m_transportHomePosition(), m_creatureInfo(NULL), m_creatureData(NULL), m_waypointID(0), m_path_id(0), m_formation(NULL)
{
    m_regenTimer = CREATURE_REGEN_INTERVAL;
    m_valuesCount = UNIT_END;

    for (uint8 i = 0; i < CREATURE_MAX_SPELLS; ++i)
        m_spells[i] = 0;

    DisableReputationGain = false;

    m_SightDistance = sWorld->getFloatConfig(CONFIG_SIGHT_MONSTER);
    m_CombatDistance = 0;//MELEE_RANGE;

    ResetLootMode(); // restore default loot mode
    TriggerJustRespawned = false;
    m_isTempWorldObject = false;
    _focusSpell = NULL;
    _focusDelay = 0;
}

Creature::~Creature()
{
    delete i_AI;
    i_AI = NULL;

    //if (m_uint32Values)
    //    TC_LOG_ERROR("entities.unit", "Deconstruct Creature Entry = %u", GetEntry());
}

void Creature::AddToWorld()
{
    ///- Register the creature for guid lookup
    if (!IsInWorld())
    {
        if (GetZoneScript())
            GetZoneScript()->OnCreatureCreate(this);

        GetMap()->GetObjectsStore().Insert<Creature>(GetGUID(), this);
        if (m_spawnId)
            GetMap()->GetCreatureBySpawnIdStore().insert(std::make_pair(m_spawnId, this));

<<<<<<< HEAD
=======
        TC_LOG_DEBUG("entities.unit", "Adding creature %u with entry %u and DBGUID %u to world in map %u", GetGUID().GetCounter(), GetEntry(), m_spawnId, GetMap()->GetId());

>>>>>>> 233297c5
        Unit::AddToWorld();
        SearchFormation();
        AIM_Initialize();
        if (IsVehicle())
            GetVehicleKit()->Install();
    }
}

void Creature::RemoveFromWorld()
{
    if (IsInWorld())
    {
        if (GetZoneScript())
            GetZoneScript()->OnCreatureRemove(this);

        if (m_formation)
            sFormationMgr->RemoveCreatureFromGroup(m_formation, this);

        Unit::RemoveFromWorld();
<<<<<<< HEAD
        if (m_spawnId)
            Trinity::Containers::MultimapErasePair(GetMap()->GetCreatureBySpawnIdStore(), m_spawnId, this);
=======

        if (m_spawnId)
            Trinity::Containers::MultimapErasePair(GetMap()->GetCreatureBySpawnIdStore(), m_spawnId, this);

        TC_LOG_DEBUG("entities.unit", "Removing creature %u with entry %u and DBGUID %u to world in map %u", GetGUID().GetCounter(), GetEntry(), m_spawnId, GetMap()->GetId());
>>>>>>> 233297c5
        GetMap()->GetObjectsStore().Remove<Creature>(GetGUID());
    }
}

void Creature::DisappearAndDie()
{
    DestroyForNearbyPlayers();
    //SetVisibility(VISIBILITY_OFF);
    //ObjectAccessor::UpdateObjectVisibility(this);
    if (IsAlive())
        setDeathState(JUST_DIED);
    RemoveCorpse(false);
}

void Creature::SearchFormation()
{
    if (IsSummon())
        return;

    ObjectGuid::LowType lowguid = GetSpawnId();
    if (!lowguid)
        return;

    CreatureGroupInfoType::iterator frmdata = sFormationMgr->CreatureGroupMap.find(lowguid);
    if (frmdata != sFormationMgr->CreatureGroupMap.end())
        sFormationMgr->AddCreatureToGroup(frmdata->second->leaderGUID, this);
}

void Creature::RemoveCorpse(bool setSpawnTime)
{
    if (getDeathState() != CORPSE)
        return;

    m_corpseRemoveTime = time(NULL);
    setDeathState(DEAD);
    RemoveAllAuras();
    UpdateObjectVisibility();
    loot.clear();
    uint32 respawnDelay = m_respawnDelay;
    if (IsAIEnabled)
        AI()->CorpseRemoved(respawnDelay);

    // Should get removed later, just keep "compatibility" with scripts
    if (setSpawnTime)
        m_respawnTime = time(NULL) + respawnDelay;

    float x, y, z, o;
    GetRespawnPosition(x, y, z, &o);
    SetHomePosition(x, y, z, o);
    GetMap()->CreatureRelocation(this, x, y, z, o);
}

/**
 * change the entry of creature until respawn
 */
bool Creature::InitEntry(uint32 entry, CreatureData const* data /*= nullptr*/)
{
    CreatureTemplate const* normalInfo = sObjectMgr->GetCreatureTemplate(entry);
    if (!normalInfo)
    {
        TC_LOG_ERROR("sql.sql", "Creature::InitEntry creature entry %u does not exist.", entry);
        return false;
    }

    // get difficulty 1 mode entry
    CreatureTemplate const* cinfo = normalInfo;
    for (uint8 diff = uint8(GetMap()->GetSpawnMode()); diff > 0;)
    {
        // we already have valid Map pointer for current creature!
        if (normalInfo->DifficultyEntry[diff - 1])
        {
            cinfo = sObjectMgr->GetCreatureTemplate(normalInfo->DifficultyEntry[diff - 1]);
            if (cinfo)
                break;                                      // template found

            // check and reported at startup, so just ignore (restore normalInfo)
            cinfo = normalInfo;
        }

        // for instances heroic to normal, other cases attempt to retrieve previous difficulty
        if (diff >= RAID_DIFFICULTY_10MAN_HEROIC && GetMap()->IsRaid())
            diff -= 2;                                      // to normal raid difficulty cases
        else
            --diff;
    }

    // Initialize loot duplicate count depending on raid difficulty
    if (GetMap()->Is25ManRaid())
        loot.maxDuplicates = 3;

    SetEntry(entry);                                        // normal entry always
    m_creatureInfo = cinfo;                                 // map mode related always

    // equal to player Race field, but creature does not have race
    SetByteValue(UNIT_FIELD_BYTES_0, 0, 0);

    // known valid are: CLASS_WARRIOR, CLASS_PALADIN, CLASS_ROGUE, CLASS_MAGE
    SetByteValue(UNIT_FIELD_BYTES_0, 1, uint8(cinfo->unit_class));

    // Cancel load if no model defined
    if (!(cinfo->GetFirstValidModelId()))
    {
        TC_LOG_ERROR("sql.sql", "Creature (Entry: %u) has no model defined in table `creature_template`, can't load. ", entry);
        return false;
    }

    uint32 displayID = ObjectMgr::ChooseDisplayId(GetCreatureTemplate(), data);
    CreatureModelInfo const* minfo = sObjectMgr->GetCreatureModelRandomGender(&displayID);
    if (!minfo)                                             // Cancel load if no model defined
    {
        TC_LOG_ERROR("sql.sql", "Creature (Entry: %u) has invalid model %u defined in table `creature_template`, can't load.", entry, displayID);
        return false;
    }

    SetDisplayId(displayID);
    SetNativeDisplayId(displayID);
    SetByteValue(UNIT_FIELD_BYTES_0, 2, minfo->gender);

    // Load creature equipment
    if (!data || data->equipmentId == 0)
        LoadEquipment(); // use default equipment (if available)
    else if (data && data->equipmentId != 0)                // override, 0 means no equipment
    {
        m_originalEquipmentId = data->equipmentId;
        LoadEquipment(data->equipmentId);
    }

    SetName(normalInfo->Name);                              // at normal entry always

    SetFloatValue(UNIT_MOD_CAST_SPEED, 1.0f);
    SetFloatValue(UNIT_MOD_CAST_HASTE, 1.0f);

    SetSpeed(MOVE_WALK,   cinfo->speed_walk);
    SetSpeed(MOVE_RUN,    cinfo->speed_run);
    SetSpeed(MOVE_SWIM,   1.0f); // using 1.0 rate
    SetSpeed(MOVE_FLIGHT, 1.0f); // using 1.0 rate

    // Will set UNIT_FIELD_BOUNDINGRADIUS and UNIT_FIELD_COMBATREACH
    SetObjectScale(cinfo->scale);

    SetFloatValue(UNIT_FIELD_HOVERHEIGHT, cinfo->HoverHeight);

    // checked at loading
    m_defaultMovementType = MovementGeneratorType(cinfo->MovementType);
    if (!m_respawnradius && m_defaultMovementType == RANDOM_MOTION_TYPE)
        m_defaultMovementType = IDLE_MOTION_TYPE;

    for (uint8 i=0; i < CREATURE_MAX_SPELLS; ++i)
        m_spells[i] = GetCreatureTemplate()->spells[i];

    return true;
}

bool Creature::UpdateEntry(uint32 entry, CreatureData const* data /*= nullptr*/)
{
    if (!InitEntry(entry, data))
        return false;

    CreatureTemplate const* cInfo = GetCreatureTemplate();

    m_regenHealth = cInfo->RegenHealth;

    // creatures always have melee weapon ready if any unless specified otherwise
    if (!GetCreatureAddon())
        SetSheath(SHEATH_STATE_MELEE);

    setFaction(cInfo->faction);

    uint32 npcflag, unit_flags, dynamicflags;
    ObjectMgr::ChooseCreatureFlags(cInfo, npcflag, unit_flags, dynamicflags, data);

    if (cInfo->flags_extra & CREATURE_FLAG_EXTRA_WORLDEVENT)
        SetUInt32Value(UNIT_NPC_FLAGS, npcflag | sGameEventMgr->GetNPCFlag(this));
    else
        SetUInt32Value(UNIT_NPC_FLAGS, npcflag);

    SetUInt32Value(UNIT_FIELD_FLAGS, unit_flags);
    SetUInt32Value(UNIT_FIELD_FLAGS_2, cInfo->unit_flags2);

    SetUInt32Value(UNIT_DYNAMIC_FLAGS, dynamicflags);

    RemoveFlag(UNIT_FIELD_FLAGS, UNIT_FLAG_IN_COMBAT);

    SetAttackTime(BASE_ATTACK,   cInfo->BaseAttackTime);
    SetAttackTime(OFF_ATTACK,    cInfo->BaseAttackTime);
    SetAttackTime(RANGED_ATTACK, cInfo->RangeAttackTime);

    SelectLevel();

    SetMeleeDamageSchool(SpellSchools(cInfo->dmgschool));
    CreatureBaseStats const* stats = sObjectMgr->GetCreatureBaseStats(getLevel(), cInfo->unit_class);
    float armor = (float)stats->GenerateArmor(cInfo); /// @todo Why is this treated as uint32 when it's a float?
    SetModifierValue(UNIT_MOD_ARMOR,             BASE_VALUE, armor);
    SetModifierValue(UNIT_MOD_RESISTANCE_HOLY,   BASE_VALUE, float(cInfo->resistance[SPELL_SCHOOL_HOLY]));
    SetModifierValue(UNIT_MOD_RESISTANCE_FIRE,   BASE_VALUE, float(cInfo->resistance[SPELL_SCHOOL_FIRE]));
    SetModifierValue(UNIT_MOD_RESISTANCE_NATURE, BASE_VALUE, float(cInfo->resistance[SPELL_SCHOOL_NATURE]));
    SetModifierValue(UNIT_MOD_RESISTANCE_FROST,  BASE_VALUE, float(cInfo->resistance[SPELL_SCHOOL_FROST]));
    SetModifierValue(UNIT_MOD_RESISTANCE_SHADOW, BASE_VALUE, float(cInfo->resistance[SPELL_SCHOOL_SHADOW]));
    SetModifierValue(UNIT_MOD_RESISTANCE_ARCANE, BASE_VALUE, float(cInfo->resistance[SPELL_SCHOOL_ARCANE]));

    SetCanModifyStats(true);
    UpdateAllStats();

    // checked and error show at loading templates
    if (FactionTemplateEntry const* factionTemplate = sFactionTemplateStore.LookupEntry(cInfo->faction))
    {
        if (factionTemplate->factionFlags & FACTION_TEMPLATE_FLAG_PVP)
            SetPvP(true);
        else
            SetPvP(false);
    }

    // updates spell bars for vehicles and set player's faction - should be called here, to overwrite faction that is set from the new template
    if (IsVehicle())
    {
        if (Player* owner = Creature::GetCharmerOrOwnerPlayerOrPlayerItself()) // this check comes in case we don't have a player
        {
            setFaction(owner->getFaction()); // vehicles should have same as owner faction
            owner->VehicleSpellInitialize();
        }
    }

    // trigger creature is always not selectable and can not be attacked
    if (IsTrigger())
        SetFlag(UNIT_FIELD_FLAGS, UNIT_FLAG_NOT_SELECTABLE);

    InitializeReactState();

    if (cInfo->flags_extra & CREATURE_FLAG_EXTRA_NO_TAUNT)
    {
        ApplySpellImmune(0, IMMUNITY_STATE, SPELL_AURA_MOD_TAUNT, true);
        ApplySpellImmune(0, IMMUNITY_EFFECT, SPELL_EFFECT_ATTACK_ME, true);
    }

    UpdateMovementFlags();
    LoadCreaturesAddon();
    return true;
}

void Creature::Update(uint32 diff)
{
    if (IsAIEnabled && TriggerJustRespawned)
    {
        TriggerJustRespawned = false;
        AI()->JustRespawned();
        if (m_vehicleKit)
            m_vehicleKit->Reset();
    }

    UpdateMovementFlags();

    switch (m_deathState)
    {
        case JUST_RESPAWNED:
            // Must not be called, see Creature::setDeathState JUST_RESPAWNED -> ALIVE promoting.
            TC_LOG_ERROR("entities.unit", "Creature (GUID: %u Entry: %u) in wrong state: JUST_RESPAWNED (4)", GetGUID().GetCounter(), GetEntry());
            break;
        case JUST_DIED:
            // Must not be called, see Creature::setDeathState JUST_DIED -> CORPSE promoting.
            TC_LOG_ERROR("entities.unit", "Creature (GUID: %u Entry: %u) in wrong state: JUST_DEAD (1)", GetGUID().GetCounter(), GetEntry());
            break;
        case DEAD:
        {
            time_t now = time(NULL);
            if (m_respawnTime <= now)
            {
                bool allowed = IsAIEnabled ? AI()->CanRespawn() : true;     // First check if there are any scripts that object to us respawning
                if (!allowed)                                               // Will be rechecked on next Update call
                    break;

                ObjectGuid dbtableHighGuid(HighGuid::Unit, GetEntry(), m_spawnId);
                time_t linkedRespawntime = GetMap()->GetLinkedRespawnTime(dbtableHighGuid);
                if (!linkedRespawntime)             // Can respawn
                    Respawn();
                else                                // the master is dead
                {
                    ObjectGuid targetGuid = sObjectMgr->GetLinkedRespawnGuid(dbtableHighGuid);
                    if (targetGuid == dbtableHighGuid) // if linking self, never respawn (check delayed to next day)
                        SetRespawnTime(DAY);
                    else
                        m_respawnTime = (now > linkedRespawntime ? now : linkedRespawntime) + urand(5, MINUTE); // else copy time from master and add a little
                    SaveRespawnTime(); // also save to DB immediately
                }
            }
            break;
        }
        case CORPSE:
        {
            Unit::Update(diff);
            // deathstate changed on spells update, prevent problems
            if (m_deathState != CORPSE)
                break;

            if (m_groupLootTimer && lootingGroupLowGUID)
            {
                if (m_groupLootTimer <= diff)
                {
                    Group* group = sGroupMgr->GetGroupByGUID(lootingGroupLowGUID);
                    if (group)
                        group->EndRoll(&loot);
                    m_groupLootTimer = 0;
                    lootingGroupLowGUID = 0;
                }
                else m_groupLootTimer -= diff;
            }
            else if (m_corpseRemoveTime <= time(NULL))
            {
                RemoveCorpse(false);
                TC_LOG_DEBUG("entities.unit", "Removing corpse... %u ", GetUInt32Value(OBJECT_FIELD_ENTRY));
            }
            break;
        }
        case ALIVE:
        {
            Unit::Update(diff);

            // creature can be dead after Unit::Update call
            // CORPSE/DEAD state will processed at next tick (in other case death timer will be updated unexpectedly)
            if (!IsAlive())
                break;

            // if creature is charmed, switch to charmed AI (and back)
            if (NeedChangeAI)
            {
                UpdateCharmAI();
                NeedChangeAI = false;
                IsAIEnabled = true;
                if (!IsInEvadeMode() && LastCharmerGUID)
                    if (Unit* charmer = ObjectAccessor::GetUnit(*this, LastCharmerGUID))
                        i_AI->AttackStart(charmer);

                LastCharmerGUID.Clear();
            }

            // periodic check to see if the creature has passed an evade boundary
            if (IsAIEnabled && !IsInEvadeMode() && IsInCombat())
            {
                if (diff >= m_boundaryCheckTime)
                {
                    AI()->CheckInRoom();
                    m_boundaryCheckTime = 2500;
                } else
                    m_boundaryCheckTime -= diff;
            }

            // if periodic combat pulse is enabled and we are both in combat and in a dungeon, do this now
            if (m_combatPulseDelay > 0 && IsInCombat() && GetMap()->IsDungeon())
            {
                if (diff > m_combatPulseTime)
                    m_combatPulseTime = 0;
                else
                    m_combatPulseTime -= diff;

                if (m_combatPulseTime == 0)
                {
                    Map::PlayerList const &players = GetMap()->GetPlayers();
                    if (!players.isEmpty())
                        for (Map::PlayerList::const_iterator it = players.begin(); it != players.end(); ++it)
                        {
                            if (Player* player = it->GetSource())
                            {
                                if (player->IsGameMaster())
                                    continue;

                                if (player->IsAlive() && this->IsHostileTo(player))
                                {
                                    if (CanHaveThreatList())
                                        AddThreat(player, 0.0f);
                                    this->SetInCombatWith(player);
                                    player->SetInCombatWith(this);
                                }
                            }
                        }

                    m_combatPulseTime = m_combatPulseDelay * IN_MILLISECONDS;
                }
            }

            if (!IsInEvadeMode() && IsAIEnabled)
            {
                // do not allow the AI to be changed during update
                m_AI_locked = true;

                i_AI->UpdateAI(diff);
                m_AI_locked = false;
            }

            // creature can be dead after UpdateAI call
            // CORPSE/DEAD state will processed at next tick (in other case death timer will be updated unexpectedly)
            if (!IsAlive())
                break;

            if (m_regenTimer > 0)
            {
                if (diff >= m_regenTimer)
                    m_regenTimer = 0;
                else
                    m_regenTimer -= diff;
            }

            if (m_regenTimer != 0)
               break;

            bool bInCombat = IsInCombat() && (!GetVictim() ||                                        // if IsInCombat() is true and this has no victim
                             !EnsureVictim()->GetCharmerOrOwnerPlayerOrPlayerItself() ||                // or the victim/owner/charmer is not a player
                             !EnsureVictim()->GetCharmerOrOwnerPlayerOrPlayerItself()->IsGameMaster()); // or the victim/owner/charmer is not a GameMaster

            /*if (m_regenTimer <= diff)
            {*/
            if (!IsInEvadeMode() && (!bInCombat || IsPolymorphed())) // regenerate health if not in combat or if polymorphed
                RegenerateHealth();

            if (HasFlag(UNIT_FIELD_FLAGS_2, UNIT_FLAG2_REGENERATE_POWER))
            {
                if (getPowerType() == POWER_ENERGY)
                    Regenerate(POWER_ENERGY);
                else
                    RegenerateMana();
            }

            /*if (!bIsPolymorphed) // only increase the timer if not polymorphed
                    m_regenTimer += CREATURE_REGEN_INTERVAL - diff;
            }
            else
                if (!bIsPolymorphed) // if polymorphed, skip the timer
                    m_regenTimer -= diff;*/
            m_regenTimer = CREATURE_REGEN_INTERVAL;
            break;
        }
        default:
            break;
    }

    sScriptMgr->OnCreatureUpdate(this, diff);
}

void Creature::RegenerateMana()
{
    uint32 curValue = GetPower(POWER_MANA);
    uint32 maxValue = GetMaxPower(POWER_MANA);

    if (curValue >= maxValue)
        return;

    uint32 addvalue = 0;

    // Combat and any controlled creature
    if (IsInCombat() || GetCharmerOrOwnerGUID())
    {
        float ManaIncreaseRate = sWorld->getRate(RATE_POWER_MANA);
        float Spirit = GetStat(STAT_SPIRIT);

        addvalue = uint32((Spirit / 5.0f + 17.0f) * ManaIncreaseRate);
    }
    else
        addvalue = maxValue / 3;

    // Apply modifiers (if any).
    AuraEffectList const& ModPowerRegenPCTAuras = GetAuraEffectsByType(SPELL_AURA_MOD_POWER_REGEN_PERCENT);
    for (AuraEffectList::const_iterator i = ModPowerRegenPCTAuras.begin(); i != ModPowerRegenPCTAuras.end(); ++i)
        if ((*i)->GetMiscValue() == POWER_MANA)
            AddPct(addvalue, (*i)->GetAmount());

    addvalue += GetTotalAuraModifierByMiscValue(SPELL_AURA_MOD_POWER_REGEN, POWER_MANA) * CREATURE_REGEN_INTERVAL / (5 * IN_MILLISECONDS);

    ModifyPower(POWER_MANA, addvalue);
}

void Creature::RegenerateHealth()
{
    if (!isRegeneratingHealth())
        return;

    uint32 curValue = GetHealth();
    uint32 maxValue = GetMaxHealth();

    if (curValue >= maxValue)
        return;

    uint32 addvalue = 0;

    // Not only pet, but any controlled creature
    if (GetCharmerOrOwnerGUID())
    {
        float HealthIncreaseRate = sWorld->getRate(RATE_HEALTH);
        float Spirit = GetStat(STAT_SPIRIT);

        if (GetPower(POWER_MANA) > 0)
            addvalue = uint32(Spirit * 0.25 * HealthIncreaseRate);
        else
            addvalue = uint32(Spirit * 0.80 * HealthIncreaseRate);
    }
    else
        addvalue = maxValue/3;

    // Apply modifiers (if any).
    AuraEffectList const& ModPowerRegenPCTAuras = GetAuraEffectsByType(SPELL_AURA_MOD_HEALTH_REGEN_PERCENT);
    for (AuraEffectList::const_iterator i = ModPowerRegenPCTAuras.begin(); i != ModPowerRegenPCTAuras.end(); ++i)
        AddPct(addvalue, (*i)->GetAmount());

    addvalue += GetTotalAuraModifier(SPELL_AURA_MOD_REGEN) * CREATURE_REGEN_INTERVAL  / (5 * IN_MILLISECONDS);

    ModifyHealth(addvalue);
}

void Creature::DoFleeToGetAssistance()
{
    if (!GetVictim())
        return;

    if (HasAuraType(SPELL_AURA_PREVENTS_FLEEING))
        return;

    float radius = sWorld->getFloatConfig(CONFIG_CREATURE_FAMILY_FLEE_ASSISTANCE_RADIUS);
    if (radius >0)
    {
        Creature* creature = NULL;

        CellCoord p(Trinity::ComputeCellCoord(GetPositionX(), GetPositionY()));
        Cell cell(p);
        cell.SetNoCreate();
        Trinity::NearestAssistCreatureInCreatureRangeCheck u_check(this, GetVictim(), radius);
        Trinity::CreatureLastSearcher<Trinity::NearestAssistCreatureInCreatureRangeCheck> searcher(this, creature, u_check);

        TypeContainerVisitor<Trinity::CreatureLastSearcher<Trinity::NearestAssistCreatureInCreatureRangeCheck>, GridTypeMapContainer > grid_creature_searcher(searcher);

        cell.Visit(p, grid_creature_searcher, *GetMap(), *this, radius);

        SetNoSearchAssistance(true);
        UpdateSpeed(MOVE_RUN, false);

        if (!creature)
            //SetFeared(true, EnsureVictim()->GetGUID(), 0, sWorld->getIntConfig(CONFIG_CREATURE_FAMILY_FLEE_DELAY));
            /// @todo use 31365
            SetControlled(true, UNIT_STATE_FLEEING);
        else
            GetMotionMaster()->MoveSeekAssistance(creature->GetPositionX(), creature->GetPositionY(), creature->GetPositionZ());
    }
}

bool Creature::AIM_Initialize(CreatureAI* ai)
{
    // make sure nothing can change the AI during AI update
    if (m_AI_locked)
    {
        TC_LOG_DEBUG("scripts", "AIM_Initialize: failed to init, locked.");
        return false;
    }

    UnitAI* oldAI = i_AI;

    Motion_Initialize();

    i_AI = ai ? ai : FactorySelector::selectAI(this);
    delete oldAI;
    IsAIEnabled = true;
    i_AI->InitializeAI();
    // Initialize vehicle
    if (GetVehicleKit())
        GetVehicleKit()->Reset();
    return true;
}

void Creature::Motion_Initialize()
{
    if (!m_formation)
        GetMotionMaster()->Initialize();
    else if (m_formation->getLeader() == this)
    {
        m_formation->FormationReset(false);
        GetMotionMaster()->Initialize();
    }
    else if (m_formation->isFormed())
        GetMotionMaster()->MoveIdle(); //wait the order of leader
    else
        GetMotionMaster()->Initialize();
}

<<<<<<< HEAD
bool Creature::Create(ObjectGuid::LowType guidlow, Map* map, uint32 /*phaseMask*/, uint32 entry, float x, float y, float z, float ang, CreatureData const* data /*= nullptr*/, uint32 vehId /*= 0*/)
=======
bool Creature::Create(ObjectGuid::LowType guidlow, Map* map, uint32 phaseMask, uint32 entry, float x, float y, float z, float ang, CreatureData const* data /*= nullptr*/, uint32 vehId /*= 0*/)
>>>>>>> 233297c5
{
    ASSERT(map);
    SetMap(map);

    if (data && data->phaseid)
        SetInPhase(data->phaseid, false, true);

    if (data && data->phaseGroup)
        for (auto ph : GetPhasesForGroup(data->phaseGroup))
            SetInPhase(ph, false, true);

    CreatureTemplate const* cinfo = sObjectMgr->GetCreatureTemplate(entry);
    if (!cinfo)
    {
        TC_LOG_ERROR("sql.sql", "Creature::Create(): creature template (guidlow: %u, entry: %u) does not exist.", guidlow, entry);
        return false;
    }

    //! Relocate before CreateFromProto, to initialize coords and allow
    //! returning correct zone id for selecting OutdoorPvP/Battlefield script
    Relocate(x, y, z, ang);

    if (!CreateFromProto(guidlow, entry, data, vehId))
        return false;

    if (!IsPositionValid())
    {
        TC_LOG_ERROR("entities.unit", "Creature::Create(): given coordinates for creature (guidlow %d, entry %d) are not valid (X: %f, Y: %f, Z: %f, O: %f)", guidlow, entry, x, y, z, ang);
        return false;
    }

    switch (GetCreatureTemplate()->rank)
    {
        case CREATURE_ELITE_RARE:
            m_corpseDelay = sWorld->getIntConfig(CONFIG_CORPSE_DECAY_RARE);
            break;
        case CREATURE_ELITE_ELITE:
            m_corpseDelay = sWorld->getIntConfig(CONFIG_CORPSE_DECAY_ELITE);
            break;
        case CREATURE_ELITE_RAREELITE:
            m_corpseDelay = sWorld->getIntConfig(CONFIG_CORPSE_DECAY_RAREELITE);
            break;
        case CREATURE_ELITE_WORLDBOSS:
            m_corpseDelay = sWorld->getIntConfig(CONFIG_CORPSE_DECAY_WORLDBOSS);
            break;
        default:
            m_corpseDelay = sWorld->getIntConfig(CONFIG_CORPSE_DECAY_NORMAL);
            break;
    }

    //! Need to be called after LoadCreaturesAddon - MOVEMENTFLAG_HOVER is set there
    if (HasUnitMovementFlag(MOVEMENTFLAG_HOVER))
    {
        z += GetFloatValue(UNIT_FIELD_HOVERHEIGHT);

        //! Relocate again with updated Z coord
        Relocate(x, y, z, ang);
    }

    uint32 displayID = GetNativeDisplayId();
    CreatureModelInfo const* minfo = sObjectMgr->GetCreatureModelRandomGender(&displayID);
    if (minfo && !IsTotem())                               // Cancel load if no model defined or if totem
    {
        SetDisplayId(displayID);
        SetNativeDisplayId(displayID);
        SetByteValue(UNIT_FIELD_BYTES_0, 2, minfo->gender);
    }

    LastUsedScriptID = GetCreatureTemplate()->ScriptID;

    /// @todo Replace with spell, handle from DB
    if (IsSpiritHealer() || IsSpiritGuide())
    {
        m_serverSideVisibility.SetValue(SERVERSIDE_VISIBILITY_GHOST, GHOST_VISIBILITY_GHOST);
        m_serverSideVisibilityDetect.SetValue(SERVERSIDE_VISIBILITY_GHOST, GHOST_VISIBILITY_GHOST);
    }

    if (GetCreatureTemplate()->flags_extra & CREATURE_FLAG_EXTRA_IGNORE_PATHFINDING)
        AddUnitState(UNIT_STATE_IGNORE_PATHFINDING);

    return true;
}

void Creature::InitializeReactState()
{
    if (IsTotem() || IsTrigger() || IsCritter() || IsSpiritService())
        SetReactState(REACT_PASSIVE);
    /*
    else if (IsCivilian())
        SetReactState(REACT_DEFENSIVE);
    */
    else
        SetReactState(REACT_AGGRESSIVE);
}

bool Creature::isCanInteractWithBattleMaster(Player* player, bool msg) const
{
    if (!IsBattleMaster())
        return false;

    BattlegroundTypeId bgTypeId = sBattlegroundMgr->GetBattleMasterBG(GetEntry());
    if (!msg)
        return player->GetBGAccessByLevel(bgTypeId);

    if (!player->GetBGAccessByLevel(bgTypeId))
    {
        player->PlayerTalkClass->ClearMenus();
        switch (bgTypeId)
        {
            case BATTLEGROUND_AV:  player->PlayerTalkClass->SendGossipMenu(7616, GetGUID()); break;
            case BATTLEGROUND_WS:  player->PlayerTalkClass->SendGossipMenu(7599, GetGUID()); break;
            case BATTLEGROUND_AB:  player->PlayerTalkClass->SendGossipMenu(7642, GetGUID()); break;
            case BATTLEGROUND_EY:
            case BATTLEGROUND_NA:
            case BATTLEGROUND_BE:
            case BATTLEGROUND_AA:
            case BATTLEGROUND_RL:
            case BATTLEGROUND_SA:
            case BATTLEGROUND_DS:
            case BATTLEGROUND_RV: player->PlayerTalkClass->SendGossipMenu(10024, GetGUID()); break;
            default: break;
        }
        return false;
    }
    return true;
}

bool Creature::isCanTrainingAndResetTalentsOf(Player* player) const
{
    return player->getLevel() >= 10
        && GetCreatureTemplate()->trainer_type == TRAINER_TYPE_CLASS
        && player->getClass() == GetCreatureTemplate()->trainer_class;
}

Player* Creature::GetLootRecipient() const
{
    if (!m_lootRecipient)
        return NULL;
    return ObjectAccessor::FindConnectedPlayer(m_lootRecipient);
}

Group* Creature::GetLootRecipientGroup() const
{
    if (!m_lootRecipientGroup)
        return NULL;
    return sGroupMgr->GetGroupByGUID(m_lootRecipientGroup);
}

void Creature::SetLootRecipient(Unit* unit)
{
    // set the player whose group should receive the right
    // to loot the creature after it dies
    // should be set to NULL after the loot disappears

    if (!unit)
    {
        m_lootRecipient.Clear();
        m_lootRecipientGroup = 0;
        RemoveFlag(UNIT_DYNAMIC_FLAGS, UNIT_DYNFLAG_LOOTABLE|UNIT_DYNFLAG_TAPPED);
        return;
    }

    if (unit->GetTypeId() != TYPEID_PLAYER && !unit->IsVehicle())
        return;

    Player* player = unit->GetCharmerOrOwnerPlayerOrPlayerItself();
    if (!player)                                             // normal creature, no player involved
        return;

    m_lootRecipient = player->GetGUID();
    if (Group* group = player->GetGroup())
        m_lootRecipientGroup = group->GetLowGUID();

    SetFlag(UNIT_DYNAMIC_FLAGS, UNIT_DYNFLAG_TAPPED);
}

// return true if this creature is tapped by the player or by a member of his group.
bool Creature::isTappedBy(Player const* player) const
{
    if (player->GetGUID() == m_lootRecipient)
        return true;

    Group const* playerGroup = player->GetGroup();
    if (!playerGroup || playerGroup != GetLootRecipientGroup()) // if we dont have a group we arent the recipient
        return false;                                           // if creature doesnt have group bound it means it was solo killed by someone else

    return true;
}

void Creature::SaveToDB()
{
    // this should only be used when the creature has already been loaded
    // preferably after adding to map, because mapid may not be valid otherwise
    CreatureData const* data = sObjectMgr->GetCreatureData(m_spawnId);
    if (!data)
    {
        TC_LOG_ERROR("entities.unit", "Creature::SaveToDB failed, cannot get creature data!");
        return;
    }

    uint32 mapId = GetTransport() ? GetTransport()->GetGOInfo()->moTransport.mapID : GetMapId();
    SaveToDB(mapId, data->spawnMask, GetPhaseMask());
}

void Creature::SaveToDB(uint32 mapid, uint8 spawnMask, uint32 phaseMask)
{
    // update in loaded data
    if (!m_spawnId)
        m_spawnId = sObjectMgr->GenerateCreatureSpawnId();

    CreatureData& data = sObjectMgr->NewOrExistCreatureData(m_spawnId);

    uint32 displayId = GetNativeDisplayId();
    uint32 npcflag = GetUInt32Value(UNIT_NPC_FLAGS);
    uint32 unit_flags = GetUInt32Value(UNIT_FIELD_FLAGS);
    uint32 dynamicflags = GetUInt32Value(UNIT_DYNAMIC_FLAGS);

    // check if it's a custom model and if not, use 0 for displayId
    CreatureTemplate const* cinfo = GetCreatureTemplate();
    if (cinfo)
    {
        if (displayId == cinfo->Modelid1 || displayId == cinfo->Modelid2 ||
            displayId == cinfo->Modelid3 || displayId == cinfo->Modelid4)
            displayId = 0;

        if (npcflag == cinfo->npcflag)
            npcflag = 0;

        if (unit_flags == cinfo->unit_flags)
            unit_flags = 0;

        if (dynamicflags == cinfo->dynamicflags)
            dynamicflags = 0;
    }

    // data->guid = guid must not be updated at save
    data.id = GetEntry();
    data.mapid = mapid;
    data.phaseMask = phaseMask;
    data.displayid = displayId;
    data.equipmentId = GetCurrentEquipmentId();
    if (!GetTransport())
    {
        data.posX = GetPositionX();
        data.posY = GetPositionY();
        data.posZ = GetPositionZMinusOffset();
        data.orientation = GetOrientation();
    }
    else
    {
        data.posX = GetTransOffsetX();
        data.posY = GetTransOffsetY();
        data.posZ = GetTransOffsetZ();
        data.orientation = GetTransOffsetO();
    }

    data.spawntimesecs = m_respawnDelay;
    // prevent add data integrity problems
    data.spawndist = GetDefaultMovementType() == IDLE_MOTION_TYPE ? 0.0f : m_respawnradius;
    data.currentwaypoint = 0;
    data.curhealth = GetHealth();
    data.curmana = GetPower(POWER_MANA);
    // prevent add data integrity problems
    data.movementType = !m_respawnradius && GetDefaultMovementType() == RANDOM_MOTION_TYPE
        ? IDLE_MOTION_TYPE : GetDefaultMovementType();
    data.spawnMask = spawnMask;
    data.npcflag = npcflag;
    data.unit_flags = unit_flags;
    data.dynamicflags = dynamicflags;

    data.phaseid = GetDBPhase() > 0 ? GetDBPhase() : 0;
    data.phaseGroup = GetDBPhase() < 0 ? abs(GetDBPhase()) : 0;

    // update in DB
    SQLTransaction trans = WorldDatabase.BeginTransaction();

    PreparedStatement* stmt = WorldDatabase.GetPreparedStatement(WORLD_DEL_CREATURE);
    stmt->setUInt32(0, m_spawnId);
<<<<<<< HEAD
=======

>>>>>>> 233297c5
    trans->Append(stmt);

    uint8 index = 0;

    stmt = WorldDatabase.GetPreparedStatement(WORLD_INS_CREATURE);
    stmt->setUInt32(index++, m_spawnId);
    stmt->setUInt32(index++, GetEntry());
    stmt->setUInt16(index++, uint16(mapid));
    stmt->setUInt8(index++, spawnMask);
    stmt->setUInt32(index++, GetPhaseMask());
    stmt->setUInt32(index++, data.phaseid);
    stmt->setUInt32(index++, data.phaseGroup);
    stmt->setUInt32(index++, displayId);
    stmt->setInt32(index++, int32(GetCurrentEquipmentId()));
    stmt->setFloat(index++, GetPositionX());
    stmt->setFloat(index++, GetPositionY());
    stmt->setFloat(index++, GetPositionZ());
    stmt->setFloat(index++, GetOrientation());
    stmt->setUInt32(index++, m_respawnDelay);
    stmt->setFloat(index++, m_respawnradius);
    stmt->setUInt32(index++, 0);
    stmt->setUInt32(index++, GetHealth());
    stmt->setUInt32(index++, GetPower(POWER_MANA));
    stmt->setUInt8(index++, uint8(GetDefaultMovementType()));
    stmt->setUInt32(index++, npcflag);
    stmt->setUInt32(index++, unit_flags);
    stmt->setUInt32(index++, dynamicflags);
    trans->Append(stmt);

    WorldDatabase.CommitTransaction(trans);
}

void Creature::SelectLevel()
{
    CreatureTemplate const* cInfo = GetCreatureTemplate();

    uint32 rank = IsPet() ? 0 : cInfo->rank;

    // level
    uint8 minlevel = std::min(cInfo->maxlevel, cInfo->minlevel);
    uint8 maxlevel = std::max(cInfo->maxlevel, cInfo->minlevel);
    uint8 level = minlevel == maxlevel ? minlevel : urand(minlevel, maxlevel);
    SetLevel(level);

    CreatureBaseStats const* stats = sObjectMgr->GetCreatureBaseStats(level, cInfo->unit_class);

    // health
    float healthmod = _GetHealthMod(rank);

    uint32 basehp = stats->GenerateHealth(cInfo);
    uint32 health = uint32(basehp * healthmod);

    SetCreateHealth(health);
    SetMaxHealth(health);
    SetHealth(health);
    ResetPlayerDamageReq();

    // mana
    uint32 mana = stats->GenerateMana(cInfo);
    SetCreateMana(mana);

    switch (getClass())
    {
        case CLASS_WARRIOR:
            setPowerType(POWER_RAGE);
            break;
        case CLASS_ROGUE:
            setPowerType(POWER_ENERGY);
            break;
        default:
            SetMaxPower(POWER_MANA, mana); // MAX Mana
            SetPower(POWER_MANA, mana);
            break;
    }

    SetModifierValue(UNIT_MOD_HEALTH, BASE_VALUE, (float)health);
    SetModifierValue(UNIT_MOD_MANA, BASE_VALUE, (float)mana);

    // damage

    float basedamage = stats->GenerateBaseDamage(cInfo);

    float weaponBaseMinDamage = basedamage;
    float weaponBaseMaxDamage = basedamage * 1.5f;

    SetBaseWeaponDamage(BASE_ATTACK, MINDAMAGE, weaponBaseMinDamage);
    SetBaseWeaponDamage(BASE_ATTACK, MAXDAMAGE, weaponBaseMaxDamage);

    SetBaseWeaponDamage(OFF_ATTACK, MINDAMAGE, weaponBaseMinDamage);
    SetBaseWeaponDamage(OFF_ATTACK, MAXDAMAGE, weaponBaseMaxDamage);

    SetBaseWeaponDamage(RANGED_ATTACK, MINDAMAGE, weaponBaseMinDamage);
    SetBaseWeaponDamage(RANGED_ATTACK, MAXDAMAGE, weaponBaseMaxDamage);

    SetModifierValue(UNIT_MOD_ATTACK_POWER, BASE_VALUE, stats->AttackPower);
    SetModifierValue(UNIT_MOD_ATTACK_POWER_RANGED, BASE_VALUE, stats->RangedAttackPower);
}

float Creature::_GetHealthMod(int32 Rank)
{
    switch (Rank)                                           // define rates for each elite rank
    {
        case CREATURE_ELITE_NORMAL:
            return sWorld->getRate(RATE_CREATURE_NORMAL_HP);
        case CREATURE_ELITE_ELITE:
            return sWorld->getRate(RATE_CREATURE_ELITE_ELITE_HP);
        case CREATURE_ELITE_RAREELITE:
            return sWorld->getRate(RATE_CREATURE_ELITE_RAREELITE_HP);
        case CREATURE_ELITE_WORLDBOSS:
            return sWorld->getRate(RATE_CREATURE_ELITE_WORLDBOSS_HP);
        case CREATURE_ELITE_RARE:
            return sWorld->getRate(RATE_CREATURE_ELITE_RARE_HP);
        default:
            return sWorld->getRate(RATE_CREATURE_ELITE_ELITE_HP);
    }
}

void Creature::LowerPlayerDamageReq(uint32 unDamage)
{
    if (m_PlayerDamageReq)
        m_PlayerDamageReq > unDamage ? m_PlayerDamageReq -= unDamage : m_PlayerDamageReq = 0;
}

float Creature::_GetDamageMod(int32 Rank)
{
    switch (Rank)                                           // define rates for each elite rank
    {
        case CREATURE_ELITE_NORMAL:
            return sWorld->getRate(RATE_CREATURE_NORMAL_DAMAGE);
        case CREATURE_ELITE_ELITE:
            return sWorld->getRate(RATE_CREATURE_ELITE_ELITE_DAMAGE);
        case CREATURE_ELITE_RAREELITE:
            return sWorld->getRate(RATE_CREATURE_ELITE_RAREELITE_DAMAGE);
        case CREATURE_ELITE_WORLDBOSS:
            return sWorld->getRate(RATE_CREATURE_ELITE_WORLDBOSS_DAMAGE);
        case CREATURE_ELITE_RARE:
            return sWorld->getRate(RATE_CREATURE_ELITE_RARE_DAMAGE);
        default:
            return sWorld->getRate(RATE_CREATURE_ELITE_ELITE_DAMAGE);
    }
}

float Creature::GetSpellDamageMod(int32 Rank) const
{
    switch (Rank)                                           // define rates for each elite rank
    {
        case CREATURE_ELITE_NORMAL:
            return sWorld->getRate(RATE_CREATURE_NORMAL_SPELLDAMAGE);
        case CREATURE_ELITE_ELITE:
            return sWorld->getRate(RATE_CREATURE_ELITE_ELITE_SPELLDAMAGE);
        case CREATURE_ELITE_RAREELITE:
            return sWorld->getRate(RATE_CREATURE_ELITE_RAREELITE_SPELLDAMAGE);
        case CREATURE_ELITE_WORLDBOSS:
            return sWorld->getRate(RATE_CREATURE_ELITE_WORLDBOSS_SPELLDAMAGE);
        case CREATURE_ELITE_RARE:
            return sWorld->getRate(RATE_CREATURE_ELITE_RARE_SPELLDAMAGE);
        default:
            return sWorld->getRate(RATE_CREATURE_ELITE_ELITE_SPELLDAMAGE);
    }
}

bool Creature::CreateFromProto(ObjectGuid::LowType guidlow, uint32 entry, CreatureData const* data /*= nullptr*/, uint32 vehId /*= 0*/)
{
    SetZoneScript();
    if (GetZoneScript() && data)
    {
        entry = GetZoneScript()->GetCreatureEntry(guidlow, data);
        if (!entry)
            return false;
    }

    CreatureTemplate const* cinfo = sObjectMgr->GetCreatureTemplate(entry);
    if (!cinfo)
    {
        TC_LOG_ERROR("sql.sql", "Creature::CreateFromProto(): creature template (guidlow: %u, entry: %u) does not exist.", guidlow, entry);
        return false;
    }

    SetOriginalEntry(entry);

    Object::_Create(guidlow, entry, (vehId || cinfo->VehicleId) ? HighGuid::Vehicle : HighGuid::Unit);

    if (!UpdateEntry(entry, data))
        return false;

    if (!vehId)
    {
        if (GetCreatureTemplate()->VehicleId)
        {
            vehId = GetCreatureTemplate()->VehicleId;
            entry = GetCreatureTemplate()->Entry;
        }
        else
            vehId = cinfo->VehicleId;
    }

    if (vehId)
        CreateVehicleKit(vehId, entry);

    return true;
}

bool Creature::LoadCreatureFromDB(ObjectGuid::LowType spawnId, Map* map, bool addToMap)
{
    CreatureData const* data = sObjectMgr->GetCreatureData(spawnId);

    if (!data)
    {
        TC_LOG_ERROR("sql.sql", "Creature (GUID: %u) not found in table `creature`, can't load. ", spawnId);
        return false;
    }

    m_spawnId = spawnId;
    if (!Create(map->GenerateLowGuid<HighGuid::Unit>(), map, data->phaseMask, data->id, data->posX, data->posY, data->posZ, data->orientation, data))
        return false;

    //We should set first home position, because then AI calls home movement
    SetHomePosition(data->posX, data->posY, data->posZ, data->orientation);

    m_respawnradius = data->spawndist;

    m_respawnDelay = data->spawntimesecs;
    m_deathState = ALIVE;

    m_respawnTime  = GetMap()->GetCreatureRespawnTime(m_spawnId);
    if (m_respawnTime)                          // respawn on Update
    {
        m_deathState = DEAD;
        if (CanFly())
        {
            float tz = map->GetHeight(GetPhaseMask(), data->posX, data->posY, data->posZ, false);
            if (data->posZ - tz > 0.1f)
                Relocate(data->posX, data->posY, tz);
        }
    }

    uint32 curhealth;

    if (!m_regenHealth)
    {
        curhealth = data->curhealth;
        if (curhealth)
        {
            curhealth = uint32(curhealth*_GetHealthMod(GetCreatureTemplate()->rank));
            if (curhealth < 1)
                curhealth = 1;
        }
        SetPower(POWER_MANA, data->curmana);
    }
    else
    {
        curhealth = GetMaxHealth();
        SetPower(POWER_MANA, GetMaxPower(POWER_MANA));
    }

    SetHealth(m_deathState == ALIVE ? curhealth : 0);

    // checked at creature_template loading
    m_defaultMovementType = MovementGeneratorType(data->movementType);

    m_creatureData = data;

    if (addToMap && !GetMap()->AddToMap(this))
        return false;
    return true;
}

void Creature::SetCanDualWield(bool value)
{
    Unit::SetCanDualWield(value);
    UpdateDamagePhysical(OFF_ATTACK);
}

void Creature::LoadEquipment(int8 id, bool force /*= true*/)
{
    if (id == 0)
    {
        if (force)
        {
            for (uint8 i = 0; i < MAX_EQUIPMENT_ITEMS; ++i)
                SetUInt32Value(UNIT_VIRTUAL_ITEM_SLOT_ID + i, 0);
            m_equipmentId = 0;
        }
        return;
    }

    EquipmentInfo const* einfo = sObjectMgr->GetEquipmentInfo(GetEntry(), id);
    if (!einfo)
        return;

    m_equipmentId = id;
    for (uint8 i = 0; i < 3; ++i)
        SetUInt32Value(UNIT_VIRTUAL_ITEM_SLOT_ID + i, einfo->ItemEntry[i]);
}

bool Creature::hasQuest(uint32 quest_id) const
{
    QuestRelationBounds qr = sObjectMgr->GetCreatureQuestRelationBounds(GetEntry());
    for (QuestRelations::const_iterator itr = qr.first; itr != qr.second; ++itr)
    {
        if (itr->second == quest_id)
            return true;
    }
    return false;
}

bool Creature::hasInvolvedQuest(uint32 quest_id) const
{
    QuestRelationBounds qir = sObjectMgr->GetCreatureQuestInvolvedRelationBounds(GetEntry());
    for (QuestRelations::const_iterator itr = qir.first; itr != qir.second; ++itr)
    {
        if (itr->second == quest_id)
            return true;
    }
    return false;
}

void Creature::DeleteFromDB()
{
    if (!m_spawnId)
    {
        TC_LOG_ERROR("entities.unit", "Trying to delete not saved creature! LowGUID: %u, Entry: %u", GetGUID().GetCounter(), GetEntry());
        return;
    }

    GetMap()->RemoveCreatureRespawnTime(m_spawnId);
    sObjectMgr->DeleteCreatureData(m_spawnId);

    SQLTransaction trans = WorldDatabase.BeginTransaction();

    PreparedStatement* stmt = WorldDatabase.GetPreparedStatement(WORLD_DEL_CREATURE);
    stmt->setUInt32(0, m_spawnId);
    trans->Append(stmt);

    stmt = WorldDatabase.GetPreparedStatement(WORLD_DEL_CREATURE_ADDON);
    stmt->setUInt32(0, m_spawnId);
    trans->Append(stmt);

    stmt = WorldDatabase.GetPreparedStatement(WORLD_DEL_GAME_EVENT_CREATURE);
    stmt->setUInt32(0, m_spawnId);
    trans->Append(stmt);

    stmt = WorldDatabase.GetPreparedStatement(WORLD_DEL_GAME_EVENT_MODEL_EQUIP);
    stmt->setUInt32(0, m_spawnId);
    trans->Append(stmt);

    WorldDatabase.CommitTransaction(trans);
}

bool Creature::IsInvisibleDueToDespawn() const
{
    if (Unit::IsInvisibleDueToDespawn())
        return true;

    if (IsAlive() || isDying() || m_corpseRemoveTime > time(NULL))
        return false;

    return true;
}

bool Creature::CanAlwaysSee(WorldObject const* obj) const
{
    if (IsAIEnabled && AI()->CanSeeAlways(obj))
        return true;

    return false;
}

bool Creature::CanStartAttack(Unit const* who, bool force) const
{
    if (IsCivilian())
        return false;

    // This set of checks is should be done only for creatures
    if ((HasFlag(UNIT_FIELD_FLAGS, UNIT_FLAG_IMMUNE_TO_NPC) && who->GetTypeId() != TYPEID_PLAYER)                                   // flag is valid only for non player characters
        || (HasFlag(UNIT_FIELD_FLAGS, UNIT_FLAG_IMMUNE_TO_PC) && who->GetTypeId() == TYPEID_PLAYER)                                 // immune to PC and target is a player, return false
        || (who->GetOwner() && who->GetOwner()->GetTypeId() == TYPEID_PLAYER && HasFlag(UNIT_FIELD_FLAGS, UNIT_FLAG_IMMUNE_TO_PC))) // player pets are immune to pc as well
        return false;

    // Do not attack non-combat pets
    if (who->GetTypeId() == TYPEID_UNIT && who->GetCreatureType() == CREATURE_TYPE_NON_COMBAT_PET)
        return false;

    if (!CanFly() && (GetDistanceZ(who) > CREATURE_Z_ATTACK_RANGE + m_CombatDistance))
        //|| who->IsControlledByPlayer() && who->IsFlying()))
        // we cannot check flying for other creatures, too much map/vmap calculation
        /// @todo should switch to range attack
        return false;

    if (!force)
    {
        if (!_IsTargetAcceptable(who))
            return false;

        if (who->IsInCombat() && IsWithinDist(who, ATTACK_DISTANCE))
            if (Unit* victim = who->getAttackerForHelper())
                if (IsWithinDistInMap(victim, sWorld->getFloatConfig(CONFIG_CREATURE_FAMILY_ASSISTANCE_RADIUS)))
                    force = true;

        if (!force && (IsNeutralToAll() || !IsWithinDistInMap(who, GetAttackDistance(who) + m_CombatDistance)))
            return false;
    }

    if (!CanCreatureAttack(who, force))
        return false;

    // No aggro from gray creatures
    if (CheckNoGrayAggroConfig(who->getLevelForTarget(this), getLevelForTarget(who)))
        return false;

    return IsWithinLOSInMap(who);
}


bool Creature::CheckNoGrayAggroConfig(uint32 playerLevel, uint32 creatureLevel) const
{
    if (Trinity::XP::GetColorCode(playerLevel, creatureLevel) != XP_GRAY)
        return false;

    uint32 notAbove = sWorld->getIntConfig(CONFIG_NO_GRAY_AGGRO_ABOVE);
    uint32 notBelow = sWorld->getIntConfig(CONFIG_NO_GRAY_AGGRO_BELOW);
    if (notAbove == 0 && notBelow == 0)
        return false;

    if (playerLevel <= notBelow || (playerLevel >= notAbove && notAbove > 0))
        return true;
    return false;
}

float Creature::GetAttackDistance(Unit const* player) const
{
    float aggroRate = sWorld->getRate(RATE_CREATURE_AGGRO);
    if (aggroRate == 0)
        return 0.0f;

    uint32 playerlevel   = player->getLevelForTarget(this);
    uint32 creaturelevel = getLevelForTarget(player);

    int32 leveldif       = int32(playerlevel) - int32(creaturelevel);

    // "The maximum Aggro Radius has a cap of 25 levels under. Example: A level 30 char has the same Aggro Radius of a level 5 char on a level 60 mob."
    if (leveldif < - 25)
        leveldif = -25;

    // "The aggro radius of a mob having the same level as the player is roughly 20 yards"
    float RetDistance = 20;

    // "Aggro Radius varies with level difference at a rate of roughly 1 yard/level"
    // radius grow if playlevel < creaturelevel
    RetDistance -= (float)leveldif;

    if (creaturelevel+5 <= sWorld->getIntConfig(CONFIG_MAX_PLAYER_LEVEL))
    {
        // detect range auras
        RetDistance += GetTotalAuraModifier(SPELL_AURA_MOD_DETECT_RANGE);

        // detected range auras
        RetDistance += player->GetTotalAuraModifier(SPELL_AURA_MOD_DETECTED_RANGE);
    }

    // "Minimum Aggro Radius for a mob seems to be combat range (5 yards)"
    if (RetDistance < 5)
        RetDistance = 5;

    return (RetDistance*aggroRate);
}

void Creature::setDeathState(DeathState s)
{
    Unit::setDeathState(s);

    if (s == JUST_DIED)
    {
        m_corpseRemoveTime = time(NULL) + m_corpseDelay;
        m_respawnTime = time(NULL) + m_respawnDelay + m_corpseDelay;

        // always save boss respawn time at death to prevent crash cheating
        if (sWorld->getBoolConfig(CONFIG_SAVE_RESPAWN_TIME_IMMEDIATELY) || isWorldBoss())
            SaveRespawnTime();

        ReleaseFocus();               // remove spellcast focus (this also clears unit target)
        SetTarget(ObjectGuid::Empty); // drop target - dead mobs shouldn't ever target things

        SetUInt32Value(UNIT_NPC_FLAGS, UNIT_NPC_FLAG_NONE);

        SetUInt32Value(UNIT_FIELD_MOUNTDISPLAYID, 0); // if creature is mounted on a virtual mount, remove it at death

        setActive(false);

        if (HasSearchedAssistance())
        {
            SetNoSearchAssistance(false);
            UpdateSpeed(MOVE_RUN, false);
        }

        //Dismiss group if is leader
        if (m_formation && m_formation->getLeader() == this)
            m_formation->FormationReset(true);

        if ((CanFly() || IsFlying()))
            GetMotionMaster()->MoveFall();

        Unit::setDeathState(CORPSE);
    }
    else if (s == JUST_RESPAWNED)
    {
        //if (IsPet())
        //    setActive(true);
        SetFullHealth();
        SetLootRecipient(NULL);
        ResetPlayerDamageReq();

        UpdateMovementFlags();

        CreatureTemplate const* cinfo = GetCreatureTemplate();
        SetUInt32Value(UNIT_NPC_FLAGS, cinfo->npcflag);
        ClearUnitState(uint32(UNIT_STATE_ALL_STATE & ~UNIT_STATE_IGNORE_PATHFINDING));
        SetMeleeDamageSchool(SpellSchools(cinfo->dmgschool));
        Motion_Initialize();
        Unit::setDeathState(ALIVE);
        LoadCreaturesAddon();
    }
}

void Creature::Respawn(bool force)
{
    DestroyForNearbyPlayers();

    if (force)
    {
        if (IsAlive())
            setDeathState(JUST_DIED);
        else if (getDeathState() != CORPSE)
            setDeathState(CORPSE);
    }

    RemoveCorpse(false);

    if (getDeathState() == DEAD)
    {
        if (m_spawnId)
            GetMap()->RemoveCreatureRespawnTime(m_spawnId);

        TC_LOG_DEBUG("entities.unit", "Respawning creature %s (%s)",
            GetName().c_str(), GetGUID().ToString().c_str());
        m_respawnTime = 0;
        ResetPickPocketRefillTimer();
        loot.clear();
        if (m_originalEntry != GetEntry())
            UpdateEntry(m_originalEntry);

        SelectLevel();

        setDeathState(JUST_RESPAWNED);

        uint32 displayID = GetNativeDisplayId();
        CreatureModelInfo const* minfo = sObjectMgr->GetCreatureModelRandomGender(&displayID);
        if (minfo)                                             // Cancel load if no model defined
        {
            SetDisplayId(displayID);
            SetNativeDisplayId(displayID);
            SetByteValue(UNIT_FIELD_BYTES_0, 2, minfo->gender);
        }

        GetMotionMaster()->InitDefault();

        //Call AI respawn virtual function
        if (IsAIEnabled)
        {
            //reset the AI to be sure no dirty or uninitialized values will be used till next tick
            AI()->Reset();
            TriggerJustRespawned = true;//delay event to next tick so all creatures are created on the map before processing
        }

        uint32 poolid = GetSpawnId() ? sPoolMgr->IsPartOfAPool<Creature>(GetSpawnId()) : 0;
        if (poolid)
            sPoolMgr->UpdatePool<Creature>(poolid, GetSpawnId());

        //Re-initialize reactstate that could be altered by movementgenerators
        InitializeReactState();
    }

    UpdateObjectVisibility();
}

void Creature::ForcedDespawn(uint32 timeMSToDespawn)
{
    if (timeMSToDespawn)
    {
        ForcedDespawnDelayEvent* pEvent = new ForcedDespawnDelayEvent(*this);

        m_Events.AddEvent(pEvent, m_Events.CalculateTime(timeMSToDespawn));
        return;
    }

    if (IsAlive())
        setDeathState(JUST_DIED);

    RemoveCorpse(false);
}

void Creature::DespawnOrUnsummon(uint32 msTimeToDespawn /*= 0*/)
{
    if (TempSummon* summon = this->ToTempSummon())
        summon->UnSummon(msTimeToDespawn);
    else
        ForcedDespawn(msTimeToDespawn);
}

bool Creature::IsImmunedToSpell(SpellInfo const* spellInfo) const
{
    if (!spellInfo)
        return false;

    // Creature is immune to main mechanic of the spell
    if (GetCreatureTemplate()->MechanicImmuneMask & (1 << (spellInfo->Mechanic - 1)))
        return true;

    // This check must be done instead of 'if (GetCreatureTemplate()->MechanicImmuneMask & (1 << (spellInfo->Mechanic - 1)))' for not break
    // the check of mechanic immunity on DB (tested) because GetCreatureTemplate()->MechanicImmuneMask and m_spellImmune[IMMUNITY_MECHANIC] don't have same data.
    bool immunedToAllEffects = true;
    for (uint8 i = 0; i < MAX_SPELL_EFFECTS; ++i)
    {
        if (!spellInfo->Effects[i].IsEffect())
            continue;
        if (!IsImmunedToSpellEffect(spellInfo, i))
        {
            immunedToAllEffects = false;
            break;
        }
    }
    if (immunedToAllEffects)
        return true;

    return Unit::IsImmunedToSpell(spellInfo);
}

bool Creature::IsImmunedToSpellEffect(SpellInfo const* spellInfo, uint32 index) const
{
    if (GetCreatureTemplate()->MechanicImmuneMask & (1 << (spellInfo->Effects[index].Mechanic - 1)))
        return true;

    if (GetCreatureTemplate()->type == CREATURE_TYPE_MECHANICAL && spellInfo->Effects[index].Effect == SPELL_EFFECT_HEAL)
        return true;

    return Unit::IsImmunedToSpellEffect(spellInfo, index);
}

bool Creature::isElite() const
{
    if (IsPet())
        return false;

    uint32 rank = GetCreatureTemplate()->rank;
    return rank != CREATURE_ELITE_NORMAL && rank != CREATURE_ELITE_RARE;
}

bool Creature::isWorldBoss() const
{
    if (IsPet())
        return false;

    return (GetCreatureTemplate()->type_flags & CREATURE_TYPEFLAGS_BOSS) != 0;
}

SpellInfo const* Creature::reachWithSpellAttack(Unit* victim)
{
    if (!victim)
        return NULL;

    for (uint32 i=0; i < CREATURE_MAX_SPELLS; ++i)
    {
        if (!m_spells[i])
            continue;
        SpellInfo const* spellInfo = sSpellMgr->GetSpellInfo(m_spells[i]);
        if (!spellInfo)
        {
            TC_LOG_ERROR("entities.unit", "WORLD: unknown spell id %i", m_spells[i]);
            continue;
        }

        bool bcontinue = true;
        for (uint32 j = 0; j < MAX_SPELL_EFFECTS; j++)
        {
            if ((spellInfo->Effects[j].Effect == SPELL_EFFECT_SCHOOL_DAMAGE)       ||
                (spellInfo->Effects[j].Effect == SPELL_EFFECT_INSTAKILL)            ||
                (spellInfo->Effects[j].Effect == SPELL_EFFECT_ENVIRONMENTAL_DAMAGE) ||
                (spellInfo->Effects[j].Effect == SPELL_EFFECT_HEALTH_LEECH)
                )
            {
                bcontinue = false;
                break;
            }
        }
        if (bcontinue)
            continue;

        if (spellInfo->ManaCost > (uint32)GetPower(POWER_MANA))
            continue;
        float range = spellInfo->GetMaxRange(false);
        float minrange = spellInfo->GetMinRange(false);
        float dist = GetDistance(victim);
        if (dist > range || dist < minrange)
            continue;
        if (spellInfo->PreventionType == SPELL_PREVENTION_TYPE_SILENCE && HasFlag(UNIT_FIELD_FLAGS, UNIT_FLAG_SILENCED))
            continue;
        if (spellInfo->PreventionType == SPELL_PREVENTION_TYPE_PACIFY && HasFlag(UNIT_FIELD_FLAGS, UNIT_FLAG_PACIFIED))
            continue;
        return spellInfo;
    }
    return NULL;
}

SpellInfo const* Creature::reachWithSpellCure(Unit* victim)
{
    if (!victim)
        return NULL;

    for (uint32 i=0; i < CREATURE_MAX_SPELLS; ++i)
    {
        if (!m_spells[i])
            continue;
        SpellInfo const* spellInfo = sSpellMgr->GetSpellInfo(m_spells[i]);
        if (!spellInfo)
        {
            TC_LOG_ERROR("entities.unit", "WORLD: unknown spell id %i", m_spells[i]);
            continue;
        }

        bool bcontinue = true;
        for (uint32 j = 0; j < MAX_SPELL_EFFECTS; j++)
        {
            if ((spellInfo->Effects[j].Effect == SPELL_EFFECT_HEAL))
            {
                bcontinue = false;
                break;
            }
        }
        if (bcontinue)
            continue;

        if (spellInfo->ManaCost > (uint32)GetPower(POWER_MANA))
            continue;

        float range = spellInfo->GetMaxRange(true);
        float minrange = spellInfo->GetMinRange(true);
        float dist = GetDistance(victim);
        //if (!isInFront(victim, range) && spellInfo->AttributesEx)
        //    continue;
        if (dist > range || dist < minrange)
            continue;
        if (spellInfo->PreventionType == SPELL_PREVENTION_TYPE_SILENCE && HasFlag(UNIT_FIELD_FLAGS, UNIT_FLAG_SILENCED))
            continue;
        if (spellInfo->PreventionType == SPELL_PREVENTION_TYPE_PACIFY && HasFlag(UNIT_FIELD_FLAGS, UNIT_FLAG_PACIFIED))
            continue;
        return spellInfo;
    }
    return NULL;
}

// select nearest hostile unit within the given distance (regardless of threat list).
Unit* Creature::SelectNearestTarget(float dist, bool playerOnly /* = false */) const
{
    CellCoord p(Trinity::ComputeCellCoord(GetPositionX(), GetPositionY()));
    Cell cell(p);
    cell.SetNoCreate();

    Unit* target = NULL;

    {
        if (dist == 0.0f)
            dist = MAX_VISIBILITY_DISTANCE;

        Trinity::NearestHostileUnitCheck u_check(this, dist, playerOnly);
        Trinity::UnitLastSearcher<Trinity::NearestHostileUnitCheck> searcher(this, target, u_check);

        TypeContainerVisitor<Trinity::UnitLastSearcher<Trinity::NearestHostileUnitCheck>, WorldTypeMapContainer > world_unit_searcher(searcher);
        TypeContainerVisitor<Trinity::UnitLastSearcher<Trinity::NearestHostileUnitCheck>, GridTypeMapContainer >  grid_unit_searcher(searcher);

        cell.Visit(p, world_unit_searcher, *GetMap(), *this, dist);
        cell.Visit(p, grid_unit_searcher, *GetMap(), *this, dist);
    }

    return target;
}

// select nearest hostile unit within the given attack distance (i.e. distance is ignored if > than ATTACK_DISTANCE), regardless of threat list.
Unit* Creature::SelectNearestTargetInAttackDistance(float dist) const
{
    CellCoord p(Trinity::ComputeCellCoord(GetPositionX(), GetPositionY()));
    Cell cell(p);
    cell.SetNoCreate();

    Unit* target = NULL;

    if (dist > MAX_VISIBILITY_DISTANCE)
    {
        TC_LOG_ERROR("entities.unit", "Creature (GUID: %u Entry: %u) SelectNearestTargetInAttackDistance called with dist > MAX_VISIBILITY_DISTANCE. Distance set to ATTACK_DISTANCE.", GetGUID().GetCounter(), GetEntry());
        dist = ATTACK_DISTANCE;
    }

    {
        Trinity::NearestHostileUnitInAttackDistanceCheck u_check(this, dist);
        Trinity::UnitLastSearcher<Trinity::NearestHostileUnitInAttackDistanceCheck> searcher(this, target, u_check);

        TypeContainerVisitor<Trinity::UnitLastSearcher<Trinity::NearestHostileUnitInAttackDistanceCheck>, WorldTypeMapContainer > world_unit_searcher(searcher);
        TypeContainerVisitor<Trinity::UnitLastSearcher<Trinity::NearestHostileUnitInAttackDistanceCheck>, GridTypeMapContainer >  grid_unit_searcher(searcher);

        cell.Visit(p, world_unit_searcher, *GetMap(), *this, ATTACK_DISTANCE > dist ? ATTACK_DISTANCE : dist);
        cell.Visit(p, grid_unit_searcher, *GetMap(), *this, ATTACK_DISTANCE > dist ? ATTACK_DISTANCE : dist);
    }

    return target;
}

Player* Creature::SelectNearestPlayer(float distance) const
{
    Player* target = NULL;

    Trinity::NearestPlayerInObjectRangeCheck checker(this, distance);
    Trinity::PlayerLastSearcher<Trinity::NearestPlayerInObjectRangeCheck> searcher(this, target, checker);
    VisitNearbyObject(distance, searcher);

    return target;
}

void Creature::SendAIReaction(AiReaction reactionType)
{
    WorldPacket data(SMSG_AI_REACTION, 12);

    data << uint64(GetGUID());
    data << uint32(reactionType);

    ((WorldObject*)this)->SendMessageToSet(&data, true);

    TC_LOG_DEBUG("network", "WORLD: Sent SMSG_AI_REACTION, type %u.", reactionType);
}

void Creature::CallAssistance()
{
    if (!m_AlreadyCallAssistance && GetVictim() && !IsPet() && !IsCharmed())
    {
        SetNoCallAssistance(true);

        float radius = sWorld->getFloatConfig(CONFIG_CREATURE_FAMILY_ASSISTANCE_RADIUS);

        if (radius > 0)
        {
            std::list<Creature*> assistList;

            {
                CellCoord p(Trinity::ComputeCellCoord(GetPositionX(), GetPositionY()));
                Cell cell(p);
                cell.SetNoCreate();

                Trinity::AnyAssistCreatureInRangeCheck u_check(this, GetVictim(), radius);
                Trinity::CreatureListSearcher<Trinity::AnyAssistCreatureInRangeCheck> searcher(this, assistList, u_check);

                TypeContainerVisitor<Trinity::CreatureListSearcher<Trinity::AnyAssistCreatureInRangeCheck>, GridTypeMapContainer >  grid_creature_searcher(searcher);

                cell.Visit(p, grid_creature_searcher, *GetMap(), *this, radius);
            }

            if (!assistList.empty())
            {
                AssistDelayEvent* e = new AssistDelayEvent(EnsureVictim()->GetGUID(), *this);
                while (!assistList.empty())
                {
                    // Pushing guids because in delay can happen some creature gets despawned => invalid pointer
                    e->AddAssistant((*assistList.begin())->GetGUID());
                    assistList.pop_front();
                }
                m_Events.AddEvent(e, m_Events.CalculateTime(sWorld->getIntConfig(CONFIG_CREATURE_FAMILY_ASSISTANCE_DELAY)));
            }
        }
    }
}

void Creature::CallForHelp(float radius)
{
    if (radius <= 0.0f || !GetVictim() || IsPet() || IsCharmed())
        return;

    CellCoord p(Trinity::ComputeCellCoord(GetPositionX(), GetPositionY()));
    Cell cell(p);
    cell.SetNoCreate();

    Trinity::CallOfHelpCreatureInRangeDo u_do(this, GetVictim(), radius);
    Trinity::CreatureWorker<Trinity::CallOfHelpCreatureInRangeDo> worker(this, u_do);

    TypeContainerVisitor<Trinity::CreatureWorker<Trinity::CallOfHelpCreatureInRangeDo>, GridTypeMapContainer >  grid_creature_searcher(worker);

    cell.Visit(p, grid_creature_searcher, *GetMap(), *this, radius);
}

bool Creature::CanAssistTo(const Unit* u, const Unit* enemy, bool checkfaction /*= true*/) const
{
    if (IsInEvadeMode())
        return false;

    // is it true?
    if (!HasReactState(REACT_AGGRESSIVE))
        return false;

    // we don't need help from zombies :)
    if (!IsAlive())
        return false;

    // we don't need help from non-combatant ;)
    if (IsCivilian())
        return false;

    if (HasFlag(UNIT_FIELD_FLAGS, UNIT_FLAG_NON_ATTACKABLE | UNIT_FLAG_NOT_SELECTABLE | UNIT_FLAG_IMMUNE_TO_NPC))
        return false;

    // skip fighting creature
    if (IsInCombat())
        return false;

    // only free creature
    if (GetCharmerOrOwnerGUID())
        return false;

    // only from same creature faction
    if (checkfaction)
    {
        if (getFaction() != u->getFaction())
            return false;
    }
    else
    {
        if (!IsFriendlyTo(u))
            return false;
    }

    // skip non hostile to caster enemy creatures
    if (!IsHostileTo(enemy))
        return false;

    return true;
}

// use this function to avoid having hostile creatures attack
// friendlies and other mobs they shouldn't attack
bool Creature::_IsTargetAcceptable(const Unit* target) const
{
    ASSERT(target);

    // if the target cannot be attacked, the target is not acceptable
    if (IsFriendlyTo(target)
        || !target->isTargetableForAttack(false)
        || (m_vehicle && (IsOnVehicle(target) || m_vehicle->GetBase()->IsOnVehicle(target))))
        return false;

    if (target->HasUnitState(UNIT_STATE_DIED))
    {
        // guards can detect fake death
        if (IsGuard() && target->HasFlag(UNIT_FIELD_FLAGS_2, UNIT_FLAG2_FEIGN_DEATH))
            return true;
        else
            return false;
    }

    const Unit* myVictim = getAttackerForHelper();
    const Unit* targetVictim = target->getAttackerForHelper();

    // if I'm already fighting target, or I'm hostile towards the target, the target is acceptable
    if (myVictim == target || targetVictim == this || IsHostileTo(target))
        return true;

    // if the target's victim is friendly, and the target is neutral, the target is acceptable
    if (targetVictim && IsFriendlyTo(targetVictim))
        return true;

    // if the target's victim is not friendly, or the target is friendly, the target is not acceptable
    return false;
}

void Creature::SaveRespawnTime()
{
    if (IsSummon() || !m_spawnId || (m_creatureData && !m_creatureData->dbData))
        return;

    GetMap()->SaveCreatureRespawnTime(m_spawnId, m_respawnTime);
}

// this should not be called by petAI or
bool Creature::CanCreatureAttack(Unit const* victim, bool /*force*/) const
{
    if (!victim->IsInMap(this))
        return false;

    if (!IsValidAttackTarget(victim))
        return false;

    if (!victim->isInAccessiblePlaceFor(this))
        return false;

    if (IsAIEnabled && !AI()->CanAIAttack(victim))
        return false;

    if (GetMap()->IsDungeon())
        return true;

    //Use AttackDistance in distance check if threat radius is lower. This prevents creature bounce in and out of combat every update tick.
    float dist = std::max(GetAttackDistance(victim), sWorld->getFloatConfig(CONFIG_THREAT_RADIUS)) + m_CombatDistance;

    if (Unit* unit = GetCharmerOrOwner())
        return victim->IsWithinDist(unit, dist);
    else
        return victim->IsInDist(&m_homePosition, dist);
}

CreatureAddon const* Creature::GetCreatureAddon() const
{
    if (m_spawnId)
    {
        if (CreatureAddon const* addon = sObjectMgr->GetCreatureAddon(m_spawnId))
            return addon;
    }

    // dependent from difficulty mode entry
    return sObjectMgr->GetCreatureTemplateAddon(GetCreatureTemplate()->Entry);
}

//creature_addon table
bool Creature::LoadCreaturesAddon()
{
    CreatureAddon const* cainfo = GetCreatureAddon();
    if (!cainfo)
        return false;

    if (cainfo->mount != 0)
        Mount(cainfo->mount);

    if (cainfo->bytes1 != 0)
    {
        // 0 StandState
        // 1 FreeTalentPoints   Pet only, so always 0 for default creature
        // 2 StandFlags
        // 3 StandMiscFlags

        SetByteValue(UNIT_FIELD_BYTES_1, 0, uint8(cainfo->bytes1 & 0xFF));
        //SetByteValue(UNIT_FIELD_BYTES_1, 1, uint8((cainfo->bytes1 >> 8) & 0xFF));
        SetByteValue(UNIT_FIELD_BYTES_1, 1, 0);
        SetByteValue(UNIT_FIELD_BYTES_1, 2, uint8((cainfo->bytes1 >> 16) & 0xFF));
        SetByteValue(UNIT_FIELD_BYTES_1, 3, uint8((cainfo->bytes1 >> 24) & 0xFF));

        //! Suspected correlation between UNIT_FIELD_BYTES_1, offset 3, value 0x2:
        //! If no inhabittype_fly (if no MovementFlag_DisableGravity or MovementFlag_CanFly flag found in sniffs)
        //! Check using InhabitType as movement flags are assigned dynamically
        //! basing on whether the creature is in air or not
        //! Set MovementFlag_Hover. Otherwise do nothing.
        if (GetByteValue(UNIT_FIELD_BYTES_1, 3) & UNIT_BYTE1_FLAG_HOVER && !(GetCreatureTemplate()->InhabitType & INHABIT_AIR))
            AddUnitMovementFlag(MOVEMENTFLAG_HOVER);
    }

    if (cainfo->bytes2 != 0)
    {
        // 0 SheathState
        // 1 Bytes2Flags
        // 2 UnitRename         Pet only, so always 0 for default creature
        // 3 ShapeshiftForm     Must be determined/set by shapeshift spell/aura

        SetByteValue(UNIT_FIELD_BYTES_2, 0, uint8(cainfo->bytes2 & 0xFF));
        //SetByteValue(UNIT_FIELD_BYTES_2, 1, uint8((cainfo->bytes2 >> 8) & 0xFF));
        //SetByteValue(UNIT_FIELD_BYTES_2, 2, uint8((cainfo->bytes2 >> 16) & 0xFF));
        SetByteValue(UNIT_FIELD_BYTES_2, 2, 0);
        //SetByteValue(UNIT_FIELD_BYTES_2, 3, uint8((cainfo->bytes2 >> 24) & 0xFF));
        SetByteValue(UNIT_FIELD_BYTES_2, 3, 0);
    }

    if (cainfo->emote != 0)
        SetUInt32Value(UNIT_NPC_EMOTESTATE, cainfo->emote);

    //Load Path
    if (cainfo->path_id != 0)
        m_path_id = cainfo->path_id;

    if (!cainfo->auras.empty())
    {
        for (std::vector<uint32>::const_iterator itr = cainfo->auras.begin(); itr != cainfo->auras.end(); ++itr)
        {
            SpellInfo const* AdditionalSpellInfo = sSpellMgr->GetSpellInfo(*itr);
            if (!AdditionalSpellInfo)
            {
                TC_LOG_ERROR("sql.sql", "Creature (GUID: %u Entry: %u) has wrong spell %u defined in `auras` field.", GetGUID().GetCounter(), GetEntry(), *itr);
                continue;
            }

            // skip already applied aura
            if (HasAura(*itr))
<<<<<<< HEAD
            {
                if (!reload)
                    TC_LOG_ERROR("sql.sql", "Creature (GUID: %u Entry: %u) has duplicate aura (spell %u) in `auras` field.", GetSpawnId(), GetEntry(), *itr);

=======
>>>>>>> 233297c5
                continue;

            AddAura(*itr, this);
            TC_LOG_DEBUG("entities.unit", "Spell: %u added to creature (GUID: %u Entry: %u)", *itr, GetGUID().GetCounter(), GetEntry());
        }
    }

    return true;
}

/// Send a message to LocalDefense channel for players opposition team in the zone
void Creature::SendZoneUnderAttackMessage(Player* attacker)
{
    uint32 enemy_team = attacker->GetTeam();

    WorldPacket data(SMSG_ZONE_UNDER_ATTACK, 4);
    data << (uint32)GetAreaId();
    sWorld->SendGlobalMessage(&data, NULL, (enemy_team == ALLIANCE ? HORDE : ALLIANCE));
}

void Creature::SetInCombatWithZone()
{
    if (!CanHaveThreatList())
    {
        TC_LOG_ERROR("entities.unit", "Creature entry %u call SetInCombatWithZone but creature cannot have threat list.", GetEntry());
        return;
    }

    Map* map = GetMap();

    if (!map->IsDungeon())
    {
        TC_LOG_ERROR("entities.unit", "Creature entry %u call SetInCombatWithZone for map (id: %u) that isn't an instance.", GetEntry(), map->GetId());
        return;
    }

    Map::PlayerList const &PlList = map->GetPlayers();

    if (PlList.isEmpty())
        return;

    for (Map::PlayerList::const_iterator i = PlList.begin(); i != PlList.end(); ++i)
    {
        if (Player* player = i->GetSource())
        {
            if (player->IsGameMaster())
                continue;

            if (player->IsAlive())
            {
                this->SetInCombatWith(player);
                player->SetInCombatWith(this);
                AddThreat(player, 0.0f);
            }
        }
    }
}

bool Creature::HasSpell(uint32 spellID) const
{
    uint8 i;
    for (i = 0; i < CREATURE_MAX_SPELLS; ++i)
        if (spellID == m_spells[i])
            break;
    return i < CREATURE_MAX_SPELLS;                         //broke before end of iteration of known spells
}

time_t Creature::GetRespawnTimeEx() const
{
    time_t now = time(NULL);
    if (m_respawnTime > now)
        return m_respawnTime;
    else
        return now;
}

void Creature::GetRespawnPosition(float &x, float &y, float &z, float* ori, float* dist) const
{
    if (m_spawnId)
    {
        if (CreatureData const* data = sObjectMgr->GetCreatureData(GetSpawnId()))
        {
            x = data->posX;
            y = data->posY;
            z = data->posZ;
            if (ori)
                *ori = data->orientation;
            if (dist)
                *dist = data->spawndist;

            return;
        }
    }

    x = GetPositionX();
    y = GetPositionY();
    z = GetPositionZ();
    if (ori)
        *ori = GetOrientation();
    if (dist)
        *dist = 0;
}

void Creature::AllLootRemovedFromCorpse()
{
    if (loot.loot_type != LOOT_SKINNING && !IsPet() && GetCreatureTemplate()->SkinLootId && hasLootRecipient())
        if (LootTemplates_Skinning.HaveLootFor(GetCreatureTemplate()->SkinLootId))
            SetFlag(UNIT_FIELD_FLAGS, UNIT_FLAG_SKINNABLE);

    time_t now = time(NULL);
    // Do not reset corpse remove time if corpse is already removed
    if (m_corpseRemoveTime <= now)
        return;

    float decayRate = sWorld->getRate(RATE_CORPSE_DECAY_LOOTED);

    // corpse skinnable, but without skinning flag, and then skinned, corpse will despawn next update
    if (loot.loot_type == LOOT_SKINNING)
        m_corpseRemoveTime = now;
    else
        m_corpseRemoveTime = now + uint32(m_corpseDelay * decayRate);

    m_respawnTime = m_corpseRemoveTime + m_respawnDelay;
}

uint8 Creature::getLevelForTarget(WorldObject const* target) const
{
    if (!isWorldBoss() || !target->ToUnit())
        return Unit::getLevelForTarget(target);

    uint16 level = target->ToUnit()->getLevel() + sWorld->getIntConfig(CONFIG_WORLD_BOSS_LEVEL_DIFF);
    if (level < 1)
        return 1;
    if (level > 255)
        return 255;
    return uint8(level);
}

std::string Creature::GetAIName() const
{
    return sObjectMgr->GetCreatureTemplate(GetEntry())->AIName;
}

std::string Creature::GetScriptName() const
{
    return sObjectMgr->GetScriptName(GetScriptId());
}

uint32 Creature::GetScriptId() const
{
    return sObjectMgr->GetCreatureTemplate(GetEntry())->ScriptID;
}

VendorItemData const* Creature::GetVendorItems() const
{
    return sObjectMgr->GetNpcVendorItemList(GetEntry());
}

uint32 Creature::GetVendorItemCurrentCount(VendorItem const* vItem)
{
    if (!vItem->maxcount)
        return vItem->maxcount;

    VendorItemCounts::iterator itr = m_vendorItemCounts.begin();
    for (; itr != m_vendorItemCounts.end(); ++itr)
        if (itr->itemId == vItem->item)
            break;

    if (itr == m_vendorItemCounts.end())
        return vItem->maxcount;

    VendorItemCount* vCount = &*itr;

    time_t ptime = time(NULL);

    if (time_t(vCount->lastIncrementTime + vItem->incrtime) <= ptime)
        if (ItemTemplate const* pProto = sObjectMgr->GetItemTemplate(vItem->item))
        {
            uint32 diff = uint32((ptime - vCount->lastIncrementTime)/vItem->incrtime);
            if ((vCount->count + diff * pProto->BuyCount) >= vItem->maxcount)
            {
                m_vendorItemCounts.erase(itr);
                return vItem->maxcount;
            }

            vCount->count += diff * pProto->BuyCount;
            vCount->lastIncrementTime = ptime;
        }

    return vCount->count;
}

uint32 Creature::UpdateVendorItemCurrentCount(VendorItem const* vItem, uint32 used_count)
{
    if (!vItem->maxcount)
        return 0;

    VendorItemCounts::iterator itr = m_vendorItemCounts.begin();
    for (; itr != m_vendorItemCounts.end(); ++itr)
        if (itr->itemId == vItem->item)
            break;

    if (itr == m_vendorItemCounts.end())
    {
        uint32 new_count = vItem->maxcount > used_count ? vItem->maxcount-used_count : 0;
        m_vendorItemCounts.push_back(VendorItemCount(vItem->item, new_count));
        return new_count;
    }

    VendorItemCount* vCount = &*itr;

    time_t ptime = time(NULL);

    if (time_t(vCount->lastIncrementTime + vItem->incrtime) <= ptime)
        if (ItemTemplate const* pProto = sObjectMgr->GetItemTemplate(vItem->item))
        {
            uint32 diff = uint32((ptime - vCount->lastIncrementTime)/vItem->incrtime);
            if ((vCount->count + diff * pProto->BuyCount) < vItem->maxcount)
                vCount->count += diff * pProto->BuyCount;
            else
                vCount->count = vItem->maxcount;
        }

    vCount->count = vCount->count > used_count ? vCount->count-used_count : 0;
    vCount->lastIncrementTime = ptime;
    return vCount->count;
}

TrainerSpellData const* Creature::GetTrainerSpells() const
{
    return sObjectMgr->GetNpcTrainerSpells(GetEntry());
}

// overwrite WorldObject function for proper name localization
std::string const & Creature::GetNameForLocaleIdx(LocaleConstant loc_idx) const
{
    if (loc_idx != DEFAULT_LOCALE)
    {
        uint8 uloc_idx = uint8(loc_idx);
        CreatureLocale const* cl = sObjectMgr->GetCreatureLocale(GetEntry());
        if (cl)
        {
            if (cl->Name.size() > uloc_idx && !cl->Name[uloc_idx].empty())
                return cl->Name[uloc_idx];
        }
    }

    return GetName();
}

uint32 Creature::GetPetAutoSpellOnPos(uint8 pos) const
{
    if (pos >= MAX_SPELL_CHARM || m_charmInfo->GetCharmSpell(pos)->GetType() != ACT_ENABLED)
        return 0;
    else
        return m_charmInfo->GetCharmSpell(pos)->GetAction();
}

void Creature::SetPosition(float x, float y, float z, float o)
{
    // prevent crash when a bad coord is sent by the client
    if (!Trinity::IsValidMapCoord(x, y, z, o))
    {
        TC_LOG_DEBUG("entities.unit", "Creature::SetPosition(%f, %f, %f) .. bad coordinates!", x, y, z);
        return;
    }

    GetMap()->CreatureRelocation(this, x, y, z, o);
    if (IsVehicle())
        GetVehicleKit()->RelocatePassengers();
}

bool Creature::IsDungeonBoss() const
{
    CreatureTemplate const* cinfo = sObjectMgr->GetCreatureTemplate(GetEntry());
    return cinfo && (cinfo->flags_extra & CREATURE_FLAG_EXTRA_DUNGEON_BOSS);
}

float Creature::GetAggroRange(Unit const* target) const
{
    // Determines the aggro range for creatures (usually pets), used mainly for aggressive pet target selection.
    // Based on data from wowwiki due to lack of 3.3.5a data

    if (target && this->IsPet())
    {
        uint32 targetLevel = 0;

        if (target->GetTypeId() == TYPEID_PLAYER)
            targetLevel = target->getLevelForTarget(this);
        else if (target->GetTypeId() == TYPEID_UNIT)
            targetLevel = target->ToCreature()->getLevelForTarget(this);

        uint32 myLevel = getLevelForTarget(target);
        int32 levelDiff = int32(targetLevel) - int32(myLevel);

        // The maximum Aggro Radius is capped at 45 yards (25 level difference)
        if (levelDiff < -25)
            levelDiff = -25;

        // The base aggro radius for mob of same level
        float aggroRadius = 20;

        // Aggro Radius varies with level difference at a rate of roughly 1 yard/level
        aggroRadius -= (float)levelDiff;

        // detect range auras
        aggroRadius += GetTotalAuraModifier(SPELL_AURA_MOD_DETECT_RANGE);

        // detected range auras
        aggroRadius += target->GetTotalAuraModifier(SPELL_AURA_MOD_DETECTED_RANGE);

        // Just in case, we don't want pets running all over the map
        if (aggroRadius > MAX_AGGRO_RADIUS)
            aggroRadius = MAX_AGGRO_RADIUS;

        // Minimum Aggro Radius for a mob seems to be combat range (5 yards)
        //  hunter pets seem to ignore minimum aggro radius so we'll default it a little higher
        if (aggroRadius < 10)
            aggroRadius = 10;

        return (aggroRadius);
    }

    // Default
    return 0.0f;
}

Unit* Creature::SelectNearestHostileUnitInAggroRange(bool useLOS) const
{
    // Selects nearest hostile target within creature's aggro range. Used primarily by
    //  pets set to aggressive. Will not return neutral or friendly targets.

    Unit* target = NULL;

    {
        Trinity::NearestHostileUnitInAggroRangeCheck u_check(this, useLOS);
        Trinity::UnitSearcher<Trinity::NearestHostileUnitInAggroRangeCheck> searcher(this, target, u_check);

        VisitNearbyGridObject(MAX_AGGRO_RADIUS, searcher);
    }

    return target;
}

void Creature::UpdateMovementFlags()
{
    // Do not update movement flags if creature is controlled by a player (charm/vehicle)
    if (m_movedPlayer)
        return;

    // Set the movement flags if the creature is in that mode. (Only fly if actually in air, only swim if in water, etc)
    float ground = GetMap()->GetHeight(GetPhaseMask(), GetPositionX(), GetPositionY(), GetPositionZMinusOffset());

    bool isInAir = (G3D::fuzzyGt(GetPositionZMinusOffset(), ground + 0.05f) || G3D::fuzzyLt(GetPositionZMinusOffset(), ground - 0.05f)); // Can be underground too, prevent the falling

    if (GetCreatureTemplate()->InhabitType & INHABIT_AIR && isInAir && !IsFalling())
    {
        if (GetCreatureTemplate()->InhabitType & INHABIT_GROUND)
            SetCanFly(true);
        else
            SetDisableGravity(true);
    }
    else
    {
        SetCanFly(false);
        SetDisableGravity(false);
    }

    if (!isInAir)
        SetFall(false);

    SetSwim(GetCreatureTemplate()->InhabitType & INHABIT_WATER && IsInWater());
}

void Creature::SetObjectScale(float scale)
{
    Unit::SetObjectScale(scale);

    if (CreatureModelInfo const* minfo = sObjectMgr->GetCreatureModelInfo(GetDisplayId()))
    {
        SetFloatValue(UNIT_FIELD_BOUNDINGRADIUS, minfo->bounding_radius * scale);
        SetFloatValue(UNIT_FIELD_COMBATREACH, minfo->combat_reach * scale);
    }
}

void Creature::SetDisplayId(uint32 modelId)
{
    Unit::SetDisplayId(modelId);

    if (CreatureModelInfo const* minfo = sObjectMgr->GetCreatureModelInfo(modelId))
    {
        SetFloatValue(UNIT_FIELD_BOUNDINGRADIUS, minfo->bounding_radius * GetObjectScale());
        SetFloatValue(UNIT_FIELD_COMBATREACH, minfo->combat_reach * GetObjectScale());
    }
}

void Creature::SetTarget(ObjectGuid guid)
{
    if (!IsFocusing())
        SetGuidValue(UNIT_FIELD_TARGET, guid);
}

bool Creature::FocusTarget(Spell const* focusSpell, WorldObject const* target)
{
    // already focused
    if (_focusSpell)
        return false;

    if ((!target || target == this) && !focusSpell->GetCastTime()) // instant cast, untargeted (or self-targeted) spell doesn't need any facing updates
        return false;

    _focusSpell = focusSpell;

    // "instant" creature casts that require re-targeting will be delayed by a short moment to prevent facing bugs
    bool shouldDelay = false;

    // set target, then force send update packet to players if it changed to provide appropriate facing
    ObjectGuid newTarget = target ? target->GetGUID() : ObjectGuid::Empty;
    if (GetGuidValue(UNIT_FIELD_TARGET) != newTarget)
    {
        SetGuidValue(UNIT_FIELD_TARGET, newTarget);
        if (target)
            SetFacingToObject(target);
        
        if ( // here we determine if the (relatively expensive) forced update is worth it, or whether we can afford to wait until the scheduled update tick
            ( // only require instant update for spells that actually have a visual
                focusSpell->GetSpellInfo()->SpellVisual[0] ||
                focusSpell->GetSpellInfo()->SpellVisual[1]
            ) && ( 
                !focusSpell->GetCastTime() || // if the spell is instant cast
                focusSpell->GetSpellInfo()->HasAttribute(SPELL_ATTR5_DONT_TURN_DURING_CAST) // client gets confused if we attempt to turn at the regularly scheduled update packet
            )
        )
        {
            const MapRefManager& mapPlayers = GetMap()->GetPlayers();
            for (MapRefManager::const_iterator it = mapPlayers.begin(); it != mapPlayers.end(); ++it)
                if (Player* player = (*it).GetSource())
                {
                    // only update players that can both see us, and are actually in combat with us (this is a performance tradeoff)
                    if (player->CanSeeOrDetect(this, false, true) && IsInCombatWith(player))
                    {
                        SendUpdateToPlayer(player);
                        shouldDelay = true;
                    }
                }
            if (shouldDelay)
                shouldDelay = (!focusSpell->IsTriggered() && !focusSpell->GetCastTime());

        }
    }

    // tell the creature that it should reacquire its current target after the cast is done (this is handled in ::Attack)
    MustReacquireTarget();

    bool canTurnDuringCast = !focusSpell->GetSpellInfo()->HasAttribute(SPELL_ATTR5_DONT_TURN_DURING_CAST);
    // Face the target - we need to do this before the unit state is modified for no-turn spells
    if (target)
        SetInFront(target);
    else if (!canTurnDuringCast)
        if(Unit* victim = GetVictim())
            SetInFront(victim); // ensure server-side orientation is correct at beginning of cast

    if (!canTurnDuringCast)
        AddUnitState(UNIT_STATE_CANNOT_TURN);

    return shouldDelay;
}

bool Creature::IsFocusing(Spell const* focusSpell, bool withDelay)
{
    if (!IsAlive()) // dead creatures cannot focus
    {
        ReleaseFocus(nullptr, false);
        return false;
    }

    if (focusSpell && (focusSpell != _focusSpell))
        return false;

    if (!_focusSpell)
    {
        if (!withDelay || !_focusDelay)
            return false;
        if (GetMSTimeDiffToNow(_focusDelay) > 1000) // @todo figure out if we can get rid of this magic number somehow
        {
            _focusDelay = 0; // save checks in the future
            return false;
        }
    }

    return true;
}

void Creature::ReleaseFocus(Spell const* focusSpell, bool withDelay)
{
    if (!_focusSpell)
        return;

    // focused to something else
    if (focusSpell && focusSpell != _focusSpell)
        return;

    SetGuidValue(UNIT_FIELD_TARGET, ObjectGuid::Empty);

    if (_focusSpell->GetSpellInfo()->HasAttribute(SPELL_ATTR5_DONT_TURN_DURING_CAST))
        ClearUnitState(UNIT_STATE_CANNOT_TURN);

    _focusSpell = nullptr;
    _focusDelay = withDelay ? getMSTime() : 0; // don't allow re-target right away to prevent visual bugs
}

void Creature::StartPickPocketRefillTimer()
{
    _pickpocketLootRestore = time(NULL) + sWorld->getIntConfig(CONFIG_CREATURE_PICKPOCKET_REFILL);
}

void Creature::SetTextRepeatId(uint8 textGroup, uint8 id)
{
    CreatureTextRepeatIds& repeats = m_textRepeat[textGroup];
    if (std::find(repeats.begin(), repeats.end(), id) == repeats.end())
        repeats.push_back(id);
    else
        TC_LOG_ERROR("sql.sql", "CreatureTextMgr: TextGroup %u for Creature(%s) GuidLow %u Entry %u, id %u already added", uint32(textGroup), GetName().c_str(), GetGUID().GetCounter(), GetEntry(), uint32(id));
}

CreatureTextRepeatIds Creature::GetTextRepeatGroup(uint8 textGroup)
{
    CreatureTextRepeatIds ids;

    CreatureTextRepeatGroup::const_iterator groupItr = m_textRepeat.find(textGroup);
    if (groupItr != m_textRepeat.end())
        ids = groupItr->second;

    return ids;
}

void Creature::ClearTextRepeatGroup(uint8 textGroup)
{
    CreatureTextRepeatGroup::iterator groupItr = m_textRepeat.find(textGroup);
    if (groupItr != m_textRepeat.end())
        groupItr->second.clear();
}<|MERGE_RESOLUTION|>--- conflicted
+++ resolved
@@ -180,11 +180,7 @@
 Creature::Creature(bool isWorldObject): Unit(isWorldObject), MapObject(),
 m_groupLootTimer(0), lootingGroupLowGUID(0), m_PlayerDamageReq(0),
 m_lootRecipient(), m_lootRecipientGroup(0), _skinner(), _pickpocketLootRestore(0), m_corpseRemoveTime(0), m_respawnTime(0),
-<<<<<<< HEAD
-m_respawnDelay(300), m_corpseDelay(60), m_respawnradius(0.0f), m_reactState(REACT_AGGRESSIVE),
-=======
 m_respawnDelay(300), m_corpseDelay(60), m_respawnradius(0.0f), m_boundaryCheckTime(2500), m_combatPulseTime(0), m_combatPulseDelay(0), m_reactState(REACT_AGGRESSIVE),
->>>>>>> 233297c5
 m_defaultMovementType(IDLE_MOTION_TYPE), m_spawnId(0), m_equipmentId(0), m_originalEquipmentId(0), m_AlreadyCallAssistance(false),
 m_AlreadySearchedAssistance(false), m_regenHealth(true), m_AI_locked(false), m_meleeDamageSchoolMask(SPELL_SCHOOL_MASK_NORMAL),
 m_originalEntry(0), m_homePosition(), m_transportHomePosition(), m_creatureInfo(NULL), m_creatureData(NULL), m_waypointID(0), m_path_id(0), m_formation(NULL)
@@ -228,11 +224,8 @@
         if (m_spawnId)
             GetMap()->GetCreatureBySpawnIdStore().insert(std::make_pair(m_spawnId, this));
 
-<<<<<<< HEAD
-=======
         TC_LOG_DEBUG("entities.unit", "Adding creature %u with entry %u and DBGUID %u to world in map %u", GetGUID().GetCounter(), GetEntry(), m_spawnId, GetMap()->GetId());
 
->>>>>>> 233297c5
         Unit::AddToWorld();
         SearchFormation();
         AIM_Initialize();
@@ -252,16 +245,11 @@
             sFormationMgr->RemoveCreatureFromGroup(m_formation, this);
 
         Unit::RemoveFromWorld();
-<<<<<<< HEAD
+
         if (m_spawnId)
             Trinity::Containers::MultimapErasePair(GetMap()->GetCreatureBySpawnIdStore(), m_spawnId, this);
-=======
-
-        if (m_spawnId)
-            Trinity::Containers::MultimapErasePair(GetMap()->GetCreatureBySpawnIdStore(), m_spawnId, this);
 
         TC_LOG_DEBUG("entities.unit", "Removing creature %u with entry %u and DBGUID %u to world in map %u", GetGUID().GetCounter(), GetEntry(), m_spawnId, GetMap()->GetId());
->>>>>>> 233297c5
         GetMap()->GetObjectsStore().Remove<Creature>(GetGUID());
     }
 }
@@ -840,11 +828,7 @@
         GetMotionMaster()->Initialize();
 }
 
-<<<<<<< HEAD
 bool Creature::Create(ObjectGuid::LowType guidlow, Map* map, uint32 /*phaseMask*/, uint32 entry, float x, float y, float z, float ang, CreatureData const* data /*= nullptr*/, uint32 vehId /*= 0*/)
-=======
-bool Creature::Create(ObjectGuid::LowType guidlow, Map* map, uint32 phaseMask, uint32 entry, float x, float y, float z, float ang, CreatureData const* data /*= nullptr*/, uint32 vehId /*= 0*/)
->>>>>>> 233297c5
 {
     ASSERT(map);
     SetMap(map);
@@ -895,6 +879,8 @@
             break;
     }
 
+    LoadCreaturesAddon();
+
     //! Need to be called after LoadCreaturesAddon - MOVEMENTFLAG_HOVER is set there
     if (HasUnitMovementFlag(MOVEMENTFLAG_HOVER))
     {
@@ -1123,10 +1109,7 @@
 
     PreparedStatement* stmt = WorldDatabase.GetPreparedStatement(WORLD_DEL_CREATURE);
     stmt->setUInt32(0, m_spawnId);
-<<<<<<< HEAD
-=======
-
->>>>>>> 233297c5
+
     trans->Append(stmt);
 
     uint8 index = 0;
@@ -2219,13 +2202,6 @@
 
             // skip already applied aura
             if (HasAura(*itr))
-<<<<<<< HEAD
-            {
-                if (!reload)
-                    TC_LOG_ERROR("sql.sql", "Creature (GUID: %u Entry: %u) has duplicate aura (spell %u) in `auras` field.", GetSpawnId(), GetEntry(), *itr);
-
-=======
->>>>>>> 233297c5
                 continue;
 
             AddAura(*itr, this);
