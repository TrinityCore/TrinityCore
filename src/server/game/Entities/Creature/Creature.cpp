--- conflicted
+++ resolved
@@ -1873,26 +1873,16 @@
                 SetByteValue(UNIT_FIELD_BYTES_0, UNIT_BYTES_0_OFFSET_GENDER, minfo->gender);
             }
 
-<<<<<<< HEAD
-        //Call AI respawn virtual function
-        if (IsAIEnabled)
-        {
-            //reset the AI to be sure no dirty or uninitialized values will be used till next tick
-			//npcbot - not for bots
-			if (!bot_AI)
-            //end npcbot
-            AI()->Reset();
-            m_TriggerJustRespawned = true;//delay event to next tick so all creatures are created on the map before processing
-        }
-=======
             //Call AI respawn virtual function//Call AI respawn virtual function
             if (IsAIEnabled)
             {
                 //reset the AI to be sure no dirty or uninitialized values will be used till next tick
+                //npcbot - not for bots
+                if (!bot_AI)
+                //end npcbot
                 AI()->Reset();
                 m_TriggerJustRespawned = true;//delay event to next tick so all creatures are created on the map before processing
             }
->>>>>>> dc799ae2
 
             GetMotionMaster()->InitDefault();
 
