/*
 * Copyright (C) 2008-2017 TrinityCore <http://www.trinitycore.org/>
 * Copyright (C) 2005-2009 MaNGOS <http://getmangos.com/>
 *
 * This program is free software; you can redistribute it and/or modify it
 * under the terms of the GNU General Public License as published by the
 * Free Software Foundation; either version 2 of the License, or (at your
 * option) any later version.
 *
 * This program is distributed in the hope that it will be useful, but WITHOUT
 * ANY WARRANTY; without even the implied warranty of MERCHANTABILITY or
 * FITNESS FOR A PARTICULAR PURPOSE. See the GNU General Public License for
 * more details.
 *
 * You should have received a copy of the GNU General Public License along
 * with this program. If not, see <http://www.gnu.org/licenses/>.
 */

#include "Creature.h"
#include "BattlegroundMgr.h"
#include "CellImpl.h"
#include "Common.h"
#include "CreatureAI.h"
#include "CreatureAISelector.h"
#include "CreatureGroups.h"
#include "DatabaseEnv.h"
#include "Formulas.h"
#include "GameEventMgr.h"
#include "GossipDef.h"
#include "GridNotifiers.h"
#include "GridNotifiersImpl.h"
#include "Group.h"
#include "GroupMgr.h"
#include "InstanceScript.h"
#include "Log.h"
#include "LootMgr.h"
#include "ObjectMgr.h"
#include "Player.h"
#include "PoolMgr.h"
#include "QuestDef.h"
#include "SpellAuraEffects.h"
#include "SpellMgr.h"
#include "TemporarySummon.h"
#include "Util.h"
#include "Vehicle.h"
#include "World.h"
#include "WorldPacket.h"
#include "CombatPackets.h"
#include "MiscPackets.h"

#include "Transport.h"
#include "ScriptedGossip.h"

TrainerSpell const* TrainerSpellData::Find(uint32 spell_id) const
{
    TrainerSpellMap::const_iterator itr = spellList.find(spell_id);
    if (itr != spellList.end())
        return &itr->second;

    return nullptr;
}

bool VendorItemData::RemoveItem(uint32 item_id, uint8 type)
{
    bool found = false;
    for (VendorItemList::iterator i = m_items.begin(); i != m_items.end();)
    {
        if ((*i)->item == item_id && (*i)->Type == type)
        {
            i = m_items.erase(i++);
            found = true;
        }
        else
            ++i;
    }
    return found;
}

VendorItem const* VendorItemData::FindItemCostPair(uint32 item_id, uint32 extendedCost, uint8 type) const
{
    for (VendorItemList::const_iterator i = m_items.begin(); i != m_items.end(); ++i)
        if ((*i)->item == item_id && (*i)->ExtendedCost == extendedCost && (*i)->Type == type)
            return *i;
    return nullptr;
}

int32 CreatureTemplate::GetRandomValidModelId() const
{
    uint8 c = 0;
    int32 modelIDs[4];

    if (Modelid1) modelIDs[c++] = Modelid1;
    if (Modelid2) modelIDs[c++] = Modelid2;
    if (Modelid3) modelIDs[c++] = Modelid3;
    if (Modelid4) modelIDs[c++] = Modelid4;

    return ((c>0) ? modelIDs[urand(0, c-1)] : 0);
}

int32 CreatureTemplate::GetFirstValidModelId() const
{
    if (Modelid1) return Modelid1;
    if (Modelid2) return Modelid2;
    if (Modelid3) return Modelid3;
    if (Modelid4) return Modelid4;
    return 0;
}

uint32 CreatureTemplate::GetFirstInvisibleModel() const
{
    CreatureModelInfo const* modelInfo = sObjectMgr->GetCreatureModelInfo(sObjectMgr->GetCreatureDisplay(Modelid1));
    if (modelInfo && modelInfo->is_trigger)
        return sObjectMgr->GetCreatureDisplay(Modelid1);

    modelInfo = sObjectMgr->GetCreatureModelInfo(sObjectMgr->GetCreatureDisplay(Modelid2));
    if (modelInfo && modelInfo->is_trigger)
        return sObjectMgr->GetCreatureDisplay(Modelid2);

    modelInfo = sObjectMgr->GetCreatureModelInfo(sObjectMgr->GetCreatureDisplay(Modelid3));
    if (modelInfo && modelInfo->is_trigger)
        return sObjectMgr->GetCreatureDisplay(Modelid3);

    modelInfo = sObjectMgr->GetCreatureModelInfo(sObjectMgr->GetCreatureDisplay(Modelid4));
    if (modelInfo && modelInfo->is_trigger)
        return sObjectMgr->GetCreatureDisplay(Modelid4);

    return 11686;
}

uint32 CreatureTemplate::GetFirstVisibleModel() const
{
    CreatureModelInfo const* modelInfo = sObjectMgr->GetCreatureModelInfo(sObjectMgr->GetCreatureDisplay(Modelid1));
    if (modelInfo && !modelInfo->is_trigger)
        return sObjectMgr->GetCreatureDisplay(Modelid1);

    modelInfo = sObjectMgr->GetCreatureModelInfo(sObjectMgr->GetCreatureDisplay(Modelid2));
    if (modelInfo && !modelInfo->is_trigger)
        return sObjectMgr->GetCreatureDisplay(Modelid2);

    modelInfo = sObjectMgr->GetCreatureModelInfo(sObjectMgr->GetCreatureDisplay(Modelid3));
    if (modelInfo && !modelInfo->is_trigger)
        return sObjectMgr->GetCreatureDisplay(Modelid3);

    modelInfo = sObjectMgr->GetCreatureModelInfo(sObjectMgr->GetCreatureDisplay(Modelid4));
    if (modelInfo && !modelInfo->is_trigger)
        return sObjectMgr->GetCreatureDisplay(Modelid4);

    return 17519;
}

bool AssistDelayEvent::Execute(uint64 /*e_time*/, uint32 /*p_time*/)
{
    if (Unit* victim = ObjectAccessor::GetUnit(m_owner, m_victim))
    {
        while (!m_assistants.empty())
        {
            Creature* assistant = ObjectAccessor::GetCreature(m_owner, *m_assistants.begin());
            m_assistants.pop_front();

            if (assistant && assistant->CanAssistTo(&m_owner, victim))
            {
                assistant->SetNoCallAssistance(true);
                assistant->CombatStart(victim);
                if (assistant->IsAIEnabled)
                    assistant->AI()->AttackStart(victim);
            }
        }
    }
    return true;
}

CreatureBaseStats const* CreatureBaseStats::GetBaseStats(uint8 level, uint8 unitClass)
{
    return sObjectMgr->GetCreatureBaseStats(level, unitClass);
}

bool ForcedDespawnDelayEvent::Execute(uint64 /*e_time*/, uint32 /*p_time*/)
{
    m_owner.DespawnOrUnsummon(0, m_respawnTimer);    // since we are here, we are not TempSummon as object type cannot change during runtime
    return true;
}

Creature::Creature(bool isWorldObject): Unit(isWorldObject), MapObject(),
m_groupLootTimer(0), m_PlayerDamageReq(0),
_pickpocketLootRestore(0), m_corpseRemoveTime(0), m_respawnTime(0),
m_respawnDelay(300), m_corpseDelay(60), m_respawnradius(0.0f), m_boundaryCheckTime(2500), m_combatPulseTime(0), m_combatPulseDelay(0), m_reactState(REACT_AGGRESSIVE),
m_defaultMovementType(IDLE_MOTION_TYPE), m_spawnId(UI64LIT(0)), m_equipmentId(0), m_originalEquipmentId(0), m_AlreadyCallAssistance(false),
m_AlreadySearchedAssistance(false), m_regenHealth(true), m_cannotReachTarget(false), m_cannotReachTimer(0), m_AI_locked(false), m_meleeDamageSchoolMask(SPELL_SCHOOL_MASK_NORMAL),
m_originalEntry(0), m_homePosition(), m_transportHomePosition(), m_creatureInfo(nullptr), m_creatureData(nullptr), m_waypointID(0), m_path_id(0), m_formation(nullptr), m_focusSpell(nullptr), m_focusDelay(0), m_shouldReacquireTarget(false), m_suppressedOrientation(0.0f), outfitId(0)
{
    m_regenTimer = CREATURE_REGEN_INTERVAL;
    m_valuesCount = UNIT_END;
    _dynamicValuesCount = UNIT_DYNAMIC_END;

    for (uint8 i = 0; i < MAX_CREATURE_SPELLS; ++i)
        m_spells[i] = 0;

    DisableReputationGain = false;

    m_SightDistance = sWorld->getFloatConfig(CONFIG_SIGHT_MONSTER);
    m_CombatDistance = 0;//MELEE_RANGE;

    ResetLootMode(); // restore default loot mode
    m_TriggerJustRespawned = false;
    m_isTempWorldObject = false;
}

Creature::~Creature()
{
    delete i_AI;
    i_AI = nullptr;

    //if (m_uint32Values)
    //    TC_LOG_ERROR("entities.unit", "Deconstruct Creature Entry = %u", GetEntry());
}

void Creature::AddToWorld()
{
    ///- Register the creature for guid lookup
    if (!IsInWorld())
    {
        if (GetZoneScript())
            GetZoneScript()->OnCreatureCreate(this);

        GetMap()->GetObjectsStore().Insert<Creature>(GetGUID(), this);
        if (m_spawnId)
            GetMap()->GetCreatureBySpawnIdStore().insert(std::make_pair(m_spawnId, this));

        Unit::AddToWorld();
        SearchFormation();
        AIM_Initialize();
        if (IsVehicle())
            GetVehicleKit()->Install();
    }
}

void Creature::RemoveFromWorld()
{
    if (IsInWorld())
    {
        if (GetZoneScript())
            GetZoneScript()->OnCreatureRemove(this);

        if (m_formation)
            sFormationMgr->RemoveCreatureFromGroup(m_formation, this);

        Unit::RemoveFromWorld();

        if (m_spawnId)
            Trinity::Containers::MultimapErasePair(GetMap()->GetCreatureBySpawnIdStore(), m_spawnId, this);
        GetMap()->GetObjectsStore().Remove<Creature>(GetGUID());
    }
}

void Creature::DisappearAndDie()
{
    DestroyForNearbyPlayers();
    //SetVisibility(VISIBILITY_OFF);
    //ObjectAccessor::UpdateObjectVisibility(this);
    if (IsAlive())
        setDeathState(JUST_DIED);
    RemoveCorpse(false);
}

void Creature::SearchFormation()
{
    if (IsSummon())
        return;

    ObjectGuid::LowType lowguid = GetSpawnId();
    if (!lowguid)
        return;

    CreatureGroupInfoType::iterator frmdata = sFormationMgr->CreatureGroupMap.find(lowguid);
    if (frmdata != sFormationMgr->CreatureGroupMap.end())
        sFormationMgr->AddCreatureToGroup(frmdata->second->leaderGUID, this);
}

void Creature::RemoveCorpse(bool setSpawnTime)
{
    if (getDeathState() != CORPSE)
        return;

    m_corpseRemoveTime = time(NULL);
    setDeathState(DEAD);
    RemoveAllAuras();
    UpdateObjectVisibility();
    loot.clear();
    uint32 respawnDelay = m_respawnDelay;
    if (IsAIEnabled)
        AI()->CorpseRemoved(respawnDelay);

    // Should get removed later, just keep "compatibility" with scripts
    if (setSpawnTime)
        m_respawnTime = time(NULL) + respawnDelay;

    float x, y, z, o;
    GetRespawnPosition(x, y, z, &o);
    SetHomePosition(x, y, z, o);
    GetMap()->CreatureRelocation(this, x, y, z, o);
}

/**
 * change the entry of creature until respawn
 */
bool Creature::InitEntry(uint32 entry, CreatureData const* data /*= nullptr*/)
{
    CreatureTemplate const* normalInfo = sObjectMgr->GetCreatureTemplate(entry);
    if (!normalInfo)
    {
        TC_LOG_ERROR("sql.sql", "Creature::InitEntry creature entry %u does not exist.", entry);
        return false;
    }

    // get difficulty 1 mode entry
    CreatureTemplate const* cinfo = nullptr;
    DifficultyEntry const* difficultyEntry = sDifficultyStore.LookupEntry(GetMap()->GetSpawnMode());
    while (!cinfo && difficultyEntry)
    {
        int32 idx = CreatureTemplate::DifficultyIDToDifficultyEntryIndex(difficultyEntry->ID);
        if (idx == -1)
            break;

        if (normalInfo->DifficultyEntry[idx])
        {
            cinfo = sObjectMgr->GetCreatureTemplate(normalInfo->DifficultyEntry[idx]);
            break;
        }

        if (!difficultyEntry->FallbackDifficultyID)
            break;

        difficultyEntry = sDifficultyStore.LookupEntry(difficultyEntry->FallbackDifficultyID);
    }

    if (!cinfo)
        cinfo = normalInfo;

    // Initialize loot duplicate count depending on raid difficulty
    if (GetMap()->Is25ManRaid())
        loot.maxDuplicates = 3;

    SetEntry(entry);                                        // normal entry always
    m_creatureInfo = cinfo;                                 // map mode related always

    // equal to player Race field, but creature does not have race
    SetByteValue(UNIT_FIELD_BYTES_0, UNIT_BYTES_0_OFFSET_RACE, 0);

    // known valid are: CLASS_WARRIOR, CLASS_PALADIN, CLASS_ROGUE, CLASS_MAGE
    SetByteValue(UNIT_FIELD_BYTES_0, UNIT_BYTES_0_OFFSET_CLASS, uint8(cinfo->unit_class));

    // Cancel load if no model defined
    if (!(cinfo->GetFirstValidModelId()))
    {
        TC_LOG_ERROR("sql.sql", "Creature (Entry: %u) has no model defined in table `creature_template`, can't load. ", entry);
        return false;
    }

    SetOutfit(ObjectMgr::ChooseDisplayId(GetCreatureTemplate(), data));
    uint32 displayID = sObjectMgr->GetCreatureDisplay(GetOutfit());
    if (IsMirrorImage())
        displayID = 11686; // invisible in beginning if a mirror image
    RemoveFlag(UNIT_FIELD_FLAGS_2, UNIT_FLAG2_MIRROR_IMAGE);

    CreatureModelInfo const* minfo = sObjectMgr->GetCreatureModelRandomGender(&displayID);
    if (!minfo)                                             // Cancel load if no model defined
    {
        TC_LOG_ERROR("sql.sql", "Creature (Entry: %u) has invalid model %u defined in table `creature_template`, can't load.", entry, displayID);
        return false;
    }

    SetDisplayId(displayID);
    SetNativeDisplayId(displayID);
    SetByteValue(UNIT_FIELD_BYTES_0, UNIT_BYTES_0_OFFSET_GENDER, minfo->gender);

    // Load creature equipment
    if (!data || data->equipmentId == 0)
        LoadEquipment(); // use default equipment (if available)
    else if (data && data->equipmentId != 0)                // override, 0 means no equipment
    {
        m_originalEquipmentId = data->equipmentId;
        LoadEquipment(data->equipmentId);
    }

    SetName(normalInfo->Name);                              // at normal entry always

    SetFloatValue(UNIT_MOD_CAST_SPEED, 1.0f);
    SetFloatValue(UNIT_MOD_CAST_HASTE, 1.0f);
    SetFloatValue(UNIT_FIELD_MOD_HASTE, 1.0f);
    SetFloatValue(UNIT_FIELD_MOD_RANGED_HASTE, 1.0f);
    SetFloatValue(UNIT_FIELD_MOD_HASTE_REGEN, 1.0f);
    SetFloatValue(UNIT_FIELD_MOD_TIME_RATE, 1.0f);

    SetSpeedRate(MOVE_WALK,   cinfo->speed_walk);
    SetSpeedRate(MOVE_RUN,    cinfo->speed_run);
    SetSpeedRate(MOVE_SWIM,   1.0f); // using 1.0 rate
    SetSpeedRate(MOVE_FLIGHT, 1.0f); // using 1.0 rate

    // Will set UNIT_FIELD_BOUNDINGRADIUS and UNIT_FIELD_COMBATREACH
    SetObjectScale(cinfo->scale);

    SetFloatValue(UNIT_FIELD_HOVERHEIGHT, cinfo->HoverHeight);

    // checked at loading
    m_defaultMovementType = MovementGeneratorType(cinfo->MovementType);
    if (!m_respawnradius && m_defaultMovementType == RANDOM_MOTION_TYPE)
        m_defaultMovementType = IDLE_MOTION_TYPE;

    for (uint8 i=0; i < MAX_CREATURE_SPELLS; ++i)
        m_spells[i] = GetCreatureTemplate()->spells[i];

    return true;
}

bool Creature::UpdateEntry(uint32 entry, CreatureData const* data /*= nullptr*/, bool updateLevel /* = true */)
{
    if (!InitEntry(entry, data))
        return false;

    CreatureTemplate const* cInfo = GetCreatureTemplate();

    m_regenHealth = cInfo->RegenHealth;

    // creatures always have melee weapon ready if any unless specified otherwise
    if (!GetCreatureAddon())
        SetSheath(SHEATH_STATE_MELEE);

    setFaction(cInfo->faction);

    uint32 unit_flags, dynamicflags;
    uint64 npcflag;
    ObjectMgr::ChooseCreatureFlags(cInfo, npcflag, unit_flags, dynamicflags, data);

    if (cInfo->flags_extra & CREATURE_FLAG_EXTRA_WORLDEVENT)
        SetUInt64Value(UNIT_NPC_FLAGS, npcflag | sGameEventMgr->GetNPCFlag(this));
    else
        SetUInt64Value(UNIT_NPC_FLAGS, npcflag);

    SetUInt32Value(UNIT_FIELD_FLAGS, unit_flags);
    SetUInt32Value(UNIT_FIELD_FLAGS_2, cInfo->unit_flags2);
    if (IsMirrorImage())
        new MirrorImageUpdate(this);

    SetUInt32Value(OBJECT_DYNAMIC_FLAGS, dynamicflags);

    RemoveFlag(UNIT_FIELD_FLAGS, UNIT_FLAG_IN_COMBAT);

    SetBaseAttackTime(BASE_ATTACK,   cInfo->BaseAttackTime);
    SetBaseAttackTime(OFF_ATTACK,    cInfo->BaseAttackTime);
    SetBaseAttackTime(RANGED_ATTACK, cInfo->RangeAttackTime);

    if (updateLevel)
        SelectLevel();

    UpdateLevelDependantStats();

    SetMeleeDamageSchool(SpellSchools(cInfo->dmgschool));
    SetModifierValue(UNIT_MOD_RESISTANCE_HOLY,   BASE_VALUE, float(cInfo->resistance[SPELL_SCHOOL_HOLY]));
    SetModifierValue(UNIT_MOD_RESISTANCE_FIRE,   BASE_VALUE, float(cInfo->resistance[SPELL_SCHOOL_FIRE]));
    SetModifierValue(UNIT_MOD_RESISTANCE_NATURE, BASE_VALUE, float(cInfo->resistance[SPELL_SCHOOL_NATURE]));
    SetModifierValue(UNIT_MOD_RESISTANCE_FROST,  BASE_VALUE, float(cInfo->resistance[SPELL_SCHOOL_FROST]));
    SetModifierValue(UNIT_MOD_RESISTANCE_SHADOW, BASE_VALUE, float(cInfo->resistance[SPELL_SCHOOL_SHADOW]));
    SetModifierValue(UNIT_MOD_RESISTANCE_ARCANE, BASE_VALUE, float(cInfo->resistance[SPELL_SCHOOL_ARCANE]));

    SetCanModifyStats(true);
    UpdateAllStats();

    // checked and error show at loading templates
    if (FactionTemplateEntry const* factionTemplate = sFactionTemplateStore.LookupEntry(cInfo->faction))
    {
        if (factionTemplate->Flags & FACTION_TEMPLATE_FLAG_PVP)
            SetPvP(true);
        else
            SetPvP(false);
    }

    // updates spell bars for vehicles and set player's faction - should be called here, to overwrite faction that is set from the new template
    if (IsVehicle())
    {
        if (Player* owner = Creature::GetCharmerOrOwnerPlayerOrPlayerItself()) // this check comes in case we don't have a player
        {
            setFaction(owner->getFaction()); // vehicles should have same as owner faction
            owner->VehicleSpellInitialize();
        }
    }

    // trigger creature is always not selectable and can not be attacked
    if (IsTrigger())
        SetFlag(UNIT_FIELD_FLAGS, UNIT_FLAG_NOT_SELECTABLE);

    InitializeReactState();

    if (cInfo->flags_extra & CREATURE_FLAG_EXTRA_NO_TAUNT)
    {
        ApplySpellImmune(0, IMMUNITY_STATE, SPELL_AURA_MOD_TAUNT, true);
        ApplySpellImmune(0, IMMUNITY_EFFECT, SPELL_EFFECT_ATTACK_ME, true);
    }

    if (cInfo->InhabitType & INHABIT_ROOT)
        SetControlled(true, UNIT_STATE_ROOT);

    UpdateMovementFlags();
    LoadCreaturesAddon();
    return true;
}

void Creature::Update(uint32 diff)
{
    if (IsAIEnabled && m_TriggerJustRespawned)
    {
        m_TriggerJustRespawned = false;
        AI()->JustRespawned();
        if (m_vehicleKit)
            m_vehicleKit->Reset();
    }

    UpdateMovementFlags();

    switch (m_deathState)
    {
        case JUST_RESPAWNED:
            // Must not be called, see Creature::setDeathState JUST_RESPAWNED -> ALIVE promoting.
            TC_LOG_ERROR("entities.unit", "Creature (%s) in wrong state: JUST_RESPAWNED (4)", GetGUID().ToString().c_str());
            break;
        case JUST_DIED:
            // Must not be called, see Creature::setDeathState JUST_DIED -> CORPSE promoting.
            TC_LOG_ERROR("entities.unit", "Creature (%s) in wrong state: JUST_DEAD (1)", GetGUID().ToString().c_str());
            break;
        case DEAD:
        {
            time_t now = time(NULL);
            if (m_respawnTime <= now)
            {
                // First check if there are any scripts that object to us respawning
                if (!sScriptMgr->CanSpawn(GetSpawnId(), GetEntry(), GetCreatureTemplate(), GetCreatureData(), GetMap()))
                    break; // Will be rechecked on next Update call

                ObjectGuid dbtableHighGuid = ObjectGuid::Create<HighGuid::Creature>(GetMapId(), GetEntry(), m_spawnId);
                time_t linkedRespawntime = GetMap()->GetLinkedRespawnTime(dbtableHighGuid);
                if (!linkedRespawntime)             // Can respawn
                    Respawn();
                else                                // the master is dead
                {
                    ObjectGuid targetGuid = sObjectMgr->GetLinkedRespawnGuid(dbtableHighGuid);
                    if (targetGuid == dbtableHighGuid) // if linking self, never respawn (check delayed to next day)
                        SetRespawnTime(DAY);
                    else
                        m_respawnTime = (now > linkedRespawntime ? now : linkedRespawntime) + urand(5, MINUTE); // else copy time from master and add a little
                    SaveRespawnTime(); // also save to DB immediately
                }
            }
            break;
        }
        case CORPSE:
        {
            Unit::Update(diff);
            // deathstate changed on spells update, prevent problems
            if (m_deathState != CORPSE)
                break;

            if (m_groupLootTimer && !lootingGroupLowGUID.IsEmpty())
            {
                if (m_groupLootTimer <= diff)
                {
                    if (Group* group = sGroupMgr->GetGroupByGUID(lootingGroupLowGUID))
                        group->EndRoll(&loot);

                    m_groupLootTimer = 0;
                    lootingGroupLowGUID.Clear();
                }
                else
                    m_groupLootTimer -= diff;
            }
            else if (m_corpseRemoveTime <= time(NULL))
            {
                RemoveCorpse(false);
                TC_LOG_DEBUG("entities.unit", "Removing corpse... %u ", GetUInt32Value(OBJECT_FIELD_ENTRY));
            }
            break;
        }
        case ALIVE:
        {
            Unit::Update(diff);

            // creature can be dead after Unit::Update call
            // CORPSE/DEAD state will processed at next tick (in other case death timer will be updated unexpectedly)
            if (!IsAlive())
                break;

            if (m_shouldReacquireTarget && !IsFocusing(nullptr, true))
            {
                SetTarget(m_suppressedTarget);
                if (!m_suppressedTarget.IsEmpty())
                {
                    if (WorldObject const* objTarget = ObjectAccessor::GetWorldObject(*this, m_suppressedTarget))
                        SetFacingToObject(objTarget);
                }
                else
                    SetFacingTo(m_suppressedOrientation);
                m_shouldReacquireTarget = false;
            }

            // if creature is charmed, switch to charmed AI (and back)
            if (NeedChangeAI)
            {
                UpdateCharmAI();
                NeedChangeAI = false;
                IsAIEnabled = true;
                if (!IsInEvadeMode() && !LastCharmerGUID.IsEmpty())
                    if (Unit* charmer = ObjectAccessor::GetUnit(*this, LastCharmerGUID))
                        if (CanStartAttack(charmer, true))
                            i_AI->AttackStart(charmer);

                LastCharmerGUID.Clear();
            }

            // periodic check to see if the creature has passed an evade boundary
            if (IsAIEnabled && !IsInEvadeMode() && IsInCombat())
            {
                if (diff >= m_boundaryCheckTime)
                {
                    AI()->CheckInRoom();
                    m_boundaryCheckTime = 2500;
                } else
                    m_boundaryCheckTime -= diff;
            }

            // if periodic combat pulse is enabled and we are both in combat and in a dungeon, do this now
            if (m_combatPulseDelay > 0 && IsInCombat() && GetMap()->IsDungeon())
            {
                if (diff > m_combatPulseTime)
                    m_combatPulseTime = 0;
                else
                    m_combatPulseTime -= diff;

                if (m_combatPulseTime == 0)
                {
                    Map::PlayerList const &players = GetMap()->GetPlayers();
                    if (!players.isEmpty())
                        for (Map::PlayerList::const_iterator it = players.begin(); it != players.end(); ++it)
                        {
                            if (Player* player = it->GetSource())
                            {
                                if (player->IsGameMaster())
                                    continue;

                                if (player->IsAlive() && this->IsHostileTo(player))
                                {
                                    if (CanHaveThreatList())
                                        AddThreat(player, 0.0f);
                                    this->SetInCombatWith(player);
                                    player->SetInCombatWith(this);
                                }
                            }
                        }

                    m_combatPulseTime = m_combatPulseDelay * IN_MILLISECONDS;
                }
            }

            if (!IsInEvadeMode() && IsAIEnabled)
            {
                // do not allow the AI to be changed during update
                m_AI_locked = true;

                i_AI->UpdateAI(diff);
                m_AI_locked = false;
            }

            // creature can be dead after UpdateAI call
            // CORPSE/DEAD state will processed at next tick (in other case death timer will be updated unexpectedly)
            if (!IsAlive())
                break;

            if (m_regenTimer > 0)
            {
                if (diff >= m_regenTimer)
                    m_regenTimer = 0;
                else
                    m_regenTimer -= diff;
            }

            if (m_regenTimer == 0)
            {
                bool bInCombat = IsInCombat() && (!GetVictim() ||                                        // if IsInCombat() is true and this has no victim
                                                  !EnsureVictim()->GetCharmerOrOwnerPlayerOrPlayerItself() ||                // or the victim/owner/charmer is not a player
                                                  !EnsureVictim()->GetCharmerOrOwnerPlayerOrPlayerItself()->IsGameMaster()); // or the victim/owner/charmer is not a GameMaster

                if (!IsInEvadeMode() && (!bInCombat || IsPolymorphed() || CanNotReachTarget())) // regenerate health if not in combat or if polymorphed
                    RegenerateHealth();

                if (HasFlag(UNIT_FIELD_FLAGS_2, UNIT_FLAG2_REGENERATE_POWER))
                {
                    if (getPowerType() == POWER_ENERGY)
                        Regenerate(POWER_ENERGY);
                    else
                        RegenerateMana();
                }
                m_regenTimer = CREATURE_REGEN_INTERVAL;
            }

            if (CanNotReachTarget() && !IsInEvadeMode() && !GetMap()->IsRaid())
            {
                m_cannotReachTimer += diff;
                if (m_cannotReachTimer >= CREATURE_NOPATH_EVADE_TIME)
                    if (IsAIEnabled)
                        AI()->EnterEvadeMode(CreatureAI::EVADE_REASON_NO_PATH);
            }
            break;
        }
        default:
            break;
    }

    sScriptMgr->OnCreatureUpdate(this, diff);
}

void Creature::RegenerateMana()
{
    uint32 curValue = GetPower(POWER_MANA);
    uint32 maxValue = GetMaxPower(POWER_MANA);

    if (curValue >= maxValue)
        return;

    uint32 addvalue = 0;

    // Combat and any controlled creature
    if (IsInCombat() || !GetCharmerOrOwnerGUID().IsEmpty())
    {
        float ManaIncreaseRate = sWorld->getRate(RATE_POWER_MANA);

        addvalue = uint32((27.0f / 5.0f + 17.0f) * ManaIncreaseRate);
    }
    else
        addvalue = maxValue / 3;

    // Apply modifiers (if any).
    AuraEffectList const& ModPowerRegenPCTAuras = GetAuraEffectsByType(SPELL_AURA_MOD_POWER_REGEN_PERCENT);
    for (AuraEffectList::const_iterator i = ModPowerRegenPCTAuras.begin(); i != ModPowerRegenPCTAuras.end(); ++i)
        if ((*i)->GetMiscValue() == POWER_MANA)
            AddPct(addvalue, (*i)->GetAmount());

    addvalue += GetTotalAuraModifierByMiscValue(SPELL_AURA_MOD_POWER_REGEN, POWER_MANA) * CREATURE_REGEN_INTERVAL / (5 * IN_MILLISECONDS);

    ModifyPower(POWER_MANA, addvalue);
}

void Creature::RegenerateHealth()
{
    if (!isRegeneratingHealth())
        return;

    uint32 curValue = GetHealth();
    uint32 maxValue = GetMaxHealth();

    if (curValue >= maxValue)
        return;

    uint32 addvalue = 0;

    // Not only pet, but any controlled creature
    if (!GetCharmerOrOwnerGUID().IsEmpty())
    {
        float HealthIncreaseRate = sWorld->getRate(RATE_HEALTH);

        addvalue = 0.015f * ((float)GetMaxHealth()) * HealthIncreaseRate;
    }
    else
        addvalue = maxValue/3;

    // Apply modifiers (if any).
    AuraEffectList const& ModPowerRegenPCTAuras = GetAuraEffectsByType(SPELL_AURA_MOD_HEALTH_REGEN_PERCENT);
    for (AuraEffectList::const_iterator i = ModPowerRegenPCTAuras.begin(); i != ModPowerRegenPCTAuras.end(); ++i)
        AddPct(addvalue, (*i)->GetAmount());

    addvalue += GetTotalAuraModifier(SPELL_AURA_MOD_REGEN) * CREATURE_REGEN_INTERVAL  / (5 * IN_MILLISECONDS);

    ModifyHealth(addvalue);
}

void Creature::DoFleeToGetAssistance()
{
    if (!GetVictim())
        return;

    if (HasAuraType(SPELL_AURA_PREVENTS_FLEEING))
        return;

    float radius = sWorld->getFloatConfig(CONFIG_CREATURE_FAMILY_FLEE_ASSISTANCE_RADIUS);
    if (radius >0)
    {
        Creature* creature = nullptr;

        CellCoord p(Trinity::ComputeCellCoord(GetPositionX(), GetPositionY()));
        Cell cell(p);
        cell.SetNoCreate();
        Trinity::NearestAssistCreatureInCreatureRangeCheck u_check(this, GetVictim(), radius);
        Trinity::CreatureLastSearcher<Trinity::NearestAssistCreatureInCreatureRangeCheck> searcher(this, creature, u_check);

        TypeContainerVisitor<Trinity::CreatureLastSearcher<Trinity::NearestAssistCreatureInCreatureRangeCheck>, GridTypeMapContainer > grid_creature_searcher(searcher);

        cell.Visit(p, grid_creature_searcher, *GetMap(), *this, radius);

        SetNoSearchAssistance(true);
        UpdateSpeed(MOVE_RUN);

        if (!creature)
            //SetFeared(true, EnsureVictim()->GetGUID(), 0, sWorld->getIntConfig(CONFIG_CREATURE_FAMILY_FLEE_DELAY));
            /// @todo use 31365
            SetControlled(true, UNIT_STATE_FLEEING);
        else
            GetMotionMaster()->MoveSeekAssistance(creature->GetPositionX(), creature->GetPositionY(), creature->GetPositionZ());
    }
}

bool Creature::AIM_Destroy()
{
    if (m_AI_locked)
    {
        TC_LOG_DEBUG("scripts", "AIM_Destroy: failed to destroy, locked.");
        return false;
    }

    ASSERT(!i_disabledAI,
           "The disabled AI wasn't cleared!");

    delete i_AI;
    i_AI = nullptr;

    IsAIEnabled = false;
    return true;
}

bool Creature::AIM_Initialize(CreatureAI* ai)
{
    // make sure nothing can change the AI during AI update
    if (m_AI_locked)
    {
        TC_LOG_DEBUG("scripts", "AIM_Initialize: failed to init, locked.");
        return false;
    }

    AIM_Destroy();

    Motion_Initialize();

    i_AI = ai ? ai : FactorySelector::selectAI(this);

    IsAIEnabled = true;
    i_AI->InitializeAI();
    // Initialize vehicle
    if (GetVehicleKit())
        GetVehicleKit()->Reset();
    return true;
}

void Creature::Motion_Initialize()
{
    if (!m_formation)
        GetMotionMaster()->Initialize();
    else if (m_formation->getLeader() == this)
    {
        m_formation->FormationReset(false);
        GetMotionMaster()->Initialize();
    }
    else if (m_formation->isFormed())
        GetMotionMaster()->MoveIdle(); //wait the order of leader
    else
        GetMotionMaster()->Initialize();
}

bool Creature::Create(ObjectGuid::LowType guidlow, Map* map, uint32 /*phaseMask*/, uint32 entry, float x, float y, float z, float ang, CreatureData const* data /*= nullptr*/, uint32 vehId /*= 0*/)
{
    ASSERT(map);
    SetMap(map);

    if (data && data->phaseid)
        SetInPhase(data->phaseid, false, true);

    if (data && data->phaseGroup)
        for (auto ph : sDB2Manager.GetPhasesForGroup(data->phaseGroup))
            SetInPhase(ph, false, true);

    CreatureTemplate const* cinfo = sObjectMgr->GetCreatureTemplate(entry);
    if (!cinfo)
    {
        TC_LOG_ERROR("sql.sql", "Creature::Create(): creature template (guidlow: " UI64FMTD ", entry: %u) does not exist.", guidlow, entry);
        return false;
    }

    //! Relocate before CreateFromProto, to initialize coords and allow
    //! returning correct zone id for selecting OutdoorPvP/Battlefield script
    Relocate(x, y, z, ang);

    // Check if the position is valid before calling CreateFromProto(), otherwise we might add Auras to Creatures at
    // invalid position, triggering a crash about Auras not removed in the destructor
    if (!IsPositionValid())
    {
        TC_LOG_ERROR("entities.unit", "Creature::Create(): given coordinates for creature (guidlow " UI64FMTD ", entry %d) are not valid (X: %f, Y: %f, Z: %f, O: %f)", guidlow, entry, x, y, z, ang);
        return false;
    }

    if (!CreateFromProto(guidlow, entry, data, vehId))
        return false;

    switch (GetCreatureTemplate()->rank)
    {
        case CREATURE_ELITE_RARE:
            m_corpseDelay = sWorld->getIntConfig(CONFIG_CORPSE_DECAY_RARE);
            break;
        case CREATURE_ELITE_ELITE:
            m_corpseDelay = sWorld->getIntConfig(CONFIG_CORPSE_DECAY_ELITE);
            break;
        case CREATURE_ELITE_RAREELITE:
            m_corpseDelay = sWorld->getIntConfig(CONFIG_CORPSE_DECAY_RAREELITE);
            break;
        case CREATURE_ELITE_WORLDBOSS:
            m_corpseDelay = sWorld->getIntConfig(CONFIG_CORPSE_DECAY_WORLDBOSS);
            break;
        default:
            m_corpseDelay = sWorld->getIntConfig(CONFIG_CORPSE_DECAY_NORMAL);
            break;
    }

    LoadCreaturesAddon();

    //! Need to be called after LoadCreaturesAddon - MOVEMENTFLAG_HOVER is set there
    if (HasUnitMovementFlag(MOVEMENTFLAG_HOVER))
    {
        z += GetFloatValue(UNIT_FIELD_HOVERHEIGHT);

        //! Relocate again with updated Z coord
        Relocate(x, y, z, ang);
    }

    uint32 displayID = GetNativeDisplayId();
    CreatureModelInfo const* minfo = sObjectMgr->GetCreatureModelRandomGender(&displayID);
    if (minfo && !IsTotem())                               // Cancel load if no model defined or if totem
    {
        SetDisplayId(displayID);
        SetNativeDisplayId(displayID);
        SetByteValue(UNIT_FIELD_BYTES_0, UNIT_BYTES_0_OFFSET_GENDER, minfo->gender);
    }

    LastUsedScriptID = GetScriptId();

    /// @todo Replace with spell, handle from DB
    if (IsSpiritHealer() || IsSpiritGuide())
    {
        m_serverSideVisibility.SetValue(SERVERSIDE_VISIBILITY_GHOST, GHOST_VISIBILITY_GHOST);
        m_serverSideVisibilityDetect.SetValue(SERVERSIDE_VISIBILITY_GHOST, GHOST_VISIBILITY_GHOST);
    }

    if (GetCreatureTemplate()->flags_extra & CREATURE_FLAG_EXTRA_IGNORE_PATHFINDING)
        AddUnitState(UNIT_STATE_IGNORE_PATHFINDING);

    if (GetCreatureTemplate()->flags_extra & CREATURE_FLAG_EXTRA_IMMUNITY_KNOCKBACK)
    {
        ApplySpellImmune(0, IMMUNITY_EFFECT, SPELL_EFFECT_KNOCK_BACK, true);
        ApplySpellImmune(0, IMMUNITY_EFFECT, SPELL_EFFECT_KNOCK_BACK_DEST, true);
    }

    return true;
}

void Creature::InitializeReactState()
{
    if (IsTotem() || IsTrigger() || IsCritter() || IsSpiritService())
        SetReactState(REACT_PASSIVE);
    /*
    else if (IsCivilian())
        SetReactState(REACT_DEFENSIVE);
    */
    else
        SetReactState(REACT_AGGRESSIVE);
}

bool Creature::isCanInteractWithBattleMaster(Player* player, bool msg) const
{
    if (!IsBattleMaster())
        return false;

    BattlegroundTypeId bgTypeId = sBattlegroundMgr->GetBattleMasterBG(GetEntry());
    if (!msg)
        return player->GetBGAccessByLevel(bgTypeId);

    if (!player->GetBGAccessByLevel(bgTypeId))
    {
        ClearGossipMenuFor(player);
        switch (bgTypeId)
        {
            case BATTLEGROUND_AV:  SendGossipMenuFor(player, 7616, this); break;
            case BATTLEGROUND_WS:  SendGossipMenuFor(player, 7599, this); break;
            case BATTLEGROUND_AB:  SendGossipMenuFor(player, 7642, this); break;
            case BATTLEGROUND_EY:
            case BATTLEGROUND_NA:
            case BATTLEGROUND_BE:
            case BATTLEGROUND_AA:
            case BATTLEGROUND_RL:
            case BATTLEGROUND_SA:
            case BATTLEGROUND_DS:
            case BATTLEGROUND_RV:  SendGossipMenuFor(player, 10024, this); break;
            default: break;
        }
        return false;
    }
    return true;
}

bool Creature::isCanTrainingAndResetTalentsOf(Player* player) const
{
    return player->getLevel() >= 10
        && GetCreatureTemplate()->trainer_type == TRAINER_TYPE_CLASS
        && player->getClass() == GetCreatureTemplate()->trainer_class;
}

Player* Creature::GetLootRecipient() const
{
    if (!m_lootRecipient)
        return nullptr;

    return ObjectAccessor::FindConnectedPlayer(m_lootRecipient);
}

Group* Creature::GetLootRecipientGroup() const
{
    if (m_lootRecipientGroup.IsEmpty())
        return nullptr;

    return sGroupMgr->GetGroupByGUID(m_lootRecipientGroup);
}

void Creature::SetLootRecipient(Unit* unit)
{
    // set the player whose group should receive the right
    // to loot the creature after it dies
    // should be set to nullptr after the loot disappears

    if (!unit)
    {
        m_lootRecipient.Clear();
        m_lootRecipientGroup.Clear();
        RemoveFlag(OBJECT_DYNAMIC_FLAGS, UNIT_DYNFLAG_LOOTABLE | UNIT_DYNFLAG_TAPPED);
        return;
    }

    if (unit->GetTypeId() != TYPEID_PLAYER && !unit->IsVehicle())
        return;

    Player* player = unit->GetCharmerOrOwnerPlayerOrPlayerItself();
    if (!player)                                             // normal creature, no player involved
        return;

    m_lootRecipient = player->GetGUID();
    if (Group* group = player->GetGroup())
        m_lootRecipientGroup = group->GetGUID();

    SetFlag(OBJECT_DYNAMIC_FLAGS, UNIT_DYNFLAG_TAPPED);
}

// return true if this creature is tapped by the player or by a member of his group.
bool Creature::isTappedBy(Player const* player) const
{
    if (player->GetGUID() == m_lootRecipient)
        return true;

    Group const* playerGroup = player->GetGroup();
    if (!playerGroup || playerGroup != GetLootRecipientGroup()) // if we dont have a group we arent the recipient
        return false;                                           // if creature doesnt have group bound it means it was solo killed by someone else

    return true;
}

void Creature::SaveToDB()
{
    // this should only be used when the creature has already been loaded
    // preferably after adding to map, because mapid may not be valid otherwise
    CreatureData const* data = sObjectMgr->GetCreatureData(m_spawnId);
    if (!data)
    {
        TC_LOG_ERROR("entities.unit", "Creature::SaveToDB failed, cannot get creature data!");
        return;
    }

    uint32 mapId = GetTransport() ? GetTransport()->GetGOInfo()->moTransport.SpawnMap : GetMapId();
    SaveToDB(mapId, data->spawnMask, GetPhaseMask());
}

void Creature::SaveToDB(uint32 mapid, uint32 spawnMask, uint32 phaseMask)
{
    // update in loaded data
    if (!m_spawnId)
        m_spawnId = sObjectMgr->GenerateCreatureSpawnId();

    CreatureData& data = sObjectMgr->NewOrExistCreatureData(m_spawnId);

    uint32 displayId = GetNativeDisplayId();
    if (IsMirrorImage())
        displayId = 0; // For mirror images dont save displayid, it comes from outfit
    uint64 npcflag = GetUInt64Value(UNIT_NPC_FLAGS);
    uint32 unit_flags = GetUInt32Value(UNIT_FIELD_FLAGS);
    uint32 dynamicflags = GetUInt32Value(OBJECT_DYNAMIC_FLAGS);

    // check if it's a custom model and if not, use 0 for displayId
    CreatureTemplate const* cinfo = GetCreatureTemplate();
    if (cinfo)
    {
        if (displayId == sObjectMgr->GetCreatureDisplay(cinfo->Modelid1) || displayId == sObjectMgr->GetCreatureDisplay(cinfo->Modelid2) ||
            displayId == sObjectMgr->GetCreatureDisplay(cinfo->Modelid3) || displayId == sObjectMgr->GetCreatureDisplay(cinfo->Modelid4))
            displayId = 0;

        if (npcflag == cinfo->npcflag)
            npcflag = 0;

        if (unit_flags == cinfo->unit_flags)
            unit_flags = 0;

        if (dynamicflags == cinfo->dynamicflags)
            dynamicflags = 0;
    }

    // data->guid = guid must not be updated at save
    data.id = GetEntry();
    data.mapid = mapid;
    data.phaseMask = phaseMask;
    data.displayid = displayId;
    data.equipmentId = GetCurrentEquipmentId();
    if (!GetTransport())
    {
        data.posX = GetPositionX();
        data.posY = GetPositionY();
        data.posZ = GetPositionZMinusOffset();
        data.orientation = GetOrientation();
    }
    else
    {
        data.posX = GetTransOffsetX();
        data.posY = GetTransOffsetY();
        data.posZ = GetTransOffsetZ();
        data.orientation = GetTransOffsetO();
    }

    data.spawntimesecs = m_respawnDelay;
    // prevent add data integrity problems
    data.spawndist = GetDefaultMovementType() == IDLE_MOTION_TYPE ? 0.0f : m_respawnradius;
    data.currentwaypoint = 0;
    data.curhealth = GetHealth();
    data.curmana = GetPower(POWER_MANA);
    // prevent add data integrity problems
    data.movementType = !m_respawnradius && GetDefaultMovementType() == RANDOM_MOTION_TYPE
        ? IDLE_MOTION_TYPE : GetDefaultMovementType();
    data.spawnMask = spawnMask;
    data.npcflag = npcflag;
    data.unit_flags = unit_flags;
    data.dynamicflags = dynamicflags;

    data.phaseid = GetDBPhase() > 0 ? GetDBPhase() : 0;
    data.phaseGroup = GetDBPhase() < 0 ? abs(GetDBPhase()) : 0;

    // update in DB
    SQLTransaction trans = WorldDatabase.BeginTransaction();

    PreparedStatement* stmt = WorldDatabase.GetPreparedStatement(WORLD_DEL_CREATURE);
    stmt->setUInt64(0, m_spawnId);
    trans->Append(stmt);

    uint8 index = 0;

    stmt = WorldDatabase.GetPreparedStatement(WORLD_INS_CREATURE);
    stmt->setUInt64(index++, m_spawnId);
    stmt->setUInt32(index++, GetEntry());
    stmt->setUInt16(index++, uint16(mapid));
    stmt->setUInt32(index++, spawnMask);
    stmt->setUInt32(index++, data.phaseid);
    stmt->setUInt32(index++, data.phaseGroup);
    stmt->setUInt32(index++, displayId);
    stmt->setUInt8(index++, GetCurrentEquipmentId());
    stmt->setFloat(index++, GetPositionX());
    stmt->setFloat(index++, GetPositionY());
    stmt->setFloat(index++, GetPositionZ());
    stmt->setFloat(index++, GetOrientation());
    stmt->setUInt32(index++, m_respawnDelay);
    stmt->setFloat(index++, m_respawnradius);
    stmt->setUInt32(index++, 0);
    stmt->setUInt32(index++, GetHealth());
    stmt->setUInt32(index++, GetPower(POWER_MANA));
    stmt->setUInt8(index++, uint8(GetDefaultMovementType()));
    stmt->setUInt64(index++, npcflag);
    stmt->setUInt32(index++, unit_flags);
    stmt->setUInt32(index++, dynamicflags);
    trans->Append(stmt);

    WorldDatabase.CommitTransaction(trans);
}

void Creature::SelectLevel()
{
    CreatureTemplate const* cInfo = GetCreatureTemplate();

    // level
    uint8 minlevel = std::min(cInfo->maxlevel, cInfo->minlevel);
    uint8 maxlevel = std::max(cInfo->maxlevel, cInfo->minlevel);
    uint8 level = minlevel == maxlevel ? minlevel : urand(minlevel, maxlevel);
    SetLevel(level);
}

void Creature::UpdateLevelDependantStats()
{
    CreatureTemplate const* cInfo = GetCreatureTemplate();
    uint32 rank = IsPet() ? 0 : cInfo->rank;
    CreatureBaseStats const* stats = sObjectMgr->GetCreatureBaseStats(getLevel(), cInfo->unit_class);

    // health
    float healthmod = _GetHealthMod(rank);

    uint32 basehp = stats->GenerateHealth(cInfo);
    uint32 health = uint32(basehp * healthmod);

    SetCreateHealth(health);
    SetMaxHealth(health);
    SetHealth(health);
    ResetPlayerDamageReq();

    // mana
    uint32 mana = stats->GenerateMana(cInfo);
    SetCreateMana(mana);

    switch (getClass())
    {
        case CLASS_WARRIOR:
            setPowerType(POWER_RAGE);
            break;
        case CLASS_ROGUE:
            setPowerType(POWER_ENERGY);
            break;
        default:
            SetMaxPower(POWER_MANA, mana); // MAX Mana
            SetPower(POWER_MANA, mana);
            break;
    }

    SetModifierValue(UNIT_MOD_HEALTH, BASE_VALUE, (float)health);
    SetModifierValue(UNIT_MOD_MANA, BASE_VALUE, (float)mana);

    // damage

    float basedamage = stats->GenerateBaseDamage(cInfo);

    float weaponBaseMinDamage = basedamage;
    float weaponBaseMaxDamage = basedamage * 1.5f;

    SetBaseWeaponDamage(BASE_ATTACK, MINDAMAGE, weaponBaseMinDamage);
    SetBaseWeaponDamage(BASE_ATTACK, MAXDAMAGE, weaponBaseMaxDamage);

    SetBaseWeaponDamage(OFF_ATTACK, MINDAMAGE, weaponBaseMinDamage);
    SetBaseWeaponDamage(OFF_ATTACK, MAXDAMAGE, weaponBaseMaxDamage);

    SetBaseWeaponDamage(RANGED_ATTACK, MINDAMAGE, weaponBaseMinDamage);
    SetBaseWeaponDamage(RANGED_ATTACK, MAXDAMAGE, weaponBaseMaxDamage);

    SetModifierValue(UNIT_MOD_ATTACK_POWER, BASE_VALUE, stats->AttackPower);
    SetModifierValue(UNIT_MOD_ATTACK_POWER_RANGED, BASE_VALUE, stats->RangedAttackPower);

    float armor = (float)stats->GenerateArmor(cInfo); /// @todo Why is this treated as uint32 when it's a float?
    SetModifierValue(UNIT_MOD_ARMOR, BASE_VALUE, armor);
}

float Creature::_GetHealthMod(int32 Rank)
{
    switch (Rank)                                           // define rates for each elite rank
    {
        case CREATURE_ELITE_NORMAL:
            return sWorld->getRate(RATE_CREATURE_NORMAL_HP);
        case CREATURE_ELITE_ELITE:
            return sWorld->getRate(RATE_CREATURE_ELITE_ELITE_HP);
        case CREATURE_ELITE_RAREELITE:
            return sWorld->getRate(RATE_CREATURE_ELITE_RAREELITE_HP);
        case CREATURE_ELITE_WORLDBOSS:
            return sWorld->getRate(RATE_CREATURE_ELITE_WORLDBOSS_HP);
        case CREATURE_ELITE_RARE:
            return sWorld->getRate(RATE_CREATURE_ELITE_RARE_HP);
        default:
            return sWorld->getRate(RATE_CREATURE_ELITE_ELITE_HP);
    }
}

void Creature::LowerPlayerDamageReq(uint32 unDamage)
{
    if (m_PlayerDamageReq)
        m_PlayerDamageReq > unDamage ? m_PlayerDamageReq -= unDamage : m_PlayerDamageReq = 0;
}

float Creature::_GetDamageMod(int32 Rank)
{
    switch (Rank)                                           // define rates for each elite rank
    {
        case CREATURE_ELITE_NORMAL:
            return sWorld->getRate(RATE_CREATURE_NORMAL_DAMAGE);
        case CREATURE_ELITE_ELITE:
            return sWorld->getRate(RATE_CREATURE_ELITE_ELITE_DAMAGE);
        case CREATURE_ELITE_RAREELITE:
            return sWorld->getRate(RATE_CREATURE_ELITE_RAREELITE_DAMAGE);
        case CREATURE_ELITE_WORLDBOSS:
            return sWorld->getRate(RATE_CREATURE_ELITE_WORLDBOSS_DAMAGE);
        case CREATURE_ELITE_RARE:
            return sWorld->getRate(RATE_CREATURE_ELITE_RARE_DAMAGE);
        default:
            return sWorld->getRate(RATE_CREATURE_ELITE_ELITE_DAMAGE);
    }
}

float Creature::GetSpellDamageMod(int32 Rank) const
{
    switch (Rank)                                           // define rates for each elite rank
    {
        case CREATURE_ELITE_NORMAL:
            return sWorld->getRate(RATE_CREATURE_NORMAL_SPELLDAMAGE);
        case CREATURE_ELITE_ELITE:
            return sWorld->getRate(RATE_CREATURE_ELITE_ELITE_SPELLDAMAGE);
        case CREATURE_ELITE_RAREELITE:
            return sWorld->getRate(RATE_CREATURE_ELITE_RAREELITE_SPELLDAMAGE);
        case CREATURE_ELITE_WORLDBOSS:
            return sWorld->getRate(RATE_CREATURE_ELITE_WORLDBOSS_SPELLDAMAGE);
        case CREATURE_ELITE_RARE:
            return sWorld->getRate(RATE_CREATURE_ELITE_RARE_SPELLDAMAGE);
        default:
            return sWorld->getRate(RATE_CREATURE_ELITE_ELITE_SPELLDAMAGE);
    }
}

bool Creature::CreateFromProto(ObjectGuid::LowType guidlow, uint32 entry, CreatureData const* data /*= nullptr*/, uint32 vehId /*= 0*/)
{
    SetZoneScript();
    if (GetZoneScript() && data)
    {
        entry = GetZoneScript()->GetCreatureEntry(guidlow, data);
        if (!entry)
            return false;
    }

    CreatureTemplate const* cinfo = sObjectMgr->GetCreatureTemplate(entry);
    if (!cinfo)
    {
        TC_LOG_ERROR("sql.sql", "Creature::CreateFromProto(): creature template (guidlow: " UI64FMTD ", entry: %u) does not exist.", guidlow, entry);
        return false;
    }

    SetOriginalEntry(entry);

    if (vehId || cinfo->VehicleId)
        Object::_Create(ObjectGuid::Create<HighGuid::Vehicle>(GetMapId(), entry, guidlow));
    else
        Object::_Create(ObjectGuid::Create<HighGuid::Creature>(GetMapId(), entry, guidlow));

    if (!UpdateEntry(entry, data))
        return false;

    if (!vehId)
    {
        if (GetCreatureTemplate()->VehicleId)
        {
            vehId = GetCreatureTemplate()->VehicleId;
            entry = GetCreatureTemplate()->Entry;
        }
        else
            vehId = cinfo->VehicleId;
    }

    if (vehId)
        CreateVehicleKit(vehId, entry, true);

    return true;
}

bool Creature::LoadCreatureFromDB(ObjectGuid::LowType spawnId, Map* map, bool addToMap, bool allowDuplicate)
{
    if (!allowDuplicate)
    {
        // If an alive instance of this spawnId is already found, skip creation
        // If only dead instance(s) exist, despawn them and spawn a new (maybe also dead) version
        const auto creatureBounds = map->GetCreatureBySpawnIdStore().equal_range(spawnId);
        std::vector <Creature*> despawnList;

        if (creatureBounds.first != creatureBounds.second)
        {
            for (auto itr = creatureBounds.first; itr != creatureBounds.second; ++itr)
            {
                if (itr->second->IsAlive())
                {
                    TC_LOG_DEBUG("maps", "Would have spawned " UI64FMTD " but %s already exists", spawnId, creatureBounds.first->second->GetGUID().ToString().c_str());
                    return false;
                }
                else
                {
                    despawnList.push_back(itr->second);
                    TC_LOG_DEBUG("maps", "Despawned dead instance of spawn " UI64FMTD " (%s)", spawnId, itr->second->GetGUID().ToString().c_str());
                }
            }

            for (Creature* despawnCreature : despawnList)
            {
                despawnCreature->AddObjectToRemoveList();
            }
        }
    }

    CreatureData const* data = sObjectMgr->GetCreatureData(spawnId);
    if (!data)
    {
        TC_LOG_ERROR("sql.sql", "Creature (GUID: " UI64FMTD ") not found in table `creature`, can't load. ", spawnId);
        return false;
    }

    m_spawnId = spawnId;
    m_creatureData = data;
    if (!Create(map->GenerateLowGuid<HighGuid::Creature>(), map, data->phaseMask, data->id, data->posX, data->posY, data->posZ, data->orientation, data))
        return false;

    //We should set first home position, because then AI calls home movement
    SetHomePosition(data->posX, data->posY, data->posZ, data->orientation);

    m_respawnradius = data->spawndist;

    m_respawnDelay = data->spawntimesecs;
    m_deathState = ALIVE;

    m_respawnTime  = GetMap()->GetCreatureRespawnTime(m_spawnId);

    // Is the creature script objecting to us spawning? If yes, delay by one second (then re-check in ::Update)
    if (!m_respawnTime && !sScriptMgr->CanSpawn(spawnId, GetEntry(), GetCreatureTemplate(), GetCreatureData(), map))
        m_respawnTime = time(NULL)+1;

    if (m_respawnTime)                          // respawn on Update
    {
        m_deathState = DEAD;
        if (CanFly())
        {
            float tz = map->GetHeight(GetPhases(), data->posX, data->posY, data->posZ, true, MAX_FALL_DISTANCE);
            if (data->posZ - tz > 0.1f && Trinity::IsValidMapCoord(tz))
                Relocate(data->posX, data->posY, tz);
        }
    }

    SetSpawnHealth();

    // checked at creature_template loading
    m_defaultMovementType = MovementGeneratorType(data->movementType);

    loot.SetGUID(ObjectGuid::Create<HighGuid::LootObject>(data->mapid, data->id, GetMap()->GenerateLowGuid<HighGuid::LootObject>()));

    if (addToMap && !GetMap()->AddToMap(this))
        return false;
    return true;
}

void Creature::SetCanDualWield(bool value)
{
    Unit::SetCanDualWield(value);
    UpdateDamagePhysical(OFF_ATTACK);
}

void Creature::LoadEquipment(int8 id, bool force /*= true*/)
{
    if (id == 0)
    {
        if (force)
        {
            for (uint8 i = 0; i < MAX_EQUIPMENT_ITEMS; ++i)
                SetVirtualItem(i, 0);
            m_equipmentId = 0;
        }

        return;
    }

    EquipmentInfo const* einfo = sObjectMgr->GetEquipmentInfo(GetEntry(), id);
    if (!einfo)
        return;

    m_equipmentId = id;
    for (uint8 i = 0; i < MAX_EQUIPMENT_ITEMS; ++i)
        SetVirtualItem(i, einfo->Items[i].ItemId, einfo->Items[i].AppearanceModId, einfo->Items[i].ItemVisual);
}

void Creature::SetSpawnHealth()
{
    uint32 curhealth;

    if (!m_regenHealth)
    {
        if (m_creatureData)
        {
            curhealth = m_creatureData->curhealth;
            if (curhealth)
            {
                curhealth = uint32(curhealth*_GetHealthMod(GetCreatureTemplate()->rank));
                if (curhealth < 1)
                    curhealth = 1;
            }
            SetPower(POWER_MANA, m_creatureData->curmana);
        }
        else
            curhealth = GetHealth();
    }
    else
    {
        curhealth = GetMaxHealth();
        SetPower(POWER_MANA, GetMaxPower(POWER_MANA));
    }

    SetHealth((m_deathState == ALIVE || m_deathState == JUST_RESPAWNED) ? curhealth : 0);
}

bool Creature::hasQuest(uint32 quest_id) const
{
    QuestRelationBounds qr = sObjectMgr->GetCreatureQuestRelationBounds(GetEntry());
    for (QuestRelations::const_iterator itr = qr.first; itr != qr.second; ++itr)
    {
        if (itr->second == quest_id)
            return true;
    }
    return false;
}

bool Creature::hasInvolvedQuest(uint32 quest_id) const
{
    QuestRelationBounds qir = sObjectMgr->GetCreatureQuestInvolvedRelationBounds(GetEntry());
    for (QuestRelations::const_iterator itr = qir.first; itr != qir.second; ++itr)
    {
        if (itr->second == quest_id)
            return true;
    }
    return false;
}

void Creature::DeleteFromDB()
{
    if (!m_spawnId)
    {
        TC_LOG_ERROR("entities.unit", "Trying to delete not saved %s!", GetGUID().ToString().c_str());
        return;
    }

    GetMap()->RemoveCreatureRespawnTime(m_spawnId);
    sObjectMgr->DeleteCreatureData(m_spawnId);

    SQLTransaction trans = WorldDatabase.BeginTransaction();

    PreparedStatement* stmt = WorldDatabase.GetPreparedStatement(WORLD_DEL_CREATURE);
    stmt->setUInt64(0, m_spawnId);
    trans->Append(stmt);

    stmt = WorldDatabase.GetPreparedStatement(WORLD_DEL_CREATURE_ADDON);
    stmt->setUInt64(0, m_spawnId);
    trans->Append(stmt);

    stmt = WorldDatabase.GetPreparedStatement(WORLD_DEL_GAME_EVENT_CREATURE);
    stmt->setUInt64(0, m_spawnId);
    trans->Append(stmt);

    stmt = WorldDatabase.GetPreparedStatement(WORLD_DEL_GAME_EVENT_MODEL_EQUIP);
    stmt->setUInt64(0, m_spawnId);
    trans->Append(stmt);

    WorldDatabase.CommitTransaction(trans);
}

bool Creature::IsInvisibleDueToDespawn() const
{
    if (Unit::IsInvisibleDueToDespawn())
        return true;

    if (IsAlive() || isDying() || m_corpseRemoveTime > time(NULL))
        return false;

    return true;
}

bool Creature::CanAlwaysSee(WorldObject const* obj) const
{
    if (IsAIEnabled && AI()->CanSeeAlways(obj))
        return true;

    return false;
}

bool Creature::CanStartAttack(Unit const* who, bool force) const
{
    if (IsCivilian())
        return false;

    // This set of checks is should be done only for creatures
    if ((HasFlag(UNIT_FIELD_FLAGS, UNIT_FLAG_IMMUNE_TO_NPC) && who->GetTypeId() != TYPEID_PLAYER)                                   // flag is valid only for non player characters
        || (HasFlag(UNIT_FIELD_FLAGS, UNIT_FLAG_IMMUNE_TO_PC) && who->GetTypeId() == TYPEID_PLAYER)                                 // immune to PC and target is a player, return false
        || (who->GetOwner() && who->GetOwner()->GetTypeId() == TYPEID_PLAYER && HasFlag(UNIT_FIELD_FLAGS, UNIT_FLAG_IMMUNE_TO_PC))) // player pets are immune to pc as well
        return false;

    // Do not attack non-combat pets
    if (who->GetTypeId() == TYPEID_UNIT && who->GetCreatureType() == CREATURE_TYPE_NON_COMBAT_PET)
        return false;

    if (!CanFly() && (GetDistanceZ(who) > CREATURE_Z_ATTACK_RANGE + m_CombatDistance))
        //|| who->IsControlledByPlayer() && who->IsFlying()))
        // we cannot check flying for other creatures, too much map/vmap calculation
        /// @todo should switch to range attack
        return false;

    if (!force)
    {
        if (!_IsTargetAcceptable(who))
            return false;

        if (who->IsInCombat() && IsWithinDist(who, ATTACK_DISTANCE))
            if (Unit* victim = who->getAttackerForHelper())
                if (IsWithinDistInMap(victim, sWorld->getFloatConfig(CONFIG_CREATURE_FAMILY_ASSISTANCE_RADIUS)))
                    force = true;

        if (!force && (IsNeutralToAll() || !IsWithinDistInMap(who, GetAttackDistance(who) + m_CombatDistance)))
            return false;
    }

    if (!CanCreatureAttack(who, force))
        return false;

    // No aggro from gray creatures
    if (CheckNoGrayAggroConfig(who->getLevelForTarget(this), getLevelForTarget(who)))
        return false;

    return IsWithinLOSInMap(who);
}


bool Creature::CheckNoGrayAggroConfig(uint32 playerLevel, uint32 creatureLevel) const
{
    if (Trinity::XP::GetColorCode(playerLevel, creatureLevel) != XP_GRAY)
        return false;

    uint32 notAbove = sWorld->getIntConfig(CONFIG_NO_GRAY_AGGRO_ABOVE);
    uint32 notBelow = sWorld->getIntConfig(CONFIG_NO_GRAY_AGGRO_BELOW);
    if (notAbove == 0 && notBelow == 0)
        return false;

    if (playerLevel <= notBelow || (playerLevel >= notAbove && notAbove > 0))
        return true;
    return false;
}

float Creature::GetAttackDistance(Unit const* player) const
{
    float aggroRate = sWorld->getRate(RATE_CREATURE_AGGRO);
    if (aggroRate == 0)
        return 0.0f;

    uint32 playerlevel   = player->getLevelForTarget(this);
    uint32 creaturelevel = getLevelForTarget(player);

    int32 leveldif       = int32(playerlevel) - int32(creaturelevel);

    // "The maximum Aggro Radius has a cap of 25 levels under. Example: A level 30 char has the same Aggro Radius of a level 5 char on a level 60 mob."
    if (leveldif < - 25)
        leveldif = -25;

    // "The aggro radius of a mob having the same level as the player is roughly 20 yards"
    float RetDistance = 20;

    // "Aggro Radius varies with level difference at a rate of roughly 1 yard/level"
    // radius grow if playlevel < creaturelevel
    RetDistance -= (float)leveldif;

    if (creaturelevel+5 <= sWorld->getIntConfig(CONFIG_MAX_PLAYER_LEVEL))
    {
        // detect range auras
        RetDistance += GetTotalAuraModifier(SPELL_AURA_MOD_DETECT_RANGE);

        // detected range auras
        RetDistance += player->GetTotalAuraModifier(SPELL_AURA_MOD_DETECTED_RANGE);
    }

    // "Minimum Aggro Radius for a mob seems to be combat range (5 yards)"
    if (RetDistance < 5)
        RetDistance = 5;

    return (RetDistance*aggroRate);
}

void Creature::setDeathState(DeathState s)
{
    Unit::setDeathState(s);

    if (s == JUST_DIED)
    {
        m_corpseRemoveTime = time(NULL) + m_corpseDelay;
        m_respawnTime = time(NULL) + m_respawnDelay + m_corpseDelay;

        // always save boss respawn time at death to prevent crash cheating
        if (sWorld->getBoolConfig(CONFIG_SAVE_RESPAWN_TIME_IMMEDIATELY) || isWorldBoss())
            SaveRespawnTime();

        ReleaseFocus(nullptr, false); // remove spellcast focus
        SetTarget(ObjectGuid::Empty); // drop target - dead mobs shouldn't ever target things

        SetUInt64Value(UNIT_NPC_FLAGS, UNIT_NPC_FLAG_NONE);

        SetUInt32Value(UNIT_FIELD_MOUNTDISPLAYID, 0); // if creature is mounted on a virtual mount, remove it at death

        setActive(false);

        if (HasSearchedAssistance())
        {
            SetNoSearchAssistance(false);
            UpdateSpeed(MOVE_RUN);
        }

        //Dismiss group if is leader
        if (m_formation && m_formation->getLeader() == this)
            m_formation->FormationReset(true);

        if ((CanFly() || IsFlying()))
            GetMotionMaster()->MoveFall();

        Unit::setDeathState(CORPSE);
    }
    else if (s == JUST_RESPAWNED)
    {
        if (IsPet())
            SetFullHealth();
        else
            SetSpawnHealth();

        SetLootRecipient(nullptr);
        ResetPlayerDamageReq();

        UpdateMovementFlags();

        ClearUnitState(uint32(UNIT_STATE_ALL_STATE & ~UNIT_STATE_IGNORE_PATHFINDING));

        if (!IsPet())
        {
            CreatureData const* creatureData = GetCreatureData();
            CreatureTemplate const* cinfo = GetCreatureTemplate();

            uint64 npcflag;
            uint32 unit_flags, dynamicflags;
            ObjectMgr::ChooseCreatureFlags(cinfo, npcflag, unit_flags, dynamicflags, creatureData);

            SetUInt64Value(UNIT_NPC_FLAGS, npcflag);
            SetUInt32Value(UNIT_FIELD_FLAGS, unit_flags);
            SetUInt32Value(OBJECT_DYNAMIC_FLAGS, dynamicflags);

            RemoveFlag(UNIT_FIELD_FLAGS, UNIT_FLAG_IN_COMBAT);

            SetMeleeDamageSchool(SpellSchools(cinfo->dmgschool));
        }

        Motion_Initialize();
        Unit::setDeathState(ALIVE);
        LoadCreaturesAddon();
    }
}

void Creature::Respawn(bool force)
{
    DestroyForNearbyPlayers();

    if (force)
    {
        if (IsAlive())
            setDeathState(JUST_DIED);
        else if (getDeathState() != CORPSE)
            setDeathState(CORPSE);
    }

    RemoveCorpse(false);

    if (getDeathState() == DEAD)
    {
        if (m_spawnId)
            GetMap()->RemoveCreatureRespawnTime(m_spawnId);

        TC_LOG_DEBUG("entities.unit", "Respawning creature %s (%s)",
            GetName().c_str(), GetGUID().ToString().c_str());
        m_respawnTime = 0;
        ResetPickPocketRefillTimer();
        loot.clear();
        if (m_originalEntry != GetEntry())
            UpdateEntry(m_originalEntry);

        SelectLevel();

        setDeathState(JUST_RESPAWNED);

        uint32 displayID = GetNativeDisplayId();
        CreatureModelInfo const* minfo = sObjectMgr->GetCreatureModelRandomGender(&displayID);
        if (minfo)                                             // Cancel load if no model defined
        {
            SetDisplayId(displayID);
            SetNativeDisplayId(displayID);
            if (IsMirrorImage())
                new MirrorImageUpdate(this);
            SetByteValue(UNIT_FIELD_BYTES_0, UNIT_BYTES_0_OFFSET_GENDER, minfo->gender);
        }

        GetMotionMaster()->InitDefault();

        //Call AI respawn virtual function
        if (IsAIEnabled)
        {
            //reset the AI to be sure no dirty or uninitialized values will be used till next tick
            AI()->Reset();
            m_TriggerJustRespawned = true;//delay event to next tick so all creatures are created on the map before processing
        }

        uint32 poolid = GetSpawnId() ? sPoolMgr->IsPartOfAPool<Creature>(GetSpawnId()) : 0;
        if (poolid)
            sPoolMgr->UpdatePool<Creature>(poolid, GetSpawnId());

        //Re-initialize reactstate that could be altered by movementgenerators
        InitializeReactState();
    }

    UpdateObjectVisibility();
}

void Creature::ForcedDespawn(uint32 timeMSToDespawn, Seconds const& forceRespawnTimer)
{
    if (timeMSToDespawn)
    {
        ForcedDespawnDelayEvent* pEvent = new ForcedDespawnDelayEvent(*this, forceRespawnTimer);

        m_Events.AddEvent(pEvent, m_Events.CalculateTime(timeMSToDespawn));
        return;
    }

    if (forceRespawnTimer > Seconds::zero())
    {
        if (IsAlive())
        {
            uint32 respawnDelay = m_respawnDelay;
            uint32 corpseDelay = m_corpseDelay;
            m_respawnDelay = forceRespawnTimer.count();
            m_corpseDelay = 0;
            setDeathState(JUST_DIED);
            m_respawnDelay = respawnDelay;
            m_corpseDelay = corpseDelay;
        }
        else
        {
            m_corpseRemoveTime = time(NULL);
            m_respawnTime = time(NULL) + forceRespawnTimer.count();
        }
    }
    else
        if (IsAlive())
            setDeathState(JUST_DIED);

    RemoveCorpse(false);
}

void Creature::DespawnOrUnsummon(uint32 msTimeToDespawn /*= 0*/, Seconds const& forceRespawnTimer /*= 0*/)
{
    if (TempSummon* summon = this->ToTempSummon())
        summon->UnSummon(msTimeToDespawn);
    else
        ForcedDespawn(msTimeToDespawn, forceRespawnTimer);
}

bool Creature::IsImmunedToSpell(SpellInfo const* spellInfo) const
{
    if (!spellInfo)
        return false;

    // Creature is immune to main mechanic of the spell
    if (GetCreatureTemplate()->MechanicImmuneMask & (1 << (spellInfo->Mechanic - 1)))
        return true;

    // This check must be done instead of 'if (GetCreatureTemplate()->MechanicImmuneMask & (1 << (spellInfo->Mechanic - 1)))' for not break
    // the check of mechanic immunity on DB (tested) because GetCreatureTemplate()->MechanicImmuneMask and m_spellImmune[IMMUNITY_MECHANIC] don't have same data.
    bool immunedToAllEffects = true;
    for (SpellEffectInfo const* effect : spellInfo->GetEffectsForDifficulty(GetMap()->GetDifficultyID()))
    {
        if (!effect || !effect->IsEffect())
            continue;
        if (!IsImmunedToSpellEffect(spellInfo, effect->EffectIndex))
        {
            immunedToAllEffects = false;
            break;
        }
    }
    if (immunedToAllEffects)
        return true;

    return Unit::IsImmunedToSpell(spellInfo);
}

bool Creature::IsImmunedToSpellEffect(SpellInfo const* spellInfo, uint32 index) const
{
    SpellEffectInfo const* effect = spellInfo->GetEffect(this, index);
    if (!effect)
        return true;
    if (GetCreatureTemplate()->MechanicImmuneMask & (1 << (effect->Mechanic - 1)))
        return true;

    if (GetCreatureTemplate()->type == CREATURE_TYPE_MECHANICAL && effect->Effect == SPELL_EFFECT_HEAL)
        return true;

    return Unit::IsImmunedToSpellEffect(spellInfo, index);
}

bool Creature::isElite() const
{
    if (IsPet())
        return false;

    uint32 rank = GetCreatureTemplate()->rank;
    return rank != CREATURE_ELITE_NORMAL && rank != CREATURE_ELITE_RARE;
}

bool Creature::isWorldBoss() const
{
    if (IsPet())
        return false;

    return (GetCreatureTemplate()->type_flags & CREATURE_TYPE_FLAG_BOSS_MOB) != 0;
}

SpellInfo const* Creature::reachWithSpellAttack(Unit* victim)
{
    if (!victim)
        return nullptr;

    for (uint32 i=0; i < MAX_CREATURE_SPELLS; ++i)
    {
        if (!m_spells[i])
            continue;
        SpellInfo const* spellInfo = sSpellMgr->GetSpellInfo(m_spells[i]);
        if (!spellInfo)
        {
            TC_LOG_ERROR("entities.unit", "WORLD: unknown spell id %i", m_spells[i]);
            continue;
        }

        bool bcontinue = true;
        for (SpellEffectInfo const* effect : spellInfo->GetEffectsForDifficulty(GetMap()->GetDifficultyID()))
        {
            if (effect && ((effect->Effect == SPELL_EFFECT_SCHOOL_DAMAGE)       ||
                (effect->Effect == SPELL_EFFECT_INSTAKILL)            ||
                (effect->Effect == SPELL_EFFECT_ENVIRONMENTAL_DAMAGE) ||
                (effect->Effect == SPELL_EFFECT_HEALTH_LEECH)
                ))
            {
                bcontinue = false;
                break;
            }
        }
        if (bcontinue)
            continue;

        std::vector<SpellInfo::CostData> costs = spellInfo->CalcPowerCost(this, SpellSchoolMask(spellInfo->SchoolMask));
        auto m = std::find_if(costs.begin(), costs.end(), [](SpellInfo::CostData const& cost) { return cost.Power == POWER_MANA; });
        if (m != costs.end())
            if (m->Amount > GetPower(POWER_MANA))
                continue;

        float range = spellInfo->GetMaxRange(false);
        float minrange = spellInfo->GetMinRange(false);
        float dist = GetDistance(victim);
        if (dist > range || dist < minrange)
            continue;
        if (spellInfo->PreventionType & SPELL_PREVENTION_TYPE_SILENCE && HasFlag(UNIT_FIELD_FLAGS, UNIT_FLAG_SILENCED))
            continue;
        if (spellInfo->PreventionType & SPELL_PREVENTION_TYPE_PACIFY && HasFlag(UNIT_FIELD_FLAGS, UNIT_FLAG_PACIFIED))
            continue;
        return spellInfo;
    }
    return nullptr;
}

SpellInfo const* Creature::reachWithSpellCure(Unit* victim)
{
    if (!victim)
        return nullptr;

    for (uint32 i=0; i < MAX_CREATURE_SPELLS; ++i)
    {
        if (!m_spells[i])
            continue;
        SpellInfo const* spellInfo = sSpellMgr->GetSpellInfo(m_spells[i]);
        if (!spellInfo)
        {
            TC_LOG_ERROR("entities.unit", "WORLD: unknown spell id %i", m_spells[i]);
            continue;
        }

        bool bcontinue = true;
        for (SpellEffectInfo const* effect : spellInfo->GetEffectsForDifficulty(GetMap()->GetDifficultyID()))
        {
            if (effect && (effect->Effect == SPELL_EFFECT_HEAL))
            {
                bcontinue = false;
                break;
            }
        }
        if (bcontinue)
            continue;

        std::vector<SpellInfo::CostData> costs = spellInfo->CalcPowerCost(this, SpellSchoolMask(spellInfo->SchoolMask));
        auto m = std::find_if(costs.begin(), costs.end(), [](SpellInfo::CostData const& cost) { return cost.Power == POWER_MANA; });
        if (m != costs.end())
            if (m->Amount > GetPower(POWER_MANA))
                continue;

        float range = spellInfo->GetMaxRange(true);
        float minrange = spellInfo->GetMinRange(true);
        float dist = GetDistance(victim);
        //if (!isInFront(victim, range) && spellInfo->AttributesEx)
        //    continue;
        if (dist > range || dist < minrange)
            continue;
        if (spellInfo->PreventionType & SPELL_PREVENTION_TYPE_SILENCE && HasFlag(UNIT_FIELD_FLAGS, UNIT_FLAG_SILENCED))
            continue;
        if (spellInfo->PreventionType & SPELL_PREVENTION_TYPE_PACIFY && HasFlag(UNIT_FIELD_FLAGS, UNIT_FLAG_PACIFIED))
            continue;
        return spellInfo;
    }
    return nullptr;
}

// select nearest hostile unit within the given distance (regardless of threat list).
Unit* Creature::SelectNearestTarget(float dist, bool playerOnly /* = false */) const
{
    CellCoord p(Trinity::ComputeCellCoord(GetPositionX(), GetPositionY()));
    Cell cell(p);
    cell.SetNoCreate();

    Unit* target = nullptr;

    {
        if (dist == 0.0f)
            dist = MAX_VISIBILITY_DISTANCE;

        Trinity::NearestHostileUnitCheck u_check(this, dist, playerOnly);
        Trinity::UnitLastSearcher<Trinity::NearestHostileUnitCheck> searcher(this, target, u_check);

        TypeContainerVisitor<Trinity::UnitLastSearcher<Trinity::NearestHostileUnitCheck>, WorldTypeMapContainer > world_unit_searcher(searcher);
        TypeContainerVisitor<Trinity::UnitLastSearcher<Trinity::NearestHostileUnitCheck>, GridTypeMapContainer >  grid_unit_searcher(searcher);

        cell.Visit(p, world_unit_searcher, *GetMap(), *this, dist);
        cell.Visit(p, grid_unit_searcher, *GetMap(), *this, dist);
    }

    return target;
}

// select nearest hostile unit within the given attack distance (i.e. distance is ignored if > than ATTACK_DISTANCE), regardless of threat list.
Unit* Creature::SelectNearestTargetInAttackDistance(float dist) const
{
    CellCoord p(Trinity::ComputeCellCoord(GetPositionX(), GetPositionY()));
    Cell cell(p);
    cell.SetNoCreate();

    Unit* target = nullptr;

    if (dist > MAX_VISIBILITY_DISTANCE)
    {
        TC_LOG_ERROR("entities.unit", "Creature (%s) SelectNearestTargetInAttackDistance called with dist > MAX_VISIBILITY_DISTANCE. Distance set to ATTACK_DISTANCE.", GetGUID().ToString().c_str());
        dist = ATTACK_DISTANCE;
    }

    {
        Trinity::NearestHostileUnitInAttackDistanceCheck u_check(this, dist);
        Trinity::UnitLastSearcher<Trinity::NearestHostileUnitInAttackDistanceCheck> searcher(this, target, u_check);

        TypeContainerVisitor<Trinity::UnitLastSearcher<Trinity::NearestHostileUnitInAttackDistanceCheck>, WorldTypeMapContainer > world_unit_searcher(searcher);
        TypeContainerVisitor<Trinity::UnitLastSearcher<Trinity::NearestHostileUnitInAttackDistanceCheck>, GridTypeMapContainer >  grid_unit_searcher(searcher);

        cell.Visit(p, world_unit_searcher, *GetMap(), *this, ATTACK_DISTANCE > dist ? ATTACK_DISTANCE : dist);
        cell.Visit(p, grid_unit_searcher, *GetMap(), *this, ATTACK_DISTANCE > dist ? ATTACK_DISTANCE : dist);
    }

    return target;
}

Player* Creature::SelectNearestPlayer(float distance) const
{
    Player* target = nullptr;

    Trinity::NearestPlayerInObjectRangeCheck checker(this, distance);
    Trinity::PlayerLastSearcher<Trinity::NearestPlayerInObjectRangeCheck> searcher(this, target, checker);
    VisitNearbyObject(distance, searcher);

    return target;
}

void Creature::SendAIReaction(AiReaction reactionType)
{
    WorldPackets::Combat::AIReaction packet;

    packet.UnitGUID = GetGUID();
    packet.Reaction = reactionType;

    SendMessageToSet(packet.Write(), true);

    TC_LOG_DEBUG("network", "WORLD: Sent SMSG_AI_REACTION, type %u.", reactionType);
}

void Creature::CallAssistance()
{
    if (!m_AlreadyCallAssistance && GetVictim() && !IsPet() && !IsCharmed())
    {
        SetNoCallAssistance(true);

        float radius = sWorld->getFloatConfig(CONFIG_CREATURE_FAMILY_ASSISTANCE_RADIUS);

        if (radius > 0)
        {
            std::list<Creature*> assistList;

            {
                CellCoord p(Trinity::ComputeCellCoord(GetPositionX(), GetPositionY()));
                Cell cell(p);
                cell.SetNoCreate();

                Trinity::AnyAssistCreatureInRangeCheck u_check(this, GetVictim(), radius);
                Trinity::CreatureListSearcher<Trinity::AnyAssistCreatureInRangeCheck> searcher(this, assistList, u_check);

                TypeContainerVisitor<Trinity::CreatureListSearcher<Trinity::AnyAssistCreatureInRangeCheck>, GridTypeMapContainer >  grid_creature_searcher(searcher);

                cell.Visit(p, grid_creature_searcher, *GetMap(), *this, radius);
            }

            if (!assistList.empty())
            {
                AssistDelayEvent* e = new AssistDelayEvent(EnsureVictim()->GetGUID(), *this);
                while (!assistList.empty())
                {
                    // Pushing guids because in delay can happen some creature gets despawned => invalid pointer
                    e->AddAssistant((*assistList.begin())->GetGUID());
                    assistList.pop_front();
                }
                m_Events.AddEvent(e, m_Events.CalculateTime(sWorld->getIntConfig(CONFIG_CREATURE_FAMILY_ASSISTANCE_DELAY)));
            }
        }
    }
}

void Creature::CallForHelp(float radius)
{
    if (radius <= 0.0f || !GetVictim() || IsPet() || IsCharmed())
        return;

    CellCoord p(Trinity::ComputeCellCoord(GetPositionX(), GetPositionY()));
    Cell cell(p);
    cell.SetNoCreate();

    Trinity::CallOfHelpCreatureInRangeDo u_do(this, GetVictim(), radius);
    Trinity::CreatureWorker<Trinity::CallOfHelpCreatureInRangeDo> worker(this, u_do);

    TypeContainerVisitor<Trinity::CreatureWorker<Trinity::CallOfHelpCreatureInRangeDo>, GridTypeMapContainer >  grid_creature_searcher(worker);

    cell.Visit(p, grid_creature_searcher, *GetMap(), *this, radius);
}

bool Creature::CanAssistTo(const Unit* u, const Unit* enemy, bool checkfaction /*= true*/) const
{
    if (IsInEvadeMode())
        return false;

    // is it true?
    if (!HasReactState(REACT_AGGRESSIVE))
        return false;

    // we don't need help from zombies :)
    if (!IsAlive())
        return false;

    // we don't need help from non-combatant ;)
    if (IsCivilian())
        return false;

    if (HasFlag(UNIT_FIELD_FLAGS, UNIT_FLAG_NON_ATTACKABLE | UNIT_FLAG_NOT_SELECTABLE | UNIT_FLAG_IMMUNE_TO_NPC))
        return false;

    // skip fighting creature
    if (IsInCombat())
        return false;

    // only free creature
    if (!GetCharmerOrOwnerGUID().IsEmpty())
        return false;

    // only from same creature faction
    if (checkfaction)
    {
        if (getFaction() != u->getFaction())
            return false;
    }
    else
    {
        if (!IsFriendlyTo(u))
            return false;
    }

    // skip non hostile to caster enemy creatures
    if (!IsHostileTo(enemy))
        return false;

    return true;
}

// use this function to avoid having hostile creatures attack
// friendlies and other mobs they shouldn't attack
bool Creature::_IsTargetAcceptable(const Unit* target) const
{
    ASSERT(target);

    // if the target cannot be attacked, the target is not acceptable
    if (IsFriendlyTo(target)
        || !target->isTargetableForAttack(false)
        || (m_vehicle && (IsOnVehicle(target) || m_vehicle->GetBase()->IsOnVehicle(target))))
        return false;

    if (target->HasUnitState(UNIT_STATE_DIED))
    {
        // guards can detect fake death
        if (IsGuard() && target->HasFlag(UNIT_FIELD_FLAGS_2, UNIT_FLAG2_FEIGN_DEATH))
            return true;
        else
            return false;
    }

    const Unit* myVictim = getAttackerForHelper();
    const Unit* targetVictim = target->getAttackerForHelper();

    // if I'm already fighting target, or I'm hostile towards the target, the target is acceptable
    if (myVictim == target || targetVictim == this || IsHostileTo(target))
        return true;

    // if the target's victim is friendly, and the target is neutral, the target is acceptable
    if (targetVictim && IsFriendlyTo(targetVictim))
        return true;

    // if the target's victim is not friendly, or the target is friendly, the target is not acceptable
    return false;
}

void Creature::SaveRespawnTime()
{
    if (IsSummon() || !m_spawnId || (m_creatureData && !m_creatureData->dbData))
        return;

    GetMap()->SaveCreatureRespawnTime(m_spawnId, m_respawnTime);
}

// this should not be called by petAI or
bool Creature::CanCreatureAttack(Unit const* victim, bool /*force*/) const
{
    if (!victim->IsInMap(this))
        return false;

    if (!IsValidAttackTarget(victim))
        return false;

    if (!victim->isInAccessiblePlaceFor(this))
        return false;

    if (IsAIEnabled && !AI()->CanAIAttack(victim))
        return false;

    if (GetMap()->IsDungeon())
        return true;

    // if the mob is actively being damaged, do not reset due to distance unless it's a world boss
    if (!isWorldBoss())
        if (time(NULL) - GetLastDamagedTime() <= MAX_AGGRO_RESET_TIME)
            return true;

    //Use AttackDistance in distance check if threat radius is lower. This prevents creature bounce in and out of combat every update tick.
    float dist = std::max(GetAttackDistance(victim), sWorld->getFloatConfig(CONFIG_THREAT_RADIUS)) + m_CombatDistance;

    if (Unit* unit = GetCharmerOrOwner())
        return victim->IsWithinDist(unit, dist);
    else
        return victim->IsInDist(&m_homePosition, dist);
}

CreatureAddon const* Creature::GetCreatureAddon() const
{
    if (m_spawnId)
    {
        if (CreatureAddon const* addon = sObjectMgr->GetCreatureAddon(m_spawnId))
            return addon;
    }

    // dependent from difficulty mode entry
    return sObjectMgr->GetCreatureTemplateAddon(GetCreatureTemplate()->Entry);
}

//creature_addon table
bool Creature::LoadCreaturesAddon()
{
    CreatureAddon const* cainfo = GetCreatureAddon();
    if (!cainfo)
        return false;

    if (cainfo->mount != 0)
        Mount(cainfo->mount);

    if (cainfo->bytes1 != 0)
    {
        // 0 StandState
        // 1 FreeTalentPoints   Pet only, so always 0 for default creature
        // 2 StandFlags
        // 3 StandMiscFlags

        SetByteValue(UNIT_FIELD_BYTES_1, UNIT_BYTES_1_OFFSET_STAND_STATE, uint8(cainfo->bytes1 & 0xFF));
        //SetByteValue(UNIT_FIELD_BYTES_1, UNIT_BYTES_1_OFFSET_PET_TALENTS, uint8((cainfo->bytes1 >> 8) & 0xFF));
        SetByteValue(UNIT_FIELD_BYTES_1, UNIT_BYTES_1_OFFSET_PET_TALENTS, 0);
        SetByteValue(UNIT_FIELD_BYTES_1, UNIT_BYTES_1_OFFSET_VIS_FLAG, uint8((cainfo->bytes1 >> 16) & 0xFF));
        SetByteValue(UNIT_FIELD_BYTES_1, UNIT_BYTES_1_OFFSET_ANIM_TIER, uint8((cainfo->bytes1 >> 24) & 0xFF));

        //! Suspected correlation between UNIT_FIELD_BYTES_1, offset 3, value 0x2:
        //! If no inhabittype_fly (if no MovementFlag_DisableGravity or MovementFlag_CanFly flag found in sniffs)
        //! Check using InhabitType as movement flags are assigned dynamically
        //! basing on whether the creature is in air or not
        //! Set MovementFlag_Hover. Otherwise do nothing.
        if (GetByteValue(UNIT_FIELD_BYTES_1, UNIT_BYTES_1_OFFSET_ANIM_TIER) & UNIT_BYTE1_FLAG_HOVER && !(GetCreatureTemplate()->InhabitType & INHABIT_AIR))
            AddUnitMovementFlag(MOVEMENTFLAG_HOVER);
    }

    if (cainfo->bytes2 != 0)
    {
        // 0 SheathState
        // 1 PvpFlags
        // 2 PetFlags           Pet only, so always 0 for default creature
        // 3 ShapeshiftForm     Must be determined/set by shapeshift spell/aura

        SetByteValue(UNIT_FIELD_BYTES_2, UNIT_BYTES_2_OFFSET_SHEATH_STATE, uint8(cainfo->bytes2 & 0xFF));
        //SetByteValue(UNIT_FIELD_BYTES_2, UNIT_BYTES_2_OFFSET_PVP_FLAG, uint8((cainfo->bytes2 >> 8) & 0xFF));
        //SetByteValue(UNIT_FIELD_BYTES_2, UNIT_BYTES_2_OFFSET_PET_FLAGS, uint8((cainfo->bytes2 >> 16) & 0xFF));
        SetByteValue(UNIT_FIELD_BYTES_2, UNIT_BYTES_2_OFFSET_PET_FLAGS, 0);
        //SetByteValue(UNIT_FIELD_BYTES_2, UNIT_BYTES_2_OFFSET_SHAPESHIFT_FORM, uint8((cainfo->bytes2 >> 24) & 0xFF));
        SetByteValue(UNIT_FIELD_BYTES_2, UNIT_BYTES_2_OFFSET_SHAPESHIFT_FORM, 0);
    }

    if (cainfo->emote != 0)
        SetUInt32Value(UNIT_NPC_EMOTESTATE, cainfo->emote);

    SetAIAnimKitId(cainfo->aiAnimKit);
    SetMovementAnimKitId(cainfo->movementAnimKit);
    SetMeleeAnimKitId(cainfo->meleeAnimKit);

    //Load Path
    if (cainfo->path_id != 0)
        m_path_id = cainfo->path_id;

    if (!cainfo->auras.empty())
    {
        for (std::vector<uint32>::const_iterator itr = cainfo->auras.begin(); itr != cainfo->auras.end(); ++itr)
        {
            SpellInfo const* AdditionalSpellInfo = sSpellMgr->GetSpellInfo(*itr);
            if (!AdditionalSpellInfo)
            {
                TC_LOG_ERROR("sql.sql", "Creature (%s) has wrong spell %u defined in `auras` field.", GetGUID().ToString().c_str(), *itr);
                continue;
            }

            // skip already applied aura
            if (HasAura(*itr))
                continue;

            AddAura(*itr, this);
            TC_LOG_DEBUG("entities.unit", "Spell: %u added to creature (%s)", *itr, GetGUID().ToString().c_str());
        }
    }

    return true;
}

/// Send a message to LocalDefense channel for players opposition team in the zone
void Creature::SendZoneUnderAttackMessage(Player* attacker)
{
    uint32 enemy_team = attacker->GetTeam();
    WorldPackets::Misc::ZoneUnderAttack packet;
    packet.AreaID = GetAreaId();
    sWorld->SendGlobalMessage(packet.Write(), nullptr, (enemy_team == ALLIANCE ? HORDE : ALLIANCE));
}

void Creature::SetInCombatWithZone()
{
    if (!CanHaveThreatList())
    {
        TC_LOG_ERROR("entities.unit", "Creature entry %u call SetInCombatWithZone but creature cannot have threat list.", GetEntry());
        return;
    }

    Map* map = GetMap();

    if (!map->IsDungeon())
    {
        TC_LOG_ERROR("entities.unit", "Creature entry %u call SetInCombatWithZone for map (id: %u) that isn't an instance.", GetEntry(), map->GetId());
        return;
    }

    Map::PlayerList const &PlList = map->GetPlayers();

    if (PlList.isEmpty())
        return;

    for (Map::PlayerList::const_iterator i = PlList.begin(); i != PlList.end(); ++i)
    {
        if (Player* player = i->GetSource())
        {
            if (player->IsGameMaster())
                continue;

            if (player->IsAlive())
            {
                this->SetInCombatWith(player);
                player->SetInCombatWith(this);
                AddThreat(player, 0.0f);
            }
        }
    }
}

bool Creature::HasSpell(uint32 spellID) const
{
    uint8 i;
    for (i = 0; i < MAX_CREATURE_SPELLS; ++i)
        if (spellID == m_spells[i])
            break;
    return i < MAX_CREATURE_SPELLS;                         //broke before end of iteration of known spells
}

time_t Creature::GetRespawnTimeEx() const
{
    time_t now = time(NULL);
    if (m_respawnTime > now)
        return m_respawnTime;
    else
        return now;
}

void Creature::GetRespawnPosition(float &x, float &y, float &z, float* ori, float* dist) const
{
    if (m_spawnId)
    {
        if (CreatureData const* data = sObjectMgr->GetCreatureData(GetSpawnId()))
        {
            x = data->posX;
            y = data->posY;
            z = data->posZ;
            if (ori)
                *ori = data->orientation;
            if (dist)
                *dist = data->spawndist;

            return;
        }
    }

    x = GetPositionX();
    y = GetPositionY();
    z = GetPositionZ();
    if (ori)
        *ori = GetOrientation();
    if (dist)
        *dist = 0;
}

void Creature::AllLootRemovedFromCorpse()
{
    if (loot.loot_type != LOOT_SKINNING && !IsPet() && GetCreatureTemplate()->SkinLootId && hasLootRecipient())
        if (LootTemplates_Skinning.HaveLootFor(GetCreatureTemplate()->SkinLootId))
            SetFlag(UNIT_FIELD_FLAGS, UNIT_FLAG_SKINNABLE);

    time_t now = time(NULL);
    // Do not reset corpse remove time if corpse is already removed
    if (m_corpseRemoveTime <= now)
        return;

    float decayRate = sWorld->getRate(RATE_CORPSE_DECAY_LOOTED);

    // corpse skinnable, but without skinning flag, and then skinned, corpse will despawn next update
    if (loot.loot_type == LOOT_SKINNING)
        m_corpseRemoveTime = now;
    else
        m_corpseRemoveTime = now + uint32(m_corpseDelay * decayRate);

    m_respawnTime = m_corpseRemoveTime + m_respawnDelay;
}

uint8 Creature::getLevelForTarget(WorldObject const* target) const
{
    if (!isWorldBoss() || !target->ToUnit())
        return Unit::getLevelForTarget(target);

    uint16 level = target->ToUnit()->getLevel() + sWorld->getIntConfig(CONFIG_WORLD_BOSS_LEVEL_DIFF);
    if (level < 1)
        return 1;
    if (level > 255)
        return 255;
    return uint8(level);
}

std::string Creature::GetAIName() const
{
    return sObjectMgr->GetCreatureTemplate(GetEntry())->AIName;
}

std::string Creature::GetScriptName() const
{
    return sObjectMgr->GetScriptName(GetScriptId());
}

uint32 Creature::GetScriptId() const
{
    if (CreatureData const* creatureData = GetCreatureData())
        return creatureData->ScriptId;

    return sObjectMgr->GetCreatureTemplate(GetEntry())->ScriptID;
}

VendorItemData const* Creature::GetVendorItems() const
{
    return sObjectMgr->GetNpcVendorItemList(GetEntry());
}

uint32 Creature::GetVendorItemCurrentCount(VendorItem const* vItem)
{
    if (!vItem->maxcount)
        return vItem->maxcount;

    VendorItemCounts::iterator itr = m_vendorItemCounts.begin();
    for (; itr != m_vendorItemCounts.end(); ++itr)
        if (itr->itemId == vItem->item)
            break;

    if (itr == m_vendorItemCounts.end())
        return vItem->maxcount;

    VendorItemCount* vCount = &*itr;

    time_t ptime = time(NULL);

    if (time_t(vCount->lastIncrementTime + vItem->incrtime) <= ptime)
        if (ItemTemplate const* pProto = sObjectMgr->GetItemTemplate(vItem->item))
        {
            uint32 diff = uint32((ptime - vCount->lastIncrementTime)/vItem->incrtime);
            if ((vCount->count + diff * pProto->GetBuyCount()) >= vItem->maxcount)
            {
                m_vendorItemCounts.erase(itr);
                return vItem->maxcount;
            }

            vCount->count += diff * pProto->GetBuyCount();
            vCount->lastIncrementTime = ptime;
        }

    return vCount->count;
}

uint32 Creature::UpdateVendorItemCurrentCount(VendorItem const* vItem, uint32 used_count)
{
    if (!vItem->maxcount)
        return 0;

    VendorItemCounts::iterator itr = m_vendorItemCounts.begin();
    for (; itr != m_vendorItemCounts.end(); ++itr)
        if (itr->itemId == vItem->item)
            break;

    if (itr == m_vendorItemCounts.end())
    {
        uint32 new_count = vItem->maxcount > used_count ? vItem->maxcount-used_count : 0;
        m_vendorItemCounts.push_back(VendorItemCount(vItem->item, new_count));
        return new_count;
    }

    VendorItemCount* vCount = &*itr;

    time_t ptime = time(NULL);

    if (time_t(vCount->lastIncrementTime + vItem->incrtime) <= ptime)
        if (ItemTemplate const* pProto = sObjectMgr->GetItemTemplate(vItem->item))
        {
            uint32 diff = uint32((ptime - vCount->lastIncrementTime)/vItem->incrtime);
            if ((vCount->count + diff * pProto->GetBuyCount()) < vItem->maxcount)
                vCount->count += diff * pProto->GetBuyCount();
            else
                vCount->count = vItem->maxcount;
        }

    vCount->count = vCount->count > used_count ? vCount->count-used_count : 0;
    vCount->lastIncrementTime = ptime;
    return vCount->count;
}

TrainerSpellData const* Creature::GetTrainerSpells() const
{
    return sObjectMgr->GetNpcTrainerSpells(GetEntry());
}

// overwrite WorldObject function for proper name localization
std::string const & Creature::GetNameForLocaleIdx(LocaleConstant loc_idx) const
{
    if (loc_idx != DEFAULT_LOCALE)
    {
        uint8 uloc_idx = uint8(loc_idx);
        CreatureLocale const* cl = sObjectMgr->GetCreatureLocale(GetEntry());
        if (cl)
        {
            if (cl->Name.size() > uloc_idx && !cl->Name[uloc_idx].empty())
                return cl->Name[uloc_idx];
        }
    }

    return GetName();
}

uint32 Creature::GetPetAutoSpellOnPos(uint8 pos) const
{
    if (pos >= MAX_SPELL_CHARM || m_charmInfo->GetCharmSpell(pos)->GetType() != ACT_ENABLED)
        return 0;
    else
        return m_charmInfo->GetCharmSpell(pos)->GetAction();
}

void Creature::SetPosition(float x, float y, float z, float o)
{
    // prevent crash when a bad coord is sent by the client
    if (!Trinity::IsValidMapCoord(x, y, z, o))
    {
        TC_LOG_DEBUG("entities.unit", "Creature::SetPosition(%f, %f, %f) .. bad coordinates!", x, y, z);
        return;
    }

    GetMap()->CreatureRelocation(this, x, y, z, o);
    if (IsVehicle())
        GetVehicleKit()->RelocatePassengers();
}

bool Creature::IsDungeonBoss() const
{
    CreatureTemplate const* cinfo = sObjectMgr->GetCreatureTemplate(GetEntry());
    return cinfo && (cinfo->flags_extra & CREATURE_FLAG_EXTRA_DUNGEON_BOSS);
}

float Creature::GetAggroRange(Unit const* target) const
{
    // Determines the aggro range for creatures (usually pets), used mainly for aggressive pet target selection.
    // Based on data from wowwiki due to lack of 3.3.5a data

    if (target && this->IsPet())
    {
        uint32 targetLevel = 0;

        if (target->GetTypeId() == TYPEID_PLAYER)
            targetLevel = target->getLevelForTarget(this);
        else if (target->GetTypeId() == TYPEID_UNIT)
            targetLevel = target->ToCreature()->getLevelForTarget(this);

        uint32 myLevel = getLevelForTarget(target);
        int32 levelDiff = int32(targetLevel) - int32(myLevel);

        // The maximum Aggro Radius is capped at 45 yards (25 level difference)
        if (levelDiff < -25)
            levelDiff = -25;

        // The base aggro radius for mob of same level
        float aggroRadius = 20;

        // Aggro Radius varies with level difference at a rate of roughly 1 yard/level
        aggroRadius -= (float)levelDiff;

        // detect range auras
        aggroRadius += GetTotalAuraModifier(SPELL_AURA_MOD_DETECT_RANGE);

        // detected range auras
        aggroRadius += target->GetTotalAuraModifier(SPELL_AURA_MOD_DETECTED_RANGE);

        // Just in case, we don't want pets running all over the map
        if (aggroRadius > MAX_AGGRO_RADIUS)
            aggroRadius = MAX_AGGRO_RADIUS;

        // Minimum Aggro Radius for a mob seems to be combat range (5 yards)
        //  hunter pets seem to ignore minimum aggro radius so we'll default it a little higher
        if (aggroRadius < 10)
            aggroRadius = 10;

        return (aggroRadius);
    }

    // Default
    return 0.0f;
}

Unit* Creature::SelectNearestHostileUnitInAggroRange(bool useLOS) const
{
    // Selects nearest hostile target within creature's aggro range. Used primarily by
    //  pets set to aggressive. Will not return neutral or friendly targets.

    Unit* target = NULL;

    {
        Trinity::NearestHostileUnitInAggroRangeCheck u_check(this, useLOS);
        Trinity::UnitSearcher<Trinity::NearestHostileUnitInAggroRangeCheck> searcher(this, target, u_check);

        VisitNearbyGridObject(MAX_AGGRO_RADIUS, searcher);
    }

    return target;
}

void Creature::UpdateMovementFlags()
{
    // Do not update movement flags if creature is controlled by a player (charm/vehicle)
    if (m_playerMovingMe)
        return;

    // Set the movement flags if the creature is in that mode. (Only fly if actually in air, only swim if in water, etc)
    float ground = GetMap()->GetHeight(GetPhases(), GetPositionX(), GetPositionY(), GetPositionZMinusOffset());

    bool isInAir = (G3D::fuzzyGt(GetPositionZMinusOffset(), ground + 0.05f) || G3D::fuzzyLt(GetPositionZMinusOffset(), ground - 0.05f)); // Can be underground too, prevent the falling

    if (GetCreatureTemplate()->InhabitType & INHABIT_AIR && isInAir && !IsFalling())
    {
        if (GetCreatureTemplate()->InhabitType & INHABIT_GROUND)
            SetCanFly(true);
        else
            SetDisableGravity(true);
    }
    else
    {
        SetCanFly(false);
        SetDisableGravity(false);
    }

    if (!isInAir)
        SetFall(false);

    SetSwim(GetCreatureTemplate()->InhabitType & INHABIT_WATER && IsInWater());
}

void Creature::SetObjectScale(float scale)
{
    Unit::SetObjectScale(scale);

    if (CreatureModelInfo const* minfo = sObjectMgr->GetCreatureModelInfo(GetDisplayId()))
    {
        SetFloatValue(UNIT_FIELD_BOUNDINGRADIUS, minfo->bounding_radius * scale);
        SetFloatValue(UNIT_FIELD_COMBATREACH, minfo->combat_reach * scale);
    }
}

void Creature::SetDisplayId(uint32 modelId)
{
    Unit::SetDisplayId(modelId);

    if (CreatureModelInfo const* minfo = sObjectMgr->GetCreatureModelInfo(modelId))
    {
        SetFloatValue(UNIT_FIELD_BOUNDINGRADIUS, minfo->bounding_radius * GetObjectScale());
        SetFloatValue(UNIT_FIELD_COMBATREACH, minfo->combat_reach * GetObjectScale());
    }
}

void Creature::SetTarget(ObjectGuid const& guid)
{
    if (IsFocusing(nullptr, true))
        m_suppressedTarget = guid;
    else
        SetGuidValue(UNIT_FIELD_TARGET, guid);
}

void Creature::FocusTarget(Spell const* focusSpell, WorldObject const* target)
{
    // already focused
    if (m_focusSpell)
        return;

    // don't use spell focus for vehicle spells
    if (focusSpell->GetSpellInfo()->HasAura(DIFFICULTY_NONE, SPELL_AURA_CONTROL_VEHICLE))
        return;

    if ((!target || target == this) && !focusSpell->GetCastTime()) // instant cast, untargeted (or self-targeted) spell doesn't need any facing updates
        return;

    // store pre-cast values for target and orientation (used to later restore)
    if (!IsFocusing(nullptr, true))
    { // only overwrite these fields if we aren't transitioning from one spell focus to another
        m_suppressedTarget = GetGuidValue(UNIT_FIELD_TARGET);
        m_suppressedOrientation = GetOrientation();
    }

    m_focusSpell = focusSpell;

    // set target, then force send update packet to players if it changed to provide appropriate facing
    ObjectGuid newTarget = target ? target->GetGUID() : ObjectGuid::Empty;
    if (GetGuidValue(UNIT_FIELD_TARGET) != newTarget)
    {
        SetGuidValue(UNIT_FIELD_TARGET, newTarget);

        if ( // here we determine if the (relatively expensive) forced update is worth it, or whether we can afford to wait until the scheduled update tick
            ( // only require instant update for spells that actually have a visual
                focusSpell->GetSpellInfo()->GetSpellVisual()
            ) && (
                !focusSpell->GetCastTime() || // if the spell is instant cast
                focusSpell->GetSpellInfo()->HasAttribute(SPELL_ATTR5_DONT_TURN_DURING_CAST) // client gets confused if we attempt to turn at the regularly scheduled update packet
            )
        )
        {
            std::list<Player*> playersNearby;
            GetPlayerListInGrid(playersNearby, GetVisibilityRange());
            for (Player* player : playersNearby)
            {
                // only update players that are known to the client (have already been created)
                if (player->HaveAtClient(this))
                    SendUpdateToPlayer(player);
            }
        }
    }

    bool canTurnDuringCast = !focusSpell->GetSpellInfo()->HasAttribute(SPELL_ATTR5_DONT_TURN_DURING_CAST);
    // Face the target - we need to do this before the unit state is modified for no-turn spells
    if (target)
        SetFacingToObject(target);
    else if (!canTurnDuringCast)
        if (Unit* victim = GetVictim())
            SetFacingToObject(victim); // ensure orientation is correct at beginning of cast

    if (!canTurnDuringCast)
        AddUnitState(UNIT_STATE_CANNOT_TURN);
}

bool Creature::IsFocusing(Spell const* focusSpell, bool withDelay)
{
    if (!IsAlive()) // dead creatures cannot focus
    {
        ReleaseFocus(nullptr, false);
        return false;
    }

    if (focusSpell && (focusSpell != m_focusSpell))
        return false;

    if (!m_focusSpell)
    {
        if (!withDelay || !m_focusDelay)
            return false;
        if (GetMSTimeDiffToNow(m_focusDelay) > 1000) // @todo figure out if we can get rid of this magic number somehow
        {
            m_focusDelay = 0; // save checks in the future
            return false;
        }
    }

    return true;
}

void Creature::ReleaseFocus(Spell const* focusSpell, bool withDelay)
{
    if (!m_focusSpell)
        return;

    // focused to something else
    if (focusSpell && focusSpell != m_focusSpell)
        return;

    if (IsPet()) // player pets do not use delay system
    {
        SetGuidValue(UNIT_FIELD_TARGET, m_suppressedTarget);
        if (!m_suppressedTarget.IsEmpty())
        {
            if (WorldObject const* objTarget = ObjectAccessor::GetWorldObject(*this, m_suppressedTarget))
                SetFacingToObject(objTarget);
        }
        else
            SetFacingTo(m_suppressedOrientation);
    }
    else
        // tell the creature that it should reacquire its actual target after the delay expires (this is handled in ::Update)
        // player pets don't need to do this, as they automatically reacquire their target on focus release
        MustReacquireTarget();

    if (m_focusSpell->GetSpellInfo()->HasAttribute(SPELL_ATTR5_DONT_TURN_DURING_CAST))
        ClearUnitState(UNIT_STATE_CANNOT_TURN);

    m_focusSpell = nullptr;
    m_focusDelay = (!IsPet() && withDelay) ? getMSTime() : 0; // don't allow re-target right away to prevent visual bugs
}

void Creature::StartPickPocketRefillTimer()
{
    _pickpocketLootRestore = time(NULL) + sWorld->getIntConfig(CONFIG_CREATURE_PICKPOCKET_REFILL);
}

void Creature::SetTextRepeatId(uint8 textGroup, uint8 id)
{
    CreatureTextRepeatIds& repeats = m_textRepeat[textGroup];
    if (std::find(repeats.begin(), repeats.end(), id) == repeats.end())
        repeats.push_back(id);
    else
        TC_LOG_ERROR("sql.sql", "CreatureTextMgr: TextGroup %u for Creature (%s) %s, id %u already added", uint32(textGroup), GetName().c_str(), GetGUID().ToString().c_str(), uint32(id));
}

CreatureTextRepeatIds Creature::GetTextRepeatGroup(uint8 textGroup)
{
    CreatureTextRepeatIds ids;

    CreatureTextRepeatGroup::const_iterator groupItr = m_textRepeat.find(textGroup);
    if (groupItr != m_textRepeat.end())
        ids = groupItr->second;

    return ids;
}

void Creature::ClearTextRepeatGroup(uint8 textGroup)
{
    CreatureTextRepeatGroup::iterator groupItr = m_textRepeat.find(textGroup);
    if (groupItr != m_textRepeat.end())
        groupItr->second.clear();
}

<<<<<<< HEAD
MirrorImageUpdate::MirrorImageUpdate(Creature* creature) : BasicEvent(), creature(creature)
{
    static uint32 delay = 1;
    creature->m_Events.AddEvent(this, creature->m_Events.CalculateTime(delay));
    creature->SetDisplayId(11686); // invisible in beginning if a mirror image
    creature->RemoveFlag(UNIT_FIELD_FLAGS_2, UNIT_FLAG2_MIRROR_IMAGE);
}

bool MirrorImageUpdate::Execute(uint64 /*e_time*/, uint32 /*p_time*/)
{
    // From AuraEffect::HandleAuraCloneCaster
    int32 outfitId = creature->GetOutfit();
    if (outfitId < 0)
    {
        const CreatureOutfitContainer& outfits = sObjectMgr->GetCreatureOutfitMap();
        auto it = outfits.find(-outfitId);
        if (it != outfits.end())
        {
            creature->SetDisplayId(it->second.displayId);
            creature->SetFlag(UNIT_FIELD_FLAGS_2, UNIT_FLAG2_MIRROR_IMAGE);
            return true;
        }
    }
    creature->SetDisplayId(creature->GetNativeDisplayId());
    creature->RemoveFlag(UNIT_FIELD_FLAGS_2, UNIT_FLAG2_MIRROR_IMAGE);
    return true;
=======
bool Creature::CanGiveExperience() const
{
    return !IsCritter()
        && !IsPet()
        && !IsTotem()
        && !(GetCreatureTemplate()->flags_extra & CREATURE_FLAG_EXTRA_NO_XP_AT_KILL);
>>>>>>> 0c3c5dd0
}<|MERGE_RESOLUTION|>--- conflicted
+++ resolved
@@ -2922,7 +2922,6 @@
         groupItr->second.clear();
 }
 
-<<<<<<< HEAD
 MirrorImageUpdate::MirrorImageUpdate(Creature* creature) : BasicEvent(), creature(creature)
 {
     static uint32 delay = 1;
@@ -2949,12 +2948,12 @@
     creature->SetDisplayId(creature->GetNativeDisplayId());
     creature->RemoveFlag(UNIT_FIELD_FLAGS_2, UNIT_FLAG2_MIRROR_IMAGE);
     return true;
-=======
+}
+
 bool Creature::CanGiveExperience() const
 {
     return !IsCritter()
         && !IsPet()
         && !IsTotem()
         && !(GetCreatureTemplate()->flags_extra & CREATURE_FLAG_EXTRA_NO_XP_AT_KILL);
->>>>>>> 0c3c5dd0
 }