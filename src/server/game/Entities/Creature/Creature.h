/*
 * Copyright (C) 2008-2016 TrinityCore <http://www.trinitycore.org/>
 * Copyright (C) 2005-2009 MaNGOS <http://getmangos.com/>
 *
 * This program is free software; you can redistribute it and/or modify it
 * under the terms of the GNU General Public License as published by the
 * Free Software Foundation; either version 2 of the License, or (at your
 * option) any later version.
 *
 * This program is distributed in the hope that it will be useful, but WITHOUT
 * ANY WARRANTY; without even the implied warranty of MERCHANTABILITY or
 * FITNESS FOR A PARTICULAR PURPOSE. See the GNU General Public License for
 * more details.
 *
 * You should have received a copy of the GNU General Public License along
 * with this program. If not, see <http://www.gnu.org/licenses/>.
 */

#ifndef TRINITYCORE_CREATURE_H
#define TRINITYCORE_CREATURE_H

#include "Common.h"
#include "Unit.h"
#include "UpdateMask.h"
#include "ItemTemplate.h"
#include "LootMgr.h"
#include "DatabaseEnv.h"
#include "Cell.h"

#include <list>

class CreatureAI;
class CreatureGroup;
class Group;
class Quest;
class Player;
class SpellInfo;
class WorldSession;

// npcbot
class bot_ai;
class bot_minion_ai;
class bot_pet_ai;

enum CreatureFlagsExtra
{
    CREATURE_FLAG_EXTRA_INSTANCE_BIND        = 0x00000001,       // creature kill bind instance with killer and killer's group
    CREATURE_FLAG_EXTRA_CIVILIAN             = 0x00000002,       // not aggro (ignore faction/reputation hostility)
    CREATURE_FLAG_EXTRA_NO_PARRY             = 0x00000004,       // creature can't parry
    CREATURE_FLAG_EXTRA_NO_PARRY_HASTEN      = 0x00000008,       // creature can't counter-attack at parry
    CREATURE_FLAG_EXTRA_NO_BLOCK             = 0x00000010,       // creature can't block
    CREATURE_FLAG_EXTRA_NO_CRUSH             = 0x00000020,       // creature can't do crush attacks
    CREATURE_FLAG_EXTRA_NO_XP_AT_KILL        = 0x00000040,       // creature kill not provide XP
    CREATURE_FLAG_EXTRA_TRIGGER              = 0x00000080,       // trigger creature
    CREATURE_FLAG_EXTRA_NO_TAUNT             = 0x00000100,       // creature is immune to taunt auras and effect attack me
    CREATURE_FLAG_EXTRA_WORLDEVENT           = 0x00004000,       // custom flag for world event creatures (left room for merging)
    CREATURE_FLAG_EXTRA_GUARD                = 0x00008000,       // Creature is guard
    CREATURE_FLAG_EXTRA_NO_CRIT              = 0x00020000,       // creature can't do critical strikes
    CREATURE_FLAG_EXTRA_NO_SKILLGAIN         = 0x00040000,       // creature won't increase weapon skills
    CREATURE_FLAG_EXTRA_TAUNT_DIMINISH       = 0x00080000,       // Taunt is a subject to diminishing returns on this creautre
    CREATURE_FLAG_EXTRA_ALL_DIMINISH         = 0x00100000,       // creature is subject to all diminishing returns as player are
    CREATURE_FLAG_EXTRA_NO_PLAYER_DAMAGE_REQ = 0x00200000,       // creature does not need to take player damage for kill credit
	CREATURE_FLAG_EXTRA_NPCBOT				 = 0x04000000,       // custom flag for NPCBots (not confirmed safe)
    CREATURE_FLAG_EXTRA_DUNGEON_BOSS         = 0x10000000,       // creature is a dungeon boss (SET DYNAMICALLY, DO NOT ADD IN DB)
    CREATURE_FLAG_EXTRA_IGNORE_PATHFINDING   = 0x20000000,       // creature ignore pathfinding
    CREATURE_FLAG_EXTRA_IMMUNITY_KNOCKBACK   = 0x40000000        // creature is immune to knockback effects
};

#define CREATURE_FLAG_EXTRA_DB_ALLOWED (CREATURE_FLAG_EXTRA_INSTANCE_BIND | CREATURE_FLAG_EXTRA_CIVILIAN | \
    CREATURE_FLAG_EXTRA_NO_PARRY | CREATURE_FLAG_EXTRA_NO_PARRY_HASTEN | CREATURE_FLAG_EXTRA_NO_BLOCK | \
    CREATURE_FLAG_EXTRA_NO_CRUSH | CREATURE_FLAG_EXTRA_NO_XP_AT_KILL | CREATURE_FLAG_EXTRA_TRIGGER | \
    CREATURE_FLAG_EXTRA_NO_TAUNT | CREATURE_FLAG_EXTRA_WORLDEVENT | CREATURE_FLAG_EXTRA_NO_CRIT | \
    CREATURE_FLAG_EXTRA_NO_SKILLGAIN | CREATURE_FLAG_EXTRA_TAUNT_DIMINISH | CREATURE_FLAG_EXTRA_ALL_DIMINISH | \
	CREATURE_FLAG_EXTRA_GUARD | CREATURE_FLAG_EXTRA_IGNORE_PATHFINDING | CREATURE_FLAG_EXTRA_NO_PLAYER_DAMAGE_REQ | \
	CREATURE_FLAG_EXTRA_IMMUNITY_KNOCKBACK | CREATURE_FLAG_EXTRA_NPCBOT)

static const uint32 CREATURE_REGEN_INTERVAL = 2 * IN_MILLISECONDS;
static const uint32 CREATURE_NOPATH_EVADE_TIME = 5 * IN_MILLISECONDS;

static const uint8 MAX_KILL_CREDIT = 2;
static const uint32 MAX_CREATURE_MODELS = 4;
static const uint32 MAX_CREATURE_QUEST_ITEMS = 6;
static const uint32 MAX_CREATURE_SPELLS = 8;

// from `creature_template` table
struct TC_GAME_API CreatureTemplate
{
    uint32  Entry;
    uint32  DifficultyEntry[MAX_DIFFICULTY - 1];
    uint32  KillCredit[MAX_KILL_CREDIT];
    uint32  Modelid1;
    uint32  Modelid2;
    uint32  Modelid3;
    uint32  Modelid4;
    std::string  Name;
    std::string  Title;
    std::string  IconName;
    uint32  GossipMenuId;
    uint8   minlevel;
    uint8   maxlevel;
    uint32  expansion;
    uint32  faction;
    uint32  npcflag;
    float   speed_walk;
    float   speed_run;
    float   scale;
    uint32  rank;
    uint32  dmgschool;
    uint32  BaseAttackTime;
    uint32  RangeAttackTime;
    float   BaseVariance;
    float   RangeVariance;
    uint32  unit_class;                                     // enum Classes. Note only 4 classes are known for creatures.
    uint32  unit_flags;                                     // enum UnitFlags mask values
    uint32  unit_flags2;                                    // enum UnitFlags2 mask values
    uint32  dynamicflags;
    CreatureFamily  family;                                 // enum CreatureFamily values (optional)
    uint32  trainer_type;
    uint32  trainer_spell;
    uint32  trainer_class;
    uint32  trainer_race;
    uint32  type;                                           // enum CreatureType values
    uint32  type_flags;                                     // enum CreatureTypeFlags mask values
    uint32  lootid;
    uint32  pickpocketLootId;
    uint32  SkinLootId;
    int32   resistance[MAX_SPELL_SCHOOL];
    uint32  spells[MAX_CREATURE_SPELLS];
    uint32  PetSpellDataId;
    uint32  VehicleId;
    uint32  mingold;
    uint32  maxgold;
    std::string AIName;
    uint32  MovementType;
    uint32  InhabitType;
    float   HoverHeight;
    float   ModHealth;
    float   ModMana;
    float   ModArmor;
    float   ModDamage;
    float   ModExperience;
    bool    RacialLeader;
    uint32  movementId;
    bool    RegenHealth;
    uint32  MechanicImmuneMask;
    uint32  flags_extra;
    uint32  ScriptID;
    uint32  GetRandomValidModelId() const;
    uint32  GetFirstValidModelId() const;
    uint32  GetFirstInvisibleModel() const;
    uint32  GetFirstVisibleModel() const;

    // helpers
    SkillType GetRequiredLootSkill() const
    {
        if (type_flags & CREATURE_TYPE_FLAG_HERB_SKINNING_SKILL)
            return SKILL_HERBALISM;
        else if (type_flags & CREATURE_TYPE_FLAG_MINING_SKINNING_SKILL)
            return SKILL_MINING;
        else if (type_flags & CREATURE_TYPE_FLAG_ENGINEERING_SKINNING_SKILL)
            return SKILL_ENGINEERING;
        else
            return SKILL_SKINNING;                          // normal case
    }

    bool IsExotic() const
    {
        return (type_flags & CREATURE_TYPE_FLAG_EXOTIC_PET) != 0;
    }

    bool IsTameable(bool canTameExotic) const
    {
        if (type != CREATURE_TYPE_BEAST || family == CREATURE_FAMILY_NONE || (type_flags & CREATURE_TYPE_FLAG_TAMEABLE_PET) == 0)
            return false;

        // if can tame exotic then can tame any tameable
        return canTameExotic || !IsExotic();
    }
};

typedef std::vector<uint32> CreatureQuestItemList;
typedef std::unordered_map<uint32, CreatureQuestItemList> CreatureQuestItemMap;

// Benchmarked: Faster than std::map (insert/find)
typedef std::unordered_map<uint32, CreatureTemplate> CreatureTemplateContainer;

#pragma pack(push, 1)

// Defines base stats for creatures (used to calculate HP/mana/armor/attackpower/rangedattackpower/all damage).
struct TC_GAME_API CreatureBaseStats
{
    uint32 BaseHealth[MAX_EXPANSIONS];
    uint32 BaseMana;
    uint32 BaseArmor;
    uint32 AttackPower;
    uint32 RangedAttackPower;
    float BaseDamage[MAX_EXPANSIONS];

    // Helpers

    uint32 GenerateHealth(CreatureTemplate const* info) const
    {
        return uint32(ceil(BaseHealth[info->expansion] * info->ModHealth));
    }

    uint32 GenerateMana(CreatureTemplate const* info) const
    {
        // Mana can be 0.
        if (!BaseMana)
            return 0;

        return uint32(ceil(BaseMana * info->ModMana));
    }

    uint32 GenerateArmor(CreatureTemplate const* info) const
    {
        return uint32(ceil(BaseArmor * info->ModArmor));
    }

    float GenerateBaseDamage(CreatureTemplate const* info) const
    {
        return BaseDamage[info->expansion];
    }

    static CreatureBaseStats const* GetBaseStats(uint8 level, uint8 unitClass);
};

typedef std::unordered_map<uint16, CreatureBaseStats> CreatureBaseStatsContainer;

struct CreatureLocale
{
    StringVector Name;
    StringVector Title;
};

struct GossipMenuItemsLocale
{
    StringVector OptionText;
    StringVector BoxText;
};

struct PointOfInterestLocale
{
    StringVector IconName;
};

#define MAX_EQUIPMENT_ITEMS 3

struct EquipmentInfo
{
    uint32  ItemEntry[MAX_EQUIPMENT_ITEMS];
};

// Benchmarked: Faster than std::map (insert/find)
typedef std::unordered_map<uint8, EquipmentInfo> EquipmentInfoContainerInternal;
typedef std::unordered_map<uint32, EquipmentInfoContainerInternal> EquipmentInfoContainer;

// from `creature` table
struct CreatureData
{
    CreatureData() : id(0), mapid(0), phaseMask(0), displayid(0), equipmentId(0),
                     posX(0.0f), posY(0.0f), posZ(0.0f), orientation(0.0f), spawntimesecs(0),
                     spawndist(0.0f), currentwaypoint(0), curhealth(0), curmana(0), movementType(0),
                     spawnMask(0), npcflag(0), unit_flags(0), dynamicflags(0), dbData(true) { }
    uint32 id;                                              // entry in creature_template
    uint16 mapid;
    uint32 phaseMask;
    uint32 displayid;
    int8 equipmentId;
    float posX;
    float posY;
    float posZ;
    float orientation;
    uint32 spawntimesecs;
    float spawndist;
    uint32 currentwaypoint;
    uint32 curhealth;
    uint32 curmana;
    uint8 movementType;
    uint8 spawnMask;
    uint32 npcflag;
    uint32 unit_flags;                                      // enum UnitFlags mask values
    uint32 dynamicflags;
    bool dbData;
};

struct CreatureModelInfo
{
    float bounding_radius;
    float combat_reach;
    uint8 gender;
    uint32 modelid_other_gender;
    bool is_trigger;
};

// Benchmarked: Faster than std::map (insert/find)
typedef std::unordered_map<uint16, CreatureModelInfo> CreatureModelContainer;

enum InhabitTypeValues
{
    INHABIT_GROUND = 1,
    INHABIT_WATER  = 2,
    INHABIT_AIR    = 4,
    INHABIT_ROOT   = 8,
    INHABIT_ANYWHERE = INHABIT_GROUND | INHABIT_WATER | INHABIT_AIR | INHABIT_ROOT
};

// Enums used by StringTextData::Type (CreatureEventAI)
enum ChatType
{
    CHAT_TYPE_SAY               = 0,
    CHAT_TYPE_YELL              = 1,
    CHAT_TYPE_TEXT_EMOTE        = 2,
    CHAT_TYPE_BOSS_EMOTE        = 3,
    CHAT_TYPE_WHISPER           = 4,
    CHAT_TYPE_BOSS_WHISPER      = 5,
    CHAT_TYPE_ZONE_YELL         = 6,
    CHAT_TYPE_END               = 255
};

#pragma pack(pop)

// `creature_addon` table
struct CreatureAddon
{
    uint32 path_id;
    uint32 mount;
    uint32 bytes1;
    uint32 bytes2;
    uint32 emote;
    std::vector<uint32> auras;
};

typedef std::unordered_map<ObjectGuid::LowType, CreatureAddon> CreatureAddonContainer;
typedef std::unordered_map<uint32, CreatureAddon> CreatureAddonTemplateContainer;

// Vendors
struct VendorItem
{
    VendorItem(uint32 _item, int32 _maxcount, uint32 _incrtime, uint32 _ExtendedCost)
        : item(_item), maxcount(_maxcount), incrtime(_incrtime), ExtendedCost(_ExtendedCost) { }

    uint32 item;
    uint32 maxcount;                                        // 0 for infinity item amount
    uint32 incrtime;                                        // time for restore items amount if maxcount != 0
    uint32 ExtendedCost;

    //helpers
    bool IsGoldRequired(ItemTemplate const* pProto) const { return pProto->Flags2 & ITEM_FLAGS_EXTRA_EXT_COST_REQUIRES_GOLD || !ExtendedCost; }
};
typedef std::vector<VendorItem*> VendorItemList;

struct VendorItemData
{
    VendorItemList m_items;

    VendorItem* GetItem(uint32 slot) const
    {
        if (slot >= m_items.size())
            return NULL;

        return m_items[slot];
    }
    bool Empty() const { return m_items.empty(); }
    uint8 GetItemCount() const { return m_items.size(); }
    void AddItem(uint32 item, int32 maxcount, uint32 ptime, uint32 ExtendedCost)
    {
        m_items.push_back(new VendorItem(item, maxcount, ptime, ExtendedCost));
    }
    bool RemoveItem(uint32 item_id);
    VendorItem const* FindItemCostPair(uint32 item_id, uint32 extendedCost) const;
    void Clear()
    {
        for (VendorItemList::const_iterator itr = m_items.begin(); itr != m_items.end(); ++itr)
            delete (*itr);
        m_items.clear();
    }
};

struct VendorItemCount
{
    explicit VendorItemCount(uint32 _item, uint32 _count)
        : itemId(_item), count(_count), lastIncrementTime(time(NULL)) { }

    uint32 itemId;
    uint32 count;
    time_t lastIncrementTime;
};

typedef std::list<VendorItemCount> VendorItemCounts;

struct TrainerSpell
{
    TrainerSpell() : spell(0), spellCost(0), reqSkill(0), reqSkillValue(0), reqLevel(0)
    {
        for (uint8 i = 0; i < MAX_SPELL_EFFECTS; ++i)
            learnedSpell[i] = 0;
    }

    uint32 spell;
    uint32 spellCost;
    uint32 reqSkill;
    uint32 reqSkillValue;
    uint32 reqLevel;
    uint32 learnedSpell[3];

    // helpers
    bool IsCastable() const { return learnedSpell[0] != spell; }
};

typedef std::unordered_map<uint32 /*spellid*/, TrainerSpell> TrainerSpellMap;

struct TC_GAME_API TrainerSpellData
{
    TrainerSpellData() : trainerType(0) { }
    ~TrainerSpellData() { spellList.clear(); }

    TrainerSpellMap spellList;
    uint32 trainerType;                                     // trainer type based at trainer spells, can be different from creature_template value.
                                                            // req. for correct show non-prof. trainers like weaponmaster, allowed values 0 and 2.
    TrainerSpell const* Find(uint32 spell_id) const;
};

// max different by z coordinate for creature aggro reaction
#define CREATURE_Z_ATTACK_RANGE 3

#define MAX_VENDOR_ITEMS 150                                // Limitation in 3.x.x item count in SMSG_LIST_INVENTORY

//used for handling non-repeatable random texts
typedef std::vector<uint8> CreatureTextRepeatIds;
typedef std::unordered_map<uint8, CreatureTextRepeatIds> CreatureTextRepeatGroup;

class TC_GAME_API Creature : public Unit, public GridObject<Creature>, public MapObject
{
    public:

        explicit Creature(bool isWorldObject = false);
        virtual ~Creature();

        void AddToWorld() override;
        void RemoveFromWorld() override;

        void SetObjectScale(float scale) override;
        void SetDisplayId(uint32 modelId) override;

        void DisappearAndDie();

        bool Create(ObjectGuid::LowType guidlow, Map* map, uint32 phaseMask, uint32 entry, float x, float y, float z, float ang, CreatureData const* data = nullptr, uint32 vehId = 0);
        bool LoadCreaturesAddon();
        void SelectLevel();
        void LoadEquipment(int8 id = 1, bool force = false);
        void SetSpawnHealth();

        ObjectGuid::LowType GetSpawnId() const { return m_spawnId; }

        void Update(uint32 time) override;                         // overwrited Unit::Update
        void GetRespawnPosition(float &x, float &y, float &z, float* ori = nullptr, float* dist =nullptr) const;

        void SetCorpseDelay(uint32 delay) { m_corpseDelay = delay; }
        uint32 GetCorpseDelay() const { return m_corpseDelay; }
        bool IsRacialLeader() const { return GetCreatureTemplate()->RacialLeader; }
        bool IsCivilian() const { return (GetCreatureTemplate()->flags_extra & CREATURE_FLAG_EXTRA_CIVILIAN) != 0; }
        bool IsTrigger() const { return (GetCreatureTemplate()->flags_extra & CREATURE_FLAG_EXTRA_TRIGGER) != 0; }
        bool IsGuard() const { return (GetCreatureTemplate()->flags_extra & CREATURE_FLAG_EXTRA_GUARD) != 0; }
        bool CanWalk() const { return (GetCreatureTemplate()->InhabitType & INHABIT_GROUND) != 0; }
        bool CanSwim() const { return (GetCreatureTemplate()->InhabitType & INHABIT_WATER) != 0 || IsPet(); }
        bool CanFly()  const override { return (GetCreatureTemplate()->InhabitType & INHABIT_AIR) != 0; }

        void SetReactState(ReactStates st) { m_reactState = st; }
        ReactStates GetReactState() const { return m_reactState; }
        bool HasReactState(ReactStates state) const { return (m_reactState == state); }
        void InitializeReactState();

        /// @todo Rename these properly
        bool isCanInteractWithBattleMaster(Player* player, bool msg) const;
        bool isCanTrainingAndResetTalentsOf(Player* player) const;
        bool CanCreatureAttack(Unit const* victim, bool force = true) const;
        bool IsImmunedToSpell(SpellInfo const* spellInfo) const override;                     // override Unit::IsImmunedToSpell
        bool IsImmunedToSpellEffect(SpellInfo const* spellInfo, uint32 index) const override; // override Unit::IsImmunedToSpellEffect
        bool isElite() const;
        bool isWorldBoss() const;

        bool IsDungeonBoss() const;

        uint8 getLevelForTarget(WorldObject const* target) const override; // overwrite Unit::getLevelForTarget for boss level support

        bool IsInEvadeMode() const { return HasUnitState(UNIT_STATE_EVADE); }
        bool IsEvadingAttacks() const { return IsInEvadeMode() || CanNotReachTarget(); }

        bool AIM_Destroy();
        bool AIM_Initialize(CreatureAI* ai = NULL);
        void Motion_Initialize();

        CreatureAI* AI() const { return reinterpret_cast<CreatureAI*>(i_AI); }

        bool SetWalk(bool enable) override;
        bool SetDisableGravity(bool disable, bool packetOnly = false) override;
        bool SetSwim(bool enable) override;
        bool SetCanFly(bool enable, bool packetOnly = false) override;
        bool SetWaterWalking(bool enable, bool packetOnly = false) override;
        bool SetFeatherFall(bool enable, bool packetOnly = false) override;
        bool SetHover(bool enable, bool packetOnly = false) override;

        uint32 GetShieldBlockValue() const override;

        SpellSchoolMask GetMeleeDamageSchoolMask() const override { return m_meleeDamageSchoolMask; }
        void SetMeleeDamageSchool(SpellSchools school) { m_meleeDamageSchoolMask = SpellSchoolMask(1 << school); }

        bool HasSpell(uint32 spellID) const override;

        bool UpdateEntry(uint32 entry, CreatureData const* data = nullptr, bool updateLevel = true);

        void UpdateMovementFlags();

        bool UpdateStats(Stats stat) override;
        bool UpdateAllStats() override;
        void UpdateResistances(uint32 school) override;
        void UpdateArmor() override;
        void UpdateMaxHealth() override;
        void UpdateMaxPower(Powers power) override;
        void UpdateAttackPowerAndDamage(bool ranged = false) override;
        void CalculateMinMaxDamage(WeaponAttackType attType, bool normalized, bool addTotalPct, float& minDamage, float& maxDamage) override;

        void SetCanDualWield(bool value) override;
        int8 GetOriginalEquipmentId() const { return m_originalEquipmentId; }
        uint8 GetCurrentEquipmentId() const { return m_equipmentId; }
        void SetCurrentEquipmentId(uint8 id) { m_equipmentId = id; }

        float GetSpellDamageMod(int32 Rank) const;

        VendorItemData const* GetVendorItems() const;
        uint32 GetVendorItemCurrentCount(VendorItem const* vItem);
        uint32 UpdateVendorItemCurrentCount(VendorItem const* vItem, uint32 used_count);

        TrainerSpellData const* GetTrainerSpells() const;

        CreatureTemplate const* GetCreatureTemplate() const { return m_creatureInfo; }
        CreatureData const* GetCreatureData() const { return m_creatureData; }
        CreatureAddon const* GetCreatureAddon() const;

        std::string GetAIName() const;
        std::string GetScriptName() const;
        uint32 GetScriptId() const;

        // override WorldObject function for proper name localization
        std::string const& GetNameForLocaleIdx(LocaleConstant locale_idx) const override;

        void setDeathState(DeathState s) override;                   // override virtual Unit::setDeathState

        bool LoadFromDB(ObjectGuid::LowType spawnId, Map* map) { return LoadCreatureFromDB(spawnId, map, false); }
        bool LoadCreatureFromDB(ObjectGuid::LowType spawnId, Map* map, bool addToMap = true, bool allowDuplicate = false);
        void SaveToDB();
                                                            // overriden in Pet
        virtual void SaveToDB(uint32 mapid, uint8 spawnMask, uint32 phaseMask);
        virtual void DeleteFromDB();                        // overriden in Pet

        Loot loot;
        void StartPickPocketRefillTimer();
        void ResetPickPocketRefillTimer() { _pickpocketLootRestore = 0; }
        bool CanGeneratePickPocketLoot() const { return _pickpocketLootRestore <= time(NULL); }
        void SetSkinner(ObjectGuid guid) { _skinner = guid; }
        ObjectGuid GetSkinner() const { return _skinner; } // Returns the player who skinned this creature
        Player* GetLootRecipient() const;
        Group* GetLootRecipientGroup() const;
        bool hasLootRecipient() const { return !m_lootRecipient.IsEmpty() || m_lootRecipientGroup; }
        bool isTappedBy(Player const* player) const;                          // return true if the creature is tapped by the player or a member of his party.

        void SetLootRecipient (Unit* unit);
        void AllLootRemovedFromCorpse();

        uint16 GetLootMode() const { return m_LootMode; }
        bool HasLootMode(uint16 lootMode) { return (m_LootMode & lootMode) != 0; }
        void SetLootMode(uint16 lootMode) { m_LootMode = lootMode; }
        void AddLootMode(uint16 lootMode) { m_LootMode |= lootMode; }
        void RemoveLootMode(uint16 lootMode) { m_LootMode &= ~lootMode; }
        void ResetLootMode() { m_LootMode = LOOT_MODE_DEFAULT; }

        SpellInfo const* reachWithSpellAttack(Unit* victim);
        SpellInfo const* reachWithSpellCure(Unit* victim);

        uint32 m_spells[MAX_CREATURE_SPELLS];

        bool CanStartAttack(Unit const* u, bool force) const;
        float GetAttackDistance(Unit const* player) const;
        float GetAggroRange(Unit const* target) const;

        void SendAIReaction(AiReaction reactionType);

        Unit* SelectNearestTarget(float dist = 0, bool playerOnly = false) const;
        Unit* SelectNearestTargetInAttackDistance(float dist = 0) const;
        Player* SelectNearestPlayer(float distance = 0) const;
        Unit* SelectNearestHostileUnitInAggroRange(bool useLOS = false) const;

        void DoFleeToGetAssistance();
        void CallForHelp(float fRadius);
        void CallAssistance();
        void SetNoCallAssistance(bool val) { m_AlreadyCallAssistance = val; }
        void SetNoSearchAssistance(bool val) { m_AlreadySearchedAssistance = val; }
        bool HasSearchedAssistance() const { return m_AlreadySearchedAssistance; }
        bool CanAssistTo(const Unit* u, const Unit* enemy, bool checkfaction = true) const;
        bool _IsTargetAcceptable(const Unit* target) const;

        MovementGeneratorType GetDefaultMovementType() const { return m_defaultMovementType; }
        void SetDefaultMovementType(MovementGeneratorType mgt) { m_defaultMovementType = mgt; }

        void RemoveCorpse(bool setSpawnTime = true);

        void DespawnOrUnsummon(uint32 msTimeToDespawn = 0, Seconds const& forceRespawnTime = Seconds(0));
        void DespawnOrUnsummon(Milliseconds const& time, Seconds const& forceRespawnTime = Seconds(0)) { DespawnOrUnsummon(uint32(time.count()), forceRespawnTime); }

        time_t const& GetRespawnTime() const { return m_respawnTime; }
        time_t GetRespawnTimeEx() const;
        void SetRespawnTime(uint32 respawn) { m_respawnTime = respawn ? time(NULL) + respawn : 0; }
        void Respawn(bool force = false);
        void SaveRespawnTime() override;

        uint32 GetRespawnDelay() const { return m_respawnDelay; }
        void SetRespawnDelay(uint32 delay) { m_respawnDelay = delay; }

        float GetRespawnRadius() const { return m_respawnradius; }
        void SetRespawnRadius(float dist) { m_respawnradius = dist; }

        void DoImmediateBoundaryCheck() { m_boundaryCheckTime = 0; }
        uint32 GetCombatPulseDelay() const { return m_combatPulseDelay; }
        void SetCombatPulseDelay(uint32 delay) // (secs) interval at which the creature pulses the entire zone into combat (only works in dungeons)
        {
            m_combatPulseDelay = delay;
            if (m_combatPulseTime == 0 || m_combatPulseTime > delay)
                m_combatPulseTime = delay;
        }

        uint32 m_groupLootTimer;                            // (msecs)timer used for group loot
        ObjectGuid::LowType lootingGroupLowGUID;                         // used to find group which is looting corpse

        void SendZoneUnderAttackMessage(Player* attacker);

        void SetInCombatWithZone();

        bool hasQuest(uint32 quest_id) const override;
        bool hasInvolvedQuest(uint32 quest_id)  const override;

        bool isRegeneratingHealth() { return m_regenHealth; }
        void setRegeneratingHealth(bool regenHealth) { m_regenHealth = regenHealth; }
        virtual uint8 GetPetAutoSpellSize() const { return MAX_SPELL_CHARM; }
        virtual uint32 GetPetAutoSpellOnPos(uint8 pos) const;

        void SetCannotReachTarget(bool cannotReach)
        {
            if (cannotReach == m_cannotReachTarget)
                return;
            m_cannotReachTarget = cannotReach;
            m_cannotReachTimer = 0;
        }
        bool CanNotReachTarget() const { return m_cannotReachTarget; }

        void SetPosition(float x, float y, float z, float o);
        void SetPosition(const Position &pos) { SetPosition(pos.GetPositionX(), pos.GetPositionY(), pos.GetPositionZ(), pos.GetOrientation()); }

        void SetHomePosition(float x, float y, float z, float o) { m_homePosition.Relocate(x, y, z, o); }
        void SetHomePosition(const Position &pos) { m_homePosition.Relocate(pos); }
        void GetHomePosition(float& x, float& y, float& z, float& ori) const { m_homePosition.GetPosition(x, y, z, ori); }
        Position const& GetHomePosition() const { return m_homePosition; }

        void SetTransportHomePosition(float x, float y, float z, float o) { m_transportHomePosition.Relocate(x, y, z, o); }
        void SetTransportHomePosition(const Position &pos) { m_transportHomePosition.Relocate(pos); }
        void GetTransportHomePosition(float& x, float& y, float& z, float& ori) const { m_transportHomePosition.GetPosition(x, y, z, ori); }
        Position const& GetTransportHomePosition() const { return m_transportHomePosition; }

        uint32 GetWaypointPath() const { return m_path_id; }
        void LoadPath(uint32 pathid) { m_path_id = pathid; }

        uint32 GetCurrentWaypointID() const { return m_waypointID; }
        void UpdateWaypointID(uint32 wpID) { m_waypointID = wpID; }

        void SearchFormation();
        CreatureGroup* GetFormation() { return m_formation; }
        void SetFormation(CreatureGroup* formation) { m_formation = formation; }

        Unit* SelectVictim();

        void SetDisableReputationGain(bool disable) { DisableReputationGain = disable; }
        bool IsReputationGainDisabled() const { return DisableReputationGain; }
        bool IsDamageEnoughForLootingAndReward() const { return (m_creatureInfo->flags_extra & CREATURE_FLAG_EXTRA_NO_PLAYER_DAMAGE_REQ) || (m_PlayerDamageReq == 0); }
        void LowerPlayerDamageReq(uint32 unDamage);
        void ResetPlayerDamageReq() { m_PlayerDamageReq = GetHealth() / 2; }
        uint32 m_PlayerDamageReq;

        uint32 GetOriginalEntry() const { return m_originalEntry; }
        void SetOriginalEntry(uint32 entry) { m_originalEntry = entry; }

        static float _GetDamageMod(int32 Rank);

        float m_SightDistance, m_CombatDistance;

        bool m_isTempWorldObject; //true when possessed

        // Handling caster facing during spellcast
        void SetTarget(ObjectGuid guid) override;
        void MustReacquireTarget() { m_shouldReacquireTarget = true; } // flags the Creature for forced (client displayed) target reacquisition in the next ::Update call
        void FocusTarget(Spell const* focusSpell, WorldObject const* target);
        bool IsFocusing(Spell const* focusSpell = nullptr, bool withDelay = false);
        void ReleaseFocus(Spell const* focusSpell = nullptr, bool withDelay = true);

        CreatureTextRepeatIds GetTextRepeatGroup(uint8 textGroup);
        void SetTextRepeatId(uint8 textGroup, uint8 id);
        void ClearTextRepeatGroup(uint8 textGroup);

		//Bot commands
		bool LoadBotCreatureFromDB(uint32 guid, Map* map, bool addToMap = true);
		Player* GetBotOwner() const;
		void SetBotOwner(Player* newowner);
		Creature* GetCreatureOwner() const { return m_creature_owner; }
		void SetCreatureOwner(Creature* newCreOwner) { m_creature_owner = newCreOwner; }
		Creature* GetBotsPet() const { return m_bots_pet; }
		void SetBotsPetDied();
		void SetBotsPet(Creature* newpet) { /*ASSERT (!m_bots_pet);*/ m_bots_pet = newpet; }
		bool IsNPCBot() const;
		bool IsFreeBot() const;
		void SetIAmABot(bool bot = true);
		bool GetIAmABot() const;
		bool GetIAmABotsPet() const;
		uint8 GetBotClass() const;
		uint8 GetBotRoles() const;
		bot_ai* GetBotAI() const { return bot_AI; }
		bot_minion_ai* GetBotMinionAI() const;
		bot_pet_ai* GetBotPetAI() const;
		void SetBotAI(bot_ai* ai) { bot_AI = ai; }
		void SetBotCommandState(CommandStates st, bool force = false);
		CommandStates GetBotCommandState() const;
		void ApplyBotDamageMultiplierMelee(uint32& damage, CalcDamageInfo& damageinfo) const;
		void ApplyBotDamageMultiplierMelee(int32& damage, SpellNonMeleeDamage& damageinfo, SpellInfo const* spellInfo, WeaponAttackType attackType, bool& crit) const;
		void ApplyBotDamageMultiplierSpell(int32& damage, SpellNonMeleeDamage& damageinfo, SpellInfo const* spellInfo, WeaponAttackType attackType, bool& crit) const;
		void ApplyBotDamageMultiplierHeal(Unit const* victim, float& heal, SpellInfo const* spellInfo, DamageEffectType damagetype, uint32 stack) const;
		void ApplyBotCritMultiplierAll(Unit const* victim, float& crit_chance, SpellInfo const* spellInfo, SpellSchoolMask schoolMask, WeaponAttackType attackType) const;
		void ApplyCreatureSpellCostMods(SpellInfo const* spellInfo, int32& cost) const;
		void ApplyCreatureSpellCastTimeMods(SpellInfo const* spellInfo, int32& casttime) const;
		void SetBotShouldUpdateStats();
		void OnBotSummon(Creature* summon);
		void OnBotDespawn(Creature* summon);
		void SetCanUpdate(bool can) { m_canUpdate = can; }
		void KillEvents(bool force);
		void BotStopMovement();
		void ResetBotAI(uint8 resetType = 0);

		bool CanParry() const;
		bool CanDodge() const;
		bool CanBlock() const;
		bool CanCrit() const;
		bool CanMiss() const;

		float GetCreatureParryChance() const;
		float GetCreatureDodgeChance() const;
		float GetCreatureBlockChance() const;
		float GetCreatureCritChance() const;
		float GetCreatureMissChance() const;
		float GetCreatureEvasion() const;
		float GetCreatureArmorPenetrationCoef() const;
		float GetCreatureDamageTakenMod() const;
		uint32 GetCreatureExpertise() const;
		uint32 GetCreatureSpellPenetration() const;
		uint32 GetCreatureSpellPower() const;

		bool IsCreatureImmuneToSpell(SpellInfo const* spellInfo) const;
		bool IsTempBot() const;

		MeleeHitOutcome BotRollMeleeOutcomeAgainst(Unit const* victim, WeaponAttackType attType) const;

		void CastCreatureItemCombatSpell(Unit* target, WeaponAttackType attType, uint32 procVictim, uint32 procEx, Spell const* spell = NULL);

		void OnSpellGo(Spell const* spell);
		void AddBotSpellCooldown(uint32 spellId, uint32 cooldown);

		static bool IsBotCustomSpell(uint32 spellId);
		//advanced
		bool IsQuestBot() const;
		//End Bot commands

    protected:
        bool CreateFromProto(ObjectGuid::LowType guidlow, uint32 entry, CreatureData const* data = nullptr, uint32 vehId = 0);
        bool InitEntry(uint32 entry, CreatureData const* data = nullptr);

        // vendor items
        VendorItemCounts m_vendorItemCounts;

        static float _GetHealthMod(int32 Rank);

        ObjectGuid m_lootRecipient;
        uint32 m_lootRecipientGroup;
        ObjectGuid _skinner;

        /// Timers
        time_t _pickpocketLootRestore;
        time_t m_corpseRemoveTime;                          // (msecs)timer for death or corpse disappearance
        time_t m_respawnTime;                               // (secs) time of next respawn
        uint32 m_respawnDelay;                              // (secs) delay between corpse disappearance and respawning
        uint32 m_corpseDelay;                               // (secs) delay between death and corpse disappearance
        float m_respawnradius;
        uint32 m_boundaryCheckTime;                         // (msecs) remaining time for next evade boundary check
        uint32 m_combatPulseTime;                           // (msecs) remaining time for next zone-in-combat pulse
        uint32 m_combatPulseDelay;                          // (secs) how often the creature puts the entire zone in combat (only works in dungeons)

        ReactStates m_reactState;                           // for AI, not charmInfo
        void RegenerateMana();
        void RegenerateHealth();
        void Regenerate(Powers power);
        MovementGeneratorType m_defaultMovementType;
        ObjectGuid::LowType m_spawnId;                               ///< For new or temporary creatures is 0 for saved it is lowguid
        uint8 m_equipmentId;
        int8 m_originalEquipmentId; // can be -1

        bool m_AlreadyCallAssistance;
        bool m_AlreadySearchedAssistance;
        bool m_regenHealth;
        bool m_cannotReachTarget;
        uint32 m_cannotReachTimer;
        bool m_AI_locked;

        SpellSchoolMask m_meleeDamageSchoolMask;
        uint32 m_originalEntry;

        Position m_homePosition;
        Position m_transportHomePosition;

        bool DisableReputationGain;

        CreatureTemplate const* m_creatureInfo;                 // Can differ from sObjectMgr->GetCreatureTemplate(GetEntry()) in difficulty mode > 0
        CreatureData const* m_creatureData;

        uint16 m_LootMode;                                  // Bitmask (default: LOOT_MODE_DEFAULT) that determines what loot will be lootable

        bool IsInvisibleDueToDespawn() const override;
        bool CanAlwaysSee(WorldObject const* obj) const override;

    private:
<<<<<<< HEAD

		//bot system
		Creature* m_creature_owner;
		Creature* m_bots_pet;
		bot_ai* bot_AI;
		bool m_canUpdate;
		//end bot system
        void ForcedDespawn(uint32 timeMSToDespawn = 0);
=======
        void ForcedDespawn(uint32 timeMSToDespawn = 0, Seconds const& forceRespawnTimer = Seconds(0));
>>>>>>> 21a360f1
        bool CheckNoGrayAggroConfig(uint32 playerLevel, uint32 creatureLevel) const; // No aggro from gray creatures

        //WaypointMovementGenerator vars
        uint32 m_waypointID;
        uint32 m_path_id;

        //Formation var
        CreatureGroup* m_formation;
        bool m_TriggerJustRespawned;

        /* Spell focus system */
        Spell const* m_focusSpell;   // Locks the target during spell cast for proper facing
        uint32 m_focusDelay;
        bool m_shouldReacquireTarget;
        ObjectGuid m_suppressedTarget; // Stores the creature's "real" target while casting
        float m_suppressedOrientation; // Stores the creature's "real" orientation while casting

        CreatureTextRepeatGroup m_textRepeat;
};

class TC_GAME_API AssistDelayEvent : public BasicEvent
{
    public:
        AssistDelayEvent(ObjectGuid victim, Unit& owner) : BasicEvent(), m_victim(victim), m_owner(owner) { }

        bool Execute(uint64 e_time, uint32 p_time) override;
        void AddAssistant(ObjectGuid guid) { m_assistants.push_back(guid); }
    private:
        AssistDelayEvent();

        ObjectGuid        m_victim;
        GuidList          m_assistants;
        Unit&             m_owner;
};

class TC_GAME_API ForcedDespawnDelayEvent : public BasicEvent
{
    public:
        ForcedDespawnDelayEvent(Creature& owner, Seconds const& respawnTimer) : BasicEvent(), m_owner(owner), m_respawnTimer(respawnTimer) { }
        bool Execute(uint64 e_time, uint32 p_time) override;

    private:
        Creature& m_owner;
        Seconds const m_respawnTimer;
};

#endif<|MERGE_RESOLUTION|>--- conflicted
+++ resolved
@@ -832,7 +832,6 @@
         bool CanAlwaysSee(WorldObject const* obj) const override;
 
     private:
-<<<<<<< HEAD
 
 		//bot system
 		Creature* m_creature_owner;
@@ -840,10 +839,7 @@
 		bot_ai* bot_AI;
 		bool m_canUpdate;
 		//end bot system
-        void ForcedDespawn(uint32 timeMSToDespawn = 0);
-=======
         void ForcedDespawn(uint32 timeMSToDespawn = 0, Seconds const& forceRespawnTimer = Seconds(0));
->>>>>>> 21a360f1
         bool CheckNoGrayAggroConfig(uint32 playerLevel, uint32 creatureLevel) const; // No aggro from gray creatures
 
         //WaypointMovementGenerator vars
