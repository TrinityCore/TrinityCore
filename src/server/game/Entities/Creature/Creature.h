/*
 * Copyright (C) 2008-2018 TrinityCore <https://www.trinitycore.org/>
 * Copyright (C) 2005-2009 MaNGOS <http://getmangos.com/>
 *
 * This program is free software; you can redistribute it and/or modify it
 * under the terms of the GNU General Public License as published by the
 * Free Software Foundation; either version 2 of the License, or (at your
 * option) any later version.
 *
 * This program is distributed in the hope that it will be useful, but WITHOUT
 * ANY WARRANTY; without even the implied warranty of MERCHANTABILITY or
 * FITNESS FOR A PARTICULAR PURPOSE. See the GNU General Public License for
 * more details.
 *
 * You should have received a copy of the GNU General Public License along
 * with this program. If not, see <http://www.gnu.org/licenses/>.
 */

#ifndef TRINITYCORE_CREATURE_H
#define TRINITYCORE_CREATURE_H

#include "Unit.h"
#include "Common.h"
#include "CreatureData.h"
#include "DatabaseEnvFwd.h"
#include "Duration.h"
#include "Loot.h"
#include "MapObject.h"

#include <list>

class CreatureOutfit;
#include <memory>

class CreatureAI;
class CreatureGroup;
class Group;
class Quest;
class Player;
class SpellInfo;
class WorldSession;
enum MovementGeneratorType : uint8;

struct VendorItemCount
{
    VendorItemCount(uint32 _item, uint32 _count)
        : itemId(_item), count(_count), lastIncrementTime(time(NULL)) { }

    uint32 itemId;
    uint32 count;
    time_t lastIncrementTime;
};

typedef std::list<VendorItemCount> VendorItemCounts;

// max different by z coordinate for creature aggro reaction
#define CREATURE_Z_ATTACK_RANGE 3

#define MAX_VENDOR_ITEMS 150                                // Limitation in 4.x.x item count in SMSG_LIST_INVENTORY

//used for handling non-repeatable random texts
typedef std::vector<uint8> CreatureTextRepeatIds;
typedef std::unordered_map<uint8, CreatureTextRepeatIds> CreatureTextRepeatGroup;

class TC_GAME_API Creature : public Unit, public GridObject<Creature>, public MapObject
{
    public:
        explicit Creature(bool isWorldObject = false);
        virtual ~Creature();

        void AddToWorld() override;
        void RemoveFromWorld() override;

        void SetObjectScale(float scale) override;
<<<<<<< HEAD
        void SetDisplayId(uint32 modelId) override;
        uint32 GetDisplayId() const final;
        void SetDisplayIdRaw(uint32 modelId);

        std::shared_ptr<CreatureOutfit> & GetOutfit() { return m_outfit; };
        void SetOutfit(std::shared_ptr<CreatureOutfit> const & outfit);
        void SetMirrorImageFlag(bool on) { if (on) SetFlag(UNIT_FIELD_FLAGS_2, UNIT_FLAG2_MIRROR_IMAGE); else RemoveFlag(UNIT_FIELD_FLAGS_2, UNIT_FLAG2_MIRROR_IMAGE); };
        void SendMirrorSound(Player* target, uint8 type);
=======
        void SetDisplayId(uint32 displayId, float displayScale = 1.f) override;
        void SetDisplayFromModel(uint32 modelIdx);
>>>>>>> 80c3304d

        void DisappearAndDie();

        bool Create(ObjectGuid::LowType guidlow, Map* map, uint32 entry, float x, float y, float z, float ang, CreatureData const* data, uint32 vehId);

        static Creature* CreateCreature(uint32 entry, Map* map, Position const& pos, uint32 vehId = 0);
        static Creature* CreateCreatureFromDB(ObjectGuid::LowType spawnId, Map* map, bool addToMap = true, bool allowDuplicate = false);

        bool LoadCreaturesAddon();
        void SelectLevel();
        void UpdateLevelDependantStats();
        void LoadEquipment(int8 id = 1, bool force = false);
        void SetSpawnHealth();

        ObjectGuid::LowType GetSpawnId() const { return m_spawnId; }

        void Update(uint32 time) override;                         // overwrited Unit::Update
        void GetRespawnPosition(float &x, float &y, float &z, float* ori = nullptr, float* dist =nullptr) const;

        void SetCorpseDelay(uint32 delay) { m_corpseDelay = delay; }
        uint32 GetCorpseDelay() const { return m_corpseDelay; }
        bool IsRacialLeader() const { return GetCreatureTemplate()->RacialLeader; }
        bool IsCivilian() const { return (GetCreatureTemplate()->flags_extra & CREATURE_FLAG_EXTRA_CIVILIAN) != 0; }
        bool IsTrigger() const { return (GetCreatureTemplate()->flags_extra & CREATURE_FLAG_EXTRA_TRIGGER) != 0; }
        bool IsGuard() const { return (GetCreatureTemplate()->flags_extra & CREATURE_FLAG_EXTRA_GUARD) != 0; }
        bool CanWalk() const { return (GetCreatureTemplate()->InhabitType & INHABIT_GROUND) != 0; }
        bool CanSwim() const override { return (GetCreatureTemplate()->InhabitType & INHABIT_WATER) != 0 || IsPet(); }
        bool CanFly()  const override { return (GetCreatureTemplate()->InhabitType & INHABIT_AIR) != 0; }

        void SetReactState(ReactStates st) { m_reactState = st; }
        ReactStates GetReactState() const { return m_reactState; }
        bool HasReactState(ReactStates state) const { return (m_reactState == state); }
        void InitializeReactState();

        /// @todo Rename these properly
        bool isCanInteractWithBattleMaster(Player* player, bool msg) const;
        bool CanResetTalents(Player* player) const;
        bool CanCreatureAttack(Unit const* victim, bool force = true) const;
        bool IsImmunedToSpell(SpellInfo const* spellInfo, Unit* caster) const override;
        bool IsImmunedToSpellEffect(SpellInfo const* spellInfo, uint32 index, Unit* caster) const override;
        bool isElite() const;
        bool isWorldBoss() const;

        bool IsDungeonBoss() const;

        bool HasScalableLevels() const;
        uint8 GetLevelForTarget(WorldObject const* target) const override;

        uint64 GetMaxHealthByLevel(uint8 level) const;
        float GetHealthMultiplierForTarget(WorldObject const* target) const override;

        float GetBaseDamageForLevel(uint8 level) const;
        float GetDamageMultiplierForTarget(WorldObject const* target) const override;

        float GetBaseArmorForLevel(uint8 level) const;
        float GetArmorMultiplierForTarget(WorldObject const* target) const override;

        bool IsInEvadeMode() const { return HasUnitState(UNIT_STATE_EVADE); }
        bool IsEvadingAttacks() const { return IsInEvadeMode() || CanNotReachTarget(); }

        bool AIM_Destroy();
        bool AIM_Create(CreatureAI* ai = nullptr);
        void AI_InitializeAndEnable();
        bool AIM_Initialize(CreatureAI* ai = nullptr);
        void Motion_Initialize();

        CreatureAI* AI() const { return reinterpret_cast<CreatureAI*>(i_AI); }

        SpellSchoolMask GetMeleeDamageSchoolMask() const override { return m_meleeDamageSchoolMask; }
        void SetMeleeDamageSchool(SpellSchools school) { m_meleeDamageSchoolMask = SpellSchoolMask(1 << school); }

        bool HasSpell(uint32 spellID) const override;

        bool UpdateEntry(uint32 entry, CreatureData const* data = nullptr, bool updateLevel = true);

        void UpdateMovementFlags();

        bool UpdateStats(Stats stat) override;
        bool UpdateAllStats() override;
        void UpdateArmor() override;
        void UpdateMaxHealth() override;
        void UpdateMaxPower(Powers power) override;
        uint32 GetPowerIndex(Powers power) const override;
        void UpdateAttackPowerAndDamage(bool ranged = false) override;
        void CalculateMinMaxDamage(WeaponAttackType attType, bool normalized, bool addTotalPct, float& minDamage, float& maxDamage) override;

        void SetCanDualWield(bool value) override;
        int8 GetOriginalEquipmentId() const { return m_originalEquipmentId; }
        uint8 GetCurrentEquipmentId() const { return m_equipmentId; }
        void SetCurrentEquipmentId(uint8 id) { m_equipmentId = id; }

        float GetSpellDamageMod(int32 Rank) const;

        VendorItemData const* GetVendorItems() const;
        uint32 GetVendorItemCurrentCount(VendorItem const* vItem);
        uint32 UpdateVendorItemCurrentCount(VendorItem const* vItem, uint32 used_count);

        CreatureTemplate const* GetCreatureTemplate() const { return m_creatureInfo; }
        CreatureData const* GetCreatureData() const { return m_creatureData; }
        CreatureAddon const* GetCreatureAddon() const;

        std::string GetAIName() const;
        std::string GetScriptName() const;
        uint32 GetScriptId() const;

        // override WorldObject function for proper name localization
        std::string const& GetNameForLocaleIdx(LocaleConstant locale_idx) const override;

        void setDeathState(DeathState s) override;                   // override virtual Unit::setDeathState

        bool LoadFromDB(ObjectGuid::LowType spawnId, Map* map) { return LoadCreatureFromDB(spawnId, map, false, false); }
    private:
        bool LoadCreatureFromDB(ObjectGuid::LowType spawnId, Map* map, bool addToMap, bool allowDuplicate);
    public:
        void SaveToDB();
                                                            // overriden in Pet
        virtual void SaveToDB(uint32 mapid, std::vector<Difficulty> const& spawnDifficulties);
        virtual void DeleteFromDB();                        // overriden in Pet

        Loot loot;
        void StartPickPocketRefillTimer();
        void ResetPickPocketRefillTimer() { _pickpocketLootRestore = 0; }
        bool CanGeneratePickPocketLoot() const { return _pickpocketLootRestore <= time(NULL); }
        void SetSkinner(ObjectGuid guid) { _skinner = guid; }
        ObjectGuid GetSkinner() const { return _skinner; } // Returns the player who skinned this creature
        Player* GetLootRecipient() const;
        Group* GetLootRecipientGroup() const;
        bool hasLootRecipient() const { return !m_lootRecipient.IsEmpty() || !m_lootRecipientGroup.IsEmpty(); }
        bool isTappedBy(Player const* player) const;                          // return true if the creature is tapped by the player or a member of his party.

        void SetLootRecipient (Unit* unit);
        void AllLootRemovedFromCorpse();

        uint16 GetLootMode() const { return m_LootMode; }
        bool HasLootMode(uint16 lootMode) { return (m_LootMode & lootMode) != 0; }
        void SetLootMode(uint16 lootMode) { m_LootMode = lootMode; }
        void AddLootMode(uint16 lootMode) { m_LootMode |= lootMode; }
        void RemoveLootMode(uint16 lootMode) { m_LootMode &= ~lootMode; }
        void ResetLootMode() { m_LootMode = LOOT_MODE_DEFAULT; }

        SpellInfo const* reachWithSpellAttack(Unit* victim);
        SpellInfo const* reachWithSpellCure(Unit* victim);

        uint32 m_spells[MAX_CREATURE_SPELLS];

        bool CanStartAttack(Unit const* u, bool force) const;
        float GetAttackDistance(Unit const* player) const;
        float GetAggroRange(Unit const* target) const;

        void SendAIReaction(AiReaction reactionType);

        Unit* SelectNearestTarget(float dist = 0, bool playerOnly = false) const;
        Unit* SelectNearestTargetInAttackDistance(float dist = 0) const;
        Player* SelectNearestPlayer(float distance = 0) const;
        Unit* SelectNearestHostileUnitInAggroRange(bool useLOS = false) const;

        void DoFleeToGetAssistance();
        void CallForHelp(float fRadius);
        void CallAssistance();
        void SetNoCallAssistance(bool val) { m_AlreadyCallAssistance = val; }
        void SetNoSearchAssistance(bool val) { m_AlreadySearchedAssistance = val; }
        bool HasSearchedAssistance() const { return m_AlreadySearchedAssistance; }
        bool CanAssistTo(const Unit* u, const Unit* enemy, bool checkfaction = true) const;
        bool _IsTargetAcceptable(const Unit* target) const;

        MovementGeneratorType GetDefaultMovementType() const { return m_defaultMovementType; }
        void SetDefaultMovementType(MovementGeneratorType mgt) { m_defaultMovementType = mgt; }

        void RemoveCorpse(bool setSpawnTime = true);

        void DespawnOrUnsummon(uint32 msTimeToDespawn = 0, Seconds const& forceRespawnTime = Seconds(0));
        void DespawnOrUnsummon(Milliseconds const& time, Seconds const& forceRespawnTime = Seconds(0)) { DespawnOrUnsummon(uint32(time.count()), forceRespawnTime); }

        time_t const& GetRespawnTime() const { return m_respawnTime; }
        time_t GetRespawnTimeEx() const;
        void SetRespawnTime(uint32 respawn) { m_respawnTime = respawn ? time(NULL) + respawn : 0; }
        void Respawn(bool force = false);
        void SaveRespawnTime() override;

        uint32 GetRespawnDelay() const { return m_respawnDelay; }
        void SetRespawnDelay(uint32 delay) { m_respawnDelay = delay; }

        float GetRespawnRadius() const { return m_respawnradius; }
        void SetRespawnRadius(float dist) { m_respawnradius = dist; }

        void DoImmediateBoundaryCheck() { m_boundaryCheckTime = 0; }
        uint32 GetCombatPulseDelay() const { return m_combatPulseDelay; }
        void SetCombatPulseDelay(uint32 delay) // (secs) interval at which the creature pulses the entire zone into combat (only works in dungeons)
        {
            m_combatPulseDelay = delay;
            if (m_combatPulseTime == 0 || m_combatPulseTime > delay)
                m_combatPulseTime = delay;
        }

        uint32 m_groupLootTimer;                            // (msecs)timer used for group loot
        ObjectGuid lootingGroupLowGUID;                     // used to find group which is looting corpse

        void SendZoneUnderAttackMessage(Player* attacker);

        void SetInCombatWithZone();

        bool hasQuest(uint32 quest_id) const override;
        bool hasInvolvedQuest(uint32 quest_id)  const override;

        bool isRegeneratingHealth() { return m_regenHealth; }
        void setRegeneratingHealth(bool regenHealth) { m_regenHealth = regenHealth; }
        virtual uint8 GetPetAutoSpellSize() const { return MAX_SPELL_CHARM; }
        virtual uint32 GetPetAutoSpellOnPos(uint8 pos) const;
        float GetPetChaseDistance() const;

        void SetCannotReachTarget(bool cannotReach) { if (cannotReach == m_cannotReachTarget) return; m_cannotReachTarget = cannotReach; m_cannotReachTimer = 0; }
        bool CanNotReachTarget() const { return m_cannotReachTarget; }

        void SetPosition(float x, float y, float z, float o);
        void SetPosition(const Position &pos) { SetPosition(pos.GetPositionX(), pos.GetPositionY(), pos.GetPositionZ(), pos.GetOrientation()); }

        void SetHomePosition(float x, float y, float z, float o) { m_homePosition.Relocate(x, y, z, o); }
        void SetHomePosition(const Position &pos) { m_homePosition.Relocate(pos); }
        void GetHomePosition(float& x, float& y, float& z, float& ori) const { m_homePosition.GetPosition(x, y, z, ori); }
        Position const& GetHomePosition() const { return m_homePosition; }

        void SetTransportHomePosition(float x, float y, float z, float o) { m_transportHomePosition.Relocate(x, y, z, o); }
        void SetTransportHomePosition(const Position &pos) { m_transportHomePosition.Relocate(pos); }
        void GetTransportHomePosition(float& x, float& y, float& z, float& ori) const { m_transportHomePosition.GetPosition(x, y, z, ori); }
        Position const& GetTransportHomePosition() const { return m_transportHomePosition; }

        uint32 GetWaypointPath() const { return m_path_id; }
        void LoadPath(uint32 pathid) { m_path_id = pathid; }

        uint32 GetCurrentWaypointID() const { return m_waypointID; }
        void UpdateWaypointID(uint32 wpID) { m_waypointID = wpID; }

        void SearchFormation();
        CreatureGroup* GetFormation() { return m_formation; }
        void SetFormation(CreatureGroup* formation) { m_formation = formation; }

        Unit* SelectVictim();

        void SetDisableReputationGain(bool disable) { DisableReputationGain = disable; }
        bool IsReputationGainDisabled() const { return DisableReputationGain; }
        bool IsDamageEnoughForLootingAndReward() const { return (m_creatureInfo->flags_extra & CREATURE_FLAG_EXTRA_NO_PLAYER_DAMAGE_REQ) || (m_PlayerDamageReq == 0); }
        void LowerPlayerDamageReq(uint64 unDamage);
        void ResetPlayerDamageReq() { m_PlayerDamageReq = GetHealth() / 2; }
        uint64 m_PlayerDamageReq;

        uint32 GetOriginalEntry() const { return m_originalEntry; }
        void SetOriginalEntry(uint32 entry) { m_originalEntry = entry; }

        static float _GetDamageMod(int32 Rank);

        float m_SightDistance, m_CombatDistance;

        bool m_isTempWorldObject; //true when possessed

        // Handling caster facing during spellcast
        void SetTarget(ObjectGuid const& guid) override;
        void MustReacquireTarget() { m_shouldReacquireTarget = true; } // flags the Creature for forced (client displayed) target reacquisition in the next ::Update call
        void DoNotReacquireTarget() { m_shouldReacquireTarget = false; m_suppressedTarget = ObjectGuid::Empty; m_suppressedOrientation = 0.0f; }
        void FocusTarget(Spell const* focusSpell, WorldObject const* target);
        bool IsFocusing(Spell const* focusSpell = nullptr, bool withDelay = false);
        void ReleaseFocus(Spell const* focusSpell = nullptr, bool withDelay = true);

        CreatureTextRepeatIds GetTextRepeatGroup(uint8 textGroup);
        void SetTextRepeatId(uint8 textGroup, uint8 id);
        void ClearTextRepeatGroup(uint8 textGroup);

        bool CanGiveExperience() const;

    protected:
        bool CreateFromProto(ObjectGuid::LowType guidlow, uint32 entry, CreatureData const* data = nullptr, uint32 vehId = 0);
        bool InitEntry(uint32 entry, CreatureData const* data = nullptr);

        // vendor items
        VendorItemCounts m_vendorItemCounts;

        static float _GetHealthMod(int32 Rank);

        ObjectGuid m_lootRecipient;
        ObjectGuid m_lootRecipientGroup;
        ObjectGuid _skinner;

        /// Timers
        time_t _pickpocketLootRestore;
        time_t m_corpseRemoveTime;                          // (msecs)timer for death or corpse disappearance
        time_t m_respawnTime;                               // (secs) time of next respawn
        uint32 m_respawnDelay;                              // (secs) delay between corpse disappearance and respawning
        uint32 m_corpseDelay;                               // (secs) delay between death and corpse disappearance
        float m_respawnradius;
        uint32 m_boundaryCheckTime;                         // (msecs) remaining time for next evade boundary check
        uint32 m_combatPulseTime;                           // (msecs) remaining time for next zone-in-combat pulse
        uint32 m_combatPulseDelay;                          // (secs) how often the creature puts the entire zone in combat (only works in dungeons)

        ReactStates m_reactState;                           // for AI, not charmInfo
        void RegenerateMana();
        void RegenerateHealth();
        void Regenerate(Powers power);
        MovementGeneratorType m_defaultMovementType;
        ObjectGuid::LowType m_spawnId;                               ///< For new or temporary creatures is 0 for saved it is lowguid
        uint8 m_equipmentId;
        int8 m_originalEquipmentId; // can be -1

        bool m_AlreadyCallAssistance;
        bool m_AlreadySearchedAssistance;
        bool m_regenHealth;
        bool m_cannotReachTarget;
        uint32 m_cannotReachTimer;
        bool m_AI_locked;

        SpellSchoolMask m_meleeDamageSchoolMask;
        uint32 m_originalEntry;

        Position m_homePosition;
        Position m_transportHomePosition;

        bool DisableReputationGain;

        CreatureTemplate const* m_creatureInfo;                 // Can differ from sObjectMgr->GetCreatureTemplate(GetEntry()) in difficulty mode > 0
        CreatureData const* m_creatureData;

        uint16 m_LootMode;                                  // Bitmask (default: LOOT_MODE_DEFAULT) that determines what loot will be lootable

        bool IsInvisibleDueToDespawn() const override;
        bool CanAlwaysSee(WorldObject const* obj) const override;

    private:
        void ForcedDespawn(uint32 timeMSToDespawn = 0, Seconds const& forceRespawnTimer = Seconds(0));
        bool CheckNoGrayAggroConfig(uint32 playerLevel, uint32 creatureLevel) const; // No aggro from gray creatures

        //WaypointMovementGenerator vars
        uint32 m_waypointID;
        uint32 m_path_id;

        //Formation var
        CreatureGroup* m_formation;
        bool m_TriggerJustRespawned;

        /* Spell focus system */
        Spell const* m_focusSpell;   // Locks the target during spell cast for proper facing
        uint32 m_focusDelay;
        bool m_shouldReacquireTarget;
        ObjectGuid m_suppressedTarget; // Stores the creature's "real" target while casting
        float m_suppressedOrientation; // Stores the creature's "real" orientation while casting

        std::shared_ptr<CreatureOutfit> m_outfit;

        CreatureTextRepeatGroup m_textRepeat;
};

class TC_GAME_API AssistDelayEvent : public BasicEvent
{
    public:
        AssistDelayEvent(ObjectGuid victim, Unit& owner) : BasicEvent(), m_victim(victim), m_owner(owner) { }

        bool Execute(uint64 e_time, uint32 p_time) override;
        void AddAssistant(ObjectGuid guid) { m_assistants.push_back(guid); }
    private:
        AssistDelayEvent();

        ObjectGuid        m_victim;
        GuidList          m_assistants;
        Unit&             m_owner;
};

class TC_GAME_API ForcedDespawnDelayEvent : public BasicEvent
{
    public:
        ForcedDespawnDelayEvent(Creature& owner, Seconds const& respawnTimer) : BasicEvent(), m_owner(owner), m_respawnTimer(respawnTimer) { }
        bool Execute(uint64 e_time, uint32 p_time) override;

    private:
        Creature& m_owner;
        Seconds const m_respawnTimer;
};

#endif<|MERGE_RESOLUTION|>--- conflicted
+++ resolved
@@ -72,19 +72,15 @@
         void RemoveFromWorld() override;
 
         void SetObjectScale(float scale) override;
-<<<<<<< HEAD
-        void SetDisplayId(uint32 modelId) override;
+        void SetDisplayId(uint32 displayId, float displayScale = 1.f) override;
+        void SetDisplayFromModel(uint32 modelIdx);
         uint32 GetDisplayId() const final;
-        void SetDisplayIdRaw(uint32 modelId);
+        void SetDisplayIdRaw(uint32 modelId, float displayScale = 1.f);
 
         std::shared_ptr<CreatureOutfit> & GetOutfit() { return m_outfit; };
         void SetOutfit(std::shared_ptr<CreatureOutfit> const & outfit);
         void SetMirrorImageFlag(bool on) { if (on) SetFlag(UNIT_FIELD_FLAGS_2, UNIT_FLAG2_MIRROR_IMAGE); else RemoveFlag(UNIT_FIELD_FLAGS_2, UNIT_FLAG2_MIRROR_IMAGE); };
         void SendMirrorSound(Player* target, uint8 type);
-=======
-        void SetDisplayId(uint32 displayId, float displayScale = 1.f) override;
-        void SetDisplayFromModel(uint32 modelIdx);
->>>>>>> 80c3304d
 
         void DisappearAndDie();
 
