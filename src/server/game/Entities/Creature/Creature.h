/*
 * Copyright (c) 2008-2011 by WarHead - United Worlds of MaNGOS - http://www.uwom.de
 * Copyright (C) 2008-2011 TrinityCore <http://www.trinitycore.org/>
 * Copyright (C) 2005-2009 MaNGOS <http://getmangos.com/>
 *
 * This program is free software; you can redistribute it and/or modify it
 * under the terms of the GNU General Public License as published by the
 * Free Software Foundation; either version 2 of the License, or (at your
 * option) any later version.
 *
 * This program is distributed in the hope that it will be useful, but WITHOUT
 * ANY WARRANTY; without even the implied warranty of MERCHANTABILITY or
 * FITNESS FOR A PARTICULAR PURPOSE. See the GNU General Public License for
 * more details.
 *
 * You should have received a copy of the GNU General Public License along
 * with this program. If not, see <http://www.gnu.org/licenses/>.
 */

#ifndef TRINITYCORE_CREATURE_H
#define TRINITYCORE_CREATURE_H

#include "Common.h"
#include "Unit.h"
#include "UpdateMask.h"
#include "ItemPrototype.h"
#include "LootMgr.h"
#include "DatabaseEnv.h"
#include "Cell.h"

#include <list>

class SpellInfo;

class CreatureAI;
class Quest;
class Player;
class WorldSession;
class CreatureGroup;

enum CreatureFlagsExtra
{
    CREATURE_FLAG_EXTRA_INSTANCE_BIND   = 0x00000001,       // creature kill bind instance with killer and killer's group
    CREATURE_FLAG_EXTRA_CIVILIAN        = 0x00000002,       // not aggro (ignore faction/reputation hostility)
    CREATURE_FLAG_EXTRA_NO_PARRY        = 0x00000004,       // creature can't parry
    CREATURE_FLAG_EXTRA_NO_PARRY_HASTEN = 0x00000008,       // creature can't counter-attack at parry
    CREATURE_FLAG_EXTRA_NO_BLOCK        = 0x00000010,       // creature can't block
    CREATURE_FLAG_EXTRA_NO_CRUSH        = 0x00000020,       // creature can't do crush attacks
    CREATURE_FLAG_EXTRA_NO_XP_AT_KILL   = 0x00000040,       // creature kill not provide XP
    CREATURE_FLAG_EXTRA_TRIGGER         = 0x00000080,       // trigger creature
    CREATURE_FLAG_EXTRA_NO_TAUNT        = 0x00000100,       // creature is immune to taunt auras and effect attack me
    CREATURE_FLAG_EXTRA_WORLDEVENT      = 0x00004000,       // custom flag for world event creatures (left room for merging)
    CREATURE_FLAG_EXTRA_GUARD           = 0x00008000,       // Creature is guard
    CREATURE_FLAG_EXTRA_NO_CRIT         = 0x00020000,       // creature can't do critical strikes
    CREATURE_FLAG_EXTRA_NO_SKILLGAIN    = 0x00040000,       // creature won't increase weapon skills
    CREATURE_FLAG_EXTRA_TAUNT_DIMINISH  = 0x00080000,       // Taunt is a subject to diminishing returns on this creautre
    CREATURE_FLAG_EXTRA_ALL_DIMINISH    = 0x00100000,       // Creature is subject to all diminishing returns as player are
    CREATURE_FLAG_EXTRA_DUNGEON_BOSS    = 0x10000000,       // creature is a dungeon boss (SET DYNAMICALLY, DO NOT ADD IN DB)
};

#define CREATURE_FLAG_EXTRA_DB_ALLOWED (CREATURE_FLAG_EXTRA_INSTANCE_BIND | CREATURE_FLAG_EXTRA_CIVILIAN | \
    CREATURE_FLAG_EXTRA_NO_PARRY | CREATURE_FLAG_EXTRA_NO_PARRY_HASTEN | CREATURE_FLAG_EXTRA_NO_BLOCK | \
    CREATURE_FLAG_EXTRA_NO_CRUSH | CREATURE_FLAG_EXTRA_NO_XP_AT_KILL | CREATURE_FLAG_EXTRA_TRIGGER | \
    CREATURE_FLAG_EXTRA_NO_TAUNT | CREATURE_FLAG_EXTRA_WORLDEVENT | CREATURE_FLAG_EXTRA_NO_CRIT | \
    CREATURE_FLAG_EXTRA_NO_SKILLGAIN | CREATURE_FLAG_EXTRA_TAUNT_DIMINISH | CREATURE_FLAG_EXTRA_ALL_DIMINISH | \
    CREATURE_FLAG_EXTRA_GUARD)

// GCC have alternative #pragma pack(N) syntax and old gcc version not support pack(push, N), also any gcc version not support it at some platform
#if defined(__GNUC__)
#pragma pack(1)
#else
#pragma pack(push, 1)
#endif

#define MAX_KILL_CREDIT 2
#define CREATURE_REGEN_INTERVAL 2 * IN_MILLISECONDS

#define MAX_CREATURE_QUEST_ITEMS 6

#define MAX_EQUIPMENT_ITEMS 3

// from `creature_template` table
struct CreatureTemplate
{
    uint32  Entry;
    uint32  DifficultyEntry[MAX_DIFFICULTY - 1];
    uint32  KillCredit[MAX_KILL_CREDIT];
    uint32  Modelid1;
    uint32  Modelid2;
    uint32  Modelid3;
    uint32  Modelid4;
    std::string  Name;
    std::string  SubName;
    std::string  IconName;
    uint32  GossipMenuId;
    uint8   minlevel;
    uint8   maxlevel;
    uint32  expansion;
    uint32  faction_A;
    uint32  faction_H;
    uint32  npcflag;
    float   speed_walk;
    float   speed_run;
    float   scale;
    uint32  rank;
    float   mindmg;
    float   maxdmg;
    uint32  dmgschool;
    uint32  attackpower;
    float   dmg_multiplier;
    uint32  baseattacktime;
    uint32  rangeattacktime;
    uint32  unit_class;                                     // enum Classes. Note only 4 classes are known for creatures.
    uint32  unit_flags;                                     // enum UnitFlags mask values
    uint32  dynamicflags;
    uint32  family;                                         // enum CreatureFamily values (optional)
    uint32  trainer_type;
    uint32  trainer_spell;
    uint32  trainer_class;
    uint32  trainer_race;
    float   minrangedmg;
    float   maxrangedmg;
    uint32  rangedattackpower;
    uint32  type;                                           // enum CreatureType values
    uint32  type_flags;                                     // enum CreatureTypeFlags mask values
    uint32  lootid;
    uint32  pickpocketLootId;
    uint32  SkinLootId;
    int32   resistance[MAX_SPELL_SCHOOL];
    uint32  spells[CREATURE_MAX_SPELLS];
    uint32  PetSpellDataId;
    uint32  VehicleId;
    uint32  mingold;
    uint32  maxgold;
    std::string AIName;
    uint32  MovementType;
    uint32  InhabitType;
    float   ModHealth;
    float   ModMana;
    float   ModArmor;
    bool    RacialLeader;
    uint32  questItems[MAX_CREATURE_QUEST_ITEMS];
    uint32  movementId;
    bool    RegenHealth;
    uint32  equipmentId;
    uint32  MechanicImmuneMask;
    uint32  flags_extra;
    uint32  ScriptID;
    uint32  GetRandomValidModelId() const;
    uint32  GetFirstValidModelId() const;

    // helpers
    SkillType GetRequiredLootSkill() const
    {
        if (type_flags & CREATURE_TYPEFLAGS_HERBLOOT)
            return SKILL_HERBALISM;
        else if (type_flags & CREATURE_TYPEFLAGS_MININGLOOT)
            return SKILL_MINING;
        else if (type_flags & CREATURE_TYPEFLAGS_ENGINEERLOOT)
            return SKILL_ENGINERING;
        else
            return SKILL_SKINNING;                          // normal case
    }

    bool isTameable(bool exotic) const
    {
        if (type != CREATURE_TYPE_BEAST || family == 0 || (type_flags & CREATURE_TYPEFLAGS_TAMEABLE) == 0)
            return false;

        // if can tame exotic then can tame any temable
        return exotic || (type_flags & CREATURE_TYPEFLAGS_EXOTIC) == 0;
    }
};

// Benchmarked: Faster than std::map (insert/find)
typedef UNORDERED_MAP<uint32, CreatureTemplate> CreatureTemplateContainer;

// Represents max amount of expansions.
// TODO: Add MAX_EXPANSION constant.
#define MAX_CREATURE_BASE_HP 3

// Defines base stats for creatures (used to calculate HP/mana/armor).
struct CreatureBaseStats
{
    uint32 BaseHealth[MAX_CREATURE_BASE_HP];
    uint32 BaseMana;
    uint32 BaseArmor;

    // Helpers

    uint32 GenerateHealth(CreatureTemplate const* info) const
    {
        return uint32((BaseHealth[info->expansion] * info->ModHealth) + 0.5f);
    }

    uint32 GenerateMana(CreatureTemplate const* info) const
    {
        // Mana can be 0.
        if (!BaseMana)
            return 0;

        return uint32((BaseMana * info->ModMana) + 0.5f);
    }

    uint32 GenerateArmor(CreatureTemplate const* info) const
    {
        return uint32((BaseArmor * info->ModArmor) + 0.5f);
    }

    static CreatureBaseStats const* GetBaseStats(uint8 level, uint8 unitClass);
};

typedef UNORDERED_MAP<uint16, CreatureBaseStats> CreatureBaseStatsMap;

struct CreatureLocale
{
    StringVector Name;
    StringVector SubName;
};

struct GossipMenuItemsLocale
{
    StringVector OptionText;
    StringVector BoxText;
};

struct PointOfInterestLocale
{
    StringVector IconName;
};

struct EquipmentInfo
{
    uint32  ItemEntry[MAX_EQUIPMENT_ITEMS];
};

// Benchmarked: Faster than std::map (insert/find)
typedef UNORDERED_MAP<uint16, EquipmentInfo> EquipmentInfoContainer;

// from `creature` table
struct CreatureData
{
    explicit CreatureData() : dbData(true) {}
    uint32 id;                                              // entry in creature_template
    uint16 mapid;
    uint16 phaseMask;
    uint32 displayid;
    int32 equipmentId;
    float posX;
    float posY;
    float posZ;
    float orientation;
    uint32 spawntimesecs;
    float spawndist;
    uint32 currentwaypoint;
    uint32 curhealth;
    uint32 curmana;
    uint8 movementType;
    uint8 spawnMask;
    uint32 npcflag;
    uint32 unit_flags;                                      // enum UnitFlags mask values
    uint32 dynamicflags;
    bool dbData;
};

// `creature_addon` table
struct CreatureAddon
{
    uint32 guidOrEntry;
    uint32 path_id;
    uint32 mount;
    uint32 bytes1;
    uint32 bytes2;
    uint32 emote;
    std::vector<uint32> auras;
};

typedef UNORDERED_MAP<uint32, CreatureAddon> CreatureAddonContainer;

// `creature_template_caster` table
struct CreatureCaster
{
    float minRange;
    float maxRange;
    float LoSRange;
    bool melee;
};

typedef UNORDERED_MAP<uint32, CreatureCaster> CreatureCasterContainer;

struct CreatureModelInfo
{
    float bounding_radius;
    float combat_reach;
    uint8 gender;
    uint32 modelid_other_gender;
};

// Benchmarked: Faster than std::map (insert/find)
typedef UNORDERED_MAP<uint16, CreatureModelInfo> CreatureModelContainer;

enum InhabitTypeValues
{
    INHABIT_GROUND = 1,
    INHABIT_WATER  = 2,
    INHABIT_AIR    = 4,
    INHABIT_ANYWHERE = INHABIT_GROUND | INHABIT_WATER | INHABIT_AIR
};

// Enums used by StringTextData::Type (CreatureEventAI)
enum ChatType
{
    CHAT_TYPE_SAY               = 0,
    CHAT_TYPE_YELL              = 1,
    CHAT_TYPE_TEXT_EMOTE        = 2,
    CHAT_TYPE_BOSS_EMOTE        = 3,
    CHAT_TYPE_WHISPER           = 4,
    CHAT_TYPE_BOSS_WHISPER      = 5,
    CHAT_TYPE_ZONE_YELL         = 6,
    CHAT_TYPE_END               = 255
};

// GCC have alternative #pragma pack() syntax and old gcc version not support pack(pop), also any gcc version not support it at some platform
#if defined(__GNUC__)
#pragma pack()
#else
#pragma pack(pop)
#endif

// Vendors
struct VendorItem
{
    VendorItem(uint32 _item, int32 _maxcount, uint32 _incrtime, uint32 _ExtendedCost)
        : item(_item), maxcount(_maxcount), incrtime(_incrtime), ExtendedCost(_ExtendedCost) {}

    uint32 item;
    uint32  maxcount;                                       // 0 for infinity item amount
    uint32 incrtime;                                        // time for restore items amount if maxcount != 0
    uint32 ExtendedCost;

    //helpers
    bool IsGoldRequired(ItemTemplate const* pProto) const { return pProto->Flags2 & ITEM_FLAGS_EXTRA_EXT_COST_REQUIRES_GOLD || !ExtendedCost; }
};
typedef std::vector<VendorItem*> VendorItemList;

struct VendorItemData
{
    VendorItemList m_items;

    VendorItem* GetItem(uint32 slot) const
    {
        if (slot >= m_items.size()) return NULL;
        return m_items[slot];
    }
    bool Empty() const { return m_items.empty(); }
    uint8 GetItemCount() const { return m_items.size(); }
    void AddItem(uint32 item, int32 maxcount, uint32 ptime, uint32 ExtendedCost)
    {
        m_items.push_back(new VendorItem(item, maxcount, ptime, ExtendedCost));
    }
    bool RemoveItem(uint32 item_id);
    VendorItem const* FindItemCostPair(uint32 item_id, uint32 extendedCost) const;
    void Clear()
    {
        for (VendorItemList::const_iterator itr = m_items.begin(); itr != m_items.end(); ++itr)
            delete (*itr);
        m_items.clear();
    }
};

struct VendorItemCount
{
    explicit VendorItemCount(uint32 _item, uint32 _count)
        : itemId(_item), count(_count), lastIncrementTime(time(NULL)) {}

    uint32 itemId;
    uint32 count;
    time_t lastIncrementTime;
};

typedef std::list<VendorItemCount> VendorItemCounts;

struct TrainerSpell
{
    TrainerSpell() : spell(0), spellCost(0), reqSkill(0), reqSkillValue(0), reqLevel(0)
    {
        for (uint8 i = 0; i < MAX_SPELL_EFFECTS ; ++i)
            learnedSpell[i] = 0;
    }

    uint32 spell;
    uint32 spellCost;
    uint32 reqSkill;
    uint32 reqSkillValue;
    uint32 reqLevel;
    uint32 learnedSpell[3];

    // helpers
    bool IsCastable() const { return learnedSpell[0] != spell; }
};

typedef UNORDERED_MAP<uint32 /*spellid*/, TrainerSpell> TrainerSpellMap;

struct TrainerSpellData
{
    TrainerSpellData() : trainerType(0) {}
    ~TrainerSpellData() { spellList.clear(); }

    TrainerSpellMap spellList;
    uint32 trainerType;                                     // trainer type based at trainer spells, can be different from creature_template value.
                                                            // req. for correct show non-prof. trainers like weaponmaster, allowed values 0 and 2.
    TrainerSpell const* Find(uint32 spell_id) const;
};

typedef std::map<uint32, time_t> CreatureSpellCooldowns;

// max different by z coordinate for creature aggro reaction
#define CREATURE_Z_ATTACK_RANGE 3

#define MAX_VENDOR_ITEMS 150                                // Limitation in 3.x.x item count in SMSG_LIST_INVENTORY

class Creature : public Unit, public GridObject<Creature>
{
    public:

        explicit Creature();
        virtual ~Creature();

        void AddToWorld();
        void RemoveFromWorld();

        void DisappearAndDie();

        bool Create(uint32 guidlow, Map* map, uint32 phaseMask, uint32 Entry, uint32 vehId, uint32 team, float x, float y, float z, float ang, const CreatureData* data = NULL);
        bool LoadCreaturesAddon(bool reload = false);
<<<<<<< HEAD
        bool LoadCreatureCaster();
        void SelectLevel(const CreatureTemplate *cinfo);
=======
        void SelectLevel(const CreatureTemplate* cinfo);
>>>>>>> 80cc5433
        void LoadEquipment(uint32 equip_entry, bool force=false);

        uint32 GetDBTableGUIDLow() const { return m_DBTableGuid; }

        void Update(uint32 time);                         // overwrited Unit::Update
        void GetRespawnCoord(float &x, float &y, float &z, float* ori = NULL, float* dist =NULL) const;
        uint32 GetEquipmentId() const { return GetCreatureInfo()->equipmentId; }

        void SetCorpseDelay(uint32 delay) { m_corpseDelay = delay; }
        uint32 GetCorpseDelay() const { return m_corpseDelay; }
        bool isRacialLeader() const { return GetCreatureInfo()->RacialLeader; }
        bool isCivilian() const { return GetCreatureInfo()->flags_extra & CREATURE_FLAG_EXTRA_CIVILIAN; }
        bool isTrigger() const { return GetCreatureInfo()->flags_extra & CREATURE_FLAG_EXTRA_TRIGGER; }
        bool isGuard() const { return GetCreatureInfo()->flags_extra & CREATURE_FLAG_EXTRA_GUARD; }
        bool canWalk() const { return GetCreatureInfo()->InhabitType & INHABIT_GROUND; }
        bool canSwim() const { return GetCreatureInfo()->InhabitType & INHABIT_WATER; }
        //bool canFly()  const { return GetCreatureInfo()->InhabitType & INHABIT_AIR; }

        void SetReactState(ReactStates st) { m_reactState = st; }
        ReactStates GetReactState() { return m_reactState; }
        bool HasReactState(ReactStates state) const { return (m_reactState == state); }
        void InitializeReactState()
        {
            if (isTotem() || isTrigger() || GetCreatureType() == CREATURE_TYPE_CRITTER || isSpiritService())
                SetReactState(REACT_PASSIVE);
            else
                SetReactState(REACT_AGGRESSIVE);
            /*else if (isCivilian())
            SetReactState(REACT_DEFENSIVE);*/;
        }

        ///// TODO RENAME THIS!!!!!
        bool isCanTrainingOf(Player* player, bool msg) const;
        bool isCanInteractWithBattleMaster(Player* player, bool msg) const;
        bool isCanTrainingAndResetTalentsOf(Player* pPlayer) const;
        bool canCreatureAttack(Unit const* pVictim, bool force = true) const;
        bool IsImmunedToSpell(SpellInfo const* spellInfo);
                                                            // redefine Unit::IsImmunedToSpell
        bool IsImmunedToSpellEffect(SpellInfo const* spellInfo, uint32 index) const;
                                                            // redefine Unit::IsImmunedToSpellEffect
        bool isElite() const
        {
            if (isPet())
                return false;

            uint32 rank = GetCreatureInfo()->rank;
            return rank != CREATURE_ELITE_NORMAL && rank != CREATURE_ELITE_RARE;
        }

        bool isWorldBoss() const
        {
            if (isPet())
                return false;

            return GetCreatureInfo()->rank == CREATURE_ELITE_WORLDBOSS;
        }

        bool IsDungeonBoss() const;

        uint8 getLevelForTarget(WorldObject const* target) const; // overwrite Unit::getLevelForTarget for boss level support

        bool IsInEvadeMode() const { return HasUnitState(UNIT_STAT_EVADE); }

        bool AIM_Initialize(CreatureAI* ai = NULL);
        void Motion_Initialize();

        void AI_SendMoveToPacket(float x, float y, float z, uint32 time, uint32 MovementFlags, uint8 type);
        CreatureAI* AI() const { return (CreatureAI*)i_AI; }

        uint32 GetShieldBlockValue() const                  //dunno mob block value
        {
            return (getLevel()/2 + uint32(GetStat(STAT_STRENGTH)/20));
        }

        SpellSchoolMask GetMeleeDamageSchoolMask() const { return m_meleeDamageSchoolMask; }
        void SetMeleeDamageSchool(SpellSchools school) { m_meleeDamageSchoolMask = SpellSchoolMask(1 << school); }

        void _AddCreatureSpellCooldown(uint32 spell_id, time_t end_time);
        void _AddCreatureCategoryCooldown(uint32 category, time_t apply_time);
        void AddCreatureSpellCooldown(uint32 spellid);
        bool HasSpellCooldown(uint32 spell_id) const;
        bool HasCategoryCooldown(uint32 spell_id) const;

        bool HasSpell(uint32 spellID) const;

        bool UpdateEntry(uint32 entry, uint32 team=ALLIANCE, const CreatureData* data=NULL);
        bool UpdateStats(Stats stat);
        bool UpdateAllStats();
        void UpdateResistances(uint32 school);
        void UpdateArmor();
        void UpdateMaxHealth();
        void UpdateMaxPower(Powers power);
        void UpdateAttackPowerAndDamage(bool ranged = false);
        void UpdateDamagePhysical(WeaponAttackType attType);
        uint32 GetCurrentEquipmentId() { return m_equipmentId; }
        void SetCurrentEquipmentId(uint32 entry) { m_equipmentId = entry; }
        float GetSpellDamageMod(int32 Rank);

        VendorItemData const* GetVendorItems() const;
        uint32 GetVendorItemCurrentCount(VendorItem const* vItem);
        uint32 UpdateVendorItemCurrentCount(VendorItem const* vItem, uint32 used_count);

        TrainerSpellData const* GetTrainerSpells() const;

        CreatureTemplate const* GetCreatureInfo() const { return m_creatureInfo; }
        CreatureData const* GetCreatureData() const { return m_creatureData; }
        CreatureAddon const* GetCreatureAddon() const;
        CreatureCaster const * GetCreatureCaster() const;

        std::string GetAIName() const;
        std::string GetScriptName() const;
        uint32 GetScriptId() const;

        void Say(int32 textId, uint32 language, uint64 TargetGuid) { MonsterSay(textId, language, TargetGuid); }
        void Yell(int32 textId, uint32 language, uint64 TargetGuid) { MonsterYell(textId, language, TargetGuid); }
        void TextEmote(int32 textId, uint64 TargetGuid, bool IsBossEmote = false) { MonsterTextEmote(textId, TargetGuid, IsBossEmote); }
        void Whisper(int32 textId, uint64 receiver, bool IsBossWhisper = false) { MonsterWhisper(textId, receiver, IsBossWhisper); }
        void YellToZone(int32 textId, uint32 language, uint64 TargetGuid) { MonsterYellToZone(textId, language, TargetGuid); }

        // override WorldObject function for proper name localization
        const char* GetNameForLocaleIdx(LocaleConstant locale_idx) const;

        void setDeathState(DeathState s);                   // override virtual Unit::setDeathState
        bool FallGround();

        bool LoadFromDB(uint32 guid, Map* map);
        void SaveToDB();
                                                            // overriden in Pet
        virtual void SaveToDB(uint32 mapid, uint8 spawnMask, uint32 phaseMask);
        virtual void DeleteFromDB();                        // overriden in Pet

        Loot loot;
        bool lootForPickPocketed;
        bool lootForBody;
        Player* GetLootRecipient() const;
        Group* GetLootRecipientGroup() const;
        bool hasLootRecipient() const { return m_lootRecipient || m_lootRecipientGroup; }
        bool isTappedBy(Player const* player) const;                          // return true if the creature is tapped by the player or a member of his party.

        void SetLootRecipient (Unit* unit);
        void AllLootRemovedFromCorpse();

        uint16 GetLootMode() { return m_LootMode; }
        bool HasLootMode(uint16 lootMode) { return m_LootMode & lootMode; }
        void SetLootMode(uint16 lootMode) { m_LootMode = lootMode; }
        void AddLootMode(uint16 lootMode) { m_LootMode |= lootMode; }
        void RemoveLootMode(uint16 lootMode) { m_LootMode &= ~lootMode; }
        void ResetLootMode() { m_LootMode = LOOT_MODE_DEFAULT; }

        SpellInfo const* reachWithSpellAttack(Unit* pVictim);
        SpellInfo const* reachWithSpellCure(Unit* pVictim);

        uint32 m_spells[CREATURE_MAX_SPELLS];
        CreatureSpellCooldowns m_CreatureSpellCooldowns;
        CreatureSpellCooldowns m_CreatureCategoryCooldowns;

        bool canStartAttack(Unit const* u, bool force) const;
        float GetAttackDistance(Unit const* pl) const;

        void SendAIReaction(AiReaction reactionType);

        Unit* SelectNearestTarget(float dist = 0) const;
        Unit* SelectNearestTargetInAttackDistance(float dist = 0) const;
        Player* SelectNearestPlayer(float distance = 0) const;

        void DoFleeToGetAssistance();
        void CallForHelp(float fRadius);
        void CallAssistance();
        void SetNoCallAssistance(bool val) { m_AlreadyCallAssistance = val; }
        void SetNoSearchAssistance(bool val) { m_AlreadySearchedAssistance = val; }
        bool HasSearchedAssistance() { return m_AlreadySearchedAssistance; }
        bool CanAssistTo(const Unit* u, const Unit* enemy, bool checkfaction = true) const;
        bool _IsTargetAcceptable(const Unit* target) const;

        MovementGeneratorType GetDefaultMovementType() const { return m_defaultMovementType; }
        void SetDefaultMovementType(MovementGeneratorType mgt) { m_defaultMovementType = mgt; }

        // for use only in LoadHelper, Map::Add Map::CreatureCellRelocation
        Cell const& GetCurrentCell() const { return m_currentCell; }
        void SetCurrentCell(Cell const& cell) { m_currentCell = cell; }

        void RemoveCorpse(bool setSpawnTime = true);

        void ForcedDespawn(uint32 timeMSToDespawn = 0);
        void DespawnOrUnsummon(uint32 msTimeToDespawn = 0);

        time_t const& GetRespawnTime() const { return m_respawnTime; }
        time_t GetRespawnTimeEx() const;
        void SetRespawnTime(uint32 respawn) { m_respawnTime = respawn ? time(NULL) + respawn : 0; }
        void Respawn(bool force = false);
        void SaveRespawnTime();

        uint32 GetRespawnDelay() const { return m_respawnDelay; }
        void SetRespawnDelay(uint32 delay) { m_respawnDelay = delay; }

        float GetRespawnRadius() const { return m_respawnradius; }
        void SetRespawnRadius(float dist) { m_respawnradius = dist; }

        uint32 m_groupLootTimer;                            // (msecs)timer used for group loot
        uint32 lootingGroupLowGUID;                         // used to find group which is looting corpse

        void SendZoneUnderAttackMessage(Player* attacker);

        void SetInCombatWithZone();

        bool hasQuest(uint32 quest_id) const;
        bool hasInvolvedQuest(uint32 quest_id)  const;

        bool isRegeneratingHealth() { return m_regenHealth; }
        virtual uint8 GetPetAutoSpellSize() const { return MAX_SPELL_CHARM; }
        virtual uint32 GetPetAutoSpellOnPos(uint8 pos) const
        {
            if (pos >= MAX_SPELL_CHARM || m_charmInfo->GetCharmSpell(pos)->GetType() != ACT_ENABLED)
                return 0;
            else
                return m_charmInfo->GetCharmSpell(pos)->GetAction();
        }

        void SetHomePosition(float x, float y, float z, float o) { m_homePosition.Relocate(x, y, z, o); }
        void SetHomePosition(const Position &pos) { m_homePosition.Relocate(pos); }
        void GetHomePosition(float &x, float &y, float &z, float &ori) { m_homePosition.GetPosition(x, y, z, ori); }
        Position GetHomePosition() { return m_homePosition; }

        uint32 GetWaypointPath(){return m_path_id;}
        void LoadPath(uint32 pathid) { m_path_id = pathid; }

        uint32 GetCurrentWaypointID(){return m_waypointID;}
        void UpdateWaypointID(uint32 wpID){m_waypointID = wpID;}

        void SearchFormation();
        CreatureGroup* GetFormation() {return m_formation;}
        void SetFormation(CreatureGroup* formation) {m_formation = formation;}

        Unit* SelectVictim();

        void SetDisableReputationGain(bool disable) { DisableReputationGain = disable; }
        bool IsReputationGainDisabled() { return DisableReputationGain; }
        bool IsDamageEnoughForLootingAndReward() const { return m_PlayerDamageReq == 0; }
        void LowerPlayerDamageReq(uint32 unDamage)
        {
            if (m_PlayerDamageReq)
                m_PlayerDamageReq > unDamage ? m_PlayerDamageReq -= unDamage : m_PlayerDamageReq = 0;
        }
        void ResetPlayerDamageReq() { m_PlayerDamageReq = GetHealth() / 2; }
        uint32 m_PlayerDamageReq;

        uint32 GetOriginalEntry() const { return m_originalEntry; }
        void SetOriginalEntry(uint32 entry) { m_originalEntry = entry; }

        static float _GetDamageMod(int32 Rank);

        float m_SightDistance, m_CombatDistance;

        void SetGUIDTransport(uint32 guid) { guid_transport=guid; }
        uint32 GetGUIDTransport() { return guid_transport; }

        void FarTeleportTo(Map* map, float X, float Y, float Z, float O);

        float GetMinCastRange() const { if (m_isCaster) return m_CasterDefaultMinCombatRange; else return 0.0f;  }
        float GetMaxCastRange() const { if (m_isCaster) return m_CasterDefaultMaxCombatRange; else return 0.0f;  }
        float GetLoSRange() const { if (m_isCaster) return m_CasterDefaultLoSRange; else return 0.0f; }

        bool isCasterWithMelee() const { return m_CasterDefaultMelee; }
        bool isCaster() const { return m_isCaster; }

    protected:
        bool CreateFromProto(uint32 guidlow, uint32 Entry, uint32 vehId, uint32 team, const CreatureData* data = NULL);
        bool InitEntry(uint32 entry, uint32 team=ALLIANCE, const CreatureData* data=NULL);

        // vendor items
        VendorItemCounts m_vendorItemCounts;

        static float _GetHealthMod(int32 Rank);

        uint32 m_lootMoney;
        uint64 m_lootRecipient;
        uint32 m_lootRecipientGroup;

        /// Timers
        time_t m_corpseRemoveTime;                          // (msecs)timer for death or corpse disappearance
        time_t m_respawnTime;                               // (secs) time of next respawn
        uint32 m_respawnDelay;                              // (secs) delay between corpse disappearance and respawning
        uint32 m_corpseDelay;                               // (secs) delay between death and corpse disappearance
        float m_respawnradius;

        ReactStates m_reactState;                           // for AI, not charmInfo
        void RegenerateMana();
        void RegenerateHealth();
        void Regenerate(Powers power);
        MovementGeneratorType m_defaultMovementType;
        Cell m_currentCell;                                 // store current cell where creature listed
        uint32 m_DBTableGuid;                               ///< For new or temporary creatures is 0 for saved it is lowguid
        uint32 m_equipmentId;

        bool m_AlreadyCallAssistance;
        bool m_AlreadySearchedAssistance;
        bool m_regenHealth;
        bool m_AI_locked;

        SpellSchoolMask m_meleeDamageSchoolMask;
        uint32 m_originalEntry;

        Position m_homePosition;

        bool DisableReputationGain;

        CreatureTemplate const* m_creatureInfo;                 // in difficulty mode > 0 can different from sObjectMgr->GetCreatureTemplate(GetEntry())
        CreatureData const* m_creatureData;

        uint16 m_LootMode;                                  // bitmask, default LOOT_MODE_DEFAULT, determines what loot will be lootable
        uint32 guid_transport;

        bool isVisibleForInState(WorldObject const* seer) const;
        bool canSeeAlways(WorldObject const* obj) const;
    private:
        // Ist dieser NPC ein Caster? Standard = false.
        bool m_isCaster;
        // Standard minimum Castrange für Caster = 10.
        float m_CasterDefaultMinCombatRange;
        // Standard maximum Castrange für Caster = 30.
        float m_CasterDefaultMaxCombatRange;
        // Standard Distanz für das erreichen von LoS = 10.
        float m_CasterDefaultLoSRange;
        // Soll er Meleeattacken machen? Standard = true.
        bool m_CasterDefaultMelee;
        // Korrektes Castermovement erzeugen, für NPC aus `creature_template_caster`
        void HandleCaster();

        //WaypointMovementGenerator vars
        uint32 m_waypointID;
        uint32 m_path_id;

        //Formation var
        CreatureGroup* m_formation;
        bool TriggerJustRespawned;
};

class AssistDelayEvent : public BasicEvent
{
    public:
        AssistDelayEvent(uint64 victim, Unit& owner) : BasicEvent(), m_victim(victim), m_owner(owner) { }

        bool Execute(uint64 e_time, uint32 p_time);
        void AddAssistant(uint64 guid) { m_assistants.push_back(guid); }
    private:
        AssistDelayEvent();

        uint64            m_victim;
        std::list<uint64> m_assistants;
        Unit&             m_owner;
};

class ForcedDespawnDelayEvent : public BasicEvent
{
    public:
        ForcedDespawnDelayEvent(Creature& owner) : BasicEvent(), m_owner(owner) { }
        bool Execute(uint64 e_time, uint32 p_time);

    private:
        Creature& m_owner;
};

#endif<|MERGE_RESOLUTION|>--- conflicted
+++ resolved
@@ -433,12 +433,8 @@
 
         bool Create(uint32 guidlow, Map* map, uint32 phaseMask, uint32 Entry, uint32 vehId, uint32 team, float x, float y, float z, float ang, const CreatureData* data = NULL);
         bool LoadCreaturesAddon(bool reload = false);
-<<<<<<< HEAD
         bool LoadCreatureCaster();
-        void SelectLevel(const CreatureTemplate *cinfo);
-=======
         void SelectLevel(const CreatureTemplate* cinfo);
->>>>>>> 80cc5433
         void LoadEquipment(uint32 equip_entry, bool force=false);
 
         uint32 GetDBTableGUIDLow() const { return m_DBTableGuid; }
