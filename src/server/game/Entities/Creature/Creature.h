--- conflicted
+++ resolved
@@ -36,599 +36,7 @@
 class Player;
 class SpellInfo;
 class WorldSession;
-<<<<<<< HEAD
-
-enum CreatureDifficultyFlags
-{
-    CREATURE_DIFFICULTYFLAGS_UNK1                              = 0x00000001, // Related to mounts
-    CREATURE_DIFFICULTYFLAGS_NO_EXPERIENCE                     = 0x00000002,
-    CREATURE_DIFFICULTYFLAGS_NO_LOOT                           = 0x00000004,
-    CREATURE_DIFFICULTYFLAGS_UNKILLABLE                        = 0x00000008,
-    CREATURE_DIFFICULTYFLAGS_TAMEABLE                          = 0x00000010, // CREATURE_TYPEFLAGS_TAMEABLE
-    CREATURE_DIFFICULTYFLAGS_IMMUNE_TO_PC                      = 0x00000020, // UNIT_FLAG_IMMUNE_TO_PC
-    CREATURE_DIFFICULTYFLAGS_IMMUNE_TO_NPC                     = 0x00000040, // UNIT_FLAG_IMMUNE_TO_NPC
-    CREATURE_DIFFICULTYFLAGS_UNK2                              = 0x00000080,
-    CREATURE_DIFFICULTYFLAGS_SESSILE                           = 0x00000100, // Creature is rooted
-    CREATURE_DIFFICULTYFLAGS_NOT_SELECTABLE                    = 0x00000200, // UNIT_FLAG_NOT_SELECTABLE
-    CREATURE_DIFFICULTYFLAGS_UNK3                              = 0x00000400, // Related to health - it seems similar to CREATURE_DIFFICULTYFLAGS_2_KEEP_HEALTH_POINTS_AT_RESET
-    CREATURE_DIFFICULTYFLAGS_NO_CORPSE_UPON_DEATH              = 0x00000800, // Creature instantly disappear when killed
-    CREATURE_DIFFICULTYFLAGS_UNK5                              = 0x00001000,
-    CREATURE_DIFFICULTYFLAGS_UNK6                              = 0x00002000,
-    CREATURE_DIFFICULTYFLAGS_UNK7                              = 0x00004000,
-    CREATURE_DIFFICULTYFLAGS_UNK8                              = 0x00008000,
-    CREATURE_DIFFICULTYFLAGS_BOSS                              = 0x00010000, // CREATURE_TYPEFLAGS_BOSS
-    CREATURE_DIFFICULTYFLAGS_UNK9                              = 0x00020000,
-    CREATURE_DIFFICULTYFLAGS_WATER_BOUND                       = 0x00040000,
-    CREATURE_DIFFICULTYFLAGS_CAN_PENETRATE_WATER               = 0x00080000,
-    CREATURE_DIFFICULTYFLAGS_UNK10                             = 0x00100000,
-    CREATURE_DIFFICULTYFLAGS_GHOST                             = 0x00200000, // CREATURE_TYPEFLAGS_GHOST
-    CREATURE_DIFFICULTYFLAGS_UNK11                             = 0x00400000,
-    CREATURE_DIFFICULTYFLAGS_DO_NOT_PLAY_WOUND_PARRY_ANIMATION = 0x00800000, // CREATURE_TYPEFLAGS_DO_NOT_PLAY_WOUND_PARRY_ANIMATION
-    CREATURE_DIFFICULTYFLAGS_HIDE_FACTION_TOOLTIP              = 0x01000000, // CREATURE_TYPEFLAGS_HIDE_FACTION_TOOLTIP
-    CREATURE_DIFFICULTYFLAGS_IGNORE_COMBAT                     = 0x02000000,
-    CREATURE_DIFFICULTYFLAGS_UNK12                             = 0x04000000,
-    CREATURE_DIFFICULTYFLAGS_SUMMON_GUARD_IF_IN_AGGRO_RANGE    = 0x08000000, // Creature will summon a guard if player is within its aggro range (even if creature doesn't attack per se)
-    CREATURE_DIFFICULTYFLAGS_ONLY_SWIM                         = 0x10000000, // UNIT_FLAG_UNK_15
-    CREATURE_DIFFICULTYFLAGS_UNK13                             = 0x20000000, // Related to gravity
-    CREATURE_DIFFICULTYFLAGS_TFLAG_UNK5                        = 0x40000000, // CREATURE_TYPEFLAGS_UNK5
-    CREATURE_DIFFICULTYFLAGS_LARGE_AOI                         = 0x80000000  // UnitFlags2 0x200000
-};
-
-enum CreatureDifficultyFlags2
-{
-    CREATURE_DIFFICULTYFLAGS_2_UNK1                            = 0x00000001,
-    CREATURE_DIFFICULTYFLAGS_2_FORCE_PARTY_MEMBERS_INTO_COMBAT = 0x00000002,
-    CREATURE_DIFFICULTYFLAGS_2_UNK2                            = 0x00000004,
-    CREATURE_DIFFICULTYFLAGS_2_SPELL_ATTACKABLE                = 0x00000008, // CREATURE_TYPEFLAGS_SPELL_ATTACKABLE
-    CREATURE_DIFFICULTYFLAGS_2_UNK3                            = 0x00000010,
-    CREATURE_DIFFICULTYFLAGS_2_UNK4                            = 0x00000020,
-    CREATURE_DIFFICULTYFLAGS_2_UNK5                            = 0x00000040,
-    CREATURE_DIFFICULTYFLAGS_2_UNK6                            = 0x00000080,
-    CREATURE_DIFFICULTYFLAGS_2_UNK7                            = 0x00000100,
-    CREATURE_DIFFICULTYFLAGS_2_UNK8                            = 0x00000200,
-    CREATURE_DIFFICULTYFLAGS_2_UNK9                            = 0x00000400,
-    CREATURE_DIFFICULTYFLAGS_2_DEAD_INTERACT                   = 0x00000800, // CREATURE_TYPEFLAGS_DEAD_INTERACT
-    CREATURE_DIFFICULTYFLAGS_2_UNK10                           = 0x00001000,
-    CREATURE_DIFFICULTYFLAGS_2_UNK11                           = 0x00002000,
-    CREATURE_DIFFICULTYFLAGS_2_HERBLOOT                        = 0x00004000, // CREATURE_TYPEFLAGS_HERBLOOT
-    CREATURE_DIFFICULTYFLAGS_2_MININGLOOT                      = 0x00008000, // CREATURE_TYPEFLAGS_MININGLOOT
-    CREATURE_DIFFICULTYFLAGS_2_DONT_LOG_DEATH                  = 0x00010000, // CREATURE_TYPEFLAGS_DONT_LOG_DEATH
-    CREATURE_DIFFICULTYFLAGS_2_UNK12                           = 0x00020000,
-    CREATURE_DIFFICULTYFLAGS_2_MOUNTED_COMBAT                  = 0x00040000, // CREATURE_TYPEFLAGS_MOUNTED_COMBAT
-    CREATURE_DIFFICULTYFLAGS_2_UNK13                           = 0x00080000,
-    CREATURE_DIFFICULTYFLAGS_2_UNK14                           = 0x00100000, // This flag seems similar to CREATURE_DIFFICULTYFLAGS_IGNORE_COMBAT
-    CREATURE_DIFFICULTYFLAGS_2_UNK15                           = 0x00200000,
-    CREATURE_DIFFICULTYFLAGS_2_UNK16                           = 0x00400000,
-    CREATURE_DIFFICULTYFLAGS_2_UNK17                           = 0x00800000,
-    CREATURE_DIFFICULTYFLAGS_2_UNK18                           = 0x01000000,
-    CREATURE_DIFFICULTYFLAGS_2_HIDE_BODY                       = 0x02000000, // UNIT_FLAG2_UNK1
-    CREATURE_DIFFICULTYFLAGS_2_UNK19                           = 0x04000000,
-    CREATURE_DIFFICULTYFLAGS_2_SERVER_ONLY                     = 0x08000000,
-    CREATURE_DIFFICULTYFLAGS_2_CAN_SAFE_FALL                   = 0x10000000,
-    CREATURE_DIFFICULTYFLAGS_2_CAN_ASSIST                      = 0x20000000, // CREATURE_TYPEFLAGS_CAN_ASSIST
-    CREATURE_DIFFICULTYFLAGS_2_KEEP_HEALTH_POINTS_AT_RESET     = 0x40000000,
-    CREATURE_DIFFICULTYFLAGS_2_IS_PET_BAR_USED                 = 0x80000000  // CREATURE_TYPEFLAGS_IS_PET_BAR_USED
-};
-
-enum CreatureDifficultyFlags3
-{
-    CREATURE_DIFFICULTYFLAGS_3_UNK1                           = 0x00000001,
-    CREATURE_DIFFICULTYFLAGS_3_UNK2                           = 0x00000002,
-    CREATURE_DIFFICULTYFLAGS_3_INSTANTLY_APPEAR_MODEL         = 0x00000004, // UNIT_FLAG2_INSTANTLY_APPEAR_MODEL
-    CREATURE_DIFFICULTYFLAGS_3_MASK_UID                       = 0x00000008, // CREATURE_TYPEFLAG_MASK_UID
-    CREATURE_DIFFICULTYFLAGS_3_ENGINEERLOOT                   = 0x00000010, // CREATURE_TYPEFLAGS_ENGINEERLOOT
-    CREATURE_DIFFICULTYFLAGS_3_UNK3                           = 0x00000020,
-    CREATURE_DIFFICULTYFLAGS_3_UNK4                           = 0x00000040,
-    CREATURE_DIFFICULTYFLAGS_3_UNK5                           = 0x00000080,
-    CREATURE_DIFFICULTYFLAGS_3_CANNOT_SWIM                    = 0x00000100, // UNIT_FLAG_UNK_14
-    CREATURE_DIFFICULTYFLAGS_3_EXOTIC                         = 0x00000200, // CREATURE_TYPEFLAGS_EXOTIC
-    CREATURE_DIFFICULTYFLAGS_3_GIGANTIC_AOI                   = 0x00000400, // Since MoP, creatures with that flag have UnitFlags2 0x400000
-    CREATURE_DIFFICULTYFLAGS_3_INFINITE_AOI                   = 0x00000800, // Since MoP, creatures with that flag have UnitFlags2 0x40000000
-    CREATURE_DIFFICULTYFLAGS_3_WATERWALKING                   = 0x00001000,
-    CREATURE_DIFFICULTYFLAGS_3_HIDE_NAMEPLATE                 = 0x00002000, // CREATURE_TYPEFLAGS_HIDE_NAMEPLATE
-    CREATURE_DIFFICULTYFLAGS_3_UNK6                           = 0x00004000,
-    CREATURE_DIFFICULTYFLAGS_3_UNK7                           = 0x00008000,
-    CREATURE_DIFFICULTYFLAGS_3_USE_DEFAULT_COLLISION_BOX      = 0x00010000, // CREATURE_TYPEFLAGS_USE_DEFAULT_COLLISION_BOX
-    CREATURE_DIFFICULTYFLAGS_3_UNK8                           = 0x00020000,
-    CREATURE_DIFFICULTYFLAGS_3_IS_SIEGE_WEAPON                = 0x00040000, // CREATURE_TYPEFLAGS_IS_SIEGE_WEAPON
-    CREATURE_DIFFICULTYFLAGS_3_UNK9                           = 0x00080000,
-    CREATURE_DIFFICULTYFLAGS_3_UNK10                          = 0x00100000,
-    CREATURE_DIFFICULTYFLAGS_3_UNK11                          = 0x00200000,
-    CREATURE_DIFFICULTYFLAGS_3_PROJECTILE_COLLISION           = 0x00400000, // CREATURE_TYPEFLAGS_PROJECTILE_COLLISION
-    CREATURE_DIFFICULTYFLAGS_3_CAN_BE_MULTITAPPED             = 0x00800000,
-    CREATURE_DIFFICULTYFLAGS_3_DO_NOT_PLAY_MOUNTED_ANIMATIONS = 0x01000000, // CREATURE_TYPEFLAGS_DO_NOT_PLAY_MOUNTED_ANIMATIONS
-    CREATURE_DIFFICULTYFLAGS_3_DISABLE_TURN                   = 0x02000000, // UNIT_FLAG2_DISABLE_TURN
-    CREATURE_DIFFICULTYFLAGS_3_UNK12                          = 0x04000000,
-    CREATURE_DIFFICULTYFLAGS_3_UNK13                          = 0x08000000,
-    CREATURE_DIFFICULTYFLAGS_3_UNK14                          = 0x10000000,
-    CREATURE_DIFFICULTYFLAGS_3_IS_LINK_ALL                    = 0x20000000, // CREATURE_TYPEFLAGS_IS_LINK_ALL
-    CREATURE_DIFFICULTYFLAGS_3_UNK15                          = 0x40000000,
-    CREATURE_DIFFICULTYFLAGS_3_UNK16                          = 0x80000000
-};
-
-enum CreatureDifficultyFlags4
-{
-    CREATURE_DIFFICULTYFLAGS_4_HAS_NO_BIRTH_ANIMATION              = 0x00000001, // SMSG_UPDATE_OBJECT's "NoBirthAnim"
-    CREATURE_DIFFICULTYFLAGS_4_UNK1                                = 0x00000002,
-    CREATURE_DIFFICULTYFLAGS_4_UNK2                                = 0x00000004,
-    CREATURE_DIFFICULTYFLAGS_4_INTERACT_ONLY_WITH_CREATOR          = 0x00000008, // CREATURE_TYPEFLAGS_INTERACT_ONLY_WITH_CREATOR
-    CREATURE_DIFFICULTYFLAGS_4_DO_NOT_PLAY_UNIT_EVENT_SOUNDS       = 0x00000010, // CREATURE_TYPEFLAGS_DO_NOT_PLAY_UNIT_EVENT_SOUNDS
-    CREATURE_DIFFICULTYFLAGS_4_HAS_NO_SHADOW_BLOB                  = 0x00000020, // CREATURE_TYPEFLAGS_HAS_NO_SHADOW_BLOB
-    CREATURE_DIFFICULTYFLAGS_4_UNK3                                = 0x00000040,
-    CREATURE_DIFFICULTYFLAGS_4_UNK4                                = 0x00000080,
-    CREATURE_DIFFICULTYFLAGS_4_UNK5                                = 0x00000100,
-    CREATURE_DIFFICULTYFLAGS_4_UNK6                                = 0x00000200,
-    CREATURE_DIFFICULTYFLAGS_4_UNK7                                = 0x00000400,
-    CREATURE_DIFFICULTYFLAGS_4_UNK8                                = 0x00000800,
-    CREATURE_DIFFICULTYFLAGS_4_UNK9                                = 0x00001000,
-    CREATURE_DIFFICULTYFLAGS_4_UNK10                               = 0x00002000,
-    CREATURE_DIFFICULTYFLAGS_4_UNK11                               = 0x00004000,
-    CREATURE_DIFFICULTYFLAGS_4_UFLAG2_UNK20                        = 0x00008000, // UnitFlags2 0x100000
-    CREATURE_DIFFICULTYFLAGS_4_UNK12                               = 0x00010000,
-    CREATURE_DIFFICULTYFLAGS_4_UNK13                               = 0x00020000,
-    CREATURE_DIFFICULTYFLAGS_4_UNK14                               = 0x00040000,
-    CREATURE_DIFFICULTYFLAGS_4_FORCE_GOSSIP                        = 0x00080000, // CREATURE_TYPEFLAGS_FORCE_GOSSIP
-    CREATURE_DIFFICULTYFLAGS_4_UNK15                               = 0x00100000,
-    CREATURE_DIFFICULTYFLAGS_4_DO_NOT_SHEATHE                      = 0x00200000, // CREATURE_TYPEFLAGS_DO_NOT_SHEATHE
-    CREATURE_DIFFICULTYFLAGS_4_IGNORE_SPELL_MIN_RANGE_RESTRICTIONS = 0x00400000, // UnitFlags2 0x8000000
-    CREATURE_DIFFICULTYFLAGS_4_UNK16                               = 0x00800000,
-    CREATURE_DIFFICULTYFLAGS_4_PREVENT_SWIM                        = 0x01000000, // UnitFlags2 0x1000000
-    CREATURE_DIFFICULTYFLAGS_4_HIDE_IN_COMBAT_LOG                  = 0x02000000, // UnitFlags2 0x2000000
-    CREATURE_DIFFICULTYFLAGS_4_UNK17                               = 0x04000000,
-    CREATURE_DIFFICULTYFLAGS_4_UNK18                               = 0x08000000,
-    CREATURE_DIFFICULTYFLAGS_4_UNK19                               = 0x10000000,
-    CREATURE_DIFFICULTYFLAGS_4_DO_NOT_TARGET_ON_INTERACTION        = 0x20000000, // CREATURE_TYPEFLAGS_DO_NOT_TARGET_ON_INTERACTION
-    CREATURE_DIFFICULTYFLAGS_4_DO_NOT_RENDER_OBJECT_NAME           = 0x40000000, // CREATURE_TYPEFLAGS_DO_NOT_RENDER_OBJECT_NAME
-    CREATURE_DIFFICULTYFLAGS_4_UNIT_IS_QUEST_BOSS                  = 0x80000000  // CREATURE_TYPEFLAGS_UNIT_IS_QUEST_BOSS
-};
-
-enum CreatureDifficultyFlags5
-{
-    CREATURE_DIFFICULTYFLAGS_5_CANNOT_SWITCH_TARGETS        = 0x00000001, // UnitFlags2 0x4000000
-    CREATURE_DIFFICULTYFLAGS_5_UNK1                         = 0x00000002,
-    CREATURE_DIFFICULTYFLAGS_5_UFLAG2_UNK30                 = 0x00000004, // UnitFlags2 0x10000000
-    CREATURE_DIFFICULTYFLAGS_5_UNK2                         = 0x00000008,
-    CREATURE_DIFFICULTYFLAGS_5_UNK3                         = 0x00000010,
-    CREATURE_DIFFICULTYFLAGS_5_UNK4                         = 0x00000020,
-    CREATURE_DIFFICULTYFLAGS_5_UNK5                         = 0x00000040,
-    CREATURE_DIFFICULTYFLAGS_5_UNK6                         = 0x00000080,
-    CREATURE_DIFFICULTYFLAGS_5_CAN_INTERACT_EVEN_IF_HOSTILE = 0x00000100, // UNIT_FLAG2_ALLOW_ENEMY_INTERACT
-    CREATURE_DIFFICULTYFLAGS_5_UNK7                         = 0x00000200,
-    CREATURE_DIFFICULTYFLAGS_5_TFLAG2_UNK1                  = 0x00000400, // CREATURE_TYPEFLAGS_2_UNK1
-    CREATURE_DIFFICULTYFLAGS_5_TFLAG2_UNK2                  = 0x00000800, // CREATURE_TYPEFLAGS_2_UNK2
-    CREATURE_DIFFICULTYFLAGS_5_TFLAG2_UNK3                  = 0x00001000, // CREATURE_TYPEFLAGS_2_UNK3
-    CREATURE_DIFFICULTYFLAGS_5_UFLAG2_UNK19                 = 0x00002000, // UnitFlags2 0x80000
-    CREATURE_DIFFICULTYFLAGS_5_UNK8                         = 0x00004000,
-    CREATURE_DIFFICULTYFLAGS_5_UNK9                         = 0x00008000,
-    CREATURE_DIFFICULTYFLAGS_5_UNK10                        = 0x00010000,
-    CREATURE_DIFFICULTYFLAGS_5_UNK11                        = 0x00020000,
-    CREATURE_DIFFICULTYFLAGS_5_UNK12                        = 0x00040000,
-    CREATURE_DIFFICULTYFLAGS_5_UNK13                        = 0x00080000,
-    CREATURE_DIFFICULTYFLAGS_5_TFLAG2_UNK4                  = 0x00100000, // CREATURE_TYPEFLAGS_2_UNK4
-    CREATURE_DIFFICULTYFLAGS_5_UNK14                        = 0x00200000,
-    CREATURE_DIFFICULTYFLAGS_5_UNK15                        = 0x00400000,
-    CREATURE_DIFFICULTYFLAGS_5_TFLAG2_UNK5                  = 0x00800000, // CREATURE_TYPEFLAGS_2_UNK5
-    CREATURE_DIFFICULTYFLAGS_5_UNK16                        = 0x01000000,
-    CREATURE_DIFFICULTYFLAGS_5_UNK17                        = 0x02000000,
-    CREATURE_DIFFICULTYFLAGS_5_UNK18                        = 0x04000000,
-    CREATURE_DIFFICULTYFLAGS_5_UNK19                        = 0x08000000,
-    CREATURE_DIFFICULTYFLAGS_5_UNK20                        = 0x10000000,
-    CREATURE_DIFFICULTYFLAGS_5_UNK21                        = 0x20000000,
-    CREATURE_DIFFICULTYFLAGS_5_TFLAG2_UNK6                  = 0x40000000, // CREATURE_TYPEFLAGS_2_UNK6
-    CREATURE_DIFFICULTYFLAGS_5_UNK22                        = 0x80000000
-};
-
-enum CreatureDifficultyFlags6
-{
-    CREATURE_DIFFICULTYFLAGS_6_UNK1         = 0x00000001,
-    CREATURE_DIFFICULTYFLAGS_6_UNK2         = 0x00000002,
-    CREATURE_DIFFICULTYFLAGS_6_UNK3         = 0x00000004,
-    CREATURE_DIFFICULTYFLAGS_6_UNK4         = 0x00000008,
-    CREATURE_DIFFICULTYFLAGS_6_UNK5         = 0x00000010,
-    CREATURE_DIFFICULTYFLAGS_6_UNK6         = 0x00000020,
-    CREATURE_DIFFICULTYFLAGS_6_UNK7         = 0x00000040,
-    CREATURE_DIFFICULTYFLAGS_6_TFLAG2_UNK7  = 0x00000080,
-    CREATURE_DIFFICULTYFLAGS_6_UNK8         = 0x00000100,
-    CREATURE_DIFFICULTYFLAGS_6_UNK9         = 0x00000200,
-    CREATURE_DIFFICULTYFLAGS_6_UNK10        = 0x00000400,
-    CREATURE_DIFFICULTYFLAGS_6_UNK11        = 0x00000800,
-    CREATURE_DIFFICULTYFLAGS_6_UNK12        = 0x00001000,
-    CREATURE_DIFFICULTYFLAGS_6_UNK13        = 0x00002000,
-    CREATURE_DIFFICULTYFLAGS_6_UNK14        = 0x00004000,
-    CREATURE_DIFFICULTYFLAGS_6_UNK15        = 0x00008000,
-    CREATURE_DIFFICULTYFLAGS_6_UNK16        = 0x00010000,
-    CREATURE_DIFFICULTYFLAGS_6_UNK17        = 0x00020000,
-    CREATURE_DIFFICULTYFLAGS_6_UNK18        = 0x00040000,
-    CREATURE_DIFFICULTYFLAGS_6_UNK19        = 0x00080000,
-    CREATURE_DIFFICULTYFLAGS_6_UNK20        = 0x00100000,
-    CREATURE_DIFFICULTYFLAGS_6_UNK21        = 0x00200000,
-    CREATURE_DIFFICULTYFLAGS_6_UNK22        = 0x00400000,
-    CREATURE_DIFFICULTYFLAGS_6_UNK23        = 0x00800000,
-    CREATURE_DIFFICULTYFLAGS_6_UNK24        = 0x01000000,
-    CREATURE_DIFFICULTYFLAGS_6_UNK25        = 0x02000000,
-    CREATURE_DIFFICULTYFLAGS_6_UNK26        = 0x04000000,
-    CREATURE_DIFFICULTYFLAGS_6_UNK27        = 0x08000000,
-    CREATURE_DIFFICULTYFLAGS_6_UNK28        = 0x10000000,
-    CREATURE_DIFFICULTYFLAGS_6_UNK29        = 0x20000000,
-    CREATURE_DIFFICULTYFLAGS_6_UNK30        = 0x40000000,
-    CREATURE_DIFFICULTYFLAGS_6_TFLAG2_UNK14 = 0x80000000
-};
-
-enum CreatureDifficultyFlags7
-{
-    CREATURE_DIFFICULTYFLAGS_7_TFLAG2_UNK15 = 0x00000001,
-    CREATURE_DIFFICULTYFLAGS_7_TFLAG2_UNK16 = 0x00000002,
-    CREATURE_DIFFICULTYFLAGS_7_TFLAG2_UNK17 = 0x00000004,
-    CREATURE_DIFFICULTYFLAGS_7_UNK1         = 0x00000008
-};
-
-enum CreatureFlagsExtra
-{
-    CREATURE_FLAG_EXTRA_INSTANCE_BIND        = 0x00000001,       // creature kill bind instance with killer and killer's group
-    CREATURE_FLAG_EXTRA_CIVILIAN             = 0x00000002,       // not aggro (ignore faction/reputation hostility)
-    CREATURE_FLAG_EXTRA_NO_PARRY             = 0x00000004,       // creature can't parry
-    CREATURE_FLAG_EXTRA_NO_PARRY_HASTEN      = 0x00000008,       // creature can't counter-attack at parry
-    CREATURE_FLAG_EXTRA_NO_BLOCK             = 0x00000010,       // creature can't block
-    CREATURE_FLAG_EXTRA_NO_CRUSH             = 0x00000020,       // creature can't do crush attacks
-    CREATURE_FLAG_EXTRA_NO_XP_AT_KILL        = 0x00000040,       // creature kill not provide XP
-    CREATURE_FLAG_EXTRA_TRIGGER              = 0x00000080,       // trigger creature
-    CREATURE_FLAG_EXTRA_NO_TAUNT             = 0x00000100,       // creature is immune to taunt auras and effect attack me
-    CREATURE_FLAG_EXTRA_WORLDEVENT           = 0x00004000,       // custom flag for world event creatures (left room for merging)
-    CREATURE_FLAG_EXTRA_GUARD                = 0x00008000,       // Creature is guard
-    CREATURE_FLAG_EXTRA_NO_CRIT              = 0x00020000,       // creature can't do critical strikes
-    CREATURE_FLAG_EXTRA_NO_SKILLGAIN         = 0x00040000,       // creature won't increase weapon skills
-    CREATURE_FLAG_EXTRA_TAUNT_DIMINISH       = 0x00080000,       // Taunt is a subject to diminishing returns on this creautre
-    CREATURE_FLAG_EXTRA_ALL_DIMINISH         = 0x00100000,       // creature is subject to all diminishing returns as player are
-    CREATURE_FLAG_EXTRA_NO_PLAYER_DAMAGE_REQ = 0x00200000,       // creature does not need to take player damage for kill credit
-    CREATURE_FLAG_EXTRA_DUNGEON_BOSS         = 0x10000000,       // creature is a dungeon boss (SET DYNAMICALLY, DO NOT ADD IN DB)
-    CREATURE_FLAG_EXTRA_IGNORE_PATHFINDING   = 0x20000000,       // creature ignore pathfinding
-    CREATURE_FLAG_EXTRA_IMMUNITY_KNOCKBACK   = 0x40000000        // creature is immune to knockback effects
-};
-
-#define CREATURE_FLAG_EXTRA_DB_ALLOWED (CREATURE_FLAG_EXTRA_INSTANCE_BIND | CREATURE_FLAG_EXTRA_CIVILIAN | \
-    CREATURE_FLAG_EXTRA_NO_PARRY | CREATURE_FLAG_EXTRA_NO_PARRY_HASTEN | CREATURE_FLAG_EXTRA_NO_BLOCK | \
-    CREATURE_FLAG_EXTRA_NO_CRUSH | CREATURE_FLAG_EXTRA_NO_XP_AT_KILL | CREATURE_FLAG_EXTRA_TRIGGER | \
-    CREATURE_FLAG_EXTRA_NO_TAUNT | CREATURE_FLAG_EXTRA_WORLDEVENT | CREATURE_FLAG_EXTRA_NO_CRIT | \
-    CREATURE_FLAG_EXTRA_NO_SKILLGAIN | CREATURE_FLAG_EXTRA_TAUNT_DIMINISH | CREATURE_FLAG_EXTRA_ALL_DIMINISH | \
-    CREATURE_FLAG_EXTRA_GUARD | CREATURE_FLAG_EXTRA_IGNORE_PATHFINDING | CREATURE_FLAG_EXTRA_NO_PLAYER_DAMAGE_REQ | CREATURE_FLAG_EXTRA_IMMUNITY_KNOCKBACK)
-
-const uint32 CREATURE_REGEN_INTERVAL = 2 * IN_MILLISECONDS;
-const uint32 CREATURE_NOPATH_EVADE_TIME = 5 * IN_MILLISECONDS;
-
-const uint8 MAX_KILL_CREDIT = 2;
-const uint32 MAX_CREATURE_MODELS = 4;
-const uint32 MAX_CREATURE_NAMES = 4;
-const uint32 MAX_CREATURE_SPELLS = 8;
-const uint32 MAX_CREATURE_DIFFICULTIES = 3;
-
-// from `creature_template` table
-struct TC_GAME_API CreatureTemplate
-{
-    uint32  Entry;
-    uint32  DifficultyEntry[MAX_CREATURE_DIFFICULTIES];
-    uint32  KillCredit[MAX_KILL_CREDIT];
-    uint32  Modelid1;
-    uint32  Modelid2;
-    uint32  Modelid3;
-    uint32  Modelid4;
-    std::string  Name;
-    std::string FemaleName;
-    std::string  SubName;
-    std::string  IconName;
-    uint32  GossipMenuId;
-    int16   minlevel;
-    int16   maxlevel;
-    int32   HealthScalingExpansion;
-    uint32  RequiredExpansion;
-    uint32  VignetteID;                                     /// @todo Read Vignette.db2
-    uint32  faction;
-    uint64  npcflag;
-    float   speed_walk;
-    float   speed_run;
-    float   scale;
-    uint32  rank;
-    uint32  dmgschool;
-    uint32  BaseAttackTime;
-    uint32  RangeAttackTime;
-    float   BaseVariance;
-    float   RangeVariance;
-    uint32  unit_class;                                     // enum Classes. Note only 4 classes are known for creatures.
-    uint32  unit_flags;                                     // enum UnitFlags mask values
-    uint32  unit_flags2;                                    // enum UnitFlags2 mask values
-    uint32  unit_flags3;                                    // enum UnitFlags3 mask values
-    uint32  dynamicflags;
-    CreatureFamily  family;                                 // enum CreatureFamily values (optional)
-    uint32  trainer_type;
-    uint32  trainer_class;
-    uint32  trainer_race;
-    uint32  type;                                           // enum CreatureType values
-    uint32  type_flags;                                     // enum CreatureTypeFlags mask values
-    uint32  type_flags2;                                    // unknown enum, only set for 4 creatures (with value 1)
-    uint32  lootid;
-    uint32  pickpocketLootId;
-    uint32  SkinLootId;
-    int32   resistance[MAX_SPELL_SCHOOL];
-    uint32  spells[MAX_CREATURE_SPELLS];
-    uint32  VehicleId;
-    uint32  mingold;
-    uint32  maxgold;
-    std::string AIName;
-    uint32  MovementType;
-    uint32  InhabitType;
-    float   HoverHeight;
-    float   ModHealth;
-    float   ModHealthExtra;
-    float   ModMana;
-    float   ModManaExtra;                                   // Added in 4.x, this value is usually 2 for a small group of creatures with double mana
-    float   ModArmor;
-    float   ModDamage;
-    float   ModExperience;
-    bool    RacialLeader;
-    uint32  movementId;
-    bool    RegenHealth;
-    uint32  MechanicImmuneMask;
-    uint32  flags_extra;
-    uint32  ScriptID;
-    uint32  GetRandomValidModelId() const;
-    uint32  GetFirstValidModelId() const;
-    uint32  GetFirstInvisibleModel() const;
-    uint32  GetFirstVisibleModel() const;
-
-    // helpers
-    SkillType GetRequiredLootSkill() const
-    {
-        if (type_flags & CREATURE_TYPE_FLAG_HERB_SKINNING_SKILL)
-            return SKILL_HERBALISM;
-        else if (type_flags & CREATURE_TYPE_FLAG_MINING_SKINNING_SKILL)
-            return SKILL_MINING;
-        else if (type_flags & CREATURE_TYPE_FLAG_ENGINEERING_SKINNING_SKILL)
-            return SKILL_ENGINEERING;
-        else
-            return SKILL_SKINNING;                          // normal case
-    }
-
-    bool IsExotic() const
-    {
-        return (type_flags & CREATURE_TYPE_FLAG_EXOTIC_PET) != 0;
-    }
-
-    bool IsTameable(bool canTameExotic) const
-    {
-        if (type != CREATURE_TYPE_BEAST || family == CREATURE_FAMILY_NONE || (type_flags & CREATURE_TYPE_FLAG_TAMEABLE_PET) == 0)
-            return false;
-
-        // if can tame exotic then can tame any tameable
-        return canTameExotic || !IsExotic();
-    }
-
-    static int32 DifficultyIDToDifficultyEntryIndex(uint32 difficulty)
-    {
-        switch (difficulty)
-        {
-            case DIFFICULTY_NONE:
-            case DIFFICULTY_NORMAL:
-            case DIFFICULTY_10_N:
-            case DIFFICULTY_40:
-            case DIFFICULTY_3_MAN_SCENARIO_N:
-            case DIFFICULTY_NORMAL_RAID:
-                return -1;
-            case DIFFICULTY_HEROIC:
-            case DIFFICULTY_25_N:
-            case DIFFICULTY_3_MAN_SCENARIO_HC:
-            case DIFFICULTY_HEROIC_RAID:
-                return 0;
-            case DIFFICULTY_10_HC:
-            case DIFFICULTY_MYTHIC_KEYSTONE:
-            case DIFFICULTY_MYTHIC_RAID:
-                return 1;
-            case DIFFICULTY_25_HC:
-                return 2;
-            case DIFFICULTY_LFR:
-            case DIFFICULTY_LFR_NEW:
-            case DIFFICULTY_EVENT_RAID:
-            case DIFFICULTY_EVENT_DUNGEON:
-            case DIFFICULTY_EVENT_SCENARIO:
-            default:
-                return -1;
-        }
-    }
-};
-
-typedef std::vector<uint32> CreatureQuestItemList;
-typedef std::unordered_map<uint32, CreatureQuestItemList> CreatureQuestItemMap;
-
-// Benchmarked: Faster than std::map (insert/find)
-typedef std::unordered_map<uint32, CreatureTemplate> CreatureTemplateContainer;
-
-#pragma pack(push, 1)
-
-// Defines base stats for creatures (used to calculate HP/mana/armor/attackpower/rangedattackpower/all damage).
-struct TC_GAME_API CreatureBaseStats
-{
-    uint32 BaseHealth[MAX_EXPANSIONS];
-    uint32 BaseMana;
-    uint32 BaseArmor;
-    uint32 AttackPower;
-    uint32 RangedAttackPower;
-    float BaseDamage[MAX_EXPANSIONS];
-
-    // Helpers
-
-    uint32 GenerateHealth(CreatureTemplate const* info) const
-    {
-        return uint32(ceil(BaseHealth[info->HealthScalingExpansion] * info->ModHealth * info->ModHealthExtra));
-    }
-
-    uint32 GenerateMana(CreatureTemplate const* info) const
-    {
-        // Mana can be 0.
-        if (!BaseMana)
-            return 0;
-
-        return uint32(ceil(BaseMana * info->ModMana * info->ModManaExtra));
-    }
-
-    uint32 GenerateArmor(CreatureTemplate const* info) const
-    {
-        return uint32(ceil(BaseArmor * info->ModArmor));
-    }
-
-    float GenerateBaseDamage(CreatureTemplate const* info) const
-    {
-        return BaseDamage[info->HealthScalingExpansion];
-    }
-
-    static CreatureBaseStats const* GetBaseStats(uint8 level, uint8 unitClass);
-};
-
-typedef std::unordered_map<uint16, CreatureBaseStats> CreatureBaseStatsContainer;
-
-struct CreatureLocale
-{
-    std::vector<std::string> Name;
-    std::vector<std::string> NameAlt;
-    std::vector<std::string> Title;
-    std::vector<std::string> TitleAlt;
-};
-
-struct EquipmentItem
-{
-    uint32 ItemId = 0;
-    uint16 AppearanceModId = 0;
-    uint16 ItemVisual = 0;
-};
-
-struct EquipmentInfo
-{
-    EquipmentItem Items[MAX_EQUIPMENT_ITEMS];
-};
-
-// Benchmarked: Faster than std::map (insert/find)
-typedef std::unordered_map<uint8, EquipmentInfo> EquipmentInfoContainerInternal;
-typedef std::unordered_map<uint32, EquipmentInfoContainerInternal> EquipmentInfoContainer;
-
-// from `creature` table
-struct CreatureData
-{
-    CreatureData() : id(0), mapid(0), phaseMask(0), displayid(0), equipmentId(0),
-                     posX(0.0f), posY(0.0f), posZ(0.0f), orientation(0.0f), spawntimesecs(0),
-                     spawndist(0.0f), currentwaypoint(0), curhealth(0), curmana(0), movementType(0),
-                     spawnMask(0), npcflag(0), unit_flags(0), unit_flags2(0), unit_flags3(0), dynamicflags(0),
-                     phaseid(0), phaseGroup(0), dbData(true), size(0.0f) { }
-    uint32 id;                                              // entry in creature_template
-    uint16 mapid;
-    uint32 phaseMask;
-    uint32 displayid;
-    int8 equipmentId;
-    float posX;
-    float posY;
-    float posZ;
-    float orientation;
-    uint32 spawntimesecs;
-    float spawndist;
-    uint32 currentwaypoint;
-    uint32 curhealth;
-    uint32 curmana;
-    uint8 movementType;
-    uint32 spawnMask;
-    uint64 npcflag;
-    uint32 unit_flags;                                      // enum UnitFlags mask values
-    uint32 unit_flags2;                                     // enum UnitFlags2 mask values
-    uint32 unit_flags3;                                     // enum UnitFlags3 mask values
-    uint32 dynamicflags;
-    uint32 phaseid;
-    uint32 phaseGroup;
-    uint32 ScriptId;
-    bool dbData;
-    float size;
-};
-
-struct CreatureModelInfo
-{
-    float bounding_radius;
-    float combat_reach;
-    int8 gender;
-    uint32 displayId_other_gender;
-    bool is_trigger;
-};
-
-// Benchmarked: Faster than std::map (insert/find)
-typedef std::unordered_map<uint32, CreatureModelInfo> CreatureModelContainer;
-
-enum InhabitTypeValues
-{
-    INHABIT_GROUND = 1,
-    INHABIT_WATER  = 2,
-    INHABIT_AIR    = 4,
-    INHABIT_ROOT   = 8,
-    INHABIT_ANYWHERE = INHABIT_GROUND | INHABIT_WATER | INHABIT_AIR | INHABIT_ROOT
-};
-
-#pragma pack(pop)
-
-// `creature_addon` table
-struct CreatureAddon
-{
-    uint32 path_id;
-    uint32 mount;
-    uint32 bytes1;
-    uint32 bytes2;
-    uint32 emote;
-    uint16 aiAnimKit;
-    uint16 movementAnimKit;
-    uint16 meleeAnimKit;
-    std::vector<uint32> auras;
-};
-
-typedef std::unordered_map<ObjectGuid::LowType, CreatureAddon> CreatureAddonContainer;
-typedef std::unordered_map<uint32, CreatureAddon> CreatureTemplateAddonContainer;
-
-// Vendors
-struct VendorItem
-{
-    VendorItem(uint32 _item, int32 _maxcount, uint32 _incrtime, uint32 _ExtendedCost, uint8 _Type)
-        : item(_item), maxcount(_maxcount), incrtime(_incrtime), ExtendedCost(_ExtendedCost), Type(_Type) { }
-
-    uint32 item;
-    uint32 maxcount;                                        // 0 for infinity item amount
-    uint32 incrtime;                                        // time for restore items amount if maxcount != 0
-    uint32 ExtendedCost;
-    uint8  Type;
-
-    //helpers
-    bool IsGoldRequired(ItemTemplate const* pProto) const { return pProto->GetFlags2() & ITEM_FLAG2_DONT_IGNORE_BUY_PRICE || !ExtendedCost; }
-};
-typedef std::vector<VendorItem*> VendorItemList;
-
-struct VendorItemData
-{
-    VendorItemList m_items;
-
-    VendorItem* GetItem(uint32 slot) const
-    {
-        if (slot >= m_items.size())
-            return NULL;
-
-        return m_items[slot];
-    }
-    bool Empty() const { return m_items.empty(); }
-    uint32 GetItemCount() const { return uint32(m_items.size()); }
-    void AddItem(uint32 item, int32 maxcount, uint32 ptime, uint32 ExtendedCost, uint8 type)
-    {
-        m_items.push_back(new VendorItem(item, maxcount, ptime, ExtendedCost, type));
-    }
-    bool RemoveItem(uint32 item_id, uint8 type);
-    VendorItem const* FindItemCostPair(uint32 item_id, uint32 extendedCost, uint8 type) const;
-    void Clear()
-    {
-        for (VendorItemList::const_iterator itr = m_items.begin(); itr != m_items.end(); ++itr)
-            delete (*itr);
-        m_items.clear();
-    }
-};
-=======
 enum MovementGeneratorType : uint8;
->>>>>>> 3239db03
 
 struct VendorItemCount
 {
