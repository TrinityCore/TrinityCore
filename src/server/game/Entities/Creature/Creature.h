--- conflicted
+++ resolved
@@ -78,7 +78,7 @@
         void SetDisplayId(uint32 displayId, float displayScale = 1.f) override;
         void SetDisplayFromModel(uint32 modelIdx);
 
-        void DisappearAndDie() { ForcedDespawn(0); }
+        void DisappearAndDie();
 
         bool Create(ObjectGuid::LowType guidlow, Map* map, uint32 entry, Position const& pos, CreatureData const* data, uint32 vehId, bool dynamic = false);
 
@@ -92,7 +92,6 @@
         void SelectWildBattlePetLevel();
         void LoadEquipment(int8 id = 1, bool force = false);
         void SetSpawnHealth();
-        void LoadTemplateRoot();
 
         ObjectGuid::LowType GetSpawnId() const { return m_spawnId; }
 
@@ -106,18 +105,11 @@
         bool IsCivilian() const { return (GetCreatureTemplate()->flags_extra & CREATURE_FLAG_EXTRA_CIVILIAN) != 0; }
         bool IsTrigger() const { return (GetCreatureTemplate()->flags_extra & CREATURE_FLAG_EXTRA_TRIGGER) != 0; }
         bool IsGuard() const { return (GetCreatureTemplate()->flags_extra & CREATURE_FLAG_EXTRA_GUARD) != 0; }
-
-        void InitializeMovementFlags();
-        void UpdateMovementFlags();
-
         CreatureMovementData const& GetMovementTemplate() const;
         bool CanWalk() const { return GetMovementTemplate().IsGroundAllowed(); }
         bool CanSwim() const override { return GetMovementTemplate().IsSwimAllowed() || IsPet(); }
         bool CanFly()  const override { return GetMovementTemplate().IsFlightAllowed(); }
         bool CanHover() const { return GetMovementTemplate().Ground == CreatureGroundMovementType::Hover; }
-
-        MovementGeneratorType GetDefaultMovementType() const override { return m_defaultMovementType; }
-        void SetDefaultMovementType(MovementGeneratorType mgt) { m_defaultMovementType = mgt; }
 
         bool IsDungeonBoss() const { return (GetCreatureTemplate()->flags_extra & CREATURE_FLAG_EXTRA_DUNGEON_BOSS) != 0; }
         bool IsAffectedByDiminishingReturns() const override { return Unit::IsAffectedByDiminishingReturns() || (GetCreatureTemplate()->flags_extra & CREATURE_FLAG_EXTRA_ALL_DIMINISH) != 0; }
@@ -178,6 +170,8 @@
 
         bool UpdateEntry(uint32 entry, CreatureData const* data = nullptr, bool updateLevel = true);
 
+        void UpdateMovementFlags();
+
         bool UpdateStats(Stats stat) override;
         bool UpdateAllStats() override;
         void UpdateArmor() override;
@@ -258,6 +252,9 @@
         bool CanAssistTo(Unit const* u, Unit const* enemy, bool checkfaction = true) const;
         bool _IsTargetAcceptable(Unit const* target) const;
 
+        MovementGeneratorType GetDefaultMovementType() const override { return m_defaultMovementType; }
+        void SetDefaultMovementType(MovementGeneratorType mgt) { m_defaultMovementType = mgt; }
+
         void RemoveCorpse(bool setSpawnTime = true, bool destroyForNearbyPlayers = true);
 
         void DespawnOrUnsummon(uint32 msTimeToDespawn = 0, Seconds forceRespawnTime = 0s);
@@ -350,7 +347,7 @@
         // Handling caster facing during spellcast
         void SetTarget(ObjectGuid const& guid) override;
         void MustReacquireTarget() { m_shouldReacquireTarget = true; } // flags the Creature for forced (client displayed) target reacquisition in the next ::Update call
-        void DoNotReacquireTarget() { m_shouldReacquireTarget = false; m_suppressedTarget = ObjectGuid::Empty; SetTarget(ObjectGuid::Empty); m_suppressedOrientation = 0.0f; }
+        void DoNotReacquireTarget() { m_shouldReacquireTarget = false; m_suppressedTarget = ObjectGuid::Empty; m_suppressedOrientation = 0.0f; }
         void FocusTarget(Spell const* focusSpell, WorldObject const* target);
         bool IsFocusing(Spell const* focusSpell = nullptr, bool withDelay = false) override;
         void ReleaseFocus(Spell const* focusSpell = nullptr, bool withDelay = true);
@@ -371,13 +368,9 @@
         void AtEnterCombat() override;
         void AtExitCombat() override;
 
-<<<<<<< HEAD
-        std::string GetDebugInfo() const override;
-=======
         void OverrideSparringHealthValues(std::vector<float>& healthPct) { _overridingSparringHealthPctValues = healthPct; }
         float GetSparringHealthPct() { return _sparringHealthPct; }
         uint32 CalculateDamageForSparring(Unit* attacker, uint32 damage);
->>>>>>> 17fdb379
 
     protected:
         bool CreateFromProto(ObjectGuid::LowType guidlow, uint32 entry, CreatureData const* data = nullptr, uint32 vehId = 0);
@@ -414,6 +407,7 @@
         bool m_AlreadySearchedAssistance;
         bool m_cannotReachTarget;
         uint32 m_cannotReachTimer;
+        bool m_AI_locked;
 
         SpellSchoolMask m_meleeDamageSchoolMask;
         uint32 m_originalEntry;
