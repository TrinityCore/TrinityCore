/*
 * Copyright (C) 2008-2013 TrinityCore <http://www.trinitycore.org/>
 * Copyright (C) 2005-2009 MaNGOS <http://getmangos.com/>
 *
 * This program is free software; you can redistribute it and/or modify it
 * under the terms of the GNU General Public License as published by the
 * Free Software Foundation; either version 2 of the License, or (at your
 * option) any later version.
 *
 * This program is distributed in the hope that it will be useful, but WITHOUT
 * ANY WARRANTY; without even the implied warranty of MERCHANTABILITY or
 * FITNESS FOR A PARTICULAR PURPOSE. See the GNU General Public License for
 * more details.
 *
 * You should have received a copy of the GNU General Public License along
 * with this program. If not, see <http://www.gnu.org/licenses/>.
 */

#ifndef TRINITYCORE_CREATURE_H
#define TRINITYCORE_CREATURE_H

#include "Common.h"
#include "Unit.h"
#include "UpdateMask.h"
#include "ItemPrototype.h"
#include "LootMgr.h"
#include "DatabaseEnv.h"
#include "Cell.h"

#include <list>

class SpellInfo;

class CreatureAI;
class Quest;
class Player;
class WorldSession;
class CreatureGroup;

enum CreatureFlagsExtra
{
    CREATURE_FLAG_EXTRA_INSTANCE_BIND   = 0x00000001,       // creature kill bind instance with killer and killer's group
    CREATURE_FLAG_EXTRA_CIVILIAN        = 0x00000002,       // not aggro (ignore faction/reputation hostility)
    CREATURE_FLAG_EXTRA_NO_PARRY        = 0x00000004,       // creature can't parry
    CREATURE_FLAG_EXTRA_NO_PARRY_HASTEN = 0x00000008,       // creature can't counter-attack at parry
    CREATURE_FLAG_EXTRA_NO_BLOCK        = 0x00000010,       // creature can't block
    CREATURE_FLAG_EXTRA_NO_CRUSH        = 0x00000020,       // creature can't do crush attacks
    CREATURE_FLAG_EXTRA_NO_XP_AT_KILL   = 0x00000040,       // creature kill not provide XP
    CREATURE_FLAG_EXTRA_TRIGGER         = 0x00000080,       // trigger creature
    CREATURE_FLAG_EXTRA_NO_TAUNT        = 0x00000100,       // creature is immune to taunt auras and effect attack me
    CREATURE_FLAG_EXTRA_WORLDEVENT      = 0x00004000,       // custom flag for world event creatures (left room for merging)
    CREATURE_FLAG_EXTRA_GUARD           = 0x00008000,       // Creature is guard
    CREATURE_FLAG_EXTRA_NO_CRIT         = 0x00020000,       // creature can't do critical strikes
    CREATURE_FLAG_EXTRA_NO_SKILLGAIN    = 0x00040000,       // creature won't increase weapon skills
    CREATURE_FLAG_EXTRA_TAUNT_DIMINISH  = 0x00080000,       // Taunt is a subject to diminishing returns on this creautre
    CREATURE_FLAG_EXTRA_ALL_DIMINISH    = 0x00100000,       // Creature is subject to all diminishing returns as player are
    CREATURE_FLAG_EXTRA_DUNGEON_BOSS    = 0x10000000        // creature is a dungeon boss (SET DYNAMICALLY, DO NOT ADD IN DB)
};

#define CREATURE_FLAG_EXTRA_DB_ALLOWED (CREATURE_FLAG_EXTRA_INSTANCE_BIND | CREATURE_FLAG_EXTRA_CIVILIAN | \
    CREATURE_FLAG_EXTRA_NO_PARRY | CREATURE_FLAG_EXTRA_NO_PARRY_HASTEN | CREATURE_FLAG_EXTRA_NO_BLOCK | \
    CREATURE_FLAG_EXTRA_NO_CRUSH | CREATURE_FLAG_EXTRA_NO_XP_AT_KILL | CREATURE_FLAG_EXTRA_TRIGGER | \
    CREATURE_FLAG_EXTRA_NO_TAUNT | CREATURE_FLAG_EXTRA_WORLDEVENT | CREATURE_FLAG_EXTRA_NO_CRIT | \
    CREATURE_FLAG_EXTRA_NO_SKILLGAIN | CREATURE_FLAG_EXTRA_TAUNT_DIMINISH | CREATURE_FLAG_EXTRA_ALL_DIMINISH | \
    CREATURE_FLAG_EXTRA_GUARD)

#define MAX_KILL_CREDIT 2
#define CREATURE_REGEN_INTERVAL 2 * IN_MILLISECONDS

#define MAX_CREATURE_QUEST_ITEMS 6

#define MAX_EQUIPMENT_ITEMS 3

// from `creature_template` table
struct CreatureTemplate
{
    uint32  Entry;
    uint32  DifficultyEntry[MAX_DIFFICULTY - 1];
    uint32  KillCredit[MAX_KILL_CREDIT];
    uint32  Modelid1;
    uint32  Modelid2;
    uint32  Modelid3;
    uint32  Modelid4;
    std::string  Name;
    std::string  SubName;
    std::string  IconName;
    uint32  GossipMenuId;
    uint8   minlevel;
    uint8   maxlevel;
    uint32  expansion;
    uint32  expansionUnknown;                               // either 0 or 3, sent to the client / wdb
    uint32  faction_A;
    uint32  faction_H;
    uint32  npcflag;
    float   speed_walk;
    float   speed_run;
    float   scale;
    uint32  rank;
    float   mindmg;
    float   maxdmg;
    uint32  dmgschool;
    uint32  attackpower;
    float   dmg_multiplier;
    uint32  baseattacktime;
    uint32  rangeattacktime;
    uint32  unit_class;                                     // enum Classes. Note only 4 classes are known for creatures.
    uint32  unit_flags;                                     // enum UnitFlags mask values
    uint32  unit_flags2;                                    // enum UnitFlags2 mask values
    uint32  dynamicflags;
    uint32  family;                                         // enum CreatureFamily values (optional)
    uint32  trainer_type;
    uint32  trainer_class;
    uint32  trainer_race;
    float   minrangedmg;
    float   maxrangedmg;
    uint32  rangedattackpower;
    uint32  type;                                           // enum CreatureType values
    uint32  type_flags;                                     // enum CreatureTypeFlags mask values
    uint32  type_flags2;                                    // unknown enum, only set for 4 creatures (with value 1)
    uint32  lootid;
    uint32  pickpocketLootId;
    uint32  SkinLootId;
    int32   resistance[MAX_SPELL_SCHOOL];
    uint32  spells[CREATURE_MAX_SPELLS];
    uint32  PetSpellDataId;
    uint32  VehicleId;
    uint32  mingold;
    uint32  maxgold;
    std::string AIName;
    uint32  MovementType;
    uint32  InhabitType;
    float   HoverHeight;
    float   ModHealth;
    float   ModMana;
    float   ModManaExtra;                                   // Added in 4.x, this value is usually 2 for a small group of creatures with double mana
    float   ModArmor;
    bool    RacialLeader;
    uint32  questItems[MAX_CREATURE_QUEST_ITEMS];
    uint32  movementId;
    bool    RegenHealth;
    uint32  MechanicImmuneMask;
    uint32  flags_extra;
    uint32  ScriptID;
    uint32  GetRandomValidModelId() const;
    uint32  GetFirstValidModelId() const;

    // helpers
    SkillType GetRequiredLootSkill() const
    {
        if (type_flags & CREATURE_TYPEFLAGS_HERBLOOT)
            return SKILL_HERBALISM;
        else if (type_flags & CREATURE_TYPEFLAGS_MININGLOOT)
            return SKILL_MINING;
        else if (type_flags & CREATURE_TYPEFLAGS_ENGINEERLOOT)
            return SKILL_ENGINEERING;
        else
            return SKILL_SKINNING;                          // normal case
    }

    bool isTameable(bool exotic) const
    {
        if (type != CREATURE_TYPE_BEAST || family == 0 || (type_flags & CREATURE_TYPEFLAGS_TAMEABLE) == 0)
            return false;

        // if can tame exotic then can tame any temable
        return exotic || (type_flags & CREATURE_TYPEFLAGS_EXOTIC) == 0;
    }
};

// Benchmarked: Faster than std::map (insert/find)
typedef UNORDERED_MAP<uint32, CreatureTemplate> CreatureTemplateContainer;

<<<<<<< HEAD
=======
// Represents max amount of expansions.
/// @todo: Add MAX_EXPANSION constant.
#define MAX_CREATURE_BASE_HP 3

>>>>>>> cdabd70f
// GCC have alternative #pragma pack(N) syntax and old gcc version not support pack(push, N), also any gcc version not support it at some platform
#if defined(__GNUC__)
#pragma pack(1)
#else
#pragma pack(push, 1)
#endif

// Defines base stats for creatures (used to calculate HP/mana/armor).
struct CreatureBaseStats
{
    uint32 BaseHealth[MAX_CREATURE_BASE_HP];
    uint32 BaseMana;
    uint32 BaseArmor;

    // Helpers

    uint32 GenerateHealth(CreatureTemplate const* info) const
    {
        return uint32((BaseHealth[info->expansion] * info->ModHealth) + 0.5f);
    }

    uint32 GenerateMana(CreatureTemplate const* info) const
    {
        // Mana can be 0.
        if (!BaseMana)
            return 0;

        return uint32((BaseMana * info->ModMana * info->ModManaExtra) + 0.5f);
    }

    uint32 GenerateArmor(CreatureTemplate const* info) const
    {
        return uint32((BaseArmor * info->ModArmor) + 0.5f);
    }

    static CreatureBaseStats const* GetBaseStats(uint8 level, uint8 unitClass);
};

typedef UNORDERED_MAP<uint16, CreatureBaseStats> CreatureBaseStatsContainer;

struct CreatureLocale
{
    StringVector Name;
    StringVector SubName;
};

struct GossipMenuItemsLocale
{
    StringVector OptionText;
    StringVector BoxText;
};

struct PointOfInterestLocale
{
    StringVector IconName;
};

struct EquipmentInfo
{
    uint32  ItemEntry[MAX_EQUIPMENT_ITEMS];
};

// Benchmarked: Faster than std::map (insert/find)
typedef UNORDERED_MAP<uint8, EquipmentInfo> EquipmentInfoContainerInternal;
typedef UNORDERED_MAP<uint32, EquipmentInfoContainerInternal> EquipmentInfoContainer;

// from `creature` table
struct CreatureData
{
    CreatureData() : dbData(true) {}
    uint32 id;                                              // entry in creature_template
    uint16 mapid;
    uint16 phaseMask;
    uint32 displayid;
    int8 equipmentId;
    float posX;
    float posY;
    float posZ;
    float orientation;
    uint32 spawntimesecs;
    float spawndist;
    uint32 currentwaypoint;
    uint32 curhealth;
    uint32 curmana;
    uint8 movementType;
    uint8 spawnMask;
    uint32 npcflag;
    uint32 unit_flags;                                      // enum UnitFlags mask values
    uint32 dynamicflags;
    bool dbData;
};

struct CreatureModelInfo
{
    float bounding_radius;
    float combat_reach;
    uint8 gender;
    uint32 modelid_other_gender;
};

// Benchmarked: Faster than std::map (insert/find)
typedef UNORDERED_MAP<uint16, CreatureModelInfo> CreatureModelContainer;

enum InhabitTypeValues
{
    INHABIT_GROUND = 1,
    INHABIT_WATER  = 2,
    INHABIT_AIR    = 4,
    INHABIT_ANYWHERE = INHABIT_GROUND | INHABIT_WATER | INHABIT_AIR
};

// Enums used by StringTextData::Type (CreatureEventAI)
enum ChatType
{
    CHAT_TYPE_SAY               = 0,
    CHAT_TYPE_YELL              = 1,
    CHAT_TYPE_TEXT_EMOTE        = 2,
    CHAT_TYPE_BOSS_EMOTE        = 3,
    CHAT_TYPE_WHISPER           = 4,
    CHAT_TYPE_BOSS_WHISPER      = 5,
    CHAT_TYPE_ZONE_YELL         = 6,
    CHAT_TYPE_END               = 255
};

// GCC have alternative #pragma pack() syntax and old gcc version not support pack(pop), also any gcc version not support it at some platform
#if defined(__GNUC__)
#pragma pack()
#else
#pragma pack(pop)
#endif

// `creature_addon` table
struct CreatureAddon
{
    uint32 path_id;
    uint32 mount;
    uint32 bytes1;
    uint32 bytes2;
    uint32 emote;
    std::vector<uint32> auras;
};

typedef UNORDERED_MAP<uint32, CreatureAddon> CreatureAddonContainer;

// Vendors
struct VendorItem
{
    VendorItem(uint32 _item, int32 _maxcount, uint32 _incrtime, uint32 _ExtendedCost, uint8 _Type)
        : item(_item), maxcount(_maxcount), incrtime(_incrtime), ExtendedCost(_ExtendedCost), Type(_Type) {}

    uint32 item;
    uint32 maxcount;                                        // 0 for infinity item amount
    uint32 incrtime;                                        // time for restore items amount if maxcount != 0
    uint32 ExtendedCost;
    uint8  Type;

    //helpers
    bool IsGoldRequired(ItemTemplate const* pProto) const { return pProto->Flags2 & ITEM_FLAGS_EXTRA_EXT_COST_REQUIRES_GOLD || !ExtendedCost; }
};
typedef std::vector<VendorItem*> VendorItemList;

struct VendorItemData
{
    VendorItemList m_items;

    VendorItem* GetItem(uint32 slot) const
    {
        if (slot >= m_items.size())
            return NULL;

        return m_items[slot];
    }
    bool Empty() const { return m_items.empty(); }
    uint8 GetItemCount() const { return m_items.size(); }
    void AddItem(uint32 item, int32 maxcount, uint32 ptime, uint32 ExtendedCost, uint8 type)
    {
        m_items.push_back(new VendorItem(item, maxcount, ptime, ExtendedCost, type));
    }
    bool RemoveItem(uint32 item_id, uint8 type);
    VendorItem const* FindItemCostPair(uint32 item_id, uint32 extendedCost, uint8 type) const;
    void Clear()
    {
        for (VendorItemList::const_iterator itr = m_items.begin(); itr != m_items.end(); ++itr)
            delete (*itr);
        m_items.clear();
    }
};

struct VendorItemCount
{
    explicit VendorItemCount(uint32 _item, uint32 _count)
        : itemId(_item), count(_count), lastIncrementTime(time(NULL)) {}

    uint32 itemId;
    uint32 count;
    time_t lastIncrementTime;
};

typedef std::list<VendorItemCount> VendorItemCounts;

struct TrainerSpell
{
    TrainerSpell() : spell(0), spellCost(0), reqSkill(0), reqSkillValue(0), reqLevel(0)
    {
        for (uint8 i = 0; i < MAX_SPELL_EFFECTS; ++i)
            learnedSpell[i] = 0;
    }

    uint32 spell;
    uint32 spellCost;
    uint32 reqSkill;
    uint32 reqSkillValue;
    uint32 reqLevel;
    uint32 learnedSpell[3];

    // helpers
    bool IsCastable() const { return learnedSpell[0] != spell; }
};

typedef UNORDERED_MAP<uint32 /*spellid*/, TrainerSpell> TrainerSpellMap;

struct TrainerSpellData
{
    TrainerSpellData() : trainerType(0) {}
    ~TrainerSpellData() { spellList.clear(); }

    TrainerSpellMap spellList;
    uint32 trainerType;                                     // trainer type based at trainer spells, can be different from creature_template value.
                                                            // req. for correct show non-prof. trainers like weaponmaster, allowed values 0 and 2.
    TrainerSpell const* Find(uint32 spell_id) const;
};

typedef std::map<uint32, time_t> CreatureSpellCooldowns;

// max different by z coordinate for creature aggro reaction
#define CREATURE_Z_ATTACK_RANGE 3

#define MAX_VENDOR_ITEMS 300                                // Limitation in 4.x.x item count in SMSG_LIST_INVENTORY

enum CreatureCellMoveState
{
    CREATURE_CELL_MOVE_NONE,    // not in move list
    CREATURE_CELL_MOVE_ACTIVE,  // in move list
    CREATURE_CELL_MOVE_INACTIVE // in move list but should not move
};

class MapCreature
{
    friend class Map;              // map for moving creatures
    friend class ObjectGridLoader; // grid loader for loading creatures

protected:
    MapCreature() : _moveState(CREATURE_CELL_MOVE_NONE) {}

private:
    Cell _currentCell;
    Cell const& GetCurrentCell() const { return _currentCell; }
    void SetCurrentCell(Cell const& cell) { _currentCell = cell; }

    CreatureCellMoveState _moveState;
    Position _newPosition;
    void SetNewCellPosition(float x, float y, float z, float o)
    {
        _moveState = CREATURE_CELL_MOVE_ACTIVE;
        _newPosition.Relocate(x, y, z, o);
    }
};

class Creature : public Unit, public GridObject<Creature>, public MapCreature
{
    public:

        explicit Creature(bool isWorldObject = false);
        virtual ~Creature();

        void AddToWorld();
        void RemoveFromWorld();

        void DisappearAndDie();

        bool Create(uint32 guidlow, Map* map, uint32 phaseMask, uint32 Entry, uint32 vehId, uint32 team, float x, float y, float z, float ang, const CreatureData* data = NULL);
        bool LoadCreaturesAddon(bool reload = false);
        void SelectLevel(const CreatureTemplate* cinfo);
        void LoadEquipment(int8 id = 1, bool force = false);

        uint32 GetDBTableGUIDLow() const { return m_DBTableGuid; }

        void Update(uint32 time);                         // overwrited Unit::Update
        void GetRespawnPosition(float &x, float &y, float &z, float* ori = NULL, float* dist =NULL) const;

        void SetCorpseDelay(uint32 delay) { m_corpseDelay = delay; }
        uint32 GetCorpseDelay() const { return m_corpseDelay; }
        bool isRacialLeader() const { return GetCreatureTemplate()->RacialLeader; }
        bool isCivilian() const { return GetCreatureTemplate()->flags_extra & CREATURE_FLAG_EXTRA_CIVILIAN; }
        bool isTrigger() const { return GetCreatureTemplate()->flags_extra & CREATURE_FLAG_EXTRA_TRIGGER; }
        bool isGuard() const { return GetCreatureTemplate()->flags_extra & CREATURE_FLAG_EXTRA_GUARD; }
        bool canWalk() const { return GetCreatureTemplate()->InhabitType & INHABIT_GROUND; }
        bool canSwim() const { return GetCreatureTemplate()->InhabitType & INHABIT_WATER; }
        bool CanFly()  const { return GetCreatureTemplate()->InhabitType & INHABIT_AIR; }

        void SetReactState(ReactStates st) { m_reactState = st; }
        ReactStates GetReactState() { return m_reactState; }
        bool HasReactState(ReactStates state) const { return (m_reactState == state); }
        void InitializeReactState()
        {
            if (isTotem() || isTrigger() || GetCreatureType() == CREATURE_TYPE_CRITTER || isSpiritService())
                SetReactState(REACT_PASSIVE);
            else
                SetReactState(REACT_AGGRESSIVE);
            /*else if (isCivilian())
            SetReactState(REACT_DEFENSIVE);*/;
        }

        /// @todo Rename these properly
        bool isCanTrainingOf(Player* player, bool msg) const;
        bool isCanInteractWithBattleMaster(Player* player, bool msg) const;
        bool isCanTrainingAndResetTalentsOf(Player* player) const;
        bool canCreatureAttack(Unit const* victim, bool force = true) const;
        bool IsImmunedToSpell(SpellInfo const* spellInfo);                           //override Unit::IsImmunedToSpell
        bool IsImmunedToSpellEffect(SpellInfo const* spellInfo, uint32 index) const; //override Unit::IsImmunedToSpellEffect
        bool isElite() const
        {
            if (isPet())
                return false;

            uint32 rank = GetCreatureTemplate()->rank;
            return rank != CREATURE_ELITE_NORMAL && rank != CREATURE_ELITE_RARE;
        }

        bool isWorldBoss() const
        {
            if (isPet())
                return false;

            return GetCreatureTemplate()->type_flags & CREATURE_TYPEFLAGS_BOSS;
        }

        bool IsDungeonBoss() const;

        uint8 getLevelForTarget(WorldObject const* target) const; // overwrite Unit::getLevelForTarget for boss level support

        bool IsInEvadeMode() const { return HasUnitState(UNIT_STATE_EVADE); }

        bool AIM_Initialize(CreatureAI* ai = NULL);
        void Motion_Initialize();

        CreatureAI* AI() const { return (CreatureAI*)i_AI; }

        bool SetWalk(bool enable);
        bool SetDisableGravity(bool disable, bool packetOnly = false);
        bool SetHover(bool enable);

        SpellSchoolMask GetMeleeDamageSchoolMask() const { return m_meleeDamageSchoolMask; }
        void SetMeleeDamageSchool(SpellSchools school) { m_meleeDamageSchoolMask = SpellSchoolMask(1 << school); }

        void _AddCreatureSpellCooldown(uint32 spell_id, time_t end_time);
        void _AddCreatureCategoryCooldown(uint32 category, time_t apply_time);
        void AddCreatureSpellCooldown(uint32 spellid);
        bool HasSpellCooldown(uint32 spell_id) const;
        bool HasCategoryCooldown(uint32 spell_id) const;
        uint32 GetCreatureSpellCooldownDelay(uint32 spellId) const
        {
            CreatureSpellCooldowns::const_iterator itr = m_CreatureSpellCooldowns.find(spellId);
            time_t t = time(NULL);
            return uint32(itr != m_CreatureSpellCooldowns.end() && itr->second > t ? itr->second - t : 0);
        }
        virtual void ProhibitSpellSchool(SpellSchoolMask idSchoolMask, uint32 unTimeMs);

        bool HasSpell(uint32 spellID) const;

        bool UpdateEntry(uint32 entry, uint32 team=ALLIANCE, const CreatureData* data=NULL);
        bool UpdateStats(Stats stat);
        bool UpdateAllStats();
        void UpdateResistances(uint32 school);
        void UpdateArmor();
        void UpdateMaxHealth();
        void UpdateMaxPower(Powers power);
        void UpdateAttackPowerAndDamage(bool ranged = false);
        void UpdateDamagePhysical(WeaponAttackType attType);

        int8 GetOriginalEquipmentId() const { return m_originalEquipmentId; }
        uint8 GetCurrentEquipmentId() { return m_equipmentId; }
        void SetCurrentEquipmentId(uint8 id) { m_equipmentId = id; }

        float GetSpellDamageMod(int32 Rank);

        VendorItemData const* GetVendorItems() const;
        uint32 GetVendorItemCurrentCount(VendorItem const* vItem);
        uint32 UpdateVendorItemCurrentCount(VendorItem const* vItem, uint32 used_count);

        TrainerSpellData const* GetTrainerSpells() const;

        CreatureTemplate const* GetCreatureTemplate() const { return m_creatureInfo; }
        CreatureData const* GetCreatureData() const { return m_creatureData; }
        CreatureAddon const* GetCreatureAddon() const;

        std::string GetAIName() const;
        std::string GetScriptName() const;
        uint32 GetScriptId() const;

        void Say(int32 textId, uint32 language, uint64 TargetGuid) { MonsterSay(textId, language, TargetGuid); }
        void Yell(int32 textId, uint32 language, uint64 TargetGuid) { MonsterYell(textId, language, TargetGuid); }
        void TextEmote(int32 textId, uint64 TargetGuid, bool IsBossEmote = false) { MonsterTextEmote(textId, TargetGuid, IsBossEmote); }
        void Whisper(int32 textId, uint64 receiver, bool IsBossWhisper = false) { MonsterWhisper(textId, receiver, IsBossWhisper); }
        void YellToZone(int32 textId, uint32 language, uint64 TargetGuid) { MonsterYellToZone(textId, language, TargetGuid); }

        // override WorldObject function for proper name localization
        std::string const& GetNameForLocaleIdx(LocaleConstant locale_idx) const;

        void setDeathState(DeathState s);                   // override virtual Unit::setDeathState

        bool LoadFromDB(uint32 guid, Map* map) { return LoadCreatureFromDB(guid, map, false); }
        bool LoadCreatureFromDB(uint32 guid, Map* map, bool addToMap = true);
        void SaveToDB();
                                                            // overriden in Pet
        virtual void SaveToDB(uint32 mapid, uint8 spawnMask, uint32 phaseMask);
        virtual void DeleteFromDB();                        // overriden in Pet

        Loot loot;
        bool lootForPickPocketed;
        bool lootForBody;
        Player* GetLootRecipient() const;
        Group* GetLootRecipientGroup() const;
        bool hasLootRecipient() const { return m_lootRecipient || m_lootRecipientGroup; }
        bool isTappedBy(Player const* player) const;                          // return true if the creature is tapped by the player or a member of his party.

        void SetLootRecipient (Unit* unit);
        void AllLootRemovedFromCorpse();

        uint16 GetLootMode() { return m_LootMode; }
        bool HasLootMode(uint16 lootMode) { return m_LootMode & lootMode; }
        void SetLootMode(uint16 lootMode) { m_LootMode = lootMode; }
        void AddLootMode(uint16 lootMode) { m_LootMode |= lootMode; }
        void RemoveLootMode(uint16 lootMode) { m_LootMode &= ~lootMode; }
        void ResetLootMode() { m_LootMode = LOOT_MODE_DEFAULT; }

        SpellInfo const* reachWithSpellAttack(Unit* victim);
        SpellInfo const* reachWithSpellCure(Unit* victim);

        uint32 m_spells[CREATURE_MAX_SPELLS];
        CreatureSpellCooldowns m_CreatureSpellCooldowns;
        CreatureSpellCooldowns m_CreatureCategoryCooldowns;

        bool canStartAttack(Unit const* u, bool force) const;
        float GetAttackDistance(Unit const* player) const;
        float GetAggroRange(Unit const* target) const;

        void SendAIReaction(AiReaction reactionType);

        Unit* SelectNearestTarget(float dist = 0) const;
        Unit* SelectNearestTargetInAttackDistance(float dist = 0) const;
        Player* SelectNearestPlayer(float distance = 0) const;
        Unit* SelectNearestHostileUnitInAggroRange(bool useLOS = false) const;

        void DoFleeToGetAssistance();
        void CallForHelp(float fRadius);
        void CallAssistance();
        void SetNoCallAssistance(bool val) { m_AlreadyCallAssistance = val; }
        void SetNoSearchAssistance(bool val) { m_AlreadySearchedAssistance = val; }
        bool HasSearchedAssistance() { return m_AlreadySearchedAssistance; }
        bool CanAssistTo(const Unit* u, const Unit* enemy, bool checkfaction = true) const;
        bool _IsTargetAcceptable(const Unit* target) const;

        MovementGeneratorType GetDefaultMovementType() const { return m_defaultMovementType; }
        void SetDefaultMovementType(MovementGeneratorType mgt) { m_defaultMovementType = mgt; }

        void RemoveCorpse(bool setSpawnTime = true);

        void DespawnOrUnsummon(uint32 msTimeToDespawn = 0);

        time_t const& GetRespawnTime() const { return m_respawnTime; }
        time_t GetRespawnTimeEx() const;
        void SetRespawnTime(uint32 respawn) { m_respawnTime = respawn ? time(NULL) + respawn : 0; }
        void Respawn(bool force = false);
        void SaveRespawnTime();

        uint32 GetRespawnDelay() const { return m_respawnDelay; }
        void SetRespawnDelay(uint32 delay) { m_respawnDelay = delay; }

        float GetRespawnRadius() const { return m_respawnradius; }
        void SetRespawnRadius(float dist) { m_respawnradius = dist; }

        uint32 m_groupLootTimer;                            // (msecs)timer used for group loot
        uint32 lootingGroupLowGUID;                         // used to find group which is looting corpse

        void SendZoneUnderAttackMessage(Player* attacker);

        void SetInCombatWithZone();

        bool hasQuest(uint32 quest_id) const;
        bool hasInvolvedQuest(uint32 quest_id)  const;

        bool isRegeneratingHealth() { return m_regenHealth; }
        void setRegeneratingHealth(bool regenHealth) { m_regenHealth = regenHealth; }
        virtual uint8 GetPetAutoSpellSize() const { return MAX_SPELL_CHARM; }
        virtual uint32 GetPetAutoSpellOnPos(uint8 pos) const
        {
            if (pos >= MAX_SPELL_CHARM || m_charmInfo->GetCharmSpell(pos)->GetType() != ACT_ENABLED)
                return 0;
            else
                return m_charmInfo->GetCharmSpell(pos)->GetAction();
        }

        void SetPosition(float x, float y, float z, float o);
        void SetPosition(const Position &pos) { SetPosition(pos.GetPositionX(), pos.GetPositionY(), pos.GetPositionZ(), pos.GetOrientation()); }

        void SetHomePosition(float x, float y, float z, float o) { m_homePosition.Relocate(x, y, z, o); }
        void SetHomePosition(const Position &pos) { m_homePosition.Relocate(pos); }
        void GetHomePosition(float &x, float &y, float &z, float &ori) const { m_homePosition.GetPosition(x, y, z, ori); }
        Position GetHomePosition() const { return m_homePosition; }

        void SetTransportHomePosition(float x, float y, float z, float o) { m_transportHomePosition.Relocate(x, y, z, o); }
        void SetTransportHomePosition(const Position &pos) { m_transportHomePosition.Relocate(pos); }
        void GetTransportHomePosition(float &x, float &y, float &z, float &ori) { m_transportHomePosition.GetPosition(x, y, z, ori); }
        Position GetTransportHomePosition() { return m_transportHomePosition; }

        uint32 GetWaypointPath(){return m_path_id;}
        void LoadPath(uint32 pathid) { m_path_id = pathid; }

        uint32 GetCurrentWaypointID(){return m_waypointID;}
        void UpdateWaypointID(uint32 wpID){m_waypointID = wpID;}

        void SearchFormation();
        CreatureGroup* GetFormation() {return m_formation;}
        void SetFormation(CreatureGroup* formation) {m_formation = formation;}

        Unit* SelectVictim();

        void SetDisableReputationGain(bool disable) { DisableReputationGain = disable; }
        bool IsReputationGainDisabled() { return DisableReputationGain; }
        bool IsDamageEnoughForLootingAndReward() const { return m_PlayerDamageReq == 0; }
        void LowerPlayerDamageReq(uint32 unDamage)
        {
            if (m_PlayerDamageReq)
                m_PlayerDamageReq > unDamage ? m_PlayerDamageReq -= unDamage : m_PlayerDamageReq = 0;
        }
        void ResetPlayerDamageReq() { m_PlayerDamageReq = GetHealth() / 2; }
        uint32 m_PlayerDamageReq;

        uint32 GetOriginalEntry() const { return m_originalEntry; }
        void SetOriginalEntry(uint32 entry) { m_originalEntry = entry; }

        static float _GetDamageMod(int32 Rank);

        float m_SightDistance, m_CombatDistance;

        void SetGUIDTransport(uint32 guid) { guid_transport=guid; }
        uint32 GetGUIDTransport() { return guid_transport; }

        void FarTeleportTo(Map* map, float X, float Y, float Z, float O);

        bool m_isTempWorldObject; //true when possessed

    protected:
        bool CreateFromProto(uint32 guidlow, uint32 Entry, uint32 vehId, uint32 team, const CreatureData* data = NULL);
        bool InitEntry(uint32 entry, uint32 team=ALLIANCE, const CreatureData* data=NULL);

        // vendor items
        VendorItemCounts m_vendorItemCounts;

        static float _GetHealthMod(int32 Rank);

        uint64 m_lootRecipient;
        uint32 m_lootRecipientGroup;

        /// Timers
        time_t m_corpseRemoveTime;                          // (msecs)timer for death or corpse disappearance
        time_t m_respawnTime;                               // (secs) time of next respawn
        uint32 m_respawnDelay;                              // (secs) delay between corpse disappearance and respawning
        uint32 m_corpseDelay;                               // (secs) delay between death and corpse disappearance
        float m_respawnradius;

        ReactStates m_reactState;                           // for AI, not charmInfo
        void RegenerateMana();
        void RegenerateHealth();
        void Regenerate(Powers power);
        MovementGeneratorType m_defaultMovementType;
        uint32 m_DBTableGuid;                               ///< For new or temporary creatures is 0 for saved it is lowguid
        uint8 m_equipmentId;
        int8 m_originalEquipmentId; // can be -1

        bool m_AlreadyCallAssistance;
        bool m_AlreadySearchedAssistance;
        bool m_regenHealth;
        bool m_AI_locked;

        SpellSchoolMask m_meleeDamageSchoolMask;
        uint32 m_originalEntry;

        Position m_homePosition;
        Position m_transportHomePosition;

        bool DisableReputationGain;

        CreatureTemplate const* m_creatureInfo;                 // Can differ from sObjectMgr->GetCreatureTemplate(GetEntry()) in difficulty mode > 0
        CreatureData const* m_creatureData;

        uint16 m_LootMode;                                  // Bitmask (default: LOOT_MODE_DEFAULT) that determines what loot will be lootable
        uint32 guid_transport;

        bool IsInvisibleDueToDespawn() const;
        bool CanAlwaysSee(WorldObject const* obj) const;
    private:
        void ForcedDespawn(uint32 timeMSToDespawn = 0);

        //WaypointMovementGenerator vars
        uint32 m_waypointID;
        uint32 m_path_id;

        //Formation var
        CreatureGroup* m_formation;
        bool TriggerJustRespawned;
};

class AssistDelayEvent : public BasicEvent
{
    public:
        AssistDelayEvent(uint64 victim, Unit& owner) : BasicEvent(), m_victim(victim), m_owner(owner) { }

        bool Execute(uint64 e_time, uint32 p_time);
        void AddAssistant(uint64 guid) { m_assistants.push_back(guid); }
    private:
        AssistDelayEvent();

        uint64            m_victim;
        std::list<uint64> m_assistants;
        Unit&             m_owner;
};

class ForcedDespawnDelayEvent : public BasicEvent
{
    public:
        ForcedDespawnDelayEvent(Creature& owner) : BasicEvent(), m_owner(owner) { }
        bool Execute(uint64 e_time, uint32 p_time);

    private:
        Creature& m_owner;
};

#endif<|MERGE_RESOLUTION|>--- conflicted
+++ resolved
@@ -170,13 +170,6 @@
 // Benchmarked: Faster than std::map (insert/find)
 typedef UNORDERED_MAP<uint32, CreatureTemplate> CreatureTemplateContainer;
 
-<<<<<<< HEAD
-=======
-// Represents max amount of expansions.
-/// @todo: Add MAX_EXPANSION constant.
-#define MAX_CREATURE_BASE_HP 3
-
->>>>>>> cdabd70f
 // GCC have alternative #pragma pack(N) syntax and old gcc version not support pack(push, N), also any gcc version not support it at some platform
 #if defined(__GNUC__)
 #pragma pack(1)
