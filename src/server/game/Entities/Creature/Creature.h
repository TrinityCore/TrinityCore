--- conflicted
+++ resolved
@@ -141,14 +141,9 @@
     uint32  MechanicImmuneMask;
     uint32  flags_extra;
     uint32  ScriptID;
-<<<<<<< HEAD
+    WorldPacket QueryData[TOTAL_LOCALES];
     int32  GetRandomValidModelId() const;
     int32  GetFirstValidModelId() const;
-=======
-    WorldPacket QueryData[TOTAL_LOCALES];
-    uint32  GetRandomValidModelId() const;
-    uint32  GetFirstValidModelId() const;
->>>>>>> d9390183
     uint32  GetFirstInvisibleModel() const;
     uint32  GetFirstVisibleModel() const;
 
