--- conflicted
+++ resolved
@@ -512,12 +512,8 @@
     CreatureData() : id(0), mapid(0), phaseMask(0), displayid(0), equipmentId(0),
                      posX(0.0f), posY(0.0f), posZ(0.0f), orientation(0.0f), spawntimesecs(0),
                      spawndist(0.0f), currentwaypoint(0), curhealth(0), curmana(0), movementType(0),
-<<<<<<< HEAD
-                     spawnMask(0), npcflag(0), unit_flags(0), dynamicflags(0), phaseid(0), phaseGroup(0), dbData(true), size(0.0f) { }
-=======
                      spawnMask(0), npcflag(0), unit_flags(0), unit_flags2(0), unit_flags3(0), dynamicflags(0),
-                     phaseid(0), phaseGroup(0), dbData(true) { }
->>>>>>> 97854da1
+                     phaseid(0), phaseGroup(0), dbData(true), size(0.0f) { }
     uint32 id;                                              // entry in creature_template
     uint16 mapid;
     uint32 phaseMask;
