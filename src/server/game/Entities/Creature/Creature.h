/*
 * Copyright (C) 2008-2015 TrinityCore <http://www.trinitycore.org/>
 * Copyright (C) 2005-2009 MaNGOS <http://getmangos.com/>
 *
 * This program is free software; you can redistribute it and/or modify it
 * under the terms of the GNU General Public License as published by the
 * Free Software Foundation; either version 2 of the License, or (at your
 * option) any later version.
 *
 * This program is distributed in the hope that it will be useful, but WITHOUT
 * ANY WARRANTY; without even the implied warranty of MERCHANTABILITY or
 * FITNESS FOR A PARTICULAR PURPOSE. See the GNU General Public License for
 * more details.
 *
 * You should have received a copy of the GNU General Public License along
 * with this program. If not, see <http://www.gnu.org/licenses/>.
 */

#ifndef TRINITYCORE_CREATURE_H
#define TRINITYCORE_CREATURE_H

#include "Common.h"
#include "Unit.h"
#include "UpdateMask.h"
#include "ItemPrototype.h"
#include "LootMgr.h"
#include "DatabaseEnv.h"
#include "Cell.h"

#include <list>

class CreatureAI;
class CreatureGroup;
class Group;
class Quest;
class Player;
class SpellInfo;
class WorldSession;

enum CreatureFlagsExtra
{
    CREATURE_FLAG_EXTRA_INSTANCE_BIND       = 0x00000001,       // creature kill bind instance with killer and killer's group
    CREATURE_FLAG_EXTRA_CIVILIAN            = 0x00000002,       // not aggro (ignore faction/reputation hostility)
    CREATURE_FLAG_EXTRA_NO_PARRY            = 0x00000004,       // creature can't parry
    CREATURE_FLAG_EXTRA_NO_PARRY_HASTEN     = 0x00000008,       // creature can't counter-attack at parry
    CREATURE_FLAG_EXTRA_NO_BLOCK            = 0x00000010,       // creature can't block
    CREATURE_FLAG_EXTRA_NO_CRUSH            = 0x00000020,       // creature can't do crush attacks
    CREATURE_FLAG_EXTRA_NO_XP_AT_KILL       = 0x00000040,       // creature kill not provide XP
    CREATURE_FLAG_EXTRA_TRIGGER             = 0x00000080,       // trigger creature
    CREATURE_FLAG_EXTRA_NO_TAUNT            = 0x00000100,       // creature is immune to taunt auras and effect attack me
    CREATURE_FLAG_EXTRA_WORLDEVENT          = 0x00004000,       // custom flag for world event creatures (left room for merging)
    CREATURE_FLAG_EXTRA_GUARD               = 0x00008000,       // Creature is guard
    CREATURE_FLAG_EXTRA_NO_CRIT             = 0x00020000,       // creature can't do critical strikes
    CREATURE_FLAG_EXTRA_NO_SKILLGAIN        = 0x00040000,       // creature won't increase weapon skills
    CREATURE_FLAG_EXTRA_TAUNT_DIMINISH      = 0x00080000,       // Taunt is a subject to diminishing returns on this creautre
    CREATURE_FLAG_EXTRA_ALL_DIMINISH        = 0x00100000,       // Creature is subject to all diminishing returns as player are
    CREATURE_FLAG_EXTRA_DUNGEON_BOSS        = 0x10000000,       // creature is a dungeon boss (SET DYNAMICALLY, DO NOT ADD IN DB)
    CREATURE_FLAG_EXTRA_IGNORE_PATHFINDING  = 0x20000000        // creature ignore pathfinding
};

#define CREATURE_FLAG_EXTRA_DB_ALLOWED (CREATURE_FLAG_EXTRA_INSTANCE_BIND | CREATURE_FLAG_EXTRA_CIVILIAN | \
    CREATURE_FLAG_EXTRA_NO_PARRY | CREATURE_FLAG_EXTRA_NO_PARRY_HASTEN | CREATURE_FLAG_EXTRA_NO_BLOCK | \
    CREATURE_FLAG_EXTRA_NO_CRUSH | CREATURE_FLAG_EXTRA_NO_XP_AT_KILL | CREATURE_FLAG_EXTRA_TRIGGER | \
    CREATURE_FLAG_EXTRA_NO_TAUNT | CREATURE_FLAG_EXTRA_WORLDEVENT | CREATURE_FLAG_EXTRA_NO_CRIT | \
    CREATURE_FLAG_EXTRA_NO_SKILLGAIN | CREATURE_FLAG_EXTRA_TAUNT_DIMINISH | CREATURE_FLAG_EXTRA_ALL_DIMINISH | \
    CREATURE_FLAG_EXTRA_GUARD | CREATURE_FLAG_EXTRA_IGNORE_PATHFINDING)

#define CREATURE_REGEN_INTERVAL 2 * IN_MILLISECONDS

#define MAX_KILL_CREDIT 2
#define MAX_CREATURE_MODELS 4
#define MAX_CREATURE_QUEST_ITEMS 6
#define CREATURE_MAX_SPELLS 8

// from `creature_template` table
struct CreatureTemplate
{
    uint32  Entry;
    uint32  DifficultyEntry[MAX_DIFFICULTY - 1];
    uint32  KillCredit[MAX_KILL_CREDIT];
    uint32  Modelid1;
    uint32  Modelid2;
    uint32  Modelid3;
    uint32  Modelid4;
    std::string  Name;
    std::string FemaleName;
    std::string  SubName;
    std::string  IconName;
    uint32  GossipMenuId;
    uint8   minlevel;
    uint8   maxlevel;
    uint32  expansion;
    uint32  expansionUnknown;                               // either 0 or 3, sent to the client / wdb
    uint32  faction;
    uint32  npcflag;
    float   speed_walk;
    float   speed_run;
    float   scale;
    uint32  rank;
    uint32  dmgschool;
    uint32  BaseAttackTime;
    uint32  RangeAttackTime;
    float   BaseVariance;
    float   RangeVariance;
    uint32  unit_class;                                     // enum Classes. Note only 4 classes are known for creatures.
    uint32  unit_flags;                                     // enum UnitFlags mask values
    uint32  unit_flags2;                                    // enum UnitFlags2 mask values
    uint32  dynamicflags;
    uint32  family;                                         // enum CreatureFamily values (optional)
    uint32  trainer_type;
    uint32  trainer_class;
    uint32  trainer_race;
    uint32  type;                                           // enum CreatureType values
    uint32  type_flags;                                     // enum CreatureTypeFlags mask values
    uint32  type_flags2;                                    // unknown enum, only set for 4 creatures (with value 1)
    uint32  lootid;
    uint32  pickpocketLootId;
    uint32  SkinLootId;
    int32   resistance[MAX_SPELL_SCHOOL];
    uint32  spells[CREATURE_MAX_SPELLS];
    uint32  PetSpellDataId;
    uint32  VehicleId;
    uint32  mingold;
    uint32  maxgold;
    std::string AIName;
    uint32  MovementType;
    uint32  InhabitType;
    float   HoverHeight;
    float   ModHealth;
    float   ModHealthExtra;
    float   ModMana;
    float   ModManaExtra;                                   // Added in 4.x, this value is usually 2 for a small group of creatures with double mana
    float   ModArmor;
    float   ModDamage;
    float   ModExperience;
    bool    RacialLeader;
    uint32  questItems[MAX_CREATURE_QUEST_ITEMS];
    uint32  movementId;
    bool    RegenHealth;
    uint32  MechanicImmuneMask;
    uint32  flags_extra;
    uint32  ScriptID;
    uint32  GetRandomValidModelId() const;
    uint32  GetFirstValidModelId() const;

    // helpers
    SkillType GetRequiredLootSkill() const
    {
        if (type_flags & CREATURE_TYPEFLAGS_HERBLOOT)
            return SKILL_HERBALISM;
        else if (type_flags & CREATURE_TYPEFLAGS_MININGLOOT)
            return SKILL_MINING;
        else if (type_flags & CREATURE_TYPEFLAGS_ENGINEERLOOT)
            return SKILL_ENGINEERING;
        else
            return SKILL_SKINNING;                          // normal case
    }

    bool IsExotic() const
    {
        return (type_flags & CREATURE_TYPEFLAGS_EXOTIC) != 0;
    }

    bool IsTameable(bool canTameExotic) const
    {
        if (type != CREATURE_TYPE_BEAST || family == 0 || (type_flags & CREATURE_TYPEFLAGS_TAMEABLE) == 0)
            return false;

        // if can tame exotic then can tame any tameable
        return canTameExotic || !IsExotic();
    }
};

// Benchmarked: Faster than std::map (insert/find)
typedef std::unordered_map<uint32, CreatureTemplate> CreatureTemplateContainer;

#pragma pack(push, 1)

// Defines base stats for creatures (used to calculate HP/mana/armor/attackpower/rangedattackpower/all damage).
struct CreatureBaseStats
{
    uint32 BaseHealth[MAX_EXPANSIONS];
    uint32 BaseMana;
    uint32 BaseArmor;
    uint32 AttackPower;
    uint32 RangedAttackPower;
    float BaseDamage[MAX_EXPANSIONS];

    // Helpers

    uint32 GenerateHealth(CreatureTemplate const* info) const
    {
        return uint32(ceil(BaseHealth[info->expansion] * info->ModHealth * info->ModHealthExtra));
    }

    uint32 GenerateMana(CreatureTemplate const* info) const
    {
        // Mana can be 0.
        if (!BaseMana)
            return 0;

        return uint32(ceil(BaseMana * info->ModMana * info->ModManaExtra));
    }

    uint32 GenerateArmor(CreatureTemplate const* info) const
    {
        return uint32(ceil(BaseArmor * info->ModArmor));
    }

    float GenerateBaseDamage(CreatureTemplate const* info) const
    {
        return BaseDamage[info->expansion];
    }

    static CreatureBaseStats const* GetBaseStats(uint8 level, uint8 unitClass);
};

typedef std::unordered_map<uint16, CreatureBaseStats> CreatureBaseStatsContainer;

struct CreatureLocale
{
    StringVector Name;
    StringVector FemaleName;
    StringVector SubName;
};

struct GossipMenuItemsLocale
{
    StringVector OptionText;
    StringVector BoxText;
};

struct PointOfInterestLocale
{
    StringVector IconName;
};

#define MAX_EQUIPMENT_ITEMS 3

struct EquipmentInfo
{
    uint32  ItemEntry[MAX_EQUIPMENT_ITEMS];
};

// Benchmarked: Faster than std::map (insert/find)
typedef std::unordered_map<uint8, EquipmentInfo> EquipmentInfoContainerInternal;
typedef std::unordered_map<uint32, EquipmentInfoContainerInternal> EquipmentInfoContainer;

// from `creature` table
struct CreatureData
{
    CreatureData() : id(0), mapid(0), phaseMask(0), displayid(0), equipmentId(0),
                     posX(0.0f), posY(0.0f), posZ(0.0f), orientation(0.0f), spawntimesecs(0),
                     spawndist(0.0f), currentwaypoint(0), curhealth(0), curmana(0), movementType(0),
                     spawnMask(0), npcflag(0), unit_flags(0), dynamicflags(0), phaseid(0), phaseGroup(0), dbData(true) { }
    uint32 id;                                              // entry in creature_template
    uint16 mapid;
    uint32 phaseMask;
    uint32 displayid;
    int8 equipmentId;
    float posX;
    float posY;
    float posZ;
    float orientation;
    uint32 spawntimesecs;
    float spawndist;
    uint32 currentwaypoint;
    uint32 curhealth;
    uint32 curmana;
    uint8 movementType;
    uint8 spawnMask;
    uint32 npcflag;
    uint32 unit_flags;                                      // enum UnitFlags mask values
    uint32 dynamicflags;
    uint32 phaseid;
    uint32 phaseGroup;
    bool dbData;
};

struct CreatureModelInfo
{
    float bounding_radius;
    float combat_reach;
    uint8 gender;
    uint32 modelid_other_gender;
};

// Benchmarked: Faster than std::map (insert/find)
typedef std::unordered_map<uint16, CreatureModelInfo> CreatureModelContainer;

enum InhabitTypeValues
{
    INHABIT_GROUND = 1,
    INHABIT_WATER  = 2,
    INHABIT_AIR    = 4,
    INHABIT_ANYWHERE = INHABIT_GROUND | INHABIT_WATER | INHABIT_AIR
};

// Enums used by StringTextData::Type (CreatureEventAI)
enum ChatType
{
    CHAT_TYPE_SAY               = 0,
    CHAT_TYPE_YELL              = 1,
    CHAT_TYPE_TEXT_EMOTE        = 2,
    CHAT_TYPE_BOSS_EMOTE        = 3,
    CHAT_TYPE_WHISPER           = 4,
    CHAT_TYPE_BOSS_WHISPER      = 5,
    CHAT_TYPE_ZONE_YELL         = 6,
    CHAT_TYPE_END               = 255
};

#pragma pack(pop)

// `creature_addon` table
struct CreatureAddon
{
    uint32 path_id;
    uint32 mount;
    uint32 bytes1;
    uint32 bytes2;
    uint32 emote;
    std::vector<uint32> auras;
};

typedef std::unordered_map<uint32, CreatureAddon> CreatureAddonContainer;

// Vendors
struct VendorItem
{
    VendorItem(uint32 _item, int32 _maxcount, uint32 _incrtime, uint32 _ExtendedCost, uint8 _Type)
        : item(_item), maxcount(_maxcount), incrtime(_incrtime), ExtendedCost(_ExtendedCost), Type(_Type) { }

    uint32 item;
    uint32 maxcount;                                        // 0 for infinity item amount
    uint32 incrtime;                                        // time for restore items amount if maxcount != 0
    uint32 ExtendedCost;
    uint8  Type;

    //helpers
    bool IsGoldRequired(ItemTemplate const* pProto) const { return pProto->Flags2 & ITEM_FLAGS_EXTRA_EXT_COST_REQUIRES_GOLD || !ExtendedCost; }
};
typedef std::vector<VendorItem*> VendorItemList;

struct VendorItemData
{
    VendorItemList m_items;

    VendorItem* GetItem(uint32 slot) const
    {
        if (slot >= m_items.size())
            return NULL;

        return m_items[slot];
    }
    bool Empty() const { return m_items.empty(); }
    uint32 GetItemCount() const { return m_items.size(); }
    void AddItem(uint32 item, int32 maxcount, uint32 ptime, uint32 ExtendedCost, uint8 type)
    {
        m_items.push_back(new VendorItem(item, maxcount, ptime, ExtendedCost, type));
    }
    bool RemoveItem(uint32 item_id, uint8 type);
    VendorItem const* FindItemCostPair(uint32 item_id, uint32 extendedCost, uint8 type) const;
    void Clear()
    {
        for (VendorItemList::const_iterator itr = m_items.begin(); itr != m_items.end(); ++itr)
            delete (*itr);
        m_items.clear();
    }
};

struct VendorItemCount
{
    explicit VendorItemCount(uint32 _item, uint32 _count)
        : itemId(_item), count(_count), lastIncrementTime(time(NULL)) { }

    uint32 itemId;
    uint32 count;
    time_t lastIncrementTime;
};

typedef std::list<VendorItemCount> VendorItemCounts;

struct TrainerSpell
{
    TrainerSpell() : spell(0), spellCost(0), reqSkill(0), reqSkillValue(0), reqLevel(0)
    {
        for (uint8 i = 0; i < MAX_SPELL_EFFECTS; ++i)
            learnedSpell[i] = 0;
    }

    uint32 spell;
    uint32 spellCost;
    uint32 reqSkill;
    uint32 reqSkillValue;
    uint32 reqLevel;
    uint32 learnedSpell[3];

    // helpers
    bool IsCastable() const { return learnedSpell[0] != spell; }
};

typedef std::unordered_map<uint32 /*spellid*/, TrainerSpell> TrainerSpellMap;

struct TrainerSpellData
{
    TrainerSpellData() : trainerType(0) { }
    ~TrainerSpellData() { spellList.clear(); }

    TrainerSpellMap spellList;
    uint32 trainerType;                                     // trainer type based at trainer spells, can be different from creature_template value.
                                                            // req. for correct show non-prof. trainers like weaponmaster, allowed values 0 and 2.
    TrainerSpell const* Find(uint32 spell_id) const;
};

// max different by z coordinate for creature aggro reaction
#define CREATURE_Z_ATTACK_RANGE 3

#define MAX_VENDOR_ITEMS 150                                // Limitation in 4.x.x item count in SMSG_LIST_INVENTORY

class Creature : public Unit, public GridObject<Creature>, public MapObject
{
    public:

        explicit Creature(bool isWorldObject = false);
        virtual ~Creature();

        void AddToWorld() override;
        void RemoveFromWorld() override;

        void SetObjectScale(float scale) override;
        void SetDisplayId(uint32 modelId) override;

        void DisappearAndDie();

        bool Create(uint32 guidlow, Map* map, uint32 phaseMask, uint32 entry, float x, float y, float z, float ang, CreatureData const* data = nullptr, uint32 vehId = 0);
        bool LoadCreaturesAddon(bool reload = false);
        void SelectLevel();
        void LoadEquipment(int8 id = 1, bool force = false);

        uint32 GetDBTableGUIDLow() const { return m_DBTableGuid; }

        void Update(uint32 time) override;                         // overwrited Unit::Update
        void GetRespawnPosition(float &x, float &y, float &z, float* ori = nullptr, float* dist =nullptr) const;

        void SetCorpseDelay(uint32 delay) { m_corpseDelay = delay; }
        uint32 GetCorpseDelay() const { return m_corpseDelay; }
        bool IsRacialLeader() const { return GetCreatureTemplate()->RacialLeader; }
        bool IsCivilian() const { return (GetCreatureTemplate()->flags_extra & CREATURE_FLAG_EXTRA_CIVILIAN) != 0; }
        bool IsTrigger() const { return (GetCreatureTemplate()->flags_extra & CREATURE_FLAG_EXTRA_TRIGGER) != 0; }
        bool IsGuard() const { return (GetCreatureTemplate()->flags_extra & CREATURE_FLAG_EXTRA_GUARD) != 0; }
        bool CanWalk() const { return (GetCreatureTemplate()->InhabitType & INHABIT_GROUND) != 0; }
        bool CanSwim() const { return (GetCreatureTemplate()->InhabitType & INHABIT_WATER) != 0 || IsPet(); }
        bool CanFly()  const override { return (GetCreatureTemplate()->InhabitType & INHABIT_AIR) != 0; }

        void SetReactState(ReactStates st) { m_reactState = st; }
        ReactStates GetReactState() { return m_reactState; }
        bool HasReactState(ReactStates state) const { return (m_reactState == state); }
        void InitializeReactState();

        /// @todo Rename these properly
        bool isCanInteractWithBattleMaster(Player* player, bool msg) const;
        bool isCanTrainingAndResetTalentsOf(Player* player) const;
        bool CanCreatureAttack(Unit const* victim, bool force = true) const;
        bool IsImmunedToSpell(SpellInfo const* spellInfo) const override;                     // override Unit::IsImmunedToSpell
        bool IsImmunedToSpellEffect(SpellInfo const* spellInfo, uint32 index) const override; // override Unit::IsImmunedToSpellEffect
        bool isElite() const;
        bool isWorldBoss() const;

        bool IsDungeonBoss() const;

        uint8 getLevelForTarget(WorldObject const* target) const override; // overwrite Unit::getLevelForTarget for boss level support

        bool IsInEvadeMode() const { return HasUnitState(UNIT_STATE_EVADE); }

        bool AIM_Initialize(CreatureAI* ai = NULL);
        void Motion_Initialize();

        CreatureAI* AI() const { return (CreatureAI*)i_AI; }

<<<<<<< HEAD
=======
        bool SetWalk(bool enable) override;
        bool SetDisableGravity(bool disable, bool packetOnly = false) override;
        bool SetSwim(bool enable) override;
        bool SetCanFly(bool enable, bool packetOnly = false) override;
        bool SetWaterWalking(bool enable, bool packetOnly = false) override;
        bool SetFeatherFall(bool enable, bool packetOnly = false) override;
        bool SetHover(bool enable, bool packetOnly = false) override;

        uint32 GetShieldBlockValue() const override;

>>>>>>> dbaf8856
        SpellSchoolMask GetMeleeDamageSchoolMask() const override { return m_meleeDamageSchoolMask; }
        void SetMeleeDamageSchool(SpellSchools school) { m_meleeDamageSchoolMask = SpellSchoolMask(1 << school); }

        bool HasSpell(uint32 spellID) const override;

        bool UpdateEntry(uint32 entry, CreatureData const* data = nullptr);

        void UpdateMovementFlags();

        bool UpdateStats(Stats stat) override;
        bool UpdateAllStats() override;
        void UpdateResistances(uint32 school) override;
        void UpdateArmor() override;
        void UpdateMaxHealth() override;
        void UpdateMaxPower(Powers power) override;
        void UpdateAttackPowerAndDamage(bool ranged = false) override;
        void CalculateMinMaxDamage(WeaponAttackType attType, bool normalized, bool addTotalPct, float& minDamage, float& maxDamage) override;

        void SetCanDualWield(bool value) override;
        int8 GetOriginalEquipmentId() const { return m_originalEquipmentId; }
        uint8 GetCurrentEquipmentId() { return m_equipmentId; }
        void SetCurrentEquipmentId(uint8 id) { m_equipmentId = id; }

        float GetSpellDamageMod(int32 Rank) const;

        VendorItemData const* GetVendorItems() const;
        uint32 GetVendorItemCurrentCount(VendorItem const* vItem);
        uint32 UpdateVendorItemCurrentCount(VendorItem const* vItem, uint32 used_count);

        TrainerSpellData const* GetTrainerSpells() const;

        CreatureTemplate const* GetCreatureTemplate() const { return m_creatureInfo; }
        CreatureData const* GetCreatureData() const { return m_creatureData; }
        CreatureAddon const* GetCreatureAddon() const;

        std::string GetAIName() const;
        std::string GetScriptName() const;
        uint32 GetScriptId() const;

        // override WorldObject function for proper name localization
        std::string const& GetNameForLocaleIdx(LocaleConstant locale_idx) const override;

        void setDeathState(DeathState s) override;                   // override virtual Unit::setDeathState

        bool LoadFromDB(uint32 guid, Map* map) { return LoadCreatureFromDB(guid, map, false); }
        bool LoadCreatureFromDB(uint32 guid, Map* map, bool addToMap = true);
        void SaveToDB();
                                                            // overriden in Pet
        virtual void SaveToDB(uint32 mapid, uint8 spawnMask, uint32 phaseMask);
        virtual void DeleteFromDB();                        // overriden in Pet

        Loot loot;
        void StartPickPocketRefillTimer();
        void ResetPickPocketRefillTimer() { _pickpocketLootRestore = 0; }
        bool CanGeneratePickPocketLoot() const { return _pickpocketLootRestore <= time(NULL); }
        void SetSkinner(ObjectGuid guid) { _skinner = guid; }
        ObjectGuid GetSkinner() const { return _skinner; } // Returns the player who skinned this creature
        Player* GetLootRecipient() const;
        Group* GetLootRecipientGroup() const;
        bool hasLootRecipient() const { return !m_lootRecipient.IsEmpty() || m_lootRecipientGroup; }
        bool isTappedBy(Player const* player) const;                          // return true if the creature is tapped by the player or a member of his party.

        void SetLootRecipient (Unit* unit);
        void AllLootRemovedFromCorpse();

        uint16 GetLootMode() { return m_LootMode; }
        bool HasLootMode(uint16 lootMode) { return (m_LootMode & lootMode) != 0; }
        void SetLootMode(uint16 lootMode) { m_LootMode = lootMode; }
        void AddLootMode(uint16 lootMode) { m_LootMode |= lootMode; }
        void RemoveLootMode(uint16 lootMode) { m_LootMode &= ~lootMode; }
        void ResetLootMode() { m_LootMode = LOOT_MODE_DEFAULT; }

        SpellInfo const* reachWithSpellAttack(Unit* victim);
        SpellInfo const* reachWithSpellCure(Unit* victim);

        uint32 m_spells[CREATURE_MAX_SPELLS];

        bool CanStartAttack(Unit const* u, bool force) const;
        float GetAttackDistance(Unit const* player) const;
        float GetAggroRange(Unit const* target) const;

        void SendAIReaction(AiReaction reactionType);

        Unit* SelectNearestTarget(float dist = 0, bool playerOnly = false) const;
        Unit* SelectNearestTargetInAttackDistance(float dist = 0) const;
        Player* SelectNearestPlayer(float distance = 0) const;
        Unit* SelectNearestHostileUnitInAggroRange(bool useLOS = false) const;

        void DoFleeToGetAssistance();
        void CallForHelp(float fRadius);
        void CallAssistance();
        void SetNoCallAssistance(bool val) { m_AlreadyCallAssistance = val; }
        void SetNoSearchAssistance(bool val) { m_AlreadySearchedAssistance = val; }
        bool HasSearchedAssistance() { return m_AlreadySearchedAssistance; }
        bool CanAssistTo(const Unit* u, const Unit* enemy, bool checkfaction = true) const;
        bool _IsTargetAcceptable(const Unit* target) const;

        MovementGeneratorType GetDefaultMovementType() const { return m_defaultMovementType; }
        void SetDefaultMovementType(MovementGeneratorType mgt) { m_defaultMovementType = mgt; }

        void RemoveCorpse(bool setSpawnTime = true);

        void DespawnOrUnsummon(uint32 msTimeToDespawn = 0);

        time_t const& GetRespawnTime() const { return m_respawnTime; }
        time_t GetRespawnTimeEx() const;
        void SetRespawnTime(uint32 respawn) { m_respawnTime = respawn ? time(NULL) + respawn : 0; }
        void Respawn(bool force = false);
        void SaveRespawnTime() override;

        uint32 GetRespawnDelay() const { return m_respawnDelay; }
        void SetRespawnDelay(uint32 delay) { m_respawnDelay = delay; }

        float GetRespawnRadius() const { return m_respawnradius; }
        void SetRespawnRadius(float dist) { m_respawnradius = dist; }

        uint32 m_groupLootTimer;                            // (msecs)timer used for group loot
        uint32 lootingGroupLowGUID;                         // used to find group which is looting corpse

        void SendZoneUnderAttackMessage(Player* attacker);

        void SetInCombatWithZone();

        bool hasQuest(uint32 quest_id) const override;
        bool hasInvolvedQuest(uint32 quest_id)  const override;

        bool isRegeneratingHealth() { return m_regenHealth; }
        void setRegeneratingHealth(bool regenHealth) { m_regenHealth = regenHealth; }
        virtual uint8 GetPetAutoSpellSize() const { return MAX_SPELL_CHARM; }
        virtual uint32 GetPetAutoSpellOnPos(uint8 pos) const;

        void SetPosition(float x, float y, float z, float o);
        void SetPosition(const Position &pos) { SetPosition(pos.GetPositionX(), pos.GetPositionY(), pos.GetPositionZ(), pos.GetOrientation()); }

        void SetHomePosition(float x, float y, float z, float o) { m_homePosition.Relocate(x, y, z, o); }
        void SetHomePosition(const Position &pos) { m_homePosition.Relocate(pos); }
        void GetHomePosition(float& x, float& y, float& z, float& ori) const { m_homePosition.GetPosition(x, y, z, ori); }
        Position const& GetHomePosition() const { return m_homePosition; }

        void SetTransportHomePosition(float x, float y, float z, float o) { m_transportHomePosition.Relocate(x, y, z, o); }
        void SetTransportHomePosition(const Position &pos) { m_transportHomePosition.Relocate(pos); }
        void GetTransportHomePosition(float& x, float& y, float& z, float& ori) const { m_transportHomePosition.GetPosition(x, y, z, ori); }
        Position const& GetTransportHomePosition() const { return m_transportHomePosition; }

        uint32 GetWaypointPath() const { return m_path_id; }
        void LoadPath(uint32 pathid) { m_path_id = pathid; }

        uint32 GetCurrentWaypointID() const { return m_waypointID; }
        void UpdateWaypointID(uint32 wpID) { m_waypointID = wpID; }

        void SearchFormation();
        CreatureGroup* GetFormation() { return m_formation; }
        void SetFormation(CreatureGroup* formation) { m_formation = formation; }

        Unit* SelectVictim();

        void SetDisableReputationGain(bool disable) { DisableReputationGain = disable; }
        bool IsReputationGainDisabled() { return DisableReputationGain; }
        bool IsDamageEnoughForLootingAndReward() const { return m_PlayerDamageReq == 0; }
        void LowerPlayerDamageReq(uint32 unDamage);
        void ResetPlayerDamageReq() { m_PlayerDamageReq = GetHealth() / 2; }
        uint32 m_PlayerDamageReq;

        uint32 GetOriginalEntry() const { return m_originalEntry; }
        void SetOriginalEntry(uint32 entry) { m_originalEntry = entry; }

        static float _GetDamageMod(int32 Rank);

        float m_SightDistance, m_CombatDistance;

        bool m_isTempWorldObject; //true when possessed

        // Handling caster facing during spellcast
        void SetTarget(ObjectGuid guid) override;
        void FocusTarget(Spell const* focusSpell, WorldObject const* target);
        void ReleaseFocus(Spell const* focusSpell);

    protected:
        bool CreateFromProto(uint32 guidlow, uint32 entry, CreatureData const* data = nullptr, uint32 vehId = 0);
        bool InitEntry(uint32 entry, CreatureData const* data = nullptr);

        // vendor items
        VendorItemCounts m_vendorItemCounts;

        static float _GetHealthMod(int32 Rank);

        ObjectGuid m_lootRecipient;
        uint32 m_lootRecipientGroup;
        ObjectGuid _skinner;

        /// Timers
        time_t _pickpocketLootRestore;
        time_t m_corpseRemoveTime;                          // (msecs)timer for death or corpse disappearance
        time_t m_respawnTime;                               // (secs) time of next respawn
        uint32 m_respawnDelay;                              // (secs) delay between corpse disappearance and respawning
        uint32 m_corpseDelay;                               // (secs) delay between death and corpse disappearance
        float m_respawnradius;

        ReactStates m_reactState;                           // for AI, not charmInfo
        void RegenerateMana();
        void RegenerateHealth();
        void Regenerate(Powers power);
        MovementGeneratorType m_defaultMovementType;
        uint32 m_DBTableGuid;                               ///< For new or temporary creatures is 0 for saved it is lowguid
        uint8 m_equipmentId;
        int8 m_originalEquipmentId; // can be -1

        bool m_AlreadyCallAssistance;
        bool m_AlreadySearchedAssistance;
        bool m_regenHealth;
        bool m_AI_locked;

        SpellSchoolMask m_meleeDamageSchoolMask;
        uint32 m_originalEntry;

        Position m_homePosition;
        Position m_transportHomePosition;

        bool DisableReputationGain;

        CreatureTemplate const* m_creatureInfo;                 // Can differ from sObjectMgr->GetCreatureTemplate(GetEntry()) in difficulty mode > 0
        CreatureData const* m_creatureData;

        uint16 m_LootMode;                                  // Bitmask (default: LOOT_MODE_DEFAULT) that determines what loot will be lootable

        bool IsInvisibleDueToDespawn() const override;
        bool CanAlwaysSee(WorldObject const* obj) const override;

    private:
        void ForcedDespawn(uint32 timeMSToDespawn = 0);
        bool CheckNoGrayAggroConfig(uint32 playerLevel, uint32 creatureLevel) const; // No aggro from gray creatures

        //WaypointMovementGenerator vars
        uint32 m_waypointID;
        uint32 m_path_id;

        //Formation var
        CreatureGroup* m_formation;
        bool TriggerJustRespawned;

        Spell const* _focusSpell;   ///> Locks the target during spell cast for proper facing
};

class AssistDelayEvent : public BasicEvent
{
    public:
        AssistDelayEvent(ObjectGuid victim, Unit& owner) : BasicEvent(), m_victim(victim), m_owner(owner) { }

        bool Execute(uint64 e_time, uint32 p_time) override;
        void AddAssistant(ObjectGuid guid) { m_assistants.push_back(guid); }
    private:
        AssistDelayEvent();

        ObjectGuid        m_victim;
        GuidList          m_assistants;
        Unit&             m_owner;
};

class ForcedDespawnDelayEvent : public BasicEvent
{
    public:
        ForcedDespawnDelayEvent(Creature& owner) : BasicEvent(), m_owner(owner) { }
        bool Execute(uint64 e_time, uint32 p_time) override;

    private:
        Creature& m_owner;
};

#endif<|MERGE_RESOLUTION|>--- conflicted
+++ resolved
@@ -477,21 +477,16 @@
 
         CreatureAI* AI() const { return (CreatureAI*)i_AI; }
 
-<<<<<<< HEAD
-=======
-        bool SetWalk(bool enable) override;
-        bool SetDisableGravity(bool disable, bool packetOnly = false) override;
-        bool SetSwim(bool enable) override;
-        bool SetCanFly(bool enable, bool packetOnly = false) override;
-        bool SetWaterWalking(bool enable, bool packetOnly = false) override;
-        bool SetFeatherFall(bool enable, bool packetOnly = false) override;
-        bool SetHover(bool enable, bool packetOnly = false) override;
-
-        uint32 GetShieldBlockValue() const override;
-
->>>>>>> dbaf8856
         SpellSchoolMask GetMeleeDamageSchoolMask() const override { return m_meleeDamageSchoolMask; }
         void SetMeleeDamageSchool(SpellSchools school) { m_meleeDamageSchoolMask = SpellSchoolMask(1 << school); }
+
+        void _AddCreatureSpellCooldown(uint32 spell_id, time_t end_time);
+        void _AddCreatureCategoryCooldown(uint32 category, time_t apply_time);
+        void AddCreatureSpellCooldown(uint32 spellid);
+        bool HasSpellCooldown(uint32 spell_id) const;
+        bool HasCategoryCooldown(uint32 spell_id) const;
+        uint32 GetCreatureSpellCooldownDelay(uint32 spellId) const;
+        virtual void ProhibitSpellSchool(SpellSchoolMask idSchoolMask, uint32 unTimeMs) override;
 
         bool HasSpell(uint32 spellID) const override;
 
@@ -566,6 +561,8 @@
         SpellInfo const* reachWithSpellCure(Unit* victim);
 
         uint32 m_spells[CREATURE_MAX_SPELLS];
+        CreatureSpellCooldowns m_CreatureSpellCooldowns;
+        CreatureSpellCooldowns m_CreatureCategoryCooldowns;
 
         bool CanStartAttack(Unit const* u, bool force) const;
         float GetAttackDistance(Unit const* player) const;
