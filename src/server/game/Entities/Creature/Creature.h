/*
 * Copyright (C) 2008-2014 TrinityCore <http://www.trinitycore.org/>
 * Copyright (C) 2005-2009 MaNGOS <http://getmangos.com/>
 *
 * This program is free software; you can redistribute it and/or modify it
 * under the terms of the GNU General Public License as published by the
 * Free Software Foundation; either version 2 of the License, or (at your
 * option) any later version.
 *
 * This program is distributed in the hope that it will be useful, but WITHOUT
 * ANY WARRANTY; without even the implied warranty of MERCHANTABILITY or
 * FITNESS FOR A PARTICULAR PURPOSE. See the GNU General Public License for
 * more details.
 *
 * You should have received a copy of the GNU General Public License along
 * with this program. If not, see <http://www.gnu.org/licenses/>.
 */

#ifndef TRINITYCORE_CREATURE_H
#define TRINITYCORE_CREATURE_H

#include "Common.h"
#include "Unit.h"
#include "UpdateMask.h"
#include "ItemPrototype.h"
#include "LootMgr.h"
#include "DatabaseEnv.h"
#include "Cell.h"

#include <list>

class CreatureAI;
class CreatureGroup;
class Group;
class Quest;
class Player;
class SpellInfo;
class WorldSession;

enum CreatureFlagsExtra
{
    CREATURE_FLAG_EXTRA_INSTANCE_BIND       = 0x00000001,       // creature kill bind instance with killer and killer's group
    CREATURE_FLAG_EXTRA_CIVILIAN            = 0x00000002,       // not aggro (ignore faction/reputation hostility)
    CREATURE_FLAG_EXTRA_NO_PARRY            = 0x00000004,       // creature can't parry
    CREATURE_FLAG_EXTRA_NO_PARRY_HASTEN     = 0x00000008,       // creature can't counter-attack at parry
    CREATURE_FLAG_EXTRA_NO_BLOCK            = 0x00000010,       // creature can't block
    CREATURE_FLAG_EXTRA_NO_CRUSH            = 0x00000020,       // creature can't do crush attacks
    CREATURE_FLAG_EXTRA_NO_XP_AT_KILL       = 0x00000040,       // creature kill not provide XP
    CREATURE_FLAG_EXTRA_TRIGGER             = 0x00000080,       // trigger creature
    CREATURE_FLAG_EXTRA_NO_TAUNT            = 0x00000100,       // creature is immune to taunt auras and effect attack me
    CREATURE_FLAG_EXTRA_WORLDEVENT          = 0x00004000,       // custom flag for world event creatures (left room for merging)
    CREATURE_FLAG_EXTRA_GUARD               = 0x00008000,       // Creature is guard
    CREATURE_FLAG_EXTRA_NO_CRIT             = 0x00020000,       // creature can't do critical strikes
    CREATURE_FLAG_EXTRA_NO_SKILLGAIN        = 0x00040000,       // creature won't increase weapon skills
    CREATURE_FLAG_EXTRA_TAUNT_DIMINISH      = 0x00080000,       // Taunt is a subject to diminishing returns on this creautre
    CREATURE_FLAG_EXTRA_ALL_DIMINISH        = 0x00100000,       // Creature is subject to all diminishing returns as player are
    CREATURE_FLAG_EXTRA_DUNGEON_BOSS        = 0x10000000,       // creature is a dungeon boss (SET DYNAMICALLY, DO NOT ADD IN DB)
    CREATURE_FLAG_EXTRA_IGNORE_PATHFINDING  = 0x20000000        // creature ignore pathfinding
};

#define CREATURE_FLAG_EXTRA_DB_ALLOWED (CREATURE_FLAG_EXTRA_INSTANCE_BIND | CREATURE_FLAG_EXTRA_CIVILIAN | \
    CREATURE_FLAG_EXTRA_NO_PARRY | CREATURE_FLAG_EXTRA_NO_PARRY_HASTEN | CREATURE_FLAG_EXTRA_NO_BLOCK | \
    CREATURE_FLAG_EXTRA_NO_CRUSH | CREATURE_FLAG_EXTRA_NO_XP_AT_KILL | CREATURE_FLAG_EXTRA_TRIGGER | \
    CREATURE_FLAG_EXTRA_NO_TAUNT | CREATURE_FLAG_EXTRA_WORLDEVENT | CREATURE_FLAG_EXTRA_NO_CRIT | \
    CREATURE_FLAG_EXTRA_NO_SKILLGAIN | CREATURE_FLAG_EXTRA_TAUNT_DIMINISH | CREATURE_FLAG_EXTRA_ALL_DIMINISH | \
    CREATURE_FLAG_EXTRA_GUARD | CREATURE_FLAG_EXTRA_IGNORE_PATHFINDING)

#define MAX_KILL_CREDIT 2
#define CREATURE_REGEN_INTERVAL 2 * IN_MILLISECONDS

#define MAX_CREATURE_QUEST_ITEMS 6

#define MAX_EQUIPMENT_ITEMS 3

// from `creature_template` table
struct CreatureTemplate
{
    uint32  Entry;
    uint32  DifficultyEntry[MAX_DIFFICULTY - 1];
    uint32  KillCredit[MAX_KILL_CREDIT];
    uint32  Modelid1;
    uint32  Modelid2;
    uint32  Modelid3;
    uint32  Modelid4;
    std::string  Name;
    std::string FemaleName;
    std::string  SubName;
    std::string  IconName;
    uint32  GossipMenuId;
    uint8   minlevel;
    uint8   maxlevel;
    uint32  expansion;
    uint32  expansionUnknown;                               // either 0 or 3, sent to the client / wdb
    uint32  faction;
    uint32  npcflag;
    float   speed_walk;
    float   speed_run;
    float   scale;
    uint32  rank;
    float   mindmg;
    float   maxdmg;
    uint32  dmgschool;
    uint32  attackpower;
    float   dmg_multiplier;
    uint32  baseattacktime;
    uint32  rangeattacktime;
    uint32  unit_class;                                     // enum Classes. Note only 4 classes are known for creatures.
    uint32  unit_flags;                                     // enum UnitFlags mask values
    uint32  unit_flags2;                                    // enum UnitFlags2 mask values
    uint32  dynamicflags;
    uint32  family;                                         // enum CreatureFamily values (optional)
    uint32  trainer_type;
    uint32  trainer_class;
    uint32  trainer_race;
    float   minrangedmg;
    float   maxrangedmg;
    uint32  rangedattackpower;
    uint32  type;                                           // enum CreatureType values
    uint32  type_flags;                                     // enum CreatureTypeFlags mask values
    uint32  type_flags2;                                    // unknown enum, only set for 4 creatures (with value 1)
    uint32  lootid;
    uint32  pickpocketLootId;
    uint32  SkinLootId;
    int32   resistance[MAX_SPELL_SCHOOL];
    uint32  spells[CREATURE_MAX_SPELLS];
    uint32  PetSpellDataId;
    uint32  VehicleId;
    uint32  mingold;
    uint32  maxgold;
    std::string AIName;
    uint32  MovementType;
    uint32  InhabitType;
    float   HoverHeight;
    float   ModHealth;
    float   ModMana;
    float   ModManaExtra;                                   // Added in 4.x, this value is usually 2 for a small group of creatures with double mana
    float   ModArmor;
    bool    RacialLeader;
    uint32  questItems[MAX_CREATURE_QUEST_ITEMS];
    uint32  movementId;
    bool    RegenHealth;
    uint32  MechanicImmuneMask;
    uint32  flags_extra;
    uint32  ScriptID;
    uint32  GetRandomValidModelId() const;
    uint32  GetFirstValidModelId() const;

    // helpers
    SkillType GetRequiredLootSkill() const
    {
        if (type_flags & CREATURE_TYPEFLAGS_HERBLOOT)
            return SKILL_HERBALISM;
        else if (type_flags & CREATURE_TYPEFLAGS_MININGLOOT)
            return SKILL_MINING;
        else if (type_flags & CREATURE_TYPEFLAGS_ENGINEERLOOT)
            return SKILL_ENGINEERING;
        else
            return SKILL_SKINNING;                          // normal case
    }

    bool IsExotic() const
    {
        return (type_flags & CREATURE_TYPEFLAGS_EXOTIC) != 0;
    }

    bool IsTameable(bool canTameExotic) const
    {
        if (type != CREATURE_TYPE_BEAST || family == 0 || (type_flags & CREATURE_TYPEFLAGS_TAMEABLE) == 0)
            return false;

        // if can tame exotic then can tame any tameable
        return canTameExotic || !IsExotic();
    }
};

// Benchmarked: Faster than std::map (insert/find)
typedef std::unordered_map<uint32, CreatureTemplate> CreatureTemplateContainer;

// GCC have alternative #pragma pack(N) syntax and old gcc version not support pack(push, N), also any gcc version not support it at some platform
#if defined(__GNUC__)
#pragma pack(1)
#else
#pragma pack(push, 1)
#endif

// Defines base stats for creatures (used to calculate HP/mana/armor/attackpower/rangedattackpower/all damage).
struct CreatureBaseStats
{
    uint32 BaseHealth[MAX_EXPANSIONS];
    uint32 BaseMana;
    uint32 BaseArmor;
    uint32 AttackPower;
    uint32 RangedAttackPower;
    float BaseDamage[MAX_EXPANSIONS];

    // Helpers

    uint32 GenerateHealth(CreatureTemplate const* info) const
    {
        return uint32(ceil(BaseHealth[info->expansion] * info->ModHealth));
    }

    uint32 GenerateMana(CreatureTemplate const* info) const
    {
        // Mana can be 0.
        if (!BaseMana)
            return 0;

        return uint32(ceil(BaseMana * info->ModMana * info->ModManaExtra));
    }

    uint32 GenerateArmor(CreatureTemplate const* info) const
    {
        return uint32(ceil(BaseArmor * info->ModArmor));
    }

    float GenerateBaseDamage(CreatureTemplate const* info) const
    {
        return BaseDamage[info->expansion];
    }

    static CreatureBaseStats const* GetBaseStats(uint8 level, uint8 unitClass);
};

typedef std::unordered_map<uint16, CreatureBaseStats> CreatureBaseStatsContainer;

struct CreatureLocale
{
    StringVector Name;
    StringVector FemaleName;
    StringVector SubName;
};

struct GossipMenuItemsLocale
{
    StringVector OptionText;
    StringVector BoxText;
};

struct PointOfInterestLocale
{
    StringVector IconName;
};

struct EquipmentInfo
{
    uint32  ItemEntry[MAX_EQUIPMENT_ITEMS];
};

// Benchmarked: Faster than std::map (insert/find)
typedef std::unordered_map<uint8, EquipmentInfo> EquipmentInfoContainerInternal;
typedef std::unordered_map<uint32, EquipmentInfoContainerInternal> EquipmentInfoContainer;

// from `creature` table
struct CreatureData
{
    CreatureData() : id(0), mapid(0), phaseMask(0), displayid(0), equipmentId(0),
                     posX(0.0f), posY(0.0f), posZ(0.0f), orientation(0.0f), spawntimesecs(0),
                     spawndist(0.0f), currentwaypoint(0), curhealth(0), curmana(0), movementType(0),
                     spawnMask(0), npcflag(0), unit_flags(0), dynamicflags(0), phaseid(0), phaseGroup(0), dbData(true) { }
    uint32 id;                                              // entry in creature_template
    uint16 mapid;
    uint32 phaseMask;
    uint32 displayid;
    int8 equipmentId;
    float posX;
    float posY;
    float posZ;
    float orientation;
    uint32 spawntimesecs;
    float spawndist;
    uint32 currentwaypoint;
    uint32 curhealth;
    uint32 curmana;
    uint8 movementType;
    uint8 spawnMask;
    uint32 npcflag;
    uint32 unit_flags;                                      // enum UnitFlags mask values
    uint32 dynamicflags;
    uint32 phaseid;
    uint32 phaseGroup;
    bool dbData;
};

struct CreatureModelInfo
{
    float bounding_radius;
    float combat_reach;
    uint8 gender;
    uint32 modelid_other_gender;
};

// Benchmarked: Faster than std::map (insert/find)
typedef std::unordered_map<uint16, CreatureModelInfo> CreatureModelContainer;

enum InhabitTypeValues
{
    INHABIT_GROUND = 1,
    INHABIT_WATER  = 2,
    INHABIT_AIR    = 4,
    INHABIT_ANYWHERE = INHABIT_GROUND | INHABIT_WATER | INHABIT_AIR
};

// Enums used by StringTextData::Type (CreatureEventAI)
enum ChatType
{
    CHAT_TYPE_SAY               = 0,
    CHAT_TYPE_YELL              = 1,
    CHAT_TYPE_TEXT_EMOTE        = 2,
    CHAT_TYPE_BOSS_EMOTE        = 3,
    CHAT_TYPE_WHISPER           = 4,
    CHAT_TYPE_BOSS_WHISPER      = 5,
    CHAT_TYPE_ZONE_YELL         = 6,
    CHAT_TYPE_END               = 255
};

// GCC have alternative #pragma pack() syntax and old gcc version not support pack(pop), also any gcc version not support it at some platform
#if defined(__GNUC__)
#pragma pack()
#else
#pragma pack(pop)
#endif

// `creature_addon` table
struct CreatureAddon
{
    uint32 path_id;
    uint32 mount;
    uint32 bytes1;
    uint32 bytes2;
    uint32 emote;
    std::vector<uint32> auras;
};

typedef std::unordered_map<uint32, CreatureAddon> CreatureAddonContainer;

// Vendors
struct VendorItem
{
    VendorItem(uint32 _item, int32 _maxcount, uint32 _incrtime, uint32 _ExtendedCost, uint8 _Type)
        : item(_item), maxcount(_maxcount), incrtime(_incrtime), ExtendedCost(_ExtendedCost), Type(_Type) { }

    uint32 item;
    uint32 maxcount;                                        // 0 for infinity item amount
    uint32 incrtime;                                        // time for restore items amount if maxcount != 0
    uint32 ExtendedCost;
    uint8  Type;

    //helpers
    bool IsGoldRequired(ItemTemplate const* pProto) const { return pProto->Flags2 & ITEM_FLAGS_EXTRA_EXT_COST_REQUIRES_GOLD || !ExtendedCost; }
};
typedef std::vector<VendorItem*> VendorItemList;

struct VendorItemData
{
    VendorItemList m_items;

    VendorItem* GetItem(uint32 slot) const
    {
        if (slot >= m_items.size())
            return NULL;

        return m_items[slot];
    }
    bool Empty() const { return m_items.empty(); }
    uint32 GetItemCount() const { return m_items.size(); }
    void AddItem(uint32 item, int32 maxcount, uint32 ptime, uint32 ExtendedCost, uint8 type)
    {
        m_items.push_back(new VendorItem(item, maxcount, ptime, ExtendedCost, type));
    }
    bool RemoveItem(uint32 item_id, uint8 type);
    VendorItem const* FindItemCostPair(uint32 item_id, uint32 extendedCost, uint8 type) const;
    void Clear()
    {
        for (VendorItemList::const_iterator itr = m_items.begin(); itr != m_items.end(); ++itr)
            delete (*itr);
        m_items.clear();
    }
};

struct VendorItemCount
{
    explicit VendorItemCount(uint32 _item, uint32 _count)
        : itemId(_item), count(_count), lastIncrementTime(time(NULL)) { }

    uint32 itemId;
    uint32 count;
    time_t lastIncrementTime;
};

typedef std::list<VendorItemCount> VendorItemCounts;

struct TrainerSpell
{
    TrainerSpell() : spell(0), spellCost(0), reqSkill(0), reqSkillValue(0), reqLevel(0)
    {
        for (uint8 i = 0; i < MAX_SPELL_EFFECTS; ++i)
            learnedSpell[i] = 0;
    }

    uint32 spell;
    uint32 spellCost;
    uint32 reqSkill;
    uint32 reqSkillValue;
    uint32 reqLevel;
    uint32 learnedSpell[3];

    // helpers
    bool IsCastable() const { return learnedSpell[0] != spell; }
};

typedef std::unordered_map<uint32 /*spellid*/, TrainerSpell> TrainerSpellMap;

struct TrainerSpellData
{
    TrainerSpellData() : trainerType(0) { }
    ~TrainerSpellData() { spellList.clear(); }

    TrainerSpellMap spellList;
    uint32 trainerType;                                     // trainer type based at trainer spells, can be different from creature_template value.
                                                            // req. for correct show non-prof. trainers like weaponmaster, allowed values 0 and 2.
    TrainerSpell const* Find(uint32 spell_id) const;
};

typedef std::map<uint32, time_t> CreatureSpellCooldowns;

// max different by z coordinate for creature aggro reaction
#define CREATURE_Z_ATTACK_RANGE 3

#define MAX_VENDOR_ITEMS 150                                // Limitation in 4.x.x item count in SMSG_LIST_INVENTORY

class Creature : public Unit, public GridObject<Creature>, public MapObject
{
    public:

        explicit Creature(bool isWorldObject = false);
        virtual ~Creature();

        void AddToWorld() override;
        void RemoveFromWorld() override;

        void SetObjectScale(float scale) override;
        void SetDisplayId(uint32 modelId) override;

        void DisappearAndDie();

        bool Create(uint32 guidlow, Map* map, uint32 phaseMask, uint32 entry, float x, float y, float z, float ang, CreatureData const* data = nullptr, uint32 vehId = 0);
        bool LoadCreaturesAddon(bool reload = false);
        void SelectLevel();
        void LoadEquipment(int8 id = 1, bool force = false);

        uint32 GetDBTableGUIDLow() const { return m_DBTableGuid; }

        void Update(uint32 time) override;                         // overwrited Unit::Update
        void GetRespawnPosition(float &x, float &y, float &z, float* ori = nullptr, float* dist =nullptr) const;

        void SetCorpseDelay(uint32 delay) { m_corpseDelay = delay; }
        uint32 GetCorpseDelay() const { return m_corpseDelay; }
        bool IsRacialLeader() const { return GetCreatureTemplate()->RacialLeader; }
        bool IsCivilian() const { return (GetCreatureTemplate()->flags_extra & CREATURE_FLAG_EXTRA_CIVILIAN) != 0; }
        bool IsTrigger() const { return (GetCreatureTemplate()->flags_extra & CREATURE_FLAG_EXTRA_TRIGGER) != 0; }
        bool IsGuard() const { return (GetCreatureTemplate()->flags_extra & CREATURE_FLAG_EXTRA_GUARD) != 0; }
        bool CanWalk() const { return (GetCreatureTemplate()->InhabitType & INHABIT_GROUND) != 0; }
        bool CanSwim() const { return (GetCreatureTemplate()->InhabitType & INHABIT_WATER) != 0 || IsPet(); }
        bool CanFly()  const override { return (GetCreatureTemplate()->InhabitType & INHABIT_AIR) != 0; }

        void SetReactState(ReactStates st) { m_reactState = st; }
        ReactStates GetReactState() { return m_reactState; }
        bool HasReactState(ReactStates state) const { return (m_reactState == state); }
        void InitializeReactState();

        /// @todo Rename these properly
        bool isCanInteractWithBattleMaster(Player* player, bool msg) const;
        bool isCanTrainingAndResetTalentsOf(Player* player) const;
        bool CanCreatureAttack(Unit const* victim, bool force = true) const;
        bool IsImmunedToSpell(SpellInfo const* spellInfo) const override;                     // override Unit::IsImmunedToSpell
        bool IsImmunedToSpellEffect(SpellInfo const* spellInfo, uint32 index) const override; // override Unit::IsImmunedToSpellEffect
        bool isElite() const;
        bool isWorldBoss() const;

        bool IsDungeonBoss() const;

        uint8 getLevelForTarget(WorldObject const* target) const override; // overwrite Unit::getLevelForTarget for boss level support

        bool IsInEvadeMode() const { return HasUnitState(UNIT_STATE_EVADE); }

        bool AIM_Initialize(CreatureAI* ai = NULL);
        void Motion_Initialize();

        CreatureAI* AI() const { return (CreatureAI*)i_AI; }

<<<<<<< HEAD
        SpellSchoolMask GetMeleeDamageSchoolMask() const { return m_meleeDamageSchoolMask; }
=======
        bool SetWalk(bool enable) override;
        bool SetDisableGravity(bool disable, bool packetOnly = false) override;
        bool SetSwim(bool enable) override;
        bool SetCanFly(bool enable) override;
        bool SetWaterWalking(bool enable, bool packetOnly = false) override;
        bool SetFeatherFall(bool enable, bool packetOnly = false) override;
        bool SetHover(bool enable, bool packetOnly = false) override;

        uint32 GetShieldBlockValue() const override;

        SpellSchoolMask GetMeleeDamageSchoolMask() const override { return m_meleeDamageSchoolMask; }
>>>>>>> 4579567b
        void SetMeleeDamageSchool(SpellSchools school) { m_meleeDamageSchoolMask = SpellSchoolMask(1 << school); }

        void _AddCreatureSpellCooldown(uint32 spell_id, time_t end_time);
        void _AddCreatureCategoryCooldown(uint32 category, time_t apply_time);
        void AddCreatureSpellCooldown(uint32 spellid);
        bool HasSpellCooldown(uint32 spell_id) const;
        bool HasCategoryCooldown(uint32 spell_id) const;
        uint32 GetCreatureSpellCooldownDelay(uint32 spellId) const;
        virtual void ProhibitSpellSchool(SpellSchoolMask idSchoolMask, uint32 unTimeMs) override;

        bool HasSpell(uint32 spellID) const override;

        bool UpdateEntry(uint32 entry, CreatureData const* data = nullptr);

        void UpdateMovementFlags();

        bool UpdateStats(Stats stat) override;
        bool UpdateAllStats() override;
        void UpdateResistances(uint32 school) override;
        void UpdateArmor() override;
        void UpdateMaxHealth() override;
        void UpdateMaxPower(Powers power) override;
        void UpdateAttackPowerAndDamage(bool ranged = false) override;
        void CalculateMinMaxDamage(WeaponAttackType attType, bool normalized, bool addTotalPct, float& minDamage, float& maxDamage) override;

        void SetCanDualWield(bool value) override;
        int8 GetOriginalEquipmentId() const { return m_originalEquipmentId; }
        uint8 GetCurrentEquipmentId() { return m_equipmentId; }
        void SetCurrentEquipmentId(uint8 id) { m_equipmentId = id; }

        float GetSpellDamageMod(int32 Rank) const;

        VendorItemData const* GetVendorItems() const;
        uint32 GetVendorItemCurrentCount(VendorItem const* vItem);
        uint32 UpdateVendorItemCurrentCount(VendorItem const* vItem, uint32 used_count);

        TrainerSpellData const* GetTrainerSpells() const;

        CreatureTemplate const* GetCreatureTemplate() const { return m_creatureInfo; }
        CreatureData const* GetCreatureData() const { return m_creatureData; }
        CreatureAddon const* GetCreatureAddon() const;

        std::string GetAIName() const;
        std::string GetScriptName() const;
        uint32 GetScriptId() const;

        // override WorldObject function for proper name localization
        std::string const& GetNameForLocaleIdx(LocaleConstant locale_idx) const override;

        void setDeathState(DeathState s) override;                   // override virtual Unit::setDeathState

        bool LoadFromDB(uint32 guid, Map* map) { return LoadCreatureFromDB(guid, map, false); }
        bool LoadCreatureFromDB(uint32 guid, Map* map, bool addToMap = true);
        void SaveToDB();
                                                            // overriden in Pet
        virtual void SaveToDB(uint32 mapid, uint8 spawnMask, uint32 phaseMask);
        virtual void DeleteFromDB();                        // overriden in Pet

        Loot loot;
        void StartPickPocketRefillTimer();
        void ResetPickPocketRefillTimer() { _pickpocketLootRestore = 0; }
        bool CanGeneratePickPocketLoot() const { return _pickpocketLootRestore <= time(NULL); }
        void SetSkinner(uint64 guid) { _skinner = guid; }
        uint64 GetSkinner() const { return _skinner; } // Returns the player who skinned this creature
        Player* GetLootRecipient() const;
        Group* GetLootRecipientGroup() const;
        bool hasLootRecipient() const { return m_lootRecipient || m_lootRecipientGroup; }
        bool isTappedBy(Player const* player) const;                          // return true if the creature is tapped by the player or a member of his party.

        void SetLootRecipient (Unit* unit);
        void AllLootRemovedFromCorpse();

        uint16 GetLootMode() { return m_LootMode; }
        bool HasLootMode(uint16 lootMode) { return (m_LootMode & lootMode) != 0; }
        void SetLootMode(uint16 lootMode) { m_LootMode = lootMode; }
        void AddLootMode(uint16 lootMode) { m_LootMode |= lootMode; }
        void RemoveLootMode(uint16 lootMode) { m_LootMode &= ~lootMode; }
        void ResetLootMode() { m_LootMode = LOOT_MODE_DEFAULT; }

        SpellInfo const* reachWithSpellAttack(Unit* victim);
        SpellInfo const* reachWithSpellCure(Unit* victim);

        uint32 m_spells[CREATURE_MAX_SPELLS];
        CreatureSpellCooldowns m_CreatureSpellCooldowns;
        CreatureSpellCooldowns m_CreatureCategoryCooldowns;

        bool CanStartAttack(Unit const* u, bool force) const;
        float GetAttackDistance(Unit const* player) const;
        float GetAggroRange(Unit const* target) const;

        void SendAIReaction(AiReaction reactionType);

        Unit* SelectNearestTarget(float dist = 0, bool playerOnly = false) const;
        Unit* SelectNearestTargetInAttackDistance(float dist = 0) const;
        Player* SelectNearestPlayer(float distance = 0) const;
        Unit* SelectNearestHostileUnitInAggroRange(bool useLOS = false) const;

        void DoFleeToGetAssistance();
        void CallForHelp(float fRadius);
        void CallAssistance();
        void SetNoCallAssistance(bool val) { m_AlreadyCallAssistance = val; }
        void SetNoSearchAssistance(bool val) { m_AlreadySearchedAssistance = val; }
        bool HasSearchedAssistance() { return m_AlreadySearchedAssistance; }
        bool CanAssistTo(const Unit* u, const Unit* enemy, bool checkfaction = true) const;
        bool _IsTargetAcceptable(const Unit* target) const;

        MovementGeneratorType GetDefaultMovementType() const { return m_defaultMovementType; }
        void SetDefaultMovementType(MovementGeneratorType mgt) { m_defaultMovementType = mgt; }

        void RemoveCorpse(bool setSpawnTime = true);

        void DespawnOrUnsummon(uint32 msTimeToDespawn = 0);

        time_t const& GetRespawnTime() const { return m_respawnTime; }
        time_t GetRespawnTimeEx() const;
        void SetRespawnTime(uint32 respawn) { m_respawnTime = respawn ? time(NULL) + respawn : 0; }
        void Respawn(bool force = false);
        void SaveRespawnTime() override;

        uint32 GetRespawnDelay() const { return m_respawnDelay; }
        void SetRespawnDelay(uint32 delay) { m_respawnDelay = delay; }

        float GetRespawnRadius() const { return m_respawnradius; }
        void SetRespawnRadius(float dist) { m_respawnradius = dist; }

        uint32 m_groupLootTimer;                            // (msecs)timer used for group loot
        uint32 lootingGroupLowGUID;                         // used to find group which is looting corpse

        void SendZoneUnderAttackMessage(Player* attacker);

        void SetInCombatWithZone();

        bool hasQuest(uint32 quest_id) const override;
        bool hasInvolvedQuest(uint32 quest_id)  const override;

        bool isRegeneratingHealth() { return m_regenHealth; }
        void setRegeneratingHealth(bool regenHealth) { m_regenHealth = regenHealth; }
        virtual uint8 GetPetAutoSpellSize() const { return MAX_SPELL_CHARM; }
        virtual uint32 GetPetAutoSpellOnPos(uint8 pos) const;

        void SetPosition(float x, float y, float z, float o);
        void SetPosition(const Position &pos) { SetPosition(pos.GetPositionX(), pos.GetPositionY(), pos.GetPositionZ(), pos.GetOrientation()); }

        void SetHomePosition(float x, float y, float z, float o) { m_homePosition.Relocate(x, y, z, o); }
        void SetHomePosition(const Position &pos) { m_homePosition.Relocate(pos); }
        void GetHomePosition(float& x, float& y, float& z, float& ori) const { m_homePosition.GetPosition(x, y, z, ori); }
        Position const& GetHomePosition() const { return m_homePosition; }

        void SetTransportHomePosition(float x, float y, float z, float o) { m_transportHomePosition.Relocate(x, y, z, o); }
        void SetTransportHomePosition(const Position &pos) { m_transportHomePosition.Relocate(pos); }
        void GetTransportHomePosition(float& x, float& y, float& z, float& ori) const { m_transportHomePosition.GetPosition(x, y, z, ori); }
        Position const& GetTransportHomePosition() const { return m_transportHomePosition; }

        uint32 GetWaypointPath() const { return m_path_id; }
        void LoadPath(uint32 pathid) { m_path_id = pathid; }

        uint32 GetCurrentWaypointID() const { return m_waypointID; }
        void UpdateWaypointID(uint32 wpID) { m_waypointID = wpID; }

        void SearchFormation();
        CreatureGroup* GetFormation() { return m_formation; }
        void SetFormation(CreatureGroup* formation) { m_formation = formation; }

        Unit* SelectVictim();

        void SetDisableReputationGain(bool disable) { DisableReputationGain = disable; }
        bool IsReputationGainDisabled() { return DisableReputationGain; }
        bool IsDamageEnoughForLootingAndReward() const { return m_PlayerDamageReq == 0; }
        void LowerPlayerDamageReq(uint32 unDamage);
        void ResetPlayerDamageReq() { m_PlayerDamageReq = GetHealth() / 2; }
        uint32 m_PlayerDamageReq;

        uint32 GetOriginalEntry() const { return m_originalEntry; }
        void SetOriginalEntry(uint32 entry) { m_originalEntry = entry; }

        static float _GetDamageMod(int32 Rank);

        float m_SightDistance, m_CombatDistance;

        void FarTeleportTo(Map* map, float X, float Y, float Z, float O);

        bool m_isTempWorldObject; //true when possessed

        // Handling caster facing during spellcast
        void SetTarget(uint64 guid) override;
        void FocusTarget(Spell const* focusSpell, WorldObject const* target);
        void ReleaseFocus(Spell const* focusSpell);

    protected:
        bool CreateFromProto(uint32 guidlow, uint32 entry, CreatureData const* data = nullptr, uint32 vehId = 0);
        bool InitEntry(uint32 entry, CreatureData const* data = nullptr);

        // vendor items
        VendorItemCounts m_vendorItemCounts;

        static float _GetHealthMod(int32 Rank);

        uint64 m_lootRecipient;
        uint32 m_lootRecipientGroup;
        uint64 _skinner;

        /// Timers
        time_t _pickpocketLootRestore;
        time_t m_corpseRemoveTime;                          // (msecs)timer for death or corpse disappearance
        time_t m_respawnTime;                               // (secs) time of next respawn
        uint32 m_respawnDelay;                              // (secs) delay between corpse disappearance and respawning
        uint32 m_corpseDelay;                               // (secs) delay between death and corpse disappearance
        float m_respawnradius;

        ReactStates m_reactState;                           // for AI, not charmInfo
        void RegenerateMana();
        void RegenerateHealth();
        void Regenerate(Powers power);
        MovementGeneratorType m_defaultMovementType;
        uint32 m_DBTableGuid;                               ///< For new or temporary creatures is 0 for saved it is lowguid
        uint8 m_equipmentId;
        int8 m_originalEquipmentId; // can be -1

        bool m_AlreadyCallAssistance;
        bool m_AlreadySearchedAssistance;
        bool m_regenHealth;
        bool m_AI_locked;

        SpellSchoolMask m_meleeDamageSchoolMask;
        uint32 m_originalEntry;

        Position m_homePosition;
        Position m_transportHomePosition;

        bool DisableReputationGain;

        CreatureTemplate const* m_creatureInfo;                 // Can differ from sObjectMgr->GetCreatureTemplate(GetEntry()) in difficulty mode > 0
        CreatureData const* m_creatureData;

        uint16 m_LootMode;                                  // Bitmask (default: LOOT_MODE_DEFAULT) that determines what loot will be lootable

        bool IsInvisibleDueToDespawn() const override;
        bool CanAlwaysSee(WorldObject const* obj) const override;

    private:
        void ForcedDespawn(uint32 timeMSToDespawn = 0);

        //WaypointMovementGenerator vars
        uint32 m_waypointID;
        uint32 m_path_id;

        //Formation var
        CreatureGroup* m_formation;
        bool TriggerJustRespawned;

        Spell const* _focusSpell;   ///> Locks the target during spell cast for proper facing
};

class AssistDelayEvent : public BasicEvent
{
    public:
        AssistDelayEvent(uint64 victim, Unit& owner) : BasicEvent(), m_victim(victim), m_owner(owner) { }

        bool Execute(uint64 e_time, uint32 p_time) override;
        void AddAssistant(uint64 guid) { m_assistants.push_back(guid); }
    private:
        AssistDelayEvent();

        uint64            m_victim;
        std::list<uint64> m_assistants;
        Unit&             m_owner;
};

class ForcedDespawnDelayEvent : public BasicEvent
{
    public:
        ForcedDespawnDelayEvent(Creature& owner) : BasicEvent(), m_owner(owner) { }
        bool Execute(uint64 e_time, uint32 p_time) override;

    private:
        Creature& m_owner;
};

#endif<|MERGE_RESOLUTION|>--- conflicted
+++ resolved
@@ -489,21 +489,7 @@
 
         CreatureAI* AI() const { return (CreatureAI*)i_AI; }
 
-<<<<<<< HEAD
-        SpellSchoolMask GetMeleeDamageSchoolMask() const { return m_meleeDamageSchoolMask; }
-=======
-        bool SetWalk(bool enable) override;
-        bool SetDisableGravity(bool disable, bool packetOnly = false) override;
-        bool SetSwim(bool enable) override;
-        bool SetCanFly(bool enable) override;
-        bool SetWaterWalking(bool enable, bool packetOnly = false) override;
-        bool SetFeatherFall(bool enable, bool packetOnly = false) override;
-        bool SetHover(bool enable, bool packetOnly = false) override;
-
-        uint32 GetShieldBlockValue() const override;
-
         SpellSchoolMask GetMeleeDamageSchoolMask() const override { return m_meleeDamageSchoolMask; }
->>>>>>> 4579567b
         void SetMeleeDamageSchool(SpellSchools school) { m_meleeDamageSchoolMask = SpellSchoolMask(1 << school); }
 
         void _AddCreatureSpellCooldown(uint32 spell_id, time_t end_time);
