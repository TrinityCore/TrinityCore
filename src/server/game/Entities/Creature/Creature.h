/*
 * Copyright (C) 2008-2015 TrinityCore <http://www.trinitycore.org/>
 * Copyright (C) 2005-2009 MaNGOS <http://getmangos.com/>
 *
 * This program is free software; you can redistribute it and/or modify it
 * under the terms of the GNU General Public License as published by the
 * Free Software Foundation; either version 2 of the License, or (at your
 * option) any later version.
 *
 * This program is distributed in the hope that it will be useful, but WITHOUT
 * ANY WARRANTY; without even the implied warranty of MERCHANTABILITY or
 * FITNESS FOR A PARTICULAR PURPOSE. See the GNU General Public License for
 * more details.
 *
 * You should have received a copy of the GNU General Public License along
 * with this program. If not, see <http://www.gnu.org/licenses/>.
 */

#ifndef TRINITYCORE_CREATURE_H
#define TRINITYCORE_CREATURE_H

#include "Common.h"
#include "Unit.h"
#include "UpdateMask.h"
#include "ItemTemplate.h"
#include "LootMgr.h"
#include "DatabaseEnv.h"
#include "Cell.h"

#include <list>

class CreatureAI;
class CreatureGroup;
class Group;
class Quest;
class Player;
class SpellInfo;
class WorldSession;

enum CreatureFlagsExtra
{
    CREATURE_FLAG_EXTRA_INSTANCE_BIND       = 0x00000001,       // creature kill bind instance with killer and killer's group
    CREATURE_FLAG_EXTRA_CIVILIAN            = 0x00000002,       // not aggro (ignore faction/reputation hostility)
    CREATURE_FLAG_EXTRA_NO_PARRY            = 0x00000004,       // creature can't parry
    CREATURE_FLAG_EXTRA_NO_PARRY_HASTEN     = 0x00000008,       // creature can't counter-attack at parry
    CREATURE_FLAG_EXTRA_NO_BLOCK            = 0x00000010,       // creature can't block
    CREATURE_FLAG_EXTRA_NO_CRUSH            = 0x00000020,       // creature can't do crush attacks
    CREATURE_FLAG_EXTRA_NO_XP_AT_KILL       = 0x00000040,       // creature kill not provide XP
    CREATURE_FLAG_EXTRA_TRIGGER             = 0x00000080,       // trigger creature
    CREATURE_FLAG_EXTRA_NO_TAUNT            = 0x00000100,       // creature is immune to taunt auras and effect attack me
    CREATURE_FLAG_EXTRA_WORLDEVENT          = 0x00004000,       // custom flag for world event creatures (left room for merging)
    CREATURE_FLAG_EXTRA_GUARD               = 0x00008000,       // Creature is guard
    CREATURE_FLAG_EXTRA_NO_CRIT             = 0x00020000,       // creature can't do critical strikes
    CREATURE_FLAG_EXTRA_NO_SKILLGAIN        = 0x00040000,       // creature won't increase weapon skills
    CREATURE_FLAG_EXTRA_TAUNT_DIMINISH      = 0x00080000,       // Taunt is a subject to diminishing returns on this creautre
    CREATURE_FLAG_EXTRA_ALL_DIMINISH        = 0x00100000,       // Creature is subject to all diminishing returns as player are
    CREATURE_FLAG_EXTRA_DUNGEON_BOSS        = 0x10000000,       // creature is a dungeon boss (SET DYNAMICALLY, DO NOT ADD IN DB)
    CREATURE_FLAG_EXTRA_IGNORE_PATHFINDING  = 0x20000000        // creature ignore pathfinding
};

#define CREATURE_FLAG_EXTRA_DB_ALLOWED (CREATURE_FLAG_EXTRA_INSTANCE_BIND | CREATURE_FLAG_EXTRA_CIVILIAN | \
    CREATURE_FLAG_EXTRA_NO_PARRY | CREATURE_FLAG_EXTRA_NO_PARRY_HASTEN | CREATURE_FLAG_EXTRA_NO_BLOCK | \
    CREATURE_FLAG_EXTRA_NO_CRUSH | CREATURE_FLAG_EXTRA_NO_XP_AT_KILL | CREATURE_FLAG_EXTRA_TRIGGER | \
    CREATURE_FLAG_EXTRA_NO_TAUNT | CREATURE_FLAG_EXTRA_WORLDEVENT | CREATURE_FLAG_EXTRA_NO_CRIT | \
    CREATURE_FLAG_EXTRA_NO_SKILLGAIN | CREATURE_FLAG_EXTRA_TAUNT_DIMINISH | CREATURE_FLAG_EXTRA_ALL_DIMINISH | \
    CREATURE_FLAG_EXTRA_GUARD | CREATURE_FLAG_EXTRA_IGNORE_PATHFINDING)

#define CREATURE_REGEN_INTERVAL 2 * IN_MILLISECONDS

#define MAX_KILL_CREDIT 2
#define MAX_CREATURE_MODELS 4
#define MAX_CREATURE_NAMES 4
#define CREATURE_MAX_SPELLS 8
#define MAX_CREATURE_DIFFICULTIES 3

// from `creature_template` table
struct CreatureTemplate
{
    uint32  Entry;
    uint32  DifficultyEntry[MAX_CREATURE_DIFFICULTIES];
    uint32  KillCredit[MAX_KILL_CREDIT];
    int32  Modelid1;
    int32  Modelid2;
    int32  Modelid3;
    int32  Modelid4;
    std::string  Name;
    std::string FemaleName;
    std::string  SubName;
    std::string  IconName;
    uint32  GossipMenuId;
    int16   minlevel;
    int16   maxlevel;
    int32   expansion;
    uint32  expansionUnknown;                               // either 0 or 3, sent to the client / wdb
    uint32  faction;
    uint64  npcflag;
    float   speed_walk;
    float   speed_run;
    float   scale;
    uint32  rank;
    uint32  dmgschool;
    uint32  BaseAttackTime;
    uint32  RangeAttackTime;
    float   BaseVariance;
    float   RangeVariance;
    uint32  unit_class;                                     // enum Classes. Note only 4 classes are known for creatures.
    uint32  unit_flags;                                     // enum UnitFlags mask values
    uint32  unit_flags2;                                    // enum UnitFlags2 mask values
    uint32  dynamicflags;
    uint32  family;                                         // enum CreatureFamily values (optional)
    uint32  trainer_type;
    uint32  trainer_class;
    uint32  trainer_race;
    uint32  type;                                           // enum CreatureType values
    uint32  type_flags;                                     // enum CreatureTypeFlags mask values
    uint32  type_flags2;                                    // unknown enum, only set for 4 creatures (with value 1)
    uint32  lootid;
    uint32  pickpocketLootId;
    uint32  SkinLootId;
    int32   resistance[MAX_SPELL_SCHOOL];
    uint32  spells[CREATURE_MAX_SPELLS];
    uint32  VehicleId;
    uint32  mingold;
    uint32  maxgold;
    std::string AIName;
    uint32  MovementType;
    uint32  InhabitType;
    float   HoverHeight;
    float   ModHealth;
    float   ModHealthExtra;
    float   ModMana;
    float   ModManaExtra;                                   // Added in 4.x, this value is usually 2 for a small group of creatures with double mana
    float   ModArmor;
    float   ModDamage;
    float   ModExperience;
    bool    RacialLeader;
    uint32  movementId;
    bool    RegenHealth;
    uint32  MechanicImmuneMask;
    uint32  flags_extra;
    uint32  ScriptID;
    int32  GetRandomValidModelId() const;
    int32  GetFirstValidModelId() const;

    // helpers
    SkillType GetRequiredLootSkill() const
    {
        if (type_flags & CREATURE_TYPEFLAGS_HERBLOOT)
            return SKILL_HERBALISM;
        else if (type_flags & CREATURE_TYPEFLAGS_MININGLOOT)
            return SKILL_MINING;
        else if (type_flags & CREATURE_TYPEFLAGS_ENGINEERLOOT)
            return SKILL_ENGINEERING;
        else
            return SKILL_SKINNING;                          // normal case
    }

    bool IsExotic() const
    {
        return (type_flags & CREATURE_TYPEFLAGS_EXOTIC) != 0;
    }

    bool IsTameable(bool canTameExotic) const
    {
        if (type != CREATURE_TYPE_BEAST || family == 0 || (type_flags & CREATURE_TYPEFLAGS_TAMEABLE) == 0)
            return false;

        // if can tame exotic then can tame any tameable
        return canTameExotic || !IsExotic();
    }

    static int32 DifficultyIDToDifficultyEntryIndex(uint32 difficulty)
    {
        switch (difficulty)
        {
            case DIFFICULTY_NONE:
            case DIFFICULTY_NORMAL:
            case DIFFICULTY_10_N:
            case DIFFICULTY_40:
            case DIFFICULTY_N_SCENARIO:
            case DIFFICULTY_NORMAL_RAID:
                return -1;
            case DIFFICULTY_HEROIC:
            case DIFFICULTY_25_N:
            case DIFFICULTY_HC_SCENARIO:
            case DIFFICULTY_HEROIC_RAID:
                return 0;
            case DIFFICULTY_10_HC:
            case DIFFICULTY_CHALLENGE:
            case DIFFICULTY_MYTHIC_RAID:
                return 1;
            case DIFFICULTY_25_HC:
                return 2;
            case DIFFICULTY_LFR:
            case DIFFICULTY_LFR_NEW:
            case DIFFICULTY_EVENT_RAID:
            case DIFFICULTY_EVENT_DUNGEON:
            case DIFFICULTY_EVENT_SCENARIO:
            default:
                return -1;
        }
    }
};

typedef std::vector<uint32> CreatureQuestItemList;
typedef std::unordered_map<uint32, CreatureQuestItemList> CreatureQuestItemMap;

// Benchmarked: Faster than std::map (insert/find)
typedef std::unordered_map<uint32, CreatureTemplate> CreatureTemplateContainer;

#pragma pack(push, 1)

// Defines base stats for creatures (used to calculate HP/mana/armor/attackpower/rangedattackpower/all damage).
struct CreatureBaseStats
{
    uint32 BaseHealth[MAX_EXPANSIONS];
    uint32 BaseMana;
    uint32 BaseArmor;
    uint32 AttackPower;
    uint32 RangedAttackPower;
    float BaseDamage[MAX_EXPANSIONS];

    // Helpers

    uint32 GenerateHealth(CreatureTemplate const* info) const
    {
        return uint32(ceil(BaseHealth[info->expansion] * info->ModHealth * info->ModHealthExtra));
    }

    uint32 GenerateMana(CreatureTemplate const* info) const
    {
        // Mana can be 0.
        if (!BaseMana)
            return 0;

        return uint32(ceil(BaseMana * info->ModMana * info->ModManaExtra));
    }

    uint32 GenerateArmor(CreatureTemplate const* info) const
    {
        return uint32(ceil(BaseArmor * info->ModArmor));
    }

    float GenerateBaseDamage(CreatureTemplate const* info) const
    {
        return BaseDamage[info->expansion];
    }

    static CreatureBaseStats const* GetBaseStats(uint8 level, uint8 unitClass);
};

typedef std::unordered_map<uint16, CreatureBaseStats> CreatureBaseStatsContainer;

struct CreatureLocale
{
    StringVector Name;
    StringVector NameAlt;
    StringVector Title;
    StringVector TitleAlt;
};

struct GossipMenuItemsLocale
{
    StringVector OptionText;
    StringVector BoxText;
};

struct PointOfInterestLocale
{
    StringVector Name;
};

struct EquipmentInfo
{
    uint32  ItemEntry[MAX_EQUIPMENT_ITEMS];
};

// Benchmarked: Faster than std::map (insert/find)
typedef std::unordered_map<uint8, EquipmentInfo> EquipmentInfoContainerInternal;
typedef std::unordered_map<uint32, EquipmentInfoContainerInternal> EquipmentInfoContainer;

// from `creature` table
struct CreatureData
{
    CreatureData() : id(0), mapid(0), phaseMask(0), displayid(0), equipmentId(0),
                     posX(0.0f), posY(0.0f), posZ(0.0f), orientation(0.0f), spawntimesecs(0),
                     spawndist(0.0f), currentwaypoint(0), curhealth(0), curmana(0), movementType(0),
                     spawnMask(0), npcflag(0), unit_flags(0), dynamicflags(0), phaseid(0), phaseGroup(0), dbData(true) { }
    uint32 id;                                              // entry in creature_template
    uint16 mapid;
    uint32 phaseMask;
    uint32 displayid;
    int8 equipmentId;
    float posX;
    float posY;
    float posZ;
    float orientation;
    uint32 spawntimesecs;
    float spawndist;
    uint32 currentwaypoint;
    uint32 curhealth;
    uint32 curmana;
    uint8 movementType;
    uint32 spawnMask;
    uint64 npcflag;
    uint32 unit_flags;                                      // enum UnitFlags mask values
    uint32 dynamicflags;
    uint32 phaseid;
    uint32 phaseGroup;
    bool dbData;
};

struct CreatureModelInfo
{
    float bounding_radius;
    float combat_reach;
    int8 gender;
    uint32 displayId_other_gender;
};

// Benchmarked: Faster than std::map (insert/find)
typedef std::unordered_map<uint16, CreatureModelInfo> CreatureModelContainer;

enum InhabitTypeValues
{
    INHABIT_GROUND = 1,
    INHABIT_WATER  = 2,
    INHABIT_AIR    = 4,
    INHABIT_ANYWHERE = INHABIT_GROUND | INHABIT_WATER | INHABIT_AIR
};

// Enums used by StringTextData::Type (CreatureEventAI)
enum ChatType
{
    CHAT_TYPE_SAY               = 0,
    CHAT_TYPE_YELL              = 1,
    CHAT_TYPE_TEXT_EMOTE        = 2,
    CHAT_TYPE_BOSS_EMOTE        = 3,
    CHAT_TYPE_WHISPER           = 4,
    CHAT_TYPE_BOSS_WHISPER      = 5,
    CHAT_TYPE_ZONE_YELL         = 6,
    CHAT_TYPE_END               = 255
};

#pragma pack(pop)

// `creature_addon` table
struct CreatureAddon
{
    uint32 path_id;
    uint32 mount;
    uint32 bytes1;
    uint32 bytes2;
    uint32 emote;
    std::vector<uint32> auras;
};

typedef std::unordered_map<ObjectGuid::LowType, CreatureAddon> CreatureAddonContainer;
typedef std::unordered_map<uint32, CreatureAddon> CreatureTemplateAddonContainer;

// Vendors
struct VendorItem
{
    VendorItem(uint32 _item, int32 _maxcount, uint32 _incrtime, uint32 _ExtendedCost, uint8 _Type)
        : item(_item), maxcount(_maxcount), incrtime(_incrtime), ExtendedCost(_ExtendedCost), Type(_Type) { }

    uint32 item;
    uint32 maxcount;                                        // 0 for infinity item amount
    uint32 incrtime;                                        // time for restore items amount if maxcount != 0
    uint32 ExtendedCost;
    uint8  Type;

    //helpers
    bool IsGoldRequired(ItemTemplate const* pProto) const { return pProto->GetFlags2() & ITEM_FLAG2_EXT_COST_REQUIRES_GOLD || !ExtendedCost; }
};
typedef std::vector<VendorItem*> VendorItemList;

struct VendorItemData
{
    VendorItemList m_items;

    VendorItem* GetItem(uint32 slot) const
    {
        if (slot >= m_items.size())
            return NULL;

        return m_items[slot];
    }
    bool Empty() const { return m_items.empty(); }
    uint32 GetItemCount() const { return uint32(m_items.size()); }
    void AddItem(uint32 item, int32 maxcount, uint32 ptime, uint32 ExtendedCost, uint8 type)
    {
        m_items.push_back(new VendorItem(item, maxcount, ptime, ExtendedCost, type));
    }
    bool RemoveItem(uint32 item_id, uint8 type);
    VendorItem const* FindItemCostPair(uint32 item_id, uint32 extendedCost, uint8 type) const;
    void Clear()
    {
        for (VendorItemList::const_iterator itr = m_items.begin(); itr != m_items.end(); ++itr)
            delete (*itr);
        m_items.clear();
    }
};

struct VendorItemCount
{
    explicit VendorItemCount(uint32 _item, uint32 _count)
        : itemId(_item), count(_count), lastIncrementTime(time(NULL)) { }

    uint32 itemId;
    uint32 count;
    time_t lastIncrementTime;
};

typedef std::list<VendorItemCount> VendorItemCounts;

#define MAX_TRAINERSPELL_ABILITY_REQS 3

struct TrainerSpell
{
    TrainerSpell() : SpellID(0), MoneyCost(0), ReqSkillLine(0), ReqSkillRank(0), ReqLevel(0)
    {
        for (uint8 i = 0; i < MAX_TRAINERSPELL_ABILITY_REQS; ++i)
            ReqAbility[i] = 0;
    }

    uint32 SpellID;
    uint32 MoneyCost;
    uint32 ReqSkillLine;
    uint32 ReqSkillRank;
    uint32 ReqLevel;
    uint32 ReqAbility[MAX_TRAINERSPELL_ABILITY_REQS];

    // helpers
    bool IsCastable() const { return ReqAbility[0] != SpellID; }
};

typedef std::unordered_map<uint32 /*spellid*/, TrainerSpell> TrainerSpellMap;

struct TrainerSpellData
{
    TrainerSpellData() : trainerType(0) { }
    ~TrainerSpellData() { spellList.clear(); }

    TrainerSpellMap spellList;
    uint32 trainerType;                                     // trainer type based at trainer spells, can be different from creature_template value.
                                                            // req. for correct show non-prof. trainers like weaponmaster, allowed values 0 and 2.
    TrainerSpell const* Find(uint32 spell_id) const;
};

typedef std::map<uint32, time_t> CreatureSpellCooldowns;

// max different by z coordinate for creature aggro reaction
#define CREATURE_Z_ATTACK_RANGE 3

#define MAX_VENDOR_ITEMS 150                                // Limitation in 4.x.x item count in SMSG_LIST_INVENTORY

//used for handling non-repeatable random texts
typedef std::vector<uint8> CreatureTextRepeatIds;
typedef std::unordered_map<uint8, CreatureTextRepeatIds> CreatureTextRepeatGroup;

class Creature : public Unit, public GridObject<Creature>, public MapObject
{
    public:

        explicit Creature(bool isWorldObject = false);
        virtual ~Creature();

        void AddToWorld() override;
        void RemoveFromWorld() override;

        void SetObjectScale(float scale) override;
        void SetDisplayId(uint32 modelId) override;

        void SetOutfit(int32 outfit) { outfitId = outfit; };
        int32 GetOutfit() const { return outfitId; };

        void DisappearAndDie();

        bool Create(ObjectGuid::LowType guidlow, Map* map, uint32 phaseMask, uint32 entry, float x, float y, float z, float ang, CreatureData const* data = nullptr, uint32 vehId = 0);
        bool LoadCreaturesAddon(bool reload = false);
        void SelectLevel();
        void LoadEquipment(int8 id = 1, bool force = false);

        ObjectGuid::LowType GetSpawnId() const { return m_spawnId; }

        void Update(uint32 time) override;                         // overwrited Unit::Update
        void GetRespawnPosition(float &x, float &y, float &z, float* ori = nullptr, float* dist =nullptr) const;

        void SetCorpseDelay(uint32 delay) { m_corpseDelay = delay; }
        uint32 GetCorpseDelay() const { return m_corpseDelay; }
        bool IsRacialLeader() const { return GetCreatureTemplate()->RacialLeader; }
        bool IsCivilian() const { return (GetCreatureTemplate()->flags_extra & CREATURE_FLAG_EXTRA_CIVILIAN) != 0; }
        bool IsTrigger() const { return (GetCreatureTemplate()->flags_extra & CREATURE_FLAG_EXTRA_TRIGGER) != 0; }
        bool IsGuard() const { return (GetCreatureTemplate()->flags_extra & CREATURE_FLAG_EXTRA_GUARD) != 0; }
        bool CanWalk() const { return (GetCreatureTemplate()->InhabitType & INHABIT_GROUND) != 0; }
        bool CanSwim() const { return (GetCreatureTemplate()->InhabitType & INHABIT_WATER) != 0 || IsPet(); }
        bool CanFly()  const override { return (GetCreatureTemplate()->InhabitType & INHABIT_AIR) != 0; }

        void SetReactState(ReactStates st) { m_reactState = st; }
        ReactStates GetReactState() const { return m_reactState; }
        bool HasReactState(ReactStates state) const { return (m_reactState == state); }
        void InitializeReactState();

        /// @todo Rename these properly
        bool isCanInteractWithBattleMaster(Player* player, bool msg) const;
        bool isCanTrainingAndResetTalentsOf(Player* player) const;
        bool CanCreatureAttack(Unit const* victim, bool force = true) const;
        bool IsImmunedToSpell(SpellInfo const* spellInfo) const override;                     // override Unit::IsImmunedToSpell
        bool IsImmunedToSpellEffect(SpellInfo const* spellInfo, uint32 index) const override; // override Unit::IsImmunedToSpellEffect
        bool isElite() const;
        bool isWorldBoss() const;

        bool IsDungeonBoss() const;

        uint8 getLevelForTarget(WorldObject const* target) const override; // overwrite Unit::getLevelForTarget for boss level support

        bool IsInEvadeMode() const { return HasUnitState(UNIT_STATE_EVADE); }

        bool AIM_Initialize(CreatureAI* ai = NULL);
        void Motion_Initialize();

        CreatureAI* AI() const { return (CreatureAI*)i_AI; }

        SpellSchoolMask GetMeleeDamageSchoolMask() const override { return m_meleeDamageSchoolMask; }
        void SetMeleeDamageSchool(SpellSchools school) { m_meleeDamageSchoolMask = SpellSchoolMask(1 << school); }

        bool HasSpell(uint32 spellID) const override;

        bool UpdateEntry(uint32 entry, CreatureData const* data = nullptr);

        void UpdateMovementFlags();

        bool UpdateStats(Stats stat) override;
        bool UpdateAllStats() override;
        void UpdateResistances(uint32 school) override;
        void UpdateArmor() override;
        void UpdateMaxHealth() override;
        void UpdateMaxPower(Powers power) override;
        void UpdateAttackPowerAndDamage(bool ranged = false) override;
        void CalculateMinMaxDamage(WeaponAttackType attType, bool normalized, bool addTotalPct, float& minDamage, float& maxDamage) override;

        void SetCanDualWield(bool value) override;
        int8 GetOriginalEquipmentId() const { return m_originalEquipmentId; }
        uint8 GetCurrentEquipmentId() const { return m_equipmentId; }
        void SetCurrentEquipmentId(uint8 id) { m_equipmentId = id; }

        float GetSpellDamageMod(int32 Rank) const;

        VendorItemData const* GetVendorItems() const;
        uint32 GetVendorItemCurrentCount(VendorItem const* vItem);
        uint32 UpdateVendorItemCurrentCount(VendorItem const* vItem, uint32 used_count);

        TrainerSpellData const* GetTrainerSpells() const;

        CreatureTemplate const* GetCreatureTemplate() const { return m_creatureInfo; }
        CreatureData const* GetCreatureData() const { return m_creatureData; }
        CreatureAddon const* GetCreatureAddon() const;

        std::string GetAIName() const;
        std::string GetScriptName() const;
        uint32 GetScriptId() const;

        // override WorldObject function for proper name localization
        std::string const& GetNameForLocaleIdx(LocaleConstant locale_idx) const override;

        void setDeathState(DeathState s) override;                   // override virtual Unit::setDeathState

        bool LoadFromDB(ObjectGuid::LowType spawnId, Map* map) { return LoadCreatureFromDB(spawnId, map, false); }
        bool LoadCreatureFromDB(ObjectGuid::LowType spawnId, Map* map, bool addToMap = true);
        void SaveToDB();
                                                            // overriden in Pet
        virtual void SaveToDB(uint32 mapid, uint32 spawnMask, uint32 phaseMask);
        virtual void DeleteFromDB();                        // overriden in Pet

        Loot loot;
        void StartPickPocketRefillTimer();
        void ResetPickPocketRefillTimer() { _pickpocketLootRestore = 0; }
        bool CanGeneratePickPocketLoot() const { return _pickpocketLootRestore <= time(NULL); }
        void SetSkinner(ObjectGuid guid) { _skinner = guid; }
        ObjectGuid GetSkinner() const { return _skinner; } // Returns the player who skinned this creature
        Player* GetLootRecipient() const;
        Group* GetLootRecipientGroup() const;
        bool hasLootRecipient() const { return !m_lootRecipient.IsEmpty() || !m_lootRecipientGroup.IsEmpty(); }
        bool isTappedBy(Player const* player) const;                          // return true if the creature is tapped by the player or a member of his party.

        void SetLootRecipient (Unit* unit);
        void AllLootRemovedFromCorpse();

        uint16 GetLootMode() const { return m_LootMode; }
        bool HasLootMode(uint16 lootMode) { return (m_LootMode & lootMode) != 0; }
        void SetLootMode(uint16 lootMode) { m_LootMode = lootMode; }
        void AddLootMode(uint16 lootMode) { m_LootMode |= lootMode; }
        void RemoveLootMode(uint16 lootMode) { m_LootMode &= ~lootMode; }
        void ResetLootMode() { m_LootMode = LOOT_MODE_DEFAULT; }

        SpellInfo const* reachWithSpellAttack(Unit* victim);
        SpellInfo const* reachWithSpellCure(Unit* victim);

        uint32 m_spells[CREATURE_MAX_SPELLS];

        bool CanStartAttack(Unit const* u, bool force) const;
        float GetAttackDistance(Unit const* player) const;
        float GetAggroRange(Unit const* target) const;

        void SendAIReaction(AiReaction reactionType);

        Unit* SelectNearestTarget(float dist = 0, bool playerOnly = false) const;
        Unit* SelectNearestTargetInAttackDistance(float dist = 0) const;
        Player* SelectNearestPlayer(float distance = 0) const;
        Unit* SelectNearestHostileUnitInAggroRange(bool useLOS = false) const;

        void DoFleeToGetAssistance();
        void CallForHelp(float fRadius);
        void CallAssistance();
        void SetNoCallAssistance(bool val) { m_AlreadyCallAssistance = val; }
        void SetNoSearchAssistance(bool val) { m_AlreadySearchedAssistance = val; }
        bool HasSearchedAssistance() const { return m_AlreadySearchedAssistance; }
        bool CanAssistTo(const Unit* u, const Unit* enemy, bool checkfaction = true) const;
        bool _IsTargetAcceptable(const Unit* target) const;

        MovementGeneratorType GetDefaultMovementType() const { return m_defaultMovementType; }
        void SetDefaultMovementType(MovementGeneratorType mgt) { m_defaultMovementType = mgt; }

        void RemoveCorpse(bool setSpawnTime = true);

        void DespawnOrUnsummon(uint32 msTimeToDespawn = 0);

        time_t const& GetRespawnTime() const { return m_respawnTime; }
        time_t GetRespawnTimeEx() const;
        void SetRespawnTime(uint32 respawn) { m_respawnTime = respawn ? time(NULL) + respawn : 0; }
        void Respawn(bool force = false);
        void SaveRespawnTime() override;

        uint32 GetRespawnDelay() const { return m_respawnDelay; }
        void SetRespawnDelay(uint32 delay) { m_respawnDelay = delay; }

        float GetRespawnRadius() const { return m_respawnradius; }
        void SetRespawnRadius(float dist) { m_respawnradius = dist; }

        uint32 m_groupLootTimer;                            // (msecs)timer used for group loot
        ObjectGuid lootingGroupLowGUID;                     // used to find group which is looting corpse

        void SendZoneUnderAttackMessage(Player* attacker);

        void SetInCombatWithZone();

        bool hasQuest(uint32 quest_id) const override;
        bool hasInvolvedQuest(uint32 quest_id)  const override;

        bool isRegeneratingHealth() { return m_regenHealth; }
        void setRegeneratingHealth(bool regenHealth) { m_regenHealth = regenHealth; }
        virtual uint8 GetPetAutoSpellSize() const { return MAX_SPELL_CHARM; }
        virtual uint32 GetPetAutoSpellOnPos(uint8 pos) const;

        void SetPosition(float x, float y, float z, float o);
        void SetPosition(const Position &pos) { SetPosition(pos.GetPositionX(), pos.GetPositionY(), pos.GetPositionZ(), pos.GetOrientation()); }

        void SetHomePosition(float x, float y, float z, float o) { m_homePosition.Relocate(x, y, z, o); }
        void SetHomePosition(const Position &pos) { m_homePosition.Relocate(pos); }
        void GetHomePosition(float& x, float& y, float& z, float& ori) const { m_homePosition.GetPosition(x, y, z, ori); }
        Position const& GetHomePosition() const { return m_homePosition; }

        void SetTransportHomePosition(float x, float y, float z, float o) { m_transportHomePosition.Relocate(x, y, z, o); }
        void SetTransportHomePosition(const Position &pos) { m_transportHomePosition.Relocate(pos); }
        void GetTransportHomePosition(float& x, float& y, float& z, float& ori) const { m_transportHomePosition.GetPosition(x, y, z, ori); }
        Position const& GetTransportHomePosition() const { return m_transportHomePosition; }

        uint32 GetWaypointPath() const { return m_path_id; }
        void LoadPath(uint32 pathid) { m_path_id = pathid; }

        uint32 GetCurrentWaypointID() const { return m_waypointID; }
        void UpdateWaypointID(uint32 wpID) { m_waypointID = wpID; }

        void SearchFormation();
        CreatureGroup* GetFormation() { return m_formation; }
        void SetFormation(CreatureGroup* formation) { m_formation = formation; }

        Unit* SelectVictim();

        void SetDisableReputationGain(bool disable) { DisableReputationGain = disable; }
        bool IsReputationGainDisabled() const { return DisableReputationGain; }
        bool IsDamageEnoughForLootingAndReward() const { return m_PlayerDamageReq == 0; }
        void LowerPlayerDamageReq(uint32 unDamage);
        void ResetPlayerDamageReq() { m_PlayerDamageReq = GetHealth() / 2; }
        uint32 m_PlayerDamageReq;

        uint32 GetOriginalEntry() const { return m_originalEntry; }
        void SetOriginalEntry(uint32 entry) { m_originalEntry = entry; }

        static float _GetDamageMod(int32 Rank);

        float m_SightDistance, m_CombatDistance;

        bool m_isTempWorldObject; //true when possessed

        // Handling caster facing during spellcast
        void SetTarget(ObjectGuid const& guid) override;
        void FocusTarget(Spell const* focusSpell, WorldObject const* target);
        void ReleaseFocus(Spell const* focusSpell);

        CreatureTextRepeatIds GetTextRepeatGroup(uint8 textGroup);
        void SetTextRepeatId(uint8 textGroup, uint8 id);
        void ClearTextRepeatGroup(uint8 textGroup);

    protected:
        bool CreateFromProto(ObjectGuid::LowType guidlow, uint32 entry, CreatureData const* data = nullptr, uint32 vehId = 0);
        bool InitEntry(uint32 entry, CreatureData const* data = nullptr);

        // vendor items
        VendorItemCounts m_vendorItemCounts;

        static float _GetHealthMod(int32 Rank);

        ObjectGuid m_lootRecipient;
        ObjectGuid m_lootRecipientGroup;
        ObjectGuid _skinner;

        /// Timers
        time_t _pickpocketLootRestore;
        time_t m_corpseRemoveTime;                          // (msecs)timer for death or corpse disappearance
        time_t m_respawnTime;                               // (secs) time of next respawn
        uint32 m_respawnDelay;                              // (secs) delay between corpse disappearance and respawning
        uint32 m_corpseDelay;                               // (secs) delay between death and corpse disappearance
        float m_respawnradius;

        ReactStates m_reactState;                           // for AI, not charmInfo
        void RegenerateMana();
        void RegenerateHealth();
        void Regenerate(Powers power);
        MovementGeneratorType m_defaultMovementType;
        ObjectGuid::LowType m_spawnId;                               ///< For new or temporary creatures is 0 for saved it is lowguid
        uint8 m_equipmentId;
        int8 m_originalEquipmentId; // can be -1

        bool m_AlreadyCallAssistance;
        bool m_AlreadySearchedAssistance;
        bool m_regenHealth;
        bool m_AI_locked;

        SpellSchoolMask m_meleeDamageSchoolMask;
        uint32 m_originalEntry;

        Position m_homePosition;
        Position m_transportHomePosition;

        bool DisableReputationGain;

        CreatureTemplate const* m_creatureInfo;                 // Can differ from sObjectMgr->GetCreatureTemplate(GetEntry()) in difficulty mode > 0
        CreatureData const* m_creatureData;

        uint16 m_LootMode;                                  // Bitmask (default: LOOT_MODE_DEFAULT) that determines what loot will be lootable

        bool IsInvisibleDueToDespawn() const override;
        bool CanAlwaysSee(WorldObject const* obj) const override;

    private:
        void ForcedDespawn(uint32 timeMSToDespawn = 0);
        bool CheckNoGrayAggroConfig(uint32 playerLevel, uint32 creatureLevel) const; // No aggro from gray creatures

        //WaypointMovementGenerator vars
        uint32 m_waypointID;
        uint32 m_path_id;

        //Formation var
        CreatureGroup* m_formation;
        bool TriggerJustRespawned;

        Spell const* _focusSpell;   ///> Locks the target during spell cast for proper facing

<<<<<<< HEAD
        int32 outfitId;
=======
        CreatureTextRepeatGroup m_textRepeat;
>>>>>>> b194595c
};

class AssistDelayEvent : public BasicEvent
{
    public:
        AssistDelayEvent(ObjectGuid victim, Unit& owner) : BasicEvent(), m_victim(victim), m_owner(owner) { }

        bool Execute(uint64 e_time, uint32 p_time) override;
        void AddAssistant(ObjectGuid guid) { m_assistants.push_back(guid); }
    private:
        AssistDelayEvent();

        ObjectGuid        m_victim;
        GuidList          m_assistants;
        Unit&             m_owner;
};

class ForcedDespawnDelayEvent : public BasicEvent
{
    public:
        ForcedDespawnDelayEvent(Creature& owner) : BasicEvent(), m_owner(owner) { }
        bool Execute(uint64 e_time, uint32 p_time) override;

    private:
        Creature& m_owner;
};

#endif<|MERGE_RESOLUTION|>--- conflicted
+++ resolved
@@ -768,11 +768,9 @@
 
         Spell const* _focusSpell;   ///> Locks the target during spell cast for proper facing
 
-<<<<<<< HEAD
         int32 outfitId;
-=======
+
         CreatureTextRepeatGroup m_textRepeat;
->>>>>>> b194595c
 };
 
 class AssistDelayEvent : public BasicEvent
