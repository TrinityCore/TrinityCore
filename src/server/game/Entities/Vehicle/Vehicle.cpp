/*
 * Copyright (C) 2008-2014 TrinityCore <http://www.trinitycore.org/>
 * Copyright (C) 2005-2009 MaNGOS <http://getmangos.com/>
 *
 * This program is free software; you can redistribute it and/or modify it
 * under the terms of the GNU General Public License as published by the
 * Free Software Foundation; either version 2 of the License, or (at your
 * option) any later version.
 *
 * This program is distributed in the hope that it will be useful, but WITHOUT
 * ANY WARRANTY; without even the implied warranty of MERCHANTABILITY or
 * FITNESS FOR A PARTICULAR PURPOSE. See the GNU General Public License for
 * more details.
 *
 * You should have received a copy of the GNU General Public License along
 * with this program. If not, see <http://www.gnu.org/licenses/>.
 */

#include "Common.h"
#include "Log.h"
#include "ObjectMgr.h"
#include "Vehicle.h"
#include "Unit.h"
#include "Util.h"
#include "WorldPacket.h"
#include "ScriptMgr.h"
#include "CreatureAI.h"
#include "ZoneScript.h"
#include "SpellMgr.h"
#include "SpellInfo.h"
#include "MoveSplineInit.h"
#include "TemporarySummon.h"
#include "EventProcessor.h"
#include "Player.h"
#include "Battleground.h"

Vehicle::Vehicle(Unit* unit, VehicleEntry const* vehInfo, uint32 creatureEntry) :
UsableSeatNum(0), _me(unit), _vehicleInfo(vehInfo), _creatureEntry(creatureEntry), _status(STATUS_NONE), _lastShootPos()
{
    for (uint32 i = 0; i < MAX_VEHICLE_SEATS; ++i)
    {
        if (uint32 seatId = _vehicleInfo->m_seatID[i])
            if (VehicleSeatEntry const* veSeat = sVehicleSeatStore.LookupEntry(seatId))
            {
                Seats.insert(std::make_pair(i, VehicleSeat(veSeat)));
                if (veSeat->CanEnterOrExit())
                    ++UsableSeatNum;
            }
    }

    // Set or remove correct flags based on available seats. Will overwrite db data (if wrong).
    if (UsableSeatNum)
        _me->SetFlag(UNIT_NPC_FLAGS, (_me->GetTypeId() == TYPEID_PLAYER ? UNIT_NPC_FLAG_PLAYER_VEHICLE : UNIT_NPC_FLAG_SPELLCLICK));
    else
        _me->RemoveFlag(UNIT_NPC_FLAGS, (_me->GetTypeId() == TYPEID_PLAYER ? UNIT_NPC_FLAG_PLAYER_VEHICLE : UNIT_NPC_FLAG_SPELLCLICK));

    InitMovementInfoForBase();
}

Vehicle::~Vehicle()
{
    /// @Uninstall must be called before this.
    ASSERT(_status == STATUS_UNINSTALLING);
    for (SeatMap::const_iterator itr = Seats.begin(); itr != Seats.end(); ++itr)
        ASSERT(itr->second.IsEmpty());
}

/**
 * @fn void Vehicle::Install()
 *
 * @brief Initializes power type for vehicle. Nothing more.
 *
 * @author Machiavelli
 * @date 17-2-2013
 */

void Vehicle::Install()
{
    if (_me->GetTypeId() == TYPEID_UNIT)
    {
        if (PowerDisplayEntry const* powerDisplay = sPowerDisplayStore.LookupEntry(_vehicleInfo->m_powerDisplayId))
            _me->setPowerType(Powers(powerDisplay->PowerType));
        else if (_me->getClass() == CLASS_ROGUE)
            _me->setPowerType(POWER_ENERGY);
    }

    _status = STATUS_INSTALLED;
    if (GetBase()->GetTypeId() == TYPEID_UNIT)
        sScriptMgr->OnInstall(this);
}

void Vehicle::InstallAllAccessories(bool evading)
{
    if (GetBase()->GetTypeId() == TYPEID_PLAYER || !evading)
        RemoveAllPassengers();   // We might have aura's saved in the DB with now invalid casters - remove

    VehicleAccessoryList const* accessories = sObjectMgr->GetVehicleAccessoryList(this);
    if (!accessories)
        return;

    for (VehicleAccessoryList::const_iterator itr = accessories->begin(); itr != accessories->end(); ++itr)
        if (!evading || itr->IsMinion)  // only install minions on evade mode
            InstallAccessory(itr->AccessoryEntry, itr->SeatId, itr->IsMinion, itr->SummonedType, itr->SummonTime);
}

/**
 * @fn void Vehicle::Uninstall()
 *
 * @brief Removes all passengers and sets status to STATUS_UNINSTALLING.
 *        No new passengers can be added to the vehicle after this call.
 *
 * @author Machiavelli
 * @date 17-2-2013
 */

void Vehicle::Uninstall()
{
    /// @Prevent recursive uninstall call. (Bad script in OnUninstall/OnRemovePassenger/PassengerBoarded hook.)
    if (_status == STATUS_UNINSTALLING && !GetBase()->HasUnitTypeMask(UNIT_MASK_MINION))
    {
        TC_LOG_ERROR("entities.vehicle", "Vehicle GuidLow: %u, Entry: %u attempts to uninstall, but already has STATUS_UNINSTALLING! "
            "Check Uninstall/PassengerBoarded script hooks for errors.", _me->GetGUIDLow(), _me->GetEntry());
        return;
    }

    _status = STATUS_UNINSTALLING;
    TC_LOG_DEBUG("entities.vehicle", "Vehicle::Uninstall Entry: %u, GuidLow: %u", _creatureEntry, _me->GetGUIDLow());
    RemoveAllPassengers();

    if (GetBase()->GetTypeId() == TYPEID_UNIT)
        sScriptMgr->OnUninstall(this);
}

/**
 * @fn void Vehicle::Reset(bool evading )
 *
 * @brief Reapplies immunities and reinstalls accessories. Only has effect for creatures.
 *
 * @author Machiavelli
 * @date 17-2-2013
 *
 * @param evading true if called from CreatureAI::EnterEvadeMode
 */

void Vehicle::Reset(bool evading /*= false*/)
{
    if (GetBase()->GetTypeId() != TYPEID_UNIT)
        return;

    TC_LOG_DEBUG("entities.vehicle", "Vehicle::Reset (Entry: %u, GuidLow: %u, DBGuid: %u)", GetCreatureEntry(), _me->GetGUIDLow(), _me->ToCreature()->GetDBTableGUIDLow());

    ApplyAllImmunities();
    InstallAllAccessories(evading);

    sScriptMgr->OnReset(this);
}

/**
 * @fn void Vehicle::ApplyAllImmunities()
 *
 * @brief Applies specific immunities that cannot be set in DB.
 *
 * @author Machiavelli
 * @date 17-2-2013
 */

void Vehicle::ApplyAllImmunities()
{
    // This couldn't be done in DB, because some spells have MECHANIC_NONE

    // Vehicles should be immune on Knockback ...
    _me->ApplySpellImmune(0, IMMUNITY_EFFECT, SPELL_EFFECT_KNOCK_BACK, true);
    _me->ApplySpellImmune(0, IMMUNITY_EFFECT, SPELL_EFFECT_KNOCK_BACK_DEST, true);

    // Mechanical units & vehicles ( which are not Bosses, they have own immunities in DB ) should be also immune on healing ( exceptions in switch below )
    if (_me->ToCreature() && _me->ToCreature()->GetCreatureTemplate()->type == CREATURE_TYPE_MECHANICAL && !_me->ToCreature()->isWorldBoss())
    {
        // Heal & dispel ...
        _me->ApplySpellImmune(0, IMMUNITY_EFFECT, SPELL_EFFECT_HEAL, true);
        _me->ApplySpellImmune(0, IMMUNITY_EFFECT, SPELL_EFFECT_HEAL_PCT, true);
        _me->ApplySpellImmune(0, IMMUNITY_EFFECT, SPELL_EFFECT_DISPEL, true);
        _me->ApplySpellImmune(0, IMMUNITY_STATE, SPELL_AURA_PERIODIC_HEAL, true);

        // ... Shield & Immunity grant spells ...
        _me->ApplySpellImmune(0, IMMUNITY_STATE, SPELL_AURA_SCHOOL_IMMUNITY, true);
        _me->ApplySpellImmune(0, IMMUNITY_STATE, SPELL_AURA_MOD_UNATTACKABLE, true);
        _me->ApplySpellImmune(0, IMMUNITY_STATE, SPELL_AURA_SCHOOL_ABSORB, true);
        _me->ApplySpellImmune(0, IMMUNITY_MECHANIC, MECHANIC_SHIELD, true);
        _me->ApplySpellImmune(0, IMMUNITY_MECHANIC, MECHANIC_IMMUNE_SHIELD, true);

        // ... Resistance, Split damage, Change stats ...
        _me->ApplySpellImmune(0, IMMUNITY_STATE, SPELL_AURA_DAMAGE_SHIELD, true);
        _me->ApplySpellImmune(0, IMMUNITY_STATE, SPELL_AURA_SPLIT_DAMAGE_PCT, true);
        _me->ApplySpellImmune(0, IMMUNITY_STATE, SPELL_AURA_MOD_RESISTANCE, true);
        _me->ApplySpellImmune(0, IMMUNITY_STATE, SPELL_AURA_MOD_STAT, true);
        _me->ApplySpellImmune(0, IMMUNITY_STATE, SPELL_AURA_MOD_DAMAGE_PERCENT_TAKEN, true);
    }

    // Different immunities for vehicles goes below
    switch (GetVehicleInfo()->m_ID)
    {
        // code below prevents a bug with movable cannons
        case 160: // Strand of the Ancients
        case 244: // Wintergrasp
        case 510: // Isle of Conquest
            _me->SetControlled(true, UNIT_STATE_ROOT);
            // why we need to apply this? we can simple add immunities to slow mechanic in DB
            _me->ApplySpellImmune(0, IMMUNITY_STATE, SPELL_AURA_MOD_DECREASE_SPEED, true);
            break;
        default:
            break;
    }
}

/**
 * @fn void Vehicle::RemoveAllPassengers()
 *
 * @brief Removes all current and pending passengers from the vehicle.
 *
 * @author Machiavelli
 * @date 17-2-2013
 */

void Vehicle::RemoveAllPassengers()
{
    TC_LOG_DEBUG("entities.vehicle", "Vehicle::RemoveAllPassengers. Entry: %u, GuidLow: %u", _creatureEntry, _me->GetGUIDLow());

    /// Setting to_Abort to true will cause @VehicleJoinEvent::Abort to be executed on next @Unit::UpdateEvents call
    /// This will properly "reset" the pending join process for the passenger.
    {
        /// Update vehicle pointer in every pending join event - Abort may be called after vehicle is deleted
        Vehicle* eventVehicle = _status != STATUS_UNINSTALLING ? this : NULL;

        while (!_pendingJoinEvents.empty())
        {
            VehicleJoinEvent* e = _pendingJoinEvents.front();
            e->to_Abort = true;
            e->Target = eventVehicle;
            _pendingJoinEvents.pop_front();
        }
    }

    // Passengers always cast an aura with SPELL_AURA_CONTROL_VEHICLE on the vehicle
    // We just remove the aura and the unapply handler will make the target leave the vehicle.
    // We don't need to iterate over Seats
    _me->RemoveAurasByType(SPELL_AURA_CONTROL_VEHICLE);

    // Following the above logic, this assertion should NEVER fail.
    // Even in 'hacky' cases, there should at least be VEHICLE_SPELL_RIDE_HARDCODED on us.
    // SeatMap::const_iterator itr;
    // for (itr = Seats.begin(); itr != Seats.end(); ++itr)
    //    ASSERT(!itr->second.passenger);
}

/**
 * @fn bool Vehicle::HasEmptySeat(int8 seatId) const
 *
 * @brief Checks if vehicle's seat specified by 'seatId' is empty.
 *
 * @author Machiavelli
 * @date 17-2-2013
 *
 * @param seatId Identifier for the seat.
 *
 * @return true if empty seat, false if not.
 */

bool Vehicle::HasEmptySeat(int8 seatId) const
{
    SeatMap::const_iterator seat = Seats.find(seatId);
    if (seat == Seats.end())
        return false;
    return seat->second.IsEmpty();
}

/**
 * @fn Unit* Vehicle::GetPassenger(int8 seatId) const
 *
 * @brief Gets a passenger on specified seat.
 *
 * @author Machiavelli
 * @date 17-2-2013
 *
 * @param seatId Seat to look on.
 *
 * @return null if it not found, else pointer to passenger if in world
 */

Unit* Vehicle::GetPassenger(int8 seatId) const
{
    SeatMap::const_iterator seat = Seats.find(seatId);
    if (seat == Seats.end())
        return NULL;

    return ObjectAccessor::GetUnit(*GetBase(), seat->second.Passenger.Guid);
}

/**
 * @fn SeatMap::const_iterator Vehicle::GetNextEmptySeat(int8 seatId, bool next) const
 *
 * @brief Gets the next empty seat based on current seat.
 *
 * @author Machiavelli
 * @date 17-2-2013
 *
 * @param seatId Identifier for the current seat.
 * @param next   true if iterating forward, false means iterating backwards.
 *
 * @return The next empty seat.
 */

SeatMap::const_iterator Vehicle::GetNextEmptySeat(int8 seatId, bool next) const
{
    SeatMap::const_iterator seat = Seats.find(seatId);
    if (seat == Seats.end())
        return seat;

    while (!seat->second.IsEmpty() || (!seat->second.SeatInfo->CanEnterOrExit() && !seat->second.SeatInfo->IsUsableByOverride()))
    {
        if (next)
        {
            if (++seat == Seats.end())
                seat = Seats.begin();
        }
        else
        {
            if (seat == Seats.begin())
                seat = Seats.end();
            --seat;
        }

        // Make sure we don't loop indefinetly
        if (seat->first == seatId)
            return Seats.end();
    }

    return seat;
}

/**
 * @fn void Vehicle::InstallAccessory(uint32 entry, int8 seatId, bool minion, uint8 type,
 *     uint32 summonTime)
 *
 * @brief Installs an accessory.
 *
 * @author Machiavelli
 * @date 17-2-2013
 *
 * @param entry      The NPC entry of accessory.
 * @param seatId     Identifier for the seat to add the accessory to.
 * @param minion     true if accessory considered a 'minion'. Implies that the accessory will despawn when the vehicle despawns.
 *                   Essentially that it has no life without the vehicle. Their fates are bound.
 * @param type       See enum @SummonType.
 * @param summonTime Time after which the minion is despawned in case of a timed despawn @type specified.
 */

void Vehicle::InstallAccessory(uint32 entry, int8 seatId, bool minion, uint8 type, uint32 summonTime)
{
    /// @Prevent adding accessories when vehicle is uninstalling. (Bad script in OnUninstall/OnRemovePassenger/PassengerBoarded hook.)
    if (_status == STATUS_UNINSTALLING)
    {
        TC_LOG_ERROR("entities.vehicle", "Vehicle (GuidLow: %u, DB GUID: %u, Entry: %u) attempts to install accessory (Entry: %u) on seat %d with STATUS_UNINSTALLING! "
            "Check Uninstall/PassengerBoarded script hooks for errors.", _me->GetGUIDLow(),
            (_me->GetTypeId() == TYPEID_UNIT ? _me->ToCreature()->GetDBTableGUIDLow() : _me->GetGUIDLow()), GetCreatureEntry(), entry, (int32)seatId);
        return;
    }

    TC_LOG_DEBUG("entities.vehicle", "Vehicle (GuidLow: %u, DB Guid: %u, Entry %u): installing accessory (Entry: %u) on seat: %d",
        _me->GetGUIDLow(), (_me->GetTypeId() == TYPEID_UNIT ? _me->ToCreature()->GetDBTableGUIDLow() : _me->GetGUIDLow()), GetCreatureEntry(),
        entry, (int32)seatId);

    TempSummon* accessory = _me->SummonCreature(entry, *_me, TempSummonType(type), summonTime);
    ASSERT(accessory);

    if (minion)
        accessory->AddUnitTypeMask(UNIT_MASK_ACCESSORY);

    (void)_me->HandleSpellClick(accessory, seatId);

    /// If for some reason adding accessory to vehicle fails it will unsummon in
    /// @VehicleJoinEvent::Abort
}

/**
 * @fn bool Vehicle::AddPassenger(Unit* unit, int8 seatId)
 *
 * @brief Attempts to add a passenger to the vehicle on 'seatId'.
 *
 * @author Machiavelli
 * @date 17-2-2013
 *
 * @param [in, out] The prospective passenger.
 * @param seatId        Identifier for the seat. Value of -1 indicates the next available seat.
 *
 * @return true if it succeeds, false if it fails.
 */

bool Vehicle::AddPassenger(Unit* unit, int8 seatId)
{
    /// @Prevent adding passengers when vehicle is uninstalling. (Bad script in OnUninstall/OnRemovePassenger/PassengerBoarded hook.)
    if (_status == STATUS_UNINSTALLING)
    {
        TC_LOG_ERROR("entities.vehicle", "Passenger GuidLow: %u, Entry: %u, attempting to board vehicle GuidLow: %u, Entry: %u during uninstall! SeatId: %d",
            unit->GetGUIDLow(), unit->GetEntry(), _me->GetGUIDLow(), _me->GetEntry(), (int32)seatId);
        return false;
    }

    TC_LOG_DEBUG("entities.vehicle", "Unit %s scheduling enter vehicle (entry: %u, vehicleId: %u, guid: %u (dbguid: %u) on seat %d",
        unit->GetName().c_str(), _me->GetEntry(), _vehicleInfo->m_ID, _me->GetGUIDLow(),
        (_me->GetTypeId() == TYPEID_UNIT ? _me->ToCreature()->GetDBTableGUIDLow() : 0), (int32)seatId);

    // The seat selection code may kick other passengers off the vehicle.
    // While the validity of the following may be arguable, it is possible that when such a passenger
    // exits the vehicle will dismiss. That's why the actual adding the passenger to the vehicle is scheduled
    // asynchronously, so it can be cancelled easily in case the vehicle is uninstalled meanwhile.
    SeatMap::iterator seat;
    VehicleJoinEvent* e = new VehicleJoinEvent(this, unit);
    unit->m_Events.AddEvent(e, unit->m_Events.CalculateTime(0));

    if (seatId < 0) // no specific seat requirement
    {
        for (seat = Seats.begin(); seat != Seats.end(); ++seat)
            if (seat->second.IsEmpty() && (seat->second.SeatInfo->CanEnterOrExit() || seat->second.SeatInfo->IsUsableByOverride()))
                break;

        if (seat == Seats.end()) // no available seat
        {
            e->to_Abort = true;
            return false;
        }

        e->Seat = seat;
        _pendingJoinEvents.push_back(e);
    }
    else
    {
        seat = Seats.find(seatId);
        if (seat == Seats.end())
        {
            e->to_Abort = true;
            return false;
        }

        e->Seat = seat;
        _pendingJoinEvents.push_back(e);
        if (!seat->second.IsEmpty())
        {
            Unit* passenger = ObjectAccessor::GetUnit(*GetBase(), seat->second.Passenger.Guid);
            ASSERT(passenger);
            passenger->ExitVehicle();
        }

        ASSERT(seat->second.IsEmpty());
    }

    return true;
}

/**
 * @fn void Vehicle::RemovePassenger(Unit* unit)
 *
 * @brief Removes the passenger from the vehicle.
 *
 * @author Machiavelli
 * @date 17-2-2013
 *
 * @param [in, out] unit The passenger to remove.
 */

Vehicle* Vehicle::RemovePassenger(Unit* unit)
{
    if (unit->GetVehicle() != this)
        return NULL;

    SeatMap::iterator seat = GetSeatIteratorForPassenger(unit);
    ASSERT(seat != Seats.end());

    TC_LOG_DEBUG("entities.vehicle", "Unit %s exit vehicle entry %u id %u dbguid %u seat %d",
        unit->GetName().c_str(), _me->GetEntry(), _vehicleInfo->m_ID, _me->GetGUIDLow(), (int32)seat->first);

    if (seat->second.SeatInfo->CanEnterOrExit() && ++UsableSeatNum)
        _me->SetFlag(UNIT_NPC_FLAGS, (_me->GetTypeId() == TYPEID_PLAYER ? UNIT_NPC_FLAG_PLAYER_VEHICLE : UNIT_NPC_FLAG_SPELLCLICK));

    // Remove UNIT_FLAG_NOT_SELECTABLE if passenger did not have it before entering vehicle
    if (seat->second.SeatInfo->m_flags & VEHICLE_SEAT_FLAG_PASSENGER_NOT_SELECTABLE && !seat->second.Passenger.IsUnselectable)
        unit->RemoveFlag(UNIT_FIELD_FLAGS, UNIT_FLAG_NOT_SELECTABLE);

    seat->second.Passenger.Reset();

    if (_me->GetTypeId() == TYPEID_UNIT && unit->GetTypeId() == TYPEID_PLAYER && seat->second.SeatInfo->m_flags & VEHICLE_SEAT_FLAG_CAN_CONTROL)
        _me->RemoveCharmedBy(unit);

    if (_me->IsInWorld())
    {
        if (!_me->GetTransport())
            unit->m_movementInfo.ResetTransport();
        else
            unit->m_movementInfo.transport = _me->m_movementInfo.transport;
    }

    // only for flyable vehicles
    if (unit->IsFlying())
        _me->CastSpell(unit, VEHICLE_SPELL_PARACHUTE, true);

    if (_me->GetTypeId() == TYPEID_UNIT && _me->ToCreature()->IsAIEnabled)
        _me->ToCreature()->AI()->PassengerBoarded(unit, seat->first, false);

    if (GetBase()->GetTypeId() == TYPEID_UNIT)
        sScriptMgr->OnRemovePassenger(this, unit);

    unit->SetVehicle(NULL);
    return this;
}

/**
 * @fn void Vehicle::RelocatePassengers()
 *
 * @brief Relocate passengers. Must be called after m_base::Relocate
 *
 * @author Machiavelli
 * @date 17-2-2013
 */

void Vehicle::RelocatePassengers()
{
    ASSERT(_me->GetMap());

    // not sure that absolute position calculation is correct, it must depend on vehicle pitch angle
    for (SeatMap::const_iterator itr = Seats.begin(); itr != Seats.end(); ++itr)
    {
        if (Unit* passenger = ObjectAccessor::GetUnit(*GetBase(), itr->second.Passenger.Guid))
        {
            ASSERT(passenger->IsInWorld());

            float px, py, pz, po;
            passenger->m_movementInfo.transport.pos.GetPosition(px, py, pz, po);
            CalculatePassengerPosition(px, py, pz, &po);

            passenger->UpdatePosition(px, py, pz, po);
        }
    }
}

/**
 * @fn bool Vehicle::IsVehicleInUse() const
 *
 * @brief Returns information whether the vehicle is currently used by any unit
 *
 * @author Shauren
 * @date 26-2-2013
 *
 * @return true if any passenger is boarded on vehicle, false otherwise.
 */

bool Vehicle::IsVehicleInUse() const
{
    for (SeatMap::const_iterator itr = Seats.begin(); itr != Seats.end(); ++itr)
        if (!itr->second.IsEmpty())
            return true;

    return false;
}

/**
 * @fn void Vehicle::InitMovementInfoForBase()
 *
 * @brief Sets correct MovementFlags2 based on VehicleFlags from DBC.
 *
 * @author Machiavelli
 * @date 17-2-2013
 */

void Vehicle::InitMovementInfoForBase()
{
    uint32 vehicleFlags = GetVehicleInfo()->m_flags;

    if (vehicleFlags & VEHICLE_FLAG_NO_STRAFE)
        _me->AddExtraUnitMovementFlag(MOVEMENTFLAG2_NO_STRAFE);
    if (vehicleFlags & VEHICLE_FLAG_NO_JUMPING)
        _me->AddExtraUnitMovementFlag(MOVEMENTFLAG2_NO_JUMPING);
    if (vehicleFlags & VEHICLE_FLAG_FULLSPEEDTURNING)
        _me->AddExtraUnitMovementFlag(MOVEMENTFLAG2_FULL_SPEED_TURNING);
    if (vehicleFlags & VEHICLE_FLAG_ALLOW_PITCHING)
        _me->AddExtraUnitMovementFlag(MOVEMENTFLAG2_ALWAYS_ALLOW_PITCHING);
    if (vehicleFlags & VEHICLE_FLAG_FULLSPEEDPITCHING)
        _me->AddExtraUnitMovementFlag(MOVEMENTFLAG2_FULL_SPEED_PITCHING);
}

/**
 * @fn VehicleSeatEntry const* Vehicle::GetSeatForPassenger(Unit* passenger)
 *
 * @brief Returns information on the seat of specified passenger, represented by the format in VehicleSeat.dbc
 *
 * @author Machiavelli
 * @date 17-2-2013
 *
 * @param [in, out] The passenger for which we check the seat info.
 *
 * @return null if passenger not found on vehicle, else the DBC record for the seat.
 */

VehicleSeatEntry const* Vehicle::GetSeatForPassenger(Unit const* passenger) const
{
    for (SeatMap::const_iterator itr = Seats.begin(); itr != Seats.end(); ++itr)
        if (itr->second.Passenger.Guid == passenger->GetGUID())
            return itr->second.SeatInfo;

    return NULL;
}

/**
 * @fn SeatMap::iterator Vehicle::GetSeatIteratorForPassenger(Unit* passenger)
 *
 * @brief Gets seat iterator for specified passenger.
 *
 * @author Machiavelli
 * @date 17-2-2013
 *
 * @param [in, out] passenger Passenger to look up.
 *
 * @return The seat iterator for specified passenger if it's found on the vehicle. Otherwise Seats.end() (invalid iterator).
 */

SeatMap::iterator Vehicle::GetSeatIteratorForPassenger(Unit* passenger)
{
    SeatMap::iterator itr;
    for (itr = Seats.begin(); itr != Seats.end(); ++itr)
        if (itr->second.Passenger.Guid == passenger->GetGUID())
            return itr;

    return Seats.end();
}

/**
 * @fn uint8 Vehicle::GetAvailableSeatCount() const
 *
 * @brief Gets the available seat count.
 *
 * @author Machiavelli
 * @date 17-2-2013
 *
 * @return The available seat count.
 */

uint8 Vehicle::GetAvailableSeatCount() const
{
    uint8 ret = 0;
    SeatMap::const_iterator itr;
    for (itr = Seats.begin(); itr != Seats.end(); ++itr)
        if (itr->second.IsEmpty() && (itr->second.SeatInfo->CanEnterOrExit() || itr->second.SeatInfo->IsUsableByOverride()))
            ++ret;

    return ret;
}

/**
 * @fn void Vehicle::RemovePendingEvent(VehicleJoinEvent* e)
 *
 * @brief Removes @VehicleJoinEvent objects from pending join event store.
 *        This method only removes it after it's executed or aborted to prevent leaving
 *        pointers to deleted events.
 *
 * @author Shauren
 * @date 22-2-2013
 *
 * @param [in] e The VehicleJoinEvent* to remove from pending event store.
 */

void Vehicle::RemovePendingEvent(VehicleJoinEvent* e)
{
    for (PendingJoinEventContainer::iterator itr = _pendingJoinEvents.begin(); itr != _pendingJoinEvents.end(); ++itr)
    {
        if (*itr == e)
        {
            _pendingJoinEvents.erase(itr);
            break;
        }
    }
}

/**
 * @fn void Vehicle::RemovePendingEventsForSeat(uint8 seatId)
 *
 * @brief Removes any pending events for given seatId. Executed when a @VehicleJoinEvent::Execute is called
 *
 * @author Machiavelli
 * @date 23-2-2013
 *
 * @param seatId Identifier for the seat.
 */

void Vehicle::RemovePendingEventsForSeat(int8 seatId)
{
    for (PendingJoinEventContainer::iterator itr = _pendingJoinEvents.begin(); itr != _pendingJoinEvents.end();)
    {
        if ((*itr)->Seat->first == seatId)
        {
            (*itr)->to_Abort = true;
            _pendingJoinEvents.erase(itr++);
        }
        else
            ++itr;
    }
}

/**
 * @fn void Vehicle::RemovePendingEventsForSeat(uint8 seatId)
 *
 * @brief Removes any pending events for given passenger. Executed when vehicle control aura is removed while adding passenger is in progress
 *
 * @author Shauren
 * @date 13-2-2013
 *
 * @param passenger Unit that is supposed to enter the vehicle.
 */

void Vehicle::RemovePendingEventsForPassenger(Unit* passenger)
{
    for (PendingJoinEventContainer::iterator itr = _pendingJoinEvents.begin(); itr != _pendingJoinEvents.end();)
    {
        if ((*itr)->Passenger == passenger)
        {
            (*itr)->to_Abort = true;
            _pendingJoinEvents.erase(itr++);
        }
        else
            ++itr;
    }
}

VehicleJoinEvent::~VehicleJoinEvent()
{
    if (Target)
        Target->RemovePendingEvent(this);
}

/**
 * @fn bool VehicleJoinEvent::Execute(uint64, uint32)
 *
 * @brief Actually adds the passenger @Passenger to vehicle @Target.
 *
 * @author Machiavelli
 * @date 17-2-2013
 *
 * @param parameter1 Unused
 * @param parameter2 Unused.
 *
 * @return true, cannot fail.
 *
 */

bool VehicleJoinEvent::Execute(uint64, uint32)
{
    ASSERT(Passenger->IsInWorld());
    ASSERT(Target && Target->GetBase()->IsInWorld());
    ASSERT(Target->GetBase()->HasAuraTypeWithCaster(SPELL_AURA_CONTROL_VEHICLE, Passenger->GetGUID()));

    Target->RemovePendingEventsForSeat(Seat->first);
    Target->RemovePendingEventsForPassenger(Passenger);

    Passenger->SetVehicle(Target);
    Seat->second.Passenger.Guid = Passenger->GetGUID();
    Seat->second.Passenger.IsUnselectable = Passenger->HasFlag(UNIT_FIELD_FLAGS, UNIT_FLAG_NOT_SELECTABLE);
    if (Seat->second.SeatInfo->CanEnterOrExit())
    {
        ASSERT(Target->UsableSeatNum);
        --(Target->UsableSeatNum);
        if (!Target->UsableSeatNum)
        {
            if (Target->GetBase()->GetTypeId() == TYPEID_PLAYER)
                Target->GetBase()->RemoveFlag(UNIT_NPC_FLAGS, UNIT_NPC_FLAG_PLAYER_VEHICLE);
            else
                Target->GetBase()->RemoveFlag(UNIT_NPC_FLAGS, UNIT_NPC_FLAG_SPELLCLICK);
        }
    }

    Passenger->InterruptNonMeleeSpells(false);
    Passenger->RemoveAurasByType(SPELL_AURA_MOUNTED);

    VehicleSeatEntry const* veSeat = Seat->second.SeatInfo;

    Player* player = Passenger->ToPlayer();
    if (player)
    {
        // drop flag
        if (Battleground* bg = player->GetBattleground())
            bg->EventPlayerDroppedFlag(player);

        player->StopCastingCharm();
        player->StopCastingBindSight();
        player->SendOnCancelExpectedVehicleRideAura();
        if (!(veSeat->m_flagsB & VEHICLE_SEAT_FLAG_B_KEEP_PET))
            player->UnsummonPetTemporaryIfAny();
    }

    if (Seat->second.SeatInfo->m_flags & VEHICLE_SEAT_FLAG_PASSENGER_NOT_SELECTABLE)
        Passenger->SetFlag(UNIT_FIELD_FLAGS, UNIT_FLAG_NOT_SELECTABLE);

<<<<<<< HEAD
    VehicleSeatEntry const* veSeat = Seat->second.SeatInfo;
=======
    Passenger->AddUnitMovementFlag(MOVEMENTFLAG_ONTRANSPORT);
>>>>>>> e55835a6
    Passenger->m_movementInfo.transport.pos.Relocate(veSeat->m_attachmentOffsetX, veSeat->m_attachmentOffsetY, veSeat->m_attachmentOffsetZ);
    Passenger->m_movementInfo.transport.time = 0;
    Passenger->m_movementInfo.transport.seat = Seat->first;
    Passenger->m_movementInfo.transport.guid = Target->GetBase()->GetGUID();

    if (Target->GetBase()->GetTypeId() == TYPEID_UNIT && Passenger->GetTypeId() == TYPEID_PLAYER &&
        Seat->second.SeatInfo->m_flags & VEHICLE_SEAT_FLAG_CAN_CONTROL)
        ASSERT(Target->GetBase()->SetCharmedBy(Passenger, CHARM_TYPE_VEHICLE));  // SMSG_CLIENT_CONTROL

    Passenger->SendClearTarget();                            // SMSG_BREAK_TARGET
    Passenger->SetControlled(true, UNIT_STATE_ROOT);         // SMSG_FORCE_ROOT - In some cases we send SMSG_SPLINE_MOVE_ROOT here (for creatures)
    // also adds MOVEMENTFLAG_ROOT

    Movement::MoveSplineInit init(Passenger);
    init.DisableTransportPathTransformations();
    init.MoveTo(veSeat->m_attachmentOffsetX, veSeat->m_attachmentOffsetY, veSeat->m_attachmentOffsetZ, false, true);
    init.SetFacing(0.0f);
    init.SetTransportEnter();
    init.Launch();

    if (Creature* creature = Target->GetBase()->ToCreature())
    {
        if (creature->IsAIEnabled)
            creature->AI()->PassengerBoarded(Passenger, Seat->first, true);

        sScriptMgr->OnAddPassenger(Target, Passenger, Seat->first);

        // Actually quite a redundant hook. Could just use OnAddPassenger and check for unit typemask inside script.
        if (Passenger->HasUnitTypeMask(UNIT_MASK_ACCESSORY))
            sScriptMgr->OnInstallAccessory(Target, Passenger->ToCreature());
    }

    return true;
}

/**
 * @fn void VehicleJoinEvent::Abort(uint64)
 *
 * @brief Aborts the event. Implies that unit @Passenger will not be boarding vehicle @Target after all.
 *
 * @author Machiavelli
 * @date 17-2-2013
 *
 * @param parameter1 Unused
 */

void VehicleJoinEvent::Abort(uint64)
{
    /// Check if the Vehicle was already uninstalled, in which case all auras were removed already
    if (Target)
    {
        TC_LOG_DEBUG("entities.vehicle", "Passenger GuidLow: %u, Entry: %u, board on vehicle GuidLow: %u, Entry: %u SeatId: %d cancelled",
            Passenger->GetGUIDLow(), Passenger->GetEntry(), Target->GetBase()->GetGUIDLow(), Target->GetBase()->GetEntry(), (int32)Seat->first);

        /// @SPELL_AURA_CONTROL_VEHICLE auras can be applied even when the passenger is not (yet) on the vehicle.
        /// When this code is triggered it means that something went wrong in @Vehicle::AddPassenger, and we should remove
        /// the aura manually.
        Target->GetBase()->RemoveAurasByType(SPELL_AURA_CONTROL_VEHICLE, Passenger->GetGUID());
    }
    else
        TC_LOG_DEBUG("entities.vehicle", "Passenger GuidLow: %u, Entry: %u, board on uninstalled vehicle SeatId: %d cancelled",
            Passenger->GetGUIDLow(), Passenger->GetEntry(), (int32)Seat->first);

    if (Passenger->IsInWorld() && Passenger->HasUnitTypeMask(UNIT_MASK_ACCESSORY))
        Passenger->ToCreature()->DespawnOrUnsummon();
}<|MERGE_RESOLUTION|>--- conflicted
+++ resolved
@@ -796,11 +796,6 @@
     if (Seat->second.SeatInfo->m_flags & VEHICLE_SEAT_FLAG_PASSENGER_NOT_SELECTABLE)
         Passenger->SetFlag(UNIT_FIELD_FLAGS, UNIT_FLAG_NOT_SELECTABLE);
 
-<<<<<<< HEAD
-    VehicleSeatEntry const* veSeat = Seat->second.SeatInfo;
-=======
-    Passenger->AddUnitMovementFlag(MOVEMENTFLAG_ONTRANSPORT);
->>>>>>> e55835a6
     Passenger->m_movementInfo.transport.pos.Relocate(veSeat->m_attachmentOffsetX, veSeat->m_attachmentOffsetY, veSeat->m_attachmentOffsetZ);
     Passenger->m_movementInfo.transport.time = 0;
     Passenger->m_movementInfo.transport.seat = Seat->first;
