--- conflicted
+++ resolved
@@ -172,22 +172,13 @@
     // Different immunities for vehicles goes below
     switch (GetVehicleInfo()->m_ID)
     {
-<<<<<<< HEAD
         // code below prevents a bug with movable cannons
         case 160: // Strand of the Ancients
         case 244: // Wintergrasp
         case 510: // Isle of Conquest
             _me->SetControlled(true, UNIT_STATE_ROOT);
             // why we need to apply this? we can simple add immunities to slow mechanic in DB
-=======
-        case 160: //Isle of conquest turret
-        case 244: //Wintergrasp turret
-            _me->SetControlled(true, UNIT_STAT_ROOT);
-            //me->AddUnitMovementFlag(MOVEMENTFLAG_ROOT);
-            //me->SetSpeed(MOVE_TURN_RATE, 0.7f);
-            //me->SetSpeed(MOVE_PITCH_RATE, 0.7f);
             //me->m_movementInfo.flags2=59;
->>>>>>> 8afa090c
             _me->ApplySpellImmune(0, IMMUNITY_STATE, SPELL_AURA_MOD_DECREASE_SPEED, true);
             break;
         default:
@@ -469,20 +460,6 @@
     _me->DestroyForNearbyPlayers();
     _me->CombatStop();
     _me->AddObjectToRemoveList();
-}
-
-void Vehicle::TeleportVehicle(float x, float y, float z, float ang)
-{
-    vehiclePlayers.clear();
-    for(int8 i = 0; i < 8; i++)
-        if (Unit* player = GetPassenger(i))
-            vehiclePlayers.insert(player->GetGUID());
-
-    RemoveAllPassengers(); // this can unlink Guns from Siege Engines
-    _me->NearTeleportTo(x, y, z, ang);
-    for (GuidSet::const_iterator itr = vehiclePlayers.begin(); itr != vehiclePlayers.end(); ++itr)
-        if(Unit* plr = sObjectAccessor->FindUnit(*itr))
-                plr->NearTeleportTo(x, y, z, ang);
 }
 
 void Vehicle::InitMovementInfoForBase()
