--- conflicted
+++ resolved
@@ -19,25 +19,14 @@
 #include "Battleground.h"
 #include "Common.h"
 #include "CreatureAI.h"
-<<<<<<< HEAD
-#include "DBCStores.h"
-#include "EventProcessor.h"
-#include "Log.h"
-#include "MotionMaster.h"
-=======
 #include "DB2Stores.h"
 #include "EventProcessor.h"
 #include "Log.h"
->>>>>>> 28d470c5
 #include "MoveSplineInit.h"
 #include "ObjectAccessor.h"
 #include "ObjectMgr.h"
 #include "Player.h"
 #include "ScriptMgr.h"
-<<<<<<< HEAD
-#include "SpellAuraEffects.h"
-=======
->>>>>>> 28d470c5
 #include "TemporarySummon.h"
 #include "Unit.h"
 #include "Util.h"
@@ -50,8 +39,7 @@
         if (uint32 seatId = _vehicleInfo->SeatID[i])
             if (VehicleSeatEntry const* veSeat = sVehicleSeatStore.LookupEntry(seatId))
             {
-                VehicleSeatAddon const* addon = sObjectMgr->GetVehicleSeatAddon(seatId);
-                Seats.insert(std::make_pair(i, VehicleSeat(veSeat, addon)));
+                Seats.insert(std::make_pair(i, VehicleSeat(veSeat)));
                 if (veSeat->CanEnterOrExit())
                     ++UsableSeatNum;
             }
@@ -85,8 +73,6 @@
 
 void Vehicle::Install()
 {
-<<<<<<< HEAD
-=======
     if (_me->GetTypeId() == TYPEID_UNIT)
     {
         if (PowerDisplayEntry const* powerDisplay = sPowerDisplayStore.LookupEntry(_vehicleInfo->PowerDisplayID[0]))
@@ -95,7 +81,6 @@
             _me->SetPowerType(POWER_ENERGY);
     }
 
->>>>>>> 28d470c5
     _status = STATUS_INSTALLED;
     if (GetBase()->GetTypeId() == TYPEID_UNIT)
         sScriptMgr->OnInstall(this);
@@ -130,13 +115,8 @@
     /// @Prevent recursive uninstall call. (Bad script in OnUninstall/OnRemovePassenger/PassengerBoarded hook.)
     if (_status == STATUS_UNINSTALLING && !GetBase()->HasUnitTypeMask(UNIT_MASK_MINION))
     {
-<<<<<<< HEAD
-        TC_LOG_ERROR("entities.vehicle", "Vehicle %s attempts to uninstall, but already has STATUS_UNINSTALLING! "
-            "Check Uninstall/PassengerBoarded script hooks for errors.", _me->GetGUID().ToString().c_str());
-=======
         TC_LOG_ERROR("entities.vehicle", "%s, Entry: %u attempts to uninstall, but already has STATUS_UNINSTALLING! "
             "Check Uninstall/PassengerBoarded script hooks for errors.", _me->GetGUID().ToString().c_str(), _creatureEntry);
->>>>>>> 28d470c5
         return;
     }
 
@@ -164,11 +144,7 @@
     if (GetBase()->GetTypeId() != TYPEID_UNIT)
         return;
 
-<<<<<<< HEAD
-    TC_LOG_DEBUG("entities.vehicle", "Vehicle::Reset (Entry: %u, %s, DBGuid: %u)", GetCreatureEntry(), _me->GetGUID().ToString().c_str(), _me->ToCreature()->GetSpawnId());
-=======
     TC_LOG_DEBUG("entities.vehicle", "Vehicle::Reset (Entry: %u, %s, DBGuid: " UI64FMTD ")", GetCreatureEntry(), _me->GetGUID().ToString().c_str(), _me->ToCreature()->GetSpawnId());
->>>>>>> 28d470c5
 
     ApplyAllImmunities();
     if (GetBase()->IsAlive())
@@ -218,12 +194,6 @@
         _me->ApplySpellImmune(0, IMMUNITY_STATE, SPELL_AURA_MOD_STAT, true);
         _me->ApplySpellImmune(0, IMMUNITY_STATE, SPELL_AURA_MOD_DAMAGE_PERCENT_TAKEN, true);
     }
-
-    // If vehicle flag for fixed position set (cannons), or if the following hardcoded units, then set state rooted
-    //  30236 | Argent Cannon
-    //  39759 | Tankbuster Cannon
-    if ((GetVehicleInfo()->Flags & VEHICLE_FLAG_FIXED_POSITION) || GetBase()->GetEntry() == 30236 || GetBase()->GetEntry() == 39759)
-        _me->SetControlled(true, UNIT_STATE_ROOT);
 
     // Different immunities for vehicles goes below
     switch (GetVehicleInfo()->ID)
@@ -351,7 +321,7 @@
     if (seat == Seats.end())
         return seat;
 
-    while (!seat->second.IsEmpty() || HasPendingEventForSeat(seat->first) || (!seat->second.SeatInfo->CanEnterOrExit() && !seat->second.SeatInfo->IsUsableByOverride()))
+    while (!seat->second.IsEmpty() || (!seat->second.SeatInfo->CanEnterOrExit() && !seat->second.SeatInfo->IsUsableByOverride()))
     {
         if (next)
         {
@@ -371,28 +341,6 @@
     }
 
     return seat;
-}
-
-/**
- * @fn VehicleSeatAddon const* Vehicle::GetSeatAddonForSeatOfPassenger(Unit const* passenger) const
- *
- * @brief Gets the vehicle seat addon data for the seat of a passenger
- *
- * @author Ovahlord
- * @date 28-1-2020
- *
- * @param passenger Identifier for the current seat user
- *
- * @return The seat addon data for the currently used seat of a passenger
- */
-
-VehicleSeatAddon const* Vehicle::GetSeatAddonForSeatOfPassenger(Unit const* passenger) const
-{
-    for (SeatMap::const_iterator itr = Seats.begin(); itr != Seats.end(); itr++)
-        if (!itr->second.IsEmpty() && itr->second.Passenger.Guid == passenger->GetGUID())
-            return itr->second.SeatAddon;
-
-    return nullptr;
 }
 
 /**
@@ -418,25 +366,20 @@
     if (_status == STATUS_UNINSTALLING)
     {
         TC_LOG_ERROR("entities.vehicle", "Vehicle (%s, Entry: %u) attempts to install accessory (Entry: %u) on seat %d with STATUS_UNINSTALLING! "
-<<<<<<< HEAD
-            "Check Uninstall/PassengerBoarded script hooks for errors.", _me->GetGUID().ToString().c_str(),
-            GetCreatureEntry(), entry, (int32)seatId);
-=======
             "Check Uninstall/PassengerBoarded script hooks for errors.", _me->GetGUID().ToString().c_str(), GetCreatureEntry(), entry, (int32)seatId);
->>>>>>> 28d470c5
         return;
     }
 
     TC_LOG_DEBUG("entities.vehicle", "Vehicle (%s, Entry %u): installing accessory (Entry: %u) on seat: %d",
         _me->GetGUID().ToString().c_str(), GetCreatureEntry(), entry, (int32)seatId);
 
-    TempSummon* accessory = _me->SummonCreature(entry, *_me, TempSummonType(type), Milliseconds(summonTime));
+    TempSummon* accessory = _me->SummonCreature(entry, *_me, TempSummonType(type), summonTime);
     ASSERT(accessory);
 
     if (minion)
         accessory->AddUnitTypeMask(UNIT_MASK_ACCESSORY);
 
-    _me->HandleSpellClick(accessory, seatId);
+    (void)_me->HandleSpellClick(accessory, seatId);
 
     /// If for some reason adding accessory to vehicle fails it will unsummon in
     /// @VehicleJoinEvent::Abort
@@ -461,15 +404,6 @@
     /// @Prevent adding passengers when vehicle is uninstalling. (Bad script in OnUninstall/OnRemovePassenger/PassengerBoarded hook.)
     if (_status == STATUS_UNINSTALLING)
     {
-<<<<<<< HEAD
-        TC_LOG_ERROR("entities.vehicle", "Passenger %s, attempting to board vehicle %s during uninstall! SeatId: %d",
-            unit->GetGUID().ToString().c_str(), _me->GetGUID().ToString().c_str(), (int32)seatId);
-        return false;
-    }
-
-    TC_LOG_DEBUG("entities.vehicle", "Unit %s scheduling enter vehicle (entry: %u, vehicleId: %u, guid: %s on seat %d",
-        unit->GetName().c_str(), _me->GetEntry(), _vehicleInfo->ID, _me->GetGUID().ToString().c_str(), (int32)seatId);
-=======
         TC_LOG_ERROR("entities.vehicle", "Passenger %s, Entry: %u, attempting to board %s, Entry: %u during uninstall! SeatId: %d",
             unit->GetGUID().ToString().c_str(), unit->GetEntry(), _me->GetGUID().ToString().c_str(), _me->GetEntry(), (int32)seatId);
         return false;
@@ -478,7 +412,6 @@
     TC_LOG_DEBUG("entities.vehicle", "Unit %s scheduling enter vehicle (entry: %u, vehicleId: %u, %s (dbguid: " UI64FMTD ") on seat %d",
         unit->GetName().c_str(), _me->GetEntry(), _vehicleInfo->ID, _me->GetGUID().ToString().c_str(),
         uint64(_me->GetTypeId() == TYPEID_UNIT ? _me->ToCreature()->GetSpawnId() : UI64LIT(0)), (int32)seatId);
->>>>>>> 28d470c5
 
     // The seat selection code may kick other passengers off the vehicle.
     // While the validity of the following may be arguable, it is possible that when such a passenger
@@ -486,12 +419,12 @@
     // asynchronously, so it can be cancelled easily in case the vehicle is uninstalled meanwhile.
     SeatMap::iterator seat;
     VehicleJoinEvent* e = new VehicleJoinEvent(this, unit);
-    unit->m_Events.AddEvent(e, unit->m_Events.CalculateTime(0s));
+    unit->m_Events.AddEvent(e, unit->m_Events.CalculateTime(0));
 
     if (seatId < 0) // no specific seat requirement
     {
         for (seat = Seats.begin(); seat != Seats.end(); ++seat)
-            if (seat->second.IsEmpty() && !HasPendingEventForSeat(seat->first) && (seat->second.SeatInfo->CanEnterOrExit() || seat->second.SeatInfo->IsUsableByOverride()))
+            if (seat->second.IsEmpty() && (seat->second.SeatInfo->CanEnterOrExit() || seat->second.SeatInfo->IsUsableByOverride()))
                 break;
 
         if (seat == Seats.end()) // no available seat
@@ -546,11 +479,7 @@
     SeatMap::iterator seat = GetSeatIteratorForPassenger(unit);
     ASSERT(seat != Seats.end());
 
-<<<<<<< HEAD
-    TC_LOG_DEBUG("entities.vehicle", "Unit %s exit vehicle entry %u id %u guid %s seat %d",
-=======
     TC_LOG_DEBUG("entities.vehicle", "Unit %s exit vehicle entry %u id %u %s seat %d",
->>>>>>> 28d470c5
         unit->GetName().c_str(), _me->GetEntry(), _vehicleInfo->ID, _me->GetGUID().ToString().c_str(), (int32)seat->first);
 
     if (seat->second.SeatInfo->CanEnterOrExit() && ++UsableSeatNum)
@@ -562,11 +491,7 @@
 
     // Remove UNIT_FLAG_NOT_SELECTABLE if passenger did not have it before entering vehicle
     if (seat->second.SeatInfo->Flags & VEHICLE_SEAT_FLAG_PASSENGER_NOT_SELECTABLE && !seat->second.Passenger.IsUnselectable)
-<<<<<<< HEAD
-        unit->RemoveFlag(UNIT_FIELD_FLAGS, UNIT_FLAG_NOT_SELECTABLE);
-=======
         unit->RemoveUnitFlag(UNIT_FLAG_NOT_SELECTABLE);
->>>>>>> 28d470c5
 
     seat->second.Passenger.Reset();
 
@@ -585,7 +510,7 @@
     if (unit->IsFlying())
         _me->CastSpell(unit, VEHICLE_SPELL_PARACHUTE, true);
 
-    if (_me->GetTypeId() == TYPEID_UNIT && _me->ToCreature()->IsAIEnabled())
+    if (_me->GetTypeId() == TYPEID_UNIT && _me->ToCreature()->IsAIEnabled)
         _me->ToCreature()->AI()->PassengerBoarded(unit, seat->first, false);
 
     if (GetBase()->GetTypeId() == TYPEID_UNIT)
@@ -621,10 +546,7 @@
             float px, py, pz, po;
             passenger->m_movementInfo.transport.pos.GetPosition(px, py, pz, po);
             CalculatePassengerPosition(px, py, pz, &po);
-<<<<<<< HEAD
-=======
-
->>>>>>> 28d470c5
+
             seatRelocation.emplace_back(passenger, Position(px, py, pz, po));
         }
     }
@@ -648,15 +570,6 @@
 {
     for (SeatMap::const_iterator itr = Seats.begin(); itr != Seats.end(); ++itr)
         if (!itr->second.IsEmpty())
-            return true;
-
-    return false;
-}
-
-bool Vehicle::IsControllableVehicle() const
-{
-    for (SeatMap::const_iterator itr = Seats.begin(); itr != Seats.end(); ++itr)
-        if (itr->second.SeatInfo->HasFlag(VEHICLE_SEAT_FLAG_CAN_CONTROL))
             return true;
 
     return false;
@@ -748,7 +661,7 @@
     uint8 ret = 0;
     SeatMap::const_iterator itr;
     for (itr = Seats.begin(); itr != Seats.end(); ++itr)
-        if (itr->second.IsEmpty() && !HasPendingEventForSeat(itr->first) && (itr->second.SeatInfo->CanEnterOrExit() || itr->second.SeatInfo->IsUsableByOverride()))
+        if (itr->second.IsEmpty() && (itr->second.SeatInfo->CanEnterOrExit() || itr->second.SeatInfo->IsUsableByOverride()))
             ++ret;
 
     return ret;
@@ -848,16 +761,7 @@
 {
     ASSERT(Passenger->IsInWorld());
     ASSERT(Target && Target->GetBase()->IsInWorld());
-
-    Unit::AuraEffectList const& vehicleAuras = Target->GetBase()->GetAuraEffectsByType(SPELL_AURA_CONTROL_VEHICLE);
-    auto itr = std::find_if(vehicleAuras.begin(), vehicleAuras.end(), [this](AuraEffect const* aurEff) -> bool
-    {
-        return aurEff->GetCasterGUID() == Passenger->GetGUID();
-    });
-    ASSERT(itr != vehicleAuras.end());
-
-    AuraApplication const* aurApp = (*itr)->GetBase()->GetApplicationOfTarget(Target->GetBase()->GetGUID());
-    ASSERT(aurApp && !aurApp->GetRemoveMode());
+    ASSERT(Target->GetBase()->HasAuraTypeWithCaster(SPELL_AURA_CONTROL_VEHICLE, Passenger->GetGUID()));
 
     Target->RemovePendingEventsForSeat(Seat->first);
     Target->RemovePendingEventsForPassenger(Passenger);
@@ -869,14 +773,6 @@
         return true;
     }
 
-<<<<<<< HEAD
-    //It's possible that multiple vehicle join
-    //events are executed in the same update
-    if (Passenger->GetVehicle())
-        Passenger->ExitVehicle();
-
-=======
->>>>>>> 28d470c5
     Passenger->SetVehicle(Target);
     Seat->second.Passenger.Guid = Passenger->GetGUID();
     Seat->second.Passenger.IsUnselectable = Passenger->HasUnitFlag(UNIT_FLAG_NOT_SELECTABLE);
@@ -898,7 +794,6 @@
     Passenger->RemoveAurasByType(SPELL_AURA_MOUNTED);
 
     VehicleSeatEntry const* veSeat = Seat->second.SeatInfo;
-    VehicleSeatAddon const* veSeatAddon = Seat->second.SeatAddon;
 
     Player* player = Passenger->ToPlayer();
     if (player)
@@ -910,23 +805,6 @@
         player->StopCastingCharm();
         player->StopCastingBindSight();
         player->SendOnCancelExpectedVehicleRideAura();
-<<<<<<< HEAD
-        if (!veSeat->HasFlag(VEHICLE_SEAT_FLAG_B_KEEP_PET))
-            player->UnsummonPetTemporaryIfAny();
-    }
-
-    if (veSeat->HasFlag(VEHICLE_SEAT_FLAG_PASSENGER_NOT_SELECTABLE))
-        Passenger->SetFlag(UNIT_FIELD_FLAGS, UNIT_FLAG_NOT_SELECTABLE);
-
-
-    float o = veSeatAddon ? veSeatAddon->SeatOrientationOffset : 0.f;
-    float x = veSeat->AttachmentOffset.X;
-    float y = veSeat->AttachmentOffset.Y;
-    float z = veSeat->AttachmentOffset.Z;
-
-    Passenger->AddUnitMovementFlag(MOVEMENTFLAG_ONTRANSPORT);
-    Passenger->m_movementInfo.transport.pos.Relocate(x, y, z, o);
-=======
         if (!(veSeat->FlagsB & VEHICLE_SEAT_FLAG_B_KEEP_PET))
             player->UnsummonPetTemporaryIfAny();
     }
@@ -938,28 +816,14 @@
         Passenger->AddUnitFlag(UNIT_FLAG_NOT_SELECTABLE);
 
     Passenger->m_movementInfo.transport.pos.Relocate(veSeat->AttachmentOffset.X, veSeat->AttachmentOffset.Y, veSeat->AttachmentOffset.Z);
->>>>>>> 28d470c5
     Passenger->m_movementInfo.transport.time = 0;
     Passenger->m_movementInfo.transport.seat = Seat->first;
     Passenger->m_movementInfo.transport.guid = Target->GetBase()->GetGUID();
     Passenger->m_movementInfo.transport.vehicleId = Target->GetVehicleInfo()->ID;
 
     if (Target->GetBase()->GetTypeId() == TYPEID_UNIT && Passenger->GetTypeId() == TYPEID_PLAYER &&
-<<<<<<< HEAD
-        veSeat->HasFlag(VEHICLE_SEAT_FLAG_CAN_CONTROL))
-    {
-        // handles SMSG_CLIENT_CONTROL
-        if (!Target->GetBase()->SetCharmedBy(Passenger, CHARM_TYPE_VEHICLE, aurApp))
-        {
-            // charming failed, probably aura was removed by relocation/scripts/whatever
-            Abort(0);
-            return true;
-        }
-    }
-=======
         Seat->second.SeatInfo->Flags & VEHICLE_SEAT_FLAG_CAN_CONTROL)
         ASSERT(Target->GetBase()->SetCharmedBy(Passenger, CHARM_TYPE_VEHICLE));  // SMSG_CLIENT_CONTROL
->>>>>>> 28d470c5
 
     Passenger->SendClearTarget();                            // SMSG_BREAK_TARGET
     Passenger->SetControlled(true, UNIT_STATE_ROOT);         // SMSG_FORCE_ROOT - In some cases we send SMSG_SPLINE_MOVE_ROOT here (for creatures)
@@ -967,23 +831,15 @@
 
     Movement::MoveSplineInit init(Passenger);
     init.DisableTransportPathTransformations();
-<<<<<<< HEAD
-    init.MoveTo(x, y, z, false, true);
-    init.SetFacing(o);
-=======
     init.MoveTo(veSeat->AttachmentOffset.X, veSeat->AttachmentOffset.Y, veSeat->AttachmentOffset.Z, false, true);
     init.SetFacing(0.0f);
->>>>>>> 28d470c5
     init.SetTransportEnter();
-    Passenger->GetMotionMaster()->LaunchMoveSpline(std::move(init), EVENT_VEHICLE_BOARD, MOTION_PRIORITY_HIGHEST);
-
-    for (auto const& [guid, threatRef] : Passenger->GetThreatManager().GetThreatenedByMeList())
-        threatRef->GetOwner()->GetThreatManager().AddThreat(Target->GetBase(), threatRef->GetThreat(), nullptr, true, true);
+    init.Launch();
 
     if (Creature* creature = Target->GetBase()->ToCreature())
     {
-        if (CreatureAI* ai = creature->AI())
-            ai->PassengerBoarded(Passenger, Seat->first, true);
+        if (creature->IsAIEnabled)
+            creature->AI()->PassengerBoarded(Passenger, Seat->first, true);
 
         sScriptMgr->OnAddPassenger(Target, Passenger, Seat->first);
 
@@ -1011,13 +867,8 @@
     /// Check if the Vehicle was already uninstalled, in which case all auras were removed already
     if (Target)
     {
-<<<<<<< HEAD
-        TC_LOG_DEBUG("entities.vehicle", "Passenger %s, board on vehicle %s SeatId: %d cancelled",
-            Passenger->GetGUID().ToString().c_str(), Target->GetBase()->GetGUID().ToString().c_str(), (int32)Seat->first);
-=======
         TC_LOG_DEBUG("entities.vehicle", "Passenger %s, Entry: %u, board on vehicle %s, Entry: %u SeatId: %d cancelled",
             Passenger->GetGUID().ToString().c_str(), Passenger->GetEntry(), Target->GetBase()->GetGUID().ToString().c_str(), Target->GetBase()->GetEntry(), (int32)Seat->first);
->>>>>>> 28d470c5
 
         /// Remove the pending event when Abort was called on the event directly
         Target->RemovePendingEvent(this);
@@ -1028,33 +879,17 @@
         Target->GetBase()->RemoveAurasByType(SPELL_AURA_CONTROL_VEHICLE, Passenger->GetGUID());
     }
     else
-<<<<<<< HEAD
-        TC_LOG_DEBUG("entities.vehicle", "Passenger %s, board on uninstalled vehicle SeatId: %d cancelled",
-            Passenger->GetGUID().ToString().c_str(), (int32)Seat->first);
-=======
         TC_LOG_DEBUG("entities.vehicle", "Passenger %s, Entry: %u, board on uninstalled vehicle SeatId: %d cancelled",
             Passenger->GetGUID().ToString().c_str(), Passenger->GetEntry(), (int32)Seat->first);
->>>>>>> 28d470c5
 
     if (Passenger->IsInWorld() && Passenger->HasUnitTypeMask(UNIT_MASK_ACCESSORY))
         Passenger->ToCreature()->DespawnOrUnsummon();
 }
 
-<<<<<<< HEAD
-bool Vehicle::HasPendingEventForSeat(int8 seatId) const
-{
-    for (PendingJoinEventContainer::const_iterator itr = _pendingJoinEvents.begin(); itr != _pendingJoinEvents.end(); ++itr)
-    {
-        if ((*itr)->Seat->first == seatId)
-            return true;
-    }
-    return false;
-=======
 Milliseconds Vehicle::GetDespawnDelay()
 {
     if (VehicleTemplate const* vehicleTemplate = sObjectMgr->GetVehicleTemplate(this))
         return vehicleTemplate->DespawnDelay;
 
     return 1ms;
->>>>>>> 28d470c5
 }