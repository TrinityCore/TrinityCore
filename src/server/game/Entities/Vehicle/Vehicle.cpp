--- conflicted
+++ resolved
@@ -363,17 +363,10 @@
 
     if (_me->IsInWorld())
     {
-<<<<<<< HEAD
-        unit->SendClearTarget();                                // SMSG_BREAK_TARGET
-        unit->SetControlled(true, UNIT_STATE_ROOT);              // SMSG_FORCE_ROOT - In some cases we send SMSG_SPLINE_MOVE_ROOT here (for creatures)
-                                                                // also adds MOVEMENTFLAG_ROOT
-        Movement::MoveSplineInit init(unit);
-=======
         unit->SendClearTarget();                            // SMSG_BREAK_TARGET
         unit->SetControlled(true, UNIT_STATE_ROOT);        // SMSG_FORCE_ROOT - In some cases we send SMSG_SPLINE_MOVE_ROOT here (for creatures)
                                                             // also adds MOVEMENTFLAG_ROOT
-        Movement::MoveSplineInit init(*unit);
->>>>>>> 4116ba75
+        Movement::MoveSplineInit init(unit);
         init.DisableTransportPathTransformations();
         init.MoveTo(veSeat->m_attachmentOffsetX, veSeat->m_attachmentOffsetY, veSeat->m_attachmentOffsetZ);
         init.SetFacing(0.0f);
