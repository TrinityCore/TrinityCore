/*
 * Copyright (C) 2008-2012 TrinityCore <http://www.trinitycore.org/>
 * Copyright (C) 2005-2009 MaNGOS <http://getmangos.com/>
 *
 * This program is free software; you can redistribute it and/or modify it
 * under the terms of the GNU General Public License as published by the
 * Free Software Foundation; either version 2 of the License, or (at your
 * option) any later version.
 *
 * This program is distributed in the hope that it will be useful, but WITHOUT
 * ANY WARRANTY; without even the implied warranty of MERCHANTABILITY or
 * FITNESS FOR A PARTICULAR PURPOSE. See the GNU General Public License for
 * more details.
 *
 * You should have received a copy of the GNU General Public License along
 * with this program. If not, see <http://www.gnu.org/licenses/>.
 */

#ifndef __TRINITY_VEHICLE_H
#define __TRINITY_VEHICLE_H

#include "ObjectDefines.h"
#include "VehicleDefines.h"

struct VehicleEntry;
class Unit;

<<<<<<< HEAD
=======
enum PowerType
{
    POWER_STEAM                                  = 61,
    POWER_PYRITE                                 = 41,
    POWER_HEAT                                   = 101,
    POWER_OOZE                                   = 121,
    POWER_BLOOD                                  = 141,
    POWER_WRATH                                  = 142
};

enum VehicleFlags
{
    VEHICLE_FLAG_NO_STRAFE                       = 0x00000001,           // Sets MOVEFLAG2_NO_STRAFE
    VEHICLE_FLAG_NO_JUMPING                      = 0x00000002,           // Sets MOVEFLAG2_NO_JUMPING
    VEHICLE_FLAG_FULLSPEEDTURNING                = 0x00000004,           // Sets MOVEFLAG2_FULLSPEEDTURNING
    VEHICLE_FLAG_ALLOW_PITCHING                  = 0x00000010,           // Sets MOVEFLAG2_ALLOW_PITCHING
    VEHICLE_FLAG_FULLSPEEDPITCHING               = 0x00000020,           // Sets MOVEFLAG2_FULLSPEEDPITCHING
    VEHICLE_FLAG_CUSTOM_PITCH                    = 0x00000040,           // If set use pitchMin and pitchMax from DBC, otherwise pitchMin = -pi/2, pitchMax = pi/2
    VEHICLE_FLAG_ADJUST_AIM_ANGLE                = 0x00000400,           // Lua_IsVehicleAimAngleAdjustable
    VEHICLE_FLAG_ADJUST_AIM_POWER                = 0x00000800,           // Lua_IsVehicleAimPowerAdjustable
};

enum VehicleSeatFlags
{
    VEHICLE_SEAT_FLAG_HIDE_PASSENGER             = 0x00000200,           // Passenger is hidden
    VEHICLE_SEAT_FLAG_UNK11                      = 0x00000400,           // needed for CGCamera__SyncFreeLookFacing
    VEHICLE_SEAT_FLAG_CAN_CONTROL                = 0x00000800,           // Lua_UnitInVehicleControlSeat
    VEHICLE_SEAT_FLAG_UNCONTROLLED               = 0x00002000,           // can override !& VEHICLE_SEAT_FLAG_CAN_ENTER_OR_EXIT
    VEHICLE_SEAT_FLAG_CAN_ATTACK                 = 0x00004000,           // Can attack, cast spells and use items from vehicle?
    VEHICLE_SEAT_FLAG_CAN_ENTER_OR_EXIT          = 0x02000000,           // Lua_CanExitVehicle - can enter and exit at free will
    VEHICLE_SEAT_FLAG_CAN_SWITCH                 = 0x04000000,           // Lua_CanSwitchVehicleSeats
    VEHICLE_SEAT_FLAG_CAN_CAST                   = 0x20000000,           // Lua_UnitHasVehicleUI
};

enum VehicleSeatFlagsB
{
    VEHICLE_SEAT_FLAG_B_NONE                     = 0x00000000,
    VEHICLE_SEAT_FLAG_B_USABLE_FORCED            = 0x00000002,
    VEHICLE_SEAT_FLAG_B_TARGETS_IN_RAIDUI        = 0x00000008,           // Lua_UnitTargetsVehicleInRaidUI
    VEHICLE_SEAT_FLAG_B_EJECTABLE                = 0x00000020,           // ejectable
    VEHICLE_SEAT_FLAG_B_USABLE_FORCED_2          = 0x00000040,
    VEHICLE_SEAT_FLAG_B_USABLE_FORCED_3          = 0x00000100,
    VEHICLE_SEAT_FLAG_B_CANSWITCH                = 0x04000000,           // can switch seats
    VEHICLE_SEAT_FLAG_B_VEHICLE_PLAYERFRAME_UI   = 0x80000000,           // Lua_UnitHasVehiclePlayerFrameUI - actually checked for flagsb &~ 0x80000000
};

enum VehicleSpells
{
    VEHICLE_SPELL_RIDE_HARDCODED                 = 46598,
    VEHICLE_SPELL_PARACHUTE                      = 45472
};

struct VehicleSeat
{
    explicit VehicleSeat(VehicleSeatEntry const *seatInfo) : SeatInfo(seatInfo), Passenger(0) {}
    VehicleSeatEntry const *SeatInfo;
    uint64 Passenger;
};

struct VehicleAccessory
{
    VehicleAccessory(uint32 entry, int8 seatId, bool isMinion, uint8 summonType, uint32 summonTime) :
        AccessoryEntry(entry), SeatId(seatId), IsMinion(isMinion), SummonedType(summonType), SummonTime(summonTime) {}
    uint32 AccessoryEntry;
    int8 SeatId;
    uint32 IsMinion;
    uint8 SummonedType;
    uint32 SummonTime;
};

typedef std::vector<VehicleAccessory> VehicleAccessoryList;
typedef std::map<uint32, VehicleAccessoryList> VehicleAccessoryMap;
typedef std::map<int8, VehicleSeat> SeatMap;
typedef std::set<uint64> GuidSet;

>>>>>>> 8afa090c
class Vehicle
{
    public:
        explicit Vehicle(Unit* unit, VehicleEntry const* vehInfo, uint32 creatureEntry);
        virtual ~Vehicle();

        void Install();
        void Uninstall();
        void Reset(bool evading = false);
        void InstallAllAccessories(bool evading);
        void ApplyAllImmunities();
        void InstallAccessory(uint32 entry, int8 seatId, bool minion, uint8 type, uint32 summonTime);   //! May be called from scripts

        Unit* GetBase() const { return _me; }
        VehicleEntry const* GetVehicleInfo() const { return _vehicleInfo; }
        uint32 GetCreatureEntry() const { return _creatureEntry; }

        bool HasEmptySeat(int8 seatId) const;
        Unit* GetPassenger(int8 seatId) const;
        int8 GetNextEmptySeat(int8 seatId, bool next) const;
        uint8 GetAvailableSeatCount() const;

        bool AddPassenger(Unit* passenger, int8 seatId = -1);
        void EjectPassenger(Unit* passenger, Unit* controller);
        void RemovePassenger(Unit* passenger);
        void RelocatePassengers(float x, float y, float z, float ang);
        void RemoveAllPassengers();
        void Dismiss();
        void TeleportVehicle(float x, float y, float z, float ang);
        bool IsVehicleInUse() { return Seats.begin() != Seats.end(); }

        SeatMap Seats;

        VehicleSeatEntry const* GetSeatForPassenger(Unit* passenger);

    private:
        SeatMap::iterator GetSeatIteratorForPassenger(Unit* passenger);
        void InitMovementInfoForBase();

        Unit* _me;
        VehicleEntry const* _vehicleInfo;
        GuidSet vehiclePlayers;
        uint32 _usableSeatNum;         // Number of seats that match VehicleSeatEntry::UsableByPlayer, used for proper display flags
        uint32 _creatureEntry;         // Can be different than me->GetBase()->GetEntry() in case of players
};
#endif<|MERGE_RESOLUTION|>--- conflicted
+++ resolved
@@ -25,84 +25,7 @@
 struct VehicleEntry;
 class Unit;
 
-<<<<<<< HEAD
-=======
-enum PowerType
-{
-    POWER_STEAM                                  = 61,
-    POWER_PYRITE                                 = 41,
-    POWER_HEAT                                   = 101,
-    POWER_OOZE                                   = 121,
-    POWER_BLOOD                                  = 141,
-    POWER_WRATH                                  = 142
-};
-
-enum VehicleFlags
-{
-    VEHICLE_FLAG_NO_STRAFE                       = 0x00000001,           // Sets MOVEFLAG2_NO_STRAFE
-    VEHICLE_FLAG_NO_JUMPING                      = 0x00000002,           // Sets MOVEFLAG2_NO_JUMPING
-    VEHICLE_FLAG_FULLSPEEDTURNING                = 0x00000004,           // Sets MOVEFLAG2_FULLSPEEDTURNING
-    VEHICLE_FLAG_ALLOW_PITCHING                  = 0x00000010,           // Sets MOVEFLAG2_ALLOW_PITCHING
-    VEHICLE_FLAG_FULLSPEEDPITCHING               = 0x00000020,           // Sets MOVEFLAG2_FULLSPEEDPITCHING
-    VEHICLE_FLAG_CUSTOM_PITCH                    = 0x00000040,           // If set use pitchMin and pitchMax from DBC, otherwise pitchMin = -pi/2, pitchMax = pi/2
-    VEHICLE_FLAG_ADJUST_AIM_ANGLE                = 0x00000400,           // Lua_IsVehicleAimAngleAdjustable
-    VEHICLE_FLAG_ADJUST_AIM_POWER                = 0x00000800,           // Lua_IsVehicleAimPowerAdjustable
-};
-
-enum VehicleSeatFlags
-{
-    VEHICLE_SEAT_FLAG_HIDE_PASSENGER             = 0x00000200,           // Passenger is hidden
-    VEHICLE_SEAT_FLAG_UNK11                      = 0x00000400,           // needed for CGCamera__SyncFreeLookFacing
-    VEHICLE_SEAT_FLAG_CAN_CONTROL                = 0x00000800,           // Lua_UnitInVehicleControlSeat
-    VEHICLE_SEAT_FLAG_UNCONTROLLED               = 0x00002000,           // can override !& VEHICLE_SEAT_FLAG_CAN_ENTER_OR_EXIT
-    VEHICLE_SEAT_FLAG_CAN_ATTACK                 = 0x00004000,           // Can attack, cast spells and use items from vehicle?
-    VEHICLE_SEAT_FLAG_CAN_ENTER_OR_EXIT          = 0x02000000,           // Lua_CanExitVehicle - can enter and exit at free will
-    VEHICLE_SEAT_FLAG_CAN_SWITCH                 = 0x04000000,           // Lua_CanSwitchVehicleSeats
-    VEHICLE_SEAT_FLAG_CAN_CAST                   = 0x20000000,           // Lua_UnitHasVehicleUI
-};
-
-enum VehicleSeatFlagsB
-{
-    VEHICLE_SEAT_FLAG_B_NONE                     = 0x00000000,
-    VEHICLE_SEAT_FLAG_B_USABLE_FORCED            = 0x00000002,
-    VEHICLE_SEAT_FLAG_B_TARGETS_IN_RAIDUI        = 0x00000008,           // Lua_UnitTargetsVehicleInRaidUI
-    VEHICLE_SEAT_FLAG_B_EJECTABLE                = 0x00000020,           // ejectable
-    VEHICLE_SEAT_FLAG_B_USABLE_FORCED_2          = 0x00000040,
-    VEHICLE_SEAT_FLAG_B_USABLE_FORCED_3          = 0x00000100,
-    VEHICLE_SEAT_FLAG_B_CANSWITCH                = 0x04000000,           // can switch seats
-    VEHICLE_SEAT_FLAG_B_VEHICLE_PLAYERFRAME_UI   = 0x80000000,           // Lua_UnitHasVehiclePlayerFrameUI - actually checked for flagsb &~ 0x80000000
-};
-
-enum VehicleSpells
-{
-    VEHICLE_SPELL_RIDE_HARDCODED                 = 46598,
-    VEHICLE_SPELL_PARACHUTE                      = 45472
-};
-
-struct VehicleSeat
-{
-    explicit VehicleSeat(VehicleSeatEntry const *seatInfo) : SeatInfo(seatInfo), Passenger(0) {}
-    VehicleSeatEntry const *SeatInfo;
-    uint64 Passenger;
-};
-
-struct VehicleAccessory
-{
-    VehicleAccessory(uint32 entry, int8 seatId, bool isMinion, uint8 summonType, uint32 summonTime) :
-        AccessoryEntry(entry), SeatId(seatId), IsMinion(isMinion), SummonedType(summonType), SummonTime(summonTime) {}
-    uint32 AccessoryEntry;
-    int8 SeatId;
-    uint32 IsMinion;
-    uint8 SummonedType;
-    uint32 SummonTime;
-};
-
-typedef std::vector<VehicleAccessory> VehicleAccessoryList;
-typedef std::map<uint32, VehicleAccessoryList> VehicleAccessoryMap;
-typedef std::map<int8, VehicleSeat> SeatMap;
 typedef std::set<uint64> GuidSet;
-
->>>>>>> 8afa090c
 class Vehicle
 {
     public:
