--- conflicted
+++ resolved
@@ -33,35 +33,10 @@
     HIGHGUID_VEHICLE        = 0xF15,                       // blizz F550
     HIGHGUID_DYNAMICOBJECT  = 0xF10,                       // blizz F100
     HIGHGUID_CORPSE         = 0xF101,                      // blizz F100
-<<<<<<< HEAD
-    HIGHGUID_TYPE_BATTLEGROUND = 0x1F1,                    // new 4.x
+    HIGHGUID_BATTLEGROUND   = 0x1F1,                       // new 4.x
     HIGHGUID_MO_TRANSPORT   = 0x1FC,                       // blizz 1FC0 (for GAMEOBJECT_TYPE_MO_TRANSPORT)
     HIGHGUID_GROUP          = 0x1F5,
     HIGHGUID_GUILD          = 0x1FF5                       // new 4.x
-};
-
-#define IS_EMPTY_GUID(Guid)          (Guid == 0)
-
-#define IS_CREATURE_GUID(Guid)       (GUID_HIPART(Guid) == HIGHGUID_UNIT)
-#define IS_PET_GUID(Guid)            (GUID_HIPART(Guid) == HIGHGUID_PET)
-#define IS_VEHICLE_GUID(Guid)        (GUID_HIPART(Guid) == HIGHGUID_VEHICLE)
-#define IS_CRE_OR_VEH_GUID(Guid)     (IS_CREATURE_GUID(Guid) || IS_VEHICLE_GUID(Guid))
-#define IS_CRE_OR_VEH_OR_PET_GUID(Guid)(IS_CRE_OR_VEH_GUID(Guid) || IS_PET_GUID(Guid))
-#define IS_PLAYER_GUID(Guid)         (GUID_HIPART(Guid) == HIGHGUID_PLAYER && Guid != 0)
-#define IS_GUILD_GUID(Guid)          (GUID_HIPART(Guid) == HIGHGUID_GUILD && Guid != 0)
-#define IS_UNIT_GUID(Guid)           (IS_CRE_OR_VEH_OR_PET_GUID(Guid) || IS_PLAYER_GUID(Guid))
-                                                            // special case for empty guid need check
-#define IS_ITEM_GUID(Guid)           (GUID_HIPART(Guid) == HIGHGUID_ITEM)
-#define IS_GAMEOBJECT_GUID(Guid)     (GUID_HIPART(Guid) == HIGHGUID_GAMEOBJECT)
-#define IS_DYNAMICOBJECT_GUID(Guid)  (GUID_HIPART(Guid) == HIGHGUID_DYNAMICOBJECT)
-#define IS_CORPSE_GUID(Guid)         (GUID_HIPART(Guid) == HIGHGUID_CORPSE)
-#define IS_TRANSPORT(Guid)           (GUID_HIPART(Guid) == HIGHGUID_TRANSPORT)
-#define IS_MO_TRANSPORT(Guid)        (GUID_HIPART(Guid) == HIGHGUID_MO_TRANSPORT)
-#define IS_GROUP(Guid)               (GUID_HIPART(Guid) == HIGHGUID_GROUP)
-#define IS_GUILD(Guid)               (GUID_HIPART(Guid) == HIGHGUID_GUILD)
-=======
-    HIGHGUID_MO_TRANSPORT   = 0x1FC,                       // blizz 1FC0 (for GAMEOBJECT_TYPE_MO_TRANSPORT)
-    HIGHGUID_GROUP          = 0x1F5
 };
 
 // used for creating values for respawn for example
@@ -80,6 +55,7 @@
 inline bool IS_CRE_OR_VEH_GUID(uint64 guid);
 inline bool IS_CRE_OR_VEH_OR_PET_GUID(uint64 guid);
 inline bool IS_PLAYER_GUID(uint64 guid);
+inline bool IS_GUILD_GUID(uint64 guid);
 inline bool IS_UNIT_GUID(uint64 guid);
 inline bool IS_ITEM_GUID(uint64 guid);
 inline bool IS_GAMEOBJECT_GUID(uint64 guid);
@@ -88,27 +64,10 @@
 inline bool IS_TRANSPORT_GUID(uint64 guid);
 inline bool IS_MO_TRANSPORT_GUID(uint64 guid);
 inline bool IS_GROUP_GUID(uint64 guid);
->>>>>>> ebd14b4f
 
 // l - OBJECT_FIELD_GUID
 // e - OBJECT_FIELD_ENTRY for GO (except GAMEOBJECT_TYPE_MO_TRANSPORT) and creatures or UNIT_FIELD_PETNUMBER for pets
 // h - OBJECT_FIELD_GUID + 1
-<<<<<<< HEAD
-#define MAKE_NEW_GUID(l, e, h)   uint64(uint64(l) | (uint64(e) << 32) | (uint64(h) << ((h == HIGHGUID_GUILD || h == HIGHGUID_CORPSE) ? 48 : 52)))
-
-//#define GUID_HIPART(x)   (uint32)((uint64(x) >> 52)) & 0x0000FFFF)
-inline uint32 GUID_HIPART(uint64 guid)
-{
-    uint32 t = ((uint64(guid) >> 48) & 0x0000FFFF);
-    return (t == HIGHGUID_GUILD || t == HIGHGUID_CORPSE) ? t : ((uint32(t) >> 4) & 0x00000FFF);
-}
-
-// We have different low and middle part size for different guid types
-#define _GUID_ENPART_2(x) 0
-#define _GUID_ENPART_3(x) (uint32)((uint64(x) >> 32) & UI64LIT(0x00000000000FFFFF))
-#define _GUID_LOPART_2(x) (uint32)(uint64(x)         & UI64LIT(0x00000000FFFFFFFF))
-#define _GUID_LOPART_3(x) (uint32)(uint64(x)         & UI64LIT(0x00000000FFFFFFFF))
-=======
 inline uint64 MAKE_NEW_GUID(uint32 l, uint32 e, uint32 h);
 
 //#define GUID_HIPART(x)   (uint32)((uint64(x) >> 52)) & 0x0000FFFF)
@@ -138,7 +97,6 @@
 {
     return uint16(l | (uint16(h) << 8));
 }
->>>>>>> ebd14b4f
 
 uint32 MAKE_PAIR32(uint16 l, uint16 h)
 {
@@ -190,6 +148,11 @@
     return guid != 0 && GUID_HIPART(guid) == HIGHGUID_PLAYER;
 }
 
+bool IS_GUILD_GUID(uint64 guid)
+{
+    return guid != 0 && GUID_HIPART(guid) == HIGHGUID_GUILD;
+}
+
 bool IS_UNIT_GUID(uint64 guid)
 {
     return IS_CRE_OR_VEH_OR_PET_GUID(guid) || IS_PLAYER_GUID(guid);
@@ -232,13 +195,13 @@
 
 uint64 MAKE_NEW_GUID(uint32 l, uint32 e, uint32 h)
 {
-    return uint64(uint64(l) | (uint64(e) << 32) | (uint64(h) << (h == HIGHGUID_CORPSE) ? 48 : 52));
+    return uint64(uint64(l) | (uint64(e) << 32) | (uint64(h) << ((h == HIGHGUID_GUILD || h == HIGHGUID_CORPSE) ? 48 : 52)));
 }
 
 uint32 GUID_HIPART(uint64 guid)
 {
     uint32 t = ((uint64(guid) >> 48) & 0x0000FFFF);
-    return (t == HIGHGUID_CORPSE) ? t : ((t >> 4) & 0x00000FFF);
+    return (t == HIGHGUID_GUILD || t == HIGHGUID_CORPSE) ? t : ((t >> 4) & 0x00000FFF);
 }
 
 uint32 GUID_ENPART(uint64 x)
