/*
 * This file is part of the TrinityCore Project. See AUTHORS file for Copyright information
 *
 * This program is free software; you can redistribute it and/or modify it
 * under the terms of the GNU General Public License as published by the
 * Free Software Foundation; either version 2 of the License, or (at your
 * option) any later version.
 *
 * This program is distributed in the hope that it will be useful, but WITHOUT
 * ANY WARRANTY; without even the implied warranty of MERCHANTABILITY or
 * FITNESS FOR A PARTICULAR PURPOSE. See the GNU General Public License for
 * more details.
 *
 * You should have received a copy of the GNU General Public License along
 * with this program. If not, see <http://www.gnu.org/licenses/>.
 */

#include "UpdateData.h"
#include "Errors.h"
<<<<<<< HEAD
#include "Log.h"
#include "Opcodes.h"
#include "World.h"
#include "WorldPacket.h"
#include <zlib.h>
=======
#include "WorldPacket.h"
#include "Opcodes.h"
>>>>>>> 28d470c5

UpdateData::UpdateData(uint32 map) : m_map(map), m_blockCount(0) { }

void UpdateData::AddDestroyObject(ObjectGuid guid)
{
    m_destroyGUIDs.insert(guid);
}

void UpdateData::AddOutOfRangeGUID(GuidSet& guids)
{
    m_outOfRangeGUIDs.insert(guids.begin(), guids.end());
}

void UpdateData::AddOutOfRangeGUID(ObjectGuid guid)
{
    m_outOfRangeGUIDs.insert(guid);
}

void UpdateData::AddUpdateBlock(ByteBuffer const& block)
{
    m_data.append(block);
    ++m_blockCount;
}

bool UpdateData::BuildPacket(WorldPacket* packet)
{
    ASSERT(packet->empty());                                // shouldn't happen
    packet->Initialize(SMSG_UPDATE_OBJECT, 4 + 2 + 1 + (2 + 4 + 17 * (m_destroyGUIDs.size() + m_outOfRangeGUIDs.size())) + m_data.wpos());

    *packet << uint32(m_blockCount);
    *packet << uint16(m_map);

    if (packet->WriteBit(!m_outOfRangeGUIDs.empty() || !m_destroyGUIDs.empty()))
    {
        *packet << uint16(m_destroyGUIDs.size());
        *packet << uint32(m_destroyGUIDs.size() + m_outOfRangeGUIDs.size());

        for (ObjectGuid const& destroyGuid : m_destroyGUIDs)
            *packet << destroyGuid;

        for (ObjectGuid const& outOfRangeGuid : m_outOfRangeGUIDs)
            *packet << outOfRangeGuid;
    }

    *packet << uint32(m_data.size());
    packet->append(m_data);
    return true;
}

void UpdateData::Clear()
{
    m_data.clear();
    m_destroyGUIDs.clear();
    m_outOfRangeGUIDs.clear();
    m_blockCount = 0;
<<<<<<< HEAD
=======
    m_map = 0;
>>>>>>> 28d470c5
}<|MERGE_RESOLUTION|>--- conflicted
+++ resolved
@@ -17,16 +17,8 @@
 
 #include "UpdateData.h"
 #include "Errors.h"
-<<<<<<< HEAD
-#include "Log.h"
-#include "Opcodes.h"
-#include "World.h"
-#include "WorldPacket.h"
-#include <zlib.h>
-=======
 #include "WorldPacket.h"
 #include "Opcodes.h"
->>>>>>> 28d470c5
 
 UpdateData::UpdateData(uint32 map) : m_map(map), m_blockCount(0) { }
 
@@ -82,8 +74,5 @@
     m_destroyGUIDs.clear();
     m_outOfRangeGUIDs.clear();
     m_blockCount = 0;
-<<<<<<< HEAD
-=======
     m_map = 0;
->>>>>>> 28d470c5
 }