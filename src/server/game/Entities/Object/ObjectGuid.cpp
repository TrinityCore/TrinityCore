--- conflicted
+++ resolved
@@ -28,7 +28,6 @@
 {
     switch (high)
     {
-<<<<<<< HEAD
         case HighGuid::Item:          return "Item";
         case HighGuid::Player:        return "Player";
         case HighGuid::GameObject:    return "Gameobject";
@@ -44,20 +43,6 @@
         case HighGuid::Instance:      return "InstanceID";
         case HighGuid::Group:         return "Group";
         case HighGuid::Guild:         return "Guild";
-=======
-        case HighGuid::Item:         return "Item";
-        case HighGuid::Player:       return "Player";
-        case HighGuid::GameObject:   return "Gameobject";
-        case HighGuid::Transport:    return "Transport";
-        case HighGuid::Unit:         return "Creature";
-        case HighGuid::Pet:          return "Pet";
-        case HighGuid::Vehicle:      return "Vehicle";
-        case HighGuid::DynamicObject: return "DynObject";
-        case HighGuid::Corpse:       return "Corpse";
-        case HighGuid::Mo_Transport: return "MoTransport";
-        case HighGuid::Instance:     return "InstanceID";
-        case HighGuid::Group:        return "Group";
->>>>>>> 233297c5
         default:
             return "<unknown>";
     }
