--- conflicted
+++ resolved
@@ -3088,19 +3088,10 @@
 {
     bool updateNeeded = false;
     PhaseInfo const& allAreasPhases = sObjectMgr->GetAreaAndZonePhases();
-<<<<<<< HEAD
-    std::vector<uint32> zoneAndArea = { GetZoneId(), GetAreaId() };
-
-    // We first remove all phases from other areas & zones
-    for (PhaseInfo::const_iterator itr = allAreasPhases.begin(); itr != allAreasPhases.end(); ++itr)
-    {
-        uint32 areaOrZoneId = itr->first;
-=======
     uint32 zoneAndArea[] = { GetZoneId(), GetAreaId() };
 
     // We first remove all phases from other areas & zones
     for (auto itr = allAreasPhases.begin(); itr != allAreasPhases.end(); ++itr)
->>>>>>> 25ff41d2
         for (PhaseInfoStruct const& phase : itr->second)
             if (!DB2Manager::IsInArea(GetAreaId(), itr->first))
                 updateNeeded = SetInPhase(phase.Id, false, false) || updateNeeded; // not in area, remove phase, true if there was something removed
@@ -3111,34 +3102,12 @@
     {
         if (std::vector<PhaseInfoStruct> const* currentPhases = sObjectMgr->GetPhasesForArea(area))
         {
-<<<<<<< HEAD
-            if (!DB2Manager::IsInArea(GetAreaId(), areaOrZoneId))
-=======
             for (PhaseInfoStruct const& phaseInfoStruct : *currentPhases)
->>>>>>> 25ff41d2
             {
                 bool apply = sConditionMgr->IsObjectMeetToConditions(this, phaseInfoStruct.Conditions);
 
                 // add or remove phase depending of condition
                 updateNeeded = SetInPhase(phaseInfoStruct.Id, false, apply) || updateNeeded;
-            }
-        }
-    }
-
-    // Then we add the phases from this area and zone if conditions are met
-    // Zone is done before Area, so if Area does not meet condition, the phase will be removed
-    for (uint32 area : zoneAndArea)
-    {
-        if (std::vector<PhaseInfoStruct> const* currentPhases = sObjectMgr->GetPhasesForArea(area))
-        {
-            for (PhaseInfoStruct phaseInfoStruct : *currentPhases)
-            {
-                bool apply = sConditionMgr->IsObjectMeetToConditions(this, phaseInfoStruct.Conditions);
-
-                // add or remove phase depending of condition
-                bool up = SetInPhase(phaseInfoStruct.Id, false, apply);
-                if (!updateNeeded && up)
-                    updateNeeded = true;
             }
         }
     }
