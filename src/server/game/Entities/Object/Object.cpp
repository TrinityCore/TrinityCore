--- conflicted
+++ resolved
@@ -2191,21 +2191,10 @@
 TempSummon* WorldObject::SummonCreature(uint32 id, float x, float y, float z, float o /*= 0*/, TempSummonType despawnType /*= TEMPSUMMON_MANUAL_DESPAWN*/, uint32 despawnTime /*= 0*/, bool visibleBySummonerOnly /*= false*/)
 {
     if (!x && !y && !z)
-<<<<<<< HEAD
-    {
-        GetClosePoint(x, y, z, GetCombatReach());
-        ang = GetOrientation();
-    }
-
-    Position pos;
-    pos.Relocate(x, y, z, ang);
-    return SummonCreature(id, pos, spwtype, despwtime, 0, visibleBySummonerOnly);
-=======
         GetClosePoint(x, y, z, GetObjectSize());
     if (!o)
         o = GetOrientation();
     return SummonCreature(id, { x, y, z, o }, despawnType, despawnTime, 0, visibleBySummonerOnly);
->>>>>>> 037f83c7
 }
 
 GameObject* WorldObject::SummonGameObject(uint32 entry, Position const& pos, QuaternionData const& rot, uint32 respawnTime, GOSummonType summonType)
