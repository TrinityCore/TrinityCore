--- conflicted
+++ resolved
@@ -2383,124 +2383,7 @@
     return NULL;
 }
 
-<<<<<<< HEAD
-Pet* Player::SummonPet(uint32 entry, float x, float y, float z, float ang, PetType petType, uint32 duration)
-{
-    Pet* pet = new Pet(this, petType);
-
-    if (petType == SUMMON_PET && pet->LoadPetFromDB(this, entry))
-    {
-        // Remove Demonic Sacrifice auras (known pet)
-        Unit::AuraEffectList const& auraClassScripts = GetAuraEffectsByType(SPELL_AURA_OVERRIDE_CLASS_SCRIPTS);
-        for (Unit::AuraEffectList::const_iterator itr = auraClassScripts.begin(); itr != auraClassScripts.end();)
-        {
-            if ((*itr)->GetMiscValue() == 2228)
-            {
-                RemoveAurasDueToSpell((*itr)->GetId());
-                itr = auraClassScripts.begin();
-            }
-            else
-                ++itr;
-        }
-
-        if (duration > 0)
-            pet->SetDuration(duration);
-
-        return NULL;
-    }
-
-    // petentry == 0 for hunter "call pet" (current pet summoned if any)
-    if (!entry)
-    {
-        delete pet;
-        return NULL;
-    }
-
-    pet->Relocate(x, y, z, ang);
-    if (!pet->IsPositionValid())
-    {
-        sLog->outError(LOG_FILTER_GENERAL, "Pet (guidlow %d, entry %d) not summoned. Suggested coordinates isn't valid (X: %f Y: %f)", pet->GetGUIDLow(), pet->GetEntry(), pet->GetPositionX(), pet->GetPositionY());
-        delete pet;
-        return NULL;
-    }
-
-    Map* map = GetMap();
-    uint32 pet_number = sObjectMgr->GeneratePetNumber();
-    if (!pet->Create(sObjectMgr->GenerateLowGuid(HIGHGUID_PET), map, GetPhaseMask(), entry, pet_number))
-    {
-        sLog->outError(LOG_FILTER_GENERAL, "no such creature entry %u", entry);
-        delete pet;
-        return NULL;
-    }
-
-    pet->SetCreatorGUID(GetGUID());
-    pet->SetUInt32Value(UNIT_FIELD_FACTIONTEMPLATE, getFaction());
-
-    pet->setPowerType(POWER_MANA);
-    pet->SetUInt32Value(UNIT_NPC_FLAGS, 0);
-    pet->SetUInt32Value(UNIT_FIELD_BYTES_1, 0);
-    pet->InitStatsForLevel(getLevel());
-
-    SetMinion(pet, true);
-
-    switch (petType)
-    {
-        case SUMMON_PET:
-            // this enables pet details window (Shift+P)
-            pet->GetCharmInfo()->SetPetNumber(pet_number, true);
-            pet->SetUInt32Value(UNIT_FIELD_BYTES_0, 2048);
-            pet->SetUInt32Value(UNIT_FIELD_PETEXPERIENCE, 0);
-            pet->SetUInt32Value(UNIT_FIELD_PETNEXTLEVELEXP, 1000);
-            pet->SetFullHealth();
-            pet->SetPower(POWER_MANA, pet->GetMaxPower(POWER_MANA));
-            pet->SetUInt32Value(UNIT_FIELD_PET_NAME_TIMESTAMP, uint32(time(NULL))); // cast can't be helped in this case
-            break;
-        default:
-            break;
-    }
-
-    map->AddToMap(pet->ToCreature());
-
-    switch (petType)
-    {
-        case SUMMON_PET:
-            pet->InitPetCreateSpells();
-            pet->InitTalentForLevel();
-            pet->SavePetToDB(PET_SAVE_AS_CURRENT);
-            PetSpellInitialize();
-            break;
-        default:
-            break;
-    }
-
-    if (petType == SUMMON_PET)
-    {
-        // Remove Demonic Sacrifice auras (known pet)
-        Unit::AuraEffectList const& auraClassScripts = GetAuraEffectsByType(SPELL_AURA_OVERRIDE_CLASS_SCRIPTS);
-        for (Unit::AuraEffectList::const_iterator itr = auraClassScripts.begin(); itr != auraClassScripts.end();)
-        {
-            if ((*itr)->GetMiscValue() == 2228)
-            {
-                RemoveAurasDueToSpell((*itr)->GetId());
-                itr = auraClassScripts.begin();
-            }
-            else
-                ++itr;
-        }
-    }
-
-    if (duration > 0)
-        pet->SetDuration(duration);
-
-    //ObjectAccessor::UpdateObjectVisibility(pet);
-
-    return pet;
-}
-
-GameObject* WorldObject::SummonGameObject(uint32 entry, const Position &pos, float rotation0, float rotation1, float rotation2, float rotation3, uint32 respawnTime) const
-=======
 GameObject* WorldObject::SummonGameObject(uint32 entry, float x, float y, float z, float ang, float rotation0, float rotation1, float rotation2, float rotation3, uint32 respawnTime)
->>>>>>> d3c902915b66fd6fa4a498f00150863cac95e394
 {
     if (!IsInWorld())
         return NULL;
@@ -2513,7 +2396,7 @@
     }
     Map* map = GetMap();
     GameObject* go = new GameObject();
-    if (!go->Create(sObjectMgr->GenerateLowGuid(HIGHGUID_GAMEOBJECT), entry, map, GetPhaseMask(), pos.GetPositionX(), pos.GetPositionY(), pos.GetPositionZ(), pos.GetOrientation(), rotation0, rotation1, rotation2, rotation3, 100, GO_STATE_READY))
+    if (!go->Create(sObjectMgr->GenerateLowGuid(HIGHGUID_GAMEOBJECT), entry, map, GetPhaseMask(), x, y, z, ang, rotation0, rotation1, rotation2, rotation3, 100, GO_STATE_READY))
     {
         delete go;
         return NULL;
