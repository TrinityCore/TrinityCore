--- conflicted
+++ resolved
@@ -2411,7 +2411,6 @@
     return go;
 }
 
-<<<<<<< HEAD
 Player* WorldObject::FindNearestPlayer(float range, bool alive)
 {
   Player* player = NULL;
@@ -2421,10 +2420,7 @@
   return player;
 }
 
-void WorldObject::GetGameObjectListWithEntryInGrid(std::list<GameObject*>& lList, uint32 uiEntry, float fMaxSearchRange) const
-=======
 void WorldObject::GetGameObjectListWithEntryInGrid(std::list<GameObject*>& gameobjectList, uint32 entry, float maxSearchRange) const
->>>>>>> ddec56b3
 {
     CellCoord pair(Trinity::ComputeCellCoord(this->GetPositionX(), this->GetPositionY()));
     Cell cell(pair);
