/*
 * Copyright (C) 2008-2016 TrinityCore <http://www.trinitycore.org/>
 * Copyright (C) 2005-2009 MaNGOS <http://getmangos.com/>
 *
 * This program is free software; you can redistribute it and/or modify it
 * under the terms of the GNU General Public License as published by the
 * Free Software Foundation; either version 2 of the License, or (at your
 * option) any later version.
 *
 * This program is distributed in the hope that it will be useful, but WITHOUT
 * ANY WARRANTY; without even the implied warranty of MERCHANTABILITY or
 * FITNESS FOR A PARTICULAR PURPOSE. See the GNU General Public License for
 * more details.
 *
 * You should have received a copy of the GNU General Public License along
 * with this program. If not, see <http://www.gnu.org/licenses/>.
 */

#include "Object.h"
#include "Common.h"
#include "SharedDefines.h"
#include "WorldPacket.h"
#include "Opcodes.h"
#include "Log.h"
#include "World.h"
#include "Creature.h"
#include "Player.h"
#include "Vehicle.h"
#include "ObjectMgr.h"
#include "UpdateData.h"
#include "Util.h"
#include "ObjectAccessor.h"
#include "Transport.h"
#include "VMapFactory.h"
#include "CellImpl.h"
#include "GridNotifiers.h"
#include "GridNotifiersImpl.h"
#include "SpellAuraEffects.h"
#include "UpdateFieldFlags.h"
#include "TemporarySummon.h"
#include "Totem.h"
#include "MovementPackets.h"
#include "OutdoorPvPMgr.h"
#include "Unit.h"
#include "BattlefieldMgr.h"
#include "GameObjectPackets.h"
#include "MiscPackets.h"

Object::Object()
{
    m_objectTypeId      = TYPEID_OBJECT;
    m_objectType        = TYPEMASK_OBJECT;
    m_updateFlag        = UPDATEFLAG_NONE;

    m_uint32Values      = nullptr;
    _dynamicValues      = nullptr;
    _dynamicChangesArrayMask = nullptr;
    m_valuesCount       = 0;
    _dynamicValuesCount = 0;
    _fieldNotifyFlags   = UF_FLAG_DYNAMIC;

    m_inWorld           = false;
    m_objectUpdated     = false;
}

WorldObject::~WorldObject()
{
    // this may happen because there are many !create/delete
    if (IsWorldObject() && m_currMap)
    {
        if (GetTypeId() == TYPEID_CORPSE)
        {
            TC_LOG_FATAL("misc", "WorldObject::~WorldObject Corpse Type: %d (%s) deleted but still in map!!",
                ToCorpse()->GetType(), GetGUID().ToString().c_str());
            ABORT();
        }
        ResetMap();
    }
}

Object::~Object()
{
    if (IsInWorld())
    {
        TC_LOG_FATAL("misc", "Object::~Object %s deleted but still in world!!", GetGUID().ToString().c_str());
        if (isType(TYPEMASK_ITEM))
            TC_LOG_FATAL("misc", "Item slot %u", ((Item*)this)->GetSlot());
        ABORT();
    }

    if (m_objectUpdated)
    {
        TC_LOG_FATAL("misc", "Object::~Object %s deleted but still in update list!!", GetGUID().ToString().c_str());
        ABORT();
    }

    delete[] m_uint32Values;
    m_uint32Values = nullptr;

    delete[] _dynamicValues;
    _dynamicValues = nullptr;

    delete[] _dynamicChangesArrayMask;
    _dynamicChangesArrayMask = nullptr;
}

void Object::_InitValues()
{
    m_uint32Values = new uint32[m_valuesCount];
    memset(m_uint32Values, 0, m_valuesCount * sizeof(uint32));

    _changesMask.resize(m_valuesCount);
    _dynamicChangesMask.resize(_dynamicValuesCount);
    if (_dynamicValuesCount)
    {
        _dynamicValues = new std::vector<uint32>[_dynamicValuesCount];
        _dynamicChangesArrayMask = new std::vector<uint8>[_dynamicValuesCount];
    }

    m_objectUpdated = false;
}

void Object::_Create(ObjectGuid const& guid)
{
    if (!m_uint32Values) _InitValues();

    SetGuidValue(OBJECT_FIELD_GUID, guid);
    SetUInt16Value(OBJECT_FIELD_TYPE, 0, m_objectType);
    m_PackGUID.Set(guid);
}

std::string Object::_ConcatFields(uint16 startIndex, uint16 size) const
{
    std::ostringstream ss;
    for (uint16 index = 0; index < size; ++index)
        ss << GetUInt32Value(index + startIndex) << ' ';
    return ss.str();
}

void Object::AddToWorld()
{
    if (m_inWorld)
        return;

    ASSERT(m_uint32Values);

    m_inWorld = true;

    // synchronize values mirror with values array (changes will send in updatecreate opcode any way
    ASSERT(!m_objectUpdated);
    ClearUpdateMask(false);
}

void Object::RemoveFromWorld()
{
    if (!m_inWorld)
        return;

    m_inWorld = false;

    // if we remove from world then sending changes not required
    ClearUpdateMask(true);
}

void Object::BuildCreateUpdateBlockForPlayer(UpdateData* data, Player* target) const
{
    if (!target)
        return;

    uint8  updateType = UPDATETYPE_CREATE_OBJECT;
    uint32 flags      = m_updateFlag;

    /** lower flag1 **/
    if (target == this)                                      // building packet for yourself
        flags |= UPDATEFLAG_SELF;

    switch (GetGUID().GetHigh())
    {
        case HighGuid::Player:
        case HighGuid::Pet:
        case HighGuid::Corpse:
        case HighGuid::DynamicObject:
        case HighGuid::AreaTrigger:
            updateType = UPDATETYPE_CREATE_OBJECT2;
            break;
        case HighGuid::Creature:
        case HighGuid::Vehicle:
        {
            if (TempSummon const* summon = ToUnit()->ToTempSummon())
                if (summon->GetSummonerGUID().IsPlayer())
                    updateType = UPDATETYPE_CREATE_OBJECT2;

            break;
        }
        case HighGuid::GameObject:
        {
            if (ToGameObject()->GetOwnerGUID().IsPlayer())
                updateType = UPDATETYPE_CREATE_OBJECT2;
            break;
        }
        default:
            break;
    }

    if (WorldObject const* worldObject = dynamic_cast<WorldObject const*>(this))
    {
        if (!(flags & UPDATEFLAG_LIVING))
            if (!worldObject->m_movementInfo.transport.guid.IsEmpty())
                flags |= UPDATEFLAG_TRANSPORT_POSITION;

        if (worldObject->GetAIAnimKitId() || worldObject->GetMovementAnimKitId() || worldObject->GetMeleeAnimKitId())
            flags |= UPDATEFLAG_ANIMKITS;
    }

    if (flags & UPDATEFLAG_STATIONARY_POSITION)
    {
        // UPDATETYPE_CREATE_OBJECT2 for some gameobject types...
        if (isType(TYPEMASK_GAMEOBJECT))
        {
            switch (ToGameObject()->GetGoType())
            {
                case GAMEOBJECT_TYPE_TRAP:
                case GAMEOBJECT_TYPE_DUEL_ARBITER:
                case GAMEOBJECT_TYPE_FLAGSTAND:
                case GAMEOBJECT_TYPE_FLAGDROP:
                    updateType = UPDATETYPE_CREATE_OBJECT2;
                    break;
                default:
                    break;
            }
        }
    }

    if (Unit const* unit = ToUnit())
        if (unit->GetVictim())
            flags |= UPDATEFLAG_HAS_TARGET;

    ByteBuffer buf(0x400);
    buf << uint8(updateType);
    buf << GetPackGUID();
    buf << uint8(m_objectTypeId);

    BuildMovementUpdate(&buf, flags);
    BuildValuesUpdate(updateType, &buf, target);
    BuildDynamicValuesUpdate(updateType, &buf, target);
    data->AddUpdateBlock(buf);
}

void Object::SendUpdateToPlayer(Player* player)
{
    // send create update to player
    UpdateData upd(player->GetMapId());
    WorldPacket packet;

    if (player->HaveAtClient(this))
        BuildValuesUpdateBlockForPlayer(&upd, player);
    else
        BuildCreateUpdateBlockForPlayer(&upd, player);
    upd.BuildPacket(&packet);
    player->GetSession()->SendPacket(&packet);
}

void Object::BuildValuesUpdateBlockForPlayer(UpdateData* data, Player* target) const
{
    ByteBuffer buf(500);

    buf << uint8(UPDATETYPE_VALUES);
    buf << GetPackGUID();

    BuildValuesUpdate(UPDATETYPE_VALUES, &buf, target);
    BuildDynamicValuesUpdate(UPDATETYPE_VALUES, &buf, target);

    data->AddUpdateBlock(buf);
}

void Object::BuildOutOfRangeUpdateBlock(UpdateData* data) const
{
    data->AddOutOfRangeGUID(GetGUID());
}

void Object::DestroyForPlayer(Player* target) const
{
    ASSERT(target);

    UpdateData updateData(target->GetMapId());
    BuildOutOfRangeUpdateBlock(&updateData);
    WorldPacket packet;
    updateData.BuildPacket(&packet);
    target->SendDirectMessage(&packet);
}

int32 Object::GetInt32Value(uint16 index) const
{
    ASSERT(index < m_valuesCount || PrintIndexError(index, false));
    return m_int32Values[index];
}

uint32 Object::GetUInt32Value(uint16 index) const
{
    ASSERT(index < m_valuesCount || PrintIndexError(index, false));
    return m_uint32Values[index];
}

uint64 Object::GetUInt64Value(uint16 index) const
{
    ASSERT(index + 1 < m_valuesCount || PrintIndexError(index, false));
    return *((uint64*)&(m_uint32Values[index]));
}

float Object::GetFloatValue(uint16 index) const
{
    ASSERT(index < m_valuesCount || PrintIndexError(index, false));
    return m_floatValues[index];
}

uint8 Object::GetByteValue(uint16 index, uint8 offset) const
{
    ASSERT(index < m_valuesCount || PrintIndexError(index, false));
    ASSERT(offset < 4);
    return *(((uint8*)&m_uint32Values[index])+offset);
}

uint16 Object::GetUInt16Value(uint16 index, uint8 offset) const
{
    ASSERT(index < m_valuesCount || PrintIndexError(index, false));
    ASSERT(offset < 2);
    return *(((uint16*)&m_uint32Values[index])+offset);
}

ObjectGuid const& Object::GetGuidValue(uint16 index) const
{
    ASSERT(index + 1 < m_valuesCount || PrintIndexError(index, false));
    return *((ObjectGuid*)&(m_uint32Values[index]));
}

void Object::BuildMovementUpdate(ByteBuffer* data, uint32 flags) const
{
    bool NoBirthAnim = false;
    bool EnablePortals = false;
    bool PlayHoverAnim = false;
    bool HasMovementUpdate = (flags & UPDATEFLAG_LIVING) != 0;
    bool HasMovementTransport = (flags & UPDATEFLAG_TRANSPORT_POSITION) != 0;
    bool Stationary = (flags & UPDATEFLAG_STATIONARY_POSITION) != 0;
    bool CombatVictim = (flags & UPDATEFLAG_HAS_TARGET) != 0;
    bool ServerTime = (flags & UPDATEFLAG_TRANSPORT) != 0;
    bool VehicleCreate = (flags & UPDATEFLAG_VEHICLE) != 0;
    bool AnimKitCreate = (flags & UPDATEFLAG_ANIMKITS) != 0;
    bool Rotation = (flags & UPDATEFLAG_ROTATION) != 0;
    bool HasAreaTrigger = false;
    bool HasGameObject = false;
    bool ThisIsYou = (flags & UPDATEFLAG_SELF) != 0;
    bool SmoothPhasing = false;
    bool SceneObjCreate = false;
    bool PlayerCreateData = false;
    uint32 PauseTimesCount = 0;
    if (GameObject const* go = ToGameObject())
        if (go->GetGoType() == GAMEOBJECT_TYPE_TRANSPORT)
            PauseTimesCount = go->GetGOValue()->Transport.StopFrames->size();

    data->WriteBit(NoBirthAnim);
    data->WriteBit(EnablePortals);
    data->WriteBit(PlayHoverAnim);
    data->WriteBit(HasMovementUpdate);
    data->WriteBit(HasMovementTransport);
    data->WriteBit(Stationary);
    data->WriteBit(CombatVictim);
    data->WriteBit(ServerTime);
    data->WriteBit(VehicleCreate);
    data->WriteBit(AnimKitCreate);
    data->WriteBit(Rotation);
    data->WriteBit(HasAreaTrigger);
    data->WriteBit(HasGameObject);
    data->WriteBit(SmoothPhasing);
    data->WriteBit(ThisIsYou);
    data->WriteBit(SceneObjCreate);
    data->WriteBit(PlayerCreateData);
    data->FlushBits();

    if (HasMovementUpdate)
    {
        Unit const* unit = ToUnit();
        bool HasFallDirection = unit->HasUnitMovementFlag(MOVEMENTFLAG_FALLING);
        bool HasFall = HasFallDirection || unit->m_movementInfo.jump.fallTime != 0;
        bool HasSpline = unit->IsSplineEnabled();

        *data << GetPackGUID();                                         // MoverGUID

        *data << uint32(unit->m_movementInfo.time);                     // MoveTime
        *data << float(unit->GetPositionX());
        *data << float(unit->GetPositionY());
        *data << float(unit->GetPositionZ());
        *data << float(unit->GetOrientation());

        *data << float(unit->m_movementInfo.pitch);                     // Pitch
        *data << float(unit->m_movementInfo.splineElevation);           // StepUpStartElevation

        *data << uint32(0);                                             // RemoveForcesIDs.size()
        *data << uint32(0);                                             // MoveIndex

        //for (std::size_t i = 0; i < RemoveForcesIDs.size(); ++i)
        //    *data << ObjectGuid(RemoveForcesIDs);

        data->WriteBits(unit->GetUnitMovementFlags(), 30);
        data->WriteBits(unit->GetExtraUnitMovementFlags(), 18);
        data->WriteBit(!unit->m_movementInfo.transport.guid.IsEmpty()); // HasTransport
        data->WriteBit(HasFall);                                        // HasFall
        data->WriteBit(HasSpline);                                      // HasSpline - marks that the unit uses spline movement
        data->WriteBit(0);                                              // HeightChangeFailed
        data->WriteBit(0);                                              // RemoteTimeValid

        if (!unit->m_movementInfo.transport.guid.IsEmpty())
            *data << unit->m_movementInfo.transport;

        if (HasFall)
        {
            *data << uint32(unit->m_movementInfo.jump.fallTime);              // Time
            *data << float(unit->m_movementInfo.jump.zspeed);                 // JumpVelocity

            if (data->WriteBit(HasFallDirection))
            {
                *data << float(unit->m_movementInfo.jump.sinAngle);           // Direction
                *data << float(unit->m_movementInfo.jump.cosAngle);
                *data << float(unit->m_movementInfo.jump.xyspeed);            // Speed
            }
        }

        *data << float(unit->GetSpeed(MOVE_WALK));
        *data << float(unit->GetSpeed(MOVE_RUN));
        *data << float(unit->GetSpeed(MOVE_RUN_BACK));
        *data << float(unit->GetSpeed(MOVE_SWIM));
        *data << float(unit->GetSpeed(MOVE_SWIM_BACK));
        *data << float(unit->GetSpeed(MOVE_FLIGHT));
        *data << float(unit->GetSpeed(MOVE_FLIGHT_BACK));
        *data << float(unit->GetSpeed(MOVE_TURN_RATE));
        *data << float(unit->GetSpeed(MOVE_PITCH_RATE));

        *data << uint32(0);                                                   // unit->m_movementInfo.forces.size()

        data->WriteBit(HasSpline);
        data->FlushBits();

        //for (std::size_t i = 0; i < unit->m_movementInfo.forces.size(); ++i)
        //{
        //    *data << ObjectGuid(ID);
        //    *data << Vector3(Origin);
        //    *data << Vector3(Direction);
        //    *data << int32(TransportID);
        //    *data << float(Magnitude);
        //    data->WriteBits(Type, 2);
        //}

        if (HasSpline)
            WorldPackets::Movement::CommonMovement::WriteCreateObjectSplineDataBlock(*unit->movespline, *data);
    }

    *data << uint32(PauseTimesCount);

    if (Stationary)
    {
        WorldObject const* self = static_cast<WorldObject const*>(this);
        *data << float(self->GetStationaryX());
        *data << float(self->GetStationaryY());
        *data << float(self->GetStationaryZ());
        *data << float(self->GetStationaryO());
    }

    if (CombatVictim)
        *data << ToUnit()->GetVictim()->GetGUID();                      // CombatVictim

    if (ServerTime)
    {
        GameObject const* go = ToGameObject();
        /** @TODO Use IsTransport() to also handle type 11 (TRANSPORT)
            Currently grid objects are not updated if there are no nearby players,
            this causes clients to receive different PathProgress
            resulting in players seeing the object in a different position
        */
        if (go && go->ToTransport())                                    // ServerTime
            *data << uint32(go->GetGOValue()->Transport.PathProgress);
        else
            *data << uint32(getMSTime());
    }

    if (VehicleCreate)
    {
        Unit const* unit = ToUnit();
        *data << uint32(unit->GetVehicleKit()->GetVehicleInfo()->ID); // RecID
        *data << float(unit->GetOrientation());                         // InitialRawFacing
    }

    if (AnimKitCreate)
    {
        WorldObject const* self = static_cast<WorldObject const*>(this);
        *data << uint16(self->GetAIAnimKitId());                        // AiID
        *data << uint16(self->GetMovementAnimKitId());                  // MovementID
        *data << uint16(self->GetMeleeAnimKitId());                     // MeleeID
    }

    if (Rotation)
        *data << uint64(ToGameObject()->GetRotation());                 // Rotation

    if (GameObject const* go = ToGameObject())
        for (uint32 i = 0; i < PauseTimesCount; ++i)
            *data << uint32(go->GetGOValue()->Transport.StopFrames->at(i));

    if (HasMovementTransport)
    {
        WorldObject const* self = static_cast<WorldObject const*>(this);
        *data << self->m_movementInfo.transport;
    }

    //if (AreaTrigger)
    //{
    //    *data << uint32(ElapsedMs);
    //    *data << Vector3(RollPitchYaw);
    //    data->WriteBit(HasAbsoluteOrientation);
    //    data->WriteBit(HasDynamicShape);
    //    data->WriteBit(HasAttached);
    //    data->WriteBit(HasFaceMovementDir);
    //    data->WriteBit(HasFollowsTerrain);
    //    data->WriteBit(Unknown_1);
    //    data->WriteBit(HasTargetRollPitchYaw);
    //    data->WriteBit(HasScaleCurveID);
    //    data->WriteBit(HasMorphCurveID);
    //    data->WriteBit(HasFacingCurveID);
    //    data->WriteBit(HasMoveCurveID);
    //    data->WriteBit(HasAreaTriggerSphere);
    //    data->WriteBit(HasAreaTriggerBox);
    //    data->WriteBit(HasAreaTriggerPolygon);
    //    data->WriteBit(HasAreaTriggerCylinder);
    //    data->WriteBit(HasAreaTriggerSpline);
    //    data->WriteBit(HasAreaTriggerUnkType);

    //    if (HasAreaTriggerUnkType)
    //    {
    //        data->WriteBit(Unk_1);
    //        data->WriteBit(HasCenter);
    //        data->WriteBit(Unk_3);
    //        data->WriteBit(Unk_4);

    //        *data << uint32();
    //        *data << int32();
    //        *data << uint32();
    //        *data << float(Radius);
    //        *data << float(BlendFromRadius);
    //        *data << float(InitialAngel);
    //        *data << float(ZOffset);

    //        if (Unk_1)
    //            *data << ObjectGuid();

    //        if (HasCenter)
    //            *data << Vector3(Center);
    //    }

    //    if (HasTargetRollPitchYaw)
    //        *data << Vector3(TargetRollPitchYaw);

    //    if (HasScaleCurveID)
    //        *data << uint32(ScaleCurveID);

    //    if (HasMorphCurveID)
    //        *data << uint32(MorphCurveID);

    //    if (HasFacingCurveID)
    //        *data << uint32(FacingCurveID);

    //    if (HasMoveCurveID)
    //        *data << uint32(MoveCurveID);

    //    if (HasAreaTriggerSphere)
    //    {
    //        *data << float(Radius);
    //        *data << float(RadiusTarget);
    //    }

    //    if (HasAreaTriggerBox)
    //    {
    //        *data << Vector3(Extents);
    //        *data << Vector3(ExtentsTarget);
    //    }

    //    if (HasAreaTriggerPolygon)
    //    {
    //        *data << uint32(Vertices.size());
    //        *data << uint32(VerticesTarget.size());
    //        *data << float(Height);
    //        *data << float(HeightTarget);

    //        for (std::size_t i = 0; i < Vertices.size(); ++i)
    //            *data << Vector2(Vertices[i]);

    //        for (std::size_t i = 0; i < VerticesTarget.size(); ++i)
    //            *data << Vector2(VerticesTarget[i]);
    //    }

    //    if (HasAreaTriggerCylinder)
    //    {
    //        *data << float(Radius);
    //        *data << float(RadiusTarget);
    //        *data << float(Height);
    //        *data << float(HeightTarget);
    //        *data << float(LocationZOffset);
    //        *data << float(LocationZOffsetTarget);
    //    }

    //    if (HasAreaTriggerSpline)
    //    {
    //        *data << uint32(TimeToTarget);
    //        *data << uint32(ElapsedTimeForMovement);
    //        *data << uint32(Points.size());

    //        for (std::size_t i = 0; i < Points.size(); ++i)
    //            *data << Vector3(Points[i]);
    //    }
    //}

    //if (GameObject)
    //{
    //    *data << uint32(WorldEffectID);

    //    data->WriteBit(bit8);
    //    if (bit8)
    //        *data << uint32(Int1);
    //}

    //if (SmoothPhasing)
    //{
    //    data->WriteBit(ReplaceActive);
    //    data->WriteBit(HasReplaceObjectt);
    //    if (HasReplaceObject)
    //        *data << ObjectGuid(ReplaceObject);
    //}

    //if (SceneObjCreate)
    //{
    //    data->WriteBit(HasLocalScriptData);
    //    data->WriteBit(HasPetBattleFullUpdate);

    //    if (HasLocalScriptData)
    //    {
    //        data->WriteBits(Data.length(), 7);
    //        data->WriteString(Data);
    //    }

    //    if (HasPetBattleFullUpdate)
    //    {
    //        for (std::size_t i = 0; i < 2; ++i)
    //        {
    //            *data << ObjectGuid(Players[i].CharacterID);
    //            *data << int32(Players[i].TrapAbilityID);
    //            *data << int32(Players[i].TrapStatus);
    //            *data << uint16(Players[i].RoundTimeSecs);
    //            *data << int8(Players[i].FrontPet);
    //            *data << uint8(Players[i].InputFlags);

    //            data->WriteBits(Players[i].Pets.size(), 2);
    //            for (std::size_t j = 0; j < Players[i].Pets.size(); ++j)
    //            {
    //                *data << ObjectGuid(Players[i].Pets[j].BattlePetGUID);
    //                *data << int32(Players[i].Pets[j].SpeciesID);
    //                *data << int32(Players[i].Pets[j].DisplayID);
    //                *data << int32(Players[i].Pets[j].CollarID);
    //                *data << int16(Players[i].Pets[j].Level);
    //                *data << int16(Players[i].Pets[j].Xp);
    //                *data << int32(Players[i].Pets[j].CurHealth);
    //                *data << int32(Players[i].Pets[j].MaxHealth);
    //                *data << int32(Players[i].Pets[j].Power);
    //                *data << int32(Players[i].Pets[j].Speed);
    //                *data << int32(Players[i].Pets[j].NpcTeamMemberID);
    //                *data << uint16(Players[i].Pets[j].BreedQuality);
    //                *data << uint16(Players[i].Pets[j].StatusFlags);
    //                *data << int8(Players[i].Pets[j].Slot);

    //                *data << uint32(Players[i].Pets[j].Abilities.size());
    //                *data << uint32(Players[i].Pets[j].Auras.size());
    //                *data << uint32(Players[i].Pets[j].States.size());
    //                for (std::size_t k = 0; k < Players[i].Pets[j].Abilities.size(); ++k)
    //                {
    //                    *data << int32(Players[i].Pets[j].Abilities[k].AbilityID);
    //                    *data << int16(Players[i].Pets[j].Abilities[k].CooldownRemaining);
    //                    *data << int16(Players[i].Pets[j].Abilities[k].LockdownRemaining);
    //                    *data << int8(Players[i].Pets[j].Abilities[k].AbilityIndex);
    //                    *data << uint8(Players[i].Pets[j].Abilities[k].Pboid);
    //                }

    //                for (std::size_t k = 0; k < Players[i].Pets[j].Auras.size(); ++k)
    //                {
    //                    *data << int32(Players[i].Pets[j].Auras[k].AbilityID);
    //                    *data << uint32(Players[i].Pets[j].Auras[k].InstanceID);
    //                    *data << int32(Players[i].Pets[j].Auras[k].RoundsRemaining);
    //                    *data << int32(Players[i].Pets[j].Auras[k].CurrentRound);
    //                    *data << uint8(Players[i].Pets[j].Auras[k].CasterPBOID);
    //                }

    //                for (std::size_t k = 0; k < Players[i].Pets[j].States.size(); ++k)
    //                {
    //                    *data << uint32(Players[i].Pets[j].States[k].StateID);
    //                    *data << int32(Players[i].Pets[j].States[k].StateValue);
    //                }

    //                data->WriteBits(Players[i].Pets[j].CustomName.length(), 7);
    //                data->WriteString(Players[i].Pets[j].CustomName);
    //            }
    //        }

    //        for (std::size_t i = 0; i < 3; ++i)
    //        {
    //            *data << uint32(Enviros[j].Auras.size());
    //            *data << uint32(Enviros[j].States.size());
    //            for (std::size_t j = 0; j < Enviros[j].Auras.size(); ++j)
    //            {
    //                *data << int32(Enviros[j].Auras[j].AbilityID);
    //                *data << uint32(Enviros[j].Auras[j].InstanceID);
    //                *data << int32(Enviros[j].Auras[j].RoundsRemaining);
    //                *data << int32(Enviros[j].Auras[j].CurrentRound);
    //                *data << uint8(Enviros[j].Auras[j].CasterPBOID);
    //            }

    //            for (std::size_t j = 0; j < Enviros[j].States.size(); ++j)
    //            {
    //                *data << uint32(Enviros[i].States[j].StateID);
    //                *data << int32(Enviros[i].States[j].StateValue);
    //            }
    //        }

    //        *data << uint16(WaitingForFrontPetsMaxSecs);
    //        *data << uint16(PvpMaxRoundTime);
    //        *data << int32(CurRound);
    //        *data << uint32(NpcCreatureID);
    //        *data << uint32(NpcDisplayID);
    //        *data << int8(CurPetBattleState);
    //        *data << uint8(ForfeitPenalty);
    //        *data << ObjectGuid(InitialWildPetGUID);
    //        data->WriteBit(IsPVP);
    //        data->WriteBit(CanAwardXP);
    //    }
    //}

    //if (PlayerCreateData)
    //{
    //    data->WriteBit(HasSceneInstanceIDs);
    //    data->WriteBit(HasRuneState);
    //    if (HasSceneInstanceIDs)
    //    {
    //        *data << uint32(SceneInstanceIDs.size());
    //        for (std::size_t i = 0; i < SceneInstanceIDs.size(); ++i)
    //            *data << uint32(SceneInstanceIDs[i]);
    //    }
    //    if (HasRuneState)
    //    {
    //        *data << uint8(RechargingRuneMask);
    //        *data << uint8(UsableRuneMask);
    //        *data << uint32(ToUnit()->GetMaxPower(POWER_RUNES));
    //        for (uint32 i = 0; i < ToUnit()->GetMaxPower(POWER_RUNES); ++i)
    //            *data << uint8(255 - (ToUnit()->ToPlayer()->GetRuneCooldown(i) * 51));
    //    }
    //}
}

void Object::BuildValuesUpdate(uint8 updateType, ByteBuffer* data, Player* target) const
{
    if (!target)
        return;

    std::size_t blockCount = UpdateMask::GetBlockCount(m_valuesCount);

    uint32* flags = NULL;
    uint32 visibleFlag = GetUpdateFieldData(target, flags);
    ASSERT(flags);

    *data << uint8(blockCount);
    std::size_t maskPos = data->wpos();
    data->resize(data->size() + blockCount * sizeof(UpdateMask::BlockType));

    for (uint16 index = 0; index < m_valuesCount; ++index)
    {
        if (_fieldNotifyFlags & flags[index] ||
            ((updateType == UPDATETYPE_VALUES ? _changesMask[index] : m_uint32Values[index]) && (flags[index] & visibleFlag)))
        {
            UpdateMask::SetUpdateBit(data->contents() + maskPos, index);
            *data << m_uint32Values[index];
        }
    }
}

void Object::BuildDynamicValuesUpdate(uint8 updateType, ByteBuffer* data, Player* target) const
{
    if (!target)
        return;

    std::size_t blockCount = UpdateMask::GetBlockCount(_dynamicValuesCount);

    uint32* flags = nullptr;
    uint32 visibleFlag = GetDynamicUpdateFieldData(target, flags);

    *data << uint8(blockCount);
    std::size_t maskPos = data->wpos();
    data->resize(data->size() + blockCount * sizeof(UpdateMask::BlockType));

    for (uint16 index = 0; index < _dynamicValuesCount; ++index)
    {
        std::vector<uint32> const& values = _dynamicValues[index];
        if (_fieldNotifyFlags & flags[index] ||
            ((updateType == UPDATETYPE_VALUES ? _dynamicChangesMask[index] : !values.empty()) && (flags[index] & visibleFlag)))
        {
            UpdateMask::SetUpdateBit(data->contents() + maskPos, index);

            std::size_t arrayBlockCount = UpdateMask::GetBlockCount(values.size());
            *data << uint8(UpdateMask::EncodeDynamicFieldChangeType(arrayBlockCount, _dynamicChangesMask[index], updateType));
            if (_dynamicChangesMask[index] == UpdateMask::VALUE_AND_SIZE_CHANGED && updateType == UPDATETYPE_VALUES)
                *data << uint16(values.size());

<<<<<<< HEAD
            boost::dynamic_bitset<uint32> arrayMask(values.size());
            *data << uint16(arrayMask.num_blocks());
            std::size_t fieldMaskPos = data->wpos();
            data->resize(data->size() + arrayMask.num_blocks() * sizeof(uint32));
=======
            std::size_t arrayMaskPos = data->wpos();
            data->resize(data->size() + arrayBlockCount * sizeof(UpdateMask::BlockType));
>>>>>>> db85bad1
            for (std::size_t v = 0; v < values.size(); ++v)
            {
                if (updateType == UPDATETYPE_VALUES ? _dynamicChangesArrayMask[index][v] : values[v])
                {
                    UpdateMask::SetUpdateBit(data->contents() + arrayMaskPos, v);
                    *data << uint32(values[v]);
                }
            }
        }
    }
}

void Object::AddToObjectUpdateIfNeeded()
{
    if (m_inWorld && !m_objectUpdated)
    {
        AddToObjectUpdate();
        m_objectUpdated = true;
    }
}

void Object::ClearUpdateMask(bool remove)
{
    memset(_changesMask.data(), 0, _changesMask.size());
    memset(_dynamicChangesMask.data(), 0, _dynamicChangesMask.size());
    for (uint32 i = 0; i < _dynamicValuesCount; ++i)
        memset(_dynamicChangesArrayMask[i].data(), 0, _dynamicChangesArrayMask[i].size());

    if (m_objectUpdated)
    {
        if (remove)
            RemoveFromObjectUpdate();
        m_objectUpdated = false;
    }
}

void Object::BuildFieldsUpdate(Player* player, UpdateDataMapType& data_map) const
{
    UpdateDataMapType::iterator iter = data_map.find(player);

    if (iter == data_map.end())
    {
        std::pair<UpdateDataMapType::iterator, bool> p = data_map.emplace(player, UpdateData(player->GetMapId()));
        ASSERT(p.second);
        iter = p.first;
    }

    BuildValuesUpdateBlockForPlayer(&iter->second, iter->first);
}

uint32 Object::GetUpdateFieldData(Player const* target, uint32*& flags) const
{
    uint32 visibleFlag = UF_FLAG_PUBLIC;

    if (target == this)
        visibleFlag |= UF_FLAG_PRIVATE;

    switch (GetTypeId())
    {
        case TYPEID_ITEM:
        case TYPEID_CONTAINER:
            flags = ItemUpdateFieldFlags;
            if (((Item const*)this)->GetOwnerGUID() == target->GetGUID())
                visibleFlag |= UF_FLAG_OWNER | UF_FLAG_ITEM_OWNER;
            break;
        case TYPEID_UNIT:
        case TYPEID_PLAYER:
        {
            Player* plr = ToUnit()->GetCharmerOrOwnerPlayerOrPlayerItself();
            flags = UnitUpdateFieldFlags;
            if (ToUnit()->GetOwnerGUID() == target->GetGUID())
                visibleFlag |= UF_FLAG_OWNER;

            if (HasFlag(OBJECT_DYNAMIC_FLAGS, UNIT_DYNFLAG_SPECIALINFO))
                if (ToUnit()->HasAuraTypeWithCaster(SPELL_AURA_EMPATHY, target->GetGUID()))
                    visibleFlag |= UF_FLAG_SPECIAL_INFO;

            if (plr && plr->IsInSameRaidWith(target))
                visibleFlag |= UF_FLAG_PARTY_MEMBER;
            break;
        }
        case TYPEID_GAMEOBJECT:
            flags = GameObjectUpdateFieldFlags;
            if (ToGameObject()->GetOwnerGUID() == target->GetGUID())
                visibleFlag |= UF_FLAG_OWNER;
            break;
        case TYPEID_DYNAMICOBJECT:
            flags = DynamicObjectUpdateFieldFlags;
            if (ToDynObject()->GetCasterGUID() == target->GetGUID())
                visibleFlag |= UF_FLAG_OWNER;
            break;
        case TYPEID_CORPSE:
            flags = CorpseUpdateFieldFlags;
            if (ToCorpse()->GetOwnerGUID() == target->GetGUID())
                visibleFlag |= UF_FLAG_OWNER;
            break;
        case TYPEID_AREATRIGGER:
            flags = AreaTriggerUpdateFieldFlags;
            break;
        case TYPEID_SCENEOBJECT:
            flags = SceneObjectUpdateFieldFlags;
            break;
        case TYPEID_CONVERSATION:
            flags = ConversationUpdateFieldFlags;
            break;
        case TYPEID_OBJECT:
            ABORT();
            break;
    }

    return visibleFlag;
}

uint32 Object::GetDynamicUpdateFieldData(Player const* target, uint32*& flags) const
{
    uint32 visibleFlag = UF_FLAG_PUBLIC;

    if (target == this)
        visibleFlag |= UF_FLAG_PRIVATE;

    switch (GetTypeId())
    {
        case TYPEID_ITEM:
        case TYPEID_CONTAINER:
            flags = ItemDynamicUpdateFieldFlags;
            if (((Item const*)this)->GetOwnerGUID() == target->GetGUID())
                visibleFlag |= UF_FLAG_OWNER | UF_FLAG_ITEM_OWNER;
            break;
        case TYPEID_UNIT:
        case TYPEID_PLAYER:
        {
            Player* plr = ToUnit()->GetCharmerOrOwnerPlayerOrPlayerItself();
            flags = UnitDynamicUpdateFieldFlags;
            if (ToUnit()->GetOwnerGUID() == target->GetGUID())
                visibleFlag |= UF_FLAG_OWNER;

            if (HasFlag(OBJECT_DYNAMIC_FLAGS, UNIT_DYNFLAG_SPECIALINFO))
                if (ToUnit()->HasAuraTypeWithCaster(SPELL_AURA_EMPATHY, target->GetGUID()))
                    visibleFlag |= UF_FLAG_SPECIAL_INFO;

            if (plr && plr->IsInSameRaidWith(target))
                visibleFlag |= UF_FLAG_PARTY_MEMBER;
            break;
        }
        case TYPEID_GAMEOBJECT:
            flags = GameObjectDynamicUpdateFieldFlags;
            break;
        case TYPEID_CONVERSATION:
            flags = ConversationDynamicUpdateFieldFlags;
            break;
        default:
            flags = nullptr;
            break;
    }

    return visibleFlag;
}

void Object::_LoadIntoDataField(std::string const& data, uint32 startOffset, uint32 count)
{
    if (data.empty())
        return;

    Tokenizer tokens(data, ' ', count);

    if (tokens.size() != count)
        return;

    for (uint32 index = 0; index < count; ++index)
    {
        m_uint32Values[startOffset + index] = atoul(tokens[index]);
        _changesMask[startOffset + index] = 1;
    }
}

void Object::SetInt32Value(uint16 index, int32 value)
{
    ASSERT(index < m_valuesCount || PrintIndexError(index, true));

    if (m_int32Values[index] != value)
    {
        m_int32Values[index] = value;
        _changesMask[index] = 1;

        AddToObjectUpdateIfNeeded();
    }
}

void Object::SetUInt32Value(uint16 index, uint32 value)
{
    ASSERT(index < m_valuesCount || PrintIndexError(index, true));

    if (m_uint32Values[index] != value)
    {
        m_uint32Values[index] = value;
        _changesMask[index] = 1;

        AddToObjectUpdateIfNeeded();
    }
}

void Object::UpdateUInt32Value(uint16 index, uint32 value)
{
    ASSERT(index < m_valuesCount || PrintIndexError(index, true));

    m_uint32Values[index] = value;
    _changesMask[index] = 1;
}

void Object::SetUInt64Value(uint16 index, uint64 value)
{
    ASSERT(index + 1 < m_valuesCount || PrintIndexError(index, true));
    if (*((uint64*)&(m_uint32Values[index])) != value)
    {
        m_uint32Values[index] = PAIR64_LOPART(value);
        m_uint32Values[index + 1] = PAIR64_HIPART(value);
        _changesMask[index] = 1;
        _changesMask[index + 1] = 1;

        AddToObjectUpdateIfNeeded();
    }
}

bool Object::AddGuidValue(uint16 index, ObjectGuid const& value)
{
    ASSERT(index + 3 < m_valuesCount || PrintIndexError(index, true));
    if (!value.IsEmpty() && ((ObjectGuid*)&(m_uint32Values[index]))->IsEmpty())
    {
        *((ObjectGuid*)&(m_uint32Values[index])) = value;
        _changesMask[index] = 1;
        _changesMask[index + 1] = 1;
        _changesMask[index + 2] = 1;
        _changesMask[index + 3] = 1;

        AddToObjectUpdateIfNeeded();
        return true;
    }

    return false;
}

bool Object::RemoveGuidValue(uint16 index, ObjectGuid const& value)
{
    ASSERT(index + 3 < m_valuesCount || PrintIndexError(index, true));
    if (!value.IsEmpty() && *((ObjectGuid*)&(m_uint32Values[index])) == value)
    {
        ((ObjectGuid*)&(m_uint32Values[index]))->Clear();
        _changesMask[index] = 1;
        _changesMask[index + 1] = 1;
        _changesMask[index + 2] = 1;
        _changesMask[index + 3] = 1;

        AddToObjectUpdateIfNeeded();
        return true;
    }

    return false;
}

void Object::SetFloatValue(uint16 index, float value)
{
    ASSERT(index < m_valuesCount || PrintIndexError(index, true));

    if (m_floatValues[index] != value)
    {
        m_floatValues[index] = value;
        _changesMask[index] = 1;

        AddToObjectUpdateIfNeeded();
    }
}

void Object::SetByteValue(uint16 index, uint8 offset, uint8 value)
{
    ASSERT(index < m_valuesCount || PrintIndexError(index, true));

    if (offset > 3)
    {
        TC_LOG_ERROR("misc", "Object::SetByteValue: wrong offset %u", offset);
        return;
    }

    if (uint8(m_uint32Values[index] >> (offset * 8)) != value)
    {
        m_uint32Values[index] &= ~uint32(uint32(0xFF) << (offset * 8));
        m_uint32Values[index] |= uint32(uint32(value) << (offset * 8));
        _changesMask[index] = 1;

        AddToObjectUpdateIfNeeded();
    }
}

void Object::SetUInt16Value(uint16 index, uint8 offset, uint16 value)
{
    ASSERT(index < m_valuesCount || PrintIndexError(index, true));

    if (offset > 1)
    {
        TC_LOG_ERROR("misc", "Object::SetUInt16Value: wrong offset %u", offset);
        return;
    }

    if (uint16(m_uint32Values[index] >> (offset * 16)) != value)
    {
        m_uint32Values[index] &= ~uint32(uint32(0xFFFF) << (offset * 16));
        m_uint32Values[index] |= uint32(uint32(value) << (offset * 16));
        _changesMask[index] = 1;

        AddToObjectUpdateIfNeeded();
    }
}

void Object::SetGuidValue(uint16 index, ObjectGuid const& value)
{
    ASSERT(index + 3 < m_valuesCount || PrintIndexError(index, true));
    if (*((ObjectGuid*)&(m_uint32Values[index])) != value)
    {
        *((ObjectGuid*)&(m_uint32Values[index])) = value;
        _changesMask[index] = 1;
        _changesMask[index + 1] = 1;
        _changesMask[index + 2] = 1;
        _changesMask[index + 3] = 1;

        AddToObjectUpdateIfNeeded();
    }
}

void Object::SetStatFloatValue(uint16 index, float value)
{
    if (value < 0)
        value = 0.0f;

    SetFloatValue(index, value);
}

void Object::SetStatInt32Value(uint16 index, int32 value)
{
    if (value < 0)
        value = 0;

    SetUInt32Value(index, uint32(value));
}

void Object::ApplyModUInt32Value(uint16 index, int32 val, bool apply)
{
    int32 cur = GetUInt32Value(index);
    cur += (apply ? val : -val);
    if (cur < 0)
        cur = 0;
    SetUInt32Value(index, cur);
}

void Object::ApplyModInt32Value(uint16 index, int32 val, bool apply)
{
    int32 cur = GetInt32Value(index);
    cur += (apply ? val : -val);
    SetInt32Value(index, cur);
}

void Object::ApplyModUInt16Value(uint16 index, uint8 offset, int16 val, bool apply)
{
    int16 cur = GetUInt16Value(index, offset);
    cur += (apply ? val : -val);
    if (cur < 0)
        cur = 0;
    SetUInt16Value(index, offset, cur);
}

void Object::ApplyModSignedFloatValue(uint16 index, float  val, bool apply)
{
    float cur = GetFloatValue(index);
    cur += (apply ? val : -val);
    SetFloatValue(index, cur);
}

void Object::ApplyPercentModFloatValue(uint16 index, float val, bool apply)
{
    float value = GetFloatValue(index);
    ApplyPercentModFloatVar(value, val, apply);
    SetFloatValue(index, value);
}

void Object::ApplyModPositiveFloatValue(uint16 index, float  val, bool apply)
{
    float cur = GetFloatValue(index);
    cur += (apply ? val : -val);
    if (cur < 0)
        cur = 0;
    SetFloatValue(index, cur);
}

void Object::SetFlag(uint16 index, uint32 newFlag)
{
    ASSERT(index < m_valuesCount || PrintIndexError(index, true));
    uint32 oldval = m_uint32Values[index];
    uint32 newval = oldval | newFlag;

    if (oldval != newval)
    {
        m_uint32Values[index] = newval;
        _changesMask[index] = 1;

        AddToObjectUpdateIfNeeded();
    }
}

void Object::RemoveFlag(uint16 index, uint32 oldFlag)
{
    ASSERT(index < m_valuesCount || PrintIndexError(index, true));
    ASSERT(m_uint32Values);

    uint32 oldval = m_uint32Values[index];
    uint32 newval = oldval & ~oldFlag;

    if (oldval != newval)
    {
        m_uint32Values[index] = newval;
        _changesMask[index] = 1;

        AddToObjectUpdateIfNeeded();
    }
}

void Object::ToggleFlag(uint16 index, uint32 flag)
{
    if (HasFlag(index, flag))
        RemoveFlag(index, flag);
    else
        SetFlag(index, flag);
}

bool Object::HasFlag(uint16 index, uint32 flag) const
{
    if (index >= m_valuesCount && !PrintIndexError(index, false))
        return false;

    return (m_uint32Values[index] & flag) != 0;
}

void Object::ApplyModFlag(uint16 index, uint32 flag, bool apply)
{
    if (apply) SetFlag(index, flag); else RemoveFlag(index, flag);
}

void Object::SetByteFlag(uint16 index, uint8 offset, uint8 newFlag)
{
    ASSERT(index < m_valuesCount || PrintIndexError(index, true));

    if (offset > 3)
    {
        TC_LOG_ERROR("misc", "Object::SetByteFlag: wrong offset %u", offset);
        return;
    }

    if (!(uint8(m_uint32Values[index] >> (offset * 8)) & newFlag))
    {
        m_uint32Values[index] |= uint32(uint32(newFlag) << (offset * 8));
        _changesMask[index] = 1;

        AddToObjectUpdateIfNeeded();
    }
}

void Object::RemoveByteFlag(uint16 index, uint8 offset, uint8 oldFlag)
{
    ASSERT(index < m_valuesCount || PrintIndexError(index, true));

    if (offset > 3)
    {
        TC_LOG_ERROR("misc", "Object::RemoveByteFlag: wrong offset %u", offset);
        return;
    }

    if (uint8(m_uint32Values[index] >> (offset * 8)) & oldFlag)
    {
        m_uint32Values[index] &= ~uint32(uint32(oldFlag) << (offset * 8));
        _changesMask[index] = 1;

        AddToObjectUpdateIfNeeded();
    }
}

void Object::ToggleByteFlag(uint16 index, uint8 offset, uint8 flag)
{
    if (HasByteFlag(index, offset, flag))
        RemoveByteFlag(index, offset, flag);
    else
        SetByteFlag(index, offset, flag);
}

bool Object::HasByteFlag(uint16 index, uint8 offset, uint8 flag) const
{
    ASSERT(index < m_valuesCount || PrintIndexError(index, false));
    ASSERT(offset < 4);
    return (((uint8*)&m_uint32Values[index])[offset] & flag) != 0;
}

void Object::SetFlag64(uint16 index, uint64 newFlag)
{
    uint64 oldval = GetUInt64Value(index);
    uint64 newval = oldval | newFlag;
    SetUInt64Value(index, newval);
}

void Object::RemoveFlag64(uint16 index, uint64 oldFlag)
{
    uint64 oldval = GetUInt64Value(index);
    uint64 newval = oldval & ~oldFlag;
    SetUInt64Value(index, newval);
}

void Object::ToggleFlag64(uint16 index, uint64 flag)
{
    if (HasFlag64(index, flag))
        RemoveFlag64(index, flag);
    else
        SetFlag64(index, flag);
}

bool Object::HasFlag64(uint16 index, uint64 flag) const
{
    ASSERT(index < m_valuesCount || PrintIndexError(index, false));
    return (GetUInt64Value(index) & flag) != 0;
}

void Object::ApplyModFlag64(uint16 index, uint64 flag, bool apply)
{
    if (apply) SetFlag64(index, flag); else RemoveFlag64(index, flag);
}

std::vector<uint32> const& Object::GetDynamicValues(uint16 index) const
{
    ASSERT(index < _dynamicValuesCount || PrintIndexError(index, false));
    return _dynamicValues[index];
}

uint32 Object::GetDynamicValue(uint16 index, uint16 offset) const
{
    ASSERT(index < _dynamicValuesCount || PrintIndexError(index, false));
    if (offset >= _dynamicValues[index].size())
        return 0;
    return _dynamicValues[index][offset];
}

void Object::AddDynamicValue(uint16 index, uint32 value)
{
    ASSERT(index < _dynamicValuesCount || PrintIndexError(index, false));
    SetDynamicValue(index, _dynamicValues[index].size(), value);
}

void Object::RemoveDynamicValue(uint16 index, uint32 value)
{
    ASSERT(index < _dynamicValuesCount || PrintIndexError(index, false));

    // TODO: Research if this is blizzlike to just set value to 0
    std::vector<uint32>& values = _dynamicValues[index];
    for (std::size_t i = 0; i < values.size(); ++i)
    {
        if (values[i] == value)
        {
            values[i] = 0;
            _dynamicChangesMask[index] = 1;
            _dynamicChangesArrayMask[index][i] = 1;

            AddToObjectUpdateIfNeeded();
        }
    }
}

void Object::ClearDynamicValue(uint16 index)
{
    ASSERT(index < _dynamicValuesCount || PrintIndexError(index, false));

    if (!_dynamicValues[index].empty())
    {
        _dynamicValues[index].clear();
        _dynamicChangesMask[index] = UpdateMask::VALUE_AND_SIZE_CHANGED;
        _dynamicChangesArrayMask[index].clear();

        AddToObjectUpdateIfNeeded();
    }
}

void Object::SetDynamicValue(uint16 index, uint16 offset, uint32 value)
{
    ASSERT(index < _dynamicValuesCount || PrintIndexError(index, false));

    UpdateMask::DynamicFieldChangeType changeType = UpdateMask::VALUE_CHANGED;
    std::vector<uint32>& values = _dynamicValues[index];
    if (values.size() <= offset)
    {
        values.resize(offset + 1);
        changeType = UpdateMask::VALUE_AND_SIZE_CHANGED;
    }

    if (_dynamicChangesArrayMask[index].size() <= offset)
        _dynamicChangesArrayMask[index].resize((offset / 32 + 1) * 32);

    if (values[offset] != value)
    {
        values[offset] = value;
        _dynamicChangesMask[index] = changeType;
        _dynamicChangesArrayMask[index][offset] = 1;

        AddToObjectUpdateIfNeeded();
    }
}

bool Object::PrintIndexError(uint32 index, bool set) const
{
    TC_LOG_ERROR("misc", "Attempt %s non-existed value field: %u (count: %u) for object typeid: %u type mask: %u", (set ? "set value to" : "get value from"), index, m_valuesCount, GetTypeId(), m_objectType);

    // ASSERT must fail after function call
    return false;
}

void MovementInfo::OutDebug()
{
    TC_LOG_DEBUG("misc", "MOVEMENT INFO");
    TC_LOG_DEBUG("misc", "%s", guid.ToString().c_str());
    TC_LOG_DEBUG("misc", "flags %s (%u)", Movement::MovementFlags_ToString(flags).c_str(), flags);
    TC_LOG_DEBUG("misc", "flags2 %s (%u)", Movement::MovementFlagsExtra_ToString(flags2).c_str(), flags2);
    TC_LOG_DEBUG("misc", "time %u current time %u", time, getMSTime());
    TC_LOG_DEBUG("misc", "position: `%s`", pos.ToString().c_str());
    if (!transport.guid.IsEmpty())
    {
        TC_LOG_DEBUG("misc", "TRANSPORT:");
        TC_LOG_DEBUG("misc", "%s", transport.guid.ToString().c_str());
        TC_LOG_DEBUG("misc", "position: `%s`", transport.pos.ToString().c_str());
        TC_LOG_DEBUG("misc", "seat: %i", transport.seat);
        TC_LOG_DEBUG("misc", "time: %u", transport.time);
        if (flags2 & MOVEMENTFLAG2_INTERPOLATED_MOVEMENT)
            TC_LOG_DEBUG("misc", "prevTime: %u", transport.prevTime);
        if (transport.vehicleId)
            TC_LOG_DEBUG("misc", "vehicleId: %u", transport.vehicleId);
    }

    if ((flags & (MOVEMENTFLAG_SWIMMING | MOVEMENTFLAG_FLYING)) || (flags2 & MOVEMENTFLAG2_ALWAYS_ALLOW_PITCHING))
        TC_LOG_DEBUG("misc", "pitch: %f", pitch);

    if (flags & MOVEMENTFLAG_FALLING || jump.fallTime)
    {
        TC_LOG_DEBUG("misc", "fallTime: %u j_zspeed: %f", jump.fallTime, jump.zspeed);
        if (flags & MOVEMENTFLAG_FALLING)
            TC_LOG_DEBUG("misc", "j_sinAngle: %f j_cosAngle: %f j_xyspeed: %f", jump.sinAngle, jump.cosAngle, jump.xyspeed);
    }

    if (flags & MOVEMENTFLAG_SPLINE_ELEVATION)
        TC_LOG_DEBUG("misc", "splineElevation: %f", splineElevation);
}

WorldObject::WorldObject(bool isWorldObject) : WorldLocation(), LastUsedScriptID(0),
m_name(""), m_isActive(false), m_isWorldObject(isWorldObject), m_zoneScript(NULL),
m_transport(NULL), m_currMap(NULL), m_InstanceId(0),
m_phaseMask(PHASEMASK_NORMAL), _dbPhase(0), m_notifyflags(0), m_executed_notifies(0)
{
    m_serverSideVisibility.SetValue(SERVERSIDE_VISIBILITY_GHOST, GHOST_VISIBILITY_ALIVE | GHOST_VISIBILITY_GHOST);
    m_serverSideVisibilityDetect.SetValue(SERVERSIDE_VISIBILITY_GHOST, GHOST_VISIBILITY_ALIVE);
}

void WorldObject::SetWorldObject(bool on)
{
    if (!IsInWorld())
        return;

    GetMap()->AddObjectToSwitchList(this, on);
}

bool WorldObject::IsWorldObject() const
{
    if (m_isWorldObject)
        return true;

    if (ToCreature() && ToCreature()->m_isTempWorldObject)
        return true;

    return false;
}

void WorldObject::setActive(bool on)
{
    if (m_isActive == on)
        return;

    if (GetTypeId() == TYPEID_PLAYER)
        return;

    m_isActive = on;

    if (!IsInWorld())
        return;

    Map* map = FindMap();
    if (!map)
        return;

    if (on)
    {
        if (GetTypeId() == TYPEID_UNIT)
            map->AddToActive(this->ToCreature());
        else if (GetTypeId() == TYPEID_DYNAMICOBJECT)
            map->AddToActive((DynamicObject*)this);
    }
    else
    {
        if (GetTypeId() == TYPEID_UNIT)
            map->RemoveFromActive(this->ToCreature());
        else if (GetTypeId() == TYPEID_DYNAMICOBJECT)
            map->RemoveFromActive((DynamicObject*)this);
    }
}

void WorldObject::CleanupsBeforeDelete(bool /*finalCleanup*/)
{
    if (IsInWorld())
        RemoveFromWorld();

    if (Transport* transport = GetTransport())
        transport->RemovePassenger(this);
}

void WorldObject::RemoveFromWorld()
{
    if (!IsInWorld())
        return;

    DestroyForNearbyPlayers();

    Object::RemoveFromWorld();
}

uint32 WorldObject::GetZoneId() const
{
    return GetBaseMap()->GetZoneId(m_positionX, m_positionY, m_positionZ);
}

uint32 WorldObject::GetAreaId() const
{
    return GetBaseMap()->GetAreaId(m_positionX, m_positionY, m_positionZ);
}

void WorldObject::GetZoneAndAreaId(uint32& zoneid, uint32& areaid) const
{
    GetBaseMap()->GetZoneAndAreaId(zoneid, areaid, m_positionX, m_positionY, m_positionZ);
}

InstanceScript* WorldObject::GetInstanceScript()
{
    Map* map = GetMap();
    return map->IsDungeon() ? ((InstanceMap*)map)->GetInstanceScript() : NULL;
}

float WorldObject::GetDistanceZ(const WorldObject* obj) const
{
    float dz = std::fabs(GetPositionZ() - obj->GetPositionZ());
    float sizefactor = GetObjectSize() + obj->GetObjectSize();
    float dist = dz - sizefactor;
    return (dist > 0 ? dist : 0);
}

bool WorldObject::_IsWithinDist(WorldObject const* obj, float dist2compare, bool is3D) const
{
    float sizefactor = GetObjectSize() + obj->GetObjectSize();
    float maxdist = dist2compare + sizefactor;

    if (GetTransport() && obj->GetTransport() && obj->GetTransport()->GetGUID() == GetTransport()->GetGUID())
    {
        float dtx = m_movementInfo.transport.pos.m_positionX - obj->m_movementInfo.transport.pos.m_positionX;
        float dty = m_movementInfo.transport.pos.m_positionY - obj->m_movementInfo.transport.pos.m_positionY;
        float disttsq = dtx * dtx + dty * dty;
        if (is3D)
        {
            float dtz = m_movementInfo.transport.pos.m_positionZ - obj->m_movementInfo.transport.pos.m_positionZ;
            disttsq += dtz * dtz;
        }
        return disttsq < (maxdist * maxdist);
    }

    float dx = GetPositionX() - obj->GetPositionX();
    float dy = GetPositionY() - obj->GetPositionY();
    float distsq = dx*dx + dy*dy;
    if (is3D)
    {
        float dz = GetPositionZ() - obj->GetPositionZ();
        distsq += dz*dz;
    }

    return distsq < maxdist * maxdist;
}

bool WorldObject::IsWithinLOSInMap(const WorldObject* obj) const
{
    if (!IsInMap(obj))
        return false;

    float ox, oy, oz;
    obj->GetPosition(ox, oy, oz);
    return IsWithinLOS(ox, oy, oz);
}

float WorldObject::GetDistance(const WorldObject* obj) const
{
    float d = GetExactDist(obj) - GetObjectSize() - obj->GetObjectSize();
    return d > 0.0f ? d : 0.0f;
}

float WorldObject::GetDistance(const Position &pos) const
{
    float d = GetExactDist(&pos) - GetObjectSize();
    return d > 0.0f ? d : 0.0f;
}

float WorldObject::GetDistance(float x, float y, float z) const
{
    float d = GetExactDist(x, y, z) - GetObjectSize();
    return d > 0.0f ? d : 0.0f;
}

float WorldObject::GetDistance2d(const WorldObject* obj) const
{
    float d = GetExactDist2d(obj) - GetObjectSize() - obj->GetObjectSize();
    return d > 0.0f ? d : 0.0f;
}

float WorldObject::GetDistance2d(float x, float y) const
{
    float d = GetExactDist2d(x, y) - GetObjectSize();
    return d > 0.0f ? d : 0.0f;
}

bool WorldObject::IsSelfOrInSameMap(const WorldObject* obj) const
{
    if (this == obj)
        return true;
    return IsInMap(obj);
}

bool WorldObject::IsInMap(const WorldObject* obj) const
{
    if (obj)
        return IsInWorld() && obj->IsInWorld() && (GetMap() == obj->GetMap());
    return false;
}

bool WorldObject::IsWithinDist3d(float x, float y, float z, float dist) const
{
    return IsInDist(x, y, z, dist + GetObjectSize());
}

bool WorldObject::IsWithinDist3d(const Position* pos, float dist) const
{
    return IsInDist(pos, dist + GetObjectSize());
}

bool WorldObject::IsWithinDist2d(float x, float y, float dist) const
{
    return IsInDist2d(x, y, dist + GetObjectSize());
}

bool WorldObject::IsWithinDist2d(const Position* pos, float dist) const
{
    return IsInDist2d(pos, dist + GetObjectSize());
}

bool WorldObject::IsWithinDist(WorldObject const* obj, float dist2compare, bool is3D /*= true*/) const
{
    return obj && _IsWithinDist(obj, dist2compare, is3D);
}

bool WorldObject::IsWithinDistInMap(WorldObject const* obj, float dist2compare, bool is3D /*= true*/) const
{
    return obj && IsInMap(obj) && IsInPhase(obj) && _IsWithinDist(obj, dist2compare, is3D);
}

bool WorldObject::IsWithinLOS(float ox, float oy, float oz) const
{
    /*float x, y, z;
    GetPosition(x, y, z);
    VMAP::IVMapManager* vMapManager = VMAP::VMapFactory::createOrGetVMapManager();
    return vMapManager->isInLineOfSight(GetMapId(), x, y, z+2.0f, ox, oy, oz+2.0f);*/
    if (IsInWorld())
        return GetMap()->isInLineOfSight(GetPositionX(), GetPositionY(), GetPositionZ()+2.f, ox, oy, oz+2.f, GetPhaseMask());

    return true;
}

bool WorldObject::GetDistanceOrder(WorldObject const* obj1, WorldObject const* obj2, bool is3D /* = true */) const
{
    float dx1 = GetPositionX() - obj1->GetPositionX();
    float dy1 = GetPositionY() - obj1->GetPositionY();
    float distsq1 = dx1*dx1 + dy1*dy1;
    if (is3D)
    {
        float dz1 = GetPositionZ() - obj1->GetPositionZ();
        distsq1 += dz1*dz1;
    }

    float dx2 = GetPositionX() - obj2->GetPositionX();
    float dy2 = GetPositionY() - obj2->GetPositionY();
    float distsq2 = dx2*dx2 + dy2*dy2;
    if (is3D)
    {
        float dz2 = GetPositionZ() - obj2->GetPositionZ();
        distsq2 += dz2*dz2;
    }

    return distsq1 < distsq2;
}

bool WorldObject::IsInRange(WorldObject const* obj, float minRange, float maxRange, bool is3D /* = true */) const
{
    float dx = GetPositionX() - obj->GetPositionX();
    float dy = GetPositionY() - obj->GetPositionY();
    float distsq = dx*dx + dy*dy;
    if (is3D)
    {
        float dz = GetPositionZ() - obj->GetPositionZ();
        distsq += dz*dz;
    }

    float sizefactor = GetObjectSize() + obj->GetObjectSize();

    // check only for real range
    if (minRange > 0.0f)
    {
        float mindist = minRange + sizefactor;
        if (distsq < mindist * mindist)
            return false;
    }

    float maxdist = maxRange + sizefactor;
    return distsq < maxdist * maxdist;
}

bool WorldObject::IsInRange2d(float x, float y, float minRange, float maxRange) const
{
    float dx = GetPositionX() - x;
    float dy = GetPositionY() - y;
    float distsq = dx*dx + dy*dy;

    float sizefactor = GetObjectSize();

    // check only for real range
    if (minRange > 0.0f)
    {
        float mindist = minRange + sizefactor;
        if (distsq < mindist * mindist)
            return false;
    }

    float maxdist = maxRange + sizefactor;
    return distsq < maxdist * maxdist;
}

bool WorldObject::IsInRange3d(float x, float y, float z, float minRange, float maxRange) const
{
    float dx = GetPositionX() - x;
    float dy = GetPositionY() - y;
    float dz = GetPositionZ() - z;
    float distsq = dx*dx + dy*dy + dz*dz;

    float sizefactor = GetObjectSize();

    // check only for real range
    if (minRange > 0.0f)
    {
        float mindist = minRange + sizefactor;
        if (distsq < mindist * mindist)
            return false;
    }

    float maxdist = maxRange + sizefactor;
    return distsq < maxdist * maxdist;
}

bool WorldObject::IsInBetween(const WorldObject* obj1, const WorldObject* obj2, float size) const
{
    if (!obj1 || !obj2)
        return false;

    float dist = GetExactDist2d(obj1->GetPositionX(), obj1->GetPositionY());

    // not using sqrt() for performance
    if ((dist * dist) >= obj1->GetExactDist2dSq(obj2->GetPositionX(), obj2->GetPositionY()))
        return false;

    if (!size)
        size = GetObjectSize() / 2;

    float angle = obj1->GetAngle(obj2);

    // not using sqrt() for performance
    return (size * size) >= GetExactDist2dSq(obj1->GetPositionX() + std::cos(angle) * dist, obj1->GetPositionY() + std::sin(angle) * dist);
}

bool WorldObject::isInFront(WorldObject const* target,  float arc) const
{
    return HasInArc(arc, target);
}

bool WorldObject::isInBack(WorldObject const* target, float arc) const
{
    return !HasInArc(2 * float(M_PI) - arc, target);
}

void WorldObject::GetRandomPoint(const Position &pos, float distance, float &rand_x, float &rand_y, float &rand_z) const
{
    if (!distance)
    {
        pos.GetPosition(rand_x, rand_y, rand_z);
        return;
    }

    // angle to face `obj` to `this`
    float angle = (float)rand_norm()*static_cast<float>(2*M_PI);
    float new_dist = (float)rand_norm()*static_cast<float>(distance);

    rand_x = pos.m_positionX + new_dist * std::cos(angle);
    rand_y = pos.m_positionY + new_dist * std::sin(angle);
    rand_z = pos.m_positionZ;

    Trinity::NormalizeMapCoord(rand_x);
    Trinity::NormalizeMapCoord(rand_y);
    UpdateGroundPositionZ(rand_x, rand_y, rand_z);            // update to LOS height if available
}

Position WorldObject::GetRandomPoint(const Position &srcPos, float distance) const
{
    float x, y, z;
    GetRandomPoint(srcPos, distance, x, y, z);
    return Position(x, y, z, GetOrientation());
}

void WorldObject::UpdateGroundPositionZ(float x, float y, float &z) const
{
    float new_z = GetMap()->GetHeight(GetPhaseMask(), x, y, z + 2.0f, true);
    if (new_z > INVALID_HEIGHT)
        z = new_z + 0.05f;                                   // just to be sure that we are not a few pixel under the surface
}

void WorldObject::UpdateAllowedPositionZ(float x, float y, float &z) const
{
    // TODO: Allow transports to be part of dynamic vmap tree
    if (GetTransport())
        return;

    switch (GetTypeId())
    {
        case TYPEID_UNIT:
        {
            // non fly unit don't must be in air
            // non swim unit must be at ground (mostly speedup, because it don't must be in water and water level check less fast
            if (!ToCreature()->CanFly())
            {
                bool canSwim = ToCreature()->CanSwim();
                float ground_z = z;
                float max_z = canSwim
                    ? GetMap()->GetWaterOrGroundLevel(x, y, z, &ground_z, !ToUnit()->HasAuraType(SPELL_AURA_WATER_WALK))
                    : ((ground_z = GetMap()->GetHeight(GetPhaseMask(), x, y, z, true)));
                if (max_z > INVALID_HEIGHT)
                {
                    if (z > max_z)
                        z = max_z;
                    else if (z < ground_z)
                        z = ground_z;
                }
            }
            else
            {
                float ground_z = GetMap()->GetHeight(GetPhaseMask(), x, y, z, true);
                if (z < ground_z)
                    z = ground_z;
            }
            break;
        }
        case TYPEID_PLAYER:
        {
            // for server controlled moves playr work same as creature (but it can always swim)
            if (!ToPlayer()->CanFly())
            {
                float ground_z = z;
                float max_z = GetMap()->GetWaterOrGroundLevel(x, y, z, &ground_z, !ToUnit()->HasAuraType(SPELL_AURA_WATER_WALK));
                if (max_z > INVALID_HEIGHT)
                {
                    if (z > max_z)
                        z = max_z;
                    else if (z < ground_z)
                        z = ground_z;
                }
            }
            else
            {
                float ground_z = GetMap()->GetHeight(GetPhaseMask(), x, y, z, true);
                if (z < ground_z)
                    z = ground_z;
            }
            break;
        }
        default:
        {
            float ground_z = GetMap()->GetHeight(GetPhaseMask(), x, y, z, true);
            if (ground_z > INVALID_HEIGHT)
                z = ground_z;
            break;
        }
    }
}

float WorldObject::GetGridActivationRange() const
{
    if (ToPlayer())
        return GetMap()->GetVisibilityRange();
    else if (ToCreature())
        return ToCreature()->m_SightDistance;
    else
        return 0.0f;
}

float WorldObject::GetVisibilityRange() const
{
    if (isActiveObject() && !ToPlayer())
        return MAX_VISIBILITY_DISTANCE;
    else
        return GetMap()->GetVisibilityRange();
}

float WorldObject::GetSightRange(const WorldObject* target) const
{
    if (ToUnit())
    {
        if (ToPlayer())
        {
            if (target && target->isActiveObject() && !target->ToPlayer())
                return MAX_VISIBILITY_DISTANCE;
            else
                return GetMap()->GetVisibilityRange();
        }
        else if (ToCreature())
            return ToCreature()->m_SightDistance;
        else
            return SIGHT_RANGE_UNIT;
    }

    return 0.0f;
}

bool WorldObject::CanSeeOrDetect(WorldObject const* obj, bool ignoreStealth, bool distanceCheck, bool checkAlert) const
{
    if (this == obj)
        return true;

    if (obj->IsNeverVisible() || CanNeverSee(obj))
        return false;

    if (obj->IsAlwaysVisibleFor(this) || CanAlwaysSee(obj))
        return true;

    bool corpseVisibility = false;
    if (distanceCheck)
    {
        bool corpseCheck = false;
        if (Player const* thisPlayer = ToPlayer())
        {
            if (thisPlayer->isDead() && thisPlayer->GetHealth() > 0 && // Cheap way to check for ghost state
                !(obj->m_serverSideVisibility.GetValue(SERVERSIDE_VISIBILITY_GHOST) & m_serverSideVisibility.GetValue(SERVERSIDE_VISIBILITY_GHOST) & GHOST_VISIBILITY_GHOST))
            {
                if (Corpse* corpse = thisPlayer->GetCorpse())
                {
                    corpseCheck = true;
                    if (corpse->IsWithinDist(thisPlayer, GetSightRange(obj), false))
                        if (corpse->IsWithinDist(obj, GetSightRange(obj), false))
                            corpseVisibility = true;
                }
            }
        }

        WorldObject const* viewpoint = this;
        if (Player const* player = this->ToPlayer())
            viewpoint = player->GetViewpoint();

        if (!viewpoint)
            viewpoint = this;

        if (!corpseCheck && !viewpoint->IsWithinDist(obj, GetSightRange(obj), false))
            return false;
    }

    // GM visibility off or hidden NPC
    if (!obj->m_serverSideVisibility.GetValue(SERVERSIDE_VISIBILITY_GM))
    {
        // Stop checking other things for GMs
        if (m_serverSideVisibilityDetect.GetValue(SERVERSIDE_VISIBILITY_GM))
            return true;
    }
    else
        return m_serverSideVisibilityDetect.GetValue(SERVERSIDE_VISIBILITY_GM) >= obj->m_serverSideVisibility.GetValue(SERVERSIDE_VISIBILITY_GM);

    // Ghost players, Spirit Healers, and some other NPCs
    if (!corpseVisibility && !(obj->m_serverSideVisibility.GetValue(SERVERSIDE_VISIBILITY_GHOST) & m_serverSideVisibilityDetect.GetValue(SERVERSIDE_VISIBILITY_GHOST)))
    {
        // Alive players can see dead players in some cases, but other objects can't do that
        if (Player const* thisPlayer = ToPlayer())
        {
            if (Player const* objPlayer = obj->ToPlayer())
            {
                if (thisPlayer->GetTeam() != objPlayer->GetTeam() || !thisPlayer->IsGroupVisibleFor(objPlayer))
                    return false;
            }
            else
                return false;
        }
        else
            return false;
    }

    if (obj->IsInvisibleDueToDespawn())
        return false;

    if (!CanDetect(obj, ignoreStealth, checkAlert))
        return false;

    return true;
}

bool WorldObject::CanNeverSee(WorldObject const* obj) const
{
    return GetMap() != obj->GetMap() || !IsInPhase(obj);
}

bool WorldObject::CanDetect(WorldObject const* obj, bool ignoreStealth, bool checkAlert) const
{
    const WorldObject* seer = this;

    // Pets don't have detection, they use the detection of their masters
    if (Unit const* thisUnit = ToUnit())
        if (Unit* controller = thisUnit->GetCharmerOrOwner())
            seer = controller;

    if (obj->IsAlwaysDetectableFor(seer))
        return true;

    if (!ignoreStealth && !seer->CanDetectInvisibilityOf(obj))
        return false;

    if (!ignoreStealth && !seer->CanDetectStealthOf(obj, checkAlert))
        return false;

    return true;
}

bool WorldObject::CanDetectInvisibilityOf(WorldObject const* obj) const
{
    uint32 mask = obj->m_invisibility.GetFlags() & m_invisibilityDetect.GetFlags();

    // Check for not detected types
    if (mask != obj->m_invisibility.GetFlags())
        return false;

    for (uint32 i = 0; i < TOTAL_INVISIBILITY_TYPES; ++i)
    {
        if (!(mask & (1 << i)))
            continue;

        int32 objInvisibilityValue = obj->m_invisibility.GetValue(InvisibilityType(i));
        int32 ownInvisibilityDetectValue = m_invisibilityDetect.GetValue(InvisibilityType(i));

        // Too low value to detect
        if (ownInvisibilityDetectValue < objInvisibilityValue)
            return false;
    }

    return true;
}

bool WorldObject::CanDetectStealthOf(WorldObject const* obj, bool checkAlert) const
{
    // Combat reach is the minimal distance (both in front and behind),
    //   and it is also used in the range calculation.
    // One stealth point increases the visibility range by 0.3 yard.

    if (!obj->m_stealth.GetFlags())
        return true;

    float distance = GetExactDist(obj);
    float combatReach = 0.0f;

    Unit const* unit = ToUnit();
    if (unit)
        combatReach = unit->GetCombatReach();

    if (distance < combatReach)
        return true;

    if (!HasInArc(float(M_PI), obj))
        return false;

    GameObject const* go = ToGameObject();
    for (uint32 i = 0; i < TOTAL_STEALTH_TYPES; ++i)
    {
        if (!(obj->m_stealth.GetFlags() & (1 << i)))
            continue;

        if (unit && unit->HasAuraTypeWithMiscvalue(SPELL_AURA_DETECT_STEALTH, i))
            return true;

        // Starting points
        int32 detectionValue = 30;

        // Level difference: 5 point / level, starting from level 1.
        // There may be spells for this and the starting points too, but
        // not in the DBCs of the client.
        detectionValue += int32(getLevelForTarget(obj) - 1) * 5;

        // Apply modifiers
        detectionValue += m_stealthDetect.GetValue(StealthType(i));
        if (go)
            if (Unit* owner = go->GetOwner())
                detectionValue -= int32(owner->getLevelForTarget(this) - 1) * 5;

        detectionValue -= obj->m_stealth.GetValue(StealthType(i));

        // Calculate max distance
        float visibilityRange = float(detectionValue) * 0.3f + combatReach;

        // If this unit is an NPC then player detect range doesn't apply
        if (unit && unit->GetTypeId() == TYPEID_PLAYER && visibilityRange > MAX_PLAYER_STEALTH_DETECT_RANGE)
            visibilityRange = MAX_PLAYER_STEALTH_DETECT_RANGE;

        // When checking for alert state, look 8% further, and then 1.5 yards more than that.
        if (checkAlert)
            visibilityRange += (visibilityRange * 0.08f) + 1.5f;

        // If checking for alert, and creature's visibility range is greater than aggro distance, No alert
        Unit const* tunit = obj->ToUnit();
        if (checkAlert && unit && unit->ToCreature() && visibilityRange >= unit->ToCreature()->GetAttackDistance(tunit) + unit->ToCreature()->m_CombatDistance)
            return false;

        if (distance > visibilityRange)
            return false;
    }

    return true;
}

void Object::ForceValuesUpdateAtIndex(uint32 i)
{
    _changesMask[i] = 1;
    AddToObjectUpdateIfNeeded();
}

void WorldObject::SendMessageToSet(WorldPacket const* data, bool self)
{
    if (IsInWorld())
        SendMessageToSetInRange(data, GetVisibilityRange(), self);
}

void WorldObject::SendMessageToSetInRange(WorldPacket const* data, float dist, bool /*self*/)
{
    Trinity::MessageDistDeliverer notifier(this, data, dist);
    VisitNearbyWorldObject(dist, notifier);
}

void WorldObject::SendMessageToSet(WorldPacket const* data, Player const* skipped_rcvr)
{
    Trinity::MessageDistDeliverer notifier(this, data, GetVisibilityRange(), false, skipped_rcvr);
    VisitNearbyWorldObject(GetVisibilityRange(), notifier);
}

void WorldObject::SendObjectDeSpawnAnim(ObjectGuid guid)
{
    WorldPackets::GameObject::GameObjectDespawn packet;
    packet.ObjectGUID = guid;
    SendMessageToSet(packet.Write(), true);
}

void WorldObject::SetMap(Map* map)
{
    ASSERT(map);
    ASSERT(!IsInWorld());
    if (m_currMap == map) // command add npc: first create, than loadfromdb
        return;
    if (m_currMap)
    {
        TC_LOG_FATAL("misc", "WorldObject::SetMap: obj %u new map %u %u, old map %u %u", (uint32)GetTypeId(), map->GetId(), map->GetInstanceId(), m_currMap->GetId(), m_currMap->GetInstanceId());
        ABORT();
    }
    m_currMap = map;
    m_mapId = map->GetId();
    m_InstanceId = map->GetInstanceId();
    if (IsWorldObject())
        m_currMap->AddWorldObject(this);
}

void WorldObject::ResetMap()
{
    ASSERT(m_currMap);
    ASSERT(!IsInWorld());
    if (IsWorldObject())
        m_currMap->RemoveWorldObject(this);
    m_currMap = NULL;
    //maybe not for corpse
    //m_mapId = 0;
    //m_InstanceId = 0;
}

Map const* WorldObject::GetBaseMap() const
{
    ASSERT(m_currMap);
    return m_currMap->GetParent();
}

void WorldObject::AddObjectToRemoveList()
{
    ASSERT(m_uint32Values);

    Map* map = FindMap();
    if (!map)
    {
        TC_LOG_ERROR("misc", "Object (Entry: %u %s) at attempt add to move list not have valid map (Id: %u).", GetEntry(), GetGUID().ToString().c_str(), GetMapId());
        return;
    }

    map->AddObjectToRemoveList(this);
}

TempSummon* Map::SummonCreature(uint32 entry, Position const& pos, SummonPropertiesEntry const* properties /*= NULL*/, uint32 duration /*= 0*/, Unit* summoner /*= NULL*/, uint32 spellId /*= 0*/, uint32 vehId /*= 0*/)
{
    uint32 mask = UNIT_MASK_SUMMON;
    if (properties)
    {
        switch (properties->Category)
        {
            case SUMMON_CATEGORY_PET:
                mask = UNIT_MASK_GUARDIAN;
                break;
            case SUMMON_CATEGORY_PUPPET:
                mask = UNIT_MASK_PUPPET;
                break;
            case SUMMON_CATEGORY_VEHICLE:
                mask = UNIT_MASK_MINION;
                break;
            case SUMMON_CATEGORY_WILD:
            case SUMMON_CATEGORY_ALLY:
            case SUMMON_CATEGORY_UNK:
            {
                switch (properties->Type)
                {
                case SUMMON_TYPE_MINION:
                case SUMMON_TYPE_GUARDIAN:
                case SUMMON_TYPE_GUARDIAN2:
                    mask = UNIT_MASK_GUARDIAN;
                    break;
                case SUMMON_TYPE_TOTEM:
                case SUMMON_TYPE_LIGHTWELL:
                    mask = UNIT_MASK_TOTEM;
                    break;
                case SUMMON_TYPE_VEHICLE:
                case SUMMON_TYPE_VEHICLE2:
                    mask = UNIT_MASK_SUMMON;
                    break;
                case SUMMON_TYPE_MINIPET:
                    mask = UNIT_MASK_MINION;
                    break;
                default:
                    if (properties->Flags & 512) // Mirror Image, Summon Gargoyle
                        mask = UNIT_MASK_GUARDIAN;
                    break;
                }
                break;
            }
            default:
                return NULL;
        }
    }

    TempSummon* summon = NULL;
    switch (mask)
    {
        case UNIT_MASK_SUMMON:
            summon = new TempSummon(properties, summoner, false);
            break;
        case UNIT_MASK_GUARDIAN:
            summon = new Guardian(properties, summoner, false);
            break;
        case UNIT_MASK_PUPPET:
            summon = new Puppet(properties, summoner);
            break;
        case UNIT_MASK_TOTEM:
            summon = new Totem(properties, summoner);
            break;
        case UNIT_MASK_MINION:
            summon = new Minion(properties, summoner, false);
            break;
    }

    if (!summon->Create(GenerateLowGuid<HighGuid::Creature>(), this, 0, entry, pos.GetPositionX(), pos.GetPositionY(), pos.GetPositionZ(), pos.GetOrientation(), nullptr, vehId))
    {
        delete summon;
        return NULL;
    }

    // Set the summon to the summoner's phase
    summon->CopyPhaseFrom(summoner);

    summon->SetUInt32Value(UNIT_CREATED_BY_SPELL, spellId);

    summon->SetHomePosition(pos);

    summon->InitStats(duration);
    AddToMap(summon->ToCreature());
    summon->InitSummon();

    // call MoveInLineOfSight for nearby creatures
    Trinity::AIRelocationNotifier notifier(*summon);
    summon->VisitNearbyObject(GetVisibilityRange(), notifier);

    return summon;
}

/**
* Summons group of creatures.
*
* @param group Id of group to summon.
* @param list  List to store pointers to summoned creatures.
*/

void Map::SummonCreatureGroup(uint8 group, std::list<TempSummon*>* list /*= NULL*/)
{
    std::vector<TempSummonData> const* data = sObjectMgr->GetSummonGroup(GetId(), SUMMONER_TYPE_MAP, group);
    if (!data)
        return;

    for (std::vector<TempSummonData>::const_iterator itr = data->begin(); itr != data->end(); ++itr)
        if (TempSummon* summon = SummonCreature(itr->entry, itr->pos, NULL, itr->time))
            if (list)
                list->push_back(summon);
}

void WorldObject::SetZoneScript()
{
    if (Map* map = FindMap())
    {
        if (map->IsDungeon())
            m_zoneScript = (ZoneScript*)((InstanceMap*)map)->GetInstanceScript();
        else if (!map->IsBattlegroundOrArena())
        {
            if (Battlefield* bf = sBattlefieldMgr->GetBattlefieldToZoneId(GetZoneId()))
                m_zoneScript = bf;
            else
                m_zoneScript = sOutdoorPvPMgr->GetZoneScript(GetZoneId());
        }
    }
}

TempSummon* WorldObject::SummonCreature(uint32 entry, const Position &pos, TempSummonType spwtype, uint32 duration, uint32 /*vehId*/) const
{
    if (Map* map = FindMap())
    {
        if (TempSummon* summon = map->SummonCreature(entry, pos, NULL, duration, isType(TYPEMASK_UNIT) ? (Unit*)this : NULL))
        {
            summon->SetTempSummonType(spwtype);
            return summon;
        }
    }

    return NULL;
}

TempSummon* WorldObject::SummonCreature(uint32 id, float x, float y, float z, float ang /*= 0*/, TempSummonType spwtype /*= TEMPSUMMON_MANUAL_DESPAWN*/, uint32 despwtime /*= 0*/) const
{
    if (!x && !y && !z)
    {
        GetClosePoint(x, y, z, GetObjectSize());
        ang = GetOrientation();
    }
    Position pos;
    pos.Relocate(x, y, z, ang);
    return SummonCreature(id, pos, spwtype, despwtime, 0);
}

GameObject* WorldObject::SummonGameObject(uint32 entry, float x, float y, float z, float ang, float rotation0, float rotation1, float rotation2, float rotation3, uint32 respawnTime)
{
    if (!IsInWorld())
        return NULL;

    GameObjectTemplate const* goinfo = sObjectMgr->GetGameObjectTemplate(entry);
    if (!goinfo)
    {
        TC_LOG_ERROR("sql.sql", "Gameobject template %u not found in database!", entry);
        return NULL;
    }

    Map* map = GetMap();
    GameObject* go = new GameObject();
    if (!go->Create(entry, map, GetPhaseMask(), x, y, z, ang, rotation0, rotation1, rotation2, rotation3, 100, GO_STATE_READY))
    {
        delete go;
        return NULL;
    }

    go->CopyPhaseFrom(this);

    go->SetRespawnTime(respawnTime);
    if (GetTypeId() == TYPEID_PLAYER || GetTypeId() == TYPEID_UNIT) //not sure how to handle this
        ToUnit()->AddGameObject(go);
    else
        go->SetSpawnedByDefault(false);

    map->AddToMap(go);
    return go;
}

Creature* WorldObject::SummonTrigger(float x, float y, float z, float ang, uint32 duration, CreatureAI* (*GetAI)(Creature*))
{
    TempSummonType summonType = (duration == 0) ? TEMPSUMMON_DEAD_DESPAWN : TEMPSUMMON_TIMED_DESPAWN;
    Creature* summon = SummonCreature(WORLD_TRIGGER, x, y, z, ang, summonType, duration);
    if (!summon)
        return NULL;

    //summon->SetName(GetName());
    if (GetTypeId() == TYPEID_PLAYER || GetTypeId() == TYPEID_UNIT)
    {
        summon->setFaction(((Unit*)this)->getFaction());
        summon->SetLevel(((Unit*)this)->getLevel());
    }

    if (GetAI)
        summon->AIM_Initialize(GetAI(summon));
    return summon;
}

/**
* Summons group of creatures. Should be called only by instances of Creature and GameObject classes.
*
* @param group Id of group to summon.
* @param list  List to store pointers to summoned creatures.
*/
void WorldObject::SummonCreatureGroup(uint8 group, std::list<TempSummon*>* list /*= NULL*/)
{
    ASSERT((GetTypeId() == TYPEID_GAMEOBJECT || GetTypeId() == TYPEID_UNIT) && "Only GOs and creatures can summon npc groups!");

    std::vector<TempSummonData> const* data = sObjectMgr->GetSummonGroup(GetEntry(), GetTypeId() == TYPEID_GAMEOBJECT ? SUMMONER_TYPE_GAMEOBJECT : SUMMONER_TYPE_CREATURE, group);
    if (!data)
        return;

    for (std::vector<TempSummonData>::const_iterator itr = data->begin(); itr != data->end(); ++itr)
        if (TempSummon* summon = SummonCreature(itr->entry, itr->pos, itr->type, itr->time))
            if (list)
                list->push_back(summon);
}

Creature* WorldObject::FindNearestCreature(uint32 entry, float range, bool alive) const
{
    Creature* creature = NULL;
    Trinity::NearestCreatureEntryWithLiveStateInObjectRangeCheck checker(*this, entry, alive, range);
    Trinity::CreatureLastSearcher<Trinity::NearestCreatureEntryWithLiveStateInObjectRangeCheck> searcher(this, creature, checker);
    VisitNearbyObject(range, searcher);
    return creature;
}

GameObject* WorldObject::FindNearestGameObject(uint32 entry, float range) const
{
    GameObject* go = NULL;
    Trinity::NearestGameObjectEntryInObjectRangeCheck checker(*this, entry, range);
    Trinity::GameObjectLastSearcher<Trinity::NearestGameObjectEntryInObjectRangeCheck> searcher(this, go, checker);
    VisitNearbyGridObject(range, searcher);
    return go;
}

GameObject* WorldObject::FindNearestGameObjectOfType(GameobjectTypes type, float range) const
{
    GameObject* go = NULL;
    Trinity::NearestGameObjectTypeInObjectRangeCheck checker(*this, type, range);
    Trinity::GameObjectLastSearcher<Trinity::NearestGameObjectTypeInObjectRangeCheck> searcher(this, go, checker);
    VisitNearbyGridObject(range, searcher);
    return go;
}

void WorldObject::GetGameObjectListWithEntryInGrid(std::list<GameObject*>& gameobjectList, uint32 entry, float maxSearchRange) const
{
    CellCoord pair(Trinity::ComputeCellCoord(this->GetPositionX(), this->GetPositionY()));
    Cell cell(pair);
    cell.SetNoCreate();

    Trinity::AllGameObjectsWithEntryInRange check(this, entry, maxSearchRange);
    Trinity::GameObjectListSearcher<Trinity::AllGameObjectsWithEntryInRange> searcher(this, gameobjectList, check);
    TypeContainerVisitor<Trinity::GameObjectListSearcher<Trinity::AllGameObjectsWithEntryInRange>, GridTypeMapContainer> visitor(searcher);

    cell.Visit(pair, visitor, *(this->GetMap()), *this, maxSearchRange);
}

void WorldObject::GetCreatureListWithEntryInGrid(std::list<Creature*>& creatureList, uint32 entry, float maxSearchRange) const
{
    CellCoord pair(Trinity::ComputeCellCoord(this->GetPositionX(), this->GetPositionY()));
    Cell cell(pair);
    cell.SetNoCreate();

    Trinity::AllCreaturesOfEntryInRange check(this, entry, maxSearchRange);
    Trinity::CreatureListSearcher<Trinity::AllCreaturesOfEntryInRange> searcher(this, creatureList, check);
    TypeContainerVisitor<Trinity::CreatureListSearcher<Trinity::AllCreaturesOfEntryInRange>, GridTypeMapContainer> visitor(searcher);

    cell.Visit(pair, visitor, *(this->GetMap()), *this, maxSearchRange);
}

void WorldObject::GetPlayerListInGrid(std::list<Player*>& playerList, float maxSearchRange) const
{
    Trinity::AnyPlayerInObjectRangeCheck checker(this, maxSearchRange);
    Trinity::PlayerListSearcher<Trinity::AnyPlayerInObjectRangeCheck> searcher(this, playerList, checker);
    this->VisitNearbyWorldObject(maxSearchRange, searcher);
}

/*
namespace Trinity
{
    class NearUsedPosDo
    {
        public:
            NearUsedPosDo(WorldObject const& obj, WorldObject const* searcher, float angle, ObjectPosSelector& selector)
                : i_object(obj), i_searcher(searcher), i_angle(angle), i_selector(selector) { }

            void operator()(Corpse*) const { }
            void operator()(DynamicObject*) const { }

            void operator()(Creature* c) const
            {
                // skip self or target
                if (c == i_searcher || c == &i_object)
                    return;

                float x, y, z;

                if (!c->IsAlive() || c->HasUnitState(UNIT_STATE_ROOT | UNIT_STATE_STUNNED | UNIT_STATE_DISTRACTED) ||
                    !c->GetMotionMaster()->GetDestination(x, y, z))
                {
                    x = c->GetPositionX();
                    y = c->GetPositionY();
                }

                add(c, x, y);
            }

            template<class T>
                void operator()(T* u) const
            {
                // skip self or target
                if (u == i_searcher || u == &i_object)
                    return;

                float x, y;

                x = u->GetPositionX();
                y = u->GetPositionY();

                add(u, x, y);
            }

            // we must add used pos that can fill places around center
            void add(WorldObject* u, float x, float y) const
            {
                // u is too nearest/far away to i_object
                if (!i_object.IsInRange2d(x, y, i_selector.m_dist - i_selector.m_size, i_selector.m_dist + i_selector.m_size))
                    return;

                float angle = i_object.GetAngle(u)-i_angle;

                // move angle to range -pi ... +pi
                while (angle > M_PI)
                    angle -= 2.0f * M_PI;
                while (angle < -M_PI)
                    angle += 2.0f * M_PI;

                // dist include size of u
                float dist2d = i_object.GetDistance2d(x, y);
                i_selector.AddUsedPos(u->GetObjectSize(), angle, dist2d + i_object.GetObjectSize());
            }
        private:
            WorldObject const& i_object;
            WorldObject const* i_searcher;
            float              i_angle;
            ObjectPosSelector& i_selector;
    };
}                                                           // namespace Trinity
*/

//===================================================================================================

void WorldObject::GetNearPoint2D(float &x, float &y, float distance2d, float absAngle) const
{
    x = GetPositionX() + (GetObjectSize() + distance2d) * std::cos(absAngle);
    y = GetPositionY() + (GetObjectSize() + distance2d) * std::sin(absAngle);

    Trinity::NormalizeMapCoord(x);
    Trinity::NormalizeMapCoord(y);
}

void WorldObject::GetNearPoint(WorldObject const* /*searcher*/, float &x, float &y, float &z, float searcher_size, float distance2d, float absAngle) const
{
    GetNearPoint2D(x, y, distance2d+searcher_size, absAngle);
    z = GetPositionZ();
    // Should "searcher" be used instead of "this" when updating z coordinate ?
    UpdateAllowedPositionZ(x, y, z);

    // if detection disabled, return first point
    if (!sWorld->getBoolConfig(CONFIG_DETECT_POS_COLLISION))
        return;

    // return if the point is already in LoS
    if (IsWithinLOS(x, y, z))
        return;

    // remember first point
    float first_x = x;
    float first_y = y;
    float first_z = z;

    // loop in a circle to look for a point in LoS using small steps
    for (float angle = float(M_PI) / 8; angle < float(M_PI) * 2; angle += float(M_PI) / 8)
    {
        GetNearPoint2D(x, y, distance2d + searcher_size, absAngle + angle);
        z = GetPositionZ();
        UpdateAllowedPositionZ(x, y, z);
        if (IsWithinLOS(x, y, z))
            return;
    }

    // still not in LoS, give up and return first position found
    x = first_x;
    y = first_y;
    z = first_z;
}

void WorldObject::GetClosePoint(float &x, float &y, float &z, float size, float distance2d /*= 0*/, float angle /*= 0*/) const
{
    // angle calculated from current orientation
    GetNearPoint(NULL, x, y, z, size, distance2d, GetOrientation() + angle);
}

Position WorldObject::GetNearPosition(float dist, float angle)
{
    Position pos = GetPosition();
    MovePosition(pos, dist, angle);
    return pos;
}

Position WorldObject::GetFirstCollisionPosition(float dist, float angle)
{
    Position pos = GetPosition();
    MovePositionToFirstCollision(pos, dist, angle);
    return pos;
}

Position WorldObject::GetRandomNearPosition(float radius)
{
    Position pos = GetPosition();
    MovePosition(pos, radius * (float)rand_norm(), (float)rand_norm() * static_cast<float>(2 * M_PI));
    return pos;
}

void WorldObject::GetContactPoint(const WorldObject* obj, float &x, float &y, float &z, float distance2d /*= CONTACT_DISTANCE*/) const
{
    // angle to face `obj` to `this` using distance includes size of `obj`
    GetNearPoint(obj, x, y, z, obj->GetObjectSize(), distance2d, GetAngle(obj));
}

float WorldObject::GetObjectSize() const
{
    return (m_valuesCount > UNIT_FIELD_COMBATREACH) ? m_floatValues[UNIT_FIELD_COMBATREACH] : DEFAULT_WORLD_OBJECT_SIZE;
}

void WorldObject::MovePosition(Position &pos, float dist, float angle)
{
    angle += GetOrientation();
    float destx, desty, destz, ground, floor;
    destx = pos.m_positionX + dist * std::cos(angle);
    desty = pos.m_positionY + dist * std::sin(angle);

    // Prevent invalid coordinates here, position is unchanged
    if (!Trinity::IsValidMapCoord(destx, desty, pos.m_positionZ))
    {
        TC_LOG_FATAL("misc", "WorldObject::MovePosition: Object (Entry: %u %s) has invalid coordinates X: %f and Y: %f were passed!",
            GetEntry(), GetGUID().ToString().c_str(), destx, desty);
        return;
    }

    ground = GetMap()->GetHeight(GetPhaseMask(), destx, desty, MAX_HEIGHT, true);
    floor = GetMap()->GetHeight(GetPhaseMask(), destx, desty, pos.m_positionZ, true);
    destz = std::fabs(ground - pos.m_positionZ) <= std::fabs(floor - pos.m_positionZ) ? ground : floor;

    float step = dist/10.0f;

    for (uint8 j = 0; j < 10; ++j)
    {
        // do not allow too big z changes
        if (std::fabs(pos.m_positionZ - destz) > 6)
        {
            destx -= step * std::cos(angle);
            desty -= step * std::sin(angle);
            ground = GetMap()->GetHeight(GetPhaseMask(), destx, desty, MAX_HEIGHT, true);
            floor = GetMap()->GetHeight(GetPhaseMask(), destx, desty, pos.m_positionZ, true);
            destz = std::fabs(ground - pos.m_positionZ) <= std::fabs(floor - pos.m_positionZ) ? ground : floor;
        }
        // we have correct destz now
        else
        {
            pos.Relocate(destx, desty, destz);
            break;
        }
    }

    Trinity::NormalizeMapCoord(pos.m_positionX);
    Trinity::NormalizeMapCoord(pos.m_positionY);
    UpdateGroundPositionZ(pos.m_positionX, pos.m_positionY, pos.m_positionZ);
    pos.SetOrientation(GetOrientation());
}

// @todo: replace with WorldObject::UpdateAllowedPositionZ
float NormalizeZforCollision(WorldObject* obj, float x, float y, float z)
{
    float ground = obj->GetMap()->GetHeight(obj->GetPhaseMask(), x, y, MAX_HEIGHT, true);
    float floor = obj->GetMap()->GetHeight(obj->GetPhaseMask(), x, y, z + 2.0f, true);
    float helper = std::fabs(ground - z) <= std::fabs(floor - z) ? ground : floor;
    if (z > helper) // must be above ground
    {
        if (Unit* unit = obj->ToUnit())
        {
            if (unit->CanFly())
                return z;
        }
        LiquidData liquid_status;
        ZLiquidStatus res = obj->GetMap()->getLiquidStatus(x, y, z, MAP_ALL_LIQUIDS, &liquid_status);
        if (res && liquid_status.level > helper) // water must be above ground
        {
            if (liquid_status.level > z) // z is underwater
                return z;
            else
                return std::fabs(liquid_status.level - z) <= std::fabs(helper - z) ? liquid_status.level : helper;
        }
    }
    return helper;
}

void WorldObject::MovePositionToFirstCollision(Position &pos, float dist, float angle)
{
    angle += GetOrientation();
    float destx, desty, destz;
    destx = pos.m_positionX + dist * std::cos(angle);
    desty = pos.m_positionY + dist * std::sin(angle);

    // Prevent invalid coordinates here, position is unchanged
    if (!Trinity::IsValidMapCoord(destx, desty))
    {
        TC_LOG_FATAL("misc", "WorldObject::MovePositionToFirstCollision invalid coordinates X: %f and Y: %f were passed!", destx, desty);
        return;
    }

    destz = NormalizeZforCollision(this, destx, desty, pos.GetPositionZ());
    bool col = VMAP::VMapFactory::createOrGetVMapManager()->getObjectHitPos(GetMapId(), pos.m_positionX, pos.m_positionY, pos.m_positionZ + 0.5f, destx, desty, destz + 0.5f, destx, desty, destz, -0.5f);

    // collision occured
    if (col)
    {
        // move back a bit
        destx -= CONTACT_DISTANCE * std::cos(angle);
        desty -= CONTACT_DISTANCE * std::sin(angle);
        dist = std::sqrt((pos.m_positionX - destx)*(pos.m_positionX - destx) + (pos.m_positionY - desty)*(pos.m_positionY - desty));
    }

    // check dynamic collision
    col = GetMap()->getObjectHitPos(GetPhaseMask(), pos.m_positionX, pos.m_positionY, pos.m_positionZ + 0.5f, destx, desty, destz + 0.5f, destx, desty, destz, -0.5f);

    // Collided with a gameobject
    if (col)
    {
        destx -= CONTACT_DISTANCE * std::cos(angle);
        desty -= CONTACT_DISTANCE * std::sin(angle);
        dist = std::sqrt((pos.m_positionX - destx)*(pos.m_positionX - destx) + (pos.m_positionY - desty)*(pos.m_positionY - desty));
    }

    float step = dist / 10.0f;

    for (uint8 j = 0; j < 10; ++j)
    {
        // do not allow too big z changes
        if (std::fabs(pos.m_positionZ - destz) > 6.0f)
        {
            destx -= step * std::cos(angle);
            desty -= step * std::sin(angle);
            destz = NormalizeZforCollision(this, destx, desty, pos.GetPositionZ());
        }
        // we have correct destz now
        else
        {
            pos.Relocate(destx, desty, destz);
            break;
        }
    }

    Trinity::NormalizeMapCoord(pos.m_positionX);
    Trinity::NormalizeMapCoord(pos.m_positionY);
    pos.m_positionZ = NormalizeZforCollision(this, destx, desty, pos.GetPositionZ());
    pos.SetOrientation(GetOrientation());
}

void WorldObject::SetPhaseMask(uint32 newPhaseMask, bool update)
{
    m_phaseMask = newPhaseMask;

    if (update && IsInWorld())
        UpdateObjectVisibility();
}

bool WorldObject::HasInPhaseList(uint32 phase)
{
    return _phases.find(phase) != _phases.end();
}

// Updates Area based phases, does not remove phases from auras
// Phases from gm commands are not taken into calculations, they can be lost!!
void WorldObject::UpdateAreaAndZonePhase()
{
    bool updateNeeded = false;
    PhaseInfo const& phases = sObjectMgr->GetAreaAndZonePhases();
    for (PhaseInfo::const_iterator itr = phases.begin(); itr != phases.end(); ++itr)
    {
        uint32 areaOrZoneId = itr->first;
        for (PhaseInfoStruct const& phase : itr->second)
        {
            if (areaOrZoneId == GetAreaId() || areaOrZoneId == GetZoneId())
            {
                if (sConditionMgr->IsObjectMeetToConditions(this, phase.Conditions))
                {
                    // add new phase if condition passed, true if it wasnt added before
                    bool up = SetInPhase(phase.Id, false, true);
                    if (!updateNeeded && up)
                        updateNeeded = true;
                }
                else
                {
                    // condition failed, remove phase, true if there was something removed
                    bool up = SetInPhase(phase.Id, false, false);
                    if (!updateNeeded && up)
                        updateNeeded = true;
                }
            }
            else
            {
                // not in area, remove phase, true if there was something removed
                bool up = SetInPhase(phase.Id, false, false);
                if (!updateNeeded && up)
                    updateNeeded = true;
            }
        }
    }

    // do not remove a phase if it would be removed by an area but we have the same phase from an aura
    if (Unit* unit = ToUnit())
    {
        Unit::AuraEffectList const& auraPhaseList = unit->GetAuraEffectsByType(SPELL_AURA_PHASE);
        for (Unit::AuraEffectList::const_iterator itr = auraPhaseList.begin(); itr != auraPhaseList.end(); ++itr)
        {
            uint32 phase = uint32((*itr)->GetMiscValueB());
            bool up = SetInPhase(phase, false, true);
            if (!updateNeeded && up)
                updateNeeded = true;
        }
        Unit::AuraEffectList const& auraPhaseGroupList = unit->GetAuraEffectsByType(SPELL_AURA_PHASE_GROUP);
        for (Unit::AuraEffectList::const_iterator itr = auraPhaseGroupList.begin(); itr != auraPhaseGroupList.end(); ++itr)
        {
            bool up = false;
            uint32 phaseGroup = uint32((*itr)->GetMiscValueB());
            std::set<uint32> const& phaseIDs = sDB2Manager.GetPhasesForGroup(phaseGroup);
            for (uint32 phase : phaseIDs)
                up = SetInPhase(phase, false, true);
            if (!updateNeeded && up)
                updateNeeded = true;
        }
    }

    // only update visibility and send packets if there was a change in the phase list
    if (updateNeeded && GetTypeId() == TYPEID_PLAYER && IsInWorld())
        ToPlayer()->GetSession()->SendSetPhaseShift(GetPhases(), GetTerrainSwaps(), GetWorldMapAreaSwaps());

    // only update visibilty once, to prevent objects appearing for a moment while adding in multiple phases
    if (updateNeeded && IsInWorld())
        UpdateObjectVisibility();
}

bool WorldObject::SetInPhase(uint32 id, bool update, bool apply)
{
    if (id)
    {
        if (apply)
        {
            if (HasInPhaseList(id)) // do not run the updates if we are already in this phase
                return false;

            _phases.insert(id);
        }
        else
        {
            // if area phase passes the condition we should not remove it (ie: if remove called from aura remove)
            // this however breaks the .mod phase command, you wont be able to remove any area based phases with it
            if (std::vector<PhaseInfoStruct> const* phases = sObjectMgr->GetPhasesForArea(GetAreaId()))
                for (PhaseInfoStruct const& phase : *phases)
                    if (id == phase.Id)
                        if (sConditionMgr->IsObjectMeetToConditions(this, phase.Conditions))
                            return false;

            if (!HasInPhaseList(id)) // do not run the updates if we are not in this phase
                return false;

            _phases.erase(id);
        }
    }

    RebuildTerrainSwaps();

    if (update && IsInWorld())
        UpdateObjectVisibility();

    return true;
}

void WorldObject::CopyPhaseFrom(WorldObject* obj, bool update)
{
    if (!obj)
        return;

    for (uint32 phase : obj->GetPhases())
        SetInPhase(phase, false, true);

    if (update && IsInWorld())
        UpdateObjectVisibility();
}

void WorldObject::ClearPhases(bool update)
{
    _phases.clear();

    RebuildTerrainSwaps();

    if (update && IsInWorld())
        UpdateObjectVisibility();
}

bool WorldObject::IsInPhase(WorldObject const* obj) const
{
    // PhaseId 169 is the default fallback phase
    if (_phases.empty() && obj->GetPhases().empty())
        return true;

    if (_phases.empty() && obj->IsInPhase(DEFAULT_PHASE))
        return true;

    if (obj->GetPhases().empty() && IsInPhase(DEFAULT_PHASE))
        return true;

    if (GetTypeId() == TYPEID_PLAYER && ToPlayer()->IsGameMaster())
        return true;

    return Trinity::Containers::Intersects(_phases.begin(), _phases.end(), obj->GetPhases().begin(), obj->GetPhases().end());
}

void WorldObject::PlayDistanceSound(uint32 sound_id, Player* target /*= NULL*/)
{
    WorldPacket data(SMSG_PLAY_SPEAKERBOT_SOUND, 4 + 8);
    data << uint32(sound_id);
    data << GetGUID();
    if (target)
        target->SendDirectMessage(&data);
    else
        SendMessageToSet(&data, true);
}

void WorldObject::PlayDirectSound(uint32 sound_id, Player* target /*= NULL*/)
{
    if (target)
        target->SendDirectMessage(WorldPackets::Misc::PlaySound(GetGUID(), sound_id).Write());
    else
        SendMessageToSet(WorldPackets::Misc::PlaySound(GetGUID(), sound_id).Write(), true);
}

void WorldObject::DestroyForNearbyPlayers()
{
    if (!IsInWorld())
        return;

    std::list<Player*> targets;
    Trinity::AnyPlayerInObjectRangeCheck check(this, GetVisibilityRange(), false);
    Trinity::PlayerListSearcher<Trinity::AnyPlayerInObjectRangeCheck> searcher(this, targets, check);
    VisitNearbyWorldObject(GetVisibilityRange(), searcher);
    for (std::list<Player*>::const_iterator iter = targets.begin(); iter != targets.end(); ++iter)
    {
        Player* player = (*iter);

        if (player == this)
            continue;

        if (!player->HaveAtClient(this))
            continue;

        if (isType(TYPEMASK_UNIT) && ToUnit()->GetCharmerGUID() == player->GetGUID()) /// @todo this is for puppet
            continue;

        DestroyForPlayer(player);
        player->m_clientGUIDs.erase(GetGUID());
    }
}

void WorldObject::UpdateObjectVisibility(bool /*forced*/)
{
    //updates object's visibility for nearby players
    Trinity::VisibleChangesNotifier notifier(*this);
    VisitNearbyWorldObject(GetVisibilityRange(), notifier);
}

struct WorldObjectChangeAccumulator
{
    UpdateDataMapType& i_updateDatas;
    WorldObject& i_object;
    GuidSet plr_list;
    WorldObjectChangeAccumulator(WorldObject &obj, UpdateDataMapType &d) : i_updateDatas(d), i_object(obj) { }
    void Visit(PlayerMapType &m)
    {
        Player* source = NULL;
        for (PlayerMapType::iterator iter = m.begin(); iter != m.end(); ++iter)
        {
            source = iter->GetSource();

            BuildPacket(source);

            if (!source->GetSharedVisionList().empty())
            {
                SharedVisionList::const_iterator it = source->GetSharedVisionList().begin();
                for (; it != source->GetSharedVisionList().end(); ++it)
                    BuildPacket(*it);
            }
        }
    }

    void Visit(CreatureMapType &m)
    {
        Creature* source = NULL;
        for (CreatureMapType::iterator iter = m.begin(); iter != m.end(); ++iter)
        {
            source = iter->GetSource();
            if (!source->GetSharedVisionList().empty())
            {
                SharedVisionList::const_iterator it = source->GetSharedVisionList().begin();
                for (; it != source->GetSharedVisionList().end(); ++it)
                    BuildPacket(*it);
            }
        }
    }

    void Visit(DynamicObjectMapType &m)
    {
        DynamicObject* source = NULL;
        for (DynamicObjectMapType::iterator iter = m.begin(); iter != m.end(); ++iter)
        {
            source = iter->GetSource();
            ObjectGuid guid = source->GetCasterGUID();

            if (guid.IsPlayer())
            {
                //Caster may be NULL if DynObj is in removelist
                if (Player* caster = ObjectAccessor::FindPlayer(guid))
                    if (caster->GetGuidValue(PLAYER_FARSIGHT) == source->GetGUID())
                        BuildPacket(caster);
            }
        }
    }

    void BuildPacket(Player* player)
    {
        // Only send update once to a player
        if (plr_list.find(player->GetGUID()) == plr_list.end() && player->HaveAtClient(&i_object))
        {
            i_object.BuildFieldsUpdate(player, i_updateDatas);
            plr_list.insert(player->GetGUID());
        }
    }

    template<class SKIP> void Visit(GridRefManager<SKIP> &) { }
};

void WorldObject::BuildUpdate(UpdateDataMapType& data_map)
{
    CellCoord p = Trinity::ComputeCellCoord(GetPositionX(), GetPositionY());
    Cell cell(p);
    cell.SetNoCreate();
    WorldObjectChangeAccumulator notifier(*this, data_map);
    TypeContainerVisitor<WorldObjectChangeAccumulator, WorldTypeMapContainer > player_notifier(notifier);
    Map& map = *GetMap();
    //we must build packets for all visible players
    cell.Visit(p, player_notifier, map, *this, GetVisibilityRange());

    ClearUpdateMask(false);
}

void WorldObject::AddToObjectUpdate()
{
    GetMap()->AddUpdateObject(this);
}

void WorldObject::RemoveFromObjectUpdate()
{
    GetMap()->RemoveUpdateObject(this);
}

ObjectGuid WorldObject::GetTransGUID() const
{
    if (GetTransport())
        return GetTransport()->GetGUID();
    return ObjectGuid::Empty;
}

void WorldObject::RebuildTerrainSwaps()
{
    // Clear all terrain swaps, will be rebuilt below
    // Reason for this is, multiple phases can have the same terrain swap, we should not remove the swap if another phase still use it
    _terrainSwaps.clear();

    // Check all applied phases for terrain swap and add it only once
    for (uint32 phaseId : _phases)
    {
        if (std::vector<uint32> const* swaps = sObjectMgr->GetPhaseTerrainSwaps(phaseId))
        {
            for (uint32 const& swap : *swaps)
            {
                // only add terrain swaps for current map
                MapEntry const* mapEntry = sMapStore.LookupEntry(swap);
                if (!mapEntry || mapEntry->ParentMapID != int32(GetMapId()))
                    continue;

                if (sConditionMgr->IsObjectMeetingNotGroupedConditions(CONDITION_SOURCE_TYPE_TERRAIN_SWAP, swap, this))
                    _terrainSwaps.insert(swap);
            }
        }
    }

    // get default terrain swaps, only for current map always
    if (std::vector<uint32> const* mapSwaps = sObjectMgr->GetDefaultTerrainSwaps(GetMapId()))
        for (uint32 const& swap : *mapSwaps)
            if (sConditionMgr->IsObjectMeetingNotGroupedConditions(CONDITION_SOURCE_TYPE_TERRAIN_SWAP, swap, this))
                _terrainSwaps.insert(swap);

    // online players have a game client with world map display
    if (GetTypeId() == TYPEID_PLAYER)
        RebuildWorldMapAreaSwaps();
}

void WorldObject::RebuildWorldMapAreaSwaps()
{
    // Clear all world map area swaps, will be rebuilt below
    _worldMapAreaSwaps.clear();

    // get ALL default terrain swaps, if we are using it (condition is true)
    // send the worldmaparea for it, to see swapped worldmaparea in client from other maps too, not just from our current
    TerrainPhaseInfo const& defaults = sObjectMgr->GetDefaultTerrainSwapStore();
    for (TerrainPhaseInfo::const_iterator itr = defaults.begin(); itr != defaults.end(); ++itr)
        for (uint32 const& swap : itr->second)
            if (std::vector<uint32> const* uiMapSwaps = sObjectMgr->GetTerrainWorldMaps(swap))
                if (sConditionMgr->IsObjectMeetingNotGroupedConditions(CONDITION_SOURCE_TYPE_TERRAIN_SWAP, swap, this))
                    for (uint32 worldMapAreaId : *uiMapSwaps)
                        _worldMapAreaSwaps.insert(worldMapAreaId);

    // Check all applied phases for world map area swaps
    for (uint32 phaseId : _phases)
        if (std::vector<uint32> const* swaps = sObjectMgr->GetPhaseTerrainSwaps(phaseId))
            for (uint32 const& swap : *swaps)
                if (std::vector<uint32> const* uiMapSwaps = sObjectMgr->GetTerrainWorldMaps(swap))
                    if (sConditionMgr->IsObjectMeetingNotGroupedConditions(CONDITION_SOURCE_TYPE_TERRAIN_SWAP, swap, this))
                        for (uint32 worldMapAreaId : *uiMapSwaps)
                            _worldMapAreaSwaps.insert(worldMapAreaId);
}<|MERGE_RESOLUTION|>--- conflicted
+++ resolved
@@ -807,19 +807,12 @@
             UpdateMask::SetUpdateBit(data->contents() + maskPos, index);
 
             std::size_t arrayBlockCount = UpdateMask::GetBlockCount(values.size());
-            *data << uint8(UpdateMask::EncodeDynamicFieldChangeType(arrayBlockCount, _dynamicChangesMask[index], updateType));
+            *data << uint16(UpdateMask::EncodeDynamicFieldChangeType(arrayBlockCount, _dynamicChangesMask[index], updateType));
             if (_dynamicChangesMask[index] == UpdateMask::VALUE_AND_SIZE_CHANGED && updateType == UPDATETYPE_VALUES)
-                *data << uint16(values.size());
-
-<<<<<<< HEAD
-            boost::dynamic_bitset<uint32> arrayMask(values.size());
-            *data << uint16(arrayMask.num_blocks());
-            std::size_t fieldMaskPos = data->wpos();
-            data->resize(data->size() + arrayMask.num_blocks() * sizeof(uint32));
-=======
+                *data << uint32(values.size());
+
             std::size_t arrayMaskPos = data->wpos();
             data->resize(data->size() + arrayBlockCount * sizeof(UpdateMask::BlockType));
->>>>>>> db85bad1
             for (std::size_t v = 0; v < values.size(); ++v)
             {
                 if (updateType == UPDATETYPE_VALUES ? _dynamicChangesArrayMask[index][v] : values[v])
@@ -1381,7 +1374,7 @@
         if (values[i] == value)
         {
             values[i] = 0;
-            _dynamicChangesMask[index] = 1;
+            _dynamicChangesMask[index] = UpdateMask::VALUE_CHANGED;
             _dynamicChangesArrayMask[index][i] = 1;
 
             AddToObjectUpdateIfNeeded();
