--- conflicted
+++ resolved
@@ -36,17 +36,10 @@
 #include "Player.h"
 #include "TemporarySummon.h"
 #include "Totem.h"
-<<<<<<< HEAD
-#include "OutdoorPvPMgr.h"
-#include "MovementPacketBuilder.h"
-#include "BattlefieldMgr.h"
-#include "Battleground.h"
 #ifdef ELUNA
 #include "LuaEngine.h"
 #include "ElunaEventMgr.h"
 #endif
-#include "GameTime.h"
-=======
 #include "Transport.h"
 #include "Unit.h"
 #include "UpdateFieldFlags.h"
@@ -54,7 +47,6 @@
 #include "VMapFactory.h"
 #include "World.h"
 #include <G3D/Vector3.h>
->>>>>>> 24b11a4d
 
 Object::Object() : m_PackGUID(sizeof(uint64)+1)
 {
@@ -1015,16 +1007,11 @@
 }
 
 WorldObject::WorldObject(bool isWorldObject) : WorldLocation(), LastUsedScriptID(0),
-<<<<<<< HEAD
 #ifdef ELUNA
 elunaEvents(NULL),
 #endif
-m_name(""), m_isActive(false), m_isWorldObject(isWorldObject), m_zoneScript(NULL),
-m_transport(NULL), m_zoneId(0), m_areaId(0), m_staticFloorZ(VMAP_INVALID_HEIGHT), m_currMap(NULL), m_InstanceId(0),
-=======
 m_name(""), m_isActive(false), m_isWorldObject(isWorldObject), m_zoneScript(nullptr),
 m_transport(nullptr), m_zoneId(0), m_areaId(0), m_staticFloorZ(VMAP_INVALID_HEIGHT), m_currMap(nullptr), m_InstanceId(0),
->>>>>>> 24b11a4d
 m_phaseMask(PHASEMASK_NORMAL), m_notifyflags(0), m_executed_notifies(0)
 {
     m_serverSideVisibility.SetValue(SERVERSIDE_VISIBILITY_GHOST, GHOST_VISIBILITY_ALIVE | GHOST_VISIBILITY_GHOST);
@@ -1847,17 +1834,13 @@
     ASSERT(!IsInWorld());
     if (IsWorldObject())
         m_currMap->RemoveWorldObject(this);
-<<<<<<< HEAD
 
 #ifdef ELUNA
     delete elunaEvents;
     elunaEvents = NULL;
 #endif
 
-    m_currMap = NULL;
-=======
     m_currMap = nullptr;
->>>>>>> 24b11a4d
     //maybe not for corpse
     //m_mapId = 0;
     //m_InstanceId = 0;
