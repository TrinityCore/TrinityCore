--- conflicted
+++ resolved
@@ -383,31 +383,12 @@
         movementFlagsExtra = self->m_movementInfo.GetExtraMovementFlags();
         hasSpline = self->IsSplineEnabled();
 
-<<<<<<< HEAD
-        if (GetTypeId() == TYPEID_PLAYER)
-        {
-            hasTransportTime2 = self->m_movementInfo.bits.hasTransportTime2;
-            hasTransportTime3 = self->m_movementInfo.bits.hasTransportTime3;
-            hasPitch = self->m_movementInfo.bits.hasPitch;
-            //hasFallData = self->m_movementInfo.bits.hasFallData;
-            //hasFallDirection = self->m_movementInfo.bits.hasFallDirection;
-            hasSplineElevation = self->m_movementInfo.bits.hasSplineElevation;
-        }
-        else
-        {
-            hasTransportTime2 = self->HasExtraUnitMovementFlag(MOVEMENTFLAG2_INTERPOLATED_MOVEMENT);
-            hasPitch = ((movementFlags & (MOVEMENTFLAG_SWIMMING | MOVEMENTFLAG_FLYING)) ||
-                (movementFlagsExtra & MOVEMENTFLAG2_ALWAYS_ALLOW_PITCHING));
-            hasFallData = hasFallDirection = movementFlags & MOVEMENTFLAG_FALLING;
-            hasSplineElevation = movementFlags & MOVEMENTFLAG_SPLINE_ELEVATION;
-=======
         hasTransportTime2 = self->m_movementInfo.transport.guid != 0 && self->m_movementInfo.transport.time2 != 0;
         hasTransportTime3 = false;
         hasPitch = self->HasUnitMovementFlag(MovementFlags(MOVEMENTFLAG_SWIMMING | MOVEMENTFLAG_FLYING)) || self->HasExtraUnitMovementFlag(MOVEMENTFLAG2_ALWAYS_ALLOW_PITCHING);
         hasFallDirection = self->HasUnitMovementFlag(MOVEMENTFLAG_FALLING);
         hasFallData = hasFallDirection || self->m_movementInfo.jump.fallTime != 0;
         hasSplineElevation = self->HasUnitMovementFlag(MOVEMENTFLAG_SPLINE_ELEVATION);
->>>>>>> d6fdd054
 
         if (GetTypeId() == TYPEID_UNIT)
             movementFlags &= MOVEMENTFLAG_MASK_CREATURE_ALLOWED;
