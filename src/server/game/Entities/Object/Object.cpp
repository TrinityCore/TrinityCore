/*
 * Copyright (C) 2008-2013 TrinityCore <http://www.trinitycore.org/>
 * Copyright (C) 2005-2009 MaNGOS <http://getmangos.com/>
 *
 * This program is free software; you can redistribute it and/or modify it
 * under the terms of the GNU General Public License as published by the
 * Free Software Foundation; either version 2 of the License, or (at your
 * option) any later version.
 *
 * This program is distributed in the hope that it will be useful, but WITHOUT
 * ANY WARRANTY; without even the implied warranty of MERCHANTABILITY or
 * FITNESS FOR A PARTICULAR PURPOSE. See the GNU General Public License for
 * more details.
 *
 * You should have received a copy of the GNU General Public License along
 * with this program. If not, see <http://www.gnu.org/licenses/>.
 */

#include "Common.h"
#include "SharedDefines.h"
#include "WorldPacket.h"
#include "Opcodes.h"
#include "Log.h"
#include "World.h"
#include "Object.h"
#include "Creature.h"
#include "Player.h"
#include "Vehicle.h"
#include "ObjectMgr.h"
#include "UpdateData.h"
#include "UpdateMask.h"
#include "Util.h"
#include "MapManager.h"
#include "ObjectAccessor.h"
#include "Log.h"
#include "Transport.h"
#include "TargetedMovementGenerator.h"
#include "WaypointMovementGenerator.h"
#include "VMapFactory.h"
#include "CellImpl.h"
#include "GridNotifiers.h"
#include "GridNotifiersImpl.h"
#include "SpellAuraEffects.h"
#include "UpdateFieldFlags.h"
#include "TemporarySummon.h"
#include "Totem.h"
#include "OutdoorPvPMgr.h"
#include "MovementPacketBuilder.h"
#include "DynamicTree.h"
#include "Unit.h"
#include "Group.h"
#include "Battlefield.h"
#include "BattlefieldMgr.h"

uint32 GuidHigh2TypeId(uint32 guid_hi)
{
    switch (guid_hi)
    {
        case HIGHGUID_ITEM:         return TYPEID_ITEM;
        //case HIGHGUID_CONTAINER:    return TYPEID_CONTAINER; HIGHGUID_CONTAINER == HIGHGUID_ITEM currently
        case HIGHGUID_UNIT:         return TYPEID_UNIT;
        case HIGHGUID_PET:          return TYPEID_UNIT;
        case HIGHGUID_PLAYER:       return TYPEID_PLAYER;
        case HIGHGUID_GAMEOBJECT:   return TYPEID_GAMEOBJECT;
        case HIGHGUID_DYNAMICOBJECT:return TYPEID_DYNAMICOBJECT;
        case HIGHGUID_CORPSE:       return TYPEID_CORPSE;
        case HIGHGUID_MO_TRANSPORT: return TYPEID_GAMEOBJECT;
        case HIGHGUID_VEHICLE:      return TYPEID_UNIT;
    }
    return NUM_CLIENT_OBJECT_TYPES;                         // unknown
}

Object::Object() : m_PackGUID(sizeof(uint64)+1)
{
    m_objectTypeId      = TYPEID_OBJECT;
    m_objectType        = TYPEMASK_OBJECT;

    m_uint32Values      = NULL;
    m_valuesCount       = 0;
    _fieldNotifyFlags   = UF_FLAG_DYNAMIC;

    m_inWorld           = false;
    m_objectUpdated     = false;

    m_PackGUID.appendPackGUID(0);
}

WorldObject::~WorldObject()
{
    // this may happen because there are many !create/delete
    if (IsWorldObject() && m_currMap)
    {
        if (GetTypeId() == TYPEID_CORPSE)
        {
            sLog->outFatal(LOG_FILTER_GENERAL, "Object::~Object Corpse guid="UI64FMTD", type=%d, entry=%u deleted but still in map!!",
                GetGUID(), ((Corpse*)this)->GetType(), GetEntry());
            ASSERT(false);
        }
        ResetMap();
    }
}

Object::~Object()
{
    if (IsInWorld())
    {
        sLog->outFatal(LOG_FILTER_GENERAL, "Object::~Object - guid="UI64FMTD", typeid=%d, entry=%u deleted but still in world!!", GetGUID(), GetTypeId(), GetEntry());
        if (isType(TYPEMASK_ITEM))
            sLog->outFatal(LOG_FILTER_GENERAL, "Item slot %u", ((Item*)this)->GetSlot());
        ASSERT(false);
        RemoveFromWorld();
    }

    if (m_objectUpdated)
    {
        sLog->outFatal(LOG_FILTER_GENERAL, "Object::~Object - guid="UI64FMTD", typeid=%d, entry=%u deleted but still in update list!!", GetGUID(), GetTypeId(), GetEntry());
        ASSERT(false);
        sObjectAccessor->RemoveUpdateObject(this);
    }

    delete [] m_uint32Values;
    m_uint32Values = 0;
}

void Object::_InitValues()
{
    m_uint32Values = new uint32[m_valuesCount];
    memset(m_uint32Values, 0, m_valuesCount*sizeof(uint32));

    _changesMask.SetCount(m_valuesCount);

    m_objectUpdated = false;
}

void Object::_Create(uint32 guidlow, uint32 entry, HighGuid guidhigh)
{
    if (!m_uint32Values) _InitValues();

    uint64 guid = MAKE_NEW_GUID(guidlow, entry, guidhigh);
    SetUInt64Value(OBJECT_FIELD_GUID, guid);
    SetUInt16Value(OBJECT_FIELD_TYPE, 0, m_objectType);
    m_PackGUID.clear();
    m_PackGUID.appendPackGUID(GetGUID());
}

std::string Object::_ConcatFields(uint16 startIndex, uint16 size) const
{
    std::ostringstream ss;
    for (uint16 index = 0; index < size; ++index)
        ss << GetUInt32Value(index + startIndex) << ' ';
    return ss.str();
}

void Object::AddToWorld()
{
    if (m_inWorld)
        return;

    ASSERT(m_uint32Values);

    m_inWorld = true;

    // synchronize values mirror with values array (changes will send in updatecreate opcode any way
    ClearUpdateMask(true);
}

void Object::RemoveFromWorld()
{
    if (!m_inWorld)
        return;

    m_inWorld = false;

    // if we remove from world then sending changes not required
    ClearUpdateMask(true);
}

void Object::BuildCreateUpdateBlockForPlayer(UpdateData* data, Player* target) const
{
    if (!target)
        return;

    uint8  updateType = UPDATETYPE_CREATE_OBJECT;
    uint16 flags      = m_updateFlag;

    uint32 valCount = m_valuesCount;

    /** lower flag1 **/
    if (target == this)                                      // building packet for yourself
        flags |= UPDATEFLAG_SELF;
    else if (GetTypeId() == TYPEID_PLAYER)
        valCount = PLAYER_END_NOT_SELF;

    switch (GetGUIDHigh())
    {
        case HIGHGUID_PLAYER:
        case HIGHGUID_PET:
        case HIGHGUID_CORPSE:
        case HIGHGUID_DYNAMICOBJECT:
            updateType = UPDATETYPE_CREATE_OBJECT2;
            break;
        case HIGHGUID_UNIT:
            if (ToUnit()->ToTempSummon() && IS_PLAYER_GUID(ToUnit()->ToTempSummon()->GetSummonerGUID()))
                updateType = UPDATETYPE_CREATE_OBJECT2;
            break;
        case HIGHGUID_GAMEOBJECT:
            if (IS_PLAYER_GUID(ToGameObject()->GetOwnerGUID()))
                updateType = UPDATETYPE_CREATE_OBJECT2;
            break;
    }

    if (flags & UPDATEFLAG_STATIONARY_POSITION)
    {
        // UPDATETYPE_CREATE_OBJECT2 for some gameobject types...
        if (isType(TYPEMASK_GAMEOBJECT))
        {
            switch (((GameObject*)this)->GetGoType())
            {
                case GAMEOBJECT_TYPE_TRAP:
                case GAMEOBJECT_TYPE_DUEL_ARBITER:
                case GAMEOBJECT_TYPE_FLAGSTAND:
                case GAMEOBJECT_TYPE_FLAGDROP:
                    updateType = UPDATETYPE_CREATE_OBJECT2;
                    break;
                case GAMEOBJECT_TYPE_TRANSPORT:
                    flags |= UPDATEFLAG_TRANSPORT;
                    break;
                default:
                    break;
            }
        }
    }

    if (ToUnit() && ToUnit()->getVictim())
        flags |= UPDATEFLAG_HAS_TARGET;

    ByteBuffer buf(500);
    buf << uint8(updateType);
    buf.append(GetPackGUID());
    buf << uint8(m_objectTypeId);

    _BuildMovementUpdate(&buf, flags);

    UpdateMask updateMask;
    updateMask.SetCount(valCount);
    _SetCreateBits(&updateMask, target);
    _BuildValuesUpdate(updateType, &buf, &updateMask, target);
    data->AddUpdateBlock(buf);
}

void Object::SendUpdateToPlayer(Player* player)
{
    // send create update to player
    UpdateData upd(player->GetMapId());
    WorldPacket packet;

    BuildCreateUpdateBlockForPlayer(&upd, player);
    upd.BuildPacket(&packet);
    player->GetSession()->SendPacket(&packet);
}

void Object::BuildValuesUpdateBlockForPlayer(UpdateData* data, Player* target) const
{
    ByteBuffer buf(500);

    buf << uint8(UPDATETYPE_VALUES);
    buf.append(GetPackGUID());

    UpdateMask updateMask;
    uint32 valCount = m_valuesCount;
    if (GetTypeId() == TYPEID_PLAYER && target != this)
        valCount = PLAYER_END_NOT_SELF;

    updateMask.SetCount(valCount);

    _SetUpdateBits(&updateMask, target);
    _BuildValuesUpdate(UPDATETYPE_VALUES, &buf, &updateMask, target);

    data->AddUpdateBlock(buf);
}

void Object::BuildOutOfRangeUpdateBlock(UpdateData* data) const
{
    data->AddOutOfRangeGUID(GetGUID());
}

void Object::DestroyForPlayer(Player* target, bool onDeath) const
{
    ASSERT(target);

    if (isType(TYPEMASK_UNIT) || isType(TYPEMASK_PLAYER))
    {
        if (Battleground* bg = target->GetBattleground())
        {
            if (bg->isArena())
            {
                WorldPacket data(SMSG_ARENA_UNIT_DESTROYED, 8);
                data << uint64(GetGUID());
                target->GetSession()->SendPacket(&data);
            }
        }
    }

    WorldPacket data(SMSG_DESTROY_OBJECT, 8 + 1);
    data << uint64(GetGUID());
    //! If the following bool is true, the client will call "void CGUnit_C::OnDeath()" for this object.
    //! OnDeath() does for eg trigger death animation and interrupts certain spells/missiles/auras/sounds...
    data << uint8(onDeath ? 1 : 0);
    target->GetSession()->SendPacket(&data);
}

int32 Object::GetInt32Value(uint16 index) const
{
    ASSERT(index < m_valuesCount || PrintIndexError(index, false));
    return m_int32Values[index];
}

uint32 Object::GetUInt32Value(uint16 index) const
{
    ASSERT(index < m_valuesCount || PrintIndexError(index, false));
    return m_uint32Values[index];
}

uint64 Object::GetUInt64Value(uint16 index) const
{
    ASSERT(index + 1 < m_valuesCount || PrintIndexError(index, false));
    return *((uint64*)&(m_uint32Values[index]));
}

float Object::GetFloatValue(uint16 index) const
{
    ASSERT(index < m_valuesCount || PrintIndexError(index, false));
    return m_floatValues[index];
}

uint8 Object::GetByteValue(uint16 index, uint8 offset) const
{
    ASSERT(index < m_valuesCount || PrintIndexError(index, false));
    ASSERT(offset < 4);
    return *(((uint8*)&m_uint32Values[index])+offset);
}

uint16 Object::GetUInt16Value(uint16 index, uint8 offset) const
{
    ASSERT(index < m_valuesCount || PrintIndexError(index, false));
    ASSERT(offset < 2);
    return *(((uint16*)&m_uint32Values[index])+offset);
}

void Object::_BuildMovementUpdate(ByteBuffer* data, uint16 flags) const
{
    uint32 unkLoopCounter = 0;
    // Bit content
    data->WriteBit(0);
    data->WriteBit(0);
    data->WriteBit(flags & UPDATEFLAG_ROTATION);
    data->WriteBit(flags & UPDATEFLAG_ANIMKITS);
    data->WriteBit(flags & UPDATEFLAG_HAS_TARGET);
    data->WriteBit(flags & UPDATEFLAG_SELF);
    data->WriteBit(flags & UPDATEFLAG_VEHICLE);
    data->WriteBit(flags & UPDATEFLAG_LIVING);
    data->WriteBits(unkLoopCounter, 24);
    data->WriteBit(0);
    data->WriteBit(flags & UPDATEFLAG_GO_TRANSPORT_POSITION);
    data->WriteBit(flags & UPDATEFLAG_STATIONARY_POSITION);
    data->WriteBit(flags & UPDATEFLAG_UNK5);
    data->WriteBit(0);
    data->WriteBit(flags & UPDATEFLAG_TRANSPORT);

    if (flags & UPDATEFLAG_LIVING)
    {
        Unit const* self = ToUnit();
        ObjectGuid guid = GetGUID();
        uint32 movementFlags = self->m_movementInfo.GetMovementFlags();
        uint16 movementFlagsExtra = self->m_movementInfo.GetExtraMovementFlags();
        if (GetTypeId() == TYPEID_UNIT)
            movementFlags &= MOVEMENTFLAG_MASK_CREATURE_ALLOWED;

        data->WriteBit(!movementFlags);
        data->WriteBit(G3D::fuzzyEq(self->GetOrientation(), 0.0f));             // Has Orientation
        data->WriteBit(guid[7]);
        data->WriteBit(guid[3]);
        data->WriteBit(guid[2]);
        if (movementFlags)
            data->WriteBits(movementFlags, 30);

        data->WriteBit(0);
        data->WriteBit(!((movementFlags & (MOVEMENTFLAG_SWIMMING | MOVEMENTFLAG_FLYING)) ||
            (movementFlagsExtra & MOVEMENTFLAG2_ALWAYS_ALLOW_PITCHING)));       // Has pitch
        data->WriteBit(self->IsSplineEnabled());                                // Has spline data
        data->WriteBit(movementFlagsExtra & MOVEMENTFLAG2_INTERPOLATED_TURNING);// Has fall data
        data->WriteBit(!(movementFlags & MOVEMENTFLAG_SPLINE_ELEVATION));       // Has spline elevation
        data->WriteBit(guid[5]);
        data->WriteBit(self->m_movementInfo.t_guid);                            // Has transport data
        data->WriteBit(0);                                                      // Is missing time
        if (self->m_movementInfo.t_guid)
        {
            ObjectGuid transGuid = self->m_movementInfo.t_guid;

            data->WriteBit(transGuid[1]);
            data->WriteBit(0);                                                  // Has transport time 2
            data->WriteBit(transGuid[4]);
            data->WriteBit(transGuid[0]);
            data->WriteBit(transGuid[6]);
            data->WriteBit(0);                                                  // Has transport time 3
            data->WriteBit(transGuid[7]);
            data->WriteBit(transGuid[5]);
            data->WriteBit(transGuid[3]);
            data->WriteBit(transGuid[2]);
        }

        data->WriteBit(guid[4]);
        if (self->IsSplineEnabled())
            Movement::PacketBuilder::WriteCreateBits(*self->movespline, *data);

        data->WriteBit(guid[6]);
        if (movementFlagsExtra & MOVEMENTFLAG2_INTERPOLATED_TURNING)
            data->WriteBit(movementFlags & MOVEMENTFLAG_FALLING);

        data->WriteBit(guid[0]);
        data->WriteBit(guid[1]);
        data->WriteBit(0);
        data->WriteBit(!movementFlagsExtra);
        if (movementFlagsExtra)
            data->WriteBits(movementFlagsExtra, 12);
    }

    if (flags & UPDATEFLAG_GO_TRANSPORT_POSITION)
    {
        WorldObject const* self = static_cast<WorldObject const*>(this);
        ObjectGuid transGuid = self->m_movementInfo.t_guid;
        data->WriteBit(transGuid[5]);
        data->WriteBit(0);                                                      // Has GO transport time 3
        data->WriteBit(transGuid[0]);
        data->WriteBit(transGuid[3]);
        data->WriteBit(transGuid[6]);
        data->WriteBit(transGuid[1]);
        data->WriteBit(transGuid[4]);
        data->WriteBit(transGuid[2]);
        data->WriteBit(0);                                                      // Has GO transport time 2
        data->WriteBit(transGuid[7]);
    }

    if (flags & UPDATEFLAG_HAS_TARGET)
    {
        ObjectGuid victimGuid = ToUnit()->getVictim()->GetGUID();   // checked in BuildCreateUpdateBlockForPlayer
        data->WriteBit(victimGuid[2]);
        data->WriteBit(victimGuid[7]);
        data->WriteBit(victimGuid[0]);
        data->WriteBit(victimGuid[4]);
        data->WriteBit(victimGuid[5]);
        data->WriteBit(victimGuid[6]);
        data->WriteBit(victimGuid[1]);
        data->WriteBit(victimGuid[3]);
    }

    if (flags & UPDATEFLAG_ANIMKITS)
    {
        data->WriteBit(1);                                                      // Missing AnimKit1
        data->WriteBit(1);                                                      // Missing AnimKit2
        data->WriteBit(1);                                                      // Missing AnimKit3
    }

    data->FlushBits();

    // Data
    for (uint32 i = 0; i < unkLoopCounter; ++i)
        *data << uint32(0);

    if (flags & UPDATEFLAG_LIVING)
    {
        Unit const* self = ToUnit();
        ObjectGuid guid = GetGUID();
        uint32 movementFlags = self->m_movementInfo.GetMovementFlags();
        uint16 movementFlagsExtra = self->m_movementInfo.GetExtraMovementFlags();
        if (GetTypeId() == TYPEID_UNIT)
            movementFlags &= MOVEMENTFLAG_MASK_CREATURE_ALLOWED;

        data->WriteByteSeq(guid[4]);
        *data << self->GetSpeed(MOVE_RUN_BACK);
        if (movementFlagsExtra & MOVEMENTFLAG2_INTERPOLATED_TURNING)
        {
            if (movementFlags & MOVEMENTFLAG_FALLING)
            {
                *data << float(self->m_movementInfo.j_cosAngle);
                *data << float(self->m_movementInfo.j_xyspeed);
                *data << float(self->m_movementInfo.j_sinAngle);
            }

            *data << uint32(self->m_movementInfo.fallTime);
            *data << float(self->m_movementInfo.j_zspeed);
        }

        *data << self->GetSpeed(MOVE_SWIM_BACK);
        if (movementFlags & MOVEMENTFLAG_SPLINE_ELEVATION)
            *data << float(self->m_movementInfo.splineElevation);

        if (self->IsSplineEnabled())
            Movement::PacketBuilder::WriteCreateData(*self->movespline, *data);

        *data << float(self->GetPositionZMinusOffset());
        data->WriteByteSeq(guid[5]);
        if (self->m_movementInfo.t_guid)
        {
<<<<<<< HEAD
            ObjectGuid transGuid = self->m_movementInfo.t_guid;

            data->WriteByteSeq(transGuid[5]);
            data->WriteByteSeq(transGuid[7]);
            *data << uint32(self->GetTransTime());
            *data << float(self->GetTransOffsetO());
            //if (hasTransportTime2)
            //    *data << uint32(0);

            *data << float(self->GetTransOffsetY());
            *data << float(self->GetTransOffsetX());
            data->WriteByteSeq(transGuid[3]);
            *data << float(self->GetTransOffsetZ());
            data->WriteByteSeq(transGuid[0]);
            //if (hasTransportTime3)
            //    *data << uint32(0);

            *data << int8(self->GetTransSeat());
            data->WriteByteSeq(transGuid[1]);
            data->WriteByteSeq(transGuid[6]);
            data->WriteByteSeq(transGuid[2]);
            data->WriteByteSeq(transGuid[4]);
=======
            case TYPEID_OBJECT:
            case TYPEID_ITEM:
            case TYPEID_CONTAINER:
            case TYPEID_GAMEOBJECT:
            case TYPEID_DYNAMICOBJECT:
            case TYPEID_CORPSE:
                *data << uint32(GetGUIDLow());              // GetGUIDLow()
                break;
            //! Unit, Player and default here are sending wrong values.
            /// @todo Research the proper formula
            case TYPEID_UNIT:
                *data << uint32(0x0000000B);                // unk
                break;
            case TYPEID_PLAYER:
                if (flags & UPDATEFLAG_SELF)
                    *data << uint32(0x0000002F);            // unk
                else
                    *data << uint32(0x00000008);            // unk
                break;
            default:
                *data << uint32(0x00000000);                // unk
                break;
>>>>>>> f3617abd
        }

        *data << float(self->GetPositionX());
        *data << self->GetSpeed(MOVE_PITCH_RATE);
        data->WriteByteSeq(guid[3]);
        data->WriteByteSeq(guid[0]);
        *data << self->GetSpeed(MOVE_SWIM);
        *data << float(self->GetPositionY());
        data->WriteByteSeq(guid[7]);
        data->WriteByteSeq(guid[1]);
        data->WriteByteSeq(guid[2]);
        *data << self->GetSpeed(MOVE_WALK);

        //if (true)   // Has time, controlled by bit just after HasTransport
        *data << uint32(getMSTime());

        *data << self->GetSpeed(MOVE_FLIGHT_BACK);
        data->WriteByteSeq(guid[6]);
        *data << self->GetSpeed(MOVE_TURN_RATE);
        if (!G3D::fuzzyEq(self->GetOrientation(), 0.0f))
            *data << float(self->GetOrientation());

        *data << self->GetSpeed(MOVE_RUN);
        if ((movementFlags & (MOVEMENTFLAG_SWIMMING | MOVEMENTFLAG_FLYING)) ||
            (movementFlagsExtra & MOVEMENTFLAG2_ALWAYS_ALLOW_PITCHING))
            *data << float(self->m_movementInfo.pitch);

        *data << self->GetSpeed(MOVE_FLIGHT);
    }

    if (flags & UPDATEFLAG_VEHICLE)
    {
        Unit const* self = ToUnit();
        *data << float(self->GetOrientation());
        *data << uint32(self->GetVehicleKit()->GetVehicleInfo()->m_ID);
    }

    if (flags & UPDATEFLAG_GO_TRANSPORT_POSITION)
    {
<<<<<<< HEAD
        WorldObject const* self = static_cast<WorldObject const*>(this);
        ObjectGuid transGuid = self->m_movementInfo.t_guid;

        data->WriteBit(transGuid[0]);
        data->WriteBit(transGuid[5]);
        //if (hasTransportTime3)
        //    *data << uint32(0);

        data->WriteBit(transGuid[3]);
        *data << float(self->GetTransOffsetX());
        data->WriteBit(transGuid[4]);
        data->WriteBit(transGuid[6]);
        data->WriteBit(transGuid[1]);
        *data << uint32(self->GetTransTime());
        *data << float(self->GetTransOffsetY());
        data->WriteBit(transGuid[2]);
        data->WriteBit(transGuid[7]);
        *data << float(self->GetTransOffsetZ());
        *data << int8(self->GetTransSeat());
        *data << float(self->GetTransOffsetO());
        //if (hasTransportTime2)
        //    *data << uint32(0);
=======
        /// @todo Allow players to aquire this updateflag.
        *data << uint32(((Unit*)this)->GetVehicleKit()->GetVehicleInfo()->m_ID);
        *data << float(((Creature*)this)->GetOrientation());
>>>>>>> f3617abd
    }

    if (flags & UPDATEFLAG_ROTATION)
        *data << uint64(ToGameObject()->GetRotation());

    if (flags & UPDATEFLAG_UNK5)
    {
        *data << float(0.0f);
        *data << float(0.0f);
        *data << float(0.0f);
        *data << float(0.0f);
        *data << uint8(0);
        *data << float(0.0f);
        *data << float(0.0f);
        *data << float(0.0f);
        *data << float(0.0f);
        *data << float(0.0f);
        *data << float(0.0f);
        *data << float(0.0f);
        *data << float(0.0f);
        *data << float(0.0f);
        *data << float(0.0f);
        *data << float(0.0f);
        *data << float(0.0f);
    }

    if (flags & UPDATEFLAG_STATIONARY_POSITION)
    {
        WorldObject const* self = static_cast<WorldObject const*>(this);
        *data << float(self->GetOrientation());
        *data << float(self->GetPositionX());
        *data << float(self->GetPositionY());
        if (Unit const* unit = ToUnit())
            *data << float(unit->GetPositionZMinusOffset());
        else
            *data << float(self->GetPositionZ());
    }

    if (flags & UPDATEFLAG_HAS_TARGET)
    {
        ObjectGuid victimGuid = ToUnit()->getVictim()->GetGUID();   // checked in BuildCreateUpdateBlockForPlayer
        data->WriteByteSeq(victimGuid[4]);
        data->WriteByteSeq(victimGuid[0]);
        data->WriteByteSeq(victimGuid[3]);
        data->WriteByteSeq(victimGuid[5]);
        data->WriteByteSeq(victimGuid[7]);
        data->WriteByteSeq(victimGuid[6]);
        data->WriteByteSeq(victimGuid[2]);
        data->WriteByteSeq(victimGuid[1]);
    }

    //if (flags & UPDATEFLAG_ANIMKITS)
    //{
    //    if (hasAnimKit1)
    //        *data << uint16(animKit1);
    //    if (hasAnimKit2)
    //        *data << uint16(animKit2);
    //    if (hasAnimKit3)
    //        *data << uint16(animKit3);
    //}

    if (flags & UPDATEFLAG_TRANSPORT)
        *data << uint32(getMSTime());                       // Unknown - getMSTime is wrong.
}

void Object::_BuildValuesUpdate(uint8 updatetype, ByteBuffer* data, UpdateMask* updateMask, Player* target) const
{
    if (!target)
        return;

    bool IsActivateToQuest = false;
    if (updatetype == UPDATETYPE_CREATE_OBJECT || updatetype == UPDATETYPE_CREATE_OBJECT2)
    {
        if (isType(TYPEMASK_GAMEOBJECT) && !((GameObject*)this)->IsDynTransport())
        {
            if (((GameObject*)this)->ActivateToQuest(target) || target->isGameMaster())
                IsActivateToQuest = true;

            if (((GameObject*)this)->GetGoArtKit())
                updateMask->SetBit(GAMEOBJECT_BYTES_1);
        }
        else if (isType(TYPEMASK_UNIT))
        {
            if (((Unit*)this)->HasFlag(UNIT_FIELD_AURASTATE, PER_CASTER_AURA_STATE_MASK))
                updateMask->SetBit(UNIT_FIELD_AURASTATE);
        }
    }
    else                                                    // case UPDATETYPE_VALUES
    {
        if (isType(TYPEMASK_GAMEOBJECT) && !((GameObject*)this)->IsTransport())
        {
            if (((GameObject*)this)->ActivateToQuest(target) || target->isGameMaster())
                IsActivateToQuest = true;

            updateMask->SetBit(GAMEOBJECT_BYTES_1);

            if (ToGameObject()->GetGoType() == GAMEOBJECT_TYPE_CHEST && ToGameObject()->GetGOInfo()->chest.groupLootRules &&
                ToGameObject()->HasLootRecipient())
                updateMask->SetBit(GAMEOBJECT_FLAGS);
        }
        else if (isType(TYPEMASK_UNIT))
        {
            if (((Unit*)this)->HasFlag(UNIT_FIELD_AURASTATE, PER_CASTER_AURA_STATE_MASK))
                updateMask->SetBit(UNIT_FIELD_AURASTATE);
        }
    }

    uint32 valCount = m_valuesCount;
    if (GetTypeId() == TYPEID_PLAYER && target != this)
        valCount = PLAYER_END_NOT_SELF;

    WPAssert(updateMask && updateMask->GetCount() == valCount);

    *data << (uint8)updateMask->GetBlockCount();
    updateMask->AppendToPacket(data);

    // 2 specialized loops for speed optimization in non-unit case
    if (isType(TYPEMASK_UNIT))                               // unit (creature/player) case
    {
        for (uint16 index = 0; index < valCount; ++index)
        {
            if (updateMask->GetBit(index))
            {
                if (index == UNIT_NPC_FLAGS)
                {
                    // remove custom flag before sending
                    uint32 appendValue = m_uint32Values[index];

                    if (GetTypeId() == TYPEID_UNIT)
                    {
                        if (!target->canSeeSpellClickOn(this->ToCreature()))
                            appendValue &= ~UNIT_NPC_FLAG_SPELLCLICK;

                        if (appendValue & UNIT_NPC_FLAG_TRAINER)
                        {
                            if (!this->ToCreature()->isCanTrainingOf(target, false))
                                appendValue &= ~(UNIT_NPC_FLAG_TRAINER | UNIT_NPC_FLAG_TRAINER_CLASS | UNIT_NPC_FLAG_TRAINER_PROFESSION);
                        }
                    }

                    *data << uint32(appendValue);
                }
                else if (index == UNIT_FIELD_AURASTATE)
                {
                    // Check per caster aura states to not enable using a pell in client if specified aura is not by target
                    *data << ((Unit*)this)->BuildAuraStateUpdateForTarget(target);
                }
                // FIXME: Some values at server stored in float format but must be sent to client in uint32 format
                else if (index >= UNIT_FIELD_BASEATTACKTIME && index <= UNIT_FIELD_RANGEDATTACKTIME)
                {
                    // convert from float to uint32 and send
                    *data << uint32(m_floatValues[index] < 0 ? 0 : m_floatValues[index]);
                }
                // there are some float values which may be negative or can't get negative due to other checks
                else if ((index >= UNIT_FIELD_NEGSTAT0   && index <= UNIT_FIELD_NEGSTAT4) ||
                    (index >= UNIT_FIELD_RESISTANCEBUFFMODSPOSITIVE  && index <= (UNIT_FIELD_RESISTANCEBUFFMODSPOSITIVE + 6)) ||
                    (index >= UNIT_FIELD_RESISTANCEBUFFMODSNEGATIVE  && index <= (UNIT_FIELD_RESISTANCEBUFFMODSNEGATIVE + 6)) ||
                    (index >= UNIT_FIELD_POSSTAT0   && index <= UNIT_FIELD_POSSTAT4))
                {
                    *data << uint32(m_floatValues[index]);
                }
                // Gamemasters should be always able to select units - remove not selectable flag
                else if (index == UNIT_FIELD_FLAGS)
                {
                    if (target->isGameMaster())
                        *data << (m_uint32Values[index] & ~UNIT_FLAG_NOT_SELECTABLE);
                    else
                        *data << m_uint32Values[index];
                }
                // use modelid_a if not gm, _h if gm for CREATURE_FLAG_EXTRA_TRIGGER creatures
                else if (index == UNIT_FIELD_DISPLAYID)
                {
                    if (GetTypeId() == TYPEID_UNIT)
                    {
                        CreatureTemplate const* cinfo = ToCreature()->GetCreatureTemplate();

                        // this also applies for transform auras
                        if (SpellInfo const* transform = sSpellMgr->GetSpellInfo(ToUnit()->getTransForm()))
                            for (uint8 i = 0; i < MAX_SPELL_EFFECTS; ++i)
                                if (transform->Effects[i].IsAura(SPELL_AURA_TRANSFORM))
                                    if (CreatureTemplate const* transformInfo = sObjectMgr->GetCreatureTemplate(transform->Effects[i].MiscValue))
                                    {
                                        cinfo = transformInfo;
                                        break;
                                    }

                        if (cinfo->flags_extra & CREATURE_FLAG_EXTRA_TRIGGER)
                        {
                            if (target->isGameMaster())
                            {
                                if (cinfo->Modelid1)
                                    *data << cinfo->Modelid1;//Modelid1 is a visible model for gms
                                else
                                    *data << 17519; // world invisible trigger's model
                            }
                            else
                            {
                                if (cinfo->Modelid2)
                                    *data << cinfo->Modelid2;//Modelid2 is an invisible model for players
                                else
                                    *data << 11686; // world invisible trigger's model
                            }
                        }
                        else
                            *data << m_uint32Values[index];
                    }
                    else
                        *data << m_uint32Values[index];
                }
                // hide lootable animation for unallowed players
                else if (index == UNIT_DYNAMIC_FLAGS)
                {
                    uint32 dynamicFlags = m_uint32Values[index];

                    if (Creature const* creature = ToCreature())
                    {
                        if (creature->hasLootRecipient())
                        {
                            if (creature->isTappedBy(target))
                            {
                                dynamicFlags |= (UNIT_DYNFLAG_TAPPED | UNIT_DYNFLAG_TAPPED_BY_PLAYER);
                            }
                            else
                            {
                                dynamicFlags |= UNIT_DYNFLAG_TAPPED;
                                dynamicFlags &= ~UNIT_DYNFLAG_TAPPED_BY_PLAYER;
                            }
                        }
                        else
                        {
                            dynamicFlags &= ~UNIT_DYNFLAG_TAPPED;
                            dynamicFlags &= ~UNIT_DYNFLAG_TAPPED_BY_PLAYER;
                        }

                        if (!target->isAllowedToLoot(creature))
                            dynamicFlags &= ~UNIT_DYNFLAG_LOOTABLE;
                    }

                    // unit UNIT_DYNFLAG_TRACK_UNIT should only be sent to caster of SPELL_AURA_MOD_STALKED auras
                    if (Unit const* unit = ToUnit())
                        if (dynamicFlags & UNIT_DYNFLAG_TRACK_UNIT)
                            if (!unit->HasAuraTypeWithCaster(SPELL_AURA_MOD_STALKED, target->GetGUID()))
                                dynamicFlags &= ~UNIT_DYNFLAG_TRACK_UNIT;
                    *data << dynamicFlags;
                }
                // FG: pretend that OTHER players in own group are friendly ("blue")
                else if (index == UNIT_FIELD_BYTES_2 || index == UNIT_FIELD_FACTIONTEMPLATE)
                {
                    Unit const* unit = ToUnit();
                    if (unit->IsControlledByPlayer() && target != this && sWorld->getBoolConfig(CONFIG_ALLOW_TWO_SIDE_INTERACTION_GROUP) && unit->IsInRaidWith(target))
                    {
                        FactionTemplateEntry const* ft1 = unit->getFactionTemplateEntry();
                        FactionTemplateEntry const* ft2 = target->getFactionTemplateEntry();
                        if (ft1 && ft2 && !ft1->IsFriendlyTo(*ft2))
                        {
                            if (index == UNIT_FIELD_BYTES_2)
                            {
                                // Allow targetting opposite faction in party when enabled in config
                                *data << (m_uint32Values[index] & ((UNIT_BYTE2_FLAG_SANCTUARY /*| UNIT_BYTE2_FLAG_AURAS | UNIT_BYTE2_FLAG_UNK5*/) << 8)); // this flag is at uint8 offset 1 !!
                            }
                            else
                            {
                                // pretend that all other HOSTILE players have own faction, to allow follow, heal, rezz (trade wont work)
                                uint32 faction = target->getFaction();
                                *data << uint32(faction);
                            }
                        }
                        else
                            *data << m_uint32Values[index];
                    }
                    else
                        *data << m_uint32Values[index];
                }
                else
                {
                    // send in current format (float as float, uint32 as uint32)
                    *data << m_uint32Values[index];
                }
            }
        }
    }
    else if (isType(TYPEMASK_GAMEOBJECT))                    // gameobject case
    {
        for (uint16 index = 0; index < valCount; ++index)
        {
            if (updateMask->GetBit(index))
            {
                // send in current format (float as float, uint32 as uint32)
                if (index == GAMEOBJECT_DYNAMIC)
                {
                    if (IsActivateToQuest)
                    {
                        switch (ToGameObject()->GetGoType())
                        {
                            case GAMEOBJECT_TYPE_CHEST:
                                if (target->isGameMaster())
                                    *data << uint16(GO_DYNFLAG_LO_ACTIVATE);
                                else
                                    *data << uint16(GO_DYNFLAG_LO_ACTIVATE | GO_DYNFLAG_LO_SPARKLE);
                                break;
                            case GAMEOBJECT_TYPE_GENERIC:
                                if (target->isGameMaster())
                                    *data << uint16(0);
                                else
                                    *data << uint16(GO_DYNFLAG_LO_SPARKLE);
                                break;
                            case GAMEOBJECT_TYPE_GOOBER:
                                if (target->isGameMaster())
                                    *data << uint16(GO_DYNFLAG_LO_ACTIVATE);
                                else
                                    *data << uint16(GO_DYNFLAG_LO_ACTIVATE | GO_DYNFLAG_LO_SPARKLE);
                                break;
                            default:
                                *data << uint16(0); // unknown, not happen.
                                break;
                        }
                    }
                    else
                        *data << uint16(0);         // disable quest object

                    *data << uint16(-1);
                }
                else if (index == GAMEOBJECT_FLAGS)
                {
                    uint32 flags = m_uint32Values[index];
                    if (ToGameObject()->GetGoType() == GAMEOBJECT_TYPE_CHEST)
                        if (ToGameObject()->GetGOInfo()->chest.groupLootRules && !ToGameObject()->IsLootAllowedFor(target))
                            flags |= GO_FLAG_LOCKED | GO_FLAG_NOT_SELECTABLE;

                    *data << flags;
                }
                else
                    *data << m_uint32Values[index];                // other cases
            }
        }
    }
    else                                                    // other objects case (no special index checks)
    {
        for (uint16 index = 0; index < valCount; ++index)
        {
            if (updateMask->GetBit(index))
            {
                // send in current format (float as float, uint32 as uint32)
                *data << m_uint32Values[index];
            }
        }
    }
}

void Object::ClearUpdateMask(bool remove)
{
    _changesMask.Clear();

    if (m_objectUpdated)
    {
        if (remove)
            sObjectAccessor->RemoveUpdateObject(this);
        m_objectUpdated = false;
    }
}

void Object::BuildFieldsUpdate(Player* player, UpdateDataMapType& data_map) const
{
    UpdateDataMapType::iterator iter = data_map.find(player);

    if (iter == data_map.end())
    {
        std::pair<UpdateDataMapType::iterator, bool> p = data_map.insert(UpdateDataMapType::value_type(player, UpdateData(player->GetMapId())));
        ASSERT(p.second);
        iter = p.first;
    }

    BuildValuesUpdateBlockForPlayer(&iter->second, iter->first);
}

uint32 Object::GetUpdateFieldData(Player const* target, uint32*& flags) const
{
    uint32 visibleFlag = UF_FLAG_PUBLIC;

    if (target == this)
        visibleFlag |= UF_FLAG_PRIVATE;

    switch (GetTypeId())
    {
        case TYPEID_ITEM:
        case TYPEID_CONTAINER:
            flags = ItemUpdateFieldFlags;
            if (((Item*)this)->GetOwnerGUID() == target->GetGUID())
                visibleFlag |= UF_FLAG_OWNER | UF_FLAG_ITEM_OWNER;
            break;
        case TYPEID_UNIT:
        case TYPEID_PLAYER:
        {
            Player* plr = ToUnit()->GetCharmerOrOwnerPlayerOrPlayerItself();
            flags = UnitUpdateFieldFlags;
            if (ToUnit()->GetOwnerGUID() == target->GetGUID())
                visibleFlag |= UF_FLAG_OWNER;

            if (HasFlag(UNIT_DYNAMIC_FLAGS, UNIT_DYNFLAG_SPECIALINFO))
                if (ToUnit()->HasAuraTypeWithCaster(SPELL_AURA_EMPATHY, target->GetGUID()))
                    visibleFlag |= UF_FLAG_SPECIAL_INFO;

            if (plr && plr->IsInSameRaidWith(target))
                visibleFlag |= UF_FLAG_PARTY_MEMBER;
            break;
        }
        case TYPEID_GAMEOBJECT:
            flags = GameObjectUpdateFieldFlags;
            if (ToGameObject()->GetOwnerGUID() == target->GetGUID())
                visibleFlag |= UF_FLAG_OWNER;
            break;
        case TYPEID_DYNAMICOBJECT:
            flags = DynamicObjectUpdateFieldFlags;
            if (((DynamicObject*)this)->GetCasterGUID() == target->GetGUID())
                visibleFlag |= UF_FLAG_OWNER;
            break;
        case TYPEID_CORPSE:
            flags = CorpseUpdateFieldFlags;
            if (ToCorpse()->GetOwnerGUID() == target->GetGUID())
                visibleFlag |= UF_FLAG_OWNER;
            break;
        case TYPEID_OBJECT:
            break;
    }

    return visibleFlag;
}

void Object::_LoadIntoDataField(std::string const& data, uint32 startOffset, uint32 count)
{
    if (data.empty())
        return;

    Tokenizer tokens(data, ' ', count);

    if (tokens.size() != count)
        return;

    for (uint32 index = 0; index < count; ++index)
    {
        m_uint32Values[startOffset + index] = atol(tokens[index]);
        _changesMask.SetBit(startOffset + index);
    }
}

void Object::_SetUpdateBits(UpdateMask* updateMask, Player* target) const
{
    uint32* flags = NULL;
    uint32 visibleFlag = GetUpdateFieldData(target, flags);
    uint32 valCount = m_valuesCount;
    if (GetTypeId() == TYPEID_PLAYER && target != this)
        valCount = PLAYER_END_NOT_SELF;

    for (uint16 index = 0; index < valCount; ++index)
        if (_fieldNotifyFlags & flags[index] || ((flags[index] & visibleFlag) & UF_FLAG_SPECIAL_INFO) || (_changesMask.GetBit(index) && (flags[index] & visibleFlag)))
            updateMask->SetBit(index);
}

void Object::_SetCreateBits(UpdateMask* updateMask, Player* target) const
{
    uint32* value = m_uint32Values;
    uint32* flags = NULL;
    uint32 visibleFlag = GetUpdateFieldData(target, flags);
    uint32 valCount = m_valuesCount;
    if (GetTypeId() == TYPEID_PLAYER && target != this)
        valCount = PLAYER_END_NOT_SELF;

    for (uint16 index = 0; index < valCount; ++index, ++value)
        if (_fieldNotifyFlags & flags[index] || ((flags[index] & visibleFlag) & UF_FLAG_SPECIAL_INFO) || (*value && (flags[index] & visibleFlag)))
            updateMask->SetBit(index);
}

void Object::SetInt32Value(uint16 index, int32 value)
{
    ASSERT(index < m_valuesCount || PrintIndexError(index, true));

    if (m_int32Values[index] != value)
    {
        m_int32Values[index] = value;
        _changesMask.SetBit(index);

        if (m_inWorld && !m_objectUpdated)
        {
            sObjectAccessor->AddUpdateObject(this);
            m_objectUpdated = true;
        }
    }
}

void Object::SetUInt32Value(uint16 index, uint32 value)
{
    ASSERT(index < m_valuesCount || PrintIndexError(index, true));

    if (m_uint32Values[index] != value)
    {
        m_uint32Values[index] = value;
        _changesMask.SetBit(index);

        if (m_inWorld && !m_objectUpdated)
        {
            sObjectAccessor->AddUpdateObject(this);
            m_objectUpdated = true;
        }
    }
}

void Object::UpdateUInt32Value(uint16 index, uint32 value)
{
    ASSERT(index < m_valuesCount || PrintIndexError(index, true));

    m_uint32Values[index] = value;
    _changesMask.SetBit(index);
}

void Object::SetUInt64Value(uint16 index, uint64 value)
{
    ASSERT(index + 1 < m_valuesCount || PrintIndexError(index, true));
    if (*((uint64*)&(m_uint32Values[index])) != value)
    {
        m_uint32Values[index] = PAIR64_LOPART(value);
        m_uint32Values[index + 1] = PAIR64_HIPART(value);
        _changesMask.SetBit(index);
        _changesMask.SetBit(index + 1);

        if (m_inWorld && !m_objectUpdated)
        {
            sObjectAccessor->AddUpdateObject(this);
            m_objectUpdated = true;
        }
    }
}

bool Object::AddUInt64Value(uint16 index, uint64 value)
{
    ASSERT(index + 1 < m_valuesCount || PrintIndexError(index, true));
    if (value && !*((uint64*)&(m_uint32Values[index])))
    {
        m_uint32Values[index] = PAIR64_LOPART(value);
        m_uint32Values[index + 1] = PAIR64_HIPART(value);
        _changesMask.SetBit(index);
        _changesMask.SetBit(index + 1);

        if (m_inWorld && !m_objectUpdated)
        {
            sObjectAccessor->AddUpdateObject(this);
            m_objectUpdated = true;
        }

        return true;
    }

    return false;
}

bool Object::RemoveUInt64Value(uint16 index, uint64 value)
{
    ASSERT(index + 1 < m_valuesCount || PrintIndexError(index, true));
    if (value && *((uint64*)&(m_uint32Values[index])) == value)
    {
        m_uint32Values[index] = 0;
        m_uint32Values[index + 1] = 0;
        _changesMask.SetBit(index);
        _changesMask.SetBit(index + 1);

        if (m_inWorld && !m_objectUpdated)
        {
            sObjectAccessor->AddUpdateObject(this);
            m_objectUpdated = true;
        }

        return true;
    }

    return false;
}

void Object::SetFloatValue(uint16 index, float value)
{
    ASSERT(index < m_valuesCount || PrintIndexError(index, true));

    if (m_floatValues[index] != value)
    {
        m_floatValues[index] = value;
        _changesMask.SetBit(index);

        if (m_inWorld && !m_objectUpdated)
        {
            sObjectAccessor->AddUpdateObject(this);
            m_objectUpdated = true;
        }
    }
}

void Object::SetByteValue(uint16 index, uint8 offset, uint8 value)
{
    ASSERT(index < m_valuesCount || PrintIndexError(index, true));

    if (offset > 4)
    {
        sLog->outError(LOG_FILTER_GENERAL, "Object::SetByteValue: wrong offset %u", offset);
        return;
    }

    if (uint8(m_uint32Values[index] >> (offset * 8)) != value)
    {
        m_uint32Values[index] &= ~uint32(uint32(0xFF) << (offset * 8));
        m_uint32Values[index] |= uint32(uint32(value) << (offset * 8));
        _changesMask.SetBit(index);

        if (m_inWorld && !m_objectUpdated)
        {
            sObjectAccessor->AddUpdateObject(this);
            m_objectUpdated = true;
        }
    }
}

void Object::SetUInt16Value(uint16 index, uint8 offset, uint16 value)
{
    ASSERT(index < m_valuesCount || PrintIndexError(index, true));

    if (offset > 2)
    {
        sLog->outError(LOG_FILTER_GENERAL, "Object::SetUInt16Value: wrong offset %u", offset);
        return;
    }

    if (uint16(m_uint32Values[index] >> (offset * 16)) != value)
    {
        m_uint32Values[index] &= ~uint32(uint32(0xFFFF) << (offset * 16));
        m_uint32Values[index] |= uint32(uint32(value) << (offset * 16));
        _changesMask.SetBit(index);

        if (m_inWorld && !m_objectUpdated)
        {
            sObjectAccessor->AddUpdateObject(this);
            m_objectUpdated = true;
        }
    }
}

void Object::SetStatFloatValue(uint16 index, float value)
{
    if (value < 0)
        value = 0.0f;

    SetFloatValue(index, value);
}

void Object::SetStatInt32Value(uint16 index, int32 value)
{
    if (value < 0)
        value = 0;

    SetUInt32Value(index, uint32(value));
}

void Object::ApplyModUInt32Value(uint16 index, int32 val, bool apply)
{
    int32 cur = GetUInt32Value(index);
    cur += (apply ? val : -val);
    if (cur < 0)
        cur = 0;
    SetUInt32Value(index, cur);
}

void Object::ApplyModInt32Value(uint16 index, int32 val, bool apply)
{
    int32 cur = GetInt32Value(index);
    cur += (apply ? val : -val);
    SetInt32Value(index, cur);
}

void Object::ApplyModSignedFloatValue(uint16 index, float  val, bool apply)
{
    float cur = GetFloatValue(index);
    cur += (apply ? val : -val);
    SetFloatValue(index, cur);
}

void Object::ApplyPercentModFloatValue(uint16 index, float val, bool apply)
{
    float value = GetFloatValue(index);
    ApplyPercentModFloatVar(value, val, apply);
    SetFloatValue(index, value);
}

void Object::ApplyModPositiveFloatValue(uint16 index, float  val, bool apply)
{
    float cur = GetFloatValue(index);
    cur += (apply ? val : -val);
    if (cur < 0)
        cur = 0;
    SetFloatValue(index, cur);
}

void Object::SetFlag(uint16 index, uint32 newFlag)
{
    ASSERT(index < m_valuesCount || PrintIndexError(index, true));
    uint32 oldval = m_uint32Values[index];
    uint32 newval = oldval | newFlag;

    if (oldval != newval)
    {
        m_uint32Values[index] = newval;
        _changesMask.SetBit(index);

        if (m_inWorld && !m_objectUpdated)
        {
            sObjectAccessor->AddUpdateObject(this);
            m_objectUpdated = true;
        }
    }
}

void Object::RemoveFlag(uint16 index, uint32 oldFlag)
{
    ASSERT(index < m_valuesCount || PrintIndexError(index, true));
    ASSERT(m_uint32Values);

    uint32 oldval = m_uint32Values[index];
    uint32 newval = oldval & ~oldFlag;

    if (oldval != newval)
    {
        m_uint32Values[index] = newval;
        _changesMask.SetBit(index);

        if (m_inWorld && !m_objectUpdated)
        {
            sObjectAccessor->AddUpdateObject(this);
            m_objectUpdated = true;
        }
    }
}

void Object::ToggleFlag(uint16 index, uint32 flag)
{
    if (HasFlag(index, flag))
        RemoveFlag(index, flag);
    else
        SetFlag(index, flag);
}

bool Object::HasFlag(uint16 index, uint32 flag) const
{
    if (index >= m_valuesCount && !PrintIndexError(index, false))
        return false;

    return (m_uint32Values[index] & flag) != 0;
}

void Object::ApplyModFlag(uint16 index, uint32 flag, bool apply)
{
    if (apply) SetFlag(index, flag); else RemoveFlag(index, flag);
}

void Object::SetByteFlag(uint16 index, uint8 offset, uint8 newFlag)
{
    ASSERT(index < m_valuesCount || PrintIndexError(index, true));

    if (offset > 4)
    {
        sLog->outError(LOG_FILTER_GENERAL, "Object::SetByteFlag: wrong offset %u", offset);
        return;
    }

    if (!(uint8(m_uint32Values[index] >> (offset * 8)) & newFlag))
    {
        m_uint32Values[index] |= uint32(uint32(newFlag) << (offset * 8));
        _changesMask.SetBit(index);

        if (m_inWorld && !m_objectUpdated)
        {
            sObjectAccessor->AddUpdateObject(this);
            m_objectUpdated = true;
        }
    }
}

void Object::RemoveByteFlag(uint16 index, uint8 offset, uint8 oldFlag)
{
    ASSERT(index < m_valuesCount || PrintIndexError(index, true));

    if (offset > 4)
    {
        sLog->outError(LOG_FILTER_GENERAL, "Object::RemoveByteFlag: wrong offset %u", offset);
        return;
    }

    if (uint8(m_uint32Values[index] >> (offset * 8)) & oldFlag)
    {
        m_uint32Values[index] &= ~uint32(uint32(oldFlag) << (offset * 8));
        _changesMask.SetBit(index);

        if (m_inWorld && !m_objectUpdated)
        {
            sObjectAccessor->AddUpdateObject(this);
            m_objectUpdated = true;
        }
    }
}

void Object::ToggleByteFlag(uint16 index, uint8 offset, uint8 flag)
{
    if (HasByteFlag(index, offset, flag))
        RemoveByteFlag(index, offset, flag);
    else
        SetByteFlag(index, offset, flag);
}

bool Object::HasByteFlag(uint16 index, uint8 offset, uint8 flag) const
{
    ASSERT(index < m_valuesCount || PrintIndexError(index, false));
    ASSERT(offset < 4);
    return (((uint8*)&m_uint32Values[index])[offset] & flag) != 0;
}

void Object::SetFlag64(uint16 index, uint64 newFlag)
{
    uint64 oldval = GetUInt64Value(index);
    uint64 newval = oldval | newFlag;
    SetUInt64Value(index, newval);
}

void Object::RemoveFlag64(uint16 index, uint64 oldFlag)
{
    uint64 oldval = GetUInt64Value(index);
    uint64 newval = oldval & ~oldFlag;
    SetUInt64Value(index, newval);
}

void Object::ToggleFlag64(uint16 index, uint64 flag)
{
    if (HasFlag64(index, flag))
        RemoveFlag64(index, flag);
    else
        SetFlag64(index, flag);
}

bool Object::HasFlag64(uint16 index, uint64 flag) const
{
    ASSERT(index < m_valuesCount || PrintIndexError(index, false));
    return (GetUInt64Value(index) & flag) != 0;
}

void Object::ApplyModFlag64(uint16 index, uint64 flag, bool apply)
{
    if (apply) SetFlag64(index, flag); else RemoveFlag64(index, flag);
}

bool Object::PrintIndexError(uint32 index, bool set) const
{
    sLog->outError(LOG_FILTER_GENERAL, "Attempt %s non-existed value field: %u (count: %u) for object typeid: %u type mask: %u", (set ? "set value to" : "get value from"), index, m_valuesCount, GetTypeId(), m_objectType);

    // ASSERT must fail after function call
    return false;
}

bool Position::HasInLine(WorldObject const* target, float width) const
{
    if (!HasInArc(M_PI, target))
        return false;
    width += target->GetObjectSize();
    float angle = GetRelativeAngle(target);
    return fabs(sin(angle)) * GetExactDist2d(target->GetPositionX(), target->GetPositionY()) < width;
}

std::string Position::ToString() const
{
    std::stringstream sstr;
    sstr << "X: " << m_positionX << " Y: " << m_positionY << " Z: " << m_positionZ << " O: " << m_orientation;
    return sstr.str();
}

ByteBuffer& operator>>(ByteBuffer& buf, Position::PositionXYZOStreamer const& streamer)
{
    float x, y, z, o;
    buf >> x >> y >> z >> o;
    streamer.m_pos->Relocate(x, y, z, o);
    return buf;
}
ByteBuffer& operator<<(ByteBuffer& buf, Position::PositionXYZStreamer const& streamer)
{
    float x, y, z;
    streamer.m_pos->GetPosition(x, y, z);
    buf << x << y << z;
    return buf;
}

ByteBuffer& operator>>(ByteBuffer& buf, Position::PositionXYZStreamer const& streamer)
{
    float x, y, z;
    buf >> x >> y >> z;
    streamer.m_pos->Relocate(x, y, z);
    return buf;
}

ByteBuffer& operator<<(ByteBuffer& buf, Position::PositionXYZOStreamer const& streamer)
{
    float x, y, z, o;
    streamer.m_pos->GetPosition(x, y, z, o);
    buf << x << y << z << o;
    return buf;
}

void MovementInfo::OutDebug()
{
    sLog->outInfo(LOG_FILTER_GENERAL, "MOVEMENT INFO");
    sLog->outInfo(LOG_FILTER_GENERAL, "guid " UI64FMTD, guid);
    sLog->outInfo(LOG_FILTER_GENERAL, "flags %u", flags);
    sLog->outInfo(LOG_FILTER_GENERAL, "flags2 %u", flags2);
    sLog->outInfo(LOG_FILTER_GENERAL, "time %u current time " UI64FMTD "", flags2, uint64(::time(NULL)));
    sLog->outInfo(LOG_FILTER_GENERAL, "position: `%s`", pos.ToString().c_str());
    if (t_guid)
    {
        sLog->outInfo(LOG_FILTER_GENERAL, "TRANSPORT:");
        sLog->outInfo(LOG_FILTER_GENERAL, "guid: " UI64FMTD, t_guid);
        sLog->outInfo(LOG_FILTER_GENERAL, "position: `%s`", t_pos.ToString().c_str());
        sLog->outInfo(LOG_FILTER_GENERAL, "seat: %i", t_seat);
        sLog->outInfo(LOG_FILTER_GENERAL, "time: %u", t_time);
        if (flags2 & MOVEMENTFLAG2_INTERPOLATED_MOVEMENT)
            sLog->outInfo(LOG_FILTER_GENERAL, "time2: %u", t_time2);
    }

    if ((flags & (MOVEMENTFLAG_SWIMMING | MOVEMENTFLAG_FLYING)) || (flags2 & MOVEMENTFLAG2_ALWAYS_ALLOW_PITCHING))
        sLog->outInfo(LOG_FILTER_GENERAL, "pitch: %f", pitch);

    sLog->outInfo(LOG_FILTER_GENERAL, "fallTime: %u", fallTime);
    if (flags & MOVEMENTFLAG_FALLING)
        sLog->outInfo(LOG_FILTER_GENERAL, "j_zspeed: %f j_sinAngle: %f j_cosAngle: %f j_xyspeed: %f", j_zspeed, j_sinAngle, j_cosAngle, j_xyspeed);

    if (flags & MOVEMENTFLAG_SPLINE_ELEVATION)
        sLog->outInfo(LOG_FILTER_GENERAL, "splineElevation: %f", splineElevation);
}

WorldObject::WorldObject(bool isWorldObject): WorldLocation(),
m_name(""), m_isActive(false), m_isWorldObject(isWorldObject), m_zoneScript(NULL),
m_transport(NULL), m_currMap(NULL), m_InstanceId(0),
m_phaseMask(PHASEMASK_NORMAL), m_notifyflags(0), m_executed_notifies(0)
{
    m_serverSideVisibility.SetValue(SERVERSIDE_VISIBILITY_GHOST, GHOST_VISIBILITY_ALIVE | GHOST_VISIBILITY_GHOST);
    m_serverSideVisibilityDetect.SetValue(SERVERSIDE_VISIBILITY_GHOST, GHOST_VISIBILITY_ALIVE);
}

void WorldObject::SetWorldObject(bool on)
{
    if (!IsInWorld())
        return;

    GetMap()->AddObjectToSwitchList(this, on);
}

bool WorldObject::IsWorldObject() const
{
    if (m_isWorldObject)
        return true;

    if (ToCreature() && ToCreature()->m_isTempWorldObject)
        return true;

    return false;
}

void WorldObject::setActive(bool on)
{
    if (m_isActive == on)
        return;

    if (GetTypeId() == TYPEID_PLAYER)
        return;

    m_isActive = on;

    if (!IsInWorld())
        return;

    Map* map = FindMap();
    if (!map)
        return;

    if (on)
    {
        if (GetTypeId() == TYPEID_UNIT)
            map->AddToActive(this->ToCreature());
        else if (GetTypeId() == TYPEID_DYNAMICOBJECT)
            map->AddToActive((DynamicObject*)this);
    }
    else
    {
        if (GetTypeId() == TYPEID_UNIT)
            map->RemoveFromActive(this->ToCreature());
        else if (GetTypeId() == TYPEID_DYNAMICOBJECT)
            map->RemoveFromActive((DynamicObject*)this);
    }
}

void WorldObject::CleanupsBeforeDelete(bool /*finalCleanup*/)
{
    if (IsInWorld())
        RemoveFromWorld();
}

void WorldObject::_Create(uint32 guidlow, HighGuid guidhigh, uint32 phaseMask)
{
    Object::_Create(guidlow, 0, guidhigh);
    m_phaseMask = phaseMask;
}

void WorldObject::RemoveFromWorld()
{
    if (!IsInWorld())
        return;

    DestroyForNearbyPlayers();

    Object::RemoveFromWorld();
}

uint32 WorldObject::GetZoneId() const
{
    return GetBaseMap()->GetZoneId(m_positionX, m_positionY, m_positionZ);
}

uint32 WorldObject::GetAreaId() const
{
    return GetBaseMap()->GetAreaId(m_positionX, m_positionY, m_positionZ);
}

void WorldObject::GetZoneAndAreaId(uint32& zoneid, uint32& areaid) const
{
    GetBaseMap()->GetZoneAndAreaId(zoneid, areaid, m_positionX, m_positionY, m_positionZ);
}

InstanceScript* WorldObject::GetInstanceScript()
{
    Map* map = GetMap();
    return map->IsDungeon() ? ((InstanceMap*)map)->GetInstanceScript() : NULL;
}

float WorldObject::GetDistanceZ(const WorldObject* obj) const
{
    float dz = fabs(GetPositionZ() - obj->GetPositionZ());
    float sizefactor = GetObjectSize() + obj->GetObjectSize();
    float dist = dz - sizefactor;
    return (dist > 0 ? dist : 0);
}

bool WorldObject::_IsWithinDist(WorldObject const* obj, float dist2compare, bool is3D) const
{
    float sizefactor = GetObjectSize() + obj->GetObjectSize();
    float maxdist = dist2compare + sizefactor;

    if (m_transport && obj->GetTransport() &&  obj->GetTransport()->GetGUIDLow() == m_transport->GetGUIDLow())
    {
        float dtx = m_movementInfo.t_pos.m_positionX - obj->m_movementInfo.t_pos.m_positionX;
        float dty = m_movementInfo.t_pos.m_positionY - obj->m_movementInfo.t_pos.m_positionY;
        float disttsq = dtx * dtx + dty * dty;
        if (is3D)
        {
            float dtz = m_movementInfo.t_pos.m_positionZ - obj->m_movementInfo.t_pos.m_positionZ;
            disttsq += dtz * dtz;
        }
        return disttsq < (maxdist * maxdist);
    }

    float dx = GetPositionX() - obj->GetPositionX();
    float dy = GetPositionY() - obj->GetPositionY();
    float distsq = dx*dx + dy*dy;
    if (is3D)
    {
        float dz = GetPositionZ() - obj->GetPositionZ();
        distsq += dz*dz;
    }

    return distsq < maxdist * maxdist;
}

bool WorldObject::IsWithinLOSInMap(const WorldObject* obj) const
{
    if (!IsInMap(obj))
        return false;

    float ox, oy, oz;
    obj->GetPosition(ox, oy, oz);
    return IsWithinLOS(ox, oy, oz);
}

float WorldObject::GetDistance(const WorldObject* obj) const
{
    float d = GetExactDist(obj) - GetObjectSize() - obj->GetObjectSize();
    return d > 0.0f ? d : 0.0f;
}

float WorldObject::GetDistance(const Position &pos) const
{
    float d = GetExactDist(&pos) - GetObjectSize();
    return d > 0.0f ? d : 0.0f;
}

float WorldObject::GetDistance(float x, float y, float z) const
{
    float d = GetExactDist(x, y, z) - GetObjectSize();
    return d > 0.0f ? d : 0.0f;
}

float WorldObject::GetDistance2d(const WorldObject* obj) const
{
    float d = GetExactDist2d(obj) - GetObjectSize() - obj->GetObjectSize();
    return d > 0.0f ? d : 0.0f;
}

float WorldObject::GetDistance2d(float x, float y) const
{
    float d = GetExactDist2d(x, y) - GetObjectSize();
    return d > 0.0f ? d : 0.0f;
}

bool WorldObject::IsSelfOrInSameMap(const WorldObject* obj) const
{
    if (this == obj)
        return true;
    return IsInMap(obj);
}

bool WorldObject::IsInMap(const WorldObject* obj) const
{
    if (obj)
        return IsInWorld() && obj->IsInWorld() && (GetMap() == obj->GetMap());
    return false;
}

bool WorldObject::IsWithinDist3d(float x, float y, float z, float dist) const
{
    return IsInDist(x, y, z, dist + GetObjectSize());
}

bool WorldObject::IsWithinDist3d(const Position* pos, float dist) const
{
    return IsInDist(pos, dist + GetObjectSize());
}

bool WorldObject::IsWithinDist2d(float x, float y, float dist) const
{
    return IsInDist2d(x, y, dist + GetObjectSize());
}

bool WorldObject::IsWithinDist2d(const Position* pos, float dist) const
{
    return IsInDist2d(pos, dist + GetObjectSize());
}

bool WorldObject::IsWithinDist(WorldObject const* obj, float dist2compare, bool is3D /*= true*/) const
{
    return obj && _IsWithinDist(obj, dist2compare, is3D);
}

bool WorldObject::IsWithinDistInMap(WorldObject const* obj, float dist2compare, bool is3D /*= true*/) const
{
    return obj && IsInMap(obj) && InSamePhase(obj) && _IsWithinDist(obj, dist2compare, is3D);
}

bool WorldObject::IsWithinLOS(float ox, float oy, float oz) const
{
    /*float x, y, z;
    GetPosition(x, y, z);
    VMAP::IVMapManager* vMapManager = VMAP::VMapFactory::createOrGetVMapManager();
    return vMapManager->isInLineOfSight(GetMapId(), x, y, z+2.0f, ox, oy, oz+2.0f);*/
    if (IsInWorld())
        return GetMap()->isInLineOfSight(GetPositionX(), GetPositionY(), GetPositionZ()+2.f, ox, oy, oz+2.f, GetPhaseMask());

    return true;
}

bool WorldObject::GetDistanceOrder(WorldObject const* obj1, WorldObject const* obj2, bool is3D /* = true */) const
{
    float dx1 = GetPositionX() - obj1->GetPositionX();
    float dy1 = GetPositionY() - obj1->GetPositionY();
    float distsq1 = dx1*dx1 + dy1*dy1;
    if (is3D)
    {
        float dz1 = GetPositionZ() - obj1->GetPositionZ();
        distsq1 += dz1*dz1;
    }

    float dx2 = GetPositionX() - obj2->GetPositionX();
    float dy2 = GetPositionY() - obj2->GetPositionY();
    float distsq2 = dx2*dx2 + dy2*dy2;
    if (is3D)
    {
        float dz2 = GetPositionZ() - obj2->GetPositionZ();
        distsq2 += dz2*dz2;
    }

    return distsq1 < distsq2;
}

bool WorldObject::IsInRange(WorldObject const* obj, float minRange, float maxRange, bool is3D /* = true */) const
{
    float dx = GetPositionX() - obj->GetPositionX();
    float dy = GetPositionY() - obj->GetPositionY();
    float distsq = dx*dx + dy*dy;
    if (is3D)
    {
        float dz = GetPositionZ() - obj->GetPositionZ();
        distsq += dz*dz;
    }

    float sizefactor = GetObjectSize() + obj->GetObjectSize();

    // check only for real range
    if (minRange > 0.0f)
    {
        float mindist = minRange + sizefactor;
        if (distsq < mindist * mindist)
            return false;
    }

    float maxdist = maxRange + sizefactor;
    return distsq < maxdist * maxdist;
}

bool WorldObject::IsInRange2d(float x, float y, float minRange, float maxRange) const
{
    float dx = GetPositionX() - x;
    float dy = GetPositionY() - y;
    float distsq = dx*dx + dy*dy;

    float sizefactor = GetObjectSize();

    // check only for real range
    if (minRange > 0.0f)
    {
        float mindist = minRange + sizefactor;
        if (distsq < mindist * mindist)
            return false;
    }

    float maxdist = maxRange + sizefactor;
    return distsq < maxdist * maxdist;
}

bool WorldObject::IsInRange3d(float x, float y, float z, float minRange, float maxRange) const
{
    float dx = GetPositionX() - x;
    float dy = GetPositionY() - y;
    float dz = GetPositionZ() - z;
    float distsq = dx*dx + dy*dy + dz*dz;

    float sizefactor = GetObjectSize();

    // check only for real range
    if (minRange > 0.0f)
    {
        float mindist = minRange + sizefactor;
        if (distsq < mindist * mindist)
            return false;
    }

    float maxdist = maxRange + sizefactor;
    return distsq < maxdist * maxdist;
}

void Position::RelocateOffset(const Position & offset)
{
    m_positionX = GetPositionX() + (offset.GetPositionX() * std::cos(GetOrientation()) + offset.GetPositionY() * std::sin(GetOrientation() + M_PI));
    m_positionY = GetPositionY() + (offset.GetPositionY() * std::cos(GetOrientation()) + offset.GetPositionX() * std::sin(GetOrientation()));
    m_positionZ = GetPositionZ() + offset.GetPositionZ();
    SetOrientation(GetOrientation() + offset.GetOrientation());
}

void Position::GetPositionOffsetTo(const Position & endPos, Position & retOffset) const
{
    float dx = endPos.GetPositionX() - GetPositionX();
    float dy = endPos.GetPositionY() - GetPositionY();

    retOffset.m_positionX = dx * std::cos(GetOrientation()) + dy * std::sin(GetOrientation());
    retOffset.m_positionY = dy * std::cos(GetOrientation()) - dx * std::sin(GetOrientation());
    retOffset.m_positionZ = endPos.GetPositionZ() - GetPositionZ();
    retOffset.SetOrientation(endPos.GetOrientation() - GetOrientation());
}

float Position::GetAngle(const Position* obj) const
{
    if (!obj)
        return 0;

    return GetAngle(obj->GetPositionX(), obj->GetPositionY());
}

// Return angle in range 0..2*pi
float Position::GetAngle(const float x, const float y) const
{
    float dx = x - GetPositionX();
    float dy = y - GetPositionY();

    float ang = atan2(dy, dx);
    ang = (ang >= 0) ? ang : 2 * M_PI + ang;
    return ang;
}

void Position::GetSinCos(const float x, const float y, float &vsin, float &vcos) const
{
    float dx = GetPositionX() - x;
    float dy = GetPositionY() - y;

    if (fabs(dx) < 0.001f && fabs(dy) < 0.001f)
    {
        float angle = (float)rand_norm()*static_cast<float>(2*M_PI);
        vcos = std::cos(angle);
        vsin = std::sin(angle);
    }
    else
    {
        float dist = sqrt((dx*dx) + (dy*dy));
        vcos = dx / dist;
        vsin = dy / dist;
    }
}

bool Position::HasInArc(float arc, const Position* obj, float border) const
{
    // always have self in arc
    if (obj == this)
        return true;

    // move arc to range 0.. 2*pi
    arc = NormalizeOrientation(arc);

    float angle = GetAngle(obj);
    angle -= m_orientation;

    // move angle to range -pi ... +pi
    angle = NormalizeOrientation(angle);
    if (angle > M_PI)
        angle -= 2.0f*M_PI;

    float lborder = -1 * (arc/border);                        // in range -pi..0
    float rborder = (arc/border);                             // in range 0..pi
    return ((angle >= lborder) && (angle <= rborder));
}

bool WorldObject::IsInBetween(const WorldObject* obj1, const WorldObject* obj2, float size) const
{
    if (!obj1 || !obj2)
        return false;

    float dist = GetExactDist2d(obj1->GetPositionX(), obj1->GetPositionY());

    // not using sqrt() for performance
    if ((dist * dist) >= obj1->GetExactDist2dSq(obj2->GetPositionX(), obj2->GetPositionY()))
        return false;

    if (!size)
        size = GetObjectSize() / 2;

    float angle = obj1->GetAngle(obj2);

    // not using sqrt() for performance
    return (size * size) >= GetExactDist2dSq(obj1->GetPositionX() + std::cos(angle) * dist, obj1->GetPositionY() + std::sin(angle) * dist);
}

bool WorldObject::isInFront(WorldObject const* target,  float arc) const
{
    return HasInArc(arc, target);
}

bool WorldObject::isInBack(WorldObject const* target, float arc) const
{
    return !HasInArc(2 * M_PI - arc, target);
}

void WorldObject::GetRandomPoint(const Position &pos, float distance, float &rand_x, float &rand_y, float &rand_z) const
{
    if (!distance)
    {
        pos.GetPosition(rand_x, rand_y, rand_z);
        return;
    }

    // angle to face `obj` to `this`
    float angle = (float)rand_norm()*static_cast<float>(2*M_PI);
    float new_dist = (float)rand_norm()*static_cast<float>(distance);

    rand_x = pos.m_positionX + new_dist * std::cos(angle);
    rand_y = pos.m_positionY + new_dist * std::sin(angle);
    rand_z = pos.m_positionZ;

    Trinity::NormalizeMapCoord(rand_x);
    Trinity::NormalizeMapCoord(rand_y);
    UpdateGroundPositionZ(rand_x, rand_y, rand_z);            // update to LOS height if available
}

void WorldObject::GetRandomPoint(const Position &srcPos, float distance, Position &pos) const
{
    float x, y, z;
    GetRandomPoint(srcPos, distance, x, y, z);
    pos.Relocate(x, y, z, GetOrientation());
}

void WorldObject::UpdateGroundPositionZ(float x, float y, float &z) const
{
    float new_z = GetBaseMap()->GetHeight(GetPhaseMask(), x, y, z, true);
    if (new_z > INVALID_HEIGHT)
        z = new_z+ 0.05f;                                   // just to be sure that we are not a few pixel under the surface
}

void WorldObject::UpdateAllowedPositionZ(float x, float y, float &z) const
{
    switch (GetTypeId())
    {
        case TYPEID_UNIT:
        {
            // non fly unit don't must be in air
            // non swim unit must be at ground (mostly speedup, because it don't must be in water and water level check less fast
            if (!ToCreature()->CanFly())
            {
                bool canSwim = ToCreature()->canSwim();
                float ground_z = z;
                float max_z = canSwim
                    ? GetBaseMap()->GetWaterOrGroundLevel(x, y, z, &ground_z, !ToUnit()->HasAuraType(SPELL_AURA_WATER_WALK))
                    : ((ground_z = GetBaseMap()->GetHeight(GetPhaseMask(), x, y, z, true)));
                if (max_z > INVALID_HEIGHT)
                {
                    if (z > max_z)
                        z = max_z;
                    else if (z < ground_z)
                        z = ground_z;
                }
            }
            else
            {
                float ground_z = GetBaseMap()->GetHeight(GetPhaseMask(), x, y, z, true);
                if (z < ground_z)
                    z = ground_z;
            }
            break;
        }
        case TYPEID_PLAYER:
        {
            // for server controlled moves playr work same as creature (but it can always swim)
            if (!ToPlayer()->CanFly())
            {
                float ground_z = z;
                float max_z = GetBaseMap()->GetWaterOrGroundLevel(x, y, z, &ground_z, !ToUnit()->HasAuraType(SPELL_AURA_WATER_WALK));
                if (max_z > INVALID_HEIGHT)
                {
                    if (z > max_z)
                        z = max_z;
                    else if (z < ground_z)
                        z = ground_z;
                }
            }
            else
            {
                float ground_z = GetBaseMap()->GetHeight(GetPhaseMask(), x, y, z, true);
                if (z < ground_z)
                    z = ground_z;
            }
            break;
        }
        default:
        {
            float ground_z = GetBaseMap()->GetHeight(GetPhaseMask(), x, y, z, true);
            if (ground_z > INVALID_HEIGHT)
                z = ground_z;
            break;
        }
    }
}

bool Position::IsPositionValid() const
{
    return Trinity::IsValidMapCoord(m_positionX, m_positionY, m_positionZ, m_orientation);
}

float WorldObject::GetGridActivationRange() const
{
    if (ToPlayer())
        return GetMap()->GetVisibilityRange();
    else if (ToCreature())
        return ToCreature()->m_SightDistance;
    else
        return 0.0f;
}

float WorldObject::GetVisibilityRange() const
{
    if (isActiveObject() && !ToPlayer())
        return MAX_VISIBILITY_DISTANCE;
    else
        return GetMap()->GetVisibilityRange();
}

float WorldObject::GetSightRange(const WorldObject* target) const
{
    if (ToUnit())
    {
        if (ToPlayer())
        {
            if (target && target->isActiveObject() && !target->ToPlayer())
                return MAX_VISIBILITY_DISTANCE;
            else
                return GetMap()->GetVisibilityRange();
        }
        else if (ToCreature())
            return ToCreature()->m_SightDistance;
        else
            return SIGHT_RANGE_UNIT;
    }

    return 0.0f;
}

bool WorldObject::canSeeOrDetect(WorldObject const* obj, bool ignoreStealth, bool distanceCheck) const
{
    if (this == obj)
        return true;

    if (obj->IsNeverVisible() || CanNeverSee(obj))
        return false;

    if (obj->IsAlwaysVisibleFor(this) || CanAlwaysSee(obj))
        return true;

    bool corpseVisibility = false;
    if (distanceCheck)
    {
        bool corpseCheck = false;
        if (Player const* thisPlayer = ToPlayer())
        {
            if (thisPlayer->isDead() && thisPlayer->GetHealth() > 0 && // Cheap way to check for ghost state
                !(obj->m_serverSideVisibility.GetValue(SERVERSIDE_VISIBILITY_GHOST) & m_serverSideVisibility.GetValue(SERVERSIDE_VISIBILITY_GHOST) & GHOST_VISIBILITY_GHOST))
            {
                if (Corpse* corpse = thisPlayer->GetCorpse())
                {
                    corpseCheck = true;
                    if (corpse->IsWithinDist(thisPlayer, GetSightRange(obj), false))
                        if (corpse->IsWithinDist(obj, GetSightRange(obj), false))
                            corpseVisibility = true;
                }
            }
        }

        WorldObject const* viewpoint = this;
        if (Player const* player = this->ToPlayer())
            viewpoint = player->GetViewpoint();

        if (!viewpoint)
            viewpoint = this;

        if (!corpseCheck && !viewpoint->IsWithinDist(obj, GetSightRange(obj), false))
            return false;
    }

    // GM visibility off or hidden NPC
    if (!obj->m_serverSideVisibility.GetValue(SERVERSIDE_VISIBILITY_GM))
    {
        // Stop checking other things for GMs
        if (m_serverSideVisibilityDetect.GetValue(SERVERSIDE_VISIBILITY_GM))
            return true;
    }
    else
        return m_serverSideVisibilityDetect.GetValue(SERVERSIDE_VISIBILITY_GM) >= obj->m_serverSideVisibility.GetValue(SERVERSIDE_VISIBILITY_GM);

    // Ghost players, Spirit Healers, and some other NPCs
    if (!corpseVisibility && !(obj->m_serverSideVisibility.GetValue(SERVERSIDE_VISIBILITY_GHOST) & m_serverSideVisibilityDetect.GetValue(SERVERSIDE_VISIBILITY_GHOST)))
    {
        // Alive players can see dead players in some cases, but other objects can't do that
        if (Player const* thisPlayer = ToPlayer())
        {
            if (Player const* objPlayer = obj->ToPlayer())
            {
                if (thisPlayer->GetTeam() != objPlayer->GetTeam() || !thisPlayer->IsGroupVisibleFor(objPlayer))
                    return false;
            }
            else
                return false;
        }
        else
            return false;
    }

    if (obj->IsInvisibleDueToDespawn())
        return false;

    if (!CanDetect(obj, ignoreStealth))
        return false;

    return true;
}

bool WorldObject::CanNeverSee(WorldObject const* obj) const
{
    return GetMap() != obj->GetMap() || !InSamePhase(obj);
}

bool WorldObject::CanDetect(WorldObject const* obj, bool ignoreStealth) const
{
    const WorldObject* seer = this;

    // Pets don't have detection, they use the detection of their masters
    if (const Unit* thisUnit = ToUnit())
        if (Unit* controller = thisUnit->GetCharmerOrOwner())
            seer = controller;

    if (obj->IsAlwaysDetectableFor(seer))
        return true;

    if (!ignoreStealth && !seer->CanDetectInvisibilityOf(obj))
        return false;

    if (!ignoreStealth && !seer->CanDetectStealthOf(obj))
        return false;

    return true;
}

bool WorldObject::CanDetectInvisibilityOf(WorldObject const* obj) const
{
    uint32 mask = obj->m_invisibility.GetFlags() & m_invisibilityDetect.GetFlags();

    // Check for not detected types
    if (mask != obj->m_invisibility.GetFlags())
        return false;

    for (uint32 i = 0; i < TOTAL_INVISIBILITY_TYPES; ++i)
    {
        if (!(mask & (1 << i)))
            continue;

        int32 objInvisibilityValue = obj->m_invisibility.GetValue(InvisibilityType(i));
        int32 ownInvisibilityDetectValue = m_invisibilityDetect.GetValue(InvisibilityType(i));

        // Too low value to detect
        if (ownInvisibilityDetectValue < objInvisibilityValue)
            return false;
    }

    return true;
}

bool WorldObject::CanDetectStealthOf(WorldObject const* obj) const
{
    // Combat reach is the minimal distance (both in front and behind),
    //   and it is also used in the range calculation.
    // One stealth point increases the visibility range by 0.3 yard.

    if (!obj->m_stealth.GetFlags())
        return true;

    float distance = GetExactDist(obj);
    float combatReach = 0.0f;

    if (isType(TYPEMASK_UNIT))
        combatReach = ((Unit*)this)->GetCombatReach();

    if (distance < combatReach)
        return true;

    if (!HasInArc(M_PI, obj))
        return false;

    for (uint32 i = 0; i < TOTAL_STEALTH_TYPES; ++i)
    {
        if (!(obj->m_stealth.GetFlags() & (1 << i)))
            continue;

        if (isType(TYPEMASK_UNIT))
            if (((Unit*)this)->HasAuraTypeWithMiscvalue(SPELL_AURA_DETECT_STEALTH, i))
                return true;

        // Starting points
        int32 detectionValue = 30;

        // Level difference: 5 point / level, starting from level 1.
        // There may be spells for this and the starting points too, but
        // not in the DBCs of the client.
        detectionValue += int32(getLevelForTarget(obj) - 1) * 5;

        // Apply modifiers
        detectionValue += m_stealthDetect.GetValue(StealthType(i));
        if (obj->isType(TYPEMASK_GAMEOBJECT))
            if (Unit* owner = ((GameObject*)obj)->GetOwner())
                detectionValue -= int32(owner->getLevelForTarget(this) - 1) * 5;

        detectionValue -= obj->m_stealth.GetValue(StealthType(i));

        // Calculate max distance
        float visibilityRange = float(detectionValue) * 0.3f + combatReach;

        if (visibilityRange > MAX_PLAYER_STEALTH_DETECT_RANGE)
            visibilityRange = MAX_PLAYER_STEALTH_DETECT_RANGE;

        if (distance > visibilityRange)
            return false;
    }

    return true;
}

void WorldObject::SendPlaySound(uint32 Sound, bool OnlySelf)
{
    WorldPacket data(SMSG_PLAY_SOUND, 4);
    data << Sound;
    if (OnlySelf && GetTypeId() == TYPEID_PLAYER)
        this->ToPlayer()->GetSession()->SendPacket(&data);
    else
        SendMessageToSet(&data, true); // ToSelf ignored in this case
}

void Object::ForceValuesUpdateAtIndex(uint32 i)
{
    _changesMask.SetBit(i);
    if (m_inWorld && !m_objectUpdated)
    {
        sObjectAccessor->AddUpdateObject(this);
        m_objectUpdated = true;
    }
}

namespace Trinity
{
    class MonsterChatBuilder
    {
        public:
            MonsterChatBuilder(WorldObject const& obj, ChatMsg msgtype, int32 textId, uint32 language, uint64 targetGUID)
                : i_object(obj), i_msgtype(msgtype), i_textId(textId), i_language(language), i_targetGUID(targetGUID) {}
            void operator()(WorldPacket& data, LocaleConstant loc_idx)
            {
                char const* text = sObjectMgr->GetTrinityString(i_textId, loc_idx);

                /// @todo i_object.GetName() also must be localized?
                i_object.BuildMonsterChat(&data, i_msgtype, text, i_language, i_object.GetNameForLocaleIdx(loc_idx), i_targetGUID);
            }

        private:
            WorldObject const& i_object;
            ChatMsg i_msgtype;
            int32 i_textId;
            uint32 i_language;
            uint64 i_targetGUID;
    };

    class MonsterCustomChatBuilder
    {
        public:
            MonsterCustomChatBuilder(WorldObject const& obj, ChatMsg msgtype, const char* text, uint32 language, uint64 targetGUID)
                : i_object(obj), i_msgtype(msgtype), i_text(text), i_language(language), i_targetGUID(targetGUID) {}
            void operator()(WorldPacket& data, LocaleConstant loc_idx)
            {
                /// @todo i_object.GetName() also must be localized?
                i_object.BuildMonsterChat(&data, i_msgtype, i_text, i_language, i_object.GetNameForLocaleIdx(loc_idx), i_targetGUID);
            }

        private:
            WorldObject const& i_object;
            ChatMsg i_msgtype;
            const char* i_text;
            uint32 i_language;
            uint64 i_targetGUID;
    };
}                                                           // namespace Trinity

void WorldObject::MonsterSay(const char* text, uint32 language, uint64 TargetGuid)
{
    CellCoord p = Trinity::ComputeCellCoord(GetPositionX(), GetPositionY());

    Cell cell(p);
    cell.SetNoCreate();

    Trinity::MonsterCustomChatBuilder say_build(*this, CHAT_MSG_MONSTER_SAY, text, language, TargetGuid);
    Trinity::LocalizedPacketDo<Trinity::MonsterCustomChatBuilder> say_do(say_build);
    Trinity::PlayerDistWorker<Trinity::LocalizedPacketDo<Trinity::MonsterCustomChatBuilder> > say_worker(this, sWorld->getFloatConfig(CONFIG_LISTEN_RANGE_SAY), say_do);
    TypeContainerVisitor<Trinity::PlayerDistWorker<Trinity::LocalizedPacketDo<Trinity::MonsterCustomChatBuilder> >, WorldTypeMapContainer > message(say_worker);
    cell.Visit(p, message, *GetMap(), *this, sWorld->getFloatConfig(CONFIG_LISTEN_RANGE_SAY));
}

void WorldObject::MonsterSay(int32 textId, uint32 language, uint64 TargetGuid)
{
    CellCoord p = Trinity::ComputeCellCoord(GetPositionX(), GetPositionY());

    Cell cell(p);
    cell.SetNoCreate();

    Trinity::MonsterChatBuilder say_build(*this, CHAT_MSG_MONSTER_SAY, textId, language, TargetGuid);
    Trinity::LocalizedPacketDo<Trinity::MonsterChatBuilder> say_do(say_build);
    Trinity::PlayerDistWorker<Trinity::LocalizedPacketDo<Trinity::MonsterChatBuilder> > say_worker(this, sWorld->getFloatConfig(CONFIG_LISTEN_RANGE_SAY), say_do);
    TypeContainerVisitor<Trinity::PlayerDistWorker<Trinity::LocalizedPacketDo<Trinity::MonsterChatBuilder> >, WorldTypeMapContainer > message(say_worker);
    cell.Visit(p, message, *GetMap(), *this, sWorld->getFloatConfig(CONFIG_LISTEN_RANGE_SAY));
}

void WorldObject::MonsterYell(const char* text, uint32 language, uint64 TargetGuid)
{
    CellCoord p = Trinity::ComputeCellCoord(GetPositionX(), GetPositionY());

    Cell cell(p);
    cell.SetNoCreate();

    Trinity::MonsterCustomChatBuilder say_build(*this, CHAT_MSG_MONSTER_YELL, text, language, TargetGuid);
    Trinity::LocalizedPacketDo<Trinity::MonsterCustomChatBuilder> say_do(say_build);
    Trinity::PlayerDistWorker<Trinity::LocalizedPacketDo<Trinity::MonsterCustomChatBuilder> > say_worker(this, sWorld->getFloatConfig(CONFIG_LISTEN_RANGE_YELL), say_do);
    TypeContainerVisitor<Trinity::PlayerDistWorker<Trinity::LocalizedPacketDo<Trinity::MonsterCustomChatBuilder> >, WorldTypeMapContainer > message(say_worker);
    cell.Visit(p, message, *GetMap(), *this, sWorld->getFloatConfig(CONFIG_LISTEN_RANGE_YELL));
}

void WorldObject::MonsterYell(int32 textId, uint32 language, uint64 TargetGuid)
{
    CellCoord p = Trinity::ComputeCellCoord(GetPositionX(), GetPositionY());

    Cell cell(p);
    cell.SetNoCreate();

    Trinity::MonsterChatBuilder say_build(*this, CHAT_MSG_MONSTER_YELL, textId, language, TargetGuid);
    Trinity::LocalizedPacketDo<Trinity::MonsterChatBuilder> say_do(say_build);
    Trinity::PlayerDistWorker<Trinity::LocalizedPacketDo<Trinity::MonsterChatBuilder> > say_worker(this, sWorld->getFloatConfig(CONFIG_LISTEN_RANGE_YELL), say_do);
    TypeContainerVisitor<Trinity::PlayerDistWorker<Trinity::LocalizedPacketDo<Trinity::MonsterChatBuilder> >, WorldTypeMapContainer > message(say_worker);
    cell.Visit(p, message, *GetMap(), *this, sWorld->getFloatConfig(CONFIG_LISTEN_RANGE_YELL));
}

void WorldObject::MonsterYellToZone(int32 textId, uint32 language, uint64 TargetGuid)
{
    Trinity::MonsterChatBuilder say_build(*this, CHAT_MSG_MONSTER_YELL, textId, language, TargetGuid);
    Trinity::LocalizedPacketDo<Trinity::MonsterChatBuilder> say_do(say_build);

    uint32 zoneid = GetZoneId();

    Map::PlayerList const& pList = GetMap()->GetPlayers();
    for (Map::PlayerList::const_iterator itr = pList.begin(); itr != pList.end(); ++itr)
        if (itr->getSource()->GetZoneId() == zoneid)
            say_do(itr->getSource());
}

void WorldObject::MonsterTextEmote(const char* text, uint64 TargetGuid, bool IsBossEmote)
{
    WorldPacket data(SMSG_MESSAGECHAT, 200);
    BuildMonsterChat(&data, IsBossEmote ? CHAT_MSG_RAID_BOSS_EMOTE : CHAT_MSG_MONSTER_EMOTE, text, LANG_UNIVERSAL, GetName(), TargetGuid);
    SendMessageToSetInRange(&data, sWorld->getFloatConfig(CONFIG_LISTEN_RANGE_TEXTEMOTE), true);
}

void WorldObject::MonsterTextEmote(int32 textId, uint64 TargetGuid, bool IsBossEmote)
{
    CellCoord p = Trinity::ComputeCellCoord(GetPositionX(), GetPositionY());

    Cell cell(p);
    cell.SetNoCreate();

    Trinity::MonsterChatBuilder say_build(*this, IsBossEmote ? CHAT_MSG_RAID_BOSS_EMOTE : CHAT_MSG_MONSTER_EMOTE, textId, LANG_UNIVERSAL, TargetGuid);
    Trinity::LocalizedPacketDo<Trinity::MonsterChatBuilder> say_do(say_build);
    Trinity::PlayerDistWorker<Trinity::LocalizedPacketDo<Trinity::MonsterChatBuilder> > say_worker(this, sWorld->getFloatConfig(CONFIG_LISTEN_RANGE_TEXTEMOTE), say_do);
    TypeContainerVisitor<Trinity::PlayerDistWorker<Trinity::LocalizedPacketDo<Trinity::MonsterChatBuilder> >, WorldTypeMapContainer > message(say_worker);
    cell.Visit(p, message, *GetMap(), *this, sWorld->getFloatConfig(CONFIG_LISTEN_RANGE_TEXTEMOTE));
}

void WorldObject::MonsterWhisper(const char* text, uint64 receiver, bool IsBossWhisper)
{
    Player* player = ObjectAccessor::FindPlayer(receiver);
    if (!player || !player->GetSession())
        return;

    LocaleConstant loc_idx = player->GetSession()->GetSessionDbLocaleIndex();

    WorldPacket data(SMSG_MESSAGECHAT, 200);
    BuildMonsterChat(&data, IsBossWhisper ? CHAT_MSG_RAID_BOSS_WHISPER : CHAT_MSG_MONSTER_WHISPER, text, LANG_UNIVERSAL, GetNameForLocaleIdx(loc_idx), receiver);

    player->GetSession()->SendPacket(&data);
}

void WorldObject::MonsterWhisper(int32 textId, uint64 receiver, bool IsBossWhisper)
{
    Player* player = ObjectAccessor::FindPlayer(receiver);
    if (!player || !player->GetSession())
        return;

    LocaleConstant loc_idx = player->GetSession()->GetSessionDbLocaleIndex();
    char const* text = sObjectMgr->GetTrinityString(textId, loc_idx);

    WorldPacket data(SMSG_MESSAGECHAT, 200);
    BuildMonsterChat(&data, IsBossWhisper ? CHAT_MSG_RAID_BOSS_WHISPER : CHAT_MSG_MONSTER_WHISPER, text, LANG_UNIVERSAL, GetNameForLocaleIdx(loc_idx), receiver);

    player->GetSession()->SendPacket(&data);
}

void WorldObject::BuildMonsterChat(WorldPacket* data, uint8 msgtype, char const* text, uint32 language, std::string const &name, uint64 targetGuid) const
{
    *data << (uint8)msgtype;
    *data << (uint32)language;
    *data << (uint64)GetGUID();
    *data << (uint32)0;                                     // 2.1.0
    *data << (uint32)(name.size()+1);
    *data << name;
    *data << (uint64)targetGuid;                            // Unit Target
    if (targetGuid && !IS_PLAYER_GUID(targetGuid))
    {
        *data << (uint32)1;                                 // target name length
        *data << (uint8)0;                                  // target name
    }
    *data << (uint32)(strlen(text)+1);
    *data << text;
    *data << (uint8)0;                                      // ChatTag
    if (msgtype == CHAT_MSG_RAID_BOSS_EMOTE || msgtype == CHAT_MSG_RAID_BOSS_WHISPER)
    {
        *data << float(0);
        *data << uint8(0);
    }
}

void Unit::BuildHeartBeatMsg(WorldPacket* data) const
{
    data->Initialize(MSG_MOVE_HEARTBEAT, 32);
    data->append(GetPackGUID());
    BuildMovementPacket(data);
}

void WorldObject::SendMessageToSet(WorldPacket* data, bool self)
{
    if (IsInWorld())
        SendMessageToSetInRange(data, GetVisibilityRange(), self);
}

void WorldObject::SendMessageToSetInRange(WorldPacket* data, float dist, bool /*self*/)
{
    Trinity::MessageDistDeliverer notifier(this, data, dist);
    VisitNearbyWorldObject(dist, notifier);
}

void WorldObject::SendMessageToSet(WorldPacket* data, Player const* skipped_rcvr)
{
    Trinity::MessageDistDeliverer notifier(this, data, GetVisibilityRange(), false, skipped_rcvr);
    VisitNearbyWorldObject(GetVisibilityRange(), notifier);
}

void WorldObject::SendObjectDeSpawnAnim(uint64 guid)
{
    WorldPacket data(SMSG_GAMEOBJECT_DESPAWN_ANIM, 8);
    data << uint64(guid);
    SendMessageToSet(&data, true);
}

void WorldObject::SetMap(Map* map)
{
    ASSERT(map);
    ASSERT(!IsInWorld() || GetTypeId() == TYPEID_CORPSE);
    if (m_currMap == map) // command add npc: first create, than loadfromdb
        return;
    if (m_currMap)
    {
        sLog->outFatal(LOG_FILTER_GENERAL, "WorldObject::SetMap: obj %u new map %u %u, old map %u %u", (uint32)GetTypeId(), map->GetId(), map->GetInstanceId(), m_currMap->GetId(), m_currMap->GetInstanceId());
        ASSERT(false);
    }
    m_currMap = map;
    m_mapId = map->GetId();
    m_InstanceId = map->GetInstanceId();
    if (IsWorldObject())
        m_currMap->AddWorldObject(this);
}

void WorldObject::ResetMap()
{
    ASSERT(m_currMap);
    ASSERT(!IsInWorld());
    if (IsWorldObject())
        m_currMap->RemoveWorldObject(this);
    m_currMap = NULL;
    //maybe not for corpse
    //m_mapId = 0;
    //m_InstanceId = 0;
}

Map const* WorldObject::GetBaseMap() const
{
    ASSERT(m_currMap);
    return m_currMap->GetParent();
}

void WorldObject::AddObjectToRemoveList()
{
    ASSERT(m_uint32Values);

    Map* map = FindMap();
    if (!map)
    {
        sLog->outError(LOG_FILTER_GENERAL, "Object (TypeId: %u Entry: %u GUID: %u) at attempt add to move list not have valid map (Id: %u).", GetTypeId(), GetEntry(), GetGUIDLow(), GetMapId());
        return;
    }

    map->AddObjectToRemoveList(this);
}

TempSummon* Map::SummonCreature(uint32 entry, Position const& pos, SummonPropertiesEntry const* properties /*= NULL*/, uint32 duration /*= 0*/, Unit* summoner /*= NULL*/, uint32 spellId /*= 0*/, uint32 vehId /*= 0*/)
{
    uint32 mask = UNIT_MASK_SUMMON;
    if (properties)
    {
        switch (properties->Category)
        {
            case SUMMON_CATEGORY_PET:
                mask = UNIT_MASK_GUARDIAN;
                break;
            case SUMMON_CATEGORY_PUPPET:
                mask = UNIT_MASK_PUPPET;
                break;
            case SUMMON_CATEGORY_VEHICLE:
                mask = UNIT_MASK_MINION;
                break;
            case SUMMON_CATEGORY_WILD:
            case SUMMON_CATEGORY_ALLY:
            case SUMMON_CATEGORY_UNK:
            {
                switch (properties->Type)
                {
                case SUMMON_TYPE_MINION:
                case SUMMON_TYPE_GUARDIAN:
                case SUMMON_TYPE_GUARDIAN2:
                    mask = UNIT_MASK_GUARDIAN;
                    break;
                case SUMMON_TYPE_TOTEM:
                case SUMMON_TYPE_LIGHTWELL:
                    mask = UNIT_MASK_TOTEM;
                    break;
                case SUMMON_TYPE_VEHICLE:
                case SUMMON_TYPE_VEHICLE2:
                    mask = UNIT_MASK_SUMMON;
                    break;
                case SUMMON_TYPE_MINIPET:
                    mask = UNIT_MASK_MINION;
                    break;
                default:
                    if (properties->Flags & 512) // Mirror Image, Summon Gargoyle
                        mask = UNIT_MASK_GUARDIAN;
                    break;
                }
                break;
            }
            default:
                return NULL;
        }
    }

    uint32 phase = PHASEMASK_NORMAL;
    uint32 team = 0;
    if (summoner)
    {
        phase = summoner->GetPhaseMask();
        if (summoner->GetTypeId() == TYPEID_PLAYER)
            team = summoner->ToPlayer()->GetTeam();
    }

    TempSummon* summon = NULL;
    switch (mask)
    {
        case UNIT_MASK_SUMMON:
            summon = new TempSummon(properties, summoner, false);
            break;
        case UNIT_MASK_GUARDIAN:
            summon = new Guardian(properties, summoner, false);
            break;
        case UNIT_MASK_PUPPET:
            summon = new Puppet(properties, summoner);
            break;
        case UNIT_MASK_TOTEM:
            summon = new Totem(properties, summoner);
            break;
        case UNIT_MASK_MINION:
            summon = new Minion(properties, summoner, false);
            break;
        default:
            return NULL;
    }

    if (!summon->Create(sObjectMgr->GenerateLowGuid(HIGHGUID_UNIT), this, phase, entry, vehId, team, pos.GetPositionX(), pos.GetPositionY(), pos.GetPositionZ(), pos.GetOrientation()))
    {
        delete summon;
        return NULL;
    }

    summon->SetUInt32Value(UNIT_CREATED_BY_SPELL, spellId);

    summon->SetHomePosition(pos);

    summon->InitStats(duration);
    AddToMap(summon->ToCreature());
    summon->InitSummon();

    //ObjectAccessor::UpdateObjectVisibility(summon);

    return summon;
}

/**
* Summons group of creatures.
*
* @param group Id of group to summon.
* @param list  List to store pointers to summoned creatures.
*/

void Map::SummonCreatureGroup(uint8 group, std::list<TempSummon*>* list /*= NULL*/)
{
    std::vector<TempSummonData> const* data = sObjectMgr->GetSummonGroup(GetId(), SUMMONER_TYPE_MAP, group);
    if (!data)
        return;

    for (std::vector<TempSummonData>::const_iterator itr = data->begin(); itr != data->end(); ++itr)
        if (TempSummon* summon = SummonCreature(itr->entry, itr->pos, NULL, itr->time))
            if (list)
                list->push_back(summon);
}

void WorldObject::SetZoneScript()
{
    if (Map* map = FindMap())
    {
        if (map->IsDungeon())
            m_zoneScript = (ZoneScript*)((InstanceMap*)map)->GetInstanceScript();
        else if (!map->IsBattlegroundOrArena())
        {
            if (Battlefield* bf = sBattlefieldMgr->GetBattlefieldToZoneId(GetZoneId()))
                m_zoneScript = bf;
            else
                m_zoneScript = sOutdoorPvPMgr->GetZoneScript(GetZoneId());
        }
    }
}

TempSummon* WorldObject::SummonCreature(uint32 entry, const Position &pos, TempSummonType spwtype, uint32 duration, uint32 /*vehId*/) const
{
    if (Map* map = FindMap())
    {
        if (TempSummon* summon = map->SummonCreature(entry, pos, NULL, duration, isType(TYPEMASK_UNIT) ? (Unit*)this : NULL))
        {
            summon->SetTempSummonType(spwtype);
            return summon;
        }
    }

    return NULL;
}

TempSummon* WorldObject::SummonCreature(uint32 id, float x, float y, float z, float ang /*= 0*/, TempSummonType spwtype /*= TEMPSUMMON_MANUAL_DESPAWN*/, uint32 despwtime /*= 0*/) const
{
    if (!x && !y && !z)
    {
        GetClosePoint(x, y, z, GetObjectSize());
        ang = GetOrientation();
    }
    Position pos;
    pos.Relocate(x, y, z, ang);
    return SummonCreature(id, pos, spwtype, despwtime, 0);
}

GameObject* WorldObject::SummonGameObject(uint32 entry, float x, float y, float z, float ang, float rotation0, float rotation1, float rotation2, float rotation3, uint32 respawnTime)
{
    if (!IsInWorld())
        return NULL;

    GameObjectTemplate const* goinfo = sObjectMgr->GetGameObjectTemplate(entry);
    if (!goinfo)
    {
        sLog->outError(LOG_FILTER_SQL, "Gameobject template %u not found in database!", entry);
        return NULL;
    }

    Map* map = GetMap();
    GameObject* go = new GameObject();
    if (!go->Create(sObjectMgr->GenerateLowGuid(HIGHGUID_GAMEOBJECT), entry, map, GetPhaseMask(), x, y, z, ang, rotation0, rotation1, rotation2, rotation3, 100, GO_STATE_READY))
    {
        delete go;
        return NULL;
    }

    go->SetRespawnTime(respawnTime);
    if (GetTypeId() == TYPEID_PLAYER || GetTypeId() == TYPEID_UNIT) //not sure how to handle this
        ToUnit()->AddGameObject(go);
    else
        go->SetSpawnedByDefault(false);

    map->AddToMap(go);
    return go;
}

Creature* WorldObject::SummonTrigger(float x, float y, float z, float ang, uint32 duration, CreatureAI* (*GetAI)(Creature*))
{
    TempSummonType summonType = (duration == 0) ? TEMPSUMMON_DEAD_DESPAWN : TEMPSUMMON_TIMED_DESPAWN;
    Creature* summon = SummonCreature(WORLD_TRIGGER, x, y, z, ang, summonType, duration);
    if (!summon)
        return NULL;

    //summon->SetName(GetName());
    if (GetTypeId() == TYPEID_PLAYER || GetTypeId() == TYPEID_UNIT)
    {
        summon->setFaction(((Unit*)this)->getFaction());
        summon->SetLevel(((Unit*)this)->getLevel());
    }

    if (GetAI)
        summon->AIM_Initialize(GetAI(summon));
    return summon;
}

/**
* Summons group of creatures. Should be called only by instances of Creature and GameObject classes.
*
* @param group Id of group to summon.
* @param list  List to store pointers to summoned creatures.
*/
void WorldObject::SummonCreatureGroup(uint8 group, std::list<TempSummon*>* list /*= NULL*/)
{
    ASSERT((GetTypeId() == TYPEID_GAMEOBJECT || GetTypeId() == TYPEID_UNIT) && "Only GOs and creatures can summon npc groups!");

    std::vector<TempSummonData> const* data = sObjectMgr->GetSummonGroup(GetEntry(), GetTypeId() == TYPEID_GAMEOBJECT ? SUMMONER_TYPE_GAMEOBJECT : SUMMONER_TYPE_CREATURE, group);
    if (!data)
        return;

    for (std::vector<TempSummonData>::const_iterator itr = data->begin(); itr != data->end(); ++itr)
        if (TempSummon* summon = SummonCreature(itr->entry, itr->pos, itr->type, itr->time))
            if (list)
                list->push_back(summon);
}

Creature* WorldObject::FindNearestCreature(uint32 entry, float range, bool alive) const
{
    Creature* creature = NULL;
    Trinity::NearestCreatureEntryWithLiveStateInObjectRangeCheck checker(*this, entry, alive, range);
    Trinity::CreatureLastSearcher<Trinity::NearestCreatureEntryWithLiveStateInObjectRangeCheck> searcher(this, creature, checker);
    VisitNearbyObject(range, searcher);
    return creature;
}

GameObject* WorldObject::FindNearestGameObject(uint32 entry, float range) const
{
    GameObject* go = NULL;
    Trinity::NearestGameObjectEntryInObjectRangeCheck checker(*this, entry, range);
    Trinity::GameObjectLastSearcher<Trinity::NearestGameObjectEntryInObjectRangeCheck> searcher(this, go, checker);
    VisitNearbyGridObject(range, searcher);
    return go;
}

GameObject* WorldObject::FindNearestGameObjectOfType(GameobjectTypes type, float range) const
{
    GameObject* go = NULL;
    Trinity::NearestGameObjectTypeInObjectRangeCheck checker(*this, type, range);
    Trinity::GameObjectLastSearcher<Trinity::NearestGameObjectTypeInObjectRangeCheck> searcher(this, go, checker);
    VisitNearbyGridObject(range, searcher);
    return go;
}

void WorldObject::GetGameObjectListWithEntryInGrid(std::list<GameObject*>& gameobjectList, uint32 entry, float maxSearchRange) const
{
    CellCoord pair(Trinity::ComputeCellCoord(this->GetPositionX(), this->GetPositionY()));
    Cell cell(pair);
    cell.SetNoCreate();

    Trinity::AllGameObjectsWithEntryInRange check(this, entry, maxSearchRange);
    Trinity::GameObjectListSearcher<Trinity::AllGameObjectsWithEntryInRange> searcher(this, gameobjectList, check);
    TypeContainerVisitor<Trinity::GameObjectListSearcher<Trinity::AllGameObjectsWithEntryInRange>, GridTypeMapContainer> visitor(searcher);

    cell.Visit(pair, visitor, *(this->GetMap()), *this, maxSearchRange);
}

void WorldObject::GetCreatureListWithEntryInGrid(std::list<Creature*>& creatureList, uint32 entry, float maxSearchRange) const
{
    CellCoord pair(Trinity::ComputeCellCoord(this->GetPositionX(), this->GetPositionY()));
    Cell cell(pair);
    cell.SetNoCreate();

    Trinity::AllCreaturesOfEntryInRange check(this, entry, maxSearchRange);
    Trinity::CreatureListSearcher<Trinity::AllCreaturesOfEntryInRange> searcher(this, creatureList, check);
    TypeContainerVisitor<Trinity::CreatureListSearcher<Trinity::AllCreaturesOfEntryInRange>, GridTypeMapContainer> visitor(searcher);

    cell.Visit(pair, visitor, *(this->GetMap()), *this, maxSearchRange);
}

/*
namespace Trinity
{
    class NearUsedPosDo
    {
        public:
            NearUsedPosDo(WorldObject const& obj, WorldObject const* searcher, float angle, ObjectPosSelector& selector)
                : i_object(obj), i_searcher(searcher), i_angle(angle), i_selector(selector) {}

            void operator()(Corpse*) const {}
            void operator()(DynamicObject*) const {}

            void operator()(Creature* c) const
            {
                // skip self or target
                if (c == i_searcher || c == &i_object)
                    return;

                float x, y, z;

                if (!c->isAlive() || c->HasUnitState(UNIT_STATE_ROOT | UNIT_STATE_STUNNED | UNIT_STATE_DISTRACTED) ||
                    !c->GetMotionMaster()->GetDestination(x, y, z))
                {
                    x = c->GetPositionX();
                    y = c->GetPositionY();
                }

                add(c, x, y);
            }

            template<class T>
                void operator()(T* u) const
            {
                // skip self or target
                if (u == i_searcher || u == &i_object)
                    return;

                float x, y;

                x = u->GetPositionX();
                y = u->GetPositionY();

                add(u, x, y);
            }

            // we must add used pos that can fill places around center
            void add(WorldObject* u, float x, float y) const
            {
                // u is too nearest/far away to i_object
                if (!i_object.IsInRange2d(x, y, i_selector.m_dist - i_selector.m_size, i_selector.m_dist + i_selector.m_size))
                    return;

                float angle = i_object.GetAngle(u)-i_angle;

                // move angle to range -pi ... +pi
                while (angle > M_PI)
                    angle -= 2.0f * M_PI;
                while (angle < -M_PI)
                    angle += 2.0f * M_PI;

                // dist include size of u
                float dist2d = i_object.GetDistance2d(x, y);
                i_selector.AddUsedPos(u->GetObjectSize(), angle, dist2d + i_object.GetObjectSize());
            }
        private:
            WorldObject const& i_object;
            WorldObject const* i_searcher;
            float              i_angle;
            ObjectPosSelector& i_selector;
    };
}                                                           // namespace Trinity
*/

//===================================================================================================

void WorldObject::GetNearPoint2D(float &x, float &y, float distance2d, float absAngle) const
{
    x = GetPositionX() + (GetObjectSize() + distance2d) * std::cos(absAngle);
    y = GetPositionY() + (GetObjectSize() + distance2d) * std::sin(absAngle);

    Trinity::NormalizeMapCoord(x);
    Trinity::NormalizeMapCoord(y);
}

void WorldObject::GetNearPoint(WorldObject const* /*searcher*/, float &x, float &y, float &z, float searcher_size, float distance2d, float absAngle) const
{
    GetNearPoint2D(x, y, distance2d+searcher_size, absAngle);
    z = GetPositionZ();
    UpdateAllowedPositionZ(x, y, z);

    /*
    // if detection disabled, return first point
    if (!sWorld->getIntConfig(CONFIG_DETECT_POS_COLLISION))
    {
        UpdateGroundPositionZ(x, y, z);                       // update to LOS height if available
        return;
    }

    // or remember first point
    float first_x = x;
    float first_y = y;
    bool first_los_conflict = false;                        // first point LOS problems

    // prepare selector for work
    ObjectPosSelector selector(GetPositionX(), GetPositionY(), GetObjectSize(), distance2d+searcher_size);

    // adding used positions around object
    {
        CellCoord p(Trinity::ComputeCellCoord(GetPositionX(), GetPositionY()));
        Cell cell(p);
        cell.SetNoCreate();

        Trinity::NearUsedPosDo u_do(*this, searcher, absAngle, selector);
        Trinity::WorldObjectWorker<Trinity::NearUsedPosDo> worker(this, u_do);

        TypeContainerVisitor<Trinity::WorldObjectWorker<Trinity::NearUsedPosDo>, GridTypeMapContainer  > grid_obj_worker(worker);
        TypeContainerVisitor<Trinity::WorldObjectWorker<Trinity::NearUsedPosDo>, WorldTypeMapContainer > world_obj_worker(worker);

        CellLock<GridReadGuard> cell_lock(cell, p);
        cell_lock->Visit(cell_lock, grid_obj_worker,  *GetMap(), *this, distance2d);
        cell_lock->Visit(cell_lock, world_obj_worker, *GetMap(), *this, distance2d);
    }

    // maybe can just place in primary position
    if (selector.CheckOriginal())
    {
        UpdateGroundPositionZ(x, y, z);                       // update to LOS height if available

        if (IsWithinLOS(x, y, z))
            return;

        first_los_conflict = true;                          // first point have LOS problems
    }

    float angle;                                            // candidate of angle for free pos

    // special case when one from list empty and then empty side preferred
    if (selector.FirstAngle(angle))
    {
        GetNearPoint2D(x, y, distance2d, absAngle+angle);
        z = GetPositionZ();
        UpdateGroundPositionZ(x, y, z);                       // update to LOS height if available

        if (IsWithinLOS(x, y, z))
            return;
    }

    // set first used pos in lists
    selector.InitializeAngle();

    // select in positions after current nodes (selection one by one)
    while (selector.NextAngle(angle))                        // angle for free pos
    {
        GetNearPoint2D(x, y, distance2d, absAngle+angle);
        z = GetPositionZ();
        UpdateGroundPositionZ(x, y, z);                       // update to LOS height if available

        if (IsWithinLOS(x, y, z))
            return;
    }

    // BAD NEWS: not free pos (or used or have LOS problems)
    // Attempt find _used_ pos without LOS problem

    if (!first_los_conflict)
    {
        x = first_x;
        y = first_y;

        UpdateGroundPositionZ(x, y, z);                       // update to LOS height if available
        return;
    }

    // special case when one from list empty and then empty side preferred
    if (selector.IsNonBalanced())
    {
        if (!selector.FirstAngle(angle))                     // _used_ pos
        {
            GetNearPoint2D(x, y, distance2d, absAngle+angle);
            z = GetPositionZ();
            UpdateGroundPositionZ(x, y, z);                   // update to LOS height if available

            if (IsWithinLOS(x, y, z))
                return;
        }
    }

    // set first used pos in lists
    selector.InitializeAngle();

    // select in positions after current nodes (selection one by one)
    while (selector.NextUsedAngle(angle))                    // angle for used pos but maybe without LOS problem
    {
        GetNearPoint2D(x, y, distance2d, absAngle+angle);
        z = GetPositionZ();
        UpdateGroundPositionZ(x, y, z);                       // update to LOS height if available

        if (IsWithinLOS(x, y, z))
            return;
    }

    // BAD BAD NEWS: all found pos (free and used) have LOS problem :(
    x = first_x;
    y = first_y;

    UpdateGroundPositionZ(x, y, z);                           // update to LOS height if available
    */
}

void WorldObject::GetClosePoint(float &x, float &y, float &z, float size, float distance2d /*= 0*/, float angle /*= 0*/) const
{
    // angle calculated from current orientation
    GetNearPoint(NULL, x, y, z, size, distance2d, GetOrientation() + angle);
}

void WorldObject::GetNearPosition(Position &pos, float dist, float angle)
{
    GetPosition(&pos);
    MovePosition(pos, dist, angle);
}

void WorldObject::GetFirstCollisionPosition(Position &pos, float dist, float angle)
{
    GetPosition(&pos);
    MovePositionToFirstCollision(pos, dist, angle);
}

void WorldObject::GetRandomNearPosition(Position &pos, float radius)
{
    GetPosition(&pos);
    MovePosition(pos, radius * (float)rand_norm(), (float)rand_norm() * static_cast<float>(2 * M_PI));
}

void WorldObject::GetContactPoint(const WorldObject* obj, float &x, float &y, float &z, float distance2d /*= CONTACT_DISTANCE*/) const
{
    // angle to face `obj` to `this` using distance includes size of `obj`
    GetNearPoint(obj, x, y, z, obj->GetObjectSize(), distance2d, GetAngle(obj));
}

float WorldObject::GetObjectSize() const
{
    return (m_valuesCount > UNIT_FIELD_COMBATREACH) ? m_floatValues[UNIT_FIELD_COMBATREACH] : DEFAULT_WORLD_OBJECT_SIZE;
}

void WorldObject::MovePosition(Position &pos, float dist, float angle)
{
    angle += GetOrientation();
    float destx, desty, destz, ground, floor;
    destx = pos.m_positionX + dist * std::cos(angle);
    desty = pos.m_positionY + dist * std::sin(angle);

    // Prevent invalid coordinates here, position is unchanged
    if (!Trinity::IsValidMapCoord(destx, desty, pos.m_positionZ))
    {
        sLog->outFatal(LOG_FILTER_GENERAL, "WorldObject::MovePosition invalid coordinates X: %f and Y: %f were passed!", destx, desty);
        return;
    }

    ground = GetMap()->GetHeight(GetPhaseMask(), destx, desty, MAX_HEIGHT, true);
    floor = GetMap()->GetHeight(GetPhaseMask(), destx, desty, pos.m_positionZ, true);
    destz = fabs(ground - pos.m_positionZ) <= fabs(floor - pos.m_positionZ) ? ground : floor;

    float step = dist/10.0f;

    for (uint8 j = 0; j < 10; ++j)
    {
        // do not allow too big z changes
        if (fabs(pos.m_positionZ - destz) > 6)
        {
            destx -= step * std::cos(angle);
            desty -= step * std::sin(angle);
            ground = GetMap()->GetHeight(GetPhaseMask(), destx, desty, MAX_HEIGHT, true);
            floor = GetMap()->GetHeight(GetPhaseMask(), destx, desty, pos.m_positionZ, true);
            destz = fabs(ground - pos.m_positionZ) <= fabs(floor - pos.m_positionZ) ? ground : floor;
        }
        // we have correct destz now
        else
        {
            pos.Relocate(destx, desty, destz);
            break;
        }
    }

    Trinity::NormalizeMapCoord(pos.m_positionX);
    Trinity::NormalizeMapCoord(pos.m_positionY);
    UpdateGroundPositionZ(pos.m_positionX, pos.m_positionY, pos.m_positionZ);
    pos.SetOrientation(GetOrientation());
}

void WorldObject::MovePositionToFirstCollision(Position &pos, float dist, float angle)
{
    angle += GetOrientation();
    float destx, desty, destz, ground, floor;
    pos.m_positionZ += 2.0f;
    destx = pos.m_positionX + dist * std::cos(angle);
    desty = pos.m_positionY + dist * std::sin(angle);

    // Prevent invalid coordinates here, position is unchanged
    if (!Trinity::IsValidMapCoord(destx, desty))
    {
        sLog->outFatal(LOG_FILTER_GENERAL, "WorldObject::MovePositionToFirstCollision invalid coordinates X: %f and Y: %f were passed!", destx, desty);
        return;
    }

    ground = GetMap()->GetHeight(GetPhaseMask(), destx, desty, MAX_HEIGHT, true);
    floor = GetMap()->GetHeight(GetPhaseMask(), destx, desty, pos.m_positionZ, true);
    destz = fabs(ground - pos.m_positionZ) <= fabs(floor - pos.m_positionZ) ? ground : floor;

    bool col = VMAP::VMapFactory::createOrGetVMapManager()->getObjectHitPos(GetMapId(), pos.m_positionX, pos.m_positionY, pos.m_positionZ+0.5f, destx, desty, destz+0.5f, destx, desty, destz, -0.5f);

    // collision occured
    if (col)
    {
        // move back a bit
        destx -= CONTACT_DISTANCE * std::cos(angle);
        desty -= CONTACT_DISTANCE * std::sin(angle);
        dist = sqrt((pos.m_positionX - destx)*(pos.m_positionX - destx) + (pos.m_positionY - desty)*(pos.m_positionY - desty));
    }

    // check dynamic collision
    col = GetMap()->getObjectHitPos(GetPhaseMask(), pos.m_positionX, pos.m_positionY, pos.m_positionZ+0.5f, destx, desty, destz+0.5f, destx, desty, destz, -0.5f);

    // Collided with a gameobject
    if (col)
    {
        destx -= CONTACT_DISTANCE * std::cos(angle);
        desty -= CONTACT_DISTANCE * std::sin(angle);
        dist = sqrt((pos.m_positionX - destx)*(pos.m_positionX - destx) + (pos.m_positionY - desty)*(pos.m_positionY - desty));
    }

    float step = dist/10.0f;

    for (uint8 j = 0; j < 10; ++j)
    {
        // do not allow too big z changes
        if (fabs(pos.m_positionZ - destz) > 6)
        {
            destx -= step * std::cos(angle);
            desty -= step * std::sin(angle);
            ground = GetMap()->GetHeight(GetPhaseMask(), destx, desty, MAX_HEIGHT, true);
            floor = GetMap()->GetHeight(GetPhaseMask(), destx, desty, pos.m_positionZ, true);
            destz = fabs(ground - pos.m_positionZ) <= fabs(floor - pos.m_positionZ) ? ground : floor;
        }
        // we have correct destz now
        else
        {
            pos.Relocate(destx, desty, destz);
            break;
        }
    }

    Trinity::NormalizeMapCoord(pos.m_positionX);
    Trinity::NormalizeMapCoord(pos.m_positionY);
    UpdateAllowedPositionZ(pos.m_positionX, pos.m_positionY, pos.m_positionZ);
    pos.SetOrientation(GetOrientation());
}

void WorldObject::SetPhaseMask(uint32 newPhaseMask, bool update)
{
    m_phaseMask = newPhaseMask;

    if (update && IsInWorld())
        UpdateObjectVisibility();
}

bool WorldObject::InSamePhase(WorldObject const* obj) const
{
    return InSamePhase(obj->GetPhaseMask());
}

void WorldObject::PlayDistanceSound(uint32 sound_id, Player* target /*= NULL*/)
{
    WorldPacket data(SMSG_PLAY_OBJECT_SOUND, 4+8);
    data << uint32(sound_id);
    data << uint64(GetGUID());
    if (target)
        target->SendDirectMessage(&data);
    else
        SendMessageToSet(&data, true);
}

void WorldObject::PlayDirectSound(uint32 sound_id, Player* target /*= NULL*/)
{
    WorldPacket data(SMSG_PLAY_SOUND, 4);
    data << uint32(sound_id);
    if (target)
        target->SendDirectMessage(&data);
    else
        SendMessageToSet(&data, true);
}

void WorldObject::DestroyForNearbyPlayers()
{
    if (!IsInWorld())
        return;

    std::list<Player*> targets;
    Trinity::AnyPlayerInObjectRangeCheck check(this, GetVisibilityRange(), false);
    Trinity::PlayerListSearcher<Trinity::AnyPlayerInObjectRangeCheck> searcher(this, targets, check);
    VisitNearbyWorldObject(GetVisibilityRange(), searcher);
    for (std::list<Player*>::const_iterator iter = targets.begin(); iter != targets.end(); ++iter)
    {
        Player* player = (*iter);

        if (player == this)
            continue;

        if (!player->HaveAtClient(this))
            continue;

        if (isType(TYPEMASK_UNIT) && ((Unit*)this)->GetCharmerGUID() == player->GetGUID()) /// @todo this is for puppet
            continue;

        DestroyForPlayer(player);
        player->m_clientGUIDs.erase(GetGUID());
    }
}

void WorldObject::UpdateObjectVisibility(bool /*forced*/)
{
    //updates object's visibility for nearby players
    Trinity::VisibleChangesNotifier notifier(*this);
    VisitNearbyWorldObject(GetVisibilityRange(), notifier);
}

struct WorldObjectChangeAccumulator
{
    UpdateDataMapType& i_updateDatas;
    WorldObject& i_object;
    std::set<uint64> plr_list;
    WorldObjectChangeAccumulator(WorldObject &obj, UpdateDataMapType &d) : i_updateDatas(d), i_object(obj) {}
    void Visit(PlayerMapType &m)
    {
        Player* source = NULL;
        for (PlayerMapType::iterator iter = m.begin(); iter != m.end(); ++iter)
        {
            source = iter->getSource();

            BuildPacket(source);

            if (!source->GetSharedVisionList().empty())
            {
                SharedVisionList::const_iterator it = source->GetSharedVisionList().begin();
                for (; it != source->GetSharedVisionList().end(); ++it)
                    BuildPacket(*it);
            }
        }
    }

    void Visit(CreatureMapType &m)
    {
        Creature* source = NULL;
        for (CreatureMapType::iterator iter = m.begin(); iter != m.end(); ++iter)
        {
            source = iter->getSource();
            if (!source->GetSharedVisionList().empty())
            {
                SharedVisionList::const_iterator it = source->GetSharedVisionList().begin();
                for (; it != source->GetSharedVisionList().end(); ++it)
                    BuildPacket(*it);
            }
        }
    }

    void Visit(DynamicObjectMapType &m)
    {
        DynamicObject* source = NULL;
        for (DynamicObjectMapType::iterator iter = m.begin(); iter != m.end(); ++iter)
        {
            source = iter->getSource();
            uint64 guid = source->GetCasterGUID();

            if (IS_PLAYER_GUID(guid))
            {
                //Caster may be NULL if DynObj is in removelist
                if (Player* caster = ObjectAccessor::FindPlayer(guid))
                    if (caster->GetUInt64Value(PLAYER_FARSIGHT) == source->GetGUID())
                        BuildPacket(caster);
            }
        }
    }

    void BuildPacket(Player* player)
    {
        // Only send update once to a player
        if (plr_list.find(player->GetGUID()) == plr_list.end() && player->HaveAtClient(&i_object))
        {
            i_object.BuildFieldsUpdate(player, i_updateDatas);
            plr_list.insert(player->GetGUID());
        }
    }

    template<class SKIP> void Visit(GridRefManager<SKIP> &) {}
};

void WorldObject::BuildUpdate(UpdateDataMapType& data_map)
{
    CellCoord p = Trinity::ComputeCellCoord(GetPositionX(), GetPositionY());
    Cell cell(p);
    cell.SetNoCreate();
    WorldObjectChangeAccumulator notifier(*this, data_map);
    TypeContainerVisitor<WorldObjectChangeAccumulator, WorldTypeMapContainer > player_notifier(notifier);
    Map& map = *GetMap();
    //we must build packets for all visible players
    cell.Visit(p, player_notifier, map, *this, GetVisibilityRange());

    ClearUpdateMask(false);
}

uint64 WorldObject::GetTransGUID() const
{
    if (GetTransport())
        return GetTransport()->GetGUID();
    return 0;
}<|MERGE_RESOLUTION|>--- conflicted
+++ resolved
@@ -502,7 +502,6 @@
         data->WriteByteSeq(guid[5]);
         if (self->m_movementInfo.t_guid)
         {
-<<<<<<< HEAD
             ObjectGuid transGuid = self->m_movementInfo.t_guid;
 
             data->WriteByteSeq(transGuid[5]);
@@ -525,30 +524,6 @@
             data->WriteByteSeq(transGuid[6]);
             data->WriteByteSeq(transGuid[2]);
             data->WriteByteSeq(transGuid[4]);
-=======
-            case TYPEID_OBJECT:
-            case TYPEID_ITEM:
-            case TYPEID_CONTAINER:
-            case TYPEID_GAMEOBJECT:
-            case TYPEID_DYNAMICOBJECT:
-            case TYPEID_CORPSE:
-                *data << uint32(GetGUIDLow());              // GetGUIDLow()
-                break;
-            //! Unit, Player and default here are sending wrong values.
-            /// @todo Research the proper formula
-            case TYPEID_UNIT:
-                *data << uint32(0x0000000B);                // unk
-                break;
-            case TYPEID_PLAYER:
-                if (flags & UPDATEFLAG_SELF)
-                    *data << uint32(0x0000002F);            // unk
-                else
-                    *data << uint32(0x00000008);            // unk
-                break;
-            default:
-                *data << uint32(0x00000000);                // unk
-                break;
->>>>>>> f3617abd
         }
 
         *data << float(self->GetPositionX());
@@ -588,7 +563,6 @@
 
     if (flags & UPDATEFLAG_GO_TRANSPORT_POSITION)
     {
-<<<<<<< HEAD
         WorldObject const* self = static_cast<WorldObject const*>(this);
         ObjectGuid transGuid = self->m_movementInfo.t_guid;
 
@@ -611,11 +585,6 @@
         *data << float(self->GetTransOffsetO());
         //if (hasTransportTime2)
         //    *data << uint32(0);
-=======
-        /// @todo Allow players to aquire this updateflag.
-        *data << uint32(((Unit*)this)->GetVehicleKit()->GetVehicleInfo()->m_ID);
-        *data << float(((Creature*)this)->GetOrientation());
->>>>>>> f3617abd
     }
 
     if (flags & UPDATEFLAG_ROTATION)
