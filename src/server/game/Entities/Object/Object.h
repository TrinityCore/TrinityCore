/*
 * This file is part of the TrinityCore Project. See AUTHORS file for Copyright information
 *
 * This program is free software; you can redistribute it and/or modify it
 * under the terms of the GNU General Public License as published by the
 * Free Software Foundation; either version 2 of the License, or (at your
 * option) any later version.
 *
 * This program is distributed in the hope that it will be useful, but WITHOUT
 * ANY WARRANTY; without even the implied warranty of MERCHANTABILITY or
 * FITNESS FOR A PARTICULAR PURPOSE. See the GNU General Public License for
 * more details.
 *
 * You should have received a copy of the GNU General Public License along
 * with this program. If not, see <http://www.gnu.org/licenses/>.
 */

#ifndef _OBJECT_H
#define _OBJECT_H

#include "Common.h"
#include "Duration.h"
#include "EventProcessor.h"
#include "MapDefines.h"
#include "ModelIgnoreFlags.h"
#include "MovementInfo.h"
#include "ObjectDefines.h"
#include "ObjectGuid.h"
#include "Optional.h"
#include "Position.h"
#include "SharedDefines.h"
#include "SpellDefines.h"
#include "UniqueTrackablePtr.h"
#include "UpdateFields.h"
#include "UpdateMask.h"
#include "Timer.h"
#include <list>
#include <set>
#include <unordered_map>

class Corpse;
class Creature;
class CreatureAI;
class DynamicObject;
class GameObject;
class InstanceScript;
class Item;
class Map;
class Player;
class Spell;
class SpellCastTargets;
class SpellEffectInfo;
class SpellInfo;
class TempSummon;
class Transport;
class Unit;
class UpdateData;
class WorldObject;
class WorldPacket;
class ZoneScript;
struct FactionTemplateEntry;
struct QuaternionData;

typedef std::unordered_map<Player*, UpdateData> UpdateDataMapType;

float const DEFAULT_COLLISION_HEIGHT = 2.03128f; // Most common value in dbc
static Seconds const SECONDS_PER_HEARTBEAT = 5s;

class TC_GAME_API Object
{
    public:
        virtual ~Object();

        bool IsInWorld() const { return m_inWorld; }

        virtual void AddToWorld();
        virtual void RemoveFromWorld();

        static ObjectGuid GetGUID(Object const* o) { return o ? o->GetGUID() : ObjectGuid::Empty; }
        ObjectGuid GetGUID() const { return GetGuidValue(OBJECT_FIELD_GUID); }
        PackedGuid const& GetPackGUID() const { return m_PackGUID; }
        uint32 GetEntry() const { return GetUInt32Value(OBJECT_FIELD_ENTRY); }
        void SetEntry(uint32 entry) { SetUInt32Value(OBJECT_FIELD_ENTRY, entry); }

        float GetObjectScale() const { return GetFloatValue(OBJECT_FIELD_SCALE_X); }
        virtual void SetObjectScale(float scale) { SetFloatValue(OBJECT_FIELD_SCALE_X, scale); }

        virtual uint32 GetDynamicFlags() const { return 0; }
        bool HasDynamicFlag(uint32 flag) const { return (GetDynamicFlags() & flag) != 0; }
        virtual void SetDynamicFlag(uint32 flag) { ReplaceAllDynamicFlags(GetDynamicFlags() | flag); }
        virtual void RemoveDynamicFlag(uint32 flag) { ReplaceAllDynamicFlags(GetDynamicFlags() & ~flag); }
        virtual void ReplaceAllDynamicFlags([[maybe_unused]] uint32 flag) { }

        TypeID GetTypeId() const { return m_objectTypeId; }
        bool isType(uint16 mask) const { return (mask & m_objectType) != 0; }

        virtual void BuildCreateUpdateBlockForPlayer(UpdateData* data, Player* target) const;
        void SendUpdateToPlayer(Player* player);

        void BuildValuesUpdateBlockForPlayer(UpdateData* data, Player const* target) const;
        void BuildOutOfRangeUpdateBlock(UpdateData* data) const;
        void BuildMovementUpdateBlock(UpdateData* data, uint32 flags = 0) const;

        virtual void DestroyForPlayer(Player* target, bool onDeath = false) const;

        int32 GetInt32Value(uint16 index) const;
        uint32 GetUInt32Value(uint16 index) const;
        uint64 GetUInt64Value(uint16 index) const;
        float GetFloatValue(uint16 index) const;
        uint8 GetByteValue(uint16 index, uint8 offset) const;
        uint16 GetUInt16Value(uint16 index, uint8 offset) const;
        ObjectGuid GetGuidValue(uint16 index) const;

        void SetInt32Value(uint16 index, int32 value);
        void SetUInt32Value(uint16 index, uint32 value);
        void UpdateUInt32Value(uint16 index, uint32 value);
        void SetUInt64Value(uint16 index, uint64 value);
        void SetFloatValue(uint16 index, float value);
        void SetByteValue(uint16 index, uint8 offset, uint8 value);
        void SetUInt16Value(uint16 index, uint8 offset, uint16 value);
        void SetInt16Value(uint16 index, uint8 offset, int16 value) { SetUInt16Value(index, offset, (uint16)value); }
        void SetGuidValue(uint16 index, ObjectGuid value);
        void SetStatFloatValue(uint16 index, float value);
        void SetStatInt32Value(uint16 index, int32 value);

        bool AddGuidValue(uint16 index, ObjectGuid value);
        bool RemoveGuidValue(uint16 index, ObjectGuid value);

        void ApplyModUInt32Value(uint16 index, int32 val, bool apply);
        void ApplyModInt32Value(uint16 index, int32 val, bool apply);
        void ApplyModPositiveFloatValue(uint16 index, float val, bool apply);
        void ApplyModSignedFloatValue(uint16 index, float val, bool apply);

        void SetFlag(uint16 index, uint32 newFlag);
        void RemoveFlag(uint16 index, uint32 oldFlag);
        void ToggleFlag(uint16 index, uint32 flag);
        bool HasFlag(uint16 index, uint32 flag) const;
        void ApplyModFlag(uint16 index, uint32 flag, bool apply);

        void SetByteFlag(uint16 index, uint8 offset, uint8 newFlag);
        void RemoveByteFlag(uint16 index, uint8 offset, uint8 newFlag);
        void ToggleByteFlag(uint16 index, uint8 offset, uint8 flag);
        bool HasByteFlag(uint16 index, uint8 offset, uint8 flag) const;
        void ApplyModByteFlag(uint16 index, uint8 offset, uint8 flag, bool apply);

        void SetFlag64(uint16 index, uint64 newFlag);
        void RemoveFlag64(uint16 index, uint64 oldFlag);
        void ToggleFlag64(uint16 index, uint64 flag);
        bool HasFlag64(uint16 index, uint64 flag) const;
        void ApplyModFlag64(uint16 index, uint64 flag, bool apply);

        void ClearUpdateMask(bool remove);

        uint16 GetValuesCount() const { return m_valuesCount; }

        virtual bool hasQuest(uint32 /* quest_id */) const { return false; }
        virtual bool hasInvolvedQuest(uint32 /* quest_id */) const { return false; }
        void SetIsNewObject(bool enable) { m_isNewObject = enable; }
        virtual void BuildUpdate(UpdateDataMapType&) { }
        void BuildFieldsUpdate(Player*, UpdateDataMapType &) const;

        void SetFieldNotifyFlag(uint16 flag) { _fieldNotifyFlags |= flag; }
        void RemoveFieldNotifyFlag(uint16 flag) { _fieldNotifyFlags &= uint16(~flag); }

        // FG: some hacky helpers
        void ForceValuesUpdateAtIndex(uint32);

        inline bool IsWorldObject() const { return isType(TYPEMASK_WORLDOBJECT); }
        static WorldObject* ToWorldObject(Object* o) { return o ? o->ToWorldObject() : nullptr; }
        static WorldObject const* ToWorldObject(Object const* o) { return o ? o->ToWorldObject() : nullptr; }
        WorldObject* ToWorldObject() { if (IsWorldObject()) return reinterpret_cast<WorldObject*>(this); else return nullptr; }
        WorldObject const* ToWorldObject() const { if (IsWorldObject()) return reinterpret_cast<WorldObject const*>(this); else return nullptr; }

        inline bool IsItem() const { return isType(TYPEMASK_ITEM); }
        static Item* ToItem(Object* o) { return o ? o->ToItem() : nullptr; }
        static Item const* ToItem(Object const* o) { return o ? o->ToItem() : nullptr; }
        Item* ToItem() { if (IsItem()) return reinterpret_cast<Item*>(this); else return nullptr; }
        Item const* ToItem() const { if (IsItem()) return reinterpret_cast<Item const*>(this); else return nullptr; }

        inline bool IsPlayer() const { return GetTypeId() == TYPEID_PLAYER; }
        static Player* ToPlayer(Object* o) { return o ? o->ToPlayer() : nullptr; }
        static Player const* ToPlayer(Object const* o) { return o ? o->ToPlayer() : nullptr; }
        Player* ToPlayer() { if (IsPlayer()) return reinterpret_cast<Player*>(this); else return nullptr; }
        Player const* ToPlayer() const { if (IsPlayer()) return reinterpret_cast<Player const*>(this); else return nullptr; }

        inline bool IsCreature() const { return GetTypeId() == TYPEID_UNIT; }
        static Creature* ToCreature(Object* o) { return o ? o->ToCreature() : nullptr; }
        static Creature const* ToCreature(Object const* o) { return o ? o->ToCreature() : nullptr; }
        Creature* ToCreature() { if (IsCreature()) return reinterpret_cast<Creature*>(this); else return nullptr; }
        Creature const* ToCreature() const { if (IsCreature()) return reinterpret_cast<Creature const*>(this); else return nullptr; }

        inline bool IsUnit() const { return isType(TYPEMASK_UNIT); }
        static Unit* ToUnit(Object* o) { return o ? o->ToUnit() : nullptr; }
        static Unit const* ToUnit(Object const* o) { return o ? o->ToUnit() : nullptr; }
        Unit* ToUnit() { if (IsUnit()) return reinterpret_cast<Unit*>(this); else return nullptr; }
        Unit const* ToUnit() const { if (IsUnit()) return reinterpret_cast<Unit const*>(this); else return nullptr; }

        inline bool IsGameObject() const { return GetTypeId() == TYPEID_GAMEOBJECT; }
        static GameObject* ToGameObject(Object* o) { return o ? o->ToGameObject() : nullptr; }
        static GameObject const* ToGameObject(Object const* o) { return o ? o->ToGameObject() : nullptr; }
        GameObject* ToGameObject() { if (IsGameObject()) return reinterpret_cast<GameObject*>(this); else return nullptr; }
        GameObject const* ToGameObject() const { if (IsGameObject()) return reinterpret_cast<GameObject const*>(this); else return nullptr; }

        inline bool IsCorpse() const { return GetTypeId() == TYPEID_CORPSE; }
        static Corpse* ToCorpse(Object* o) { return o ? o->ToCorpse() : nullptr; }
        static Corpse const* ToCorpse(Object const* o) { return o ? o->ToCorpse() : nullptr; }
        Corpse* ToCorpse() { if (IsCorpse()) return reinterpret_cast<Corpse*>(this); else return nullptr; }
        Corpse const* ToCorpse() const { if (IsCorpse()) return reinterpret_cast<Corpse const*>(this); else return nullptr; }

        inline bool IsDynObject() const { return GetTypeId() == TYPEID_DYNAMICOBJECT; }
        static DynamicObject* ToDynObject(Object* o) { return o ? o->ToDynObject() : nullptr; }
        static DynamicObject const* ToDynObject(Object const* o) { return o ? o->ToDynObject() : nullptr; }
        DynamicObject* ToDynObject() { if (IsDynObject()) return reinterpret_cast<DynamicObject*>(this); else return nullptr; }
        DynamicObject const* ToDynObject() const { if (IsDynObject()) return reinterpret_cast<DynamicObject const*>(this); else return nullptr; }

        virtual std::string GetDebugInfo() const;

        Trinity::unique_weak_ptr<Object> GetWeakPtr() const { return m_scriptRef; }

    protected:
        Object();

        void _InitValues();
        void _Create(ObjectGuid::LowType guidlow, uint32 entry, HighGuid guidhigh);
        std::string _ConcatFields(uint16 startIndex, uint16 size) const;
        [[nodiscard]] bool _LoadIntoDataField(std::string const& data, uint32 startOffset, uint32 count);

        uint32 GetUpdateFieldData(Player const* target, uint32*& flags) const;

        void BuildMovementUpdate(ByteBuffer* data, uint16 flags) const;
        virtual void BuildValuesUpdate(uint8 updatetype, ByteBuffer* data, Player const* target) const;

        uint16 m_objectType;

        TypeID m_objectTypeId;
        uint16 m_updateFlag;

        union
        {
            int32  *m_int32Values;
            uint32 *m_uint32Values;
            float  *m_floatValues;
        };

        UpdateMask _changesMask;

        uint16 m_valuesCount;

        uint16 _fieldNotifyFlags;

        virtual bool AddToObjectUpdate() = 0;
        virtual void RemoveFromObjectUpdate() = 0;
        void AddToObjectUpdateIfNeeded();

        bool m_objectUpdated;

    private:
        bool m_inWorld;
        bool m_isNewObject;

        PackedGuid m_PackGUID;

        struct NoopObjectDeleter { void operator()(Object*) const { /*noop - not managed*/ } };
        Trinity::unique_trackable_ptr<Object> m_scriptRef;

        // for output helpfull error messages from asserts
        bool PrintIndexError(uint32 index, bool set) const;

        Object(Object const& right) = delete;
        Object(Object&& right) = delete;
        Object& operator=(Object const& right) = delete;
        Object& operator=(Object&& right) = delete;
};

template <class T_VALUES, class T_FLAGS, class FLAG_TYPE, size_t ARRAY_SIZE>
class FlaggedValuesArray32
{
    public:
        FlaggedValuesArray32()
        {
            for (uint32 i = 0; i < ARRAY_SIZE; ++i)
                m_values[i] = T_VALUES(0);
            m_flags = 0;
        }

        T_FLAGS GetFlags() const { return m_flags; }
        bool HasFlag(FLAG_TYPE flag) const { return m_flags & (1 << flag); }
        void AddFlag(FLAG_TYPE flag) { m_flags |= (1 << flag); }
        void DelFlag(FLAG_TYPE flag) { m_flags &= ~(1 << flag); }

        T_VALUES GetValue(FLAG_TYPE flag) const { return m_values[flag]; }
        void SetValue(FLAG_TYPE flag, T_VALUES value) { m_values[flag] = value; }
        void AddValue(FLAG_TYPE flag, T_VALUES value) { m_values[flag] += value; }

    private:
        T_VALUES m_values[ARRAY_SIZE];
        T_FLAGS m_flags;
};

struct FindCreatureOptions
{
    Optional<uint32> CreatureId;
    Optional<std::string_view> StringId;

    Optional<bool> IsAlive;
    Optional<bool> IsInCombat;
    Optional<bool> IsSummon;

    bool IgnorePhases = false;
    bool IgnoreNotOwnedPrivateObjects = true;
    bool IgnorePrivateObjects = false;

    Optional<uint32> AuraSpellId;
    Optional<ObjectGuid> OwnerGuid;
    Optional<ObjectGuid> CharmerGuid;
    Optional<ObjectGuid> CreatorGuid;
    Optional<ObjectGuid> PrivateObjectOwnerGuid;
};

struct FindGameObjectOptions
{
    Optional<uint32> GameObjectId;
    Optional<std::string_view> StringId;

    Optional<bool> IsSummon;
    Optional<bool> IsSpawned;

    bool IgnorePhases = false;
    bool IgnoreNotOwnedPrivateObjects = true;
    bool IgnorePrivateObjects = false;

    Optional<ObjectGuid> OwnerGuid;
    Optional<ObjectGuid> PrivateObjectOwnerGuid;
    Optional<GameobjectTypes> GameObjectType;
};

class TC_GAME_API WorldObject : public Object, public WorldLocation
{
    protected:
        explicit WorldObject(bool isWorldObject); //note: here it means if it is in grid object list or world object list
    public:
        virtual ~WorldObject();

        virtual void Update(uint32 /*time_diff*/);

        void _Create(ObjectGuid::LowType guidlow, HighGuid guidhigh, uint32 phaseMask);
        void AddToWorld() override;
        void RemoveFromWorld() override;

        void GetNearPoint2D(WorldObject const* searcher, float& x, float& y, float distance, float absAngle) const;
        void GetNearPoint(WorldObject const* searcher, float& x, float& y, float& z, float distance2d, float absAngle) const;
        void GetClosePoint(float& x, float& y, float& z, float size, float distance2d = 0, float relAngle = 0) const;
        void MovePosition(Position &pos, float dist, float angle);
        Position GetNearPosition(float dist, float angle);
        void MovePositionToFirstCollision(Position &pos, float dist, float angle);
        Position GetFirstCollisionPosition(float dist, float angle);
        Position GetRandomNearPosition(float radius);
        void GetContactPoint(WorldObject const* obj, float& x, float& y, float& z, float distance2d = CONTACT_DISTANCE) const;

        virtual float GetCombatReach() const { return 0.0f; } // overridden (only) in Unit
        void UpdateGroundPositionZ(float x, float y, float &z) const;
        void UpdateAllowedPositionZ(float x, float y, float &z, float* groundZ = nullptr) const;

        void GetRandomPoint(Position const& srcPos, float distance, float& rand_x, float& rand_y, float& rand_z) const;
        Position GetRandomPoint(Position const& srcPos, float distance) const;

        uint32 GetInstanceId() const { return m_InstanceId; }

        virtual void SetPhaseMask(uint32 newPhaseMask, bool update);
        uint32 GetPhaseMask() const { return m_phaseMask; }
        bool InSamePhase(uint32 phasemask) const { return (GetPhaseMask() & phasemask) != 0; }
        bool InSamePhase(WorldObject const* obj) const { return obj && InSamePhase(obj->GetPhaseMask()); }
        static bool InSamePhase(WorldObject const* a, WorldObject const* b) { return a && a->InSamePhase(b); }

        uint32 GetZoneId() const { return m_zoneId; }
        uint32 GetAreaId() const { return m_areaId; }
        void GetZoneAndAreaId(uint32& zoneid, uint32& areaid) const { zoneid = m_zoneId, areaid = m_areaId; }
        bool IsInWorldPvpZone() const;
        bool IsOutdoors() const { return m_outdoors; }
        ZLiquidStatus GetLiquidStatus() const { return m_liquidStatus; }

        InstanceScript* GetInstanceScript() const;

        std::string const& GetName() const { return m_name; }
        void SetName(std::string newname) { m_name = std::move(newname); }

        virtual std::string const& GetNameForLocaleIdx(LocaleConstant /*locale*/) const { return m_name; }

        float GetDistance(WorldObject const* obj) const;
        float GetDistance(Position const& pos) const;
        float GetDistance(float x, float y, float z) const;
        float GetDistance2d(WorldObject const* obj) const;
        float GetDistance2d(float x, float y) const;
        float GetDistanceZ(WorldObject const* obj) const;

        bool IsSelfOrInSameMap(WorldObject const* obj) const;
        bool IsInMap(WorldObject const* obj) const;
        bool IsWithinDist3d(float x, float y, float z, float dist) const;
        bool IsWithinDist3d(Position const* pos, float dist) const;
        bool IsWithinDist2d(float x, float y, float dist) const;
        bool IsWithinDist2d(Position const* pos, float dist) const;
        // use only if you will sure about placing both object at same map
        bool IsWithinDist(WorldObject const* obj, float dist2compare, bool is3D = true) const;
        bool IsWithinDistInMap(WorldObject const* obj, float dist2compare, bool is3D = true, bool incOwnRadius = true, bool incTargetRadius = true) const;
        bool IsWithinLOS(float x, float y, float z, LineOfSightChecks checks = LINEOFSIGHT_ALL_CHECKS, VMAP::ModelIgnoreFlags ignoreFlags = VMAP::ModelIgnoreFlags::Nothing) const;
        bool IsWithinLOSInMap(WorldObject const* obj, LineOfSightChecks checks = LINEOFSIGHT_ALL_CHECKS, VMAP::ModelIgnoreFlags ignoreFlags = VMAP::ModelIgnoreFlags::Nothing) const;
        Position GetHitSpherePointFor(Position const& dest) const;
        void GetHitSpherePointFor(Position const& dest, float& x, float& y, float& z) const;
        bool GetDistanceOrder(WorldObject const* obj1, WorldObject const* obj2, bool is3D = true) const;
        bool IsInRange(WorldObject const* obj, float minRange, float maxRange, bool is3D = true) const;
        bool IsInRange2d(float x, float y, float minRange, float maxRange) const;
        bool IsInRange3d(float x, float y, float z, float minRange, float maxRange) const;
        bool isInFront(WorldObject const* target, float arc = float(M_PI)) const;
        bool isInBack(WorldObject const* target, float arc = float(M_PI)) const;

        bool IsInBetween(Position const& pos1, Position const& pos2, float size = 0) const;
        bool IsInBetween(WorldObject const* obj1, WorldObject const* obj2, float size = 0) const { return obj1 && obj2 && IsInBetween(obj1->GetPosition(), obj2->GetPosition(), size); }

        virtual void CleanupsBeforeDelete(bool finalCleanup = true);  // used in destructor or explicitly before mass creature delete to remove cross-references to already deleted units

        virtual void SendMessageToSet(WorldPacket const* data, bool self) const;
        virtual void SendMessageToSetInRange(WorldPacket const* data, float dist, bool self) const;
        virtual void SendMessageToSet(WorldPacket const* data, Player const* skipped_rcvr) const;

        virtual uint8 GetLevelForTarget(WorldObject const* /*target*/) const { return 1; }

        void PlayDistanceSound(uint32 soundId, Player* target = nullptr);
        void PlayDirectSound(uint32 soundId, Player* target = nullptr);
        void PlayDirectMusic(uint32 musicId, Player* target = nullptr);

        void SendObjectDeSpawnAnim(ObjectGuid guid);

        void AddObjectToRemoveList();

        float GetGridActivationRange() const;
        float GetVisibilityRange() const;
        float GetSightRange(WorldObject const* target = nullptr) const;
        bool CanSeeOrDetect(WorldObject const* obj, bool implicitDetect = false, bool distanceCheck = false, bool checkAlert = false) const;

        FlaggedValuesArray32<int32, uint32, StealthType, TOTAL_STEALTH_TYPES> m_stealth;
        FlaggedValuesArray32<int32, uint32, StealthType, TOTAL_STEALTH_TYPES> m_stealthDetect;

        FlaggedValuesArray32<int32, uint32, InvisibilityType, TOTAL_INVISIBILITY_TYPES> m_invisibility;
        FlaggedValuesArray32<int32, uint32, InvisibilityType, TOTAL_INVISIBILITY_TYPES> m_invisibilityDetect;

        FlaggedValuesArray32<int32, uint32, ServerSideVisibilityType, TOTAL_SERVERSIDE_VISIBILITY_TYPES> m_serverSideVisibility;
        FlaggedValuesArray32<int32, uint32, ServerSideVisibilityType, TOTAL_SERVERSIDE_VISIBILITY_TYPES> m_serverSideVisibilityDetect;

        virtual void SetMap(Map* map);
        virtual void ResetMap();
        Map* GetMap() const { ASSERT(m_currMap); return m_currMap; }
        Map* FindMap() const { return m_currMap; }
        //used to check all object's GetMap() calls when object is not in world!

        void SetZoneScript();
        void ClearZoneScript();
        ZoneScript* GetZoneScript() const { return m_zoneScript; }

        TempSummon* SummonCreature(uint32 entry, Position const& pos, TempSummonType despawnType = TEMPSUMMON_MANUAL_DESPAWN, Milliseconds despawnTime = 0s, uint32 vehId = 0, uint32 spellId = 0, ObjectGuid privateObjectOwner = ObjectGuid::Empty);
        TempSummon* SummonCreature(uint32 entry, float x, float y, float z, float o = 0, TempSummonType despawnType = TEMPSUMMON_MANUAL_DESPAWN, Milliseconds despawnTime = 0s, ObjectGuid privateObjectOwner = ObjectGuid::Empty);
        GameObject* SummonGameObject(uint32 entry, Position const& pos, QuaternionData const& rot, Seconds respawnTime, GOSummonType summonType = GO_SUMMON_TIMED_OR_CORPSE_DESPAWN);
        GameObject* SummonGameObject(uint32 entry, float x, float y, float z, float ang, QuaternionData const& rot, Seconds respawnTime, GOSummonType summonType = GO_SUMMON_TIMED_OR_CORPSE_DESPAWN);
        Creature*   SummonTrigger(float x, float y, float z, float ang, Milliseconds despawnTime, CreatureAI* (*GetAI)(Creature*) = nullptr);
        void SummonCreatureGroup(uint8 group, std::list<TempSummon*>* list = nullptr);

        Creature*   FindNearestCreature(uint32 entry, float range, bool alive = true) const;
        Creature*   FindNearestCreatureWithOptions(float range, FindCreatureOptions const& options) const;
        GameObject* FindNearestGameObject(uint32 entry, float range, bool spawnedOnly = true) const;
        GameObject* FindNearestGameObjectWithOptions(float range, FindGameObjectOptions const& options) const;
        GameObject* FindNearestUnspawnedGameObject(uint32 entry, float range) const;
        GameObject* FindNearestGameObjectOfType(GameobjectTypes type, float range) const;
        Player* SelectNearestPlayer(float distance) const;

        virtual ObjectGuid GetOwnerGUID() const = 0;
        virtual ObjectGuid GetCharmerOrOwnerGUID() const { return GetOwnerGUID(); }
        ObjectGuid GetCharmerOrOwnerOrOwnGUID() const;

        Unit* GetOwner() const;
        Unit* GetCharmerOrOwner() const;
        Unit* GetCharmerOrOwnerOrSelf() const;
        Player* GetCharmerOrOwnerPlayerOrPlayerItself() const;
        Player* GetAffectingPlayer() const;

        Player* GetSpellModOwner() const;
        int32 CalculateSpellDamage(SpellEffectInfo const& spellEffectInfo, int32 const* basePoints = nullptr) const;

        // target dependent range checks
        float GetSpellMaxRangeForTarget(Unit const* target, SpellInfo const* spellInfo) const;
        float GetSpellMinRangeForTarget(Unit const* target, SpellInfo const* spellInfo) const;

        float ApplyEffectModifiers(SpellInfo const* spellInfo, uint8 effIndex, float value) const;
        int32 CalcSpellDuration(SpellInfo const* spellInfo) const;
        int32 ModSpellDuration(SpellInfo const* spellInfo, WorldObject const* target, int32 duration, bool positive, uint32 effectMask) const;
        void ModSpellCastTime(SpellInfo const* spellInfo, int32& castTime, Spell* spell = nullptr) const;
        void ModSpellDurationTime(SpellInfo const* spellInfo, int32& durationTime, Spell* spell = nullptr) const;

        virtual float MeleeSpellMissChance(Unit const* victim, WeaponAttackType attType, int32 skillDiff, uint32 spellId) const;
        virtual SpellMissInfo MeleeSpellHitResult(Unit* victim, SpellInfo const* spellInfo) const;
        SpellMissInfo MagicSpellHitResult(Unit* victim, SpellInfo const* spellInfo) const;
        SpellMissInfo SpellHitResult(Unit* victim, SpellInfo const* spellInfo, bool canReflect = false) const;
        void SendSpellMiss(Unit* target, uint32 spellID, SpellMissInfo missInfo);

        virtual uint32 GetFaction() const = 0;
        virtual void SetFaction(uint32 /*faction*/) { }
        FactionTemplateEntry const* GetFactionTemplateEntry() const;

        ReputationRank GetReactionTo(WorldObject const* target) const;
        static ReputationRank GetFactionReactionTo(FactionTemplateEntry const* factionTemplateEntry, WorldObject const* target);

        bool IsHostileTo(WorldObject const* target) const;
        bool IsHostileToPlayers() const;
        bool IsFriendlyTo(WorldObject const* target) const;
        bool IsNeutralToAll() const;

        // CastSpell's third arg can be a variety of things - check out CastSpellExtraArgs' constructors!
        SpellCastResult CastSpell(CastSpellTargetArg const& targets, uint32 spellId, CastSpellExtraArgs const& args = { });

        bool IsValidAttackTarget(WorldObject const* target, SpellInfo const* bySpell = nullptr) const;
        bool IsValidAssistTarget(WorldObject const* target, SpellInfo const* bySpell = nullptr) const;

        Unit* GetMagicHitRedirectTarget(Unit* victim, SpellInfo const* spellInfo);

        template <typename Container>
        void GetGameObjectListWithEntryInGrid(Container& gameObjectContainer, uint32 entry, float maxSearchRange = 250.0f) const;

        template <typename Container>
        void GetGameObjectListWithOptionsInGrid(Container& gameObjectContainer, float maxSearchRange, FindGameObjectOptions const& options) const;

        template <typename Container>
        void GetCreatureListWithEntryInGrid(Container& creatureContainer, uint32 entry, float maxSearchRange = 250.0f) const;

        template <typename Container>
        void GetCreatureListWithOptionsInGrid(Container& creatureContainer, float maxSearchRange, FindCreatureOptions const& options) const;

        template <typename Container>
        void GetPlayerListInGrid(Container& playerContainer, float maxSearchRange, bool alive = true) const;

        void DestroyForNearbyPlayers();
        virtual void UpdateObjectVisibility(bool forced = true);
        virtual void UpdateObjectVisibilityOnCreate() { UpdateObjectVisibility(true); }
        void UpdatePositionData();

        void BuildUpdate(UpdateDataMapType&) override;
        bool AddToObjectUpdate() override;
        void RemoveFromObjectUpdate() override;

        //relocation and visibility system functions
        void AddToNotify(uint16 f) { m_notifyflags |= f;}
        bool isNeedNotify(uint16 f) const { return (m_notifyflags & f) != 0; }
        uint16 GetNotifyFlags() const { return m_notifyflags; }
        void ResetAllNotifies() { m_notifyflags = 0; }

        bool isActiveObject() const { return m_isActive; }
        void setActive(bool isActiveObject);
        bool IsFarVisible() const { return m_isFarVisible; }
        void SetFarVisible(bool on);
        bool IsVisibilityOverridden() const { return m_visibilityDistanceOverride.has_value(); }
        void SetVisibilityDistanceOverride(VisibilityDistanceType type);
        void SetIsStoredInWorldObjectGridContainer(bool apply);
        bool IsAlwaysStoredInWorldObjectGridContainer() const { return m_isStoredInWorldObjectGridContainer; }
        bool IsStoredInWorldObjectGridContainer() const;

        uint32  LastUsedScriptID;

        // Transports
        Transport* GetTransport() const { return m_transport; }
        float GetTransOffsetX() const { return m_movementInfo.transport.pos.GetPositionX(); }
        float GetTransOffsetY() const { return m_movementInfo.transport.pos.GetPositionY(); }
        float GetTransOffsetZ() const { return m_movementInfo.transport.pos.GetPositionZ(); }
        float GetTransOffsetO() const { return m_movementInfo.transport.pos.GetOrientation(); }
        Position const& GetTransOffset() const { return m_movementInfo.transport.pos; }
        uint32 GetTransTime()   const { return m_movementInfo.transport.time; }
        int8 GetTransSeat()     const { return m_movementInfo.transport.seat; }
        virtual ObjectGuid GetTransGUID() const;
        void SetTransport(Transport* t) { m_transport = t; }

        MovementInfo m_movementInfo;

        virtual float GetStationaryX() const { return GetPositionX(); }
        virtual float GetStationaryY() const { return GetPositionY(); }
        virtual float GetStationaryZ() const { return GetPositionZ(); }
        virtual float GetStationaryO() const { return GetOrientation(); }

        float GetFloorZ() const;
        virtual float GetCollisionHeight() const { return 0.0f; }

        float GetMapWaterOrGroundLevel(float x, float y, float z, float* ground = nullptr) const;
        float GetMapHeight(float x, float y, float z, bool vmap = true, float distanceToSearch = 50.0f) const; // DEFAULT_HEIGHT_SEARCH in map.h

        std::string GetDebugInfo() const override;

        // Event handler
        EventProcessor m_Events;

        // Watcher
        bool IsPrivateObject() const { return !_privateObjectOwner.IsEmpty(); }
        ObjectGuid GetPrivateObjectOwner() const { return _privateObjectOwner; }
        void SetPrivateObjectOwner(ObjectGuid const& owner) { _privateObjectOwner = owner; }
        bool CheckPrivateObjectOwnerVisibility(WorldObject const* seer) const;

    protected:
        std::string m_name;
        bool m_isActive;
        bool m_isFarVisible;
        Optional<float> m_visibilityDistanceOverride;
        bool const m_isStoredInWorldObjectGridContainer;
        ZoneScript* m_zoneScript;

        // transports
        Transport* m_transport;

        virtual void ProcessPositionDataChanged(PositionFullTerrainStatus const& data);
        uint32 m_zoneId;
        uint32 m_areaId;
        float m_staticFloorZ;
        bool m_outdoors;
        ZLiquidStatus m_liquidStatus;

        //these functions are used mostly for Relocate() and Corpse/Player specific stuff...
        //use them ONLY in LoadFromDB()/Create() funcs and nowhere else!
        //mapId/instanceId should be set in SetMap() function!
        void SetLocationMapId(uint32 _mapId) { m_mapId = _mapId; }
        void SetLocationInstanceId(uint32 _instanceId) { m_InstanceId = _instanceId; }

        virtual bool IsNeverVisible([[maybe_unused]] bool allowServersideObjects) const { return !IsInWorld(); }
        virtual bool IsAlwaysVisibleFor(WorldObject const* /*seer*/) const { return false; }
        virtual bool IsInvisibleDueToDespawn() const { return false; }
        //difference from IsAlwaysVisibleFor: 1. after distance check; 2. use owner or charmer as seer
        virtual bool IsAlwaysDetectableFor(WorldObject const* /*seer*/) const { return false; }

        virtual void Heartbeat() { }
    private:
        Map* m_currMap;                                   // current object's Map location

        uint32 m_InstanceId;                              // in map copy with instance id
        uint32 m_phaseMask;                               // in area phase state

        uint16 m_notifyflags;

<<<<<<< HEAD
        TimeTracker m_heartBeatTimer;
=======
        ObjectGuid _privateObjectOwner;
>>>>>>> cbabaa0f

        virtual bool _IsWithinDist(WorldObject const* obj, float dist2compare, bool is3D, bool incOwnRadius = true, bool incTargetRadius = true) const;

        bool CanNeverSee(WorldObject const* obj) const;
        virtual bool CanAlwaysSee(WorldObject const* /*obj*/) const { return false; }
        bool CanDetect(WorldObject const* obj, bool ignoreStealth, bool checkAlert = false) const;
        bool CanDetectInvisibilityOf(WorldObject const* obj) const;
        bool CanDetectStealthOf(WorldObject const* obj, bool checkAlert = false) const;
};

namespace Trinity
{
    // Binary predicate to sort WorldObjects based on the distance to a reference WorldObject
    class ObjectDistanceOrderPred
    {
        public:
            ObjectDistanceOrderPred(WorldObject const* refObj, bool ascending = true) : _refObj(refObj), _ascending(ascending) { }

            bool operator()(WorldObject const* left, WorldObject const* right) const
            {
                return _refObj->GetDistanceOrder(left, right) == _ascending;
            }

        private:
            WorldObject const* _refObj;
            bool _ascending;
    };
}

#endif<|MERGE_RESOLUTION|>--- conflicted
+++ resolved
@@ -637,11 +637,9 @@
 
         uint16 m_notifyflags;
 
-<<<<<<< HEAD
+        ObjectGuid _privateObjectOwner;
+
         TimeTracker m_heartBeatTimer;
-=======
-        ObjectGuid _privateObjectOwner;
->>>>>>> cbabaa0f
 
         virtual bool _IsWithinDist(WorldObject const* obj, float dist2compare, bool is3D, bool incOwnRadius = true, bool incTargetRadius = true) const;
 
