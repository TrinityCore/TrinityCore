--- conflicted
+++ resolved
@@ -623,13 +623,11 @@
         virtual float GetStationaryZ() const { return GetPositionZ(); }
         virtual float GetStationaryO() const { return GetOrientation(); }
 
-<<<<<<< HEAD
+        float GetFloorZ() const;
+
 #ifdef ELUNA
         ElunaEventProcessor* elunaEvents;
 #endif
-=======
-        float GetFloorZ() const;
->>>>>>> b58a3641
 
     protected:
         std::string m_name;
