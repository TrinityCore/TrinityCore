--- conflicted
+++ resolved
@@ -623,13 +623,11 @@
         virtual float GetStationaryZ() const { return GetPositionZ(); }
         virtual float GetStationaryO() const { return GetOrientation(); }
 
-<<<<<<< HEAD
+        float GetFloorZ() const;
+
 #ifdef ELUNA
         ElunaEventProcessor* elunaEvents;
 #endif
-=======
-        float GetFloorZ() const;
->>>>>>> d57307f6
 
     protected:
         std::string m_name;
