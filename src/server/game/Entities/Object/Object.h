/*
 * Copyright (C) 2008-2018 TrinityCore <https://www.trinitycore.org/>
 * Copyright (C) 2005-2009 MaNGOS <http://getmangos.com/>
 *
 * This program is free software; you can redistribute it and/or modify it
 * under the terms of the GNU General Public License as published by the
 * Free Software Foundation; either version 2 of the License, or (at your
 * option) any later version.
 *
 * This program is distributed in the hope that it will be useful, but WITHOUT
 * ANY WARRANTY; without even the implied warranty of MERCHANTABILITY or
 * FITNESS FOR A PARTICULAR PURPOSE. See the GNU General Public License for
 * more details.
 *
 * You should have received a copy of the GNU General Public License along
 * with this program. If not, see <http://www.gnu.org/licenses/>.
 */

#ifndef _OBJECT_H
#define _OBJECT_H

#include "Common.h"
#include "GridReference.h"
#include "GridRefManager.h"
#include "MovementInfo.h"
#include "ObjectDefines.h"
#include "ObjectGuid.h"
#include "PhaseShift.h"
#include "Position.h"
#include "SharedDefines.h"
#include "UpdateFields.h"
#include <list>
#include <unordered_map>

class AreaTrigger;
class Conversation;
class Corpse;
class Creature;
class CreatureAI;
class DynamicObject;
class GameObject;
class InstanceScript;
class Map;
class Player;
class Scenario;
class SceneObject;
class TempSummon;
class Transport;
class Unit;
class UpdateData;
class WorldObject;
class WorldPacket;
class ZoneScript;
struct QuaternionData;

typedef std::unordered_map<Player*, UpdateData> UpdateDataMapType;

namespace UpdateMask
{
    typedef uint32 BlockType;

    enum DynamicFieldChangeType : uint16
    {
        UNCHANGED               = 0,
        VALUE_CHANGED           = 0x7FFF,
        VALUE_AND_SIZE_CHANGED  = 0x8000
    };

    inline std::size_t GetBlockCount(std::size_t bitCount)
    {
        using BitsPerBlock = std::integral_constant<std::size_t, sizeof(BlockType) * 8>;
        return (bitCount + BitsPerBlock::value - 1) / BitsPerBlock::value;
    }

    inline std::size_t EncodeDynamicFieldChangeType(std::size_t blockCount, DynamicFieldChangeType changeType, uint8 updateType)
    {
        return blockCount | ((changeType & VALUE_AND_SIZE_CHANGED) * ((3 - updateType /*this part evaluates to 0 if update type is not VALUES*/) / 3));
    }

    template<typename T>
    inline void SetUpdateBit(T* data, std::size_t bitIndex)
    {
        static_assert(std::is_integral<T>::value && std::is_unsigned<T>::value, "Type used for SetUpdateBit data arg is not an unsigned integer");
        using BitsPerBlock = std::integral_constant<std::size_t, sizeof(T) * 8>;
        data[bitIndex / BitsPerBlock::value] |= T(1) << (bitIndex % BitsPerBlock::value);
    }
}

// Helper class used to iterate object dynamic fields while interpreting them as a structure instead of raw int array
template<class T>
class DynamicFieldStructuredView
{
public:
    explicit DynamicFieldStructuredView(std::vector<uint32> const& data) : _data(data) { }

    T const* begin() const
    {
        return reinterpret_cast<T const*>(_data.data());
    }

    T const* end() const
    {
        return reinterpret_cast<T const*>(_data.data() + _data.size());
    }

    std::size_t size() const
    {
        using BlockCount = std::integral_constant<uint16, sizeof(T) / sizeof(uint32)>;
        return _data.size() / BlockCount::value;
    }

private:
    std::vector<uint32> const& _data;
};

class TC_GAME_API Object
{
    public:
        Ashamane::VariablesSafe Variables;
        virtual ~Object();

        bool IsInWorld() const { return m_inWorld; }

        virtual void AddToWorld();
        virtual void RemoveFromWorld();

        ObjectGuid const& GetGUID() const { return GetGuidValue(OBJECT_FIELD_GUID); }
        uint32 GetEntry() const { return GetUInt32Value(OBJECT_FIELD_ENTRY); }
        void SetEntry(uint32 entry) { SetUInt32Value(OBJECT_FIELD_ENTRY, entry); }

        float GetObjectScale() const { return GetFloatValue(OBJECT_FIELD_SCALE_X); }
        virtual void SetObjectScale(float scale) { SetFloatValue(OBJECT_FIELD_SCALE_X, scale); }

        TypeID GetTypeId() const { return m_objectTypeId; }
        bool isType(uint16 mask) const { return (mask & m_objectType) != 0; }

        virtual void BuildCreateUpdateBlockForPlayer(UpdateData* data, Player* target) const;
        void SendUpdateToPlayer(Player* player);

        void BuildValuesUpdateBlockForPlayer(UpdateData* data, Player* target) const;
        void BuildOutOfRangeUpdateBlock(UpdateData* data) const;

        virtual void DestroyForPlayer(Player* target) const;

        int32 GetInt32Value(uint16 index) const;
        uint32 GetUInt32Value(uint16 index) const;
        uint64 GetUInt64Value(uint16 index) const;
        float GetFloatValue(uint16 index) const;
        uint8 GetByteValue(uint16 index, uint8 offset) const;
        uint16 GetUInt16Value(uint16 index, uint8 offset) const;
        ObjectGuid const& GetGuidValue(uint16 index) const;

        void SetInt32Value(uint16 index, int32 value);
        void SetUInt32Value(uint16 index, uint32 value);
        void UpdateUInt32Value(uint16 index, uint32 value);
        void SetUInt64Value(uint16 index, uint64 value);
        void SetFloatValue(uint16 index, float value);
        void SetByteValue(uint16 index, uint8 offset, uint8 value);
        void SetUInt16Value(uint16 index, uint8 offset, uint16 value);
        void SetGuidValue(uint16 index, ObjectGuid const& value);
        void SetStatFloatValue(uint16 index, float value);
        void SetStatInt32Value(uint16 index, int32 value);

        bool AddGuidValue(uint16 index, ObjectGuid const& value);
        bool RemoveGuidValue(uint16 index, ObjectGuid const& value);

        void ApplyModUInt32Value(uint16 index, int32 val, bool apply);
        void ApplyModInt32Value(uint16 index, int32 val, bool apply);
        void ApplyModUInt16Value(uint16 index, uint8 offset, int16 val, bool apply);
        void ApplyModPositiveFloatValue(uint16 index, float val, bool apply);
        void ApplyModSignedFloatValue(uint16 index, float val, bool apply);
        void ApplyPercentModFloatValue(uint16 index, float val, bool apply);

        void SetFlag(uint16 index, uint32 newFlag);
        void RemoveFlag(uint16 index, uint32 oldFlag);
        void ToggleFlag(uint16 index, uint32 flag);
        bool HasFlag(uint16 index, uint32 flag) const;
        void ApplyModFlag(uint16 index, uint32 flag, bool apply);

        void SetByteFlag(uint16 index, uint8 offset, uint8 newFlag);
        void RemoveByteFlag(uint16 index, uint8 offset, uint8 newFlag);
        void ToggleByteFlag(uint16 index, uint8 offset, uint8 flag);
        bool HasByteFlag(uint16 index, uint8 offset, uint8 flag) const;

        void SetFlag64(uint16 index, uint64 newFlag);
        void RemoveFlag64(uint16 index, uint64 oldFlag);
        void ToggleFlag64(uint16 index, uint64 flag);
        bool HasFlag64(uint16 index, uint64 flag) const;
        void ApplyModFlag64(uint16 index, uint64 flag, bool apply);

        std::vector<uint32> const& GetDynamicValues(uint16 index) const;
        uint32 GetDynamicValue(uint16 index, uint16 offset) const;
        bool HasDynamicValue(uint16 index, uint32 value);
        void AddDynamicValue(uint16 index, uint32 value);
        void RemoveDynamicValue(uint16 index, uint32 value);
        void ClearDynamicValue(uint16 index);
        void SetDynamicValue(uint16 index, uint16 offset, uint32 value);

        template<class T>
        DynamicFieldStructuredView<T> GetDynamicStructuredValues(uint16 index) const
        {
            static_assert(std::is_standard_layout<T>::value && std::is_trivially_destructible<T>::value, "T used for Object::SetDynamicStructuredValue<T> is not a trivially destructible standard layout type");
            using BlockCount = std::integral_constant<uint16, sizeof(T) / sizeof(uint32)>;
            ASSERT(index < _dynamicValuesCount || PrintIndexError(index, false));
            std::vector<uint32> const& values = _dynamicValues[index];
            ASSERT((values.size() % BlockCount::value) == 0, "Dynamic field value count must exactly fit into structure");
            return DynamicFieldStructuredView<T>(values);
        }

        template<class T>
        T const* GetDynamicStructuredValue(uint16 index, uint16 offset) const
        {
            static_assert(std::is_standard_layout<T>::value && std::is_trivially_destructible<T>::value, "T used for Object::SetDynamicStructuredValue<T> is not a trivially destructible standard layout type");
            using BlockCount = std::integral_constant<uint16, sizeof(T) / sizeof(uint32)>;
            ASSERT(index < _dynamicValuesCount || PrintIndexError(index, false));
            std::vector<uint32> const& values = _dynamicValues[index];
            ASSERT((values.size() % BlockCount::value) == 0, "Dynamic field value count must exactly fit into structure");
            if (offset * BlockCount::value >= values.size())
                return nullptr;
            return reinterpret_cast<T const*>(&values[offset * BlockCount::value]);
        }

        template<class T>
        void SetDynamicStructuredValue(uint16 index, uint16 offset, T const* value)
        {
            static_assert(std::is_standard_layout<T>::value && std::is_trivially_destructible<T>::value, "T used for Object::SetDynamicStructuredValue<T> is not a trivially destructible standard layout type");
            using BlockCount = std::integral_constant<uint16, sizeof(T) / sizeof(uint32)>;
            SetDynamicValue(index, (offset + 1) * BlockCount::value - 1, 0); // reserve space
            for (uint16 i = 0; i < BlockCount::value; ++i)
                SetDynamicValue(index, offset * BlockCount::value + i, *(reinterpret_cast<uint32 const*>(value) + i));
        }

        template<class T>
        void AddDynamicStructuredValue(uint16 index, T const* value)
        {
            static_assert(std::is_standard_layout<T>::value && std::is_trivially_destructible<T>::value, "T used for Object::SetDynamicStructuredValue<T> is not a trivially destructible standard layout type");
            using BlockCount = std::integral_constant<uint16, sizeof(T) / sizeof(uint32)>;
            std::vector<uint32> const& values = _dynamicValues[index];
            uint16 offset = uint16(values.size() / BlockCount::value);
            SetDynamicValue(index, (offset + 1) * BlockCount::value - 1, 0); // reserve space
            for (uint16 i = 0; i < BlockCount::value; ++i)
                SetDynamicValue(index, offset * BlockCount::value + i, *(reinterpret_cast<uint32 const*>(value) + i));
        }

        void ClearUpdateMask(bool remove);

        uint16 GetValuesCount() const { return m_valuesCount; }

        virtual bool hasQuest(uint32 /* quest_id */) const { return false; }
        virtual bool hasInvolvedQuest(uint32 /* quest_id */) const { return false; }
        virtual void BuildUpdate(UpdateDataMapType&) { }
        void BuildFieldsUpdate(Player*, UpdateDataMapType &) const;

        void SetFieldNotifyFlag(uint16 flag) { _fieldNotifyFlags |= flag; }
        void RemoveFieldNotifyFlag(uint16 flag) { _fieldNotifyFlags &= uint16(~flag); }

        // FG: some hacky helpers
        void ForceValuesUpdateAtIndex(uint32);

        inline bool IsPlayer() const { return GetTypeId() == TYPEID_PLAYER; }
        Player* ToPlayer() { if (IsPlayer()) return reinterpret_cast<Player*>(this); else return nullptr; }
        Player const* ToPlayer() const { if (IsPlayer()) return reinterpret_cast<Player const*>(this); else return nullptr; }

        inline bool IsCreature() const { return GetTypeId() == TYPEID_UNIT; }
        Creature* ToCreature() { if (IsCreature()) return reinterpret_cast<Creature*>(this); else return nullptr; }
        Creature const* ToCreature() const { if (IsCreature()) return reinterpret_cast<Creature const*>(this); else return nullptr; }

        inline bool IsUnit() const { return isType(TYPEMASK_UNIT); }
        Unit* ToUnit() { if (IsUnit()) return reinterpret_cast<Unit*>(this); else return nullptr; }
        Unit const* ToUnit() const { if (IsUnit()) return reinterpret_cast<Unit const*>(this); else return nullptr; }

        inline bool IsGameObject() const { return GetTypeId() == TYPEID_GAMEOBJECT; }
        GameObject* ToGameObject() { if (IsGameObject()) return reinterpret_cast<GameObject*>(this); else return nullptr; }
        GameObject const* ToGameObject() const { if (IsGameObject()) return reinterpret_cast<GameObject const*>(this); else return nullptr; }

        inline bool IsCorpse() const { return GetTypeId() == TYPEID_CORPSE; }
        Corpse* ToCorpse() { if (IsCorpse()) return reinterpret_cast<Corpse*>(this); else return nullptr; }
        Corpse const* ToCorpse() const { if (IsCorpse()) return reinterpret_cast<Corpse const*>(this); else return nullptr; }

        inline bool IsDynObject() const { return GetTypeId() == TYPEID_DYNAMICOBJECT; }
        DynamicObject* ToDynObject() { if (IsDynObject()) return reinterpret_cast<DynamicObject*>(this); else return nullptr; }
        DynamicObject const* ToDynObject() const { if (IsDynObject()) return reinterpret_cast<DynamicObject const*>(this); else return nullptr; }

        inline bool IsAreaTrigger() const { return GetTypeId() == TYPEID_AREATRIGGER; }
        AreaTrigger* ToAreaTrigger() { if (IsAreaTrigger()) return reinterpret_cast<AreaTrigger*>(this); else return nullptr; }
        AreaTrigger const* ToAreaTrigger() const { if (IsAreaTrigger()) return reinterpret_cast<AreaTrigger const*>(this); else return nullptr; }

        inline bool IsConversation() const { return GetTypeId() == TYPEID_CONVERSATION; }
        Conversation* ToConversation() { if (IsConversation()) return reinterpret_cast<Conversation*>(this); else return nullptr; }
        Conversation const* ToConversation() const { if (IsConversation()) return reinterpret_cast<Conversation const*>(this); else return nullptr; }

        inline bool IsSceneObject() const { return GetTypeId() == TYPEID_SCENEOBJECT; }
        SceneObject* ToSceneObject() { if (IsSceneObject()) return reinterpret_cast<SceneObject*>(this); else return nullptr; }
        SceneObject const* ToSceneObject() const { if (IsSceneObject()) return reinterpret_cast<SceneObject const*>(this); else return nullptr; }

    protected:
        Object();

        void _InitValues();
        void _Create(ObjectGuid const& guid);
        std::string _ConcatFields(uint16 startIndex, uint16 size) const;
        void _LoadIntoDataField(std::string const& data, uint32 startOffset, uint32 count);

        uint32 GetUpdateFieldData(Player const* target, uint32*& flags) const;
        uint32 GetDynamicUpdateFieldData(Player const* target, uint32*& flags) const;

        void BuildMovementUpdate(ByteBuffer* data, uint32 flags) const;
        virtual void BuildValuesUpdate(uint8 updatetype, ByteBuffer* data, Player* target) const;
        virtual void BuildDynamicValuesUpdate(uint8 updatetype, ByteBuffer* data, Player* target) const;

        uint16 m_objectType;

        TypeID m_objectTypeId;
        uint32 m_updateFlag;

        union
        {
            int32  *m_int32Values;
            uint32 *m_uint32Values;
            float  *m_floatValues;
        };

        std::vector<uint32>* _dynamicValues;

        std::vector<uint8> _changesMask;
        std::vector<UpdateMask::DynamicFieldChangeType> _dynamicChangesMask;
        std::vector<uint8>* _dynamicChangesArrayMask;

        uint16 m_valuesCount;
        uint16 _dynamicValuesCount;

        uint16 _fieldNotifyFlags;

        virtual void AddToObjectUpdate() = 0;
        virtual void RemoveFromObjectUpdate() = 0;
        void AddToObjectUpdateIfNeeded();

        bool m_objectUpdated;

    private:
        bool m_inWorld;

        // for output helpfull error messages from asserts
        bool PrintIndexError(uint32 index, bool set) const;
        Object(Object const& right) = delete;
        Object& operator=(Object const& right) = delete;
};

template<class T>
class GridObject
{
    public:
        virtual ~GridObject() { }

        bool IsInGrid() const { return _gridRef.isValid(); }
        void AddToGrid(GridRefManager<T>& m) { ASSERT(!IsInGrid()); _gridRef.link(&m, (T*)this); }
        void RemoveFromGrid() { ASSERT(IsInGrid()); _gridRef.unlink(); }
    private:
        GridReference<T> _gridRef;
};

template <class T_VALUES, class T_FLAGS, class FLAG_TYPE, uint8 ARRAY_SIZE>
class FlaggedValuesArray32
{
    public:
        FlaggedValuesArray32()
        {
            for (uint32 i = 0; i < ARRAY_SIZE; ++i)
                m_values[i] = T_VALUES(0);
            m_flags = 0;
        }

        T_FLAGS  GetFlags() const { return m_flags; }
        bool     HasFlag(FLAG_TYPE flag) const { return m_flags & (1 << flag); }
        void     AddFlag(FLAG_TYPE flag) { m_flags |= (1 << flag); }
        void     DelFlag(FLAG_TYPE flag) { m_flags &= ~(1 << flag); }

        T_VALUES GetValue(FLAG_TYPE flag) const { return m_values[flag]; }
        void     SetValue(FLAG_TYPE flag, T_VALUES value) { m_values[flag] = value; }
        void     AddValue(FLAG_TYPE flag, T_VALUES value) { m_values[flag] += value; }

    private:
        T_VALUES m_values[ARRAY_SIZE];
        T_FLAGS m_flags;
};

class TC_GAME_API WorldObject : public Object, public WorldLocation
{
    protected:
        explicit WorldObject(bool isWorldObject); //note: here it means if it is in grid object list or world object list
    public:
        virtual ~WorldObject();

        virtual void Update (uint32 /*time_diff*/) { }

        virtual void RemoveFromWorld() override;

        void GetNearPoint2D(float &x, float &y, float distance, float absAngle) const;
        void GetNearPoint(WorldObject const* searcher, float &x, float &y, float &z, float searcher_size, float distance2d, float absAngle) const;
        void GetClosePoint(float &x, float &y, float &z, float size, float distance2d = 0, float angle = 0) const;
        void MovePosition(Position &pos, float dist, float angle = 0.0f);
        Position GetNearPosition(float dist, float angle);
        void MovePositionToFirstCollision(Position &pos, float dist, float angle);
        Position GetFirstCollisionPosition(float dist, float angle = 0.0f);
        Position GetRandomNearPosition(float radius);
        void GetContactPoint(WorldObject const* obj, float &x, float &y, float &z, float distance2d = CONTACT_DISTANCE) const;

        float GetObjectSize() const;
        void UpdateGroundPositionZ(float x, float y, float &z) const;
        void UpdateAllowedPositionZ(float x, float y, float &z) const;

        void GetRandomPoint(Position const &srcPos, float distance, float &rand_x, float &rand_y, float &rand_z) const;
        Position GetRandomPoint(Position const &srcPos, float distance) const;

        uint32 GetInstanceId() const { return m_InstanceId; }

        bool IsInPhase(WorldObject const* obj) const
        {
            return GetPhaseShift().CanSee(obj->GetPhaseShift());
        }

        PhaseShift& GetPhaseShift() { return _phaseShift; }
        PhaseShift const& GetPhaseShift() const { return _phaseShift; }
        PhaseShift& GetSuppressedPhaseShift() { return _suppressedPhaseShift; }
        PhaseShift const& GetSuppressedPhaseShift() const { return _suppressedPhaseShift; }
        int32 GetDBPhase() const { return _dbPhase; }

        void SetVisibleBySummonerOnly(bool visibleBySummonerOnly) { m_visibleBySummonerOnly = visibleBySummonerOnly; }
        bool IsVisibleBySummonerOnly() const { return m_visibleBySummonerOnly; }

        // if negative it is used as PhaseGroupId
        void SetDBPhase(int32 p) { _dbPhase = p; }

        uint32 GetZoneId() const;
        uint32 GetAreaId() const;
        void GetZoneAndAreaId(uint32& zoneid, uint32& areaid) const;

        InstanceScript* GetInstanceScript();

        std::string const& GetName() const { return m_name; }
        void SetName(std::string const& newname) { m_name=newname; }

        virtual std::string const& GetNameForLocaleIdx(LocaleConstant /*locale_idx*/) const { return m_name; }

        float GetDistance(WorldObject const* obj) const;
        float GetDistance(Position const &pos) const;
        float GetDistance(float x, float y, float z) const;
        float GetDistance2d(WorldObject const* obj) const;
        float GetDistance2d(float x, float y) const;
        float GetDistanceZ(WorldObject const* obj) const;

        bool IsSelfOrInSameMap(WorldObject const* obj) const;
        bool IsInMap(WorldObject const* obj) const;
        bool IsWithinDist3d(float x, float y, float z, float dist) const;
        bool IsWithinDist3d(Position const* pos, float dist) const;
        bool IsWithinDist2d(float x, float y, float dist) const;
        bool IsWithinDist2d(Position const* pos, float dist) const;
        // use only if you will sure about placing both object at same map
        bool IsWithinDist(WorldObject const* obj, float dist2compare, bool is3D = true) const;
        bool IsWithinDistInMap(WorldObject const* obj, float dist2compare, bool is3D = true) const;
        bool IsWithinLOS(float x, float y, float z) const;
        bool IsWithinLOSInMap(WorldObject const* obj) const;
        Position GetHitSpherePointFor(Position const& dest) const;
        void GetHitSpherePointFor(Position const& dest, float& x, float& y, float& z) const;
        bool GetDistanceOrder(WorldObject const* obj1, WorldObject const* obj2, bool is3D = true) const;
        bool IsInRange(WorldObject const* obj, float minRange, float maxRange, bool is3D = true) const;
        bool IsInRange2d(float x, float y, float minRange, float maxRange) const;
        bool IsInRange3d(float x, float y, float z, float minRange, float maxRange) const;
        bool isInFront(WorldObject const* target, float arc = float(M_PI)) const;
        bool isInBack(WorldObject const* target, float arc = float(M_PI)) const;

        bool IsInBetween(Position const& pos1, Position const& pos2, float size = 0) const;
        bool IsInBetween(WorldObject const* obj1, WorldObject const* obj2, float size = 0) const { return obj1 && obj2 && IsInBetween(obj1->GetPosition(), obj2->GetPosition(), size); }

        virtual void CleanupsBeforeDelete(bool finalCleanup = true);  // used in destructor or explicitly before mass creature delete to remove cross-references to already deleted units

        virtual void SendMessageToSet(WorldPacket const* data, bool self) const;
        virtual void SendMessageToSetInRange(WorldPacket const* data, float dist, bool self) const;
        virtual void SendMessageToSet(WorldPacket const* data, Player const* skipped_rcvr) const;

        virtual uint8 GetLevelForTarget(WorldObject const* /*target*/) const { return 1; }

        void PlayDistanceSound(uint32 soundId, Player* target = nullptr);
        void PlayDirectSound(uint32 soundId, Player* target = nullptr);
        void PlayDirectMusic(uint32 musicId, Player* target = nullptr);

        virtual void SaveRespawnTime() { }
        void AddObjectToRemoveList();

        float GetGridActivationRange() const;
        float GetVisibilityRange() const;
        float GetSightRange(WorldObject const* target = NULL) const;
        bool CanSeeOrDetect(WorldObject const* obj, bool ignoreStealth = false, bool distanceCheck = false, bool checkAlert = false) const;

        FlaggedValuesArray32<int32, uint32, StealthType, TOTAL_STEALTH_TYPES> m_stealth;
        FlaggedValuesArray32<int32, uint32, StealthType, TOTAL_STEALTH_TYPES> m_stealthDetect;

        FlaggedValuesArray32<int32, uint32, InvisibilityType, TOTAL_INVISIBILITY_TYPES> m_invisibility;
        FlaggedValuesArray32<int32, uint32, InvisibilityType, TOTAL_INVISIBILITY_TYPES> m_invisibilityDetect;

        FlaggedValuesArray32<int32, uint32, ServerSideVisibilityType, TOTAL_SERVERSIDE_VISIBILITY_TYPES> m_serverSideVisibility;
        FlaggedValuesArray32<int32, uint32, ServerSideVisibilityType, TOTAL_SERVERSIDE_VISIBILITY_TYPES> m_serverSideVisibilityDetect;

        virtual void SetMap(Map* map);
        virtual void ResetMap();
        Map* GetMap() const { ASSERT(m_currMap); return m_currMap; }
        Map* FindMap() const { return m_currMap; }
        //used to check all object's GetMap() calls when object is not in world!

        void SetZoneScript();
        ZoneScript* GetZoneScript() const { return m_zoneScript; }

        Scenario* GetScenario() const;

<<<<<<< HEAD
        TempSummon* SummonCreature(uint32 id, Position const& pos, TempSummonType spwtype = TEMPSUMMON_MANUAL_DESPAWN, uint32 despwtime = 0, uint32 vehId = 0, bool visibleBySummonerOnly = false) const;
        TempSummon* SummonCreature(uint32 id, float x, float y, float z, float ang = 0, TempSummonType spwtype = TEMPSUMMON_MANUAL_DESPAWN, uint32 despwtime = 0, bool visibleBySummonerOnly = false) const;
        GameObject* SummonGameObject(uint32 entry, Position const& pos, QuaternionData const& rot, uint32 respawnTime /* s */, bool visibleBySummonerOnly = false);
        GameObject* SummonGameObject(uint32 entry, float x, float y, float z, float ang, QuaternionData const& rot, uint32 respawnTime /* s */, bool visibleBySummonerOnly = false);
=======
        TempSummon* SummonCreature(uint32 id, Position const& pos, TempSummonType spwtype = TEMPSUMMON_MANUAL_DESPAWN, uint32 despwtime = 0, uint32 vehId = 0, bool visibleBySummonerOnly = false);
        TempSummon* SummonCreature(uint32 id, float x, float y, float z, float ang = 0, TempSummonType spwtype = TEMPSUMMON_MANUAL_DESPAWN, uint32 despwtime = 0, bool visibleBySummonerOnly = false);
        GameObject* SummonGameObject(uint32 entry, Position const& pos, QuaternionData const& rot, uint32 respawnTime /* s */);
        GameObject* SummonGameObject(uint32 entry, float x, float y, float z, float ang, QuaternionData const& rot, uint32 respawnTime /* s */);
>>>>>>> d6b576a3
        Creature*   SummonTrigger(float x, float y, float z, float ang, uint32 dur, CreatureAI* (*GetAI)(Creature*) = NULL);
        void SummonCreatureGroup(uint8 group, std::list<TempSummon*>* list = NULL);

        Creature*               FindNearestCreature(uint32 entry, float range, bool alive = true) const;
        Creature*               FindNearestCreature(std::list<uint32> entrys, float range, bool alive = true) const;
        std::list<Creature*>    FindNearestCreatures(uint32 entry, float range) const;
        std::list<Creature*>    FindAllCreaturesInRange(float range);
        std::list<Creature*>    FindAllUnfriendlyCreaturesInRange(float range);
        Creature*               FindNearestAttackableCreatureOnTransportInFloor(float rangeXY, float rangeZ);
        Creature*               FindNearestCreatureOnTransportInFloor(uint32 entry, float rangeXY, float rangeZ);

        GameObject*             FindNearestGameObject(uint32 entry, float range) const;
        std::list<GameObject*>  FindNearestGameObjects(uint32 entry, float range) const;
        GameObject*             FindNearestGameObjectOfType(GameobjectTypes type, float range) const;

        Player*                 SelectNearestPlayer(float distance = 0.0f) const;
        std::list<Player*>      SelectNearestPlayers(float range, bool alive = true);
        Player*                 SelectRandomPlayerInRange(float range, bool alive);

        template <typename Container>
        void GetGameObjectListWithEntryInGrid(Container& gameObjectContainer, uint32 entry, float maxSearchRange = 250.0f) const;

        void GetGameObjectListWithEntryInGridAppend(std::list<GameObject*>& lList, uint32 uiEntry, float fMaxSearchRange = 250.0f) const;

        template <typename Container>
        void GetCreatureListWithEntryInGrid(Container& creatureContainer, uint32 entry, float maxSearchRange = 250.0f) const;

        void GetCreatureListWithEntryInGridAppend(std::list<Creature*>& lList, uint32 uiEntry, float fMaxSearchRange = 250.0f) const;

        template <typename Container>
        void GetCreatureListInGrid(Container& creatureContainer, float maxSearchRange = 250.0f) const;

        template <typename Container>
        void GetPlayerListInGrid(Container& playerContainer, float maxSearchRange) const;

        void DestroyForNearbyPlayers();
        virtual void UpdateObjectVisibility(bool forced = true);
        virtual void UpdateObjectVisibilityOnCreate()
        {
            UpdateObjectVisibility(true);
        }

        void BuildUpdate(UpdateDataMapType&) override;
        void AddToObjectUpdate() override;
        void RemoveFromObjectUpdate() override;

        //relocation and visibility system functions
        void AddToNotify(uint16 f) { m_notifyflags |= f;}
        bool isNeedNotify(uint16 f) const { return (m_notifyflags & f) != 0; }
        uint16 GetNotifyFlags() const { return m_notifyflags; }
        bool NotifyExecuted(uint16 f) const { return (m_executed_notifies & f) != 0; }
        void SetNotified(uint16 f) { m_executed_notifies |= f;}
        void ResetAllNotifies() { m_notifyflags = 0; m_executed_notifies = 0; }

        bool isActiveObject() const { return m_isActive; }
        void setActive(bool isActiveObject);
        void SetWorldObject(bool apply);
        bool IsPermanentWorldObject() const { return m_isWorldObject; }
        bool IsWorldObject() const;

        uint32  LastUsedScriptID;

        // Transports
        Transport* GetTransport() const { return m_transport; }
        float GetTransOffsetX() const { return m_movementInfo.transport.pos.GetPositionX(); }
        float GetTransOffsetY() const { return m_movementInfo.transport.pos.GetPositionY(); }
        float GetTransOffsetZ() const { return m_movementInfo.transport.pos.GetPositionZ(); }
        float GetTransOffsetO() const { return m_movementInfo.transport.pos.GetOrientation(); }
        Position const& GetTransOffset() const { return m_movementInfo.transport.pos; }
        uint32 GetTransTime()   const { return m_movementInfo.transport.time; }
        int8 GetTransSeat()     const { return m_movementInfo.transport.seat; }
        virtual ObjectGuid GetTransGUID() const;
        void SetTransport(Transport* t) { m_transport = t; }

        MovementInfo m_movementInfo;

        virtual float GetStationaryX() const { return GetPositionX(); }
        virtual float GetStationaryY() const { return GetPositionY(); }
        virtual float GetStationaryZ() const { return GetPositionZ(); }
        virtual float GetStationaryO() const { return GetOrientation(); }

        virtual uint16 GetAIAnimKitId() const { return 0; }
        virtual uint16 GetMovementAnimKitId() const { return 0; }
        virtual uint16 GetMeleeAnimKitId() const { return 0; }

    protected:
        std::string m_name;
        bool m_isActive;
        const bool m_isWorldObject;
        ZoneScript* m_zoneScript;

        // transports
        Transport* m_transport;

        //these functions are used mostly for Relocate() and Corpse/Player specific stuff...
        //use them ONLY in LoadFromDB()/Create() funcs and nowhere else!
        //mapId/instanceId should be set in SetMap() function!
        void SetLocationMapId(uint32 _mapId) { m_mapId = _mapId; }
        void SetLocationInstanceId(uint32 _instanceId) { m_InstanceId = _instanceId; }

        virtual bool IsNeverVisibleFor(WorldObject const* /*seer*/) const { return !IsInWorld(); }
        virtual bool IsAlwaysVisibleFor(WorldObject const* /*seer*/) const { return false; }
        virtual bool IsInvisibleDueToDespawn() const { return false; }
        //difference from IsAlwaysVisibleFor: 1. after distance check; 2. use owner or charmer as seer
        virtual bool IsAlwaysDetectableFor(WorldObject const* /*seer*/) const { return false; }
    private:
        Map* m_currMap;                                    //current object's Map location

        //uint32 m_mapId;                                     // object at map with map_id
        uint32 m_InstanceId;                                // in map copy with instance id
        PhaseShift _phaseShift;
        PhaseShift _suppressedPhaseShift;                   // contains phases for current area but not applied due to conditions
        int32 _dbPhase;
        bool m_visibleBySummonerOnly;

        uint16 m_notifyflags;
        uint16 m_executed_notifies;
        virtual bool _IsWithinDist(WorldObject const* obj, float dist2compare, bool is3D) const;

        bool CanNeverSee(WorldObject const* obj) const;
        virtual bool CanAlwaysSee(WorldObject const* /*obj*/) const { return false; }
        bool CanDetect(WorldObject const* obj, bool ignoreStealth, bool checkAlert = false) const;
        bool CanDetectInvisibilityOf(WorldObject const* obj) const;
        bool CanDetectStealthOf(WorldObject const* obj, bool checkAlert = false) const;
};

namespace Trinity
{
    // Binary predicate to sort WorldObjects based on the distance to a reference WorldObject
    class ObjectDistanceOrderPred
    {
        public:
            ObjectDistanceOrderPred(WorldObject const* refObj, bool ascending = true) : _refObj(refObj), _ascending(ascending) { }

            bool operator()(WorldObject const* left, WorldObject const* right) const
            {
                return _refObj->GetDistanceOrder(left, right) == _ascending;
            }

        private:
            WorldObject const* _refObj;
            bool _ascending;
    };
}

#endif<|MERGE_RESOLUTION|>--- conflicted
+++ resolved
@@ -512,17 +512,10 @@
 
         Scenario* GetScenario() const;
 
-<<<<<<< HEAD
-        TempSummon* SummonCreature(uint32 id, Position const& pos, TempSummonType spwtype = TEMPSUMMON_MANUAL_DESPAWN, uint32 despwtime = 0, uint32 vehId = 0, bool visibleBySummonerOnly = false) const;
-        TempSummon* SummonCreature(uint32 id, float x, float y, float z, float ang = 0, TempSummonType spwtype = TEMPSUMMON_MANUAL_DESPAWN, uint32 despwtime = 0, bool visibleBySummonerOnly = false) const;
+        TempSummon* SummonCreature(uint32 id, Position const& pos, TempSummonType spwtype = TEMPSUMMON_MANUAL_DESPAWN, uint32 despwtime = 0, uint32 vehId = 0, bool visibleBySummonerOnly = false);
+        TempSummon* SummonCreature(uint32 id, float x, float y, float z, float ang = 0, TempSummonType spwtype = TEMPSUMMON_MANUAL_DESPAWN, uint32 despwtime = 0, bool visibleBySummonerOnly = false);
         GameObject* SummonGameObject(uint32 entry, Position const& pos, QuaternionData const& rot, uint32 respawnTime /* s */, bool visibleBySummonerOnly = false);
         GameObject* SummonGameObject(uint32 entry, float x, float y, float z, float ang, QuaternionData const& rot, uint32 respawnTime /* s */, bool visibleBySummonerOnly = false);
-=======
-        TempSummon* SummonCreature(uint32 id, Position const& pos, TempSummonType spwtype = TEMPSUMMON_MANUAL_DESPAWN, uint32 despwtime = 0, uint32 vehId = 0, bool visibleBySummonerOnly = false);
-        TempSummon* SummonCreature(uint32 id, float x, float y, float z, float ang = 0, TempSummonType spwtype = TEMPSUMMON_MANUAL_DESPAWN, uint32 despwtime = 0, bool visibleBySummonerOnly = false);
-        GameObject* SummonGameObject(uint32 entry, Position const& pos, QuaternionData const& rot, uint32 respawnTime /* s */);
-        GameObject* SummonGameObject(uint32 entry, float x, float y, float z, float ang, QuaternionData const& rot, uint32 respawnTime /* s */);
->>>>>>> d6b576a3
         Creature*   SummonTrigger(float x, float y, float z, float ang, uint32 dur, CreatureAI* (*GetAI)(Creature*) = NULL);
         void SummonCreatureGroup(uint8 group, std::list<TempSummon*>* list = NULL);
 
