--- conflicted
+++ resolved
@@ -171,72 +171,40 @@
 
         int32 GetInt32Value(uint16 index) const
         {
-<<<<<<< HEAD
             //ASSERT(index < m_valuesCount || PrintIndexError(index , false));
-            return m_int32Values[ index ];
-=======
-            ASSERT(index < m_valuesCount || PrintIndexError(index , false));
             return m_int32Values[index];
->>>>>>> 8c707a13
         }
 
         uint32 GetUInt32Value(uint16 index) const
         {
-<<<<<<< HEAD
             //ASSERT(index < m_valuesCount || PrintIndexError(index , false));
-            return m_uint32Values[ index ];
-=======
-            ASSERT(index < m_valuesCount || PrintIndexError(index , false));
             return m_uint32Values[index];
->>>>>>> 8c707a13
         }
 
         uint64 GetUInt64Value(uint16 index) const
         {
-<<<<<<< HEAD
             //ASSERT(index + 1 < m_valuesCount || PrintIndexError(index , false));
-            return *((uint64*)&(m_uint32Values[ index ]));
-=======
-            ASSERT(index + 1 < m_valuesCount || PrintIndexError(index , false));
             return *((uint64*)&(m_uint32Values[index]));
->>>>>>> 8c707a13
         }
 
         float GetFloatValue(uint16 index) const
         {
-<<<<<<< HEAD
             //ASSERT(index < m_valuesCount || PrintIndexError(index , false));
-            return m_floatValues[ index ];
-=======
-            ASSERT(index < m_valuesCount || PrintIndexError(index , false));
             return m_floatValues[index];
->>>>>>> 8c707a13
         }
 
         uint8 GetByteValue(uint16 index, uint8 offset) const
         {
-<<<<<<< HEAD
             //ASSERT(index < m_valuesCount || PrintIndexError(index , false));
             //ASSERT(offset < 4);
-            return *(((uint8*)&m_uint32Values[ index ])+offset);
-=======
-            ASSERT(index < m_valuesCount || PrintIndexError(index , false));
-            ASSERT(offset < 4);
             return *(((uint8*)&m_uint32Values[index])+offset);
->>>>>>> 8c707a13
         }
 
         uint16 GetUInt16Value(uint16 index, uint8 offset) const
         {
-<<<<<<< HEAD
             //ASSERT(index < m_valuesCount || PrintIndexError(index , false));
             //ASSERT(offset < 2);
-            return *(((uint16*)&m_uint32Values[ index ])+offset);
-=======
-            ASSERT(index < m_valuesCount || PrintIndexError(index , false));
-            ASSERT(offset < 2);
             return *(((uint16*)&m_uint32Values[index])+offset);
->>>>>>> 8c707a13
         }
 
         void SetInt32Value(uint16 index, int32 value);
