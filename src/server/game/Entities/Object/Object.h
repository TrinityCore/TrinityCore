/*
 * Copyright (C) 2008-2011 TrinityCore <http://www.trinitycore.org/>
 * Copyright (C) 2005-2009 MaNGOS <http://getmangos.com/>
 *
 * This program is free software; you can redistribute it and/or modify it
 * under the terms of the GNU General Public License as published by the
 * Free Software Foundation; either version 2 of the License, or (at your
 * option) any later version.
 *
 * This program is distributed in the hope that it will be useful, but WITHOUT
 * ANY WARRANTY; without even the implied warranty of MERCHANTABILITY or
 * FITNESS FOR A PARTICULAR PURPOSE. See the GNU General Public License for
 * more details.
 *
 * You should have received a copy of the GNU General Public License along
 * with this program. If not, see <http://www.gnu.org/licenses/>.
 */

#ifndef _OBJECT_H
#define _OBJECT_H

#include "Common.h"
#include "UpdateFields.h"
#include "UpdateData.h"
#include "GridReference.h"
#include "ObjectDefines.h"
#include "GridDefines.h"
#include "Map.h"

#include <set>
#include <string>
#include <sstream>

#define CONTACT_DISTANCE            0.5f
#define INTERACTION_DISTANCE        5.0f
#define ATTACK_DISTANCE             5.0f
#define MAX_VISIBILITY_DISTANCE     500.0f // max distance for visible objects
#define SIGHT_RANGE_UNIT            50.0f
#define DEFAULT_VISIBILITY_DISTANCE 90.0f // default visible distance, 90 yards on continents
#define DEFAULT_VISIBILITY_INSTANCE 120.0f // default visible distance in instances, 120 yards
#define DEFAULT_VISIBILITY_BGARENAS 180.0f // default visible distance in BG/Arenas, 180 yards

#define DEFAULT_WORLD_OBJECT_SIZE   0.388999998569489f      // player size, also currently used (correctly?) for any non Unit world objects
#define DEFAULT_COMBAT_REACH        1.5f
#define MIN_MELEE_REACH             2.0f
#define NOMINAL_MELEE_RANGE         5.0f
#define MELEE_RANGE                 (NOMINAL_MELEE_RANGE - MIN_MELEE_REACH * 2) //center to center for players

enum TypeMask
{
    TYPEMASK_OBJECT         = 0x0001,
    TYPEMASK_ITEM           = 0x0002,
    TYPEMASK_CONTAINER      = 0x0006,                       // TYPEMASK_ITEM | 0x0004
    TYPEMASK_UNIT           = 0x0008,   //creature or player
    TYPEMASK_PLAYER         = 0x0010,
    TYPEMASK_GAMEOBJECT     = 0x0020,
    TYPEMASK_DYNAMICOBJECT  = 0x0040,
    TYPEMASK_CORPSE         = 0x0080,
    TYPEMASK_SEER           = TYPEMASK_UNIT | TYPEMASK_DYNAMICOBJECT
};

enum TypeID
{
    TYPEID_OBJECT        = 0,
    TYPEID_ITEM          = 1,
    TYPEID_CONTAINER     = 2,
    TYPEID_UNIT          = 3,
    TYPEID_PLAYER        = 4,
    TYPEID_GAMEOBJECT    = 5,
    TYPEID_DYNAMICOBJECT = 6,
    TYPEID_CORPSE        = 7
};

#define NUM_CLIENT_OBJECT_TYPES             8

uint32 GuidHigh2TypeId(uint32 guid_hi);

enum TempSummonType
{
    TEMPSUMMON_TIMED_OR_DEAD_DESPAWN       = 1,             // despawns after a specified time OR when the creature disappears
    TEMPSUMMON_TIMED_OR_CORPSE_DESPAWN     = 2,             // despawns after a specified time OR when the creature dies
    TEMPSUMMON_TIMED_DESPAWN               = 3,             // despawns after a specified time
    TEMPSUMMON_TIMED_DESPAWN_OUT_OF_COMBAT = 4,             // despawns after a specified time after the creature is out of combat
    TEMPSUMMON_CORPSE_DESPAWN              = 5,             // despawns instantly after death
    TEMPSUMMON_CORPSE_TIMED_DESPAWN        = 6,             // despawns after a specified time after death
    TEMPSUMMON_DEAD_DESPAWN                = 7,             // despawns when the creature disappears
    TEMPSUMMON_MANUAL_DESPAWN              = 8              // despawns when UnSummon() is called
};

enum PhaseMasks
{
    PHASEMASK_NORMAL   = 0x00000001,
    PHASEMASK_ANYWHERE = 0xFFFFFFFF
};

enum NotifyFlags
{
    NOTIFY_NONE                     = 0x00,
    NOTIFY_AI_RELOCATION            = 0x01,
    NOTIFY_VISIBILITY_CHANGED       = 0x02,
    NOTIFY_ALL                      = 0xFF
};

class WorldPacket;
class UpdateData;
class ByteBuffer;
class WorldSession;
class Creature;
class Player;
class UpdateMask;
class InstanceScript;
class GameObject;
class TempSummon;
class Vehicle;
class CreatureAI;
class ZoneScript;
class Unit;
class Transport;

typedef UNORDERED_MAP<Player*, UpdateData> UpdateDataMapType;

class Object
{
    public:
        virtual ~Object ();

        bool IsInWorld() const { return m_inWorld; }

        virtual void AddToWorld();
        virtual void RemoveFromWorld();

        uint64 GetGUID() const { return GetUInt64Value(0); }
        uint32 GetGUIDLow() const { return GUID_LOPART(GetUInt64Value(0)); }
        uint32 GetGUIDMid() const { return GUID_ENPART(GetUInt64Value(0)); }
        uint32 GetGUIDHigh() const { return GUID_HIPART(GetUInt64Value(0)); }
        const ByteBuffer& GetPackGUID() const { return m_PackGUID; }
        uint32 GetEntry() const { return GetUInt32Value(OBJECT_FIELD_ENTRY); }
        void SetEntry(uint32 entry) { SetUInt32Value(OBJECT_FIELD_ENTRY, entry); }

        TypeID GetTypeId() const { return m_objectTypeId; }
        bool isType(uint16 mask) const { return (mask & m_objectType); }

        virtual void BuildCreateUpdateBlockForPlayer(UpdateData *data, Player *target) const;
        void SendUpdateToPlayer(Player* player);

        void BuildValuesUpdateBlockForPlayer(UpdateData *data, Player *target) const;
        void BuildOutOfRangeUpdateBlock(UpdateData *data) const;
        void BuildMovementUpdateBlock(UpdateData * data, uint32 flags = 0) const;

        virtual void DestroyForPlayer(Player *target, bool anim = false) const;

        int32 GetInt32Value(uint16 index) const
        {
            //ASSERT(index < m_valuesCount || PrintIndexError(index , false));
            return m_int32Values[index];
        }

        uint32 GetUInt32Value(uint16 index) const
        {
            //ASSERT(index < m_valuesCount || PrintIndexError(index , false));
            return m_uint32Values[index];
        }

        uint64 GetUInt64Value(uint16 index) const
        {
            //ASSERT(index + 1 < m_valuesCount || PrintIndexError(index , false));
            return *((uint64*)&(m_uint32Values[index]));
        }

        float GetFloatValue(uint16 index) const
        {
            //ASSERT(index < m_valuesCount || PrintIndexError(index , false));
            return m_floatValues[index];
        }

        uint8 GetByteValue(uint16 index, uint8 offset) const
        {
            //ASSERT(index < m_valuesCount || PrintIndexError(index , false));
            //ASSERT(offset < 4);
            return *(((uint8*)&m_uint32Values[index])+offset);
        }

        uint16 GetUInt16Value(uint16 index, uint8 offset) const
        {
            //ASSERT(index < m_valuesCount || PrintIndexError(index , false));
            //ASSERT(offset < 2);
            return *(((uint16*)&m_uint32Values[index])+offset);
        }

        void SetInt32Value(uint16 index, int32 value);
        void SetUInt32Value(uint16 index, uint32 value);
        void UpdateUInt32Value(uint16 index, uint32 value);
        void SetUInt64Value(uint16 index, uint64 value);
        void SetFloatValue(uint16 index, float value);
        void SetByteValue(uint16 index, uint8 offset, uint8 value);
        void SetUInt16Value(uint16 index, uint8 offset, uint16 value);
        void SetInt16Value(uint16 index, uint8 offset, int16 value) { SetUInt16Value(index, offset, (uint16)value); }
        void SetStatFloatValue(uint16 index, float value);
        void SetStatInt32Value(uint16 index, int32 value);

        bool AddUInt64Value(uint16 index, uint64 value);
        bool RemoveUInt64Value(uint16 index, uint64 value);

        void ApplyModUInt32Value(uint16 index, int32 val, bool apply);
        void ApplyModInt32Value(uint16 index, int32 val, bool apply);
        void ApplyModUInt64Value(uint16 index, int32 val, bool apply);
        void ApplyModPositiveFloatValue(uint16 index, float val, bool apply);
        void ApplyModSignedFloatValue(uint16 index, float val, bool apply);

        void ApplyPercentModFloatValue(uint16 index, float val, bool apply)
        {
            float value = GetFloatValue(index);
            ApplyPercentModFloatVar(value, val, apply);
            SetFloatValue(index, value);
        }

        void SetFlag(uint16 index, uint32 newFlag);
        void RemoveFlag(uint16 index, uint32 oldFlag);

        void ToggleFlag(uint16 index, uint32 flag)
        {
            if (HasFlag(index, flag))
                RemoveFlag(index, flag);
            else
                SetFlag(index, flag);
        }

        bool HasFlag(uint16 index, uint32 flag) const
        {
            if (index >= m_valuesCount && !PrintIndexError(index , false)) return false;
            return (m_uint32Values[index] & flag) != 0;
        }

        void SetByteFlag(uint16 index, uint8 offset, uint8 newFlag);
        void RemoveByteFlag(uint16 index, uint8 offset, uint8 newFlag);

        void ToggleFlag(uint16 index, uint8 offset, uint8 flag)
        {
            if (HasByteFlag(index, offset, flag))
                RemoveByteFlag(index, offset, flag);
            else
                SetByteFlag(index, offset, flag);
        }

        bool HasByteFlag(uint16 index, uint8 offset, uint8 flag) const
        {
            ASSERT(index < m_valuesCount || PrintIndexError(index , false));
            ASSERT(offset < 4);
            return (((uint8*)&m_uint32Values[index])[offset] & flag) != 0;
        }

        void ApplyModFlag(uint16 index, uint32 flag, bool apply)
        {
            if (apply) SetFlag(index, flag); else RemoveFlag(index, flag);
        }

        void SetFlag64(uint16 index, uint64 newFlag)
        {
            uint64 oldval = GetUInt64Value(index);
            uint64 newval = oldval | newFlag;
            SetUInt64Value(index, newval);
        }

        void RemoveFlag64(uint16 index, uint64 oldFlag)
        {
            uint64 oldval = GetUInt64Value(index);
            uint64 newval = oldval & ~oldFlag;
            SetUInt64Value(index, newval);
        }

        void ToggleFlag64(uint16 index, uint64 flag)
        {
            if (HasFlag64(index, flag))
                RemoveFlag64(index, flag);
            else
                SetFlag64(index, flag);
        }

        bool HasFlag64(uint16 index, uint64 flag) const
        {
            ASSERT(index < m_valuesCount || PrintIndexError(index , false));
            return (GetUInt64Value(index) & flag) != 0;
        }

        void ApplyModFlag64(uint16 index, uint64 flag, bool apply)
        {
            if (apply) SetFlag64(index, flag); else RemoveFlag64(index, flag);
        }

        void ClearUpdateMask(bool remove);

        uint16 GetValuesCount() const { return m_valuesCount; }

        virtual bool hasQuest(uint32 /* quest_id */) const { return false; }
        virtual bool hasInvolvedQuest(uint32 /* quest_id */) const { return false; }
        virtual void BuildUpdate(UpdateDataMapType&) {}
        void BuildFieldsUpdate(Player *, UpdateDataMapType &) const;

        // FG: some hacky helpers
        void ForceValuesUpdateAtIndex(uint32);

        Player* ToPlayer(){ if (GetTypeId() == TYPEID_PLAYER)  return reinterpret_cast<Player*>(this); else return NULL;  }
        const Player* ToPlayer() const { if (GetTypeId() == TYPEID_PLAYER)  return (const Player*)((Player*)this); else return NULL;  }
        Creature* ToCreature(){ if (GetTypeId() == TYPEID_UNIT) return reinterpret_cast<Creature*>(this); else return NULL; }
        const Creature* ToCreature() const {if (GetTypeId() == TYPEID_UNIT) return (const Creature*)((Creature*)this); else return NULL; }

        Unit* ToUnit(){ if (GetTypeId() == TYPEID_UNIT || GetTypeId() == TYPEID_PLAYER) return reinterpret_cast<Unit*>(this); else return NULL; }
        const Unit* ToUnit() const {if (GetTypeId() == TYPEID_UNIT || GetTypeId() == TYPEID_PLAYER) return (const Unit*)((Unit*)this); else return NULL; }
        GameObject* ToGameObject(){ if (GetTypeId() == TYPEID_GAMEOBJECT) return reinterpret_cast<GameObject*>(this); else return NULL; }
        const GameObject* ToGameObject() const {if (GetTypeId() == TYPEID_GAMEOBJECT) return (const GameObject*)((GameObject*)this); else return NULL; }

        Corpse* ToCorpse(){ if (GetTypeId() == TYPEID_CORPSE) return reinterpret_cast<Corpse*>(this); else return NULL; }
        const Corpse* ToCorpse() const {if (GetTypeId() == TYPEID_CORPSE) return (const Corpse*)((Corpse*)this); else return NULL; }
    protected:

        Object ();

        void _InitValues();
        void _Create (uint32 guidlow, uint32 entry, HighGuid guidhigh);
        std::string _ConcatFields(uint16 startIndex, uint16 size) const;
        void _LoadIntoDataField(const char* data, uint32 startOffset, uint32 count);

        virtual void _SetUpdateBits(UpdateMask *updateMask, Player *target) const;

        virtual void _SetCreateBits(UpdateMask *updateMask, Player *target) const;
        void _BuildMovementUpdate(ByteBuffer * data, uint16 flags) const;
        void _BuildValuesUpdate(uint8 updatetype, ByteBuffer *data, UpdateMask *updateMask, Player *target) const;

        uint16 m_objectType;

        TypeID m_objectTypeId;
        uint16 m_updateFlag;

        union
        {
            int32  *m_int32Values;
            uint32 *m_uint32Values;
            float  *m_floatValues;
        };

        bool* _changedFields;

        uint16 m_valuesCount;

        bool m_objectUpdated;

    private:
        bool m_inWorld;

        ByteBuffer m_PackGUID;

        // for output helpfull error messages from asserts
        bool PrintIndexError(uint32 index, bool set) const;
        Object(const Object&);                              // prevent generation copy constructor
        Object& operator=(Object const&);                   // prevent generation assigment operator
};

struct Position
{
    struct PositionXYZStreamer
    {
        explicit PositionXYZStreamer(Position& pos) : m_pos(&pos) {}
        Position* m_pos;
    };

    struct PositionXYZOStreamer
    {
        explicit PositionXYZOStreamer(Position& pos) : m_pos(&pos) {}
        Position* m_pos;
    };

    float m_positionX;
    float m_positionY;
    float m_positionZ;
    float m_orientation;

    void Relocate(float x, float y)
        { m_positionX = x; m_positionY = y;}
    void Relocate(float x, float y, float z)
        { m_positionX = x; m_positionY = y; m_positionZ = z; }
    void Relocate(float x, float y, float z, float orientation)
        { m_positionX = x; m_positionY = y; m_positionZ = z; m_orientation = orientation; }
    void Relocate(const Position &pos)
        { m_positionX = pos.m_positionX; m_positionY = pos.m_positionY; m_positionZ = pos.m_positionZ; m_orientation = pos.m_orientation; }
    void Relocate(const Position *pos)
        { m_positionX = pos->m_positionX; m_positionY = pos->m_positionY; m_positionZ = pos->m_positionZ; m_orientation = pos->m_orientation; }
    void RelocateOffset(const Position &offset);
    void SetOrientation(float orientation)
        { m_orientation = orientation; }

    float GetPositionX() const { return m_positionX; }
    float GetPositionY() const { return m_positionY; }
    float GetPositionZ() const { return m_positionZ; }
    float GetOrientation() const { return m_orientation; }

    void GetPosition(float &x, float &y) const
        { x = m_positionX; y = m_positionY; }
    void GetPosition(float &x, float &y, float &z) const
        { x = m_positionX; y = m_positionY; z = m_positionZ; }
    void GetPosition(float &x, float &y, float &z, float &o) const
        { x = m_positionX; y = m_positionY; z = m_positionZ; o = m_orientation; }
    void GetPosition(Position *pos) const
    {
        if (pos)
            pos->Relocate(m_positionX, m_positionY, m_positionZ, m_orientation);
    }

    Position::PositionXYZStreamer PositionXYZStream()
    {
        return Position::PositionXYZStreamer(*this);
    }
    Position::PositionXYZOStreamer PositionXYZOStream()
    {
        return Position::PositionXYZOStreamer(*this);
    }

    bool IsPositionValid() const;

    float GetExactDist2dSq(float x, float y) const
        { float dx = m_positionX - x; float dy = m_positionY - y; return dx*dx + dy*dy; }
    float GetExactDist2d(const float x, const float y) const
        { return sqrt(GetExactDist2dSq(x, y)); }
    float GetExactDist2dSq(const Position *pos) const
        { float dx = m_positionX - pos->m_positionX; float dy = m_positionY - pos->m_positionY; return dx*dx + dy*dy; }
    float GetExactDist2d(const Position *pos) const
        { return sqrt(GetExactDist2dSq(pos)); }
    float GetExactDistSq(float x, float y, float z) const
        { float dz = m_positionZ - z; return GetExactDist2dSq(x, y) + dz*dz; }
    float GetExactDist(float x, float y, float z) const
        { return sqrt(GetExactDistSq(x, y, z)); }
    float GetExactDistSq(const Position *pos) const
        { float dx = m_positionX - pos->m_positionX; float dy = m_positionY - pos->m_positionY; float dz = m_positionZ - pos->m_positionZ; return dx*dx + dy*dy + dz*dz; }
    float GetExactDist(const Position *pos) const
        { return sqrt(GetExactDistSq(pos)); }

    void GetPositionOffsetTo(const Position & endPos, Position & retOffset) const;

    float GetAngle(const Position *pos) const;
    float GetAngle(float x, float y) const;
    float GetRelativeAngle(const Position *pos) const
        { return GetAngle(pos) - m_orientation; }
    float GetRelativeAngle(float x, float y) const { return GetAngle(x, y) - m_orientation; }
    void GetSinCos(float x, float y, float &vsin, float &vcos) const;

    bool IsInDist2d(float x, float y, float dist) const
        { return GetExactDist2dSq(x, y) < dist * dist; }
    bool IsInDist2d(const Position *pos, float dist) const
        { return GetExactDist2dSq(pos) < dist * dist; }
    bool IsInDist(float x, float y, float z, float dist) const
        { return GetExactDistSq(x, y, z) < dist * dist; }
    bool IsInDist(const Position *pos, float dist) const
        { return GetExactDistSq(pos) < dist * dist; }
    bool HasInArc(float arcangle, const Position *pos) const;
    bool HasInLine(Unit const* target, float distance, float width) const;
    std::string ToString() const;
};
ByteBuffer& operator>>(ByteBuffer& buf, Position::PositionXYZOStreamer const& streamer);
ByteBuffer& operator<<(ByteBuffer& buf, Position::PositionXYZStreamer const& streamer);
ByteBuffer& operator>>(ByteBuffer& buf, Position::PositionXYZStreamer const& streamer);
ByteBuffer& operator<<(ByteBuffer& buf, Position::PositionXYZOStreamer const& streamer);

struct MovementInfo
{
    // common
    uint64  guid;
    uint32  flags;
    uint16  flags2;
    Position pos;
    uint32  time;
    // transport
    uint64  t_guid;
    Position t_pos;
    uint32  t_time;
    uint32  t_time2;
    int8    t_seat;
    // swimming/flying
    float   pitch;
    // falling
    uint32  fallTime;
    // jumping
    float   j_zspeed, j_sinAngle, j_cosAngle, j_xyspeed;
    // spline
    float   splineElevation;

    MovementInfo()
    {
        pos.Relocate(0, 0, 0, 0);
        guid = 0;
        flags = 0;
        flags2 = 0;
        time = t_time = t_time2 = fallTime = 0;
        splineElevation = 0;
        pitch = j_zspeed = j_sinAngle = j_cosAngle = j_xyspeed = 0.0f;
        t_guid = 0;
        t_pos.Relocate(0, 0, 0, 0);
        t_seat = -1;
    }

    uint32 GetMovementFlags() { return flags; }
    void AddMovementFlag(uint32 flag) { flags |= flag; }
    bool HasMovementFlag(uint32 flag) const { return flags & flag; }

    uint16 GetExtraMovementFlags() { return flags2; }
    void AddExtraMovementFlag(uint16 flag) { flags2 |= flag; }
    bool HasExtraMovementFlag(uint16 flag) const { return flags2 & flag; }

    void OutDebug();
};

#define MAPID_INVALID 0xFFFFFFFF

class WorldLocation : public Position
{
    public:
        explicit WorldLocation(uint32 _mapid = MAPID_INVALID, float _x = 0, float _y = 0, float _z = 0, float _o = 0)
            : m_mapId(_mapid) { Relocate(_x, _y, _z, _o); }
        WorldLocation(const WorldLocation &loc) { WorldRelocate(loc); }

        void WorldRelocate(const WorldLocation &loc)
            { m_mapId = loc.GetMapId(); Relocate(loc); }
        uint32 GetMapId() const { return m_mapId; }

        uint32 m_mapId;
};

template<class T>
class GridObject
{
    public:
        GridReference<T> &GetGridRef() { return m_gridRef; }
    protected:
        GridReference<T> m_gridRef;
};

template <class T_VALUES, class T_FLAGS, class FLAG_TYPE, uint8 ARRAY_SIZE>
class FlaggedValuesArray32
{
    public:
        FlaggedValuesArray32()
        {
            memset(&m_values, 0x00, sizeof(T_VALUES) * ARRAY_SIZE);
            m_flags = 0;
        }

        T_FLAGS  GetFlags() const { return m_flags; }
        bool     HasFlag(FLAG_TYPE flag) const { return m_flags & (1 << flag); }
        void     AddFlag(FLAG_TYPE flag) { m_flags |= (1 << flag); }
        void     DelFlag(FLAG_TYPE flag) { m_flags &= ~(1 << flag); }

        T_VALUES GetValue(FLAG_TYPE flag) const { return m_values[flag]; }
        void     SetValue(FLAG_TYPE flag, T_VALUES value) { m_values[flag] = value; }
        void     AddValue(FLAG_TYPE flag, T_VALUES value) { m_values[flag] += value; }

    private:
        T_VALUES m_values[ARRAY_SIZE];
        T_FLAGS m_flags;
};

class WorldObject : public Object, public WorldLocation
{
    protected:
        explicit WorldObject();
    public:
        virtual ~WorldObject();

        virtual void Update (uint32 /*time_diff*/) { }

        void _Create(uint32 guidlow, HighGuid guidhigh, uint32 phaseMask);

        virtual void RemoveFromWorld()
        {
            if (!IsInWorld())
                return;

            DestroyForNearbyPlayers();

            Object::RemoveFromWorld();
        }

        void GetNearPoint2D(float &x, float &y, float distance, float absAngle) const;
        void GetNearPoint(WorldObject const* searcher, float &x, float &y, float &z, float searcher_size, float distance2d, float absAngle) const;
        void GetClosePoint(float &x, float &y, float &z, float size, float distance2d = 0, float angle = 0) const
        {
            // angle calculated from current orientation
            GetNearPoint(NULL, x, y, z, size, distance2d, GetOrientation() + angle);
        }
        void MovePosition(Position &pos, float dist, float angle);
        void GetNearPosition(Position &pos, float dist, float angle)
        {
            GetPosition(&pos);
            MovePosition(pos, dist, angle);
        }
        void MovePositionToFirstCollision(Position &pos, float dist, float angle);
        void GetFirstCollisionPosition(Position &pos, float dist, float angle)
        {
            GetPosition(&pos);
            MovePositionToFirstCollision(pos, dist, angle);
        }
        void GetRandomNearPosition(Position &pos, float radius)
        {
            GetPosition(&pos);
            MovePosition(pos, radius * (float)rand_norm(), (float)rand_norm() * static_cast<float>(2 * M_PI));
        }

        void GetContactPoint(const WorldObject* obj, float &x, float &y, float &z, float distance2d = CONTACT_DISTANCE) const
        {
            // angle to face `obj` to `this` using distance includes size of `obj`
            GetNearPoint(obj, x, y, z, obj->GetObjectSize(), distance2d, GetAngle(obj));
        }

        float GetObjectSize() const;
        void UpdateGroundPositionZ(float x, float y, float &z) const;

        void GetRandomPoint(const Position &srcPos, float distance, float &rand_x, float &rand_y, float &rand_z) const;
        void GetRandomPoint(const Position &srcPos, float distance, Position &pos) const
        {
            float x, y, z;
            GetRandomPoint(srcPos, distance, x, y, z);
            pos.Relocate(x, y, z, GetOrientation());
        }

        uint32 GetInstanceId() const { return m_InstanceId; }

        virtual void SetPhaseMask(uint32 newPhaseMask, bool update);
        uint32 GetPhaseMask() const { return m_phaseMask; }
        bool InSamePhase(WorldObject const* obj) const { return InSamePhase(obj->GetPhaseMask()); }
        bool InSamePhase(uint32 phasemask) const { return (GetPhaseMask() & phasemask); }

        uint32 GetZoneId() const;
        uint32 GetAreaId() const;
        void GetZoneAndAreaId(uint32& zoneid, uint32& areaid) const;

        InstanceScript* GetInstanceScript();

        const char* GetName() const { return m_name.c_str(); }
        void SetName(const std::string& newname) { m_name=newname; }

        virtual const char* GetNameForLocaleIdx(LocaleConstant /*locale_idx*/) const { return GetName(); }

        float GetDistance(const WorldObject *obj) const
        {
            float d = GetExactDist(obj) - GetObjectSize() - obj->GetObjectSize();
            return d > 0.0f ? d : 0.0f;
        }
        float GetDistance(const Position &pos) const
        {
            float d = GetExactDist(&pos) - GetObjectSize();
            return d > 0.0f ? d : 0.0f;
        }
        float GetDistance(float x, float y, float z) const
        {
            float d = GetExactDist(x, y, z) - GetObjectSize();
            return d > 0.0f ? d : 0.0f;
        }
        float GetDistance2d(const WorldObject* obj) const
        {
            float d = GetExactDist2d(obj) - GetObjectSize() - obj->GetObjectSize();
            return d > 0.0f ? d : 0.0f;
        }
        float GetDistance2d(float x, float y) const
        {
            float d = GetExactDist2d(x, y) - GetObjectSize();
            return d > 0.0f ? d : 0.0f;
        }
        float GetDistanceZ(const WorldObject* obj) const;

        bool IsInMap(const WorldObject* obj) const
        {
            if (obj)
                return IsInWorld() && obj->IsInWorld() && (GetMap() == obj->GetMap()) && InSamePhase(obj);
            else
                return false;
        }
        bool IsWithinDist3d(float x, float y, float z, float dist) const
            { return IsInDist(x, y, z, dist + GetObjectSize()); }
        bool IsWithinDist3d(const Position *pos, float dist) const
            { return IsInDist(pos, dist + GetObjectSize()); }
        bool IsWithinDist2d(float x, float y, float dist) const
            { return IsInDist2d(x, y, dist + GetObjectSize()); }
        bool IsWithinDist2d(const Position *pos, float dist) const
            { return IsInDist2d(pos, dist + GetObjectSize()); }
        virtual bool _IsWithinDist(WorldObject const* obj, float dist2compare, bool is3D) const;
        // use only if you will sure about placing both object at same map
        bool IsWithinDist(WorldObject const* obj, float dist2compare, bool is3D = true) const
        {
            return obj && _IsWithinDist(obj, dist2compare, is3D);
        }
        bool IsWithinDistInMap(WorldObject const* obj, float dist2compare, bool is3D = true) const
        {
            return obj && IsInMap(obj) && _IsWithinDist(obj, dist2compare, is3D);
        }
        bool IsWithinLOS(float x, float y, float z) const;
        bool IsWithinLOSInMap(const WorldObject* obj) const;
        bool GetDistanceOrder(WorldObject const* obj1, WorldObject const* obj2, bool is3D = true) const;
        bool IsInRange(WorldObject const* obj, float minRange, float maxRange, bool is3D = true) const;
        bool IsInRange2d(float x, float y, float minRange, float maxRange) const;
        bool IsInRange3d(float x, float y, float z, float minRange, float maxRange) const;
        bool isInFront(WorldObject const* target, float distance, float arc = M_PI) const;
        bool isInBack(WorldObject const* target, float distance, float arc = M_PI) const;

        bool IsInBetween(const WorldObject *obj1, const WorldObject *obj2, float size = 0) const;

        virtual void CleanupsBeforeDelete(bool finalCleanup = true);  // used in destructor or explicitly before mass creature delete to remove cross-references to already deleted units

        virtual void SendMessageToSet(WorldPacket *data, bool self);
        virtual void SendMessageToSetInRange(WorldPacket *data, float dist, bool self);
        virtual void SendMessageToSet(WorldPacket *data, Player const* skipped_rcvr);

        virtual uint8 getLevelForTarget(WorldObject const* /*target*/) const { return 1; }

        void MonsterSay(const char* text, uint32 language, uint64 TargetGuid);
        void MonsterYell(const char* text, uint32 language, uint64 TargetGuid);
        void MonsterTextEmote(const char* text, uint64 TargetGuid, bool IsBossEmote = false);
        void MonsterWhisper(const char* text, uint64 receiver, bool IsBossWhisper = false);
        void MonsterSay(int32 textId, uint32 language, uint64 TargetGuid);
        void MonsterYell(int32 textId, uint32 language, uint64 TargetGuid);
        void MonsterTextEmote(int32 textId, uint64 TargetGuid, bool IsBossEmote = false);
        void MonsterWhisper(int32 textId, uint64 receiver, bool IsBossWhisper = false);
        void MonsterYellToZone(int32 textId, uint32 language, uint64 TargetGuid);
        void BuildMonsterChat(WorldPacket *data, uint8 msgtype, char const* text, uint32 language, char const* name, uint64 TargetGuid) const;

        void PlayDistanceSound(uint32 sound_id, Player* target = NULL);
        void PlayDirectSound(uint32 sound_id, Player* target = NULL);

        void SendObjectDeSpawnAnim(uint64 guid);

        virtual void SaveRespawnTime() {}
        void AddObjectToRemoveList();

        virtual bool isValid() const;

        virtual bool isAlwaysVisibleFor(WorldObject const* /*seer*/) const { return false; }
        virtual bool canSeeAlways(WorldObject const* /*obj*/) const { return false; }
        bool canDetect(WorldObject const* obj, bool ignoreStealth) const;

        virtual bool isVisibleForInState(WorldObject const* /*seer*/) const { return true; }

        bool canDetectInvisibilityOf(WorldObject const* obj) const;
        bool canDetectStealthOf(WorldObject const* obj) const;

        virtual bool isAlwaysDetectableFor(WorldObject const* /*seer*/) const { return false; }

        float GetGridActivationRange() const;
        float GetVisibilityRange() const;
        float GetSightRange(const WorldObject* target = NULL) const;
        bool canSeeOrDetect(WorldObject const* obj, bool ignoreStealth = false, bool distanceCheck = false) const;

        FlaggedValuesArray32<int32, uint32, StealthType, TOTAL_STEALTH_TYPES> m_stealth;
        FlaggedValuesArray32<int32, uint32, StealthType, TOTAL_STEALTH_TYPES> m_stealthDetect;

        FlaggedValuesArray32<int32, uint32, InvisibilityType, TOTAL_INVISIBILITY_TYPES> m_invisibility;
        FlaggedValuesArray32<int32, uint32, InvisibilityType, TOTAL_INVISIBILITY_TYPES> m_invisibilityDetect;

        FlaggedValuesArray32<int32, uint32, ServerSideVisibilityType, TOTAL_SERVERSIDE_VISIBILITY_TYPES> m_serverSideVisibility;
        FlaggedValuesArray32<int32, uint32, ServerSideVisibilityType, TOTAL_SERVERSIDE_VISIBILITY_TYPES> m_serverSideVisibilityDetect;

        // Low Level Packets
        void SendPlaySound(uint32 Sound, bool OnlySelf);

        virtual void SetMap(Map * map);
        virtual void ResetMap();
        Map * GetMap() const { ASSERT(m_currMap); return m_currMap; }
        Map * FindMap() const { return m_currMap; }
        //used to check all object's GetMap() calls when object is not in world!

        //this function should be removed in nearest time...
        Map const* GetBaseMap() const;

        void SetZoneScript();
        ZoneScript * GetZoneScript() const { return m_zoneScript; }

        TempSummon* SummonCreature(uint32 id, const Position &pos, TempSummonType spwtype = TEMPSUMMON_MANUAL_DESPAWN, uint32 despwtime = 0, uint32 vehId = 0) const;
        TempSummon* SummonCreature(uint32 id, float x, float y, float z, float ang = 0, TempSummonType spwtype = TEMPSUMMON_MANUAL_DESPAWN, uint32 despwtime = 0)
        {
            if (!x && !y && !z)
            {
                GetClosePoint(x, y, z, GetObjectSize());
                ang = GetOrientation();
            }
            Position pos = {x, y, z, ang};
            return SummonCreature(id, pos, spwtype, despwtime, 0);
        }
        GameObject* SummonGameObject(uint32 entry, const Position &pos, float rotation0, float rotation1, float rotation2, float rotation3, uint32 respawnTime) const;
        GameObject* SummonGameObject(uint32 entry, float x, float y, float z, float ang, float rotation0, float rotation1, float rotation2, float rotation3, uint32 respawnTime)
        {
            if (!x && !y && !z)
            {
                GetClosePoint(x, y, z, GetObjectSize());
                ang = GetOrientation();
            }
            Position pos = {x, y, z, ang};
            return SummonGameObject(entry, pos, rotation0, rotation1, rotation2, rotation3, respawnTime);
        }
        Creature*   SummonTrigger(float x, float y, float z, float ang, uint32 dur, CreatureAI* (*GetAI)(Creature*) = NULL);

<<<<<<< HEAD
        Creature*   FindNearestCreature(uint32 entry, float range, bool alive = true);
        GameObject* FindNearestGameObject(uint32 entry, float range);
        Player*     FindNearestPlayer(float range, bool alive = true);
=======
        Creature*   FindNearestCreature(uint32 entry, float range, bool alive = true) const;
        GameObject* FindNearestGameObject(uint32 entry, float range) const;
>>>>>>> aa85553b

        void GetGameObjectListWithEntryInGrid(std::list<GameObject*>& lList, uint32 uiEntry, float fMaxSearchRange) const;
        void GetCreatureListWithEntryInGrid(std::list<Creature*>& lList, uint32 uiEntry, float fMaxSearchRange) const;

        void DestroyForNearbyPlayers();
        virtual void UpdateObjectVisibility(bool forced = true);
        void BuildUpdate(UpdateDataMapType&);

        //relocation and visibility system functions
        void AddToNotify(uint16 f) { m_notifyflags |= f;}
        bool isNeedNotify(uint16 f) const { return m_notifyflags & f;}
        uint16 GetNotifyFlags() const { return m_notifyflags; }
        bool NotifyExecuted(uint16 f) const { return m_executed_notifies & f;}
        void SetNotified(uint16 f) { m_executed_notifies |= f;}
        void ResetAllNotifies() { m_notifyflags = 0; m_executed_notifies = 0; }

        bool isActiveObject() const { return m_isActive; }
        void setActive(bool isActiveObject);
        void SetWorldObject(bool apply);
        template<class NOTIFIER> void VisitNearbyObject(const float &radius, NOTIFIER &notifier) const { if (IsInWorld()) GetMap()->VisitAll(GetPositionX(), GetPositionY(), radius, notifier); }
        template<class NOTIFIER> void VisitNearbyGridObject(const float &radius, NOTIFIER &notifier) const { if (IsInWorld()) GetMap()->VisitGrid(GetPositionX(), GetPositionY(), radius, notifier); }
        template<class NOTIFIER> void VisitNearbyWorldObject(const float &radius, NOTIFIER &notifier) const { if (IsInWorld()) GetMap()->VisitWorld(GetPositionX(), GetPositionY(), radius, notifier); }

#ifdef MAP_BASED_RAND_GEN
        int32 irand(int32 min, int32 max) const     { return int32 (GetMap()->mtRand.randInt(max - min)) + min; }
        uint32 urand(uint32 min, uint32 max) const  { return GetMap()->mtRand.randInt(max - min) + min;}
        int32 rand32() const                        { return GetMap()->mtRand.randInt();}
        double rand_norm() const                    { return GetMap()->mtRand.randExc();}
        double rand_chance() const                  { return GetMap()->mtRand.randExc(100.0);}
#endif

        bool m_isWorldObject;
        uint32  LastUsedScriptID;

        // Transports
        Transport *GetTransport() const { return m_transport; }
        virtual float GetTransOffsetX() const { return 0; }
        virtual float GetTransOffsetY() const { return 0; }
        virtual float GetTransOffsetZ() const { return 0; }
        virtual float GetTransOffsetO() const { return 0; }
        virtual uint32 GetTransTime()   const { return 0; }
        virtual int8 GetTransSeat()     const { return -1; }
        virtual uint64 GetTransGUID()   const;
        void SetTransport(Transport *t) { m_transport = t; }

        MovementInfo m_movementInfo;
    protected:
        std::string m_name;
        bool m_isActive;
        ZoneScript *m_zoneScript;

        // transports
        Transport *m_transport;

        //these functions are used mostly for Relocate() and Corpse/Player specific stuff...
        //use them ONLY in LoadFromDB()/Create() funcs and nowhere else!
        //mapId/instanceId should be set in SetMap() function!
        void SetLocationMapId(uint32 _mapId) { m_mapId = _mapId; }
        void SetLocationInstanceId(uint32 _instanceId) { m_InstanceId = _instanceId; }

    private:
        Map * m_currMap;                                    //current object's Map location

        //uint32 m_mapId;                                     // object at map with map_id
        uint32 m_InstanceId;                                // in map copy with instance id
        uint32 m_phaseMask;                                 // in area phase state

        uint16 m_notifyflags;
        uint16 m_executed_notifies;
};

namespace Trinity
{
    template<class T>
    void RandomResizeList(std::list<T> &_list, uint32 _size)
    {
        size_t list_size = _list.size();

        while (list_size > _size)
        {
            typename std::list<T>::iterator itr = _list.begin();
            std::advance(itr, urand(0, list_size - 1));
            _list.erase(itr);
            --list_size;
        }
    }

    // Binary predicate to sort WorldObjects based on the distance to a reference WorldObject
    class ObjectDistanceOrderPred
    {
        public:
            ObjectDistanceOrderPred(const WorldObject *pRefObj, bool ascending = true) : m_refObj(pRefObj), m_ascending(ascending) {}
            bool operator()(const WorldObject *pLeft, const WorldObject *pRight) const
            {
                return m_ascending ? m_refObj->GetDistanceOrder(pLeft, pRight) : !m_refObj->GetDistanceOrder(pLeft, pRight);
            }
        private:
            const WorldObject *m_refObj;
            const bool m_ascending;
    };
}

#endif<|MERGE_RESOLUTION|>--- conflicted
+++ resolved
@@ -793,14 +793,9 @@
         }
         Creature*   SummonTrigger(float x, float y, float z, float ang, uint32 dur, CreatureAI* (*GetAI)(Creature*) = NULL);
 
-<<<<<<< HEAD
-        Creature*   FindNearestCreature(uint32 entry, float range, bool alive = true);
-        GameObject* FindNearestGameObject(uint32 entry, float range);
-        Player*     FindNearestPlayer(float range, bool alive = true);
-=======
         Creature*   FindNearestCreature(uint32 entry, float range, bool alive = true) const;
         GameObject* FindNearestGameObject(uint32 entry, float range) const;
->>>>>>> aa85553b
+        Player*     FindNearestPlayer(float range, bool alive = true);
 
         void GetGameObjectListWithEntryInGrid(std::list<GameObject*>& lList, uint32 uiEntry, float fMaxSearchRange) const;
         void GetCreatureListWithEntryInGrid(std::list<Creature*>& lList, uint32 uiEntry, float fMaxSearchRange) const;
