/*
 * Copyright (C) 2008-2012 TrinityCore <http://www.trinitycore.org/>
 * Copyright (C) 2005-2009 MaNGOS <http://getmangos.com/>
 *
 * This program is free software; you can redistribute it and/or modify it
 * under the terms of the GNU General Public License as published by the
 * Free Software Foundation; either version 2 of the License, or (at your
 * option) any later version.
 *
 * This program is distributed in the hope that it will be useful, but WITHOUT
 * ANY WARRANTY; without even the implied warranty of MERCHANTABILITY or
 * FITNESS FOR A PARTICULAR PURPOSE. See the GNU General Public License for
 * more details.
 *
 * You should have received a copy of the GNU General Public License along
 * with this program. If not, see <http://www.gnu.org/licenses/>.
 */

#ifndef _OBJECT_H
#define _OBJECT_H

#include "Common.h"
#include "UpdateFields.h"
#include "UpdateData.h"
#include "GridReference.h"
#include "ObjectDefines.h"
#include "GridDefines.h"
#include "Map.h"

#include <set>
#include <string>
#include <sstream>

#define CONTACT_DISTANCE            0.5f
#define INTERACTION_DISTANCE        5.0f
#define ATTACK_DISTANCE             5.0f
#define MAX_VISIBILITY_DISTANCE     SIZE_OF_GRIDS           // max distance for visible objects
#define SIGHT_RANGE_UNIT            50.0f
#define DEFAULT_VISIBILITY_DISTANCE 90.0f                   // default visible distance, 90 yards on continents
#define DEFAULT_VISIBILITY_INSTANCE 170.0f                  // default visible distance in instances, 170 yards
#define DEFAULT_VISIBILITY_BGARENAS 533.0f                  // default visible distance in BG/Arenas, roughly 533 yards

#define DEFAULT_WORLD_OBJECT_SIZE   0.388999998569489f      // player size, also currently used (correctly?) for any non Unit world objects
#define DEFAULT_COMBAT_REACH        1.5f
#define MIN_MELEE_REACH             2.0f
#define NOMINAL_MELEE_RANGE         5.0f
#define MELEE_RANGE                 (NOMINAL_MELEE_RANGE - MIN_MELEE_REACH * 2) //center to center for players

enum TypeMask
{
    TYPEMASK_OBJECT         = 0x0001,
    TYPEMASK_ITEM           = 0x0002,
    TYPEMASK_CONTAINER      = 0x0006,                       // TYPEMASK_ITEM | 0x0004
    TYPEMASK_UNIT           = 0x0008, // creature
    TYPEMASK_PLAYER         = 0x0010,
    TYPEMASK_GAMEOBJECT     = 0x0020,
    TYPEMASK_DYNAMICOBJECT  = 0x0040,
    TYPEMASK_CORPSE         = 0x0080,
    TYPEMASK_SEER           = TYPEMASK_UNIT | TYPEMASK_DYNAMICOBJECT
};

enum TypeID
{
    TYPEID_OBJECT        = 0,
    TYPEID_ITEM          = 1,
    TYPEID_CONTAINER     = 2,
    TYPEID_UNIT          = 3,
    TYPEID_PLAYER        = 4,
    TYPEID_GAMEOBJECT    = 5,
    TYPEID_DYNAMICOBJECT = 6,
    TYPEID_CORPSE        = 7
};

#define NUM_CLIENT_OBJECT_TYPES             8

uint32 GuidHigh2TypeId(uint32 guid_hi);

enum TempSummonType
{
    TEMPSUMMON_TIMED_OR_DEAD_DESPAWN       = 1,             // despawns after a specified time OR when the creature disappears
    TEMPSUMMON_TIMED_OR_CORPSE_DESPAWN     = 2,             // despawns after a specified time OR when the creature dies
    TEMPSUMMON_TIMED_DESPAWN               = 3,             // despawns after a specified time
    TEMPSUMMON_TIMED_DESPAWN_OUT_OF_COMBAT = 4,             // despawns after a specified time after the creature is out of combat
    TEMPSUMMON_CORPSE_DESPAWN              = 5,             // despawns instantly after death
    TEMPSUMMON_CORPSE_TIMED_DESPAWN        = 6,             // despawns after a specified time after death
    TEMPSUMMON_DEAD_DESPAWN                = 7,             // despawns when the creature disappears
    TEMPSUMMON_MANUAL_DESPAWN              = 8              // despawns when UnSummon() is called
};

enum PhaseMasks
{
    PHASEMASK_NORMAL   = 0x00000001,
    PHASEMASK_ANYWHERE = 0xFFFFFFFF
};

enum NotifyFlags
{
    NOTIFY_NONE                     = 0x00,
    NOTIFY_AI_RELOCATION            = 0x01,
    NOTIFY_VISIBILITY_CHANGED       = 0x02,
    NOTIFY_ALL                      = 0xFF
};

class WorldPacket;
class UpdateData;
class ByteBuffer;
class WorldSession;
class Creature;
class Player;
class UpdateMask;
class InstanceScript;
class GameObject;
class TempSummon;
class Vehicle;
class CreatureAI;
class ZoneScript;
class Unit;
class Transport;

typedef UNORDERED_MAP<Player*, UpdateData> UpdateDataMapType;

class Object
{
    public:
        virtual ~Object();

        bool IsInWorld() const { return m_inWorld; }

        virtual void AddToWorld();
        virtual void RemoveFromWorld();

        uint64 GetGUID() const { return GetUInt64Value(0); }
        uint32 GetGUIDLow() const { return GUID_LOPART(GetUInt64Value(0)); }
        uint32 GetGUIDMid() const { return GUID_ENPART(GetUInt64Value(0)); }
        uint32 GetGUIDHigh() const { return GUID_HIPART(GetUInt64Value(0)); }
        const ByteBuffer& GetPackGUID() const { return m_PackGUID; }
        uint32 GetEntry() const { return GetUInt32Value(OBJECT_FIELD_ENTRY); }
        void SetEntry(uint32 entry) { SetUInt32Value(OBJECT_FIELD_ENTRY, entry); }

        void SetObjectScale(float scale) { SetFloatValue(OBJECT_FIELD_SCALE_X, scale); }

        TypeID GetTypeId() const { return m_objectTypeId; }
        bool isType(uint16 mask) const { return (mask & m_objectType); }

        virtual void BuildCreateUpdateBlockForPlayer(UpdateData* data, Player* target) const;
        void SendUpdateToPlayer(Player* player);

        void BuildValuesUpdateBlockForPlayer(UpdateData* data, Player* target) const;
        void BuildOutOfRangeUpdateBlock(UpdateData* data) const;
        void BuildMovementUpdateBlock(UpdateData* data, uint32 flags = 0) const;

        virtual void DestroyForPlayer(Player* target, bool onDeath = false) const;

        int32 GetInt32Value(uint16 index) const
        {
            //ASSERT(index < m_valuesCount || PrintIndexError(index, false));
            return m_int32Values[index];
        }

        uint32 GetUInt32Value(uint16 index) const
        {
            //ASSERT(index < m_valuesCount || PrintIndexError(index, false));
            return m_uint32Values[index];
        }

        uint64 GetUInt64Value(uint16 index) const
        {
            //ASSERT(index + 1 < m_valuesCount || PrintIndexError(index, false));
            return *((uint64*)&(m_uint32Values[index]));
        }

        float GetFloatValue(uint16 index) const
        {
            //ASSERT(index < m_valuesCount || PrintIndexError(index, false));
            return m_floatValues[index];
        }

        uint8 GetByteValue(uint16 index, uint8 offset) const
        {
            //ASSERT(index < m_valuesCount || PrintIndexError(index, false));
            //ASSERT(offset < 4);
            return *(((uint8*)&m_uint32Values[index])+offset);
        }

        uint16 GetUInt16Value(uint16 index, uint8 offset) const
        {
            //ASSERT(index < m_valuesCount || PrintIndexError(index, false));
            //ASSERT(offset < 2);
            return *(((uint16*)&m_uint32Values[index])+offset);
        }

        void SetInt32Value(uint16 index, int32 value);
        void SetUInt32Value(uint16 index, uint32 value);
        void UpdateUInt32Value(uint16 index, uint32 value);
        void SetUInt64Value(uint16 index, uint64 value);
        void SetFloatValue(uint16 index, float value);
        void SetByteValue(uint16 index, uint8 offset, uint8 value);
        void SetUInt16Value(uint16 index, uint8 offset, uint16 value);
        void SetInt16Value(uint16 index, uint8 offset, int16 value) { SetUInt16Value(index, offset, (uint16)value); }
        void SetStatFloatValue(uint16 index, float value);
        void SetStatInt32Value(uint16 index, int32 value);

        bool AddUInt64Value(uint16 index, uint64 value);
        bool RemoveUInt64Value(uint16 index, uint64 value);

        void ApplyModUInt32Value(uint16 index, int32 val, bool apply);
        void ApplyModInt32Value(uint16 index, int32 val, bool apply);
        void ApplyModUInt64Value(uint16 index, int32 val, bool apply);
        void ApplyModPositiveFloatValue(uint16 index, float val, bool apply);
        void ApplyModSignedFloatValue(uint16 index, float val, bool apply);

        void ApplyPercentModFloatValue(uint16 index, float val, bool apply)
        {
            float value = GetFloatValue(index);
            ApplyPercentModFloatVar(value, val, apply);
            SetFloatValue(index, value);
        }

        void SetFlag(uint16 index, uint32 newFlag);
        void RemoveFlag(uint16 index, uint32 oldFlag);

        void ToggleFlag(uint16 index, uint32 flag)
        {
            if (HasFlag(index, flag))
                RemoveFlag(index, flag);
            else
                SetFlag(index, flag);
        }

        bool HasFlag(uint16 index, uint32 flag) const
        {
            if (index >= m_valuesCount && !PrintIndexError(index, false))
                return false;

            return (m_uint32Values[index] & flag) != 0;
        }

        void SetByteFlag(uint16 index, uint8 offset, uint8 newFlag);
        void RemoveByteFlag(uint16 index, uint8 offset, uint8 newFlag);

        void ToggleFlag(uint16 index, uint8 offset, uint8 flag)
        {
            if (HasByteFlag(index, offset, flag))
                RemoveByteFlag(index, offset, flag);
            else
                SetByteFlag(index, offset, flag);
        }

        bool HasByteFlag(uint16 index, uint8 offset, uint8 flag) const
        {
            ASSERT(index < m_valuesCount || PrintIndexError(index, false));
            ASSERT(offset < 4);
            return (((uint8*)&m_uint32Values[index])[offset] & flag) != 0;
        }

        void ApplyModFlag(uint16 index, uint32 flag, bool apply)
        {
            if (apply) SetFlag(index, flag); else RemoveFlag(index, flag);
        }

        void SetFlag64(uint16 index, uint64 newFlag)
        {
            uint64 oldval = GetUInt64Value(index);
            uint64 newval = oldval | newFlag;
            SetUInt64Value(index, newval);
        }

        void RemoveFlag64(uint16 index, uint64 oldFlag)
        {
            uint64 oldval = GetUInt64Value(index);
            uint64 newval = oldval & ~oldFlag;
            SetUInt64Value(index, newval);
        }

        void ToggleFlag64(uint16 index, uint64 flag)
        {
            if (HasFlag64(index, flag))
                RemoveFlag64(index, flag);
            else
                SetFlag64(index, flag);
        }

        bool HasFlag64(uint16 index, uint64 flag) const
        {
            ASSERT(index < m_valuesCount || PrintIndexError(index, false));
            return (GetUInt64Value(index) & flag) != 0;
        }

        void ApplyModFlag64(uint16 index, uint64 flag, bool apply)
        {
            if (apply) SetFlag64(index, flag); else RemoveFlag64(index, flag);
        }

        void ClearUpdateMask(bool remove);

        uint16 GetValuesCount() const { return m_valuesCount; }

        virtual bool hasQuest(uint32 /* quest_id */) const { return false; }
        virtual bool hasInvolvedQuest(uint32 /* quest_id */) const { return false; }
        virtual void BuildUpdate(UpdateDataMapType&) {}
        void BuildFieldsUpdate(Player*, UpdateDataMapType &) const;

        void SetFieldNotifyFlag(uint16 flag) { _fieldNotifyFlags |= flag; }
        void RemoveFieldNotifyFlag(uint16 flag) { _fieldNotifyFlags &= ~flag; }

        // FG: some hacky helpers
        void ForceValuesUpdateAtIndex(uint32);

        Player* ToPlayer() { if (GetTypeId() == TYPEID_PLAYER) return reinterpret_cast<Player*>(this); else return NULL; }
        Player const* ToPlayer() const { if (GetTypeId() == TYPEID_PLAYER) return (Player const*)((Player*)this); else return NULL; }
        Creature* ToCreature() { if (GetTypeId() == TYPEID_UNIT) return reinterpret_cast<Creature*>(this); else return NULL; }
        Creature const* ToCreature() const { if (GetTypeId() == TYPEID_UNIT) return (Creature const*)((Creature*)this); else return NULL; }

        Unit* ToUnit() { if (GetTypeId() == TYPEID_UNIT || GetTypeId() == TYPEID_PLAYER) return reinterpret_cast<Unit*>(this); else return NULL; }
        Unit const* ToUnit() const { if (GetTypeId() == TYPEID_UNIT || GetTypeId() == TYPEID_PLAYER) return (const Unit*)((Unit*)this); else return NULL; }
        GameObject* ToGameObject() { if (GetTypeId() == TYPEID_GAMEOBJECT) return reinterpret_cast<GameObject*>(this); else return NULL; }
        GameObject const* ToGameObject() const { if (GetTypeId() == TYPEID_GAMEOBJECT) return (const GameObject*)((GameObject*)this); else return NULL; }

        Corpse* ToCorpse() { if (GetTypeId() == TYPEID_CORPSE) return reinterpret_cast<Corpse*>(this); else return NULL; }
        Corpse const* ToCorpse() const { if (GetTypeId() == TYPEID_CORPSE) return (const Corpse*)((Corpse*)this); else return NULL; }
    protected:

        Object();

        void _InitValues();
        void _Create(uint32 guidlow, uint32 entry, HighGuid guidhigh);
        std::string _ConcatFields(uint16 startIndex, uint16 size) const;
        void _LoadIntoDataField(const char* data, uint32 startOffset, uint32 count);

        void GetUpdateFieldData(Player const* target, uint32*& flags, bool& isOwner, bool& isItemOwner, bool& hasSpecialInfo, bool& isPartyMember) const;

        bool IsUpdateFieldVisible(uint32 flags, bool isSelf, bool isOwner, bool isItemOwner, bool isPartyMember) const;

        void _SetUpdateBits(UpdateMask* updateMask, Player* target) const;
        void _SetCreateBits(UpdateMask* updateMask, Player* target) const;
        void _BuildMovementUpdate(ByteBuffer * data, uint16 flags) const;
        void _BuildValuesUpdate(uint8 updatetype, ByteBuffer *data, UpdateMask* updateMask, Player* target) const;

        uint16 m_objectType;

        TypeID m_objectTypeId;
        uint16 m_updateFlag;

        union
        {
            int32  *m_int32Values;
            uint32 *m_uint32Values;
            float  *m_floatValues;
        };

        bool* _changedFields;

        uint16 m_valuesCount;

        uint16 _fieldNotifyFlags;

        bool m_objectUpdated;

    private:
        bool m_inWorld;

        ByteBuffer m_PackGUID;

        // for output helpfull error messages from asserts
        bool PrintIndexError(uint32 index, bool set) const;
        Object(const Object&);                              // prevent generation copy constructor
        Object& operator=(Object const&);                   // prevent generation assigment operator
};

struct Position
{
    struct PositionXYZStreamer
    {
        explicit PositionXYZStreamer(Position& pos) : m_pos(&pos) {}
        Position* m_pos;
    };

    struct PositionXYZOStreamer
    {
        explicit PositionXYZOStreamer(Position& pos) : m_pos(&pos) {}
        Position* m_pos;
    };

    float m_positionX;
    float m_positionY;
    float m_positionZ;
    float m_orientation;

    void Relocate(float x, float y)
        { m_positionX = x; m_positionY = y;}
    void Relocate(float x, float y, float z)
        { m_positionX = x; m_positionY = y; m_positionZ = z; }
    void Relocate(float x, float y, float z, float orientation)
        { m_positionX = x; m_positionY = y; m_positionZ = z; m_orientation = orientation; }
    void Relocate(const Position &pos)
        { m_positionX = pos.m_positionX; m_positionY = pos.m_positionY; m_positionZ = pos.m_positionZ; m_orientation = pos.m_orientation; }
    void Relocate(const Position* pos)
        { m_positionX = pos->m_positionX; m_positionY = pos->m_positionY; m_positionZ = pos->m_positionZ; m_orientation = pos->m_orientation; }
    void RelocateOffset(const Position &offset);
    void SetOrientation(float orientation)
        { m_orientation = orientation; }

    float GetPositionX() const { return m_positionX; }
    float GetPositionY() const { return m_positionY; }
    float GetPositionZ() const { return m_positionZ; }
    float GetOrientation() const { return m_orientation; }

    void GetPosition(float &x, float &y) const
        { x = m_positionX; y = m_positionY; }
    void GetPosition(float &x, float &y, float &z) const
        { x = m_positionX; y = m_positionY; z = m_positionZ; }
    void GetPosition(float &x, float &y, float &z, float &o) const
        { x = m_positionX; y = m_positionY; z = m_positionZ; o = m_orientation; }
    void GetPosition(Position* pos) const
    {
        if (pos)
            pos->Relocate(m_positionX, m_positionY, m_positionZ, m_orientation);
    }

    Position::PositionXYZStreamer PositionXYZStream()
    {
        return PositionXYZStreamer(*this);
    }
    Position::PositionXYZOStreamer PositionXYZOStream()
    {
        return PositionXYZOStreamer(*this);
    }

    bool IsPositionValid() const;

    float GetExactDist2dSq(float x, float y) const
        { float dx = m_positionX - x; float dy = m_positionY - y; return dx*dx + dy*dy; }
    float GetExactDist2d(const float x, const float y) const
        { return sqrt(GetExactDist2dSq(x, y)); }
    float GetExactDist2dSq(const Position* pos) const
        { float dx = m_positionX - pos->m_positionX; float dy = m_positionY - pos->m_positionY; return dx*dx + dy*dy; }
    float GetExactDist2d(const Position* pos) const
        { return sqrt(GetExactDist2dSq(pos)); }
    float GetExactDistSq(float x, float y, float z) const
        { float dz = m_positionZ - z; return GetExactDist2dSq(x, y) + dz*dz; }
    float GetExactDist(float x, float y, float z) const
        { return sqrt(GetExactDistSq(x, y, z)); }
    float GetExactDistSq(const Position* pos) const
        { float dx = m_positionX - pos->m_positionX; float dy = m_positionY - pos->m_positionY; float dz = m_positionZ - pos->m_positionZ; return dx*dx + dy*dy + dz*dz; }
    float GetExactDist(const Position* pos) const
        { return sqrt(GetExactDistSq(pos)); }

    void GetPositionOffsetTo(const Position & endPos, Position & retOffset) const;

    float GetAngle(const Position* pos) const;
    float GetAngle(float x, float y) const;
    float GetRelativeAngle(const Position* pos) const
        { return GetAngle(pos) - m_orientation; }
    float GetRelativeAngle(float x, float y) const { return GetAngle(x, y) - m_orientation; }
    void GetSinCos(float x, float y, float &vsin, float &vcos) const;

    bool IsInDist2d(float x, float y, float dist) const
        { return GetExactDist2dSq(x, y) < dist * dist; }
    bool IsInDist2d(const Position* pos, float dist) const
        { return GetExactDist2dSq(pos) < dist * dist; }
    bool IsInDist(float x, float y, float z, float dist) const
        { return GetExactDistSq(x, y, z) < dist * dist; }
    bool IsInDist(const Position* pos, float dist) const
        { return GetExactDistSq(pos) < dist * dist; }
    bool HasInArc(float arcangle, const Position* pos) const;
    bool HasInLine(WorldObject const* target, float width) const;
    std::string ToString() const;
};
ByteBuffer& operator>>(ByteBuffer& buf, Position::PositionXYZOStreamer const& streamer);
ByteBuffer& operator<<(ByteBuffer& buf, Position::PositionXYZStreamer const& streamer);
ByteBuffer& operator>>(ByteBuffer& buf, Position::PositionXYZStreamer const& streamer);
ByteBuffer& operator<<(ByteBuffer& buf, Position::PositionXYZOStreamer const& streamer);

struct MovementInfo
{
    // common
    uint64  guid;
    uint32  flags;
    uint16  flags2;
    Position pos;
    uint32  time;
    // transport
    uint64  t_guid;
    Position t_pos;
    uint32  t_time;
    uint32  t_time2;
    int8    t_seat;
    // swimming/flying
    float   pitch;
    // falling
    uint32  fallTime;
    // jumping
    float   j_zspeed, j_sinAngle, j_cosAngle, j_xyspeed;
    // spline
    float   splineElevation;

    MovementInfo()
    {
        pos.Relocate(0, 0, 0, 0);
        guid = 0;
        flags = 0;
        flags2 = 0;
        time = t_time = t_time2 = fallTime = 0;
        splineElevation = 0;
        pitch = j_zspeed = j_sinAngle = j_cosAngle = j_xyspeed = 0.0f;
        t_guid = 0;
        t_pos.Relocate(0, 0, 0, 0);
        t_seat = -1;
    }

    uint32 GetMovementFlags() const { return flags; }
    void SetMovementFlags(uint32 flag) { flags = flag; }
    void AddMovementFlag(uint32 flag) { flags |= flag; }
    void RemoveMovementFlag(uint32 flag) { flags &= ~flag; }
    bool HasMovementFlag(uint32 flag) const { return flags & flag; }

    uint16 GetExtraMovementFlags() const { return flags2; }
    void AddExtraMovementFlag(uint16 flag) { flags2 |= flag; }
    bool HasExtraMovementFlag(uint16 flag) const { return flags2 & flag; }

    void SetFallTime(uint32 time) { fallTime = time; }

    void OutDebug();
};

#define MAPID_INVALID 0xFFFFFFFF

class WorldLocation : public Position
{
    public:
        explicit WorldLocation(uint32 _mapid = MAPID_INVALID, float _x = 0, float _y = 0, float _z = 0, float _o = 0)
            : m_mapId(_mapid) { Relocate(_x, _y, _z, _o); }
        WorldLocation(const WorldLocation &loc) { WorldRelocate(loc); }

        void WorldRelocate(const WorldLocation &loc)
            { m_mapId = loc.GetMapId(); Relocate(loc); }
        uint32 GetMapId() const { return m_mapId; }

        uint32 m_mapId;
};

template<class T>
class GridObject
{
    public:
        bool IsInGrid() const { return _gridRef.isValid(); }
        void AddToGrid(GridRefManager<T>& m) { ASSERT(!IsInGrid()); _gridRef.link(&m, (T*)this); }
        void RemoveFromGrid() { ASSERT(IsInGrid()); _gridRef.unlink(); }
    private:
        GridReference<T> _gridRef;
};

template <class T_VALUES, class T_FLAGS, class FLAG_TYPE, uint8 ARRAY_SIZE>
class FlaggedValuesArray32
{
    public:
        FlaggedValuesArray32()
        {
            memset(&m_values, 0x00, sizeof(T_VALUES) * ARRAY_SIZE);
            m_flags = 0;
        }

        T_FLAGS  GetFlags() const { return m_flags; }
        bool     HasFlag(FLAG_TYPE flag) const { return m_flags & (1 << flag); }
        void     AddFlag(FLAG_TYPE flag) { m_flags |= (1 << flag); }
        void     DelFlag(FLAG_TYPE flag) { m_flags &= ~(1 << flag); }

        T_VALUES GetValue(FLAG_TYPE flag) const { return m_values[flag]; }
        void     SetValue(FLAG_TYPE flag, T_VALUES value) { m_values[flag] = value; }
        void     AddValue(FLAG_TYPE flag, T_VALUES value) { m_values[flag] += value; }

    private:
        T_VALUES m_values[ARRAY_SIZE];
        T_FLAGS m_flags;
};

class WorldObject : public Object, public WorldLocation
{
    protected:
        explicit WorldObject(bool isWorldObject); //note: here it means if it is in grid object list or world object list
    public:
        virtual ~WorldObject();

        virtual void Update (uint32 /*time_diff*/) { }

        void _Create(uint32 guidlow, HighGuid guidhigh, uint32 phaseMask);

        virtual void RemoveFromWorld()
        {
            if (!IsInWorld())
                return;

            DestroyForNearbyPlayers();

            Object::RemoveFromWorld();
        }

        void GetNearPoint2D(float &x, float &y, float distance, float absAngle) const;
        void GetNearPoint(WorldObject const* searcher, float &x, float &y, float &z, float searcher_size, float distance2d, float absAngle) const;
        void GetClosePoint(float &x, float &y, float &z, float size, float distance2d = 0, float angle = 0) const
        {
            // angle calculated from current orientation
            GetNearPoint(NULL, x, y, z, size, distance2d, GetOrientation() + angle);
        }
        void MovePosition(Position &pos, float dist, float angle);
        void GetNearPosition(Position &pos, float dist, float angle)
        {
            GetPosition(&pos);
            MovePosition(pos, dist, angle);
        }
        void MovePositionToFirstCollision(Position &pos, float dist, float angle);
        void GetFirstCollisionPosition(Position &pos, float dist, float angle)
        {
            GetPosition(&pos);
            MovePositionToFirstCollision(pos, dist, angle);
        }
        void GetRandomNearPosition(Position &pos, float radius)
        {
            GetPosition(&pos);
            MovePosition(pos, radius * (float)rand_norm(), (float)rand_norm() * static_cast<float>(2 * M_PI));
        }

        void GetContactPoint(const WorldObject* obj, float &x, float &y, float &z, float distance2d = CONTACT_DISTANCE) const
        {
            // angle to face `obj` to `this` using distance includes size of `obj`
            GetNearPoint(obj, x, y, z, obj->GetObjectSize(), distance2d, GetAngle(obj));
        }

        float GetObjectSize() const;
        void UpdateGroundPositionZ(float x, float y, float &z) const;
        void UpdateAllowedPositionZ(float x, float y, float &z) const;

        void GetRandomPoint(const Position &srcPos, float distance, float &rand_x, float &rand_y, float &rand_z) const;
        void GetRandomPoint(const Position &srcPos, float distance, Position &pos) const
        {
            float x, y, z;
            GetRandomPoint(srcPos, distance, x, y, z);
            pos.Relocate(x, y, z, GetOrientation());
        }

        uint32 GetInstanceId() const { return m_InstanceId; }

        virtual void SetPhaseMask(uint32 newPhaseMask, bool update);
        uint32 GetPhaseMask() const { return m_phaseMask; }
        bool InSamePhase(WorldObject const* obj) const { return InSamePhase(obj->GetPhaseMask()); }
        bool InSamePhase(uint32 phasemask) const { return (GetPhaseMask() & phasemask); }

        uint32 GetZoneId() const;
        uint32 GetAreaId() const;
        void GetZoneAndAreaId(uint32& zoneid, uint32& areaid) const;

        InstanceScript* GetInstanceScript();

        const char* GetName() const { return m_name.c_str(); }
        void SetName(const std::string& newname) { m_name=newname; }

        virtual const char* GetNameForLocaleIdx(LocaleConstant /*locale_idx*/) const { return GetName(); }

        float GetDistance(const WorldObject* obj) const
        {
            float d = GetExactDist(obj) - GetObjectSize() - obj->GetObjectSize();
            return d > 0.0f ? d : 0.0f;
        }
        float GetDistance(const Position &pos) const
        {
            float d = GetExactDist(&pos) - GetObjectSize();
            return d > 0.0f ? d : 0.0f;
        }
        float GetDistance(float x, float y, float z) const
        {
            float d = GetExactDist(x, y, z) - GetObjectSize();
            return d > 0.0f ? d : 0.0f;
        }
        float GetDistance2d(const WorldObject* obj) const
        {
            float d = GetExactDist2d(obj) - GetObjectSize() - obj->GetObjectSize();
            return d > 0.0f ? d : 0.0f;
        }
        float GetDistance2d(float x, float y) const
        {
            float d = GetExactDist2d(x, y) - GetObjectSize();
            return d > 0.0f ? d : 0.0f;
        }
        float GetDistanceZ(const WorldObject* obj) const;

        bool IsSelfOrInSameMap(const WorldObject* obj) const
        {
            if (this == obj)
                return true;
            return IsInMap(obj);
        }
        bool IsInMap(const WorldObject* obj) const
        {
            if (obj)
                return IsInWorld() && obj->IsInWorld() && (GetMap() == obj->GetMap());
            return false;
        }
        bool IsWithinDist3d(float x, float y, float z, float dist) const
            { return IsInDist(x, y, z, dist + GetObjectSize()); }
        bool IsWithinDist3d(const Position* pos, float dist) const
            { return IsInDist(pos, dist + GetObjectSize()); }
        bool IsWithinDist2d(float x, float y, float dist) const
            { return IsInDist2d(x, y, dist + GetObjectSize()); }
        bool IsWithinDist2d(const Position* pos, float dist) const
            { return IsInDist2d(pos, dist + GetObjectSize()); }
        // use only if you will sure about placing both object at same map
        bool IsWithinDist(WorldObject const* obj, float dist2compare, bool is3D = true) const
        {
            return obj && _IsWithinDist(obj, dist2compare, is3D);
        }
        bool IsWithinDistInMap(WorldObject const* obj, float dist2compare, bool is3D = true) const
        {
            return obj && IsInMap(obj) && InSamePhase(obj) && _IsWithinDist(obj, dist2compare, is3D);
        }
        bool IsWithinLOS(float x, float y, float z) const;
        bool IsWithinLOSInMap(const WorldObject* obj) const;
        bool GetDistanceOrder(WorldObject const* obj1, WorldObject const* obj2, bool is3D = true) const;
        bool IsInRange(WorldObject const* obj, float minRange, float maxRange, bool is3D = true) const;
        bool IsInRange2d(float x, float y, float minRange, float maxRange) const;
        bool IsInRange3d(float x, float y, float z, float minRange, float maxRange) const;
        bool isInFront(WorldObject const* target, float arc = M_PI) const;
        bool isInBack(WorldObject const* target, float arc = M_PI) const;

        bool IsInBetween(const WorldObject* obj1, const WorldObject* obj2, float size = 0) const;

        virtual void CleanupsBeforeDelete(bool finalCleanup = true);  // used in destructor or explicitly before mass creature delete to remove cross-references to already deleted units

        virtual void SendMessageToSet(WorldPacket* data, bool self);
        virtual void SendMessageToSetInRange(WorldPacket* data, float dist, bool self);
        virtual void SendMessageToSet(WorldPacket* data, Player const* skipped_rcvr);

        virtual uint8 getLevelForTarget(WorldObject const* /*target*/) const { return 1; }

        void MonsterSay(const char* text, uint32 language, uint64 TargetGuid);
        void MonsterYell(const char* text, uint32 language, uint64 TargetGuid);
        void MonsterTextEmote(const char* text, uint64 TargetGuid, bool IsBossEmote = false);
        void MonsterWhisper(const char* text, uint64 receiver, bool IsBossWhisper = false);
        void MonsterSay(int32 textId, uint32 language, uint64 TargetGuid);
        void MonsterYell(int32 textId, uint32 language, uint64 TargetGuid);
        void MonsterTextEmote(int32 textId, uint64 TargetGuid, bool IsBossEmote = false);
        void MonsterWhisper(int32 textId, uint64 receiver, bool IsBossWhisper = false);
        void MonsterYellToZone(int32 textId, uint32 language, uint64 TargetGuid);
        void BuildMonsterChat(WorldPacket* data, uint8 msgtype, char const* text, uint32 language, char const* name, uint64 TargetGuid) const;

        void PlayDistanceSound(uint32 sound_id, Player* target = NULL);
        void PlayDirectSound(uint32 sound_id, Player* target = NULL);

        void SendObjectDeSpawnAnim(uint64 guid);

        virtual void SaveRespawnTime() {}
        void AddObjectToRemoveList();

        float GetGridActivationRange() const;
        float GetVisibilityRange() const;
        float GetSightRange(const WorldObject* target = NULL) const;
        bool canSeeOrDetect(WorldObject const* obj, bool ignoreStealth = false, bool distanceCheck = false) const;

        FlaggedValuesArray32<int32, uint32, StealthType, TOTAL_STEALTH_TYPES> m_stealth;
        FlaggedValuesArray32<int32, uint32, StealthType, TOTAL_STEALTH_TYPES> m_stealthDetect;

        FlaggedValuesArray32<int32, uint32, InvisibilityType, TOTAL_INVISIBILITY_TYPES> m_invisibility;
        FlaggedValuesArray32<int32, uint32, InvisibilityType, TOTAL_INVISIBILITY_TYPES> m_invisibilityDetect;

        FlaggedValuesArray32<int32, uint32, ServerSideVisibilityType, TOTAL_SERVERSIDE_VISIBILITY_TYPES> m_serverSideVisibility;
        FlaggedValuesArray32<int32, uint32, ServerSideVisibilityType, TOTAL_SERVERSIDE_VISIBILITY_TYPES> m_serverSideVisibilityDetect;

        // Low Level Packets
        void SendPlaySound(uint32 Sound, bool OnlySelf);

        virtual void SetMap(Map* map);
        virtual void ResetMap();
        Map* GetMap() const { ASSERT(m_currMap); return m_currMap; }
        Map* FindMap() const { return m_currMap; }
        //used to check all object's GetMap() calls when object is not in world!

        //this function should be removed in nearest time...
        Map const* GetBaseMap() const;

        void SetZoneScript();
        ZoneScript* GetZoneScript() const { return m_zoneScript; }

        TempSummon* SummonCreature(uint32 id, const Position &pos, TempSummonType spwtype = TEMPSUMMON_MANUAL_DESPAWN, uint32 despwtime = 0, uint32 vehId = 0) const;
        TempSummon* SummonCreature(uint32 id, float x, float y, float z, float ang = 0, TempSummonType spwtype = TEMPSUMMON_MANUAL_DESPAWN, uint32 despwtime = 0)
        {
            if (!x && !y && !z)
            {
                GetClosePoint(x, y, z, GetObjectSize());
                ang = GetOrientation();
            }
            Position pos;
            pos.Relocate(x, y, z, ang);
            return SummonCreature(id, pos, spwtype, despwtime, 0);
        }
        GameObject* SummonGameObject(uint32 entry, const Position &pos, float rotation0, float rotation1, float rotation2, float rotation3, uint32 respawnTime) const;
        GameObject* SummonGameObject(uint32 entry, float x, float y, float z, float ang, float rotation0, float rotation1, float rotation2, float rotation3, uint32 respawnTime)
        {
            if (!x && !y && !z)
            {
                GetClosePoint(x, y, z, GetObjectSize());
                ang = GetOrientation();
            }
            Position pos = {x, y, z, ang};
            return SummonGameObject(entry, pos, rotation0, rotation1, rotation2, rotation3, respawnTime);
        }
        Creature*   SummonTrigger(float x, float y, float z, float ang, uint32 dur, CreatureAI* (*GetAI)(Creature*) = NULL);

        Creature*   FindNearestCreature(uint32 entry, float range, bool alive = true) const;
        GameObject* FindNearestGameObject(uint32 entry, float range) const;
<<<<<<< HEAD
        Player*     FindNearestPlayer(float range, bool alive = true);
=======
        GameObject* FindNearestGameObjectOfType(GameobjectTypes type, float range) const;
>>>>>>> 8541167f

        void GetGameObjectListWithEntryInGrid(std::list<GameObject*>& lList, uint32 uiEntry, float fMaxSearchRange) const;
        void GetCreatureListWithEntryInGrid(std::list<Creature*>& lList, uint32 uiEntry, float fMaxSearchRange) const;

        void DestroyForNearbyPlayers();
        virtual void UpdateObjectVisibility(bool forced = true);
        void BuildUpdate(UpdateDataMapType&);

        //relocation and visibility system functions
        void AddToNotify(uint16 f) { m_notifyflags |= f;}
        bool isNeedNotify(uint16 f) const { return m_notifyflags & f;}
        uint16 GetNotifyFlags() const { return m_notifyflags; }
        bool NotifyExecuted(uint16 f) const { return m_executed_notifies & f;}
        void SetNotified(uint16 f) { m_executed_notifies |= f;}
        void ResetAllNotifies() { m_notifyflags = 0; m_executed_notifies = 0; }

        bool isActiveObject() const { return m_isActive; }
        void setActive(bool isActiveObject);
        void SetWorldObject(bool apply);
        bool IsPermanentWorldObject() const { return m_isWorldObject; }
        bool IsWorldObject() const;

        template<class NOTIFIER> void VisitNearbyObject(float const& radius, NOTIFIER& notifier) const { if (IsInWorld()) GetMap()->VisitAll(GetPositionX(), GetPositionY(), radius, notifier); }
        template<class NOTIFIER> void VisitNearbyGridObject(float const& radius, NOTIFIER& notifier) const { if (IsInWorld()) GetMap()->VisitGrid(GetPositionX(), GetPositionY(), radius, notifier); }
        template<class NOTIFIER> void VisitNearbyWorldObject(float const& radius, NOTIFIER& notifier) const { if (IsInWorld()) GetMap()->VisitWorld(GetPositionX(), GetPositionY(), radius, notifier); }

#ifdef MAP_BASED_RAND_GEN
        int32 irand(int32 min, int32 max) const     { return int32 (GetMap()->mtRand.randInt(max - min)) + min; }
        uint32 urand(uint32 min, uint32 max) const  { return GetMap()->mtRand.randInt(max - min) + min;}
        int32 rand32() const                        { return GetMap()->mtRand.randInt();}
        double rand_norm() const                    { return GetMap()->mtRand.randExc();}
        double rand_chance() const                  { return GetMap()->mtRand.randExc(100.0);}
#endif

        uint32  LastUsedScriptID;

        // Transports
        Transport* GetTransport() const { return m_transport; }
        virtual float GetTransOffsetX() const { return 0; }
        virtual float GetTransOffsetY() const { return 0; }
        virtual float GetTransOffsetZ() const { return 0; }
        virtual float GetTransOffsetO() const { return 0; }
        virtual uint32 GetTransTime()   const { return 0; }
        virtual int8 GetTransSeat()     const { return -1; }
        virtual uint64 GetTransGUID()   const;
        void SetTransport(Transport* t) { m_transport = t; }

        MovementInfo m_movementInfo;
    protected:
        std::string m_name;
        bool m_isActive;
        const bool m_isWorldObject;
        ZoneScript* m_zoneScript;

        // transports
        Transport* m_transport;

        //these functions are used mostly for Relocate() and Corpse/Player specific stuff...
        //use them ONLY in LoadFromDB()/Create() funcs and nowhere else!
        //mapId/instanceId should be set in SetMap() function!
        void SetLocationMapId(uint32 _mapId) { m_mapId = _mapId; }
        void SetLocationInstanceId(uint32 _instanceId) { m_InstanceId = _instanceId; }

        virtual bool IsNeverVisible() const { return !IsInWorld(); }
        virtual bool IsAlwaysVisibleFor(WorldObject const* /*seer*/) const { return false; }
        virtual bool IsInvisibleDueToDespawn() const { return false; }
        //difference from IsAlwaysVisibleFor: 1. after distance check; 2. use owner or charmer as seer
        virtual bool IsAlwaysDetectableFor(WorldObject const* /*seer*/) const { return false; }
    private:
        Map* m_currMap;                                    //current object's Map location

        //uint32 m_mapId;                                     // object at map with map_id
        uint32 m_InstanceId;                                // in map copy with instance id
        uint32 m_phaseMask;                                 // in area phase state

        uint16 m_notifyflags;
        uint16 m_executed_notifies;

        virtual bool _IsWithinDist(WorldObject const* obj, float dist2compare, bool is3D) const;

        bool CanNeverSee(WorldObject const* obj) const { return GetMap() != obj->GetMap() || !InSamePhase(obj); }
        virtual bool CanAlwaysSee(WorldObject const* /*obj*/) const { return false; }
        bool CanDetect(WorldObject const* obj, bool ignoreStealth) const;
        bool CanDetectInvisibilityOf(WorldObject const* obj) const;
        bool CanDetectStealthOf(WorldObject const* obj) const;
};

namespace Trinity
{
    // Binary predicate to sort WorldObjects based on the distance to a reference WorldObject
    class ObjectDistanceOrderPred
    {
        public:
            ObjectDistanceOrderPred(const WorldObject* pRefObj, bool ascending = true) : m_refObj(pRefObj), m_ascending(ascending) {}
            bool operator()(const WorldObject* pLeft, const WorldObject* pRight) const
            {
                return m_ascending ? m_refObj->GetDistanceOrder(pLeft, pRight) : !m_refObj->GetDistanceOrder(pLeft, pRight);
            }
        private:
            const WorldObject* m_refObj;
            const bool m_ascending;
    };
}

#endif<|MERGE_RESOLUTION|>--- conflicted
+++ resolved
@@ -806,11 +806,8 @@
 
         Creature*   FindNearestCreature(uint32 entry, float range, bool alive = true) const;
         GameObject* FindNearestGameObject(uint32 entry, float range) const;
-<<<<<<< HEAD
+        GameObject* FindNearestGameObjectOfType(GameobjectTypes type, float range) const;
         Player*     FindNearestPlayer(float range, bool alive = true);
-=======
-        GameObject* FindNearestGameObjectOfType(GameobjectTypes type, float range) const;
->>>>>>> 8541167f
 
         void GetGameObjectListWithEntryInGrid(std::list<GameObject*>& lList, uint32 uiEntry, float fMaxSearchRange) const;
         void GetCreatureListWithEntryInGrid(std::list<Creature*>& lList, uint32 uiEntry, float fMaxSearchRange) const;
