/*
 * Copyright (C) 2008-2018 TrinityCore <https://www.trinitycore.org/>
 * Copyright (C) 2005-2009 MaNGOS <http://getmangos.com/>
 *
 * This program is free software; you can redistribute it and/or modify it
 * under the terms of the GNU General Public License as published by the
 * Free Software Foundation; either version 2 of the License, or (at your
 * option) any later version.
 *
 * This program is distributed in the hope that it will be useful, but WITHOUT
 * ANY WARRANTY; without even the implied warranty of MERCHANTABILITY or
 * FITNESS FOR A PARTICULAR PURPOSE. See the GNU General Public License for
 * more details.
 *
 * You should have received a copy of the GNU General Public License along
 * with this program. If not, see <http://www.gnu.org/licenses/>.
 */

#ifndef _OBJECT_H
#define _OBJECT_H

#include "Common.h"
#include "Duration.h"
#include "EventProcessor.h"
#include "GridReference.h"
#include "GridRefManager.h"
#include "ModelIgnoreFlags.h"
#include "MovementInfo.h"
#include "ObjectDefines.h"
#include "ObjectGuid.h"
#include "Position.h"
#include "SharedDefines.h"
#include "SpellDefines.h"
#include "UpdateFields.h"
#include "UpdateMask.h"
#include <list>
#include <set>
#include <unordered_map>

class Corpse;
class Creature;
class CreatureAI;
class DynamicObject;
class GameObject;
class InstanceScript;
class Map;
class Player;
class Spell;
class SpellCastTargets;
class SpellInfo;
class TempSummon;
class Transport;
class Unit;
class UpdateData;
class WorldObject;
class WorldPacket;
class ZoneScript;
#ifdef ELUNA
class ElunaEventProcessor;
#endif
struct FactionTemplateEntry;
struct PositionFullTerrainStatus;
struct QuaternionData;

typedef std::unordered_map<Player*, UpdateData> UpdateDataMapType;

float const DEFAULT_COLLISION_HEIGHT = 2.03128f; // Most common value in dbc

class TC_GAME_API Object
{
    public:
        virtual ~Object();

        bool IsInWorld() const { return m_inWorld; }

        virtual void AddToWorld();
        virtual void RemoveFromWorld();

        ObjectGuid GetGUID() const { return GetGuidValue(OBJECT_FIELD_GUID); }
        PackedGuid const& GetPackGUID() const { return m_PackGUID; }
        uint32 GetEntry() const { return GetUInt32Value(OBJECT_FIELD_ENTRY); }
        void SetEntry(uint32 entry) { SetUInt32Value(OBJECT_FIELD_ENTRY, entry); }

        float GetObjectScale() const { return GetFloatValue(OBJECT_FIELD_SCALE_X); }
        virtual void SetObjectScale(float scale) { SetFloatValue(OBJECT_FIELD_SCALE_X, scale); }

        TypeID GetTypeId() const { return m_objectTypeId; }
        bool isType(uint16 mask) const { return (mask & m_objectType) != 0; }

        virtual void BuildCreateUpdateBlockForPlayer(UpdateData* data, Player* target) const;
        void SendUpdateToPlayer(Player* player);

        void BuildValuesUpdateBlockForPlayer(UpdateData* data, Player* target) const;
        void BuildOutOfRangeUpdateBlock(UpdateData* data) const;
        void BuildMovementUpdateBlock(UpdateData* data, uint32 flags = 0) const;

        virtual void DestroyForPlayer(Player* target, bool onDeath = false) const;

        int32 GetInt32Value(uint16 index) const;
        uint32 GetUInt32Value(uint16 index) const;
        uint64 GetUInt64Value(uint16 index) const;
        float GetFloatValue(uint16 index) const;
        uint8 GetByteValue(uint16 index, uint8 offset) const;
        uint16 GetUInt16Value(uint16 index, uint8 offset) const;
        ObjectGuid GetGuidValue(uint16 index) const;

        void SetInt32Value(uint16 index, int32 value);
        void SetUInt32Value(uint16 index, uint32 value);
        void UpdateUInt32Value(uint16 index, uint32 value);
        void SetUInt64Value(uint16 index, uint64 value);
        void SetFloatValue(uint16 index, float value);
        void SetByteValue(uint16 index, uint8 offset, uint8 value);
        void SetUInt16Value(uint16 index, uint8 offset, uint16 value);
        void SetInt16Value(uint16 index, uint8 offset, int16 value) { SetUInt16Value(index, offset, (uint16)value); }
        void SetGuidValue(uint16 index, ObjectGuid value);
        void SetStatFloatValue(uint16 index, float value);
        void SetStatInt32Value(uint16 index, int32 value);

        bool AddGuidValue(uint16 index, ObjectGuid value);
        bool RemoveGuidValue(uint16 index, ObjectGuid value);

        void ApplyModUInt32Value(uint16 index, int32 val, bool apply);
        void ApplyModInt32Value(uint16 index, int32 val, bool apply);
        void ApplyModPositiveFloatValue(uint16 index, float val, bool apply);
        void ApplyModSignedFloatValue(uint16 index, float val, bool apply);

        void SetFlag(uint16 index, uint32 newFlag);
        void RemoveFlag(uint16 index, uint32 oldFlag);
        void ToggleFlag(uint16 index, uint32 flag);
        bool HasFlag(uint16 index, uint32 flag) const;
        void ApplyModFlag(uint16 index, uint32 flag, bool apply);

        void SetByteFlag(uint16 index, uint8 offset, uint8 newFlag);
        void RemoveByteFlag(uint16 index, uint8 offset, uint8 newFlag);
        void ToggleByteFlag(uint16 index, uint8 offset, uint8 flag);
        bool HasByteFlag(uint16 index, uint8 offset, uint8 flag) const;
        void ApplyModByteFlag(uint16 index, uint8 offset, uint8 flag, bool apply);

        void SetFlag64(uint16 index, uint64 newFlag);
        void RemoveFlag64(uint16 index, uint64 oldFlag);
        void ToggleFlag64(uint16 index, uint64 flag);
        bool HasFlag64(uint16 index, uint64 flag) const;
        void ApplyModFlag64(uint16 index, uint64 flag, bool apply);

        void ClearUpdateMask(bool remove);

        uint16 GetValuesCount() const { return m_valuesCount; }

        virtual bool hasQuest(uint32 /* quest_id */) const { return false; }
        virtual bool hasInvolvedQuest(uint32 /* quest_id */) const { return false; }
        void SetIsNewObject(bool enable) { m_isNewObject = enable; }
        virtual void BuildUpdate(UpdateDataMapType&) { }
        void BuildFieldsUpdate(Player*, UpdateDataMapType &) const;

        void SetFieldNotifyFlag(uint16 flag) { _fieldNotifyFlags |= flag; }
        void RemoveFieldNotifyFlag(uint16 flag) { _fieldNotifyFlags &= uint16(~flag); }

        // FG: some hacky helpers
        void ForceValuesUpdateAtIndex(uint32);

        Player* ToPlayer() { if (GetTypeId() == TYPEID_PLAYER) return reinterpret_cast<Player*>(this); else return nullptr; }
        Player const* ToPlayer() const { if (GetTypeId() == TYPEID_PLAYER) return reinterpret_cast<Player const*>(this); else return nullptr; }

        Creature* ToCreature() { if (GetTypeId() == TYPEID_UNIT) return reinterpret_cast<Creature*>(this); else return nullptr; }
        Creature const* ToCreature() const { if (GetTypeId() == TYPEID_UNIT) return reinterpret_cast<Creature const*>(this); else return nullptr; }

        Unit* ToUnit() { if (isType(TYPEMASK_UNIT)) return reinterpret_cast<Unit*>(this); else return nullptr; }
        Unit const* ToUnit() const { if (isType(TYPEMASK_UNIT)) return reinterpret_cast<Unit const*>(this); else return nullptr; }

        GameObject* ToGameObject() { if (GetTypeId() == TYPEID_GAMEOBJECT) return reinterpret_cast<GameObject*>(this); else return nullptr; }
        GameObject const* ToGameObject() const { if (GetTypeId() == TYPEID_GAMEOBJECT) return reinterpret_cast<GameObject const*>(this); else return nullptr; }

        Corpse* ToCorpse() { if (GetTypeId() == TYPEID_CORPSE) return reinterpret_cast<Corpse*>(this); else return nullptr; }
        Corpse const* ToCorpse() const { if (GetTypeId() == TYPEID_CORPSE) return reinterpret_cast<Corpse const*>(this); else return nullptr; }

        DynamicObject* ToDynObject() { if (GetTypeId() == TYPEID_DYNAMICOBJECT) return reinterpret_cast<DynamicObject*>(this); else return nullptr; }
        DynamicObject const* ToDynObject() const { if (GetTypeId() == TYPEID_DYNAMICOBJECT) return reinterpret_cast<DynamicObject const*>(this); else return nullptr; }

        virtual std::string GetDebugInfo() const;

    protected:
        Object();

        void _InitValues();
        void _Create(ObjectGuid::LowType guidlow, uint32 entry, HighGuid guidhigh);
        std::string _ConcatFields(uint16 startIndex, uint16 size) const;
        void _LoadIntoDataField(std::string const& data, uint32 startOffset, uint32 count);

        uint32 GetUpdateFieldData(Player const* target, uint32*& flags) const;

        void BuildMovementUpdate(ByteBuffer* data, uint16 flags) const;
        virtual void BuildValuesUpdate(uint8 updatetype, ByteBuffer* data, Player* target) const;

        uint16 m_objectType;

        TypeID m_objectTypeId;
        uint16 m_updateFlag;

        union
        {
            int32  *m_int32Values;
            uint32 *m_uint32Values;
            float  *m_floatValues;
        };

        UpdateMask _changesMask;

        uint16 m_valuesCount;

        uint16 _fieldNotifyFlags;

        virtual void AddToObjectUpdate() = 0;
        virtual void RemoveFromObjectUpdate() = 0;
        void AddToObjectUpdateIfNeeded();

        bool m_objectUpdated;

    private:
        bool m_inWorld;
        bool m_isNewObject;

        PackedGuid m_PackGUID;

        // for output helpfull error messages from asserts
        bool PrintIndexError(uint32 index, bool set) const;
        Object(Object const& right) = delete;
        Object& operator=(Object const& right) = delete;
};

template<class T>
class GridObject
{
    public:
        virtual ~GridObject() { }

        bool IsInGrid() const { return _gridRef.isValid(); }
        void AddToGrid(GridRefManager<T>& m) { ASSERT(!IsInGrid()); _gridRef.link(&m, (T*)this); }
        void RemoveFromGrid() { ASSERT(IsInGrid()); _gridRef.unlink(); }
    private:
        GridReference<T> _gridRef;
};

template <class T_VALUES, class T_FLAGS, class FLAG_TYPE, uint8 ARRAY_SIZE>
class FlaggedValuesArray32
{
    public:
        FlaggedValuesArray32()
        {
            for (uint32 i = 0; i < ARRAY_SIZE; ++i)
                m_values[i] = T_VALUES(0);
            m_flags = 0;
        }

        T_FLAGS  GetFlags() const { return m_flags; }
        bool     HasFlag(FLAG_TYPE flag) const { return m_flags & (1 << flag); }
        void     AddFlag(FLAG_TYPE flag) { m_flags |= (1 << flag); }
        void     DelFlag(FLAG_TYPE flag) { m_flags &= ~(1 << flag); }

        T_VALUES GetValue(FLAG_TYPE flag) const { return m_values[flag]; }
        void     SetValue(FLAG_TYPE flag, T_VALUES value) { m_values[flag] = value; }
        void     AddValue(FLAG_TYPE flag, T_VALUES value) { m_values[flag] += value; }

    private:
        T_VALUES m_values[ARRAY_SIZE];
        T_FLAGS m_flags;
};

class TC_GAME_API WorldObject : public Object, public WorldLocation
{
    protected:
        explicit WorldObject(bool isWorldObject); //note: here it means if it is in grid object list or world object list
    public:
        virtual ~WorldObject();

        virtual void Update(uint32 /*time_diff*/);

        void _Create(ObjectGuid::LowType guidlow, HighGuid guidhigh, uint32 phaseMask);
        void AddToWorld() override;
        void RemoveFromWorld() override;

        void GetNearPoint2D(WorldObject const* searcher, float &x, float &y, float distance, float absAngle) const;
        void GetNearPoint(WorldObject const* searcher, float &x, float &y, float &z, float distance2d, float absAngle) const;
        void GetClosePoint(float &x, float &y, float &z, float size, float distance2d = 0, float relAngle = 0) const;
        void MovePosition(Position &pos, float dist, float angle);
        Position GetNearPosition(float dist, float angle);
        void MovePositionToFirstCollision(Position &pos, float dist, float angle);
        Position GetFirstCollisionPosition(float dist, float angle);
        Position GetRandomNearPosition(float radius);
        void GetContactPoint(WorldObject const* obj, float &x, float &y, float &z, float distance2d = CONTACT_DISTANCE) const;

        virtual float GetCombatReach() const { return 0.0f; } // overridden (only) in Unit
        void UpdateGroundPositionZ(float x, float y, float &z) const;
        void UpdateAllowedPositionZ(float x, float y, float &z) const;

        void GetRandomPoint(Position const& srcPos, float distance, float& rand_x, float& rand_y, float& rand_z) const;
        Position GetRandomPoint(Position const& srcPos, float distance) const;

        uint32 GetInstanceId() const { return m_InstanceId; }

        virtual void SetPhaseMask(uint32 newPhaseMask, bool update);
        uint32 GetPhaseMask() const { return m_phaseMask; }
        bool InSamePhase(uint32 phasemask) const { return (GetPhaseMask() & phasemask) != 0; }
        bool InSamePhase(WorldObject const* obj) const { return obj && InSamePhase(obj->GetPhaseMask()); }
        static bool InSamePhase(WorldObject const* a, WorldObject const* b) { return a && a->InSamePhase(b); }

        uint32 GetZoneId() const { return m_zoneId; }
        uint32 GetAreaId() const { return m_areaId; }
        void GetZoneAndAreaId(uint32& zoneid, uint32& areaid) const { zoneid = m_zoneId, areaid = m_areaId; }
        bool IsOutdoors() const { return m_outdoors; }

        InstanceScript* GetInstanceScript() const;

        std::string const& GetName() const { return m_name; }
        void SetName(std::string const& newname) { m_name = newname; }

        virtual std::string const& GetNameForLocaleIdx(LocaleConstant /*locale_idx*/) const { return m_name; }

        float GetDistance(WorldObject const* obj) const;
        float GetDistance(Position const& pos) const;
        float GetDistance(float x, float y, float z) const;
        float GetDistance2d(WorldObject const* obj) const;
        float GetDistance2d(float x, float y) const;
        float GetDistanceZ(WorldObject const* obj) const;

        bool IsSelfOrInSameMap(WorldObject const* obj) const;
        bool IsInMap(WorldObject const* obj) const;
        bool IsWithinDist3d(float x, float y, float z, float dist) const;
        bool IsWithinDist3d(Position const* pos, float dist) const;
        bool IsWithinDist2d(float x, float y, float dist) const;
        bool IsWithinDist2d(Position const* pos, float dist) const;
        // use only if you will sure about placing both object at same map
        bool IsWithinDist(WorldObject const* obj, float dist2compare, bool is3D = true) const;
        bool IsWithinDistInMap(WorldObject const* obj, float dist2compare, bool is3D = true, bool incOwnRadius = true, bool incTargetRadius = true) const;
        bool IsWithinLOS(float x, float y, float z, LineOfSightChecks checks = LINEOFSIGHT_ALL_CHECKS, VMAP::ModelIgnoreFlags ignoreFlags = VMAP::ModelIgnoreFlags::Nothing) const;
        bool IsWithinLOSInMap(WorldObject const* obj, LineOfSightChecks checks = LINEOFSIGHT_ALL_CHECKS, VMAP::ModelIgnoreFlags ignoreFlags = VMAP::ModelIgnoreFlags::Nothing) const;
        Position GetHitSpherePointFor(Position const& dest) const;
        void GetHitSpherePointFor(Position const& dest, float& x, float& y, float& z) const;
        bool GetDistanceOrder(WorldObject const* obj1, WorldObject const* obj2, bool is3D = true) const;
        bool IsInRange(WorldObject const* obj, float minRange, float maxRange, bool is3D = true) const;
        bool IsInRange2d(float x, float y, float minRange, float maxRange) const;
        bool IsInRange3d(float x, float y, float z, float minRange, float maxRange) const;
        bool isInFront(WorldObject const* target, float arc = float(M_PI)) const;
        bool isInBack(WorldObject const* target, float arc = float(M_PI)) const;

        bool IsInBetween(Position const& pos1, Position const& pos2, float size = 0) const;
        bool IsInBetween(WorldObject const* obj1, WorldObject const* obj2, float size = 0) const { return obj1 && obj2 && IsInBetween(obj1->GetPosition(), obj2->GetPosition(), size); }

        virtual void CleanupsBeforeDelete(bool finalCleanup = true);  // used in destructor or explicitly before mass creature delete to remove cross-references to already deleted units

        virtual void SendMessageToSet(WorldPacket const* data, bool self);
        virtual void SendMessageToSetInRange(WorldPacket const* data, float dist, bool self);
        virtual void SendMessageToSet(WorldPacket const* data, Player const* skipped_rcvr);

        virtual uint8 getLevelForTarget(WorldObject const* /*target*/) const { return 1; }

        void PlayDistanceSound(uint32 sound_id, Player* target = nullptr);
        void PlayDirectSound(uint32 sound_id, Player* target = nullptr);
        void PlayDirectMusic(uint32 music_id, Player* target = nullptr);

        void SendObjectDeSpawnAnim(ObjectGuid guid);

        virtual void SaveRespawnTime(uint32 /*forceDelay*/ = 0, bool /*saveToDB*/ = true) { }
        void AddObjectToRemoveList();

        float GetGridActivationRange() const;
        float GetVisibilityRange() const;
        float GetSightRange(WorldObject const* target = nullptr) const;
        bool CanSeeOrDetect(WorldObject const* obj, bool ignoreStealth = false, bool distanceCheck = false, bool checkAlert = false) const;

        FlaggedValuesArray32<int32, uint32, StealthType, TOTAL_STEALTH_TYPES> m_stealth;
        FlaggedValuesArray32<int32, uint32, StealthType, TOTAL_STEALTH_TYPES> m_stealthDetect;

        FlaggedValuesArray32<int32, uint32, InvisibilityType, TOTAL_INVISIBILITY_TYPES> m_invisibility;
        FlaggedValuesArray32<int32, uint32, InvisibilityType, TOTAL_INVISIBILITY_TYPES> m_invisibilityDetect;

        FlaggedValuesArray32<int32, uint32, ServerSideVisibilityType, TOTAL_SERVERSIDE_VISIBILITY_TYPES> m_serverSideVisibility;
        FlaggedValuesArray32<int32, uint32, ServerSideVisibilityType, TOTAL_SERVERSIDE_VISIBILITY_TYPES> m_serverSideVisibilityDetect;

        virtual void SetMap(Map* map);
        virtual void ResetMap();
        Map* GetMap() const { ASSERT(m_currMap); return m_currMap; }
        Map* FindMap() const { return m_currMap; }
        //used to check all object's GetMap() calls when object is not in world!

        //this function should be removed in nearest time...
        Map const* GetBaseMap() const;

        void SetZoneScript();
        void ClearZoneScript();
        ZoneScript* GetZoneScript() const { return m_zoneScript; }

        TempSummon* SummonCreature(uint32 entry, Position const& pos, TempSummonType despawnType = TEMPSUMMON_MANUAL_DESPAWN, uint32 despawnTime = 0, uint32 vehId = 0, uint32 spellId = 0);
        TempSummon* SummonCreature(uint32 entry, Position const& pos, TempSummonType despawnType, Milliseconds despawnTime, uint32 vehId = 0, uint32 spellId = 0) { return SummonCreature(entry, pos, despawnType, uint32(despawnTime.count()), vehId, spellId); }
        TempSummon* SummonCreature(uint32 entry, float x, float y, float z, float o = 0, TempSummonType despawnType = TEMPSUMMON_MANUAL_DESPAWN, uint32 despawnTime = 0);
        GameObject* SummonGameObject(uint32 entry, Position const& pos, QuaternionData const& rot, uint32 respawnTime /* s */, GOSummonType summonType = GO_SUMMON_TIMED_OR_CORPSE_DESPAWN);
        GameObject* SummonGameObject(uint32 entry, float x, float y, float z, float ang, QuaternionData const& rot, uint32 respawnTime /* s */);
        Creature*   SummonTrigger(float x, float y, float z, float ang, uint32 dur, CreatureAI* (*GetAI)(Creature*) = nullptr);
        void SummonCreatureGroup(uint8 group, std::list<TempSummon*>* list = nullptr);

        Creature*   FindNearestCreature(uint32 entry, float range, bool alive = true) const;
        GameObject* FindNearestGameObject(uint32 entry, float range) const;
        GameObject* FindNearestGameObjectOfType(GameobjectTypes type, float range) const;
        Player* SelectNearestPlayer(float distance) const;

        virtual ObjectGuid GetOwnerGUID() const = 0;
        virtual ObjectGuid GetCharmerOrOwnerGUID() const { return GetOwnerGUID(); }
        ObjectGuid GetCharmerOrOwnerOrOwnGUID() const;

        Unit* GetOwner() const;
        Unit* GetCharmerOrOwner() const;
        Unit* GetCharmerOrOwnerOrSelf() const;
        Player* GetCharmerOrOwnerPlayerOrPlayerItself() const;
        Player* GetAffectingPlayer() const;

        Player* GetSpellModOwner() const;
        int32 CalculateSpellDamage(SpellInfo const* spellInfo, uint8 effIndex, int32 const* basePoints = nullptr) const;

        // target dependent range checks
        float GetSpellMaxRangeForTarget(Unit const* target, SpellInfo const* spellInfo) const;
        float GetSpellMinRangeForTarget(Unit const* target, SpellInfo const* spellInfo) const;

        float ApplyEffectModifiers(SpellInfo const* spellInfo, uint8 effIndex, float value) const;
        int32 CalcSpellDuration(SpellInfo const* spellInfo) const;
        int32 ModSpellDuration(SpellInfo const* spellInfo, WorldObject const* target, int32 duration, bool positive, uint32 effectMask) const;
        void ModSpellCastTime(SpellInfo const* spellInfo, int32& castTime, Spell* spell = nullptr) const;
        void ModSpellDurationTime(SpellInfo const* spellInfo, int32& durationTime, Spell* spell = nullptr) const;

        virtual float MeleeSpellMissChance(Unit const* victim, WeaponAttackType attType, int32 skillDiff, uint32 spellId) const;
        virtual SpellMissInfo MeleeSpellHitResult(Unit* victim, SpellInfo const* spellInfo) const;
        SpellMissInfo MagicSpellHitResult(Unit* victim, SpellInfo const* spellInfo) const;
        SpellMissInfo SpellHitResult(Unit* victim, SpellInfo const* spellInfo, bool canReflect = false) const;
        void SendSpellMiss(Unit* target, uint32 spellID, SpellMissInfo missInfo);

        virtual uint32 GetFaction() const = 0;
        virtual void SetFaction(uint32 /*faction*/) { }
        FactionTemplateEntry const* GetFactionTemplateEntry() const;

        ReputationRank GetReactionTo(WorldObject const* target) const;
        static ReputationRank GetFactionReactionTo(FactionTemplateEntry const* factionTemplateEntry, WorldObject const* target);

        bool IsHostileTo(WorldObject const* target) const;
        bool IsHostileToPlayers() const;
        bool IsFriendlyTo(WorldObject const* target) const;
        bool IsNeutralToAll() const;

        // CastSpell's third arg can be a variety of things - check out CastSpellExtraArgs' constructors!
        void CastSpell(SpellCastTargets const& targets, uint32 spellId, CastSpellExtraArgs const& args = { });
        void CastSpell(WorldObject* target, uint32 spellId, CastSpellExtraArgs const& args = { });
        void CastSpell(Position const& dest, uint32 spellId, CastSpellExtraArgs const& args = { });

        bool IsValidAttackTarget(WorldObject const* target, SpellInfo const* bySpell = nullptr) const;
        bool IsValidAssistTarget(WorldObject const* target, SpellInfo const* bySpell = nullptr) const;

        Unit* GetMagicHitRedirectTarget(Unit* victim, SpellInfo const* spellInfo);

        template <typename Container>
        void GetGameObjectListWithEntryInGrid(Container& gameObjectContainer, uint32 entry, float maxSearchRange = 250.0f) const;

        template <typename Container>
        void GetCreatureListWithEntryInGrid(Container& creatureContainer, uint32 entry, float maxSearchRange = 250.0f) const;

        template <typename Container>
        void GetPlayerListInGrid(Container& playerContainer, float maxSearchRange) const;

        void DestroyForNearbyPlayers();
        virtual void UpdateObjectVisibility(bool forced = true);
        virtual void UpdateObjectVisibilityOnCreate() { UpdateObjectVisibility(true); }
        void UpdatePositionData();

        void BuildUpdate(UpdateDataMapType&) override;

        void AddToObjectUpdate() override;
        void RemoveFromObjectUpdate() override;

        //relocation and visibility system functions
        void AddToNotify(uint16 f) { m_notifyflags |= f;}
        bool isNeedNotify(uint16 f) const { return (m_notifyflags & f) != 0; }
        uint16 GetNotifyFlags() const { return m_notifyflags; }
        void ResetAllNotifies() { m_notifyflags = 0; }

        bool isActiveObject() const { return m_isActive; }
        void setActive(bool isActiveObject);
        bool IsFarVisible() const { return m_isFarVisible; }
        void SetFarVisible(bool on);
        void SetWorldObject(bool apply);
        bool IsPermanentWorldObject() const { return m_isWorldObject; }
        bool IsWorldObject() const;

        uint32  LastUsedScriptID;

        // Transports
        Transport* GetTransport() const { return m_transport; }
        float GetTransOffsetX() const { return m_movementInfo.transport.pos.GetPositionX(); }
        float GetTransOffsetY() const { return m_movementInfo.transport.pos.GetPositionY(); }
        float GetTransOffsetZ() const { return m_movementInfo.transport.pos.GetPositionZ(); }
        float GetTransOffsetO() const { return m_movementInfo.transport.pos.GetOrientation(); }
        Position const& GetTransOffset() const { return m_movementInfo.transport.pos; }
        uint32 GetTransTime()   const { return m_movementInfo.transport.time; }
        int8 GetTransSeat()     const { return m_movementInfo.transport.seat; }
        virtual ObjectGuid GetTransGUID() const;
        void SetTransport(Transport* t) { m_transport = t; }

        MovementInfo m_movementInfo;

        virtual float GetStationaryX() const { return GetPositionX(); }
        virtual float GetStationaryY() const { return GetPositionY(); }
        virtual float GetStationaryZ() const { return GetPositionZ(); }
        virtual float GetStationaryO() const { return GetOrientation(); }

        float GetFloorZ() const;
        virtual float GetCollisionHeight() const { return 0.0f; }

        float GetMapWaterOrGroundLevel(float x, float y, float z, float* ground = nullptr) const;
        float GetMapHeight(float x, float y, float z, bool vmap = true, float distanceToSearch = 50.0f) const; // DEFAULT_HEIGHT_SEARCH in map.h

<<<<<<< HEAD
#ifdef ELUNA
        ElunaEventProcessor* elunaEvents;
#endif
=======
        std::string GetDebugInfo() const override;

>>>>>>> afdbc5ff
        // Event handler
        EventProcessor m_Events;

    protected:
        std::string m_name;
        bool m_isActive;
        bool m_isFarVisible;
        bool const m_isWorldObject;
        ZoneScript* m_zoneScript;

        // transports
        Transport* m_transport;

        virtual void ProcessPositionDataChanged(PositionFullTerrainStatus const& data);
        uint32 m_zoneId;
        uint32 m_areaId;
        float m_staticFloorZ;
        bool m_outdoors;

        //these functions are used mostly for Relocate() and Corpse/Player specific stuff...
        //use them ONLY in LoadFromDB()/Create() funcs and nowhere else!
        //mapId/instanceId should be set in SetMap() function!
        void SetLocationMapId(uint32 _mapId) { m_mapId = _mapId; }
        void SetLocationInstanceId(uint32 _instanceId) { m_InstanceId = _instanceId; }

        virtual bool IsNeverVisible() const { return !IsInWorld(); }
        virtual bool IsAlwaysVisibleFor(WorldObject const* /*seer*/) const { return false; }
        virtual bool IsInvisibleDueToDespawn() const { return false; }
        //difference from IsAlwaysVisibleFor: 1. after distance check; 2. use owner or charmer as seer
        virtual bool IsAlwaysDetectableFor(WorldObject const* /*seer*/) const { return false; }
    private:
        Map* m_currMap;                                   // current object's Map location

        uint32 m_InstanceId;                              // in map copy with instance id
        uint32 m_phaseMask;                               // in area phase state

        uint16 m_notifyflags;
        virtual bool _IsWithinDist(WorldObject const* obj, float dist2compare, bool is3D, bool incOwnRadius = true, bool incTargetRadius = true) const;

        bool CanNeverSee(WorldObject const* obj) const;
        virtual bool CanAlwaysSee(WorldObject const* /*obj*/) const { return false; }
        bool CanDetect(WorldObject const* obj, bool ignoreStealth, bool checkAlert = false) const;
        bool CanDetectInvisibilityOf(WorldObject const* obj) const;
        bool CanDetectStealthOf(WorldObject const* obj, bool checkAlert = false) const;
};

namespace Trinity
{
    // Binary predicate to sort WorldObjects based on the distance to a reference WorldObject
    class ObjectDistanceOrderPred
    {
        public:
            ObjectDistanceOrderPred(WorldObject const* refObj, bool ascending = true) : _refObj(refObj), _ascending(ascending) { }

            bool operator()(WorldObject const* left, WorldObject const* right) const
            {
                return _refObj->GetDistanceOrder(left, right) == _ascending;
            }

        private:
            WorldObject const* _refObj;
            bool _ascending;
    };
}

#endif<|MERGE_RESOLUTION|>--- conflicted
+++ resolved
@@ -513,14 +513,12 @@
         float GetMapWaterOrGroundLevel(float x, float y, float z, float* ground = nullptr) const;
         float GetMapHeight(float x, float y, float z, bool vmap = true, float distanceToSearch = 50.0f) const; // DEFAULT_HEIGHT_SEARCH in map.h
 
-<<<<<<< HEAD
 #ifdef ELUNA
         ElunaEventProcessor* elunaEvents;
 #endif
-=======
+
         std::string GetDebugInfo() const override;
 
->>>>>>> afdbc5ff
         // Event handler
         EventProcessor m_Events;
 
