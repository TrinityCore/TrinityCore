/*
 * Copyright (C) 2008-2015 TrinityCore <http://www.trinitycore.org/>
 * Copyright (C) 2005-2009 MaNGOS <http://getmangos.com/>
 *
 * This program is free software; you can redistribute it and/or modify it
 * under the terms of the GNU General Public License as published by the
 * Free Software Foundation; either version 2 of the License, or (at your
 * option) any later version.
 *
 * This program is distributed in the hope that it will be useful, but WITHOUT
 * ANY WARRANTY; without even the implied warranty of MERCHANTABILITY or
 * FITNESS FOR A PARTICULAR PURPOSE. See the GNU General Public License for
 * more details.
 *
 * You should have received a copy of the GNU General Public License along
 * with this program. If not, see <http://www.gnu.org/licenses/>.
 */

#ifndef ObjectGuid_h__
#define ObjectGuid_h__

#include "Common.h"
#include "ByteBuffer.h"

#include <functional>
#include <unordered_set>

enum TypeID
{
    TYPEID_OBJECT        = 0,
    TYPEID_ITEM          = 1,
    TYPEID_CONTAINER     = 2,
    TYPEID_UNIT          = 3,
    TYPEID_PLAYER        = 4,
    TYPEID_GAMEOBJECT    = 5,
    TYPEID_DYNAMICOBJECT = 6,
    TYPEID_CORPSE        = 7
};

#define NUM_CLIENT_OBJECT_TYPES             8

enum TypeMask
{
    TYPEMASK_OBJECT         = 0x0001,
    TYPEMASK_ITEM           = 0x0002,
    TYPEMASK_CONTAINER      = 0x0006,                       // TYPEMASK_ITEM | 0x0004
    TYPEMASK_UNIT           = 0x0008,                       // creature
    TYPEMASK_PLAYER         = 0x0010,
    TYPEMASK_GAMEOBJECT     = 0x0020,
    TYPEMASK_DYNAMICOBJECT  = 0x0040,
    TYPEMASK_CORPSE         = 0x0080,
    TYPEMASK_SEER           = TYPEMASK_PLAYER | TYPEMASK_UNIT | TYPEMASK_DYNAMICOBJECT
};

enum HighGuid
{
    HIGHGUID_ITEM           = 0x4000,                      // blizz 4000
    HIGHGUID_CONTAINER      = 0x4000,                      // blizz 4000
    HIGHGUID_PLAYER         = 0x0000,                      // blizz 0000
    HIGHGUID_GAMEOBJECT     = 0xF110,                      // blizz F110
    HIGHGUID_TRANSPORT      = 0xF120,                      // blizz F120 (for GAMEOBJECT_TYPE_TRANSPORT)
    HIGHGUID_UNIT           = 0xF130,                      // blizz F130
    HIGHGUID_PET            = 0xF140,                      // blizz F140
    HIGHGUID_VEHICLE        = 0xF150,                      // blizz F550
    HIGHGUID_DYNAMICOBJECT  = 0xF100,                      // blizz F100
    HIGHGUID_CORPSE         = 0xF101,                      // blizz F100
    HIGHGUID_MO_TRANSPORT   = 0x1FC0,                      // blizz 1FC0 (for GAMEOBJECT_TYPE_MO_TRANSPORT)
    HIGHGUID_INSTANCE       = 0x1F40,                      // blizz 1F40
    HIGHGUID_GROUP          = 0x1F50
};

class ObjectGuid;
class PackedGuid;

struct PackedGuidReader
{
    explicit PackedGuidReader(ObjectGuid& guid) : GuidPtr(&guid) { }
    ObjectGuid* GuidPtr;
};

class ObjectGuid
{
    public:
        static ObjectGuid const Empty;

        typedef uint32 LowType;

        ObjectGuid() : _guid(0) { }
        explicit ObjectGuid(uint64 guid) : _guid(guid) { }
<<<<<<< HEAD
        ObjectGuid(HighGuid hi, uint32 entry, uint32 counter) : _guid(int32(hi) > 70000 || counter ? uint64(counter) | (uint64(entry) << 24) | (uint64(hi) << 48) : 0) { }
        ObjectGuid(HighGuid hi, uint32 counter) : _guid(counter ? uint64(counter) | (uint64(hi) << 48) : 0) { }
=======
        ObjectGuid(HighGuid hi, uint32 entry, LowType counter) : _guid(counter ? uint64(counter) | (uint64(entry) << 24) | (uint64(hi) << 48) : 0) { }
        ObjectGuid(HighGuid hi, LowType counter) : _guid(counter ? uint64(counter) | (uint64(hi) << 48) : 0) { }
>>>>>>> ac73ab18

        operator uint64() const { return _guid; }
        PackedGuidReader ReadAsPacked() { return PackedGuidReader(*this); }

        void Set(uint64 guid) { _guid = guid; }
        void Clear() { _guid = 0; }

        PackedGuid WriteAsPacked() const;

        uint64   GetRawValue() const { return _guid; }
        HighGuid GetHigh() const { return HighGuid((_guid >> 48) & 0x0000FFFF); }
        uint32   GetEntry() const { return HasEntry() ? uint32((_guid >> 24) & UI64LIT(0x0000000000FFFFFF)) : 0; }
        LowType  GetCounter()  const
        {
            return HasEntry()
                   ? LowType(_guid & UI64LIT(0x0000000000FFFFFF))
                   : LowType(_guid & UI64LIT(0x00000000FFFFFFFF));
        }

        static uint32 GetMaxCounter(HighGuid high)
        {
            return HasEntry(high)
                   ? uint32(0x00FFFFFF)
                   : uint32(0xFFFFFFFF);
        }

        uint32 GetMaxCounter() const { return GetMaxCounter(GetHigh()); }

        bool IsEmpty()             const { return _guid == 0; }
        bool IsCreature()          const { return GetHigh() == HIGHGUID_UNIT; }
        bool IsPet()               const { return GetHigh() == HIGHGUID_PET; }
        bool IsVehicle()           const { return GetHigh() == HIGHGUID_VEHICLE; }
        bool IsCreatureOrPet()     const { return IsCreature() || IsPet(); }
        bool IsCreatureOrVehicle() const { return IsCreature() || IsVehicle(); }
        bool IsAnyTypeCreature()   const { return IsCreature() || IsPet() || IsVehicle(); }
        bool IsPlayer()            const { return !IsEmpty() && GetHigh() == HIGHGUID_PLAYER; }
        bool IsUnit()              const { return IsAnyTypeCreature() || IsPlayer(); }
        bool IsItem()              const { return GetHigh() == HIGHGUID_ITEM; }
        bool IsGameObject()        const { return GetHigh() == HIGHGUID_GAMEOBJECT; }
        bool IsDynamicObject()     const { return GetHigh() == HIGHGUID_DYNAMICOBJECT; }
        bool IsCorpse()            const { return GetHigh() == HIGHGUID_CORPSE; }
        bool IsTransport()         const { return GetHigh() == HIGHGUID_TRANSPORT; }
        bool IsMOTransport()       const { return GetHigh() == HIGHGUID_MO_TRANSPORT; }
        bool IsAnyTypeGameObject() const { return IsGameObject() || IsTransport() || IsMOTransport(); }
        bool IsInstance()          const { return GetHigh() == HIGHGUID_INSTANCE; }
        bool IsGroup()             const { return GetHigh() == HIGHGUID_GROUP; }

        static TypeID GetTypeId(HighGuid high)
        {
            switch (high)
            {
                case HIGHGUID_ITEM:         return TYPEID_ITEM;
                //case HIGHGUID_CONTAINER:    return TYPEID_CONTAINER; HIGHGUID_CONTAINER==HIGHGUID_ITEM currently
                case HIGHGUID_UNIT:         return TYPEID_UNIT;
                case HIGHGUID_PET:          return TYPEID_UNIT;
                case HIGHGUID_PLAYER:       return TYPEID_PLAYER;
                case HIGHGUID_GAMEOBJECT:   return TYPEID_GAMEOBJECT;
                case HIGHGUID_DYNAMICOBJECT: return TYPEID_DYNAMICOBJECT;
                case HIGHGUID_CORPSE:       return TYPEID_CORPSE;
                case HIGHGUID_MO_TRANSPORT: return TYPEID_GAMEOBJECT;
                case HIGHGUID_VEHICLE:      return TYPEID_UNIT;
                // unknown
                case HIGHGUID_INSTANCE:
                case HIGHGUID_GROUP:
                default:                    return TYPEID_OBJECT;
            }
        }

        TypeID GetTypeId() const { return GetTypeId(GetHigh()); }

        bool operator!() const { return IsEmpty(); }
        bool operator== (ObjectGuid const& guid) const { return GetRawValue() == guid.GetRawValue(); }
        bool operator!= (ObjectGuid const& guid) const { return GetRawValue() != guid.GetRawValue(); }
        bool operator< (ObjectGuid const& guid) const { return GetRawValue() < guid.GetRawValue(); }

        static char const* GetTypeName(HighGuid high);
        char const* GetTypeName() const { return !IsEmpty() ? GetTypeName(GetHigh()) : "None"; }
        std::string ToString() const;

    private:
        static bool HasEntry(HighGuid high)
        {
            switch (high)
            {
                case HIGHGUID_ITEM:
                case HIGHGUID_PLAYER:
                case HIGHGUID_DYNAMICOBJECT:
                case HIGHGUID_CORPSE:
                case HIGHGUID_MO_TRANSPORT:
                case HIGHGUID_INSTANCE:
                case HIGHGUID_GROUP:
                    return false;
                case HIGHGUID_GAMEOBJECT:
                case HIGHGUID_TRANSPORT:
                case HIGHGUID_UNIT:
                case HIGHGUID_PET:
                case HIGHGUID_VEHICLE:
                default:
                    return true;
            }
        }

        bool HasEntry() const { return HasEntry(GetHigh()); }

        explicit ObjectGuid(uint32 const&) = delete;                 // no implementation, used to catch wrong type assignment
        ObjectGuid(HighGuid, uint32, uint64 counter) = delete;       // no implementation, used to catch wrong type assignment
        ObjectGuid(HighGuid, uint64 counter) = delete;               // no implementation, used to catch wrong type assignment

        uint64 _guid;
};

// Some Shared defines
typedef std::set<ObjectGuid> GuidSet;
typedef std::list<ObjectGuid> GuidList;
typedef std::deque<ObjectGuid> GuidDeque;
typedef std::vector<ObjectGuid> GuidVector;
typedef std::unordered_set<ObjectGuid> GuidUnorderedSet;

// minimum buffer size for packed guid is 9 bytes
#define PACKED_GUID_MIN_BUFFER_SIZE 9

class PackedGuid
{
        friend ByteBuffer& operator<<(ByteBuffer& buf, PackedGuid const& guid);

    public:
        explicit PackedGuid() : _packedGuid(PACKED_GUID_MIN_BUFFER_SIZE) { _packedGuid.appendPackGUID(0); }
        explicit PackedGuid(uint64 guid) : _packedGuid(PACKED_GUID_MIN_BUFFER_SIZE) { _packedGuid.appendPackGUID(guid); }
        explicit PackedGuid(ObjectGuid guid) : _packedGuid(PACKED_GUID_MIN_BUFFER_SIZE) { _packedGuid.appendPackGUID(guid.GetRawValue()); }

        void Set(uint64 guid) { _packedGuid.wpos(0); _packedGuid.appendPackGUID(guid); }
        void Set(ObjectGuid guid) { _packedGuid.wpos(0); _packedGuid.appendPackGUID(guid.GetRawValue()); }

        size_t size() const { return _packedGuid.size(); }

    private:
        ByteBuffer _packedGuid;
};

template<HighGuid high>
class ObjectGuidGenerator
{
    public:
        explicit ObjectGuidGenerator(uint32 start = 1) : _nextGuid(start) { }

        void Set(uint32 val) { _nextGuid = val; }
        uint32 Generate();
        uint32 GetNextAfterMaxUsed() const { return _nextGuid; }

    private:
        uint32 _nextGuid;
};

ByteBuffer& operator<<(ByteBuffer& buf, ObjectGuid const& guid);
ByteBuffer& operator>>(ByteBuffer& buf, ObjectGuid&       guid);

ByteBuffer& operator<<(ByteBuffer& buf, PackedGuid const& guid);
ByteBuffer& operator>>(ByteBuffer& buf, PackedGuidReader const& guid);

inline PackedGuid ObjectGuid::WriteAsPacked() const { return PackedGuid(*this); }

namespace std
{
    template<>
    struct hash<ObjectGuid>
    {
        public:
            size_t operator()(ObjectGuid const& key) const
            {
                return hash<uint64>()(key.GetRawValue());
            }
    };
}

#endif // ObjectGuid_h__<|MERGE_RESOLUTION|>--- conflicted
+++ resolved
@@ -87,13 +87,8 @@
 
         ObjectGuid() : _guid(0) { }
         explicit ObjectGuid(uint64 guid) : _guid(guid) { }
-<<<<<<< HEAD
-        ObjectGuid(HighGuid hi, uint32 entry, uint32 counter) : _guid(int32(hi) > 70000 || counter ? uint64(counter) | (uint64(entry) << 24) | (uint64(hi) << 48) : 0) { }
-        ObjectGuid(HighGuid hi, uint32 counter) : _guid(counter ? uint64(counter) | (uint64(hi) << 48) : 0) { }
-=======
-        ObjectGuid(HighGuid hi, uint32 entry, LowType counter) : _guid(counter ? uint64(counter) | (uint64(entry) << 24) | (uint64(hi) << 48) : 0) { }
+        ObjectGuid(HighGuid hi, uint32 entry, LowType counter) : _guid(int32(hi) > 70000 || counter ? uint64(counter) | (uint64(entry) << 24) | (uint64(hi) << 48) : 0) { }
         ObjectGuid(HighGuid hi, LowType counter) : _guid(counter ? uint64(counter) | (uint64(hi) << 48) : 0) { }
->>>>>>> ac73ab18
 
         operator uint64() const { return _guid; }
         PackedGuidReader ReadAsPacked() { return PackedGuidReader(*this); }
