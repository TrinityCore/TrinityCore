/*
 * Copyright (C) 2008-2015 TrinityCore <http://www.trinitycore.org/>
 * Copyright (C) 2005-2009 MaNGOS <http://getmangos.com/>
 *
 * This program is free software; you can redistribute it and/or modify it
 * under the terms of the GNU General Public License as published by the
 * Free Software Foundation; either version 2 of the License, or (at your
 * option) any later version.
 *
 * This program is distributed in the hope that it will be useful, but WITHOUT
 * ANY WARRANTY; without even the implied warranty of MERCHANTABILITY or
 * FITNESS FOR A PARTICULAR PURPOSE. See the GNU General Public License for
 * more details.
 *
 * You should have received a copy of the GNU General Public License along
 * with this program. If not, see <http://www.gnu.org/licenses/>.
 */

#ifndef ObjectGuid_h__
#define ObjectGuid_h__

#include "Common.h"
#include "ByteBuffer.h"

#include <functional>
#include <unordered_set>

enum TypeID
{
    TYPEID_OBJECT        = 0,
    TYPEID_ITEM          = 1,
    TYPEID_CONTAINER     = 2,
    TYPEID_UNIT          = 3,
    TYPEID_PLAYER        = 4,
    TYPEID_GAMEOBJECT    = 5,
    TYPEID_DYNAMICOBJECT = 6,
    TYPEID_CORPSE        = 7,
    TYPEID_AREATRIGGER   = 8
};

#define NUM_CLIENT_OBJECT_TYPES             9

enum TypeMask
{
    TYPEMASK_OBJECT         = 0x0001,
    TYPEMASK_ITEM           = 0x0002,
    TYPEMASK_CONTAINER      = 0x0006,                       // TYPEMASK_ITEM | 0x0004
    TYPEMASK_UNIT           = 0x0008,                       // creature
    TYPEMASK_PLAYER         = 0x0010,
    TYPEMASK_GAMEOBJECT     = 0x0020,
    TYPEMASK_DYNAMICOBJECT  = 0x0040,
    TYPEMASK_CORPSE         = 0x0080,
    TYPEMASK_AREATRIGGER    = 0x0100,
    TYPEMASK_SEER           = TYPEMASK_PLAYER | TYPEMASK_UNIT | TYPEMASK_DYNAMICOBJECT
};

enum HighGuid
{
    HIGHGUID_ITEM           = 0x400,                       // blizz 4000
    HIGHGUID_CONTAINER      = 0x400,                       // blizz 4000
    HIGHGUID_PLAYER         = 0x000,                       // blizz 0000
    HIGHGUID_GAMEOBJECT     = 0xF11,                       // blizz F110
    HIGHGUID_TRANSPORT      = 0xF12,                       // blizz F120 (for GAMEOBJECT_TYPE_TRANSPORT)
    HIGHGUID_UNIT           = 0xF13,                       // blizz F130
    HIGHGUID_PET            = 0xF14,                       // blizz F140
    HIGHGUID_VEHICLE        = 0xF15,                       // blizz F550
    HIGHGUID_DYNAMICOBJECT  = 0xF10,                       // blizz F100
    HIGHGUID_CORPSE         = 0xF101,                      // blizz F100
    HIGHGUID_AREATRIGGER    = 0xF102,
    HIGHGUID_BATTLEGROUND   = 0x1F1,
    HIGHGUID_MO_TRANSPORT   = 0x1FC,                       // blizz 1FC0 (for GAMEOBJECT_TYPE_MO_TRANSPORT)
    HIGHGUID_INSTANCE       = 0x1F4,                       // blizz 1F40
    HIGHGUID_GROUP          = 0x1F5,
    HIGHGUID_GUILD          = 0x1FF
};

class ObjectGuid;
class PackedGuid;

struct PackedGuidReader
{
    explicit PackedGuidReader(ObjectGuid& guid) : GuidPtr(&guid) { }
    ObjectGuid* GuidPtr;
};

class ObjectGuid
{
    public:
        static ObjectGuid const Empty;

<<<<<<< HEAD
        ObjectGuid() { _data._guid = UI64LIT(0); }
        explicit ObjectGuid(uint64 guid)  { _data._guid = guid; }
        ObjectGuid(HighGuid hi, uint32 entry, uint32 counter) { _data._guid = counter ? uint64(counter) | (uint64(entry) << 32) | (uint64(hi) << ((hi == HIGHGUID_CORPSE || hi == HIGHGUID_AREATRIGGER) ? 48 : 52)) : 0; }
        ObjectGuid(HighGuid hi, uint32 counter) { _data._guid = counter ? uint64(counter) | (uint64(hi) << ((hi == HIGHGUID_CORPSE || hi == HIGHGUID_AREATRIGGER) ? 48 : 52)) : 0; }
=======
        typedef uint32 LowType;

        ObjectGuid() : _guid(0) { }
        explicit ObjectGuid(uint64 guid) : _guid(guid) { }
        ObjectGuid(HighGuid hi, uint32 entry, LowType counter) : _guid(counter ? uint64(counter) | (uint64(entry) << 24) | (uint64(hi) << 48) : 0) { }
        ObjectGuid(HighGuid hi, LowType counter) : _guid(counter ? uint64(counter) | (uint64(hi) << 48) : 0) { }
>>>>>>> dbaf8856

        operator uint64() const { return _data._guid; }
        PackedGuidReader ReadAsPacked() { return PackedGuidReader(*this); }

        void Set(uint64 guid) { _data._guid = guid; }
        void Clear() { _data._guid = 0; }

        PackedGuid WriteAsPacked() const;

<<<<<<< HEAD
        uint64   GetRawValue() const { return _data._guid; }
        HighGuid GetHigh() const
        {
            uint32 temp = ((uint64(_data._guid) >> 48) & 0x0000FFFF);
            return HighGuid((temp == HIGHGUID_CORPSE || temp == HIGHGUID_AREATRIGGER) ? temp : ((temp >> 4) & 0x00000FFF));
        }
        uint32   GetEntry() const { return HasEntry() ? uint32((_data._guid >> 32) & UI64LIT(0x00000000000FFFFF)) : 0; }
        uint32   GetCounter()  const
        {
            return uint32(_data._guid & UI64LIT(0x00000000FFFFFFFF));
=======
        uint64   GetRawValue() const { return _guid; }
        HighGuid GetHigh() const { return HighGuid((_guid >> 48) & 0x0000FFFF); }
        uint32   GetEntry() const { return HasEntry() ? uint32((_guid >> 24) & UI64LIT(0x0000000000FFFFFF)) : 0; }
        LowType  GetCounter()  const
        {
            return HasEntry()
                   ? LowType(_guid & UI64LIT(0x0000000000FFFFFF))
                   : LowType(_guid & UI64LIT(0x00000000FFFFFFFF));
>>>>>>> dbaf8856
        }

        static uint32 GetMaxCounter(HighGuid /*high*/)
        {
            return uint32(0xFFFFFFFF);
        }

        uint32 GetMaxCounter() const { return GetMaxCounter(GetHigh()); }

        uint8& operator[](uint32 index)
        {
            ASSERT(index < sizeof(uint64));
            return _data._bytes[index];
        }

        uint8 const& operator[](uint32 index) const
        {
            ASSERT(index < sizeof(uint64));
            return _data._bytes[index];
        }

        bool IsEmpty()             const { return _data._guid == 0; }
        bool IsCreature()          const { return GetHigh() == HIGHGUID_UNIT; }
        bool IsPet()               const { return GetHigh() == HIGHGUID_PET; }
        bool IsVehicle()           const { return GetHigh() == HIGHGUID_VEHICLE; }
        bool IsCreatureOrPet()     const { return IsCreature() || IsPet(); }
        bool IsCreatureOrVehicle() const { return IsCreature() || IsVehicle(); }
        bool IsAnyTypeCreature()   const { return IsCreature() || IsPet() || IsVehicle(); }
        bool IsPlayer()            const { return !IsEmpty() && GetHigh() == HIGHGUID_PLAYER; }
        bool IsUnit()              const { return IsAnyTypeCreature() || IsPlayer(); }
        bool IsItem()              const { return GetHigh() == HIGHGUID_ITEM; }
        bool IsGameObject()        const { return GetHigh() == HIGHGUID_GAMEOBJECT; }
        bool IsDynamicObject()     const { return GetHigh() == HIGHGUID_DYNAMICOBJECT; }
        bool IsCorpse()            const { return GetHigh() == HIGHGUID_CORPSE; }
        bool IsAreaTrigger()       const { return GetHigh() == HIGHGUID_AREATRIGGER; }
        bool IsBattleground()      const { return GetHigh() == HIGHGUID_BATTLEGROUND; }
        bool IsTransport()         const { return GetHigh() == HIGHGUID_TRANSPORT; }
        bool IsMOTransport()       const { return GetHigh() == HIGHGUID_MO_TRANSPORT; }
        bool IsAnyTypeGameObject() const { return IsGameObject() || IsTransport() || IsMOTransport(); }
        bool IsInstance()          const { return GetHigh() == HIGHGUID_INSTANCE; }
        bool IsGroup()             const { return GetHigh() == HIGHGUID_GROUP; }
        bool IsGuild()             const { return GetHigh() == HIGHGUID_GUILD; }

        static TypeID GetTypeId(HighGuid high)
        {
            switch (high)
            {
                case HIGHGUID_ITEM:         return TYPEID_ITEM;
                //case HIGHGUID_CONTAINER:    return TYPEID_CONTAINER; HIGHGUID_CONTAINER==HIGHGUID_ITEM currently
                case HIGHGUID_UNIT:         return TYPEID_UNIT;
                case HIGHGUID_PET:          return TYPEID_UNIT;
                case HIGHGUID_PLAYER:       return TYPEID_PLAYER;
                case HIGHGUID_GAMEOBJECT:   return TYPEID_GAMEOBJECT;
                case HIGHGUID_DYNAMICOBJECT: return TYPEID_DYNAMICOBJECT;
                case HIGHGUID_CORPSE:       return TYPEID_CORPSE;
                case HIGHGUID_AREATRIGGER:  return TYPEID_AREATRIGGER;
                case HIGHGUID_MO_TRANSPORT: return TYPEID_GAMEOBJECT;
                case HIGHGUID_VEHICLE:      return TYPEID_UNIT;
                // unknown
                case HIGHGUID_INSTANCE:
                case HIGHGUID_BATTLEGROUND:
                case HIGHGUID_GROUP:
                case HIGHGUID_GUILD:
                default:                    return TYPEID_OBJECT;
            }
        }

        TypeID GetTypeId() const { return GetTypeId(GetHigh()); }

        bool operator!() const { return IsEmpty(); }
        bool operator== (ObjectGuid const& guid) const { return GetRawValue() == guid.GetRawValue(); }
        bool operator!= (ObjectGuid const& guid) const { return GetRawValue() != guid.GetRawValue(); }
        bool operator< (ObjectGuid const& guid) const { return GetRawValue() < guid.GetRawValue(); }

        static char const* GetTypeName(HighGuid high);
        char const* GetTypeName() const { return !IsEmpty() ? GetTypeName(GetHigh()) : "None"; }
        std::string ToString() const;

    private:
        static bool HasEntry(HighGuid high)
        {
            switch (high)
            {
                case HIGHGUID_ITEM:
                case HIGHGUID_PLAYER:
                case HIGHGUID_DYNAMICOBJECT:
                case HIGHGUID_CORPSE:
                case HIGHGUID_MO_TRANSPORT:
                case HIGHGUID_INSTANCE:
                case HIGHGUID_GROUP:
                    return false;
                case HIGHGUID_GAMEOBJECT:
                case HIGHGUID_TRANSPORT:
                case HIGHGUID_UNIT:
                case HIGHGUID_PET:
                case HIGHGUID_VEHICLE:
                default:
                    return true;
            }
        }

        bool HasEntry() const { return HasEntry(GetHigh()); }

        explicit ObjectGuid(uint32 const&) = delete;                 // no implementation, used to catch wrong type assignment
        ObjectGuid(HighGuid, uint32, uint64 counter) = delete;       // no implementation, used to catch wrong type assignment
        ObjectGuid(HighGuid, uint64 counter) = delete;               // no implementation, used to catch wrong type assignment

        union
        {
            uint64 _guid;
            uint8 _bytes[sizeof(uint64)];
        } _data;
};

// Some Shared defines
typedef std::set<ObjectGuid> GuidSet;
typedef std::list<ObjectGuid> GuidList;
typedef std::deque<ObjectGuid> GuidDeque;
typedef std::vector<ObjectGuid> GuidVector;
typedef std::unordered_set<ObjectGuid> GuidUnorderedSet;

// minimum buffer size for packed guid is 9 bytes
#define PACKED_GUID_MIN_BUFFER_SIZE 9

class PackedGuid
{
        friend ByteBuffer& operator<<(ByteBuffer& buf, PackedGuid const& guid);

    public:
        explicit PackedGuid() : _packedGuid(PACKED_GUID_MIN_BUFFER_SIZE) { _packedGuid.appendPackGUID(0); }
        explicit PackedGuid(uint64 guid) : _packedGuid(PACKED_GUID_MIN_BUFFER_SIZE) { _packedGuid.appendPackGUID(guid); }
        explicit PackedGuid(ObjectGuid guid) : _packedGuid(PACKED_GUID_MIN_BUFFER_SIZE) { _packedGuid.appendPackGUID(guid.GetRawValue()); }

        void Set(uint64 guid) { _packedGuid.wpos(0); _packedGuid.appendPackGUID(guid); }
        void Set(ObjectGuid guid) { _packedGuid.wpos(0); _packedGuid.appendPackGUID(guid.GetRawValue()); }

        size_t size() const { return _packedGuid.size(); }

    private:
        ByteBuffer _packedGuid;
};

template<HighGuid high>
class ObjectGuidGenerator
{
    public:
        explicit ObjectGuidGenerator(uint32 start = 1) : _nextGuid(start) { }

        void Set(uint32 val) { _nextGuid = val; }
        uint32 Generate();
        uint32 GetNextAfterMaxUsed() const { return _nextGuid; }

    private:
        uint32 _nextGuid;
};

ByteBuffer& operator<<(ByteBuffer& buf, ObjectGuid const& guid);
ByteBuffer& operator>>(ByteBuffer& buf, ObjectGuid&       guid);

ByteBuffer& operator<<(ByteBuffer& buf, PackedGuid const& guid);
ByteBuffer& operator>>(ByteBuffer& buf, PackedGuidReader const& guid);

inline PackedGuid ObjectGuid::WriteAsPacked() const { return PackedGuid(*this); }

namespace std
{
    template<>
    struct hash<ObjectGuid>
    {
        public:
            size_t operator()(ObjectGuid const& key) const
            {
                return hash<uint64>()(key.GetRawValue());
            }
    };
}

#endif // ObjectGuid_h__<|MERGE_RESOLUTION|>--- conflicted
+++ resolved
@@ -88,40 +88,21 @@
     public:
         static ObjectGuid const Empty;
 
-<<<<<<< HEAD
-        ObjectGuid() { _data._guid = UI64LIT(0); }
-        explicit ObjectGuid(uint64 guid)  { _data._guid = guid; }
-        ObjectGuid(HighGuid hi, uint32 entry, uint32 counter) { _data._guid = counter ? uint64(counter) | (uint64(entry) << 32) | (uint64(hi) << ((hi == HIGHGUID_CORPSE || hi == HIGHGUID_AREATRIGGER) ? 48 : 52)) : 0; }
-        ObjectGuid(HighGuid hi, uint32 counter) { _data._guid = counter ? uint64(counter) | (uint64(hi) << ((hi == HIGHGUID_CORPSE || hi == HIGHGUID_AREATRIGGER) ? 48 : 52)) : 0; }
-=======
         typedef uint32 LowType;
 
         ObjectGuid() : _guid(0) { }
         explicit ObjectGuid(uint64 guid) : _guid(guid) { }
         ObjectGuid(HighGuid hi, uint32 entry, LowType counter) : _guid(counter ? uint64(counter) | (uint64(entry) << 24) | (uint64(hi) << 48) : 0) { }
         ObjectGuid(HighGuid hi, LowType counter) : _guid(counter ? uint64(counter) | (uint64(hi) << 48) : 0) { }
->>>>>>> dbaf8856
-
-        operator uint64() const { return _data._guid; }
+
+        operator uint64() const { return _guid; }
         PackedGuidReader ReadAsPacked() { return PackedGuidReader(*this); }
 
-        void Set(uint64 guid) { _data._guid = guid; }
-        void Clear() { _data._guid = 0; }
+        void Set(uint64 guid) { _guid = guid; }
+        void Clear() { _guid = 0; }
 
         PackedGuid WriteAsPacked() const;
 
-<<<<<<< HEAD
-        uint64   GetRawValue() const { return _data._guid; }
-        HighGuid GetHigh() const
-        {
-            uint32 temp = ((uint64(_data._guid) >> 48) & 0x0000FFFF);
-            return HighGuid((temp == HIGHGUID_CORPSE || temp == HIGHGUID_AREATRIGGER) ? temp : ((temp >> 4) & 0x00000FFF));
-        }
-        uint32   GetEntry() const { return HasEntry() ? uint32((_data._guid >> 32) & UI64LIT(0x00000000000FFFFF)) : 0; }
-        uint32   GetCounter()  const
-        {
-            return uint32(_data._guid & UI64LIT(0x00000000FFFFFFFF));
-=======
         uint64   GetRawValue() const { return _guid; }
         HighGuid GetHigh() const { return HighGuid((_guid >> 48) & 0x0000FFFF); }
         uint32   GetEntry() const { return HasEntry() ? uint32((_guid >> 24) & UI64LIT(0x0000000000FFFFFF)) : 0; }
@@ -130,29 +111,18 @@
             return HasEntry()
                    ? LowType(_guid & UI64LIT(0x0000000000FFFFFF))
                    : LowType(_guid & UI64LIT(0x00000000FFFFFFFF));
->>>>>>> dbaf8856
-        }
-
-        static uint32 GetMaxCounter(HighGuid /*high*/)
-        {
-            return uint32(0xFFFFFFFF);
+        }
+
+        static uint32 GetMaxCounter(HighGuid high)
+        {
+            return HasEntry(high)
+                   ? uint32(0x00FFFFFF)
+                   : uint32(0xFFFFFFFF);
         }
 
         uint32 GetMaxCounter() const { return GetMaxCounter(GetHigh()); }
 
-        uint8& operator[](uint32 index)
-        {
-            ASSERT(index < sizeof(uint64));
-            return _data._bytes[index];
-        }
-
-        uint8 const& operator[](uint32 index) const
-        {
-            ASSERT(index < sizeof(uint64));
-            return _data._bytes[index];
-        }
-
-        bool IsEmpty()             const { return _data._guid == 0; }
+        bool IsEmpty()             const { return _guid == 0; }
         bool IsCreature()          const { return GetHigh() == HIGHGUID_UNIT; }
         bool IsPet()               const { return GetHigh() == HIGHGUID_PET; }
         bool IsVehicle()           const { return GetHigh() == HIGHGUID_VEHICLE; }
@@ -238,11 +208,7 @@
         ObjectGuid(HighGuid, uint32, uint64 counter) = delete;       // no implementation, used to catch wrong type assignment
         ObjectGuid(HighGuid, uint64 counter) = delete;               // no implementation, used to catch wrong type assignment
 
-        union
-        {
-            uint64 _guid;
-            uint8 _bytes[sizeof(uint64)];
-        } _data;
+        uint64 _guid;
 };
 
 // Some Shared defines
