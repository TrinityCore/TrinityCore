--- conflicted
+++ resolved
@@ -1219,7 +1219,6 @@
     return false;
 }
 
-<<<<<<< HEAD
 uint32 Item::GetFakeEntry() // custom
 {
     ItemFakeEntryContainer::const_iterator itr = sObjectMgr->_itemFakeEntryStore.find(GetGUIDLow());
@@ -1248,7 +1247,7 @@
     sObjectMgr->_itemFakeEntryStore[GetGUIDLow()] = entry;
     CharacterDatabase.PExecute("REPLACE INTO custom_transmogrification (GUID, FakeEntry) VALUES (%u, %u)", GetGUIDLow(), entry);
 }
-=======
+
 void Item::ItemContainerSaveLootToDB()
 {
     // Saves the money and item loot associated with an openable item to the DB
@@ -1434,5 +1433,4 @@
 
     ItemContainerDeleteLootMoneyFromDB();
     ItemContainerDeleteLootItemsFromDB();
-}
->>>>>>> 7a5af7f9
+}