/*
 * Copyright (C) 2008-2016 TrinityCore <http://www.trinitycore.org/>
 * Copyright (C) 2005-2009 MaNGOS <http://getmangos.com/>
 *
 * This program is free software; you can redistribute it and/or modify it
 * under the terms of the GNU General Public License as published by the
 * Free Software Foundation; either version 2 of the License, or (at your
 * option) any later version.
 *
 * This program is distributed in the hope that it will be useful, but WITHOUT
 * ANY WARRANTY; without even the implied warranty of MERCHANTABILITY or
 * FITNESS FOR A PARTICULAR PURPOSE. See the GNU General Public License for
 * more details.
 *
 * You should have received a copy of the GNU General Public License along
 * with this program. If not, see <http://www.gnu.org/licenses/>.
 */

#include "Common.h"
#include "Item.h"
#include "ObjectMgr.h"
#include "WorldPacket.h"
#include "DatabaseEnv.h"
#include "ItemEnchantmentMgr.h"
#include "SpellMgr.h"
#include "SpellInfo.h"
#include "ScriptMgr.h"
#include "ConditionMgr.h"
#include "Player.h"
#include "Opcodes.h"
#include "WorldSession.h"
#include "ItemPackets.h"
#include "TradeData.h"
#include "GameTables.h"
#include "CollectionMgr.h"

void AddItemsSetItem(Player* player, Item* item)
{
    ItemTemplate const* proto = item->GetTemplate();
    uint32 setid = proto->GetItemSet();

    ItemSetEntry const* set = sItemSetStore.LookupEntry(setid);

    if (!set)
    {
        TC_LOG_ERROR("sql.sql", "Item set %u for item (id %u) not found, mods not applied.", setid, proto->GetId());
        return;
    }

    if (set->RequiredSkill && player->GetSkillValue(set->RequiredSkill) < set->RequiredSkillRank)
        return;

    if (set->Flags & ITEM_SET_FLAG_LEGACY_INACTIVE)
        return;

    ItemSetEffect* eff = NULL;

    for (size_t x = 0; x < player->ItemSetEff.size(); ++x)
    {
        if (player->ItemSetEff[x] && player->ItemSetEff[x]->ItemSetID == setid)
        {
            eff = player->ItemSetEff[x];
            break;
        }
    }

    if (!eff)
    {
        eff = new ItemSetEffect();
        eff->ItemSetID = setid;
        eff->EquippedItemCount = 0;

        size_t x = 0;
        for (; x < player->ItemSetEff.size(); ++x)
            if (!player->ItemSetEff[x])
                break;

        if (x < player->ItemSetEff.size())
            player->ItemSetEff[x] = eff;
        else
            player->ItemSetEff.push_back(eff);
    }

    ++eff->EquippedItemCount;

    if (std::vector<ItemSetSpellEntry const*> const* itemSetSpells = sDB2Manager.GetItemSetSpells(setid))
    {
        for (ItemSetSpellEntry const* itemSetSpell : *itemSetSpells)
        {
            //not enough for  spell
            if (itemSetSpell->Threshold > eff->EquippedItemCount)
                continue;

            if (eff->SetBonuses.count(itemSetSpell))
                continue;

            SpellInfo const* spellInfo = sSpellMgr->GetSpellInfo(itemSetSpell->SpellID);
            if (!spellInfo)
            {
                TC_LOG_ERROR("entities.player.items", "WORLD: unknown spell id %u in items set %u effects", itemSetSpell->SpellID, setid);
                continue;
            }

            eff->SetBonuses.insert(itemSetSpell);
            // spell cast only if fit form requirement, in other case will cast at form change
            if (!itemSetSpell->ChrSpecID || itemSetSpell->ChrSpecID == player->GetUInt32Value(PLAYER_FIELD_CURRENT_SPEC_ID))
                player->ApplyEquipSpell(spellInfo, NULL, true);
        }
    }
}

void RemoveItemsSetItem(Player* player, ItemTemplate const* proto)
{
    uint32 setid = proto->GetItemSet();

    ItemSetEntry const* set = sItemSetStore.LookupEntry(setid);

    if (!set)
    {
        TC_LOG_ERROR("sql.sql", "Item set #%u for item #%u not found, mods not removed.", setid, proto->GetId());
        return;
    }

    ItemSetEffect* eff = NULL;
    size_t setindex = 0;
    for (; setindex < player->ItemSetEff.size(); setindex++)
    {
        if (player->ItemSetEff[setindex] && player->ItemSetEff[setindex]->ItemSetID == setid)
        {
            eff = player->ItemSetEff[setindex];
            break;
        }
    }

    // can be in case now enough skill requirement for set appling but set has been appliend when skill requirement not enough
    if (!eff)
        return;

    --eff->EquippedItemCount;

    if (std::vector<ItemSetSpellEntry const*> const* itemSetSpells = sDB2Manager.GetItemSetSpells(setid))
    {
        for (ItemSetSpellEntry const* itemSetSpell : *itemSetSpells)
        {
            // enough for spell
            if (itemSetSpell->Threshold <= eff->EquippedItemCount)
                continue;

            if (!eff->SetBonuses.count(itemSetSpell))
                continue;

            player->ApplyEquipSpell(sSpellMgr->AssertSpellInfo(itemSetSpell->SpellID), nullptr, false);
            eff->SetBonuses.erase(itemSetSpell);
        }
    }

    if (!eff->EquippedItemCount)                                    //all items of a set were removed
    {
        ASSERT(eff == player->ItemSetEff[setindex]);
        delete eff;
        player->ItemSetEff[setindex] = NULL;
    }
}

bool ItemCanGoIntoBag(ItemTemplate const* pProto, ItemTemplate const* pBagProto)
{
    if (!pProto || !pBagProto)
        return false;

    switch (pBagProto->GetClass())
    {
        case ITEM_CLASS_CONTAINER:
            switch (pBagProto->GetSubClass())
            {
                case ITEM_SUBCLASS_CONTAINER:
                    return true;
                case ITEM_SUBCLASS_SOUL_CONTAINER:
                    if (!(pProto->GetBagFamily() & BAG_FAMILY_MASK_SOUL_SHARDS))
                        return false;
                    return true;
                case ITEM_SUBCLASS_HERB_CONTAINER:
                    if (!(pProto->GetBagFamily() & BAG_FAMILY_MASK_HERBS))
                        return false;
                    return true;
                case ITEM_SUBCLASS_ENCHANTING_CONTAINER:
                    if (!(pProto->GetBagFamily() & BAG_FAMILY_MASK_ENCHANTING_SUPP))
                        return false;
                    return true;
                case ITEM_SUBCLASS_MINING_CONTAINER:
                    if (!(pProto->GetBagFamily() & BAG_FAMILY_MASK_MINING_SUPP))
                        return false;
                    return true;
                case ITEM_SUBCLASS_ENGINEERING_CONTAINER:
                    if (!(pProto->GetBagFamily() & BAG_FAMILY_MASK_ENGINEERING_SUPP))
                        return false;
                    return true;
                case ITEM_SUBCLASS_GEM_CONTAINER:
                    if (!(pProto->GetBagFamily() & BAG_FAMILY_MASK_GEMS))
                        return false;
                    return true;
                case ITEM_SUBCLASS_LEATHERWORKING_CONTAINER:
                    if (!(pProto->GetBagFamily() & BAG_FAMILY_MASK_LEATHERWORKING_SUPP))
                        return false;
                    return true;
                case ITEM_SUBCLASS_INSCRIPTION_CONTAINER:
                    if (!(pProto->GetBagFamily() & BAG_FAMILY_MASK_INSCRIPTION_SUPP))
                        return false;
                    return true;
                case ITEM_SUBCLASS_TACKLE_CONTAINER:
                    if (!(pProto->GetBagFamily() & BAG_FAMILY_MASK_FISHING_SUPP))
                        return false;
                    return true;
                case ITEM_SUBCLASS_COOKING_CONTAINER:
                    if (!(pProto->GetBagFamily() & BAG_FAMILY_MASK_COOKING_SUPP))
                        return false;
                    return true;
                default:
                    return false;
            }
        case ITEM_CLASS_QUIVER:
            switch (pBagProto->GetSubClass())
            {
                case ITEM_SUBCLASS_QUIVER:
                    if (!(pProto->GetBagFamily() & BAG_FAMILY_MASK_ARROWS))
                        return false;
                    return true;
                case ITEM_SUBCLASS_AMMO_POUCH:
                    if (!(pProto->GetBagFamily() & BAG_FAMILY_MASK_BULLETS))
                        return false;
                    return true;
                default:
                    return false;
            }
    }
    return false;
}

ItemModifier const AppearanceModifierSlotBySpec[MAX_SPECIALIZATIONS] =
{
    ITEM_MODIFIER_TRANSMOG_APPEARANCE_SPEC_1,
    ITEM_MODIFIER_TRANSMOG_APPEARANCE_SPEC_2,
    ITEM_MODIFIER_TRANSMOG_APPEARANCE_SPEC_3,
    ITEM_MODIFIER_TRANSMOG_APPEARANCE_SPEC_4
};

static uint32 const AppearanceModifierMaskSpecSpecific =
    (1 << ITEM_MODIFIER_TRANSMOG_APPEARANCE_SPEC_1) |
    (1 << ITEM_MODIFIER_TRANSMOG_APPEARANCE_SPEC_2) |
    (1 << ITEM_MODIFIER_TRANSMOG_APPEARANCE_SPEC_3) |
    (1 << ITEM_MODIFIER_TRANSMOG_APPEARANCE_SPEC_4);

ItemModifier const IllusionModifierSlotBySpec[MAX_SPECIALIZATIONS] =
{
    ITEM_MODIFIER_ENCHANT_ILLUSION_SPEC_1,
    ITEM_MODIFIER_ENCHANT_ILLUSION_SPEC_2,
    ITEM_MODIFIER_ENCHANT_ILLUSION_SPEC_3,
    ITEM_MODIFIER_ENCHANT_ILLUSION_SPEC_4
};

static uint32 const IllusionModifierMaskSpecSpecific =
    (1 << ITEM_MODIFIER_ENCHANT_ILLUSION_SPEC_1) |
    (1 << ITEM_MODIFIER_ENCHANT_ILLUSION_SPEC_2) |
    (1 << ITEM_MODIFIER_ENCHANT_ILLUSION_SPEC_3) |
    (1 << ITEM_MODIFIER_ENCHANT_ILLUSION_SPEC_4);

Item::Item()
{
    m_objectType |= TYPEMASK_ITEM;
    m_objectTypeId = TYPEID_ITEM;

    m_updateFlag = 0;

    m_valuesCount = ITEM_END;
    _dynamicValuesCount = ITEM_DYNAMIC_END;
    m_slot = 0;
    uState = ITEM_NEW;
    uQueuePos = -1;
    m_container = NULL;
    m_lootGenerated = false;
    mb_in_trade = false;
    m_lastPlayedTimeUpdate = time(NULL);

    m_paidMoney = 0;
    m_paidExtendedCost = 0;

    memset(&_bonusData, 0, sizeof(_bonusData));
}

bool Item::Create(ObjectGuid::LowType guidlow, uint32 itemid, Player const* owner)
{
    Object::_Create(ObjectGuid::Create<HighGuid::Item>(guidlow));

    SetEntry(itemid);
    SetObjectScale(1.0f);

    if (owner)
    {
        SetOwnerGUID(owner->GetGUID());
        SetGuidValue(ITEM_FIELD_CONTAINED, owner->GetGUID());
    }

    ItemTemplate const* itemProto = sObjectMgr->GetItemTemplate(itemid);
    if (!itemProto)
        return false;

    _bonusData.Initialize(itemProto);
    SetUInt32Value(ITEM_FIELD_STACK_COUNT, 1);
    SetUInt32Value(ITEM_FIELD_MAXDURABILITY, itemProto->MaxDurability);
    SetUInt32Value(ITEM_FIELD_DURABILITY, itemProto->MaxDurability);

    for (uint8 i = 0; i < itemProto->Effects.size() && i < 5; ++i)
        SetSpellCharges(i, itemProto->Effects[i]->Charges);

    SetUInt32Value(ITEM_FIELD_DURATION, itemProto->GetDuration());
    SetUInt32Value(ITEM_FIELD_CREATE_PLAYED_TIME, 0);
    return true;
}

// Returns true if Item is a bag AND it is not empty.
// Returns false if Item is not a bag OR it is an empty bag.
bool Item::IsNotEmptyBag() const
{
    if (Bag const* bag = ToBag())
        return !bag->IsEmpty();
    return false;
}

void Item::UpdateDuration(Player* owner, uint32 diff)
{
    if (!GetUInt32Value(ITEM_FIELD_DURATION))
        return;

    TC_LOG_DEBUG("entities.player.items", "Item::UpdateDuration Item (Entry: %u Duration %u Diff %u)", GetEntry(), GetUInt32Value(ITEM_FIELD_DURATION), diff);

    if (GetUInt32Value(ITEM_FIELD_DURATION) <= diff)
    {
        sScriptMgr->OnItemExpire(owner, GetTemplate());
        owner->DestroyItem(GetBagSlot(), GetSlot(), true);
        return;
    }

    SetUInt32Value(ITEM_FIELD_DURATION, GetUInt32Value(ITEM_FIELD_DURATION) - diff);
    SetState(ITEM_CHANGED, owner);                          // save new time in database
}

void Item::SaveToDB(SQLTransaction& trans)
{
    bool isInTransaction = bool(trans);
    if (!isInTransaction)
        trans = CharacterDatabase.BeginTransaction();

    switch (uState)
    {
        case ITEM_NEW:
        case ITEM_CHANGED:
        {
            uint8 index = 0;
            PreparedStatement* stmt = CharacterDatabase.GetPreparedStatement(uState == ITEM_NEW ? CHAR_REP_ITEM_INSTANCE : CHAR_UPD_ITEM_INSTANCE);
            stmt->setUInt32(  index, GetEntry());
            stmt->setUInt64(++index, GetOwnerGUID().GetCounter());
            stmt->setUInt64(++index, GetGuidValue(ITEM_FIELD_CREATOR).GetCounter());
            stmt->setUInt64(++index, GetGuidValue(ITEM_FIELD_GIFTCREATOR).GetCounter());
            stmt->setUInt32(++index, GetCount());
            stmt->setUInt32(++index, GetUInt32Value(ITEM_FIELD_DURATION));

            std::ostringstream ssSpells;
            if (ItemTemplate const* itemProto = sObjectMgr->GetItemTemplate(GetEntry()))
                for (uint8 i = 0; i < itemProto->Effects.size(); ++i)
                    ssSpells << GetSpellCharges(i) << ' ';
            stmt->setString(++index, ssSpells.str());

            stmt->setUInt32(++index, GetUInt32Value(ITEM_FIELD_FLAGS));

            std::ostringstream ssEnchants;
            for (uint8 i = 0; i < MAX_ENCHANTMENT_SLOT; ++i)
            {
                ssEnchants << GetEnchantmentId(EnchantmentSlot(i)) << ' ';
                ssEnchants << GetEnchantmentDuration(EnchantmentSlot(i)) << ' ';
                ssEnchants << GetEnchantmentCharges(EnchantmentSlot(i)) << ' ';
            }
            stmt->setString(++index, ssEnchants.str());

            stmt->setInt16 (++index, GetItemRandomPropertyId());
            stmt->setUInt16(++index, GetUInt32Value(ITEM_FIELD_DURABILITY));
            stmt->setUInt32(++index, GetUInt32Value(ITEM_FIELD_CREATE_PLAYED_TIME));
            stmt->setString(++index, m_text);
            stmt->setUInt32(++index, GetModifier(ITEM_MODIFIER_UPGRADE_ID));
            stmt->setUInt32(++index, GetModifier(ITEM_MODIFIER_BATTLE_PET_SPECIES_ID));
            stmt->setUInt32(++index, GetModifier(ITEM_MODIFIER_BATTLE_PET_BREED_DATA));
            stmt->setUInt32(++index, GetModifier(ITEM_MODIFIER_BATTLE_PET_LEVEL));
            stmt->setUInt32(++index, GetModifier(ITEM_MODIFIER_BATTLE_PET_DISPLAY_ID));

            std::ostringstream bonusListIDs;
            for (uint32 bonusListID : GetDynamicValues(ITEM_DYNAMIC_FIELD_BONUSLIST_IDS))
                bonusListIDs << bonusListID << ' ';
            stmt->setString(++index, bonusListIDs.str());

            stmt->setUInt64(++index, GetGUID().GetCounter());

            trans->Append(stmt);

            if ((uState == ITEM_CHANGED) && HasFlag(ITEM_FIELD_FLAGS, ITEM_FIELD_FLAG_WRAPPED))
            {
                stmt = CharacterDatabase.GetPreparedStatement(CHAR_UPD_GIFT_OWNER);
                stmt->setUInt64(0, GetOwnerGUID().GetCounter());
                stmt->setUInt64(1, GetGUID().GetCounter());
                trans->Append(stmt);
            }

            stmt = CharacterDatabase.GetPreparedStatement(CHAR_DEL_ITEM_INSTANCE_GEMS);
            stmt->setUInt64(0, GetGUID().GetCounter());
            trans->Append(stmt);

            if (GetGems().size())
            {
                stmt = CharacterDatabase.GetPreparedStatement(CHAR_INS_ITEM_INSTANCE_GEMS);
                stmt->setUInt64(0, GetGUID().GetCounter());
                uint32 i = 0;
                for (ItemDynamicFieldGems const& gemData : GetGems())
                {
                    if (gemData.ItemId)
                    {
                        stmt->setUInt32(1 + i * MAX_GEM_SOCKETS, gemData.ItemId);
                        std::ostringstream gemBonusListIDs;
                        for (uint16 bonusListID : gemData.BonusListIDs)
                            if (bonusListID)
                                gemBonusListIDs << bonusListID << ' ';
                        stmt->setString(2 + i * MAX_GEM_SOCKETS, gemBonusListIDs.str());
                        stmt->setUInt8(3 + i * MAX_GEM_SOCKETS, gemData.Context);
                    }
                    else
                    {
                        stmt->setUInt32(1 + i * MAX_GEM_SOCKETS, 0);
                        stmt->setString(2 + i * MAX_GEM_SOCKETS, "");
                        stmt->setUInt8(3 + i * MAX_GEM_SOCKETS, 0);
                    }
                    ++i;
                }
                for (; i < MAX_GEM_SOCKETS; ++i)
                {
                    stmt->setUInt32(1 + i * MAX_GEM_SOCKETS, 0);
                    stmt->setString(2 + i * MAX_GEM_SOCKETS, "");
                    stmt->setUInt8(3 + i * MAX_GEM_SOCKETS, 0);
                }
                trans->Append(stmt);
            }

            static ItemModifier const transmogMods[10] =
            {
                ITEM_MODIFIER_TRANSMOG_APPEARANCE_ALL_SPECS,
                ITEM_MODIFIER_TRANSMOG_APPEARANCE_SPEC_1,
                ITEM_MODIFIER_TRANSMOG_APPEARANCE_SPEC_2,
                ITEM_MODIFIER_TRANSMOG_APPEARANCE_SPEC_3,
                ITEM_MODIFIER_TRANSMOG_APPEARANCE_SPEC_4,

                ITEM_MODIFIER_ENCHANT_ILLUSION_ALL_SPECS,
                ITEM_MODIFIER_ENCHANT_ILLUSION_SPEC_1,
                ITEM_MODIFIER_ENCHANT_ILLUSION_SPEC_2,
                ITEM_MODIFIER_ENCHANT_ILLUSION_SPEC_3,
                ITEM_MODIFIER_ENCHANT_ILLUSION_SPEC_4,
            };

            stmt = CharacterDatabase.GetPreparedStatement(CHAR_DEL_ITEM_INSTANCE_TRANSMOG);
            stmt->setUInt64(0, GetGUID().GetCounter());
            trans->Append(stmt);

            if (std::find_if(std::begin(transmogMods), std::end(transmogMods), [this](ItemModifier modifier) { return GetModifier(modifier) != 0; }) != std::end(transmogMods))
            {
                stmt = CharacterDatabase.GetPreparedStatement(CHAR_INS_ITEM_INSTANCE_TRANSMOG);
                stmt->setUInt64(0, GetGUID().GetCounter());
                stmt->setUInt32(1, GetModifier(ITEM_MODIFIER_TRANSMOG_APPEARANCE_ALL_SPECS));
                stmt->setUInt32(2, GetModifier(ITEM_MODIFIER_TRANSMOG_APPEARANCE_SPEC_1));
                stmt->setUInt32(3, GetModifier(ITEM_MODIFIER_TRANSMOG_APPEARANCE_SPEC_2));
                stmt->setUInt32(4, GetModifier(ITEM_MODIFIER_TRANSMOG_APPEARANCE_SPEC_3));
                stmt->setUInt32(5, GetModifier(ITEM_MODIFIER_TRANSMOG_APPEARANCE_SPEC_4));
                stmt->setUInt32(6, GetModifier(ITEM_MODIFIER_ENCHANT_ILLUSION_ALL_SPECS));
                stmt->setUInt32(7, GetModifier(ITEM_MODIFIER_ENCHANT_ILLUSION_SPEC_1));
                stmt->setUInt32(8, GetModifier(ITEM_MODIFIER_ENCHANT_ILLUSION_SPEC_2));
                stmt->setUInt32(9, GetModifier(ITEM_MODIFIER_ENCHANT_ILLUSION_SPEC_3));
                stmt->setUInt32(10, GetModifier(ITEM_MODIFIER_ENCHANT_ILLUSION_SPEC_4));
                trans->Append(stmt);
            }

            break;
        }
        case ITEM_REMOVED:
        {
            PreparedStatement* stmt = CharacterDatabase.GetPreparedStatement(CHAR_DEL_ITEM_INSTANCE);
            stmt->setUInt64(0, GetGUID().GetCounter());
            trans->Append(stmt);

            stmt = CharacterDatabase.GetPreparedStatement(CHAR_DEL_ITEM_INSTANCE_GEMS);
            stmt->setUInt64(0, GetGUID().GetCounter());
            trans->Append(stmt);

            if (HasFlag(ITEM_FIELD_FLAGS, ITEM_FIELD_FLAG_WRAPPED))
            {
                stmt = CharacterDatabase.GetPreparedStatement(CHAR_DEL_GIFT);
                stmt->setUInt64(0, GetGUID().GetCounter());
                trans->Append(stmt);
            }

            if (!isInTransaction)
                CharacterDatabase.CommitTransaction(trans);

            // Delete the items if this is a container
            if (!loot.isLooted())
                ItemContainerDeleteLootMoneyAndLootItemsFromDB();

            delete this;
            return;
        }
        case ITEM_UNCHANGED:
            break;
    }

    SetState(ITEM_UNCHANGED);

    if (!isInTransaction)
        CharacterDatabase.CommitTransaction(trans);
}

bool Item::LoadFromDB(ObjectGuid::LowType guid, ObjectGuid ownerGuid, Field* fields, uint32 entry)
{
    //           0          1            2                3      4         5        6      7             8                 9          10          11    12
    // SELECT guid, itemEntry, creatorGuid, giftCreatorGuid, count, duration, charges, flags, enchantments, randomPropertyId, durability, playedTime, text,
    //               13                  14                  15              16                  17            18
    //        upgradeId, battlePetSpeciesId, battlePetBreedData, battlePetLevel, battlePetDisplayId, bonusListIDs,
    //                                    19                           20                           21                           22                           23
    //        itemModifiedAppearanceAllSpecs, itemModifiedAppearanceSpec1, itemModifiedAppearanceSpec2, itemModifiedAppearanceSpec3, itemModifiedAppearanceSpec4,
    //                                  24                        25                          26                         27                         28
    //        spellItemEnchantmentAllSpecs, spellItemEnchantmentSpec1, spellItemEnchantmentSpec2, spellItemEnchantmentSpec3, spellItemEnchantmentSpec4,
    //                29           30           31          32           33           34          35           36           37
    //        gemItemId1, gemBonuses1, gemContext1, gemItemId2, gemBonuses2, gemContext2, gemItemId3, gemBonuses3, gemContext3 FROM item_instance

    // create item before any checks for store correct guid
    // and allow use "FSetState(ITEM_REMOVED); SaveToDB();" for deleting item from DB
    Object::_Create(ObjectGuid::Create<HighGuid::Item>(guid));

    // Set entry, MUST be before proto check
    SetEntry(entry);
    SetObjectScale(1.0f);

    ItemTemplate const* proto = GetTemplate();
    if (!proto)
        return false;

    _bonusData.Initialize(proto);

    // set owner (not if item is only loaded for gbank/auction/mail
    if (!ownerGuid.IsEmpty())
        SetOwnerGUID(ownerGuid);

    uint32 itemFlags = fields[7].GetUInt32();
    bool need_save = false;                                 // need explicit save data at load fixes
    if (uint64 creator = fields[2].GetUInt64())
    {
        if (!(itemFlags & ITEM_FIELD_FLAG_CHILD))
            SetGuidValue(ITEM_FIELD_CREATOR, ObjectGuid::Create<HighGuid::Player>(creator));
        else
            SetGuidValue(ITEM_FIELD_CREATOR, ObjectGuid::Create<HighGuid::Item>(creator));
    }
    if (uint64 giftCreator = fields[3].GetUInt64())
        SetGuidValue(ITEM_FIELD_GIFTCREATOR, ObjectGuid::Create<HighGuid::Player>(giftCreator));
    SetCount(fields[4].GetUInt32());

    uint32 duration = fields[5].GetUInt32();
    SetUInt32Value(ITEM_FIELD_DURATION, duration);
    // update duration if need, and remove if not need
    if ((proto->GetDuration() == 0) != (duration == 0))
    {
        SetUInt32Value(ITEM_FIELD_DURATION, proto->GetDuration());
        need_save = true;
    }

    Tokenizer tokens(fields[6].GetString(), ' ', proto->Effects.size());
    if (tokens.size() == proto->Effects.size())
        for (uint8 i = 0; i < proto->Effects.size(); ++i)
            SetSpellCharges(i, atoi(tokens[i]));

    SetUInt32Value(ITEM_FIELD_FLAGS, itemFlags);
    // Remove bind flag for items vs NO_BIND set
    if (IsSoulBound() && proto->GetBonding() == NO_BIND)
    {
        ApplyModFlag(ITEM_FIELD_FLAGS, ITEM_FIELD_FLAG_SOULBOUND, false);
        need_save = true;
    }

    _LoadIntoDataField(fields[8].GetString(), ITEM_FIELD_ENCHANTMENT, MAX_ENCHANTMENT_SLOT * MAX_ENCHANTMENT_OFFSET);
    SetInt32Value(ITEM_FIELD_RANDOM_PROPERTIES_ID, fields[9].GetInt16());
    // recalculate suffix factor
    if (GetItemRandomPropertyId() < 0)
        UpdateItemSuffixFactor();

    uint32 durability = fields[10].GetUInt16();
    SetUInt32Value(ITEM_FIELD_DURABILITY, durability);
    // update max durability (and durability) if need
    SetUInt32Value(ITEM_FIELD_MAXDURABILITY, proto->MaxDurability);
    if (durability > proto->MaxDurability)
    {
        SetUInt32Value(ITEM_FIELD_DURABILITY, proto->MaxDurability);
        need_save = true;
    }

    SetUInt32Value(ITEM_FIELD_CREATE_PLAYED_TIME, fields[11].GetUInt32());
    SetText(fields[12].GetString());

    SetModifier(ITEM_MODIFIER_BATTLE_PET_DISPLAY_ID, fields[19].GetUInt32());
    uint32 upgradeId = fields[14].GetUInt32();
    ItemUpgradeEntry const* rulesetUpgrade = sItemUpgradeStore.LookupEntry(sDB2Manager.GetRulesetItemUpgrade(entry));
    ItemUpgradeEntry const* upgrade = sItemUpgradeStore.LookupEntry(upgradeId);
    if (!rulesetUpgrade || !upgrade || rulesetUpgrade->ItemUpgradePathID != upgrade->ItemUpgradePathID)
    {
        upgradeId = 0;
        need_save = true;
    }

    if (rulesetUpgrade && !upgradeId)
    {
        upgradeId = rulesetUpgrade->ID;
        need_save = true;
    }

    SetModifier(ITEM_MODIFIER_UPGRADE_ID, upgradeId);
    SetModifier(ITEM_MODIFIER_BATTLE_PET_SPECIES_ID, fields[14].GetUInt32());
    SetModifier(ITEM_MODIFIER_BATTLE_PET_BREED_DATA, fields[15].GetUInt32());
    SetModifier(ITEM_MODIFIER_BATTLE_PET_LEVEL, fields[16].GetUInt16());
    SetModifier(ITEM_MODIFIER_BATTLE_PET_DISPLAY_ID, fields[17].GetUInt32());

    Tokenizer bonusListIDs(fields[18].GetString(), ' ');
    for (char const* token : bonusListIDs)
    {
        uint32 bonusListID = atoul(token);
        AddBonuses(bonusListID);
    }

    SetModifier(ITEM_MODIFIER_TRANSMOG_APPEARANCE_ALL_SPECS, fields[19].GetUInt32());
    SetModifier(ITEM_MODIFIER_TRANSMOG_APPEARANCE_SPEC_1, fields[20].GetUInt32());
    SetModifier(ITEM_MODIFIER_TRANSMOG_APPEARANCE_SPEC_2, fields[21].GetUInt32());
    SetModifier(ITEM_MODIFIER_TRANSMOG_APPEARANCE_SPEC_3, fields[22].GetUInt32());
    SetModifier(ITEM_MODIFIER_TRANSMOG_APPEARANCE_SPEC_4, fields[23].GetUInt32());

    SetModifier(ITEM_MODIFIER_ENCHANT_ILLUSION_ALL_SPECS, fields[24].GetUInt32());
    SetModifier(ITEM_MODIFIER_ENCHANT_ILLUSION_SPEC_1, fields[25].GetUInt32());
    SetModifier(ITEM_MODIFIER_ENCHANT_ILLUSION_SPEC_2, fields[26].GetUInt32());
    SetModifier(ITEM_MODIFIER_ENCHANT_ILLUSION_SPEC_3, fields[27].GetUInt32());
    SetModifier(ITEM_MODIFIER_ENCHANT_ILLUSION_SPEC_4, fields[28].GetUInt32());

    ItemDynamicFieldGems gemData[MAX_GEM_SOCKETS];
    memset(gemData, 0, sizeof(gemData));
    for (uint32 i = 0; i < MAX_GEM_SOCKETS; ++i)
    {
        gemData[i].ItemId = fields[29 + i * MAX_GEM_SOCKETS].GetUInt32();
        Tokenizer bonusListIDs(fields[30 + i * MAX_GEM_SOCKETS].GetString(), ' ');
        uint32 b = 0;
        for (char const* token : bonusListIDs)
            if (uint32 bonusListID = atoul(token))
                gemData[i].BonusListIDs[b++] = bonusListID;

        gemData[i].Context = fields[31 + i * MAX_GEM_SOCKETS].GetUInt8();
        if (gemData[i].ItemId)
            SetGem(i, &gemData[i]);
    }

    if (need_save)                                           // normal item changed state set not work at loading
    {
        uint8 index = 0;
        PreparedStatement* stmt = CharacterDatabase.GetPreparedStatement(CHAR_UPD_ITEM_INSTANCE_ON_LOAD);
        stmt->setUInt32(index++, GetUInt32Value(ITEM_FIELD_DURATION));
        stmt->setUInt32(index++, GetUInt32Value(ITEM_FIELD_FLAGS));
        stmt->setUInt32(index++, GetUInt32Value(ITEM_FIELD_DURABILITY));
        stmt->setUInt32(index++, GetModifier(ITEM_MODIFIER_UPGRADE_ID));
        stmt->setUInt64(index++, guid);
        CharacterDatabase.Execute(stmt);
    }

    return true;
}

/*static*/
void Item::DeleteFromDB(SQLTransaction& trans, ObjectGuid::LowType itemGuid)
{
    PreparedStatement* stmt = CharacterDatabase.GetPreparedStatement(CHAR_DEL_ITEM_INSTANCE);
    stmt->setUInt64(0, itemGuid);
    trans->Append(stmt);
}

void Item::DeleteFromDB(SQLTransaction& trans)
{
    DeleteFromDB(trans, GetGUID().GetCounter());

    // Delete the items if this is a container
    if (!loot.isLooted())
        ItemContainerDeleteLootMoneyAndLootItemsFromDB();
}

/*static*/
void Item::DeleteFromInventoryDB(SQLTransaction& trans, ObjectGuid::LowType itemGuid)
{
    PreparedStatement* stmt = CharacterDatabase.GetPreparedStatement(CHAR_DEL_CHAR_INVENTORY_BY_ITEM);
    stmt->setUInt64(0, itemGuid);
    trans->Append(stmt);
}

void Item::DeleteFromInventoryDB(SQLTransaction& trans)
{
    DeleteFromInventoryDB(trans, GetGUID().GetCounter());
}

ItemTemplate const* Item::GetTemplate() const
{
    return sObjectMgr->GetItemTemplate(GetEntry());
}

Player* Item::GetOwner()const
{
    return ObjectAccessor::FindPlayer(GetOwnerGUID());
}

// Just a "legacy shortcut" for proto->GetSkill()
uint32 Item::GetSkill()
{
    ItemTemplate const* proto = GetTemplate();
    return proto->GetSkill();
}

int32 Item::GenerateItemRandomPropertyId(uint32 item_id)
{
    ItemTemplate const* itemProto = sObjectMgr->GetItemTemplate(item_id);

    if (!itemProto)
        return 0;

    // item must have one from this field values not null if it can have random enchantments
    if ((!itemProto->GetRandomProperty()) && (!itemProto->GetRandomSuffix()))
        return 0;

    // item can have not null only one from field values
    if ((itemProto->GetRandomProperty()) && (itemProto->GetRandomSuffix()))
    {
        TC_LOG_ERROR("sql.sql", "Item template %u have RandomProperty == %u and RandomSuffix == %u, but must have one from field =0", itemProto->GetId(), itemProto->GetRandomProperty(), itemProto->GetRandomSuffix());
        return 0;
    }

    // RandomProperty case
    if (itemProto->GetRandomProperty())
    {
        uint32 randomPropId = GetItemEnchantMod(itemProto->GetRandomProperty());
        if (!sItemRandomPropertiesStore.LookupEntry(randomPropId))
        {
            TC_LOG_ERROR("sql.sql", "Enchantment id #%u used but it doesn't have records in 'ItemRandomProperties.dbc'", randomPropId);
            return 0;
        }

        return randomPropId;
    }
    // RandomSuffix case
    else
    {
        uint32 randomPropId = GetItemEnchantMod(itemProto->GetRandomSuffix());
        if (!sItemRandomSuffixStore.LookupEntry(randomPropId))
        {
            TC_LOG_ERROR("sql.sql", "Enchantment id #%u used but it doesn't have records in sItemRandomSuffixStore.", randomPropId);
            return 0;
        }

        return -int32(randomPropId);
    }
}

void Item::SetItemRandomProperties(int32 randomPropId)
{
    if (!randomPropId)
        return;

    if (randomPropId > 0)
    {
        ItemRandomPropertiesEntry const* item_rand = sItemRandomPropertiesStore.LookupEntry(-randomPropId);
        if (sItemRandomPropertiesStore.LookupEntry(randomPropId))
        {
            if (GetInt32Value(ITEM_FIELD_RANDOM_PROPERTIES_ID) != randomPropId)
            {
                SetInt32Value(ITEM_FIELD_RANDOM_PROPERTIES_ID, randomPropId);
                SetState(ITEM_CHANGED, GetOwner());
            }
            for (uint32 i = PROP_ENCHANTMENT_SLOT_1; i < PROP_ENCHANTMENT_SLOT_1 + 3; ++i)
                SetEnchantment(EnchantmentSlot(i), item_rand->Enchantment[i - PROP_ENCHANTMENT_SLOT_1], 0, 0);
        }
    }
    else
    {
        ItemRandomSuffixEntry const* item_rand = sItemRandomSuffixStore.LookupEntry(-randomPropId);
        if (item_rand)
        {
            if (GetInt32Value(ITEM_FIELD_RANDOM_PROPERTIES_ID) != randomPropId || !GetItemSuffixFactor())
            {
                SetInt32Value(ITEM_FIELD_RANDOM_PROPERTIES_ID, randomPropId);
                UpdateItemSuffixFactor();
                SetState(ITEM_CHANGED, GetOwner());
            }

            for (uint32 i = PROP_ENCHANTMENT_SLOT_0; i <= PROP_ENCHANTMENT_SLOT_4; ++i)
                SetEnchantment(EnchantmentSlot(i), item_rand->Enchantment[i - PROP_ENCHANTMENT_SLOT_0], 0, 0);
        }
    }
}

void Item::UpdateItemSuffixFactor()
{
    uint32 suffixFactor = GenerateEnchSuffixFactor(GetEntry());
    if (GetItemSuffixFactor() == suffixFactor)
        return;
    SetUInt32Value(ITEM_FIELD_PROPERTY_SEED, suffixFactor);
}

void Item::SetState(ItemUpdateState state, Player* forplayer)
{
    if (uState == ITEM_NEW && state == ITEM_REMOVED)
    {
        // pretend the item never existed
        if (forplayer)
        {
            RemoveFromUpdateQueueOf(forplayer);
            forplayer->DeleteRefundReference(GetGUID());
        }
        delete this;
        return;
    }
    if (state != ITEM_UNCHANGED)
    {
        // new items must stay in new state until saved
        if (uState != ITEM_NEW)
            uState = state;

        if (forplayer)
            AddToUpdateQueueOf(forplayer);
    }
    else
    {
        // unset in queue
        // the item must be removed from the queue manually
        uQueuePos = -1;
        uState = ITEM_UNCHANGED;
    }
}

void Item::AddToUpdateQueueOf(Player* player)
{
    if (IsInUpdateQueue())
        return;

    ASSERT(player != NULL);

    if (player->GetGUID() != GetOwnerGUID())
    {
        TC_LOG_DEBUG("entities.player.items", "Item::AddToUpdateQueueOf - Owner's guid (%s) and player's guid (%s) don't match!",
            GetOwnerGUID().ToString().c_str(), player->GetGUID().ToString().c_str());
        return;
    }

    if (player->m_itemUpdateQueueBlocked)
        return;

    player->m_itemUpdateQueue.push_back(this);
    uQueuePos = player->m_itemUpdateQueue.size()-1;
}

void Item::RemoveFromUpdateQueueOf(Player* player)
{
    if (!IsInUpdateQueue())
        return;

    ASSERT(player != NULL);

    if (player->GetGUID() != GetOwnerGUID())
    {
        TC_LOG_DEBUG("entities.player.items", "Item::RemoveFromUpdateQueueOf - Owner's guid (%s) and player's guid (%s) don't match!",
            GetOwnerGUID().ToString().c_str(), player->GetGUID().ToString().c_str());
        return;
    }

    if (player->m_itemUpdateQueueBlocked)
        return;

    player->m_itemUpdateQueue[uQueuePos] = NULL;
    uQueuePos = -1;
}

uint8 Item::GetBagSlot() const
{
    return m_container ? m_container->GetSlot() : uint8(INVENTORY_SLOT_BAG_0);
}

bool Item::IsEquipped() const
{
    return !IsInBag() && m_slot < EQUIPMENT_SLOT_END;
}

bool Item::CanBeTraded(bool mail, bool trade) const
{
    if (m_lootGenerated)
        return false;

    if ((!mail || !IsBoundAccountWide()) && (IsSoulBound() && (!HasFlag(ITEM_FIELD_FLAGS, ITEM_FIELD_FLAG_BOP_TRADEABLE) || !trade)))
        return false;

    if (IsBag() && (Player::IsBagPos(GetPos()) || !((Bag const*)this)->IsEmpty()))
        return false;

    if (Player* owner = GetOwner())
    {
        if (owner->CanUnequipItem(GetPos(), false) != EQUIP_ERR_OK)
            return false;
        if (owner->GetLootGUID() == GetGUID())
            return false;
    }

    if (IsBoundByEnchant())
        return false;

    return true;
}

void Item::SetCount(uint32 value)
{
    SetUInt32Value(ITEM_FIELD_STACK_COUNT, value);

    if (Player* player = GetOwner())
    {
        if (TradeData* tradeData = player->GetTradeData())
        {
            TradeSlots slot = tradeData->GetTradeSlotForItem(GetGUID());

            if (slot != TRADE_SLOT_INVALID)
                tradeData->SetItem(slot, this, true);
        }
    }
}

bool Item::HasEnchantRequiredSkill(const Player* player) const
{
    // Check all enchants for required skill
    for (uint32 enchant_slot = PERM_ENCHANTMENT_SLOT; enchant_slot < MAX_ENCHANTMENT_SLOT; ++enchant_slot)
    {
        if (uint32 enchant_id = GetEnchantmentId(EnchantmentSlot(enchant_slot)))
            if (SpellItemEnchantmentEntry const* enchantEntry = sSpellItemEnchantmentStore.LookupEntry(enchant_id))
                if (enchantEntry->RequiredSkillID && player->GetSkillValue(enchantEntry->RequiredSkillID) < enchantEntry->RequiredSkillRank)
                    return false;
    }

  return true;
}

uint32 Item::GetEnchantRequiredLevel() const
{
    uint32 level = 0;

    // Check all enchants for required level
    for (uint32 enchant_slot = PERM_ENCHANTMENT_SLOT; enchant_slot < MAX_ENCHANTMENT_SLOT; ++enchant_slot)
    {
        if (uint32 enchant_id = GetEnchantmentId(EnchantmentSlot(enchant_slot)))
            if (SpellItemEnchantmentEntry const* enchantEntry = sSpellItemEnchantmentStore.LookupEntry(enchant_id))
                if (enchantEntry->MinLevel > level)
                    level = enchantEntry->MinLevel;
    }

    return level;
}

bool Item::IsBoundByEnchant() const
{
    // Check all enchants for soulbound
    for (uint32 enchant_slot = PERM_ENCHANTMENT_SLOT; enchant_slot < MAX_ENCHANTMENT_SLOT; ++enchant_slot)
        if (uint32 enchant_id = GetEnchantmentId(EnchantmentSlot(enchant_slot)))
            if (SpellItemEnchantmentEntry const* enchantEntry = sSpellItemEnchantmentStore.LookupEntry(enchant_id))
                if (enchantEntry->Flags & ENCHANTMENT_CAN_SOULBOUND)
                    return true;

    return false;
}

InventoryResult Item::CanBeMergedPartlyWith(ItemTemplate const* proto) const
{
    // not allow merge looting currently items
    if (m_lootGenerated)
        return EQUIP_ERR_LOOT_GONE;

    // check item type
    if (GetEntry() != proto->GetId())
        return EQUIP_ERR_CANT_STACK;

    // check free space (full stacks can't be target of merge
    if (GetCount() >= proto->GetMaxStackSize())
        return EQUIP_ERR_CANT_STACK;

    return EQUIP_ERR_OK;
}

bool Item::IsFitToSpellRequirements(SpellInfo const* spellInfo) const
{
    ItemTemplate const* proto = GetTemplate();

    if (spellInfo->EquippedItemClass != -1)                 // -1 == any item class
    {
        // Special case - accept vellum for armor/weapon requirements
        if ((spellInfo->EquippedItemClass == ITEM_CLASS_ARMOR ||
            spellInfo->EquippedItemClass == ITEM_CLASS_WEAPON) && proto->IsVellum())
            if (spellInfo->IsAbilityOfSkillType(SKILL_ENCHANTING)) // only for enchanting spells
                return true;

        if (spellInfo->EquippedItemClass != int32(proto->GetClass()))
            return false;                                   //  wrong item class

        if (spellInfo->EquippedItemSubClassMask != 0)        // 0 == any subclass
        {
            if ((spellInfo->EquippedItemSubClassMask & (1 << proto->GetSubClass())) == 0)
                return false;                               // subclass not present in mask
        }
    }

    if (spellInfo->EquippedItemInventoryTypeMask != 0)       // 0 == any inventory type
    {
        // Special case - accept weapon type for main and offhand requirements
        if (proto->GetInventoryType() == INVTYPE_WEAPON &&
            (spellInfo->EquippedItemInventoryTypeMask & (1 << INVTYPE_WEAPONMAINHAND) ||
             spellInfo->EquippedItemInventoryTypeMask & (1 << INVTYPE_WEAPONOFFHAND)))
            return true;
        else if ((spellInfo->EquippedItemInventoryTypeMask & (1 << proto->GetInventoryType())) == 0)
            return false;                                   // inventory type not present in mask
    }

    return true;
}

void Item::SetEnchantment(EnchantmentSlot slot, uint32 id, uint32 duration, uint32 charges, ObjectGuid caster /*= ObjectGuid::Empty*/)
{
    // Better lost small time at check in comparison lost time at item save to DB.
    if ((GetEnchantmentId(slot) == id) && (GetEnchantmentDuration(slot) == duration) && (GetEnchantmentCharges(slot) == charges))
        return;

    Player* owner = GetOwner();
    if (slot < MAX_INSPECTED_ENCHANTMENT_SLOT)
    {
        if (uint32 oldEnchant = GetEnchantmentId(slot))
            owner->GetSession()->SendEnchantmentLog(GetOwnerGUID(), ObjectGuid::Empty, GetEntry(), oldEnchant);

        if (id)
            owner->GetSession()->SendEnchantmentLog(GetOwnerGUID(), caster, GetEntry(), id);
    }

    SetUInt32Value(ITEM_FIELD_ENCHANTMENT + slot * MAX_ENCHANTMENT_OFFSET + ENCHANTMENT_ID_OFFSET, id);
    SetUInt32Value(ITEM_FIELD_ENCHANTMENT + slot * MAX_ENCHANTMENT_OFFSET + ENCHANTMENT_DURATION_OFFSET, duration);
    SetUInt32Value(ITEM_FIELD_ENCHANTMENT + slot * MAX_ENCHANTMENT_OFFSET + ENCHANTMENT_CHARGES_OFFSET, charges);
    SetState(ITEM_CHANGED, owner);
}

void Item::SetEnchantmentDuration(EnchantmentSlot slot, uint32 duration, Player* owner)
{
    if (GetEnchantmentDuration(slot) == duration)
        return;

    SetUInt32Value(ITEM_FIELD_ENCHANTMENT + slot * MAX_ENCHANTMENT_OFFSET + ENCHANTMENT_DURATION_OFFSET, duration);
    SetState(ITEM_CHANGED, owner);
    // Cannot use GetOwner() here, has to be passed as an argument to avoid freeze due to hashtable locking
}

void Item::SetEnchantmentCharges(EnchantmentSlot slot, uint32 charges)
{
    if (GetEnchantmentCharges(slot) == charges)
        return;

    SetUInt32Value(ITEM_FIELD_ENCHANTMENT + slot*MAX_ENCHANTMENT_OFFSET + ENCHANTMENT_CHARGES_OFFSET, charges);
    SetState(ITEM_CHANGED, GetOwner());
}

void Item::ClearEnchantment(EnchantmentSlot slot)
{
    if (!GetEnchantmentId(slot))
        return;

    for (uint8 x = 0; x < MAX_ITEM_ENCHANTMENT_EFFECTS; ++x)
        SetUInt32Value(ITEM_FIELD_ENCHANTMENT + slot*MAX_ENCHANTMENT_OFFSET + x, 0);
    SetState(ITEM_CHANGED, GetOwner());
}

DynamicFieldStructuredView<ItemDynamicFieldGems> Item::GetGems() const
{
    return GetDynamicStructuredValues<ItemDynamicFieldGems>(ITEM_DYNAMIC_FIELD_GEMS);
}

ItemDynamicFieldGems const* Item::GetGem(uint16 slot) const
{
    ASSERT(slot < MAX_GEM_SOCKETS);
    return GetDynamicStructuredValue<ItemDynamicFieldGems>(ITEM_DYNAMIC_FIELD_GEMS, slot);
}

void Item::SetGem(uint16 slot, ItemDynamicFieldGems const* gem)
{
    ASSERT(slot < MAX_GEM_SOCKETS);
    SetDynamicStructuredValue(ITEM_DYNAMIC_FIELD_GEMS, slot, gem);
}

bool Item::GemsFitSockets() const
{
    uint32 gemSlot = 0;
    for (ItemDynamicFieldGems const& gemData : GetGems())
    {
        uint8 SocketColor = GetTemplate()->GetSocketColor(gemSlot);
        if (!SocketColor) // no socket slot
            continue;

        uint32 GemColor = 0;

        ItemTemplate const* gemProto = sObjectMgr->GetItemTemplate(gemData.ItemId);
        if (gemProto)
        {
            GemPropertiesEntry const* gemProperty = sGemPropertiesStore.LookupEntry(gemProto->GetGemProperties());
            if (gemProperty)
                GemColor = gemProperty->Type;
        }

        if (!(GemColor & SocketColorToGemTypeMask[SocketColor])) // bad gem color on this socket
            return false;
    }
    return true;
}

uint8 Item::GetGemCountWithID(uint32 GemID) const
{
    return std::count_if(GetGems().begin(), GetGems().end(), [GemID](ItemDynamicFieldGems const& gemData)
    {
        return gemData.ItemId == GemID;
    });
}

uint8 Item::GetGemCountWithLimitCategory(uint32 limitCategory) const
{
    return std::count_if(GetGems().begin(), GetGems().end(), [limitCategory](ItemDynamicFieldGems const& gemData)
    {
        ItemTemplate const* gemProto = sObjectMgr->GetItemTemplate(gemData.ItemId);
        if (!gemProto)
            return false;

        return gemProto->GetItemLimitCategory() == limitCategory;
    });
}

bool Item::IsLimitedToAnotherMapOrZone(uint32 cur_mapId, uint32 cur_zoneId) const
{
    ItemTemplate const* proto = GetTemplate();
    return proto && ((proto->GetMap() && proto->GetMap() != cur_mapId) || (proto->GetArea() && proto->GetArea() != cur_zoneId));
}

void Item::SendUpdateSockets()
{
    WorldPackets::Item::SocketGemsResult socketGems;
    socketGems.Item = GetGUID();
    GetOwner()->GetSession()->SendPacket(socketGems.Write());
}

// Though the client has the information in the item's data field,
// we have to send SMSG_ITEM_TIME_UPDATE to display the remaining
// time.
void Item::SendTimeUpdate(Player* owner)
{
    uint32 duration = GetUInt32Value(ITEM_FIELD_DURATION);
    if (!duration)
        return;

    WorldPackets::Item::ItemTimeUpdate itemTimeUpdate;
    itemTimeUpdate.ItemGuid = GetGUID();
    itemTimeUpdate.DurationLeft = duration;
    owner->GetSession()->SendPacket(itemTimeUpdate.Write());
}

Item* Item::CreateItem(uint32 itemEntry, uint32 count, Player const* player)
{
    if (count < 1)
        return NULL;                                        //don't create item at zero count

    ItemTemplate const* proto = sObjectMgr->GetItemTemplate(itemEntry);
    if (proto)
    {
        if (count > proto->GetMaxStackSize())
            count = proto->GetMaxStackSize();

        ASSERT(count != 0, "proto->Stackable == 0 but checked at loading already");

        Item* item = NewItemOrBag(proto);
        if (item->Create(sObjectMgr->GetGenerator<HighGuid::Item>().Generate(), itemEntry, player))
        {
            item->SetCount(count);
            return item;
        }
        else
            delete item;
    }
    else
        ABORT();
    return NULL;
}

Item* Item::CloneItem(uint32 count, Player const* player) const
{
    Item* newItem = CreateItem(GetEntry(), count, player);
    if (!newItem)
        return NULL;

    newItem->SetGuidValue(ITEM_FIELD_CREATOR, GetGuidValue(ITEM_FIELD_CREATOR));
    newItem->SetGuidValue(ITEM_FIELD_GIFTCREATOR, GetGuidValue(ITEM_FIELD_GIFTCREATOR));
    newItem->SetUInt32Value(ITEM_FIELD_FLAGS,        GetUInt32Value(ITEM_FIELD_FLAGS) & ~(ITEM_FIELD_FLAG_REFUNDABLE | ITEM_FIELD_FLAG_BOP_TRADEABLE));
    newItem->SetUInt32Value(ITEM_FIELD_DURATION,     GetUInt32Value(ITEM_FIELD_DURATION));
    // player CAN be NULL in which case we must not update random properties because that accesses player's item update queue
    if (player)
        newItem->SetItemRandomProperties(GetItemRandomPropertyId());
    return newItem;
}

bool Item::IsBindedNotWith(Player const* player) const
{
    // not binded item
    if (!IsSoulBound())
        return false;

    // own item
    if (GetOwnerGUID() == player->GetGUID())
        return false;

    if (HasFlag(ITEM_FIELD_FLAGS, ITEM_FIELD_FLAG_BOP_TRADEABLE))
        if (allowedGUIDs.find(player->GetGUID()) != allowedGUIDs.end())
            return false;

    // BOA item case
    if (IsBoundAccountWide())
        return false;

    return true;
}

void Item::BuildUpdate(UpdateDataMapType& data_map)
{
    if (Player* owner = GetOwner())
        BuildFieldsUpdate(owner, data_map);
    ClearUpdateMask(false);
}

void Item::BuildDynamicValuesUpdate(uint8 updateType, ByteBuffer* data, Player* target) const
{
    if (!target)
        return;

    std::size_t blockCount = UpdateMask::GetBlockCount(_dynamicValuesCount);

    uint32* flags = nullptr;
    uint32 visibleFlag = GetDynamicUpdateFieldData(target, flags);

    *data << uint8(blockCount);
    std::size_t maskPos = data->wpos();
    data->resize(data->size() + blockCount * sizeof(UpdateMask::BlockType));

    for (uint16 index = 0; index < _dynamicValuesCount; ++index)
    {
        std::vector<uint32> const& values = _dynamicValues[index];
        if (_fieldNotifyFlags & flags[index] ||
            ((updateType == UPDATETYPE_VALUES ? _dynamicChangesMask[index] : !values.empty()) && (flags[index] & visibleFlag)))
        {
            UpdateMask::SetUpdateBit(data->contents() + maskPos, index);

            std::size_t arrayBlockCount = UpdateMask::GetBlockCount(values.size());
<<<<<<< HEAD
            *data << uint16(UpdateMask::EncodeDynamicFieldChangeType(arrayBlockCount, _dynamicChangesMask[index], updateType));
            if (_dynamicChangesMask[index] == UpdateMask::VALUE_AND_SIZE_CHANGED && updateType == UPDATETYPE_VALUES)
                *data << uint32(values.size());
=======
            *data << uint8(UpdateMask::EncodeDynamicFieldChangeType(arrayBlockCount, _dynamicChangesMask[index], updateType));
            if (updateType == UPDATETYPE_VALUES && _dynamicChangesMask[index] == UpdateMask::VALUE_AND_SIZE_CHANGED)
                *data << uint16(values.size());
>>>>>>> 052ea403

            std::size_t arrayMaskPos = data->wpos();
            data->resize(data->size() + arrayBlockCount * sizeof(UpdateMask::BlockType));
            if (index != ITEM_DYNAMIC_FIELD_MODIFIERS)
            {
                for (std::size_t v = 0; v < values.size(); ++v)
                {
                    if (updateType == UPDATETYPE_VALUES ? _dynamicChangesArrayMask[index][v] : values[v])
                    {
                        UpdateMask::SetUpdateBit(data->contents() + arrayMaskPos, v);
                        *data << uint32(values[v]);
                    }
                }
            }
            else
            {
                uint16 m = 0;

                // work around stupid item modifier field requirements - push back values mask by sizeof(m) bytes if size was not appended yet
                if (updateType == UPDATETYPE_VALUES && _dynamicChangesMask[index] != UpdateMask::VALUE_AND_SIZE_CHANGED && _changesMask[ITEM_FIELD_MODIFIERS_MASK])
                {
                    *data << m;
                    arrayMaskPos += sizeof(m);
                }

                // in case of ITEM_DYNAMIC_FIELD_MODIFIERS it is ITEM_FIELD_MODIFIERS_MASK that controls index of each value, not updatemask
                // so we just have to write this starting from 0 index
<<<<<<< HEAD
                uint32 m = 0;
=======
>>>>>>> 052ea403
                for (std::size_t v = 0; v < values.size(); ++v)
                {
                    if (values[v])
                    {
                        UpdateMask::SetUpdateBit(data->contents() + arrayMaskPos, m++);
                        *data << uint32(values[v]);
                    }
                }

                if (updateType == UPDATETYPE_VALUES && _changesMask[ITEM_FIELD_MODIFIERS_MASK])
                    data->put(arrayMaskPos - sizeof(m), m);
            }
        }
    }
}

void Item::AddToObjectUpdate()
{
    if (Player* owner = GetOwner())
        owner->GetMap()->AddUpdateObject(this);
}

void Item::RemoveFromObjectUpdate()
{
    if (Player* owner = GetOwner())
        owner->GetMap()->RemoveUpdateObject(this);
}

void Item::SaveRefundDataToDB()
{
    SQLTransaction trans = CharacterDatabase.BeginTransaction();

    PreparedStatement* stmt = CharacterDatabase.GetPreparedStatement(CHAR_DEL_ITEM_REFUND_INSTANCE);
    stmt->setUInt64(0, GetGUID().GetCounter());
    trans->Append(stmt);

    stmt = CharacterDatabase.GetPreparedStatement(CHAR_INS_ITEM_REFUND_INSTANCE);
    stmt->setUInt64(0, GetGUID().GetCounter());
    stmt->setUInt64(1, GetRefundRecipient().GetCounter());
    stmt->setUInt32(2, GetPaidMoney());
    stmt->setUInt16(3, uint16(GetPaidExtendedCost()));
    trans->Append(stmt);

    CharacterDatabase.CommitTransaction(trans);
}

void Item::DeleteRefundDataFromDB(SQLTransaction* trans)
{
    if (trans)
    {
        PreparedStatement* stmt = CharacterDatabase.GetPreparedStatement(CHAR_DEL_ITEM_REFUND_INSTANCE);
        stmt->setUInt64(0, GetGUID().GetCounter());
        (*trans)->Append(stmt);

    }
}

void Item::SetNotRefundable(Player* owner, bool changestate /*= true*/, SQLTransaction* trans /*= nullptr*/, bool addToCollection /*= true*/)
{
    if (!HasFlag(ITEM_FIELD_FLAGS, ITEM_FIELD_FLAG_REFUNDABLE))
        return;

    WorldPackets::Item::ItemExpirePurchaseRefund itemExpirePurchaseRefund;
    itemExpirePurchaseRefund.ItemGUID = GetGUID();
    owner->SendDirectMessage(itemExpirePurchaseRefund.Write());

    RemoveFlag(ITEM_FIELD_FLAGS, ITEM_FIELD_FLAG_REFUNDABLE);
    // Following is not applicable in the trading procedure
    if (changestate)
        SetState(ITEM_CHANGED, owner);

    SetRefundRecipient(ObjectGuid::Empty);
    SetPaidMoney(0);
    SetPaidExtendedCost(0);
    DeleteRefundDataFromDB(trans);

    owner->DeleteRefundReference(GetGUID());
    if (addToCollection)
        owner->GetSession()->GetCollectionMgr()->AddItemAppearance(this);
}

void Item::UpdatePlayedTime(Player* owner)
{
    /*  Here we update our played time
        We simply add a number to the current played time,
        based on the time elapsed since the last update hereof.
    */
    // Get current played time
    uint32 current_playtime = GetUInt32Value(ITEM_FIELD_CREATE_PLAYED_TIME);
    // Calculate time elapsed since last played time update
    time_t curtime = time(NULL);
    uint32 elapsed = uint32(curtime - m_lastPlayedTimeUpdate);
    uint32 new_playtime = current_playtime + elapsed;
    // Check if the refund timer has expired yet
    if (new_playtime <= 2*HOUR)
    {
        // No? Proceed.
        // Update the data field
        SetUInt32Value(ITEM_FIELD_CREATE_PLAYED_TIME, new_playtime);
        // Flag as changed to get saved to DB
        SetState(ITEM_CHANGED, owner);
        // Speaks for itself
        m_lastPlayedTimeUpdate = curtime;
        return;
    }
    // Yes
    SetNotRefundable(owner);
}

uint32 Item::GetPlayedTime()
{
    time_t curtime = time(NULL);
    uint32 elapsed = uint32(curtime - m_lastPlayedTimeUpdate);
    return GetUInt32Value(ITEM_FIELD_CREATE_PLAYED_TIME) + elapsed;
}

bool Item::IsRefundExpired()
{
    return (GetPlayedTime() > 2*HOUR);
}

void Item::SetSoulboundTradeable(GuidSet const& allowedLooters)
{
    SetFlag(ITEM_FIELD_FLAGS, ITEM_FIELD_FLAG_BOP_TRADEABLE);
    allowedGUIDs = allowedLooters;
}

void Item::ClearSoulboundTradeable(Player* currentOwner)
{
    RemoveFlag(ITEM_FIELD_FLAGS, ITEM_FIELD_FLAG_BOP_TRADEABLE);
    if (allowedGUIDs.empty())
        return;

    currentOwner->GetSession()->GetCollectionMgr()->AddItemAppearance(this);
    allowedGUIDs.clear();
    SetState(ITEM_CHANGED, currentOwner);
    PreparedStatement* stmt = CharacterDatabase.GetPreparedStatement(CHAR_DEL_ITEM_BOP_TRADE);
    stmt->setUInt64(0, GetGUID().GetCounter());
    CharacterDatabase.Execute(stmt);
}

bool Item::CheckSoulboundTradeExpire()
{
    // called from owner's update - GetOwner() MUST be valid
    if (GetUInt32Value(ITEM_FIELD_CREATE_PLAYED_TIME) + 2*HOUR < GetOwner()->GetTotalPlayedTime())
    {
        ClearSoulboundTradeable(GetOwner());
        return true; // remove from tradeable list
    }

    return false;
}

bool Item::IsValidTransmogrificationTarget() const
{
    ItemTemplate const* proto = GetTemplate();
    if (!proto)
        return false;

    if (proto->GetClass() != ITEM_CLASS_ARMOR &&
        proto->GetClass() != ITEM_CLASS_WEAPON)
        return false;

    if (proto->GetClass() == ITEM_CLASS_WEAPON && proto->GetSubClass() == ITEM_SUBCLASS_WEAPON_FISHING_POLE)
        return false;

    if (proto->GetFlags2() & ITEM_FLAG2_CANNOT_BE_TRANSMOG)
        return false;

    if (!HasStats())
        return false;

    return true;
}

bool Item::HasStats() const
{
    if (GetItemRandomPropertyId() != 0)
        return true;

    ItemTemplate const* proto = GetTemplate();
    Player const* owner = GetOwner();
    for (uint8 i = 0; i < MAX_ITEM_PROTO_STATS; ++i)
        if ((owner ? GetItemStatValue(i, owner) : proto->GetItemStatValue(i)) != 0)
            return true;

    return false;
}

bool Item::HasStats(WorldPackets::Item::ItemInstance const& itemInstance, BonusData const* bonus)
{
    if (itemInstance.RandomPropertiesID != 0)
        return true;

    for (uint8 i = 0; i < MAX_ITEM_PROTO_STATS; ++i)
        if (bonus->ItemStatValue[i] != 0)
            return true;

    return false;
}

enum class ItemTransmogrificationWeaponCategory : uint8
{
    // Two-handed
    MELEE_2H,
    RANGED,

    // One-handed
    AXE_MACE_SWORD_1H,
    DAGGER,
    FIST,

    INVALID
};

static ItemTransmogrificationWeaponCategory GetTransmogrificationWeaponCategory(ItemTemplate const* proto)
{
    if (proto->GetClass() == ITEM_CLASS_WEAPON)
    {
        switch (proto->GetSubClass())
        {
            case ITEM_SUBCLASS_WEAPON_AXE2:
            case ITEM_SUBCLASS_WEAPON_MACE2:
            case ITEM_SUBCLASS_WEAPON_SWORD2:
            case ITEM_SUBCLASS_WEAPON_STAFF:
            case ITEM_SUBCLASS_WEAPON_POLEARM:
                return ItemTransmogrificationWeaponCategory::MELEE_2H;
            case ITEM_SUBCLASS_WEAPON_BOW:
            case ITEM_SUBCLASS_WEAPON_GUN:
            case ITEM_SUBCLASS_WEAPON_CROSSBOW:
                return ItemTransmogrificationWeaponCategory::RANGED;
            case ITEM_SUBCLASS_WEAPON_AXE:
            case ITEM_SUBCLASS_WEAPON_MACE:
            case ITEM_SUBCLASS_WEAPON_SWORD:
            case ITEM_SUBCLASS_WEAPON_WARGLAIVES:
                return ItemTransmogrificationWeaponCategory::AXE_MACE_SWORD_1H;
            case ITEM_SUBCLASS_WEAPON_DAGGER:
                return ItemTransmogrificationWeaponCategory::DAGGER;
            case ITEM_SUBCLASS_WEAPON_FIST_WEAPON:
                return ItemTransmogrificationWeaponCategory::FIST;
            default:
                break;
        }
    }

    return ItemTransmogrificationWeaponCategory::INVALID;
}

int32 const ItemTransmogrificationSlots[MAX_INVTYPE] =
{
    -1,                                                     // INVTYPE_NON_EQUIP
    EQUIPMENT_SLOT_HEAD,                                    // INVTYPE_HEAD
    EQUIPMENT_SLOT_NECK,                                    // INVTYPE_NECK
    EQUIPMENT_SLOT_SHOULDERS,                               // INVTYPE_SHOULDERS
    EQUIPMENT_SLOT_BODY,                                    // INVTYPE_BODY
    EQUIPMENT_SLOT_CHEST,                                   // INVTYPE_CHEST
    EQUIPMENT_SLOT_WAIST,                                   // INVTYPE_WAIST
    EQUIPMENT_SLOT_LEGS,                                    // INVTYPE_LEGS
    EQUIPMENT_SLOT_FEET,                                    // INVTYPE_FEET
    EQUIPMENT_SLOT_WRISTS,                                  // INVTYPE_WRISTS
    EQUIPMENT_SLOT_HANDS,                                   // INVTYPE_HANDS
    -1,                                                     // INVTYPE_FINGER
    -1,                                                     // INVTYPE_TRINKET
    -1,                                                     // INVTYPE_WEAPON
    EQUIPMENT_SLOT_OFFHAND,                                 // INVTYPE_SHIELD
    EQUIPMENT_SLOT_MAINHAND,                                // INVTYPE_RANGED
    EQUIPMENT_SLOT_BACK,                                    // INVTYPE_CLOAK
    -1,                                                     // INVTYPE_2HWEAPON
    -1,                                                     // INVTYPE_BAG
    EQUIPMENT_SLOT_TABARD,                                  // INVTYPE_TABARD
    EQUIPMENT_SLOT_CHEST,                                   // INVTYPE_ROBE
    EQUIPMENT_SLOT_MAINHAND,                                // INVTYPE_WEAPONMAINHAND
    EQUIPMENT_SLOT_OFFHAND,                                 // INVTYPE_WEAPONOFFHAND
    EQUIPMENT_SLOT_OFFHAND,                                 // INVTYPE_HOLDABLE
    -1,                                                     // INVTYPE_AMMO
    EQUIPMENT_SLOT_MAINHAND,                                // INVTYPE_THROWN
    EQUIPMENT_SLOT_MAINHAND,                                // INVTYPE_RANGEDRIGHT
    -1,                                                     // INVTYPE_QUIVER
    -1                                                      // INVTYPE_RELIC
};

bool Item::CanTransmogrifyItemWithItem(Item const* item, ItemModifiedAppearanceEntry const* itemModifiedAppearance)
{
    ItemTemplate const* source = sObjectMgr->GetItemTemplate(itemModifiedAppearance->ItemID); // source
    ItemTemplate const* target = item->GetTemplate(); // dest

    if (!source || !target)
        return false;

    if (itemModifiedAppearance == item->GetItemModifiedAppearance())
        return false;

    if (!item->IsValidTransmogrificationTarget())
        return false;

    if (source->GetClass() != target->GetClass())
        return false;

    if (source->GetInventoryType() == INVTYPE_BAG ||
        source->GetInventoryType() == INVTYPE_RELIC ||
        source->GetInventoryType() == INVTYPE_FINGER ||
        source->GetInventoryType() == INVTYPE_TRINKET ||
        source->GetInventoryType() == INVTYPE_AMMO ||
        source->GetInventoryType() == INVTYPE_QUIVER)
        return false;

    if (source->GetSubClass() != target->GetSubClass())
    {
        switch (source->GetClass())
        {
            case ITEM_CLASS_WEAPON:
                if (GetTransmogrificationWeaponCategory(source) != GetTransmogrificationWeaponCategory(target))
                    return false;
                break;
            case ITEM_CLASS_ARMOR:
                if (source->GetSubClass() != ITEM_SUBCLASS_ARMOR_COSMETIC)
                    return false;
                break;
            default:
                return false;
        }
    }

    if (source->GetInventoryType() != target->GetInventoryType())
    {
        int32 sourceSlot = ItemTransmogrificationSlots[source->GetInventoryType()];
        if (sourceSlot == -1 && source->GetInventoryType() == INVTYPE_WEAPON && (target->GetInventoryType() == INVTYPE_WEAPONMAINHAND || target->GetInventoryType() == INVTYPE_WEAPONOFFHAND))
            sourceSlot = ItemTransmogrificationSlots[target->GetInventoryType()];

        if (sourceSlot != ItemTransmogrificationSlots[target->GetInventoryType()])
            return false;
    }

    return true;
}

// used by mail items, transmog cost, stationeryinfo and others
uint32 Item::GetSellPrice(ItemTemplate const* proto, bool& normalSellPrice)
{
    normalSellPrice = true;

    if (proto->GetFlags2() & ITEM_FLAG2_HAS_NORMAL_PRICE)
    {
        return proto->GetBuyPrice();
    }
    else
    {
        ImportPriceQualityEntry const* qualityPrice = sImportPriceQualityStore.LookupEntry(proto->GetQuality() + 1);
        ItemPriceBaseEntry const* basePrice = sItemPriceBaseStore.LookupEntry(proto->GetBaseItemLevel());

        if (!qualityPrice || !basePrice)
            return 0;

        float qualityFactor = qualityPrice->Factor;
        float baseFactor = 0.0f;

        uint32 inventoryType = proto->GetInventoryType();

        if (inventoryType == INVTYPE_WEAPON ||
            inventoryType == INVTYPE_2HWEAPON ||
            inventoryType == INVTYPE_WEAPONMAINHAND ||
            inventoryType == INVTYPE_WEAPONOFFHAND ||
            inventoryType == INVTYPE_RANGED ||
            inventoryType == INVTYPE_THROWN ||
            inventoryType == INVTYPE_RANGEDRIGHT)
            baseFactor = basePrice->WeaponFactor;
        else
            baseFactor = basePrice->ArmorFactor;

        if (inventoryType == INVTYPE_ROBE)
            inventoryType = INVTYPE_CHEST;

        float typeFactor = 0.0f;
        int8 weapType = -1;

        switch (inventoryType)
        {
            case INVTYPE_HEAD:
            case INVTYPE_SHOULDERS:
            case INVTYPE_CHEST:
            case INVTYPE_WAIST:
            case INVTYPE_LEGS:
            case INVTYPE_FEET:
            case INVTYPE_WRISTS:
            case INVTYPE_HANDS:
            case INVTYPE_CLOAK:
            {
                ImportPriceArmorEntry const* armorPrice = sImportPriceArmorStore.LookupEntry(inventoryType);
                if (!armorPrice)
                    return 0;

                switch (proto->GetSubClass())
                {
                    case ITEM_SUBCLASS_ARMOR_MISCELLANEOUS:
                    case ITEM_SUBCLASS_ARMOR_CLOTH:
                        typeFactor = armorPrice->ClothFactor;
                        break;
                    case ITEM_SUBCLASS_ARMOR_LEATHER:
                        typeFactor = armorPrice->LeatherFactor;
                        break;
                    case ITEM_SUBCLASS_ARMOR_MAIL:
                        typeFactor = armorPrice->MailFactor;
                        break;
                    case ITEM_SUBCLASS_ARMOR_PLATE:
                        typeFactor = armorPrice->PlateFactor;
                        break;
                    default:
                        return 0;
                }

                break;
            }
            case INVTYPE_SHIELD:
            {
                ImportPriceShieldEntry const* shieldPrice = sImportPriceShieldStore.LookupEntry(1); // it only has two rows, it's unclear which is the one used
                if (!shieldPrice)
                    return 0;

                typeFactor = shieldPrice->Factor;
                break;
            }
            case INVTYPE_WEAPONMAINHAND:
                weapType = 0;
                break;
            case INVTYPE_WEAPONOFFHAND:
                weapType = 1;
                break;
            case INVTYPE_WEAPON:
                weapType = 2;
                break;
            case INVTYPE_2HWEAPON:
                weapType = 3;
                break;
            case INVTYPE_RANGED:
            case INVTYPE_RANGEDRIGHT:
            case INVTYPE_RELIC:
                weapType = 4;
                break;
            default:
                return proto->GetBuyPrice();
        }

        if (weapType != -1)
        {
            ImportPriceWeaponEntry const* weaponPrice = sImportPriceWeaponStore.LookupEntry(weapType + 1);
            if (!weaponPrice)
                return 0;

            typeFactor = weaponPrice->Factor;
        }

        normalSellPrice = false;
        return uint32(qualityFactor * proto->GetUnk1() * proto->GetUnk2() * typeFactor * baseFactor);
    }
}

uint32 Item::GetSpecialPrice(ItemTemplate const* proto, uint32 minimumPrice /*= 10000*/)
{
    uint32 cost = 0;

    if (proto->GetFlags2() & ITEM_FLAG2_HAS_NORMAL_PRICE)
        cost = proto->GetSellPrice();
    else
    {
        bool normalPrice;
        cost = Item::GetSellPrice(proto, normalPrice);

        if (!normalPrice)
        {
            if (proto->GetBuyCount() <= 1)
            {
                ItemClassEntry const* classEntry = sItemClassStore.LookupEntry(proto->GetClass());
                if (classEntry)
                    cost *= classEntry->PriceMod;
                else
                    cost = 0;
            }
            else
                cost /= 4 * proto->GetBuyCount();
        }
        else
            cost = proto->GetSellPrice();
    }

    if (cost < minimumPrice)
        cost = minimumPrice;

    return cost;
}

void Item::ItemContainerSaveLootToDB()
{
    // Saves the money and item loot associated with an openable item to the DB
    if (loot.isLooted()) // no money and no loot
        return;

    SQLTransaction trans = CharacterDatabase.BeginTransaction();

    loot.containerID = GetGUID(); // Save this for when a LootItem is removed

    // Save money
    if (loot.gold > 0)
    {
        PreparedStatement* stmt_money = CharacterDatabase.GetPreparedStatement(CHAR_DEL_ITEMCONTAINER_MONEY);
        stmt_money->setUInt64(0, loot.containerID.GetCounter());
        trans->Append(stmt_money);

        stmt_money = CharacterDatabase.GetPreparedStatement(CHAR_INS_ITEMCONTAINER_MONEY);
        stmt_money->setUInt64(0, loot.containerID.GetCounter());
        stmt_money->setUInt32(1, loot.gold);
        trans->Append(stmt_money);
    }

    // Save items
    if (!loot.isLooted())
    {
        PreparedStatement* stmt_items = CharacterDatabase.GetPreparedStatement(CHAR_DEL_ITEMCONTAINER_ITEMS);
        stmt_items->setUInt64(0, loot.containerID.GetCounter());
        trans->Append(stmt_items);

        // Now insert the items
        for (LootItemList::const_iterator _li = loot.items.begin(); _li != loot.items.end(); ++_li)
        {
            // When an item is looted, it doesn't get removed from the items collection
            //  but we don't want to resave it.
            if (!_li->canSave)
                continue;
            // Conditions are not checked when loot is generated, it is checked when loot is sent to a player.
            // For items that are lootable, loot is saved to the DB immediately, that means that loot can be
            // saved to the DB that the player never should have gotten. This check prevents that, so that only
            // items that the player should get in loot are in the DB.
            // IE: Horde items are not saved to the DB for Ally players.
            Player* const guid = GetOwner();
            if (!_li->AllowedForPlayer(guid))
               continue;

            stmt_items = CharacterDatabase.GetPreparedStatement(CHAR_INS_ITEMCONTAINER_ITEMS);

            // container_id, item_id, item_count, follow_rules, ffa, blocked, counted, under_threshold, needs_quest, rnd_prop, rnd_suffix
            stmt_items->setUInt64(0, loot.containerID.GetCounter());
            stmt_items->setUInt32(1, _li->itemid);
            stmt_items->setUInt32(2, _li->count);
            stmt_items->setBool(3, _li->follow_loot_rules);
            stmt_items->setBool(4, _li->freeforall);
            stmt_items->setBool(5, _li->is_blocked);
            stmt_items->setBool(6, _li->is_counted);
            stmt_items->setBool(7, _li->is_underthreshold);
            stmt_items->setBool(8, _li->needs_quest);
            stmt_items->setInt32(9, _li->randomPropertyId);
            stmt_items->setUInt32(10, _li->randomSuffix);
            trans->Append(stmt_items);
        }
    }

    CharacterDatabase.CommitTransaction(trans);
}

bool Item::ItemContainerLoadLootFromDB()
{
    // Loads the money and item loot associated with an openable item from the DB
    // Default. If there are no records for this item then it will be rolled for in Player::SendLoot()
    m_lootGenerated = false;

    // Save this for later use
    loot.containerID = GetGUID();

    // First, see if there was any money loot. This gets added directly to the container.
    PreparedStatement* stmt = CharacterDatabase.GetPreparedStatement(CHAR_SEL_ITEMCONTAINER_MONEY);
    stmt->setUInt64(0, loot.containerID.GetCounter());
    PreparedQueryResult money_result = CharacterDatabase.Query(stmt);

    if (money_result)
    {
        Field* fields = money_result->Fetch();
        loot.gold = fields[0].GetUInt32();
    }

    // Next, load any items that were saved
    stmt = CharacterDatabase.GetPreparedStatement(CHAR_SEL_ITEMCONTAINER_ITEMS);
    stmt->setUInt64(0, loot.containerID.GetCounter());
    PreparedQueryResult item_result = CharacterDatabase.Query(stmt);

    if (item_result)
    {
        // Get a LootTemplate for the container item. This is where
        //  the saved loot was originally rolled from, we will copy conditions from it
        LootTemplate const* lt = LootTemplates_Item.GetLootFor(GetEntry());
        if (lt)
        {
            do
            {
                // Create an empty LootItem
                LootItem loot_item = LootItem();

                // Fill in the rest of the LootItem from the DB
                Field* fields = item_result->Fetch();

                // item_id, itm_count, follow_rules, ffa, blocked, counted, under_threshold, needs_quest, rnd_prop, rnd_suffix
                loot_item.itemid = fields[0].GetUInt32();
                loot_item.count = fields[1].GetUInt32();
                loot_item.follow_loot_rules = fields[2].GetBool();
                loot_item.freeforall = fields[3].GetBool();
                loot_item.is_blocked = fields[4].GetBool();
                loot_item.is_counted = fields[5].GetBool();
                loot_item.canSave = true;
                loot_item.is_underthreshold = fields[6].GetBool();
                loot_item.needs_quest = fields[7].GetBool();
                loot_item.randomPropertyId = fields[8].GetInt32();
                loot_item.randomSuffix = fields[9].GetUInt32();

                // Copy the extra loot conditions from the item in the loot template
                lt->CopyConditions(&loot_item);

                // If container item is in a bag, add that player as an allowed looter
                if (GetBagSlot())
                    loot_item.allowedGUIDs.insert(GetOwner()->GetGUID());

                // Finally add the LootItem to the container
                loot.items.push_back(loot_item);

                // Increment unlooted count
                loot.unlootedCount++;

            }
            while (item_result->NextRow());
        }
    }

    // Mark the item if it has loot so it won't be generated again on open
    m_lootGenerated = !loot.isLooted();

    return m_lootGenerated;
}

void Item::ItemContainerDeleteLootItemsFromDB()
{
    // Deletes items associated with an openable item from the DB
    PreparedStatement* stmt = CharacterDatabase.GetPreparedStatement(CHAR_DEL_ITEMCONTAINER_ITEMS);
    stmt->setUInt64(0, GetGUID().GetCounter());
    CharacterDatabase.Execute(stmt);
}

void Item::ItemContainerDeleteLootItemFromDB(uint32 itemID)
{
    // Deletes a single item associated with an openable item from the DB
    PreparedStatement* stmt = CharacterDatabase.GetPreparedStatement(CHAR_DEL_ITEMCONTAINER_ITEM);
    stmt->setUInt64(0, GetGUID().GetCounter());
    stmt->setUInt32(1, itemID);
    CharacterDatabase.Execute(stmt);
}

void Item::ItemContainerDeleteLootMoneyFromDB()
{
    // Deletes the money loot associated with an openable item from the DB
    PreparedStatement* stmt = CharacterDatabase.GetPreparedStatement(CHAR_DEL_ITEMCONTAINER_MONEY);
    stmt->setUInt64(0, GetGUID().GetCounter());
    CharacterDatabase.Execute(stmt);
}

void Item::ItemContainerDeleteLootMoneyAndLootItemsFromDB()
{
    // Deletes money and items associated with an openable item from the DB
    ItemContainerDeleteLootMoneyFromDB();
    ItemContainerDeleteLootItemsFromDB();
}

uint32 Item::GetItemLevel(Player const* owner) const
{
    ItemTemplate const* stats = GetTemplate();
    if (!stats)
        return MIN_ITEM_LEVEL;

    uint32 itemLevel = stats->GetBaseItemLevel();
    if (ScalingStatDistributionEntry const* ssd = sScalingStatDistributionStore.LookupEntry(GetScalingStatDistribution()))
        if (uint32 heirloomIlvl = sDB2Manager.GetHeirloomItemLevel(ssd->ItemLevelCurveID, owner->getLevel()))
            itemLevel = heirloomIlvl;

    if (ItemUpgradeEntry const* upgrade = sItemUpgradeStore.LookupEntry(GetModifier(ITEM_MODIFIER_UPGRADE_ID)))
        itemLevel += upgrade->ItemLevelBonus;

    return std::min(std::max(itemLevel + _bonusData.ItemLevel, uint32(MIN_ITEM_LEVEL)), uint32(MAX_ITEM_LEVEL));
}

int32 Item::GetItemStatValue(uint32 index, Player const* owner) const
{
    ASSERT(index < MAX_ITEM_PROTO_STATS);
    uint32 itemLevel = GetItemLevel(owner);
    if (uint32 randomPropPoints = GetRandomPropertyPoints(itemLevel, GetQuality(), GetTemplate()->GetInventoryType(), GetTemplate()->GetSubClass()))
    {
        float statValue = float(_bonusData.ItemStatAllocation[index] * randomPropPoints) * 0.0001f;
        if (GtItemSocketCostPerLevelEntry const* gtCost = sItemSocketCostPerLevelGameTable.GetRow(itemLevel))
            statValue -= float(int32(_bonusData.ItemStatSocketCostMultiplier[index] * gtCost->SocketCost));

        return int32(std::floor(statValue + 0.5f));
    }

    return _bonusData.ItemStatValue[index];
}

uint32 Item::GetDisplayId(Player const* owner) const
{
    ItemModifier transmogModifier = ITEM_MODIFIER_TRANSMOG_APPEARANCE_ALL_SPECS;
    if (HasFlag(ITEM_FIELD_MODIFIERS_MASK, AppearanceModifierMaskSpecSpecific))
        transmogModifier = AppearanceModifierSlotBySpec[owner->GetActiveTalentGroup()];

    if (ItemModifiedAppearanceEntry const* transmog = sItemModifiedAppearanceStore.LookupEntry(GetModifier(transmogModifier)))
        return sDB2Manager.GetItemDisplayId(transmog->ItemID, transmog->AppearanceModID);

    return sDB2Manager.GetItemDisplayId(GetEntry(), GetAppearanceModId());
}

ItemModifiedAppearanceEntry const* Item::GetItemModifiedAppearance() const
{
    return sDB2Manager.GetItemModifiedAppearance(GetEntry(), _bonusData.AppearanceModID);
}

uint32 Item::GetModifier(ItemModifier modifier) const
{
    return GetDynamicValue(ITEM_DYNAMIC_FIELD_MODIFIERS, modifier);
}

void Item::SetModifier(ItemModifier modifier, uint32 value)
{
    ApplyModFlag(ITEM_FIELD_MODIFIERS_MASK, 1 << modifier, value != 0);
    SetDynamicValue(ITEM_DYNAMIC_FIELD_MODIFIERS, modifier, value);
}

uint32 Item::GetVisibleEntry(Player const* owner) const
{
    ItemModifier transmogModifier = ITEM_MODIFIER_TRANSMOG_APPEARANCE_ALL_SPECS;
    if (HasFlag(ITEM_FIELD_MODIFIERS_MASK, AppearanceModifierMaskSpecSpecific))
        transmogModifier = AppearanceModifierSlotBySpec[owner->GetActiveTalentGroup()];

    if (ItemModifiedAppearanceEntry const* transmog = sItemModifiedAppearanceStore.LookupEntry(GetModifier(transmogModifier)))
        return transmog->ItemID;

    return GetEntry();
}

uint16 Item::GetVisibleAppearanceModId(Player const* owner) const
{
    ItemModifier transmogModifier = ITEM_MODIFIER_TRANSMOG_APPEARANCE_ALL_SPECS;
    if (HasFlag(ITEM_FIELD_MODIFIERS_MASK, AppearanceModifierMaskSpecSpecific))
        transmogModifier = AppearanceModifierSlotBySpec[owner->GetActiveTalentGroup()];

    if (ItemModifiedAppearanceEntry const* transmog = sItemModifiedAppearanceStore.LookupEntry(GetModifier(transmogModifier)))
        return transmog->AppearanceModID;

    return uint16(GetAppearanceModId());
}

uint32 Item::GetVisibleEnchantmentId(Player const* owner) const
{
    ItemModifier illusionModifier = ITEM_MODIFIER_TRANSMOG_APPEARANCE_ALL_SPECS;
    if (HasFlag(ITEM_FIELD_MODIFIERS_MASK, IllusionModifierMaskSpecSpecific))
        illusionModifier = IllusionModifierSlotBySpec[owner->GetActiveTalentGroup()];

    if (ItemModifiedAppearanceEntry const* transmog = sItemModifiedAppearanceStore.LookupEntry(GetModifier(illusionModifier)))
        if (uint32 enchantIllusion = GetModifier(ITEM_MODIFIER_ENCHANT_ILLUSION_ALL_SPECS))
        return enchantIllusion;

    return GetEnchantmentId(PERM_ENCHANTMENT_SLOT);
}

uint16 Item::GetVisibleItemVisual(Player const* owner) const
{
    if (SpellItemEnchantmentEntry const* enchant = sSpellItemEnchantmentStore.LookupEntry(GetVisibleEnchantmentId(owner)))
        return enchant->ItemVisual;

    return 0;
}

void Item::AddBonuses(uint32 bonusListID)
{
    if (DB2Manager::ItemBonusList const* bonuses = sDB2Manager.GetItemBonusList(bonusListID))
    {
        AddDynamicValue(ITEM_DYNAMIC_FIELD_BONUSLIST_IDS, bonusListID);
        for (ItemBonusEntry const* bonus : *bonuses)
            _bonusData.AddBonus(bonus->Type, bonus->Value);
        SetUInt32Value(ITEM_FIELD_APPEARANCE_MOD_ID, _bonusData.AppearanceModID);
    }
}

void BonusData::Initialize(ItemTemplate const* proto)
{
    Quality = proto->GetQuality();
    ItemLevel = 0;
    RequiredLevel = proto->GetBaseRequiredLevel();
    for (uint32 i = 0; i < MAX_ITEM_PROTO_STATS; ++i)
        ItemStatType[i] = proto->GetItemStatType(i);

    for (uint32 i = 0; i < MAX_ITEM_PROTO_STATS; ++i)
        ItemStatValue[i] = proto->GetItemStatValue(i);

    for (uint32 i = 0; i < MAX_ITEM_PROTO_STATS; ++i)
        ItemStatAllocation[i] = proto->GetItemStatAllocation(i);

    for (uint32 i = 0; i < MAX_ITEM_PROTO_STATS; ++i)
        ItemStatSocketCostMultiplier[i] = proto->GetItemStatSocketCostMultiplier(i);

    for (uint32 i = 0; i < MAX_ITEM_PROTO_SOCKETS; ++i)
        SocketColor[i] = proto->GetSocketColor(i);

    AppearanceModID = 0;
    RepairCostMultiplier = 1.0f;
    ScalingStatDistribution = proto->GetScalingStatDistribution();
}

void BonusData::Initialize(WorldPackets::Item::ItemInstance const& itemInstance)
{
    ItemTemplate const* proto = sObjectMgr->GetItemTemplate(itemInstance.ItemID);
    if (!proto)
        return;

    Initialize(proto);

    if (itemInstance.ItemBonus)
        for (uint32 bonusListID : itemInstance.ItemBonus->BonusListIDs)
            if (DB2Manager::ItemBonusList const* bonuses = sDB2Manager.GetItemBonusList(bonusListID))
                for (ItemBonusEntry const* bonus : *bonuses)
                    AddBonus(bonus->Type, bonus->Value);
}

void BonusData::AddBonus(uint32 type, int32 const (&values)[2])
{
    switch (type)
    {
        case ITEM_BONUS_ITEM_LEVEL:
            ItemLevel += values[0];
            break;
        case ITEM_BONUS_STAT:
        {
            uint32 statIndex = 0;
            for (statIndex = 0; statIndex < MAX_ITEM_PROTO_STATS; ++statIndex)
                if (ItemStatType[statIndex] == values[0] || ItemStatType[statIndex] == -1)
                    break;

            if (statIndex < MAX_ITEM_PROTO_STATS)
            {
                ItemStatType[statIndex] = values[0];
                ItemStatAllocation[statIndex] += values[1];
            }
            break;
        }
        case ITEM_BONUS_QUALITY:
            if (Quality < static_cast<uint32>(values[0]))
                Quality = static_cast<uint32>(values[0]);
            break;
        case ITEM_BONUS_SOCKET:
        {
            uint32 socketCount = values[0];
            for (uint32 i = 0; i < MAX_ITEM_PROTO_SOCKETS && socketCount; ++i)
            {
                if (!SocketColor[i])
                {
                    SocketColor[i] = values[1];
                    --socketCount;
                }
            }
            break;
        }
        case ITEM_BONUS_APPEARANCE:
            if (AppearanceModID < static_cast<uint32>(values[0]))
                AppearanceModID = static_cast<uint32>(values[0]);
            break;
        case ITEM_BONUS_REQUIRED_LEVEL:
            RequiredLevel += values[0];
            break;
        case ITEM_BONUS_REPAIR_COST_MULTIPLIER:
            RepairCostMultiplier *= static_cast<float>(values[0]) * 0.01f;
            break;
        case ITEM_BONUS_SCALING_STAT_DISTRIBUTION:
            ScalingStatDistribution = static_cast<uint32>(values[0]);
            break;
    }
}<|MERGE_RESOLUTION|>--- conflicted
+++ resolved
@@ -1267,15 +1267,9 @@
             UpdateMask::SetUpdateBit(data->contents() + maskPos, index);
 
             std::size_t arrayBlockCount = UpdateMask::GetBlockCount(values.size());
-<<<<<<< HEAD
             *data << uint16(UpdateMask::EncodeDynamicFieldChangeType(arrayBlockCount, _dynamicChangesMask[index], updateType));
-            if (_dynamicChangesMask[index] == UpdateMask::VALUE_AND_SIZE_CHANGED && updateType == UPDATETYPE_VALUES)
+            if (updateType == UPDATETYPE_VALUES && _dynamicChangesMask[index] == UpdateMask::VALUE_AND_SIZE_CHANGED)
                 *data << uint32(values.size());
-=======
-            *data << uint8(UpdateMask::EncodeDynamicFieldChangeType(arrayBlockCount, _dynamicChangesMask[index], updateType));
-            if (updateType == UPDATETYPE_VALUES && _dynamicChangesMask[index] == UpdateMask::VALUE_AND_SIZE_CHANGED)
-                *data << uint16(values.size());
->>>>>>> 052ea403
 
             std::size_t arrayMaskPos = data->wpos();
             data->resize(data->size() + arrayBlockCount * sizeof(UpdateMask::BlockType));
@@ -1292,7 +1286,7 @@
             }
             else
             {
-                uint16 m = 0;
+                uint32 m = 0;
 
                 // work around stupid item modifier field requirements - push back values mask by sizeof(m) bytes if size was not appended yet
                 if (updateType == UPDATETYPE_VALUES && _dynamicChangesMask[index] != UpdateMask::VALUE_AND_SIZE_CHANGED && _changesMask[ITEM_FIELD_MODIFIERS_MASK])
@@ -1303,10 +1297,6 @@
 
                 // in case of ITEM_DYNAMIC_FIELD_MODIFIERS it is ITEM_FIELD_MODIFIERS_MASK that controls index of each value, not updatemask
                 // so we just have to write this starting from 0 index
-<<<<<<< HEAD
-                uint32 m = 0;
-=======
->>>>>>> 052ea403
                 for (std::size_t v = 0; v < values.size(); ++v)
                 {
                     if (values[v])
