--- conflicted
+++ resolved
@@ -577,45 +577,29 @@
     SetUInt32Value(ITEM_FIELD_CREATE_PLAYED_TIME, fields[11].GetUInt32());
     SetText(fields[12].GetString());
 
-<<<<<<< HEAD
-    SetModifier(ITEM_MODIFIER_UPGRADE_ID, fields[13].GetUInt32());
+    SetModifier(ITEM_MODIFIER_BATTLE_PET_DISPLAY_ID, fields[19].GetUInt32());
+    uint32 upgradeId = fields[14].GetUInt32();
+    ItemUpgradeEntry const* rulesetUpgrade = sItemUpgradeStore.LookupEntry(sDB2Manager.GetRulesetItemUpgrade(entry));
+    ItemUpgradeEntry const* upgrade = sItemUpgradeStore.LookupEntry(upgradeId);
+    if (!rulesetUpgrade || !upgrade || rulesetUpgrade->ItemUpgradePathID != upgrade->ItemUpgradePathID)
+    {
+        upgradeId = 0;
+        need_save = true;
+    }
+
+    if (rulesetUpgrade && !upgradeId)
+    {
+        upgradeId = rulesetUpgrade->ID;
+        need_save = true;
+    }
+
+    SetModifier(ITEM_MODIFIER_UPGRADE_ID, upgradeId);
     SetModifier(ITEM_MODIFIER_BATTLE_PET_SPECIES_ID, fields[14].GetUInt32());
     SetModifier(ITEM_MODIFIER_BATTLE_PET_BREED_DATA, fields[15].GetUInt32());
     SetModifier(ITEM_MODIFIER_BATTLE_PET_LEVEL, fields[16].GetUInt16());
     SetModifier(ITEM_MODIFIER_BATTLE_PET_DISPLAY_ID, fields[17].GetUInt32());
 
     Tokenizer bonusListIDs(fields[18].GetString(), ' ');
-=======
-    if (uint32 transmogEntry = fields[13].GetUInt32())
-    {
-        SetModifier(ITEM_MODIFIER_TRANSMOG_APPEARANCE_MOD, (transmogEntry >> 24) & 0xFF);
-        SetModifier(ITEM_MODIFIER_TRANSMOG_ITEM_ID, transmogEntry & 0xFFFFFF);
-    }
-
-    uint32 upgradeId = fields[14].GetUInt32();
-    ItemUpgradeEntry const* rulesetUpgrade = sItemUpgradeStore.LookupEntry(sDB2Manager.GetRulesetItemUpgrade(entry));
-    ItemUpgradeEntry const* upgrade = sItemUpgradeStore.LookupEntry(upgradeId);
-    if (!rulesetUpgrade || !upgrade || rulesetUpgrade->ItemUpgradePathID != upgrade->ItemUpgradePathID)
-    {
-        upgradeId = 0;
-        need_save = true;
-    }
-
-    if (rulesetUpgrade && !upgradeId)
-    {
-        upgradeId = rulesetUpgrade->ID;
-        need_save = true;
-    }
-
-    SetModifier(ITEM_MODIFIER_UPGRADE_ID, upgradeId);
-    SetModifier(ITEM_MODIFIER_ENCHANT_ILLUSION, fields[15].GetUInt32());
-    SetModifier(ITEM_MODIFIER_BATTLE_PET_SPECIES_ID, fields[16].GetUInt32());
-    SetModifier(ITEM_MODIFIER_BATTLE_PET_BREED_DATA, fields[17].GetUInt32());
-    SetModifier(ITEM_MODIFIER_BATTLE_PET_LEVEL, fields[18].GetUInt16());
-    SetModifier(ITEM_MODIFIER_BATTLE_PET_DISPLAY_ID, fields[19].GetUInt32());
-
-    Tokenizer bonusListIDs(fields[20].GetString(), ' ');
->>>>>>> eef7b68f
     for (char const* token : bonusListIDs)
     {
         uint32 bonusListID = atoul(token);
