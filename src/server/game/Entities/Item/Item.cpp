/*
 * Copyright (C) 2008-2016 TrinityCore <http://www.trinitycore.org/>
 * Copyright (C) 2005-2009 MaNGOS <http://getmangos.com/>
 *
 * This program is free software; you can redistribute it and/or modify it
 * under the terms of the GNU General Public License as published by the
 * Free Software Foundation; either version 2 of the License, or (at your
 * option) any later version.
 *
 * This program is distributed in the hope that it will be useful, but WITHOUT
 * ANY WARRANTY; without even the implied warranty of MERCHANTABILITY or
 * FITNESS FOR A PARTICULAR PURPOSE. See the GNU General Public License for
 * more details.
 *
 * You should have received a copy of the GNU General Public License along
 * with this program. If not, see <http://www.gnu.org/licenses/>.
 */

#include "Common.h"
#include "Item.h"
#include "ObjectMgr.h"
#include "WorldPacket.h"
#include "DatabaseEnv.h"
#include "ItemEnchantmentMgr.h"
#include "SpellMgr.h"
#include "SpellInfo.h"
#include "ScriptMgr.h"
#include "ConditionMgr.h"
#include "Player.h"
#include "Opcodes.h"
#include "WorldSession.h"
#include "ItemPackets.h"
#include "TradeData.h"
<<<<<<< HEAD
#include "GameTables.h"
#include "CollectionMgr.h"
=======
#include <boost/dynamic_bitset.hpp>
>>>>>>> 1a00d74d

void AddItemsSetItem(Player* player, Item* item)
{
    ItemTemplate const* proto = item->GetTemplate();
    uint32 setid = proto->GetItemSet();

    ItemSetEntry const* set = sItemSetStore.LookupEntry(setid);

    if (!set)
    {
        TC_LOG_ERROR("sql.sql", "Item set %u for item (id %u) not found, mods not applied.", setid, proto->GetId());
        return;
    }

    if (set->RequiredSkill && player->GetSkillValue(set->RequiredSkill) < set->RequiredSkillRank)
        return;

    if (set->Flags & ITEM_SET_FLAG_LEGACY_INACTIVE)
        return;

    ItemSetEffect* eff = NULL;

    for (size_t x = 0; x < player->ItemSetEff.size(); ++x)
    {
        if (player->ItemSetEff[x] && player->ItemSetEff[x]->ItemSetID == setid)
        {
            eff = player->ItemSetEff[x];
            break;
        }
    }

    if (!eff)
    {
        eff = new ItemSetEffect();
        eff->ItemSetID = setid;
        eff->EquippedItemCount = 0;

        size_t x = 0;
        for (; x < player->ItemSetEff.size(); ++x)
            if (!player->ItemSetEff[x])
                break;

        if (x < player->ItemSetEff.size())
            player->ItemSetEff[x] = eff;
        else
            player->ItemSetEff.push_back(eff);
    }

    ++eff->EquippedItemCount;

    if (std::vector<ItemSetSpellEntry const*> const* itemSetSpells = sDB2Manager.GetItemSetSpells(setid))
    {
        for (ItemSetSpellEntry const* itemSetSpell : *itemSetSpells)
        {
            //not enough for  spell
            if (itemSetSpell->Threshold > eff->EquippedItemCount)
                continue;

            if (eff->SetBonuses.count(itemSetSpell))
                continue;

            SpellInfo const* spellInfo = sSpellMgr->GetSpellInfo(itemSetSpell->SpellID);
            if (!spellInfo)
            {
                TC_LOG_ERROR("entities.player.items", "WORLD: unknown spell id %u in items set %u effects", itemSetSpell->SpellID, setid);
                continue;
            }

            eff->SetBonuses.insert(itemSetSpell);
            // spell cast only if fit form requirement, in other case will cast at form change
            if (!itemSetSpell->ChrSpecID || itemSetSpell->ChrSpecID == player->GetUInt32Value(PLAYER_FIELD_CURRENT_SPEC_ID))
                player->ApplyEquipSpell(spellInfo, NULL, true);
        }
    }
}

void RemoveItemsSetItem(Player* player, ItemTemplate const* proto)
{
    uint32 setid = proto->GetItemSet();

    ItemSetEntry const* set = sItemSetStore.LookupEntry(setid);

    if (!set)
    {
        TC_LOG_ERROR("sql.sql", "Item set #%u for item #%u not found, mods not removed.", setid, proto->GetId());
        return;
    }

    ItemSetEffect* eff = NULL;
    size_t setindex = 0;
    for (; setindex < player->ItemSetEff.size(); setindex++)
    {
        if (player->ItemSetEff[setindex] && player->ItemSetEff[setindex]->ItemSetID == setid)
        {
            eff = player->ItemSetEff[setindex];
            break;
        }
    }

    // can be in case now enough skill requirement for set appling but set has been appliend when skill requirement not enough
    if (!eff)
        return;

    --eff->EquippedItemCount;

    if (std::vector<ItemSetSpellEntry const*> const* itemSetSpells = sDB2Manager.GetItemSetSpells(setid))
    {
        for (ItemSetSpellEntry const* itemSetSpell : *itemSetSpells)
        {
            // enough for spell
            if (itemSetSpell->Threshold <= eff->EquippedItemCount)
                continue;

            if (!eff->SetBonuses.count(itemSetSpell))
                continue;

            player->ApplyEquipSpell(sSpellMgr->AssertSpellInfo(itemSetSpell->SpellID), nullptr, false);
            eff->SetBonuses.erase(itemSetSpell);
        }
    }

    if (!eff->EquippedItemCount)                                    //all items of a set were removed
    {
        ASSERT(eff == player->ItemSetEff[setindex]);
        delete eff;
        player->ItemSetEff[setindex] = NULL;
    }
}

bool ItemCanGoIntoBag(ItemTemplate const* pProto, ItemTemplate const* pBagProto)
{
    if (!pProto || !pBagProto)
        return false;

    switch (pBagProto->GetClass())
    {
        case ITEM_CLASS_CONTAINER:
            switch (pBagProto->GetSubClass())
            {
                case ITEM_SUBCLASS_CONTAINER:
                    return true;
                case ITEM_SUBCLASS_SOUL_CONTAINER:
                    if (!(pProto->GetBagFamily() & BAG_FAMILY_MASK_SOUL_SHARDS))
                        return false;
                    return true;
                case ITEM_SUBCLASS_HERB_CONTAINER:
                    if (!(pProto->GetBagFamily() & BAG_FAMILY_MASK_HERBS))
                        return false;
                    return true;
                case ITEM_SUBCLASS_ENCHANTING_CONTAINER:
                    if (!(pProto->GetBagFamily() & BAG_FAMILY_MASK_ENCHANTING_SUPP))
                        return false;
                    return true;
                case ITEM_SUBCLASS_MINING_CONTAINER:
                    if (!(pProto->GetBagFamily() & BAG_FAMILY_MASK_MINING_SUPP))
                        return false;
                    return true;
                case ITEM_SUBCLASS_ENGINEERING_CONTAINER:
                    if (!(pProto->GetBagFamily() & BAG_FAMILY_MASK_ENGINEERING_SUPP))
                        return false;
                    return true;
                case ITEM_SUBCLASS_GEM_CONTAINER:
                    if (!(pProto->GetBagFamily() & BAG_FAMILY_MASK_GEMS))
                        return false;
                    return true;
                case ITEM_SUBCLASS_LEATHERWORKING_CONTAINER:
                    if (!(pProto->GetBagFamily() & BAG_FAMILY_MASK_LEATHERWORKING_SUPP))
                        return false;
                    return true;
                case ITEM_SUBCLASS_INSCRIPTION_CONTAINER:
                    if (!(pProto->GetBagFamily() & BAG_FAMILY_MASK_INSCRIPTION_SUPP))
                        return false;
                    return true;
                case ITEM_SUBCLASS_TACKLE_CONTAINER:
                    if (!(pProto->GetBagFamily() & BAG_FAMILY_MASK_FISHING_SUPP))
                        return false;
                    return true;
                case ITEM_SUBCLASS_COOKING_CONTAINER:
                    if (!(pProto->GetBagFamily() & BAG_FAMILY_MASK_COOKING_SUPP))
                        return false;
                    return true;
                default:
                    return false;
            }
        case ITEM_CLASS_QUIVER:
            switch (pBagProto->GetSubClass())
            {
                case ITEM_SUBCLASS_QUIVER:
                    if (!(pProto->GetBagFamily() & BAG_FAMILY_MASK_ARROWS))
                        return false;
                    return true;
                case ITEM_SUBCLASS_AMMO_POUCH:
                    if (!(pProto->GetBagFamily() & BAG_FAMILY_MASK_BULLETS))
                        return false;
                    return true;
                default:
                    return false;
            }
    }
    return false;
}

ItemModifier const AppearanceModifierSlotBySpec[MAX_SPECIALIZATIONS] =
{
    ITEM_MODIFIER_TRANSMOG_APPEARANCE_SPEC_1,
    ITEM_MODIFIER_TRANSMOG_APPEARANCE_SPEC_2,
    ITEM_MODIFIER_TRANSMOG_APPEARANCE_SPEC_3,
    ITEM_MODIFIER_TRANSMOG_APPEARANCE_SPEC_4
};

static uint32 const AppearanceModifierMaskSpecSpecific =
    (1 << ITEM_MODIFIER_TRANSMOG_APPEARANCE_SPEC_1) |
    (1 << ITEM_MODIFIER_TRANSMOG_APPEARANCE_SPEC_2) |
    (1 << ITEM_MODIFIER_TRANSMOG_APPEARANCE_SPEC_3) |
    (1 << ITEM_MODIFIER_TRANSMOG_APPEARANCE_SPEC_4);

ItemModifier const IllusionModifierSlotBySpec[MAX_SPECIALIZATIONS] =
{
    ITEM_MODIFIER_ENCHANT_ILLUSION_SPEC_1,
    ITEM_MODIFIER_ENCHANT_ILLUSION_SPEC_2,
    ITEM_MODIFIER_ENCHANT_ILLUSION_SPEC_3,
    ITEM_MODIFIER_ENCHANT_ILLUSION_SPEC_4
};

static uint32 const IllusionModifierMaskSpecSpecific =
    (1 << ITEM_MODIFIER_ENCHANT_ILLUSION_SPEC_1) |
    (1 << ITEM_MODIFIER_ENCHANT_ILLUSION_SPEC_2) |
    (1 << ITEM_MODIFIER_ENCHANT_ILLUSION_SPEC_3) |
    (1 << ITEM_MODIFIER_ENCHANT_ILLUSION_SPEC_4);

Item::Item()
{
    m_objectType |= TYPEMASK_ITEM;
    m_objectTypeId = TYPEID_ITEM;

    m_updateFlag = 0;

    m_valuesCount = ITEM_END;
    _dynamicValuesCount = ITEM_DYNAMIC_END;
    m_slot = 0;
    uState = ITEM_NEW;
    uQueuePos = -1;
    m_container = NULL;
    m_lootGenerated = false;
    mb_in_trade = false;
    m_lastPlayedTimeUpdate = time(NULL);

    m_paidMoney = 0;
    m_paidExtendedCost = 0;

    memset(&_bonusData, 0, sizeof(_bonusData));
}

bool Item::Create(ObjectGuid::LowType guidlow, uint32 itemid, Player const* owner)
{
    Object::_Create(ObjectGuid::Create<HighGuid::Item>(guidlow));

    SetEntry(itemid);
    SetObjectScale(1.0f);

    if (owner)
    {
        SetOwnerGUID(owner->GetGUID());
        SetGuidValue(ITEM_FIELD_CONTAINED, owner->GetGUID());
    }

    ItemTemplate const* itemProto = sObjectMgr->GetItemTemplate(itemid);
    if (!itemProto)
        return false;

    _bonusData.Initialize(itemProto);
    SetUInt32Value(ITEM_FIELD_STACK_COUNT, 1);
    SetUInt32Value(ITEM_FIELD_MAXDURABILITY, itemProto->MaxDurability);
    SetUInt32Value(ITEM_FIELD_DURABILITY, itemProto->MaxDurability);

    for (uint8 i = 0; i < itemProto->Effects.size() && i < 5; ++i)
        SetSpellCharges(i, itemProto->Effects[i]->Charges);

    SetUInt32Value(ITEM_FIELD_DURATION, itemProto->GetDuration());
    SetUInt32Value(ITEM_FIELD_CREATE_PLAYED_TIME, 0);
    return true;
}

// Returns true if Item is a bag AND it is not empty.
// Returns false if Item is not a bag OR it is an empty bag.
bool Item::IsNotEmptyBag() const
{
    if (Bag const* bag = ToBag())
        return !bag->IsEmpty();
    return false;
}

void Item::UpdateDuration(Player* owner, uint32 diff)
{
    if (!GetUInt32Value(ITEM_FIELD_DURATION))
        return;

    TC_LOG_DEBUG("entities.player.items", "Item::UpdateDuration Item (Entry: %u Duration %u Diff %u)", GetEntry(), GetUInt32Value(ITEM_FIELD_DURATION), diff);

    if (GetUInt32Value(ITEM_FIELD_DURATION) <= diff)
    {
        sScriptMgr->OnItemExpire(owner, GetTemplate());
        owner->DestroyItem(GetBagSlot(), GetSlot(), true);
        return;
    }

    SetUInt32Value(ITEM_FIELD_DURATION, GetUInt32Value(ITEM_FIELD_DURATION) - diff);
    SetState(ITEM_CHANGED, owner);                          // save new time in database
}

void Item::SaveToDB(SQLTransaction& trans)
{
    bool isInTransaction = bool(trans);
    if (!isInTransaction)
        trans = CharacterDatabase.BeginTransaction();

    switch (uState)
    {
        case ITEM_NEW:
        case ITEM_CHANGED:
        {
            uint8 index = 0;
            PreparedStatement* stmt = CharacterDatabase.GetPreparedStatement(uState == ITEM_NEW ? CHAR_REP_ITEM_INSTANCE : CHAR_UPD_ITEM_INSTANCE);
            stmt->setUInt32(  index, GetEntry());
            stmt->setUInt64(++index, GetOwnerGUID().GetCounter());
            stmt->setUInt64(++index, GetGuidValue(ITEM_FIELD_CREATOR).GetCounter());
            stmt->setUInt64(++index, GetGuidValue(ITEM_FIELD_GIFTCREATOR).GetCounter());
            stmt->setUInt32(++index, GetCount());
            stmt->setUInt32(++index, GetUInt32Value(ITEM_FIELD_DURATION));

            std::ostringstream ssSpells;
            if (ItemTemplate const* itemProto = sObjectMgr->GetItemTemplate(GetEntry()))
                for (uint8 i = 0; i < itemProto->Effects.size(); ++i)
                    ssSpells << GetSpellCharges(i) << ' ';
            stmt->setString(++index, ssSpells.str());

            stmt->setUInt32(++index, GetUInt32Value(ITEM_FIELD_FLAGS));

            std::ostringstream ssEnchants;
            for (uint8 i = 0; i < MAX_ENCHANTMENT_SLOT; ++i)
            {
                ssEnchants << GetEnchantmentId(EnchantmentSlot(i)) << ' ';
                ssEnchants << GetEnchantmentDuration(EnchantmentSlot(i)) << ' ';
                ssEnchants << GetEnchantmentCharges(EnchantmentSlot(i)) << ' ';
            }
            stmt->setString(++index, ssEnchants.str());

            stmt->setInt16 (++index, GetItemRandomPropertyId());
            stmt->setUInt16(++index, GetUInt32Value(ITEM_FIELD_DURABILITY));
            stmt->setUInt32(++index, GetUInt32Value(ITEM_FIELD_CREATE_PLAYED_TIME));
            stmt->setString(++index, m_text);
            stmt->setUInt32(++index, GetModifier(ITEM_MODIFIER_UPGRADE_ID));
            stmt->setUInt32(++index, GetModifier(ITEM_MODIFIER_BATTLE_PET_SPECIES_ID));
            stmt->setUInt32(++index, GetModifier(ITEM_MODIFIER_BATTLE_PET_BREED_DATA));
            stmt->setUInt32(++index, GetModifier(ITEM_MODIFIER_BATTLE_PET_LEVEL));
            stmt->setUInt32(++index, GetModifier(ITEM_MODIFIER_BATTLE_PET_DISPLAY_ID));

            std::ostringstream bonusListIDs;
            for (uint32 bonusListID : GetDynamicValues(ITEM_DYNAMIC_FIELD_BONUSLIST_IDS))
                bonusListIDs << bonusListID << ' ';
            stmt->setString(++index, bonusListIDs.str());

            stmt->setUInt64(++index, GetGUID().GetCounter());

            trans->Append(stmt);

            if ((uState == ITEM_CHANGED) && HasFlag(ITEM_FIELD_FLAGS, ITEM_FIELD_FLAG_WRAPPED))
            {
                stmt = CharacterDatabase.GetPreparedStatement(CHAR_UPD_GIFT_OWNER);
                stmt->setUInt64(0, GetOwnerGUID().GetCounter());
                stmt->setUInt64(1, GetGUID().GetCounter());
                trans->Append(stmt);
            }
            if (!GetDynamicValues(ITEM_DYNAMIC_FIELD_GEMS).empty())
            {
                stmt = CharacterDatabase.GetPreparedStatement(CHAR_DEL_ITEM_INSTANCE_GEMS);
                stmt->setUInt64(0, GetGUID().GetCounter());
                trans->Append(stmt);

                stmt = CharacterDatabase.GetPreparedStatement(CHAR_INS_ITEM_INSTANCE_GEMS);
                stmt->setUInt64(0, GetGUID().GetCounter());
                uint32 i = 0;
                for (; i < MAX_GEM_SOCKETS && i < GetDynamicValues(ITEM_DYNAMIC_FIELD_GEMS).size(); ++i)
                    stmt->setUInt32(1 + i, GetDynamicValue(ITEM_DYNAMIC_FIELD_GEMS, i));
                for (; i < MAX_GEM_SOCKETS; ++i)
                    stmt->setUInt32(1 + i, 0);
                trans->Append(stmt);
            }

            static ItemModifier const transmogMods[10] =
            {
                ITEM_MODIFIER_TRANSMOG_APPEARANCE_ALL_SPECS,
                ITEM_MODIFIER_TRANSMOG_APPEARANCE_SPEC_1,
                ITEM_MODIFIER_TRANSMOG_APPEARANCE_SPEC_2,
                ITEM_MODIFIER_TRANSMOG_APPEARANCE_SPEC_3,
                ITEM_MODIFIER_TRANSMOG_APPEARANCE_SPEC_4,

                ITEM_MODIFIER_ENCHANT_ILLUSION_ALL_SPECS,
                ITEM_MODIFIER_ENCHANT_ILLUSION_SPEC_1,
                ITEM_MODIFIER_ENCHANT_ILLUSION_SPEC_2,
                ITEM_MODIFIER_ENCHANT_ILLUSION_SPEC_3,
                ITEM_MODIFIER_ENCHANT_ILLUSION_SPEC_4,
            };

            stmt = CharacterDatabase.GetPreparedStatement(CHAR_DEL_ITEM_INSTANCE_TRANSMOG);
            stmt->setUInt64(0, GetGUID().GetCounter());
            trans->Append(stmt);

            if (std::find_if(std::begin(transmogMods), std::end(transmogMods), [this](ItemModifier modifier) { return GetModifier(modifier) != 0; }) != std::end(transmogMods))
            {
                stmt = CharacterDatabase.GetPreparedStatement(CHAR_INS_ITEM_INSTANCE_TRANSMOG);
                stmt->setUInt64(0, GetGUID().GetCounter());
                stmt->setUInt32(1, GetModifier(ITEM_MODIFIER_TRANSMOG_APPEARANCE_ALL_SPECS));
                stmt->setUInt32(2, GetModifier(ITEM_MODIFIER_TRANSMOG_APPEARANCE_SPEC_1));
                stmt->setUInt32(3, GetModifier(ITEM_MODIFIER_TRANSMOG_APPEARANCE_SPEC_2));
                stmt->setUInt32(4, GetModifier(ITEM_MODIFIER_TRANSMOG_APPEARANCE_SPEC_3));
                stmt->setUInt32(5, GetModifier(ITEM_MODIFIER_TRANSMOG_APPEARANCE_SPEC_4));
                stmt->setUInt32(6, GetModifier(ITEM_MODIFIER_ENCHANT_ILLUSION_ALL_SPECS));
                stmt->setUInt32(7, GetModifier(ITEM_MODIFIER_ENCHANT_ILLUSION_SPEC_1));
                stmt->setUInt32(8, GetModifier(ITEM_MODIFIER_ENCHANT_ILLUSION_SPEC_2));
                stmt->setUInt32(9, GetModifier(ITEM_MODIFIER_ENCHANT_ILLUSION_SPEC_3));
                stmt->setUInt32(10, GetModifier(ITEM_MODIFIER_ENCHANT_ILLUSION_SPEC_4));
                trans->Append(stmt);
            }

            break;
        }
        case ITEM_REMOVED:
        {
            PreparedStatement* stmt = CharacterDatabase.GetPreparedStatement(CHAR_DEL_ITEM_INSTANCE);
            stmt->setUInt64(0, GetGUID().GetCounter());
            trans->Append(stmt);

            stmt = CharacterDatabase.GetPreparedStatement(CHAR_DEL_ITEM_INSTANCE_GEMS);
            stmt->setUInt64(0, GetGUID().GetCounter());
            trans->Append(stmt);

            if (HasFlag(ITEM_FIELD_FLAGS, ITEM_FIELD_FLAG_WRAPPED))
            {
                stmt = CharacterDatabase.GetPreparedStatement(CHAR_DEL_GIFT);
                stmt->setUInt64(0, GetGUID().GetCounter());
                trans->Append(stmt);
            }

            if (!isInTransaction)
                CharacterDatabase.CommitTransaction(trans);

            // Delete the items if this is a container
            if (!loot.isLooted())
                ItemContainerDeleteLootMoneyAndLootItemsFromDB();

            delete this;
            return;
        }
        case ITEM_UNCHANGED:
            break;
    }

    SetState(ITEM_UNCHANGED);

    if (!isInTransaction)
        CharacterDatabase.CommitTransaction(trans);
}

bool Item::LoadFromDB(ObjectGuid::LowType guid, ObjectGuid ownerGuid, Field* fields, uint32 entry)
{
    //           0          1            2                3      4         5        6      7             8                 9          10          11    12
    // SELECT guid, itemEntry, creatorGuid, giftCreatorGuid, count, duration, charges, flags, enchantments, randomPropertyId, durability, playedTime, text,
    //               13                  14                  15              16                  17            18
    //        upgradeId, battlePetSpeciesId, battlePetBreedData, battlePetLevel, battlePetDisplayId, bonusListIDs,
    //                                    19                           20                           21                           22                           23
    //        itemModifiedAppearanceAllSpecs, itemModifiedAppearanceSpec1, itemModifiedAppearanceSpec2, itemModifiedAppearanceSpec3, itemModifiedAppearanceSpec4,
    //                                  24                        25                          26                         27                         28
    //        spellItemEnchantmentAllSpecs, spellItemEnchantmentSpec1, spellItemEnchantmentSpec2, spellItemEnchantmentSpec3, spellItemEnchantmentSpec4,
    //                29          30          31
    //        gemItemId1, gemItemId2, gemItemId3 FROM item_instance

    // create item before any checks for store correct guid
    // and allow use "FSetState(ITEM_REMOVED); SaveToDB();" for deleting item from DB
    Object::_Create(ObjectGuid::Create<HighGuid::Item>(guid));

    // Set entry, MUST be before proto check
    SetEntry(entry);
    SetObjectScale(1.0f);

    ItemTemplate const* proto = GetTemplate();
    if (!proto)
        return false;

    _bonusData.Initialize(proto);

    // set owner (not if item is only loaded for gbank/auction/mail
    if (!ownerGuid.IsEmpty())
        SetOwnerGUID(ownerGuid);

    bool need_save = false;                                 // need explicit save data at load fixes
    if (uint64 creator = fields[2].GetUInt64())
        SetGuidValue(ITEM_FIELD_CREATOR, ObjectGuid::Create<HighGuid::Player>(creator));
    if (uint64 giftCreator = fields[3].GetUInt64())
        SetGuidValue(ITEM_FIELD_GIFTCREATOR, ObjectGuid::Create<HighGuid::Player>(giftCreator));
    SetCount(fields[4].GetUInt32());

    uint32 duration = fields[5].GetUInt32();
    SetUInt32Value(ITEM_FIELD_DURATION, duration);
    // update duration if need, and remove if not need
    if ((proto->GetDuration() == 0) != (duration == 0))
    {
        SetUInt32Value(ITEM_FIELD_DURATION, proto->GetDuration());
        need_save = true;
    }

    Tokenizer tokens(fields[6].GetString(), ' ', proto->Effects.size());
    if (tokens.size() == proto->Effects.size())
        for (uint8 i = 0; i < proto->Effects.size(); ++i)
            SetSpellCharges(i, atoi(tokens[i]));

    SetUInt32Value(ITEM_FIELD_FLAGS, fields[7].GetUInt32());
    // Remove bind flag for items vs NO_BIND set
    if (IsSoulBound() && proto->GetBonding() == NO_BIND)
    {
        ApplyModFlag(ITEM_FIELD_FLAGS, ITEM_FIELD_FLAG_SOULBOUND, false);
        need_save = true;
    }

    _LoadIntoDataField(fields[8].GetString(), ITEM_FIELD_ENCHANTMENT, MAX_ENCHANTMENT_SLOT * MAX_ENCHANTMENT_OFFSET);
    SetInt32Value(ITEM_FIELD_RANDOM_PROPERTIES_ID, fields[9].GetInt16());
    // recalculate suffix factor
    if (GetItemRandomPropertyId() < 0)
        UpdateItemSuffixFactor();

    uint32 durability = fields[10].GetUInt16();
    SetUInt32Value(ITEM_FIELD_DURABILITY, durability);
    // update max durability (and durability) if need
    SetUInt32Value(ITEM_FIELD_MAXDURABILITY, proto->MaxDurability);
    if (durability > proto->MaxDurability)
    {
        SetUInt32Value(ITEM_FIELD_DURABILITY, proto->MaxDurability);
        need_save = true;
    }

    SetUInt32Value(ITEM_FIELD_CREATE_PLAYED_TIME, fields[11].GetUInt32());
    SetText(fields[12].GetString());

    SetModifier(ITEM_MODIFIER_BATTLE_PET_DISPLAY_ID, fields[19].GetUInt32());
    uint32 upgradeId = fields[14].GetUInt32();
    ItemUpgradeEntry const* rulesetUpgrade = sItemUpgradeStore.LookupEntry(sDB2Manager.GetRulesetItemUpgrade(entry));
    ItemUpgradeEntry const* upgrade = sItemUpgradeStore.LookupEntry(upgradeId);
    if (!rulesetUpgrade || !upgrade || rulesetUpgrade->ItemUpgradePathID != upgrade->ItemUpgradePathID)
    {
        upgradeId = 0;
        need_save = true;
    }

    if (rulesetUpgrade && !upgradeId)
    {
        upgradeId = rulesetUpgrade->ID;
        need_save = true;
    }

    SetModifier(ITEM_MODIFIER_UPGRADE_ID, upgradeId);
    SetModifier(ITEM_MODIFIER_BATTLE_PET_SPECIES_ID, fields[14].GetUInt32());
    SetModifier(ITEM_MODIFIER_BATTLE_PET_BREED_DATA, fields[15].GetUInt32());
    SetModifier(ITEM_MODIFIER_BATTLE_PET_LEVEL, fields[16].GetUInt16());
    SetModifier(ITEM_MODIFIER_BATTLE_PET_DISPLAY_ID, fields[17].GetUInt32());

    Tokenizer bonusListIDs(fields[18].GetString(), ' ');
    for (char const* token : bonusListIDs)
    {
        uint32 bonusListID = atoul(token);
        AddBonuses(bonusListID);
    }

    SetModifier(ITEM_MODIFIER_TRANSMOG_APPEARANCE_ALL_SPECS, fields[19].GetUInt32());
    SetModifier(ITEM_MODIFIER_TRANSMOG_APPEARANCE_SPEC_1, fields[20].GetUInt32());
    SetModifier(ITEM_MODIFIER_TRANSMOG_APPEARANCE_SPEC_2, fields[21].GetUInt32());
    SetModifier(ITEM_MODIFIER_TRANSMOG_APPEARANCE_SPEC_3, fields[22].GetUInt32());
    SetModifier(ITEM_MODIFIER_TRANSMOG_APPEARANCE_SPEC_4, fields[23].GetUInt32());

    SetModifier(ITEM_MODIFIER_ENCHANT_ILLUSION_ALL_SPECS, fields[24].GetUInt32());
    SetModifier(ITEM_MODIFIER_ENCHANT_ILLUSION_SPEC_1, fields[25].GetUInt32());
    SetModifier(ITEM_MODIFIER_ENCHANT_ILLUSION_SPEC_2, fields[26].GetUInt32());
    SetModifier(ITEM_MODIFIER_ENCHANT_ILLUSION_SPEC_3, fields[27].GetUInt32());
    SetModifier(ITEM_MODIFIER_ENCHANT_ILLUSION_SPEC_4, fields[28].GetUInt32());

    uint32 gemItemIds[3] = { fields[29].GetUInt32(), fields[30].GetUInt32(), fields[31].GetUInt32() };
    if (gemItemIds[0] || gemItemIds[1] || gemItemIds[2])
    {
        // gem slots must be preserved, hence funky logic
        AddDynamicValue(ITEM_DYNAMIC_FIELD_GEMS, gemItemIds[0]);
        if (gemItemIds[1] || gemItemIds[2])
            AddDynamicValue(ITEM_DYNAMIC_FIELD_GEMS, gemItemIds[1]);
        if (gemItemIds[2])
            AddDynamicValue(ITEM_DYNAMIC_FIELD_GEMS, gemItemIds[2]);
    }

    if (need_save)                                           // normal item changed state set not work at loading
    {
        uint8 index = 0;
        PreparedStatement* stmt = CharacterDatabase.GetPreparedStatement(CHAR_UPD_ITEM_INSTANCE_ON_LOAD);
        stmt->setUInt32(index++, GetUInt32Value(ITEM_FIELD_DURATION));
        stmt->setUInt32(index++, GetUInt32Value(ITEM_FIELD_FLAGS));
        stmt->setUInt32(index++, GetUInt32Value(ITEM_FIELD_DURABILITY));
        stmt->setUInt32(index++, GetModifier(ITEM_MODIFIER_UPGRADE_ID));
        stmt->setUInt64(index++, guid);
        CharacterDatabase.Execute(stmt);
    }

    return true;
}

/*static*/
void Item::DeleteFromDB(SQLTransaction& trans, ObjectGuid::LowType itemGuid)
{
    PreparedStatement* stmt = CharacterDatabase.GetPreparedStatement(CHAR_DEL_ITEM_INSTANCE);
    stmt->setUInt64(0, itemGuid);
    trans->Append(stmt);
}

void Item::DeleteFromDB(SQLTransaction& trans)
{
    DeleteFromDB(trans, GetGUID().GetCounter());

    // Delete the items if this is a container
    if (!loot.isLooted())
        ItemContainerDeleteLootMoneyAndLootItemsFromDB();
}

/*static*/
void Item::DeleteFromInventoryDB(SQLTransaction& trans, ObjectGuid::LowType itemGuid)
{
    PreparedStatement* stmt = CharacterDatabase.GetPreparedStatement(CHAR_DEL_CHAR_INVENTORY_BY_ITEM);
    stmt->setUInt64(0, itemGuid);
    trans->Append(stmt);
}

void Item::DeleteFromInventoryDB(SQLTransaction& trans)
{
    DeleteFromInventoryDB(trans, GetGUID().GetCounter());
}

ItemTemplate const* Item::GetTemplate() const
{
    return sObjectMgr->GetItemTemplate(GetEntry());
}

Player* Item::GetOwner()const
{
    return ObjectAccessor::FindPlayer(GetOwnerGUID());
}

// Just a "legacy shortcut" for proto->GetSkill()
uint32 Item::GetSkill()
{
    ItemTemplate const* proto = GetTemplate();
    return proto->GetSkill();
}

int32 Item::GenerateItemRandomPropertyId(uint32 item_id)
{
    ItemTemplate const* itemProto = sObjectMgr->GetItemTemplate(item_id);

    if (!itemProto)
        return 0;

    // item must have one from this field values not null if it can have random enchantments
    if ((!itemProto->GetRandomProperty()) && (!itemProto->GetRandomSuffix()))
        return 0;

    // item can have not null only one from field values
    if ((itemProto->GetRandomProperty()) && (itemProto->GetRandomSuffix()))
    {
        TC_LOG_ERROR("sql.sql", "Item template %u have RandomProperty == %u and RandomSuffix == %u, but must have one from field =0", itemProto->GetId(), itemProto->GetRandomProperty(), itemProto->GetRandomSuffix());
        return 0;
    }

    // RandomProperty case
    if (itemProto->GetRandomProperty())
    {
        uint32 randomPropId = GetItemEnchantMod(itemProto->GetRandomProperty());
        if (!sItemRandomPropertiesStore.LookupEntry(randomPropId))
        {
            TC_LOG_ERROR("sql.sql", "Enchantment id #%u used but it doesn't have records in 'ItemRandomProperties.dbc'", randomPropId);
            return 0;
        }

        return randomPropId;
    }
    // RandomSuffix case
    else
    {
        uint32 randomPropId = GetItemEnchantMod(itemProto->GetRandomSuffix());
        if (!sItemRandomSuffixStore.LookupEntry(randomPropId))
        {
            TC_LOG_ERROR("sql.sql", "Enchantment id #%u used but it doesn't have records in sItemRandomSuffixStore.", randomPropId);
            return 0;
        }

        return -int32(randomPropId);
    }
}

void Item::SetItemRandomProperties(int32 randomPropId)
{
    if (!randomPropId)
        return;

    if (randomPropId > 0)
    {
        ItemRandomPropertiesEntry const* item_rand = sItemRandomPropertiesStore.LookupEntry(-randomPropId);
        if (sItemRandomPropertiesStore.LookupEntry(randomPropId))
        {
            if (GetInt32Value(ITEM_FIELD_RANDOM_PROPERTIES_ID) != randomPropId)
            {
                SetInt32Value(ITEM_FIELD_RANDOM_PROPERTIES_ID, randomPropId);
                SetState(ITEM_CHANGED, GetOwner());
            }
            for (uint32 i = PROP_ENCHANTMENT_SLOT_1; i < PROP_ENCHANTMENT_SLOT_1 + 3; ++i)
                SetEnchantment(EnchantmentSlot(i), item_rand->Enchantment[i - PROP_ENCHANTMENT_SLOT_1], 0, 0);
        }
    }
    else
    {
        ItemRandomSuffixEntry const* item_rand = sItemRandomSuffixStore.LookupEntry(-randomPropId);
        if (item_rand)
        {
            if (GetInt32Value(ITEM_FIELD_RANDOM_PROPERTIES_ID) != randomPropId || !GetItemSuffixFactor())
            {
                SetInt32Value(ITEM_FIELD_RANDOM_PROPERTIES_ID, randomPropId);
                UpdateItemSuffixFactor();
                SetState(ITEM_CHANGED, GetOwner());
            }

            for (uint32 i = PROP_ENCHANTMENT_SLOT_0; i <= PROP_ENCHANTMENT_SLOT_4; ++i)
                SetEnchantment(EnchantmentSlot(i), item_rand->Enchantment[i - PROP_ENCHANTMENT_SLOT_0], 0, 0);
        }
    }
}

void Item::UpdateItemSuffixFactor()
{
    uint32 suffixFactor = GenerateEnchSuffixFactor(GetEntry());
    if (GetItemSuffixFactor() == suffixFactor)
        return;
    SetUInt32Value(ITEM_FIELD_PROPERTY_SEED, suffixFactor);
}

void Item::SetState(ItemUpdateState state, Player* forplayer)
{
    if (uState == ITEM_NEW && state == ITEM_REMOVED)
    {
        // pretend the item never existed
        if (forplayer)
        {
            RemoveFromUpdateQueueOf(forplayer);
            forplayer->DeleteRefundReference(GetGUID());
        }
        delete this;
        return;
    }
    if (state != ITEM_UNCHANGED)
    {
        // new items must stay in new state until saved
        if (uState != ITEM_NEW)
            uState = state;

        if (forplayer)
            AddToUpdateQueueOf(forplayer);
    }
    else
    {
        // unset in queue
        // the item must be removed from the queue manually
        uQueuePos = -1;
        uState = ITEM_UNCHANGED;
    }
}

void Item::AddToUpdateQueueOf(Player* player)
{
    if (IsInUpdateQueue())
        return;

    ASSERT(player != NULL);

    if (player->GetGUID() != GetOwnerGUID())
    {
        TC_LOG_DEBUG("entities.player.items", "Item::AddToUpdateQueueOf - Owner's guid (%s) and player's guid (%s) don't match!",
            GetOwnerGUID().ToString().c_str(), player->GetGUID().ToString().c_str());
        return;
    }

    if (player->m_itemUpdateQueueBlocked)
        return;

    player->m_itemUpdateQueue.push_back(this);
    uQueuePos = player->m_itemUpdateQueue.size()-1;
}

void Item::RemoveFromUpdateQueueOf(Player* player)
{
    if (!IsInUpdateQueue())
        return;

    ASSERT(player != NULL);

    if (player->GetGUID() != GetOwnerGUID())
    {
        TC_LOG_DEBUG("entities.player.items", "Item::RemoveFromUpdateQueueOf - Owner's guid (%s) and player's guid (%s) don't match!",
            GetOwnerGUID().ToString().c_str(), player->GetGUID().ToString().c_str());
        return;
    }

    if (player->m_itemUpdateQueueBlocked)
        return;

    player->m_itemUpdateQueue[uQueuePos] = NULL;
    uQueuePos = -1;
}

uint8 Item::GetBagSlot() const
{
    return m_container ? m_container->GetSlot() : uint8(INVENTORY_SLOT_BAG_0);
}

bool Item::IsEquipped() const
{
    return !IsInBag() && m_slot < EQUIPMENT_SLOT_END;
}

bool Item::CanBeTraded(bool mail, bool trade) const
{
    if (m_lootGenerated)
        return false;

    if ((!mail || !IsBoundAccountWide()) && (IsSoulBound() && (!HasFlag(ITEM_FIELD_FLAGS, ITEM_FIELD_FLAG_BOP_TRADEABLE) || !trade)))
        return false;

    if (IsBag() && (Player::IsBagPos(GetPos()) || !((Bag const*)this)->IsEmpty()))
        return false;

    if (Player* owner = GetOwner())
    {
        if (owner->CanUnequipItem(GetPos(), false) != EQUIP_ERR_OK)
            return false;
        if (owner->GetLootGUID() == GetGUID())
            return false;
    }

    if (IsBoundByEnchant())
        return false;

    return true;
}

void Item::SetCount(uint32 value)
{
    SetUInt32Value(ITEM_FIELD_STACK_COUNT, value);

    if (Player* player = GetOwner())
    {
        if (TradeData* tradeData = player->GetTradeData())
        {
            TradeSlots slot = tradeData->GetTradeSlotForItem(GetGUID());

            if (slot != TRADE_SLOT_INVALID)
                tradeData->SetItem(slot, this, true);
        }
    }
}

bool Item::HasEnchantRequiredSkill(const Player* player) const
{
    // Check all enchants for required skill
    for (uint32 enchant_slot = PERM_ENCHANTMENT_SLOT; enchant_slot < MAX_ENCHANTMENT_SLOT; ++enchant_slot)
    {
        if (uint32 enchant_id = GetEnchantmentId(EnchantmentSlot(enchant_slot)))
            if (SpellItemEnchantmentEntry const* enchantEntry = sSpellItemEnchantmentStore.LookupEntry(enchant_id))
                if (enchantEntry->RequiredSkillID && player->GetSkillValue(enchantEntry->RequiredSkillID) < enchantEntry->RequiredSkillRank)
                    return false;
    }

  return true;
}

uint32 Item::GetEnchantRequiredLevel() const
{
    uint32 level = 0;

    // Check all enchants for required level
    for (uint32 enchant_slot = PERM_ENCHANTMENT_SLOT; enchant_slot < MAX_ENCHANTMENT_SLOT; ++enchant_slot)
    {
        if (uint32 enchant_id = GetEnchantmentId(EnchantmentSlot(enchant_slot)))
            if (SpellItemEnchantmentEntry const* enchantEntry = sSpellItemEnchantmentStore.LookupEntry(enchant_id))
                if (enchantEntry->MinLevel > level)
                    level = enchantEntry->MinLevel;
    }

    return level;
}

bool Item::IsBoundByEnchant() const
{
    // Check all enchants for soulbound
    for (uint32 enchant_slot = PERM_ENCHANTMENT_SLOT; enchant_slot < MAX_ENCHANTMENT_SLOT; ++enchant_slot)
        if (uint32 enchant_id = GetEnchantmentId(EnchantmentSlot(enchant_slot)))
            if (SpellItemEnchantmentEntry const* enchantEntry = sSpellItemEnchantmentStore.LookupEntry(enchant_id))
                if (enchantEntry->Flags & ENCHANTMENT_CAN_SOULBOUND)
                    return true;

    return false;
}

InventoryResult Item::CanBeMergedPartlyWith(ItemTemplate const* proto) const
{
    // not allow merge looting currently items
    if (m_lootGenerated)
        return EQUIP_ERR_LOOT_GONE;

    // check item type
    if (GetEntry() != proto->GetId())
        return EQUIP_ERR_CANT_STACK;

    // check free space (full stacks can't be target of merge
    if (GetCount() >= proto->GetMaxStackSize())
        return EQUIP_ERR_CANT_STACK;

    return EQUIP_ERR_OK;
}

bool Item::IsFitToSpellRequirements(SpellInfo const* spellInfo) const
{
    ItemTemplate const* proto = GetTemplate();

    if (spellInfo->EquippedItemClass != -1)                 // -1 == any item class
    {
        // Special case - accept vellum for armor/weapon requirements
        if ((spellInfo->EquippedItemClass == ITEM_CLASS_ARMOR ||
            spellInfo->EquippedItemClass == ITEM_CLASS_WEAPON) && proto->IsVellum())
            if (spellInfo->IsAbilityOfSkillType(SKILL_ENCHANTING)) // only for enchanting spells
                return true;

        if (spellInfo->EquippedItemClass != int32(proto->GetClass()))
            return false;                                   //  wrong item class

        if (spellInfo->EquippedItemSubClassMask != 0)        // 0 == any subclass
        {
            if ((spellInfo->EquippedItemSubClassMask & (1 << proto->GetSubClass())) == 0)
                return false;                               // subclass not present in mask
        }
    }

    if (spellInfo->EquippedItemInventoryTypeMask != 0)       // 0 == any inventory type
    {
        // Special case - accept weapon type for main and offhand requirements
        if (proto->GetInventoryType() == INVTYPE_WEAPON &&
            (spellInfo->EquippedItemInventoryTypeMask & (1 << INVTYPE_WEAPONMAINHAND) ||
             spellInfo->EquippedItemInventoryTypeMask & (1 << INVTYPE_WEAPONOFFHAND)))
            return true;
        else if ((spellInfo->EquippedItemInventoryTypeMask & (1 << proto->GetInventoryType())) == 0)
            return false;                                   // inventory type not present in mask
    }

    return true;
}

void Item::SetEnchantment(EnchantmentSlot slot, uint32 id, uint32 duration, uint32 charges, ObjectGuid caster /*= ObjectGuid::Empty*/)
{
    // Better lost small time at check in comparison lost time at item save to DB.
    if ((GetEnchantmentId(slot) == id) && (GetEnchantmentDuration(slot) == duration) && (GetEnchantmentCharges(slot) == charges))
        return;

    Player* owner = GetOwner();
    if (slot < MAX_INSPECTED_ENCHANTMENT_SLOT)
    {
        if (uint32 oldEnchant = GetEnchantmentId(slot))
            owner->GetSession()->SendEnchantmentLog(GetOwnerGUID(), ObjectGuid::Empty, GetEntry(), oldEnchant);

        if (id)
            owner->GetSession()->SendEnchantmentLog(GetOwnerGUID(), caster, GetEntry(), id);
    }

    SetUInt32Value(ITEM_FIELD_ENCHANTMENT + slot * MAX_ENCHANTMENT_OFFSET + ENCHANTMENT_ID_OFFSET, id);
    SetUInt32Value(ITEM_FIELD_ENCHANTMENT + slot * MAX_ENCHANTMENT_OFFSET + ENCHANTMENT_DURATION_OFFSET, duration);
    SetUInt32Value(ITEM_FIELD_ENCHANTMENT + slot * MAX_ENCHANTMENT_OFFSET + ENCHANTMENT_CHARGES_OFFSET, charges);
    SetState(ITEM_CHANGED, owner);
}

void Item::SetEnchantmentDuration(EnchantmentSlot slot, uint32 duration, Player* owner)
{
    if (GetEnchantmentDuration(slot) == duration)
        return;

    SetUInt32Value(ITEM_FIELD_ENCHANTMENT + slot * MAX_ENCHANTMENT_OFFSET + ENCHANTMENT_DURATION_OFFSET, duration);
    SetState(ITEM_CHANGED, owner);
    // Cannot use GetOwner() here, has to be passed as an argument to avoid freeze due to hashtable locking
}

void Item::SetEnchantmentCharges(EnchantmentSlot slot, uint32 charges)
{
    if (GetEnchantmentCharges(slot) == charges)
        return;

    SetUInt32Value(ITEM_FIELD_ENCHANTMENT + slot*MAX_ENCHANTMENT_OFFSET + ENCHANTMENT_CHARGES_OFFSET, charges);
    SetState(ITEM_CHANGED, GetOwner());
}

void Item::ClearEnchantment(EnchantmentSlot slot)
{
    if (!GetEnchantmentId(slot))
        return;

    for (uint8 x = 0; x < MAX_ITEM_ENCHANTMENT_EFFECTS; ++x)
        SetUInt32Value(ITEM_FIELD_ENCHANTMENT + slot*MAX_ENCHANTMENT_OFFSET + x, 0);
    SetState(ITEM_CHANGED, GetOwner());
}

bool Item::GemsFitSockets() const
{
    uint32 gemSlot = 0;
    for (uint32 gemItemId : GetDynamicValues(ITEM_DYNAMIC_FIELD_GEMS))
    {
        uint8 SocketColor = GetTemplate()->GetSocketColor(gemSlot);
        if (!SocketColor) // no socket slot
            continue;

        uint32 GemColor = 0;

        ItemTemplate const* gemProto = sObjectMgr->GetItemTemplate(gemItemId);
        if (gemProto)
        {
            GemPropertiesEntry const* gemProperty = sGemPropertiesStore.LookupEntry(gemProto->GetGemProperties());
            if (gemProperty)
                GemColor = gemProperty->Type;
        }

        if (!(GemColor & SocketColorToGemTypeMask[SocketColor])) // bad gem color on this socket
            return false;
    }
    return true;
}

uint8 Item::GetGemCountWithID(uint32 GemID) const
{
    return std::count_if(GetDynamicValues(ITEM_DYNAMIC_FIELD_GEMS).begin(), GetDynamicValues(ITEM_DYNAMIC_FIELD_GEMS).end(), [GemID](uint32 gemItemId)
    {
        return gemItemId == GemID;
    });
}

uint8 Item::GetGemCountWithLimitCategory(uint32 limitCategory) const
{
    return std::count_if(GetDynamicValues(ITEM_DYNAMIC_FIELD_GEMS).begin(), GetDynamicValues(ITEM_DYNAMIC_FIELD_GEMS).end(), [limitCategory](uint32 gemItemId)
    {
        ItemTemplate const* gemProto = sObjectMgr->GetItemTemplate(gemItemId);
        if (!gemProto)
            return false;

        return gemProto->GetItemLimitCategory() == limitCategory;
    });
}

bool Item::IsLimitedToAnotherMapOrZone(uint32 cur_mapId, uint32 cur_zoneId) const
{
    ItemTemplate const* proto = GetTemplate();
    return proto && ((proto->GetMap() && proto->GetMap() != cur_mapId) || (proto->GetArea() && proto->GetArea() != cur_zoneId));
}

void Item::SendUpdateSockets()
{
    WorldPackets::Item::SocketGemsResult socketGems;
    socketGems.Item = GetGUID();
    GetOwner()->GetSession()->SendPacket(socketGems.Write());
}

// Though the client has the information in the item's data field,
// we have to send SMSG_ITEM_TIME_UPDATE to display the remaining
// time.
void Item::SendTimeUpdate(Player* owner)
{
    uint32 duration = GetUInt32Value(ITEM_FIELD_DURATION);
    if (!duration)
        return;

    WorldPackets::Item::ItemTimeUpdate itemTimeUpdate;
    itemTimeUpdate.ItemGuid = GetGUID();
    itemTimeUpdate.DurationLeft = duration;
    owner->GetSession()->SendPacket(itemTimeUpdate.Write());
}

Item* Item::CreateItem(uint32 itemEntry, uint32 count, Player const* player)
{
    if (count < 1)
        return NULL;                                        //don't create item at zero count

    ItemTemplate const* proto = sObjectMgr->GetItemTemplate(itemEntry);
    if (proto)
    {
        if (count > proto->GetMaxStackSize())
            count = proto->GetMaxStackSize();

        ASSERT(count != 0, "proto->Stackable == 0 but checked at loading already");

        Item* item = NewItemOrBag(proto);
        if (item->Create(sObjectMgr->GetGenerator<HighGuid::Item>().Generate(), itemEntry, player))
        {
            item->SetCount(count);
            return item;
        }
        else
            delete item;
    }
    else
        ABORT();
    return NULL;
}

Item* Item::CloneItem(uint32 count, Player const* player) const
{
    Item* newItem = CreateItem(GetEntry(), count, player);
    if (!newItem)
        return NULL;

    newItem->SetGuidValue(ITEM_FIELD_CREATOR, GetGuidValue(ITEM_FIELD_CREATOR));
    newItem->SetGuidValue(ITEM_FIELD_GIFTCREATOR, GetGuidValue(ITEM_FIELD_GIFTCREATOR));
    newItem->SetUInt32Value(ITEM_FIELD_FLAGS,        GetUInt32Value(ITEM_FIELD_FLAGS) & ~(ITEM_FIELD_FLAG_REFUNDABLE | ITEM_FIELD_FLAG_BOP_TRADEABLE));
    newItem->SetUInt32Value(ITEM_FIELD_DURATION,     GetUInt32Value(ITEM_FIELD_DURATION));
    // player CAN be NULL in which case we must not update random properties because that accesses player's item update queue
    if (player)
        newItem->SetItemRandomProperties(GetItemRandomPropertyId());
    return newItem;
}

bool Item::IsBindedNotWith(Player const* player) const
{
    // not binded item
    if (!IsSoulBound())
        return false;

    // own item
    if (GetOwnerGUID() == player->GetGUID())
        return false;

    if (HasFlag(ITEM_FIELD_FLAGS, ITEM_FIELD_FLAG_BOP_TRADEABLE))
        if (allowedGUIDs.find(player->GetGUID()) != allowedGUIDs.end())
            return false;

    // BOA item case
    if (IsBoundAccountWide())
        return false;

    return true;
}

void Item::BuildUpdate(UpdateDataMapType& data_map)
{
    if (Player* owner = GetOwner())
        BuildFieldsUpdate(owner, data_map);
    ClearUpdateMask(false);
}

void Item::BuildDynamicValuesUpdate(uint8 updateType, ByteBuffer* data, Player* target) const
{
    if (!target)
        return;

    boost::dynamic_bitset<uint32> updateMask(_dynamicValuesCount);

    uint32* flags = nullptr;
    uint32 visibleFlag = GetDynamicUpdateFieldData(target, flags);

    *data << uint8(updateMask.num_blocks());
    std::size_t maskPos = data->wpos();
    data->resize(data->size() + updateMask.num_blocks() * sizeof(uint32));

    for (uint16 index = 0; index < _dynamicValuesCount; ++index)
    {
        std::vector<uint32> const& values = _dynamicValues[index];
        if (_fieldNotifyFlags & flags[index] ||
            ((updateType == UPDATETYPE_VALUES ? _dynamicChangesMask[index] : !values.empty()) && (flags[index] & visibleFlag)))
        {
            updateMask.set(index);

            boost::dynamic_bitset<uint32> arrayMask(values.size());
            *data << uint8(arrayMask.num_blocks());
            std::size_t fieldMaskPos = data->wpos();
            data->resize(data->size() + arrayMask.num_blocks() * sizeof(uint32));
            if (index != ITEM_DYNAMIC_FIELD_MODIFIERS)
            {
                for (std::size_t v = 0; v < values.size(); ++v)
                {
<<<<<<< HEAD
                    if (updateType == UPDATETYPE_VALUES ? _dynamicChangesArrayMask[index].GetBit(v) : values[v])
=======
                    if (updateType == UPDATETYPE_VALUES ? _dynamicChangesArrayMask[index][v] : values[v])
>>>>>>> 1a00d74d
                    {
                        arrayMask.set(v);
                        *data << uint32(values[v]);
                    }
                }

            }
            else
            {
                // in case of ITEM_DYNAMIC_FIELD_MODIFIERS it is ITEM_FIELD_MODIFIERS_MASK that controls index of each value, not updatemask
                // so we just have to write this starting from 0 index
                for (std::size_t v = 0, m = 0; v < values.size(); ++v)
                {
                    if (values[v] || _dynamicChangesArrayMask[index][v])
                    {
                        arrayMask.set(m++);
                        *data << uint32(values[v]);
                    }
                }
            }

<<<<<<< HEAD
            fieldBuffer << uint16(arrayMask.GetBlockCount());
            arrayMask.AppendToPacket(&fieldBuffer);
            fieldBuffer.append(buffer);
=======
            boost::to_block_range(arrayMask, reinterpret_cast<uint32*>(data->contents() + fieldMaskPos));
>>>>>>> 1a00d74d
        }
    }

    boost::to_block_range(updateMask, reinterpret_cast<uint32*>(data->contents() + maskPos));
}

void Item::AddToObjectUpdate()
{
    if (Player* owner = GetOwner())
        owner->GetMap()->AddUpdateObject(this);
}

void Item::RemoveFromObjectUpdate()
{
    if (Player* owner = GetOwner())
        owner->GetMap()->RemoveUpdateObject(this);
}

void Item::SaveRefundDataToDB()
{
    SQLTransaction trans = CharacterDatabase.BeginTransaction();

    PreparedStatement* stmt = CharacterDatabase.GetPreparedStatement(CHAR_DEL_ITEM_REFUND_INSTANCE);
    stmt->setUInt64(0, GetGUID().GetCounter());
    trans->Append(stmt);

    stmt = CharacterDatabase.GetPreparedStatement(CHAR_INS_ITEM_REFUND_INSTANCE);
    stmt->setUInt64(0, GetGUID().GetCounter());
    stmt->setUInt64(1, GetRefundRecipient().GetCounter());
    stmt->setUInt32(2, GetPaidMoney());
    stmt->setUInt16(3, uint16(GetPaidExtendedCost()));
    trans->Append(stmt);

    CharacterDatabase.CommitTransaction(trans);
}

void Item::DeleteRefundDataFromDB(SQLTransaction* trans)
{
    if (trans)
    {
        PreparedStatement* stmt = CharacterDatabase.GetPreparedStatement(CHAR_DEL_ITEM_REFUND_INSTANCE);
        stmt->setUInt64(0, GetGUID().GetCounter());
        (*trans)->Append(stmt);

    }
}

void Item::SetNotRefundable(Player* owner, bool changestate /*= true*/, SQLTransaction* trans /*= nullptr*/, bool addToCollection /*= true*/)
{
    if (!HasFlag(ITEM_FIELD_FLAGS, ITEM_FIELD_FLAG_REFUNDABLE))
        return;

    WorldPackets::Item::ItemExpirePurchaseRefund itemExpirePurchaseRefund;
    itemExpirePurchaseRefund.ItemGUID = GetGUID();
    owner->SendDirectMessage(itemExpirePurchaseRefund.Write());

    RemoveFlag(ITEM_FIELD_FLAGS, ITEM_FIELD_FLAG_REFUNDABLE);
    // Following is not applicable in the trading procedure
    if (changestate)
        SetState(ITEM_CHANGED, owner);

    SetRefundRecipient(ObjectGuid::Empty);
    SetPaidMoney(0);
    SetPaidExtendedCost(0);
    DeleteRefundDataFromDB(trans);

    owner->DeleteRefundReference(GetGUID());
    if (addToCollection)
        owner->GetSession()->GetCollectionMgr()->AddItemAppearance(this);
}

void Item::UpdatePlayedTime(Player* owner)
{
    /*  Here we update our played time
        We simply add a number to the current played time,
        based on the time elapsed since the last update hereof.
    */
    // Get current played time
    uint32 current_playtime = GetUInt32Value(ITEM_FIELD_CREATE_PLAYED_TIME);
    // Calculate time elapsed since last played time update
    time_t curtime = time(NULL);
    uint32 elapsed = uint32(curtime - m_lastPlayedTimeUpdate);
    uint32 new_playtime = current_playtime + elapsed;
    // Check if the refund timer has expired yet
    if (new_playtime <= 2*HOUR)
    {
        // No? Proceed.
        // Update the data field
        SetUInt32Value(ITEM_FIELD_CREATE_PLAYED_TIME, new_playtime);
        // Flag as changed to get saved to DB
        SetState(ITEM_CHANGED, owner);
        // Speaks for itself
        m_lastPlayedTimeUpdate = curtime;
        return;
    }
    // Yes
    SetNotRefundable(owner);
}

uint32 Item::GetPlayedTime()
{
    time_t curtime = time(NULL);
    uint32 elapsed = uint32(curtime - m_lastPlayedTimeUpdate);
    return GetUInt32Value(ITEM_FIELD_CREATE_PLAYED_TIME) + elapsed;
}

bool Item::IsRefundExpired()
{
    return (GetPlayedTime() > 2*HOUR);
}

void Item::SetSoulboundTradeable(GuidSet const& allowedLooters)
{
    SetFlag(ITEM_FIELD_FLAGS, ITEM_FIELD_FLAG_BOP_TRADEABLE);
    allowedGUIDs = allowedLooters;
}

void Item::ClearSoulboundTradeable(Player* currentOwner)
{
    RemoveFlag(ITEM_FIELD_FLAGS, ITEM_FIELD_FLAG_BOP_TRADEABLE);
    if (allowedGUIDs.empty())
        return;

    currentOwner->GetSession()->GetCollectionMgr()->AddItemAppearance(this);
    allowedGUIDs.clear();
    SetState(ITEM_CHANGED, currentOwner);
    PreparedStatement* stmt = CharacterDatabase.GetPreparedStatement(CHAR_DEL_ITEM_BOP_TRADE);
    stmt->setUInt64(0, GetGUID().GetCounter());
    CharacterDatabase.Execute(stmt);
}

bool Item::CheckSoulboundTradeExpire()
{
    // called from owner's update - GetOwner() MUST be valid
    if (GetUInt32Value(ITEM_FIELD_CREATE_PLAYED_TIME) + 2*HOUR < GetOwner()->GetTotalPlayedTime())
    {
        ClearSoulboundTradeable(GetOwner());
        return true; // remove from tradeable list
    }

    return false;
}

bool Item::IsValidTransmogrificationTarget() const
{
    ItemTemplate const* proto = GetTemplate();
    if (!proto)
        return false;

    if (proto->GetClass() != ITEM_CLASS_ARMOR &&
        proto->GetClass() != ITEM_CLASS_WEAPON)
        return false;

    if (proto->GetClass() == ITEM_CLASS_WEAPON && proto->GetSubClass() == ITEM_SUBCLASS_WEAPON_FISHING_POLE)
        return false;

    if (proto->GetFlags2() & ITEM_FLAG2_CANNOT_BE_TRANSMOG)
        return false;

    if (!HasStats())
        return false;

    return true;
}

bool Item::HasStats() const
{
    if (GetItemRandomPropertyId() != 0)
        return true;

    ItemTemplate const* proto = GetTemplate();
    Player const* owner = GetOwner();
    for (uint8 i = 0; i < MAX_ITEM_PROTO_STATS; ++i)
        if ((owner ? GetItemStatValue(i, owner) : proto->GetItemStatValue(i)) != 0)
            return true;

    return false;
}

bool Item::HasStats(WorldPackets::Item::ItemInstance const& itemInstance, BonusData const* bonus)
{
    if (itemInstance.RandomPropertiesID != 0)
        return true;

    for (uint8 i = 0; i < MAX_ITEM_PROTO_STATS; ++i)
        if (bonus->ItemStatValue[i] != 0)
            return true;

    return false;
}

enum class ItemTransmogrificationWeaponCategory : uint8
{
    // Two-handed
    MELEE_2H,
    RANGED,

    // One-handed
    AXE_MACE_SWORD_1H,
    DAGGER,
    FIST,

    INVALID
};

static ItemTransmogrificationWeaponCategory GetTransmogrificationWeaponCategory(ItemTemplate const* proto)
{
    if (proto->GetClass() == ITEM_CLASS_WEAPON)
    {
        switch (proto->GetSubClass())
        {
            case ITEM_SUBCLASS_WEAPON_AXE2:
            case ITEM_SUBCLASS_WEAPON_MACE2:
            case ITEM_SUBCLASS_WEAPON_SWORD2:
            case ITEM_SUBCLASS_WEAPON_STAFF:
            case ITEM_SUBCLASS_WEAPON_POLEARM:
                return ItemTransmogrificationWeaponCategory::MELEE_2H;
            case ITEM_SUBCLASS_WEAPON_BOW:
            case ITEM_SUBCLASS_WEAPON_GUN:
            case ITEM_SUBCLASS_WEAPON_CROSSBOW:
                return ItemTransmogrificationWeaponCategory::RANGED;
            case ITEM_SUBCLASS_WEAPON_AXE:
            case ITEM_SUBCLASS_WEAPON_MACE:
            case ITEM_SUBCLASS_WEAPON_SWORD:
            case ITEM_SUBCLASS_WEAPON_WARGLAIVES:
                return ItemTransmogrificationWeaponCategory::AXE_MACE_SWORD_1H;
            case ITEM_SUBCLASS_WEAPON_DAGGER:
                return ItemTransmogrificationWeaponCategory::DAGGER;
            case ITEM_SUBCLASS_WEAPON_FIST_WEAPON:
                return ItemTransmogrificationWeaponCategory::FIST;
            default:
                break;
        }
    }

    return ItemTransmogrificationWeaponCategory::INVALID;
}

int32 const ItemTransmogrificationSlots[MAX_INVTYPE] =
{
    -1,                                                     // INVTYPE_NON_EQUIP
    EQUIPMENT_SLOT_HEAD,                                    // INVTYPE_HEAD
    EQUIPMENT_SLOT_NECK,                                    // INVTYPE_NECK
    EQUIPMENT_SLOT_SHOULDERS,                               // INVTYPE_SHOULDERS
    EQUIPMENT_SLOT_BODY,                                    // INVTYPE_BODY
    EQUIPMENT_SLOT_CHEST,                                   // INVTYPE_CHEST
    EQUIPMENT_SLOT_WAIST,                                   // INVTYPE_WAIST
    EQUIPMENT_SLOT_LEGS,                                    // INVTYPE_LEGS
    EQUIPMENT_SLOT_FEET,                                    // INVTYPE_FEET
    EQUIPMENT_SLOT_WRISTS,                                  // INVTYPE_WRISTS
    EQUIPMENT_SLOT_HANDS,                                   // INVTYPE_HANDS
    -1,                                                     // INVTYPE_FINGER
    -1,                                                     // INVTYPE_TRINKET
    -1,                                                     // INVTYPE_WEAPON
    EQUIPMENT_SLOT_OFFHAND,                                 // INVTYPE_SHIELD
    EQUIPMENT_SLOT_MAINHAND,                                // INVTYPE_RANGED
    EQUIPMENT_SLOT_BACK,                                    // INVTYPE_CLOAK
    -1,                                                     // INVTYPE_2HWEAPON
    -1,                                                     // INVTYPE_BAG
    EQUIPMENT_SLOT_TABARD,                                  // INVTYPE_TABARD
    EQUIPMENT_SLOT_CHEST,                                   // INVTYPE_ROBE
    EQUIPMENT_SLOT_MAINHAND,                                // INVTYPE_WEAPONMAINHAND
    EQUIPMENT_SLOT_OFFHAND,                                 // INVTYPE_WEAPONOFFHAND
    EQUIPMENT_SLOT_OFFHAND,                                 // INVTYPE_HOLDABLE
    -1,                                                     // INVTYPE_AMMO
    EQUIPMENT_SLOT_MAINHAND,                                // INVTYPE_THROWN
    EQUIPMENT_SLOT_MAINHAND,                                // INVTYPE_RANGEDRIGHT
    -1,                                                     // INVTYPE_QUIVER
    -1                                                      // INVTYPE_RELIC
};

bool Item::CanTransmogrifyItemWithItem(Item const* item, ItemModifiedAppearanceEntry const* itemModifiedAppearance)
{
    ItemTemplate const* source = sObjectMgr->GetItemTemplate(itemModifiedAppearance->ItemID); // source
    ItemTemplate const* target = item->GetTemplate(); // dest

    if (!source || !target)
        return false;

    if (itemModifiedAppearance == item->GetItemModifiedAppearance())
        return false;

    if (!item->IsValidTransmogrificationTarget())
        return false;

    if (source->GetClass() != target->GetClass())
        return false;

    if (source->GetInventoryType() == INVTYPE_BAG ||
        source->GetInventoryType() == INVTYPE_RELIC ||
        source->GetInventoryType() == INVTYPE_FINGER ||
        source->GetInventoryType() == INVTYPE_TRINKET ||
        source->GetInventoryType() == INVTYPE_AMMO ||
        source->GetInventoryType() == INVTYPE_QUIVER)
        return false;

    if (source->GetSubClass() != target->GetSubClass())
    {
        switch (source->GetClass())
        {
            case ITEM_CLASS_WEAPON:
                if (GetTransmogrificationWeaponCategory(source) != GetTransmogrificationWeaponCategory(target))
                    return false;
                break;
            case ITEM_CLASS_ARMOR:
                if (source->GetSubClass() != ITEM_SUBCLASS_ARMOR_COSMETIC)
                    return false;
                break;
            default:
                return false;
        }
    }

    if (source->GetInventoryType() != target->GetInventoryType())
    {
        int32 sourceSlot = ItemTransmogrificationSlots[source->GetInventoryType()];
        if (sourceSlot == -1 && source->GetInventoryType() == INVTYPE_WEAPON && (target->GetInventoryType() == INVTYPE_WEAPONMAINHAND || target->GetInventoryType() == INVTYPE_WEAPONOFFHAND))
            sourceSlot = ItemTransmogrificationSlots[target->GetInventoryType()];

        if (sourceSlot != ItemTransmogrificationSlots[target->GetInventoryType()])
            return false;
    }

    return true;
}

// used by mail items, transmog cost, stationeryinfo and others
uint32 Item::GetSellPrice(ItemTemplate const* proto, bool& normalSellPrice)
{
    normalSellPrice = true;

    if (proto->GetFlags2() & ITEM_FLAG2_HAS_NORMAL_PRICE)
    {
        return proto->GetBuyPrice();
    }
    else
    {
        ImportPriceQualityEntry const* qualityPrice = sImportPriceQualityStore.LookupEntry(proto->GetQuality() + 1);
        ItemPriceBaseEntry const* basePrice = sItemPriceBaseStore.LookupEntry(proto->GetBaseItemLevel());

        if (!qualityPrice || !basePrice)
            return 0;

        float qualityFactor = qualityPrice->Factor;
        float baseFactor = 0.0f;

        uint32 inventoryType = proto->GetInventoryType();

        if (inventoryType == INVTYPE_WEAPON ||
            inventoryType == INVTYPE_2HWEAPON ||
            inventoryType == INVTYPE_WEAPONMAINHAND ||
            inventoryType == INVTYPE_WEAPONOFFHAND ||
            inventoryType == INVTYPE_RANGED ||
            inventoryType == INVTYPE_THROWN ||
            inventoryType == INVTYPE_RANGEDRIGHT)
            baseFactor = basePrice->WeaponFactor;
        else
            baseFactor = basePrice->ArmorFactor;

        if (inventoryType == INVTYPE_ROBE)
            inventoryType = INVTYPE_CHEST;

        float typeFactor = 0.0f;
        int8 weapType = -1;

        switch (inventoryType)
        {
            case INVTYPE_HEAD:
            case INVTYPE_SHOULDERS:
            case INVTYPE_CHEST:
            case INVTYPE_WAIST:
            case INVTYPE_LEGS:
            case INVTYPE_FEET:
            case INVTYPE_WRISTS:
            case INVTYPE_HANDS:
            case INVTYPE_CLOAK:
            {
                ImportPriceArmorEntry const* armorPrice = sImportPriceArmorStore.LookupEntry(inventoryType);
                if (!armorPrice)
                    return 0;

                switch (proto->GetSubClass())
                {
                    case ITEM_SUBCLASS_ARMOR_MISCELLANEOUS:
                    case ITEM_SUBCLASS_ARMOR_CLOTH:
                        typeFactor = armorPrice->ClothFactor;
                        break;
                    case ITEM_SUBCLASS_ARMOR_LEATHER:
                        typeFactor = armorPrice->LeatherFactor;
                        break;
                    case ITEM_SUBCLASS_ARMOR_MAIL:
                        typeFactor = armorPrice->MailFactor;
                        break;
                    case ITEM_SUBCLASS_ARMOR_PLATE:
                        typeFactor = armorPrice->PlateFactor;
                        break;
                    default:
                        return 0;
                }

                break;
            }
            case INVTYPE_SHIELD:
            {
                ImportPriceShieldEntry const* shieldPrice = sImportPriceShieldStore.LookupEntry(1); // it only has two rows, it's unclear which is the one used
                if (!shieldPrice)
                    return 0;

                typeFactor = shieldPrice->Factor;
                break;
            }
            case INVTYPE_WEAPONMAINHAND:
                weapType = 0;
                break;
            case INVTYPE_WEAPONOFFHAND:
                weapType = 1;
                break;
            case INVTYPE_WEAPON:
                weapType = 2;
                break;
            case INVTYPE_2HWEAPON:
                weapType = 3;
                break;
            case INVTYPE_RANGED:
            case INVTYPE_RANGEDRIGHT:
            case INVTYPE_RELIC:
                weapType = 4;
                break;
            default:
                return proto->GetBuyPrice();
        }

        if (weapType != -1)
        {
            ImportPriceWeaponEntry const* weaponPrice = sImportPriceWeaponStore.LookupEntry(weapType + 1);
            if (!weaponPrice)
                return 0;

            typeFactor = weaponPrice->Factor;
        }

        normalSellPrice = false;
        return uint32(qualityFactor * proto->GetUnk1() * proto->GetUnk2() * typeFactor * baseFactor);
    }
}

uint32 Item::GetSpecialPrice(ItemTemplate const* proto, uint32 minimumPrice /*= 10000*/)
{
    uint32 cost = 0;

    if (proto->GetFlags2() & ITEM_FLAG2_HAS_NORMAL_PRICE)
        cost = proto->GetSellPrice();
    else
    {
        bool normalPrice;
        cost = Item::GetSellPrice(proto, normalPrice);

        if (!normalPrice)
        {
            if (proto->GetBuyCount() <= 1)
            {
                ItemClassEntry const* classEntry = sItemClassStore.LookupEntry(proto->GetClass());
                if (classEntry)
                    cost *= classEntry->PriceMod;
                else
                    cost = 0;
            }
            else
                cost /= 4 * proto->GetBuyCount();
        }
        else
            cost = proto->GetSellPrice();
    }

    if (cost < minimumPrice)
        cost = minimumPrice;

    return cost;
}

void Item::ItemContainerSaveLootToDB()
{
    // Saves the money and item loot associated with an openable item to the DB
    if (loot.isLooted()) // no money and no loot
        return;

    SQLTransaction trans = CharacterDatabase.BeginTransaction();

    loot.containerID = GetGUID(); // Save this for when a LootItem is removed

    // Save money
    if (loot.gold > 0)
    {
        PreparedStatement* stmt_money = CharacterDatabase.GetPreparedStatement(CHAR_DEL_ITEMCONTAINER_MONEY);
        stmt_money->setUInt64(0, loot.containerID.GetCounter());
        trans->Append(stmt_money);

        stmt_money = CharacterDatabase.GetPreparedStatement(CHAR_INS_ITEMCONTAINER_MONEY);
        stmt_money->setUInt64(0, loot.containerID.GetCounter());
        stmt_money->setUInt32(1, loot.gold);
        trans->Append(stmt_money);
    }

    // Save items
    if (!loot.isLooted())
    {
        PreparedStatement* stmt_items = CharacterDatabase.GetPreparedStatement(CHAR_DEL_ITEMCONTAINER_ITEMS);
        stmt_items->setUInt64(0, loot.containerID.GetCounter());
        trans->Append(stmt_items);

        // Now insert the items
        for (LootItemList::const_iterator _li = loot.items.begin(); _li != loot.items.end(); ++_li)
        {
            // When an item is looted, it doesn't get removed from the items collection
            //  but we don't want to resave it.
            if (!_li->canSave)
                continue;
            // Conditions are not checked when loot is generated, it is checked when loot is sent to a player.
            // For items that are lootable, loot is saved to the DB immediately, that means that loot can be
            // saved to the DB that the player never should have gotten. This check prevents that, so that only
            // items that the player should get in loot are in the DB.
            // IE: Horde items are not saved to the DB for Ally players.
            Player* const guid = GetOwner();
            if (!_li->AllowedForPlayer(guid))
               continue;

            stmt_items = CharacterDatabase.GetPreparedStatement(CHAR_INS_ITEMCONTAINER_ITEMS);

            // container_id, item_id, item_count, follow_rules, ffa, blocked, counted, under_threshold, needs_quest, rnd_prop, rnd_suffix
            stmt_items->setUInt64(0, loot.containerID.GetCounter());
            stmt_items->setUInt32(1, _li->itemid);
            stmt_items->setUInt32(2, _li->count);
            stmt_items->setBool(3, _li->follow_loot_rules);
            stmt_items->setBool(4, _li->freeforall);
            stmt_items->setBool(5, _li->is_blocked);
            stmt_items->setBool(6, _li->is_counted);
            stmt_items->setBool(7, _li->is_underthreshold);
            stmt_items->setBool(8, _li->needs_quest);
            stmt_items->setInt32(9, _li->randomPropertyId);
            stmt_items->setUInt32(10, _li->randomSuffix);
            trans->Append(stmt_items);
        }
    }

    CharacterDatabase.CommitTransaction(trans);
}

bool Item::ItemContainerLoadLootFromDB()
{
    // Loads the money and item loot associated with an openable item from the DB
    // Default. If there are no records for this item then it will be rolled for in Player::SendLoot()
    m_lootGenerated = false;

    // Save this for later use
    loot.containerID = GetGUID();

    // First, see if there was any money loot. This gets added directly to the container.
    PreparedStatement* stmt = CharacterDatabase.GetPreparedStatement(CHAR_SEL_ITEMCONTAINER_MONEY);
    stmt->setUInt64(0, loot.containerID.GetCounter());
    PreparedQueryResult money_result = CharacterDatabase.Query(stmt);

    if (money_result)
    {
        Field* fields = money_result->Fetch();
        loot.gold = fields[0].GetUInt32();
    }

    // Next, load any items that were saved
    stmt = CharacterDatabase.GetPreparedStatement(CHAR_SEL_ITEMCONTAINER_ITEMS);
    stmt->setUInt64(0, loot.containerID.GetCounter());
    PreparedQueryResult item_result = CharacterDatabase.Query(stmt);

    if (item_result)
    {
        // Get a LootTemplate for the container item. This is where
        //  the saved loot was originally rolled from, we will copy conditions from it
        LootTemplate const* lt = LootTemplates_Item.GetLootFor(GetEntry());
        if (lt)
        {
            do
            {
                // Create an empty LootItem
                LootItem loot_item = LootItem();

                // Fill in the rest of the LootItem from the DB
                Field* fields = item_result->Fetch();

                // item_id, itm_count, follow_rules, ffa, blocked, counted, under_threshold, needs_quest, rnd_prop, rnd_suffix
                loot_item.itemid = fields[0].GetUInt32();
                loot_item.count = fields[1].GetUInt32();
                loot_item.follow_loot_rules = fields[2].GetBool();
                loot_item.freeforall = fields[3].GetBool();
                loot_item.is_blocked = fields[4].GetBool();
                loot_item.is_counted = fields[5].GetBool();
                loot_item.canSave = true;
                loot_item.is_underthreshold = fields[6].GetBool();
                loot_item.needs_quest = fields[7].GetBool();
                loot_item.randomPropertyId = fields[8].GetInt32();
                loot_item.randomSuffix = fields[9].GetUInt32();

                // Copy the extra loot conditions from the item in the loot template
                lt->CopyConditions(&loot_item);

                // If container item is in a bag, add that player as an allowed looter
                if (GetBagSlot())
                    loot_item.allowedGUIDs.insert(GetOwner()->GetGUID());

                // Finally add the LootItem to the container
                loot.items.push_back(loot_item);

                // Increment unlooted count
                loot.unlootedCount++;

            }
            while (item_result->NextRow());
        }
    }

    // Mark the item if it has loot so it won't be generated again on open
    m_lootGenerated = !loot.isLooted();

    return m_lootGenerated;
}

void Item::ItemContainerDeleteLootItemsFromDB()
{
    // Deletes items associated with an openable item from the DB
    PreparedStatement* stmt = CharacterDatabase.GetPreparedStatement(CHAR_DEL_ITEMCONTAINER_ITEMS);
    stmt->setUInt64(0, GetGUID().GetCounter());
    CharacterDatabase.Execute(stmt);
}

void Item::ItemContainerDeleteLootItemFromDB(uint32 itemID)
{
    // Deletes a single item associated with an openable item from the DB
    PreparedStatement* stmt = CharacterDatabase.GetPreparedStatement(CHAR_DEL_ITEMCONTAINER_ITEM);
    stmt->setUInt64(0, GetGUID().GetCounter());
    stmt->setUInt32(1, itemID);
    CharacterDatabase.Execute(stmt);
}

void Item::ItemContainerDeleteLootMoneyFromDB()
{
    // Deletes the money loot associated with an openable item from the DB
    PreparedStatement* stmt = CharacterDatabase.GetPreparedStatement(CHAR_DEL_ITEMCONTAINER_MONEY);
    stmt->setUInt64(0, GetGUID().GetCounter());
    CharacterDatabase.Execute(stmt);
}

void Item::ItemContainerDeleteLootMoneyAndLootItemsFromDB()
{
    // Deletes money and items associated with an openable item from the DB
    ItemContainerDeleteLootMoneyFromDB();
    ItemContainerDeleteLootItemsFromDB();
}

uint32 Item::GetItemLevel(Player const* owner) const
{
    ItemTemplate const* stats = GetTemplate();
    if (!stats)
        return MIN_ITEM_LEVEL;

    uint32 itemLevel = stats->GetBaseItemLevel();
    if (ScalingStatDistributionEntry const* ssd = sScalingStatDistributionStore.LookupEntry(GetScalingStatDistribution()))
        if (uint32 heirloomIlvl = sDB2Manager.GetHeirloomItemLevel(ssd->ItemLevelCurveID, owner->getLevel()))
            itemLevel = heirloomIlvl;

    if (ItemUpgradeEntry const* upgrade = sItemUpgradeStore.LookupEntry(GetModifier(ITEM_MODIFIER_UPGRADE_ID)))
        itemLevel += upgrade->ItemLevelBonus;

    return std::min(std::max(itemLevel + _bonusData.ItemLevel, uint32(MIN_ITEM_LEVEL)), uint32(MAX_ITEM_LEVEL));
}

int32 Item::GetItemStatValue(uint32 index, Player const* owner) const
{
    ASSERT(index < MAX_ITEM_PROTO_STATS);
    uint32 itemLevel = GetItemLevel(owner);
    if (uint32 randomPropPoints = GetRandomPropertyPoints(itemLevel, GetQuality(), GetTemplate()->GetInventoryType(), GetTemplate()->GetSubClass()))
    {
        float statValue = float(_bonusData.ItemStatAllocation[index] * randomPropPoints) * 0.0001f;
        if (GtItemSocketCostPerLevelEntry const* gtCost = sItemSocketCostPerLevelGameTable.GetRow(itemLevel))
            statValue -= float(int32(_bonusData.ItemStatSocketCostMultiplier[index] * gtCost->SocketCost));

        return int32(std::floor(statValue + 0.5f));
    }

    return _bonusData.ItemStatValue[index];
}

uint32 Item::GetDisplayId(Player const* owner) const
{
    ItemModifier transmogModifier = ITEM_MODIFIER_TRANSMOG_APPEARANCE_ALL_SPECS;
    if (HasFlag(ITEM_FIELD_MODIFIERS_MASK, AppearanceModifierMaskSpecSpecific))
        transmogModifier = AppearanceModifierSlotBySpec[owner->GetActiveTalentGroup()];

    if (ItemModifiedAppearanceEntry const* transmog = sItemModifiedAppearanceStore.LookupEntry(GetModifier(transmogModifier)))
        return sDB2Manager.GetItemDisplayId(transmog->ItemID, transmog->AppearanceModID);

    return sDB2Manager.GetItemDisplayId(GetEntry(), GetAppearanceModId());
}

<<<<<<< HEAD
ItemModifiedAppearanceEntry const* Item::GetItemModifiedAppearance() const
{
    return sDB2Manager.GetItemModifiedAppearance(GetEntry(), _bonusData.AppearanceModID);
}

void Item::SetModifier(ItemModifier modifier, uint32 value)
=======
uint32 Item::GetModifier(ItemModifier modifier) const
>>>>>>> 1a00d74d
{
    return GetDynamicValues(ITEM_DYNAMIC_FIELD_MODIFIERS)[modifier];
}

void Item::SetModifier(ItemModifier modifier, uint32 value)
{
    ApplyModFlag(ITEM_FIELD_MODIFIERS_MASK, 1 << modifier, value != 0);
    SetDynamicValue(ITEM_DYNAMIC_FIELD_MODIFIERS, modifier, value);
}

uint32 Item::GetVisibleEntry(Player const* owner) const
{
    ItemModifier transmogModifier = ITEM_MODIFIER_TRANSMOG_APPEARANCE_ALL_SPECS;
    if (HasFlag(ITEM_FIELD_MODIFIERS_MASK, AppearanceModifierMaskSpecSpecific))
        transmogModifier = AppearanceModifierSlotBySpec[owner->GetActiveTalentGroup()];

    if (ItemModifiedAppearanceEntry const* transmog = sItemModifiedAppearanceStore.LookupEntry(GetModifier(transmogModifier)))
        return transmog->ItemID;

    return GetEntry();
}

uint16 Item::GetVisibleAppearanceModId(Player const* owner) const
{
    ItemModifier transmogModifier = ITEM_MODIFIER_TRANSMOG_APPEARANCE_ALL_SPECS;
    if (HasFlag(ITEM_FIELD_MODIFIERS_MASK, AppearanceModifierMaskSpecSpecific))
        transmogModifier = AppearanceModifierSlotBySpec[owner->GetActiveTalentGroup()];

    if (ItemModifiedAppearanceEntry const* transmog = sItemModifiedAppearanceStore.LookupEntry(GetModifier(transmogModifier)))
        return transmog->AppearanceModID;

    return uint16(GetAppearanceModId());
}

uint32 Item::GetVisibleEnchantmentId(Player const* owner) const
{
    ItemModifier illusionModifier = ITEM_MODIFIER_TRANSMOG_APPEARANCE_ALL_SPECS;
    if (HasFlag(ITEM_FIELD_MODIFIERS_MASK, IllusionModifierMaskSpecSpecific))
        illusionModifier = IllusionModifierSlotBySpec[owner->GetActiveTalentGroup()];

    if (ItemModifiedAppearanceEntry const* transmog = sItemModifiedAppearanceStore.LookupEntry(GetModifier(illusionModifier)))
        if (uint32 enchantIllusion = GetModifier(ITEM_MODIFIER_ENCHANT_ILLUSION_ALL_SPECS))
        return enchantIllusion;

    return GetEnchantmentId(PERM_ENCHANTMENT_SLOT);
}

uint16 Item::GetVisibleItemVisual(Player const* owner) const
{
    if (SpellItemEnchantmentEntry const* enchant = sSpellItemEnchantmentStore.LookupEntry(GetVisibleEnchantmentId(owner)))
        return enchant->ItemVisual;

    return 0;
}

void Item::AddBonuses(uint32 bonusListID)
{
    if (DB2Manager::ItemBonusList const* bonuses = sDB2Manager.GetItemBonusList(bonusListID))
    {
        AddDynamicValue(ITEM_DYNAMIC_FIELD_BONUSLIST_IDS, bonusListID);
        for (ItemBonusEntry const* bonus : *bonuses)
            _bonusData.AddBonus(bonus->Type, bonus->Value);
        SetUInt32Value(ITEM_FIELD_APPEARANCE_MOD_ID, _bonusData.AppearanceModID);
    }
}

void BonusData::Initialize(ItemTemplate const* proto)
{
    Quality = proto->GetQuality();
    ItemLevel = 0;
    RequiredLevel = proto->GetBaseRequiredLevel();
    for (uint32 i = 0; i < MAX_ITEM_PROTO_STATS; ++i)
        ItemStatType[i] = proto->GetItemStatType(i);

    for (uint32 i = 0; i < MAX_ITEM_PROTO_STATS; ++i)
        ItemStatValue[i] = proto->GetItemStatValue(i);

    for (uint32 i = 0; i < MAX_ITEM_PROTO_STATS; ++i)
        ItemStatAllocation[i] = proto->GetItemStatAllocation(i);

    for (uint32 i = 0; i < MAX_ITEM_PROTO_STATS; ++i)
        ItemStatSocketCostMultiplier[i] = proto->GetItemStatSocketCostMultiplier(i);

    for (uint32 i = 0; i < MAX_ITEM_PROTO_SOCKETS; ++i)
        SocketColor[i] = proto->GetSocketColor(i);

    AppearanceModID = 0;
    RepairCostMultiplier = 1.0f;
    ScalingStatDistribution = proto->GetScalingStatDistribution();
}

void BonusData::Initialize(WorldPackets::Item::ItemInstance const& itemInstance)
{
    ItemTemplate const* proto = sObjectMgr->GetItemTemplate(itemInstance.ItemID);
    if (!proto)
        return;

    Initialize(proto);

    if (itemInstance.ItemBonus)
        for (uint32 bonusListID : itemInstance.ItemBonus->BonusListIDs)
            if (DB2Manager::ItemBonusList const* bonuses = sDB2Manager.GetItemBonusList(bonusListID))
                for (ItemBonusEntry const* bonus : *bonuses)
                    AddBonus(bonus->Type, bonus->Value);
}

void BonusData::AddBonus(uint32 type, int32 const (&values)[2])
{
    switch (type)
    {
        case ITEM_BONUS_ITEM_LEVEL:
            ItemLevel += values[0];
            break;
        case ITEM_BONUS_STAT:
        {
            uint32 statIndex = 0;
            for (statIndex = 0; statIndex < MAX_ITEM_PROTO_STATS; ++statIndex)
                if (ItemStatType[statIndex] == values[0] || ItemStatType[statIndex] == -1)
                    break;

            if (statIndex < MAX_ITEM_PROTO_STATS)
            {
                ItemStatType[statIndex] = values[0];
                ItemStatAllocation[statIndex] += values[1];
            }
            break;
        }
        case ITEM_BONUS_QUALITY:
            if (Quality < static_cast<uint32>(values[0]))
                Quality = static_cast<uint32>(values[0]);
            break;
        case ITEM_BONUS_SOCKET:
        {
            uint32 socketCount = values[0];
            for (uint32 i = 0; i < MAX_ITEM_PROTO_SOCKETS && socketCount; ++i)
            {
                if (!SocketColor[i])
                {
                    SocketColor[i] = values[1];
                    --socketCount;
                }
            }
            break;
        }
        case ITEM_BONUS_APPEARANCE:
            if (AppearanceModID < static_cast<uint32>(values[0]))
                AppearanceModID = static_cast<uint32>(values[0]);
            break;
        case ITEM_BONUS_REQUIRED_LEVEL:
            RequiredLevel += values[0];
            break;
        case ITEM_BONUS_REPAIR_COST_MULTIPLIER:
            RepairCostMultiplier *= static_cast<float>(values[0]) * 0.01f;
            break;
        case ITEM_BONUS_SCALING_STAT_DISTRIBUTION:
            ScalingStatDistribution = static_cast<uint32>(values[0]);
            break;
    }
}<|MERGE_RESOLUTION|>--- conflicted
+++ resolved
@@ -31,12 +31,9 @@
 #include "WorldSession.h"
 #include "ItemPackets.h"
 #include "TradeData.h"
-<<<<<<< HEAD
 #include "GameTables.h"
 #include "CollectionMgr.h"
-=======
 #include <boost/dynamic_bitset.hpp>
->>>>>>> 1a00d74d
 
 void AddItemsSetItem(Player* player, Item* item)
 {
@@ -1220,18 +1217,14 @@
             updateMask.set(index);
 
             boost::dynamic_bitset<uint32> arrayMask(values.size());
-            *data << uint8(arrayMask.num_blocks());
+            *data << uint16(arrayMask.num_blocks());
             std::size_t fieldMaskPos = data->wpos();
             data->resize(data->size() + arrayMask.num_blocks() * sizeof(uint32));
             if (index != ITEM_DYNAMIC_FIELD_MODIFIERS)
             {
                 for (std::size_t v = 0; v < values.size(); ++v)
                 {
-<<<<<<< HEAD
-                    if (updateType == UPDATETYPE_VALUES ? _dynamicChangesArrayMask[index].GetBit(v) : values[v])
-=======
                     if (updateType == UPDATETYPE_VALUES ? _dynamicChangesArrayMask[index][v] : values[v])
->>>>>>> 1a00d74d
                     {
                         arrayMask.set(v);
                         *data << uint32(values[v]);
@@ -1253,13 +1246,7 @@
                 }
             }
 
-<<<<<<< HEAD
-            fieldBuffer << uint16(arrayMask.GetBlockCount());
-            arrayMask.AppendToPacket(&fieldBuffer);
-            fieldBuffer.append(buffer);
-=======
             boost::to_block_range(arrayMask, reinterpret_cast<uint32*>(data->contents() + fieldMaskPos));
->>>>>>> 1a00d74d
         }
     }
 
@@ -1961,16 +1948,12 @@
     return sDB2Manager.GetItemDisplayId(GetEntry(), GetAppearanceModId());
 }
 
-<<<<<<< HEAD
 ItemModifiedAppearanceEntry const* Item::GetItemModifiedAppearance() const
 {
     return sDB2Manager.GetItemModifiedAppearance(GetEntry(), _bonusData.AppearanceModID);
 }
 
-void Item::SetModifier(ItemModifier modifier, uint32 value)
-=======
 uint32 Item::GetModifier(ItemModifier modifier) const
->>>>>>> 1a00d74d
 {
     return GetDynamicValues(ITEM_DYNAMIC_FIELD_MODIFIERS)[modifier];
 }
