/*
 * Copyright (C) 2008-2018 TrinityCore <https://www.trinitycore.org/>
 * Copyright (C) 2005-2009 MaNGOS <http://getmangos.com/>
 *
 * This program is free software; you can redistribute it and/or modify it
 * under the terms of the GNU General Public License as published by the
 * Free Software Foundation; either version 2 of the License, or (at your
 * option) any later version.
 *
 * This program is distributed in the hope that it will be useful, but WITHOUT
 * ANY WARRANTY; without even the implied warranty of MERCHANTABILITY or
 * FITNESS FOR A PARTICULAR PURPOSE. See the GNU General Public License for
 * more details.
 *
 * You should have received a copy of the GNU General Public License along
 * with this program. If not, see <http://www.gnu.org/licenses/>.
 */

#include "Item.h"
#include "ArtifactPackets.h"
#include "Bag.h"
#include "CollectionMgr.h"
#include "Common.h"
#include "ConditionMgr.h"
#include "DatabaseEnv.h"
#include "DB2Stores.h"
#include "GameTables.h"
#include "ItemEnchantmentMgr.h"
#include "ItemPackets.h"
#include "Log.h"
#include "LootMgr.h"
#include "Map.h"
#include "ObjectAccessor.h"
#include "ObjectMgr.h"
#include "Player.h"
#include "ScriptMgr.h"
#include "SpellInfo.h"
#include "SpellMgr.h"
#include "TradeData.h"
#include "UpdateData.h"
#include "WorldSession.h"

void AddItemsSetItem(Player* player, Item* item)
{
    ItemTemplate const* proto = item->GetTemplate();
    uint32 setid = proto->GetItemSet();

    ItemSetEntry const* set = sItemSetStore.LookupEntry(setid);

    if (!set)
    {
        TC_LOG_ERROR("sql.sql", "Item set %u for item (id %u) not found, mods not applied.", setid, proto->GetId());
        return;
    }

    if (set->RequiredSkill && player->GetSkillValue(set->RequiredSkill) < set->RequiredSkillRank)
        return;

    if (set->SetFlags & ITEM_SET_FLAG_LEGACY_INACTIVE)
        return;

    ItemSetEffect* eff = NULL;

    for (size_t x = 0; x < player->ItemSetEff.size(); ++x)
    {
        if (player->ItemSetEff[x] && player->ItemSetEff[x]->ItemSetID == setid)
        {
            eff = player->ItemSetEff[x];
            break;
        }
    }

    if (!eff)
    {
        eff = new ItemSetEffect();
        eff->ItemSetID = setid;
        eff->EquippedItemCount = 0;

        size_t x = 0;
        for (; x < player->ItemSetEff.size(); ++x)
            if (!player->ItemSetEff[x])
                break;

        if (x < player->ItemSetEff.size())
            player->ItemSetEff[x] = eff;
        else
            player->ItemSetEff.push_back(eff);
    }

    ++eff->EquippedItemCount;

    if (std::vector<ItemSetSpellEntry const*> const* itemSetSpells = sDB2Manager.GetItemSetSpells(setid))
    {
        for (ItemSetSpellEntry const* itemSetSpell : *itemSetSpells)
        {
            //not enough for  spell
            if (itemSetSpell->Threshold > eff->EquippedItemCount)
                continue;

            if (eff->SetBonuses.count(itemSetSpell))
                continue;

            SpellInfo const* spellInfo = sSpellMgr->GetSpellInfo(itemSetSpell->SpellID);
            if (!spellInfo)
            {
                TC_LOG_ERROR("entities.player.items", "WORLD: unknown spell id %u in items set %u effects", itemSetSpell->SpellID, setid);
                continue;
            }

            eff->SetBonuses.insert(itemSetSpell);
            // spell cast only if fit form requirement, in other case will cast at form change
            if (!itemSetSpell->ChrSpecID || itemSetSpell->ChrSpecID == player->GetUInt32Value(PLAYER_FIELD_CURRENT_SPEC_ID))
                player->ApplyEquipSpell(spellInfo, NULL, true);
        }
    }
}

void RemoveItemsSetItem(Player* player, ItemTemplate const* proto)
{
    uint32 setid = proto->GetItemSet();

    ItemSetEntry const* set = sItemSetStore.LookupEntry(setid);

    if (!set)
    {
        TC_LOG_ERROR("sql.sql", "Item set #%u for item #%u not found, mods not removed.", setid, proto->GetId());
        return;
    }

    ItemSetEffect* eff = NULL;
    size_t setindex = 0;
    for (; setindex < player->ItemSetEff.size(); setindex++)
    {
        if (player->ItemSetEff[setindex] && player->ItemSetEff[setindex]->ItemSetID == setid)
        {
            eff = player->ItemSetEff[setindex];
            break;
        }
    }

    // can be in case now enough skill requirement for set appling but set has been appliend when skill requirement not enough
    if (!eff)
        return;

    --eff->EquippedItemCount;

    if (std::vector<ItemSetSpellEntry const*> const* itemSetSpells = sDB2Manager.GetItemSetSpells(setid))
    {
        for (ItemSetSpellEntry const* itemSetSpell : *itemSetSpells)
        {
            // enough for spell
            if (itemSetSpell->Threshold <= eff->EquippedItemCount)
                continue;

            if (!eff->SetBonuses.count(itemSetSpell))
                continue;

            player->ApplyEquipSpell(sSpellMgr->AssertSpellInfo(itemSetSpell->SpellID), nullptr, false);
            eff->SetBonuses.erase(itemSetSpell);
        }
    }

    if (!eff->EquippedItemCount)                                    //all items of a set were removed
    {
        ASSERT(eff == player->ItemSetEff[setindex]);
        delete eff;
        player->ItemSetEff[setindex] = NULL;
    }
}

bool ItemCanGoIntoBag(ItemTemplate const* pProto, ItemTemplate const* pBagProto)
{
    if (!pProto || !pBagProto)
        return false;

    switch (pBagProto->GetClass())
    {
        case ITEM_CLASS_CONTAINER:
            switch (pBagProto->GetSubClass())
            {
                case ITEM_SUBCLASS_CONTAINER:
                    return true;
                case ITEM_SUBCLASS_SOUL_CONTAINER:
                    if (!(pProto->GetBagFamily() & BAG_FAMILY_MASK_SOUL_SHARDS))
                        return false;
                    return true;
                case ITEM_SUBCLASS_HERB_CONTAINER:
                    if (!(pProto->GetBagFamily() & BAG_FAMILY_MASK_HERBS))
                        return false;
                    return true;
                case ITEM_SUBCLASS_ENCHANTING_CONTAINER:
                    if (!(pProto->GetBagFamily() & BAG_FAMILY_MASK_ENCHANTING_SUPP))
                        return false;
                    return true;
                case ITEM_SUBCLASS_MINING_CONTAINER:
                    if (!(pProto->GetBagFamily() & BAG_FAMILY_MASK_MINING_SUPP))
                        return false;
                    return true;
                case ITEM_SUBCLASS_ENGINEERING_CONTAINER:
                    if (!(pProto->GetBagFamily() & BAG_FAMILY_MASK_ENGINEERING_SUPP))
                        return false;
                    return true;
                case ITEM_SUBCLASS_GEM_CONTAINER:
                    if (!(pProto->GetBagFamily() & BAG_FAMILY_MASK_GEMS))
                        return false;
                    return true;
                case ITEM_SUBCLASS_LEATHERWORKING_CONTAINER:
                    if (!(pProto->GetBagFamily() & BAG_FAMILY_MASK_LEATHERWORKING_SUPP))
                        return false;
                    return true;
                case ITEM_SUBCLASS_INSCRIPTION_CONTAINER:
                    if (!(pProto->GetBagFamily() & BAG_FAMILY_MASK_INSCRIPTION_SUPP))
                        return false;
                    return true;
                case ITEM_SUBCLASS_TACKLE_CONTAINER:
                    if (!(pProto->GetBagFamily() & BAG_FAMILY_MASK_FISHING_SUPP))
                        return false;
                    return true;
                case ITEM_SUBCLASS_COOKING_CONTAINER:
                    if (!(pProto->GetBagFamily() & BAG_FAMILY_MASK_COOKING_SUPP))
                        return false;
                    return true;
                default:
                    return false;
            }
        case ITEM_CLASS_QUIVER:
            switch (pBagProto->GetSubClass())
            {
                case ITEM_SUBCLASS_QUIVER:
                    if (!(pProto->GetBagFamily() & BAG_FAMILY_MASK_ARROWS))
                        return false;
                    return true;
                case ITEM_SUBCLASS_AMMO_POUCH:
                    if (!(pProto->GetBagFamily() & BAG_FAMILY_MASK_BULLETS))
                        return false;
                    return true;
                default:
                    return false;
            }
    }
    return false;
}

ItemModifier const AppearanceModifierSlotBySpec[MAX_SPECIALIZATIONS] =
{
    ITEM_MODIFIER_TRANSMOG_APPEARANCE_SPEC_1,
    ITEM_MODIFIER_TRANSMOG_APPEARANCE_SPEC_2,
    ITEM_MODIFIER_TRANSMOG_APPEARANCE_SPEC_3,
    ITEM_MODIFIER_TRANSMOG_APPEARANCE_SPEC_4
};

static uint32 const AppearanceModifierMaskSpecSpecific =
    (1 << ITEM_MODIFIER_TRANSMOG_APPEARANCE_SPEC_1) |
    (1 << ITEM_MODIFIER_TRANSMOG_APPEARANCE_SPEC_2) |
    (1 << ITEM_MODIFIER_TRANSMOG_APPEARANCE_SPEC_3) |
    (1 << ITEM_MODIFIER_TRANSMOG_APPEARANCE_SPEC_4);

ItemModifier const IllusionModifierSlotBySpec[MAX_SPECIALIZATIONS] =
{
    ITEM_MODIFIER_ENCHANT_ILLUSION_SPEC_1,
    ITEM_MODIFIER_ENCHANT_ILLUSION_SPEC_2,
    ITEM_MODIFIER_ENCHANT_ILLUSION_SPEC_3,
    ITEM_MODIFIER_ENCHANT_ILLUSION_SPEC_4
};

static uint32 const IllusionModifierMaskSpecSpecific =
    (1 << ITEM_MODIFIER_ENCHANT_ILLUSION_SPEC_1) |
    (1 << ITEM_MODIFIER_ENCHANT_ILLUSION_SPEC_2) |
    (1 << ITEM_MODIFIER_ENCHANT_ILLUSION_SPEC_3) |
    (1 << ITEM_MODIFIER_ENCHANT_ILLUSION_SPEC_4);

Item::Item()
{
    m_objectType |= TYPEMASK_ITEM;
    m_objectTypeId = TYPEID_ITEM;

    m_updateFlag = 0;

    m_valuesCount = ITEM_END;
    _dynamicValuesCount = ITEM_DYNAMIC_END;
    m_slot = 0;
    uState = ITEM_NEW;
    uQueuePos = -1;
    m_container = NULL;
    m_lootGenerated = false;
    mb_in_trade = false;
    m_lastPlayedTimeUpdate = time(NULL);

    m_paidMoney = 0;
    m_paidExtendedCost = 0;

    memset(&_bonusData, 0, sizeof(_bonusData));
}

bool Item::Create(ObjectGuid::LowType guidlow, uint32 itemId, Player const* owner)
{
    Object::_Create(ObjectGuid::Create<HighGuid::Item>(guidlow));

    SetEntry(itemId);
    SetObjectScale(1.0f);

    if (owner)
    {
        SetOwnerGUID(owner->GetGUID());
        SetGuidValue(ITEM_FIELD_CONTAINED, owner->GetGUID());
    }

    ItemTemplate const* itemProto = sObjectMgr->GetItemTemplate(itemId);
    if (!itemProto)
        return false;

    _bonusData.Initialize(itemProto);
    SetUInt32Value(ITEM_FIELD_STACK_COUNT, 1);
    SetUInt32Value(ITEM_FIELD_MAXDURABILITY, itemProto->MaxDurability);
    SetUInt32Value(ITEM_FIELD_DURABILITY, itemProto->MaxDurability);

    for (std::size_t i = 0; i < itemProto->Effects.size(); ++i)
    {
        if (i < 5)
            SetSpellCharges(i, itemProto->Effects[i]->Charges);
        if (SpellInfo const* spellInfo = sSpellMgr->GetSpellInfo(itemProto->Effects[i]->SpellID))
            if (owner && spellInfo->HasEffect(SPELL_EFFECT_GIVE_ARTIFACT_POWER))
                if (uint32 artifactKnowledgeLevel = owner->GetCurrency(CURRENCY_TYPE_ARTIFACT_KNOWLEDGE))
                    SetModifier(ITEM_MODIFIER_ARTIFACT_KNOWLEDGE_LEVEL, artifactKnowledgeLevel + 1);
    }

    SetUInt32Value(ITEM_FIELD_DURATION, itemProto->GetDuration());
    SetUInt32Value(ITEM_FIELD_CREATE_PLAYED_TIME, 0);

    if (itemProto->GetArtifactID())
    {
        InitArtifactPowers(itemProto->GetArtifactID());
        for (ArtifactAppearanceEntry const* artifactAppearance : sArtifactAppearanceStore)
        {
            if (ArtifactAppearanceSetEntry const* artifactAppearanceSet = sArtifactAppearanceSetStore.LookupEntry(artifactAppearance->ArtifactAppearanceSetID))
            {
                if (itemProto->GetArtifactID() != artifactAppearanceSet->ArtifactID)
                    continue;

                if (PlayerConditionEntry const* playerCondition = sPlayerConditionStore.LookupEntry(artifactAppearance->UnlockPlayerConditionID))
                    if (!owner || !sConditionMgr->IsPlayerMeetingCondition(owner, playerCondition))
                        continue;

                SetModifier(ITEM_MODIFIER_ARTIFACT_APPEARANCE_ID, artifactAppearance->ID);
                SetAppearanceModId(artifactAppearance->ItemAppearanceModifierID);
                break;
            }
        }

        CheckArtifactUnlock(owner ? owner : GetOwner());
    }

    return true;
}

// Returns true if Item is a bag AND it is not empty.
// Returns false if Item is not a bag OR it is an empty bag.
bool Item::IsNotEmptyBag() const
{
    if (Bag const* bag = ToBag())
        return !bag->IsEmpty();
    return false;
}

void Item::UpdateDuration(Player* owner, uint32 diff)
{
    if (!GetUInt32Value(ITEM_FIELD_DURATION))
        return;

    TC_LOG_DEBUG("entities.player.items", "Item::UpdateDuration Item (Entry: %u Duration %u Diff %u)", GetEntry(), GetUInt32Value(ITEM_FIELD_DURATION), diff);

    if (GetUInt32Value(ITEM_FIELD_DURATION) <= diff)
    {
        sScriptMgr->OnItemExpire(owner, GetTemplate());
        owner->DestroyItem(GetBagSlot(), GetSlot(), true);
        return;
    }

    SetUInt32Value(ITEM_FIELD_DURATION, GetUInt32Value(ITEM_FIELD_DURATION) - diff);
    SetState(ITEM_CHANGED, owner);                          // save new time in database
}

void Item::SaveToDB(SQLTransaction& trans)
{
    bool isInTransaction = bool(trans);
    if (!isInTransaction)
        trans = CharacterDatabase.BeginTransaction();

    switch (uState)
    {
        case ITEM_NEW:
        case ITEM_CHANGED:
        {
            uint8 index = 0;
            PreparedStatement* stmt = CharacterDatabase.GetPreparedStatement(uState == ITEM_NEW ? CHAR_REP_ITEM_INSTANCE : CHAR_UPD_ITEM_INSTANCE);
            stmt->setUInt32(  index, GetEntry());
            stmt->setUInt64(++index, GetOwnerGUID().GetCounter());
            stmt->setUInt64(++index, GetGuidValue(ITEM_FIELD_CREATOR).GetCounter());
            stmt->setUInt64(++index, GetGuidValue(ITEM_FIELD_GIFTCREATOR).GetCounter());
            stmt->setUInt32(++index, GetCount());
            stmt->setUInt32(++index, GetUInt32Value(ITEM_FIELD_DURATION));

            std::ostringstream ssSpells;
            if (ItemTemplate const* itemProto = sObjectMgr->GetItemTemplate(GetEntry()))
                for (uint8 i = 0; i < itemProto->Effects.size(); ++i)
                    ssSpells << GetSpellCharges(i) << ' ';
            stmt->setString(++index, ssSpells.str());

            stmt->setUInt32(++index, GetUInt32Value(ITEM_FIELD_FLAGS));

            std::ostringstream ssEnchants;
            for (uint8 i = 0; i < MAX_ENCHANTMENT_SLOT; ++i)
            {
                ssEnchants << GetEnchantmentId(EnchantmentSlot(i)) << ' ';
                ssEnchants << GetEnchantmentDuration(EnchantmentSlot(i)) << ' ';
                ssEnchants << GetEnchantmentCharges(EnchantmentSlot(i)) << ' ';
            }
            stmt->setString(++index, ssEnchants.str());

            stmt->setUInt8(++index, uint8(GetItemRandomEnchantmentId().Type));
            stmt->setUInt32(++index, GetItemRandomEnchantmentId().Id);
            stmt->setUInt16(++index, GetUInt32Value(ITEM_FIELD_DURABILITY));
            stmt->setUInt32(++index, GetUInt32Value(ITEM_FIELD_CREATE_PLAYED_TIME));
            stmt->setString(++index, m_text);
            stmt->setUInt32(++index, GetModifier(ITEM_MODIFIER_UPGRADE_ID));
            stmt->setUInt32(++index, GetModifier(ITEM_MODIFIER_BATTLE_PET_SPECIES_ID));
            stmt->setUInt32(++index, GetModifier(ITEM_MODIFIER_BATTLE_PET_BREED_DATA));
            stmt->setUInt32(++index, GetModifier(ITEM_MODIFIER_BATTLE_PET_LEVEL));
            stmt->setUInt32(++index, GetModifier(ITEM_MODIFIER_BATTLE_PET_DISPLAY_ID));
            stmt->setUInt8(++index, uint8(GetUInt32Value(ITEM_FIELD_CONTEXT)));

            std::ostringstream bonusListIDs;
            for (uint32 bonusListID : GetDynamicValues(ITEM_DYNAMIC_FIELD_BONUSLIST_IDS))
                bonusListIDs << bonusListID << ' ';
            stmt->setString(++index, bonusListIDs.str());

            stmt->setUInt64(++index, GetGUID().GetCounter());

            trans->Append(stmt);

            if ((uState == ITEM_CHANGED) && HasFlag(ITEM_FIELD_FLAGS, ITEM_FIELD_FLAG_WRAPPED))
            {
                stmt = CharacterDatabase.GetPreparedStatement(CHAR_UPD_GIFT_OWNER);
                stmt->setUInt64(0, GetOwnerGUID().GetCounter());
                stmt->setUInt64(1, GetGUID().GetCounter());
                trans->Append(stmt);
            }

            stmt = CharacterDatabase.GetPreparedStatement(CHAR_DEL_ITEM_INSTANCE_GEMS);
            stmt->setUInt64(0, GetGUID().GetCounter());
            trans->Append(stmt);

            if (GetGems().size())
            {
                stmt = CharacterDatabase.GetPreparedStatement(CHAR_INS_ITEM_INSTANCE_GEMS);
                stmt->setUInt64(0, GetGUID().GetCounter());
                uint32 i = 0;
                uint32 const gemFields = 4;
                for (ItemDynamicFieldGems const& gemData : GetGems())
                {
                    if (gemData.ItemId)
                    {
                        stmt->setUInt32(1 + i * gemFields, gemData.ItemId);
                        std::ostringstream gemBonusListIDs;
                        for (uint16 bonusListID : gemData.BonusListIDs)
                            if (bonusListID)
                                gemBonusListIDs << bonusListID << ' ';
                        stmt->setString(2 + i * gemFields, gemBonusListIDs.str());
                        stmt->setUInt8(3 + i * gemFields, gemData.Context);
                        stmt->setUInt32(4 + i * gemFields, m_gemScalingLevels[i]);
                    }
                    else
                    {
                        stmt->setUInt32(1 + i * gemFields, 0);
                        stmt->setString(2 + i * gemFields, "");
                        stmt->setUInt8(3 + i * gemFields, 0);
                        stmt->setUInt32(4 + i * gemFields, 0);
                    }
                    ++i;
                }
                for (; i < MAX_GEM_SOCKETS; ++i)
                {
                    stmt->setUInt32(1 + i * gemFields, 0);
                    stmt->setString(2 + i * gemFields, "");
                    stmt->setUInt8(3 + i * gemFields, 0);
                    stmt->setUInt32(4 + i * gemFields, 0);
                }
                trans->Append(stmt);
            }

            static ItemModifier const transmogMods[10] =
            {
                ITEM_MODIFIER_TRANSMOG_APPEARANCE_ALL_SPECS,
                ITEM_MODIFIER_TRANSMOG_APPEARANCE_SPEC_1,
                ITEM_MODIFIER_TRANSMOG_APPEARANCE_SPEC_2,
                ITEM_MODIFIER_TRANSMOG_APPEARANCE_SPEC_3,
                ITEM_MODIFIER_TRANSMOG_APPEARANCE_SPEC_4,

                ITEM_MODIFIER_ENCHANT_ILLUSION_ALL_SPECS,
                ITEM_MODIFIER_ENCHANT_ILLUSION_SPEC_1,
                ITEM_MODIFIER_ENCHANT_ILLUSION_SPEC_2,
                ITEM_MODIFIER_ENCHANT_ILLUSION_SPEC_3,
                ITEM_MODIFIER_ENCHANT_ILLUSION_SPEC_4,
            };

            stmt = CharacterDatabase.GetPreparedStatement(CHAR_DEL_ITEM_INSTANCE_TRANSMOG);
            stmt->setUInt64(0, GetGUID().GetCounter());
            trans->Append(stmt);

            if (std::find_if(std::begin(transmogMods), std::end(transmogMods), [this](ItemModifier modifier) { return GetModifier(modifier) != 0; }) != std::end(transmogMods))
            {
                stmt = CharacterDatabase.GetPreparedStatement(CHAR_INS_ITEM_INSTANCE_TRANSMOG);
                stmt->setUInt64(0, GetGUID().GetCounter());
                stmt->setUInt32(1, GetModifier(ITEM_MODIFIER_TRANSMOG_APPEARANCE_ALL_SPECS));
                stmt->setUInt32(2, GetModifier(ITEM_MODIFIER_TRANSMOG_APPEARANCE_SPEC_1));
                stmt->setUInt32(3, GetModifier(ITEM_MODIFIER_TRANSMOG_APPEARANCE_SPEC_2));
                stmt->setUInt32(4, GetModifier(ITEM_MODIFIER_TRANSMOG_APPEARANCE_SPEC_3));
                stmt->setUInt32(5, GetModifier(ITEM_MODIFIER_TRANSMOG_APPEARANCE_SPEC_4));
                stmt->setUInt32(6, GetModifier(ITEM_MODIFIER_ENCHANT_ILLUSION_ALL_SPECS));
                stmt->setUInt32(7, GetModifier(ITEM_MODIFIER_ENCHANT_ILLUSION_SPEC_1));
                stmt->setUInt32(8, GetModifier(ITEM_MODIFIER_ENCHANT_ILLUSION_SPEC_2));
                stmt->setUInt32(9, GetModifier(ITEM_MODIFIER_ENCHANT_ILLUSION_SPEC_3));
                stmt->setUInt32(10, GetModifier(ITEM_MODIFIER_ENCHANT_ILLUSION_SPEC_4));
                trans->Append(stmt);
            }

            stmt = CharacterDatabase.GetPreparedStatement(CHAR_DEL_ITEM_INSTANCE_ARTIFACT);
            stmt->setUInt64(0, GetGUID().GetCounter());
            trans->Append(stmt);

            stmt = CharacterDatabase.GetPreparedStatement(CHAR_DEL_ITEM_INSTANCE_ARTIFACT_POWERS);
            stmt->setUInt64(0, GetGUID().GetCounter());
            trans->Append(stmt);

            if (GetTemplate()->GetArtifactID())
            {
                stmt = CharacterDatabase.GetPreparedStatement(CHAR_INS_ITEM_INSTANCE_ARTIFACT);
                stmt->setUInt64(0, GetGUID().GetCounter());
                stmt->setUInt64(1, GetUInt64Value(ITEM_FIELD_ARTIFACT_XP));
                stmt->setUInt32(2, GetModifier(ITEM_MODIFIER_ARTIFACT_APPEARANCE_ID));
                stmt->setUInt32(3, GetModifier(ITEM_MODIFIER_ARTIFACT_TIER));
                trans->Append(stmt);

                for (ItemDynamicFieldArtifactPowers const& artifactPower : GetArtifactPowers())
                {
                    stmt = CharacterDatabase.GetPreparedStatement(CHAR_INS_ITEM_INSTANCE_ARTIFACT_POWERS);
                    stmt->setUInt64(0, GetGUID().GetCounter());
                    stmt->setUInt32(1, artifactPower.ArtifactPowerId);
                    stmt->setUInt8(2, artifactPower.PurchasedRank);
                    trans->Append(stmt);
                }
            }

            static ItemModifier const modifiersTable[] =
            {
                ITEM_MODIFIER_SCALING_STAT_DISTRIBUTION_FIXED_LEVEL,
                ITEM_MODIFIER_ARTIFACT_KNOWLEDGE_LEVEL
            };

            stmt = CharacterDatabase.GetPreparedStatement(CHAR_DEL_ITEM_INSTANCE_MODIFIERS);
            stmt->setUInt64(0, GetGUID().GetCounter());
            trans->Append(stmt);

            if (std::find_if(std::begin(modifiersTable), std::end(modifiersTable), [this](ItemModifier modifier) { return GetModifier(modifier) != 0; }) != std::end(modifiersTable))
            {
                stmt = CharacterDatabase.GetPreparedStatement(CHAR_INS_ITEM_INSTANCE_MODIFIERS);
                stmt->setUInt64(0, GetGUID().GetCounter());
                stmt->setUInt32(1, GetModifier(ITEM_MODIFIER_SCALING_STAT_DISTRIBUTION_FIXED_LEVEL));
                stmt->setUInt32(2, GetModifier(ITEM_MODIFIER_ARTIFACT_KNOWLEDGE_LEVEL));
                trans->Append(stmt);
            }

            break;
        }
        case ITEM_REMOVED:
        {
            PreparedStatement* stmt = CharacterDatabase.GetPreparedStatement(CHAR_DEL_ITEM_INSTANCE);
            stmt->setUInt64(0, GetGUID().GetCounter());
            trans->Append(stmt);

            stmt = CharacterDatabase.GetPreparedStatement(CHAR_DEL_ITEM_INSTANCE_GEMS);
            stmt->setUInt64(0, GetGUID().GetCounter());
            trans->Append(stmt);

            stmt = CharacterDatabase.GetPreparedStatement(CHAR_DEL_ITEM_INSTANCE_TRANSMOG);
            stmt->setUInt64(0, GetGUID().GetCounter());
            trans->Append(stmt);

            stmt = CharacterDatabase.GetPreparedStatement(CHAR_DEL_ITEM_INSTANCE_ARTIFACT);
            stmt->setUInt64(0, GetGUID().GetCounter());
            trans->Append(stmt);

            stmt = CharacterDatabase.GetPreparedStatement(CHAR_DEL_ITEM_INSTANCE_ARTIFACT_POWERS);
            stmt->setUInt64(0, GetGUID().GetCounter());
            trans->Append(stmt);

            stmt = CharacterDatabase.GetPreparedStatement(CHAR_DEL_ITEM_INSTANCE_MODIFIERS);
            stmt->setUInt64(0, GetGUID().GetCounter());
            trans->Append(stmt);

            if (HasFlag(ITEM_FIELD_FLAGS, ITEM_FIELD_FLAG_WRAPPED))
            {
                stmt = CharacterDatabase.GetPreparedStatement(CHAR_DEL_GIFT);
                stmt->setUInt64(0, GetGUID().GetCounter());
                trans->Append(stmt);
            }

            if (!isInTransaction)
                CharacterDatabase.CommitTransaction(trans);

            // Delete the items if this is a container
            if (!loot.isLooted())
                ItemContainerDeleteLootMoneyAndLootItemsFromDB();

            delete this;
            return;
        }
        case ITEM_UNCHANGED:
            break;
    }

    SetState(ITEM_UNCHANGED);

    if (!isInTransaction)
        CharacterDatabase.CommitTransaction(trans);
}

bool Item::LoadFromDB(ObjectGuid::LowType guid, ObjectGuid ownerGuid, Field* fields, uint32 entry, Player const* owner/* = nullptr*/)
{
    //           0          1            2                3      4         5        6      7             8                   9                10          11          12    13
    // SELECT guid, itemEntry, creatorGuid, giftCreatorGuid, count, duration, charges, flags, enchantments, randomPropertyType, randomPropertyId, durability, playedTime, text,
    //               14                  15                  16              17                  18       19            20
    //        upgradeId, battlePetSpeciesId, battlePetBreedData, battlePetLevel, battlePetDisplayId, context, bonusListIDs,
    //                                   21                            22                           23                           24                           25
    //        itemModifiedAppearanceAllSpecs, itemModifiedAppearanceSpec1, itemModifiedAppearanceSpec2, itemModifiedAppearanceSpec3, itemModifiedAppearanceSpec4,
    //                                  26                        27                          28                         29                         30
    //        spellItemEnchantmentAllSpecs, spellItemEnchantmentSpec1, spellItemEnchantmentSpec2, spellItemEnchantmentSpec3, spellItemEnchantmentSpec4,
    //                31           32           33                34          35           36           37                38          39           40           41                42
    //        gemItemId1, gemBonuses1, gemContext1, gemScalingLevel1, gemItemId2, gemBonuses2, gemContext2, gemScalingLevel2, gemItemId3, gemBonuses3, gemContext3, gemScalingLevel3
    //                       43                      44
    //        fixedScalingLevel, artifactKnowledgeLevel FROM item_instance

    // create item before any checks for store correct guid
    // and allow use "FSetState(ITEM_REMOVED); SaveToDB();" for deleting item from DB
    Object::_Create(ObjectGuid::Create<HighGuid::Item>(guid));

    // Set entry, MUST be before proto check
    SetEntry(entry);
    SetObjectScale(1.0f);

    ItemTemplate const* proto = GetTemplate();
    if (!proto)
        return false;

    _bonusData.Initialize(proto);

    // set owner (not if item is only loaded for gbank/auction/mail
    if (!ownerGuid.IsEmpty())
        SetOwnerGUID(ownerGuid);

    uint32 itemFlags = fields[7].GetUInt32();
    bool need_save = false;                                 // need explicit save data at load fixes
    if (uint64 creator = fields[2].GetUInt64())
    {
        if (!(itemFlags & ITEM_FIELD_FLAG_CHILD))
            SetGuidValue(ITEM_FIELD_CREATOR, ObjectGuid::Create<HighGuid::Player>(creator));
        else
            SetGuidValue(ITEM_FIELD_CREATOR, ObjectGuid::Create<HighGuid::Item>(creator));
    }
    if (uint64 giftCreator = fields[3].GetUInt64())
        SetGuidValue(ITEM_FIELD_GIFTCREATOR, ObjectGuid::Create<HighGuid::Player>(giftCreator));
    SetCount(fields[4].GetUInt32());

    uint32 duration = fields[5].GetUInt32();
    SetUInt32Value(ITEM_FIELD_DURATION, duration);
    // update duration if need, and remove if not need
    if ((proto->GetDuration() == 0) != (duration == 0))
    {
        SetUInt32Value(ITEM_FIELD_DURATION, proto->GetDuration());
        need_save = true;
    }

    Tokenizer tokens(fields[6].GetString(), ' ', proto->Effects.size());
    if (tokens.size() == proto->Effects.size())
        for (uint8 i = 0; i < proto->Effects.size(); ++i)
            SetSpellCharges(i, atoi(tokens[i]));

    SetUInt32Value(ITEM_FIELD_FLAGS, itemFlags);
    SetUInt32Value(ITEM_FIELD_CONTEXT, fields[19].GetUInt8());

    Tokenizer bonusListIDs(fields[20].GetString(), ' ');
    for (char const* token : bonusListIDs)
    {
        uint32 bonusListID = atoul(token);
        AddBonuses(bonusListID);
    }

<<<<<<< HEAD
    _LoadIntoDataField(fields[8].GetString(), ITEM_FIELD_ENCHANTMENT, MAX_ENCHANTMENT_SLOT * MAX_ENCHANTMENT_OFFSET);
    m_randomEnchantment.Type = ItemRandomEnchantmentType(fields[9].GetUInt8());
    m_randomEnchantment.Id = fields[10].GetUInt32();
    if (m_randomEnchantment.Type == ItemRandomEnchantmentType::Property)
        SetUInt32Value(ITEM_FIELD_RANDOM_PROPERTIES_ID, m_randomEnchantment.Id);
    else if (m_randomEnchantment.Type == ItemRandomEnchantmentType::Suffix)
    {
        SetInt32Value(ITEM_FIELD_RANDOM_PROPERTIES_ID, -int32(m_randomEnchantment.Id));
        // recalculate suffix factor
        UpdateItemSuffixFactor(owner);
    }

    // We had a bug where randomEnchantment wasn't stored, check if it require a fix
    if (m_randomEnchantment.Type == ItemRandomEnchantmentType(0) && m_randomEnchantment.Id == 0)
    {
        SetItemRandomProperties(GenerateItemRandomPropertyId(entry), owner);

        if (m_randomEnchantment.Id != 0)
            need_save = true;
    }

=======
>>>>>>> 0088c7bb
    uint32 durability = fields[11].GetUInt16();
    SetUInt32Value(ITEM_FIELD_DURABILITY, durability);
    // update max durability (and durability) if need
    SetUInt32Value(ITEM_FIELD_MAXDURABILITY, proto->MaxDurability);
    if (durability > proto->MaxDurability)
    {
        SetUInt32Value(ITEM_FIELD_DURABILITY, proto->MaxDurability);
        need_save = true;
    }

    SetUInt32Value(ITEM_FIELD_CREATE_PLAYED_TIME, fields[12].GetUInt32());
    SetText(fields[13].GetString());

    uint32 upgradeId = fields[14].GetUInt32();
    ItemUpgradeEntry const* rulesetUpgrade = sItemUpgradeStore.LookupEntry(sDB2Manager.GetRulesetItemUpgrade(entry));
    ItemUpgradeEntry const* upgrade = sItemUpgradeStore.LookupEntry(upgradeId);
    if (!rulesetUpgrade || !upgrade || rulesetUpgrade->ItemUpgradePathID != upgrade->ItemUpgradePathID)
    {
        upgradeId = 0;
        need_save = true;
    }

    if (rulesetUpgrade && !upgradeId)
    {
        upgradeId = rulesetUpgrade->ID;
        need_save = true;
    }

    SetModifier(ITEM_MODIFIER_UPGRADE_ID, upgradeId);
    SetModifier(ITEM_MODIFIER_BATTLE_PET_SPECIES_ID, fields[15].GetUInt32());
    SetModifier(ITEM_MODIFIER_BATTLE_PET_BREED_DATA, fields[16].GetUInt32());
    SetModifier(ITEM_MODIFIER_BATTLE_PET_LEVEL, fields[17].GetUInt16());
    SetModifier(ITEM_MODIFIER_BATTLE_PET_DISPLAY_ID, fields[18].GetUInt32());

    SetModifier(ITEM_MODIFIER_TRANSMOG_APPEARANCE_ALL_SPECS, fields[21].GetUInt32());
    SetModifier(ITEM_MODIFIER_TRANSMOG_APPEARANCE_SPEC_1, fields[22].GetUInt32());
    SetModifier(ITEM_MODIFIER_TRANSMOG_APPEARANCE_SPEC_2, fields[23].GetUInt32());
    SetModifier(ITEM_MODIFIER_TRANSMOG_APPEARANCE_SPEC_3, fields[24].GetUInt32());
    SetModifier(ITEM_MODIFIER_TRANSMOG_APPEARANCE_SPEC_4, fields[25].GetUInt32());

    SetModifier(ITEM_MODIFIER_ENCHANT_ILLUSION_ALL_SPECS, fields[26].GetUInt32());
    SetModifier(ITEM_MODIFIER_ENCHANT_ILLUSION_SPEC_1, fields[27].GetUInt32());
    SetModifier(ITEM_MODIFIER_ENCHANT_ILLUSION_SPEC_2, fields[28].GetUInt32());
    SetModifier(ITEM_MODIFIER_ENCHANT_ILLUSION_SPEC_3, fields[29].GetUInt32());
    SetModifier(ITEM_MODIFIER_ENCHANT_ILLUSION_SPEC_4, fields[30].GetUInt32());

    uint32 const gemFields = 4;
    ItemDynamicFieldGems gemData[MAX_GEM_SOCKETS];
    memset(gemData, 0, sizeof(gemData));
    for (uint32 i = 0; i < MAX_GEM_SOCKETS; ++i)
    {
        gemData[i].ItemId = fields[31 + i * gemFields].GetUInt32();
        Tokenizer gemBonusListIDs(fields[32 + i * gemFields].GetString(), ' ');
        uint32 b = 0;
        for (char const* token : gemBonusListIDs)
            if (uint32 bonusListID = atoul(token))
                gemData[i].BonusListIDs[b++] = bonusListID;

        gemData[i].Context = fields[33 + i * gemFields].GetUInt8();
        if (gemData[i].ItemId)
            SetGem(i, &gemData[i], fields[34 + i * gemFields].GetUInt32());
    }

    SetModifier(ITEM_MODIFIER_SCALING_STAT_DISTRIBUTION_FIXED_LEVEL, fields[43].GetUInt32());
    SetModifier(ITEM_MODIFIER_ARTIFACT_KNOWLEDGE_LEVEL, fields[44].GetUInt32());

    // Enchants must be loaded after all other bonus/scaling data
    _LoadIntoDataField(fields[8].GetString(), ITEM_FIELD_ENCHANTMENT, MAX_ENCHANTMENT_SLOT * MAX_ENCHANTMENT_OFFSET);
    m_randomEnchantment.Type = ItemRandomEnchantmentType(fields[9].GetUInt8());
    m_randomEnchantment.Id = fields[10].GetUInt32();
    if (m_randomEnchantment.Type == ItemRandomEnchantmentType::Property)
        SetUInt32Value(ITEM_FIELD_RANDOM_PROPERTIES_ID, m_randomEnchantment.Id);
    else if (m_randomEnchantment.Type == ItemRandomEnchantmentType::Suffix)
    {
        SetInt32Value(ITEM_FIELD_RANDOM_PROPERTIES_ID, -int32(m_randomEnchantment.Id));
        // recalculate suffix factor
        UpdateItemSuffixFactor();
    }

    // Remove bind flag for items vs BIND_NONE set
    if (IsSoulBound() && GetBonding() == BIND_NONE)
    {
        ApplyModFlag(ITEM_FIELD_FLAGS, ITEM_FIELD_FLAG_SOULBOUND, false);
        need_save = true;
    }

    if (need_save)                                           // normal item changed state set not work at loading
    {
        uint8 index = 0;
        PreparedStatement* stmt = CharacterDatabase.GetPreparedStatement(CHAR_UPD_ITEM_INSTANCE_ON_LOAD);
        stmt->setUInt32(index++, GetUInt32Value(ITEM_FIELD_DURATION));
        stmt->setUInt32(index++, GetUInt32Value(ITEM_FIELD_FLAGS));
        stmt->setUInt8(index++, uint8(GetItemRandomEnchantmentId().Type));
        stmt->setUInt32(index++, GetItemRandomEnchantmentId().Id);
        stmt->setUInt32(index++, GetUInt32Value(ITEM_FIELD_DURABILITY));
        stmt->setUInt32(index++, GetModifier(ITEM_MODIFIER_UPGRADE_ID));
        stmt->setUInt64(index++, guid);
        CharacterDatabase.Execute(stmt);
    }

    return true;
}

void Item::LoadArtifactData(Player* owner, uint64 xp, uint32 artifactAppearanceId, uint32 artifactTier, std::vector<ItemDynamicFieldArtifactPowers>& powers)
{
    InitArtifactPowers(GetTemplate()->GetArtifactID());
    SetUInt64Value(ITEM_FIELD_ARTIFACT_XP, xp);
    SetModifier(ITEM_MODIFIER_ARTIFACT_APPEARANCE_ID, artifactAppearanceId);
    SetModifier(ITEM_MODIFIER_ARTIFACT_TIER, artifactTier);

    if (ArtifactAppearanceEntry const* artifactAppearance = sArtifactAppearanceStore.LookupEntry(artifactAppearanceId))
        SetAppearanceModId(artifactAppearance->ItemAppearanceModifierID);

    uint8 totalPurchasedRanks = 0;
    for (ItemDynamicFieldArtifactPowers& power : powers)
    {
        power.CurrentRankWithBonus += power.PurchasedRank;
        totalPurchasedRanks += power.PurchasedRank;

        ArtifactPowerEntry const* artifactPower = sArtifactPowerStore.AssertEntry(power.ArtifactPowerId);
        for (uint32 e = SOCK_ENCHANTMENT_SLOT; e <= SOCK_ENCHANTMENT_SLOT_3; ++e)
        {
            if (SpellItemEnchantmentEntry const* enchant = sSpellItemEnchantmentStore.LookupEntry(GetEnchantmentId(EnchantmentSlot(e))))
            {
                for (uint32 i = 0; i < MAX_ITEM_ENCHANTMENT_EFFECTS; ++i)
                {
                    switch (enchant->Effect[i])
                    {
                        case ITEM_ENCHANTMENT_TYPE_ARTIFACT_POWER_BONUS_RANK_BY_TYPE:
                            if (uint32(artifactPower->Label) == enchant->EffectArg[i])
                                power.CurrentRankWithBonus += enchant->EffectPointsMin[i];
                            break;
                        case ITEM_ENCHANTMENT_TYPE_ARTIFACT_POWER_BONUS_RANK_BY_ID:
                            if (artifactPower->ID == enchant->EffectArg[i])
                                power.CurrentRankWithBonus += enchant->EffectPointsMin[i];
                            break;
                        case ITEM_ENCHANTMENT_TYPE_ARTIFACT_POWER_BONUS_RANK_PICKER:
                            if (_bonusData.GemRelicType[e - SOCK_ENCHANTMENT_SLOT] != -1)
                            {
                                if (ArtifactPowerPickerEntry const* artifactPowerPicker = sArtifactPowerPickerStore.LookupEntry(enchant->EffectArg[i]))
                                {
                                    PlayerConditionEntry const* playerCondition = sPlayerConditionStore.LookupEntry(artifactPowerPicker->PlayerConditionID);
                                    if (!playerCondition || sConditionMgr->IsPlayerMeetingCondition(owner, playerCondition))
                                        if (artifactPower->Label == _bonusData.GemRelicType[e - SOCK_ENCHANTMENT_SLOT])
                                            power.CurrentRankWithBonus += enchant->EffectPointsMin[i];
                                }
                            }
                            break;
                        default:
                            break;
                    }
                }
            }
        }

        SetArtifactPower(&power);
    }

    for (ItemDynamicFieldArtifactPowers& power : powers)
    {
        ArtifactPowerEntry const* scaledArtifactPowerEntry = sArtifactPowerStore.AssertEntry(power.ArtifactPowerId);
        if (!(scaledArtifactPowerEntry->Flags & ARTIFACT_POWER_FLAG_SCALES_WITH_NUM_POWERS))
            continue;

        power.CurrentRankWithBonus = totalPurchasedRanks + 1;
        SetArtifactPower(&power);
    }

    CheckArtifactUnlock(owner ? owner : GetOwner());
}

void Item::CheckArtifactUnlock(Player const* owner)
{
    if (!owner)
        return;

    for (uint32 i = 0; i < sArtifactUnlockStore.GetNumRows(); ++i)
        if (ArtifactUnlockEntry const* artifactUnlockEntry = sArtifactUnlockStore.LookupEntry(i))
            if (GetTemplate()->GetArtifactID() == artifactUnlockEntry->ArtifactID)
                if (owner->MeetPlayerCondition(artifactUnlockEntry->PlayerConditionID))
                    AddBonuses(artifactUnlockEntry->ItemBonusListID);
}

/*static*/
void Item::DeleteFromDB(SQLTransaction& trans, ObjectGuid::LowType itemGuid)
{
    PreparedStatement* stmt = CharacterDatabase.GetPreparedStatement(CHAR_DEL_ITEM_INSTANCE);
    stmt->setUInt64(0, itemGuid);
    trans->Append(stmt);
}

void Item::DeleteFromDB(SQLTransaction& trans)
{
    DeleteFromDB(trans, GetGUID().GetCounter());

    // Delete the items if this is a container
    if (!loot.isLooted())
        ItemContainerDeleteLootMoneyAndLootItemsFromDB();
}

/*static*/
void Item::DeleteFromInventoryDB(SQLTransaction& trans, ObjectGuid::LowType itemGuid)
{
    PreparedStatement* stmt = CharacterDatabase.GetPreparedStatement(CHAR_DEL_CHAR_INVENTORY_BY_ITEM);
    stmt->setUInt64(0, itemGuid);
    trans->Append(stmt);
}

void Item::DeleteFromInventoryDB(SQLTransaction& trans)
{
    DeleteFromInventoryDB(trans, GetGUID().GetCounter());
}

ItemTemplate const* Item::GetTemplate() const
{
    return sObjectMgr->GetItemTemplate(GetEntry());
}

Player* Item::GetOwner() const
{
    return ObjectAccessor::FindPlayer(GetOwnerGUID());
}

// Just a "legacy shortcut" for proto->GetSkill()
uint32 Item::GetSkill()
{
    ItemTemplate const* proto = GetTemplate();
    return proto->GetSkill();
}

void Item::SetItemRandomProperties(ItemRandomEnchantmentId const& randomPropId, Player const* owner /*= nullptr*/)
{
    if (!randomPropId.Id)
        return;

    m_randomEnchantment = randomPropId;

    switch (randomPropId.Type)
    {
        case ItemRandomEnchantmentType::Property:
            if (ItemRandomPropertiesEntry const* item_rand = sItemRandomPropertiesStore.LookupEntry(randomPropId.Id))
            {
                if (GetUInt32Value(ITEM_FIELD_RANDOM_PROPERTIES_ID) != randomPropId.Id)
                {
                    SetUInt32Value(ITEM_FIELD_RANDOM_PROPERTIES_ID, randomPropId.Id);
                    SetState(ITEM_CHANGED, GetOwner());
                }
                for (uint32 i = PROP_ENCHANTMENT_SLOT_0; i <= PROP_ENCHANTMENT_SLOT_4; ++i)
                    SetEnchantment(EnchantmentSlot(i), item_rand->Enchantment[i - PROP_ENCHANTMENT_SLOT_0], 0, 0);
            }
            break;
        case ItemRandomEnchantmentType::Suffix:
            if (ItemRandomSuffixEntry const* item_rand = sItemRandomSuffixStore.LookupEntry(randomPropId.Id))
            {
                if (GetInt32Value(ITEM_FIELD_RANDOM_PROPERTIES_ID) != -int32(randomPropId.Id) || !GetItemSuffixFactor())
                {
                    SetInt32Value(ITEM_FIELD_RANDOM_PROPERTIES_ID, -int32(randomPropId.Id));
                    UpdateItemSuffixFactor(owner);
                    SetState(ITEM_CHANGED, GetOwner());
                }

                for (uint32 i = PROP_ENCHANTMENT_SLOT_0; i <= PROP_ENCHANTMENT_SLOT_4; ++i)
                    SetEnchantment(EnchantmentSlot(i), item_rand->Enchantment[i - PROP_ENCHANTMENT_SLOT_0], 0, 0);
            }
            break;
        case ItemRandomEnchantmentType::BonusList:
            AddBonuses(randomPropId.Id);
            break;
        default:
            break;
    }
}

void Item::UpdateItemSuffixFactor(Player const* owner/* = nullptr*/)
{
    if (!GetTemplate()->GetRandomSuffix())
        return;

<<<<<<< HEAD
    uint32 suffixFactor = GetRandomPropertyPoints(GetItemLevel(owner ? owner : GetOwner()), GetTemplate()->GetQuality(), GetTemplate()->GetInventoryType(), GetTemplate()->GetSubClass());
=======
    uint32 suffixFactor = 0;
    if (Player* owner = GetOwner())
        suffixFactor = GetRandomPropertyPoints(GetItemLevel(owner), GetQuality(), GetTemplate()->GetInventoryType(), GetTemplate()->GetSubClass());
    else
        suffixFactor = GenerateEnchSuffixFactor(GetEntry());

>>>>>>> 0088c7bb
    if (GetItemSuffixFactor() == suffixFactor)
        return;
    SetUInt32Value(ITEM_FIELD_PROPERTY_SEED, suffixFactor);
}

void Item::SetState(ItemUpdateState state, Player* forplayer)
{
    if (uState == ITEM_NEW && state == ITEM_REMOVED)
    {
        // pretend the item never existed
        if (forplayer)
        {
            RemoveItemFromUpdateQueueOf(this, forplayer);
            forplayer->DeleteRefundReference(GetGUID());
        }
        delete this;
        return;
    }
    if (state != ITEM_UNCHANGED)
    {
        // new items must stay in new state until saved
        if (uState != ITEM_NEW)
            uState = state;

        if (forplayer)
            AddItemToUpdateQueueOf(this, forplayer);
    }
    else
    {
        // unset in queue
        // the item must be removed from the queue manually
        uQueuePos = -1;
        uState = ITEM_UNCHANGED;
    }
}

void AddItemToUpdateQueueOf(Item* item, Player* player)
{
    if (item->IsInUpdateQueue())
        return;

    ASSERT(player != NULL);

    if (player->GetGUID() != item->GetOwnerGUID())
    {
        TC_LOG_DEBUG("entities.player.items", "Item::AddToUpdateQueueOf - Owner's guid (%s) and player's guid (%s) don't match!",
            item->GetOwnerGUID().ToString().c_str(), player->GetGUID().ToString().c_str());
        return;
    }

    if (player->m_itemUpdateQueueBlocked)
        return;

    player->m_itemUpdateQueue.push_back(item);
    item->uQueuePos = player->m_itemUpdateQueue.size() - 1;
}

void RemoveItemFromUpdateQueueOf(Item* item, Player* player)
{
    if (!item->IsInUpdateQueue())
        return;

    ASSERT(player != NULL);

    if (player->GetGUID() != item->GetOwnerGUID())
    {
        TC_LOG_DEBUG("entities.player.items", "Item::RemoveFromUpdateQueueOf - Owner's guid (%s) and player's guid (%s) don't match!",
            item->GetOwnerGUID().ToString().c_str(), player->GetGUID().ToString().c_str());
        return;
    }

    if (player->m_itemUpdateQueueBlocked)
        return;

    player->m_itemUpdateQueue[item->uQueuePos] = nullptr;
    item->uQueuePos = -1;
}

uint8 Item::GetBagSlot() const
{
    return m_container ? m_container->GetSlot() : uint8(INVENTORY_SLOT_BAG_0);
}

bool Item::IsEquipped() const
{
    return !IsInBag() && m_slot < EQUIPMENT_SLOT_END;
}

bool Item::CanBeTraded(bool mail, bool trade) const
{
    if (m_lootGenerated)
        return false;

    if ((!mail || !IsBoundAccountWide()) && (IsSoulBound() && (!HasFlag(ITEM_FIELD_FLAGS, ITEM_FIELD_FLAG_BOP_TRADEABLE) || !trade)))
        return false;

    if (IsBag() && (Player::IsBagPos(GetPos()) || !ToBag()->IsEmpty()))
        return false;

    if (Player* owner = GetOwner())
    {
        if (owner->CanUnequipItem(GetPos(), false) != EQUIP_ERR_OK)
            return false;
        if (owner->GetLootGUID() == GetGUID())
            return false;
    }

    if (IsBoundByEnchant())
        return false;

    return true;
}

void Item::SetCount(uint32 value)
{
    SetUInt32Value(ITEM_FIELD_STACK_COUNT, value);

    if (Player* player = GetOwner())
    {
        if (TradeData* tradeData = player->GetTradeData())
        {
            TradeSlots slot = tradeData->GetTradeSlotForItem(GetGUID());

            if (slot != TRADE_SLOT_INVALID)
                tradeData->SetItem(slot, this, true);
        }
    }
}

bool Item::HasEnchantRequiredSkill(const Player* player) const
{
    // Check all enchants for required skill
    for (uint32 enchant_slot = PERM_ENCHANTMENT_SLOT; enchant_slot < MAX_ENCHANTMENT_SLOT; ++enchant_slot)
    {
        if (uint32 enchant_id = GetEnchantmentId(EnchantmentSlot(enchant_slot)))
            if (SpellItemEnchantmentEntry const* enchantEntry = sSpellItemEnchantmentStore.LookupEntry(enchant_id))
                if (enchantEntry->RequiredSkillID && player->GetSkillValue(enchantEntry->RequiredSkillID) < enchantEntry->RequiredSkillRank)
                    return false;
    }

  return true;
}

uint32 Item::GetEnchantRequiredLevel() const
{
    uint32 level = 0;

    // Check all enchants for required level
    for (uint32 enchant_slot = PERM_ENCHANTMENT_SLOT; enchant_slot < MAX_ENCHANTMENT_SLOT; ++enchant_slot)
    {
        if (uint32 enchant_id = GetEnchantmentId(EnchantmentSlot(enchant_slot)))
            if (SpellItemEnchantmentEntry const* enchantEntry = sSpellItemEnchantmentStore.LookupEntry(enchant_id))
                if (enchantEntry->MinLevel > level)
                    level = enchantEntry->MinLevel;
    }

    return level;
}

bool Item::IsBoundByEnchant() const
{
    // Check all enchants for soulbound
    for (uint32 enchant_slot = PERM_ENCHANTMENT_SLOT; enchant_slot < MAX_ENCHANTMENT_SLOT; ++enchant_slot)
        if (uint32 enchant_id = GetEnchantmentId(EnchantmentSlot(enchant_slot)))
            if (SpellItemEnchantmentEntry const* enchantEntry = sSpellItemEnchantmentStore.LookupEntry(enchant_id))
                if (enchantEntry->Flags & ENCHANTMENT_CAN_SOULBOUND)
                    return true;

    return false;
}

InventoryResult Item::CanBeMergedPartlyWith(ItemTemplate const* proto) const
{
    // not allow merge looting currently items
    if (m_lootGenerated)
        return EQUIP_ERR_LOOT_GONE;

    // check item type
    if (GetEntry() != proto->GetId())
        return EQUIP_ERR_CANT_STACK;

    // check free space (full stacks can't be target of merge
    if (GetCount() >= proto->GetMaxStackSize())
        return EQUIP_ERR_CANT_STACK;

    return EQUIP_ERR_OK;
}

bool Item::IsFitToSpellRequirements(SpellInfo const* spellInfo) const
{
    ItemTemplate const* proto = GetTemplate();

    bool isEnchantSpell = spellInfo->HasEffect(SPELL_EFFECT_ENCHANT_ITEM) || spellInfo->HasEffect(SPELL_EFFECT_ENCHANT_ITEM_TEMPORARY) || spellInfo->HasEffect(SPELL_EFFECT_ENCHANT_ITEM_PRISMATIC);
    if (spellInfo->EquippedItemClass != -1)                 // -1 == any item class
    {
        if (isEnchantSpell && proto->GetFlags3() & ITEM_FLAG3_CAN_STORE_ENCHANTS)
            return true;

        if (spellInfo->EquippedItemClass != int32(proto->GetClass()))
            return false;                                   //  wrong item class

        if (spellInfo->EquippedItemSubClassMask != 0)        // 0 == any subclass
        {
            if ((spellInfo->EquippedItemSubClassMask & (1 << proto->GetSubClass())) == 0)
                return false;                               // subclass not present in mask
        }
    }

    if (isEnchantSpell && spellInfo->EquippedItemInventoryTypeMask != 0)       // 0 == any inventory type
    {
        // Special case - accept weapon type for main and offhand requirements
        if (proto->GetInventoryType() == INVTYPE_WEAPON &&
            (spellInfo->EquippedItemInventoryTypeMask & (1 << INVTYPE_WEAPONMAINHAND) ||
             spellInfo->EquippedItemInventoryTypeMask & (1 << INVTYPE_WEAPONOFFHAND)))
            return true;
        else if ((spellInfo->EquippedItemInventoryTypeMask & (1 << proto->GetInventoryType())) == 0)
            return false;                                   // inventory type not present in mask
    }

    return true;
}

void Item::SetEnchantment(EnchantmentSlot slot, uint32 id, uint32 duration, uint32 charges, ObjectGuid caster /*= ObjectGuid::Empty*/)
{
    // Better lost small time at check in comparison lost time at item save to DB.
    if ((GetEnchantmentId(slot) == id) && (GetEnchantmentDuration(slot) == duration) && (GetEnchantmentCharges(slot) == charges))
        return;

    Player* owner = GetOwner();
    if (slot < MAX_INSPECTED_ENCHANTMENT_SLOT)
    {
        if (uint32 oldEnchant = GetEnchantmentId(slot))
            owner->GetSession()->SendEnchantmentLog(GetOwnerGUID(), ObjectGuid::Empty, GetEntry(), oldEnchant);

        if (id)
            owner->GetSession()->SendEnchantmentLog(GetOwnerGUID(), caster, GetEntry(), id);
    }

    ApplyArtifactPowerEnchantmentBonuses(slot, GetEnchantmentId(slot), false, owner);
    ApplyArtifactPowerEnchantmentBonuses(slot, id, true, owner);

    SetUInt32Value(ITEM_FIELD_ENCHANTMENT + slot * MAX_ENCHANTMENT_OFFSET + ENCHANTMENT_ID_OFFSET, id);
    SetUInt32Value(ITEM_FIELD_ENCHANTMENT + slot * MAX_ENCHANTMENT_OFFSET + ENCHANTMENT_DURATION_OFFSET, duration);
    SetUInt32Value(ITEM_FIELD_ENCHANTMENT + slot * MAX_ENCHANTMENT_OFFSET + ENCHANTMENT_CHARGES_OFFSET, charges);
    SetState(ITEM_CHANGED, owner);
}

void Item::SetEnchantmentDuration(EnchantmentSlot slot, uint32 duration, Player* owner)
{
    if (GetEnchantmentDuration(slot) == duration)
        return;

    SetUInt32Value(ITEM_FIELD_ENCHANTMENT + slot * MAX_ENCHANTMENT_OFFSET + ENCHANTMENT_DURATION_OFFSET, duration);
    SetState(ITEM_CHANGED, owner);
    // Cannot use GetOwner() here, has to be passed as an argument to avoid freeze due to hashtable locking
}

void Item::SetEnchantmentCharges(EnchantmentSlot slot, uint32 charges)
{
    if (GetEnchantmentCharges(slot) == charges)
        return;

    SetUInt32Value(ITEM_FIELD_ENCHANTMENT + slot*MAX_ENCHANTMENT_OFFSET + ENCHANTMENT_CHARGES_OFFSET, charges);
    SetState(ITEM_CHANGED, GetOwner());
}

void Item::ClearEnchantment(EnchantmentSlot slot)
{
    if (!GetEnchantmentId(slot))
        return;

    for (uint8 x = 0; x < MAX_ITEM_ENCHANTMENT_EFFECTS; ++x)
        SetUInt32Value(ITEM_FIELD_ENCHANTMENT + slot*MAX_ENCHANTMENT_OFFSET + x, 0);
    SetState(ITEM_CHANGED, GetOwner());
}

DynamicFieldStructuredView<ItemDynamicFieldGems> Item::GetGems() const
{
    return GetDynamicStructuredValues<ItemDynamicFieldGems>(ITEM_DYNAMIC_FIELD_GEMS);
}

ItemDynamicFieldGems const* Item::GetGem(uint16 slot) const
{
    ASSERT(slot < MAX_GEM_SOCKETS);
    return GetDynamicStructuredValue<ItemDynamicFieldGems>(ITEM_DYNAMIC_FIELD_GEMS, slot);
}

void Item::SetGem(uint16 slot, ItemDynamicFieldGems const* gem, uint32 gemScalingLevel)
{
    ASSERT(slot < MAX_GEM_SOCKETS);
    m_gemScalingLevels[slot] = gemScalingLevel;
    _bonusData.GemItemLevelBonus[slot] = 0;
    if (ItemTemplate const* gemTemplate = sObjectMgr->GetItemTemplate(gem->ItemId))
    {
        if (GemPropertiesEntry const* gemProperties = sGemPropertiesStore.LookupEntry(gemTemplate->GetGemProperties()))
        {
            if (SpellItemEnchantmentEntry const* gemEnchant = sSpellItemEnchantmentStore.LookupEntry(gemProperties->EnchantId))
            {
                BonusData gemBonus;
                gemBonus.Initialize(gemTemplate);
                for (uint16 bonusListId : gem->BonusListIDs)
                    if (DB2Manager::ItemBonusList const* bonuses = sDB2Manager.GetItemBonusList(bonusListId))
                        for (ItemBonusEntry const* itemBonus : *bonuses)
                            gemBonus.AddBonus(itemBonus->Type, itemBonus->Value);

                uint32 gemBaseItemLevel = gemTemplate->GetBaseItemLevel();
                if (ScalingStatDistributionEntry const* ssd = sScalingStatDistributionStore.LookupEntry(gemBonus.ScalingStatDistribution))
                    if (uint32 scaledIlvl = uint32(sDB2Manager.GetCurveValueAt(ssd->PlayerLevelToItemLevelCurveID, gemScalingLevel)))
                        gemBaseItemLevel = scaledIlvl;

                _bonusData.GemRelicType[slot] = gemBonus.RelicType;

                for (uint32 i = 0; i < MAX_ITEM_ENCHANTMENT_EFFECTS; ++i)
                {
                    switch (gemEnchant->Effect[i])
                    {
                        case ITEM_ENCHANTMENT_TYPE_BONUS_LIST_ID:
                        {
                            if (DB2Manager::ItemBonusList const* bonuses = sDB2Manager.GetItemBonusList(gemEnchant->EffectArg[i]))
                                for (ItemBonusEntry const* itemBonus : *bonuses)
                                    if (itemBonus->Type == ITEM_BONUS_ITEM_LEVEL)
                                        _bonusData.GemItemLevelBonus[slot] += itemBonus->Value[0];
                            break;
                        }
                        case ITEM_ENCHANTMENT_TYPE_BONUS_LIST_CURVE:
                        {
                            if (uint32 bonusListId = sDB2Manager.GetItemBonusListForItemLevelDelta(int16(sDB2Manager.GetCurveValueAt(CURVE_ID_ARTIFACT_RELIC_ITEM_LEVEL_BONUS, gemBaseItemLevel + gemBonus.ItemLevelBonus))))
                                if (DB2Manager::ItemBonusList const* bonuses = sDB2Manager.GetItemBonusList(bonusListId))
                                    for (ItemBonusEntry const* itemBonus : *bonuses)
                                        if (itemBonus->Type == ITEM_BONUS_ITEM_LEVEL)
                                            _bonusData.GemItemLevelBonus[slot] += itemBonus->Value[0];
                            break;
                        }
                        default:
                            break;
                    }
                }
            }
        }
    }

    SetDynamicStructuredValue(ITEM_DYNAMIC_FIELD_GEMS, slot, gem);
}

bool Item::GemsFitSockets() const
{
    uint32 gemSlot = 0;
    for (ItemDynamicFieldGems const& gemData : GetGems())
    {
        SocketColor color = GetTemplate()->GetSocketColor(gemSlot);
        if (!color) // no socket slot
            continue;

        uint32 GemColor = 0;

        ItemTemplate const* gemProto = sObjectMgr->GetItemTemplate(gemData.ItemId);
        if (gemProto)
        {
            GemPropertiesEntry const* gemProperty = sGemPropertiesStore.LookupEntry(gemProto->GetGemProperties());
            if (gemProperty)
                GemColor = gemProperty->Type;
        }

        if (!(GemColor & SocketColorToGemTypeMask[color])) // bad gem color on this socket
            return false;
    }
    return true;
}

uint8 Item::GetGemCountWithID(uint32 GemID) const
{
    return uint8(std::count_if(GetGems().begin(), GetGems().end(), [GemID](ItemDynamicFieldGems const& gemData)
    {
        return gemData.ItemId == GemID;
    }));
}

uint8 Item::GetGemCountWithLimitCategory(uint32 limitCategory) const
{
    return uint8(std::count_if(GetGems().begin(), GetGems().end(), [limitCategory](ItemDynamicFieldGems const& gemData)
    {
        ItemTemplate const* gemProto = sObjectMgr->GetItemTemplate(gemData.ItemId);
        if (!gemProto)
            return false;

        return gemProto->GetItemLimitCategory() == limitCategory;
    }));
}

bool Item::IsLimitedToAnotherMapOrZone(uint32 cur_mapId, uint32 cur_zoneId) const
{
    ItemTemplate const* proto = GetTemplate();
    return proto && ((proto->GetMap() && proto->GetMap() != cur_mapId) || (proto->GetArea() && proto->GetArea() != cur_zoneId));
}

void Item::SendUpdateSockets()
{
    WorldPackets::Item::SocketGemsResult socketGems;
    socketGems.Item = GetGUID();
    GetOwner()->GetSession()->SendPacket(socketGems.Write());
}

// Though the client has the information in the item's data field,
// we have to send SMSG_ITEM_TIME_UPDATE to display the remaining
// time.
void Item::SendTimeUpdate(Player* owner)
{
    uint32 duration = GetUInt32Value(ITEM_FIELD_DURATION);
    if (!duration)
        return;

    WorldPackets::Item::ItemTimeUpdate itemTimeUpdate;
    itemTimeUpdate.ItemGuid = GetGUID();
    itemTimeUpdate.DurationLeft = duration;
    owner->GetSession()->SendPacket(itemTimeUpdate.Write());
}

Item* Item::CreateItem(uint32 itemEntry, uint32 count, Player const* player /*= nullptr*/)
{
    if (count < 1)
        return nullptr;                                        //don't create item at zero count

    ItemTemplate const* proto = sObjectMgr->GetItemTemplate(itemEntry);
    if (proto)
    {
        if (count > proto->GetMaxStackSize())
            count = proto->GetMaxStackSize();

        ASSERT(count != 0, "proto->Stackable == 0 but checked at loading already");

        Item* item = NewItemOrBag(proto);
        if (item->Create(sObjectMgr->GetGenerator<HighGuid::Item>().Generate(), itemEntry, player))
        {
            item->SetCount(count);
            return item;
        }
        else
            delete item;
    }
    else
        ABORT();
    return nullptr;
}

Item* Item::CloneItem(uint32 count, Player const* player /*= nullptr*/) const
{
    Item* newItem = CreateItem(GetEntry(), count, player);
    if (!newItem)
        return nullptr;

    newItem->SetGuidValue(ITEM_FIELD_CREATOR, GetGuidValue(ITEM_FIELD_CREATOR));
    newItem->SetGuidValue(ITEM_FIELD_GIFTCREATOR, GetGuidValue(ITEM_FIELD_GIFTCREATOR));
    newItem->SetUInt32Value(ITEM_FIELD_FLAGS,        GetUInt32Value(ITEM_FIELD_FLAGS) & ~(ITEM_FIELD_FLAG_REFUNDABLE | ITEM_FIELD_FLAG_BOP_TRADEABLE));
    newItem->SetUInt32Value(ITEM_FIELD_DURATION,     GetUInt32Value(ITEM_FIELD_DURATION));
    // player CAN be NULL in which case we must not update random properties because that accesses player's item update queue
    if (player)
        newItem->SetItemRandomProperties(GetItemRandomEnchantmentId());
    return newItem;
}

bool Item::IsBindedNotWith(Player const* player) const
{
    // not binded item
    if (!IsSoulBound())
        return false;

    // own item
    if (GetOwnerGUID() == player->GetGUID())
        return false;

    if (HasFlag(ITEM_FIELD_FLAGS, ITEM_FIELD_FLAG_BOP_TRADEABLE))
        if (allowedGUIDs.find(player->GetGUID()) != allowedGUIDs.end())
            return false;

    // BOA item case
    if (IsBoundAccountWide())
        return false;

    return true;
}

void Item::BuildUpdate(UpdateDataMapType& data_map)
{
    if (Player* owner = GetOwner())
        BuildFieldsUpdate(owner, data_map);
    ClearUpdateMask(false);
}

void Item::BuildDynamicValuesUpdate(uint8 updateType, ByteBuffer* data, Player* target) const
{
    if (!target)
        return;

    std::size_t blockCount = UpdateMask::GetBlockCount(_dynamicValuesCount);

    uint32* flags = nullptr;
    uint32 visibleFlag = GetDynamicUpdateFieldData(target, flags);

    *data << uint8(blockCount);
    std::size_t maskPos = data->wpos();
    data->resize(data->size() + blockCount * sizeof(UpdateMask::BlockType));

    using DynamicFieldChangeTypeUT = std::underlying_type<UpdateMask::DynamicFieldChangeType>::type;

    for (uint16 index = 0; index < _dynamicValuesCount; ++index)
    {
        std::vector<uint32> const& values = _dynamicValues[index];
        if (_fieldNotifyFlags & flags[index] ||
            ((updateType == UPDATETYPE_VALUES ? _dynamicChangesMask[index] != UpdateMask::UNCHANGED : !values.empty()) && (flags[index] & visibleFlag)))
        {
            UpdateMask::SetUpdateBit(data->contents() + maskPos, index);

            std::size_t arrayBlockCount = UpdateMask::GetBlockCount(values.size());
            *data << DynamicFieldChangeTypeUT(UpdateMask::EncodeDynamicFieldChangeType(arrayBlockCount, _dynamicChangesMask[index], updateType));
            if (updateType == UPDATETYPE_VALUES && _dynamicChangesMask[index] == UpdateMask::VALUE_AND_SIZE_CHANGED)
                *data << uint32(values.size());

            std::size_t arrayMaskPos = data->wpos();
            data->resize(data->size() + arrayBlockCount * sizeof(UpdateMask::BlockType));
            if (index != ITEM_DYNAMIC_FIELD_MODIFIERS)
            {
                for (std::size_t v = 0; v < values.size(); ++v)
                {
                    if (updateType != UPDATETYPE_VALUES || _dynamicChangesArrayMask[index][v])
                    {
                        UpdateMask::SetUpdateBit(data->contents() + arrayMaskPos, v);
                        *data << uint32(values[v]);
                    }
                }
            }
            else
            {
                uint32 m = 0;

                // work around stupid item modifier field requirements - push back values mask by sizeof(m) bytes if size was not appended yet
                if (updateType == UPDATETYPE_VALUES && _dynamicChangesMask[index] != UpdateMask::VALUE_AND_SIZE_CHANGED && _changesMask[ITEM_FIELD_MODIFIERS_MASK])
                {
                    data->put(arrayMaskPos - sizeof(DynamicFieldChangeTypeUT), data->read<uint16>(arrayMaskPos - sizeof(DynamicFieldChangeTypeUT)) | UpdateMask::VALUE_AND_SIZE_CHANGED);
                    *data << m;
                    arrayMaskPos += sizeof(m);
                }

                // in case of ITEM_DYNAMIC_FIELD_MODIFIERS it is ITEM_FIELD_MODIFIERS_MASK that controls index of each value, not updatemask
                // so we just have to write this starting from 0 index
                for (std::size_t v = 0; v < values.size(); ++v)
                {
                    if (values[v])
                    {
                        UpdateMask::SetUpdateBit(data->contents() + arrayMaskPos, m++);
                        *data << uint32(values[v]);
                    }
                }

                if (updateType == UPDATETYPE_VALUES && _changesMask[ITEM_FIELD_MODIFIERS_MASK])
                    data->put(arrayMaskPos - sizeof(m), m);
            }
        }
    }
}

void Item::AddToObjectUpdate()
{
    if (Player* owner = GetOwner())
        owner->GetMap()->AddUpdateObject(this);
}

void Item::RemoveFromObjectUpdate()
{
    if (Player* owner = GetOwner())
        owner->GetMap()->RemoveUpdateObject(this);
}

void Item::SaveRefundDataToDB()
{
    SQLTransaction trans = CharacterDatabase.BeginTransaction();

    PreparedStatement* stmt = CharacterDatabase.GetPreparedStatement(CHAR_DEL_ITEM_REFUND_INSTANCE);
    stmt->setUInt64(0, GetGUID().GetCounter());
    trans->Append(stmt);

    stmt = CharacterDatabase.GetPreparedStatement(CHAR_INS_ITEM_REFUND_INSTANCE);
    stmt->setUInt64(0, GetGUID().GetCounter());
    stmt->setUInt64(1, GetRefundRecipient().GetCounter());
    stmt->setUInt64(2, GetPaidMoney());
    stmt->setUInt16(3, uint16(GetPaidExtendedCost()));
    trans->Append(stmt);

    CharacterDatabase.CommitTransaction(trans);
}

void Item::DeleteRefundDataFromDB(SQLTransaction* trans)
{
    if (trans)
    {
        PreparedStatement* stmt = CharacterDatabase.GetPreparedStatement(CHAR_DEL_ITEM_REFUND_INSTANCE);
        stmt->setUInt64(0, GetGUID().GetCounter());
        (*trans)->Append(stmt);

    }
}

void Item::SetNotRefundable(Player* owner, bool changestate /*= true*/, SQLTransaction* trans /*= nullptr*/, bool addToCollection /*= true*/)
{
    if (!HasFlag(ITEM_FIELD_FLAGS, ITEM_FIELD_FLAG_REFUNDABLE))
        return;

    WorldPackets::Item::ItemExpirePurchaseRefund itemExpirePurchaseRefund;
    itemExpirePurchaseRefund.ItemGUID = GetGUID();
    owner->SendDirectMessage(itemExpirePurchaseRefund.Write());

    RemoveFlag(ITEM_FIELD_FLAGS, ITEM_FIELD_FLAG_REFUNDABLE);
    // Following is not applicable in the trading procedure
    if (changestate)
        SetState(ITEM_CHANGED, owner);

    SetRefundRecipient(ObjectGuid::Empty);
    SetPaidMoney(0);
    SetPaidExtendedCost(0);
    DeleteRefundDataFromDB(trans);

    owner->DeleteRefundReference(GetGUID());
    if (addToCollection)
        owner->GetSession()->GetCollectionMgr()->AddItemAppearance(this);
}

void Item::UpdatePlayedTime(Player* owner)
{
    /*  Here we update our played time
        We simply add a number to the current played time,
        based on the time elapsed since the last update hereof.
    */
    // Get current played time
    uint32 current_playtime = GetUInt32Value(ITEM_FIELD_CREATE_PLAYED_TIME);
    // Calculate time elapsed since last played time update
    time_t curtime = time(NULL);
    uint32 elapsed = uint32(curtime - m_lastPlayedTimeUpdate);
    uint32 new_playtime = current_playtime + elapsed;
    // Check if the refund timer has expired yet
    if (new_playtime <= 2*HOUR)
    {
        // No? Proceed.
        // Update the data field
        SetUInt32Value(ITEM_FIELD_CREATE_PLAYED_TIME, new_playtime);
        // Flag as changed to get saved to DB
        SetState(ITEM_CHANGED, owner);
        // Speaks for itself
        m_lastPlayedTimeUpdate = curtime;
        return;
    }
    // Yes
    SetNotRefundable(owner);
}

uint32 Item::GetPlayedTime()
{
    time_t curtime = time(NULL);
    uint32 elapsed = uint32(curtime - m_lastPlayedTimeUpdate);
    return GetUInt32Value(ITEM_FIELD_CREATE_PLAYED_TIME) + elapsed;
}

bool Item::IsRefundExpired()
{
    return (GetPlayedTime() > 2*HOUR);
}

void Item::SetSoulboundTradeable(GuidSet const& allowedLooters)
{
    SetFlag(ITEM_FIELD_FLAGS, ITEM_FIELD_FLAG_BOP_TRADEABLE);
    allowedGUIDs = allowedLooters;
}

void Item::ClearSoulboundTradeable(Player* currentOwner)
{
    RemoveFlag(ITEM_FIELD_FLAGS, ITEM_FIELD_FLAG_BOP_TRADEABLE);
    if (allowedGUIDs.empty())
        return;

    currentOwner->GetSession()->GetCollectionMgr()->AddItemAppearance(this);
    allowedGUIDs.clear();
    SetState(ITEM_CHANGED, currentOwner);
    PreparedStatement* stmt = CharacterDatabase.GetPreparedStatement(CHAR_DEL_ITEM_BOP_TRADE);
    stmt->setUInt64(0, GetGUID().GetCounter());
    CharacterDatabase.Execute(stmt);
}

bool Item::CheckSoulboundTradeExpire()
{
    // called from owner's update - GetOwner() MUST be valid
    if (GetUInt32Value(ITEM_FIELD_CREATE_PLAYED_TIME) + 2*HOUR < GetOwner()->GetTotalPlayedTime())
    {
        ClearSoulboundTradeable(GetOwner());
        return true; // remove from tradeable list
    }

    return false;
}

bool Item::IsValidTransmogrificationTarget() const
{
    ItemTemplate const* proto = GetTemplate();
    if (!proto)
        return false;

    if (proto->GetClass() != ITEM_CLASS_ARMOR &&
        proto->GetClass() != ITEM_CLASS_WEAPON)
        return false;

    if (proto->GetClass() == ITEM_CLASS_WEAPON && proto->GetSubClass() == ITEM_SUBCLASS_WEAPON_FISHING_POLE)
        return false;

    if (proto->GetFlags2() & ITEM_FLAG2_NO_ALTER_ITEM_VISUAL)
        return false;

    if (!HasStats())
        return false;

    return true;
}

bool Item::HasStats() const
{
    if (GetItemRandomPropertyId() != 0)
        return true;

    ItemTemplate const* proto = GetTemplate();
    Player const* owner = GetOwner();
    for (uint8 i = 0; i < MAX_ITEM_PROTO_STATS; ++i)
        if ((owner ? GetItemStatValue(i, owner) : proto->GetItemStatValue(i)) != 0)
            return true;

    return false;
}

bool Item::HasStats(WorldPackets::Item::ItemInstance const& itemInstance, BonusData const* bonus)
{
    if (itemInstance.RandomPropertiesID != 0)
        return true;

    for (uint8 i = 0; i < MAX_ITEM_PROTO_STATS; ++i)
        if (bonus->ItemStatValue[i] != 0)
            return true;

    return false;
}

enum class ItemTransmogrificationWeaponCategory : uint8
{
    // Two-handed
    MELEE_2H,
    RANGED,

    // One-handed
    AXE_MACE_SWORD_1H,
    DAGGER,
    FIST,

    INVALID
};

static ItemTransmogrificationWeaponCategory GetTransmogrificationWeaponCategory(ItemTemplate const* proto)
{
    if (proto->GetClass() == ITEM_CLASS_WEAPON)
    {
        switch (proto->GetSubClass())
        {
            case ITEM_SUBCLASS_WEAPON_AXE2:
            case ITEM_SUBCLASS_WEAPON_MACE2:
            case ITEM_SUBCLASS_WEAPON_SWORD2:
            case ITEM_SUBCLASS_WEAPON_STAFF:
            case ITEM_SUBCLASS_WEAPON_POLEARM:
                return ItemTransmogrificationWeaponCategory::MELEE_2H;
            case ITEM_SUBCLASS_WEAPON_BOW:
            case ITEM_SUBCLASS_WEAPON_GUN:
            case ITEM_SUBCLASS_WEAPON_CROSSBOW:
                return ItemTransmogrificationWeaponCategory::RANGED;
            case ITEM_SUBCLASS_WEAPON_AXE:
            case ITEM_SUBCLASS_WEAPON_MACE:
            case ITEM_SUBCLASS_WEAPON_SWORD:
            case ITEM_SUBCLASS_WEAPON_WARGLAIVES:
                return ItemTransmogrificationWeaponCategory::AXE_MACE_SWORD_1H;
            case ITEM_SUBCLASS_WEAPON_DAGGER:
                return ItemTransmogrificationWeaponCategory::DAGGER;
            case ITEM_SUBCLASS_WEAPON_FIST_WEAPON:
                return ItemTransmogrificationWeaponCategory::FIST;
            default:
                break;
        }
    }

    return ItemTransmogrificationWeaponCategory::INVALID;
}

int32 const ItemTransmogrificationSlots[MAX_INVTYPE] =
{
    -1,                                                     // INVTYPE_NON_EQUIP
    EQUIPMENT_SLOT_HEAD,                                    // INVTYPE_HEAD
    -1,                                                     // INVTYPE_NECK
    EQUIPMENT_SLOT_SHOULDERS,                               // INVTYPE_SHOULDERS
    EQUIPMENT_SLOT_BODY,                                    // INVTYPE_BODY
    EQUIPMENT_SLOT_CHEST,                                   // INVTYPE_CHEST
    EQUIPMENT_SLOT_WAIST,                                   // INVTYPE_WAIST
    EQUIPMENT_SLOT_LEGS,                                    // INVTYPE_LEGS
    EQUIPMENT_SLOT_FEET,                                    // INVTYPE_FEET
    EQUIPMENT_SLOT_WRISTS,                                  // INVTYPE_WRISTS
    EQUIPMENT_SLOT_HANDS,                                   // INVTYPE_HANDS
    -1,                                                     // INVTYPE_FINGER
    -1,                                                     // INVTYPE_TRINKET
    EQUIPMENT_SLOT_MAINHAND,                                // INVTYPE_WEAPON
    EQUIPMENT_SLOT_OFFHAND,                                 // INVTYPE_SHIELD
    EQUIPMENT_SLOT_MAINHAND,                                // INVTYPE_RANGED
    EQUIPMENT_SLOT_BACK,                                    // INVTYPE_CLOAK
    EQUIPMENT_SLOT_MAINHAND,                                // INVTYPE_2HWEAPON
    -1,                                                     // INVTYPE_BAG
    EQUIPMENT_SLOT_TABARD,                                  // INVTYPE_TABARD
    EQUIPMENT_SLOT_CHEST,                                   // INVTYPE_ROBE
    EQUIPMENT_SLOT_MAINHAND,                                // INVTYPE_WEAPONMAINHAND
    EQUIPMENT_SLOT_MAINHAND,                                // INVTYPE_WEAPONOFFHAND
    EQUIPMENT_SLOT_OFFHAND,                                 // INVTYPE_HOLDABLE
    -1,                                                     // INVTYPE_AMMO
    -1,                                                     // INVTYPE_THROWN
    EQUIPMENT_SLOT_MAINHAND,                                // INVTYPE_RANGEDRIGHT
    -1,                                                     // INVTYPE_QUIVER
    -1                                                      // INVTYPE_RELIC
};

bool Item::CanTransmogrifyItemWithItem(Item const* item, ItemModifiedAppearanceEntry const* itemModifiedAppearance)
{
    ItemTemplate const* source = sObjectMgr->GetItemTemplate(itemModifiedAppearance->ItemID); // source
    ItemTemplate const* target = item->GetTemplate(); // dest

    if (!source || !target)
        return false;

    if (itemModifiedAppearance == item->GetItemModifiedAppearance())
        return false;

    if (!item->IsValidTransmogrificationTarget())
        return false;

    if (source->GetClass() != target->GetClass())
        return false;

    if (source->GetInventoryType() == INVTYPE_BAG ||
        source->GetInventoryType() == INVTYPE_RELIC ||
        source->GetInventoryType() == INVTYPE_FINGER ||
        source->GetInventoryType() == INVTYPE_TRINKET ||
        source->GetInventoryType() == INVTYPE_AMMO ||
        source->GetInventoryType() == INVTYPE_QUIVER)
        return false;

    if (source->GetSubClass() != target->GetSubClass())
    {
        switch (source->GetClass())
        {
            case ITEM_CLASS_WEAPON:
                if (GetTransmogrificationWeaponCategory(source) != GetTransmogrificationWeaponCategory(target))
                    return false;
                break;
            case ITEM_CLASS_ARMOR:
                if (source->GetSubClass() != ITEM_SUBCLASS_ARMOR_COSMETIC)
                    return false;
                if (source->GetInventoryType() != target->GetInventoryType())
                    if (ItemTransmogrificationSlots[source->GetInventoryType()] != ItemTransmogrificationSlots[target->GetInventoryType()])
                        return false;
                break;
            default:
                return false;
        }
    }

    return true;
}

uint32 Item::GetBuyPrice(Player const* owner, bool& standardPrice) const
{
    return Item::GetBuyPrice(GetTemplate(), GetQuality(), GetItemLevel(owner), standardPrice);
}

uint32 Item::GetBuyPrice(ItemTemplate const* proto, uint32 quality, uint32 itemLevel, bool& standardPrice)
{
    standardPrice = false;

    if (proto->GetFlags2() & ITEM_FLAG2_OVERRIDE_GOLD_COST)
        return proto->GetBuyPrice();

    ImportPriceQualityEntry const* qualityPrice = sImportPriceQualityStore.LookupEntry(quality + 1);
    if (!qualityPrice)
        return 0;

    ItemPriceBaseEntry const* basePrice = sItemPriceBaseStore.LookupEntry(itemLevel);
    if (!basePrice)
        return 0;

    float qualityFactor = qualityPrice->Data;
    float baseFactor = 0.0f;

    uint32 inventoryType = proto->GetInventoryType();

    if (inventoryType == INVTYPE_WEAPON ||
        inventoryType == INVTYPE_2HWEAPON ||
        inventoryType == INVTYPE_WEAPONMAINHAND ||
        inventoryType == INVTYPE_WEAPONOFFHAND ||
        inventoryType == INVTYPE_RANGED ||
        inventoryType == INVTYPE_THROWN ||
        inventoryType == INVTYPE_RANGEDRIGHT)
        baseFactor = basePrice->Weapon;
    else
        baseFactor = basePrice->Armor;

    if (inventoryType == INVTYPE_ROBE)
        inventoryType = INVTYPE_CHEST;

    if (proto->GetClass() == ITEM_CLASS_GEM && proto->GetSubClass() == ITEM_SUBCLASS_GEM_ARTIFACT_RELIC)
    {
        inventoryType = INVTYPE_WEAPON;
        baseFactor = basePrice->Weapon / 3.0f;
    }

    float typeFactor = 0.0f;
    int8 weapType = -1;

    switch (inventoryType)
    {
        case INVTYPE_HEAD:
        case INVTYPE_NECK:
        case INVTYPE_SHOULDERS:
        case INVTYPE_CHEST:
        case INVTYPE_WAIST:
        case INVTYPE_LEGS:
        case INVTYPE_FEET:
        case INVTYPE_WRISTS:
        case INVTYPE_HANDS:
        case INVTYPE_FINGER:
        case INVTYPE_TRINKET:
        case INVTYPE_CLOAK:
        case INVTYPE_HOLDABLE:
        {
            ImportPriceArmorEntry const* armorPrice = sImportPriceArmorStore.LookupEntry(inventoryType);
            if (!armorPrice)
                return 0;

            switch (proto->GetSubClass())
            {
                case ITEM_SUBCLASS_ARMOR_MISCELLANEOUS:
                case ITEM_SUBCLASS_ARMOR_CLOTH:
                    typeFactor = armorPrice->ClothModifier;
                    break;
                case ITEM_SUBCLASS_ARMOR_LEATHER:
                    typeFactor = armorPrice->LeatherModifier;
                    break;
                case ITEM_SUBCLASS_ARMOR_MAIL:
                    typeFactor = armorPrice->ChainModifier;
                    break;
                case ITEM_SUBCLASS_ARMOR_PLATE:
                    typeFactor = armorPrice->PlateModifier;
                    break;
                default:
                    typeFactor = 1.0f;
                    break;
            }

            break;
        }
        case INVTYPE_SHIELD:
        {
            ImportPriceShieldEntry const* shieldPrice = sImportPriceShieldStore.LookupEntry(2);
            if (!shieldPrice)
                return 0;

            typeFactor = shieldPrice->Data;
            break;
        }
        case INVTYPE_WEAPONMAINHAND:
            weapType = 0;
            break;
        case INVTYPE_WEAPONOFFHAND:
            weapType = 1;
            break;
        case INVTYPE_WEAPON:
            weapType = 2;
            break;
        case INVTYPE_2HWEAPON:
            weapType = 3;
            break;
        case INVTYPE_RANGED:
        case INVTYPE_RANGEDRIGHT:
        case INVTYPE_RELIC:
            weapType = 4;
            break;
        default:
            return proto->GetBuyPrice();
    }

    if (weapType != -1)
    {
        ImportPriceWeaponEntry const* weaponPrice = sImportPriceWeaponStore.LookupEntry(weapType + 1);
        if (!weaponPrice)
            return 0;

        typeFactor = weaponPrice->Data;
    }

    standardPrice = false;
    return uint32(proto->GetPriceVariance() * typeFactor * baseFactor * qualityFactor * proto->GetPriceRandomValue());
}

uint32 Item::GetSellPrice(Player const* owner) const
{
    return Item::GetSellPrice(GetTemplate(), GetQuality(), GetItemLevel(owner));
}

uint32 Item::GetSellPrice(ItemTemplate const* proto, uint32 quality, uint32 itemLevel)
{
    if (proto->GetFlags2() & ITEM_FLAG2_OVERRIDE_GOLD_COST)
        return proto->GetSellPrice();
    else
    {
        bool standardPrice;
        uint32 cost = Item::GetBuyPrice(proto, quality, itemLevel, standardPrice);

        if (standardPrice)
        {
            if (ItemClassEntry const* classEntry = sDB2Manager.GetItemClassByOldEnum(proto->GetClass()))
            {
                uint32 buyCount = std::max(proto->GetBuyCount(), 1u);
                return cost * classEntry->PriceModifier / buyCount;
            }

            return 0;
        }
        else
            return proto->GetSellPrice();
    }

    return 0;
}

void Item::ItemContainerSaveLootToDB()
{
    // Saves the money and item loot associated with an openable item to the DB
    if (loot.isLooted()) // no money and no loot
        return;

    SQLTransaction trans = CharacterDatabase.BeginTransaction();

    loot.containerID = GetGUID(); // Save this for when a LootItem is removed

    // Save money
    if (loot.gold > 0)
    {
        PreparedStatement* stmt_money = CharacterDatabase.GetPreparedStatement(CHAR_DEL_ITEMCONTAINER_MONEY);
        stmt_money->setUInt64(0, loot.containerID.GetCounter());
        trans->Append(stmt_money);

        stmt_money = CharacterDatabase.GetPreparedStatement(CHAR_INS_ITEMCONTAINER_MONEY);
        stmt_money->setUInt64(0, loot.containerID.GetCounter());
        stmt_money->setUInt32(1, loot.gold);
        trans->Append(stmt_money);
    }

    // Save items
    if (!loot.isLooted())
    {
        PreparedStatement* stmt_items = CharacterDatabase.GetPreparedStatement(CHAR_DEL_ITEMCONTAINER_ITEMS);
        stmt_items->setUInt64(0, loot.containerID.GetCounter());
        trans->Append(stmt_items);

        // Now insert the items
        for (LootItemList::const_iterator _li = loot.items.begin(); _li != loot.items.end(); ++_li)
        {
            // When an item is looted, it doesn't get removed from the items collection
            //  but we don't want to resave it.
            if (!_li->canSave)
                continue;
            // Conditions are not checked when loot is generated, it is checked when loot is sent to a player.
            // For items that are lootable, loot is saved to the DB immediately, that means that loot can be
            // saved to the DB that the player never should have gotten. This check prevents that, so that only
            // items that the player should get in loot are in the DB.
            // IE: Horde items are not saved to the DB for Ally players.
            Player* const guid = GetOwner();
            if (!_li->AllowedForPlayer(guid))
               continue;

            stmt_items = CharacterDatabase.GetPreparedStatement(CHAR_INS_ITEMCONTAINER_ITEMS);

            // container_id, item_id, item_count, follow_rules, ffa, blocked, counted, under_threshold, needs_quest, rnd_type, rnd_prop, rnd_suffix, context, bonus_list_ids
            stmt_items->setUInt64(0, loot.containerID.GetCounter());
            stmt_items->setUInt32(1, _li->itemid);
            stmt_items->setUInt32(2, _li->count);
            stmt_items->setBool(3, _li->follow_loot_rules);
            stmt_items->setBool(4, _li->freeforall);
            stmt_items->setBool(5, _li->is_blocked);
            stmt_items->setBool(6, _li->is_counted);
            stmt_items->setBool(7, _li->is_underthreshold);
            stmt_items->setBool(8, _li->needs_quest);
            stmt_items->setUInt8(9, uint8(_li->randomPropertyId.Type));
            stmt_items->setUInt32(10, _li->randomPropertyId.Id);
            stmt_items->setUInt32(11, _li->randomSuffix);
            stmt_items->setUInt8(12, _li->context);
            std::ostringstream bonusListIDs;
            for (int32 bonusListID : _li->BonusListIDs)
                bonusListIDs << bonusListID << ' ';
            stmt_items->setString(13, bonusListIDs.str());
            trans->Append(stmt_items);
        }
    }

    CharacterDatabase.CommitTransaction(trans);
}

bool Item::ItemContainerLoadLootFromDB()
{
    // Loads the money and item loot associated with an openable item from the DB
    // Default. If there are no records for this item then it will be rolled for in Player::SendLoot()
    m_lootGenerated = false;

    // Save this for later use
    loot.containerID = GetGUID();

    // First, see if there was any money loot. This gets added directly to the container.
    PreparedStatement* stmt = CharacterDatabase.GetPreparedStatement(CHAR_SEL_ITEMCONTAINER_MONEY);
    stmt->setUInt64(0, loot.containerID.GetCounter());
    PreparedQueryResult money_result = CharacterDatabase.Query(stmt);

    if (money_result)
    {
        Field* fields = money_result->Fetch();
        loot.gold = fields[0].GetUInt32();
    }

    // Next, load any items that were saved
    stmt = CharacterDatabase.GetPreparedStatement(CHAR_SEL_ITEMCONTAINER_ITEMS);
    stmt->setUInt64(0, loot.containerID.GetCounter());
    PreparedQueryResult item_result = CharacterDatabase.Query(stmt);

    if (item_result)
    {
        // Get a LootTemplate for the container item. This is where
        //  the saved loot was originally rolled from, we will copy conditions from it
        LootTemplate const* lt = LootTemplates_Item.GetLootFor(GetEntry());
        if (lt)
        {
            do
            {
                // Create an empty LootItem
                LootItem loot_item = LootItem();

                // Fill in the rest of the LootItem from the DB
                Field* fields = item_result->Fetch();

                // item_id, itm_count, follow_rules, ffa, blocked, counted, under_threshold, needs_quest, rnd_type, rnd_prop, rnd_suffix, context, bonus_list_ids
                loot_item.itemid = uint32(fields[0].GetInt32());
                loot_item.type = ((fields[0].GetInt32() > 0) ? LOOT_ITEM_TYPE_ITEM : LOOT_ITEM_TYPE_CURRENCY);
                loot_item.count = fields[1].GetUInt32();
                loot_item.follow_loot_rules = fields[2].GetBool();
                loot_item.freeforall = fields[3].GetBool();
                loot_item.is_blocked = fields[4].GetBool();
                loot_item.is_counted = fields[5].GetBool();
                loot_item.canSave = true;
                loot_item.is_underthreshold = fields[6].GetBool();
                loot_item.needs_quest = fields[7].GetBool();
                loot_item.randomPropertyId = { ItemRandomEnchantmentType(fields[8].GetUInt8()), fields[9].GetUInt32() };
                loot_item.randomSuffix = fields[10].GetUInt32();
                loot_item.context = fields[11].GetUInt8();
                Tokenizer bonusLists(fields[12].GetString(), ' ');
                std::transform(bonusLists.begin(), bonusLists.end(), std::back_inserter(loot_item.BonusListIDs), [](char const* token)
                {
                    return int32(strtol(token, NULL, 10));
                });

                // Copy the extra loot conditions from the item in the loot template
                lt->CopyConditions(&loot_item);

                // If container item is in a bag, add that player as an allowed looter
                if (GetBagSlot())
                    loot_item.AddAllowedLooter(GetOwner());

                // Finally add the LootItem to the container
                loot.items.push_back(loot_item);

                // Increment unlooted count
                loot.unlootedCount++;

            }
            while (item_result->NextRow());
        }
    }

    // Mark the item if it has loot so it won't be generated again on open
    m_lootGenerated = !loot.isLooted();

    return m_lootGenerated;
}

void Item::ItemContainerDeleteLootItemsFromDB()
{
    // Deletes items associated with an openable item from the DB
    PreparedStatement* stmt = CharacterDatabase.GetPreparedStatement(CHAR_DEL_ITEMCONTAINER_ITEMS);
    stmt->setUInt64(0, GetGUID().GetCounter());
    CharacterDatabase.Execute(stmt);
}

void Item::ItemContainerDeleteLootItemFromDB(uint32 itemID)
{
    // Deletes a single item associated with an openable item from the DB
    PreparedStatement* stmt = CharacterDatabase.GetPreparedStatement(CHAR_DEL_ITEMCONTAINER_ITEM);
    stmt->setUInt64(0, GetGUID().GetCounter());
    stmt->setUInt32(1, itemID);
    CharacterDatabase.Execute(stmt);
}

void Item::ItemContainerDeleteLootMoneyFromDB()
{
    // Deletes the money loot associated with an openable item from the DB
    PreparedStatement* stmt = CharacterDatabase.GetPreparedStatement(CHAR_DEL_ITEMCONTAINER_MONEY);
    stmt->setUInt64(0, GetGUID().GetCounter());
    CharacterDatabase.Execute(stmt);
}

void Item::ItemContainerDeleteLootMoneyAndLootItemsFromDB()
{
    // Deletes money and items associated with an openable item from the DB
    ItemContainerDeleteLootMoneyFromDB();
    ItemContainerDeleteLootItemsFromDB();
}

uint32 Item::GetItemLevel(Player const* owner) const
{
    uint32 minItemLevel = owner ? owner->GetUInt32Value(UNIT_FIELD_MIN_ITEM_LEVEL) : 0;
    uint32 minItemLevelCutoff = owner ? owner->GetUInt32Value(UNIT_FIELD_MIN_ITEM_LEVEL_CUTOFF) : 0;
    uint32 maxItemLevel = GetTemplate()->GetFlags3() & ITEM_FLAG3_IGNORE_ITEM_LEVEL_CAP_IN_PVP ? 0 : owner ? owner->GetUInt32Value(UNIT_FIELD_MAXITEMLEVEL) : 0;
    bool pvpBonus = owner ? owner->IsUsingPvpItemLevels() : false;
    return Item::GetItemLevel(GetTemplate(), _bonusData, owner ? owner->getLevel(): GetTemplate()->GetBaseItemLevel(), GetModifier(ITEM_MODIFIER_SCALING_STAT_DISTRIBUTION_FIXED_LEVEL), GetModifier(ITEM_MODIFIER_UPGRADE_ID),
        minItemLevel, minItemLevelCutoff, maxItemLevel, pvpBonus);
}

uint32 Item::GetItemLevel(ItemTemplate const* itemTemplate, BonusData const& bonusData, uint32 level, uint32 fixedLevel, uint32 upgradeId,
    uint32 minItemLevel, uint32 minItemLevelCutoff, uint32 maxItemLevel, bool pvpBonus)
{
    if (!itemTemplate)
        return MIN_ITEM_LEVEL;

    uint32 itemLevel = itemTemplate->GetBaseItemLevel();
    if (ScalingStatDistributionEntry const* ssd = sScalingStatDistributionStore.LookupEntry(bonusData.ScalingStatDistribution))
    {
        if (fixedLevel)
            level = fixedLevel;
        else
            level = std::min(std::max(int32(level), ssd->MinLevel), ssd->MaxLevel);

        if (SandboxScalingEntry const* sandbox = sSandboxScalingStore.LookupEntry(bonusData.SandboxScalingId))
            if ((sandbox->Flags & 2 || sandbox->MinLevel || sandbox->MaxLevel) && !(sandbox->Flags & 4))
                level = std::min(std::max(int32(level), sandbox->MinLevel), sandbox->MaxLevel);

        if (uint32 heirloomIlvl = uint32(sDB2Manager.GetCurveValueAt(ssd->PlayerLevelToItemLevelCurveID, level)))
            itemLevel = heirloomIlvl;
    }

    itemLevel += bonusData.ItemLevelBonus;

    for (uint32 i = 0; i < MAX_ITEM_PROTO_SOCKETS; ++i)
        itemLevel += bonusData.GemItemLevelBonus[i];

    uint32 itemLevelBeforeUpgrades = itemLevel;
    if (ItemUpgradeEntry const* upgrade = sItemUpgradeStore.LookupEntry(upgradeId))
        itemLevel += upgrade->ItemLevelIncrement;

    if (pvpBonus)
        itemLevel += sDB2Manager.GetPvpItemLevelBonus(itemTemplate->GetId());

    if (itemTemplate->GetInventoryType() != INVTYPE_NON_EQUIP)
    {
        if (minItemLevel && (!minItemLevelCutoff || itemLevelBeforeUpgrades >= minItemLevelCutoff) && itemLevel < minItemLevel)
            itemLevel = minItemLevel;

        if (maxItemLevel && itemLevel > maxItemLevel)
            itemLevel = maxItemLevel;
    }

    return std::min(std::max(itemLevel, uint32(MIN_ITEM_LEVEL)), uint32(MAX_ITEM_LEVEL));
}

int32 Item::GetItemStatValue(uint32 index, Player const* owner) const
{
    ASSERT(index < MAX_ITEM_PROTO_STATS);
    uint32 itemLevel = GetItemLevel(owner);
    if (int32 randomPropPoints = GetRandomPropertyPoints(itemLevel, GetQuality(), GetTemplate()->GetInventoryType(), GetTemplate()->GetSubClass()))
    {
        float statValue = float(_bonusData.ItemStatAllocation[index] * randomPropPoints) * 0.0001f;
        if (GtItemSocketCostPerLevelEntry const* gtCost = sItemSocketCostPerLevelGameTable.GetRow(itemLevel))
            statValue -= float(int32(_bonusData.ItemStatSocketCostMultiplier[index] * gtCost->SocketCost));

        return int32(std::floor(statValue + 0.5f));
    }

    return _bonusData.ItemStatValue[index];
}

ItemDisenchantLootEntry const* Item::GetDisenchantLoot(Player const* owner) const
{
    return Item::GetDisenchantLoot(GetTemplate(), GetQuality(), GetItemLevel(owner));
}

ItemDisenchantLootEntry const* Item::GetDisenchantLoot(ItemTemplate const* itemTemplate, uint32 quality, uint32 itemLevel)
{
    if (itemTemplate->GetFlags() & (ITEM_FLAG_CONJURED | ITEM_FLAG_NO_DISENCHANT) || itemTemplate->GetBonding() == BIND_QUEST)
        return nullptr;

    if (itemTemplate->GetArea() || itemTemplate->GetMap() || itemTemplate->GetMaxStackSize() > 1)
        return nullptr;

    if (!Item::GetSellPrice(itemTemplate, quality, itemLevel) && !sDB2Manager.HasItemCurrencyCost(itemTemplate->GetId()))
        return nullptr;

    uint32 itemClass = itemTemplate->GetClass();
    int8 itemSubClass = itemTemplate->GetSubClass();
    uint8 expansion = itemTemplate->GetRequiredExpansion();
    for (ItemDisenchantLootEntry const* disenchant : sItemDisenchantLootStore)
    {
        if (disenchant->Class != itemClass)
            continue;

        if (disenchant->Subclass >= 0 && itemSubClass)
            continue;

        if (disenchant->Quality != quality)
            continue;

        if (disenchant->MinLevel > itemLevel || disenchant->MaxLevel < itemLevel)
            continue;

        if (disenchant->ExpansionID != -2 && disenchant->ExpansionID != expansion)
            continue;

        return disenchant;
    }

    return nullptr;
}

uint32 Item::GetDisplayId(Player const* owner) const
{
    ItemModifier transmogModifier = ITEM_MODIFIER_TRANSMOG_APPEARANCE_ALL_SPECS;
    if (HasFlag(ITEM_FIELD_MODIFIERS_MASK, AppearanceModifierMaskSpecSpecific))
        transmogModifier = AppearanceModifierSlotBySpec[owner->GetActiveTalentGroup()];

    if (ItemModifiedAppearanceEntry const* transmog = sItemModifiedAppearanceStore.LookupEntry(GetModifier(transmogModifier)))
        if (ItemAppearanceEntry const* itemAppearance = sItemAppearanceStore.LookupEntry(transmog->ItemAppearanceID))
            return itemAppearance->ItemDisplayInfoID;

    return sDB2Manager.GetItemDisplayId(GetEntry(), GetAppearanceModId());
}

ItemModifiedAppearanceEntry const* Item::GetItemModifiedAppearance() const
{
    return sDB2Manager.GetItemModifiedAppearance(GetEntry(), _bonusData.AppearanceModID);
}

uint32 Item::GetModifier(ItemModifier modifier) const
{
    return GetDynamicValue(ITEM_DYNAMIC_FIELD_MODIFIERS, modifier);
}

void Item::SetModifier(ItemModifier modifier, uint32 value)
{
    ApplyModFlag(ITEM_FIELD_MODIFIERS_MASK, 1 << modifier, value != 0);
    SetDynamicValue(ITEM_DYNAMIC_FIELD_MODIFIERS, modifier, value);
}

uint32 Item::GetVisibleEntry(Player const* owner) const
{
    ItemModifier transmogModifier = ITEM_MODIFIER_TRANSMOG_APPEARANCE_ALL_SPECS;
    if (HasFlag(ITEM_FIELD_MODIFIERS_MASK, AppearanceModifierMaskSpecSpecific))
        transmogModifier = AppearanceModifierSlotBySpec[owner->GetActiveTalentGroup()];

    if (ItemModifiedAppearanceEntry const* transmog = sItemModifiedAppearanceStore.LookupEntry(GetModifier(transmogModifier)))
        return transmog->ItemID;

    return GetEntry();
}

uint16 Item::GetVisibleAppearanceModId(Player const* owner) const
{
    ItemModifier transmogModifier = ITEM_MODIFIER_TRANSMOG_APPEARANCE_ALL_SPECS;
    if (HasFlag(ITEM_FIELD_MODIFIERS_MASK, AppearanceModifierMaskSpecSpecific))
        transmogModifier = AppearanceModifierSlotBySpec[owner->GetActiveTalentGroup()];

    if (ItemModifiedAppearanceEntry const* transmog = sItemModifiedAppearanceStore.LookupEntry(GetModifier(transmogModifier)))
        return transmog->ItemAppearanceModifierID;

    return uint16(GetAppearanceModId());
}

uint32 Item::GetVisibleEnchantmentId(Player const* owner) const
{
    ItemModifier illusionModifier = ITEM_MODIFIER_ENCHANT_ILLUSION_ALL_SPECS;
    if (HasFlag(ITEM_FIELD_MODIFIERS_MASK, IllusionModifierMaskSpecSpecific))
        illusionModifier = IllusionModifierSlotBySpec[owner->GetActiveTalentGroup()];

    if (uint32 enchantIllusion = GetModifier(illusionModifier))
        return enchantIllusion;

    return GetEnchantmentId(PERM_ENCHANTMENT_SLOT);
}

uint16 Item::GetVisibleItemVisual(Player const* owner) const
{
    if (SpellItemEnchantmentEntry const* enchant = sSpellItemEnchantmentStore.LookupEntry(GetVisibleEnchantmentId(owner)))
        return enchant->ItemVisual;

    return 0;
}

void Item::AddBonuses(uint32 bonusListID)
{
    if (HasDynamicValue(ITEM_DYNAMIC_FIELD_BONUSLIST_IDS, bonusListID))
        return;

    if (DB2Manager::ItemBonusList const* bonuses = sDB2Manager.GetItemBonusList(bonusListID))
    {
        AddDynamicValue(ITEM_DYNAMIC_FIELD_BONUSLIST_IDS, bonusListID);
        for (ItemBonusEntry const* bonus : *bonuses)
            _bonusData.AddBonus(bonus->Type, bonus->Value);
        SetUInt32Value(ITEM_FIELD_APPEARANCE_MOD_ID, _bonusData.AppearanceModID);
    }
}

DynamicFieldStructuredView<ItemDynamicFieldArtifactPowers> Item::GetArtifactPowers() const
{
    return GetDynamicStructuredValues<ItemDynamicFieldArtifactPowers>(ITEM_DYNAMIC_FIELD_ARTIFACT_POWERS);
}

ItemDynamicFieldArtifactPowers const* Item::GetArtifactPower(uint32 artifactPowerId) const
{
    auto indexItr = m_artifactPowerIdToIndex.find(artifactPowerId);
    if (indexItr != m_artifactPowerIdToIndex.end())
        return GetDynamicStructuredValue<ItemDynamicFieldArtifactPowers>(ITEM_DYNAMIC_FIELD_ARTIFACT_POWERS, indexItr->second);

    return nullptr;
}

void Item::SetArtifactPower(ItemDynamicFieldArtifactPowers const* artifactPower, bool createIfMissing /*= false*/)
{
    auto indexItr = m_artifactPowerIdToIndex.find(artifactPower->ArtifactPowerId);
    uint16 index;
    if (indexItr != m_artifactPowerIdToIndex.end())
        index = indexItr->second;
    else
    {
        if (!createIfMissing)
            return;

        index = uint16(m_artifactPowerIdToIndex.size());
        m_artifactPowerIdToIndex[artifactPower->ArtifactPowerId] = index;
    }

    SetDynamicStructuredValue(ITEM_DYNAMIC_FIELD_ARTIFACT_POWERS, index, artifactPower);
}

void Item::InitArtifactPowers(uint8 artifactId)
{
    for (ArtifactPowerEntry const* artifactPower : sDB2Manager.GetArtifactPowers(artifactId))
    {
        if (m_artifactPowerIdToIndex.find(artifactPower->ID) != m_artifactPowerIdToIndex.end())
            continue;

        ItemDynamicFieldArtifactPowers powerData;
        memset(&powerData, 0, sizeof(powerData));
        powerData.ArtifactPowerId = artifactPower->ID;
        powerData.PurchasedRank = 0;
        powerData.CurrentRankWithBonus = (artifactPower->Flags & ARTIFACT_POWER_FLAG_FIRST) == ARTIFACT_POWER_FLAG_FIRST ? 1 : 0;
        SetArtifactPower(&powerData, true);
    }
}

uint32 Item::GetTotalPurchasedArtifactPowers() const
{
    uint32 purchasedRanks = 0;
    for (ItemDynamicFieldArtifactPowers const& power : GetArtifactPowers())
        purchasedRanks += power.PurchasedRank;

    return purchasedRanks;
}

void Item::ApplyArtifactPowerEnchantmentBonuses(EnchantmentSlot slot, uint32 enchantId, bool apply, Player* owner)
{
    if (SpellItemEnchantmentEntry const* enchant = sSpellItemEnchantmentStore.LookupEntry(enchantId))
    {
        for (uint32 i = 0; i < MAX_ITEM_ENCHANTMENT_EFFECTS; ++i)
        {
            switch (enchant->Effect[i])
            {
                case ITEM_ENCHANTMENT_TYPE_ARTIFACT_POWER_BONUS_RANK_BY_TYPE:
                    for (ItemDynamicFieldArtifactPowers const& artifactPower : GetArtifactPowers())
                    {
                        if (uint32(sArtifactPowerStore.AssertEntry(artifactPower.ArtifactPowerId)->Label) == enchant->EffectArg[i])
                        {
                            ItemDynamicFieldArtifactPowers newPower = artifactPower;
                            if (apply)
                                newPower.CurrentRankWithBonus += enchant->EffectPointsMin[i];
                            else
                                newPower.CurrentRankWithBonus -= enchant->EffectPointsMin[i];

                            if (IsEquipped())
                                if (ArtifactPowerRankEntry const* artifactPowerRank = sDB2Manager.GetArtifactPowerRank(artifactPower.ArtifactPowerId, newPower.CurrentRankWithBonus ? newPower.CurrentRankWithBonus - 1 : 0))
                                    owner->ApplyArtifactPowerRank(this, artifactPowerRank, newPower.CurrentRankWithBonus != 0);

                            SetArtifactPower(&newPower);
                        }
                    }
                    break;
                case ITEM_ENCHANTMENT_TYPE_ARTIFACT_POWER_BONUS_RANK_BY_ID:
                    if (ItemDynamicFieldArtifactPowers const* artifactPower = GetArtifactPower(enchant->EffectArg[i]))
                    {
                        ItemDynamicFieldArtifactPowers newPower = *artifactPower;
                        if (apply)
                            newPower.CurrentRankWithBonus += enchant->EffectPointsMin[i];
                        else
                            newPower.CurrentRankWithBonus -= enchant->EffectPointsMin[i];

                        if (IsEquipped())
                            if (ArtifactPowerRankEntry const* artifactPowerRank = sDB2Manager.GetArtifactPowerRank(artifactPower->ArtifactPowerId, newPower.CurrentRankWithBonus ? newPower.CurrentRankWithBonus - 1 : 0))
                                owner->ApplyArtifactPowerRank(this, artifactPowerRank, newPower.CurrentRankWithBonus != 0);

                        SetArtifactPower(&newPower);
                    }
                    break;
                case ITEM_ENCHANTMENT_TYPE_ARTIFACT_POWER_BONUS_RANK_PICKER:
                    if (slot >= SOCK_ENCHANTMENT_SLOT && slot <= SOCK_ENCHANTMENT_SLOT_3 && _bonusData.GemRelicType[slot - SOCK_ENCHANTMENT_SLOT] != -1)
                    {
                        if (ArtifactPowerPickerEntry const* artifactPowerPicker = sArtifactPowerPickerStore.LookupEntry(enchant->EffectArg[i]))
                        {
                            PlayerConditionEntry const* playerCondition = sPlayerConditionStore.LookupEntry(artifactPowerPicker->PlayerConditionID);
                            if (!playerCondition || sConditionMgr->IsPlayerMeetingCondition(owner, playerCondition))
                            {
                                for (ItemDynamicFieldArtifactPowers const& artifactPower : GetArtifactPowers())
                                {
                                    if (sArtifactPowerStore.AssertEntry(artifactPower.ArtifactPowerId)->Label == _bonusData.GemRelicType[slot - SOCK_ENCHANTMENT_SLOT])
                                    {
                                        ItemDynamicFieldArtifactPowers newPower = artifactPower;
                                        if (apply)
                                            newPower.CurrentRankWithBonus += enchant->EffectPointsMin[i];
                                        else
                                            newPower.CurrentRankWithBonus -= enchant->EffectPointsMin[i];

                                        if (IsEquipped())
                                            if (ArtifactPowerRankEntry const* artifactPowerRank = sDB2Manager.GetArtifactPowerRank(artifactPower.ArtifactPowerId, newPower.CurrentRankWithBonus ? newPower.CurrentRankWithBonus - 1 : 0))
                                                owner->ApplyArtifactPowerRank(this, artifactPowerRank, newPower.CurrentRankWithBonus != 0);

                                        SetArtifactPower(&newPower);
                                    }
                                }
                            }
                        }
                    }
                    break;
                default:
                    break;
            }
        }
    }
}

void Item::CopyArtifactDataFromParent(Item* parent)
{
    memcpy(_bonusData.GemItemLevelBonus, parent->GetBonus()->GemItemLevelBonus, sizeof(_bonusData.GemItemLevelBonus));
    SetModifier(ITEM_MODIFIER_ARTIFACT_APPEARANCE_ID, parent->GetModifier(ITEM_MODIFIER_ARTIFACT_APPEARANCE_ID));
    SetAppearanceModId(parent->GetAppearanceModId());
}

void Item::GiveArtifactXp(uint64 amount, Item* sourceItem, uint32 artifactCategoryId)
{
    Player* owner = GetOwner();
    if (!owner)
        return;

    if (artifactCategoryId)
    {
        if (ArtifactCategoryEntry const* artifactCategory = sArtifactCategoryStore.LookupEntry(artifactCategoryId))
        {
            uint32 artifactKnowledgeLevel = 1;
            if (sourceItem && sourceItem->GetModifier(ITEM_MODIFIER_ARTIFACT_KNOWLEDGE_LEVEL))
                artifactKnowledgeLevel = sourceItem->GetModifier(ITEM_MODIFIER_ARTIFACT_KNOWLEDGE_LEVEL);
            else
                artifactKnowledgeLevel = owner->GetCurrency(artifactCategory->XpMultCurrencyID) + 1;

            if (GtArtifactKnowledgeMultiplierEntry const* artifactKnowledge = sArtifactKnowledgeMultiplierGameTable.GetRow(artifactKnowledgeLevel))
                amount = uint64(amount * artifactKnowledge->Multiplier);

            if (amount >= 5000)
                amount = 50 * (amount / 50);
            else if (amount >= 1000)
                amount = 25 * (amount / 25);
            else if (amount >= 50)
                amount = 5 * (amount / 5);
        }
    }

    SetUInt64Value(ITEM_FIELD_ARTIFACT_XP, GetUInt64Value(ITEM_FIELD_ARTIFACT_XP) + amount);

    WorldPackets::Artifact::ArtifactXpGain artifactXpGain;
    artifactXpGain.ArtifactGUID = GetGUID();
    artifactXpGain.Amount = amount;
    owner->SendDirectMessage(artifactXpGain.Write());

    SetState(ITEM_CHANGED, owner);
}

void Item::SetFixedLevel(uint8 level)
{
    if (!_bonusData.HasFixedLevel || GetModifier(ITEM_MODIFIER_SCALING_STAT_DISTRIBUTION_FIXED_LEVEL))
        return;

    if (ScalingStatDistributionEntry const* ssd = sScalingStatDistributionStore.LookupEntry(_bonusData.ScalingStatDistribution))
    {
        level = std::min(std::max(int32(level), ssd->MinLevel), ssd->MaxLevel);

        if (SandboxScalingEntry const* sandbox = sSandboxScalingStore.LookupEntry(_bonusData.SandboxScalingId))
            if ((sandbox->Flags & 2 || sandbox->MinLevel || sandbox->MaxLevel) && !(sandbox->Flags & 4))
                level = std::min(std::max(int32(level), sandbox->MinLevel), sandbox->MaxLevel);

        SetModifier(ITEM_MODIFIER_SCALING_STAT_DISTRIBUTION_FIXED_LEVEL, level);
    }
}

int32 Item::GetRequiredLevel() const
{
    if (_bonusData.RequiredLevelOverride)
        return _bonusData.RequiredLevelOverride;
    else if (_bonusData.HasFixedLevel)
        return GetModifier(ITEM_MODIFIER_SCALING_STAT_DISTRIBUTION_FIXED_LEVEL);
    else
        return _bonusData.RequiredLevel;
}

void BonusData::Initialize(ItemTemplate const* proto)
{
    Quality = proto->GetQuality();
    ItemLevelBonus = 0;
    RequiredLevel = proto->GetBaseRequiredLevel();
    for (uint32 i = 0; i < MAX_ITEM_PROTO_STATS; ++i)
        ItemStatType[i] = proto->GetItemStatType(i);

    for (uint32 i = 0; i < MAX_ITEM_PROTO_STATS; ++i)
        ItemStatValue[i] = proto->GetItemStatValue(i);

    for (uint32 i = 0; i < MAX_ITEM_PROTO_STATS; ++i)
        ItemStatAllocation[i] = proto->GetItemStatAllocation(i);

    for (uint32 i = 0; i < MAX_ITEM_PROTO_STATS; ++i)
        ItemStatSocketCostMultiplier[i] = proto->GetItemStatSocketCostMultiplier(i);

    for (uint32 i = 0; i < MAX_ITEM_PROTO_SOCKETS; ++i)
    {
        SocketColor[i] = proto->GetSocketColor(i);
        GemItemLevelBonus[i] = 0;
        GemRelicType[i] = -1;
        GemRelicRankBonus[i] = 0;
    }

    Bonding = proto->GetBonding();

    AppearanceModID = 0;
    RepairCostMultiplier = 1.0f;
    ScalingStatDistribution = proto->GetScalingStatDistribution();
    SandboxScalingId = 0;
    RelicType = -1;
    HasItemLevelBonus = false;
    HasFixedLevel = false;
    RequiredLevelOverride = 0;

    _state.AppearanceModPriority = std::numeric_limits<int32>::max();
    _state.ScalingStatDistributionPriority = std::numeric_limits<int32>::max();
    _state.HasQualityBonus = false;
}

void BonusData::Initialize(WorldPackets::Item::ItemInstance const& itemInstance)
{
    ItemTemplate const* proto = sObjectMgr->GetItemTemplate(itemInstance.ItemID);
    if (!proto)
        return;

    Initialize(proto);

    if (itemInstance.ItemBonus)
        for (uint32 bonusListID : itemInstance.ItemBonus->BonusListIDs)
            if (DB2Manager::ItemBonusList const* bonuses = sDB2Manager.GetItemBonusList(bonusListID))
                for (ItemBonusEntry const* bonus : *bonuses)
                    AddBonus(bonus->Type, bonus->Value);
}

void BonusData::AddBonus(uint32 type, int32 const (&values)[3])
{
    switch (type)
    {
        case ITEM_BONUS_ITEM_LEVEL:
            ItemLevelBonus += values[0];
            HasItemLevelBonus = true;
            break;
        case ITEM_BONUS_STAT:
        {
            uint32 statIndex = 0;
            for (statIndex = 0; statIndex < MAX_ITEM_PROTO_STATS; ++statIndex)
                if (ItemStatType[statIndex] == values[0] || ItemStatType[statIndex] == -1)
                    break;

            if (statIndex < MAX_ITEM_PROTO_STATS)
            {
                ItemStatType[statIndex] = values[0];
                ItemStatAllocation[statIndex] += values[1];
            }
            break;
        }
        case ITEM_BONUS_QUALITY:
            if (!_state.HasQualityBonus)
            {
                Quality = static_cast<uint32>(values[0]);
                _state.HasQualityBonus = true;
            }
            else if (Quality < static_cast<uint32>(values[0]))
                Quality = static_cast<uint32>(values[0]);
            break;
        case ITEM_BONUS_SOCKET:
        {
            uint32 socketCount = values[0];
            for (uint32 i = 0; i < MAX_ITEM_PROTO_SOCKETS && socketCount; ++i)
            {
                if (!SocketColor[i])
                {
                    SocketColor[i] = values[1];
                    --socketCount;
                }
            }
            break;
        }
        case ITEM_BONUS_APPEARANCE:
            if (values[1] < _state.AppearanceModPriority)
            {
                AppearanceModID = static_cast<uint32>(values[0]);
                _state.AppearanceModPriority = values[1];
            }
            break;
        case ITEM_BONUS_REQUIRED_LEVEL:
            RequiredLevel += values[0];
            break;
        case ITEM_BONUS_REPAIR_COST_MULTIPLIER:
            RepairCostMultiplier *= static_cast<float>(values[0]) * 0.01f;
            break;
        case ITEM_BONUS_SCALING_STAT_DISTRIBUTION:
        case ITEM_BONUS_SCALING_STAT_DISTRIBUTION_FIXED:
            if (values[1] < _state.ScalingStatDistributionPriority)
            {
                ScalingStatDistribution = static_cast<uint32>(values[0]);
                SandboxScalingId = static_cast<uint32>(values[2]);
                _state.ScalingStatDistributionPriority = values[1];
                HasFixedLevel = type == ITEM_BONUS_SCALING_STAT_DISTRIBUTION_FIXED;
            }
            break;
        case ITEM_BONUS_BONDING:
            Bonding = ItemBondingType(values[0]);
            break;
        case ITEM_BONUS_RELIC_TYPE:
            RelicType = values[0];
            break;
        case ITEM_BONUS_OVERRIDE_REQUIRED_LEVEL:
            RequiredLevelOverride = values[0];
            break;
    }
}<|MERGE_RESOLUTION|>--- conflicted
+++ resolved
@@ -695,30 +695,6 @@
         AddBonuses(bonusListID);
     }
 
-<<<<<<< HEAD
-    _LoadIntoDataField(fields[8].GetString(), ITEM_FIELD_ENCHANTMENT, MAX_ENCHANTMENT_SLOT * MAX_ENCHANTMENT_OFFSET);
-    m_randomEnchantment.Type = ItemRandomEnchantmentType(fields[9].GetUInt8());
-    m_randomEnchantment.Id = fields[10].GetUInt32();
-    if (m_randomEnchantment.Type == ItemRandomEnchantmentType::Property)
-        SetUInt32Value(ITEM_FIELD_RANDOM_PROPERTIES_ID, m_randomEnchantment.Id);
-    else if (m_randomEnchantment.Type == ItemRandomEnchantmentType::Suffix)
-    {
-        SetInt32Value(ITEM_FIELD_RANDOM_PROPERTIES_ID, -int32(m_randomEnchantment.Id));
-        // recalculate suffix factor
-        UpdateItemSuffixFactor(owner);
-    }
-
-    // We had a bug where randomEnchantment wasn't stored, check if it require a fix
-    if (m_randomEnchantment.Type == ItemRandomEnchantmentType(0) && m_randomEnchantment.Id == 0)
-    {
-        SetItemRandomProperties(GenerateItemRandomPropertyId(entry), owner);
-
-        if (m_randomEnchantment.Id != 0)
-            need_save = true;
-    }
-
-=======
->>>>>>> 0088c7bb
     uint32 durability = fields[11].GetUInt16();
     SetUInt32Value(ITEM_FIELD_DURABILITY, durability);
     // update max durability (and durability) if need
@@ -997,16 +973,12 @@
     if (!GetTemplate()->GetRandomSuffix())
         return;
 
-<<<<<<< HEAD
-    uint32 suffixFactor = GetRandomPropertyPoints(GetItemLevel(owner ? owner : GetOwner()), GetTemplate()->GetQuality(), GetTemplate()->GetInventoryType(), GetTemplate()->GetSubClass());
-=======
     uint32 suffixFactor = 0;
     if (Player* owner = GetOwner())
         suffixFactor = GetRandomPropertyPoints(GetItemLevel(owner), GetQuality(), GetTemplate()->GetInventoryType(), GetTemplate()->GetSubClass());
     else
         suffixFactor = GenerateEnchSuffixFactor(GetEntry());
 
->>>>>>> 0088c7bb
     if (GetItemSuffixFactor() == suffixFactor)
         return;
     SetUInt32Value(ITEM_FIELD_PROPERTY_SEED, suffixFactor);
