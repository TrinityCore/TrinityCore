--- conflicted
+++ resolved
@@ -1188,7 +1188,6 @@
     return false;
 }
 
-<<<<<<< HEAD
 bool Item::CanBeTransmogrified() const
 {
     ItemTemplate const* proto = GetTemplate();
@@ -1491,7 +1490,8 @@
     }
 
     return 0;
-=======
+}
+
 void Item::ItemContainerSaveLootToDB()
 {
     // Saves the money and item loot associated with an openable item to the DB
@@ -1670,5 +1670,4 @@
     // Deletes money and items associated with an openable item from the DB
     ItemContainerDeleteLootMoneyFromDB();
     ItemContainerDeleteLootItemsFromDB();
->>>>>>> 143340b3
 }