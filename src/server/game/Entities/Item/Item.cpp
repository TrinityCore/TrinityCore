--- conflicted
+++ resolved
@@ -1275,10 +1275,6 @@
     // Save items
     if (!loot.isLooted())
     {
-<<<<<<< HEAD
-
-=======
->>>>>>> b6a94c6c
         PreparedStatement* stmt_items = CharacterDatabase.GetPreparedStatement(CHAR_DEL_ITEMCONTAINER_ITEMS);
         stmt_items->setUInt32(0, container_id);
         trans->Append(stmt_items);
