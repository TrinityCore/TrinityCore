/*
 * This file is part of the TrinityCore Project. See AUTHORS file for Copyright information
 *
 * This program is free software; you can redistribute it and/or modify it
 * under the terms of the GNU General Public License as published by the
 * Free Software Foundation; either version 2 of the License, or (at your
 * option) any later version.
 *
 * This program is distributed in the hope that it will be useful, but WITHOUT
 * ANY WARRANTY; without even the implied warranty of MERCHANTABILITY or
 * FITNESS FOR A PARTICULAR PURPOSE. See the GNU General Public License for
 * more details.
 *
 * You should have received a copy of the GNU General Public License along
 * with this program. If not, see <http://www.gnu.org/licenses/>.
 */

#ifndef TRINITYCORE_ITEM_H
#define TRINITYCORE_ITEM_H

#include "Object.h"
#include "Common.h"
#include "DatabaseEnvFwd.h"
#include "ItemDefines.h"
#include "ItemEnchantmentMgr.h"
#include "ItemTemplate.h"
<<<<<<< HEAD
=======
#include "IteratorPair.h"
>>>>>>> 28d470c5
#include "Loot.h"

class SpellInfo;
class Bag;
class Unit;
namespace WorldPackets
{
    namespace Item
    {
        struct ItemInstance;
    }
}

struct ItemSetEffect
{
    uint32 ItemSetID;
    uint32 EquippedItemCount;
    std::unordered_set<ItemSetSpellEntry const*> SetBonuses;
};

#define MAX_GEM_SOCKETS               MAX_ITEM_PROTO_SOCKETS// (BONUS_ENCHANTMENT_SLOT-SOCK_ENCHANTMENT_SLOT) and item proto size, equal value expected

<<<<<<< HEAD
enum EnchantmentOffset
=======
#define MAX_ENCHANTMENT_OFFSET    3

enum ItemUpdateState
{
    ITEM_UNCHANGED                               = 0,
    ITEM_CHANGED                                 = 1,
    ITEM_NEW                                     = 2,
    ITEM_REMOVED                                 = 3
};

#define MAX_ITEM_SPELLS 5

bool ItemCanGoIntoBag(ItemTemplate const* proto, ItemTemplate const* pBagProto);
extern ItemModifier const AppearanceModifierSlotBySpec[MAX_SPECIALIZATIONS];
extern ItemModifier const IllusionModifierSlotBySpec[MAX_SPECIALIZATIONS];
extern ItemModifier const SecondaryAppearanceModifierSlotBySpec[MAX_SPECIALIZATIONS];
extern int32 const ItemTransmogrificationSlots[MAX_INVTYPE];

struct BonusData
{
    uint32 Quality;
    int32 ItemLevelBonus;
    int32 RequiredLevel;
    int32 ItemStatType[MAX_ITEM_PROTO_STATS];
    int32 StatPercentEditor[MAX_ITEM_PROTO_STATS];
    float ItemStatSocketCostMultiplier[MAX_ITEM_PROTO_STATS];
    uint32 SocketColor[MAX_ITEM_PROTO_SOCKETS];
    ItemBondingType Bonding;
    uint32 AppearanceModID;
    float RepairCostMultiplier;
    uint32 ContentTuningId;
    uint32 PlayerLevelToItemLevelCurveId;
    uint32 DisenchantLootId;
    uint32 GemItemLevelBonus[MAX_ITEM_PROTO_SOCKETS];
    int32 GemRelicType[MAX_ITEM_PROTO_SOCKETS];
    uint16 GemRelicRankBonus[MAX_ITEM_PROTO_SOCKETS];
    int32 RelicType;
    int32 RequiredLevelOverride;
    int32 AzeriteTierUnlockSetId;
    uint32 Suffix;
    int32 RequiredLevelCurve;
    std::array<ItemEffectEntry const*, 13> Effects;
    std::size_t EffectCount;
    bool CanDisenchant;
    bool CanScrap;
    bool HasFixedLevel;

    void Initialize(ItemTemplate const* proto);
    void Initialize(WorldPackets::Item::ItemInstance const& itemInstance);
    void AddBonusList(uint32 bonusListId);
    void AddBonus(uint32 type, int32 const (&values)[4]);

private:
    struct
    {
        int32 SuffixPriority;
        int32 AppearanceModPriority;
        int32 ScalingStatDistributionPriority;
        int32 AzeriteTierUnlockSetPriority;
        int32 RequiredLevelCurvePriority;
        bool HasQualityBonus;
    } _state;
};

struct ArtifactPowerData
{
    uint32 ArtifactPowerId = 0;
    uint8 PurchasedRank = 0;
    uint8 CurrentRankWithBonus = 0;
};

struct ArtifactData
{
    uint64 Xp = 0;
    uint32 ArtifactAppearanceId = 0;
    uint32 ArtifactTierId = 0;
    std::vector<ArtifactPowerData> ArtifactPowers;
};

struct AzeriteItemSelectedEssencesData
>>>>>>> 28d470c5
{
    uint32 SpecializationId = 0;
    std::array<uint32, MAX_AZERITE_ESSENCE_SLOT> AzeriteEssenceId = { };
};

struct AzeriteItemData
{
    uint64 Xp;
    uint32 Level;
    uint32 KnowledgeLevel;
    std::vector<uint32> AzeriteItemMilestonePowers;
    std::vector<AzeriteEssencePowerEntry const*> UnlockedAzeriteEssences;
    std::array<AzeriteItemSelectedEssencesData, 4> SelectedAzeriteEssences = { };
};

<<<<<<< HEAD
enum ItemUpdateState
=======
struct AzeriteEmpoweredItemData
{
    std::array<int32, MAX_AZERITE_EMPOWERED_TIER> SelectedAzeritePowers;
};

struct ItemAdditionalLoadInfo
>>>>>>> 28d470c5
{
    static void Init(std::unordered_map<ObjectGuid::LowType, ItemAdditionalLoadInfo>* loadInfo, PreparedQueryResult artifactResult, PreparedQueryResult azeriteItemResult,
        PreparedQueryResult azeriteItemMilestonePowersResult, PreparedQueryResult azeriteItemUnlockedEssencesResult, PreparedQueryResult azeriteEmpoweredItemResult);

    Optional<ArtifactData> Artifact;
    Optional<AzeriteItemData> AzeriteItem;
    Optional<AzeriteEmpoweredItemData> AzeriteEmpoweredItem;
};

<<<<<<< HEAD
bool ItemCanGoIntoBag(ItemTemplate const* proto, ItemTemplate const* pBagProto);
=======
struct ItemDynamicFieldGems
{
    uint32 ItemId;
    uint16 BonusListIDs[16];
    uint8 Context;
};

Item* NewItemOrBag(ItemTemplate const* proto);
>>>>>>> 28d470c5

class TC_GAME_API Item : public Object
{
    friend void AddItemToUpdateQueueOf(Item* item, Player* player);
    friend void RemoveItemFromUpdateQueueOf(Item* item, Player* player);

    public:
<<<<<<< HEAD
        static Item* CreateItem(uint32 itemEntry, uint32 count, Player const* player = nullptr);
=======
        static Item* CreateItem(uint32 itemEntry, uint32 count, ItemContext context, Player const* player = nullptr);
>>>>>>> 28d470c5
        Item* CloneItem(uint32 count, Player const* player = nullptr) const;

        Item();

<<<<<<< HEAD
        virtual bool Create(ObjectGuid::LowType guidlow, uint32 itemId, Player const* owner);

        ItemTemplate const* GetTemplate() const;
=======
        virtual bool Create(ObjectGuid::LowType guidlow, uint32 itemId, ItemContext context, Player const* owner);
>>>>>>> 28d470c5

        std::string GetNameForLocaleIdx(LocaleConstant locale) const override;

<<<<<<< HEAD
        void SetBinding(bool val) { ApplyModFlag(ITEM_FIELD_FLAGS, ITEM_FIELD_FLAG_SOULBOUND, val); }
        bool IsSoulBound() const { return HasFlag(ITEM_FIELD_FLAGS, ITEM_FIELD_FLAG_SOULBOUND); }
        bool IsBoundAccountWide() const { return GetTemplate()->HasFlag(ITEM_FLAG_IS_BOUND_TO_ACCOUNT); }
        bool IsBindedNotWith(Player const* player) const;
        bool IsBoundByEnchant() const;
        virtual void SaveToDB(CharacterDatabaseTransaction trans);
        virtual bool LoadFromDB(ObjectGuid::LowType guid, ObjectGuid owner_guid, Field* fields, uint32 entry);
        static void DeleteFromDB(CharacterDatabaseTransaction trans, ObjectGuid::LowType itemGuid);
        virtual void DeleteFromDB(CharacterDatabaseTransaction trans);
        static void DeleteFromInventoryDB(CharacterDatabaseTransaction trans, ObjectGuid::LowType itemGuid);

        void DeleteFromInventoryDB(CharacterDatabaseTransaction trans);
        void SaveRefundDataToDB();
        void DeleteRefundDataFromDB(CharacterDatabaseTransaction* trans);

        Bag* ToBag() { if (IsBag()) return reinterpret_cast<Bag*>(this); else return nullptr; }
        Bag const* ToBag() const { if (IsBag()) return reinterpret_cast<Bag const*>(this); else return nullptr; }

        bool IsRefundable() const { return HasFlag(ITEM_FIELD_FLAGS, ITEM_FIELD_FLAG_REFUNDABLE); }
        bool IsBOPTradeable() const { return HasFlag(ITEM_FIELD_FLAGS, ITEM_FIELD_FLAG_BOP_TRADEABLE); }
        bool IsWrapped() const { return HasFlag(ITEM_FIELD_FLAGS, ITEM_FIELD_FLAG_WRAPPED); }
        bool IsLocked() const { return !HasFlag(ITEM_FIELD_FLAGS, ITEM_FIELD_FLAG_UNLOCKED); }
        bool IsBag() const { return GetTemplate()->InventoryType == INVTYPE_BAG; }
=======
        ItemTemplate const* GetTemplate() const;
        BonusData const* GetBonus() const { return &_bonusData; }

        ObjectGuid GetOwnerGUID()    const { return m_itemData->Owner; }
        void SetOwnerGUID(ObjectGuid guid) { SetUpdateFieldValue(m_values.ModifyValue(&Item::m_itemData).ModifyValue(&UF::ItemData::Owner), guid); }
        ObjectGuid GetContainedIn()    const { return m_itemData->ContainedIn; }
        void SetContainedIn(ObjectGuid guid) { SetUpdateFieldValue(m_values.ModifyValue(&Item::m_itemData).ModifyValue(&UF::ItemData::ContainedIn), guid); }
        ObjectGuid GetCreator()    const { return m_itemData->Creator; }
        void SetCreator(ObjectGuid guid) { SetUpdateFieldValue(m_values.ModifyValue(&Item::m_itemData).ModifyValue(&UF::ItemData::Creator), guid); }
        ObjectGuid GetGiftCreator()    const { return m_itemData->GiftCreator; }
        void SetGiftCreator(ObjectGuid guid) { SetUpdateFieldValue(m_values.ModifyValue(&Item::m_itemData).ModifyValue(&UF::ItemData::GiftCreator), guid); }
        Player* GetOwner() const;

        void SetExpiration(uint32 expiration) { SetUpdateFieldValue(m_values.ModifyValue(&Item::m_itemData).ModifyValue(&UF::ItemData::Expiration), expiration); }

        ItemBondingType GetBonding() const { return _bonusData.Bonding; }
        void SetBinding(bool val)
        {
            if (val)
                AddItemFlag(ITEM_FIELD_FLAG_SOULBOUND);
            else
                RemoveItemFlag(ITEM_FIELD_FLAG_SOULBOUND);
        }
        bool HasItemFlag(ItemFieldFlags flag) const { return (*m_itemData->DynamicFlags & flag) != 0; }
        void AddItemFlag(ItemFieldFlags flags) { SetUpdateFieldFlagValue(m_values.ModifyValue(&Item::m_itemData).ModifyValue(&UF::ItemData::DynamicFlags), flags); }
        void RemoveItemFlag(ItemFieldFlags flags) { RemoveUpdateFieldFlagValue(m_values.ModifyValue(&Item::m_itemData).ModifyValue(&UF::ItemData::DynamicFlags), flags); }
        void SetItemFlags(ItemFieldFlags flags) { SetUpdateFieldValue(m_values.ModifyValue(&Item::m_itemData).ModifyValue(&UF::ItemData::DynamicFlags), flags); }
        bool HasItemFlag2(ItemFieldFlags2 flag) const { return (*m_itemData->DynamicFlags2 & flag) != 0; }
        void AddItemFlag2(ItemFieldFlags2 flags) { SetUpdateFieldFlagValue(m_values.ModifyValue(&Item::m_itemData).ModifyValue(&UF::ItemData::DynamicFlags2), flags); }
        void RemoveItemFlag2(ItemFieldFlags2 flags) { RemoveUpdateFieldFlagValue(m_values.ModifyValue(&Item::m_itemData).ModifyValue(&UF::ItemData::DynamicFlags2), flags); }
        void SetItemFlags2(ItemFieldFlags2 flags) { SetUpdateFieldValue(m_values.ModifyValue(&Item::m_itemData).ModifyValue(&UF::ItemData::DynamicFlags2), flags); }
        bool IsSoulBound() const { return HasItemFlag(ITEM_FIELD_FLAG_SOULBOUND); }
        bool IsBoundAccountWide() const { return (GetTemplate()->GetFlags() & ITEM_FLAG_IS_BOUND_TO_ACCOUNT) != 0; }
        bool IsBattlenetAccountBound() const { return (GetTemplate()->GetFlags2() & ITEM_FLAG2_BNET_ACCOUNT_TRADE_OK) != 0; }
        bool IsBindedNotWith(Player const* player) const;
        bool IsBoundByEnchant() const;
        virtual void SaveToDB(CharacterDatabaseTransaction& trans);
        virtual bool LoadFromDB(ObjectGuid::LowType guid, ObjectGuid ownerGuid, Field* fields, uint32 entry);
        void LoadArtifactData(Player const* owner, uint64 xp, uint32 artifactAppearanceId, uint32 artifactTier, std::vector<ArtifactPowerData>& powers);  // must be called after LoadFromDB to have gems (relics) initialized
        void CheckArtifactRelicSlotUnlock(Player const* owner);

        void AddBonuses(uint32 bonusListID);
        void SetBonuses(std::vector<int32> bonusListIDs);
        void ClearBonuses();

        static void DeleteFromDB(CharacterDatabaseTransaction& trans, ObjectGuid::LowType itemGuid);
        virtual void DeleteFromDB(CharacterDatabaseTransaction& trans);
        static void DeleteFromInventoryDB(CharacterDatabaseTransaction& trans, ObjectGuid::LowType itemGuid);

        void DeleteFromInventoryDB(CharacterDatabaseTransaction& trans);
        void SaveRefundDataToDB();
        void DeleteRefundDataFromDB(CharacterDatabaseTransaction* trans);

        Bag* ToBag() { if (IsBag()) return reinterpret_cast<Bag*>(this); else return nullptr; }
        Bag const* ToBag() const { if (IsBag()) return reinterpret_cast<Bag const*>(this); else return nullptr; }
        AzeriteItem* ToAzeriteItem() { return IsAzeriteItem() ? reinterpret_cast<AzeriteItem*>(this) : nullptr; }
        AzeriteItem const* ToAzeriteItem() const { return IsAzeriteItem() ? reinterpret_cast<AzeriteItem const*>(this) : nullptr; }
        AzeriteEmpoweredItem* ToAzeriteEmpoweredItem() { return IsAzeriteEmpoweredItem() ? reinterpret_cast<AzeriteEmpoweredItem*>(this) : nullptr; }
        AzeriteEmpoweredItem const* ToAzeriteEmpoweredItem() const { return IsAzeriteEmpoweredItem() ? reinterpret_cast<AzeriteEmpoweredItem const*>(this) : nullptr; }

        bool IsLocked() const { return !HasItemFlag(ITEM_FIELD_FLAG_UNLOCKED); }
        bool IsBag() const { return GetTemplate()->GetInventoryType() == INVTYPE_BAG; }
        bool IsAzeriteItem() const { return GetTypeId() == TYPEID_AZERITE_ITEM; }
        bool IsAzeriteEmpoweredItem() const { return GetTypeId() == TYPEID_AZERITE_EMPOWERED_ITEM; }
>>>>>>> 28d470c5
        bool IsCurrencyToken() const { return GetTemplate()->IsCurrencyToken(); }
        bool IsNotEmptyBag() const;
        bool IsBroken() const { return *m_itemData->MaxDurability > 0 && *m_itemData->Durability == 0; }
        void SetDurability(uint32 durability) { SetUpdateFieldValue(m_values.ModifyValue(&Item::m_itemData).ModifyValue(&UF::ItemData::Durability), durability); }
        void SetMaxDurability(uint32 maxDurability) { SetUpdateFieldValue(m_values.ModifyValue(&Item::m_itemData).ModifyValue(&UF::ItemData::MaxDurability), maxDurability); }
        bool CanBeTraded(bool mail = false, bool trade = false) const;
        void SetInTrade(bool b = true) { mb_in_trade = b; }
        bool IsInTrade() const { return mb_in_trade; }

        bool HasEnchantRequiredSkill(Player const* player) const;
        uint32 GetEnchantRequiredLevel() const;

        bool IsFitToSpellRequirements(SpellInfo const* spellInfo) const;
        bool IsLimitedToAnotherMapOrZone(uint32 cur_mapId, uint32 cur_zoneId) const;
        bool GemsFitSockets() const;

<<<<<<< HEAD
        uint32 GetCount() const { return GetUInt32Value(ITEM_FIELD_STACK_COUNT); }
=======
        uint32 GetCount() const { return m_itemData->StackCount; }
>>>>>>> 28d470c5
        void SetCount(uint32 value);
        uint32 GetMaxStackCount() const { return GetTemplate()->GetMaxStackSize(); }
        uint8 GetGemCountWithID(uint32 GemID) const;
        uint8 GetGemCountWithLimitCategory(uint32 limitCategory) const;
        InventoryResult CanBeMergedPartlyWith(ItemTemplate const* proto) const;

        uint8 GetSlot() const {return m_slot;}
        Bag* GetContainer() { return m_container; }
        uint8 GetBagSlot() const;
        void SetSlot(uint8 slot) { m_slot = slot; }
        uint16 GetPos() const { return uint16(GetBagSlot()) << 8 | GetSlot(); }
        void SetContainer(Bag* container) { m_container = container; }

        bool IsInBag() const { return m_container != nullptr; }
        bool IsEquipped() const;

        uint32 GetSkill();
<<<<<<< HEAD
        uint32 GetSpell();

        // RandomPropertyId (signed but stored as unsigned)
        int32 GetItemRandomPropertyId() const { return GetInt32Value(ITEM_FIELD_RANDOM_PROPERTIES_ID); }
        uint32 GetItemSuffixFactor() const { return GetUInt32Value(ITEM_FIELD_PROPERTY_SEED); }
        void SetItemRandomProperties(int32 randomPropId);
        void UpdateItemSuffixFactor();
=======

        ItemRandomBonusListId GetItemRandomBonusListId() const { return m_randomBonusListId; }
        void SetItemRandomBonusList(ItemRandomBonusListId bonusListId);
>>>>>>> 28d470c5
        void SetEnchantment(EnchantmentSlot slot, uint32 id, uint32 duration, uint32 charges, ObjectGuid caster = ObjectGuid::Empty);
        void SetEnchantmentDuration(EnchantmentSlot slot, uint32 duration, Player* owner);
        void SetEnchantmentCharges(EnchantmentSlot slot, uint32 charges);
        void ClearEnchantment(EnchantmentSlot slot);
        uint32 GetEnchantmentId(EnchantmentSlot slot)       const { return m_itemData->Enchantment[slot].ID; }
        uint32 GetEnchantmentDuration(EnchantmentSlot slot) const { return m_itemData->Enchantment[slot].Duration; }
        uint32 GetEnchantmentCharges(EnchantmentSlot slot)  const { return m_itemData->Enchantment[slot].Charges; }
        UF::SocketedGem const* GetGem(uint16 slot) const;
        void SetGem(uint16 slot, ItemDynamicFieldGems const* gem, uint32 gemScalingLevel);

        std::string const& GetText() const { return m_text; }
        void SetText(std::string const& text) { m_text = text; }

        void SendUpdateSockets();

        void SendTimeUpdate(Player* owner);
        void UpdateDuration(Player* owner, uint32 diff);
        void SetCreatePlayedTime(uint32 createPlayedTime) { SetUpdateFieldValue(m_values.ModifyValue(&Item::m_itemData).ModifyValue(&UF::ItemData::CreatePlayedTime), createPlayedTime); }

        // spell charges (signed but stored as unsigned)
<<<<<<< HEAD
        int32 GetSpellCharges(uint8 index/*0..5*/ = 0) const { return GetInt32Value(ITEM_FIELD_SPELL_CHARGES + index); }
        void SetSpellCharges(uint8 index/*0..5*/, int32 value) { SetInt32Value(ITEM_FIELD_SPELL_CHARGES + index, value); }
=======
        int32 GetSpellCharges(uint8 index/*0..5*/ = 0) const { return m_itemData->SpellCharges[index]; }
        void  SetSpellCharges(uint8 index/*0..5*/, int32 value) { SetUpdateFieldValue(m_values.ModifyValue(&Item::m_itemData).ModifyValue(&UF::ItemData::SpellCharges, index), value); }
>>>>>>> 28d470c5

        Loot loot;
        bool m_lootGenerated;

        // Update States
        ItemUpdateState GetState() const { return uState; }
        void SetState(ItemUpdateState state, Player* forplayer = nullptr);
        bool IsInUpdateQueue() const { return uQueuePos != -1; }
        uint16 GetQueuePos() const { return uQueuePos; }
        void FSetState(ItemUpdateState state)               // forced
        {
            uState = state;
        }

        bool hasQuest(uint32 quest_id) const override { return GetTemplate()->GetStartQuest() == quest_id; }
        bool hasInvolvedQuest(uint32 /*quest_id*/) const override { return false; }
        bool IsPotion() const { return GetTemplate()->IsPotion(); }
        bool IsVellum() const { return GetTemplate()->IsVellum(); }
        bool IsConjuredConsumable() const { return GetTemplate()->IsConjuredConsumable(); }
        bool IsRangedWeapon() const { return GetTemplate()->IsRangedWeapon(); }
        uint32 GetQuality() const { return _bonusData.Quality; }
        uint32 GetItemLevel(Player const* owner) const;
        static uint32 GetItemLevel(ItemTemplate const* itemTemplate, BonusData const& bonusData, uint32 level, uint32 fixedLevel,
            uint32 minItemLevel, uint32 minItemLevelCutoff, uint32 maxItemLevel, bool pvpBonus, uint32 azeriteLevel);
        int32 GetRequiredLevel() const;
        int32 GetItemStatType(uint32 index) const { ASSERT(index < MAX_ITEM_PROTO_STATS); return _bonusData.ItemStatType[index]; }
        int32 GetItemStatValue(uint32 index, Player const* owner) const;
        SocketColor GetSocketColor(uint32 index) const { ASSERT(index < MAX_ITEM_PROTO_SOCKETS); return SocketColor(_bonusData.SocketColor[index]); }
        uint32 GetAppearanceModId() const { return m_itemData->ItemAppearanceModID; }
        void SetAppearanceModId(uint32 appearanceModId) { SetUpdateFieldValue(m_values.ModifyValue(&Item::m_itemData).ModifyValue(&UF::ItemData::ItemAppearanceModID), appearanceModId); }
        uint32 GetDisplayId(Player const* owner) const;
        ItemModifiedAppearanceEntry const* GetItemModifiedAppearance() const;
        float GetRepairCostMultiplier() const { return _bonusData.RepairCostMultiplier; }
        uint32 GetScalingContentTuningId() const { return _bonusData.ContentTuningId; }
        ItemDisenchantLootEntry const* GetDisenchantLoot(Player const* owner) const;
        static ItemDisenchantLootEntry const* GetDisenchantLoot(ItemTemplate const* itemTemplate, uint32 quality, uint32 itemLevel);
        void SetFixedLevel(uint8 level);
        Trinity::IteratorPair<ItemEffectEntry const* const*> GetEffects() const { return { std::make_pair(&_bonusData.Effects[0], &_bonusData.Effects[0] + _bonusData.EffectCount) }; }
        ItemEffectEntry const* GetEffect(std::size_t i) const
        {
            ASSERT(i < _bonusData.EffectCount, "Attempted to get effect at index " SZFMTD " but item has only " SZFMTD " effects!", i, _bonusData.EffectCount);
            return _bonusData.Effects[i];
        }

        // Item Refund system
<<<<<<< HEAD
        void SetNotRefundable(Player* owner, bool changestate = true, CharacterDatabaseTransaction* trans = nullptr);
        void SetRefundRecipient(ObjectGuid::LowType pGuidLow) { m_refundRecipient = pGuidLow; }
        void SetPaidMoney(uint32 money) { m_paidMoney = money; }
=======
        void SetNotRefundable(Player* owner, bool changestate = true, CharacterDatabaseTransaction* trans = nullptr, bool addToCollection = true);
        void SetRefundRecipient(ObjectGuid const& guid) { m_refundRecipient = guid; }
        void SetPaidMoney(uint64 money) { m_paidMoney = money; }
>>>>>>> 28d470c5
        void SetPaidExtendedCost(uint32 iece) { m_paidExtendedCost = iece; }

        ObjectGuid const& GetRefundRecipient() const { return m_refundRecipient; }
        uint64 GetPaidMoney() const { return m_paidMoney; }
        uint32 GetPaidExtendedCost() const { return m_paidExtendedCost; }

        void UpdatePlayedTime(Player* owner);
        uint32 GetPlayedTime();
        bool IsRefundExpired();

        // Soulbound trade system
        void SetSoulboundTradeable(GuidSet const& allowedLooters);
        void ClearSoulboundTradeable(Player* currentOwner);
        bool CheckSoulboundTradeExpire();

        void BuildUpdate(UpdateDataMapType&) override;

<<<<<<< HEAD
        bool AddToObjectUpdate() override;
=======
    protected:
        UF::UpdateFieldFlag GetUpdateFieldFlagsFor(Player const* target) const override;
        void BuildValuesCreate(ByteBuffer* data, Player const* target) const override;
        void BuildValuesUpdate(ByteBuffer* data, Player const* target) const override;
        void ClearUpdateMask(bool remove) override;

    public:
        void BuildValuesUpdateWithFlag(ByteBuffer* data, UF::UpdateFieldFlag flags, Player const* target) const override;
        void BuildValuesUpdateForPlayerWithMask(UpdateData* data, UF::ObjectData::Mask const& requestedObjectMask,
            UF::ItemData::Mask const& requestedItemMask, Player const* target) const;
        void AddToObjectUpdate() override;
>>>>>>> 28d470c5
        void RemoveFromObjectUpdate() override;

        uint32 GetScriptId() const { return GetTemplate()->ScriptId; }

<<<<<<< HEAD
        std::string GetDebugInfo() const override;
=======
        bool IsValidTransmogrificationTarget() const;
        bool HasStats() const;
        static bool HasStats(WorldPackets::Item::ItemInstance const& itemInstance, BonusData const* bonus);
        static bool CanTransmogrifyItemWithItem(Item const* item, ItemModifiedAppearanceEntry const* itemModifiedAppearance);
        uint32 GetBuyPrice(Player const* owner, bool& standardPrice) const;
        static uint32 GetBuyPrice(ItemTemplate const* proto, uint32 quality, uint32 itemLevel, bool& standardPrice);
        uint32 GetSellPrice(Player const* owner) const;
        static uint32 GetSellPrice(ItemTemplate const* proto, uint32 quality, uint32 itemLevel);

        uint32 GetVisibleEntry(Player const* owner) const;
        uint16 GetVisibleAppearanceModId(Player const* owner) const;
        uint32 GetVisibleEnchantmentId(Player const* owner) const;
        uint16 GetVisibleItemVisual(Player const* owner) const;

        uint32 GetModifier(ItemModifier modifier) const;
        void SetModifier(ItemModifier modifier, uint32 value);

        ObjectGuid GetChildItem() const { return m_childItem; }
        void SetChildItem(ObjectGuid childItem) { m_childItem = childItem; }

        bool IsArtifactDisabled() const;

        UF::ArtifactPower const* GetArtifactPower(uint32 artifactPowerId) const;
        void AddArtifactPower(ArtifactPowerData const* artifactPower);
        void SetArtifactPower(uint16 artifactPowerId, uint8 purchasedRank, uint8 currentRankWithBonus);

        void InitArtifactPowers(uint8 artifactId, uint8 artifactTier);
        uint32 GetTotalPurchasedArtifactPowers() const;
        void ApplyArtifactPowerEnchantmentBonuses(EnchantmentSlot slot, uint32 enchantId, bool apply, Player* owner);
        void CopyArtifactDataFromParent(Item* parent);

        void SetArtifactXP(uint64 xp) { SetUpdateFieldValue(m_values.ModifyValue(&Item::m_itemData).ModifyValue(&UF::ItemData::ArtifactXP), xp); }
        void GiveArtifactXp(uint64 amount, Item* sourceItem, uint32 artifactCategoryId);

        ItemContext GetContext() const { return ItemContext(*m_itemData->Context); }
        void SetContext(ItemContext context) { SetUpdateFieldValue(m_values.ModifyValue(&Item::m_itemData).ModifyValue(&UF::ItemData::Context), int32(context)); }

        void SetPetitionId(uint32 petitionId) { SetUpdateFieldValue(m_values.ModifyValue(&Item::m_itemData).ModifyValue(&UF::ItemData::Enchantment, 0).ModifyValue(&UF::ItemEnchantment::ID), petitionId); }
        void SetPetitionNumSignatures(uint32 signatures) { SetUpdateFieldValue(m_values.ModifyValue(&Item::m_itemData).ModifyValue(&UF::ItemData::Enchantment, 0).ModifyValue(&UF::ItemEnchantment::Duration), signatures); }

        UF::UpdateField<UF::ItemData, 0, TYPEID_ITEM> m_itemData;

    protected:
        void ApplyBonusList(uint32 itemBonusListId);
        BonusData _bonusData;

>>>>>>> 28d470c5
    private:
        std::string m_text;
        uint8 m_slot;
        Bag* m_container;
        ItemUpdateState uState;
        int16 uQueuePos;
        bool mb_in_trade;                                   // true if item is currently in trade-window
        time_t m_lastPlayedTimeUpdate;
<<<<<<< HEAD
        ObjectGuid::LowType m_refundRecipient;
        uint32 m_paidMoney;
        uint32 m_paidExtendedCost;
        GuidSet allowedGUIDs;
=======
        ObjectGuid m_refundRecipient;
        uint64 m_paidMoney;
        uint32 m_paidExtendedCost;
        GuidSet allowedGUIDs;
        ItemRandomBonusListId m_randomBonusListId;          // store separately to easily find which bonus list is the one randomly given for stat rerolling
        ObjectGuid m_childItem;
        std::unordered_map<uint32, uint16> m_artifactPowerIdToIndex;
        std::array<uint32, MAX_ITEM_PROTO_SOCKETS> m_gemScalingLevels;
>>>>>>> 28d470c5
};
#endif<|MERGE_RESOLUTION|>--- conflicted
+++ resolved
@@ -24,10 +24,7 @@
 #include "ItemDefines.h"
 #include "ItemEnchantmentMgr.h"
 #include "ItemTemplate.h"
-<<<<<<< HEAD
-=======
 #include "IteratorPair.h"
->>>>>>> 28d470c5
 #include "Loot.h"
 
 class SpellInfo;
@@ -50,9 +47,6 @@
 
 #define MAX_GEM_SOCKETS               MAX_ITEM_PROTO_SOCKETS// (BONUS_ENCHANTMENT_SLOT-SOCK_ENCHANTMENT_SLOT) and item proto size, equal value expected
 
-<<<<<<< HEAD
-enum EnchantmentOffset
-=======
 #define MAX_ENCHANTMENT_OFFSET    3
 
 enum ItemUpdateState
@@ -133,7 +127,6 @@
 };
 
 struct AzeriteItemSelectedEssencesData
->>>>>>> 28d470c5
 {
     uint32 SpecializationId = 0;
     std::array<uint32, MAX_AZERITE_ESSENCE_SLOT> AzeriteEssenceId = { };
@@ -149,16 +142,12 @@
     std::array<AzeriteItemSelectedEssencesData, 4> SelectedAzeriteEssences = { };
 };
 
-<<<<<<< HEAD
-enum ItemUpdateState
-=======
 struct AzeriteEmpoweredItemData
 {
     std::array<int32, MAX_AZERITE_EMPOWERED_TIER> SelectedAzeritePowers;
 };
 
 struct ItemAdditionalLoadInfo
->>>>>>> 28d470c5
 {
     static void Init(std::unordered_map<ObjectGuid::LowType, ItemAdditionalLoadInfo>* loadInfo, PreparedQueryResult artifactResult, PreparedQueryResult azeriteItemResult,
         PreparedQueryResult azeriteItemMilestonePowersResult, PreparedQueryResult azeriteItemUnlockedEssencesResult, PreparedQueryResult azeriteEmpoweredItemResult);
@@ -168,9 +157,6 @@
     Optional<AzeriteEmpoweredItemData> AzeriteEmpoweredItem;
 };
 
-<<<<<<< HEAD
-bool ItemCanGoIntoBag(ItemTemplate const* proto, ItemTemplate const* pBagProto);
-=======
 struct ItemDynamicFieldGems
 {
     uint32 ItemId;
@@ -179,7 +165,6 @@
 };
 
 Item* NewItemOrBag(ItemTemplate const* proto);
->>>>>>> 28d470c5
 
 class TC_GAME_API Item : public Object
 {
@@ -187,50 +172,15 @@
     friend void RemoveItemFromUpdateQueueOf(Item* item, Player* player);
 
     public:
-<<<<<<< HEAD
-        static Item* CreateItem(uint32 itemEntry, uint32 count, Player const* player = nullptr);
-=======
         static Item* CreateItem(uint32 itemEntry, uint32 count, ItemContext context, Player const* player = nullptr);
->>>>>>> 28d470c5
         Item* CloneItem(uint32 count, Player const* player = nullptr) const;
 
         Item();
 
-<<<<<<< HEAD
-        virtual bool Create(ObjectGuid::LowType guidlow, uint32 itemId, Player const* owner);
-
-        ItemTemplate const* GetTemplate() const;
-=======
         virtual bool Create(ObjectGuid::LowType guidlow, uint32 itemId, ItemContext context, Player const* owner);
->>>>>>> 28d470c5
 
         std::string GetNameForLocaleIdx(LocaleConstant locale) const override;
 
-<<<<<<< HEAD
-        void SetBinding(bool val) { ApplyModFlag(ITEM_FIELD_FLAGS, ITEM_FIELD_FLAG_SOULBOUND, val); }
-        bool IsSoulBound() const { return HasFlag(ITEM_FIELD_FLAGS, ITEM_FIELD_FLAG_SOULBOUND); }
-        bool IsBoundAccountWide() const { return GetTemplate()->HasFlag(ITEM_FLAG_IS_BOUND_TO_ACCOUNT); }
-        bool IsBindedNotWith(Player const* player) const;
-        bool IsBoundByEnchant() const;
-        virtual void SaveToDB(CharacterDatabaseTransaction trans);
-        virtual bool LoadFromDB(ObjectGuid::LowType guid, ObjectGuid owner_guid, Field* fields, uint32 entry);
-        static void DeleteFromDB(CharacterDatabaseTransaction trans, ObjectGuid::LowType itemGuid);
-        virtual void DeleteFromDB(CharacterDatabaseTransaction trans);
-        static void DeleteFromInventoryDB(CharacterDatabaseTransaction trans, ObjectGuid::LowType itemGuid);
-
-        void DeleteFromInventoryDB(CharacterDatabaseTransaction trans);
-        void SaveRefundDataToDB();
-        void DeleteRefundDataFromDB(CharacterDatabaseTransaction* trans);
-
-        Bag* ToBag() { if (IsBag()) return reinterpret_cast<Bag*>(this); else return nullptr; }
-        Bag const* ToBag() const { if (IsBag()) return reinterpret_cast<Bag const*>(this); else return nullptr; }
-
-        bool IsRefundable() const { return HasFlag(ITEM_FIELD_FLAGS, ITEM_FIELD_FLAG_REFUNDABLE); }
-        bool IsBOPTradeable() const { return HasFlag(ITEM_FIELD_FLAGS, ITEM_FIELD_FLAG_BOP_TRADEABLE); }
-        bool IsWrapped() const { return HasFlag(ITEM_FIELD_FLAGS, ITEM_FIELD_FLAG_WRAPPED); }
-        bool IsLocked() const { return !HasFlag(ITEM_FIELD_FLAGS, ITEM_FIELD_FLAG_UNLOCKED); }
-        bool IsBag() const { return GetTemplate()->InventoryType == INVTYPE_BAG; }
-=======
         ItemTemplate const* GetTemplate() const;
         BonusData const* GetBonus() const { return &_bonusData; }
 
@@ -295,7 +245,6 @@
         bool IsBag() const { return GetTemplate()->GetInventoryType() == INVTYPE_BAG; }
         bool IsAzeriteItem() const { return GetTypeId() == TYPEID_AZERITE_ITEM; }
         bool IsAzeriteEmpoweredItem() const { return GetTypeId() == TYPEID_AZERITE_EMPOWERED_ITEM; }
->>>>>>> 28d470c5
         bool IsCurrencyToken() const { return GetTemplate()->IsCurrencyToken(); }
         bool IsNotEmptyBag() const;
         bool IsBroken() const { return *m_itemData->MaxDurability > 0 && *m_itemData->Durability == 0; }
@@ -312,11 +261,7 @@
         bool IsLimitedToAnotherMapOrZone(uint32 cur_mapId, uint32 cur_zoneId) const;
         bool GemsFitSockets() const;
 
-<<<<<<< HEAD
-        uint32 GetCount() const { return GetUInt32Value(ITEM_FIELD_STACK_COUNT); }
-=======
         uint32 GetCount() const { return m_itemData->StackCount; }
->>>>>>> 28d470c5
         void SetCount(uint32 value);
         uint32 GetMaxStackCount() const { return GetTemplate()->GetMaxStackSize(); }
         uint8 GetGemCountWithID(uint32 GemID) const;
@@ -334,19 +279,9 @@
         bool IsEquipped() const;
 
         uint32 GetSkill();
-<<<<<<< HEAD
-        uint32 GetSpell();
-
-        // RandomPropertyId (signed but stored as unsigned)
-        int32 GetItemRandomPropertyId() const { return GetInt32Value(ITEM_FIELD_RANDOM_PROPERTIES_ID); }
-        uint32 GetItemSuffixFactor() const { return GetUInt32Value(ITEM_FIELD_PROPERTY_SEED); }
-        void SetItemRandomProperties(int32 randomPropId);
-        void UpdateItemSuffixFactor();
-=======
 
         ItemRandomBonusListId GetItemRandomBonusListId() const { return m_randomBonusListId; }
         void SetItemRandomBonusList(ItemRandomBonusListId bonusListId);
->>>>>>> 28d470c5
         void SetEnchantment(EnchantmentSlot slot, uint32 id, uint32 duration, uint32 charges, ObjectGuid caster = ObjectGuid::Empty);
         void SetEnchantmentDuration(EnchantmentSlot slot, uint32 duration, Player* owner);
         void SetEnchantmentCharges(EnchantmentSlot slot, uint32 charges);
@@ -367,13 +302,8 @@
         void SetCreatePlayedTime(uint32 createPlayedTime) { SetUpdateFieldValue(m_values.ModifyValue(&Item::m_itemData).ModifyValue(&UF::ItemData::CreatePlayedTime), createPlayedTime); }
 
         // spell charges (signed but stored as unsigned)
-<<<<<<< HEAD
-        int32 GetSpellCharges(uint8 index/*0..5*/ = 0) const { return GetInt32Value(ITEM_FIELD_SPELL_CHARGES + index); }
-        void SetSpellCharges(uint8 index/*0..5*/, int32 value) { SetInt32Value(ITEM_FIELD_SPELL_CHARGES + index, value); }
-=======
         int32 GetSpellCharges(uint8 index/*0..5*/ = 0) const { return m_itemData->SpellCharges[index]; }
         void  SetSpellCharges(uint8 index/*0..5*/, int32 value) { SetUpdateFieldValue(m_values.ModifyValue(&Item::m_itemData).ModifyValue(&UF::ItemData::SpellCharges, index), value); }
->>>>>>> 28d470c5
 
         Loot loot;
         bool m_lootGenerated;
@@ -419,15 +349,9 @@
         }
 
         // Item Refund system
-<<<<<<< HEAD
-        void SetNotRefundable(Player* owner, bool changestate = true, CharacterDatabaseTransaction* trans = nullptr);
-        void SetRefundRecipient(ObjectGuid::LowType pGuidLow) { m_refundRecipient = pGuidLow; }
-        void SetPaidMoney(uint32 money) { m_paidMoney = money; }
-=======
         void SetNotRefundable(Player* owner, bool changestate = true, CharacterDatabaseTransaction* trans = nullptr, bool addToCollection = true);
         void SetRefundRecipient(ObjectGuid const& guid) { m_refundRecipient = guid; }
         void SetPaidMoney(uint64 money) { m_paidMoney = money; }
->>>>>>> 28d470c5
         void SetPaidExtendedCost(uint32 iece) { m_paidExtendedCost = iece; }
 
         ObjectGuid const& GetRefundRecipient() const { return m_refundRecipient; }
@@ -445,9 +369,6 @@
 
         void BuildUpdate(UpdateDataMapType&) override;
 
-<<<<<<< HEAD
-        bool AddToObjectUpdate() override;
-=======
     protected:
         UF::UpdateFieldFlag GetUpdateFieldFlagsFor(Player const* target) const override;
         void BuildValuesCreate(ByteBuffer* data, Player const* target) const override;
@@ -459,14 +380,10 @@
         void BuildValuesUpdateForPlayerWithMask(UpdateData* data, UF::ObjectData::Mask const& requestedObjectMask,
             UF::ItemData::Mask const& requestedItemMask, Player const* target) const;
         void AddToObjectUpdate() override;
->>>>>>> 28d470c5
         void RemoveFromObjectUpdate() override;
 
         uint32 GetScriptId() const { return GetTemplate()->ScriptId; }
 
-<<<<<<< HEAD
-        std::string GetDebugInfo() const override;
-=======
         bool IsValidTransmogrificationTarget() const;
         bool HasStats() const;
         static bool HasStats(WorldPackets::Item::ItemInstance const& itemInstance, BonusData const* bonus);
@@ -513,7 +430,6 @@
         void ApplyBonusList(uint32 itemBonusListId);
         BonusData _bonusData;
 
->>>>>>> 28d470c5
     private:
         std::string m_text;
         uint8 m_slot;
@@ -522,12 +438,6 @@
         int16 uQueuePos;
         bool mb_in_trade;                                   // true if item is currently in trade-window
         time_t m_lastPlayedTimeUpdate;
-<<<<<<< HEAD
-        ObjectGuid::LowType m_refundRecipient;
-        uint32 m_paidMoney;
-        uint32 m_paidExtendedCost;
-        GuidSet allowedGUIDs;
-=======
         ObjectGuid m_refundRecipient;
         uint64 m_paidMoney;
         uint32 m_paidExtendedCost;
@@ -536,6 +446,5 @@
         ObjectGuid m_childItem;
         std::unordered_map<uint32, uint16> m_artifactPowerIdToIndex;
         std::array<uint32, MAX_ITEM_PROTO_SOCKETS> m_gemScalingLevels;
->>>>>>> 28d470c5
 };
 #endif