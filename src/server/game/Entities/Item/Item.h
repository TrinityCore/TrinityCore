--- conflicted
+++ resolved
@@ -172,14 +172,10 @@
     friend void RemoveItemFromUpdateQueueOf(Item* item, Player* player);
 
     public:
-<<<<<<< HEAD
         virtual bool AA_LoadFromDB(ObjectGuid::LowType guid, ObjectGuid owner_guid, uint32 entry);
         ObjectGuid::LowType GetGUIDLow() { return GetGUID().GetCounter(); }
 
-        static Item* CreateItem(uint32 itemEntry, uint32 count, ItemContext context, Player const* player = nullptr);
-=======
         static Item* CreateItem(uint32 itemEntry, uint32 count, ItemContext context, Player const* player = nullptr, bool addDefaultBonuses = true);
->>>>>>> 4d0cd3f9
         Item* CloneItem(uint32 count, Player const* player = nullptr) const;
 
         Item();
