--- conflicted
+++ resolved
@@ -619,13 +619,8 @@
     uint32 ItemId;
     uint32 Class;                                           // id from ItemClass.dbc
     uint32 SubClass;                                        // id from ItemSubClass.dbc
-<<<<<<< HEAD
-    int32  Unk0;
+    int32  SoundOverrideSubclass;                           // < 0: id from ItemSubClass.dbc, used to override weapon sound from actual SubClass
     std::string Name1;
-=======
-    int32  SoundOverrideSubclass;                           // < 0: id from ItemSubClass.dbc, used to override weapon sound from actual SubClass
-    std::string  Name1;
->>>>>>> cf967421
     uint32 DisplayInfoID;                                   // id from ItemDisplayInfo.dbc
     uint32 Quality;
     uint32 Flags;
