/*
 * Copyright (C) 2008-2014 TrinityCore <http://www.trinitycore.org/>
 * Copyright (C) 2005-2009 MaNGOS <http://getmangos.com/>
 *
 * This program is free software; you can redistribute it and/or modify it
 * under the terms of the GNU General Public License as published by the
 * Free Software Foundation; either version 2 of the License, or (at your
 * option) any later version.
 *
 * This program is distributed in the hope that it will be useful, but WITHOUT
 * ANY WARRANTY; without even the implied warranty of MERCHANTABILITY or
 * FITNESS FOR A PARTICULAR PURPOSE. See the GNU General Public License for
 * more details.
 *
 * You should have received a copy of the GNU General Public License along
 * with this program. If not, see <http://www.gnu.org/licenses/>.
 */

#ifndef _ITEMPROTOTYPE_H
#define _ITEMPROTOTYPE_H

#include "Common.h"
#include "SharedDefines.h"

enum ItemModType
{
    ITEM_MOD_MANA                     = 0,
    ITEM_MOD_HEALTH                   = 1,
    ITEM_MOD_AGILITY                  = 3,
    ITEM_MOD_STRENGTH                 = 4,
    ITEM_MOD_INTELLECT                = 5,
    ITEM_MOD_SPIRIT                   = 6,
    ITEM_MOD_STAMINA                  = 7,
    ITEM_MOD_DEFENSE_SKILL_RATING     = 12,
    ITEM_MOD_DODGE_RATING             = 13,
    ITEM_MOD_PARRY_RATING             = 14,
    ITEM_MOD_BLOCK_RATING             = 15,
    ITEM_MOD_HIT_MELEE_RATING         = 16,
    ITEM_MOD_HIT_RANGED_RATING        = 17,
    ITEM_MOD_HIT_SPELL_RATING         = 18,
    ITEM_MOD_CRIT_MELEE_RATING        = 19,
    ITEM_MOD_CRIT_RANGED_RATING       = 20,
    ITEM_MOD_CRIT_SPELL_RATING        = 21,
    ITEM_MOD_HIT_TAKEN_MELEE_RATING   = 22,
    ITEM_MOD_HIT_TAKEN_RANGED_RATING  = 23,
    ITEM_MOD_HIT_TAKEN_SPELL_RATING   = 24,
    ITEM_MOD_CRIT_TAKEN_MELEE_RATING  = 25,
    ITEM_MOD_CRIT_TAKEN_RANGED_RATING = 26,
    ITEM_MOD_CRIT_TAKEN_SPELL_RATING  = 27,
    ITEM_MOD_HASTE_MELEE_RATING       = 28,
    ITEM_MOD_HASTE_RANGED_RATING      = 29,
    ITEM_MOD_HASTE_SPELL_RATING       = 30,
    ITEM_MOD_HIT_RATING               = 31,
    ITEM_MOD_CRIT_RATING              = 32,
    ITEM_MOD_HIT_TAKEN_RATING         = 33,
    ITEM_MOD_CRIT_TAKEN_RATING        = 34,
    ITEM_MOD_RESILIENCE_RATING        = 35,
    ITEM_MOD_HASTE_RATING             = 36,
    ITEM_MOD_EXPERTISE_RATING         = 37,
    ITEM_MOD_ATTACK_POWER             = 38,
    ITEM_MOD_RANGED_ATTACK_POWER      = 39,
    //ITEM_MOD_FERAL_ATTACK_POWER       = 40, not in 3.3
    ITEM_MOD_SPELL_HEALING_DONE       = 41,                 // deprecated
    ITEM_MOD_SPELL_DAMAGE_DONE        = 42,                 // deprecated
    ITEM_MOD_MANA_REGENERATION        = 43,
    ITEM_MOD_ARMOR_PENETRATION_RATING = 44,
    ITEM_MOD_SPELL_POWER              = 45,
    ITEM_MOD_HEALTH_REGEN             = 46,
    ITEM_MOD_SPELL_PENETRATION        = 47,
    ITEM_MOD_BLOCK_VALUE              = 48
};

#define MAX_ITEM_MOD                    49

enum ItemSpelltriggerType
{
    ITEM_SPELLTRIGGER_ON_USE          = 0,                  // use after equip cooldown
    ITEM_SPELLTRIGGER_ON_EQUIP        = 1,
    ITEM_SPELLTRIGGER_CHANCE_ON_HIT   = 2,
    ITEM_SPELLTRIGGER_SOULSTONE       = 4,
    /*
     * ItemSpelltriggerType 5 might have changed on 2.4.3/3.0.3: Such auras
     * will be applied on item pickup and removed on item loss - maybe on the
     * other hand the item is destroyed if the aura is removed ("removed on
     * death" of spell 57348 makes me think so)
     */
    ITEM_SPELLTRIGGER_ON_NO_DELAY_USE = 5,                  // no equip cooldown
    ITEM_SPELLTRIGGER_LEARN_SPELL_ID  = 6                   // used in item_template.spell_2 with spell_id with SPELL_GENERIC_LEARN in spell_1
};

#define MAX_ITEM_SPELLTRIGGER           7

enum ItemBondingType
{
    NO_BIND                                     = 0,
    BIND_WHEN_PICKED_UP                         = 1,
    BIND_WHEN_EQUIPED                           = 2,
    BIND_WHEN_USE                               = 3,
    BIND_QUEST_ITEM                             = 4,
    BIND_QUEST_ITEM1                            = 5         // not used in game
};

#define MAX_BIND_TYPE                             6

/* /// @todo: Requiring actual cases in which using (an) item isn't allowed while shapeshifted. Else, this flag would need an implementation.
    ITEM_PROTO_FLAG_USABLE_WHEN_SHAPESHIFTED    = 0x00800000, // Item can be used in shapeshift forms */

enum ItemProtoFlags
{
    ITEM_PROTO_FLAG_UNK1                        = 0x00000001, // ?
    ITEM_PROTO_FLAG_CONJURED                    = 0x00000002, // Conjured item
    ITEM_PROTO_FLAG_OPENABLE                    = 0x00000004, // Item can be right clicked to open for loot
    ITEM_PROTO_FLAG_HEROIC                      = 0x00000008, // Makes green "Heroic" text appear on item
    ITEM_PROTO_FLAG_DEPRECATED                  = 0x00000010, // Cannot equip or use
    ITEM_PROTO_FLAG_INDESTRUCTIBLE              = 0x00000020, // Item can not be destroyed, except by using spell (item can be reagent for spell)
    ITEM_PROTO_FLAG_UNK2                        = 0x00000040, // ?
    ITEM_PROTO_FLAG_NO_EQUIP_COOLDOWN           = 0x00000080, // No default 30 seconds cooldown when equipped
    ITEM_PROTO_FLAG_UNK3                        = 0x00000100, // ?
    ITEM_PROTO_FLAG_WRAPPER                     = 0x00000200, // Item can wrap other items
    ITEM_PROTO_FLAG_UNK4                        = 0x00000400, // ?
    ITEM_PROTO_FLAG_PARTY_LOOT                  = 0x00000800, // Looting this item does not remove it from available loot
    ITEM_PROTO_FLAG_REFUNDABLE                  = 0x00001000, // Item can be returned to vendor for its original cost (extended cost)
    ITEM_PROTO_FLAG_CHARTER                     = 0x00002000, // Item is guild or arena charter
    ITEM_PROTO_FLAG_UNK5                        = 0x00004000, // Only readable items have this (but not all)
    ITEM_PROTO_FLAG_UNK6                        = 0x00008000, // ?
    ITEM_PROTO_FLAG_UNK7                        = 0x00010000, // ?
    ITEM_PROTO_FLAG_UNK8                        = 0x00020000, // ?
    ITEM_PROTO_FLAG_PROSPECTABLE                = 0x00040000, // Item can be prospected
    ITEM_PROTO_FLAG_UNIQUE_EQUIPPED             = 0x00080000, // You can only equip one of these
    ITEM_PROTO_FLAG_UNK9                        = 0x00100000, // ?
    ITEM_PROTO_FLAG_USEABLE_IN_ARENA            = 0x00200000, // Item can be used during arena match
    ITEM_PROTO_FLAG_THROWABLE                   = 0x00400000, // Some Thrown weapons have it (and only Thrown) but not all
    ITEM_PROTO_FLAG_USABLE_WHEN_SHAPESHIFTED    = 0x00800000, // Item can be used in shapeshift forms
    ITEM_PROTO_FLAG_UNK10                       = 0x01000000, // ?
    ITEM_PROTO_FLAG_SMART_LOOT                  = 0x02000000, // Profession recipes: can only be looted if you meet requirements and don't already know it
    ITEM_PROTO_FLAG_NOT_USEABLE_IN_ARENA        = 0x04000000, // Item cannot be used in arena
    ITEM_PROTO_FLAG_BIND_TO_ACCOUNT             = 0x08000000, // Item binds to account and can be sent only to your own characters
    ITEM_PROTO_FLAG_TRIGGERED_CAST              = 0x10000000, // Spell is cast with triggered flag
    ITEM_PROTO_FLAG_MILLABLE                    = 0x20000000, // Item can be milled
    ITEM_PROTO_FLAG_UNK11                       = 0x40000000, // ?
    ITEM_PROTO_FLAG_UNK12                       = 0x80000000  // ?
};

enum ItemFieldFlags
{
    ITEM_FLAG_SOULBOUND     = 0x00000001, // Item is soulbound and cannot be traded <<--
    ITEM_FLAG_UNK1          = 0x00000002, // ?
    ITEM_FLAG_UNLOCKED      = 0x00000004, // Item had lock but can be opened now
    ITEM_FLAG_WRAPPED       = 0x00000008, // Item is wrapped and contains another item
    ITEM_FLAG_UNK2          = 0x00000010, // ?
    ITEM_FLAG_UNK3          = 0x00000020, // ?
    ITEM_FLAG_UNK4          = 0x00000040, // ?
    ITEM_FLAG_UNK5          = 0x00000080, // ?
    ITEM_FLAG_BOP_TRADEABLE = 0x00000100, // Allows trading soulbound items
    ITEM_FLAG_READABLE      = 0x00000200, // Opens text page when right clicked
    ITEM_FLAG_UNK6          = 0x00000400, // ?
    ITEM_FLAG_UNK7          = 0x00000800, // ?
    ITEM_FLAG_REFUNDABLE    = 0x00001000, // Item can be returned to vendor for its original cost (extended cost)
    ITEM_FLAG_UNK8          = 0x00002000, // ?
    ITEM_FLAG_UNK9          = 0x00004000, // ?
    ITEM_FLAG_UNK10         = 0x00008000, // ?
    ITEM_FLAG_UNK11         = 0x00010000, // ?
    ITEM_FLAG_UNK12         = 0x00020000, // ?
    ITEM_FLAG_UNK13         = 0x00040000, // ?
    ITEM_FLAG_UNK14         = 0x00080000, // ?
    ITEM_FLAG_UNK15         = 0x00100000, // ?
    ITEM_FLAG_UNK16         = 0x00200000, // ?
    ITEM_FLAG_UNK17         = 0x00400000, // ?
    ITEM_FLAG_UNK18         = 0x00800000, // ?
    ITEM_FLAG_UNK19         = 0x01000000, // ?
    ITEM_FLAG_UNK20         = 0x02000000, // ?
    ITEM_FLAG_UNK21         = 0x04000000, // ?
    ITEM_FLAG_UNK22         = 0x08000000, // ?
    ITEM_FLAG_UNK23         = 0x10000000, // ?
    ITEM_FLAG_UNK24         = 0x20000000, // ?
    ITEM_FLAG_UNK25         = 0x40000000, // ?
    ITEM_FLAG_UNK26         = 0x80000000, // ?

    ITEM_FLAG_MAIL_TEXT_MASK = ITEM_FLAG_READABLE | ITEM_FLAG_UNK13 | ITEM_FLAG_UNK14
};

enum ItemFlagsExtra
{
    ITEM_FLAGS_EXTRA_HORDE_ONLY              = 0x00000001,
    ITEM_FLAGS_EXTRA_ALLIANCE_ONLY           = 0x00000002,
    ITEM_FLAGS_EXTRA_EXT_COST_REQUIRES_GOLD  = 0x00000004, // when item uses extended cost, gold is also required
    ITEM_FLAGS_EXTRA_NEED_ROLL_DISABLED      = 0x00000100
};

enum ItemFlagsCustom
{
    ITEM_FLAGS_CU_DURATION_REAL_TIME    = 0x0001,   // Item duration will tick even if player is offline
    ITEM_FLAGS_CU_IGNORE_QUEST_STATUS   = 0x0002,   // No quest status will be checked when this item drops
    ITEM_FLAGS_CU_FOLLOW_LOOT_RULES     = 0x0004    // Item will always follow group/master/need before greed looting rules
};

enum BAG_FAMILY_MASK
{
    BAG_FAMILY_MASK_NONE                      = 0x00000000,
    BAG_FAMILY_MASK_ARROWS                    = 0x00000001,
    BAG_FAMILY_MASK_BULLETS                   = 0x00000002,
    BAG_FAMILY_MASK_SOUL_SHARDS               = 0x00000004,
    BAG_FAMILY_MASK_LEATHERWORKING_SUPP       = 0x00000008,
    BAG_FAMILY_MASK_INSCRIPTION_SUPP          = 0x00000010,
    BAG_FAMILY_MASK_HERBS                     = 0x00000020,
    BAG_FAMILY_MASK_ENCHANTING_SUPP           = 0x00000040,
    BAG_FAMILY_MASK_ENGINEERING_SUPP          = 0x00000080,
    BAG_FAMILY_MASK_KEYS                      = 0x00000100,
    BAG_FAMILY_MASK_GEMS                      = 0x00000200,
    BAG_FAMILY_MASK_MINING_SUPP               = 0x00000400,
    BAG_FAMILY_MASK_SOULBOUND_EQUIPMENT       = 0x00000800,
    BAG_FAMILY_MASK_VANITY_PETS               = 0x00001000,
    BAG_FAMILY_MASK_CURRENCY_TOKENS           = 0x00002000,
    BAG_FAMILY_MASK_QUEST_ITEMS               = 0x00004000
};

enum SocketColor
{
    SOCKET_COLOR_META                           = 1,
    SOCKET_COLOR_RED                            = 2,
    SOCKET_COLOR_YELLOW                         = 4,
    SOCKET_COLOR_BLUE                           = 8
};

#define SOCKET_COLOR_ALL (SOCKET_COLOR_META | SOCKET_COLOR_RED | SOCKET_COLOR_YELLOW | SOCKET_COLOR_BLUE)

enum InventoryType
{
    INVTYPE_NON_EQUIP                           = 0,
    INVTYPE_HEAD                                = 1,
    INVTYPE_NECK                                = 2,
    INVTYPE_SHOULDERS                           = 3,
    INVTYPE_BODY                                = 4,
    INVTYPE_CHEST                               = 5,
    INVTYPE_WAIST                               = 6,
    INVTYPE_LEGS                                = 7,
    INVTYPE_FEET                                = 8,
    INVTYPE_WRISTS                              = 9,
    INVTYPE_HANDS                               = 10,
    INVTYPE_FINGER                              = 11,
    INVTYPE_TRINKET                             = 12,
    INVTYPE_WEAPON                              = 13,
    INVTYPE_SHIELD                              = 14,
    INVTYPE_RANGED                              = 15,
    INVTYPE_CLOAK                               = 16,
    INVTYPE_2HWEAPON                            = 17,
    INVTYPE_BAG                                 = 18,
    INVTYPE_TABARD                              = 19,
    INVTYPE_ROBE                                = 20,
    INVTYPE_WEAPONMAINHAND                      = 21,
    INVTYPE_WEAPONOFFHAND                       = 22,
    INVTYPE_HOLDABLE                            = 23,
    INVTYPE_AMMO                                = 24,
    INVTYPE_THROWN                              = 25,
    INVTYPE_RANGEDRIGHT                         = 26,
    INVTYPE_QUIVER                              = 27,
    INVTYPE_RELIC                               = 28
};

#define MAX_INVTYPE                               29

enum ItemClass
{
    ITEM_CLASS_CONSUMABLE                       = 0,
    ITEM_CLASS_CONTAINER                        = 1,
    ITEM_CLASS_WEAPON                           = 2,
    ITEM_CLASS_GEM                              = 3,
    ITEM_CLASS_ARMOR                            = 4,
    ITEM_CLASS_REAGENT                          = 5,
    ITEM_CLASS_PROJECTILE                       = 6,
    ITEM_CLASS_TRADE_GOODS                      = 7,
    ITEM_CLASS_GENERIC                          = 8,
    ITEM_CLASS_RECIPE                           = 9,
    ITEM_CLASS_MONEY                            = 10,
    ITEM_CLASS_QUIVER                           = 11,
    ITEM_CLASS_QUEST                            = 12,
    ITEM_CLASS_KEY                              = 13,
    ITEM_CLASS_PERMANENT                        = 14,
    ITEM_CLASS_MISC                             = 15,
    ITEM_CLASS_GLYPH                            = 16
};

#define MAX_ITEM_CLASS                            17

enum ItemSubclassConsumable
{
    ITEM_SUBCLASS_CONSUMABLE                    = 0,
    ITEM_SUBCLASS_POTION                        = 1,
    ITEM_SUBCLASS_ELIXIR                        = 2,
    ITEM_SUBCLASS_FLASK                         = 3,
    ITEM_SUBCLASS_SCROLL                        = 4,
    ITEM_SUBCLASS_FOOD                          = 5,
    ITEM_SUBCLASS_ITEM_ENHANCEMENT              = 6,
    ITEM_SUBCLASS_BANDAGE                       = 7,
    ITEM_SUBCLASS_CONSUMABLE_OTHER              = 8
};

#define MAX_ITEM_SUBCLASS_CONSUMABLE              9

enum ItemSubclassContainer
{
    ITEM_SUBCLASS_CONTAINER                     = 0,
    ITEM_SUBCLASS_SOUL_CONTAINER                = 1,
    ITEM_SUBCLASS_HERB_CONTAINER                = 2,
    ITEM_SUBCLASS_ENCHANTING_CONTAINER          = 3,
    ITEM_SUBCLASS_ENGINEERING_CONTAINER         = 4,
    ITEM_SUBCLASS_GEM_CONTAINER                 = 5,
    ITEM_SUBCLASS_MINING_CONTAINER              = 6,
    ITEM_SUBCLASS_LEATHERWORKING_CONTAINER      = 7,
    ITEM_SUBCLASS_INSCRIPTION_CONTAINER         = 8
};

#define MAX_ITEM_SUBCLASS_CONTAINER               9

enum ItemSubclassWeapon
{
    ITEM_SUBCLASS_WEAPON_AXE                    = 0,
    ITEM_SUBCLASS_WEAPON_AXE2                   = 1,
    ITEM_SUBCLASS_WEAPON_BOW                    = 2,
    ITEM_SUBCLASS_WEAPON_GUN                    = 3,
    ITEM_SUBCLASS_WEAPON_MACE                   = 4,
    ITEM_SUBCLASS_WEAPON_MACE2                  = 5,
    ITEM_SUBCLASS_WEAPON_POLEARM                = 6,
    ITEM_SUBCLASS_WEAPON_SWORD                  = 7,
    ITEM_SUBCLASS_WEAPON_SWORD2                 = 8,
    ITEM_SUBCLASS_WEAPON_obsolete               = 9,
    ITEM_SUBCLASS_WEAPON_STAFF                  = 10,
    ITEM_SUBCLASS_WEAPON_EXOTIC                 = 11,
    ITEM_SUBCLASS_WEAPON_EXOTIC2                = 12,
    ITEM_SUBCLASS_WEAPON_FIST                   = 13,
    ITEM_SUBCLASS_WEAPON_MISC                   = 14,
    ITEM_SUBCLASS_WEAPON_DAGGER                 = 15,
    ITEM_SUBCLASS_WEAPON_THROWN                 = 16,
    ITEM_SUBCLASS_WEAPON_SPEAR                  = 17,
    ITEM_SUBCLASS_WEAPON_CROSSBOW               = 18,
    ITEM_SUBCLASS_WEAPON_WAND                   = 19,
    ITEM_SUBCLASS_WEAPON_FISHING_POLE           = 20
};

#define ITEM_SUBCLASS_MASK_WEAPON_RANGED (\
    (1 << ITEM_SUBCLASS_WEAPON_BOW) | (1 << ITEM_SUBCLASS_WEAPON_GUN) |\
    (1 << ITEM_SUBCLASS_WEAPON_CROSSBOW) | (1 << ITEM_SUBCLASS_WEAPON_THROWN))

#define MAX_ITEM_SUBCLASS_WEAPON                  21

enum ItemSubclassGem
{
    ITEM_SUBCLASS_GEM_RED                       = 0,
    ITEM_SUBCLASS_GEM_BLUE                      = 1,
    ITEM_SUBCLASS_GEM_YELLOW                    = 2,
    ITEM_SUBCLASS_GEM_PURPLE                    = 3,
    ITEM_SUBCLASS_GEM_GREEN                     = 4,
    ITEM_SUBCLASS_GEM_ORANGE                    = 5,
    ITEM_SUBCLASS_GEM_META                      = 6,
    ITEM_SUBCLASS_GEM_SIMPLE                    = 7,
    ITEM_SUBCLASS_GEM_PRISMATIC                 = 8
};

#define MAX_ITEM_SUBCLASS_GEM                     9

enum ItemSubclassArmor
{
    ITEM_SUBCLASS_ARMOR_MISC                    = 0,
    ITEM_SUBCLASS_ARMOR_CLOTH                   = 1,
    ITEM_SUBCLASS_ARMOR_LEATHER                 = 2,
    ITEM_SUBCLASS_ARMOR_MAIL                    = 3,
    ITEM_SUBCLASS_ARMOR_PLATE                   = 4,
    ITEM_SUBCLASS_ARMOR_BUCKLER                 = 5,
    ITEM_SUBCLASS_ARMOR_SHIELD                  = 6,
    ITEM_SUBCLASS_ARMOR_LIBRAM                  = 7,
    ITEM_SUBCLASS_ARMOR_IDOL                    = 8,
    ITEM_SUBCLASS_ARMOR_TOTEM                   = 9,
    ITEM_SUBCLASS_ARMOR_SIGIL                   = 10
};

#define MAX_ITEM_SUBCLASS_ARMOR                   11

enum ItemSubclassReagent
{
    ITEM_SUBCLASS_REAGENT                       = 0
};

#define MAX_ITEM_SUBCLASS_REAGENT                 1

enum ItemSubclassProjectile
{
    ITEM_SUBCLASS_WAND                          = 0,        // ABS
    ITEM_SUBCLASS_BOLT                          = 1,        // ABS
    ITEM_SUBCLASS_ARROW                         = 2,
    ITEM_SUBCLASS_BULLET                        = 3,
    ITEM_SUBCLASS_THROWN                        = 4         // ABS
};

#define MAX_ITEM_SUBCLASS_PROJECTILE              5

enum ItemSubclassTradeGoods
{
    ITEM_SUBCLASS_TRADE_GOODS                   = 0,
    ITEM_SUBCLASS_PARTS                         = 1,
    ITEM_SUBCLASS_EXPLOSIVES                    = 2,
    ITEM_SUBCLASS_DEVICES                       = 3,
    ITEM_SUBCLASS_JEWELCRAFTING                 = 4,
    ITEM_SUBCLASS_CLOTH                         = 5,
    ITEM_SUBCLASS_LEATHER                       = 6,
    ITEM_SUBCLASS_METAL_STONE                   = 7,
    ITEM_SUBCLASS_MEAT                          = 8,
    ITEM_SUBCLASS_HERB                          = 9,
    ITEM_SUBCLASS_ELEMENTAL                     = 10,
    ITEM_SUBCLASS_TRADE_GOODS_OTHER             = 11,
    ITEM_SUBCLASS_ENCHANTING                    = 12,
    ITEM_SUBCLASS_MATERIAL                      = 13,
    ITEM_SUBCLASS_ARMOR_ENCHANTMENT             = 14,
    ITEM_SUBCLASS_WEAPON_ENCHANTMENT            = 15
};

#define MAX_ITEM_SUBCLASS_TRADE_GOODS             16

enum ItemSubclassGeneric
{
    ITEM_SUBCLASS_GENERIC                       = 0
};

#define MAX_ITEM_SUBCLASS_GENERIC                 1

enum ItemSubclassRecipe
{
    ITEM_SUBCLASS_BOOK                          = 0,
    ITEM_SUBCLASS_LEATHERWORKING_PATTERN        = 1,
    ITEM_SUBCLASS_TAILORING_PATTERN             = 2,
    ITEM_SUBCLASS_ENGINEERING_SCHEMATIC         = 3,
    ITEM_SUBCLASS_BLACKSMITHING                 = 4,
    ITEM_SUBCLASS_COOKING_RECIPE                = 5,
    ITEM_SUBCLASS_ALCHEMY_RECIPE                = 6,
    ITEM_SUBCLASS_FIRST_AID_MANUAL              = 7,
    ITEM_SUBCLASS_ENCHANTING_FORMULA            = 8,
    ITEM_SUBCLASS_FISHING_MANUAL                = 9,
    ITEM_SUBCLASS_JEWELCRAFTING_RECIPE          = 10
};

#define MAX_ITEM_SUBCLASS_RECIPE                  11

enum ItemSubclassMoney
{
    ITEM_SUBCLASS_MONEY                         = 0
};

#define MAX_ITEM_SUBCLASS_MONEY                   1

enum ItemSubclassQuiver
{
    ITEM_SUBCLASS_QUIVER0                       = 0,        // ABS
    ITEM_SUBCLASS_QUIVER1                       = 1,        // ABS
    ITEM_SUBCLASS_QUIVER                        = 2,
    ITEM_SUBCLASS_AMMO_POUCH                    = 3
};

#define MAX_ITEM_SUBCLASS_QUIVER                  4

enum ItemSubclassQuest
{
    ITEM_SUBCLASS_QUEST                         = 0
};

#define MAX_ITEM_SUBCLASS_QUEST                   1

enum ItemSubclassKey
{
    ITEM_SUBCLASS_KEY                           = 0,
    ITEM_SUBCLASS_LOCKPICK                      = 1
};

#define MAX_ITEM_SUBCLASS_KEY                     2

enum ItemSubclassPermanent
{
    ITEM_SUBCLASS_PERMANENT                     = 0
};

#define MAX_ITEM_SUBCLASS_PERMANENT               1

enum ItemSubclassJunk
{
    ITEM_SUBCLASS_JUNK                          = 0,
    ITEM_SUBCLASS_JUNK_REAGENT                  = 1,
    ITEM_SUBCLASS_JUNK_PET                      = 2,
    ITEM_SUBCLASS_JUNK_HOLIDAY                  = 3,
    ITEM_SUBCLASS_JUNK_OTHER                    = 4,
    ITEM_SUBCLASS_JUNK_MOUNT                    = 5
};

#define MAX_ITEM_SUBCLASS_JUNK                    6

enum ItemSubclassGlyph
{
    ITEM_SUBCLASS_GLYPH_WARRIOR                 = 1,
    ITEM_SUBCLASS_GLYPH_PALADIN                 = 2,
    ITEM_SUBCLASS_GLYPH_HUNTER                  = 3,
    ITEM_SUBCLASS_GLYPH_ROGUE                   = 4,
    ITEM_SUBCLASS_GLYPH_PRIEST                  = 5,
    ITEM_SUBCLASS_GLYPH_DEATH_KNIGHT            = 6,
    ITEM_SUBCLASS_GLYPH_SHAMAN                  = 7,
    ITEM_SUBCLASS_GLYPH_MAGE                    = 8,
    ITEM_SUBCLASS_GLYPH_WARLOCK                 = 9,
    ITEM_SUBCLASS_GLYPH_DRUID                   = 11
};

#define MAX_ITEM_SUBCLASS_GLYPH                   12

const uint32 MaxItemSubclassValues[MAX_ITEM_CLASS] =
{
    MAX_ITEM_SUBCLASS_CONSUMABLE,
    MAX_ITEM_SUBCLASS_CONTAINER,
    MAX_ITEM_SUBCLASS_WEAPON,
    MAX_ITEM_SUBCLASS_GEM,
    MAX_ITEM_SUBCLASS_ARMOR,
    MAX_ITEM_SUBCLASS_REAGENT,
    MAX_ITEM_SUBCLASS_PROJECTILE,
    MAX_ITEM_SUBCLASS_TRADE_GOODS,
    MAX_ITEM_SUBCLASS_GENERIC,
    MAX_ITEM_SUBCLASS_RECIPE,
    MAX_ITEM_SUBCLASS_MONEY,
    MAX_ITEM_SUBCLASS_QUIVER,
    MAX_ITEM_SUBCLASS_QUEST,
    MAX_ITEM_SUBCLASS_KEY,
    MAX_ITEM_SUBCLASS_PERMANENT,
    MAX_ITEM_SUBCLASS_JUNK,
    MAX_ITEM_SUBCLASS_GLYPH
};

inline uint8 ItemSubClassToDurabilityMultiplierId(uint32 ItemClass, uint32 ItemSubClass)
{
    switch (ItemClass)
    {
        case ITEM_CLASS_WEAPON: return ItemSubClass;
        case ITEM_CLASS_ARMOR:  return ItemSubClass + 21;
    }
    return 0;
}

// GCC have alternative #pragma pack(N) syntax and old gcc version not support pack(push, N), also any gcc version not support it at some platform
#if defined(__GNUC__)
#pragma pack(1)
#else
#pragma pack(push, 1)
#endif

struct _Damage
{
    float   DamageMin;
    float   DamageMax;
    uint32  DamageType;                                     // id from Resistances.dbc
};

struct _ItemStat
{
    uint32  ItemStatType;
    int32   ItemStatValue;
};
struct _Spell
{
    int32 SpellId;                                         // id from Spell.dbc
    uint32 SpellTrigger;
    int32  SpellCharges;
    float  SpellPPMRate;
    int32  SpellCooldown;
    uint32 SpellCategory;                                   // id from SpellCategory.dbc
    int32  SpellCategoryCooldown;
};

struct _Socket
{
    uint32 Color;
    uint32 Content;
};

// GCC have alternative #pragma pack() syntax and old gcc version not support pack(pop), also any gcc version not support it at some platform
#if defined(__GNUC__)
#pragma pack()
#else
#pragma pack(pop)
#endif

#define MAX_ITEM_PROTO_DAMAGES 2                            // changed in 3.1.0
#define MAX_ITEM_PROTO_SOCKETS 3
#define MAX_ITEM_PROTO_SPELLS  5
#define MAX_ITEM_PROTO_STATS  10

struct ItemTemplate
{
    uint32 ItemId;
    uint32 Class;                                           // id from ItemClass.dbc
    uint32 SubClass;                                        // id from ItemSubClass.dbc
    int32  SoundOverrideSubclass;                           // < 0: id from ItemSubClass.dbc, used to override weapon sound from actual SubClass
    std::string Name1;
    uint32 DisplayInfoID;                                   // id from ItemDisplayInfo.dbc
    uint32 Quality;
    uint32 Flags;
    uint32 Flags2;
    uint32 BuyCount;
    int32  BuyPrice;
    uint32 SellPrice;
    uint32 InventoryType;
    uint32 AllowableClass;
    uint32 AllowableRace;
    uint32 ItemLevel;
    uint32 RequiredLevel;
    uint32 RequiredSkill;                                   // id from SkillLine.dbc
    uint32 RequiredSkillRank;
    uint32 RequiredSpell;                                   // id from Spell.dbc
    uint32 RequiredHonorRank;
    uint32 RequiredCityRank;
    uint32 RequiredReputationFaction;                       // id from Faction.dbc
    uint32 RequiredReputationRank;
    int32  MaxCount;                                        // <= 0: no limit
    int32  Stackable;                                       // 0: not allowed, -1: put in player coin info tab and don't limit stacking (so 1 slot)
    uint32 ContainerSlots;
    uint32 StatsCount;
    _ItemStat ItemStat[MAX_ITEM_PROTO_STATS];
    uint32 ScalingStatDistribution;                         // id from ScalingStatDistribution.dbc
    uint32 ScalingStatValue;                                // mask for selecting column in ScalingStatValues.dbc
    _Damage Damage[MAX_ITEM_PROTO_DAMAGES];
    uint32 Armor;
    uint32 HolyRes;
    uint32 FireRes;
    uint32 NatureRes;
    uint32 FrostRes;
    uint32 ShadowRes;
    uint32 ArcaneRes;
    uint32 Delay;
    uint32 AmmoType;
    float  RangedModRange;
    _Spell Spells[MAX_ITEM_PROTO_SPELLS];
    uint32 Bonding;
    std::string  Description;
    uint32 PageText;
    uint32 LanguageID;
    uint32 PageMaterial;
    uint32 StartQuest;                                      // id from QuestCache.wdb
    uint32 LockID;
    int32  Material;                                        // id from Material.dbc
    uint32 Sheath;
    int32  RandomProperty;                                  // id from ItemRandomProperties.dbc
    int32  RandomSuffix;                                    // id from ItemRandomSuffix.dbc
    uint32 Block;
    uint32 ItemSet;                                         // id from ItemSet.dbc
    uint32 MaxDurability;
    uint32 Area;                                            // id from AreaTable.dbc
    uint32 Map;                                             // id from Map.dbc
    uint32 BagFamily;                                       // bit mask (1 << id from ItemBagFamily.dbc)
    uint32 TotemCategory;                                   // id from TotemCategory.dbc
    _Socket Socket[MAX_ITEM_PROTO_SOCKETS];
    uint32 socketBonus;                                     // id from SpellItemEnchantment.dbc
    uint32 GemProperties;                                   // id from GemProperties.dbc
    uint32 RequiredDisenchantSkill;
    float  ArmorDamageModifier;
    uint32 Duration;
    uint32 ItemLimitCategory;                               // id from ItemLimitCategory.dbc
    uint32 HolidayId;                                       // id from Holidays.dbc
    uint32 ScriptId;
    uint32 DisenchantID;
    uint32 FoodType;
    uint32 MinMoneyLoot;
    uint32 MaxMoneyLoot;
    uint32 FlagsCu;

    // helpers
    bool CanChangeEquipStateInCombat() const
    {
        switch (InventoryType)
        {
            case INVTYPE_RELIC:
            case INVTYPE_SHIELD:
            case INVTYPE_HOLDABLE:
                return true;
        }

        switch (Class)
        {
            case ITEM_CLASS_WEAPON:
            case ITEM_CLASS_PROJECTILE:
                return true;
        }

        return false;
    }

    bool IsCurrencyToken() const { return (BagFamily & BAG_FAMILY_MASK_CURRENCY_TOKENS) != 0; }

    uint32 GetMaxStackSize() const
    {
        return (Stackable == 2147483647 || Stackable <= 0) ? uint32(0x7FFFFFFF-1) : uint32(Stackable);
    }

    float getDPS() const
    {
        if (Delay == 0)
            return 0;
        float temp = 0;
        for (int i = 0; i < MAX_ITEM_PROTO_DAMAGES; ++i)
            temp+=Damage[i].DamageMin + Damage[i].DamageMax;
        return temp*500/Delay;
    }

    int32 getFeralBonus(int32 extraDPS = 0) const
    {
        // 0x02A5F3 - is mask for Melee weapon from ItemSubClassMask.dbc
        if (Class == ITEM_CLASS_WEAPON && (1<<SubClass)&0x02A5F3)
        {
            int32 bonus = int32((extraDPS + getDPS())*14.0f) - 767;
            if (bonus < 0)
                return 0;
            return bonus;
        }
        return 0;
    }

    float GetItemLevelIncludingQuality() const
    {
        float itemLevel = (float)ItemLevel;
        switch (Quality)
        {
            case ITEM_QUALITY_POOR:
            case ITEM_QUALITY_NORMAL:
            case ITEM_QUALITY_UNCOMMON:
            case ITEM_QUALITY_ARTIFACT:
            case ITEM_QUALITY_HEIRLOOM:
                itemLevel -= 13; // leaving this as a separate statement since we do not know the real behavior in this case
                break;
            case ITEM_QUALITY_RARE:
                itemLevel -= 13;
                break;
            case ITEM_QUALITY_EPIC:
            case ITEM_QUALITY_LEGENDARY:
            default:
                break;
        }
        return std::max<float>(0.f, itemLevel);
    }

    bool IsPotion() const { return Class == ITEM_CLASS_CONSUMABLE && SubClass == ITEM_SUBCLASS_POTION; }
    bool IsWeaponVellum() const { return Class == ITEM_CLASS_TRADE_GOODS && SubClass == ITEM_SUBCLASS_WEAPON_ENCHANTMENT; }
    bool IsArmorVellum() const { return Class == ITEM_CLASS_TRADE_GOODS && SubClass == ITEM_SUBCLASS_ARMOR_ENCHANTMENT; }
    bool IsConjuredConsumable() const { return Class == ITEM_CLASS_CONSUMABLE && (Flags & ITEM_PROTO_FLAG_CONJURED); }
};

// Benchmarked: Faster than std::map (insert/find)
<<<<<<< HEAD
typedef UNORDERED_MAP<uint32, ItemTemplate> ItemTemplateContainer;
struct FakeStatStruct
{
    uint32 increase, decrease;
    int32 stat_value;
};
typedef UNORDERED_MAP<uint32, FakeStatStruct> ItemFakeStatContainer; // custom
=======
typedef std::unordered_map<uint32, ItemTemplate> ItemTemplateContainer;
>>>>>>> dae9be08

struct ItemLocale
{
    StringVector Name;
    StringVector Description;
};

struct ItemSetNameEntry
{
    std::string name;
    uint32 InventoryType;
};

struct ItemSetNameLocale
{
    StringVector Name;
};

#endif<|MERGE_RESOLUTION|>--- conflicted
+++ resolved
@@ -744,17 +744,7 @@
 };
 
 // Benchmarked: Faster than std::map (insert/find)
-<<<<<<< HEAD
-typedef UNORDERED_MAP<uint32, ItemTemplate> ItemTemplateContainer;
-struct FakeStatStruct
-{
-    uint32 increase, decrease;
-    int32 stat_value;
-};
-typedef UNORDERED_MAP<uint32, FakeStatStruct> ItemFakeStatContainer; // custom
-=======
 typedef std::unordered_map<uint32, ItemTemplate> ItemTemplateContainer;
->>>>>>> dae9be08
 
 struct ItemLocale
 {
