/*
 * Copyright (C) 2008-2014 TrinityCore <http://www.trinitycore.org/>
 * Copyright (C) 2005-2009 MaNGOS <http://getmangos.com/>
 *
 * This program is free software; you can redistribute it and/or modify it
 * under the terms of the GNU General Public License as published by the
 * Free Software Foundation; either version 2 of the License, or (at your
 * option) any later version.
 *
 * This program is distributed in the hope that it will be useful, but WITHOUT
 * ANY WARRANTY; without even the implied warranty of MERCHANTABILITY or
 * FITNESS FOR A PARTICULAR PURPOSE. See the GNU General Public License for
 * more details.
 *
 * You should have received a copy of the GNU General Public License along
 * with this program. If not, see <http://www.gnu.org/licenses/>.
 */

#include "Common.h"
#include "UpdateMask.h"
#include "Opcodes.h"
#include "World.h"
#include "ObjectAccessor.h"
#include "DatabaseEnv.h"
#include "GridNotifiers.h"
#include "CellImpl.h"
#include "GridNotifiersImpl.h"
#include "ScriptMgr.h"
#include "Transport.h"

DynamicObject::DynamicObject(bool isWorldObject) : WorldObject(isWorldObject),
    _aura(NULL), _removedAura(NULL), _caster(NULL), _duration(0), _isViewpoint(false)
{
    m_objectType |= TYPEMASK_DYNAMICOBJECT;
    m_objectTypeId = TYPEID_DYNAMICOBJECT;

    m_updateFlag = UPDATEFLAG_STATIONARY_POSITION;

    m_valuesCount = DYNAMICOBJECT_END;
}

DynamicObject::~DynamicObject()
{
    // make sure all references were properly removed
    ASSERT(!_aura);
    ASSERT(!_caster);
    ASSERT(!_isViewpoint);
    delete _removedAura;
}

void DynamicObject::AddToWorld()
{
    ///- Register the dynamicObject for guid lookup and for caster
    if (!IsInWorld())
    {
        sObjectAccessor->AddObject(this);
        WorldObject::AddToWorld();
        BindToCaster();
    }
}

void DynamicObject::RemoveFromWorld()
{
    ///- Remove the dynamicObject from the accessor and from all lists of objects in world
    if (IsInWorld())
    {
        if (_isViewpoint)
            RemoveCasterViewpoint();

        if (_aura)
            RemoveAura();

        // dynobj could get removed in Aura::RemoveAura
        if (!IsInWorld())
            return;

        UnbindFromCaster();
        WorldObject::RemoveFromWorld();
        sObjectAccessor->RemoveObject(this);
    }
}

bool DynamicObject::CreateDynamicObject(uint32 guidlow, Unit* caster, SpellInfo const* spell, Position const& pos, float radius, DynamicObjectType type)
{
    SetMap(caster->GetMap());
    Relocate(pos);
    if (!IsPositionValid())
    {
        TC_LOG_ERROR("misc", "DynamicObject (spell %u) not created. Suggested coordinates isn't valid (X: %f Y: %f)", spell->Id, GetPositionX(), GetPositionY());
        return false;
    }

    WorldObject::_Create(guidlow, HIGHGUID_DYNAMICOBJECT, caster->GetPhaseMask());

    SetEntry(spell->Id);
    SetObjectScale(1);
<<<<<<< HEAD
    SetUInt64Value(DYNAMICOBJECT_CASTER, caster->GetGUID());
    SetUInt32Value(DYNAMICOBJECT_BYTES, spell->SpellVisual[0] | (type << 28));
    SetUInt32Value(DYNAMICOBJECT_SPELLID, spell->Id);
=======
    SetGuidValue(DYNAMICOBJECT_CASTER, caster->GetGUID());

    // The lower word of DYNAMICOBJECT_BYTES must be 0x0001. This value means that the visual radius will be overriden
    // by client for most of the "ground patch" visual effect spells and a few "skyfall" ones like Hurricane.
    // If any other value is used, the client will _always_ use the radius provided in DYNAMICOBJECT_RADIUS, but
    // precompensation is necessary (eg radius *= 2) for many spells. Anyway, blizz sends 0x0001 for all the spells
    // I saw sniffed...
    SetByteValue(DYNAMICOBJECT_BYTES, 0, type);
    SetUInt32Value(DYNAMICOBJECT_SPELLID, spellId);
>>>>>>> 050d56ac
    SetFloatValue(DYNAMICOBJECT_RADIUS, radius);
    SetUInt32Value(DYNAMICOBJECT_CASTTIME, getMSTime());

    if (IsWorldObject())
        setActive(true);    //must before add to map to be put in world container

    Transport* transport = caster->GetTransport();
    if (transport)
    {
        float x, y, z, o;
        pos.GetPosition(x, y, z, o);
        transport->CalculatePassengerOffset(x, y, z, &o);
        m_movementInfo.transport.pos.Relocate(x, y, z, o);

        // This object must be added to transport before adding to map for the client to properly display it
        transport->AddPassenger(this);
    }

    if (!GetMap()->AddToMap(this))
    {
        // Returning false will cause the object to be deleted - remove from transport
        if (transport)
            transport->RemovePassenger(this);
        return false;
    }

    return true;
}

void DynamicObject::Update(uint32 p_time)
{
    // caster has to be always available and in the same map
    ASSERT(_caster);
    ASSERT(_caster->GetMap() == GetMap());

    bool expired = false;

    if (_aura)
    {
        if (!_aura->IsRemoved())
            _aura->UpdateOwner(p_time, this);

        // _aura may be set to null in Aura::UpdateOwner call
        if (_aura && (_aura->IsRemoved() || _aura->IsExpired()))
            expired = true;
    }
    else
    {
        if (GetDuration() > int32(p_time))
            _duration -= p_time;
        else
            expired = true;
    }

    if (expired)
        Remove();
    else
        sScriptMgr->OnDynamicObjectUpdate(this, p_time);
}

void DynamicObject::Remove()
{
    if (IsInWorld())
    {
        SendObjectDeSpawnAnim(GetGUID());
        RemoveFromWorld();
        AddObjectToRemoveList();
    }
}

int32 DynamicObject::GetDuration() const
{
    if (!_aura)
        return _duration;
    else
        return _aura->GetDuration();
}

void DynamicObject::SetDuration(int32 newDuration)
{
    if (!_aura)
        _duration = newDuration;
    else
        _aura->SetDuration(newDuration);
}

void DynamicObject::Delay(int32 delaytime)
{
    SetDuration(GetDuration() - delaytime);
}

void DynamicObject::SetAura(Aura* aura)
{
    ASSERT(!_aura && aura);
    _aura = aura;
}

void DynamicObject::RemoveAura()
{
    ASSERT(_aura && !_removedAura);
    _removedAura = _aura;
    _aura = NULL;
    if (!_removedAura->IsRemoved())
        _removedAura->_Remove(AURA_REMOVE_BY_DEFAULT);
}

void DynamicObject::SetCasterViewpoint()
{
    if (Player* caster = _caster->ToPlayer())
    {
        caster->SetViewpoint(this, true);
        _isViewpoint = true;
    }
}

void DynamicObject::RemoveCasterViewpoint()
{
    if (Player* caster = _caster->ToPlayer())
    {
        caster->SetViewpoint(this, false);
        _isViewpoint = false;
    }
}

void DynamicObject::BindToCaster()
{
    ASSERT(!_caster);
    _caster = ObjectAccessor::GetUnit(*this, GetCasterGUID());
    ASSERT(_caster);
    ASSERT(_caster->GetMap() == GetMap());
    _caster->_RegisterDynObject(this);
}

void DynamicObject::UnbindFromCaster()
{
    ASSERT(_caster);
    _caster->_UnregisterDynObject(this);
    _caster = NULL;
}<|MERGE_RESOLUTION|>--- conflicted
+++ resolved
@@ -94,21 +94,9 @@
 
     SetEntry(spell->Id);
     SetObjectScale(1);
-<<<<<<< HEAD
-    SetUInt64Value(DYNAMICOBJECT_CASTER, caster->GetGUID());
+    SetGuidValue(DYNAMICOBJECT_CASTER, caster->GetGUID());
     SetUInt32Value(DYNAMICOBJECT_BYTES, spell->SpellVisual[0] | (type << 28));
     SetUInt32Value(DYNAMICOBJECT_SPELLID, spell->Id);
-=======
-    SetGuidValue(DYNAMICOBJECT_CASTER, caster->GetGUID());
-
-    // The lower word of DYNAMICOBJECT_BYTES must be 0x0001. This value means that the visual radius will be overriden
-    // by client for most of the "ground patch" visual effect spells and a few "skyfall" ones like Hurricane.
-    // If any other value is used, the client will _always_ use the radius provided in DYNAMICOBJECT_RADIUS, but
-    // precompensation is necessary (eg radius *= 2) for many spells. Anyway, blizz sends 0x0001 for all the spells
-    // I saw sniffed...
-    SetByteValue(DYNAMICOBJECT_BYTES, 0, type);
-    SetUInt32Value(DYNAMICOBJECT_SPELLID, spellId);
->>>>>>> 050d56ac
     SetFloatValue(DYNAMICOBJECT_RADIUS, radius);
     SetUInt32Value(DYNAMICOBJECT_CASTTIME, getMSTime());
 
