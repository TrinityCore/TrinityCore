--- conflicted
+++ resolved
@@ -21,14 +21,8 @@
 #include "Log.h"
 #include "Map.h"
 #include "ObjectAccessor.h"
-<<<<<<< HEAD
-#include "Player.h"
-#include "SpellAuras.h"
-#include "SpellMgr.h"
-=======
 #include "PhasingHandler.h"
 #include "Player.h"
->>>>>>> 28d470c5
 #include "ScriptMgr.h"
 #include "SpellAuras.h"
 #include "SpellInfo.h"
@@ -36,10 +30,7 @@
 #include "Transport.h"
 #include "Unit.h"
 #include "UpdateData.h"
-<<<<<<< HEAD
-=======
 #include "World.h"
->>>>>>> 28d470c5
 
 DynamicObject::DynamicObject(bool isWorldObject) : WorldObject(isWorldObject),
     _aura(nullptr), _removedAura(nullptr), _caster(nullptr), _duration(0), _isViewpoint(false)
@@ -88,18 +79,10 @@
         UnbindFromCaster();
         WorldObject::RemoveFromWorld();
         GetMap()->GetObjectsStore().Remove<DynamicObject>(GetGUID());
-<<<<<<< HEAD
-
-    }
-}
-
-bool DynamicObject::CreateDynamicObject(ObjectGuid::LowType guidlow, Unit* caster, uint32 spellId, Position const& pos, float radius, DynamicObjectType type)
-=======
     }
 }
 
 bool DynamicObject::CreateDynamicObject(ObjectGuid::LowType guidlow, Unit* caster, SpellInfo const* spell, Position const& pos, float radius, DynamicObjectType type, SpellCastVisual spellVisual)
->>>>>>> 28d470c5
 {
     SetMap(caster->GetMap());
     Relocate(pos);
@@ -109,23 +92,6 @@
         return false;
     }
 
-<<<<<<< HEAD
-    WorldObject::_Create(guidlow, HighGuid::DynamicObject, caster->GetPhaseMask());
-
-    SetEntry(spellId);
-    SetObjectScale(1);
-    SetGuidValue(DYNAMICOBJECT_CASTER, caster->GetGUID());
-
-    // The lower word of DYNAMICOBJECT_BYTES must be 0x0001. This value means that the visual radius will be overriden
-    // by client for most of the "ground patch" visual effect spells and a few "skyfall" ones like Hurricane.
-    // If any other value is used, the client will _always_ use the radius provided in DYNAMICOBJECT_RADIUS, but
-    // precompensation is necessary (eg radius *= 2) for many spells. Anyway, blizz sends 0x0001 for all the spells
-    // I saw sniffed...
-    SetByteValue(DYNAMICOBJECT_BYTES, 0, type);
-    SetUInt32Value(DYNAMICOBJECT_SPELLID, spellId);
-    SetFloatValue(DYNAMICOBJECT_RADIUS, radius);
-    SetUInt32Value(DYNAMICOBJECT_CASTTIME, GameTime::GetGameTimeMS());
-=======
     WorldObject::_Create(ObjectGuid::Create<HighGuid::DynamicObject>(GetMapId(), spell->Id, guidlow));
     PhasingHandler::InheritPhaseShift(this, caster);
 
@@ -139,7 +105,6 @@
     SetUpdateFieldValue(dynamicObjectData.ModifyValue(&UF::DynamicObjectData::SpellID), spell->Id);
     SetUpdateFieldValue(dynamicObjectData.ModifyValue(&UF::DynamicObjectData::Radius), radius);
     SetUpdateFieldValue(dynamicObjectData.ModifyValue(&UF::DynamicObjectData::CastTime), GameTime::GetGameTimeMS());
->>>>>>> 28d470c5
 
     if (IsWorldObject())
         setActive(true);    //must before add to map to be put in world container
@@ -261,12 +226,6 @@
     }
 }
 
-uint32 DynamicObject::GetFaction() const
-{
-    ASSERT(_caster);
-    return _caster->GetFaction();
-}
-
 void DynamicObject::BindToCaster()
 {
     ASSERT(!_caster);
@@ -285,9 +244,6 @@
 
 SpellInfo const* DynamicObject::GetSpellInfo() const
 {
-<<<<<<< HEAD
-    return sSpellMgr->GetSpellInfo(GetSpellId());
-=======
     return sSpellMgr->GetSpellInfo(GetSpellId(), GetMap()->GetDifficultyID());
 }
 
@@ -348,5 +304,4 @@
 {
     m_values.ClearChangesMask(&DynamicObject::m_dynamicObjectData);
     Object::ClearUpdateMask(remove);
->>>>>>> 28d470c5
 }