/*
 * Copyright (C) 2008-2016 TrinityCore <http://www.trinitycore.org/>
 * Copyright (C) 2005-2009 MaNGOS <http://getmangos.com/>
 *
 * This program is free software; you can redistribute it and/or modify it
 * under the terms of the GNU General Public License as published by the
 * Free Software Foundation; either version 2 of the License, or (at your
 * option) any later version.
 *
 * This program is distributed in the hope that it will be useful, but WITHOUT
 * ANY WARRANTY; without even the implied warranty of MERCHANTABILITY or
 * FITNESS FOR A PARTICULAR PURPOSE. See the GNU General Public License for
 * more details.
 *
 * You should have received a copy of the GNU General Public License along
 * with this program. If not, see <http://www.gnu.org/licenses/>.
 */

#ifndef _PLAYER_H
#define _PLAYER_H

#include "DBCStores.h"
#include "GroupReference.h"
#include "MapReference.h"

#include "Item.h"
#include "PetDefines.h"
#include "QuestDef.h"
#include "SpellMgr.h"
#include "SpellHistory.h"
#include "Unit.h"
#include "Transmogrification.h"
#include "TradeData.h"

#include <limits>
#include <string>
#include <vector>

struct CreatureTemplate;
struct Mail;
struct TrainerSpell;
struct VendorItem;

class AchievementMgr;
class ReputationMgr;
class Channel;
class CharacterCreateInfo;
class Creature;
class DynamicObject;
class Group;
class Guild;
class OutdoorPvP;
class Pet;
class PlayerMenu;
class PlayerSocial;
class SpellCastTargets;
class UpdateMask;
class PlayerAI;

struct CharacterCustomizeInfo;

typedef std::deque<Mail*> PlayerMails;

#define PLAYER_MAX_SKILLS           127
#define PLAYER_MAX_DAILY_QUESTS     25
#define PLAYER_EXPLORED_ZONES_SIZE  128

// Note: SPELLMOD_* values is aura types in fact
enum SpellModType
{
    SPELLMOD_FLAT         = 107,                            // SPELL_AURA_ADD_FLAT_MODIFIER
    SPELLMOD_PCT          = 108                             // SPELL_AURA_ADD_PCT_MODIFIER
};

// 2^n values, Player::m_isunderwater is a bitmask. These are Trinity internal values, they are never send to any client
enum PlayerUnderwaterState
{
    UNDERWATER_NONE                     = 0x00,
    UNDERWATER_INWATER                  = 0x01,             // terrain type is water and player is afflicted by it
    UNDERWATER_INLAVA                   = 0x02,             // terrain type is lava and player is afflicted by it
    UNDERWATER_INSLIME                  = 0x04,             // terrain type is lava and player is afflicted by it
    UNDERWARER_INDARKWATER              = 0x08,             // terrain type is dark water and player is afflicted by it

    UNDERWATER_EXIST_TIMERS             = 0x10
};

enum BuyBankSlotResult
{
    ERR_BANKSLOT_FAILED_TOO_MANY    = 0,
    ERR_BANKSLOT_INSUFFICIENT_FUNDS = 1,
    ERR_BANKSLOT_NOTBANKER          = 2,
    ERR_BANKSLOT_OK                 = 3
};

enum PlayerSpellState
{
    PLAYERSPELL_UNCHANGED = 0,
    PLAYERSPELL_CHANGED   = 1,
    PLAYERSPELL_NEW       = 2,
    PLAYERSPELL_REMOVED   = 3,
    PLAYERSPELL_TEMPORARY = 4
};

struct PlayerSpell
{
    PlayerSpellState state : 8;
    bool active            : 1;                             // show in spellbook
    bool dependent         : 1;                             // learned as result another spell learn, skill grow, quest reward, etc
    bool disabled          : 1;                             // first rank has been learned in result talent learn but currently talent unlearned, save max learned ranks
};

struct PlayerTalent
{
    PlayerSpellState state : 8;
    uint8 spec             : 8;
};

// Spell modifier (used for modify other spells)
struct SpellModifier
{
    SpellModifier(Aura* _ownerAura = nullptr) : op(SPELLMOD_DAMAGE), type(SPELLMOD_FLAT), charges(0), value(0), mask(), spellId(0), ownerAura(_ownerAura) { }
    SpellModOp   op   : 8;
    SpellModType type : 8;
    int16 charges     : 16;
    int32 value;
    flag96 mask;
    uint32 spellId;
    Aura* const ownerAura;
};

typedef std::unordered_map<ObjectGuid, uint32> TransmogMapType;

#ifdef PRESETS
typedef std::map<uint8, uint32> PresetslotMapType;
struct PresetData
{
    std::string name;
    PresetslotMapType slotMap; // slotMap[slotId] = entry
};
typedef std::map<uint8, PresetData> PresetMapType;
#endif

typedef std::unordered_map<uint32, PlayerTalent*> PlayerTalentMap;
typedef std::unordered_map<uint32, PlayerSpell*> PlayerSpellMap;
typedef std::list<SpellModifier*> SpellModList;

typedef std::unordered_map<uint32 /*instanceId*/, time_t/*releaseTime*/> InstanceTimeMap;

enum TrainerSpellState
{
    TRAINER_SPELL_GREEN = 0,
    TRAINER_SPELL_RED   = 1,
    TRAINER_SPELL_GRAY  = 2,
    TRAINER_SPELL_GREEN_DISABLED = 10                       // custom value, not send to client: formally green but learn not allowed
};

enum ActionButtonUpdateState
{
    ACTIONBUTTON_UNCHANGED = 0,
    ACTIONBUTTON_CHANGED   = 1,
    ACTIONBUTTON_NEW       = 2,
    ACTIONBUTTON_DELETED   = 3
};

enum ActionButtonType
{
    ACTION_BUTTON_SPELL     = 0x00,
    ACTION_BUTTON_C         = 0x01,                         // click?
    ACTION_BUTTON_EQSET     = 0x20,
    ACTION_BUTTON_MACRO     = 0x40,
    ACTION_BUTTON_CMACRO    = ACTION_BUTTON_C | ACTION_BUTTON_MACRO,
    ACTION_BUTTON_ITEM      = 0x80
};

enum ReputationSource
{
    REPUTATION_SOURCE_KILL,
    REPUTATION_SOURCE_QUEST,
    REPUTATION_SOURCE_DAILY_QUEST,
    REPUTATION_SOURCE_WEEKLY_QUEST,
    REPUTATION_SOURCE_MONTHLY_QUEST,
    REPUTATION_SOURCE_REPEATABLE_QUEST,
    REPUTATION_SOURCE_SPELL
};

#define ACTION_BUTTON_ACTION(X) (uint32(X) & 0x00FFFFFF)
#define ACTION_BUTTON_TYPE(X)   ((uint32(X) & 0xFF000000) >> 24)
#define MAX_ACTION_BUTTON_ACTION_VALUE (0x00FFFFFF+1)

struct ActionButton
{
    ActionButton() : packedData(0), uState(ACTIONBUTTON_NEW) { }

    uint32 packedData;
    ActionButtonUpdateState uState;

    // helpers
    ActionButtonType GetType() const { return ActionButtonType(ACTION_BUTTON_TYPE(packedData)); }
    uint32 GetAction() const { return ACTION_BUTTON_ACTION(packedData); }
    void SetActionAndType(uint32 action, ActionButtonType type)
    {
        uint32 newData = action | (uint32(type) << 24);
        if (newData != packedData || uState == ACTIONBUTTON_DELETED)
        {
            packedData = newData;
            if (uState != ACTIONBUTTON_NEW)
                uState = ACTIONBUTTON_CHANGED;
        }
    }
};

#define  MAX_ACTION_BUTTONS 144                             //checked in 3.2.0

typedef std::map<uint8, ActionButton> ActionButtonList;

struct PlayerCreateInfoItem
{
    PlayerCreateInfoItem(uint32 id, uint32 amount) : item_id(id), item_amount(amount) { }

    uint32 item_id;
    uint32 item_amount;
};

typedef std::list<PlayerCreateInfoItem> PlayerCreateInfoItems;

struct PlayerClassLevelInfo
{
    PlayerClassLevelInfo() : basehealth(0), basemana(0) { }
    uint16 basehealth;
    uint16 basemana;
};

struct PlayerClassInfo
{
    PlayerClassInfo() : levelInfo(NULL) { }

    PlayerClassLevelInfo* levelInfo;                        //[level-1] 0..MaxPlayerLevel-1
};

struct PlayerLevelInfo
{
    PlayerLevelInfo() { for (uint8 i=0; i < MAX_STATS; ++i) stats[i] = 0; }

    uint8 stats[MAX_STATS];
};

typedef std::list<uint32> PlayerCreateInfoSpells;

struct PlayerCreateInfoAction
{
    PlayerCreateInfoAction() : button(0), type(0), action(0) { }
    PlayerCreateInfoAction(uint8 _button, uint32 _action, uint8 _type) : button(_button), type(_type), action(_action) { }

    uint8 button;
    uint8 type;
    uint32 action;
};

typedef std::list<PlayerCreateInfoAction> PlayerCreateInfoActions;

struct PlayerCreateInfoSkill
{
    uint16 SkillId;
    uint16 Rank;
};

typedef std::list<PlayerCreateInfoSkill> PlayerCreateInfoSkills;

struct PlayerInfo
{
                                                            // existence checked by displayId != 0
    PlayerInfo() : mapId(0), areaId(0), positionX(0.0f), positionY(0.0f), positionZ(0.0f), orientation(0.0f), displayId_m(0), displayId_f(0), levelInfo(nullptr) { }

    uint32 mapId;
    uint32 areaId;
    float positionX;
    float positionY;
    float positionZ;
    float orientation;
    uint16 displayId_m;
    uint16 displayId_f;
    PlayerCreateInfoItems item;
    PlayerCreateInfoSpells customSpells;
    PlayerCreateInfoActions action;
    PlayerCreateInfoSkills skills;

    PlayerLevelInfo* levelInfo;                             //[level-1] 0..MaxPlayerLevel-1
};

struct PvPInfo
{
    PvPInfo() : IsHostile(false), IsInHostileArea(false), IsInNoPvPArea(false), IsInFFAPvPArea(false), EndTimer(0) { }

    bool IsHostile;
    bool IsInHostileArea;               ///> Marks if player is in an area which forces PvP flag
    bool IsInNoPvPArea;                 ///> Marks if player is in a sanctuary or friendly capital city
    bool IsInFFAPvPArea;                ///> Marks if player is in an FFAPvP area (such as Gurubashi Arena)
    time_t EndTimer;                    ///> Time when player unflags himself for PvP (flag removed after 5 minutes)
};

struct DuelInfo
{
    DuelInfo() : initiator(nullptr), opponent(nullptr), startTimer(0), startTime(0), outOfBound(0), isMounted(false) { }

    Player* initiator;
    Player* opponent;
    time_t startTimer;
    time_t startTime;
    time_t outOfBound;
    bool isMounted;
};

struct Areas
{
    uint32 areaID;
    uint32 areaFlag;
    float x1;
    float x2;
    float y1;
    float y2;
};

#define MAX_RUNES       6

enum RuneCooldowns
{
    RUNE_BASE_COOLDOWN  = 10000,
    RUNE_MISS_COOLDOWN  = 1500     // cooldown applied on runes when the spell misses
};

enum RuneType : uint8
{
    RUNE_BLOOD      = 0,
    RUNE_UNHOLY     = 1,
    RUNE_FROST      = 2,
    RUNE_DEATH      = 3,
    NUM_RUNE_TYPES  = 4
};

struct RuneInfo
{
    uint8 BaseRune;
    uint8 CurrentRune;
    uint32 Cooldown;
    AuraEffect const* ConvertAura;
};

struct Runes
{
    RuneInfo runes[MAX_RUNES];
    uint8 runeState;                                        // mask of available runes
    RuneType lastUsedRune;

    void SetRuneState(uint8 index, bool set = true)
    {
        if (set)
            runeState |= (1 << index);                      // usable
        else
            runeState &= ~(1 << index);                     // on cooldown
    }
};

struct EnchantDuration
{
    EnchantDuration() : item(nullptr), slot(MAX_ENCHANTMENT_SLOT), leftduration(0) { }
    EnchantDuration(Item* _item, EnchantmentSlot _slot, uint32 _leftduration) : item(_item), slot(_slot),
        leftduration(_leftduration){ ASSERT(item); }

    Item* item;
    EnchantmentSlot slot;
    uint32 leftduration;
};

typedef std::list<EnchantDuration> EnchantDurationList;
typedef std::list<Item*> ItemDurationList;

enum PlayerMovementType
{
    MOVE_ROOT       = 1,
    MOVE_UNROOT     = 2,
    MOVE_WATER_WALK = 3,
    MOVE_LAND_WALK  = 4
};

enum DrunkenState
{
    DRUNKEN_SOBER   = 0,
    DRUNKEN_TIPSY   = 1,
    DRUNKEN_DRUNK   = 2,
    DRUNKEN_SMASHED = 3
};

#define MAX_DRUNKEN   4

enum PlayerFlags
{
    PLAYER_FLAGS_GROUP_LEADER      = 0x00000001,
    PLAYER_FLAGS_AFK               = 0x00000002,
    PLAYER_FLAGS_DND               = 0x00000004,
    PLAYER_FLAGS_GM                = 0x00000008,
    PLAYER_FLAGS_GHOST             = 0x00000010,
    PLAYER_FLAGS_RESTING           = 0x00000020,
    PLAYER_FLAGS_UNK6              = 0x00000040,
    PLAYER_FLAGS_UNK7              = 0x00000080,               // pre-3.0.3 PLAYER_FLAGS_FFA_PVP flag for FFA PVP state
    PLAYER_FLAGS_CONTESTED_PVP     = 0x00000100,               // Player has been involved in a PvP combat and will be attacked by contested guards
    PLAYER_FLAGS_IN_PVP            = 0x00000200,
    PLAYER_FLAGS_HIDE_HELM         = 0x00000400,
    PLAYER_FLAGS_HIDE_CLOAK        = 0x00000800,
    PLAYER_FLAGS_PLAYED_LONG_TIME  = 0x00001000,               // played long time
    PLAYER_FLAGS_PLAYED_TOO_LONG   = 0x00002000,               // played too long time
    PLAYER_FLAGS_IS_OUT_OF_BOUNDS  = 0x00004000,
    PLAYER_FLAGS_DEVELOPER         = 0x00008000,               // <Dev> prefix for something?
    PLAYER_FLAGS_UNK16             = 0x00010000,               // pre-3.0.3 PLAYER_FLAGS_SANCTUARY flag for player entered sanctuary
    PLAYER_FLAGS_TAXI_BENCHMARK    = 0x00020000,               // taxi benchmark mode (on/off) (2.0.1)
    PLAYER_FLAGS_PVP_TIMER         = 0x00040000,               // 3.0.2, pvp timer active (after you disable pvp manually)
    PLAYER_FLAGS_UBER              = 0x00080000,
    PLAYER_FLAGS_UNK20             = 0x00100000,
    PLAYER_FLAGS_UNK21             = 0x00200000,
    PLAYER_FLAGS_COMMENTATOR2      = 0x00400000,
    PLAYER_ALLOW_ONLY_ABILITY      = 0x00800000,                // used by bladestorm and killing spree, allowed only spells with SPELL_ATTR0_REQ_AMMO, SPELL_EFFECT_ATTACK, checked only for active player
    PLAYER_FLAGS_UNK24             = 0x01000000,                // disabled all melee ability on tab include autoattack
    PLAYER_FLAGS_NO_XP_GAIN        = 0x02000000,
    PLAYER_FLAGS_UNK26             = 0x04000000,
    PLAYER_FLAGS_UNK27             = 0x08000000,
    PLAYER_FLAGS_UNK28             = 0x10000000,
    PLAYER_FLAGS_UNK29             = 0x20000000,
    PLAYER_FLAGS_UNK30             = 0x40000000,
    PLAYER_FLAGS_UNK31             = 0x80000000
};

enum PlayerBytesOffsets
{
    PLAYER_BYTES_OFFSET_SKIN_ID         = 0,
    PLAYER_BYTES_OFFSET_FACE_ID         = 1,
    PLAYER_BYTES_OFFSET_HAIR_STYLE_ID   = 2,
    PLAYER_BYTES_OFFSET_HAIR_COLOR_ID   = 3
};

enum PlayerBytes2Offsets
{
    PLAYER_BYTES_2_OFFSET_FACIAL_STYLE      = 0,
    PLAYER_BYTES_2_OFFSET_PARTY_TYPE        = 1,
    PLAYER_BYTES_2_OFFSET_BANK_BAG_SLOTS    = 2,
    PLAYER_BYTES_2_OFFSET_REST_STATE        = 3
};

enum PlayerBytes3Offsets
{
    PLAYER_BYTES_3_OFFSET_GENDER        = 0,
    PLAYER_BYTES_3_OFFSET_INEBRIATION   = 1,
    PLAYER_BYTES_3_OFFSET_PVP_TITLE     = 2,
    PLAYER_BYTES_3_OFFSET_ARENA_FACTION = 3
};

enum PlayerFieldBytesOffsets
{
    PLAYER_FIELD_BYTES_OFFSET_FLAGS                 = 0,
    PLAYER_FIELD_BYTES_OFFSET_RAF_GRANTABLE_LEVEL   = 1,
    PLAYER_FIELD_BYTES_OFFSET_ACTION_BAR_TOGGLES    = 2,
    PLAYER_FIELD_BYTES_OFFSET_LIFETIME_MAX_PVP_RANK = 3
};

enum PlayerFieldBytes2Offsets
{
    PLAYER_FIELD_BYTES_2_OFFSET_OVERRIDE_SPELLS_ID                  = 0,    // uint16!
    PLAYER_FIELD_BYTES_2_OFFSET_IGNORE_POWER_REGEN_PREDICTION_MASK  = 2,
    PLAYER_FIELD_BYTES_2_OFFSET_AURA_VISION                         = 3
};

static_assert((PLAYER_FIELD_BYTES_2_OFFSET_OVERRIDE_SPELLS_ID & 1) == 0, "PLAYER_FIELD_BYTES_2_OFFSET_OVERRIDE_SPELLS_ID must be aligned to 2 byte boundary");

#define PLAYER_BYTES_2_OVERRIDE_SPELLS_UINT16_OFFSET (PLAYER_FIELD_BYTES_2_OFFSET_OVERRIDE_SPELLS_ID / 2)

#define KNOWN_TITLES_SIZE   3
#define MAX_TITLE_INDEX     (KNOWN_TITLES_SIZE*64)          // 3 uint64 fields

// used in PLAYER_FIELD_BYTES values
enum PlayerFieldByteFlags
{
    PLAYER_FIELD_BYTE_TRACK_STEALTHED   = 0x00000002,
    PLAYER_FIELD_BYTE_RELEASE_TIMER     = 0x00000008,       // Display time till auto release spirit
    PLAYER_FIELD_BYTE_NO_RELEASE_WINDOW = 0x00000010        // Display no "release spirit" window at all
};

// used in PLAYER_FIELD_BYTES2 values
enum PlayerFieldByte2Flags
{
    PLAYER_FIELD_BYTE2_NONE                 = 0x00,
    PLAYER_FIELD_BYTE2_STEALTH              = 0x20,
    PLAYER_FIELD_BYTE2_INVISIBILITY_GLOW    = 0x40
};

enum MirrorTimerType
{
    FATIGUE_TIMER      = 0,
    BREATH_TIMER       = 1,
    FIRE_TIMER         = 2
};
#define MAX_TIMERS      3
#define DISABLED_MIRROR_TIMER   -1

// 2^n values
enum PlayerExtraFlags
{
    // gm abilities
    PLAYER_EXTRA_GM_ON              = 0x0001,
    PLAYER_EXTRA_ACCEPT_WHISPERS    = 0x0004,
    PLAYER_EXTRA_TAXICHEAT          = 0x0008,
    PLAYER_EXTRA_GM_INVISIBLE       = 0x0010,
    PLAYER_EXTRA_GM_CHAT            = 0x0020,               // Show GM badge in chat messages
    PLAYER_EXTRA_HAS_310_FLYER      = 0x0040,               // Marks if player already has 310% speed flying mount

    // other states
    PLAYER_EXTRA_PVP_DEATH          = 0x0100                // store PvP death status until corpse creating.
};

// 2^n values
enum AtLoginFlags
{
    AT_LOGIN_NONE              = 0x000,
    AT_LOGIN_RENAME            = 0x001,
    AT_LOGIN_RESET_SPELLS      = 0x002,
    AT_LOGIN_RESET_TALENTS     = 0x004,
    AT_LOGIN_CUSTOMIZE         = 0x008,
    AT_LOGIN_RESET_PET_TALENTS = 0x010,
    AT_LOGIN_FIRST             = 0x020,
    AT_LOGIN_CHANGE_FACTION    = 0x040,
    AT_LOGIN_CHANGE_RACE       = 0x080,
    AT_LOGIN_RESURRECT         = 0x100,
};

typedef std::map<uint32, QuestStatusData> QuestStatusMap;
typedef std::set<uint32> RewardedQuestSet;

enum QuestSaveType
{
    QUEST_DEFAULT_SAVE_TYPE = 0,
    QUEST_DELETE_SAVE_TYPE,
    QUEST_FORCE_DELETE_SAVE_TYPE
};

//               quest
typedef std::map<uint32, QuestSaveType> QuestStatusSaveMap;


enum QuestSlotOffsets
{
    QUEST_ID_OFFSET     = 0,
    QUEST_STATE_OFFSET  = 1,
    QUEST_COUNTS_OFFSET = 2,
    QUEST_TIME_OFFSET   = 4
};

#define MAX_QUEST_OFFSET 5

enum QuestSlotStateMask
{
    QUEST_STATE_NONE     = 0x0000,
    QUEST_STATE_COMPLETE = 0x0001,
    QUEST_STATE_FAIL     = 0x0002
};

enum SkillUpdateState
{
    SKILL_UNCHANGED     = 0,
    SKILL_CHANGED       = 1,
    SKILL_NEW           = 2,
    SKILL_DELETED       = 3
};

struct SkillStatusData
{
    SkillStatusData(uint8 _pos, SkillUpdateState _uState) : pos(_pos), uState(_uState)
    {
    }
    uint8 pos;
    SkillUpdateState uState;
};

typedef std::unordered_map<uint32, SkillStatusData> SkillStatusMap;

class Quest;
class Spell;
class Item;
class WorldSession;

enum PlayerSlots
{
    // first slot for item stored (in any way in player m_items data)
    PLAYER_SLOT_START           = 0,
    // last+1 slot for item stored (in any way in player m_items data)
    PLAYER_SLOT_END             = 150,
    PLAYER_SLOTS_COUNT          = (PLAYER_SLOT_END - PLAYER_SLOT_START)
};

#define INVENTORY_SLOT_BAG_0    255

enum EquipmentSlots : uint8                                 // 19 slots
{
    EQUIPMENT_SLOT_START        = 0,
    EQUIPMENT_SLOT_HEAD         = 0,
    EQUIPMENT_SLOT_NECK         = 1,
    EQUIPMENT_SLOT_SHOULDERS    = 2,
    EQUIPMENT_SLOT_BODY         = 3,
    EQUIPMENT_SLOT_CHEST        = 4,
    EQUIPMENT_SLOT_WAIST        = 5,
    EQUIPMENT_SLOT_LEGS         = 6,
    EQUIPMENT_SLOT_FEET         = 7,
    EQUIPMENT_SLOT_WRISTS       = 8,
    EQUIPMENT_SLOT_HANDS        = 9,
    EQUIPMENT_SLOT_FINGER1      = 10,
    EQUIPMENT_SLOT_FINGER2      = 11,
    EQUIPMENT_SLOT_TRINKET1     = 12,
    EQUIPMENT_SLOT_TRINKET2     = 13,
    EQUIPMENT_SLOT_BACK         = 14,
    EQUIPMENT_SLOT_MAINHAND     = 15,
    EQUIPMENT_SLOT_OFFHAND      = 16,
    EQUIPMENT_SLOT_RANGED       = 17,
    EQUIPMENT_SLOT_TABARD       = 18,
    EQUIPMENT_SLOT_END          = 19
};

enum InventorySlots : uint8                                 // 4 slots
{
    INVENTORY_SLOT_BAG_START    = 19,
    INVENTORY_SLOT_BAG_END      = 23
};

enum InventoryPackSlots : uint8                             // 16 slots
{
    INVENTORY_SLOT_ITEM_START   = 23,
    INVENTORY_SLOT_ITEM_END     = 39
};

enum BankItemSlots                                          // 28 slots
{
    BANK_SLOT_ITEM_START        = 39,
    BANK_SLOT_ITEM_END          = 67
};

enum BankBagSlots                                           // 7 slots
{
    BANK_SLOT_BAG_START         = 67,
    BANK_SLOT_BAG_END           = 74
};

enum BuyBackSlots                                           // 12 slots
{
    // stored in m_buybackitems
    BUYBACK_SLOT_START          = 74,
    BUYBACK_SLOT_END            = 86
};

enum KeyRingSlots : uint8                                   // 32 slots
{
    KEYRING_SLOT_START          = 86,
    KEYRING_SLOT_END            = 118
};

enum CurrencyTokenSlots                                     // 32 slots
{
    CURRENCYTOKEN_SLOT_START    = 118,
    CURRENCYTOKEN_SLOT_END      = 150
};

enum EquipmentSetUpdateState
{
    EQUIPMENT_SET_UNCHANGED = 0,
    EQUIPMENT_SET_CHANGED   = 1,
    EQUIPMENT_SET_NEW       = 2,
    EQUIPMENT_SET_DELETED   = 3
};

struct EquipmentSet
{
    EquipmentSet() : Guid(0), IgnoreMask(0), state(EQUIPMENT_SET_NEW)
    {
        for (uint8 i = 0; i < EQUIPMENT_SLOT_END; ++i)
            Items[i] = 0;
    }

    uint64 Guid;
    std::string Name;
    std::string IconName;
    uint32 IgnoreMask;
    uint32 Items[EQUIPMENT_SLOT_END];
    EquipmentSetUpdateState state;
};

#define MAX_EQUIPMENT_SET_INDEX 10                          // client limit

typedef std::map<uint32, EquipmentSet> EquipmentSets;

struct ItemPosCount
{
    ItemPosCount(uint16 _pos, uint32 _count) : pos(_pos), count(_count) { }
    bool isContainedIn(std::vector<ItemPosCount> const& vec) const;
    uint16 pos;
    uint32 count;
};
typedef std::vector<ItemPosCount> ItemPosCountVec;

enum TransferAbortReason
{
    TRANSFER_ABORT_NONE                     = 0x00,
    TRANSFER_ABORT_ERROR                    = 0x01,
    TRANSFER_ABORT_MAX_PLAYERS              = 0x02,         // Transfer Aborted: instance is full
    TRANSFER_ABORT_NOT_FOUND                = 0x03,         // Transfer Aborted: instance not found
    TRANSFER_ABORT_TOO_MANY_INSTANCES       = 0x04,         // You have entered too many instances recently.
    TRANSFER_ABORT_ZONE_IN_COMBAT           = 0x06,         // Unable to zone in while an encounter is in progress.
    TRANSFER_ABORT_INSUF_EXPAN_LVL          = 0x07,         // You must have <TBC, WotLK> expansion installed to access this area.
    TRANSFER_ABORT_DIFFICULTY               = 0x08,         // <Normal, Heroic, Epic> difficulty mode is not available for %s.
    TRANSFER_ABORT_UNIQUE_MESSAGE           = 0x09,         // Until you've escaped TLK's grasp, you cannot leave this place!
    TRANSFER_ABORT_TOO_MANY_REALM_INSTANCES = 0x0A,         // Additional instances cannot be launched, please try again later.
    TRANSFER_ABORT_NEED_GROUP               = 0x0B,         // 3.1
    TRANSFER_ABORT_NOT_FOUND1               = 0x0C,         // 3.1
    TRANSFER_ABORT_NOT_FOUND2               = 0x0D,         // 3.1
    TRANSFER_ABORT_NOT_FOUND3               = 0x0E,         // 3.2
    TRANSFER_ABORT_REALM_ONLY               = 0x0F,         // All players on party must be from the same realm.
    TRANSFER_ABORT_MAP_NOT_ALLOWED          = 0x10          // Map can't be entered at this time.
};

enum InstanceResetWarningType
{
    RAID_INSTANCE_WARNING_HOURS     = 1,                    // WARNING! %s is scheduled to reset in %d hour(s).
    RAID_INSTANCE_WARNING_MIN       = 2,                    // WARNING! %s is scheduled to reset in %d minute(s)!
    RAID_INSTANCE_WARNING_MIN_SOON  = 3,                    // WARNING! %s is scheduled to reset in %d minute(s). Please exit the zone or you will be returned to your bind location!
    RAID_INSTANCE_WELCOME           = 4,                    // Welcome to %s. This raid instance is scheduled to reset in %s.
    RAID_INSTANCE_EXPIRED           = 5
};

// PLAYER_FIELD_ARENA_TEAM_INFO_1_1 offsets
enum ArenaTeamInfoType
{
    ARENA_TEAM_ID                = 0,
    ARENA_TEAM_TYPE              = 1,                       // new in 3.2 - team type?
    ARENA_TEAM_MEMBER            = 2,                       // 0 - captain, 1 - member
    ARENA_TEAM_GAMES_WEEK        = 3,
    ARENA_TEAM_GAMES_SEASON      = 4,
    ARENA_TEAM_WINS_SEASON       = 5,
    ARENA_TEAM_PERSONAL_RATING   = 6,
    ARENA_TEAM_END               = 7
};

class InstanceSave;

enum RestFlag
{
    REST_FLAG_IN_TAVERN         = 0x1,
    REST_FLAG_IN_CITY           = 0x2,
    REST_FLAG_IN_FACTION_AREA   = 0x4, // used with AREA_FLAG_REST_ZONE_*
};

enum TeleportToOptions
{
    TELE_TO_GM_MODE             = 0x01,
    TELE_TO_NOT_LEAVE_TRANSPORT = 0x02,
    TELE_TO_NOT_LEAVE_COMBAT    = 0x04,
    TELE_TO_NOT_UNSUMMON_PET    = 0x08,
    TELE_TO_SPELL               = 0x10
};

/// Type of environmental damages
enum EnviromentalDamage : uint8
{
    DAMAGE_EXHAUSTED = 0,
    DAMAGE_DROWNING  = 1,
    DAMAGE_FALL      = 2,
    DAMAGE_LAVA      = 3,
    DAMAGE_SLIME     = 4,
    DAMAGE_FIRE      = 5,
    DAMAGE_FALL_TO_VOID = 6                                 // custom case for fall without durability loss
};

enum PlayerChatTag
{
    CHAT_TAG_NONE       = 0x00,
    CHAT_TAG_AFK        = 0x01,
    CHAT_TAG_DND        = 0x02,
    CHAT_TAG_GM         = 0x04,
    CHAT_TAG_COM        = 0x08, // Commentator
    CHAT_TAG_DEV        = 0x10
};

enum PlayedTimeIndex
{
    PLAYED_TIME_TOTAL = 0,
    PLAYED_TIME_LEVEL = 1
};

#define MAX_PLAYED_TIME_INDEX 2

// used at player loading query list preparing, and later result selection
enum PlayerLoginQueryIndex
{
    PLAYER_LOGIN_QUERY_LOAD_FROM                    = 0,
    PLAYER_LOGIN_QUERY_LOAD_GROUP                   = 1,
    PLAYER_LOGIN_QUERY_LOAD_BOUND_INSTANCES         = 2,
    PLAYER_LOGIN_QUERY_LOAD_AURAS                   = 3,
    PLAYER_LOGIN_QUERY_LOAD_SPELLS                  = 4,
    PLAYER_LOGIN_QUERY_LOAD_QUEST_STATUS            = 5,
    PLAYER_LOGIN_QUERY_LOAD_DAILY_QUEST_STATUS      = 6,
    PLAYER_LOGIN_QUERY_LOAD_REPUTATION              = 7,
    PLAYER_LOGIN_QUERY_LOAD_INVENTORY               = 8,
    PLAYER_LOGIN_QUERY_LOAD_ACTIONS                 = 9,
    PLAYER_LOGIN_QUERY_LOAD_MAIL_COUNT              = 10,
    PLAYER_LOGIN_QUERY_LOAD_MAIL_DATE               = 11,
    PLAYER_LOGIN_QUERY_LOAD_SOCIAL_LIST             = 12,
    PLAYER_LOGIN_QUERY_LOAD_HOME_BIND               = 13,
    PLAYER_LOGIN_QUERY_LOAD_SPELL_COOLDOWNS         = 14,
    PLAYER_LOGIN_QUERY_LOAD_DECLINED_NAMES          = 15,
    PLAYER_LOGIN_QUERY_LOAD_GUILD                   = 16,
    PLAYER_LOGIN_QUERY_LOAD_ARENA_INFO              = 17,
    PLAYER_LOGIN_QUERY_LOAD_ACHIEVEMENTS            = 18,
    PLAYER_LOGIN_QUERY_LOAD_CRITERIA_PROGRESS       = 19,
    PLAYER_LOGIN_QUERY_LOAD_EQUIPMENT_SETS          = 20,
    PLAYER_LOGIN_QUERY_LOAD_BG_DATA                 = 21,
    PLAYER_LOGIN_QUERY_LOAD_GLYPHS                  = 22,
    PLAYER_LOGIN_QUERY_LOAD_TALENTS                 = 23,
    PLAYER_LOGIN_QUERY_LOAD_ACCOUNT_DATA            = 24,
    PLAYER_LOGIN_QUERY_LOAD_SKILLS                  = 25,
    PLAYER_LOGIN_QUERY_LOAD_WEEKLY_QUEST_STATUS     = 26,
    PLAYER_LOGIN_QUERY_LOAD_RANDOM_BG               = 27,
    PLAYER_LOGIN_QUERY_LOAD_BANNED                  = 28,
    PLAYER_LOGIN_QUERY_LOAD_QUEST_STATUS_REW        = 29,
    PLAYER_LOGIN_QUERY_LOAD_INSTANCE_LOCK_TIMES     = 30,
    PLAYER_LOGIN_QUERY_LOAD_SEASONAL_QUEST_STATUS   = 31,
    PLAYER_LOGIN_QUERY_LOAD_MONTHLY_QUEST_STATUS    = 32,
    PLAYER_LOGIN_QUERY_LOAD_CORPSE_LOCATION         = 33,
    MAX_PLAYER_LOGIN_QUERY
};

enum PlayerDelayedOperations
{
    DELAYED_SAVE_PLAYER         = 0x01,
    DELAYED_RESURRECT_PLAYER    = 0x02,
    DELAYED_SPELL_CAST_DESERTER = 0x04,
    DELAYED_BG_MOUNT_RESTORE    = 0x08,                     ///< Flag to restore mount state after teleport from BG
    DELAYED_BG_TAXI_RESTORE     = 0x10,                     ///< Flag to restore taxi state after teleport from BG
    DELAYED_BG_GROUP_RESTORE    = 0x20,                     ///< Flag to restore group state after teleport from BG
    DELAYED_END
};

// Player summoning auto-decline time (in secs)
#define MAX_PLAYER_SUMMON_DELAY                   (2*MINUTE)
// Maximum money amount : 2^31 - 1
TC_GAME_API extern uint32 const MAX_MONEY_AMOUNT;

enum BindExtensionState
{
    EXTEND_STATE_EXPIRED  =   0,
    EXTEND_STATE_NORMAL   =   1,
    EXTEND_STATE_EXTENDED =   2,
    EXTEND_STATE_KEEP     = 255   // special state: keep current save type
};
struct InstancePlayerBind
{
    InstanceSave* save;
    /* permanent PlayerInstanceBinds are created in Raid/Heroic instances for players
    that aren't already permanently bound when they are inside when a boss is killed
    or when they enter an instance that the group leader is permanently bound to. */
    bool perm;
    /* extend state listing:
    EXPIRED  - doesn't affect anything unless manually re-extended by player
    NORMAL   - standard state
    EXTENDED - won't be promoted to EXPIRED at next reset period, will instead be promoted to NORMAL */
    BindExtensionState extendState;

    InstancePlayerBind() : save(nullptr), perm(false), extendState(EXTEND_STATE_NORMAL) { }
};

struct AccessRequirement
{
    uint8  levelMin;
    uint8  levelMax;
    uint16 item_level;
    uint32 item;
    uint32 item2;
    uint32 quest_A;
    uint32 quest_H;
    uint32 achievement;
    std::string questFailedText;
};

enum CharDeleteMethod
{
    CHAR_DELETE_REMOVE = 0,                      // Completely remove from the database
    CHAR_DELETE_UNLINK = 1                       // The character gets unlinked from the account,
                                                 // the name gets freed up and appears as deleted ingame
};

enum CurrencyItems
{
    ITEM_HONOR_POINTS_ID    = 43308,
    ITEM_ARENA_POINTS_ID    = 43307
};

enum ReferAFriendError
{
    ERR_REFER_A_FRIEND_NONE                          = 0x00,
    ERR_REFER_A_FRIEND_NOT_REFERRED_BY               = 0x01,
    ERR_REFER_A_FRIEND_TARGET_TOO_HIGH               = 0x02,
    ERR_REFER_A_FRIEND_INSUFFICIENT_GRANTABLE_LEVELS = 0x03,
    ERR_REFER_A_FRIEND_TOO_FAR                       = 0x04,
    ERR_REFER_A_FRIEND_DIFFERENT_FACTION             = 0x05,
    ERR_REFER_A_FRIEND_NOT_NOW                       = 0x06,
    ERR_REFER_A_FRIEND_GRANT_LEVEL_MAX_I             = 0x07,
    ERR_REFER_A_FRIEND_NO_TARGET                     = 0x08,
    ERR_REFER_A_FRIEND_NOT_IN_GROUP                  = 0x09,
    ERR_REFER_A_FRIEND_SUMMON_LEVEL_MAX_I            = 0x0A,
    ERR_REFER_A_FRIEND_SUMMON_COOLDOWN               = 0x0B,
    ERR_REFER_A_FRIEND_INSUF_EXPAN_LVL               = 0x0C,
    ERR_REFER_A_FRIEND_SUMMON_OFFLINE_S              = 0x0D
};

enum PlayerRestState : uint8
{
    REST_STATE_RESTED                                = 0x01,
    REST_STATE_NOT_RAF_LINKED                        = 0x02,
    REST_STATE_RAF_LINKED                            = 0x06
};

enum PlayerCommandStates
{
    CHEAT_NONE      = 0x00,
    CHEAT_GOD       = 0x01,
    CHEAT_CASTTIME  = 0x02,
    CHEAT_COOLDOWN  = 0x04,
    CHEAT_POWER     = 0x08,
    CHEAT_WATERWALK = 0x10
};

class TC_GAME_API PlayerTaxi
{
    public:
        PlayerTaxi();
        ~PlayerTaxi() { }
        // Nodes
        void InitTaxiNodesForLevel(uint32 race, uint32 chrClass, uint8 level);
        void LoadTaxiMask(std::string const& data);

        bool IsTaximaskNodeKnown(uint32 nodeidx) const
        {
            uint8  field   = uint8((nodeidx - 1) / 32);
            uint32 submask = 1 << ((nodeidx-1) % 32);
            return (m_taximask[field] & submask) == submask;
        }
        bool SetTaximaskNode(uint32 nodeidx)
        {
            uint8  field   = uint8((nodeidx - 1) / 32);
            uint32 submask = 1 << ((nodeidx - 1) % 32);
            if ((m_taximask[field] & submask) != submask)
            {
                m_taximask[field] |= submask;
                return true;
            }
            else
                return false;
        }
        void AppendTaximaskTo(ByteBuffer& data, bool all);

        // Destinations
        bool LoadTaxiDestinationsFromString(std::string const& values, uint32 team);
        std::string SaveTaxiDestinationsToString();

        void ClearTaxiDestinations() { m_TaxiDestinations.clear(); }
        void AddTaxiDestination(uint32 dest) { m_TaxiDestinations.push_back(dest); }
        uint32 GetTaxiSource() const { return m_TaxiDestinations.empty() ? 0 : m_TaxiDestinations.front(); }
        uint32 GetTaxiDestination() const { return m_TaxiDestinations.size() < 2 ? 0 : m_TaxiDestinations[1]; }
        uint32 GetCurrentTaxiPath() const;
        uint32 NextTaxiDestination()
        {
            m_TaxiDestinations.pop_front();
            return GetTaxiDestination();
        }

        std::deque<uint32> const& GetPath() const { return m_TaxiDestinations; }
        bool empty() const { return m_TaxiDestinations.empty(); }

        friend std::ostringstream& operator<< (std::ostringstream& ss, PlayerTaxi const& taxi);
    private:
        TaxiMask m_taximask;
        std::deque<uint32> m_TaxiDestinations;
};

std::ostringstream& operator << (std::ostringstream& ss, PlayerTaxi const& taxi);

class Player;

/// Holder for Battleground data
struct BGData
{
    BGData() : bgInstanceID(0), bgTypeID(BATTLEGROUND_TYPE_NONE), bgAfkReportedCount(0), bgAfkReportedTimer(0),
        bgTeam(0), mountSpell(0) { ClearTaxiPath(); }

    uint32 bgInstanceID;                    ///< This variable is set to bg->m_InstanceID,
                                            ///  when player is teleported to BG - (it is battleground's GUID)
    BattlegroundTypeId bgTypeID;

    std::set<uint32>   bgAfkReporter;
    uint8              bgAfkReportedCount;
    time_t             bgAfkReportedTimer;

    uint32 bgTeam;                          ///< What side the player will be added to

    uint32 mountSpell;
    uint32 taxiPath[2];

    WorldLocation joinPos;                  ///< From where player entered BG

    void ClearTaxiPath()     { taxiPath[0] = taxiPath[1] = 0; }
    bool HasTaxiPath() const { return taxiPath[0] && taxiPath[1]; }
};

struct TradeStatusInfo
{
    TradeStatusInfo() : Status(TRADE_STATUS_BUSY), TraderGuid(), Result(EQUIP_ERR_OK),
        IsTargetResult(false), ItemLimitCategoryId(0), Slot(0) { }

    TradeStatus Status;
    ObjectGuid TraderGuid;
    InventoryResult Result;
    bool IsTargetResult;
    uint32 ItemLimitCategoryId;
    uint8 Slot;
};

struct ResurrectionData
{
    ObjectGuid GUID;
    WorldLocation Location;
    uint32 Health;
    uint32 Mana;
    uint32 Aura;
};

#define SPELL_DK_RAISE_ALLY 46619

class TC_GAME_API Player : public Unit, public GridObject<Player>
{
    friend class WorldSession;
    friend void Item::AddToUpdateQueueOf(Player* player);
    friend void Item::RemoveFromUpdateQueueOf(Player* player);
    public:
        explicit Player(WorldSession* session);
        ~Player();

        PlayerAI* AI() const { return reinterpret_cast<PlayerAI*>(i_AI); }

        void CleanupsBeforeDelete(bool finalCleanup = true) override;

        void AddToWorld() override;
        void RemoveFromWorld() override;

        void SetObjectScale(float scale) override
        {
            Unit::SetObjectScale(scale);
            SetFloatValue(UNIT_FIELD_BOUNDINGRADIUS, scale * DEFAULT_WORLD_OBJECT_SIZE);
            SetFloatValue(UNIT_FIELD_COMBATREACH, scale * DEFAULT_COMBAT_REACH);
        }

        bool TeleportTo(uint32 mapid, float x, float y, float z, float orientation, uint32 options = 0);
        bool TeleportTo(WorldLocation const &loc, uint32 options = 0);
        bool TeleportToBGEntryPoint();

        void SetSummonPoint(uint32 mapid, float x, float y, float z);
        void SummonIfPossible(bool agree);

        bool Create(ObjectGuid::LowType guidlow, CharacterCreateInfo* createInfo);

        void Update(uint32 time) override;

        static bool BuildEnumData(PreparedQueryResult result, WorldPacket* data);

        bool IsImmunedToSpellEffect(SpellInfo const* spellInfo, uint32 index) const override;

        void SetInWater(bool apply);

        bool IsInWater() const override { return m_isInWater; }
        bool IsUnderWater() const override;
        bool IsFalling() { return GetPositionZ() < m_lastFallZ; }
        bool IsInAreaTriggerRadius(const AreaTriggerEntry* trigger) const;

        void SendInitialPacketsBeforeAddToMap();
        void SendInitialPacketsAfterAddToMap();
        void SendSupercededSpell(uint32 oldSpell, uint32 newSpell) const;
        void SendTransferAborted(uint32 mapid, TransferAbortReason reason, uint8 arg = 0) const;
        void SendInstanceResetWarning(uint32 mapid, Difficulty difficulty, uint32 time, bool welcome) const;

        bool CanInteractWithQuestGiver(Object* questGiver) const;
        Creature* GetNPCIfCanInteractWith(ObjectGuid const& guid, uint32 npcflagmask) const;
        GameObject* GetGameObjectIfCanInteractWith(ObjectGuid const& guid) const;
        GameObject* GetGameObjectIfCanInteractWith(ObjectGuid const& guid, GameobjectTypes type) const;

        void ToggleAFK();
        void ToggleDND();
        bool isAFK() const { return HasFlag(PLAYER_FLAGS, PLAYER_FLAGS_AFK); }
        bool isDND() const { return HasFlag(PLAYER_FLAGS, PLAYER_FLAGS_DND); }
        uint8 GetChatTag() const;
        std::string autoReplyMsg;

        uint32 GetBarberShopCost(uint8 newhairstyle, uint8 newhaircolor, uint8 newfacialhair, BarberShopStyleEntry const* newSkin = nullptr) const;

        PlayerSocial *GetSocial() const { return m_social; }

        PlayerTaxi m_taxi;
        void InitTaxiNodesForLevel() { m_taxi.InitTaxiNodesForLevel(getRace(), getClass(), getLevel()); }
        bool ActivateTaxiPathTo(std::vector<uint32> const& nodes, Creature* npc = nullptr, uint32 spellid = 0);
        bool ActivateTaxiPathTo(uint32 taxi_path_id, uint32 spellid = 0);
        void CleanupAfterTaxiFlight();
        void ContinueTaxiFlight() const;
                                                            // mount_id can be used in scripting calls
        bool isAcceptWhispers() const { return (m_ExtraFlags & PLAYER_EXTRA_ACCEPT_WHISPERS) != 0; }
        void SetAcceptWhispers(bool on) { if (on) m_ExtraFlags |= PLAYER_EXTRA_ACCEPT_WHISPERS; else m_ExtraFlags &= ~PLAYER_EXTRA_ACCEPT_WHISPERS; }
        bool IsGameMaster() const { return (m_ExtraFlags & PLAYER_EXTRA_GM_ON) != 0; }
        bool CanBeGameMaster() const;
        void SetGameMaster(bool on);
        bool isGMChat() const { return (m_ExtraFlags & PLAYER_EXTRA_GM_CHAT) != 0; }
        void SetGMChat(bool on) { if (on) m_ExtraFlags |= PLAYER_EXTRA_GM_CHAT; else m_ExtraFlags &= ~PLAYER_EXTRA_GM_CHAT; }
        bool isTaxiCheater() const { return (m_ExtraFlags & PLAYER_EXTRA_TAXICHEAT) != 0; }
        void SetTaxiCheater(bool on) { if (on) m_ExtraFlags |= PLAYER_EXTRA_TAXICHEAT; else m_ExtraFlags &= ~PLAYER_EXTRA_TAXICHEAT; }
        bool isGMVisible() const { return !(m_ExtraFlags & PLAYER_EXTRA_GM_INVISIBLE); }
        void SetGMVisible(bool on);
        bool Has310Flyer(bool checkAllSpells, uint32 excludeSpellId = 0);
        void SetHas310Flyer(bool on) { if (on) m_ExtraFlags |= PLAYER_EXTRA_HAS_310_FLYER; else m_ExtraFlags &= ~PLAYER_EXTRA_HAS_310_FLYER; }
        void SetPvPDeath(bool on) { if (on) m_ExtraFlags |= PLAYER_EXTRA_PVP_DEATH; else m_ExtraFlags &= ~PLAYER_EXTRA_PVP_DEATH; }

        void GiveXP(uint32 xp, Unit* victim, float group_rate=1.0f);
        void GiveLevel(uint8 level);

        void InitStatsForLevel(bool reapplyMods = false);

        // .cheat command related
        bool GetCommandStatus(uint32 command) const { return (_activeCheats & command) != 0; }
        void SetCommandStatusOn(uint32 command) { _activeCheats |= command; }
        void SetCommandStatusOff(uint32 command) { _activeCheats &= ~command; }

        // Played Time Stuff
        time_t m_logintime;
        time_t m_Last_tick;
        uint32 m_Played_time[MAX_PLAYED_TIME_INDEX];
        uint32 GetTotalPlayedTime() const { return m_Played_time[PLAYED_TIME_TOTAL]; }
        uint32 GetLevelPlayedTime() const { return m_Played_time[PLAYED_TIME_LEVEL]; }

        void setDeathState(DeathState s) override;                   // overwrite Unit::setDeathState

        float GetRestBonus() const { return m_rest_bonus; }
        void SetRestBonus(float rest_bonus_new);

        bool HasRestFlag(RestFlag restFlag) const { return (_restFlagMask & restFlag) != 0; }
        void SetRestFlag(RestFlag restFlag, uint32 triggerId = 0);
        void RemoveRestFlag(RestFlag restFlag);

        uint32 GetXPRestBonus(uint32 xp);
        uint32 GetInnTriggerId() const { return inn_triggerId; }

        Pet* GetPet() const;
        Pet* SummonPet(uint32 entry, float x, float y, float z, float ang, PetType petType, uint32 despwtime);
        void RemovePet(Pet* pet, PetSaveMode mode, bool returnreagent = false);
        uint32 GetPhaseMaskForSpawn() const;                // used for proper set phase for DB at GM-mode creature/GO spawn

        /// Handles said message in regular chat based on declared language and in config pre-defined Range.
        void Say(std::string const& text, Language language, WorldObject const* = nullptr) override;
        /// Handles yelled message in regular chat based on declared language and in config pre-defined Range.
        void Yell(std::string const& text, Language language, WorldObject const* = nullptr) override;
        /// Outputs an universal text which is supposed to be an action.
        void TextEmote(std::string const& text, WorldObject const* = nullptr, bool = false) override;
        /// Handles whispers from Addons and players based on sender, receiver's guid and language.
        void Whisper(std::string const& text, Language language, Player* receiver, bool = false) override;

        /*********************************************************/
        /***                    STORAGE SYSTEM                 ***/
        /*********************************************************/

        void SetVirtualItemSlot(uint8 i, Item* item);
        void SetSheath(SheathState sheathed) override;             // overwrite Unit version
        uint8 FindEquipSlot(ItemTemplate const* proto, uint32 slot, bool swap) const;
        uint32 GetItemCount(uint32 item, bool inBankAlso = false, Item* skipItem = nullptr) const;
        uint32 GetItemCountWithLimitCategory(uint32 limitCategory, Item* skipItem = nullptr) const;
        Item* GetItemByGuid(ObjectGuid guid) const;
        Item* GetItemByEntry(uint32 entry) const;
        Item* GetItemByPos(uint16 pos) const;
        Item* GetItemByPos(uint8 bag, uint8 slot) const;
        Item* GetUseableItemByPos(uint8 bag, uint8 slot) const;
        Bag*  GetBagByPos(uint8 slot) const;
        Item* GetWeaponForAttack(WeaponAttackType attackType, bool useable = false) const;
        Item* GetShield(bool useable = false) const;
        static uint8 GetAttackBySlot(uint8 slot);        // MAX_ATTACK if not weapon slot
        std::vector<Item*> &GetItemUpdateQueue() { return m_itemUpdateQueue; }
        static bool IsInventoryPos(uint16 pos) { return IsInventoryPos(pos >> 8, pos & 255); }
        static bool IsInventoryPos(uint8 bag, uint8 slot);
        static bool IsEquipmentPos(uint16 pos) { return IsEquipmentPos(pos >> 8, pos & 255); }
        static bool IsEquipmentPos(uint8 bag, uint8 slot);
        static bool IsBagPos(uint16 pos);
        static bool IsBankPos(uint16 pos) { return IsBankPos(pos >> 8, pos & 255); }
        static bool IsBankPos(uint8 bag, uint8 slot);
        bool IsValidPos(uint16 pos, bool explicit_pos) const { return IsValidPos(pos >> 8, pos & 255, explicit_pos); }
        bool IsValidPos(uint8 bag, uint8 slot, bool explicit_pos) const;
        uint8 GetBankBagSlotCount() const { return GetByteValue(PLAYER_BYTES_2, PLAYER_BYTES_2_OFFSET_BANK_BAG_SLOTS); }
        void SetBankBagSlotCount(uint8 count) { SetByteValue(PLAYER_BYTES_2, PLAYER_BYTES_2_OFFSET_BANK_BAG_SLOTS, count); }
        bool HasItemCount(uint32 item, uint32 count = 1, bool inBankAlso = false) const;
        bool HasItemFitToSpellRequirements(SpellInfo const* spellInfo, Item const* ignoreItem = nullptr) const;
        bool CanNoReagentCast(SpellInfo const* spellInfo) const;
        bool HasItemOrGemWithIdEquipped(uint32 item, uint32 count, uint8 except_slot = NULL_SLOT) const;
        bool HasItemOrGemWithLimitCategoryEquipped(uint32 limitCategory, uint32 count, uint8 except_slot = NULL_SLOT) const;
        InventoryResult CanTakeMoreSimilarItems(Item* pItem, uint32* itemLimitCategory = NULL) const { return CanTakeMoreSimilarItems(pItem->GetEntry(), pItem->GetCount(), pItem, NULL, itemLimitCategory); }
        InventoryResult CanTakeMoreSimilarItems(uint32 entry, uint32 count, uint32* itemLimitCategory = NULL) const { return CanTakeMoreSimilarItems(entry, count, NULL, NULL, itemLimitCategory); }
        InventoryResult CanStoreNewItem(uint8 bag, uint8 slot, ItemPosCountVec& dest, uint32 item, uint32 count, uint32* no_space_count = nullptr) const;
        InventoryResult CanStoreItem(uint8 bag, uint8 slot, ItemPosCountVec& dest, Item* pItem, bool swap = false) const;
        InventoryResult CanStoreItems(Item** items, int count, uint32* itemLimitCategory) const;
        InventoryResult CanEquipNewItem(uint8 slot, uint16& dest, uint32 item, bool swap) const;
        InventoryResult CanEquipItem(uint8 slot, uint16& dest, Item* pItem, bool swap, bool not_loading = true) const;

        InventoryResult CanEquipUniqueItem(Item* pItem, uint8 except_slot = NULL_SLOT, uint32 limit_count = 1) const;
        InventoryResult CanEquipUniqueItem(ItemTemplate const* itemProto, uint8 except_slot = NULL_SLOT, uint32 limit_count = 1) const;
        InventoryResult CanUnequipItems(uint32 item, uint32 count) const;
        InventoryResult CanUnequipItem(uint16 src, bool swap) const;
        InventoryResult CanBankItem(uint8 bag, uint8 slot, ItemPosCountVec& dest, Item* pItem, bool swap, bool not_loading = true) const;
        InventoryResult CanUseItem(Item* pItem, bool not_loading = true) const;
        bool HasItemTotemCategory(uint32 TotemCategory) const;
        InventoryResult CanUseItem(ItemTemplate const* pItem) const;
        InventoryResult CanUseAmmo(uint32 item) const;
        InventoryResult CanRollForItemInLFG(ItemTemplate const* item, WorldObject const* lootedObject) const;
        Item* StoreNewItem(ItemPosCountVec const& pos, uint32 item, bool update, int32 randomPropertyId = 0, AllowedLooterSet const& allowedLooters = AllowedLooterSet());
        Item* StoreItem(ItemPosCountVec const& pos, Item* pItem, bool update);
        Item* EquipNewItem(uint16 pos, uint32 item, bool update);
        Item* EquipItem(uint16 pos, Item* pItem, bool update);
        void AutoUnequipOffhandIfNeed(bool force = false);
        bool StoreNewItemInBestSlots(uint32 item_id, uint32 item_count);
        void AutoStoreLoot(uint8 bag, uint8 slot, uint32 loot_id, LootStore const& store, bool broadcast = false);
        void AutoStoreLoot(uint32 loot_id, LootStore const& store, bool broadcast = false) { AutoStoreLoot(NULL_BAG, NULL_SLOT, loot_id, store, broadcast); }
        void StoreLootItem(uint8 lootSlot, Loot* loot);

        InventoryResult CanTakeMoreSimilarItems(uint32 entry, uint32 count, Item* pItem, uint32* no_space_count = NULL, uint32* itemLimitCategory = NULL) const;
        InventoryResult CanStoreItem(uint8 bag, uint8 slot, ItemPosCountVec& dest, uint32 entry, uint32 count, Item* pItem = nullptr, bool swap = false, uint32* no_space_count = nullptr) const;

        void AddRefundReference(ObjectGuid it);
        void DeleteRefundReference(ObjectGuid it);

        void ApplyEquipCooldown(Item* pItem);
        void SetAmmo(uint32 item);
        void RemoveAmmo();
        float GetAmmoDPS() const { return m_ammoDPS; }
        bool CheckAmmoCompatibility(const ItemTemplate* ammo_proto) const;
        void QuickEquipItem(uint16 pos, Item* pItem);
        void VisualizeItem(uint8 slot, Item* pItem);
        void SetVisibleItemSlot(uint8 slot, Item* pItem);
        Item* BankItem(ItemPosCountVec const& dest, Item* pItem, bool update);
        void RemoveItem(uint8 bag, uint8 slot, bool update);
        void MoveItemFromInventory(uint8 bag, uint8 slot, bool update);
                                                            // in trade, auction, guild bank, mail....
        void MoveItemToInventory(ItemPosCountVec const& dest, Item* pItem, bool update, bool in_characterInventoryDB = false);
                                                            // in trade, guild bank, mail....
        void RemoveItemDependentAurasAndCasts(Item* pItem);
        void DestroyItem(uint8 bag, uint8 slot, bool update);
        void DestroyItemCount(uint32 item, uint32 count, bool update, bool unequip_check = false);
        void DestroyItemCount(Item* item, uint32& count, bool update);
        void DestroyConjuredItems(bool update);
        void DestroyZoneLimitedItem(bool update, uint32 new_zone);
        void SplitItem(uint16 src, uint16 dst, uint32 count);
        void SwapItem(uint16 src, uint16 dst);
        void AddItemToBuyBackSlot(Item* pItem);
        Item* GetItemFromBuyBackSlot(uint32 slot);
        void RemoveItemFromBuyBackSlot(uint32 slot, bool del);
        uint32 GetMaxKeyringSize() const { return KEYRING_SLOT_END-KEYRING_SLOT_START; }
        void SendEquipError(InventoryResult msg, Item* pItem, Item* pItem2 = nullptr, uint32 itemid = 0) const;
        void SendBuyError(BuyResult msg, Creature* creature, uint32 item, uint32 param) const;
        void SendSellError(SellResult msg, Creature* creature, ObjectGuid guid, uint32 param) const;
        void AddWeaponProficiency(uint32 newflag) { m_WeaponProficiency |= newflag; }
        void AddArmorProficiency(uint32 newflag) { m_ArmorProficiency |= newflag; }
        uint32 GetWeaponProficiency() const { return m_WeaponProficiency; }
        uint32 GetArmorProficiency() const { return m_ArmorProficiency; }
        bool IsUseEquipedWeapon(bool mainhand) const;
        bool IsTwoHandUsed() const;
        void SendNewItem(Item* item, uint32 count, bool received, bool created, bool broadcast = false);
        bool BuyItemFromVendorSlot(ObjectGuid vendorguid, uint32 vendorslot, uint32 item, uint8 count, uint8 bag, uint8 slot);
        bool _StoreOrEquipNewItem(uint32 vendorslot, uint32 item, uint8 count, uint8 bag, uint8 slot, int32 price, ItemTemplate const* pProto, Creature* pVendor, VendorItem const* crItem, bool bStore);

        float GetReputationPriceDiscount(Creature const* creature) const;

        Player* GetTrader() const { return m_trade ? m_trade->GetTrader() : nullptr; }
        TradeData* GetTradeData() const { return m_trade; }
        void TradeCancel(bool sendback);

        void UpdateEnchantTime(uint32 time);
        void UpdateSoulboundTradeItems();
        void AddTradeableItem(Item* item);
        void RemoveTradeableItem(Item* item);
        void UpdateItemDuration(uint32 time, bool realtimeonly = false);
        void AddEnchantmentDurations(Item* item);
        void RemoveEnchantmentDurations(Item* item);
        void RemoveArenaEnchantments(EnchantmentSlot slot);
        void AddEnchantmentDuration(Item* item, EnchantmentSlot slot, uint32 duration);
        void ApplyEnchantment(Item* item, EnchantmentSlot slot, bool apply, bool apply_dur = true, bool ignore_condition = false);
        void ApplyEnchantment(Item* item, bool apply);
        void UpdateSkillEnchantments(uint16 skill_id, uint16 curr_value, uint16 new_value);
        void SendEnchantmentDurations();
        void BuildEnchantmentsInfoData(WorldPacket* data);
        void AddItemDurations(Item* item);
        void RemoveItemDurations(Item* item);
        void SendItemDurations();
        void LoadCorpse(PreparedQueryResult result);
        void LoadPet();

        bool AddItem(uint32 itemId, uint32 count);

        uint32 m_stableSlots;

        /*********************************************************/
        /***                    GOSSIP SYSTEM                  ***/
        /*********************************************************/

        void PrepareGossipMenu(WorldObject* source, uint32 menuId = 0, bool showQuests = false);
        void SendPreparedGossip(WorldObject* source);
        void OnGossipSelect(WorldObject* source, uint32 gossipListId, uint32 menuId);

        uint32 GetGossipTextId(uint32 menuId, WorldObject* source);
        uint32 GetGossipTextId(WorldObject* source);
        static uint32 GetDefaultGossipMenuForSource(WorldObject* source);

        /*********************************************************/
        /***                    QUEST SYSTEM                   ***/
        /*********************************************************/

        int32 GetQuestLevel(Quest const* quest) const { return quest && (quest->GetQuestLevel() > 0) ? quest->GetQuestLevel() : getLevel(); }

        void PrepareQuestMenu(ObjectGuid guid);
        void SendPreparedQuest(ObjectGuid guid);
        bool IsActiveQuest(uint32 quest_id) const;
        Quest const* GetNextQuest(ObjectGuid guid, Quest const* quest) const;
        bool CanSeeStartQuest(Quest const* quest);
        bool CanTakeQuest(Quest const* quest, bool msg);
        bool CanAddQuest(Quest const* quest, bool msg) const;
        bool CanCompleteQuest(uint32 quest_id);
        bool CanCompleteRepeatableQuest(Quest const* quest);
        bool CanRewardQuest(Quest const* quest, bool msg);
        bool CanRewardQuest(Quest const* quest, uint32 reward, bool msg);
        void AddQuestAndCheckCompletion(Quest const* quest, Object* questGiver);
        void AddQuest(Quest const* quest, Object* questGiver);
        void CompleteQuest(uint32 quest_id);
        void IncompleteQuest(uint32 quest_id);
        void RewardQuest(Quest const* quest, uint32 reward, Object* questGiver, bool announce = true);
        void FailQuest(uint32 quest_id);
        bool SatisfyQuestSkill(Quest const* qInfo, bool msg) const;
        bool SatisfyQuestLevel(Quest const* qInfo, bool msg) const;
        bool SatisfyQuestLog(bool msg) const;
        bool SatisfyQuestPreviousQuest(Quest const* qInfo, bool msg);
        bool SatisfyQuestClass(Quest const* qInfo, bool msg) const;
        bool SatisfyQuestRace(Quest const* qInfo, bool msg) const;
        bool SatisfyQuestReputation(Quest const* qInfo, bool msg);
        bool SatisfyQuestStatus(Quest const* qInfo, bool msg) const;
        bool SatisfyQuestConditions(Quest const* qInfo, bool msg);
        bool SatisfyQuestTimed(Quest const* qInfo, bool msg) const;
        bool SatisfyQuestExclusiveGroup(Quest const* qInfo, bool msg);
        bool SatisfyQuestNextChain(Quest const* qInfo, bool msg) const;
        bool SatisfyQuestPrevChain(Quest const* qInfo, bool msg);
        bool SatisfyQuestDay(Quest const* qInfo, bool msg) const;
        bool SatisfyQuestWeek(Quest const* qInfo, bool msg);
        bool SatisfyQuestMonth(Quest const* qInfo, bool msg);
        bool SatisfyQuestSeasonal(Quest const* qInfo, bool msg);
        bool GiveQuestSourceItem(Quest const* quest);
        bool TakeQuestSourceItem(uint32 questId, bool msg);
        bool GetQuestRewardStatus(uint32 quest_id) const;
        QuestStatus GetQuestStatus(uint32 quest_id) const;
        void SetQuestStatus(uint32 questId, QuestStatus status, bool update = true);
        void RemoveActiveQuest(uint32 questId, bool update = true);
        void RemoveRewardedQuest(uint32 questId, bool update = true);
        void SendQuestUpdate(uint32 questId);
        QuestGiverStatus GetQuestDialogStatus(Object* questGiver);

        void SetDailyQuestStatus(uint32 quest_id);
        void SetWeeklyQuestStatus(uint32 quest_id);
        void SetMonthlyQuestStatus(uint32 quest_id);
        void SetSeasonalQuestStatus(uint32 quest_id);
        void ResetDailyQuestStatus();
        void ResetWeeklyQuestStatus();
        void ResetMonthlyQuestStatus();
        void ResetSeasonalQuestStatus(uint16 event_id);

        uint16 FindQuestSlot(uint32 quest_id) const;
        uint32 GetQuestSlotQuestId(uint16 slot) const;
        uint32 GetQuestSlotState(uint16 slot) const;
        uint16 GetQuestSlotCounter(uint16 slot, uint8 counter) const;
        uint32 GetQuestSlotTime(uint16 slot) const;
        void SetQuestSlot(uint16 slot, uint32 quest_id, uint32 timer = 0);
        void SetQuestSlotCounter(uint16 slot, uint8 counter, uint16 count);
        void SetQuestSlotState(uint16 slot, uint32 state);
        void RemoveQuestSlotState(uint16 slot, uint32 state);
        void SetQuestSlotTimer(uint16 slot, uint32 timer);
        void SwapQuestSlot(uint16 slot1, uint16 slot2);

        uint16 GetReqKillOrCastCurrentCount(uint32 quest_id, int32 entry) const;
        void AreaExploredOrEventHappens(uint32 questId);
        void GroupEventHappens(uint32 questId, WorldObject const* pEventObject);
        void ItemAddedQuestCheck(uint32 entry, uint32 count);
        void ItemRemovedQuestCheck(uint32 entry, uint32 count);
        void KilledMonster(CreatureTemplate const* cInfo, ObjectGuid guid);
        void KilledMonsterCredit(uint32 entry, ObjectGuid guid = ObjectGuid::Empty);
        void KilledPlayerCredit();
        void KillCreditGO(uint32 entry, ObjectGuid guid = ObjectGuid::Empty);
        void TalkedToCreature(uint32 entry, ObjectGuid guid);
        void MoneyChanged(uint32 value);
        void ReputationChanged(FactionEntry const* factionEntry);
        void ReputationChanged2(FactionEntry const* factionEntry);
        bool HasQuestForItem(uint32 itemId) const;
        bool HasQuestForGO(int32 goId) const;
        void UpdateForQuestWorldObjects();
        bool CanShareQuest(uint32 questId) const;

        void SendQuestComplete(uint32 questId) const;
        void SendQuestReward(Quest const* quest, uint32 XP) const;
        void SendQuestFailed(uint32 questId, InventoryResult reason = EQUIP_ERR_OK) const;
        void SendQuestTimerFailed(uint32 questId) const;
        void SendCanTakeQuestResponse(QuestFailedReason msg) const;
        void SendQuestConfirmAccept(Quest const* quest, Player* pReceiver) const;
        void SendPushToPartyResponse(Player* player, uint8 msg) const;
        void SendQuestUpdateAddItem(Quest const* quest, uint32 itemIdx, uint16 count) const;
        void SendQuestUpdateAddCreatureOrGo(Quest const* quest, ObjectGuid guid, uint32 creatureOrGOIdx, uint16 oldCount, uint16 addCount);
        void SendQuestUpdateAddPlayer(Quest const* quest, uint16 oldCount, uint16 addCount);

        ObjectGuid GetDivider() const { return m_divider; }
        void SetDivider(ObjectGuid guid) { m_divider = guid; }

        uint32 GetInGameTime() const { return m_ingametime; }
        void SetInGameTime(uint32 time) { m_ingametime = time; }

        void AddTimedQuest(uint32 questId) { m_timedquests.insert(questId); }
        void RemoveTimedQuest(uint32 questId) { m_timedquests.erase(questId); }

        bool HasPvPForcingQuest() const;

        /*********************************************************/
        /***                   LOAD SYSTEM                     ***/
        /*********************************************************/

        bool LoadFromDB(ObjectGuid guid, SQLQueryHolder *holder);
        bool IsLoading() const override;

        void Initialize(ObjectGuid::LowType guid);
        static uint32 GetUInt32ValueFromArray(Tokenizer const& data, uint16 index);
        static float  GetFloatValueFromArray(Tokenizer const& data, uint16 index);
        static uint32 GetZoneIdFromDB(ObjectGuid guid);
        static uint32 GetLevelFromDB(ObjectGuid guid);
        static bool   LoadPositionFromDB(uint32& mapid, float& x, float& y, float& z, float& o, bool& in_flight, ObjectGuid guid);

        static bool IsValidGender(uint8 Gender) { return Gender <= GENDER_FEMALE; }
        static bool ValidateAppearance(uint8 race, uint8 class_, uint8 gender, uint8 hairID, uint8 hairColor, uint8 faceID, uint8 facialHair, uint8 skinColor, bool create = false);

        /*********************************************************/
        /***                   SAVE SYSTEM                     ***/
        /*********************************************************/

        void SaveToDB(bool create = false);
        void SaveInventoryAndGoldToDB(SQLTransaction& trans);                    // fast save function for item/money cheating preventing
        void SaveGoldToDB(SQLTransaction& trans) const;

        static void SetUInt32ValueInArray(Tokenizer& data, uint16 index, uint32 value);
        static void Customize(CharacterCustomizeInfo const* customizeInfo, SQLTransaction& trans);
        static void SavePositionInDB(WorldLocation const& loc, uint16 zoneId, ObjectGuid guid, SQLTransaction& trans);

        static void DeleteFromDB(ObjectGuid playerguid, uint32 accountId, bool updateRealmChars = true, bool deleteFinally = false);
        static void DeleteOldCharacters();
        static void DeleteOldCharacters(uint32 keepDays);

        bool m_mailsLoaded;
        bool m_mailsUpdated;

        void SetBindPoint(ObjectGuid guid) const;
        void SendTalentWipeConfirm(ObjectGuid guid) const;
        void ResetPetTalents();
        void RegenerateAll();
        void Regenerate(Powers power);
        void RegenerateHealth();
        void setRegenTimerCount(uint32 time) {m_regenTimerCount = time;}
        void setWeaponChangeTimer(uint32 time) {m_weaponChangeTimer = time;}

        uint32 GetMoney() const { return GetUInt32Value(PLAYER_FIELD_COINAGE); }
        bool ModifyMoney(int32 amount, bool sendError = true);
        bool HasEnoughMoney(uint32 amount) const { return (GetMoney() >= amount); }
        bool HasEnoughMoney(int32 amount) const;
        void SetMoney(uint32 value);

        RewardedQuestSet const& getRewardedQuests() const { return m_RewardedQuests; }
        QuestStatusMap& getQuestStatusMap() { return m_QuestStatus; }

        size_t GetRewardedQuestCount() const { return m_RewardedQuests.size(); }
        bool IsQuestRewarded(uint32 quest_id) const;

        Unit* GetSelectedUnit() const;
        Player* GetSelectedPlayer() const;

        void SetTarget(ObjectGuid /*guid*/) override { } /// Used for serverside target changes, does not apply to players
        void SetSelection(ObjectGuid guid) { SetGuidValue(UNIT_FIELD_TARGET, guid); }

        uint8 GetComboPoints() const { return m_comboPoints; }
        ObjectGuid GetComboTarget() const { return m_comboTarget; }

        void AddComboPoints(Unit* target, int8 count, Spell* spell = nullptr);
        void GainSpellComboPoints(int8 count);
        void ClearComboPoints();
        void SendComboPoints();

        void SendMailResult(uint32 mailId, MailResponseType mailAction, MailResponseResult mailError, uint32 equipError = 0, ObjectGuid::LowType item_guid = 0, uint32 item_count = 0) const;
        void SendNewMail() const;
        void UpdateNextMailTimeAndUnreads();
        void AddNewMailDeliverTime(time_t deliver_time);
        bool IsMailsLoaded() const { return m_mailsLoaded; }

        void RemoveMail(uint32 id);

        void AddMail(Mail* mail) { m_mail.push_front(mail);}// for call from WorldSession::SendMailTo
        uint32 GetMailSize() { return m_mail.size();}
        Mail* GetMail(uint32 id);

        PlayerMails::iterator GetMailBegin() { return m_mail.begin();}
        PlayerMails::iterator GetMailEnd() { return m_mail.end();}

        void SendItemRetrievalMail(uint32 itemEntry, uint32 count); // Item retrieval mails sent by The Postmaster (34337), used in multiple places.

        /*********************************************************/
        /*** MAILED ITEMS SYSTEM ***/
        /*********************************************************/

        uint8 unReadMails;
        time_t m_nextMailDelivereTime;

        typedef std::unordered_map<uint32, Item*> ItemMap;

        ItemMap mMitems;                                    //template defined in objectmgr.cpp

        Item* GetMItem(uint32 id);
        void AddMItem(Item* it);
        bool RemoveMItem(uint32 id);

        void SendOnCancelExpectedVehicleRideAura() const;
        void PetSpellInitialize();
        void CharmSpellInitialize();
        void PossessSpellInitialize();
        void VehicleSpellInitialize();
        void SendRemoveControlBar() const;
        bool HasSpell(uint32 spell) const override;
        bool HasActiveSpell(uint32 spell) const;            // show in spellbook
        TrainerSpellState GetTrainerSpellState(TrainerSpell const* trainer_spell) const;
        bool IsSpellFitByClassAndRace(uint32 spell_id) const;
        bool IsNeedCastPassiveSpellAtLearn(SpellInfo const* spellInfo) const;

        void SendProficiency(ItemClass itemClass, uint32 itemSubclassMask) const;
        void SendInitialSpells();
        bool AddSpell(uint32 spellId, bool active, bool learning, bool dependent, bool disabled, bool loading = false, uint32 fromSkill = 0);
        void LearnSpell(uint32 spell_id, bool dependent, uint32 fromSkill = 0);
        void RemoveSpell(uint32 spell_id, bool disabled = false, bool learn_low_rank = true);
        void ResetSpells(bool myClassOnly = false);
        void LearnCustomSpells();
        void LearnDefaultSkills();
        void LearnDefaultSkill(uint32 skillId, uint16 rank);
        void LearnQuestRewardedSpells();
        void LearnQuestRewardedSpells(Quest const* quest);
        void LearnSpellHighestRank(uint32 spellid);
        void AddTemporarySpell(uint32 spellId);
        void RemoveTemporarySpell(uint32 spellId);
        void SetReputation(uint32 factionentry, uint32 value);
        uint32 GetReputation(uint32 factionentry) const;
        std::string const& GetGuildName() const;
        uint32 GetFreeTalentPoints() const { return GetUInt32Value(PLAYER_CHARACTER_POINTS1); }
        void SetFreeTalentPoints(uint32 points);
        bool ResetTalents(bool no_cost = false);
        uint32 ResetTalentsCost() const;
        void InitTalentForLevel();
        void BuildPlayerTalentsInfoData(WorldPacket* data);
        void BuildPetTalentsInfoData(WorldPacket* data);
        void SendTalentsInfoData(bool pet);
        void LearnTalent(uint32 talentId, uint32 talentRank);
        void LearnPetTalent(ObjectGuid petGuid, uint32 talentId, uint32 talentRank);

        bool AddTalent(uint32 spellId, uint8 spec, bool learning);
        bool HasTalent(uint32 spell_id, uint8 spec) const;

        uint32 CalculateTalentsPoints() const;

        // Dual Spec
        void UpdateSpecCount(uint8 count);
        uint32 GetActiveSpec() const { return m_activeSpec; }
        void SetActiveSpec(uint8 spec){ m_activeSpec = spec; }
        uint8 GetSpecsCount() const { return m_specsCount; }
        void SetSpecsCount(uint8 count) { m_specsCount = count; }
        void ActivateSpec(uint8 spec);

        void InitGlyphsForLevel();
        void SetGlyphSlot(uint8 slot, uint32 slottype) { SetUInt32Value(PLAYER_FIELD_GLYPH_SLOTS_1 + slot, slottype); }
        uint32 GetGlyphSlot(uint8 slot) { return GetUInt32Value(PLAYER_FIELD_GLYPH_SLOTS_1 + slot); }
        void SetGlyph(uint8 slot, uint32 glyph);
        uint32 GetGlyph(uint8 slot) { return m_Glyphs[m_activeSpec][slot]; }

        uint32 GetFreePrimaryProfessionPoints() const { return GetUInt32Value(PLAYER_CHARACTER_POINTS2); }
        void SetFreePrimaryProfessions(uint16 profs) { SetUInt32Value(PLAYER_CHARACTER_POINTS2, profs); }
        void InitPrimaryProfessions();

        PlayerSpellMap const& GetSpellMap() const { return m_spells; }
        PlayerSpellMap      & GetSpellMap()       { return m_spells; }

        void AddSpellMod(SpellModifier* mod, bool apply);
        bool IsAffectedBySpellmod(SpellInfo const* spellInfo, SpellModifier* mod, Spell* spell = nullptr) const;
        template <class T> T ApplySpellMod(uint32 spellId, SpellModOp op, T &basevalue, Spell* spell = nullptr);
        void RemoveSpellMods(Spell* spell);
        void RestoreSpellMods(Spell* spell, uint32 ownerAuraId = 0, Aura* aura = nullptr);
        void RestoreAllSpellMods(uint32 ownerAuraId = 0, Aura* aura = nullptr);
        void DropModCharge(SpellModifier* mod, Spell* spell);
        void SetSpellModTakingSpell(Spell* spell, bool apply);

        void RemoveArenaSpellCooldowns(bool removeActivePetCooldowns = false);
        uint32 GetLastPotionId() const { return m_lastPotionId; }
        void SetLastPotionId(uint32 item_id) { m_lastPotionId = item_id; }
        void UpdatePotionCooldown(Spell* spell = nullptr);

        void SetResurrectRequestData(Unit* caster, uint32 health, uint32 mana, uint32 appliedAura);

        void ClearResurrectRequestData()
        {
            _resurrectionData.reset();
        }

        bool IsResurrectRequestedBy(ObjectGuid const& guid) const
        {
            if (!IsResurrectRequested())
                return false;

            return !_resurrectionData->GUID.IsEmpty() && _resurrectionData->GUID == guid;
        }

        bool IsResurrectRequested() const { return _resurrectionData.get() != nullptr; }
        void ResurrectUsingRequestData();
        void ResurrectUsingRequestDataImpl();

        uint8 getCinematic() const { return m_cinematic; }
        void setCinematic(uint8 cine) { m_cinematic = cine; }

        ActionButton* addActionButton(uint8 button, uint32 action, uint8 type);
        void removeActionButton(uint8 button);
        ActionButton const* GetActionButton(uint8 button);
        void SendInitialActionButtons() const { SendActionButtons(1); }
        void SendActionButtons(uint32 state) const;
        bool IsActionButtonDataValid(uint8 button, uint32 action, uint8 type) const;

        PvPInfo pvpInfo;
        void UpdatePvPState(bool onlyFFA = false);
        void SetPvP(bool state) override;
        void UpdatePvP(bool state, bool override=false);
        void UpdateZone(uint32 newZone, uint32 newArea);
        void UpdateArea(uint32 newArea);
        void SetNeedsZoneUpdate(bool needsUpdate) { m_needsZoneUpdate = needsUpdate; }

        void UpdateZoneDependentAuras(uint32 zone_id);    // zones
        void UpdateAreaDependentAuras(uint32 area_id);    // subzones

        void UpdateAfkReport(time_t currTime);
        void UpdatePvPFlag(time_t currTime);
        void UpdateContestedPvP(uint32 currTime);
        void SetContestedPvPTimer(uint32 newTime) {m_contestedPvPTimer = newTime;}
        void ResetContestedPvP();

        /// @todo: maybe move UpdateDuelFlag+DuelComplete to independent DuelHandler
        DuelInfo* duel;
        void UpdateDuelFlag(time_t currTime);
        void CheckDuelDistance(time_t currTime);
        void DuelComplete(DuelCompleteType type);
        void SendDuelCountdown(uint32 counter);

        bool IsGroupVisibleFor(Player const* p) const;
        bool IsInSameGroupWith(Player const* p) const;
        bool IsInSameRaidWith(Player const* p) const;
        void UninviteFromGroup();
        static void RemoveFromGroup(Group* group, ObjectGuid guid, RemoveMethod method = GROUP_REMOVEMETHOD_DEFAULT, ObjectGuid kicker = ObjectGuid::Empty, const char* reason = nullptr);
        void RemoveFromGroup(RemoveMethod method = GROUP_REMOVEMETHOD_DEFAULT) { RemoveFromGroup(GetGroup(), GetGUID(), method); }
        void SendUpdateToOutOfRangeGroupMembers();

        void SetInGuild(uint32 GuildId) { SetUInt32Value(PLAYER_GUILDID, GuildId); }
        void SetRank(uint8 rankId) { SetUInt32Value(PLAYER_GUILDRANK, rankId); }
        uint8 GetRank() const { return uint8(GetUInt32Value(PLAYER_GUILDRANK)); }
        void SetGuildIdInvited(uint32 GuildId) { m_GuildIdInvited = GuildId; }
        uint32 GetGuildId() const { return GetUInt32Value(PLAYER_GUILDID);  }
        Guild* GetGuild();
        static ObjectGuid::LowType GetGuildIdFromDB(ObjectGuid guid);
        static uint8 GetRankFromDB(ObjectGuid guid);
        int GetGuildIdInvited() const { return m_GuildIdInvited; }
        static void RemovePetitionsAndSigns(ObjectGuid guid, uint32 type);

        // Arena Team
        void SetInArenaTeam(uint32 ArenaTeamId, uint8 slot, uint8 type);
        void SetArenaTeamInfoField(uint8 slot, ArenaTeamInfoType type, uint32 value);
        static uint32 GetArenaTeamIdFromDB(ObjectGuid guid, uint8 slot);
        static void LeaveAllArenaTeams(ObjectGuid guid);
        uint32 GetArenaTeamId(uint8 slot) const { return GetUInt32Value(PLAYER_FIELD_ARENA_TEAM_INFO_1_1 + (slot * ARENA_TEAM_END) + ARENA_TEAM_ID); }
        uint32 GetArenaPersonalRating(uint8 slot) const { return GetUInt32Value(PLAYER_FIELD_ARENA_TEAM_INFO_1_1 + (slot * ARENA_TEAM_END) + ARENA_TEAM_PERSONAL_RATING); }
        void SetArenaTeamIdInvited(uint32 ArenaTeamId) { m_ArenaTeamIdInvited = ArenaTeamId; }
        uint32 GetArenaTeamIdInvited() const { return m_ArenaTeamIdInvited; }

        Difficulty GetDifficulty(bool isRaid) const { return isRaid ? m_raidDifficulty : m_dungeonDifficulty; }
        Difficulty GetDungeonDifficulty() const { return m_dungeonDifficulty; }
        Difficulty GetRaidDifficulty() const { return m_raidDifficulty; }
        Difficulty GetStoredRaidDifficulty() const { return m_raidMapDifficulty; } // only for use in difficulty packet after exiting to raid map
        void SetDungeonDifficulty(Difficulty dungeon_difficulty) { m_dungeonDifficulty = dungeon_difficulty; }
        void SetRaidDifficulty(Difficulty raid_difficulty) { m_raidDifficulty = raid_difficulty; }
        void StoreRaidMapDifficulty() { m_raidMapDifficulty = GetMap()->GetDifficulty(); }

        bool UpdateSkill(uint32 skill_id, uint32 step);
        bool UpdateSkillPro(uint16 SkillId, int32 Chance, uint32 step);

        bool UpdateCraftSkill(uint32 spellid);
        bool UpdateGatherSkill(uint32 SkillId, uint32 SkillValue, uint32 RedLevel, uint32 Multiplicator = 1);
        bool UpdateFishingSkill();

        uint32 GetBaseDefenseSkillValue() const { return GetBaseSkillValue(SKILL_DEFENSE); }
        uint32 GetBaseWeaponSkillValue(WeaponAttackType attType) const;

        uint32 GetSpellByProto(ItemTemplate* proto);

        float GetHealthBonusFromStamina();
        float GetManaBonusFromIntellect();

        bool UpdateStats(Stats stat) override;
        bool UpdateAllStats() override;
        void ApplySpellPenetrationBonus(int32 amount, bool apply);
        void UpdateResistances(uint32 school) override;
        void UpdateArmor() override;
        void UpdateMaxHealth() override;
        void UpdateMaxPower(Powers power) override;
        void ApplyFeralAPBonus(int32 amount, bool apply);
        void UpdateAttackPowerAndDamage(bool ranged = false) override;
        void UpdateShieldBlockValue();
        void ApplySpellPowerBonus(int32 amount, bool apply);
        void UpdateSpellDamageAndHealingBonus();
        void ApplyRatingMod(CombatRating cr, int32 value, bool apply);
        void UpdateRating(CombatRating cr);
        void UpdateAllRatings();

        void CalculateMinMaxDamage(WeaponAttackType attType, bool normalized, bool addTotalPct, float& minDamage, float& maxDamage) override;

        void UpdateDefenseBonusesMod();
        void RecalculateRating(CombatRating cr) { ApplyRatingMod(cr, 0, true);}
        float GetMeleeCritFromAgility() const;
        void GetDodgeFromAgility(float &diminishing, float &nondiminishing) const;
        float GetMissPercentageFromDefence() const;
        float GetSpellCritFromIntellect() const;
        float OCTRegenHPPerSpirit() const;
        float OCTRegenMPPerSpirit() const;
        float GetRatingMultiplier(CombatRating cr) const;
        float GetRatingBonusValue(CombatRating cr) const;
        uint32 GetBaseSpellPowerBonus() const { return m_baseSpellPower; }
        int32 GetSpellPenetrationItemMod() const { return m_spellPenetrationItemMod; }

        float GetExpertiseDodgeOrParryReduction(WeaponAttackType attType) const;
        void UpdateBlockPercentage();
        void UpdateCritPercentage(WeaponAttackType attType);
        void UpdateAllCritPercentages();
        void UpdateParryPercentage();
        void UpdateDodgePercentage();
        void UpdateMeleeHitChances();
        void UpdateRangedHitChances();
        void UpdateSpellHitChances();

        void UpdateAllSpellCritChances();
        void UpdateSpellCritChance(uint32 school);
        void UpdateArmorPenetration(int32 amount);
        void UpdateExpertise(WeaponAttackType attType);
        void ApplyManaRegenBonus(int32 amount, bool apply);
        void ApplyHealthRegenBonus(int32 amount, bool apply);
        void UpdateManaRegen();
        void UpdateRuneRegen(RuneType rune);
        uint32 GetRuneTimer(uint8 index) const { return m_runeGraceCooldown[index]; }
        void SetRuneTimer(uint8 index, uint32 timer) { m_runeGraceCooldown[index] = timer; }
        uint32 GetLastRuneGraceTimer(uint8 index) const { return m_lastRuneGraceTimers[index]; }
        void SetLastRuneGraceTimer(uint8 index, uint32 timer) { m_lastRuneGraceTimers[index] = timer; }

        ObjectGuid GetLootGUID() const { return m_lootGuid; }
        void SetLootGUID(ObjectGuid guid) { m_lootGuid = guid; }

        void RemovedInsignia(Player* looterPlr);

        WorldSession* GetSession() const { return m_session; }

        void BuildCreateUpdateBlockForPlayer(UpdateData* data, Player* target) const override;
        void DestroyForPlayer(Player* target, bool onDeath = false) const override;
        void SendLogXPGain(uint32 GivenXP, Unit* victim, uint32 BonusXP, bool recruitAFriend = false, float group_rate=1.0f) const;

        // notifiers
        void SendAttackSwingCantAttack() const;
        void SendAttackSwingCancelAttack() const;
        void SendAttackSwingDeadTarget() const;
        void SendAttackSwingNotInRange() const;
        void SendAttackSwingBadFacingAttack() const;
        void SendAutoRepeatCancel(Unit* target);
        void SendExplorationExperience(uint32 Area, uint32 Experience) const;

        void SendDungeonDifficulty(bool IsInGroup) const;
        void SendRaidDifficulty(bool IsInGroup, int32 forcedDifficulty = -1) const;
        void ResetInstances(uint8 method, bool isRaid);
        void SendResetInstanceSuccess(uint32 MapId) const;
        void SendResetInstanceFailed(uint32 reason, uint32 MapId) const;
        void SendResetFailedNotify(uint32 mapid) const;

        bool UpdatePosition(float x, float y, float z, float orientation, bool teleport = false) override;
        bool UpdatePosition(const Position &pos, bool teleport = false) override { return UpdatePosition(pos.GetPositionX(), pos.GetPositionY(), pos.GetPositionZ(), pos.GetOrientation(), teleport); }
        void UpdateUnderwaterState(Map* m, float x, float y, float z) override;

        void SendMessageToSet(WorldPacket* data, bool self) override { SendMessageToSetInRange(data, GetVisibilityRange(), self); }
        void SendMessageToSetInRange(WorldPacket* data, float dist, bool self) override;
        void SendMessageToSetInRange(WorldPacket* data, float dist, bool self, bool own_team_only);
        void SendMessageToSet(WorldPacket* data, Player const* skipped_rcvr) override;

        void SendTeleportAckPacket();

        Corpse* GetCorpse() const;
        void SpawnCorpseBones(bool triggerSave = true);
        Corpse* CreateCorpse();
        void KillPlayer();
        static void OfflineResurrect(ObjectGuid const& guid, SQLTransaction& trans);
        bool HasCorpse() const { return _corpseLocation.GetMapId() != MAPID_INVALID; }
        WorldLocation GetCorpseLocation() const { return _corpseLocation; }
        uint32 GetResurrectionSpellId();
        void ResurrectPlayer(float restore_percent, bool applySickness = false);
        void BuildPlayerRepop();
        void RepopAtGraveyard();

        void RemoveGhoul();

        void DurabilityLossAll(double percent, bool inventory);
        void DurabilityLoss(Item* item, double percent);
        void DurabilityPointsLossAll(int32 points, bool inventory);
        void DurabilityPointsLoss(Item* item, int32 points);
        void DurabilityPointLossForEquipSlot(EquipmentSlots slot);
        uint32 DurabilityRepairAll(bool cost, float discountMod, bool guildBank);
        uint32 DurabilityRepair(uint16 pos, bool cost, float discountMod, bool guildBank);

        void UpdateMirrorTimers();
        void StopMirrorTimers();
        bool IsMirrorTimerActive(MirrorTimerType type) const;

        void SetMovement(PlayerMovementType pType);

        bool CanJoinConstantChannelInZone(ChatChannelsEntry const* channel, AreaTableEntry const* zone) const;

        void JoinedChannel(Channel* c);
        void LeftChannel(Channel* c);
        void CleanupChannels();
        void UpdateLocalChannels(uint32 newZone);
        void LeaveLFGChannel();

        void UpdateDefense();
        void UpdateWeaponSkill (WeaponAttackType attType);
        void UpdateCombatSkills(Unit* victim, WeaponAttackType attType, bool defence);

        void SetSkill(uint16 id, uint16 step, uint16 newVal, uint16 maxVal);
        uint16 GetMaxSkillValue(uint32 skill) const;        // max + perm. bonus + temp bonus
        uint16 GetPureMaxSkillValue(uint32 skill) const;    // max
        uint16 GetSkillValue(uint32 skill) const;           // skill value + perm. bonus + temp bonus
        uint16 GetBaseSkillValue(uint32 skill) const;       // skill value + perm. bonus
        uint16 GetPureSkillValue(uint32 skill) const;       // skill value
        int16 GetSkillPermBonusValue(uint32 skill) const;
        int16 GetSkillTempBonusValue(uint32 skill) const;
        uint16 GetSkillStep(uint16 skill) const;            // 0...6
        bool HasSkill(uint32 skill) const;
        void LearnSkillRewardedSpells(uint32 skillId, uint32 skillValue);

        WorldLocation& GetTeleportDest() { return m_teleport_dest; }
        bool IsBeingTeleported() const { return mSemaphoreTeleport_Near || mSemaphoreTeleport_Far; }
        bool IsBeingTeleportedNear() const { return mSemaphoreTeleport_Near; }
        bool IsBeingTeleportedFar() const { return mSemaphoreTeleport_Far; }
        void SetSemaphoreTeleportNear(bool semphsetting) { mSemaphoreTeleport_Near = semphsetting; }
        void SetSemaphoreTeleportFar(bool semphsetting) { mSemaphoreTeleport_Far = semphsetting; }
        void ProcessDelayedOperations();

        void CheckAreaExploreAndOutdoor(void);

        static uint32 TeamForRace(uint8 race);
        uint32 GetTeam() const { return m_team; }
        TeamId GetTeamId() const { return m_team == ALLIANCE ? TEAM_ALLIANCE : TEAM_HORDE; }
        void setFactionForRace(uint8 race);

        void InitDisplayIds();

        bool IsAtGroupRewardDistance(WorldObject const* pRewardSource) const;
        bool IsAtRecruitAFriendDistance(WorldObject const* pOther) const;
        void RewardPlayerAndGroupAtKill(Unit* victim, bool isBattleGround);
        void RewardPlayerAndGroupAtEvent(uint32 creature_id, WorldObject* pRewardSource);
        bool isHonorOrXPTarget(Unit* victim) const;

        bool GetsRecruitAFriendBonus(bool forXP);
        uint8 GetGrantableLevels() const { return m_grantableLevels; }
        void SetGrantableLevels(uint8 val) { m_grantableLevels = val; }

        ReputationMgr&       GetReputationMgr()       { return *m_reputationMgr; }
        ReputationMgr const& GetReputationMgr() const { return *m_reputationMgr; }
        ReputationRank GetReputationRank(uint32 faction_id) const;
        void RewardReputation(Unit* victim, float rate);
        void RewardReputation(Quest const* quest);

        int32 CalculateReputationGain(ReputationSource source, uint32 creatureOrQuestLevel, int32 rep, int32 faction, bool noQuestBonus = false);

        void UpdateSkillsForLevel();
        void UpdateSkillsToMaxSkillsForLevel();             // for .levelup
        void ModifySkillBonus(uint32 skillid, int32 val, bool talent);

        /*********************************************************/
        /***                  PVP SYSTEM                       ***/
        /*********************************************************/
        void UpdateHonorFields();
        bool RewardHonor(Unit* victim, uint32 groupsize, int32 honor = -1, bool pvptoken = false);
        uint32 GetHonorPoints() const { return GetUInt32Value(PLAYER_FIELD_HONOR_CURRENCY); }
        uint32 GetArenaPoints() const { return GetUInt32Value(PLAYER_FIELD_ARENA_CURRENCY); }
        void ModifyHonorPoints(int32 value, SQLTransaction trans = SQLTransaction(nullptr));      //! If trans is specified, honor save query will be added to trans
        void ModifyArenaPoints(int32 value, SQLTransaction trans = SQLTransaction(nullptr));      //! If trans is specified, arena point save query will be added to trans
        uint32 GetMaxPersonalArenaRatingRequirement(uint32 minarenaslot) const;
        void SetHonorPoints(uint32 value);
        void SetArenaPoints(uint32 value);

        // duel health and mana reset methods
        void SaveHealthBeforeDuel() { healthBeforeDuel = GetHealth(); }
        void SaveManaBeforeDuel() { manaBeforeDuel = GetPower(POWER_MANA); }
        void RestoreHealthAfterDuel() { SetHealth(healthBeforeDuel); }
        void RestoreManaAfterDuel() { SetPower(POWER_MANA, manaBeforeDuel); }

        //End of PvP System

        void SetDrunkValue(uint8 newDrunkValue, uint32 itemId = 0);
        uint8 GetDrunkValue() const { return GetByteValue(PLAYER_BYTES_3, PLAYER_BYTES_3_OFFSET_INEBRIATION); }
        static DrunkenState GetDrunkenstateByValue(uint8 value);

        uint32 GetDeathTimer() const { return m_deathTimer; }
        uint32 GetCorpseReclaimDelay(bool pvp) const;
        void UpdateCorpseReclaimDelay();
        int32 CalculateCorpseReclaimDelay(bool load = false) const;
        void SendCorpseReclaimDelay(uint32 delay) const;

        uint32 GetShieldBlockValue() const override;                 // overwrite Unit version (virtual)
        bool CanParry() const { return m_canParry; }
        void SetCanParry(bool value);
        bool CanBlock() const { return m_canBlock; }
        void SetCanBlock(bool value);
        bool CanTitanGrip() const { return m_canTitanGrip; }
        void SetCanTitanGrip(bool value) { m_canTitanGrip = value; }
        bool CanTameExoticPets() const { return IsGameMaster() || HasAuraType(SPELL_AURA_ALLOW_TAME_PET_TYPE); }

        void SetRegularAttackTime();
        void SetBaseModValue(BaseModGroup modGroup, BaseModType modType, float value) { m_auraBaseMod[modGroup][modType] = value; }
        void HandleBaseModValue(BaseModGroup modGroup, BaseModType modType, float amount, bool apply);
        float GetBaseModValue(BaseModGroup modGroup, BaseModType modType) const;
        float GetTotalBaseModValue(BaseModGroup modGroup) const;
        float GetTotalPercentageModValue(BaseModGroup modGroup) const { return m_auraBaseMod[modGroup][FLAT_MOD] + m_auraBaseMod[modGroup][PCT_MOD]; }
        void _ApplyAllStatBonuses();
        void _RemoveAllStatBonuses();

        void ResetAllPowers();

        void _ApplyWeaponDependentAuraMods(Item* item, WeaponAttackType attackType, bool apply);
        void _ApplyWeaponDependentAuraCritMod(Item* item, WeaponAttackType attackType, AuraEffect const* aura, bool apply);
        void _ApplyWeaponDependentAuraDamageMod(Item* item, WeaponAttackType attackType, AuraEffect const* aura, bool apply);

        void _ApplyItemMods(Item* item, uint8 slot, bool apply);
        void _RemoveAllItemMods();
        void _ApplyAllItemMods();
        void _ApplyAllLevelScaleItemMods(bool apply);
        void _ApplyItemBonuses(ItemTemplate const* proto, uint8 slot, bool apply, bool only_level_scale = false);
        void _ApplyWeaponDamage(uint8 slot, ItemTemplate const* proto, ScalingStatValuesEntry const* ssv, bool apply);
        void _ApplyAmmoBonuses();
        bool EnchantmentFitsRequirements(uint32 enchantmentcondition, int8 slot) const;
        void ToggleMetaGemsActive(uint8 exceptslot, bool apply);
        void CorrectMetaGemEnchants(uint8 slot, bool apply);
        void InitDataForForm(bool reapplyMods = false);

        void ApplyItemEquipSpell(Item* item, bool apply, bool form_change = false);
        void ApplyEquipSpell(SpellInfo const* spellInfo, Item* item, bool apply, bool form_change = false);
        void UpdateEquipSpellsAtFormChange();
        void CastItemCombatSpell(Unit* target, WeaponAttackType attType, uint32 procVictim, uint32 procEx);
        void CastItemUseSpell(Item* item, SpellCastTargets const& targets, uint8 cast_count, uint32 glyphIndex);
        void CastItemCombatSpell(Unit* target, WeaponAttackType attType, uint32 procVictim, uint32 procEx, Item* item, ItemTemplate const* proto);

        void SendEquipmentSetList();
        void SetEquipmentSet(uint32 index, EquipmentSet eqset);
        void DeleteEquipmentSet(uint64 setGuid);

        void SendInitWorldStates(uint32 zone, uint32 area);
        void SendUpdateWorldState(uint32 Field, uint32 Value) const;
        void SendDirectMessage(WorldPacket const* data) const;
        void SendBGWeekendWorldStates() const;
        void SendBattlefieldWorldStates() const;

        void SendAurasForTarget(Unit* target) const;

        PlayerMenu* PlayerTalkClass;
        std::vector<ItemSetEffect*> ItemSetEff;

        void SendLoot(ObjectGuid guid, LootType loot_type);
        void SendLootError(ObjectGuid guid, LootError error) const;
        void SendLootRelease(ObjectGuid guid) const;
        void SendNotifyLootItemRemoved(uint8 lootSlot) const;
        void SendNotifyLootMoneyRemoved() const;

        /*********************************************************/
        /***               BATTLEGROUND SYSTEM                 ***/
        /*********************************************************/

        bool InBattleground()       const                { return m_bgData.bgInstanceID != 0; }
        bool InArena()              const;
        uint32 GetBattlegroundId()  const                { return m_bgData.bgInstanceID; }
        BattlegroundTypeId GetBattlegroundTypeId() const { return m_bgData.bgTypeID; }
        Battleground* GetBattleground() const;

        bool InBattlegroundQueue() const;

        BattlegroundQueueTypeId GetBattlegroundQueueTypeId(uint32 index) const;
        uint32 GetBattlegroundQueueIndex(BattlegroundQueueTypeId bgQueueTypeId) const;
        bool IsInvitedForBattlegroundQueueType(BattlegroundQueueTypeId bgQueueTypeId) const;
        bool InBattlegroundQueueForBattlegroundQueueType(BattlegroundQueueTypeId bgQueueTypeId) const;

        void SetBattlegroundId(uint32 val, BattlegroundTypeId bgTypeId);
        uint32 AddBattlegroundQueueId(BattlegroundQueueTypeId val);
        bool HasFreeBattlegroundQueueId() const;
        void RemoveBattlegroundQueueId(BattlegroundQueueTypeId val);
        void SetInviteForBattlegroundQueueType(BattlegroundQueueTypeId bgQueueTypeId, uint32 instanceId);
        bool IsInvitedForBattlegroundInstance(uint32 instanceId) const;
        WorldLocation const& GetBattlegroundEntryPoint() const { return m_bgData.joinPos; }
        void SetBattlegroundEntryPoint();

        void SetBGTeam(uint32 team);
        uint32 GetBGTeam() const;

        void LeaveBattleground(bool teleportToEntryPoint = true);
        bool CanJoinToBattleground(Battleground const* bg) const;
        bool CanReportAfkDueToLimit();
        void ReportedAfkBy(Player* reporter);
        void ClearAfkReports() { m_bgData.bgAfkReporter.clear(); }

        bool GetBGAccessByLevel(BattlegroundTypeId bgTypeId) const;
        bool isTotalImmunity() const;
        bool CanUseBattlegroundObject(GameObject* gameobject) const;
        bool isTotalImmune() const;
        bool CanCaptureTowerPoint() const;

        bool GetRandomWinner() const { return m_IsBGRandomWinner; }
        void SetRandomWinner(bool isWinner);

        /*********************************************************/
        /***               OUTDOOR PVP SYSTEM                  ***/
        /*********************************************************/

        OutdoorPvP* GetOutdoorPvP() const;
        // returns true if the player is in active state for outdoor pvp objective capturing, false otherwise
        bool IsOutdoorPvPActive() const;

        /*********************************************************/
        /***              ENVIROMENTAL SYSTEM                  ***/
        /*********************************************************/

        bool IsImmuneToEnvironmentalDamage() const;
        uint32 EnvironmentalDamage(EnviromentalDamage type, uint32 damage);

        /*********************************************************/
        /***               FLOOD FILTER SYSTEM                 ***/
        /*********************************************************/

        void UpdateSpeakTime();
        bool CanSpeak() const;
        void ChangeSpeakTime(int utime);

        /*********************************************************/
        /***                 VARIOUS SYSTEMS                   ***/
        /*********************************************************/
        void UpdateFallInformationIfNeed(MovementInfo const& minfo, uint16 opcode);
        Unit* m_mover;
        WorldObject* m_seer;
        void SetFallInformation(uint32 time, float z);
        void HandleFall(MovementInfo const& movementInfo);

        bool CanFlyInZone(uint32 mapid, uint32 zone) const;

        void SetClientControl(Unit* target, bool allowMove);

        void SetMover(Unit* target);

        void SetSeer(WorldObject* target) { m_seer = target; }
        void SetViewpoint(WorldObject* target, bool apply);
        WorldObject* GetViewpoint() const;
        void StopCastingCharm();
        void StopCastingBindSight() const;

        uint32 GetSaveTimer() const { return m_nextSave; }
        void   SetSaveTimer(uint32 timer) { m_nextSave = timer; }

        // Recall position
        uint32 m_recallMap;
        float  m_recallX;
        float  m_recallY;
        float  m_recallZ;
        float  m_recallO;
        void   SaveRecallPosition();

        void SetHomebind(WorldLocation const& loc, uint32 areaId);

        // Homebind coordinates
        uint32 m_homebindMapId;
        uint16 m_homebindAreaId;
        float m_homebindX;
        float m_homebindY;
        float m_homebindZ;

        WorldLocation GetStartPosition() const;

        // currently visible objects at player client
        GuidUnorderedSet m_clientGUIDs;

        bool HaveAtClient(Object const* u) const;

        bool IsNeverVisible() const override;

        bool IsVisibleGloballyFor(Player const* player) const;

        void SendInitialVisiblePackets(Unit* target) const;
        void UpdateObjectVisibility(bool forced = true) override;
        void UpdateVisibilityForPlayer();
        void UpdateVisibilityOf(WorldObject* target);
        void UpdateTriggerVisibility();

        template<class T>
        void UpdateVisibilityOf(T* target, UpdateData& data, std::set<Unit*>& visibleNow);

        uint8 m_forced_speed_changes[MAX_MOVE_TYPE];

        bool HasAtLoginFlag(AtLoginFlags f) const { return (m_atLoginFlags & f) != 0; }
        void SetAtLoginFlag(AtLoginFlags f) { m_atLoginFlags |= f; }
        void RemoveAtLoginFlag(AtLoginFlags flags, bool persist = false);

        bool isUsingLfg() const;
        bool inRandomLfgDungeon() const;

        typedef std::set<uint32> DFQuestsDoneList;
        DFQuestsDoneList m_DFQuests;

        // Temporarily removed pet cache
        uint32 GetTemporaryUnsummonedPetNumber() const { return m_temporaryUnsummonedPetNumber; }
        void SetTemporaryUnsummonedPetNumber(uint32 petnumber) { m_temporaryUnsummonedPetNumber = petnumber; }
        void UnsummonPetTemporaryIfAny();
        void ResummonPetTemporaryUnSummonedIfAny();
        bool IsPetNeedBeTemporaryUnsummoned() const;

        void SendCinematicStart(uint32 CinematicSequenceId);
        void SendMovieStart(uint32 MovieId) const;

        /*********************************************************/
        /***                 INSTANCE SYSTEM                   ***/
        /*********************************************************/

        typedef std::unordered_map< uint32 /*mapId*/, InstancePlayerBind > BoundInstancesMap;

        void UpdateHomebindTime(uint32 time);

        uint32 m_HomebindTimer;
        bool m_InstanceValid;
        // permanent binds and solo binds by difficulty
        BoundInstancesMap m_boundInstances[MAX_DIFFICULTY];
        InstancePlayerBind* GetBoundInstance(uint32 mapid, Difficulty difficulty, bool withExpired = false);
        BoundInstancesMap& GetBoundInstances(Difficulty difficulty) { return m_boundInstances[difficulty]; }
        InstanceSave* GetInstanceSave(uint32 mapid, bool raid);
        void UnbindInstance(uint32 mapid, Difficulty difficulty, bool unload = false);
        void UnbindInstance(BoundInstancesMap::iterator &itr, Difficulty difficulty, bool unload = false);
        InstancePlayerBind* BindToInstance(InstanceSave* save, bool permanent, BindExtensionState extendState = EXTEND_STATE_NORMAL, bool load = false);
        void BindToInstance();
        void SetPendingBind(uint32 instanceId, uint32 bindTimer);
        bool HasPendingBind() const { return _pendingBindId > 0; }
        void SendRaidInfo();
        void SendSavedInstances();
        bool Satisfy(AccessRequirement const* ar, uint32 target_map, bool report = false);
        bool CheckInstanceValidity(bool /*isLogin*/);
        bool CheckInstanceCount(uint32 instanceId) const;
        void AddInstanceEnterTime(uint32 instanceId, time_t enterTime);

        // last used pet number (for BG's)
        uint32 GetLastPetNumber() const { return m_lastpetnumber; }
        void SetLastPetNumber(uint32 petnumber) { m_lastpetnumber = petnumber; }

        /*********************************************************/
        /***                   GROUP SYSTEM                    ***/
        /*********************************************************/

        Group* GetGroupInvite() const { return m_groupInvite; }
        void SetGroupInvite(Group* group) { m_groupInvite = group; }
        Group* GetGroup() { return m_group.getTarget(); }
        Group const* GetGroup() const { return const_cast<Group const*>(m_group.getTarget()); }
        GroupReference& GetGroupRef() { return m_group; }
        void SetGroup(Group* group, int8 subgroup = -1);
        uint8 GetSubGroup() const { return m_group.getSubGroup(); }
        uint32 GetGroupUpdateFlag() const { return m_groupUpdateMask; }
        void SetGroupUpdateFlag(uint32 flag) { m_groupUpdateMask |= flag; }
        uint64 GetAuraUpdateMaskForRaid() const { return m_auraRaidUpdateMask; }
        void SetAuraUpdateMaskForRaid(uint8 slot) { m_auraRaidUpdateMask |= (uint64(1) << slot); }
        Player* GetNextRandomRaidMember(float radius);
        PartyResult CanUninviteFromGroup(ObjectGuid guidMember = ObjectGuid::Empty) const;

        // Battleground / Battlefield Group System
        void SetBattlegroundOrBattlefieldRaid(Group* group, int8 subgroup = -1);
        void RemoveFromBattlegroundOrBattlefieldRaid();
        Group* GetOriginalGroup() const { return m_originalGroup.getTarget(); }
        GroupReference& GetOriginalGroupRef() { return m_originalGroup; }
        uint8 GetOriginalSubGroup() const { return m_originalGroup.getSubGroup(); }
        void SetOriginalGroup(Group* group, int8 subgroup = -1);

        void SetPassOnGroupLoot(bool bPassOnGroupLoot) { m_bPassOnGroupLoot = bPassOnGroupLoot; }
        bool GetPassOnGroupLoot() const { return m_bPassOnGroupLoot; }

        MapReference &GetMapRef() { return m_mapRef; }

        // Set map to player and add reference
        void SetMap(Map* map) override;
        void ResetMap() override;

        bool isAllowedToLoot(const Creature* creature);

        DeclinedName const* GetDeclinedNames() const { return m_declinedname; }
        uint8 GetRunesState() const { return m_runes->runeState; }
        RuneType GetBaseRune(uint8 index) const { return RuneType(m_runes->runes[index].BaseRune); }
        RuneType GetCurrentRune(uint8 index) const { return RuneType(m_runes->runes[index].CurrentRune); }
        uint32 GetRuneCooldown(uint8 index) const { return m_runes->runes[index].Cooldown; }
        uint32 GetRuneBaseCooldown(uint8 index);
        bool IsBaseRuneSlotsOnCooldown(RuneType runeType) const;
        RuneType GetLastUsedRune() const { return m_runes->lastUsedRune; }
        void SetLastUsedRune(RuneType type) { m_runes->lastUsedRune = type; }
        void SetBaseRune(uint8 index, RuneType baseRune) { m_runes->runes[index].BaseRune = baseRune; }
        void SetCurrentRune(uint8 index, RuneType currentRune) { m_runes->runes[index].CurrentRune = currentRune; }
        void SetRuneCooldown(uint8 index, uint32 cooldown, bool casted = false);
        void SetRuneConvertAura(uint8 index, AuraEffect const* aura);
        void AddRuneByAuraEffect(uint8 index, RuneType newType, AuraEffect const* aura);
        void RemoveRunesByAuraEffect(AuraEffect const* aura);
        void RestoreBaseRune(uint8 index);
        void ConvertRune(uint8 index, RuneType newType);
        void ResyncRunes(uint8 count) const;
        void AddRunePower(uint8 index) const;
        void InitRunes();

        void SendRespondInspectAchievements(Player* player) const;
        bool HasAchieved(uint32 achievementId) const;
        void ResetAchievements();
        void CheckAllAchievementCriteria();
        void ResetAchievementCriteria(AchievementCriteriaTypes type, uint32 miscValue1 = 0, uint32 miscValue2 = 0, bool evenIfCriteriaComplete = false);
        void UpdateAchievementCriteria(AchievementCriteriaTypes type, uint32 miscValue1 = 0, uint32 miscValue2 = 0, Unit* unit = NULL);
        void StartTimedAchievement(AchievementCriteriaTimedTypes type, uint32 entry, uint32 timeLost = 0);
        void RemoveTimedAchievement(AchievementCriteriaTimedTypes type, uint32 entry);
        void CompletedAchievement(AchievementEntry const* entry);

        bool HasTitle(uint32 bitIndex) const;
        bool HasTitle(CharTitlesEntry const* title) const { return HasTitle(title->bit_index); }
        void SetTitle(CharTitlesEntry const* title, bool lost = false);

        //bool isActiveObject() const { return true; }
        bool CanSeeSpellClickOn(Creature const* creature) const;

        uint32 GetChampioningFaction() const { return m_ChampioningFaction; }
        void SetChampioningFaction(uint32 faction) { m_ChampioningFaction = faction; }
        Spell* m_spellModTakingSpell;

        float GetAverageItemLevel() const;
        bool isDebugAreaTriggers;

        void ClearWhisperWhiteList() { WhisperList.clear(); }
        void AddWhisperWhiteList(ObjectGuid guid) { WhisperList.push_back(guid); }
        bool IsInWhisperWhiteList(ObjectGuid guid);
        void RemoveFromWhisperWhiteList(ObjectGuid guid) { WhisperList.remove(guid); }

        bool SetDisableGravity(bool disable, bool packetOnly /* = false */) override;
        bool SetCanFly(bool apply, bool packetOnly = false) override;
        bool SetWaterWalking(bool apply, bool packetOnly = false) override;
        bool SetFeatherFall(bool apply, bool packetOnly = false) override;
        bool SetHover(bool enable, bool packetOnly = false) override;

        bool CanFly() const override { return m_movementInfo.HasMovementFlag(MOVEMENTFLAG_CAN_FLY); }

        //! Return collision height sent to client
        float GetCollisionHeight(bool mounted) const;

        std::string GetMapAreaAndZoneString() const;
        std::string GetCoordsMapAreaAndZoneString() const;

<<<<<<< HEAD
        TransmogMapType transmogMap; // transmogMap[iGUID] = entry
#ifdef PRESETS
        PresetMapType presetMap; // presetMap[presetId] = presetData
#endif
=======
        // Cinematic camera data and remote sight functions
        uint32 GetActiveCinematicCamera() const { return m_activeCinematicCameraId; }
        void SetActiveCinematicCamera(uint32 cinematicCameraId = 0) { m_activeCinematicCameraId = cinematicCameraId; }
        bool IsOnCinematic() const { return (m_cinematicCamera != nullptr); }
        void BeginCinematic();
        void EndCinematic();
        void UpdateCinematicLocation(uint32 diff);

        std::string GetMapAreaAndZoneString();
        std::string GetCoordsMapAreaAndZoneString();
>>>>>>> 87b45330

    protected:
        // Gamemaster whisper whitelist
        GuidList WhisperList;
        uint32 m_regenTimerCount;
        float m_powerFraction[MAX_POWERS];
        uint32 m_contestedPvPTimer;

        /*********************************************************/
        /***               BATTLEGROUND SYSTEM                 ***/
        /*********************************************************/

        /*
        this is an array of BG queues (BgTypeIDs) in which is player
        */
        struct BgBattlegroundQueueID_Rec
        {
            BattlegroundQueueTypeId bgQueueTypeId;
            uint32 invitedToInstance;
        };

        BgBattlegroundQueueID_Rec m_bgBattlegroundQueueID[PLAYER_MAX_BATTLEGROUND_QUEUES];
        BGData                    m_bgData;

        bool m_IsBGRandomWinner;

        /*********************************************************/
        /***                    QUEST SYSTEM                   ***/
        /*********************************************************/

        //We allow only one timed quest active at the same time. Below can then be simple value instead of set.
        typedef std::set<uint32> QuestSet;
        typedef std::set<uint32> SeasonalQuestSet;
        typedef std::unordered_map<uint32, SeasonalQuestSet> SeasonalEventQuestMap;
        QuestSet m_timedquests;
        QuestSet m_weeklyquests;
        QuestSet m_monthlyquests;
        SeasonalEventQuestMap m_seasonalquests;

        ObjectGuid m_divider;
        uint32 m_ingametime;

        /*********************************************************/
        /***                   LOAD SYSTEM                     ***/
        /*********************************************************/

        void _LoadActions(PreparedQueryResult result);
        void _LoadAuras(PreparedQueryResult result, uint32 timediff);
        void _LoadGlyphAuras();
        void _LoadBoundInstances(PreparedQueryResult result);
        void _LoadInventory(PreparedQueryResult result, uint32 timeDiff);
        void _LoadMailInit(PreparedQueryResult resultUnread, PreparedQueryResult resultDelivery);
        void _LoadMail();
        void _LoadMailedItems(Mail* mail);
        void _LoadQuestStatus(PreparedQueryResult result);
        void _LoadQuestStatusRewarded(PreparedQueryResult result);
        void _LoadDailyQuestStatus(PreparedQueryResult result);
        void _LoadWeeklyQuestStatus(PreparedQueryResult result);
        void _LoadMonthlyQuestStatus(PreparedQueryResult result);
        void _LoadSeasonalQuestStatus(PreparedQueryResult result);
        void _LoadRandomBGStatus(PreparedQueryResult result);
        void _LoadGroup(PreparedQueryResult result);
        void _LoadSkills(PreparedQueryResult result);
        void _LoadSpells(PreparedQueryResult result);
        bool _LoadHomeBind(PreparedQueryResult result);
        void _LoadDeclinedNames(PreparedQueryResult result);
        void _LoadArenaTeamInfo(PreparedQueryResult result);
        void _LoadEquipmentSets(PreparedQueryResult result);
        void _LoadBGData(PreparedQueryResult result);
        void _LoadGlyphs(PreparedQueryResult result);
        void _LoadTalents(PreparedQueryResult result);
        void _LoadInstanceTimeRestrictions(PreparedQueryResult result);

        /*********************************************************/
        /***                   SAVE SYSTEM                     ***/
        /*********************************************************/

        void _SaveActions(SQLTransaction& trans);
        void _SaveAuras(SQLTransaction& trans);
        void _SaveInventory(SQLTransaction& trans);
        void _SaveMail(SQLTransaction& trans);
        void _SaveQuestStatus(SQLTransaction& trans);
        void _SaveDailyQuestStatus(SQLTransaction& trans);
        void _SaveWeeklyQuestStatus(SQLTransaction& trans);
        void _SaveMonthlyQuestStatus(SQLTransaction& trans);
        void _SaveSeasonalQuestStatus(SQLTransaction& trans);
        void _SaveSkills(SQLTransaction& trans);
        void _SaveSpells(SQLTransaction& trans);
        void _SaveEquipmentSets(SQLTransaction& trans);
        void _SaveBGData(SQLTransaction& trans);
        void _SaveGlyphs(SQLTransaction& trans) const;
        void _SaveTalents(SQLTransaction& trans);
        void _SaveStats(SQLTransaction& trans) const;
        void _SaveInstanceTimeRestrictions(SQLTransaction& trans);

        /*********************************************************/
        /***              ENVIRONMENTAL SYSTEM                 ***/
        /*********************************************************/
        void HandleSobering();
        void SendMirrorTimer(MirrorTimerType Type, uint32 MaxValue, uint32 CurrentValue, int32 Regen);
        void StopMirrorTimer(MirrorTimerType Type);
        void HandleDrowning(uint32 time_diff);
        int32 getMaxTimer(MirrorTimerType timer) const;

        /*********************************************************/
        /***                  HONOR SYSTEM                     ***/
        /*********************************************************/
        time_t m_lastHonorUpdateTime;

        void outDebugValues() const;
        ObjectGuid m_lootGuid;

        uint32 m_team;
        uint32 m_nextSave;
        time_t m_speakTime;
        uint32 m_speakCount;
        Difficulty m_dungeonDifficulty;
        Difficulty m_raidDifficulty;
        Difficulty m_raidMapDifficulty;

        uint32 m_atLoginFlags;

        Item* m_items[PLAYER_SLOTS_COUNT];
        uint32 m_currentBuybackSlot;

        std::vector<Item*> m_itemUpdateQueue;
        bool m_itemUpdateQueueBlocked;

        uint32 m_ExtraFlags;

        ObjectGuid m_comboTarget;
        int8 m_comboPoints;

        QuestStatusMap m_QuestStatus;
        QuestStatusSaveMap m_QuestStatusSave;

        RewardedQuestSet m_RewardedQuests;
        QuestStatusSaveMap m_RewardedQuestsSave;

        SkillStatusMap mSkillStatus;

        uint32 m_GuildIdInvited;
        uint32 m_ArenaTeamIdInvited;

        PlayerMails m_mail;
        PlayerSpellMap m_spells;
        PlayerTalentMap* m_talents[MAX_TALENT_SPECS];
        uint32 m_lastPotionId;                              // last used health/mana potion in combat, that block next potion use

        uint8 m_activeSpec;
        uint8 m_specsCount;

        uint32 m_Glyphs[MAX_TALENT_SPECS][MAX_GLYPH_SLOT_INDEX];

        ActionButtonList m_actionButtons;

        float m_auraBaseMod[BASEMOD_END][MOD_END];
        int16 m_baseRatingValue[MAX_COMBAT_RATING];
        uint32 m_baseSpellPower;
        uint32 m_baseFeralAP;
        uint32 m_baseManaRegen;
        uint32 m_baseHealthRegen;
        int32 m_spellPenetrationItemMod;

        SpellModList m_spellMods[MAX_SPELLMOD];

        EnchantDurationList m_enchantDuration;
        ItemDurationList m_itemDuration;
        GuidUnorderedSet m_itemSoulboundTradeable;

        void ResetTimeSync();
        void SendTimeSync();

        std::unique_ptr<ResurrectionData> _resurrectionData;

        WorldSession* m_session;

        typedef std::list<Channel*> JoinedChannelsList;
        JoinedChannelsList m_channels;

        uint8 m_cinematic;

        TradeData* m_trade;

        bool   m_DailyQuestChanged;
        bool   m_WeeklyQuestChanged;
        bool   m_MonthlyQuestChanged;
        bool   m_SeasonalQuestChanged;
        time_t m_lastDailyQuestTime;

        uint32 m_drunkTimer;
        uint32 m_weaponChangeTimer;

        uint32 m_zoneUpdateId;
        uint32 m_zoneUpdateTimer;
        uint32 m_areaUpdateId;

        uint32 m_deathTimer;
        time_t m_deathExpireTime;

        uint32 m_WeaponProficiency;
        uint32 m_ArmorProficiency;
        bool m_canParry;
        bool m_canBlock;
        bool m_canTitanGrip;
        uint8 m_swingErrorMsg;
        float m_ammoDPS;

        ////////////////////Rest System/////////////////////
        time_t _restTime;
        uint32 inn_triggerId;
        float m_rest_bonus;
        uint32 _restFlagMask;
        ////////////////////Rest System/////////////////////
        uint32 m_resetTalentsCost;
        time_t m_resetTalentsTime;
        uint32 m_usedTalentCount;
        uint32 m_questRewardTalentCount;

        // Social
        PlayerSocial *m_social;

        // Groups
        GroupReference m_group;
        GroupReference m_originalGroup;
        Group* m_groupInvite;
        uint32 m_groupUpdateMask;
        uint64 m_auraRaidUpdateMask;
        bool m_bPassOnGroupLoot;

        // last used pet number (for BG's)
        uint32 m_lastpetnumber;

        // Player summoning
        time_t m_summon_expire;
        uint32 m_summon_mapid;
        float  m_summon_x;
        float  m_summon_y;
        float  m_summon_z;

        DeclinedName *m_declinedname;
        Runes *m_runes;
        EquipmentSets m_EquipmentSets;

        bool CanAlwaysSee(WorldObject const* obj) const override;

        bool IsAlwaysDetectableFor(WorldObject const* seer) const override;

        uint8 m_grantableLevels;

        bool m_needsZoneUpdate;

    private:
        // internal common parts for CanStore/StoreItem functions
        InventoryResult CanStoreItem_InSpecificSlot(uint8 bag, uint8 slot, ItemPosCountVec& dest, ItemTemplate const* pProto, uint32& count, bool swap, Item* pSrcItem) const;
        InventoryResult CanStoreItem_InBag(uint8 bag, ItemPosCountVec& dest, ItemTemplate const* pProto, uint32& count, bool merge, bool non_specialized, Item* pSrcItem, uint8 skip_bag, uint8 skip_slot) const;
        InventoryResult CanStoreItem_InInventorySlots(uint8 slot_begin, uint8 slot_end, ItemPosCountVec& dest, ItemTemplate const* pProto, uint32& count, bool merge, Item* pSrcItem, uint8 skip_bag, uint8 skip_slot) const;
        Item* _StoreItem(uint16 pos, Item* pItem, uint32 count, bool clone, bool update);
        Item* _LoadItem(SQLTransaction& trans, uint32 zoneId, uint32 timeDiff, Field* fields);

        GuidSet m_refundableItems;
        void SendRefundInfo(Item* item);
        void RefundItem(Item* item);

        // know currencies are not removed at any point (0 displayed)
        void AddKnownCurrency(uint32 itemId);

        void AdjustQuestReqItemCount(Quest const* quest, QuestStatusData& questStatusData);

        bool IsCanDelayTeleport() const { return m_bCanDelayTeleport; }
        void SetCanDelayTeleport(bool setting) { m_bCanDelayTeleport = setting; }
        bool IsHasDelayedTeleport() const { return m_bHasDelayedTeleport; }
        void SetDelayedTeleportFlag(bool setting) { m_bHasDelayedTeleport = setting; }
        void ScheduleDelayedOperation(uint32 operation) { if (operation < DELAYED_END) m_DelayedOperations |= operation; }

        bool IsInstanceLoginGameMasterException() const;

        MapReference m_mapRef;

        uint32 m_lastFallTime;
        float  m_lastFallZ;

        int32 m_MirrorTimer[MAX_TIMERS];
        uint8 m_MirrorTimerFlags;
        uint8 m_MirrorTimerFlagsLast;
        bool m_isInWater;

        // Rune type / Rune timer
        uint32 m_runeGraceCooldown[MAX_RUNES];
        uint32 m_lastRuneGraceTimers[MAX_RUNES];

        // Current teleport data
        WorldLocation m_teleport_dest;
        uint32 m_teleport_options;
        bool mSemaphoreTeleport_Near;
        bool mSemaphoreTeleport_Far;

        uint32 m_DelayedOperations;
        bool m_bCanDelayTeleport;
        bool m_bHasDelayedTeleport;

        // Temporary removed pet cache
        uint32 m_temporaryUnsummonedPetNumber;
        uint32 m_oldpetspell;

        AchievementMgr* m_achievementMgr;
        ReputationMgr*  m_reputationMgr;

        uint32 m_ChampioningFaction;

        uint32 m_timeSyncCounter;
        uint32 m_timeSyncTimer;
        uint32 m_timeSyncClient;
        uint32 m_timeSyncServer;

        InstanceTimeMap _instanceResetTimes;
        uint32 _pendingBindId;
        uint32 _pendingBindTimer;

        uint32 _activeCheats;

        // variables to save health and mana before duel and restore them after duel
        uint32 healthBeforeDuel;
        uint32 manaBeforeDuel;

        WorldLocation _corpseLocation;

        // Remote location information
        uint32 m_cinematicDiff;
        uint32 m_lastCinematicCheck;
        uint32 m_activeCinematicCameraId;
        FlyByCameraCollection* m_cinematicCamera;
        Position m_remoteSightPosition;
        Creature* m_CinematicObject;
};

TC_GAME_API void AddItemsSetItem(Player* player, Item* item);
TC_GAME_API void RemoveItemsSetItem(Player* player, ItemTemplate const* proto);

// "the bodies of template functions must be made available in a header file"
template <class T> T Player::ApplySpellMod(uint32 spellId, SpellModOp op, T &basevalue, Spell* spell)
{
    SpellInfo const* spellInfo = sSpellMgr->GetSpellInfo(spellId);
    if (!spellInfo)
        return 0;
    float totalmul = 1.0f;
    int32 totalflat = 0;

    // Drop charges for triggering spells instead of triggered ones
    if (m_spellModTakingSpell)
        spell = m_spellModTakingSpell;

    for (SpellModList::iterator itr = m_spellMods[op].begin(); itr != m_spellMods[op].end(); ++itr)
    {
        SpellModifier* mod = *itr;

        // Charges can be set only for mods with auras
        if (!mod->ownerAura)
            ASSERT(mod->charges == 0);

        if (!IsAffectedBySpellmod(spellInfo, mod, spell))
            continue;

        if (mod->type == SPELLMOD_FLAT)
            totalflat += mod->value;
        else if (mod->type == SPELLMOD_PCT)
        {
            // skip percent mods for null basevalue (most important for spell mods with charges)
            if (basevalue == T(0))
                continue;

            // special case (skip > 10sec spell casts for instant cast setting)
            if (mod->op == SPELLMOD_CASTING_TIME && basevalue >= T(10000) && mod->value <= -100)
                continue;

            totalmul += CalculatePct(1.0f, mod->value);
        }

        DropModCharge(mod, spell);
    }
    float diff = (float)basevalue * (totalmul - 1.0f) + (float)totalflat;
    basevalue = T((float)basevalue + diff);
    return T(diff);
}

#endif<|MERGE_RESOLUTION|>--- conflicted
+++ resolved
@@ -2278,12 +2278,11 @@
         std::string GetMapAreaAndZoneString() const;
         std::string GetCoordsMapAreaAndZoneString() const;
 
-<<<<<<< HEAD
         TransmogMapType transmogMap; // transmogMap[iGUID] = entry
 #ifdef PRESETS
         PresetMapType presetMap; // presetMap[presetId] = presetData
 #endif
-=======
+
         // Cinematic camera data and remote sight functions
         uint32 GetActiveCinematicCamera() const { return m_activeCinematicCameraId; }
         void SetActiveCinematicCamera(uint32 cinematicCameraId = 0) { m_activeCinematicCameraId = cinematicCameraId; }
@@ -2294,7 +2293,6 @@
 
         std::string GetMapAreaAndZoneString();
         std::string GetCoordsMapAreaAndZoneString();
->>>>>>> 87b45330
 
     protected:
         // Gamemaster whisper whitelist
