--- conflicted
+++ resolved
@@ -2272,9 +2272,8 @@
         std::string GetMapAreaAndZoneString() const;
         std::string GetCoordsMapAreaAndZoneString() const;
 
-<<<<<<< HEAD
         ReforgeMapType reforgeMap; // reforgeMap[iGUID] = ReforgeData
-=======
+
         // Cinematic camera data and remote sight functions
         uint32 GetActiveCinematicCamera() const { return m_activeCinematicCameraId; }
         void SetActiveCinematicCamera(uint32 cinematicCameraId = 0) { m_activeCinematicCameraId = cinematicCameraId; }
@@ -2285,7 +2284,6 @@
 
         std::string GetMapAreaAndZoneString();
         std::string GetCoordsMapAreaAndZoneString();
->>>>>>> 87b45330
 
     protected:
         // Gamemaster whisper whitelist
