--- conflicted
+++ resolved
@@ -1194,10 +1194,6 @@
     SpecializationInfo& operator=(SpecializationInfo const&) = delete;
 };
 
-<<<<<<< HEAD
-uint8 const PLAYER_MAX_HONOR_LEVEL = 50;
-uint8 const PLAYER_LEVEL_MIN_HONOR = 110;
-=======
 #pragma pack(push, 1)
 struct PlayerDynamicFieldSpellModByLabel
 {
@@ -1206,7 +1202,9 @@
     uint32 Label;
 };
 #pragma pack(pop)
->>>>>>> f8557a28
+
+uint8 const PLAYER_MAX_HONOR_LEVEL = 50;
+uint8 const PLAYER_LEVEL_MIN_HONOR = 110;
 
 class TC_GAME_API Player : public Unit, public GridObject<Player>
 {
