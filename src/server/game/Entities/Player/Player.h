--- conflicted
+++ resolved
@@ -2494,11 +2494,7 @@
         bool HasAchieved(uint32 achievementId) const;
         void ResetAchievements();
         void ResetCriteria(CriteriaFailEvent condition, int32 failAsset, bool evenIfCriteriaComplete = false);
-<<<<<<< HEAD
-        void UpdateCriteria(CriteriaType type, uint64 miscValue1 = 0, uint64 miscValue2 = 0, uint64 miscValue3 = 0, Unit* unit = nullptr);
-=======
-        void UpdateCriteria(CriteriaTypes type, uint64 miscValue1 = 0, uint64 miscValue2 = 0, uint64 miscValue3 = 0, WorldObject* ref = nullptr);
->>>>>>> 6ec73a76
+        void UpdateCriteria(CriteriaType type, uint64 miscValue1 = 0, uint64 miscValue2 = 0, uint64 miscValue3 = 0, WorldObject* ref = nullptr);
         void StartCriteriaTimer(CriteriaStartEvent startEvent, uint32 entry, uint32 timeLost = 0);
         void RemoveCriteriaTimer(CriteriaStartEvent startEvent, uint32 entry);
         void CompletedAchievement(AchievementEntry const* entry);
