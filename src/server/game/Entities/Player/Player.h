--- conflicted
+++ resolved
@@ -1946,12 +1946,8 @@
         uint32 GetArenaTeamId(uint8 slot) const { return GetUInt32Value(PLAYER_FIELD_ARENA_TEAM_INFO_1_1 + (slot * ARENA_TEAM_END) + ARENA_TEAM_ID); }
         uint32 GetArenaPersonalRating(uint8 slot) const { return GetUInt32Value(PLAYER_FIELD_ARENA_TEAM_INFO_1_1 + (slot * ARENA_TEAM_END) + ARENA_TEAM_PERSONAL_RATING); }
         void SetArenaTeamIdInvited(uint32 ArenaTeamId) { m_ArenaTeamIdInvited = ArenaTeamId; }
-<<<<<<< HEAD
-        uint32 GetArenaTeamIdInvited() { return m_ArenaTeamIdInvited; }
+        uint32 GetArenaTeamIdInvited() const { return m_ArenaTeamIdInvited; }
         uint32 GetRBGPersonalRating() const { return 0; }
-=======
-        uint32 GetArenaTeamIdInvited() const { return m_ArenaTeamIdInvited; }
->>>>>>> 66bbdfb8
 
         Difficulty GetDifficulty(bool isRaid) const { return isRaid ? m_raidDifficulty : m_dungeonDifficulty; }
         Difficulty GetDungeonDifficulty() const { return m_dungeonDifficulty; }
