/*
 * Copyright (C) 2008-2014 TrinityCore <http://www.trinitycore.org/>
 * Copyright (C) 2005-2009 MaNGOS <http://getmangos.com/>
 *
 * This program is free software; you can redistribute it and/or modify it
 * under the terms of the GNU General Public License as published by the
 * Free Software Foundation; either version 2 of the License, or (at your
 * option) any later version.
 *
 * This program is distributed in the hope that it will be useful, but WITHOUT
 * ANY WARRANTY; without even the implied warranty of MERCHANTABILITY or
 * FITNESS FOR A PARTICULAR PURPOSE. See the GNU General Public License for
 * more details.
 *
 * You should have received a copy of the GNU General Public License along
 * with this program. If not, see <http://www.gnu.org/licenses/>.
 */

#ifndef _PLAYER_H
#define _PLAYER_H

#include "DBCStores.h"
#include "GroupReference.h"
#include "MapReference.h"

#include "Item.h"
#include "PetDefines.h"
#include "QuestDef.h"
#include "SpellMgr.h"
#include "Unit.h"

#include <limits>
#include <string>
#include <vector>

struct CreatureTemplate;
struct Mail;
struct TrainerSpell;
struct VendorItem;

class AchievementMgr;
class ReputationMgr;
class Channel;
class CharacterCreateInfo;
class Creature;
class DynamicObject;
class Group;
class Guild;
class OutdoorPvP;
class Pet;
class PlayerMenu;
class PlayerSocial;
class SpellCastTargets;
class UpdateMask;

typedef std::deque<Mail*> PlayerMails;

#define PLAYER_MAX_SKILLS           127
#define PLAYER_MAX_DAILY_QUESTS     25
#define PLAYER_EXPLORED_ZONES_SIZE  128

// Note: SPELLMOD_* values is aura types in fact
enum SpellModType
{
    SPELLMOD_FLAT         = 107,                            // SPELL_AURA_ADD_FLAT_MODIFIER
    SPELLMOD_PCT          = 108                             // SPELL_AURA_ADD_PCT_MODIFIER
};

// 2^n values, Player::m_isunderwater is a bitmask. These are Trinity internal values, they are never send to any client
enum PlayerUnderwaterState
{
    UNDERWATER_NONE                     = 0x00,
    UNDERWATER_INWATER                  = 0x01,             // terrain type is water and player is afflicted by it
    UNDERWATER_INLAVA                   = 0x02,             // terrain type is lava and player is afflicted by it
    UNDERWATER_INSLIME                  = 0x04,             // terrain type is lava and player is afflicted by it
    UNDERWARER_INDARKWATER              = 0x08,             // terrain type is dark water and player is afflicted by it

    UNDERWATER_EXIST_TIMERS             = 0x10
};

enum BuyBankSlotResult
{
    ERR_BANKSLOT_FAILED_TOO_MANY    = 0,
    ERR_BANKSLOT_INSUFFICIENT_FUNDS = 1,
    ERR_BANKSLOT_NOTBANKER          = 2,
    ERR_BANKSLOT_OK                 = 3
};

enum PlayerSpellState
{
    PLAYERSPELL_UNCHANGED = 0,
    PLAYERSPELL_CHANGED   = 1,
    PLAYERSPELL_NEW       = 2,
    PLAYERSPELL_REMOVED   = 3,
    PLAYERSPELL_TEMPORARY = 4
};

struct PlayerSpell
{
    PlayerSpellState state : 8;
    bool active            : 1;                             // show in spellbook
    bool dependent         : 1;                             // learned as result another spell learn, skill grow, quest reward, etc
    bool disabled          : 1;                             // first rank has been learned in result talent learn but currently talent unlearned, save max learned ranks
};

struct PlayerTalent
{
    PlayerSpellState state : 8;
    uint8 spec             : 8;
};

// Spell modifier (used for modify other spells)
struct SpellModifier
{
    SpellModifier(Aura* _ownerAura = NULL) : op(SPELLMOD_DAMAGE), type(SPELLMOD_FLAT), charges(0), value(0), mask(), spellId(0), ownerAura(_ownerAura) { }
    SpellModOp   op   : 8;
    SpellModType type : 8;
    int16 charges     : 16;
    int32 value;
    flag96 mask;
    uint32 spellId;
    Aura* const ownerAura;
};

typedef std::unordered_map<uint32, PlayerTalent*> PlayerTalentMap;
typedef std::unordered_map<uint32, PlayerSpell*> PlayerSpellMap;
typedef std::list<SpellModifier*> SpellModList;

<<<<<<< HEAD
struct ReforgeData
{
    uint32 increase, decrease;
    int32 stat_value;
};
typedef std::unordered_map<uint32, ReforgeData> ReforgeMapType;

typedef std::list<uint64> WhisperListContainer;

=======
>>>>>>> 7b723426
struct SpellCooldown
{
    time_t end;
    uint16 itemid;
};

typedef std::map<uint32, SpellCooldown> SpellCooldowns;
typedef std::unordered_map<uint32 /*instanceId*/, time_t/*releaseTime*/> InstanceTimeMap;

enum TrainerSpellState
{
    TRAINER_SPELL_GREEN = 0,
    TRAINER_SPELL_RED   = 1,
    TRAINER_SPELL_GRAY  = 2,
    TRAINER_SPELL_GREEN_DISABLED = 10                       // custom value, not send to client: formally green but learn not allowed
};

enum ActionButtonUpdateState
{
    ACTIONBUTTON_UNCHANGED = 0,
    ACTIONBUTTON_CHANGED   = 1,
    ACTIONBUTTON_NEW       = 2,
    ACTIONBUTTON_DELETED   = 3
};

enum ActionButtonType
{
    ACTION_BUTTON_SPELL     = 0x00,
    ACTION_BUTTON_C         = 0x01,                         // click?
    ACTION_BUTTON_EQSET     = 0x20,
    ACTION_BUTTON_MACRO     = 0x40,
    ACTION_BUTTON_CMACRO    = ACTION_BUTTON_C | ACTION_BUTTON_MACRO,
    ACTION_BUTTON_ITEM      = 0x80
};

enum ReputationSource
{
    REPUTATION_SOURCE_KILL,
    REPUTATION_SOURCE_QUEST,
    REPUTATION_SOURCE_DAILY_QUEST,
    REPUTATION_SOURCE_WEEKLY_QUEST,
    REPUTATION_SOURCE_MONTHLY_QUEST,
    REPUTATION_SOURCE_REPEATABLE_QUEST,
    REPUTATION_SOURCE_SPELL
};

#define ACTION_BUTTON_ACTION(X) (uint32(X) & 0x00FFFFFF)
#define ACTION_BUTTON_TYPE(X)   ((uint32(X) & 0xFF000000) >> 24)
#define MAX_ACTION_BUTTON_ACTION_VALUE (0x00FFFFFF+1)

struct ActionButton
{
    ActionButton() : packedData(0), uState(ACTIONBUTTON_NEW) { }

    uint32 packedData;
    ActionButtonUpdateState uState;

    // helpers
    ActionButtonType GetType() const { return ActionButtonType(ACTION_BUTTON_TYPE(packedData)); }
    uint32 GetAction() const { return ACTION_BUTTON_ACTION(packedData); }
    void SetActionAndType(uint32 action, ActionButtonType type)
    {
        uint32 newData = action | (uint32(type) << 24);
        if (newData != packedData || uState == ACTIONBUTTON_DELETED)
        {
            packedData = newData;
            if (uState != ACTIONBUTTON_NEW)
                uState = ACTIONBUTTON_CHANGED;
        }
    }
};

#define  MAX_ACTION_BUTTONS 144                             //checked in 3.2.0

typedef std::map<uint8, ActionButton> ActionButtonList;

struct PlayerCreateInfoItem
{
    PlayerCreateInfoItem(uint32 id, uint32 amount) : item_id(id), item_amount(amount) { }

    uint32 item_id;
    uint32 item_amount;
};

typedef std::list<PlayerCreateInfoItem> PlayerCreateInfoItems;

struct PlayerClassLevelInfo
{
    PlayerClassLevelInfo() : basehealth(0), basemana(0) { }
    uint16 basehealth;
    uint16 basemana;
};

struct PlayerClassInfo
{
    PlayerClassInfo() : levelInfo(NULL) { }

    PlayerClassLevelInfo* levelInfo;                        //[level-1] 0..MaxPlayerLevel-1
};

struct PlayerLevelInfo
{
    PlayerLevelInfo() { for (uint8 i=0; i < MAX_STATS; ++i) stats[i] = 0; }

    uint8 stats[MAX_STATS];
};

typedef std::list<uint32> PlayerCreateInfoSpells;

struct PlayerCreateInfoAction
{
    PlayerCreateInfoAction() : button(0), type(0), action(0) { }
    PlayerCreateInfoAction(uint8 _button, uint32 _action, uint8 _type) : button(_button), type(_type), action(_action) { }

    uint8 button;
    uint8 type;
    uint32 action;
};

typedef std::list<PlayerCreateInfoAction> PlayerCreateInfoActions;

struct PlayerCreateInfoSkill
{
    uint16 SkillId;
    uint16 Rank;
};

typedef std::list<PlayerCreateInfoSkill> PlayerCreateInfoSkills;

struct PlayerInfo
{
                                                            // existence checked by displayId != 0
    PlayerInfo() : mapId(0), areaId(0), positionX(0.0f), positionY(0.0f), positionZ(0.0f), orientation(0.0f), displayId_m(0), displayId_f(0), levelInfo(NULL) { }

    uint32 mapId;
    uint32 areaId;
    float positionX;
    float positionY;
    float positionZ;
    float orientation;
    uint16 displayId_m;
    uint16 displayId_f;
    PlayerCreateInfoItems item;
    PlayerCreateInfoSpells customSpells;
    PlayerCreateInfoActions action;
    PlayerCreateInfoSkills skills;

    PlayerLevelInfo* levelInfo;                             //[level-1] 0..MaxPlayerLevel-1
};

struct PvPInfo
{
    PvPInfo() : IsHostile(false), IsInHostileArea(false), IsInNoPvPArea(false), IsInFFAPvPArea(false), EndTimer(0) { }

    bool IsHostile;
    bool IsInHostileArea;               ///> Marks if player is in an area which forces PvP flag
    bool IsInNoPvPArea;                 ///> Marks if player is in a sanctuary or friendly capital city
    bool IsInFFAPvPArea;                ///> Marks if player is in an FFAPvP area (such as Gurubashi Arena)
    time_t EndTimer;                    ///> Time when player unflags himself for PvP (flag removed after 5 minutes)
};

struct DuelInfo
{
    DuelInfo() : initiator(NULL), opponent(NULL), startTimer(0), startTime(0), outOfBound(0), isMounted(false) { }

    Player* initiator;
    Player* opponent;
    time_t startTimer;
    time_t startTime;
    time_t outOfBound;
    bool isMounted;
};

struct Areas
{
    uint32 areaID;
    uint32 areaFlag;
    float x1;
    float x2;
    float y1;
    float y2;
};

#define MAX_RUNES       6

enum RuneCooldowns
{
    RUNE_BASE_COOLDOWN  = 10000,
    RUNE_MISS_COOLDOWN  = 1500     // cooldown applied on runes when the spell misses
};

enum RuneType
{
    RUNE_BLOOD      = 0,
    RUNE_UNHOLY     = 1,
    RUNE_FROST      = 2,
    RUNE_DEATH      = 3,
    NUM_RUNE_TYPES  = 4
};

struct RuneInfo
{
    uint8 BaseRune;
    uint8 CurrentRune;
    uint32 Cooldown;
    AuraEffect const* ConvertAura;
};

struct Runes
{
    RuneInfo runes[MAX_RUNES];
    uint8 runeState;                                        // mask of available runes
    RuneType lastUsedRune;

    void SetRuneState(uint8 index, bool set = true)
    {
        if (set)
            runeState |= (1 << index);                      // usable
        else
            runeState &= ~(1 << index);                     // on cooldown
    }
};

struct EnchantDuration
{
    EnchantDuration() : item(NULL), slot(MAX_ENCHANTMENT_SLOT), leftduration(0) { };
    EnchantDuration(Item* _item, EnchantmentSlot _slot, uint32 _leftduration) : item(_item), slot(_slot),
        leftduration(_leftduration){ ASSERT(item); };

    Item* item;
    EnchantmentSlot slot;
    uint32 leftduration;
};

typedef std::list<EnchantDuration> EnchantDurationList;
typedef std::list<Item*> ItemDurationList;

enum PlayerMovementType
{
    MOVE_ROOT       = 1,
    MOVE_UNROOT     = 2,
    MOVE_WATER_WALK = 3,
    MOVE_LAND_WALK  = 4
};

enum DrunkenState
{
    DRUNKEN_SOBER   = 0,
    DRUNKEN_TIPSY   = 1,
    DRUNKEN_DRUNK   = 2,
    DRUNKEN_SMASHED = 3
};

#define MAX_DRUNKEN   4

enum PlayerFlags
{
    PLAYER_FLAGS_GROUP_LEADER      = 0x00000001,
    PLAYER_FLAGS_AFK               = 0x00000002,
    PLAYER_FLAGS_DND               = 0x00000004,
    PLAYER_FLAGS_GM                = 0x00000008,
    PLAYER_FLAGS_GHOST             = 0x00000010,
    PLAYER_FLAGS_RESTING           = 0x00000020,
    PLAYER_FLAGS_UNK6              = 0x00000040,
    PLAYER_FLAGS_UNK7              = 0x00000080,               // pre-3.0.3 PLAYER_FLAGS_FFA_PVP flag for FFA PVP state
    PLAYER_FLAGS_CONTESTED_PVP     = 0x00000100,               // Player has been involved in a PvP combat and will be attacked by contested guards
    PLAYER_FLAGS_IN_PVP            = 0x00000200,
    PLAYER_FLAGS_HIDE_HELM         = 0x00000400,
    PLAYER_FLAGS_HIDE_CLOAK        = 0x00000800,
    PLAYER_FLAGS_PLAYED_LONG_TIME  = 0x00001000,               // played long time
    PLAYER_FLAGS_PLAYED_TOO_LONG   = 0x00002000,               // played too long time
    PLAYER_FLAGS_IS_OUT_OF_BOUNDS  = 0x00004000,
    PLAYER_FLAGS_DEVELOPER         = 0x00008000,               // <Dev> prefix for something?
    PLAYER_FLAGS_UNK16             = 0x00010000,               // pre-3.0.3 PLAYER_FLAGS_SANCTUARY flag for player entered sanctuary
    PLAYER_FLAGS_TAXI_BENCHMARK    = 0x00020000,               // taxi benchmark mode (on/off) (2.0.1)
    PLAYER_FLAGS_PVP_TIMER         = 0x00040000,               // 3.0.2, pvp timer active (after you disable pvp manually)
    PLAYER_FLAGS_UBER              = 0x00080000,
    PLAYER_FLAGS_UNK20             = 0x00100000,
    PLAYER_FLAGS_UNK21             = 0x00200000,
    PLAYER_FLAGS_COMMENTATOR2      = 0x00400000,
    PLAYER_ALLOW_ONLY_ABILITY      = 0x00800000,                // used by bladestorm and killing spree, allowed only spells with SPELL_ATTR0_REQ_AMMO, SPELL_EFFECT_ATTACK, checked only for active player
    PLAYER_FLAGS_UNK24             = 0x01000000,                // disabled all melee ability on tab include autoattack
    PLAYER_FLAGS_NO_XP_GAIN        = 0x02000000,
    PLAYER_FLAGS_UNK26             = 0x04000000,
    PLAYER_FLAGS_UNK27             = 0x08000000,
    PLAYER_FLAGS_UNK28             = 0x10000000,
    PLAYER_FLAGS_UNK29             = 0x20000000,
    PLAYER_FLAGS_UNK30             = 0x40000000,
    PLAYER_FLAGS_UNK31             = 0x80000000
};

// used for PLAYER__FIELD_KNOWN_TITLES field (uint64), (1<<bit_index) without (-1)
// can't use enum for uint64 values
#define PLAYER_TITLE_DISABLED              UI64LIT(0x0000000000000000)
#define PLAYER_TITLE_NONE                  UI64LIT(0x0000000000000001)
#define PLAYER_TITLE_PRIVATE               UI64LIT(0x0000000000000002) // 1
#define PLAYER_TITLE_CORPORAL              UI64LIT(0x0000000000000004) // 2
#define PLAYER_TITLE_SERGEANT_A            UI64LIT(0x0000000000000008) // 3
#define PLAYER_TITLE_MASTER_SERGEANT       UI64LIT(0x0000000000000010) // 4
#define PLAYER_TITLE_SERGEANT_MAJOR        UI64LIT(0x0000000000000020) // 5
#define PLAYER_TITLE_KNIGHT                UI64LIT(0x0000000000000040) // 6
#define PLAYER_TITLE_KNIGHT_LIEUTENANT     UI64LIT(0x0000000000000080) // 7
#define PLAYER_TITLE_KNIGHT_CAPTAIN        UI64LIT(0x0000000000000100) // 8
#define PLAYER_TITLE_KNIGHT_CHAMPION       UI64LIT(0x0000000000000200) // 9
#define PLAYER_TITLE_LIEUTENANT_COMMANDER  UI64LIT(0x0000000000000400) // 10
#define PLAYER_TITLE_COMMANDER             UI64LIT(0x0000000000000800) // 11
#define PLAYER_TITLE_MARSHAL               UI64LIT(0x0000000000001000) // 12
#define PLAYER_TITLE_FIELD_MARSHAL         UI64LIT(0x0000000000002000) // 13
#define PLAYER_TITLE_GRAND_MARSHAL         UI64LIT(0x0000000000004000) // 14
#define PLAYER_TITLE_SCOUT                 UI64LIT(0x0000000000008000) // 15
#define PLAYER_TITLE_GRUNT                 UI64LIT(0x0000000000010000) // 16
#define PLAYER_TITLE_SERGEANT_H            UI64LIT(0x0000000000020000) // 17
#define PLAYER_TITLE_SENIOR_SERGEANT       UI64LIT(0x0000000000040000) // 18
#define PLAYER_TITLE_FIRST_SERGEANT        UI64LIT(0x0000000000080000) // 19
#define PLAYER_TITLE_STONE_GUARD           UI64LIT(0x0000000000100000) // 20
#define PLAYER_TITLE_BLOOD_GUARD           UI64LIT(0x0000000000200000) // 21
#define PLAYER_TITLE_LEGIONNAIRE           UI64LIT(0x0000000000400000) // 22
#define PLAYER_TITLE_CENTURION             UI64LIT(0x0000000000800000) // 23
#define PLAYER_TITLE_CHAMPION              UI64LIT(0x0000000001000000) // 24
#define PLAYER_TITLE_LIEUTENANT_GENERAL    UI64LIT(0x0000000002000000) // 25
#define PLAYER_TITLE_GENERAL               UI64LIT(0x0000000004000000) // 26
#define PLAYER_TITLE_WARLORD               UI64LIT(0x0000000008000000) // 27
#define PLAYER_TITLE_HIGH_WARLORD          UI64LIT(0x0000000010000000) // 28
#define PLAYER_TITLE_GLADIATOR             UI64LIT(0x0000000020000000) // 29
#define PLAYER_TITLE_DUELIST               UI64LIT(0x0000000040000000) // 30
#define PLAYER_TITLE_RIVAL                 UI64LIT(0x0000000080000000) // 31
#define PLAYER_TITLE_CHALLENGER            UI64LIT(0x0000000100000000) // 32
#define PLAYER_TITLE_SCARAB_LORD           UI64LIT(0x0000000200000000) // 33
#define PLAYER_TITLE_CONQUEROR             UI64LIT(0x0000000400000000) // 34
#define PLAYER_TITLE_JUSTICAR              UI64LIT(0x0000000800000000) // 35
#define PLAYER_TITLE_CHAMPION_OF_THE_NAARU UI64LIT(0x0000001000000000) // 36
#define PLAYER_TITLE_MERCILESS_GLADIATOR   UI64LIT(0x0000002000000000) // 37
#define PLAYER_TITLE_OF_THE_SHATTERED_SUN  UI64LIT(0x0000004000000000) // 38
#define PLAYER_TITLE_HAND_OF_ADAL          UI64LIT(0x0000008000000000) // 39
#define PLAYER_TITLE_VENGEFUL_GLADIATOR    UI64LIT(0x0000010000000000) // 40

#define KNOWN_TITLES_SIZE   3
#define MAX_TITLE_INDEX     (KNOWN_TITLES_SIZE*64)          // 3 uint64 fields

// used in PLAYER_FIELD_BYTES values
enum PlayerFieldByteFlags
{
    PLAYER_FIELD_BYTE_TRACK_STEALTHED   = 0x00000002,
    PLAYER_FIELD_BYTE_RELEASE_TIMER     = 0x00000008,       // Display time till auto release spirit
    PLAYER_FIELD_BYTE_NO_RELEASE_WINDOW = 0x00000010        // Display no "release spirit" window at all
};

// used in PLAYER_FIELD_BYTES2 values
enum PlayerFieldByte2Flags
{
    PLAYER_FIELD_BYTE2_NONE                 = 0x00,
    PLAYER_FIELD_BYTE2_STEALTH              = 0x20,
    PLAYER_FIELD_BYTE2_INVISIBILITY_GLOW    = 0x40
};

enum MirrorTimerType
{
    FATIGUE_TIMER      = 0,
    BREATH_TIMER       = 1,
    FIRE_TIMER         = 2
};
#define MAX_TIMERS      3
#define DISABLED_MIRROR_TIMER   -1

// 2^n values
enum PlayerExtraFlags
{
    // gm abilities
    PLAYER_EXTRA_GM_ON              = 0x0001,
    PLAYER_EXTRA_ACCEPT_WHISPERS    = 0x0004,
    PLAYER_EXTRA_TAXICHEAT          = 0x0008,
    PLAYER_EXTRA_GM_INVISIBLE       = 0x0010,
    PLAYER_EXTRA_GM_CHAT            = 0x0020,               // Show GM badge in chat messages
    PLAYER_EXTRA_HAS_310_FLYER      = 0x0040,               // Marks if player already has 310% speed flying mount

    // other states
    PLAYER_EXTRA_PVP_DEATH          = 0x0100                // store PvP death status until corpse creating.
};

// 2^n values
enum AtLoginFlags
{
    AT_LOGIN_NONE              = 0x00,
    AT_LOGIN_RENAME            = 0x01,
    AT_LOGIN_RESET_SPELLS      = 0x02,
    AT_LOGIN_RESET_TALENTS     = 0x04,
    AT_LOGIN_CUSTOMIZE         = 0x08,
    AT_LOGIN_RESET_PET_TALENTS = 0x10,
    AT_LOGIN_FIRST             = 0x20,
    AT_LOGIN_CHANGE_FACTION    = 0x40,
    AT_LOGIN_CHANGE_RACE       = 0x80
};

typedef std::map<uint32, QuestStatusData> QuestStatusMap;
typedef std::set<uint32> RewardedQuestSet;

enum QuestSaveType
{
    QUEST_DEFAULT_SAVE_TYPE = 0,
    QUEST_DELETE_SAVE_TYPE,
    QUEST_FORCE_DELETE_SAVE_TYPE
};

//               quest
typedef std::map<uint32, QuestSaveType> QuestStatusSaveMap;


enum QuestSlotOffsets
{
    QUEST_ID_OFFSET     = 0,
    QUEST_STATE_OFFSET  = 1,
    QUEST_COUNTS_OFFSET = 2,
    QUEST_TIME_OFFSET   = 4
};

#define MAX_QUEST_OFFSET 5

enum QuestSlotStateMask
{
    QUEST_STATE_NONE     = 0x0000,
    QUEST_STATE_COMPLETE = 0x0001,
    QUEST_STATE_FAIL     = 0x0002
};

enum SkillUpdateState
{
    SKILL_UNCHANGED     = 0,
    SKILL_CHANGED       = 1,
    SKILL_NEW           = 2,
    SKILL_DELETED       = 3
};

struct SkillStatusData
{
    SkillStatusData(uint8 _pos, SkillUpdateState _uState) : pos(_pos), uState(_uState)
    {
    }
    uint8 pos;
    SkillUpdateState uState;
};

typedef std::unordered_map<uint32, SkillStatusData> SkillStatusMap;

class Quest;
class Spell;
class Item;
class WorldSession;

enum PlayerSlots
{
    // first slot for item stored (in any way in player m_items data)
    PLAYER_SLOT_START           = 0,
    // last+1 slot for item stored (in any way in player m_items data)
    PLAYER_SLOT_END             = 150,
    PLAYER_SLOTS_COUNT          = (PLAYER_SLOT_END - PLAYER_SLOT_START)
};

#define INVENTORY_SLOT_BAG_0    255

enum EquipmentSlots                                         // 19 slots
{
    EQUIPMENT_SLOT_START        = 0,
    EQUIPMENT_SLOT_HEAD         = 0,
    EQUIPMENT_SLOT_NECK         = 1,
    EQUIPMENT_SLOT_SHOULDERS    = 2,
    EQUIPMENT_SLOT_BODY         = 3,
    EQUIPMENT_SLOT_CHEST        = 4,
    EQUIPMENT_SLOT_WAIST        = 5,
    EQUIPMENT_SLOT_LEGS         = 6,
    EQUIPMENT_SLOT_FEET         = 7,
    EQUIPMENT_SLOT_WRISTS       = 8,
    EQUIPMENT_SLOT_HANDS        = 9,
    EQUIPMENT_SLOT_FINGER1      = 10,
    EQUIPMENT_SLOT_FINGER2      = 11,
    EQUIPMENT_SLOT_TRINKET1     = 12,
    EQUIPMENT_SLOT_TRINKET2     = 13,
    EQUIPMENT_SLOT_BACK         = 14,
    EQUIPMENT_SLOT_MAINHAND     = 15,
    EQUIPMENT_SLOT_OFFHAND      = 16,
    EQUIPMENT_SLOT_RANGED       = 17,
    EQUIPMENT_SLOT_TABARD       = 18,
    EQUIPMENT_SLOT_END          = 19
};

enum InventorySlots                                         // 4 slots
{
    INVENTORY_SLOT_BAG_START    = 19,
    INVENTORY_SLOT_BAG_END      = 23
};

enum InventoryPackSlots                                     // 16 slots
{
    INVENTORY_SLOT_ITEM_START   = 23,
    INVENTORY_SLOT_ITEM_END     = 39
};

enum BankItemSlots                                          // 28 slots
{
    BANK_SLOT_ITEM_START        = 39,
    BANK_SLOT_ITEM_END          = 67
};

enum BankBagSlots                                           // 7 slots
{
    BANK_SLOT_BAG_START         = 67,
    BANK_SLOT_BAG_END           = 74
};

enum BuyBackSlots                                           // 12 slots
{
    // stored in m_buybackitems
    BUYBACK_SLOT_START          = 74,
    BUYBACK_SLOT_END            = 86
};

enum KeyRingSlots                                           // 32 slots
{
    KEYRING_SLOT_START          = 86,
    KEYRING_SLOT_END            = 118
};

enum CurrencyTokenSlots                                     // 32 slots
{
    CURRENCYTOKEN_SLOT_START    = 118,
    CURRENCYTOKEN_SLOT_END      = 150
};

enum EquipmentSetUpdateState
{
    EQUIPMENT_SET_UNCHANGED = 0,
    EQUIPMENT_SET_CHANGED   = 1,
    EQUIPMENT_SET_NEW       = 2,
    EQUIPMENT_SET_DELETED   = 3
};

struct EquipmentSet
{
    EquipmentSet() : Guid(0), IgnoreMask(0), state(EQUIPMENT_SET_NEW)
    {
        for (uint8 i = 0; i < EQUIPMENT_SLOT_END; ++i)
            Items[i] = 0;
    }

    uint64 Guid;
    std::string Name;
    std::string IconName;
    uint32 IgnoreMask;
    uint32 Items[EQUIPMENT_SLOT_END];
    EquipmentSetUpdateState state;
};

#define MAX_EQUIPMENT_SET_INDEX 10                          // client limit

typedef std::map<uint32, EquipmentSet> EquipmentSets;

struct ItemPosCount
{
    ItemPosCount(uint16 _pos, uint32 _count) : pos(_pos), count(_count) { }
    bool isContainedIn(std::vector<ItemPosCount> const& vec) const;
    uint16 pos;
    uint32 count;
};
typedef std::vector<ItemPosCount> ItemPosCountVec;

enum TradeSlots
{
    TRADE_SLOT_COUNT            = 7,
    TRADE_SLOT_TRADED_COUNT     = 6,
    TRADE_SLOT_NONTRADED        = 6,
    TRADE_SLOT_INVALID          = -1
};

enum TransferAbortReason
{
    TRANSFER_ABORT_NONE                     = 0x00,
    TRANSFER_ABORT_ERROR                    = 0x01,
    TRANSFER_ABORT_MAX_PLAYERS              = 0x02,         // Transfer Aborted: instance is full
    TRANSFER_ABORT_NOT_FOUND                = 0x03,         // Transfer Aborted: instance not found
    TRANSFER_ABORT_TOO_MANY_INSTANCES       = 0x04,         // You have entered too many instances recently.
    TRANSFER_ABORT_ZONE_IN_COMBAT           = 0x06,         // Unable to zone in while an encounter is in progress.
    TRANSFER_ABORT_INSUF_EXPAN_LVL          = 0x07,         // You must have <TBC, WotLK> expansion installed to access this area.
    TRANSFER_ABORT_DIFFICULTY               = 0x08,         // <Normal, Heroic, Epic> difficulty mode is not available for %s.
    TRANSFER_ABORT_UNIQUE_MESSAGE           = 0x09,         // Until you've escaped TLK's grasp, you cannot leave this place!
    TRANSFER_ABORT_TOO_MANY_REALM_INSTANCES = 0x0A,         // Additional instances cannot be launched, please try again later.
    TRANSFER_ABORT_NEED_GROUP               = 0x0B,         // 3.1
    TRANSFER_ABORT_NOT_FOUND1               = 0x0C,         // 3.1
    TRANSFER_ABORT_NOT_FOUND2               = 0x0D,         // 3.1
    TRANSFER_ABORT_NOT_FOUND3               = 0x0E,         // 3.2
    TRANSFER_ABORT_REALM_ONLY               = 0x0F,         // All players on party must be from the same realm.
    TRANSFER_ABORT_MAP_NOT_ALLOWED          = 0x10          // Map can't be entered at this time.
};

enum InstanceResetWarningType
{
    RAID_INSTANCE_WARNING_HOURS     = 1,                    // WARNING! %s is scheduled to reset in %d hour(s).
    RAID_INSTANCE_WARNING_MIN       = 2,                    // WARNING! %s is scheduled to reset in %d minute(s)!
    RAID_INSTANCE_WARNING_MIN_SOON  = 3,                    // WARNING! %s is scheduled to reset in %d minute(s). Please exit the zone or you will be returned to your bind location!
    RAID_INSTANCE_WELCOME           = 4,                    // Welcome to %s. This raid instance is scheduled to reset in %s.
    RAID_INSTANCE_EXPIRED           = 5
};

// PLAYER_FIELD_ARENA_TEAM_INFO_1_1 offsets
enum ArenaTeamInfoType
{
    ARENA_TEAM_ID                = 0,
    ARENA_TEAM_TYPE              = 1,                       // new in 3.2 - team type?
    ARENA_TEAM_MEMBER            = 2,                       // 0 - captain, 1 - member
    ARENA_TEAM_GAMES_WEEK        = 3,
    ARENA_TEAM_GAMES_SEASON      = 4,
    ARENA_TEAM_WINS_SEASON       = 5,
    ARENA_TEAM_PERSONAL_RATING   = 6,
    ARENA_TEAM_END               = 7
};

class InstanceSave;

enum RestType
{
    REST_TYPE_NO                = 0,
    REST_TYPE_IN_TAVERN         = 1,
    REST_TYPE_IN_CITY           = 2,
    REST_TYPE_IN_FACTION_AREA   = 3     // used with AREA_FLAG_REST_ZONE_*
};

enum TeleportToOptions
{
    TELE_TO_GM_MODE             = 0x01,
    TELE_TO_NOT_LEAVE_TRANSPORT = 0x02,
    TELE_TO_NOT_LEAVE_COMBAT    = 0x04,
    TELE_TO_NOT_UNSUMMON_PET    = 0x08,
    TELE_TO_SPELL               = 0x10
};

/// Type of environmental damages
enum EnviromentalDamage
{
    DAMAGE_EXHAUSTED = 0,
    DAMAGE_DROWNING  = 1,
    DAMAGE_FALL      = 2,
    DAMAGE_LAVA      = 3,
    DAMAGE_SLIME     = 4,
    DAMAGE_FIRE      = 5,
    DAMAGE_FALL_TO_VOID = 6                                 // custom case for fall without durability loss
};

enum PlayerChatTag
{
    CHAT_TAG_NONE       = 0x00,
    CHAT_TAG_AFK        = 0x01,
    CHAT_TAG_DND        = 0x02,
    CHAT_TAG_GM         = 0x04,
    CHAT_TAG_COM        = 0x08, // Commentator
    CHAT_TAG_DEV        = 0x10
};

enum PlayedTimeIndex
{
    PLAYED_TIME_TOTAL = 0,
    PLAYED_TIME_LEVEL = 1
};

#define MAX_PLAYED_TIME_INDEX 2

// used at player loading query list preparing, and later result selection
enum PlayerLoginQueryIndex
{
    PLAYER_LOGIN_QUERY_LOAD_FROM                    = 0,
    PLAYER_LOGIN_QUERY_LOAD_GROUP                   = 1,
    PLAYER_LOGIN_QUERY_LOAD_BOUND_INSTANCES         = 2,
    PLAYER_LOGIN_QUERY_LOAD_AURAS                   = 3,
    PLAYER_LOGIN_QUERY_LOAD_SPELLS                  = 4,
    PLAYER_LOGIN_QUERY_LOAD_QUEST_STATUS            = 5,
    PLAYER_LOGIN_QUERY_LOAD_DAILY_QUEST_STATUS      = 6,
    PLAYER_LOGIN_QUERY_LOAD_REPUTATION              = 7,
    PLAYER_LOGIN_QUERY_LOAD_INVENTORY               = 8,
    PLAYER_LOGIN_QUERY_LOAD_ACTIONS                 = 9,
    PLAYER_LOGIN_QUERY_LOAD_MAIL_COUNT              = 10,
    PLAYER_LOGIN_QUERY_LOAD_MAIL_DATE               = 11,
    PLAYER_LOGIN_QUERY_LOAD_SOCIAL_LIST             = 12,
    PLAYER_LOGIN_QUERY_LOAD_HOME_BIND               = 13,
    PLAYER_LOGIN_QUERY_LOAD_SPELL_COOLDOWNS         = 14,
    PLAYER_LOGIN_QUERY_LOAD_DECLINED_NAMES          = 15,
    PLAYER_LOGIN_QUERY_LOAD_GUILD                   = 16,
    PLAYER_LOGIN_QUERY_LOAD_ARENA_INFO              = 17,
    PLAYER_LOGIN_QUERY_LOAD_ACHIEVEMENTS            = 18,
    PLAYER_LOGIN_QUERY_LOAD_CRITERIA_PROGRESS       = 19,
    PLAYER_LOGIN_QUERY_LOAD_EQUIPMENT_SETS          = 20,
    PLAYER_LOGIN_QUERY_LOAD_BG_DATA                 = 21,
    PLAYER_LOGIN_QUERY_LOAD_GLYPHS                  = 22,
    PLAYER_LOGIN_QUERY_LOAD_TALENTS                 = 23,
    PLAYER_LOGIN_QUERY_LOAD_ACCOUNT_DATA            = 24,
    PLAYER_LOGIN_QUERY_LOAD_SKILLS                  = 25,
    PLAYER_LOGIN_QUERY_LOAD_WEEKLY_QUEST_STATUS     = 26,
    PLAYER_LOGIN_QUERY_LOAD_RANDOM_BG               = 27,
    PLAYER_LOGIN_QUERY_LOAD_BANNED                  = 28,
    PLAYER_LOGIN_QUERY_LOAD_QUEST_STATUS_REW        = 29,
    PLAYER_LOGIN_QUERY_LOAD_INSTANCE_LOCK_TIMES     = 30,
    PLAYER_LOGIN_QUERY_LOAD_SEASONAL_QUEST_STATUS   = 31,
    PLAYER_LOGIN_QUERY_LOAD_MONTHLY_QUEST_STATUS    = 32,
    MAX_PLAYER_LOGIN_QUERY
};

enum PlayerDelayedOperations
{
    DELAYED_SAVE_PLAYER         = 0x01,
    DELAYED_RESURRECT_PLAYER    = 0x02,
    DELAYED_SPELL_CAST_DESERTER = 0x04,
    DELAYED_BG_MOUNT_RESTORE    = 0x08,                     ///< Flag to restore mount state after teleport from BG
    DELAYED_BG_TAXI_RESTORE     = 0x10,                     ///< Flag to restore taxi state after teleport from BG
    DELAYED_BG_GROUP_RESTORE    = 0x20,                     ///< Flag to restore group state after teleport from BG
    DELAYED_END
};

// Player summoning auto-decline time (in secs)
#define MAX_PLAYER_SUMMON_DELAY                   (2*MINUTE)
// Maximum money amount : 2^31 - 1
extern uint32 const MAX_MONEY_AMOUNT;

struct InstancePlayerBind
{
    InstanceSave* save;
    bool perm;
    /* permanent PlayerInstanceBinds are created in Raid/Heroic instances for players
       that aren't already permanently bound when they are inside when a boss is killed
       or when they enter an instance that the group leader is permanently bound to. */
    InstancePlayerBind() : save(NULL), perm(false) { }
};

struct AccessRequirement
{
    uint8  levelMin;
    uint8  levelMax;
    uint16 item_level;
    uint32 item;
    uint32 item2;
    uint32 quest_A;
    uint32 quest_H;
    uint32 achievement;
    std::string questFailedText;
};

enum CharDeleteMethod
{
    CHAR_DELETE_REMOVE = 0,                      // Completely remove from the database
    CHAR_DELETE_UNLINK = 1                       // The character gets unlinked from the account,
                                                 // the name gets freed up and appears as deleted ingame
};

enum CurrencyItems
{
    ITEM_HONOR_POINTS_ID    = 43308,
    ITEM_ARENA_POINTS_ID    = 43307
};

enum ReferAFriendError
{
    ERR_REFER_A_FRIEND_NONE                          = 0x00,
    ERR_REFER_A_FRIEND_NOT_REFERRED_BY               = 0x01,
    ERR_REFER_A_FRIEND_TARGET_TOO_HIGH               = 0x02,
    ERR_REFER_A_FRIEND_INSUFFICIENT_GRANTABLE_LEVELS = 0x03,
    ERR_REFER_A_FRIEND_TOO_FAR                       = 0x04,
    ERR_REFER_A_FRIEND_DIFFERENT_FACTION             = 0x05,
    ERR_REFER_A_FRIEND_NOT_NOW                       = 0x06,
    ERR_REFER_A_FRIEND_GRANT_LEVEL_MAX_I             = 0x07,
    ERR_REFER_A_FRIEND_NO_TARGET                     = 0x08,
    ERR_REFER_A_FRIEND_NOT_IN_GROUP                  = 0x09,
    ERR_REFER_A_FRIEND_SUMMON_LEVEL_MAX_I            = 0x0A,
    ERR_REFER_A_FRIEND_SUMMON_COOLDOWN               = 0x0B,
    ERR_REFER_A_FRIEND_INSUF_EXPAN_LVL               = 0x0C,
    ERR_REFER_A_FRIEND_SUMMON_OFFLINE_S              = 0x0D
};

enum PlayerRestState
{
    REST_STATE_RESTED                                = 0x01,
    REST_STATE_NOT_RAF_LINKED                        = 0x02,
    REST_STATE_RAF_LINKED                            = 0x06
};

enum PlayerCommandStates
{
    CHEAT_NONE      = 0x00,
    CHEAT_GOD       = 0x01,
    CHEAT_CASTTIME  = 0x02,
    CHEAT_COOLDOWN  = 0x04,
    CHEAT_POWER     = 0x08,
    CHEAT_WATERWALK = 0x10
};

class PlayerTaxi
{
    public:
        PlayerTaxi();
        ~PlayerTaxi() { }
        // Nodes
        void InitTaxiNodesForLevel(uint32 race, uint32 chrClass, uint8 level);
        void LoadTaxiMask(std::string const& data);

        bool IsTaximaskNodeKnown(uint32 nodeidx) const
        {
            uint8  field   = uint8((nodeidx - 1) / 32);
            uint32 submask = 1 << ((nodeidx-1) % 32);
            return (m_taximask[field] & submask) == submask;
        }
        bool SetTaximaskNode(uint32 nodeidx)
        {
            uint8  field   = uint8((nodeidx - 1) / 32);
            uint32 submask = 1 << ((nodeidx - 1) % 32);
            if ((m_taximask[field] & submask) != submask)
            {
                m_taximask[field] |= submask;
                return true;
            }
            else
                return false;
        }
        void AppendTaximaskTo(ByteBuffer& data, bool all);

        // Destinations
        bool LoadTaxiDestinationsFromString(std::string const& values, uint32 team);
        std::string SaveTaxiDestinationsToString();

        void ClearTaxiDestinations() { m_TaxiDestinations.clear(); }
        void AddTaxiDestination(uint32 dest) { m_TaxiDestinations.push_back(dest); }
        uint32 GetTaxiSource() const { return m_TaxiDestinations.empty() ? 0 : m_TaxiDestinations.front(); }
        uint32 GetTaxiDestination() const { return m_TaxiDestinations.size() < 2 ? 0 : m_TaxiDestinations[1]; }
        uint32 GetCurrentTaxiPath() const;
        uint32 NextTaxiDestination()
        {
            m_TaxiDestinations.pop_front();
            return GetTaxiDestination();
        }
        bool empty() const { return m_TaxiDestinations.empty(); }

        friend std::ostringstream& operator<< (std::ostringstream& ss, PlayerTaxi const& taxi);
    private:
        TaxiMask m_taximask;
        std::deque<uint32> m_TaxiDestinations;
};

std::ostringstream& operator << (std::ostringstream& ss, PlayerTaxi const& taxi);

class Player;

/// Holder for Battleground data
struct BGData
{
    BGData() : bgInstanceID(0), bgTypeID(BATTLEGROUND_TYPE_NONE), bgAfkReportedCount(0), bgAfkReportedTimer(0),
        bgTeam(0), mountSpell(0) { ClearTaxiPath(); }

    uint32 bgInstanceID;                    ///< This variable is set to bg->m_InstanceID,
                                            ///  when player is teleported to BG - (it is battleground's GUID)
    BattlegroundTypeId bgTypeID;

    std::set<uint32>   bgAfkReporter;
    uint8              bgAfkReportedCount;
    time_t             bgAfkReportedTimer;

    uint32 bgTeam;                          ///< What side the player will be added to

    uint32 mountSpell;
    uint32 taxiPath[2];

    WorldLocation joinPos;                  ///< From where player entered BG

    void ClearTaxiPath()     { taxiPath[0] = taxiPath[1] = 0; }
    bool HasTaxiPath() const { return taxiPath[0] && taxiPath[1]; }
};

struct TradeStatusInfo
{
    TradeStatusInfo() : Status(TRADE_STATUS_BUSY), TraderGuid(), Result(EQUIP_ERR_OK),
        IsTargetResult(false), ItemLimitCategoryId(0), Slot(0) { }

    TradeStatus Status;
    ObjectGuid TraderGuid;
    InventoryResult Result;
    bool IsTargetResult;
    uint32 ItemLimitCategoryId;
    uint8 Slot;
};

class TradeData
{
    public:                                                 // constructors
        TradeData(Player* player, Player* trader) :
            m_player(player),  m_trader(trader), m_accepted(false), m_acceptProccess(false),
            m_money(0), m_spell(0), m_spellCastItem() { }

        Player* GetTrader() const { return m_trader; }
        TradeData* GetTraderData() const;

        Item* GetItem(TradeSlots slot) const;
        bool HasItem(ObjectGuid itemGuid) const;
        TradeSlots GetTradeSlotForItem(ObjectGuid itemGuid) const;
        void SetItem(TradeSlots slot, Item* item);

        uint32 GetSpell() const { return m_spell; }
        void SetSpell(uint32 spell_id, Item* castItem = NULL);

        Item*  GetSpellCastItem() const;
        bool HasSpellCastItem() const { return !m_spellCastItem.IsEmpty(); }

        uint32 GetMoney() const { return m_money; }
        void SetMoney(uint32 money);

        bool IsAccepted() const { return m_accepted; }
        void SetAccepted(bool state, bool crosssend = false);

        bool IsInAcceptProcess() const { return m_acceptProccess; }
        void SetInAcceptProcess(bool state) { m_acceptProccess = state; }

    private:                                                // internal functions

        void Update(bool for_trader = true);

    private:                                                // fields

        Player*    m_player;                                // Player who own of this TradeData
        Player*    m_trader;                                // Player who trade with m_player

        bool       m_accepted;                              // m_player press accept for trade list
        bool       m_acceptProccess;                        // one from player/trader press accept and this processed

        uint32     m_money;                                 // m_player place money to trade

        uint32     m_spell;                                 // m_player apply spell to non-traded slot item
        ObjectGuid m_spellCastItem;                         // applied spell cast by item use

        ObjectGuid m_items[TRADE_SLOT_COUNT];               // traded items from m_player side including non-traded slot
};

class KillRewarder
{
public:
    KillRewarder(Player* killer, Unit* victim, bool isBattleGround);

    void Reward();

private:
    void _InitXP(Player* player);
    void _InitGroupData();

    void _RewardHonor(Player* player);
    void _RewardXP(Player* player, float rate);
    void _RewardReputation(Player* player, float rate);
    void _RewardKillCredit(Player* player);
    void _RewardPlayer(Player* player, bool isDungeon);
    void _RewardGroup();

    Player* _killer;
    Unit* _victim;
    Group* _group;
    float _groupRate;
    Player* _maxNotGrayMember;
    uint32 _count;
    uint32 _sumLevel;
    uint32 _xp;
    bool _isFullXP;
    uint8 _maxLevel;
    bool _isBattleGround;
    bool _isPvP;
};

class Player : public Unit, public GridObject<Player>
{
    friend class WorldSession;
    friend void Item::AddToUpdateQueueOf(Player* player);
    friend void Item::RemoveFromUpdateQueueOf(Player* player);
    public:
        explicit Player(WorldSession* session);
        ~Player();

        void CleanupsBeforeDelete(bool finalCleanup = true) override;

        void AddToWorld() override;
        void RemoveFromWorld() override;

        void SetObjectScale(float scale) override
        {
            Unit::SetObjectScale(scale);
            SetFloatValue(UNIT_FIELD_BOUNDINGRADIUS, scale * DEFAULT_WORLD_OBJECT_SIZE);
            SetFloatValue(UNIT_FIELD_COMBATREACH, scale * DEFAULT_COMBAT_REACH);
        }

        bool TeleportTo(uint32 mapid, float x, float y, float z, float orientation, uint32 options = 0);
        bool TeleportTo(WorldLocation const &loc, uint32 options = 0);
        bool TeleportToBGEntryPoint();

        void SetSummonPoint(uint32 mapid, float x, float y, float z);
        void SummonIfPossible(bool agree);

        bool Create(uint32 guidlow, CharacterCreateInfo* createInfo);

        void Update(uint32 time) override;

        static bool BuildEnumData(PreparedQueryResult result, WorldPacket* data);

        void SetInWater(bool apply);

        bool IsInWater() const override { return m_isInWater; }
        bool IsUnderWater() const override;
        bool IsFalling() { return GetPositionZ() < m_lastFallZ; }

        void SendInitialPacketsBeforeAddToMap();
        void SendInitialPacketsAfterAddToMap();
        void SendSupercededSpell(uint32 oldSpell, uint32 newSpell);
        void SendTransferAborted(uint32 mapid, TransferAbortReason reason, uint8 arg = 0);
        void SendInstanceResetWarning(uint32 mapid, Difficulty difficulty, uint32 time);

        bool CanInteractWithQuestGiver(Object* questGiver);
        Creature* GetNPCIfCanInteractWith(ObjectGuid guid, uint32 npcflagmask);
        GameObject* GetGameObjectIfCanInteractWith(ObjectGuid guid, GameobjectTypes type) const;

        void ToggleAFK();
        void ToggleDND();
        bool isAFK() const { return HasFlag(PLAYER_FLAGS, PLAYER_FLAGS_AFK); }
        bool isDND() const { return HasFlag(PLAYER_FLAGS, PLAYER_FLAGS_DND); }
        uint8 GetChatTag() const;
        std::string autoReplyMsg;

        uint32 GetBarberShopCost(uint8 newhairstyle, uint8 newhaircolor, uint8 newfacialhair, BarberShopStyleEntry const* newSkin=NULL);

        PlayerSocial *GetSocial() { return m_social; }

        PlayerTaxi m_taxi;
        void InitTaxiNodesForLevel() { m_taxi.InitTaxiNodesForLevel(getRace(), getClass(), getLevel()); }
        bool ActivateTaxiPathTo(std::vector<uint32> const& nodes, Creature* npc = NULL, uint32 spellid = 0);
        bool ActivateTaxiPathTo(uint32 taxi_path_id, uint32 spellid = 0);
        void CleanupAfterTaxiFlight();
        void ContinueTaxiFlight();
                                                            // mount_id can be used in scripting calls
        bool isAcceptWhispers() const { return (m_ExtraFlags & PLAYER_EXTRA_ACCEPT_WHISPERS) != 0; }
        void SetAcceptWhispers(bool on) { if (on) m_ExtraFlags |= PLAYER_EXTRA_ACCEPT_WHISPERS; else m_ExtraFlags &= ~PLAYER_EXTRA_ACCEPT_WHISPERS; }
        bool IsGameMaster() const { return (m_ExtraFlags & PLAYER_EXTRA_GM_ON) != 0; }
        void SetGameMaster(bool on);
        bool isGMChat() const { return (m_ExtraFlags & PLAYER_EXTRA_GM_CHAT) != 0; }
        void SetGMChat(bool on) { if (on) m_ExtraFlags |= PLAYER_EXTRA_GM_CHAT; else m_ExtraFlags &= ~PLAYER_EXTRA_GM_CHAT; }
        bool isTaxiCheater() const { return (m_ExtraFlags & PLAYER_EXTRA_TAXICHEAT) != 0; }
        void SetTaxiCheater(bool on) { if (on) m_ExtraFlags |= PLAYER_EXTRA_TAXICHEAT; else m_ExtraFlags &= ~PLAYER_EXTRA_TAXICHEAT; }
        bool isGMVisible() const { return !(m_ExtraFlags & PLAYER_EXTRA_GM_INVISIBLE); }
        void SetGMVisible(bool on);
        bool Has310Flyer(bool checkAllSpells, uint32 excludeSpellId = 0);
        void SetHas310Flyer(bool on) { if (on) m_ExtraFlags |= PLAYER_EXTRA_HAS_310_FLYER; else m_ExtraFlags &= ~PLAYER_EXTRA_HAS_310_FLYER; }
        void SetPvPDeath(bool on) { if (on) m_ExtraFlags |= PLAYER_EXTRA_PVP_DEATH; else m_ExtraFlags &= ~PLAYER_EXTRA_PVP_DEATH; }

        void GiveXP(uint32 xp, Unit* victim, float group_rate=1.0f);
        void GiveLevel(uint8 level);

        void InitStatsForLevel(bool reapplyMods = false);

        // .cheat command related
        bool GetCommandStatus(uint32 command) const { return (_activeCheats & command) != 0; }
        void SetCommandStatusOn(uint32 command) { _activeCheats |= command; }
        void SetCommandStatusOff(uint32 command) { _activeCheats &= ~command; }

        // Played Time Stuff
        time_t m_logintime;
        time_t m_Last_tick;
        uint32 m_Played_time[MAX_PLAYED_TIME_INDEX];
        uint32 GetTotalPlayedTime() { return m_Played_time[PLAYED_TIME_TOTAL]; }
        uint32 GetLevelPlayedTime() { return m_Played_time[PLAYED_TIME_LEVEL]; }

        void setDeathState(DeathState s) override;                   // overwrite Unit::setDeathState

        void InnEnter(time_t time, uint32 mapid, float x, float y, float z);

        float GetRestBonus() const { return m_rest_bonus; }
        void SetRestBonus(float rest_bonus_new);

        RestType GetRestType() const { return rest_type; }
        void SetRestType(RestType n_r_type) { rest_type = n_r_type; }

        uint32 GetInnPosMapId() const { return inn_pos_mapid; }
        float GetInnPosX() const { return inn_pos_x; }
        float GetInnPosY() const { return inn_pos_y; }
        float GetInnPosZ() const { return inn_pos_z; }

        time_t GetTimeInnEnter() const { return time_inn_enter; }
        void UpdateInnerTime (time_t time) { time_inn_enter = time; }

        Pet* GetPet() const;
        Pet* SummonPet(uint32 entry, float x, float y, float z, float ang, PetType petType, uint32 despwtime);
        void RemovePet(Pet* pet, PetSaveMode mode, bool returnreagent = false);
        uint32 GetPhaseMaskForSpawn() const;                // used for proper set phase for DB at GM-mode creature/GO spawn

        /// Handles said message in regular chat based on declared language and in config pre-defined Range.
        void Say(std::string const& text, Language language, WorldObject const* = nullptr) override;
        /// Handles yelled message in regular chat based on declared language and in config pre-defined Range.
        void Yell(std::string const& text, Language language, WorldObject const* = nullptr) override;
        /// Outputs an universal text which is supposed to be an action.
        void TextEmote(std::string const& text, WorldObject const* = nullptr, bool = false) override;
        /// Handles whispers from Addons and players based on sender, receiver's guid and language.
        void Whisper(std::string const& text, Language language, Player* receiver, bool = false) override;

        /*********************************************************/
        /***                    STORAGE SYSTEM                 ***/
        /*********************************************************/

        void SetVirtualItemSlot(uint8 i, Item* item);
        void SetSheath(SheathState sheathed) override;             // overwrite Unit version
        uint8 FindEquipSlot(ItemTemplate const* proto, uint32 slot, bool swap) const;
        uint32 GetItemCount(uint32 item, bool inBankAlso = false, Item* skipItem = NULL) const;
        uint32 GetItemCountWithLimitCategory(uint32 limitCategory, Item* skipItem = NULL) const;
        Item* GetItemByGuid(ObjectGuid guid) const;
        Item* GetItemByEntry(uint32 entry) const;
        Item* GetItemByPos(uint16 pos) const;
        Item* GetItemByPos(uint8 bag, uint8 slot) const;
        Item* GetUseableItemByPos(uint8 bag, uint8 slot) const;
        Bag*  GetBagByPos(uint8 slot) const;
        Item* GetWeaponForAttack(WeaponAttackType attackType, bool useable = false) const;
        Item* GetShield(bool useable = false) const;
        static uint8 GetAttackBySlot(uint8 slot);        // MAX_ATTACK if not weapon slot
        std::vector<Item*> &GetItemUpdateQueue() { return m_itemUpdateQueue; }
        static bool IsInventoryPos(uint16 pos) { return IsInventoryPos(pos >> 8, pos & 255); }
        static bool IsInventoryPos(uint8 bag, uint8 slot);
        static bool IsEquipmentPos(uint16 pos) { return IsEquipmentPos(pos >> 8, pos & 255); }
        static bool IsEquipmentPos(uint8 bag, uint8 slot);
        static bool IsBagPos(uint16 pos);
        static bool IsBankPos(uint16 pos) { return IsBankPos(pos >> 8, pos & 255); }
        static bool IsBankPos(uint8 bag, uint8 slot);
        bool IsValidPos(uint16 pos, bool explicit_pos) { return IsValidPos(pos >> 8, pos & 255, explicit_pos); }
        bool IsValidPos(uint8 bag, uint8 slot, bool explicit_pos);
        uint8 GetBankBagSlotCount() const { return GetByteValue(PLAYER_BYTES_2, 2); }
        void SetBankBagSlotCount(uint8 count) { SetByteValue(PLAYER_BYTES_2, 2, count); }
        bool HasItemCount(uint32 item, uint32 count = 1, bool inBankAlso = false) const;
        bool HasItemFitToSpellRequirements(SpellInfo const* spellInfo, Item const* ignoreItem = NULL) const;
        bool CanNoReagentCast(SpellInfo const* spellInfo) const;
        bool HasItemOrGemWithIdEquipped(uint32 item, uint32 count, uint8 except_slot = NULL_SLOT) const;
        bool HasItemOrGemWithLimitCategoryEquipped(uint32 limitCategory, uint32 count, uint8 except_slot = NULL_SLOT) const;
        InventoryResult CanTakeMoreSimilarItems(Item* pItem, uint32* itemLimitCategory = NULL) const { return CanTakeMoreSimilarItems(pItem->GetEntry(), pItem->GetCount(), pItem, NULL, itemLimitCategory); }
        InventoryResult CanTakeMoreSimilarItems(uint32 entry, uint32 count, uint32* itemLimitCategory = NULL) const { return CanTakeMoreSimilarItems(entry, count, NULL, NULL, itemLimitCategory); }
        InventoryResult CanStoreNewItem(uint8 bag, uint8 slot, ItemPosCountVec& dest, uint32 item, uint32 count, uint32* no_space_count = NULL) const;
        InventoryResult CanStoreItem(uint8 bag, uint8 slot, ItemPosCountVec& dest, Item* pItem, bool swap = false) const;
        InventoryResult CanStoreItems(Item** items, int count, uint32* itemLimitCategory) const;
        InventoryResult CanEquipNewItem(uint8 slot, uint16& dest, uint32 item, bool swap) const;
        InventoryResult CanEquipItem(uint8 slot, uint16& dest, Item* pItem, bool swap, bool not_loading = true) const;

        InventoryResult CanEquipUniqueItem(Item* pItem, uint8 except_slot = NULL_SLOT, uint32 limit_count = 1) const;
        InventoryResult CanEquipUniqueItem(ItemTemplate const* itemProto, uint8 except_slot = NULL_SLOT, uint32 limit_count = 1) const;
        InventoryResult CanUnequipItems(uint32 item, uint32 count) const;
        InventoryResult CanUnequipItem(uint16 src, bool swap) const;
        InventoryResult CanBankItem(uint8 bag, uint8 slot, ItemPosCountVec& dest, Item* pItem, bool swap, bool not_loading = true) const;
        InventoryResult CanUseItem(Item* pItem, bool not_loading = true) const;
        bool HasItemTotemCategory(uint32 TotemCategory) const;
        InventoryResult CanUseItem(ItemTemplate const* pItem) const;
        InventoryResult CanUseAmmo(uint32 item) const;
        InventoryResult CanRollForItemInLFG(ItemTemplate const* item, WorldObject const* lootedObject) const;
        Item* StoreNewItem(ItemPosCountVec const& pos, uint32 item, bool update, int32 randomPropertyId = 0, AllowedLooterSet const& allowedLooters = AllowedLooterSet());
        Item* StoreItem(ItemPosCountVec const& pos, Item* pItem, bool update);
        Item* EquipNewItem(uint16 pos, uint32 item, bool update);
        Item* EquipItem(uint16 pos, Item* pItem, bool update);
        void AutoUnequipOffhandIfNeed(bool force = false);
        bool StoreNewItemInBestSlots(uint32 item_id, uint32 item_count);
        void AutoStoreLoot(uint8 bag, uint8 slot, uint32 loot_id, LootStore const& store, bool broadcast = false);
        void AutoStoreLoot(uint32 loot_id, LootStore const& store, bool broadcast = false) { AutoStoreLoot(NULL_BAG, NULL_SLOT, loot_id, store, broadcast); }
        void StoreLootItem(uint8 lootSlot, Loot* loot);

        InventoryResult CanTakeMoreSimilarItems(uint32 entry, uint32 count, Item* pItem, uint32* no_space_count = NULL, uint32* itemLimitCategory = NULL) const;
        InventoryResult CanStoreItem(uint8 bag, uint8 slot, ItemPosCountVec& dest, uint32 entry, uint32 count, Item* pItem = NULL, bool swap = false, uint32* no_space_count = NULL) const;

        void AddRefundReference(ObjectGuid it);
        void DeleteRefundReference(ObjectGuid it);

        void ApplyEquipCooldown(Item* pItem);
        void SetAmmo(uint32 item);
        void RemoveAmmo();
        float GetAmmoDPS() const { return m_ammoDPS; }
        bool CheckAmmoCompatibility(const ItemTemplate* ammo_proto) const;
        void QuickEquipItem(uint16 pos, Item* pItem);
        void VisualizeItem(uint8 slot, Item* pItem);
        void SetVisibleItemSlot(uint8 slot, Item* pItem);
        Item* BankItem(ItemPosCountVec const& dest, Item* pItem, bool update);
        void RemoveItem(uint8 bag, uint8 slot, bool update);
        void MoveItemFromInventory(uint8 bag, uint8 slot, bool update);
                                                            // in trade, auction, guild bank, mail....
        void MoveItemToInventory(ItemPosCountVec const& dest, Item* pItem, bool update, bool in_characterInventoryDB = false);
                                                            // in trade, guild bank, mail....
        void RemoveItemDependentAurasAndCasts(Item* pItem);
        void DestroyItem(uint8 bag, uint8 slot, bool update);
        void DestroyItemCount(uint32 item, uint32 count, bool update, bool unequip_check = false);
        void DestroyItemCount(Item* item, uint32& count, bool update);
        void DestroyConjuredItems(bool update);
        void DestroyZoneLimitedItem(bool update, uint32 new_zone);
        void SplitItem(uint16 src, uint16 dst, uint32 count);
        void SwapItem(uint16 src, uint16 dst);
        void AddItemToBuyBackSlot(Item* pItem);
        Item* GetItemFromBuyBackSlot(uint32 slot);
        void RemoveItemFromBuyBackSlot(uint32 slot, bool del);
        uint32 GetMaxKeyringSize() const { return KEYRING_SLOT_END-KEYRING_SLOT_START; }
        void SendEquipError(InventoryResult msg, Item* pItem, Item* pItem2 = NULL, uint32 itemid = 0);
        void SendBuyError(BuyResult msg, Creature* creature, uint32 item, uint32 param);
        void SendSellError(SellResult msg, Creature* creature, ObjectGuid guid, uint32 param);
        void AddWeaponProficiency(uint32 newflag) { m_WeaponProficiency |= newflag; }
        void AddArmorProficiency(uint32 newflag) { m_ArmorProficiency |= newflag; }
        uint32 GetWeaponProficiency() const { return m_WeaponProficiency; }
        uint32 GetArmorProficiency() const { return m_ArmorProficiency; }
        bool IsUseEquipedWeapon(bool mainhand) const;
        bool IsTwoHandUsed() const;
        void SendNewItem(Item* item, uint32 count, bool received, bool created, bool broadcast = false);
        bool BuyItemFromVendorSlot(ObjectGuid vendorguid, uint32 vendorslot, uint32 item, uint8 count, uint8 bag, uint8 slot);
        bool _StoreOrEquipNewItem(uint32 vendorslot, uint32 item, uint8 count, uint8 bag, uint8 slot, int32 price, ItemTemplate const* pProto, Creature* pVendor, VendorItem const* crItem, bool bStore);

        float GetReputationPriceDiscount(Creature const* creature) const;

        Player* GetTrader() const { return m_trade ? m_trade->GetTrader() : NULL; }
        TradeData* GetTradeData() const { return m_trade; }
        void TradeCancel(bool sendback);

        void UpdateEnchantTime(uint32 time);
        void UpdateSoulboundTradeItems();
        void AddTradeableItem(Item* item);
        void RemoveTradeableItem(Item* item);
        void UpdateItemDuration(uint32 time, bool realtimeonly = false);
        void AddEnchantmentDurations(Item* item);
        void RemoveEnchantmentDurations(Item* item);
        void RemoveArenaEnchantments(EnchantmentSlot slot);
        void AddEnchantmentDuration(Item* item, EnchantmentSlot slot, uint32 duration);
        void ApplyEnchantment(Item* item, EnchantmentSlot slot, bool apply, bool apply_dur = true, bool ignore_condition = false);
        void ApplyEnchantment(Item* item, bool apply);
        void UpdateSkillEnchantments(uint16 skill_id, uint16 curr_value, uint16 new_value);
        void SendEnchantmentDurations();
        void BuildEnchantmentsInfoData(WorldPacket* data);
        void AddItemDurations(Item* item);
        void RemoveItemDurations(Item* item);
        void SendItemDurations();
        void LoadCorpse();
        void LoadPet();

        bool AddItem(uint32 itemId, uint32 count);

        uint32 m_stableSlots;

        /*********************************************************/
        /***                    GOSSIP SYSTEM                  ***/
        /*********************************************************/

        void PrepareGossipMenu(WorldObject* source, uint32 menuId = 0, bool showQuests = false);
        void SendPreparedGossip(WorldObject* source);
        void OnGossipSelect(WorldObject* source, uint32 gossipListId, uint32 menuId);

        uint32 GetGossipTextId(uint32 menuId, WorldObject* source);
        uint32 GetGossipTextId(WorldObject* source);
        static uint32 GetDefaultGossipMenuForSource(WorldObject* source);

        /*********************************************************/
        /***                    QUEST SYSTEM                   ***/
        /*********************************************************/

        int32 GetQuestLevel(Quest const* quest) const { return quest && (quest->GetQuestLevel() > 0) ? quest->GetQuestLevel() : getLevel(); }

        void PrepareQuestMenu(ObjectGuid guid);
        void SendPreparedQuest(ObjectGuid guid);
        bool IsActiveQuest(uint32 quest_id) const;
        Quest const* GetNextQuest(ObjectGuid guid, Quest const* quest);
        bool CanSeeStartQuest(Quest const* quest);
        bool CanTakeQuest(Quest const* quest, bool msg);
        bool CanAddQuest(Quest const* quest, bool msg);
        bool CanCompleteQuest(uint32 quest_id);
        bool CanCompleteRepeatableQuest(Quest const* quest);
        bool CanRewardQuest(Quest const* quest, bool msg);
        bool CanRewardQuest(Quest const* quest, uint32 reward, bool msg);
        void AddQuestAndCheckCompletion(Quest const* quest, Object* questGiver);
        void AddQuest(Quest const* quest, Object* questGiver);
        void CompleteQuest(uint32 quest_id);
        void IncompleteQuest(uint32 quest_id);
        void RewardQuest(Quest const* quest, uint32 reward, Object* questGiver, bool announce = true);
        void FailQuest(uint32 quest_id);
        bool SatisfyQuestSkill(Quest const* qInfo, bool msg) const;
        bool SatisfyQuestLevel(Quest const* qInfo, bool msg);
        bool SatisfyQuestLog(bool msg);
        bool SatisfyQuestPreviousQuest(Quest const* qInfo, bool msg);
        bool SatisfyQuestClass(Quest const* qInfo, bool msg) const;
        bool SatisfyQuestRace(Quest const* qInfo, bool msg);
        bool SatisfyQuestReputation(Quest const* qInfo, bool msg);
        bool SatisfyQuestStatus(Quest const* qInfo, bool msg);
        bool SatisfyQuestConditions(Quest const* qInfo, bool msg);
        bool SatisfyQuestTimed(Quest const* qInfo, bool msg);
        bool SatisfyQuestExclusiveGroup(Quest const* qInfo, bool msg);
        bool SatisfyQuestNextChain(Quest const* qInfo, bool msg);
        bool SatisfyQuestPrevChain(Quest const* qInfo, bool msg);
        bool SatisfyQuestDay(Quest const* qInfo, bool msg);
        bool SatisfyQuestWeek(Quest const* qInfo, bool msg);
        bool SatisfyQuestMonth(Quest const* qInfo, bool msg);
        bool SatisfyQuestSeasonal(Quest const* qInfo, bool msg);
        bool GiveQuestSourceItem(Quest const* quest);
        bool TakeQuestSourceItem(uint32 questId, bool msg);
        bool GetQuestRewardStatus(uint32 quest_id) const;
        QuestStatus GetQuestStatus(uint32 quest_id) const;
        void SetQuestStatus(uint32 questId, QuestStatus status, bool update = true);
        void RemoveActiveQuest(uint32 questId, bool update = true);
        void RemoveRewardedQuest(uint32 questId, bool update = true);
        void SendQuestUpdate(uint32 questId);
        QuestGiverStatus GetQuestDialogStatus(Object* questGiver);

        void SetDailyQuestStatus(uint32 quest_id);
        void SetWeeklyQuestStatus(uint32 quest_id);
        void SetMonthlyQuestStatus(uint32 quest_id);
        void SetSeasonalQuestStatus(uint32 quest_id);
        void ResetDailyQuestStatus();
        void ResetWeeklyQuestStatus();
        void ResetMonthlyQuestStatus();
        void ResetSeasonalQuestStatus(uint16 event_id);

        uint16 FindQuestSlot(uint32 quest_id) const;
        uint32 GetQuestSlotQuestId(uint16 slot) const;
        uint32 GetQuestSlotState(uint16 slot) const;
        uint16 GetQuestSlotCounter(uint16 slot, uint8 counter) const;
        uint32 GetQuestSlotTime(uint16 slot) const;
        void SetQuestSlot(uint16 slot, uint32 quest_id, uint32 timer = 0);
        void SetQuestSlotCounter(uint16 slot, uint8 counter, uint16 count);
        void SetQuestSlotState(uint16 slot, uint32 state);
        void RemoveQuestSlotState(uint16 slot, uint32 state);
        void SetQuestSlotTimer(uint16 slot, uint32 timer);
        void SwapQuestSlot(uint16 slot1, uint16 slot2);

        uint16 GetReqKillOrCastCurrentCount(uint32 quest_id, int32 entry);
        void AreaExploredOrEventHappens(uint32 questId);
        void GroupEventHappens(uint32 questId, WorldObject const* pEventObject);
        void ItemAddedQuestCheck(uint32 entry, uint32 count);
        void ItemRemovedQuestCheck(uint32 entry, uint32 count);
        void KilledMonster(CreatureTemplate const* cInfo, ObjectGuid guid);
        void KilledMonsterCredit(uint32 entry, ObjectGuid guid = ObjectGuid::Empty);
        void KilledPlayerCredit();
        void KillCreditGO(uint32 entry, ObjectGuid guid = ObjectGuid::Empty);
        void TalkedToCreature(uint32 entry, ObjectGuid guid);
        void MoneyChanged(uint32 value);
        void ReputationChanged(FactionEntry const* factionEntry);
        void ReputationChanged2(FactionEntry const* factionEntry);
        bool HasQuestForItem(uint32 itemId) const;
        bool HasQuestForGO(int32 goId) const;
        void UpdateForQuestWorldObjects();
        bool CanShareQuest(uint32 questId) const;

        void SendQuestComplete(uint32 questId);
        void SendQuestReward(Quest const* quest, uint32 XP);
        void SendQuestFailed(uint32 questId, InventoryResult reason = EQUIP_ERR_OK);
        void SendQuestTimerFailed(uint32 questId);
        void SendCanTakeQuestResponse(QuestFailedReason msg) const;
        void SendQuestConfirmAccept(Quest const* quest, Player* pReceiver);
        void SendPushToPartyResponse(Player* player, uint8 msg);
        void SendQuestUpdateAddItem(Quest const* quest, uint32 itemIdx, uint16 count);
        void SendQuestUpdateAddCreatureOrGo(Quest const* quest, ObjectGuid guid, uint32 creatureOrGOIdx, uint16 oldCount, uint16 addCount);
        void SendQuestUpdateAddPlayer(Quest const* quest, uint16 oldCount, uint16 addCount);

        ObjectGuid GetDivider() const { return m_divider; }
        void SetDivider(ObjectGuid guid) { m_divider = guid; }

        uint32 GetInGameTime() const { return m_ingametime; }
        void SetInGameTime(uint32 time) { m_ingametime = time; }

        void AddTimedQuest(uint32 questId) { m_timedquests.insert(questId); }
        void RemoveTimedQuest(uint32 questId) { m_timedquests.erase(questId); }

        bool HasPvPForcingQuest() const;

        /*********************************************************/
        /***                   LOAD SYSTEM                     ***/
        /*********************************************************/

        bool LoadFromDB(ObjectGuid guid, SQLQueryHolder *holder);
        bool IsLoading() const override;

        void Initialize(uint32 guid);
        static uint32 GetUInt32ValueFromArray(Tokenizer const& data, uint16 index);
        static float  GetFloatValueFromArray(Tokenizer const& data, uint16 index);
        static uint32 GetZoneIdFromDB(ObjectGuid guid);
        static uint32 GetLevelFromDB(ObjectGuid guid);
        static bool   LoadPositionFromDB(uint32& mapid, float& x, float& y, float& z, float& o, bool& in_flight, ObjectGuid guid);

        static bool IsValidGender(uint8 Gender) { return Gender <= GENDER_FEMALE; }

        /*********************************************************/
        /***                   SAVE SYSTEM                     ***/
        /*********************************************************/

        void SaveToDB(bool create = false);
        void SaveInventoryAndGoldToDB(SQLTransaction& trans);                    // fast save function for item/money cheating preventing
        void SaveGoldToDB(SQLTransaction& trans);

        static void SetUInt32ValueInArray(Tokenizer& data, uint16 index, uint32 value);
        static void SetFloatValueInArray(Tokenizer& data, uint16 index, float value);
        static void Customize(ObjectGuid guid, uint8 gender, uint8 skin, uint8 face, uint8 hairStyle, uint8 hairColor, uint8 facialHair);
        static void SavePositionInDB(uint32 mapid, float x, float y, float z, float o, uint32 zone, ObjectGuid guid);

        static void DeleteFromDB(ObjectGuid playerguid, uint32 accountId, bool updateRealmChars = true, bool deleteFinally = false);
        static void DeleteOldCharacters();
        static void DeleteOldCharacters(uint32 keepDays);

        bool m_mailsLoaded;
        bool m_mailsUpdated;

        void SetBindPoint(ObjectGuid guid);
        void SendTalentWipeConfirm(ObjectGuid guid);
        void ResetPetTalents();
        void CalcRage(uint32 damage, bool attacker);
        void RegenerateAll();
        void Regenerate(Powers power);
        void RegenerateHealth();
        void setRegenTimerCount(uint32 time) {m_regenTimerCount = time;}
        void setWeaponChangeTimer(uint32 time) {m_weaponChangeTimer = time;}

        uint32 GetMoney() const { return GetUInt32Value(PLAYER_FIELD_COINAGE); }
        bool ModifyMoney(int32 amount, bool sendError = true);
        bool HasEnoughMoney(uint32 amount) const { return (GetMoney() >= amount); }
        bool HasEnoughMoney(int32 amount) const;
        void SetMoney(uint32 value);

        RewardedQuestSet const& getRewardedQuests() const { return m_RewardedQuests; }
        QuestStatusMap& getQuestStatusMap() { return m_QuestStatus; }

        size_t GetRewardedQuestCount() const { return m_RewardedQuests.size(); }
        bool IsQuestRewarded(uint32 quest_id) const;

        Unit* GetSelectedUnit() const;
        Player* GetSelectedPlayer() const;

        void SetTarget(ObjectGuid /*guid*/) override { } /// Used for serverside target changes, does not apply to players
        void SetSelection(ObjectGuid guid) { SetGuidValue(UNIT_FIELD_TARGET, guid); }

        uint8 GetComboPoints() const { return m_comboPoints; }
        ObjectGuid GetComboTarget() const { return m_comboTarget; }

        void AddComboPoints(Unit* target, int8 count, Spell* spell = NULL);
        void GainSpellComboPoints(int8 count);
        void ClearComboPoints();
        void SendComboPoints();

        void SendMailResult(uint32 mailId, MailResponseType mailAction, MailResponseResult mailError, uint32 equipError = 0, uint32 item_guid = 0, uint32 item_count = 0);
        void SendNewMail();
        void UpdateNextMailTimeAndUnreads();
        void AddNewMailDeliverTime(time_t deliver_time);
        bool IsMailsLoaded() const { return m_mailsLoaded; }

        void RemoveMail(uint32 id);

        void AddMail(Mail* mail) { m_mail.push_front(mail);}// for call from WorldSession::SendMailTo
        uint32 GetMailSize() { return m_mail.size();}
        Mail* GetMail(uint32 id);

        PlayerMails::iterator GetMailBegin() { return m_mail.begin();}
        PlayerMails::iterator GetMailEnd() { return m_mail.end();}

        void SendItemRetrievalMail(uint32 itemEntry, uint32 count); // Item retrieval mails sent by The Postmaster (34337), used in multiple places.

        /*********************************************************/
        /*** MAILED ITEMS SYSTEM ***/
        /*********************************************************/

        uint8 unReadMails;
        time_t m_nextMailDelivereTime;

        typedef std::unordered_map<uint32, Item*> ItemMap;

        ItemMap mMitems;                                    //template defined in objectmgr.cpp

        Item* GetMItem(uint32 id);
        void AddMItem(Item* it);
        bool RemoveMItem(uint32 id);

        void SendOnCancelExpectedVehicleRideAura();
        void PetSpellInitialize();
        void CharmSpellInitialize();
        void PossessSpellInitialize();
        void VehicleSpellInitialize();
        void SendRemoveControlBar();
        bool HasSpell(uint32 spell) const override;
        bool HasActiveSpell(uint32 spell) const;            // show in spellbook
        TrainerSpellState GetTrainerSpellState(TrainerSpell const* trainer_spell) const;
        bool IsSpellFitByClassAndRace(uint32 spell_id) const;
        bool IsNeedCastPassiveSpellAtLearn(SpellInfo const* spellInfo) const;

        void SendProficiency(ItemClass itemClass, uint32 itemSubclassMask);
        void SendInitialSpells();
        bool AddSpell(uint32 spellId, bool active, bool learning, bool dependent, bool disabled, bool loading = false, bool fromSkill = false);
        void LearnSpell(uint32 spell_id, bool dependent, bool fromSkill = false);
        void RemoveSpell(uint32 spell_id, bool disabled = false, bool learn_low_rank = true);
        void ResetSpells(bool myClassOnly = false);
        void LearnCustomSpells();
        void LearnDefaultSkills();
        void LearnDefaultSkill(uint32 skillId, uint16 rank);
        void LearnQuestRewardedSpells();
        void LearnQuestRewardedSpells(Quest const* quest);
        void LearnSpellHighestRank(uint32 spellid);
        void AddTemporarySpell(uint32 spellId);
        void RemoveTemporarySpell(uint32 spellId);
        void SetReputation(uint32 factionentry, uint32 value);
        uint32 GetReputation(uint32 factionentry) const;
        std::string const& GetGuildName();
        uint32 GetFreeTalentPoints() const { return GetUInt32Value(PLAYER_CHARACTER_POINTS1); }
        void SetFreeTalentPoints(uint32 points);
        bool ResetTalents(bool no_cost = false);
        uint32 ResetTalentsCost() const;
        void InitTalentForLevel();
        void BuildPlayerTalentsInfoData(WorldPacket* data);
        void BuildPetTalentsInfoData(WorldPacket* data);
        void SendTalentsInfoData(bool pet);
        void LearnTalent(uint32 talentId, uint32 talentRank);
        void LearnPetTalent(ObjectGuid petGuid, uint32 talentId, uint32 talentRank);

        bool AddTalent(uint32 spellId, uint8 spec, bool learning);
        bool HasTalent(uint32 spell_id, uint8 spec) const;

        uint32 CalculateTalentsPoints() const;

        // Dual Spec
        void UpdateSpecCount(uint8 count);
        uint32 GetActiveSpec() { return m_activeSpec; }
        void SetActiveSpec(uint8 spec){ m_activeSpec = spec; }
        uint8 GetSpecsCount() { return m_specsCount; }
        void SetSpecsCount(uint8 count) { m_specsCount = count; }
        void ActivateSpec(uint8 spec);

        void InitGlyphsForLevel();
        void SetGlyphSlot(uint8 slot, uint32 slottype) { SetUInt32Value(PLAYER_FIELD_GLYPH_SLOTS_1 + slot, slottype); }
        uint32 GetGlyphSlot(uint8 slot) { return GetUInt32Value(PLAYER_FIELD_GLYPH_SLOTS_1 + slot); }
        void SetGlyph(uint8 slot, uint32 glyph);
        uint32 GetGlyph(uint8 slot) { return m_Glyphs[m_activeSpec][slot]; }

        uint32 GetFreePrimaryProfessionPoints() const { return GetUInt32Value(PLAYER_CHARACTER_POINTS2); }
        void SetFreePrimaryProfessions(uint16 profs) { SetUInt32Value(PLAYER_CHARACTER_POINTS2, profs); }
        void InitPrimaryProfessions();

        PlayerSpellMap const& GetSpellMap() const { return m_spells; }
        PlayerSpellMap      & GetSpellMap()       { return m_spells; }

        SpellCooldowns const& GetSpellCooldownMap() const { return m_spellCooldowns; }

        void AddSpellMod(SpellModifier* mod, bool apply);
        bool IsAffectedBySpellmod(SpellInfo const* spellInfo, SpellModifier* mod, Spell* spell = NULL);
        template <class T> T ApplySpellMod(uint32 spellId, SpellModOp op, T &basevalue, Spell* spell = NULL);
        void RemoveSpellMods(Spell* spell);
        void RestoreSpellMods(Spell* spell, uint32 ownerAuraId = 0, Aura* aura = NULL);
        void RestoreAllSpellMods(uint32 ownerAuraId = 0, Aura* aura = NULL);
        void DropModCharge(SpellModifier* mod, Spell* spell);
        void SetSpellModTakingSpell(Spell* spell, bool apply);

        static uint32 const infinityCooldownDelay = MONTH;  // used for set "infinity cooldowns" for spells and check
        static uint32 const infinityCooldownDelayCheck = MONTH/2;
        bool HasSpellCooldown(uint32 spell_id) const;
        uint32 GetSpellCooldownDelay(uint32 spell_id) const;
        void AddSpellAndCategoryCooldowns(SpellInfo const* spellInfo, uint32 itemId, Spell* spell = NULL, bool infinityCooldown = false);
        void AddSpellCooldown(uint32 spell_id, uint32 itemid, time_t end_time);
        void ModifySpellCooldown(uint32 spellId, int32 cooldown);
        void SendCooldownEvent(SpellInfo const* spellInfo, uint32 itemId = 0, Spell* spell = NULL, bool setCooldown = true);
        void ProhibitSpellSchool(SpellSchoolMask idSchoolMask, uint32 unTimeMs) override;
        void RemoveSpellCooldown(uint32 spell_id, bool update = false);
        void RemoveSpellCategoryCooldown(uint32 cat, bool update = false);
        void SendClearCooldown(uint32 spell_id, Unit* target);

        GlobalCooldownMgr& GetGlobalCooldownMgr() { return m_GlobalCooldownMgr; }

        void RemoveCategoryCooldown(uint32 cat);
        void RemoveArenaSpellCooldowns(bool removeActivePetCooldowns = false);
        void RemoveAllSpellCooldown();
        void _LoadSpellCooldowns(PreparedQueryResult result);
        void _SaveSpellCooldowns(SQLTransaction& trans);
        uint32 GetLastPotionId() { return m_lastPotionId; }
        void SetLastPotionId(uint32 item_id) { m_lastPotionId = item_id; }
        void UpdatePotionCooldown(Spell* spell = NULL);

        void setResurrectRequestData(ObjectGuid guid, uint32 mapId, float X, float Y, float Z, uint32 health, uint32 mana);
        void clearResurrectRequestData() { setResurrectRequestData(ObjectGuid::Empty, 0, 0.0f, 0.0f, 0.0f, 0, 0); }
        bool isResurrectRequestedBy(ObjectGuid guid) const { return m_resurrectGUID == guid; }
        bool isResurrectRequested() const { return !m_resurrectGUID.IsEmpty(); }
        void ResurrectUsingRequestData();

        uint8 getCinematic() { return m_cinematic; }
        void setCinematic(uint8 cine) { m_cinematic = cine; }

        ActionButton* addActionButton(uint8 button, uint32 action, uint8 type);
        void removeActionButton(uint8 button);
        ActionButton const* GetActionButton(uint8 button);
        void SendInitialActionButtons() const { SendActionButtons(1); }
        void SendActionButtons(uint32 state) const;
        bool IsActionButtonDataValid(uint8 button, uint32 action, uint8 type);

        PvPInfo pvpInfo;
        void UpdatePvPState(bool onlyFFA = false);
        void SetPvP(bool state);
        void UpdatePvP(bool state, bool override=false);
        void UpdateZone(uint32 newZone, uint32 newArea);
        void UpdateArea(uint32 newArea);
        void SetNeedsZoneUpdate(bool needsUpdate) { m_needsZoneUpdate = needsUpdate; }

        void UpdateZoneDependentAuras(uint32 zone_id);    // zones
        void UpdateAreaDependentAuras(uint32 area_id);    // subzones

        void UpdateAfkReport(time_t currTime);
        void UpdatePvPFlag(time_t currTime);
        void UpdateContestedPvP(uint32 currTime);
        void SetContestedPvPTimer(uint32 newTime) {m_contestedPvPTimer = newTime;}
        void ResetContestedPvP();

        /** todo: -maybe move UpdateDuelFlag+DuelComplete to independent DuelHandler.. **/
        DuelInfo* duel;
        void UpdateDuelFlag(time_t currTime);
        void CheckDuelDistance(time_t currTime);
        void DuelComplete(DuelCompleteType type);
        void SendDuelCountdown(uint32 counter);

        bool IsGroupVisibleFor(Player const* p) const;
        bool IsInSameGroupWith(Player const* p) const;
        bool IsInSameRaidWith(Player const* p) const;
        void UninviteFromGroup();
        static void RemoveFromGroup(Group* group, ObjectGuid guid, RemoveMethod method = GROUP_REMOVEMETHOD_DEFAULT, ObjectGuid kicker = ObjectGuid::Empty, const char* reason = NULL);
        void RemoveFromGroup(RemoveMethod method = GROUP_REMOVEMETHOD_DEFAULT) { RemoveFromGroup(GetGroup(), GetGUID(), method); }
        void SendUpdateToOutOfRangeGroupMembers();

        void SetInGuild(uint32 GuildId) { SetUInt32Value(PLAYER_GUILDID, GuildId); }
        void SetRank(uint8 rankId) { SetUInt32Value(PLAYER_GUILDRANK, rankId); }
        uint8 GetRank() const { return uint8(GetUInt32Value(PLAYER_GUILDRANK)); }
        void SetGuildIdInvited(uint32 GuildId) { m_GuildIdInvited = GuildId; }
        uint32 GetGuildId() const { return GetUInt32Value(PLAYER_GUILDID);  }
        Guild* GetGuild();
        static uint32 GetGuildIdFromDB(ObjectGuid guid);
        static uint8 GetRankFromDB(ObjectGuid guid);
        int GetGuildIdInvited() { return m_GuildIdInvited; }
        static void RemovePetitionsAndSigns(ObjectGuid guid, uint32 type);

        // Arena Team
        void SetInArenaTeam(uint32 ArenaTeamId, uint8 slot, uint8 type);
        void SetArenaTeamInfoField(uint8 slot, ArenaTeamInfoType type, uint32 value);
        static uint32 GetArenaTeamIdFromDB(ObjectGuid guid, uint8 slot);
        static void LeaveAllArenaTeams(ObjectGuid guid);
        uint32 GetArenaTeamId(uint8 slot) const { return GetUInt32Value(PLAYER_FIELD_ARENA_TEAM_INFO_1_1 + (slot * ARENA_TEAM_END) + ARENA_TEAM_ID); }
        uint32 GetArenaPersonalRating(uint8 slot) const { return GetUInt32Value(PLAYER_FIELD_ARENA_TEAM_INFO_1_1 + (slot * ARENA_TEAM_END) + ARENA_TEAM_PERSONAL_RATING); }
        void SetArenaTeamIdInvited(uint32 ArenaTeamId) { m_ArenaTeamIdInvited = ArenaTeamId; }
        uint32 GetArenaTeamIdInvited() { return m_ArenaTeamIdInvited; }

        Difficulty GetDifficulty(bool isRaid) const { return isRaid ? m_raidDifficulty : m_dungeonDifficulty; }
        Difficulty GetDungeonDifficulty() const { return m_dungeonDifficulty; }
        Difficulty GetRaidDifficulty() const { return m_raidDifficulty; }
        Difficulty GetStoredRaidDifficulty() const { return m_raidMapDifficulty; } // only for use in difficulty packet after exiting to raid map
        void SetDungeonDifficulty(Difficulty dungeon_difficulty) { m_dungeonDifficulty = dungeon_difficulty; }
        void SetRaidDifficulty(Difficulty raid_difficulty) { m_raidDifficulty = raid_difficulty; }
        void StoreRaidMapDifficulty() { m_raidMapDifficulty = GetMap()->GetDifficulty(); }

        bool UpdateSkill(uint32 skill_id, uint32 step);
        bool UpdateSkillPro(uint16 SkillId, int32 Chance, uint32 step);

        bool UpdateCraftSkill(uint32 spellid);
        bool UpdateGatherSkill(uint32 SkillId, uint32 SkillValue, uint32 RedLevel, uint32 Multiplicator = 1);
        bool UpdateFishingSkill();

        uint32 GetBaseDefenseSkillValue() const { return GetBaseSkillValue(SKILL_DEFENSE); }
        uint32 GetBaseWeaponSkillValue(WeaponAttackType attType) const;

        uint32 GetSpellByProto(ItemTemplate* proto);

        float GetHealthBonusFromStamina();
        float GetManaBonusFromIntellect();

        bool UpdateStats(Stats stat) override;
        bool UpdateAllStats() override;
        void ApplySpellPenetrationBonus(int32 amount, bool apply);
        void UpdateResistances(uint32 school) override;
        void UpdateArmor() override;
        void UpdateMaxHealth() override;
        void UpdateMaxPower(Powers power) override;
        void ApplyFeralAPBonus(int32 amount, bool apply);
        void UpdateAttackPowerAndDamage(bool ranged = false) override;
        void UpdateShieldBlockValue();
        void ApplySpellPowerBonus(int32 amount, bool apply);
        void UpdateSpellDamageAndHealingBonus();
        void ApplyRatingMod(CombatRating cr, int32 value, bool apply);
        void UpdateRating(CombatRating cr);
        void UpdateAllRatings();

        void CalculateMinMaxDamage(WeaponAttackType attType, bool normalized, bool addTotalPct, float& minDamage, float& maxDamage) override;

        void UpdateDefenseBonusesMod();
        inline void RecalculateRating(CombatRating cr) { ApplyRatingMod(cr, 0, true);}
        float GetMeleeCritFromAgility();
        void GetDodgeFromAgility(float &diminishing, float &nondiminishing);
        float GetMissPercentageFromDefence() const;
        float GetSpellCritFromIntellect();
        float OCTRegenHPPerSpirit();
        float OCTRegenMPPerSpirit();
        float GetRatingMultiplier(CombatRating cr) const;
        float GetRatingBonusValue(CombatRating cr) const;
        uint32 GetBaseSpellPowerBonus() const { return m_baseSpellPower; }
        int32 GetSpellPenetrationItemMod() const { return m_spellPenetrationItemMod; }

        float GetExpertiseDodgeOrParryReduction(WeaponAttackType attType) const;
        void UpdateBlockPercentage();
        void UpdateCritPercentage(WeaponAttackType attType);
        void UpdateAllCritPercentages();
        void UpdateParryPercentage();
        void UpdateDodgePercentage();
        void UpdateMeleeHitChances();
        void UpdateRangedHitChances();
        void UpdateSpellHitChances();

        void UpdateAllSpellCritChances();
        void UpdateSpellCritChance(uint32 school);
        void UpdateArmorPenetration(int32 amount);
        void UpdateExpertise(WeaponAttackType attType);
        void ApplyManaRegenBonus(int32 amount, bool apply);
        void ApplyHealthRegenBonus(int32 amount, bool apply);
        void UpdateManaRegen();
        void UpdateRuneRegen(RuneType rune);
        uint32 GetRuneTimer(uint8 index) const { return m_runeGraceCooldown[index]; }
        void SetRuneTimer(uint8 index, uint32 timer) { m_runeGraceCooldown[index] = timer; }
        uint32 GetLastRuneGraceTimer(uint8 index) const { return m_lastRuneGraceTimers[index]; }
        void SetLastRuneGraceTimer(uint8 index, uint32 timer) { m_lastRuneGraceTimers[index] = timer; }

        ObjectGuid GetLootGUID() const { return m_lootGuid; }
        void SetLootGUID(ObjectGuid guid) { m_lootGuid = guid; }

        void RemovedInsignia(Player* looterPlr);

        WorldSession* GetSession() const { return m_session; }

        void BuildCreateUpdateBlockForPlayer(UpdateData* data, Player* target) const override;
        void DestroyForPlayer(Player* target, bool onDeath = false) const override;
        void SendLogXPGain(uint32 GivenXP, Unit* victim, uint32 BonusXP, bool recruitAFriend = false, float group_rate=1.0f);

        // notifiers
        void SendAttackSwingCantAttack();
        void SendAttackSwingCancelAttack();
        void SendAttackSwingDeadTarget();
        void SendAttackSwingNotInRange();
        void SendAttackSwingBadFacingAttack();
        void SendAutoRepeatCancel(Unit* target);
        void SendExplorationExperience(uint32 Area, uint32 Experience);

        void SendDungeonDifficulty(bool IsInGroup);
        void SendRaidDifficulty(bool IsInGroup, int32 forcedDifficulty = -1);
        void ResetInstances(uint8 method, bool isRaid);
        void SendResetInstanceSuccess(uint32 MapId);
        void SendResetInstanceFailed(uint32 reason, uint32 MapId);
        void SendResetFailedNotify(uint32 mapid);

        virtual bool UpdatePosition(float x, float y, float z, float orientation, bool teleport = false) override;
        bool UpdatePosition(const Position &pos, bool teleport = false) { return UpdatePosition(pos.GetPositionX(), pos.GetPositionY(), pos.GetPositionZ(), pos.GetOrientation(), teleport); }
        void UpdateUnderwaterState(Map* m, float x, float y, float z) override;

        void SendMessageToSet(WorldPacket* data, bool self) override {SendMessageToSetInRange(data, GetVisibilityRange(), self); };// overwrite Object::SendMessageToSet
        void SendMessageToSetInRange(WorldPacket* data, float fist, bool self) override;// overwrite Object::SendMessageToSetInRange
        void SendMessageToSetInRange(WorldPacket* data, float dist, bool self, bool own_team_only);
        void SendMessageToSet(WorldPacket* data, Player const* skipped_rcvr) override;

        void SendTeleportAckPacket();

        Corpse* GetCorpse() const;
        void SpawnCorpseBones();
        void CreateCorpse();
        void KillPlayer();
        uint32 GetResurrectionSpellId();
        void ResurrectPlayer(float restore_percent, bool applySickness = false);
        void BuildPlayerRepop();
        void RepopAtGraveyard();

        void DurabilityLossAll(double percent, bool inventory);
        void DurabilityLoss(Item* item, double percent);
        void DurabilityPointsLossAll(int32 points, bool inventory);
        void DurabilityPointsLoss(Item* item, int32 points);
        void DurabilityPointLossForEquipSlot(EquipmentSlots slot);
        uint32 DurabilityRepairAll(bool cost, float discountMod, bool guildBank);
        uint32 DurabilityRepair(uint16 pos, bool cost, float discountMod, bool guildBank);

        void UpdateMirrorTimers();
        void StopMirrorTimers();
        bool IsMirrorTimerActive(MirrorTimerType type);

        void SetMovement(PlayerMovementType pType);

        bool CanJoinConstantChannelInZone(ChatChannelsEntry const* channel, AreaTableEntry const* zone);

        void JoinedChannel(Channel* c);
        void LeftChannel(Channel* c);
        void CleanupChannels();
        void UpdateLocalChannels(uint32 newZone);
        void LeaveLFGChannel();

        void UpdateDefense();
        void UpdateWeaponSkill (WeaponAttackType attType);
        void UpdateCombatSkills(Unit* victim, WeaponAttackType attType, bool defence);

        void SetSkill(uint16 id, uint16 step, uint16 currVal, uint16 maxVal);
        uint16 GetMaxSkillValue(uint32 skill) const;        // max + perm. bonus + temp bonus
        uint16 GetPureMaxSkillValue(uint32 skill) const;    // max
        uint16 GetSkillValue(uint32 skill) const;           // skill value + perm. bonus + temp bonus
        uint16 GetBaseSkillValue(uint32 skill) const;       // skill value + perm. bonus
        uint16 GetPureSkillValue(uint32 skill) const;       // skill value
        int16 GetSkillPermBonusValue(uint32 skill) const;
        int16 GetSkillTempBonusValue(uint32 skill) const;
        uint16 GetSkillStep(uint16 skill) const;            // 0...6
        bool HasSkill(uint32 skill) const;
        void LearnSkillRewardedSpells(uint32 skillId, uint32 skillValue);

        WorldLocation& GetTeleportDest() { return m_teleport_dest; }
        bool IsBeingTeleported() const { return mSemaphoreTeleport_Near || mSemaphoreTeleport_Far; }
        bool IsBeingTeleportedNear() const { return mSemaphoreTeleport_Near; }
        bool IsBeingTeleportedFar() const { return mSemaphoreTeleport_Far; }
        void SetSemaphoreTeleportNear(bool semphsetting) { mSemaphoreTeleport_Near = semphsetting; }
        void SetSemaphoreTeleportFar(bool semphsetting) { mSemaphoreTeleport_Far = semphsetting; }
        void ProcessDelayedOperations();

        void CheckAreaExploreAndOutdoor(void);

        static uint32 TeamForRace(uint8 race);
        uint32 GetTeam() const { return m_team; }
        TeamId GetTeamId() const { return m_team == ALLIANCE ? TEAM_ALLIANCE : TEAM_HORDE; }
        void setFactionForRace(uint8 race);

        void InitDisplayIds();

        bool IsAtGroupRewardDistance(WorldObject const* pRewardSource) const;
        bool IsAtRecruitAFriendDistance(WorldObject const* pOther) const;
        void RewardPlayerAndGroupAtKill(Unit* victim, bool isBattleGround);
        void RewardPlayerAndGroupAtEvent(uint32 creature_id, WorldObject* pRewardSource);
        bool isHonorOrXPTarget(Unit* victim) const;

        bool GetsRecruitAFriendBonus(bool forXP);
        uint8 GetGrantableLevels() { return m_grantableLevels; }
        void SetGrantableLevels(uint8 val) { m_grantableLevels = val; }

        ReputationMgr&       GetReputationMgr()       { return *m_reputationMgr; }
        ReputationMgr const& GetReputationMgr() const { return *m_reputationMgr; }
        ReputationRank GetReputationRank(uint32 faction_id) const;
        void RewardReputation(Unit* victim, float rate);
        void RewardReputation(Quest const* quest);

        int32 CalculateReputationGain(ReputationSource source, uint32 creatureOrQuestLevel, int32 rep, int32 faction, bool noQuestBonus = false);

        void UpdateSkillsForLevel();
        void UpdateSkillsToMaxSkillsForLevel();             // for .levelup
        void ModifySkillBonus(uint32 skillid, int32 val, bool talent);

        /*********************************************************/
        /***                  PVP SYSTEM                       ***/
        /*********************************************************/
        void UpdateHonorFields();
        bool RewardHonor(Unit* victim, uint32 groupsize, int32 honor = -1, bool pvptoken = false);
        uint32 GetHonorPoints() const { return GetUInt32Value(PLAYER_FIELD_HONOR_CURRENCY); }
        uint32 GetArenaPoints() const { return GetUInt32Value(PLAYER_FIELD_ARENA_CURRENCY); }
        void ModifyHonorPoints(int32 value, SQLTransaction trans = SQLTransaction(nullptr));      //! If trans is specified, honor save query will be added to trans
        void ModifyArenaPoints(int32 value, SQLTransaction trans = SQLTransaction(nullptr));      //! If trans is specified, arena point save query will be added to trans
        uint32 GetMaxPersonalArenaRatingRequirement(uint32 minarenaslot) const;
        void SetHonorPoints(uint32 value);
        void SetArenaPoints(uint32 value);

        //End of PvP System

        inline SpellCooldowns GetSpellCooldowns() const { return m_spellCooldowns; }

        void SetDrunkValue(uint8 newDrunkValue, uint32 itemId = 0);
        uint8 GetDrunkValue() const { return GetByteValue(PLAYER_BYTES_3, 1); }
        static DrunkenState GetDrunkenstateByValue(uint8 value);

        uint32 GetDeathTimer() const { return m_deathTimer; }
        uint32 GetCorpseReclaimDelay(bool pvp) const;
        void UpdateCorpseReclaimDelay();
        int32 CalculateCorpseReclaimDelay(bool load = false);
        void SendCorpseReclaimDelay(uint32 delay);

        uint32 GetShieldBlockValue() const override;                 // overwrite Unit version (virtual)
        bool CanParry() const { return m_canParry; }
        void SetCanParry(bool value);
        bool CanBlock() const { return m_canBlock; }
        void SetCanBlock(bool value);
        bool CanTitanGrip() const { return m_canTitanGrip; }
        void SetCanTitanGrip(bool value) { m_canTitanGrip = value; }
        bool CanTameExoticPets() const { return IsGameMaster() || HasAuraType(SPELL_AURA_ALLOW_TAME_PET_TYPE); }

        void SetRegularAttackTime();
        void SetBaseModValue(BaseModGroup modGroup, BaseModType modType, float value) { m_auraBaseMod[modGroup][modType] = value; }
        void HandleBaseModValue(BaseModGroup modGroup, BaseModType modType, float amount, bool apply);
        float GetBaseModValue(BaseModGroup modGroup, BaseModType modType) const;
        float GetTotalBaseModValue(BaseModGroup modGroup) const;
        float GetTotalPercentageModValue(BaseModGroup modGroup) const { return m_auraBaseMod[modGroup][FLAT_MOD] + m_auraBaseMod[modGroup][PCT_MOD]; }
        void _ApplyAllStatBonuses();
        void _RemoveAllStatBonuses();

        void ResetAllPowers();

        void _ApplyWeaponDependentAuraMods(Item* item, WeaponAttackType attackType, bool apply);
        void _ApplyWeaponDependentAuraCritMod(Item* item, WeaponAttackType attackType, AuraEffect const* aura, bool apply);
        void _ApplyWeaponDependentAuraDamageMod(Item* item, WeaponAttackType attackType, AuraEffect const* aura, bool apply);

        void _ApplyItemMods(Item* item, uint8 slot, bool apply);
        void _RemoveAllItemMods();
        void _ApplyAllItemMods();
        void _ApplyAllLevelScaleItemMods(bool apply);
        void _ApplyItemBonuses(ItemTemplate const* proto, uint8 slot, bool apply, bool only_level_scale = false);
        void _ApplyWeaponDamage(uint8 slot, ItemTemplate const* proto, ScalingStatValuesEntry const* ssv, bool apply);
        void _ApplyAmmoBonuses();
        bool EnchantmentFitsRequirements(uint32 enchantmentcondition, int8 slot);
        void ToggleMetaGemsActive(uint8 exceptslot, bool apply);
        void CorrectMetaGemEnchants(uint8 slot, bool apply);
        void InitDataForForm(bool reapplyMods = false);

        void ApplyItemEquipSpell(Item* item, bool apply, bool form_change = false);
        void ApplyEquipSpell(SpellInfo const* spellInfo, Item* item, bool apply, bool form_change = false);
        void UpdateEquipSpellsAtFormChange();
        void CastItemCombatSpell(Unit* target, WeaponAttackType attType, uint32 procVictim, uint32 procEx);
        void CastItemUseSpell(Item* item, SpellCastTargets const& targets, uint8 cast_count, uint32 glyphIndex);
        void CastItemCombatSpell(Unit* target, WeaponAttackType attType, uint32 procVictim, uint32 procEx, Item* item, ItemTemplate const* proto);

        void SendEquipmentSetList();
        void SetEquipmentSet(uint32 index, EquipmentSet eqset);
        void DeleteEquipmentSet(uint64 setGuid);

        void SendInitWorldStates(uint32 zone, uint32 area);
        void SendUpdateWorldState(uint32 Field, uint32 Value);
        void SendDirectMessage(WorldPacket* data);
        void SendBGWeekendWorldStates();
        void SendBattlefieldWorldStates();

        void SendAurasForTarget(Unit* target);

        PlayerMenu* PlayerTalkClass;
        std::vector<ItemSetEffect*> ItemSetEff;

        void SendLoot(ObjectGuid guid, LootType loot_type);
        void SendLootError(ObjectGuid guid, LootError error);
        void SendLootRelease(ObjectGuid guid);
        void SendNotifyLootItemRemoved(uint8 lootSlot);
        void SendNotifyLootMoneyRemoved();

        /*********************************************************/
        /***               BATTLEGROUND SYSTEM                 ***/
        /*********************************************************/

        bool InBattleground()       const                { return m_bgData.bgInstanceID != 0; }
        bool InArena()              const;
        uint32 GetBattlegroundId()  const                { return m_bgData.bgInstanceID; }
        BattlegroundTypeId GetBattlegroundTypeId() const { return m_bgData.bgTypeID; }
        Battleground* GetBattleground() const;

        bool InBattlegroundQueue() const;

        BattlegroundQueueTypeId GetBattlegroundQueueTypeId(uint32 index) const;
        uint32 GetBattlegroundQueueIndex(BattlegroundQueueTypeId bgQueueTypeId) const;
        bool IsInvitedForBattlegroundQueueType(BattlegroundQueueTypeId bgQueueTypeId) const;
        bool InBattlegroundQueueForBattlegroundQueueType(BattlegroundQueueTypeId bgQueueTypeId) const;

        void SetBattlegroundId(uint32 val, BattlegroundTypeId bgTypeId);
        uint32 AddBattlegroundQueueId(BattlegroundQueueTypeId val);
        bool HasFreeBattlegroundQueueId();
        void RemoveBattlegroundQueueId(BattlegroundQueueTypeId val);
        void SetInviteForBattlegroundQueueType(BattlegroundQueueTypeId bgQueueTypeId, uint32 instanceId);
        bool IsInvitedForBattlegroundInstance(uint32 instanceId) const;
        WorldLocation const& GetBattlegroundEntryPoint() const { return m_bgData.joinPos; }
        void SetBattlegroundEntryPoint();

        void SetBGTeam(uint32 team);
        uint32 GetBGTeam() const;

        void LeaveBattleground(bool teleportToEntryPoint = true);
        bool CanJoinToBattleground(Battleground const* bg) const;
        bool CanReportAfkDueToLimit();
        void ReportedAfkBy(Player* reporter);
        void ClearAfkReports() { m_bgData.bgAfkReporter.clear(); }

        bool GetBGAccessByLevel(BattlegroundTypeId bgTypeId) const;
        bool isTotalImmunity();
        bool CanUseBattlegroundObject(GameObject* gameobject);
        bool isTotalImmune();
        bool CanCaptureTowerPoint();

        bool GetRandomWinner() { return m_IsBGRandomWinner; }
        void SetRandomWinner(bool isWinner);

        /*********************************************************/
        /***               OUTDOOR PVP SYSTEM                  ***/
        /*********************************************************/

        OutdoorPvP* GetOutdoorPvP() const;
        // returns true if the player is in active state for outdoor pvp objective capturing, false otherwise
        bool IsOutdoorPvPActive();

        /*********************************************************/
        /***                    REST SYSTEM                    ***/
        /*********************************************************/

        bool isRested() const { return GetRestTime() >= 10*IN_MILLISECONDS; }
        uint32 GetXPRestBonus(uint32 xp);
        uint32 GetRestTime() const { return m_restTime;}
        void SetRestTime(uint32 v) { m_restTime = v;}

        /*********************************************************/
        /***              ENVIROMENTAL SYSTEM                  ***/
        /*********************************************************/

        bool IsImmuneToEnvironmentalDamage();
        uint32 EnvironmentalDamage(EnviromentalDamage type, uint32 damage);

        /*********************************************************/
        /***               FLOOD FILTER SYSTEM                 ***/
        /*********************************************************/

        void UpdateSpeakTime();
        bool CanSpeak() const;
        void ChangeSpeakTime(int utime);

        /*********************************************************/
        /***                 VARIOUS SYSTEMS                   ***/
        /*********************************************************/
        void UpdateFallInformationIfNeed(MovementInfo const& minfo, uint16 opcode);
        Unit* m_mover;
        WorldObject* m_seer;
        void SetFallInformation(uint32 time, float z);
        void HandleFall(MovementInfo const& movementInfo);

        bool IsKnowHowFlyIn(uint32 mapid, uint32 zone) const;

        void SetClientControl(Unit* target, bool allowMove);

        void SetMover(Unit* target);

        void SetSeer(WorldObject* target) { m_seer = target; }
        void SetViewpoint(WorldObject* target, bool apply);
        WorldObject* GetViewpoint() const;
        void StopCastingCharm();
        void StopCastingBindSight();

        uint32 GetSaveTimer() const { return m_nextSave; }
        void   SetSaveTimer(uint32 timer) { m_nextSave = timer; }

        // Recall position
        uint32 m_recallMap;
        float  m_recallX;
        float  m_recallY;
        float  m_recallZ;
        float  m_recallO;
        void   SaveRecallPosition();

        void SetHomebind(WorldLocation const& loc, uint32 areaId);

        // Homebind coordinates
        uint32 m_homebindMapId;
        uint16 m_homebindAreaId;
        float m_homebindX;
        float m_homebindY;
        float m_homebindZ;

        WorldLocation GetStartPosition() const;

        // currently visible objects at player client
        GuidSet m_clientGUIDs;

        bool HaveAtClient(WorldObject const* u) const;

        bool IsNeverVisible() const override;

        bool IsVisibleGloballyFor(Player const* player) const;

        void SendInitialVisiblePackets(Unit* target);
        void UpdateObjectVisibility(bool forced = true) override;
        void UpdateVisibilityForPlayer();
        void UpdateVisibilityOf(WorldObject* target);
        void UpdateTriggerVisibility();

        template<class T>
        void UpdateVisibilityOf(T* target, UpdateData& data, std::set<Unit*>& visibleNow);

        uint8 m_forced_speed_changes[MAX_MOVE_TYPE];

        bool HasAtLoginFlag(AtLoginFlags f) const { return (m_atLoginFlags & f) != 0; }
        void SetAtLoginFlag(AtLoginFlags f) { m_atLoginFlags |= f; }
        void RemoveAtLoginFlag(AtLoginFlags flags, bool persist = false);

        bool isUsingLfg();
        bool inRandomLfgDungeon();

        typedef std::set<uint32> DFQuestsDoneList;
        DFQuestsDoneList m_DFQuests;

        // Temporarily removed pet cache
        uint32 GetTemporaryUnsummonedPetNumber() const { return m_temporaryUnsummonedPetNumber; }
        void SetTemporaryUnsummonedPetNumber(uint32 petnumber) { m_temporaryUnsummonedPetNumber = petnumber; }
        void UnsummonPetTemporaryIfAny();
        void ResummonPetTemporaryUnSummonedIfAny();
        bool IsPetNeedBeTemporaryUnsummoned() const;

        void SendCinematicStart(uint32 CinematicSequenceId);
        void SendMovieStart(uint32 MovieId);

        /*********************************************************/
        /***                 INSTANCE SYSTEM                   ***/
        /*********************************************************/

        typedef std::unordered_map< uint32 /*mapId*/, InstancePlayerBind > BoundInstancesMap;

        void UpdateHomebindTime(uint32 time);

        uint32 m_HomebindTimer;
        bool m_InstanceValid;
        // permanent binds and solo binds by difficulty
        BoundInstancesMap m_boundInstances[MAX_DIFFICULTY];
        InstancePlayerBind* GetBoundInstance(uint32 mapid, Difficulty difficulty);
        BoundInstancesMap& GetBoundInstances(Difficulty difficulty) { return m_boundInstances[difficulty]; }
        InstanceSave* GetInstanceSave(uint32 mapid, bool raid);
        void UnbindInstance(uint32 mapid, Difficulty difficulty, bool unload = false);
        void UnbindInstance(BoundInstancesMap::iterator &itr, Difficulty difficulty, bool unload = false);
        InstancePlayerBind* BindToInstance(InstanceSave* save, bool permanent, bool load = false);
        void BindToInstance();
        void SetPendingBind(uint32 instanceId, uint32 bindTimer);
        bool HasPendingBind() const { return _pendingBindId > 0; }
        void SendRaidInfo();
        void SendSavedInstances();
        static void ConvertInstancesToGroup(Player* player, Group* group, bool switchLeader);
        bool Satisfy(AccessRequirement const* ar, uint32 target_map, bool report = false);
        bool CheckInstanceLoginValid();
        bool CheckInstanceCount(uint32 instanceId) const;
        void AddInstanceEnterTime(uint32 instanceId, time_t enterTime);

        // last used pet number (for BG's)
        uint32 GetLastPetNumber() const { return m_lastpetnumber; }
        void SetLastPetNumber(uint32 petnumber) { m_lastpetnumber = petnumber; }

        /*********************************************************/
        /***                   GROUP SYSTEM                    ***/
        /*********************************************************/

        Group* GetGroupInvite() { return m_groupInvite; }
        void SetGroupInvite(Group* group) { m_groupInvite = group; }
        Group* GetGroup() { return m_group.getTarget(); }
        const Group* GetGroup() const { return (const Group*)m_group.getTarget(); }
        GroupReference& GetGroupRef() { return m_group; }
        void SetGroup(Group* group, int8 subgroup = -1);
        uint8 GetSubGroup() const { return m_group.getSubGroup(); }
        uint32 GetGroupUpdateFlag() const { return m_groupUpdateMask; }
        void SetGroupUpdateFlag(uint32 flag) { m_groupUpdateMask |= flag; }
        uint64 GetAuraUpdateMaskForRaid() const { return m_auraRaidUpdateMask; }
        void SetAuraUpdateMaskForRaid(uint8 slot) { m_auraRaidUpdateMask |= (uint64(1) << slot); }
        Player* GetNextRandomRaidMember(float radius);
        PartyResult CanUninviteFromGroup() const;

        // Battleground / Battlefield Group System
        void SetBattlegroundOrBattlefieldRaid(Group* group, int8 subgroup = -1);
        void RemoveFromBattlegroundOrBattlefieldRaid();
        Group* GetOriginalGroup() { return m_originalGroup.getTarget(); }
        GroupReference& GetOriginalGroupRef() { return m_originalGroup; }
        uint8 GetOriginalSubGroup() const { return m_originalGroup.getSubGroup(); }
        void SetOriginalGroup(Group* group, int8 subgroup = -1);

        void SetPassOnGroupLoot(bool bPassOnGroupLoot) { m_bPassOnGroupLoot = bPassOnGroupLoot; }
        bool GetPassOnGroupLoot() const { return m_bPassOnGroupLoot; }

        MapReference &GetMapRef() { return m_mapRef; }

        // Set map to player and add reference
        void SetMap(Map* map) override;
        void ResetMap() override;

        bool isAllowedToLoot(const Creature* creature);

        DeclinedName const* GetDeclinedNames() const { return m_declinedname; }
        uint8 GetRunesState() const { return m_runes->runeState; }
        RuneType GetBaseRune(uint8 index) const { return RuneType(m_runes->runes[index].BaseRune); }
        RuneType GetCurrentRune(uint8 index) const { return RuneType(m_runes->runes[index].CurrentRune); }
        uint32 GetRuneCooldown(uint8 index) const { return m_runes->runes[index].Cooldown; }
        uint32 GetRuneBaseCooldown(uint8 index);
        bool IsBaseRuneSlotsOnCooldown(RuneType runeType) const;
        RuneType GetLastUsedRune() { return m_runes->lastUsedRune; }
        void SetLastUsedRune(RuneType type) { m_runes->lastUsedRune = type; }
        void SetBaseRune(uint8 index, RuneType baseRune) { m_runes->runes[index].BaseRune = baseRune; }
        void SetCurrentRune(uint8 index, RuneType currentRune) { m_runes->runes[index].CurrentRune = currentRune; }
        void SetRuneCooldown(uint8 index, uint32 cooldown, bool casted = false);
        void SetRuneConvertAura(uint8 index, AuraEffect const* aura);
        void AddRuneByAuraEffect(uint8 index, RuneType newType, AuraEffect const* aura);
        void RemoveRunesByAuraEffect(AuraEffect const* aura);
        void RestoreBaseRune(uint8 index);
        void ConvertRune(uint8 index, RuneType newType);
        void ResyncRunes(uint8 count);
        void AddRunePower(uint8 index);
        void InitRunes();

        void SendRespondInspectAchievements(Player* player) const;
        bool HasAchieved(uint32 achievementId) const;
        void ResetAchievements();
        void CheckAllAchievementCriteria();
        void ResetAchievementCriteria(AchievementCriteriaTypes type, uint32 miscValue1 = 0, uint32 miscValue2 = 0, bool evenIfCriteriaComplete = false);
        void UpdateAchievementCriteria(AchievementCriteriaTypes type, uint32 miscValue1 = 0, uint32 miscValue2 = 0, Unit* unit = NULL);
        void StartTimedAchievement(AchievementCriteriaTimedTypes type, uint32 entry, uint32 timeLost = 0);
        void RemoveTimedAchievement(AchievementCriteriaTimedTypes type, uint32 entry);
        void CompletedAchievement(AchievementEntry const* entry);

        bool HasTitle(uint32 bitIndex) const;
        bool HasTitle(CharTitlesEntry const* title) const { return HasTitle(title->bit_index); }
        void SetTitle(CharTitlesEntry const* title, bool lost = false);

        //bool isActiveObject() const { return true; }
        bool CanSeeSpellClickOn(Creature const* creature) const;

        uint32 GetChampioningFaction() const { return m_ChampioningFaction; }
        void SetChampioningFaction(uint32 faction) { m_ChampioningFaction = faction; }
        Spell* m_spellModTakingSpell;

        float GetAverageItemLevel();
        bool isDebugAreaTriggers;

        void ClearWhisperWhiteList() { WhisperList.clear(); }
        void AddWhisperWhiteList(ObjectGuid guid) { WhisperList.push_back(guid); }
        bool IsInWhisperWhiteList(ObjectGuid guid);
        void RemoveFromWhisperWhiteList(ObjectGuid guid) { WhisperList.remove(guid); }

        bool SetDisableGravity(bool disable, bool packetOnly /* = false */) override;
        bool SetCanFly(bool apply) override;
        bool SetWaterWalking(bool apply, bool packetOnly = false) override;
        bool SetFeatherFall(bool apply, bool packetOnly = false) override;
        bool SetHover(bool enable, bool packetOnly = false) override;

        bool CanFly() const override { return m_movementInfo.HasMovementFlag(MOVEMENTFLAG_CAN_FLY); }

        //! Return collision height sent to client
        float GetCollisionHeight(bool mounted) const;

        std::string GetMapAreaAndZoneString();
        std::string GetCoordsMapAreaAndZoneString();

<<<<<<< HEAD
        bool IsLoading() const;

        ReforgeMapType reforgeMap; // reforgeMap[iGUID] = ReforgeData

=======
>>>>>>> 7b723426
    protected:
        // Gamemaster whisper whitelist
        GuidList WhisperList;
        uint32 m_regenTimerCount;
        float m_powerFraction[MAX_POWERS];
        uint32 m_contestedPvPTimer;

        /*********************************************************/
        /***               BATTLEGROUND SYSTEM                 ***/
        /*********************************************************/

        /*
        this is an array of BG queues (BgTypeIDs) in which is player
        */
        struct BgBattlegroundQueueID_Rec
        {
            BattlegroundQueueTypeId bgQueueTypeId;
            uint32 invitedToInstance;
        };

        BgBattlegroundQueueID_Rec m_bgBattlegroundQueueID[PLAYER_MAX_BATTLEGROUND_QUEUES];
        BGData                    m_bgData;

        bool m_IsBGRandomWinner;

        /*********************************************************/
        /***                    QUEST SYSTEM                   ***/
        /*********************************************************/

        //We allow only one timed quest active at the same time. Below can then be simple value instead of set.
        typedef std::set<uint32> QuestSet;
        typedef std::set<uint32> SeasonalQuestSet;
        typedef std::unordered_map<uint32, SeasonalQuestSet> SeasonalEventQuestMap;
        QuestSet m_timedquests;
        QuestSet m_weeklyquests;
        QuestSet m_monthlyquests;
        SeasonalEventQuestMap m_seasonalquests;

        ObjectGuid m_divider;
        uint32 m_ingametime;

        /*********************************************************/
        /***                   LOAD SYSTEM                     ***/
        /*********************************************************/

        void _LoadActions(PreparedQueryResult result);
        void _LoadAuras(PreparedQueryResult result, uint32 timediff);
        void _LoadGlyphAuras();
        void _LoadBoundInstances(PreparedQueryResult result);
        void _LoadInventory(PreparedQueryResult result, uint32 timeDiff);
        void _LoadMailInit(PreparedQueryResult resultUnread, PreparedQueryResult resultDelivery);
        void _LoadMail();
        void _LoadMailedItems(Mail* mail);
        void _LoadQuestStatus(PreparedQueryResult result);
        void _LoadQuestStatusRewarded(PreparedQueryResult result);
        void _LoadDailyQuestStatus(PreparedQueryResult result);
        void _LoadWeeklyQuestStatus(PreparedQueryResult result);
        void _LoadMonthlyQuestStatus(PreparedQueryResult result);
        void _LoadSeasonalQuestStatus(PreparedQueryResult result);
        void _LoadRandomBGStatus(PreparedQueryResult result);
        void _LoadGroup(PreparedQueryResult result);
        void _LoadSkills(PreparedQueryResult result);
        void _LoadSpells(PreparedQueryResult result);
        void _LoadFriendList(PreparedQueryResult result);
        bool _LoadHomeBind(PreparedQueryResult result);
        void _LoadDeclinedNames(PreparedQueryResult result);
        void _LoadArenaTeamInfo(PreparedQueryResult result);
        void _LoadEquipmentSets(PreparedQueryResult result);
        void _LoadBGData(PreparedQueryResult result);
        void _LoadGlyphs(PreparedQueryResult result);
        void _LoadTalents(PreparedQueryResult result);
        void _LoadInstanceTimeRestrictions(PreparedQueryResult result);

        /*********************************************************/
        /***                   SAVE SYSTEM                     ***/
        /*********************************************************/

        void _SaveActions(SQLTransaction& trans);
        void _SaveAuras(SQLTransaction& trans);
        void _SaveInventory(SQLTransaction& trans);
        void _SaveMail(SQLTransaction& trans);
        void _SaveQuestStatus(SQLTransaction& trans);
        void _SaveDailyQuestStatus(SQLTransaction& trans);
        void _SaveWeeklyQuestStatus(SQLTransaction& trans);
        void _SaveMonthlyQuestStatus(SQLTransaction& trans);
        void _SaveSeasonalQuestStatus(SQLTransaction& trans);
        void _SaveSkills(SQLTransaction& trans);
        void _SaveSpells(SQLTransaction& trans);
        void _SaveEquipmentSets(SQLTransaction& trans);
        void _SaveBGData(SQLTransaction& trans);
        void _SaveGlyphs(SQLTransaction& trans);
        void _SaveTalents(SQLTransaction& trans);
        void _SaveStats(SQLTransaction& trans);
        void _SaveInstanceTimeRestrictions(SQLTransaction& trans);

        /*********************************************************/
        /***              ENVIRONMENTAL SYSTEM                 ***/
        /*********************************************************/
        void HandleSobering();
        void SendMirrorTimer(MirrorTimerType Type, uint32 MaxValue, uint32 CurrentValue, int32 Regen);
        void StopMirrorTimer(MirrorTimerType Type);
        void HandleDrowning(uint32 time_diff);
        int32 getMaxTimer(MirrorTimerType timer);

        /*********************************************************/
        /***                  HONOR SYSTEM                     ***/
        /*********************************************************/
        time_t m_lastHonorUpdateTime;

        void outDebugValues() const;
        ObjectGuid m_lootGuid;

        uint32 m_team;
        uint32 m_nextSave;
        time_t m_speakTime;
        uint32 m_speakCount;
        Difficulty m_dungeonDifficulty;
        Difficulty m_raidDifficulty;
        Difficulty m_raidMapDifficulty;

        uint32 m_atLoginFlags;

        Item* m_items[PLAYER_SLOTS_COUNT];
        uint32 m_currentBuybackSlot;

        std::vector<Item*> m_itemUpdateQueue;
        bool m_itemUpdateQueueBlocked;

        uint32 m_ExtraFlags;

        ObjectGuid m_comboTarget;
        int8 m_comboPoints;

        QuestStatusMap m_QuestStatus;
        QuestStatusSaveMap m_QuestStatusSave;

        RewardedQuestSet m_RewardedQuests;
        QuestStatusSaveMap m_RewardedQuestsSave;

        SkillStatusMap mSkillStatus;

        uint32 m_GuildIdInvited;
        uint32 m_ArenaTeamIdInvited;

        PlayerMails m_mail;
        PlayerSpellMap m_spells;
        PlayerTalentMap* m_talents[MAX_TALENT_SPECS];
        uint32 m_lastPotionId;                              // last used health/mana potion in combat, that block next potion use

        GlobalCooldownMgr m_GlobalCooldownMgr;

        uint8 m_activeSpec;
        uint8 m_specsCount;

        uint32 m_Glyphs[MAX_TALENT_SPECS][MAX_GLYPH_SLOT_INDEX];

        ActionButtonList m_actionButtons;

        float m_auraBaseMod[BASEMOD_END][MOD_END];
        int16 m_baseRatingValue[MAX_COMBAT_RATING];
        uint32 m_baseSpellPower;
        uint32 m_baseFeralAP;
        uint32 m_baseManaRegen;
        uint32 m_baseHealthRegen;
        int32 m_spellPenetrationItemMod;

        SpellModList m_spellMods[MAX_SPELLMOD];

        EnchantDurationList m_enchantDuration;
        ItemDurationList m_itemDuration;
        ItemDurationList m_itemSoulboundTradeable;

        void ResetTimeSync();
        void SendTimeSync();

        ObjectGuid m_resurrectGUID;
        uint32 m_resurrectMap;
        float m_resurrectX, m_resurrectY, m_resurrectZ;
        uint32 m_resurrectHealth, m_resurrectMana;

        WorldSession* m_session;

        typedef std::list<Channel*> JoinedChannelsList;
        JoinedChannelsList m_channels;

        uint8 m_cinematic;

        TradeData* m_trade;

        bool   m_DailyQuestChanged;
        bool   m_WeeklyQuestChanged;
        bool   m_MonthlyQuestChanged;
        bool   m_SeasonalQuestChanged;
        time_t m_lastDailyQuestTime;

        uint32 m_drunkTimer;
        uint32 m_weaponChangeTimer;

        uint32 m_zoneUpdateId;
        uint32 m_zoneUpdateTimer;
        uint32 m_areaUpdateId;

        uint32 m_deathTimer;
        time_t m_deathExpireTime;

        uint32 m_restTime;

        uint32 m_WeaponProficiency;
        uint32 m_ArmorProficiency;
        bool m_canParry;
        bool m_canBlock;
        bool m_canTitanGrip;
        uint8 m_swingErrorMsg;
        float m_ammoDPS;

        ////////////////////Rest System/////////////////////
        time_t time_inn_enter;
        uint32 inn_pos_mapid;
        float  inn_pos_x;
        float  inn_pos_y;
        float  inn_pos_z;
        float m_rest_bonus;
        RestType rest_type;
        ////////////////////Rest System/////////////////////
        uint32 m_resetTalentsCost;
        time_t m_resetTalentsTime;
        uint32 m_usedTalentCount;
        uint32 m_questRewardTalentCount;

        // Social
        PlayerSocial *m_social;

        // Groups
        GroupReference m_group;
        GroupReference m_originalGroup;
        Group* m_groupInvite;
        uint32 m_groupUpdateMask;
        uint64 m_auraRaidUpdateMask;
        bool m_bPassOnGroupLoot;

        // last used pet number (for BG's)
        uint32 m_lastpetnumber;

        // Player summoning
        time_t m_summon_expire;
        uint32 m_summon_mapid;
        float  m_summon_x;
        float  m_summon_y;
        float  m_summon_z;

        DeclinedName *m_declinedname;
        Runes *m_runes;
        EquipmentSets m_EquipmentSets;

        bool CanAlwaysSee(WorldObject const* obj) const override;

        bool IsAlwaysDetectableFor(WorldObject const* seer) const override;

        uint8 m_grantableLevels;

        bool m_needsZoneUpdate;

    private:
        // internal common parts for CanStore/StoreItem functions
        InventoryResult CanStoreItem_InSpecificSlot(uint8 bag, uint8 slot, ItemPosCountVec& dest, ItemTemplate const* pProto, uint32& count, bool swap, Item* pSrcItem) const;
        InventoryResult CanStoreItem_InBag(uint8 bag, ItemPosCountVec& dest, ItemTemplate const* pProto, uint32& count, bool merge, bool non_specialized, Item* pSrcItem, uint8 skip_bag, uint8 skip_slot) const;
        InventoryResult CanStoreItem_InInventorySlots(uint8 slot_begin, uint8 slot_end, ItemPosCountVec& dest, ItemTemplate const* pProto, uint32& count, bool merge, Item* pSrcItem, uint8 skip_bag, uint8 skip_slot) const;
        Item* _StoreItem(uint16 pos, Item* pItem, uint32 count, bool clone, bool update);
        Item* _LoadItem(SQLTransaction& trans, uint32 zoneId, uint32 timeDiff, Field* fields);

        GuidSet m_refundableItems;
        void SendRefundInfo(Item* item);
        void RefundItem(Item* item);

        // know currencies are not removed at any point (0 displayed)
        void AddKnownCurrency(uint32 itemId);

        void AdjustQuestReqItemCount(Quest const* quest, QuestStatusData& questStatusData);

        bool IsCanDelayTeleport() const { return m_bCanDelayTeleport; }
        void SetCanDelayTeleport(bool setting) { m_bCanDelayTeleport = setting; }
        bool IsHasDelayedTeleport() const { return m_bHasDelayedTeleport; }
        void SetDelayedTeleportFlag(bool setting) { m_bHasDelayedTeleport = setting; }
        void ScheduleDelayedOperation(uint32 operation) { if (operation < DELAYED_END) m_DelayedOperations |= operation; }

        MapReference m_mapRef;

        void UpdateCharmedAI();

        uint32 m_lastFallTime;
        float  m_lastFallZ;

        int32 m_MirrorTimer[MAX_TIMERS];
        uint8 m_MirrorTimerFlags;
        uint8 m_MirrorTimerFlagsLast;
        bool m_isInWater;

        // Rune type / Rune timer
        uint32 m_runeGraceCooldown[MAX_RUNES];
        uint32 m_lastRuneGraceTimers[MAX_RUNES];

        // Current teleport data
        WorldLocation m_teleport_dest;
        uint32 m_teleport_options;
        bool mSemaphoreTeleport_Near;
        bool mSemaphoreTeleport_Far;

        uint32 m_DelayedOperations;
        bool m_bCanDelayTeleport;
        bool m_bHasDelayedTeleport;

        // Temporary removed pet cache
        uint32 m_temporaryUnsummonedPetNumber;
        uint32 m_oldpetspell;

        AchievementMgr* m_achievementMgr;
        ReputationMgr*  m_reputationMgr;

        SpellCooldowns m_spellCooldowns;

        uint32 m_ChampioningFaction;

        uint32 m_timeSyncCounter;
        uint32 m_timeSyncTimer;
        uint32 m_timeSyncClient;
        uint32 m_timeSyncServer;

        InstanceTimeMap _instanceResetTimes;
        uint32 _pendingBindId;
        uint32 _pendingBindTimer;

        uint32 _activeCheats;
};

void AddItemsSetItem(Player* player, Item* item);
void RemoveItemsSetItem(Player* player, ItemTemplate const* proto);

// "the bodies of template functions must be made available in a header file"
template <class T> T Player::ApplySpellMod(uint32 spellId, SpellModOp op, T &basevalue, Spell* spell)
{
    SpellInfo const* spellInfo = sSpellMgr->GetSpellInfo(spellId);
    if (!spellInfo)
        return 0;
    float totalmul = 1.0f;
    int32 totalflat = 0;

    // Drop charges for triggering spells instead of triggered ones
    if (m_spellModTakingSpell)
        spell = m_spellModTakingSpell;

    for (SpellModList::iterator itr = m_spellMods[op].begin(); itr != m_spellMods[op].end(); ++itr)
    {
        SpellModifier* mod = *itr;

        // Charges can be set only for mods with auras
        if (!mod->ownerAura)
            ASSERT(mod->charges == 0);

        if (!IsAffectedBySpellmod(spellInfo, mod, spell))
            continue;

        if (mod->type == SPELLMOD_FLAT)
            totalflat += mod->value;
        else if (mod->type == SPELLMOD_PCT)
        {
            // skip percent mods for null basevalue (most important for spell mods with charges)
            if (basevalue == T(0))
                continue;

            // special case (skip > 10sec spell casts for instant cast setting)
            if (mod->op == SPELLMOD_CASTING_TIME && basevalue >= T(10000) && mod->value <= -100)
                continue;

            totalmul += CalculatePct(1.0f, mod->value);
        }

        DropModCharge(mod, spell);
    }
    float diff = (float)basevalue * (totalmul - 1.0f) + (float)totalflat;
    basevalue = T((float)basevalue + diff);
    return T(diff);
}

#endif<|MERGE_RESOLUTION|>--- conflicted
+++ resolved
@@ -126,7 +126,6 @@
 typedef std::unordered_map<uint32, PlayerSpell*> PlayerSpellMap;
 typedef std::list<SpellModifier*> SpellModList;
 
-<<<<<<< HEAD
 struct ReforgeData
 {
     uint32 increase, decrease;
@@ -134,10 +133,6 @@
 };
 typedef std::unordered_map<uint32, ReforgeData> ReforgeMapType;
 
-typedef std::list<uint64> WhisperListContainer;
-
-=======
->>>>>>> 7b723426
 struct SpellCooldown
 {
     time_t end;
@@ -2353,13 +2348,8 @@
         std::string GetMapAreaAndZoneString();
         std::string GetCoordsMapAreaAndZoneString();
 
-<<<<<<< HEAD
-        bool IsLoading() const;
-
         ReforgeMapType reforgeMap; // reforgeMap[iGUID] = ReforgeData
 
-=======
->>>>>>> 7b723426
     protected:
         // Gamemaster whisper whitelist
         GuidList WhisperList;
