﻿/*
 * This file is part of the TrinityCore Project. See AUTHORS file for Copyright information
 *
 * This program is free software; you can redistribute it and/or modify it
 * under the terms of the GNU General Public License as published by the
 * Free Software Foundation; either version 2 of the License, or (at your
 * option) any later version.
 *
 * This program is distributed in the hope that it will be useful, but WITHOUT
 * ANY WARRANTY; without even the implied warranty of MERCHANTABILITY or
 * FITNESS FOR A PARTICULAR PURPOSE. See the GNU General Public License for
 * more details.
 *
 * You should have received a copy of the GNU General Public License along
 * with this program. If not, see <http://www.gnu.org/licenses/>.
 */

#ifndef _PLAYER_H
#define _PLAYER_H

#include "GridObject.h"
#include "Unit.h"
#include "CUFProfile.h"
#include "DatabaseEnvFwd.h"
#include "DBCEnums.h"
#include "EquipmentSet.h"
#include "GroupReference.h"
#include "Hash.h"
#include "ItemDefines.h"
#include "ItemEnchantmentMgr.h"
#include "MapReference.h"
#include "PetDefines.h"
#include "PlayerTaxi.h"
#include "QuestDef.h"
#include "SceneMgr.h"
#include <BattlePet.h>
#include <InstanceSaveMgr.h>
#include <../PlayerBot/PlayerBotSetting.h>
#include <PlayerBot/PlayerBotSetting.h>

struct AccessRequirement;
struct AchievementEntry;
struct AreaTableEntry;
struct AreaTriggerEntry;
struct ArtifactPowerRankEntry;
struct AzeriteEssencePowerEntry;
struct AzeriteItemMilestonePowerEntry;
struct AzeritePowerEntry;
struct BarberShopStyleEntry;
struct CharTitlesEntry;
struct ChatChannelsEntry;
struct ChrSpecializationEntry;
struct CreatureTemplate;
struct CurrencyTypesEntry;
struct FactionEntry;
struct ItemAdditionalLoadInfo;
struct ItemExtendedCostEntry;
struct ItemLimitCategoryEntry;
struct ItemSetEffect;
struct ItemTemplate;
struct Loot;
struct Mail;
struct MapEntry;
struct PvpTalentEntry;
struct QuestPackageItemEntry;
struct RewardPackEntry;
struct SkillRaceClassInfoEntry;
struct TalentEntry;
struct TrainerSpell;
struct TransferAbortParams;
struct VendorItem;

class AELootResult;
class Bag;
class Battleground;
class Channel;
class CinematicMgr;
class Creature;
class DynamicObject;
class Garrison;
class Group;
class Guild;
class Item;
class LootRoll;
class LootStore;
class OutdoorPvP;
class Pet;
class PetAura;
class PlayerAI;
class PlayerAchievementMgr;
class PlayerMenu;
class PlayerSocial;
class QuestObjectiveCriteriaMgr;
class ReputationMgr;
class RestMgr;
class SpellCastTargets;
class TradeData;

enum GroupCategory : uint8;
enum class InstanceResetMethod : uint8;
enum class InstanceResetResult : uint8;
enum InventoryType : uint8;
enum ItemClass : uint8;
enum LootError : uint8;
enum LootType : uint8;
enum PlayerRestState : uint8;
enum class PlayerCreateMode : int8;
enum RestTypes : uint8;
enum TransferAbortReason : uint32;

namespace BattlePets
{
    struct BattlePet;
}

namespace WorldPackets
{
    namespace Character
    {
        struct CharacterCreateInfo;
    }

    namespace Movement
    {
        enum class UpdateCollisionHeightReason : uint8;
    }

    namespace Traits
    {
        struct TraitConfig;
        struct TraitEntry;
    }
}

TC_GAME_API uint32 GetBagSize(Bag const* bag);
TC_GAME_API Item* GetItemInBag(Bag const* bag, uint8 slot);

typedef std::deque<Mail*> PlayerMails;

enum PlayerSkillsConstants
{
    PLAYER_MAX_SKILLS   = UF::size<decltype(UF::SkillInfo::SkillLineID)>()
};

enum PlayerExplorationConstants
{
    PLAYER_EXPLORED_ZONES_SIZE  = UF::size<decltype(UF::ActivePlayerData::ExploredZones)>(),
    PLAYER_EXPLORED_ZONES_BITS  = UF::size_of_value_type<decltype(UF::ActivePlayerData::ExploredZones)>() * 8
};

enum SpellModType : uint8
{
    SPELLMOD_FLAT         = 0,                            // SPELL_AURA_ADD_FLAT_MODIFIER
    SPELLMOD_PCT          = 1,                            // SPELL_AURA_ADD_PCT_MODIFIER
    SPELLMOD_LABEL_FLAT   = 2,                            // SPELL_AURA_ADD_FLAT_MODIFIER_BY_SPELL_LABEL
    SPELLMOD_LABEL_PCT    = 3,                            // SPELL_AURA_ADD_PCT_MODIFIER_BY_SPELL_LABEL
    SPELLMOD_END
};

// 2^n values, Player::m_isunderwater is a bitmask. These are Trinity internal values, they are never send to any client
enum PlayerUnderwaterState
{
    UNDERWATER_NONE                     = 0x00,
    UNDERWATER_INWATER                  = 0x01,             // terrain type is water and player is afflicted by it
    UNDERWATER_INLAVA                   = 0x02,             // terrain type is lava and player is afflicted by it
    UNDERWATER_INSLIME                  = 0x04,             // terrain type is lava and player is afflicted by it
    UNDERWATER_INDARKWATER              = 0x08,             // terrain type is dark water and player is afflicted by it

    UNDERWATER_EXIST_TIMERS             = 0x10
};

enum BuyBankSlotResult
{
    ERR_BANKSLOT_FAILED_TOO_MANY    = 0,
    ERR_BANKSLOT_INSUFFICIENT_FUNDS = 1,
    ERR_BANKSLOT_NOTBANKER          = 2,
    ERR_BANKSLOT_OK                 = 3
};

enum PlayerSpellState : uint8
{
    PLAYERSPELL_UNCHANGED = 0,
    PLAYERSPELL_CHANGED   = 1,
    PLAYERSPELL_NEW       = 2,
    PLAYERSPELL_REMOVED   = 3,
    PLAYERSPELL_TEMPORARY = 4
};

struct PlayerSpell
{
    PlayerSpellState state;
    bool active            : 1;                             // show in spellbook
    bool dependent         : 1;                             // learned as result another spell learn, skill grow, quest reward, etc
    bool disabled          : 1;                             // first rank has been learned in result talent learn but currently talent unlearned, save max learned ranks
    bool favorite          : 1;
    Optional<int32> TraitDefinitionId;
};

struct StoredAuraTeleportLocation
{
    WorldLocation Loc;

    enum
    {
        UNCHANGED,
        CHANGED,
        DELETED,
    } State;
};

enum TalentSpecialization // talent tabs
{
    TALENT_SPEC_MAGE_ARCANE             = 62,
    TALENT_SPEC_MAGE_FIRE               = 63,
    TALENT_SPEC_MAGE_FROST              = 64,
    TALENT_SPEC_PALADIN_HOLY            = 65,
    TALENT_SPEC_PALADIN_PROTECTION      = 66,
    TALENT_SPEC_PALADIN_RETRIBUTION     = 70,
    TALENT_SPEC_WARRIOR_ARMS            = 71,
    TALENT_SPEC_WARRIOR_FURY            = 72,
    TALENT_SPEC_WARRIOR_PROTECTION      = 73,
    TALENT_SPEC_DRUID_BALANCE           = 102,
    TALENT_SPEC_DRUID_CAT               = 103,
    TALENT_SPEC_DRUID_BEAR              = 104,
    TALENT_SPEC_DRUID_RESTORATION       = 105,
    TALENT_SPEC_DEATHKNIGHT_BLOOD       = 250,
    TALENT_SPEC_DEATHKNIGHT_FROST       = 251,
    TALENT_SPEC_DEATHKNIGHT_UNHOLY      = 252,
    TALENT_SPEC_HUNTER_BEASTMASTER      = 253,
    TALENT_SPEC_HUNTER_MARKSMAN         = 254,
    TALENT_SPEC_HUNTER_SURVIVAL         = 255,
    TALENT_SPEC_PRIEST_DISCIPLINE       = 256,
    TALENT_SPEC_PRIEST_HOLY             = 257,
    TALENT_SPEC_PRIEST_SHADOW           = 258,
    TALENT_SPEC_ROGUE_ASSASSINATION     = 259,
    TALENT_SPEC_ROGUE_COMBAT            = 260,
    TALENT_SPEC_ROGUE_SUBTLETY          = 261,
    TALENT_SPEC_SHAMAN_ELEMENTAL        = 262,
    TALENT_SPEC_SHAMAN_ENHANCEMENT      = 263,
    TALENT_SPEC_SHAMAN_RESTORATION      = 264,
    TALENT_SPEC_WARLOCK_AFFLICTION      = 265,
    TALENT_SPEC_WARLOCK_DEMONOLOGY      = 266,
    TALENT_SPEC_WARLOCK_DESTRUCTION     = 267,
    TALENT_SPEC_MONK_BREWMASTER         = 268,
    TALENT_SPEC_MONK_BATTLEDANCER       = 269,
    TALENT_SPEC_MONK_MISTWEAVER         = 270,
    TALENT_SPEC_DEMON_HUNTER_HAVOC      = 577,
    TALENT_SPEC_DEMON_HUNTER_VENGEANCE  = 581
};

enum SpecResetType
{
    SPEC_RESET_TALENTS = 0,
    SPEC_RESET_SPECIALIZATION = 1,
    SPEC_RESET_GLYPHS = 2,
    SPEC_RESET_PET_TALENTS = 3
};

// Spell modifier (used for modify other spells)
struct SpellModifier
{
    SpellModifier(Aura* _ownerAura) : op(SpellModOp::HealingAndDamage), type(SPELLMOD_FLAT), spellId(0), ownerAura(_ownerAura) { }

    SpellModOp op;
    SpellModType type;

    uint32 spellId;
    Aura* const ownerAura;
};

struct SpellModifierByClassMask : SpellModifier
{
    SpellModifierByClassMask(Aura* _ownerAura) : SpellModifier(_ownerAura), value(0), mask() { }

    int32 value;
    flag128 mask;
};

template<typename T>
struct SpellModifierByLabel : SpellModifier
{
    SpellModifierByLabel(Aura* _ownerAura) : SpellModifier(_ownerAura) { }

    T value;
};

using SpellFlatModifierByLabel = SpellModifierByLabel<UF::SpellFlatModByLabel>;
using SpellPctModifierByLabel = SpellModifierByLabel<UF::SpellPctModByLabel>;

enum PlayerCurrencyState
{
    PLAYERCURRENCY_UNCHANGED = 0,
    PLAYERCURRENCY_CHANGED = 1,
    PLAYERCURRENCY_NEW = 2,
    PLAYERCURRENCY_REMOVED = 3     //not removed just set count == 0
};

struct PlayerCurrency
{
    PlayerCurrencyState state;
    uint32 Quantity;
    uint32 WeeklyQuantity;
    uint32 TrackedQuantity;
    uint32 IncreasedCapQuantity;
    uint32 EarnedQuantity;
    CurrencyDbFlags Flags;
};

typedef std::unordered_map<uint32, PlayerSpellState> PlayerTalentMap;
typedef std::array<uint32, MAX_PVP_TALENT_SLOTS> PlayerPvpTalentMap;
typedef std::unordered_map<uint32, PlayerSpell> PlayerSpellMap;
typedef std::unordered_set<SpellModifier*> SpellModContainer;
typedef std::unordered_map<uint32, PlayerCurrency> PlayerCurrenciesMap;

typedef std::unordered_map<uint32 /*instanceId*/, time_t/*releaseTime*/> InstanceTimeMap;

enum ActionButtonUpdateState
{
    ACTIONBUTTON_UNCHANGED = 0,
    ACTIONBUTTON_CHANGED   = 1,
    ACTIONBUTTON_NEW       = 2,
    ACTIONBUTTON_DELETED   = 3
};

enum ActionButtonType
{
    ACTION_BUTTON_SPELL     = 0x00,
    ACTION_BUTTON_C         = 0x01,                         // click?
    ACTION_BUTTON_EQSET     = 0x20,
    ACTION_BUTTON_DROPDOWN  = 0x30,
    ACTION_BUTTON_MACRO     = 0x40,
    ACTION_BUTTON_CMACRO    = ACTION_BUTTON_C | ACTION_BUTTON_MACRO,
    ACTION_BUTTON_COMPANION = 0x50,
    ACTION_BUTTON_MOUNT     = 0x60,
    ACTION_BUTTON_ITEM      = 0x80
};

enum ReputationSource
{
    REPUTATION_SOURCE_KILL,
    REPUTATION_SOURCE_QUEST,
    REPUTATION_SOURCE_DAILY_QUEST,
    REPUTATION_SOURCE_WEEKLY_QUEST,
    REPUTATION_SOURCE_MONTHLY_QUEST,
    REPUTATION_SOURCE_REPEATABLE_QUEST,
    REPUTATION_SOURCE_SPELL
};

#define ACTION_BUTTON_ACTION(X) (uint64(X) & 0x00FFFFFFFFFFFFFF)
#define ACTION_BUTTON_TYPE(X)   ((uint64(X) & 0xFF00000000000000) >> 56)
#define MAX_ACTION_BUTTON_ACTION_VALUE UI64LIT(0xFFFFFFFFFFFFFF)

struct ActionButton
{
    ActionButton() : packedData(0), uState(ACTIONBUTTON_NEW) { }

    uint64 packedData;
    ActionButtonUpdateState uState;

    // helpers
    ActionButtonType GetType() const { return ActionButtonType(ACTION_BUTTON_TYPE(packedData)); }
    uint64 GetAction() const { return ACTION_BUTTON_ACTION(packedData); }
    void SetActionAndType(uint64 action, ActionButtonType type)
    {
        uint64 newData = uint64(action) | (uint64(type) << 56);
        if (newData != packedData || uState == ACTIONBUTTON_DELETED)
        {
            packedData = newData;
            if (uState != ACTIONBUTTON_NEW)
                uState = ACTIONBUTTON_CHANGED;
        }
    }
};

#define MAX_ACTION_BUTTONS 180

typedef std::map<uint8, ActionButton> ActionButtonList;

struct PvPInfo
{
    PvPInfo() : IsHostile(false), IsInHostileArea(false), IsInNoPvPArea(false), IsInFFAPvPArea(false), EndTimer(0) { }

    bool IsHostile;
    bool IsInHostileArea;               ///> Marks if player is in an area which forces PvP flag
    bool IsInNoPvPArea;                 ///> Marks if player is in a sanctuary or friendly capital city
    bool IsInFFAPvPArea;                ///> Marks if player is in an FFAPvP area (such as Gurubashi Arena)
    time_t EndTimer;                    ///> Time when player unflags himself for PvP (flag removed after 5 minutes)
};

enum DuelState
{
    DUEL_STATE_CHALLENGED,
    DUEL_STATE_COUNTDOWN,
    DUEL_STATE_IN_PROGRESS,
    DUEL_STATE_COMPLETED
};
struct DuelInfo
{
    DuelInfo(Player* opponent, Player* initiator, bool isMounted) : Opponent(opponent), Initiator(initiator), IsMounted(isMounted) {}

    Player* const Opponent;
    Player* const Initiator;
    bool const IsMounted;
    DuelState State = DUEL_STATE_CHALLENGED;
    time_t StartTime = 0;
    time_t OutOfBoundsTime = 0;
};

struct Areas
{
    uint32 areaID;
    uint32 areaFlag;
    float x1;
    float x2;
    float y1;
    float y2;
};

#define MAX_RUNES 7
#define MAX_RECHARGING_RUNES 3

enum RuneCooldowns
{
    RUNE_BASE_COOLDOWN  = 10000,
    RUNE_MISS_COOLDOWN  = 1500     // cooldown applied on runes when the spell misses
};

struct Runes
{
    std::deque<uint8> CooldownOrder;
    uint32 Cooldown[MAX_RUNES];
    uint8 RuneState;                                        // mask of available runes

    void SetRuneState(uint8 index, bool set = true);
};

struct EnchantDuration
{
    EnchantDuration() : item(nullptr), slot(MAX_ENCHANTMENT_SLOT), leftduration(0) { }
    EnchantDuration(Item* _item, EnchantmentSlot _slot, uint32 _leftduration) : item(_item), slot(_slot),
        leftduration(_leftduration){ ASSERT(item); }

    Item* item;
    EnchantmentSlot slot;
    uint32 leftduration;
};

typedef std::list<EnchantDuration> EnchantDurationList;
typedef std::list<Item*> ItemDurationList;

enum DrunkenState
{
    DRUNKEN_SOBER   = 0,
    DRUNKEN_TIPSY   = 1,
    DRUNKEN_DRUNK   = 2,
    DRUNKEN_SMASHED = 3
};

#define MAX_DRUNKEN   4

enum PlayerFlags
{
    PLAYER_FLAGS_GROUP_LEADER           = 0x00000001,
    PLAYER_FLAGS_AFK                    = 0x00000002,
    PLAYER_FLAGS_DND                    = 0x00000004,
    PLAYER_FLAGS_GM                     = 0x00000008,
    PLAYER_FLAGS_GHOST                  = 0x00000010,
    PLAYER_FLAGS_RESTING                = 0x00000020,
    PLAYER_FLAGS_VOICE_CHAT             = 0x00000040,
    PLAYER_FLAGS_UNK7                   = 0x00000080,       // pre-3.0.3 PLAYER_FLAGS_FFA_PVP flag for FFA PVP state
    PLAYER_FLAGS_CONTESTED_PVP          = 0x00000100,       // Player has been involved in a PvP combat and will be attacked by contested guards
    PLAYER_FLAGS_IN_PVP                 = 0x00000200,
    PLAYER_FLAGS_WAR_MODE_ACTIVE        = 0x00000400,
    PLAYER_FLAGS_WAR_MODE_DESIRED       = 0x00000800,
    PLAYER_FLAGS_PLAYED_LONG_TIME       = 0x00001000,       // played long time
    PLAYER_FLAGS_PLAYED_TOO_LONG        = 0x00002000,       // played too long time
    PLAYER_FLAGS_IS_OUT_OF_BOUNDS       = 0x00004000,
    PLAYER_FLAGS_DEVELOPER              = 0x00008000,       // <Dev> prefix for something?
    PLAYER_FLAGS_LOW_LEVEL_RAID_ENABLED = 0x00010000,       // pre-3.0.3 PLAYER_FLAGS_SANCTUARY flag for player entered sanctuary
    PLAYER_FLAGS_TAXI_BENCHMARK         = 0x00020000,       // taxi benchmark mode (on/off) (2.0.1)
    PLAYER_FLAGS_PVP_TIMER              = 0x00040000,       // 3.0.2, pvp timer active (after you disable pvp manually)
    PLAYER_FLAGS_UBER                   = 0x00080000,
    PLAYER_FLAGS_UNK20                  = 0x00100000,
    PLAYER_FLAGS_UNK21                  = 0x00200000,
    PLAYER_FLAGS_COMMENTATOR2           = 0x00400000,
    PLAYER_FLAGS_HIDE_ACCOUNT_ACHIEVEMENTS = 0x00800000,    // do not send account achievments in inspect packets
    PLAYER_FLAGS_PET_BATTLES_UNLOCKED   = 0x01000000,       // enables pet battles
    PLAYER_FLAGS_NO_XP_GAIN             = 0x02000000,
    PLAYER_FLAGS_UNK26                  = 0x04000000,
    PLAYER_FLAGS_AUTO_DECLINE_GUILD     = 0x08000000,       // Automatically declines guild invites
    PLAYER_FLAGS_GUILD_LEVEL_ENABLED    = 0x10000000,       // Lua_GetGuildLevelEnabled() - enables guild leveling related UI
    PLAYER_FLAGS_VOID_UNLOCKED          = 0x20000000,       // void storage
    PLAYER_FLAGS_TIMEWALKING            = 0x40000000,
    PLAYER_FLAGS_COMMENTATOR_CAMERA     = 0x80000000
};

DEFINE_ENUM_FLAG(PlayerFlags);

enum PlayerFlagsEx
{
    PLAYER_FLAGS_EX_REAGENT_BANK_UNLOCKED   = 0x0001,
    PLAYER_FLAGS_EX_MERCENARY_MODE          = 0x0002,
    PLAYER_FLAGS_EX_ARTIFACT_FORGE_CHEAT    = 0x0004,
    PLAYER_FLAGS_EX_IN_PVP_COMBAT           = 0x0040,       // Forbids /follow
    PLAYER_FLAGS_EX_MENTOR                  = 0x0080,
    PLAYER_FLAGS_EX_NEWCOMER                = 0x0100,
    PLAYER_FLAGS_EX_UNLOCKED_AOE_LOOT       = 0x0200
};

DEFINE_ENUM_FLAG(PlayerFlagsEx);

enum PlayerLocalFlags
{
    PLAYER_LOCAL_FLAG_CONTROLLING_PET               = 0x00000001,   // Displays "You have an active summon already" when trying to tame new pet
    PLAYER_LOCAL_FLAG_TRACK_STEALTHED               = 0x00000002,
    PLAYER_LOCAL_FLAG_RELEASE_TIMER                 = 0x00000008,   // Display time till auto release spirit
    PLAYER_LOCAL_FLAG_NO_RELEASE_WINDOW             = 0x00000010,   // Display no "release spirit" window at all
    PLAYER_LOCAL_FLAG_NO_PET_BAR                    = 0x00000020,   // CGPetInfo::IsPetBarUsed
    PLAYER_LOCAL_FLAG_OVERRIDE_CAMERA_MIN_HEIGHT    = 0x00000040,
    PLAYER_LOCAL_FLAG_NEWLY_BOOSTED_CHARACTER       = 0x00000080,
    PLAYER_LOCAL_FLAG_USING_PARTY_GARRISON          = 0x00000100,
    PLAYER_LOCAL_FLAG_CAN_USE_OBJECTS_MOUNTED       = 0x00000200,
    PLAYER_LOCAL_FLAG_CAN_VISIT_PARTY_GARRISON      = 0x00000400,
    PLAYER_LOCAL_FLAG_WAR_MODE                      = 0x00000800,
    PLAYER_LOCAL_FLAG_ACCOUNT_SECURED               = 0x00001000,   // Script_IsAccountSecured
    PLAYER_LOCAL_FLAG_OVERRIDE_TRANSPORT_SERVER_TIME= 0x00008000,
    PLAYER_LOCAL_FLAG_MENTOR_RESTRICTED             = 0x00020000,
    PLAYER_LOCAL_FLAG_WEEKLY_REWARD_AVAILABLE       = 0x00040000,
};

DEFINE_ENUM_FLAG(PlayerLocalFlags);

// used in PLAYER_FIELD_BYTES2 values
enum PlayerFieldByte2Flags
{
    PLAYER_FIELD_BYTE2_NONE                 = 0x00,
    PLAYER_FIELD_BYTE2_STEALTH              = 0x20,
    PLAYER_FIELD_BYTE2_INVISIBILITY_GLOW    = 0x40
};

enum MirrorTimerType
{
    FATIGUE_TIMER      = 0,
    BREATH_TIMER       = 1,
    FIRE_TIMER         = 2 // feign death
};
#define MAX_TIMERS      3
#define DISABLED_MIRROR_TIMER   -1

// 2^n values
enum PlayerExtraFlags
{
    // gm abilities
    PLAYER_EXTRA_GM_ON                      = 0x0001,
    PLAYER_EXTRA_ACCEPT_WHISPERS            = 0x0004,
    PLAYER_EXTRA_TAXICHEAT                  = 0x0008,
    PLAYER_EXTRA_GM_INVISIBLE               = 0x0010,
    PLAYER_EXTRA_GM_CHAT                    = 0x0020,       // Show GM badge in chat messages

    // other states
    PLAYER_EXTRA_PVP_DEATH                  = 0x0100,       // store PvP death status until corpse creating.

    // Character services markers
    PLAYER_EXTRA_HAS_RACE_CHANGED           = 0x0200,
    PLAYER_EXTRA_GRANTED_LEVELS_FROM_RAF    = 0x0400,
    PLAYER_EXTRA_LEVEL_BOOSTED              = 0x0800,
};

// 2^n values
enum AtLoginFlags
{
    AT_LOGIN_NONE              = 0x000,
    AT_LOGIN_RENAME            = 0x001,
    AT_LOGIN_RESET_SPELLS      = 0x002,
    AT_LOGIN_RESET_TALENTS     = 0x004,
    AT_LOGIN_CUSTOMIZE         = 0x008,
    AT_LOGIN_RESET_PET_TALENTS = 0x010,
    AT_LOGIN_FIRST             = 0x020,
    AT_LOGIN_CHANGE_FACTION    = 0x040,
    AT_LOGIN_CHANGE_RACE       = 0x080,
    AT_LOGIN_RESURRECT         = 0x100,
};

typedef std::map<uint32, QuestStatusData> QuestStatusMap;

struct QuestObjectiveStatusData
{
    QuestStatusMap::iterator QuestStatusItr;
    QuestObjective const* Objective;
};

using QuestObjectiveStatusMap = std::unordered_multimap<std::pair<QuestObjectiveType, int32>, QuestObjectiveStatusData>;

typedef std::set<uint32> RewardedQuestSet;

enum QuestSaveType
{
    QUEST_DEFAULT_SAVE_TYPE = 0,
    QUEST_DELETE_SAVE_TYPE,
    QUEST_FORCE_DELETE_SAVE_TYPE
};

//               quest
typedef std::map<uint32, QuestSaveType> QuestStatusSaveMap;

// Size of client completed quests bit map
enum PlayerQuestCompletedConstants
{
    QUESTS_COMPLETED_BITS_SIZE      = UF::size<decltype(UF::ActivePlayerData::QuestCompleted)>(),
    QUESTS_COMPLETED_BITS_PER_BLOCK = UF::size_of_value_type<decltype(UF::ActivePlayerData::QuestCompleted)>() * 8
};

enum PlayerQuestLogConstants
{
    MAX_QUEST_COUNTS    = UF::size<decltype(UF::QuestLog::ObjectiveProgress)>()
};

enum QuestSlotStateMask
{
    QUEST_STATE_NONE     = 0x0000,
    QUEST_STATE_COMPLETE = 0x0001,
    QUEST_STATE_FAIL     = 0x0002
};

enum SkillUpdateState
{
    SKILL_UNCHANGED     = 0,
    SKILL_CHANGED       = 1,
    SKILL_NEW           = 2,
    SKILL_DELETED       = 3
};

struct SkillStatusData
{
    SkillStatusData(uint8 _pos, SkillUpdateState _uState) : pos(_pos), uState(_uState)
    {
    }
    uint8 pos;
    SkillUpdateState uState;
};

typedef std::unordered_map<uint32, SkillStatusData> SkillStatusMap;

class Quest;
class Spell;
class Item;
class WorldSession;

enum PlayerSlots
{
    // first slot for item stored (in any way in player m_items data)
    PLAYER_SLOT_START           = 0,
    // last+1 slot for item stored (in any way in player m_items data)
    PLAYER_SLOT_END             = 227,
    PLAYER_SLOTS_COUNT          = (PLAYER_SLOT_END - PLAYER_SLOT_START)
};

static_assert(UF::size<decltype(UF::ActivePlayerData::InvSlots)>() == PLAYER_SLOT_END);

#define INVENTORY_SLOT_BAG_0    255
#define INVENTORY_DEFAULT_SIZE  16

enum EquipmentSlots : uint8                                 // 19 slots
{
    EQUIPMENT_SLOT_START        = 0,
    EQUIPMENT_SLOT_HEAD         = 0,
    EQUIPMENT_SLOT_NECK         = 1,
    EQUIPMENT_SLOT_SHOULDERS    = 2,
    EQUIPMENT_SLOT_BODY         = 3,
    EQUIPMENT_SLOT_CHEST        = 4,
    EQUIPMENT_SLOT_WAIST        = 5,
    EQUIPMENT_SLOT_LEGS         = 6,
    EQUIPMENT_SLOT_FEET         = 7,
    EQUIPMENT_SLOT_WRISTS       = 8,
    EQUIPMENT_SLOT_HANDS        = 9,
    EQUIPMENT_SLOT_FINGER1      = 10,
    EQUIPMENT_SLOT_FINGER2      = 11,
    EQUIPMENT_SLOT_TRINKET1     = 12,
    EQUIPMENT_SLOT_TRINKET2     = 13,
    EQUIPMENT_SLOT_BACK         = 14,
    EQUIPMENT_SLOT_MAINHAND     = 15,
    EQUIPMENT_SLOT_OFFHAND      = 16,
    EQUIPMENT_SLOT_RANGED       = 17,
    EQUIPMENT_SLOT_TABARD       = 18,
    EQUIPMENT_SLOT_END          = 19
};

enum ProfessionSlots : uint8
{
    PROFESSION_SLOT_PROFESSION1_TOOL     = 19,
    PROFESSION_SLOT_PROFESSION1_GEAR1    = 20,
    PROFESSION_SLOT_PROFESSION1_GEAR2    = 21,
    PROFESSION_SLOT_PROFESSION2_TOOL     = 22,
    PROFESSION_SLOT_PROFESSION2_GEAR1    = 23,
    PROFESSION_SLOT_PROFESSION2_GEAR2    = 24,
    PROFESSION_SLOT_COOKING_TOOL         = 25,
    PROFESSION_SLOT_COOKING_GEAR1        = 26,
    PROFESSION_SLOT_FISHING_TOOL         = 27,
    PROFESSION_SLOT_FISHING_GEAR1        = 28,
    PROFESSION_SLOT_FISHING_GEAR2        = 29,

    PROFESSION_SLOT_END,
    PROFESSION_SLOT_START                = PROFESSION_SLOT_PROFESSION1_TOOL,

    PROFESSION_SLOT_MAX_COUNT            = PROFESSION_SLOT_PROFESSION2_TOOL - PROFESSION_SLOT_PROFESSION1_TOOL
};

enum InventorySlots : uint8                                 // 4 slots
{
    INVENTORY_SLOT_BAG_START    = 30,
    INVENTORY_SLOT_BAG_END      = 34
};

enum ReagentBagSlots : uint8                                // 1 slot
{
    REAGENT_BAG_SLOT_START  = 34,
    REAGENT_BAG_SLOT_END    = 35
};

enum InventoryPackSlots : uint8                             // 28 slots
{
    INVENTORY_SLOT_ITEM_START   = 35,
    INVENTORY_SLOT_ITEM_END     = 63
};

enum BankItemSlots                                          // 28 slots
{
    BANK_SLOT_ITEM_START        = 63,
    BANK_SLOT_ITEM_END          = 91
};

enum BankBagSlots                                           // 7 slots
{
    BANK_SLOT_BAG_START         = 91,
    BANK_SLOT_BAG_END           = 98
};

enum BuyBackSlots                                           // 12 slots
{
    // stored in m_buybackitems
    BUYBACK_SLOT_START          = 98,
    BUYBACK_SLOT_END            = 110
};

enum ReagentSlots                                           // 98 slots
{
    REAGENT_SLOT_START          = 110,
    REAGENT_SLOT_END            = 208,
};

enum ChildEquipmentSlots
{
    CHILD_EQUIPMENT_SLOT_START   = 208,
    CHILD_EQUIPMENT_SLOT_END     = 211,
};

// slots past 214 are guessed (unused in client)
enum EquipableSpellSlots
{
    EQUIPABLE_SPELL_OFFENSIVE_SLOT1 = 211,
    EQUIPABLE_SPELL_OFFENSIVE_SLOT2 = 212,
    EQUIPABLE_SPELL_OFFENSIVE_SLOT3 = 213,
    EQUIPABLE_SPELL_OFFENSIVE_SLOT4 = 214,
    EQUIPABLE_SPELL_UTILITY_SLOT1   = 215,
    EQUIPABLE_SPELL_UTILITY_SLOT2   = 216,
    EQUIPABLE_SPELL_UTILITY_SLOT3   = 217,
    EQUIPABLE_SPELL_UTILITY_SLOT4   = 218,
    EQUIPABLE_SPELL_DEFENSIVE_SLOT1 = 219,
    EQUIPABLE_SPELL_DEFENSIVE_SLOT2 = 220,
    EQUIPABLE_SPELL_DEFENSIVE_SLOT3 = 221,
    EQUIPABLE_SPELL_DEFENSIVE_SLOT4 = 222,
    EQUIPABLE_SPELL_WEAPON_SLOT1    = 223,
    EQUIPABLE_SPELL_WEAPON_SLOT2    = 224,
    EQUIPABLE_SPELL_WEAPON_SLOT3    = 225,
    EQUIPABLE_SPELL_WEAPON_SLOT4    = 226,
};

struct ItemPosCount
{
    ItemPosCount(uint16 _pos, uint32 _count) : pos(_pos), count(_count) { }
    bool isContainedIn(std::vector<ItemPosCount> const& vec) const;
    uint16 pos;
    uint32 count;
};
typedef std::vector<ItemPosCount> ItemPosCountVec;

enum class ItemSearchLocation
{
    Equipment       = 0x01,
    Inventory       = 0x02,
    Bank            = 0x04,
    ReagentBank     = 0x08,

    Default         = Equipment | Inventory,
    Everywhere      = Equipment | Inventory | Bank | ReagentBank
};

DEFINE_ENUM_FLAG(ItemSearchLocation);

enum class ItemSearchCallbackResult
{
    Stop,
    Continue
};

enum NewWorldReason
{
    NEW_WORLD_NORMAL    = 16,   // Normal map change
    NEW_WORLD_SEAMLESS  = 21,   // Teleport to another map without a loading screen, used for outdoor scenarios
};

enum InstanceResetWarningType
{
    RAID_INSTANCE_WARNING_HOURS     = 1,                    // WARNING! %s is scheduled to reset in %d hour(s).
    RAID_INSTANCE_WARNING_MIN       = 2,                    // WARNING! %s is scheduled to reset in %d minute(s)!
    RAID_INSTANCE_WARNING_MIN_SOON  = 3,                    // WARNING! %s is scheduled to reset in %d minute(s). Please exit the zone or you will be returned to your bind location!
    RAID_INSTANCE_WELCOME           = 4,                    // Welcome to %s. This raid instance is scheduled to reset in %s.
    RAID_INSTANCE_EXPIRED           = 5
};

// PLAYER_FIELD_ARENA_TEAM_INFO_1_1 offsets
enum ArenaTeamInfoType
{
    ARENA_TEAM_ID                = 0,
    ARENA_TEAM_TYPE              = 1,                       // new in 3.2 - team type?
    ARENA_TEAM_MEMBER            = 2,                       // 0 - captain, 1 - member
    ARENA_TEAM_GAMES_WEEK        = 3,
    ARENA_TEAM_GAMES_SEASON      = 4,
    ARENA_TEAM_WINS_SEASON       = 5,
    ARENA_TEAM_PERSONAL_RATING   = 6,
    ARENA_TEAM_END               = 7
};

enum TeleportToOptions
{
    TELE_TO_GM_MODE             = 0x01,
    TELE_TO_NOT_LEAVE_TRANSPORT = 0x02,
    TELE_TO_NOT_LEAVE_COMBAT    = 0x04,
    TELE_TO_NOT_UNSUMMON_PET    = 0x08,
    TELE_TO_SPELL               = 0x10,
    TELE_TO_TRANSPORT_TELEPORT  = 0x20, // 3.3.5 only
    TELE_REVIVE_AT_TELEPORT     = 0x40,
    TELE_TO_SEAMLESS            = 0x80
};

/// Type of environmental damages
enum EnviromentalDamage : uint8
{
    DAMAGE_EXHAUSTED = 0,
    DAMAGE_DROWNING  = 1,
    DAMAGE_FALL      = 2,
    DAMAGE_LAVA      = 3,
    DAMAGE_SLIME     = 4,
    DAMAGE_FIRE      = 5,
    DAMAGE_FALL_TO_VOID = 6                                 // custom case for fall without durability loss
};

enum PlayedTimeIndex
{
    PLAYED_TIME_TOTAL = 0,
    PLAYED_TIME_LEVEL = 1
};

#define MAX_PLAYED_TIME_INDEX 2

// used at player loading query list preparing, and later result selection
enum PlayerLoginQueryIndex
{
    PLAYER_LOGIN_QUERY_LOAD_FROM,
    PLAYER_LOGIN_QUERY_LOAD_CUSTOMIZATIONS,
    PLAYER_LOGIN_QUERY_LOAD_GROUP,
    PLAYER_LOGIN_QUERY_LOAD_AURAS,
    PLAYER_LOGIN_QUERY_LOAD_AURA_EFFECTS,
    PLAYER_LOGIN_QUERY_LOAD_AURA_STORED_LOCATIONS,
    PLAYER_LOGIN_QUERY_LOAD_SPELLS,
    PLAYER_LOGIN_QUERY_LOAD_SPELL_FAVORITES,
    PLAYER_LOGIN_QUERY_LOAD_QUEST_STATUS,
    PLAYER_LOGIN_QUERY_LOAD_QUEST_STATUS_OBJECTIVES,
    PLAYER_LOGIN_QUERY_LOAD_QUEST_STATUS_OBJECTIVES_CRITERIA,
    PLAYER_LOGIN_QUERY_LOAD_QUEST_STATUS_OBJECTIVES_CRITERIA_PROGRESS,
    PLAYER_LOGIN_QUERY_LOAD_DAILY_QUEST_STATUS,
    PLAYER_LOGIN_QUERY_LOAD_REPUTATION,
    PLAYER_LOGIN_QUERY_LOAD_INVENTORY,
    PLAYER_LOGIN_QUERY_LOAD_ARTIFACTS,
    PLAYER_LOGIN_QUERY_LOAD_AZERITE,
    PLAYER_LOGIN_QUERY_LOAD_AZERITE_MILESTONE_POWERS,
    PLAYER_LOGIN_QUERY_LOAD_AZERITE_UNLOCKED_ESSENCES,
    PLAYER_LOGIN_QUERY_LOAD_AZERITE_EMPOWERED,
    PLAYER_LOGIN_QUERY_LOAD_MAILS,
    PLAYER_LOGIN_QUERY_LOAD_MAIL_ITEMS,
    PLAYER_LOGIN_QUERY_LOAD_MAIL_ITEMS_ARTIFACT,
    PLAYER_LOGIN_QUERY_LOAD_MAIL_ITEMS_AZERITE,
    PLAYER_LOGIN_QUERY_LOAD_MAIL_ITEMS_AZERITE_MILESTONE_POWER,
    PLAYER_LOGIN_QUERY_LOAD_MAIL_ITEMS_AZERITE_UNLOCKED_ESSENCE,
    PLAYER_LOGIN_QUERY_LOAD_MAIL_ITEMS_AZERITE_EMPOWERED,
    PLAYER_LOGIN_QUERY_LOAD_SOCIAL_LIST,
    PLAYER_LOGIN_QUERY_LOAD_HOME_BIND,
    PLAYER_LOGIN_QUERY_LOAD_SPELL_COOLDOWNS,
    PLAYER_LOGIN_QUERY_LOAD_SPELL_CHARGES,
    PLAYER_LOGIN_QUERY_LOAD_DECLINED_NAMES,
    PLAYER_LOGIN_QUERY_LOAD_GUILD,
    PLAYER_LOGIN_QUERY_LOAD_ARENA_INFO,
    PLAYER_LOGIN_QUERY_LOAD_ACHIEVEMENTS,
    PLAYER_LOGIN_QUERY_LOAD_CRITERIA_PROGRESS,
    PLAYER_LOGIN_QUERY_LOAD_EQUIPMENT_SETS,
    PLAYER_LOGIN_QUERY_LOAD_TRANSMOG_OUTFITS,
    PLAYER_LOGIN_QUERY_LOAD_BG_DATA,
    PLAYER_LOGIN_QUERY_LOAD_GLYPHS,
    PLAYER_LOGIN_QUERY_LOAD_TALENTS,
    PLAYER_LOGIN_QUERY_LOAD_PVP_TALENTS,
    PLAYER_LOGIN_QUERY_LOAD_ACCOUNT_DATA,
    PLAYER_LOGIN_QUERY_LOAD_SKILLS,
    PLAYER_LOGIN_QUERY_LOAD_WEEKLY_QUEST_STATUS,
    PLAYER_LOGIN_QUERY_LOAD_RANDOM_BG,
    PLAYER_LOGIN_QUERY_LOAD_BANNED,
    PLAYER_LOGIN_QUERY_LOAD_QUEST_STATUS_REW,
    PLAYER_LOGIN_QUERY_LOAD_INSTANCE_LOCK_TIMES,
    PLAYER_LOGIN_QUERY_LOAD_SEASONAL_QUEST_STATUS,
    PLAYER_LOGIN_QUERY_LOAD_MONTHLY_QUEST_STATUS,
    PLAYER_LOGIN_QUERY_LOAD_VOID_STORAGE,
    PLAYER_LOGIN_QUERY_LOAD_CURRENCY,
    PLAYER_LOGIN_QUERY_LOAD_CUF_PROFILES,
    PLAYER_LOGIN_QUERY_LOAD_CORPSE_LOCATION,
    PLAYER_LOGIN_QUERY_LOAD_PET_SLOTS,
    PLAYER_LOGIN_QUERY_LOAD_GARRISON,
    PLAYER_LOGIN_QUERY_LOAD_GARRISON_BLUEPRINTS,
    PLAYER_LOGIN_QUERY_LOAD_GARRISON_BUILDINGS,
    PLAYER_LOGIN_QUERY_LOAD_GARRISON_FOLLOWERS,
    PLAYER_LOGIN_QUERY_LOAD_GARRISON_FOLLOWER_ABILITIES,
    PLAYER_LOGIN_QUERY_LOAD_TRAIT_ENTRIES,
    PLAYER_LOGIN_QUERY_LOAD_TRAIT_CONFIGS,
    MAX_PLAYER_LOGIN_QUERY
};

enum PlayerDelayedOperations
{
    DELAYED_SAVE_PLAYER         = 0x01,
    DELAYED_RESURRECT_PLAYER    = 0x02,
    DELAYED_SPELL_CAST_DESERTER = 0x04,
    DELAYED_BG_MOUNT_RESTORE    = 0x08,                     ///< Flag to restore mount state after teleport from BG
    DELAYED_BG_TAXI_RESTORE     = 0x10,                     ///< Flag to restore taxi state after teleport from BG
    DELAYED_BG_GROUP_RESTORE    = 0x20,                     ///< Flag to restore group state after teleport from BG
    DELAYED_PET_BATTLE_INITIAL = 0x080,
    DELAYED_END
};

// Player summoning auto-decline time (in secs)
#define MAX_PLAYER_SUMMON_DELAY                   (2*MINUTE)
// Maximum money amount : 2^31 - 1
TC_GAME_API extern uint64 const MAX_MONEY_AMOUNT;

enum BindExtensionState
{
    EXTEND_STATE_EXPIRED = 0,
    EXTEND_STATE_NORMAL = 1,
    EXTEND_STATE_EXTENDED = 2,
    EXTEND_STATE_KEEP = 255   // special state: keep current save type
};

struct InstancePlayerBind
{
    InstanceSave* save;
    /* permanent PlayerInstanceBinds are created in Raid/Heroic instances for players
    that aren't already permanently bound when they are inside when a boss is killed
    or when they enter an instance that the group leader is permanently bound to. */
    bool perm;
    /* extend state listing:
    EXPIRED  - doesn't affect anything unless manually re-extended by player
    NORMAL   - standard state
    EXTENDED - won't be promoted to EXPIRED at next reset period, will instead be promoted to NORMAL
    */
    BindExtensionState extendState;

    InstancePlayerBind() : save(nullptr), perm(false), extendState(EXTEND_STATE_NORMAL) { }
};

enum CharDeleteMethod
{
    CHAR_DELETE_REMOVE = 0,                      // Completely remove from the database
    CHAR_DELETE_UNLINK = 1                       // The character gets unlinked from the account,
                                                 // the name gets freed up and appears as deleted ingame
};

enum ReferAFriendError
{
    ERR_REFER_A_FRIEND_NONE                              = 0,
    ERR_REFER_A_FRIEND_NOT_REFERRED_BY                   = 1,
    ERR_REFER_A_FRIEND_TARGET_TOO_HIGH                   = 2,
    ERR_REFER_A_FRIEND_INSUFFICIENT_GRANTABLE_LEVELS     = 3,
    ERR_REFER_A_FRIEND_TOO_FAR                           = 4,
    ERR_REFER_A_FRIEND_DIFFERENT_FACTION                 = 5,
    ERR_REFER_A_FRIEND_NOT_NOW                           = 6,
    ERR_REFER_A_FRIEND_GRANT_LEVEL_MAX_I                 = 7,
    ERR_REFER_A_FRIEND_NO_TARGET                         = 8,
    ERR_REFER_A_FRIEND_NOT_IN_GROUP                      = 9,
    ERR_REFER_A_FRIEND_SUMMON_LEVEL_MAX_I                = 10,
    ERR_REFER_A_FRIEND_SUMMON_COOLDOWN                   = 11,
    ERR_REFER_A_FRIEND_INSUF_EXPAN_LVL                   = 12,
    ERR_REFER_A_FRIEND_SUMMON_OFFLINE_S                  = 13,
    ERR_REFER_A_FRIEND_NO_XREALM                         = 14,
    ERR_REFER_A_FRIEND_MAP_INCOMING_TRANSFER_NOT_ALLOWED = 15
};

enum PlayerCommandStates
{
    CHEAT_NONE      = 0x00,
    CHEAT_GOD       = 0x01,
    CHEAT_CASTTIME  = 0x02,
    CHEAT_COOLDOWN  = 0x04,
    CHEAT_POWER     = 0x08,
    CHEAT_WATERWALK = 0x10
};

enum PlayerLogXPReason : uint8
{
    LOG_XP_REASON_KILL    = 0,
    LOG_XP_REASON_NO_KILL = 1
};

enum class DisplayToastType : uint8
{
    NewItem     = 0,
    NewCurrency = 1,
    Money       = 2,
    Honor       = 3
};

enum class DisplayToastMethod : uint8
{
    DoNotDisplay            = 0,
    Loot                    = 1,
    PetBattle               = 2,
    PersonalLoot            = 3,
    GarrisonMissionLoot     = 4,
    QuestUpgrade            = 5,
    QuestUpgradeEpic        = 6,
    Shipment                = 7,
    GarrisonMissionSalvage  = 8,
    PvPFactionReward        = 9,
    GarrisonCurrency        = 10,
    LessAwesomeLoot         = 11,
    UpgradedLoot            = 12,
    LegendaryLoot           = 13,
    InvasionLoot            = 14,
    Default                 = 15,
    QuestComplete           = 16,
    RatedPvPReward          = 17,
    CorruptedLoot           = 19
};

class Player;

/// Holder for Battleground data
struct BGData
{
    BGData() : bgInstanceID(0), bgTypeID(BATTLEGROUND_TYPE_NONE), bgAfkReportedCount(0), bgAfkReportedTimer(0),
        bgTeam(0), mountSpell(0) { ClearTaxiPath(); }

    uint32 bgInstanceID;                    ///< This variable is set to bg->m_InstanceID,
                                            ///  when player is teleported to BG - (it is battleground's GUID)
    BattlegroundTypeId bgTypeID;

    GuidSet            bgAfkReporter;
    uint8              bgAfkReportedCount;
    time_t             bgAfkReportedTimer;

    uint32 bgTeam;                          ///< What side the player will be added to

    uint32 mountSpell;
    uint32 taxiPath[2];

    WorldLocation joinPos;                  ///< From where player entered BG

    void ClearTaxiPath()     { taxiPath[0] = taxiPath[1] = 0; }
    bool HasTaxiPath() const { return taxiPath[0] && taxiPath[1]; }
};

struct VoidStorageItem
{
    VoidStorageItem() : ItemId(0), ItemEntry(0), RandomBonusListId(0), FixedScalingLevel(0), ArtifactKnowledgeLevel(0), Context(ItemContext::NONE) { }
    VoidStorageItem(uint64 id, uint32 entry, ObjectGuid const& creator, ItemRandomBonusListId randomBonusListId,
        uint32 fixedScalingLevel, uint32 artifactKnowledgeLevel, ItemContext context, std::vector<int32> const& bonuses)
        : ItemId(id), ItemEntry(entry), CreatorGuid(creator), RandomBonusListId(randomBonusListId),
        FixedScalingLevel(fixedScalingLevel), ArtifactKnowledgeLevel(artifactKnowledgeLevel), Context(context)
    {
        BonusListIDs.insert(BonusListIDs.end(), bonuses.begin(), bonuses.end());
    }
    VoidStorageItem(VoidStorageItem&& vsi) noexcept : ItemId(vsi.ItemId), ItemEntry(vsi.ItemEntry), CreatorGuid(vsi.CreatorGuid), RandomBonusListId(vsi.RandomBonusListId),
        FixedScalingLevel(vsi.FixedScalingLevel), ArtifactKnowledgeLevel(vsi.ArtifactKnowledgeLevel), Context(vsi.Context), BonusListIDs(std::move(vsi.BonusListIDs)) { }

    uint64 ItemId;
    uint32 ItemEntry;
    ObjectGuid CreatorGuid;
    ItemRandomBonusListId RandomBonusListId;
    uint32 FixedScalingLevel;
    uint32 ArtifactKnowledgeLevel;
    ItemContext Context;
    std::vector<int32> BonusListIDs;
};

struct ResurrectionData
{
    ObjectGuid GUID;
    WorldLocation Location;
    uint32 Health;
    uint32 Mana;
    uint32 Aura;
};

struct GroupUpdateCounter
{
    ObjectGuid GroupGuid;
    int32 UpdateSequenceNumber;
};

enum TalentLearnResult : int32
{
    TALENT_LEARN_OK                                     = 0,
    TALENT_FAILED_UNKNOWN                               = 1,
    TALENT_FAILED_NOT_ENOUGH_TALENTS_IN_PRIMARY_TREE    = 2,
    TALENT_FAILED_NO_PRIMARY_TREE_SELECTED              = 3,
    TALENT_FAILED_CANT_DO_THAT_RIGHT_NOW                = 4,
    TALENT_FAILED_AFFECTING_COMBAT                      = 5,
    TALENT_FAILED_CANT_REMOVE_TALENT                    = 6,
    TALENT_FAILED_CANT_DO_THAT_CHALLENGE_MODE_ACTIVE    = 7,
    TALENT_FAILED_REST_AREA                             = 8,
    TALENT_FAILED_UNSPENT_TALENT_POINTS                 = 9,
    TALENT_FAILED_IN_PVP_MATCH                          = 10
};

struct TC_GAME_API SpecializationInfo
{
    SpecializationInfo() : PvpTalents(), ResetTalentsCost(0), ResetTalentsTime(0), ActiveGroup(0)
    {
        for (PlayerPvpTalentMap& pvpTalents : PvpTalents)
            pvpTalents.fill(0);
    }

    PlayerTalentMap Talents[MAX_SPECIALIZATIONS];
    PlayerPvpTalentMap PvpTalents[MAX_SPECIALIZATIONS];
    std::vector<uint32> Glyphs[MAX_SPECIALIZATIONS];
    uint32 ResetTalentsCost;
    time_t ResetTalentsTime;
    uint8 ActiveGroup;

private:
    SpecializationInfo(SpecializationInfo const&) = delete;
    SpecializationInfo& operator=(SpecializationInfo const&) = delete;
};

uint32 constexpr PLAYER_MAX_HONOR_LEVEL = 500;
uint8 constexpr PLAYER_LEVEL_MIN_HONOR = 10;
uint32 constexpr SPELL_PVP_RULES_ENABLED = 134735;
float constexpr MAX_AREA_SPIRIT_HEALER_RANGE = 20.0f;

enum class ZonePVPTypeOverride : uint32
{
    None        = 0,
    Friendly    = 1,
    Hostile     = 2,
    Contested   = 3,
    Combat      = 4
};

class TC_GAME_API Player : public Unit, public GridObject<Player>
{
    friend class WorldSession;
    friend class CinematicMgr;
    friend class RestMgr;
    friend void AddItemToUpdateQueueOf(Item* item, Player* player);
    friend void RemoveItemFromUpdateQueueOf(Item* item, Player* player);
    public:
        explicit Player(WorldSession* session);
        ~Player();

        bool m_bot;
        int32 FakerMoveTimer;
        uint32 m_plguid;

        PlayerAI* AI() const { return reinterpret_cast<PlayerAI*>(GetAI()); }
        uint32 FindTalentType();


        void CleanupsBeforeDelete(bool finalCleanup = true) override;

        void AddToWorld() override;
        void RemoveFromWorld() override;

        void SetObjectScale(float scale) override;
        bool IsSettingFinish(); //tmp
        void ScheduleDelayedOperation(uint32 operation) { if (operation < DELAYED_END) m_DelayedOperations |= operation; }


        bool ResetPlayerToLevel(uint32 level, uint32 talent = 3);
      /*  void OnLevelupToBotAI();  //tmp
        bool IsTankPlayer();*/  //tmp




        bool TeleportTo(uint32 mapid, float x, float y, float z, float orientation, uint32 options = 0, Optional<uint32> instanceId = {});
        bool TeleportTo(WorldLocation const& loc, uint32 options = 0, Optional<uint32> instanceId = {});
        bool TeleportToBGEntryPoint();

        bool HasSummonPending() const;
        void SendSummonRequestFrom(Unit* summoner);
        void SummonIfPossible(bool agree);

        uint32 GetUnlockedPetBattleSlot();

        bool Create(ObjectGuid::LowType guidlow, WorldPackets::Character::CharacterCreateInfo const* createInfo);

        void Update(uint32 time) override;

        bool IsImmunedToSpellEffect(SpellInfo const* spellInfo, SpellEffectInfo const& spellEffectInfo, WorldObject const* caster, bool requireImmunityPurgesEffectAttribute = false) const override;

        bool IsInAreaTriggerRadius(AreaTriggerEntry const* trigger) const;

        void SendInitialPacketsBeforeAddToMap();
        void SendInitialPacketsAfterAddToMap();
        void SendSupercededSpell(uint32 oldSpell, uint32 newSpell) const;
        void SendTransferAborted(uint32 mapid, TransferAbortReason reason, uint8 arg = 0, int32 mapDifficultyXConditionID = 0) const;
        void SendInstanceResetWarning(uint32 mapid, Difficulty difficulty, uint32 time, bool welcome) const;

        bool CanInteractWithQuestGiver(Object* questGiver) const;
        Creature* GetNPCIfCanInteractWith(ObjectGuid const& guid, NPCFlags npcFlags, NPCFlags2 npcFlags2) const;
        GameObject* GetGameObjectIfCanInteractWith(ObjectGuid const& guid) const;
        GameObject* GetGameObjectIfCanInteractWith(ObjectGuid const& guid, GameobjectTypes type) const;

        void ToggleAFK();
        void ToggleDND();
        bool isAFK() const { return HasPlayerFlag(PLAYER_FLAGS_AFK); }
        bool isDND() const { return HasPlayerFlag(PLAYER_FLAGS_DND); }
        uint16 GetChatFlags() const;
        std::string autoReplyMsg;

        int64 GetBarberShopCost(Trinity::IteratorPair<UF::ChrCustomizationChoice const*> newCustomizations) const;

        PlayerSocial* GetSocial() const { return m_social; }
        void RemoveSocial();

        PlayerTaxi m_taxi;
        void InitTaxiNodesForLevel() { m_taxi.InitTaxiNodesForLevel(GetRace(), GetClass(), GetLevel()); }
        bool ActivateTaxiPathTo(std::vector<uint32> const& nodes, Creature* npc = nullptr, uint32 spellid = 0, uint32 preferredMountDisplay = 0);
        bool ActivateTaxiPathTo(uint32 taxi_path_id, uint32 spellid = 0);
        void FinishTaxiFlight();
        void CleanupAfterTaxiFlight();
        void ContinueTaxiFlight() const;

        bool IsDeveloper() const { return HasPlayerFlag(PLAYER_FLAGS_DEVELOPER); }
        void SetDeveloper(bool on) { if (on) SetPlayerFlag(PLAYER_FLAGS_DEVELOPER); else RemovePlayerFlag(PLAYER_FLAGS_DEVELOPER); }
        bool isAcceptWhispers() const { return (m_ExtraFlags & PLAYER_EXTRA_ACCEPT_WHISPERS) != 0; }
        void SetAcceptWhispers(bool on) { if (on) m_ExtraFlags |= PLAYER_EXTRA_ACCEPT_WHISPERS; else m_ExtraFlags &= ~PLAYER_EXTRA_ACCEPT_WHISPERS; }
        bool IsGameMaster() const { return (m_ExtraFlags & PLAYER_EXTRA_GM_ON) != 0; }
        bool IsGameMasterAcceptingWhispers() const { return IsGameMaster() && isAcceptWhispers(); }
        bool CanBeGameMaster() const;
        void SetGameMaster(bool on);
        bool isGMChat() const { return (m_ExtraFlags & PLAYER_EXTRA_GM_CHAT) != 0; }
        void SetGMChat(bool on) { if (on) m_ExtraFlags |= PLAYER_EXTRA_GM_CHAT; else m_ExtraFlags &= ~PLAYER_EXTRA_GM_CHAT; }
        bool isTaxiCheater() const { return (m_ExtraFlags & PLAYER_EXTRA_TAXICHEAT) != 0; }
        void SetTaxiCheater(bool on) { if (on) m_ExtraFlags |= PLAYER_EXTRA_TAXICHEAT; else m_ExtraFlags &= ~PLAYER_EXTRA_TAXICHEAT; }
        bool isGMVisible() const { return !(m_ExtraFlags & PLAYER_EXTRA_GM_INVISIBLE); }
        void SetGMVisible(bool on);
        void SetPvPDeath(bool on) { if (on) m_ExtraFlags |= PLAYER_EXTRA_PVP_DEATH; else m_ExtraFlags &= ~PLAYER_EXTRA_PVP_DEATH; }
        bool HasRaceChanged() const { return (m_ExtraFlags & PLAYER_EXTRA_HAS_RACE_CHANGED) != 0; }
        void SetHasRaceChanged() { m_ExtraFlags |= PLAYER_EXTRA_HAS_RACE_CHANGED; }
        bool HasBeenGrantedLevelsFromRaF() const { return (m_ExtraFlags & PLAYER_EXTRA_GRANTED_LEVELS_FROM_RAF) != 0; }
        void SetBeenGrantedLevelsFromRaF() { m_ExtraFlags |= PLAYER_EXTRA_GRANTED_LEVELS_FROM_RAF; }
        bool HasLevelBoosted() const { return (m_ExtraFlags & PLAYER_EXTRA_LEVEL_BOOSTED) != 0; }
        void SetHasLevelBoosted() { m_ExtraFlags |= PLAYER_EXTRA_LEVEL_BOOSTED; }

        uint32 GetXP() const { return m_activePlayerData->XP; }
        uint32 GetXPForNextLevel() const { return m_activePlayerData->NextLevelXP; }
        void SetXP(uint32 xp);
        void GiveXP(uint32 xp, Unit* victim, float group_rate=1.0f);
        void GiveLevel(uint8 level);
        bool IsMaxLevel() const;

        void InitStatsForLevel(bool reapplyMods = false);

        // .cheat command related
        bool GetCommandStatus(uint32 command) const { return (_activeCheats & command) != 0; }
        void SetCommandStatusOn(uint32 command) { _activeCheats |= command; }
        void SetCommandStatusOff(uint32 command) { _activeCheats &= ~command; }

		// TimeIsMoneyFriend
		uint32 ptr_Interval;
		uint32 ptr_Money;

        // Played Time Stuff
        time_t m_logintime;
        time_t m_Last_tick;
        uint32 m_Played_time[MAX_PLAYED_TIME_INDEX];
        uint32 GetTotalPlayedTime() const { return m_Played_time[PLAYED_TIME_TOTAL]; }
        uint32 GetLevelPlayedTime() const { return m_Played_time[PLAYED_TIME_LEVEL]; }

        Gender GetNativeGender() const override { return Gender(*m_playerData->NativeSex); }
        void SetNativeGender(Gender gender) override { SetUpdateFieldValue(m_values.ModifyValue(&Player::m_playerData).ModifyValue(&UF::PlayerData::NativeSex), gender); }

        void setDeathState(DeathState s) override;                   // overwrite Unit::setDeathState

        PetStable* GetPetStable() { return m_petStable.get(); }
        PetStable& GetOrInitPetStable();
        PetStable const* GetPetStable() const { return m_petStable.get(); }

        Pet* GetPet() const;
        Pet* SummonPet(uint32 entry, Optional<PetSaveMode> slot, float x, float y, float z, float ang, uint32 despwtime, bool* isNew = nullptr);
        void RemovePet(Pet* pet, PetSaveMode mode, bool returnreagent = false);
        void SendTameFailure(PetTameResult result);

        // pet auras
        std::unordered_set<PetAura const*> m_petAuras;
        void AddPetAura(PetAura const* petSpell);
        void RemovePetAura(PetAura const* petSpell);

        Creature* GetSummonedBattlePet();
        void SetBattlePetData(BattlePets::BattlePet const* pet = nullptr);

        /// Handles said message in regular chat based on declared language and in config pre-defined Range.
        void Say(std::string_view text, Language language, WorldObject const* = nullptr) override;
        void Say(uint32 textId, WorldObject const* target = nullptr) override;
        /// Handles yelled message in regular chat based on declared language and in config pre-defined Range.
        void Yell(std::string_view text, Language language, WorldObject const* = nullptr) override;
        void Yell(uint32 textId, WorldObject const* target = nullptr) override;
        /// Outputs an universal text which is supposed to be an action.
        void TextEmote(std::string_view text, WorldObject const* = nullptr, bool = false) override;
        void TextEmote(uint32 textId, WorldObject const* target = nullptr, bool isBossEmote = false) override;
        /// Handles whispers from Addons and players based on sender, receiver's guid and language.
        void Whisper(std::string_view text, Language language, Player* receiver, bool = false) override;
        void Whisper(uint32 textId, Player* target, bool isBossWhisper = false) override;
        void WhisperAddon(std::string const& text, std::string const& prefix, bool isLogged, Player* receiver);

        bool CanUnderstandLanguage(Language language) const;

        /*********************************************************/
        /***                    STORAGE SYSTEM                 ***/
        /*********************************************************/

        /**
         * @brief Iterate over each item in the player storage
         * @tparam T ItemSearchCallbackResult ItemCallback(Item* item)
         * @param location Locations of the items to iterate over
         * @param callback Callback called on each item. Will continue as long as it returns ItemSearchCallbackResult::Continue
         */
        template <typename T>
        bool ForEachItem(ItemSearchLocation location, T callback) const
        {
            EnumFlag<ItemSearchLocation> flag = location;

            if (flag.HasFlag(ItemSearchLocation::Equipment))
            {
                for (uint8 i = EQUIPMENT_SLOT_START; i < EQUIPMENT_SLOT_END; ++i)
                    if (Item* pItem = GetItemByPos(INVENTORY_SLOT_BAG_0, i))
                        if (callback(pItem) == ItemSearchCallbackResult::Stop)
                            return false;

                for (uint8 i = PROFESSION_SLOT_START; i < PROFESSION_SLOT_END; ++i)
                    if (Item* pItem = GetItemByPos(INVENTORY_SLOT_BAG_0, i))
                        if (callback(pItem) == ItemSearchCallbackResult::Stop)
                            return false;
            }

            if (flag.HasFlag(ItemSearchLocation::Inventory))
            {
                uint8 inventoryEnd = INVENTORY_SLOT_ITEM_START + GetInventorySlotCount();
                for (uint8 i = INVENTORY_SLOT_BAG_START; i < inventoryEnd; ++i)
                    if (Item* pItem = GetItemByPos(INVENTORY_SLOT_BAG_0, i))
                        if (callback(pItem) == ItemSearchCallbackResult::Stop)
                            return false;

                for (uint8 i = CHILD_EQUIPMENT_SLOT_START; i < CHILD_EQUIPMENT_SLOT_END; ++i)
                    if (Item* pItem = GetItemByPos(INVENTORY_SLOT_BAG_0, i))
                        if (callback(pItem) == ItemSearchCallbackResult::Stop)
                            return false;

                for (uint8 i = INVENTORY_SLOT_BAG_START; i < INVENTORY_SLOT_BAG_END; ++i)
                    if (Bag* pBag = GetBagByPos(i))
                        for (uint32 j = 0; j < GetBagSize(pBag); ++j)
                            if (Item* pItem = GetItemInBag(pBag, j))
                                if (callback(pItem) == ItemSearchCallbackResult::Stop)
                                    return false;
            }

            if (flag.HasFlag(ItemSearchLocation::Bank))
            {
                for (uint8 i = BANK_SLOT_ITEM_START; i < BANK_SLOT_BAG_END; ++i)
                    if (Item* pItem = GetItemByPos(INVENTORY_SLOT_BAG_0, i))
                        if (callback(pItem) == ItemSearchCallbackResult::Stop)
                            return false;

                for (uint8 i = BANK_SLOT_BAG_START; i < BANK_SLOT_BAG_END; ++i)
                    if (Bag* pBag = GetBagByPos(i))
                        for (uint32 j = 0; j < GetBagSize(pBag); ++j)
                            if (Item* pItem = GetItemInBag(pBag, j))
                                if (callback(pItem) == ItemSearchCallbackResult::Stop)
                                    return false;
            }

            if (flag.HasFlag(ItemSearchLocation::ReagentBank))
            {
                for (uint8 i = REAGENT_BAG_SLOT_START; i < REAGENT_BAG_SLOT_END; ++i)
                    if (Bag* bag = GetBagByPos(i))
                        for (uint32 j = 0; j < GetBagSize(bag); ++j)
                            if (Item* pItem = GetItemInBag(bag, j))
                                if (callback(pItem) == ItemSearchCallbackResult::Stop)
                                    return false;

                for (uint8 i = REAGENT_SLOT_START; i < REAGENT_SLOT_END; ++i)
                    if (Item* pItem = GetItemByPos(INVENTORY_SLOT_BAG_0, i))
                        if (callback(pItem) == ItemSearchCallbackResult::Stop)
                            return false;
            }

            return true;
        }

    public:
        void UpdateAverageItemLevelTotal();
        void UpdateAverageItemLevelEquipped();

        uint8 FindEquipSlot(Item const* item, uint32 slot, bool swap) const;
        uint32 GetFreeInventorySlotCount(EnumFlag<ItemSearchLocation> location = ItemSearchLocation::Inventory) const;
        uint32 GetItemCount(uint32 item, bool inBankAlso = false, Item* skipItem = nullptr) const;
        uint32 GetItemCountWithLimitCategory(uint32 limitCategory, Item* skipItem = nullptr) const;
        Item* GetItemByGuid(ObjectGuid guid) const;
        Item* GetItemByEntry(uint32 entry, ItemSearchLocation where = ItemSearchLocation::Default) const;
        std::vector<Item*> GetItemListByEntry(uint32 entry, bool inBankAlso = false) const;
        Item* GetItemByPos(uint16 pos) const;
        Item* GetItemByPos(uint8 bag, uint8 slot) const;
        Item* GetUseableItemByPos(uint8 bag, uint8 slot) const;
        Bag*  GetBagByPos(uint8 slot) const;
        std::vector<Item*> GetCraftingReagentItemsToDeposit();
        uint32 GetFreeInventorySpace() const;
        Item* GetWeaponForAttack(WeaponAttackType attackType, bool useable = false) const;
        Item* GetShield(bool useable = false) const;
        Item* GetChildItemByGuid(ObjectGuid guid) const;
        static WeaponAttackType GetAttackBySlot(uint8 slot, InventoryType inventoryType);        // MAX_ATTACK if not weapon slot
        std::vector<Item*>& GetItemUpdateQueue() { return m_itemUpdateQueue; }
        static bool IsInventoryPos(uint16 pos) { return IsInventoryPos(pos >> 8, pos & 255); }
        static bool IsInventoryPos(uint8 bag, uint8 slot);
        static bool IsEquipmentPos(uint16 pos) { return IsEquipmentPos(pos >> 8, pos & 255); }
        static bool IsEquipmentPos(uint8 bag, uint8 slot);
        static bool IsBagPos(uint16 pos);
        static bool IsBankPos(uint16 pos) { return IsBankPos(pos >> 8, pos & 255); }
        static bool IsBankPos(uint8 bag, uint8 slot);
        static bool IsReagentBankPos(uint16 pos) { return IsReagentBankPos(pos >> 8, pos & 255); }
        static bool IsReagentBankPos(uint8 bag, uint8 slot);
        static bool IsChildEquipmentPos(uint16 pos) { return IsChildEquipmentPos(pos >> 8, pos & 255); }
        static bool IsChildEquipmentPos(uint8 bag, uint8 slot);
        bool IsValidPos(uint16 pos, bool explicit_pos) const { return IsValidPos(pos >> 8, pos & 255, explicit_pos); }
        bool IsValidPos(uint8 bag, uint8 slot, bool explicit_pos) const;
        uint8 GetInventorySlotCount() const { return m_activePlayerData->NumBackpackSlots; }
        void SetInventorySlotCount(uint8 slots);
        uint8 GetBankBagSlotCount() const { return m_activePlayerData->NumBankSlots; }
        void SetBankBagSlotCount(uint8 count) { SetUpdateFieldValue(m_values.ModifyValue(&Player::m_activePlayerData).ModifyValue(&UF::ActivePlayerData::NumBankSlots), count); }
        bool HasItemCount(uint32 item, uint32 count = 1, bool inBankAlso = false) const;
        bool HasItemFitToSpellRequirements(SpellInfo const* spellInfo, Item const* ignoreItem = nullptr) const;
        bool CanNoReagentCast(SpellInfo const* spellInfo) const;
        void SetNoRegentCostMask(flag128 mask)
        {
            for (uint8 i = 0; i < 4; ++i)
                SetUpdateFieldValue(m_values.ModifyValue(&Player::m_activePlayerData).ModifyValue(&UF::ActivePlayerData::NoReagentCostMask, i), mask[i]);
        }
        bool HasItemOrGemWithIdEquipped(uint32 item, uint32 count, uint8 except_slot = NULL_SLOT) const;
        bool HasItemWithLimitCategoryEquipped(uint32 limitCategory, uint32 count, uint8 except_slot = NULL_SLOT) const;
        bool HasGemWithLimitCategoryEquipped(uint32 limitCategory, uint32 count, uint8 except_slot = NULL_SLOT) const;
        InventoryResult CanTakeMoreSimilarItems(Item* pItem, uint32* offendingItemId = nullptr) const;
        InventoryResult CanTakeMoreSimilarItems(uint32 entry, uint32 count, uint32* offendingItemId = nullptr) const { return CanTakeMoreSimilarItems(entry, count, nullptr, nullptr, offendingItemId); }
        InventoryResult CanStoreNewItem(uint8 bag, uint8 slot, ItemPosCountVec& dest, uint32 item, uint32 count, uint32* no_space_count = nullptr) const;
        InventoryResult CanStoreItem(uint8 bag, uint8 slot, ItemPosCountVec& dest, Item* pItem, bool swap = false) const;
        InventoryResult CanStoreItems(Item** items, int count, uint32* offendingItemId) const;
        InventoryResult CanEquipNewItem(uint8 slot, uint16& dest, uint32 item, bool swap) const;
        InventoryResult CanEquipItem(uint8 slot, uint16& dest, Item* pItem, bool swap, bool not_loading = true) const;

        // This method must be called before equipping parent item!
        InventoryResult CanEquipChildItem(Item* parentItem) const;

        InventoryResult CanEquipUniqueItem(Item* pItem, uint8 except_slot = NULL_SLOT, uint32 limit_count = 1) const;
        InventoryResult CanEquipUniqueItem(ItemTemplate const* itemProto, uint8 except_slot = NULL_SLOT, uint32 limit_count = 1) const;
        InventoryResult CanUnequipItems(uint32 item, uint32 count) const;
        InventoryResult CanUnequipItem(uint16 src, bool swap) const;
        InventoryResult CanBankItem(uint8 bag, uint8 slot, ItemPosCountVec& dest, Item* pItem, bool swap, bool not_loading = true, bool reagentBankOnly = false) const;
        InventoryResult CanUseItem(Item* pItem, bool not_loading = true) const;
        bool HasItemTotemCategory(uint32 TotemCategory) const;
        InventoryResult CanUseItem(ItemTemplate const* pItem, bool skipRequiredLevelCheck = false) const;
        InventoryResult CanRollNeedForItem(ItemTemplate const* item, Map const* map, bool restrictOnlyLfg) const;
        Item* StoreNewItem(ItemPosCountVec const& pos, uint32 itemId, bool update, ItemRandomBonusListId randomBonusListId = 0, GuidSet const& allowedLooters = GuidSet(), ItemContext context = ItemContext::NONE, std::vector<int32> const& bonusListIDs = std::vector<int32>(), bool addToCollection = true);
        Item* StoreItem(ItemPosCountVec const& pos, Item* pItem, bool update);
        Item* EquipNewItem(uint16 pos, uint32 item, ItemContext context, bool update);
        Item* EquipItem(uint16 pos, Item* pItem, bool update);
        void AutoUnequipOffhandIfNeed(bool force = false);
        void EquipChildItem(uint8 parentBag, uint8 parentSlot, Item* parentItem);
        void AutoUnequipChildItem(Item* parentItem);
        bool StoreNewItemInBestSlots(uint32 itemId, uint32 amount, ItemContext context);
        void AutoStoreLoot(uint8 bag, uint8 slot, uint32 loot_id, LootStore const& store, ItemContext context = ItemContext::NONE, bool broadcast = false, bool createdByPlayer = false);
        void AutoStoreLoot(uint32 loot_id, LootStore const& store, ItemContext context = ItemContext::NONE, bool broadcast = false, bool createdByPlayer = false) { AutoStoreLoot(NULL_BAG, NULL_SLOT, loot_id, store, context, broadcast, createdByPlayer); }
        void StoreLootItem(ObjectGuid lootWorldObjectGuid, uint8 lootSlot, Loot* loot, AELootResult* aeResult = nullptr);

        InventoryResult CanTakeMoreSimilarItems(uint32 entry, uint32 count, Item* pItem, uint32* no_space_count = nullptr, uint32* offendingItemId = nullptr) const;
        InventoryResult CanStoreItem(uint8 bag, uint8 slot, ItemPosCountVec& dest, uint32 entry, uint32 count, Item* pItem = nullptr, bool swap = false, uint32* no_space_count = nullptr) const;

        void AddRefundReference(ObjectGuid it);
        void DeleteRefundReference(ObjectGuid it);

        /// Send full data about all currencies to client
        void SendCurrencies() const;
        /// Send conquest currency points and their cap week/arena
        void SendPvpRewards() const;
        /// return count of currency witch has plr
        uint32 GetCurrency(uint32 id) const;
        /// return count of currency gaind on current week
        uint32 GetCurrencyOnWeek(uint32 id) const;
        /// return week cap by currency id
        uint32 GetCurrencyWeekCap(uint32 id) const;
        /// modify currency flag by id
        void ModifyCurrencyFlag(uint32 id, uint8 flag);
        /// return tracked currency count by currency id
        uint32 GetTrackedCurrencyCount(uint32 id) const;
        /// return presence related currency
        bool HasCurrency(uint32 id, uint32 count) const;
        /// initialize currency count for custom initialization at create character
        void SetCreateCurrency(uint32 id, uint32 count, bool printLog = true);
        /// Initialize currency amount for custom initialization at create character
        void SetCreateCurrency(uint32 id, uint32 amount);
        /// Modify currency amount
        void ModifyCurrency(uint32 id, int32 amount, CurrencyGainSource gainSource = CurrencyGainSource::Cheat, CurrencyDestroyReason destroyReason = CurrencyDestroyReason::Cheat);
        void AddCurrency(uint32 id, uint32 amount, CurrencyGainSource gainSource = CurrencyGainSource::Cheat);
        void RemoveCurrency(uint32 id, int32 amount, CurrencyDestroyReason destroyReason = CurrencyDestroyReason::Cheat);
        /// Increase currency cap
        void IncreaseCurrencyCap(uint32 id, uint32 amount);
        /// Reset weekly quantity
        void ResetCurrencyWeekCap();

        uint32 GetCurrencyQuantity(uint32 id) const;
        uint32 GetCurrencyWeeklyQuantity(uint32 id) const;
        uint32 GetCurrencyTrackedQuantity(uint32 id) const;
        uint32 GetCurrencyIncreasedCapQuantity(uint32 id) const;
        uint32 GetCurrencyMaxQuantity(CurrencyTypesEntry const* currency, bool onLoad = false, bool onUpdateVersion = false) const;
        uint32 GetCurrencyWeeklyCap(uint32 id) const;
        uint32 GetCurrencyWeeklyCap(CurrencyTypesEntry const* currency) const;
//        bool HasCurrency(uint32 id, uint32 amount) const;//Duplicate definition

        void SetInvSlot(uint32 slot, ObjectGuid guid) { SetUpdateFieldValue(m_values.ModifyValue(&Player::m_activePlayerData).ModifyValue(&UF::ActivePlayerData::InvSlots, slot), guid); }

        void ApplyEquipCooldown(Item* pItem);
        void QuickEquipItem(uint16 pos, Item* pItem);
        void VisualizeItem(uint8 slot, Item* pItem);
        void SetVisibleItemSlot(uint8 slot, Item* pItem);
        Item* BankItem(ItemPosCountVec const& dest, Item* pItem, bool update);
        void RemoveItem(uint8 bag, uint8 slot, bool update);
        void MoveItemFromInventory(uint8 bag, uint8 slot, bool update);
                                                            // in trade, auction, guild bank, mail....
        void MoveItemToInventory(ItemPosCountVec const& dest, Item* pItem, bool update, bool in_characterInventoryDB = false);
                                                            // in trade, guild bank, mail....
        void RemoveItemDependentAurasAndCasts(Item* pItem);
        void DestroyItem(uint8 bag, uint8 slot, bool update);
        uint32 DestroyItemCount(uint32 item, uint32 count, bool update, bool unequip_check = false);
        void DestroyItemCount(Item* item, uint32& count, bool update);
        void DestroyConjuredItems(bool update);
        void DestroyZoneLimitedItem(bool update, uint32 new_zone);
        void SplitItem(uint16 src, uint16 dst, uint32 count);
        void SwapItem(uint16 src, uint16 dst);
        void AddItemToBuyBackSlot(Item* pItem);
        void SetBuybackPrice(uint32 slot, uint32 price) { SetUpdateFieldValue(m_values.ModifyValue(&Player::m_activePlayerData).ModifyValue(&UF::ActivePlayerData::BuybackPrice, slot), price); }
        void SetBuybackTimestamp(uint32 slot, time_t timestamp) { SetUpdateFieldValue(m_values.ModifyValue(&Player::m_activePlayerData).ModifyValue(&UF::ActivePlayerData::BuybackTimestamp, slot), timestamp); }
        Item* GetItemFromBuyBackSlot(uint32 slot);
        void RemoveItemFromBuyBackSlot(uint32 slot, bool del);
        void SendEquipError(InventoryResult msg, Item const* item1 = nullptr, Item const* item2 = nullptr, uint32 itemId = 0) const;
        void SendBuyError(BuyResult msg, Creature* creature, uint32 item, uint32 param) const;
        void SendSellError(SellResult msg, Creature* creature, ObjectGuid guid) const;
        void AddWeaponProficiency(uint32 newflag) { m_WeaponProficiency |= newflag; }
        void AddArmorProficiency(uint32 newflag) { m_ArmorProficiency |= newflag; }
        uint32 GetWeaponProficiency() const { return m_WeaponProficiency; }
        uint32 GetArmorProficiency() const { return m_ArmorProficiency; }
        bool IsUseEquipedWeapon(bool mainhand) const;
        bool IsTwoHandUsed() const;
        bool IsUsingTwoHandedWeaponInOneHand() const;
        void SendNewItem(Item* item, uint32 quantity, bool received, bool created, bool broadcast = false, uint32 dungeonEncounterId = 0);
        bool BuyItemFromVendorSlot(ObjectGuid vendorguid, uint32 vendorslot, uint32 item, uint8 count, uint8 bag, uint8 slot);
        bool BuyCurrencyFromVendorSlot(ObjectGuid vendorGuid, uint32 vendorSlot, uint32 currency, uint32 count);
        bool _StoreOrEquipNewItem(uint32 vendorslot, uint32 item, uint8 count, uint8 bag, uint8 slot, int64 price, ItemTemplate const* pProto, Creature* pVendor, VendorItem const* crItem, bool bStore);

        float GetReputationPriceDiscount(Creature const* creature) const;
        float GetReputationPriceDiscount(FactionTemplateEntry const* factionTemplate) const;

        Player* GetTrader() const;
        TradeData* GetTradeData() const { return m_trade; }
        void TradeCancel(bool sendback);

        CinematicMgr* GetCinematicMgr() const { return _cinematicMgr; }

        void UpdateEnchantTime(uint32 time);
        void UpdateSoulboundTradeItems();
        void AddTradeableItem(Item* item);
        void RemoveTradeableItem(Item* item);
        void UpdateItemDuration(uint32 time, bool realtimeonly = false);
        void AddEnchantmentDurations(Item* item);
        void RemoveEnchantmentDurations(Item* item);
        void RemoveEnchantmentDurationsReferences(Item* item);
        void RemoveArenaEnchantments(EnchantmentSlot slot);
        void AddEnchantmentDuration(Item* item, EnchantmentSlot slot, uint32 duration);
        void ApplyEnchantment(Item* item, EnchantmentSlot slot, bool apply, bool apply_dur = true, bool ignore_condition = false);
        void ApplyEnchantment(Item* item, bool apply);
        void UpdateSkillEnchantments(uint16 skill_id, uint16 curr_value, uint16 new_value);
        void SendEnchantmentDurations();
        void AddItemDurations(Item* item);
        void RemoveItemDurations(Item* item);
        void SendItemDurations();
        void LoadCorpse(PreparedQueryResult result);

        bool AddItem(uint32 itemId, uint32 count);

        /*********************************************************/
        /***                    GOSSIP SYSTEM                  ***/
        /*********************************************************/

        void PrepareGossipMenu(WorldObject* source, uint32 menuId, bool showQuests = false);
        void SendPreparedGossip(WorldObject* source);
        void OnGossipSelect(WorldObject* source, int32 gossipOptionId, uint32 menuId);

        uint32 GetGossipTextId(uint32 menuId, WorldObject* source);
        uint32 GetGossipTextId(WorldObject* source);
        uint32 GetGossipMenuForSource(WorldObject* source);

        /*********************************************************/
        /***                    QUEST SYSTEM                   ***/
        /*********************************************************/

        int32 GetQuestMinLevel(Quest const* quest) const;
        int32 GetQuestMinLevel(uint32 contentTuningId) const;
        int32 GetQuestLevel(Quest const* quest) const;
        int32 GetQuestLevel(uint32 contentTuningId) const;
        void PrepareQuestMenu(ObjectGuid guid);
        void SendPreparedQuest(WorldObject* source);
        bool IsActiveQuest(uint32 quest_id) const;
        Quest const* GetNextQuest(ObjectGuid guid, Quest const* quest) const;
        bool CanSeeStartQuest(Quest const* quest) const;
        bool CanTakeQuest(Quest const* quest, bool msg) const;
        bool CanAddQuest(Quest const* quest, bool msg) const;
        bool CanCompleteQuest(uint32 quest_id, uint32 ignoredQuestObjectiveId = 0);
        bool CanCompleteRepeatableQuest(Quest const* quest);
        bool CanRewardQuest(Quest const* quest, bool msg) const;
        bool CanRewardQuest(Quest const* quest, LootItemType rewardType, uint32 rewardId, bool msg) const;
        void AddQuestAndCheckCompletion(Quest const* quest, Object* questGiver);
        void AddQuest(Quest const* quest, Object* questGiver);
        void AbandonQuest(uint32 quest_id);
        void CompleteQuest(uint32 quest_id);
        void IncompleteQuest(uint32 quest_id);
        uint32 GetQuestMoneyReward(Quest const* quest) const;
        uint32 GetQuestXPReward(Quest const* quest);
        bool CanSelectQuestPackageItem(QuestPackageItemEntry const* questPackageItem) const;
        void RewardQuestPackage(uint32 questPackageId, uint32 onlyItemId = 0);
        void RewardQuest(Quest const* quest, LootItemType rewardType, uint32 rewardId, Object* questGiver, bool announce = true);
        void SetRewardedQuest(uint32 quest_id);
        void FailQuest(uint32 quest_id);
        bool SatisfyQuestSkill(Quest const* qInfo, bool msg) const;
        bool SatisfyQuestLevel(Quest const* qInfo, bool msg) const;
        bool SatisfyQuestMinLevel(Quest const* qInfo, bool msg) const;
        bool SatisfyQuestMaxLevel(Quest const* qInfo, bool msg) const;
        bool SatisfyQuestLog(bool msg) const;
        bool SatisfyQuestDependentQuests(Quest const* qInfo, bool msg) const;
        bool SatisfyQuestPreviousQuest(Quest const* qInfo, bool msg) const;
        bool SatisfyQuestDependentPreviousQuests(Quest const* qInfo, bool msg) const;
        bool SatisfyQuestBreadcrumbQuest(Quest const* qInfo, bool msg) const;
        bool SatisfyQuestDependentBreadcrumbQuests(Quest const* qInfo, bool msg) const;
        bool SatisfyQuestClass(Quest const* qInfo, bool msg) const;
        bool SatisfyQuestRace(Quest const* qInfo, bool msg) const;
        bool SatisfyQuestReputation(Quest const* qInfo, bool msg) const;
        bool SatisfyQuestStatus(Quest const* qInfo, bool msg) const;
        bool SatisfyQuestConditions(Quest const* qInfo, bool msg) const;
        bool SatisfyQuestTimed(Quest const* qInfo, bool msg) const;
        bool SatisfyQuestExclusiveGroup(Quest const* qInfo, bool msg) const;
        bool SatisfyQuestDay(Quest const* qInfo, bool msg) const;
        bool SatisfyQuestWeek(Quest const* qInfo, bool msg) const;
        bool SatisfyQuestMonth(Quest const* qInfo, bool msg) const;
        bool SatisfyQuestSeasonal(Quest const* qInfo, bool msg) const;
        bool SatisfyQuestExpansion(Quest const* qInfo, bool msg) const;
        bool GiveQuestSourceItem(Quest const* quest);
        bool TakeQuestSourceItem(uint32 questId, bool msg);
        bool GetQuestRewardStatus(uint32 quest_id) const;
        QuestStatus GetQuestStatus(uint32 quest_id) const;
        void SetQuestStatus(uint32 questId, QuestStatus status, bool update = true);
        void RemoveActiveQuest(uint32 questId, bool update = true);
        void RemoveRewardedQuest(uint32 questId, bool update = true);
        bool SendQuestUpdate(uint32 questId, bool updateVisiblity = true);
        QuestGiverStatus GetQuestDialogStatus(Object* questGiver);

        void SetDailyQuestStatus(uint32 quest_id);
        bool IsDailyQuestDone(uint32 quest_id) const;
        void SetWeeklyQuestStatus(uint32 quest_id);
        void SetMonthlyQuestStatus(uint32 quest_id);
        void SetSeasonalQuestStatus(uint32 quest_id);
        void DailyReset();
        void ResetWeeklyQuestStatus();
        void ResetMonthlyQuestStatus();
        void ResetSeasonalQuestStatus(uint16 event_id, time_t eventStartTime);

        uint16 FindQuestSlot(uint32 quest_id) const;
        uint32 GetQuestSlotQuestId(uint16 slot) const;
        uint32 GetQuestSlotState(uint16 slot) const;
        uint16 GetQuestSlotCounter(uint16 slot, uint8 counter) const;
        uint32 GetQuestSlotEndTime(uint16 slot) const;
        uint32 GetQuestSlotAcceptTime(uint16 slot) const;
        bool GetQuestSlotObjectiveFlag(uint16 slot, int8 objectiveIndex) const;
        int32 GetQuestSlotObjectiveData(uint16 slot, QuestObjective const& objective) const;
        void SetQuestSlot(uint16 slot, uint32 quest_id);
        void SetQuestSlotCounter(uint16 slot, uint8 counter, uint16 count);
        void SetQuestSlotState(uint16 slot, uint32 state);
        void RemoveQuestSlotState(uint16 slot, uint32 state);
        void SetQuestSlotEndTime(uint16 slot, time_t endTime);
        void SetQuestSlotAcceptTime(uint16 slot, time_t acceptTime);
        void SetQuestSlotObjectiveFlag(uint16 slot, int8 objectiveIndex);
        void RemoveQuestSlotObjectiveFlag(uint16 slot, int8 objectiveIndex);
        void SetQuestCompletedBit(uint32 questBit, bool completed);

        uint16 GetReqKillOrCastCurrentCount(uint32 quest_id, int32 entry) const;
        void AreaExploredOrEventHappens(uint32 questId);
        void GroupEventHappens(uint32 questId, WorldObject const* pEventObject);
        void ItemAddedQuestCheck(uint32 entry, uint32 count);
        void ItemRemovedQuestCheck(uint32 entry, uint32 count);
        void KilledMonster(CreatureTemplate const* cInfo, ObjectGuid guid);
        void KilledMonsterCredit(uint32 entry, ObjectGuid guid = ObjectGuid::Empty);
        void KilledPlayerCredit(ObjectGuid victimGuid);
        void KillCreditGO(uint32 entry, ObjectGuid guid = ObjectGuid::Empty);
        void TalkedToCreature(uint32 entry, ObjectGuid guid);
        void KillCreditCriteriaTreeObjective(QuestObjective const& questObjective);
        void MoneyChanged(uint64 value);
        void ReputationChanged(FactionEntry const* factionEntry, int32 change);
        void CurrencyChanged(uint32 currencyId, int32 change);
        void UpdateQuestObjectiveProgress(QuestObjectiveType objectiveType, int32 objectId, int64 addCount, ObjectGuid victimGuid = ObjectGuid::Empty);
        bool HasQuestForItem(uint32 itemId) const;
        bool HasQuestForGO(int32 goId) const;
        bool HasQuest(uint32 questID) const;
        void UpdateVisibleGameobjectsOrSpellClicks();
        bool CanShareQuest(uint32 questId) const;

        int32 GetQuestObjectiveData(QuestObjective const& objective) const;
        void SetQuestObjectiveData(QuestObjective const& objective, int32 data);
        bool IsQuestObjectiveCompletable(uint16 slot, Quest const* quest, QuestObjective const& objective) const;
        bool IsQuestObjectiveComplete(uint16 slot, Quest const* quest, QuestObjective const& objective) const;
        bool IsQuestObjectiveProgressBarComplete(uint16 slot, Quest const* quest) const;
        void SendQuestComplete(uint32 questId) const;
        void SendQuestReward(Quest const* quest, Creature const* questGiver, uint32 xp, bool hideChatMessage) const;
        void SendQuestFailed(uint32 questId, InventoryResult reason = EQUIP_ERR_OK) const;
        void SendQuestTimerFailed(uint32 questId) const;
        void SendCanTakeQuestResponse(QuestFailedReason reason, bool sendErrorMessage = true, std::string reasonText = "") const;
        void SendQuestConfirmAccept(Quest const* quest, Player* receiver) const;
        void SendPushToPartyResponse(Player const* player, QuestPushReason reason, Quest const* quest = nullptr) const;
        void SendQuestUpdateAddCredit(Quest const* quest, ObjectGuid guid, QuestObjective const& obj, uint16 count) const;
        void SendQuestUpdateAddCreditSimple(QuestObjective const& obj) const;
        void SendQuestUpdateAddPlayer(Quest const* quest, uint16 newCount) const;
        void SendQuestGiverStatusMultiple();
        void SendQuestGiverStatusMultiple(GuidUnorderedSet const& guids);
        void SendDisplayToast(uint32 entry, DisplayToastType type, bool isBonusRoll, uint32 quantity, DisplayToastMethod method, uint32 questId = 0, Item* item = nullptr) const;

        uint32 GetSharedQuestID() const { return m_sharedQuestId; }
        ObjectGuid GetPlayerSharingQuest() const { return m_playerSharingQuest; }
        void SetQuestSharingInfo(ObjectGuid guid, uint32 id) { m_playerSharingQuest = guid; m_sharedQuestId = id; }
        void ClearQuestSharingInfo() { m_playerSharingQuest = ObjectGuid::Empty; m_sharedQuestId = 0; }

        uint32 GetInGameTime() const { return m_ingametime; }
        void SetInGameTime(uint32 time) { m_ingametime = time; }

        void AddTimedQuest(uint32 questId) { m_timedquests.insert(questId); }
        void RemoveTimedQuest(uint32 questId) { m_timedquests.erase(questId); }

        void SaveCUFProfile(uint8 id, std::nullptr_t) { _CUFProfiles[id] = nullptr; } ///> Empties a CUF profile at position 0-4
        void SaveCUFProfile(uint8 id, std::unique_ptr<CUFProfile> profile) { _CUFProfiles[id] = std::move(profile); } ///> Replaces a CUF profile at position 0-4
        CUFProfile* GetCUFProfile(uint8 id) const { return _CUFProfiles[id].get(); } ///> Retrieves a CUF profile at position 0-4
        uint8 GetCUFProfilesCount() const
        {
            uint8 count = 0;
            for (uint8 i = 0; i < MAX_CUF_PROFILES; ++i)
                if (_CUFProfiles[i])
                    ++count;
            return count;
        }

        bool HasPvPForcingQuest() const;

        /*********************************************************/
        /***                   LOAD SYSTEM                     ***/
        /*********************************************************/

        bool LoadFromDB(ObjectGuid guid, CharacterDatabaseQueryHolder const& holder);
        bool IsLoading() const override;

        static uint32 GetZoneIdFromDB(ObjectGuid guid);
        static bool   LoadPositionFromDB(uint32& mapid, float& x, float& y, float& z, float& o, bool& in_flight, ObjectGuid guid);

        static bool IsValidGender(uint8 Gender) { return Gender <= GENDER_FEMALE; }
        static bool IsValidClass(uint8 Class) { return ((1 << (Class - 1)) & CLASSMASK_ALL_PLAYABLE) != 0; }
        static bool IsValidRace(uint8 Race) { return Trinity::RaceMask<uint64>{ RACEMASK_ALL_PLAYABLE }.HasRace(Race); }

        /*********************************************************/
        /***                   SAVE SYSTEM                     ***/
        /*********************************************************/

        void SaveToDB(bool create = false);
        void SaveToDB(LoginDatabaseTransaction loginTransaction, CharacterDatabaseTransaction trans, bool create = false);
        void SaveInventoryAndGoldToDB(CharacterDatabaseTransaction trans);                    // fast save function for item/money cheating preventing
        void SaveGoldToDB(CharacterDatabaseTransaction trans) const;

        static void SaveCustomizations(CharacterDatabaseTransaction trans, ObjectGuid::LowType guid,
            Trinity::IteratorPair<UF::ChrCustomizationChoice const*> customizations);
        static void SavePositionInDB(WorldLocation const& loc, uint16 zoneId, ObjectGuid guid, CharacterDatabaseTransaction trans);

        static void DeleteFromDB(ObjectGuid playerguid, uint32 accountId, bool updateRealmChars = true, bool deleteFinally = false);
        static void DeleteOldCharacters();
        static void DeleteOldCharacters(uint32 keepDays);

        bool m_mailsUpdated;

        void SetBindPoint(ObjectGuid guid) const;
        void SendRespecWipeConfirm(ObjectGuid const& guid, uint32 cost, SpecResetType respecType) const;
        void RegenerateAll();
        void Regenerate(Powers power);
        void InterruptPowerRegen(Powers power);
        void RegenerateHealth();
        void setRegenTimerCount(uint32 time) {m_regenTimerCount = time;}
        void setWeaponChangeTimer(uint32 time) {m_weaponChangeTimer = time;}

        uint64 GetMoney() const { return m_activePlayerData->Coinage; }
        bool ModifyMoney(int64 amount, bool sendError = true);
        bool HasEnoughMoney(uint64 amount) const { return (GetMoney() >= amount); }
        bool HasEnoughMoney(int64 amount) const{ return (amount < 0) || HasEnoughMoney(uint64(amount)); }
        void SetMoney(uint64 value);

        RewardedQuestSet const& getRewardedQuests() const { return m_RewardedQuests; }
        QuestStatusMap& getQuestStatusMap() { return m_QuestStatus; }

        size_t GetRewardedQuestCount() const { return m_RewardedQuests.size(); }
        bool IsQuestRewarded(uint32 quest_id) const;

        Unit* GetSelectedUnit() const;
        Player* GetSelectedPlayer() const;

        void SetTarget(ObjectGuid const& /*guid*/) override { } /// Used for serverside target changes, does not apply to players
        void SetSelection(ObjectGuid const& guid) { SetUpdateFieldValue(m_values.ModifyValue(&Unit::m_unitData).ModifyValue(&UF::UnitData::Target), guid); }

        void SendMailResult(uint64 mailId, MailResponseType mailAction, MailResponseResult mailError, uint32 equipError = 0, ObjectGuid::LowType itemGuid = UI64LIT(0), uint32 itemCount = 0) const;
        void SendNewMail() const;
        void UpdateNextMailTimeAndUnreads();
        void AddNewMailDeliverTime(time_t deliver_time);

        void RemoveMail(uint64 id);

        void AddMail(Mail* mail) { m_mail.push_front(mail);}// for call from WorldSession::SendMailTo
        uint32 GetMailSize() const { return uint32(m_mail.size()); }
        Mail* GetMail(uint64 id);

        PlayerMails const& GetMails() const { return m_mail; }

        void SendItemRetrievalMail(uint32 itemEntry, uint32 count, ItemContext context); // Item retrieval mails sent by The Postmaster (34337), used in multiple places.

        /*********************************************************/
        /*** MAILED ITEMS SYSTEM ***/
        /*********************************************************/

        uint8 unReadMails;
        time_t m_nextMailDelivereTime;

        typedef std::unordered_map<ObjectGuid::LowType, Item*> ItemMap;

        ItemMap mMitems;                                    //template defined in objectmgr.cpp

        Item* GetMItem(ObjectGuid::LowType id);
        void AddMItem(Item* it);
        bool RemoveMItem(ObjectGuid::LowType id);

        void SendOnCancelExpectedVehicleRideAura() const;
        void PetSpellInitialize();
        void CharmSpellInitialize();
        void PossessSpellInitialize();
        void VehicleSpellInitialize();
        void SendRemoveControlBar() const;
        bool HasSpell(uint32 spell) const override;
        bool HasActiveSpell(uint32 spell) const;            // show in spellbook
        SpellInfo const* GetCastSpellInfo(SpellInfo const* spellInfo) const override;
        bool IsSpellFitByClassAndRace(uint32 spell_id) const;
        bool HandlePassiveSpellLearn(SpellInfo const* spellInfo);

        void SendProficiency(ItemClass itemClass, uint32 itemSubclassMask) const;
        void SendKnownSpells();
        void SendUnlearnSpells();
        bool AddSpell(uint32 spellId, bool active, bool learning, bool dependent, bool disabled, bool loading = false, int32 fromSkill = 0, bool favorite = false, Optional<int32> traitDefinitionId = {});
        void LearnSpell(uint32 spell_id, bool dependent, int32 fromSkill = 0, bool suppressMessaging = false, Optional<int32> traitDefinitionId = {});
        void RemoveSpell(uint32 spell_id, bool disabled = false, bool learn_low_rank = true, bool suppressMessaging = false);
        void ResetSpells(bool myClassOnly = false);
        void LearnCustomSpells();
        void LearnDefaultSkills();
        void LearnDefaultSkill(SkillRaceClassInfoEntry const* rcInfo);
        void LearnQuestRewardedSpells();
        void LearnQuestRewardedSpells(Quest const* quest);
        void AddTemporarySpell(uint32 spellId);
        void RemoveTemporarySpell(uint32 spellId);
        void SetOverrideSpellsId(int32 overrideSpellsId) { SetUpdateFieldValue(m_values.ModifyValue(&Player::m_activePlayerData).ModifyValue(&UF::ActivePlayerData::OverrideSpellsID), overrideSpellsId);  }
        void AddOverrideSpell(uint32 overridenSpellId, uint32 newSpellId);
        void RemoveOverrideSpell(uint32 overridenSpellId, uint32 newSpellId);
        void LearnSpecializationSpells();
        void RemoveSpecializationSpells();
        void AddSpellCategoryCooldownMod(int32 spellCategoryId, int32 mod);
        void RemoveSpellCategoryCooldownMod(int32 spellCategoryId, int32 mod);
        void SetSpellFavorite(uint32 spellId, bool favorite);

        void AddStoredAuraTeleportLocation(uint32 spellId);
        void RemoveStoredAuraTeleportLocation(uint32 spellId);
        WorldLocation const* GetStoredAuraTeleportLocation(uint32 spellId) const;

        void SetReputation(uint32 factionentry, int32 value);
        int32 GetReputation(uint32 factionentry) const;
        std::string GetGuildName() const;

        // Loot Spec
        void SetLootSpecId(uint32 id) { SetUpdateFieldValue(m_values.ModifyValue(&Player::m_activePlayerData).ModifyValue(&UF::ActivePlayerData::LootSpecID), id); }
        uint32 GetLootSpecId() const { return m_activePlayerData->LootSpecID; }

        ZonePVPTypeOverride GetOverrideZonePVPType() const { return ZonePVPTypeOverride(*m_activePlayerData->OverrideZonePVPType); }
        void SetOverrideZonePVPType(ZonePVPTypeOverride type) { SetUpdateFieldValue(m_values.ModifyValue(&Player::m_activePlayerData).ModifyValue(&UF::ActivePlayerData::OverrideZonePVPType), uint32(type)); }

        // Talents
        uint32 GetTalentResetCost() const { return _specializationInfo.ResetTalentsCost; }
        void SetTalentResetCost(uint32 cost)  { _specializationInfo.ResetTalentsCost = cost; }
        time_t GetTalentResetTime() const { return _specializationInfo.ResetTalentsTime; }
        void SetTalentResetTime(time_t time_)  { _specializationInfo.ResetTalentsTime = time_; }
        uint32 GetPrimarySpecialization() const { return m_playerData->CurrentSpecID; }
        void SetPrimarySpecialization(uint32 spec) { SetUpdateFieldValue(m_values.ModifyValue(&Player::m_playerData).ModifyValue(&UF::PlayerData::CurrentSpecID), spec); }
        uint8 GetActiveTalentGroup() const { return _specializationInfo.ActiveGroup; }
        void SetActiveTalentGroup(uint8 group){ _specializationInfo.ActiveGroup = group; }
        TalentSpecialization GetSpecializationId() const { return (TalentSpecialization)GetPrimarySpecialization(); }
        uint32 GetDefaultSpecId() const;
        static uint32 GetRoleBySpecializationId(uint32 specializationId);
        //TalentSpecialization GetSpecializationId() const { return (TalentSpecialization)GetPrimarySpecialization(); }//Duplicate definition

        bool ResetTalents(bool noCost = false);
        void ResetPvpTalents();
        uint32 GetNextResetTalentsCost() const;
        void InitTalentForLevel();
        void SendTalentsInfoData();
        TalentLearnResult LearnTalent(uint32 talentId, int32* spellOnCooldown);
        bool AddTalent(TalentEntry const* talent, uint8 spec, bool learning);
        bool HasTalent(uint32 spell_id, uint8 spec) const;
        void RemoveTalent(TalentEntry const* talent);
        void ResetTalentSpecialization();

        TalentLearnResult LearnPvpTalent(uint32 talentID, uint8 slot, int32* spellOnCooldown);
        bool AddPvpTalent(PvpTalentEntry const* talent, uint8 activeTalentGroup, uint8 slot);
        void RemovePvpTalent(PvpTalentEntry const* talent, uint8 activeTalentGroup);
        void TogglePvpTalents(bool enable);
        bool HasPvpTalent(uint32 talentID, uint8 activeTalentGroup) const;
        void EnablePvpRules(bool dueToCombat = false);
        void DisablePvpRules();
        bool HasPvpRulesEnabled() const;
        bool IsInAreaThatActivatesPvpTalents() const;
        bool IsAreaThatActivatesPvpTalents(uint32 areaID) const;

        // Dual Spec
        void ActivateTalentGroup(ChrSpecializationEntry const* spec);

        PlayerTalentMap const* GetTalentMap(uint8 spec) const { return &_specializationInfo.Talents[spec]; }
        PlayerTalentMap* GetTalentMap(uint8 spec) { return &_specializationInfo.Talents[spec]; }
        PlayerPvpTalentMap const& GetPvpTalentMap(uint8 spec) const { return _specializationInfo.PvpTalents[spec]; }
        PlayerPvpTalentMap& GetPvpTalentMap(uint8 spec) { return _specializationInfo.PvpTalents[spec]; }
        std::vector<uint32> const& GetGlyphs(uint8 spec) const { return _specializationInfo.Glyphs[spec]; }
        std::vector<uint32>& GetGlyphs(uint8 spec) { return _specializationInfo.Glyphs[spec]; }
        ActionButtonList const& GetActionButtons() const { return m_actionButtons; }
        void StartLoadingActionButtons(std::function<void()>&& callback = nullptr);
        void LoadActions(PreparedQueryResult result);

        // Traits
        void CreateTraitConfig(WorldPackets::Traits::TraitConfig& traitConfig);
        void AddTraitConfig(WorldPackets::Traits::TraitConfig const& traitConfig);
        UF::TraitConfig const* GetTraitConfig(int32 configId) const;
        void UpdateTraitConfig(WorldPackets::Traits::TraitConfig&& newConfig, int32 savedConfigId, bool withCastTime);
        void ApplyTraitEntryChanges(int32 editedConfigId, WorldPackets::Traits::TraitConfig const& newConfig, bool applyTraits, bool consumeCurrencies);
        void RenameTraitConfig(int32 editedConfigId, std::string&& newName);
        void DeleteTraitConfig(int32 deletedConfigId);
        void ApplyTraitConfig(int32 configId, bool apply);
        void ApplyTraitEntry(int32 traitNodeEntryId, int32 rank, int32 grantedRanks, bool apply);
        void SetActiveCombatTraitConfigID(int32 traitConfigId) { SetUpdateFieldValue(m_values.ModifyValue(&Player::m_activePlayerData).ModifyValue(&UF::ActivePlayerData::ActiveCombatTraitConfigID), traitConfigId); }
        void SetTraitConfigUseStarterBuild(int32 traitConfigId, bool useStarterBuild);
        void SetTraitConfigUseSharedActionBars(int32 traitConfigId, bool usesSharedActionBars, bool isLastSelectedSavedConfig);

        uint32 GetFreePrimaryProfessionPoints() const { return m_activePlayerData->CharacterPoints; }
        void SetFreePrimaryProfessions(uint16 profs) { SetUpdateFieldValue(m_values.ModifyValue(&Player::m_activePlayerData).ModifyValue(&UF::ActivePlayerData::CharacterPoints), profs); }
        void InitPrimaryProfessions();

        PlayerSpellMap const& GetSpellMap() const { return m_spells; }
        PlayerSpellMap      & GetSpellMap()       { return m_spells; }

        void AddSpellMod(SpellModifier* mod, bool apply);
        static bool IsAffectedBySpellmod(SpellInfo const* spellInfo, SpellModifier const* mod, Spell* spell = nullptr);
        template <class T>
        void GetSpellModValues(SpellInfo const* spellInfo, SpellModOp op, Spell* spell, T base, int32* flat, float* pct) const;
        template <class T>
        void ApplySpellMod(SpellInfo const* spellInfo, SpellModOp op, T& basevalue, Spell* spell = nullptr) const;
        static void ApplyModToSpell(SpellModifier* mod, Spell* spell);
        void SetSpellModTakingSpell(Spell* spell, bool apply);
        void SendSpellModifiers() const;

        void RemoveArenaSpellCooldowns(bool removeActivePetCooldowns = false);
        uint32 GetLastPotionId() const { return m_lastPotionId; }
        void SetLastPotionId(uint32 item_id) { m_lastPotionId = item_id; }
        void UpdatePotionCooldown(Spell* spell = nullptr);

        void SetResurrectRequestData(WorldObject const* caster, uint32 health, uint32 mana, uint32 appliedAura);
        void ClearResurrectRequestData()
        {
            _resurrectionData.reset();
        }

        bool IsResurrectRequestedBy(ObjectGuid const& guid) const
        {
            if (!IsResurrectRequested())
                return false;

            return !_resurrectionData->GUID.IsEmpty() && _resurrectionData->GUID == guid;
        }

        bool IsResurrectRequested() const { return _resurrectionData.get() != nullptr; }
        void ResurrectUsingRequestData();
        void ResurrectUsingRequestDataImpl();

        PlayerCreateMode GetCreateMode() const { return m_createMode;  }

        uint8 getCinematic() const { return m_cinematic; }
        void setCinematic(uint8 cine) { m_cinematic = cine; }

        uint32 GetMovie() const { return m_movie; }
        void SetMovie(uint32 movie) { m_movie = movie; }

        ActionButton* AddActionButton(uint8 button, uint64 action, uint8 type);
        void RemoveActionButton(uint8 button);
        ActionButton const* GetActionButton(uint8 button);
        void SendInitialActionButtons() const { SendActionButtons(0); }
        void SendActionButtons(uint32 state) const;
        bool IsActionButtonDataValid(uint8 button, uint64 action, uint8 type) const;
        void SetMultiActionBars(uint8 mask) { SetUpdateFieldValue(m_values.ModifyValue(&Player::m_activePlayerData).ModifyValue(&UF::ActivePlayerData::MultiActionBars), mask); }

        PvPInfo pvpInfo;
        void InitPvP();
        void UpdatePvPState(bool onlyFFA = false);
        void SetPvP(bool state) override;
        void UpdatePvP(bool state, bool override = false);
        void UpdateZone(uint32 newZone, uint32 newArea);
        void UpdateArea(uint32 newArea);
        void UpdateHostileAreaState(AreaTableEntry const* area);
        void UpdateZoneDependentAuras(uint32 zone_id);    // zones
        void UpdateAreaDependentAuras(uint32 area_id);    // subzones

        void UpdateAfkReport(time_t currTime);
        void UpdatePvPFlag(time_t currTime);
        void SetContestedPvP(Player* attackedPlayer = nullptr);
        void UpdateContestedPvP(uint32 currTime);
        void SetContestedPvPTimer(uint32 newTime) {m_contestedPvPTimer = newTime;}
        void ResetContestedPvP();

        /// @todo: maybe move UpdateDuelFlag+DuelComplete to independent DuelHandler
        std::unique_ptr<DuelInfo> duel;
        void UpdateDuelFlag(time_t currTime);
        void CheckDuelDistance(time_t currTime);
        void DuelComplete(DuelCompleteType type);
        void SetDuelArbiter(ObjectGuid guid) { SetUpdateFieldValue(m_values.ModifyValue(&Player::m_playerData).ModifyValue(&UF::PlayerData::DuelArbiter), guid); }
        void SetDuelTeam(uint32 duelTeam) { SetUpdateFieldValue(m_values.ModifyValue(&Player::m_playerData).ModifyValue(&UF::PlayerData::DuelTeam), duelTeam); }

        bool IsGroupVisibleFor(Player const* p) const;
        bool IsInSameGroupWith(Player const* p) const;
        bool IsInSameRaidWith(Player const* p) const;
        void UninviteFromGroup();
        static void RemoveFromGroup(Group* group, ObjectGuid guid, RemoveMethod method = GROUP_REMOVEMETHOD_DEFAULT, ObjectGuid kicker = ObjectGuid::Empty, char const* reason = nullptr);
        void RemoveFromGroup(RemoveMethod method = GROUP_REMOVEMETHOD_DEFAULT) { RemoveFromGroup(GetGroup(), GetGUID(), method); }
        void SendUpdateToOutOfRangeGroupMembers();

        void SetInGuild(ObjectGuid::LowType guildId);
        void SetGuildRank(uint8 rankId) { SetUpdateFieldValue(m_values.ModifyValue(&Player::m_playerData).ModifyValue(&UF::PlayerData::GuildRankID), rankId); }
        uint8 GetGuildRank() const { return uint8(m_playerData->GuildRankID); }
        void SetGuildLevel(uint32 level) { SetUpdateFieldValue(m_values.ModifyValue(&Player::m_playerData).ModifyValue(&UF::PlayerData::GuildLevel), level); }
        uint32 GetGuildLevel() const { return m_playerData->GuildLevel; }
        void SetGuildIdInvited(ObjectGuid::LowType GuildId) { m_GuildIdInvited = GuildId; }
        ObjectGuid::LowType GetGuildId() const { return m_unitData->GuildGUID->GetCounter(); /* return only lower part */ }
        Guild* GetGuild();
        Guild const* GetGuild() const;
        ObjectGuid::LowType GetGuildIdInvited() const { return m_GuildIdInvited; }
        static void RemovePetitionsAndSigns(ObjectGuid guid);

        // Arena Team
        void SetInArenaTeam(uint32 ArenaTeamId, uint8 slot, uint8 type);
        void SetArenaTeamInfoField(uint8 slot, ArenaTeamInfoType type, uint32 value);
        static void LeaveAllArenaTeams(ObjectGuid guid);
        uint32 GetArenaTeamId(uint8 /*slot*/) const { return 0; }
        uint32 GetArenaPersonalRating(uint8 slot) const;
        void SetArenaTeamIdInvited(uint32 ArenaTeamId) { m_ArenaTeamIdInvited = ArenaTeamId; }
        uint32 GetArenaTeamIdInvited() const { return m_ArenaTeamIdInvited; }
        uint32 GetRBGPersonalRating() const { return GetArenaPersonalRating(3); }
        UF::PVPInfo const* GetPvpInfoForBracket(int8 bracket) const;

        Difficulty GetDifficultyID(MapEntry const* mapEntry) const;
        Difficulty GetDungeonDifficultyID() const { return m_dungeonDifficulty; }
        Difficulty GetRaidDifficultyID() const { return m_raidDifficulty; }
        Difficulty GetLegacyRaidDifficultyID() const { return m_legacyRaidDifficulty; }
        void SetDungeonDifficultyID(Difficulty dungeon_difficulty) { m_dungeonDifficulty = dungeon_difficulty; }
        void SetRaidDifficultyID(Difficulty raid_difficulty) { m_raidDifficulty = raid_difficulty; }
        void SetLegacyRaidDifficultyID(Difficulty raid_difficulty) { m_legacyRaidDifficulty = raid_difficulty; }
        static Difficulty CheckLoadedDungeonDifficultyID(Difficulty difficulty);
        static Difficulty CheckLoadedRaidDifficultyID(Difficulty difficulty);
        static Difficulty CheckLoadedLegacyRaidDifficultyID(Difficulty difficulty);
        void SendRaidGroupOnlyMessage(RaidGroupReason reason, int32 delay) const;

        bool UpdateSkillPro(uint16 skillId, int32 chance, uint32 step);
        bool UpdateCraftSkill(SpellInfo const* spellInfo);
        bool UpdateGatherSkill(uint32 skillId, uint32 skillValue, uint32 redLevel, uint32 multiplicator = 1, WorldObject const* object = nullptr);
        bool UpdateFishingSkill(int32 expansion);

        float GetHealthBonusFromStamina() const;
        Stats GetPrimaryStat() const;

        bool UpdateStats(Stats stat) override;
        bool UpdateAllStats() override;
        void ApplySpellPenetrationBonus(int32 amount, bool apply);
        void ApplyModTargetResistance(int32 mod, bool apply) { ApplyModUpdateFieldValue(m_values.ModifyValue(&Player::m_activePlayerData).ModifyValue(&UF::ActivePlayerData::ModTargetResistance), mod, apply); }
        void ApplyModTargetPhysicalResistance(int32 mod, bool apply) { ApplyModUpdateFieldValue(m_values.ModifyValue(&Player::m_activePlayerData).ModifyValue(&UF::ActivePlayerData::ModTargetPhysicalResistance), mod, apply); }
        void UpdateResistances(uint32 school) override;
        void UpdateArmor() override;
        void UpdateMaxHealth() override;
        void UpdateMaxPower(Powers power) override;
        uint32 GetPowerIndex(Powers power) const override;
        void UpdateAttackPowerAndDamage(bool ranged = false) override;
        void ApplySpellPowerBonus(int32 amount, bool apply);
        void UpdateSpellDamageAndHealingBonus();
        void ApplyModDamageDonePos(SpellSchools school, int32 mod, bool apply) { ApplyModUpdateFieldValue(m_values.ModifyValue(&Player::m_activePlayerData).ModifyValue(&UF::ActivePlayerData::ModDamageDonePos, school), mod, apply); }
        void ApplyModDamageDoneNeg(SpellSchools school, int32 mod, bool apply) { ApplyModUpdateFieldValue(m_values.ModifyValue(&Player::m_activePlayerData).ModifyValue(&UF::ActivePlayerData::ModDamageDoneNeg, school), mod, apply); }
        void ApplyModDamageDonePercent(SpellSchools school, float pct, bool apply) { ApplyPercentModUpdateFieldValue(m_values.ModifyValue(&Player::m_activePlayerData).ModifyValue(&UF::ActivePlayerData::ModDamageDonePercent, school), pct, apply); }
        void SetModDamageDonePercent(uint8 school, float pct) { SetUpdateFieldValue(m_values.ModifyValue(&Player::m_activePlayerData).ModifyValue(&UF::ActivePlayerData::ModDamageDonePercent, school), pct); }
        void ApplyRatingMod(CombatRating cr, int32 value, bool apply);
        void UpdateRating(CombatRating cr);
        void UpdateAllRatings();
        void UpdateMastery();
        void UpdateVersatilityDamageDone();
        void UpdateHealingDonePercentMod();
        bool CanUseMastery() const;

        void CalculateMinMaxDamage(WeaponAttackType attType, bool normalized, bool addTotalPct, float& minDamage, float& maxDamage) const override;

        void RecalculateRating(CombatRating cr) { ApplyRatingMod(cr, 0, true);}
        void GetDodgeFromAgility(float &diminishing, float &nondiminishing) const;
        float GetRatingMultiplier(CombatRating cr) const;
        float GetRatingBonusValue(CombatRating cr) const;
        float ApplyRatingDiminishing(CombatRating cr, float bonusValue) const;

        /// Returns base spellpower bonus from spellpower stat on items, without spellpower from intellect stat
        uint32 GetBaseSpellPowerBonus() const { return m_baseSpellPower; }
        int32 GetSpellPenetrationItemMod() const { return m_spellPenetrationItemMod; }

        bool CanApplyResilience() const override { return true; }

        float GetExpertiseDodgeOrParryReduction(WeaponAttackType attType) const;
        void UpdateBlockPercentage();
        void UpdateCritPercentage(WeaponAttackType attType);
        void UpdateAllCritPercentages();
        void UpdateParryPercentage();
        void UpdateDodgePercentage();
        void UpdateMeleeHitChances();
        void UpdateRangedHitChances();
        void UpdateSpellHitChances();

        void UpdateSpellCritChance();
        void UpdateCorruption();
        void UpdateArmorPenetration(int32 amount);
        void UpdateExpertise(WeaponAttackType attType);
        void ApplyManaRegenBonus(int32 amount, bool apply);
        void ApplyHealthRegenBonus(int32 amount, bool apply);
        void UpdateManaRegen();
        void UpdateAllRunesRegen();

        void SetPetSpellPower(uint32 spellPower) { SetUpdateFieldValue(m_values.ModifyValue(&Player::m_activePlayerData).ModifyValue(&UF::ActivePlayerData::PetSpellPower), spellPower); }

        ObjectGuid const& GetLootGUID() const { return m_playerData->LootTargetGUID; }
        void SetLootGUID(ObjectGuid const& guid) { SetUpdateFieldValue(m_values.ModifyValue(&Player::m_playerData).ModifyValue(&UF::PlayerData::LootTargetGUID), guid); }
        Loot* GetLootByWorldObjectGUID(ObjectGuid const& lootWorldObjectGuid) const;
        std::unordered_map<ObjectGuid, Loot*> const& GetAELootView() const { return m_AELootView; }
        LootRoll* GetLootRoll(ObjectGuid const& lootObjectGuid, uint8 lootListId);
        void AddLootRoll(LootRoll* roll) { m_lootRolls.push_back(roll); }
        void RemoveLootRoll(LootRoll* roll);

        void RemovedInsignia(Player* looterPlr);

        WorldSession* GetSession() const { return m_session; }

    protected:
        UF::UpdateFieldFlag GetUpdateFieldFlagsFor(Player const* target) const override;
        void BuildValuesCreate(ByteBuffer* data, Player const* target) const override;
        void BuildValuesUpdate(ByteBuffer* data, Player const* target) const override;
        void ClearUpdateMask(bool remove) override;

    public:
        void BuildCreateUpdateBlockForPlayer(UpdateData* data, Player* target) const override;
        void BuildValuesUpdateWithFlag(ByteBuffer* data, UF::UpdateFieldFlag flags, Player const* target) const override;
        void BuildValuesUpdateForPlayerWithMask(UpdateData* data, UF::ObjectData::Mask const& requestedObjectMask, UF::UnitData::Mask const& requestedUnitMask,
            UF::PlayerData::Mask const& requestedPlayerMask, UF::ActivePlayerData::Mask const& requestedActivePlayerMask, Player const* target) const;

        struct ValuesUpdateForPlayerWithMaskSender // sender compatible with MessageDistDeliverer
        {
            explicit ValuesUpdateForPlayerWithMaskSender(Player const* owner) : Owner(owner) { }

            Player const* Owner;
            UF::ObjectData::Base ObjectMask;
            UF::UnitData::Base UnitMask;
            UF::PlayerData::Base PlayerMask;
            UF::ActivePlayerData::Base ActivePlayerMask;

            void operator()(Player const* player) const;
        };

        void DestroyForPlayer(Player* target) const override;

        // notifiers
        void SendAttackSwingCantAttack() const;
        void SendAttackSwingCancelAttack() const;
        void SendAttackSwingDeadTarget() const;
        void SendAttackSwingNotInRange() const;
        void SendAttackSwingBadFacingAttack() const;
        void SendAutoRepeatCancel(Unit* target);
        void SendExplorationExperience(uint32 Area, uint32 Experience) const;

        void SendDungeonDifficulty(int32 forcedDifficulty = -1) const;
        void SendRaidDifficulty(bool legacy, int32 forcedDifficulty = -1) const;
        void ResetInstances(InstanceResetMethod method);
        void SendResetInstanceSuccess(uint32 MapId) const;
        void SendResetInstanceFailed(ResetFailedReason reason, uint32 mapID) const;
        void SendResetFailedNotify(uint32 mapid) const;
        bool IsLockedToDungeonEncounter(uint32 dungeonEncounterId) const;

        bool UpdatePosition(float x, float y, float z, float orientation, bool teleport = false) override;
        bool UpdatePosition(Position const& pos, bool teleport = false) override { return UpdatePosition(pos.GetPositionX(), pos.GetPositionY(), pos.GetPositionZ(), pos.GetOrientation(), teleport); }
        void ProcessTerrainStatusUpdate(ZLiquidStatus oldLiquidStatus, Optional<LiquidData> const& newLiquidData) override;
        void AtEnterCombat() override;
        void AtExitCombat() override;

        void SendMessageToSet(WorldPacket const* data, bool self) const override { SendMessageToSetInRange(data, GetVisibilityRange(), self); }
        void SendMessageToSetInRange(WorldPacket const* data, float dist, bool self) const override;
        void SendMessageToSetInRange(WorldPacket const* data, float dist, bool self, bool own_team_only, bool required3dDist = false) const;
        void SendMessageToSet(WorldPacket const* data, Player const* skipped_rcvr) const override;

        void SendChatMessageToSetInRange(ChatMsg chatMsg, Language lanugageId, std::string&& text, float range);

        Corpse* GetCorpse() const;
        void SpawnCorpseBones(bool triggerSave = true);
        Corpse* CreateCorpse();
        void KillPlayer();
        static void OfflineResurrect(ObjectGuid const& guid, CharacterDatabaseTransaction trans);
        bool HasCorpse() const { return _corpseLocation.GetMapId() != MAPID_INVALID; }
        WorldLocation GetCorpseLocation() const { return _corpseLocation; }
        void InitializeSelfResurrectionSpells();
        void ResurrectPlayer(float restore_percent, bool applySickness = false);
        void BuildPlayerRepop();
        void RepopAtGraveyard();

        void DurabilityLossAll(double percent, bool inventory);
        void DurabilityLoss(Item* item, double percent);
        void DurabilityPointsLossAll(int32 points, bool inventory);
        void DurabilityPointsLoss(Item* item, int32 points);
        void DurabilityPointLossForEquipSlot(EquipmentSlots slot);
        void DurabilityRepairAll(bool takeCost, float discountMod, bool guildBank);
        void DurabilityRepair(uint16 pos, bool takeCost, float discountMod);

        void UpdateMirrorTimers();
        void StopMirrorTimers();
        bool IsMirrorTimerActive(MirrorTimerType type) const;

        bool CanJoinConstantChannelInZone(ChatChannelsEntry const* channel, AreaTableEntry const* zone) const;

        void JoinedChannel(Channel* c);
        void LeftChannel(Channel* c);
        void CleanupChannels();
        void UpdateLocalChannels(uint32 newZone);
        void LeaveLFGChannel();

        typedef std::list<Channel*> JoinedChannelsList;
        JoinedChannelsList const& GetJoinedChannels() const { return m_channels; }

        void InitializeSkillFields();
        void SetSkill(uint32 id, uint16 step, uint16 newVal, uint16 maxVal);
        uint16 GetMaxSkillValue(uint32 skill) const;        // max + perm. bonus + temp bonus
        uint16 GetPureMaxSkillValue(uint32 skill) const;    // max
        uint16 GetSkillValue(uint32 skill) const;           // skill value + perm. bonus + temp bonus
        uint16 GetBaseSkillValue(uint32 skill) const;       // skill value + perm. bonus
        uint16 GetPureSkillValue(uint32 skill) const;       // skill value
        int16 GetSkillPermBonusValue(uint32 skill) const;
        int16 GetSkillTempBonusValue(uint32 skill) const;
        uint16 GetSkillStep(uint32 skill) const;            // 0...6
        uint32 GetProfessionSkillForExp(uint32 skill, int32 expansion) const;
        bool HasSkill(uint32 skill) const;
        void LearnSkillRewardedSpells(uint32 skillId, uint32 skillValue, Races race);
        int32 GetProfessionSlotFor(uint32 skillId) const;
        int32 FindEmptyProfessionSlotFor(uint32 skillId) const;
        void SetSkillLineId(uint32 pos, uint16 skillLineId) { SetUpdateFieldValue(m_values.ModifyValue(&Player::m_activePlayerData).ModifyValue(&UF::ActivePlayerData::Skill).ModifyValue(&UF::SkillInfo::SkillLineID, pos), skillLineId); }
        void SetSkillStep(uint32 pos, uint16 step) { SetUpdateFieldValue(m_values.ModifyValue(&Player::m_activePlayerData).ModifyValue(&UF::ActivePlayerData::Skill).ModifyValue(&UF::SkillInfo::SkillStep, pos), step); };
        void SetSkillRank(uint32 pos, uint16 rank) { SetUpdateFieldValue(m_values.ModifyValue(&Player::m_activePlayerData).ModifyValue(&UF::ActivePlayerData::Skill).ModifyValue(&UF::SkillInfo::SkillRank, pos), rank); }
        void SetSkillStartingRank(uint32 pos, uint16 starting) { SetUpdateFieldValue(m_values.ModifyValue(&Player::m_activePlayerData).ModifyValue(&UF::ActivePlayerData::Skill).ModifyValue(&UF::SkillInfo::SkillStartingRank, pos), starting); }
        void SetSkillMaxRank(uint32 pos, uint16 max) { SetUpdateFieldValue(m_values.ModifyValue(&Player::m_activePlayerData).ModifyValue(&UF::ActivePlayerData::Skill).ModifyValue(&UF::SkillInfo::SkillMaxRank, pos), max); }
        void SetSkillTempBonus(uint32 pos, uint16 bonus) { SetUpdateFieldValue(m_values.ModifyValue(&Player::m_activePlayerData).ModifyValue(&UF::ActivePlayerData::Skill).ModifyValue(&UF::SkillInfo::SkillTempBonus, pos), bonus); }
        void SetSkillPermBonus(uint32 pos, uint16 bonus) { SetUpdateFieldValue(m_values.ModifyValue(&Player::m_activePlayerData).ModifyValue(&UF::ActivePlayerData::Skill).ModifyValue(&UF::SkillInfo::SkillPermBonus, pos), bonus); }

        WorldLocation& GetTeleportDest() { return m_teleport_dest; }
        Optional<uint32> GetTeleportDestInstanceId() const { return m_teleport_instanceId; }
        uint32 GetTeleportOptions() const { return m_teleport_options; }
        bool IsBeingTeleported() const { return IsBeingTeleportedNear() || IsBeingTeleportedFar(); }
        bool IsBeingTeleportedNear() const { return mSemaphoreTeleport_Near; }
        bool IsBeingTeleportedFar() const { return mSemaphoreTeleport_Far; }
        bool IsBeingTeleportedSeamlessly() const { return IsBeingTeleportedFar() && m_teleport_options & TELE_TO_SEAMLESS; }
        void SetSemaphoreTeleportNear(bool semphsetting) { mSemaphoreTeleport_Near = semphsetting; }
        void SetSemaphoreTeleportFar(bool semphsetting) { mSemaphoreTeleport_Far = semphsetting; }
        void ProcessDelayedOperations();

        void CheckAreaExploreAndOutdoor(void);
        void AddExploredZones(uint32 pos, uint64 mask) { SetUpdateFieldFlagValue(m_values.ModifyValue(&Player::m_activePlayerData).ModifyValue(&UF::ActivePlayerData::ExploredZones, pos), mask); }
        void RemoveExploredZones(uint32 pos, uint64 mask) { RemoveUpdateFieldFlagValue(m_values.ModifyValue(&Player::m_activePlayerData).ModifyValue(&UF::ActivePlayerData::ExploredZones, pos), mask); }

        static uint32 TeamForRace(uint8 race);
        static TeamId TeamIdForRace(uint8 race);
        static uint8 GetFactionGroupForRace(uint8 race);
        uint32 GetTeam() const { return m_team; }

        TeamId GetTeamId() const { return m_team == ALLIANCE ? TEAM_ALLIANCE : TEAM_HORDE; }

        bool IsTeamAlliance() const { return m_team == ALLIANCE; }//���
        bool IsTeamHorde() const { return m_team == HORDE; }//���
        bool IsInAlliance() const { return m_team == ALLIANCE; }//���
        bool IsInHorde() const { return m_team == HORDE; }//���


        void SetFactionForRace(uint8 race);
        static TeamId BotTeamIdForRace(uint8 race);

        Team GetEffectiveTeam() const { return HasPlayerFlagEx(PLAYER_FLAGS_EX_MERCENARY_MODE) ? (GetTeam() == ALLIANCE ? HORDE : ALLIANCE) : Team(GetTeam()); }
        TeamId GetEffectiveTeamId() const { return GetEffectiveTeam() == ALLIANCE ? TEAM_ALLIANCE : TEAM_HORDE; }

        void InitDisplayIds();

        bool IsAtGroupRewardDistance(WorldObject const* pRewardSource) const;
        bool IsAtRecruitAFriendDistance(WorldObject const* pOther) const;
        void RewardPlayerAndGroupAtEvent(uint32 creature_id, WorldObject* pRewardSource);
        bool isHonorOrXPTarget(Unit const* victim) const;

        bool GetsRecruitAFriendBonus(bool forXP);

        ReputationMgr&       GetReputationMgr()       { return *m_reputationMgr; }
        ReputationMgr const& GetReputationMgr() const { return *m_reputationMgr; }
        ReputationRank GetReputationRank(uint32 faction_id) const;
        void RewardReputation(Unit* victim, float rate);
        void RewardReputation(Quest const* quest);

        int32 CalculateReputationGain(ReputationSource source, uint32 creatureOrQuestLevel, int32 rep, int32 faction, bool noQuestBonus = false);

        void UpdateSkillsForLevel();
        void ModifySkillBonus(uint32 skillid, int32 val, bool talent);

        /*********************************************************/
        /***                  PVP SYSTEM                       ***/
        /*********************************************************/
        void UpdateHonorFields();
        bool RewardHonor(Unit* victim, uint32 groupsize, int32 honor = -1, bool pvptoken = false);
        void ResetHonorStats();
        uint32 GetMaxPersonalArenaRatingRequirement(uint32 minarenaslot) const;

        // duel health and mana reset methods
        void SaveHealthBeforeDuel() { healthBeforeDuel = GetHealth(); }
        void SaveManaBeforeDuel() { manaBeforeDuel = GetPower(POWER_MANA); }
        void RestoreHealthAfterDuel() { SetHealth(healthBeforeDuel); }
        void RestoreManaAfterDuel() { SetPower(POWER_MANA, manaBeforeDuel); }

        uint32 GetHonorLevel() const { return m_playerData->HonorLevel; }
        void AddHonorXP(uint32 xp);
        void SetHonorLevel(uint8 honorLevel);
        bool IsMaxHonorLevel() const { return GetHonorLevel() == PLAYER_MAX_HONOR_LEVEL; }
        // Updates PLAYER_FIELD_HONOR_NEXT_LEVEL based on PLAYER_FIELD_HONOR_LEVEL
        void UpdateHonorNextLevel();
        //End of PvP System

        void RewardPlayerWithRewardPack(uint32 rewardPackID);
        void RewardPlayerWithRewardPack(RewardPackEntry const* rewardPackEntry);

        void SetDrunkValue(uint8 newDrunkValue, uint32 itemId = 0);
        uint8 GetDrunkValue() const { return m_playerData->Inebriation; }
        static DrunkenState GetDrunkenstateByValue(uint8 value);

        uint32 GetDeathTimer() const { return m_deathTimer; }
        uint32 GetCorpseReclaimDelay(bool pvp) const;
        void UpdateCorpseReclaimDelay();
        int32 CalculateCorpseReclaimDelay(bool load = false) const;
        void SendCorpseReclaimDelay(uint32 delay) const;

        float GetBlockPercent(uint8 attackerLevel) const override;
        bool CanParry() const { return m_canParry; }
        void SetCanParry(bool value);
        bool CanBlock() const { return m_canBlock; }
        void SetCanBlock(bool value);
        bool CanTitanGrip() const { return m_canTitanGrip; }
        void SetCanTitanGrip(bool value, uint32 penaltySpellId = 0);
        void CheckTitanGripPenalty();
        bool CanTameExoticPets() const { return IsGameMaster() || HasAuraType(SPELL_AURA_ALLOW_TAME_PET_TYPE); }

        void SetRegularAttackTime();

        void HandleBaseModFlatValue(BaseModGroup modGroup, float amount, bool apply);
        void ApplyBaseModPctValue(BaseModGroup modGroup, float pct);

        void SetBaseModFlatValue(BaseModGroup modGroup, float val);
        void SetBaseModPctValue(BaseModGroup modGroup, float val);

        void UpdateDamageDoneMods(WeaponAttackType attackType, int32 skipEnchantSlot = -1) override;
        void UpdateBaseModGroup(BaseModGroup modGroup);

        float GetBaseModValue(BaseModGroup modGroup, BaseModType modType) const;
        float GetTotalBaseModValue(BaseModGroup modGroup) const;

        void _ApplyAllStatBonuses();
        void _RemoveAllStatBonuses();

        void ResetAllPowers();

        SpellSchoolMask GetMeleeDamageSchoolMask(WeaponAttackType attackType = BASE_ATTACK) const override;

        void CastAllObtainSpells();
        void ApplyItemObtainSpells(Item* item, bool apply);

        void UpdateWeaponDependentCritAuras(WeaponAttackType attackType);
        void UpdateAllWeaponDependentCritAuras();

        void UpdateWeaponDependentAuras(WeaponAttackType attackType);
        void ApplyItemDependentAuras(Item* item, bool apply);

        bool CheckAttackFitToAuraRequirement(WeaponAttackType attackType, AuraEffect const* aurEff) const override;

        void _ApplyItemMods(Item* item, uint8 slot, bool apply, bool updateItemAuras = true);
        void _RemoveAllItemMods();
        void _ApplyAllItemMods();
        void _ApplyAllLevelScaleItemMods(bool apply);
        void ApplyAllAzeriteItemMods(bool apply);
        void ApplyAllAzeriteEmpoweredItemMods(bool apply);
        void _ApplyItemBonuses(Item* item, uint8 slot, bool apply);
        void _ApplyWeaponDamage(uint8 slot, Item* item, bool apply);
        bool EnchantmentFitsRequirements(uint32 enchantmentcondition, int8 slot) const;
        void ToggleMetaGemsActive(uint8 exceptslot, bool apply);
        void CorrectMetaGemEnchants(uint8 slot, bool apply);
        void InitDataForForm(bool reapplyMods = false);

        void ApplyItemEquipSpell(Item* item, bool apply, bool formChange = false);
        void ApplyEquipSpell(SpellInfo const* spellInfo, Item* item, bool apply, bool formChange = false);
        void UpdateEquipSpellsAtFormChange();
        void UpdateItemSetAuras(bool formChange = false);
        void ApplyArtifactPowers(Item* item, bool apply);
        void ApplyArtifactPowerRank(Item* artifact, ArtifactPowerRankEntry const* artifactPowerRank, bool apply);
        void ApplyAzeritePowers(Item* item, bool apply);
        void ApplyAzeriteItemMilestonePower(AzeriteItem* item, AzeriteItemMilestonePowerEntry const* azeriteItemMilestonePower, bool apply);
        void ApplyAzeriteEssence(AzeriteItem* item, uint32 azeriteEssenceId, uint32 rank, bool major, bool apply);
        void ApplyAzeriteEssencePower(AzeriteItem* item, AzeriteEssencePowerEntry const* azeriteEssencePower, bool major, bool apply);
        void ApplyAzeritePower(AzeriteEmpoweredItem* item, AzeritePowerEntry const* azeritePower, bool apply);

        void CastItemCombatSpell(DamageInfo const& damageInfo);
        void CastItemCombatSpell(DamageInfo const& damageInfo, Item* item, ItemTemplate const* proto);
        void CastItemUseSpell(Item* item, SpellCastTargets const& targets, ObjectGuid castCount, int32* misc);
        void ApplyItemLootedSpell(Item* item, bool apply);

        void SendEquipmentSetList();
        void SetEquipmentSet(EquipmentSetInfo::EquipmentSetData const& newEqSet);
        void DeleteEquipmentSet(uint64 id);

        void SendInitWorldStates(uint32 zoneId, uint32 areaId);
        void SendUpdateWorldState(uint32 variable, uint32 value, bool hidden = false) const;
        void SendDirectMessage(WorldPacket const* data) const;

        void SendAurasForTarget(Unit* target) const;

        PlayerMenu* PlayerTalkClass;
        std::vector<ItemSetEffect*> ItemSetEff;

        void SendLoot(Loot& loot, bool aeLooting = false);
        void SendLootError(ObjectGuid const& lootObj, ObjectGuid const& owner, LootError error) const;
        void SendLootRelease(ObjectGuid guid) const;
        void SendLootReleaseAll() const;
        void SendNotifyLootItemRemoved(ObjectGuid lootObj, ObjectGuid owner, uint8 lootListId) const;
        void SendNotifyLootMoneyRemoved(ObjectGuid lootObj) const;

        /*********************************************************/
        /***               BATTLEGROUND SYSTEM                 ***/
        /*********************************************************/

        bool InBattleground()       const                { return m_bgData.bgInstanceID != 0; }
        bool InArena()              const;
        uint32 GetBattlegroundId()  const                { return m_bgData.bgInstanceID; }
        BattlegroundTypeId GetBattlegroundTypeId() const { return m_bgData.bgTypeID; }
        Battleground* GetBattleground() const;

        uint32 GetBattlegroundQueueJoinTime(BattlegroundQueueTypeId bgQueueTypeId) const;
        bool InBattlegroundQueue(bool ignoreArena = false) const;
        bool IsDeserter() const { return HasAura(26013); }

        BattlegroundQueueTypeId GetBattlegroundQueueTypeId(uint32 index) const;
        uint32 GetBattlegroundQueueIndex(BattlegroundQueueTypeId bgQueueTypeId) const;
        bool IsInvitedForBattlegroundQueueType(BattlegroundQueueTypeId bgQueueTypeId) const;
        bool InBattlegroundQueueForBattlegroundQueueType(BattlegroundQueueTypeId bgQueueTypeId) const;

        void SetBattlegroundId(uint32 val, BattlegroundTypeId bgTypeId);
        uint32 AddBattlegroundQueueId(BattlegroundQueueTypeId val);
        bool HasFreeBattlegroundQueueId() const;
        void RemoveBattlegroundQueueId(BattlegroundQueueTypeId val);
        void SetInviteForBattlegroundQueueType(BattlegroundQueueTypeId bgQueueTypeId, uint32 instanceId);
        bool IsInvitedForBattlegroundInstance(uint32 instanceId) const;
        void SetMercenaryForBattlegroundQueueType(BattlegroundQueueTypeId bgQueueTypeId, bool mercenary);
        bool IsMercenaryForBattlegroundQueueType(BattlegroundQueueTypeId bgQueueTypeId) const;
        WorldLocation const& GetBattlegroundEntryPoint() const { return m_bgData.joinPos; }
        void SetBattlegroundEntryPoint();

        void SetBGTeam(uint32 team);
        uint32 GetBGTeam() const;

        void LeaveBattleground(bool teleportToEntryPoint = true);
        bool CanJoinToBattleground(Battleground const* bg) const;
        bool CanReportAfkDueToLimit();
        void ReportedAfkBy(Player* reporter);
        void ClearAfkReports() { m_bgData.bgAfkReporter.clear(); }

        bool GetBGAccessByLevel(BattlegroundTypeId bgTypeId) const;
        bool CanUseBattlegroundObject(GameObject* gameobject) const;
        bool isTotalImmune() const;
        bool CanCaptureTowerPoint() const;

        bool GetRandomWinner() const { return m_IsBGRandomWinner; }
        void SetRandomWinner(bool isWinner);

        /*********************************************************/
        /***               OUTDOOR PVP SYSTEM                  ***/
        /*********************************************************/

        OutdoorPvP* GetOutdoorPvP() const;
        // returns true if the player is in active state for outdoor pvp objective capturing, false otherwise
        bool IsOutdoorPvPActive() const;

        /*********************************************************/
        /***              ENVIROMENTAL SYSTEM                  ***/
        /*********************************************************/

        bool IsImmuneToEnvironmentalDamage() const;
        uint32 EnvironmentalDamage(EnviromentalDamage type, uint32 damage);

        /*********************************************************/
        /***               FLOOD FILTER SYSTEM                 ***/
        /*********************************************************/

        struct ChatFloodThrottle
        {
            enum Index
            {
                REGULAR = 0,
                ADDON = 1,
                MAX
            };

            time_t Time = 0;
            uint32 Count = 0;
        };

        void UpdateSpeakTime(ChatFloodThrottle::Index index);

        /*********************************************************/
        /***                 VARIOUS SYSTEMS                   ***/
        /*********************************************************/
        void UpdateFallInformationIfNeed(MovementInfo const& minfo, uint16 opcode);
        // only changed for direct client control (possess, vehicle etc.), not stuff you control using pet commands
        WorldObject* m_seer;
        void SetFallInformation(uint32 time, float z);
        void HandleFall(MovementInfo const& movementInfo);

        void SetClientControl(Unit* target, bool allowMove);

        void SetSeer(WorldObject* target) { m_seer = target; }
        void SetViewpoint(WorldObject* target, bool apply);
        WorldObject* GetViewpoint() const;
        void StopCastingCharm();
        void StopCastingBindSight() const;

        uint32 GetSaveTimer() const { return m_nextSave; }
        void SetSaveTimer(uint32 timer) { m_nextSave = timer; }

        void SaveRecallPosition()
        {
            m_recall_location.WorldRelocate(*this);
            m_recall_instanceId = GetInstanceId();
        }
        void Recall() { TeleportTo(m_recall_location, 0, m_recall_instanceId); }

        void SetHomebind(WorldLocation const& loc, uint32 areaId);
        void SendBindPointUpdate() const;
        void SendPlayerBound(ObjectGuid const& binderGuid, uint32 areaId) const;

        // Homebind coordinates
        WorldLocation m_homebind;
        uint16 m_homebindAreaId;

        uint8 GetStartLevel(uint8 race, uint8 playerClass, Optional<int32> characterTemplateId) const;

        // currently visible objects at player client
        GuidUnorderedSet m_clientGUIDs;
        GuidUnorderedSet m_visibleTransports;

        bool HaveAtClient(Object const* u) const;

        bool IsNeverVisibleFor(WorldObject const* seer, bool allowServersideObjects = false) const override;

        bool IsVisibleGloballyFor(Player const* player) const;

        void SendInitialVisiblePackets(Unit* target) const;
        void OnPhaseChange() override;
        void UpdateObjectVisibility(bool forced = true) override;
        void UpdateVisibilityForPlayer();
        void UpdateVisibilityOf(WorldObject* target);
        void UpdateVisibilityOf(Trinity::IteratorPair<WorldObject**> targets);
        void UpdateTriggerVisibility();

        template<class T>
        void UpdateVisibilityOf(T* target, UpdateData& data, std::set<Unit*>& visibleNow);

        uint8 m_forced_speed_changes[MAX_MOVE_TYPE];
        uint8 m_movementForceModMagnitudeChanges;

        bool HasAtLoginFlag(AtLoginFlags f) const { return (m_atLoginFlags & f) != 0; }
        void SetAtLoginFlag(AtLoginFlags f) { m_atLoginFlags |= f; }
        void RemoveAtLoginFlag(AtLoginFlags flags, bool persist = false);

        bool isUsingLfg() const;
        bool inRandomLfgDungeon() const;

        typedef std::set<uint32> DFQuestsDoneList;
        DFQuestsDoneList m_DFQuests;

        // Temporarily removed pet cache
        uint32 GetTemporaryUnsummonedPetNumber() const { return m_temporaryUnsummonedPetNumber; }
        void SetTemporaryUnsummonedPetNumber(uint32 petnumber) { m_temporaryUnsummonedPetNumber = petnumber; }
        void UnsummonPetTemporaryIfAny();
        void ResummonPetTemporaryUnSummonedIfAny();
        bool IsPetNeedBeTemporaryUnsummoned() const;

        void SendCinematicStart(uint32 CinematicSequenceId) const;
        void SendMovieStart(uint32 movieId);

        uint32 DoRandomRoll(uint32 minimum, uint32 maximum);
        uint8 GetItemLimitCategoryQuantity(ItemLimitCategoryEntry const* limitEntry) const;

        void UpdateItemLevelAreaBasedScaling();
        void ActivatePvpItemLevels(bool activate) { _usePvpItemLevels = activate; }
        bool IsUsingPvpItemLevels() const { return _usePvpItemLevels; }

        /*********************************************************/
        /***                 INSTANCE SYSTEM                   ***/
        /*********************************************************/
        typedef std::unordered_map<Difficulty, std::unordered_map<uint32 /*mapId*/, InstancePlayerBind>> BoundInstancesMap;

        void UpdateHomebindTime(uint32 time);

        uint32 m_HomebindTimer;
        bool m_InstanceValid;
        // permanent binds and solo binds by difficulty
        uint32 GetRecentInstanceId(uint32 mapId) const
        {
            auto itr = m_recentInstances.find(mapId);
            return itr != m_recentInstances.end() ? itr->second : 0;
        }

        void SetRecentInstance(uint32 mapId, uint32 instanceId)
        {
            m_recentInstances[mapId] = instanceId;
        }

        std::unordered_map<uint32 /*mapId*/, uint32 /*instanceId*/> m_recentInstances;
        void ConfirmPendingBind();
        void SetPendingBind(uint32 instanceId, uint32 bindTimer);
        bool HasPendingBind() const { return _pendingBindId > 0; }
        void SendRaidInfo();
        bool Satisfy(AccessRequirement const* ar, uint32 target_map, TransferAbortParams* params = nullptr, bool report = false);
        bool CheckInstanceValidity(bool /*isLogin*/);
        bool CheckInstanceCount(uint32 instanceId) const;
        void AddInstanceEnterTime(uint32 instanceId, time_t enterTime);

        // last used pet number (for BG's)
        uint32 GetLastPetNumber() const { return m_lastpetnumber; }
        void SetLastPetNumber(uint32 petnumber) { m_lastpetnumber = petnumber; }

        /*********************************************************/
        /***                   GROUP SYSTEM                    ***/
        /*********************************************************/

        bool IsInGroup(ObjectGuid groupGuid) const;
        Group* GetGroupInvite() const { return m_groupInvite; }
        void SetGroupInvite(Group* group) { m_groupInvite = group; }
        Group* GetGroup() { return m_group.getTarget(); }
        Group const* GetGroup() const { return const_cast<Group const*>(m_group.getTarget()); }
        GroupReference& GetGroupRef() { return m_group; }
        void SetGroup(Group* group, int8 subgroup = -1);
        uint8 GetSubGroup() const { return m_group.getSubGroup(); }
        uint32 GetGroupUpdateFlag() const { return m_groupUpdateMask; }
        void SetGroupUpdateFlag(uint32 flag) { m_groupUpdateMask |= flag; }
        void RemoveGroupUpdateFlag(uint32 flag) { m_groupUpdateMask &= ~flag; }
        void SetPartyType(GroupCategory category, uint8 type);
        void ResetGroupUpdateSequenceIfNeeded(Group const* group);
        int32 NextGroupUpdateSequenceNumber(GroupCategory category);
        Player* GetNextRandomRaidMember(float radius);
        PartyResult CanUninviteFromGroup(ObjectGuid guidMember = ObjectGuid::Empty) const;

        // Battleground / Battlefield Group System
        void SetBattlegroundOrBattlefieldRaid(Group* group, int8 subgroup = -1);
        void RemoveFromBattlegroundOrBattlefieldRaid();
        Group* GetOriginalGroup() const { return m_originalGroup.getTarget(); }
        GroupReference& GetOriginalGroupRef() { return m_originalGroup; }
        uint8 GetOriginalSubGroup() const { return m_originalGroup.getSubGroup(); }
        void SetOriginalGroup(Group* group, int8 subgroup = -1);

        void SetPassOnGroupLoot(bool bPassOnGroupLoot) { m_bPassOnGroupLoot = bPassOnGroupLoot; }
        bool GetPassOnGroupLoot() const { return m_bPassOnGroupLoot; }

        MapReference &GetMapRef() { return m_mapRef; }

        // Set map to player and add reference
        void SetMap(Map* map) override;
        void ResetMap() override;

        bool isAllowedToLoot(Creature const* creature) const;

        DeclinedName const* GetDeclinedNames() const { return m_declinedname; }
        uint8 GetRunesState() const;
        uint32 GetRuneCooldown(uint8 index) const { return m_runes->Cooldown[index]; }
        uint32 GetRuneBaseCooldown() const;
        void SetRuneCooldown(uint8 index, uint32 cooldown);
        void ResyncRunes() const;
        void InitRunes();

        void SendRespondInspectAchievements(Player* player) const;
        uint32 GetAchievementPoints() const;
        std::vector<uint32> GetCompletedAchievementIds() const;
        bool HasAchieved(uint32 achievementId) const;
        void ResetAchievements();
        void ResetCriteria(CriteriaFailEvent condition, int32 failAsset, bool evenIfCriteriaComplete = false);

        void UpdateCriteria(CriteriaType type, uint64 miscValue1 = 0, uint64 miscValue2 = 0, uint64 miscValue3 = 0, WorldObject* ref = nullptr);
        void StartCriteriaTimer(CriteriaStartEvent startEvent, uint32 entry, uint32 timeLost = 0);
        void RemoveCriteriaTimer(CriteriaStartEvent startEvent, uint32 entry);
        void CompletedAchievement(AchievementEntry const* entry);
        bool ModifierTreeSatisfied(uint32 modifierTreeId) const;

        bool HasTitle(uint32 bitIndex) const;
        bool HasTitle(CharTitlesEntry const* title) const;
        void SetTitle(CharTitlesEntry const* title, bool lost = false);
        void SetChosenTitle(int32 title) { SetUpdateFieldValue(m_values.ModifyValue(&Player::m_playerData).ModifyValue(&UF::PlayerData::PlayerTitle), title); }
        void SetKnownTitles(uint32 index, uint64 mask) { SetUpdateFieldValue(m_values.ModifyValue(&Player::m_activePlayerData).ModifyValue(&UF::ActivePlayerData::KnownTitles, index), mask); }

        //bool isActiveObject() const { return true; }
        bool CanSeeSpellClickOn(Creature const* creature) const;

        uint32 GetChampioningFaction() const { return m_ChampioningFaction; }
        void SetChampioningFaction(uint32 faction) { m_ChampioningFaction = faction; }
        Spell* m_spellModTakingSpell;

        float GetAverageItemLevel() const;
        bool isDebugAreaTriggers;

        void ClearWhisperWhiteList() { WhisperList.clear(); }
        void AddWhisperWhiteList(ObjectGuid guid) { WhisperList.push_back(guid); }
        bool IsInWhisperWhiteList(ObjectGuid guid);
        void RemoveFromWhisperWhiteList(ObjectGuid guid) { WhisperList.remove(guid); }

        void ValidateMovementInfo(MovementInfo* mi);

        void SendMovementSetCollisionHeight(float height, WorldPackets::Movement::UpdateCollisionHeightReason reason);

        bool CanFly() const override { return m_movementInfo.HasMovementFlag(MOVEMENTFLAG_CAN_FLY); }
        bool CanEnterWater() const override { return true; }

        std::string GetMapAreaAndZoneString() const;
        std::string GetCoordsMapAreaAndZoneString() const;

        // Void Storage
        bool IsVoidStorageUnlocked() const { return HasPlayerFlag(PLAYER_FLAGS_VOID_UNLOCKED); }
        void UnlockVoidStorage() { SetPlayerFlag(PLAYER_FLAGS_VOID_UNLOCKED); }
        void LockVoidStorage() { RemovePlayerFlag(PLAYER_FLAGS_VOID_UNLOCKED); }
        uint8 GetNextVoidStorageFreeSlot() const;
        uint8 GetNumOfVoidStorageFreeSlots() const;
        uint8 AddVoidStorageItem(VoidStorageItem&& item);
        void DeleteVoidStorageItem(uint8 slot);
        bool SwapVoidStorageItem(uint8 oldSlot, uint8 newSlot);
        VoidStorageItem* GetVoidStorageItem(uint8 slot) const;
        VoidStorageItem* GetVoidStorageItem(uint64 id, uint8& slot) const;
        float GetPersonnalXpRate() { return _PersonnalXpRate; }//���
        void SetPersonnalXpRate(float PersonnalXpRate);
        std::shared_ptr<BattlePet>* GetBattlePetCombatTeam();
        bool HasBattlePetTraining();
        uint32 GetBattlePetCombatSize();
        void UpdateBattlePetCombatTeam();

        std::shared_ptr<BattlePet> _battlePetCombatTeam[3];
        // Reagent Bank
        bool IsReagentBankUnlocked() const { return HasPlayerFlagEx(PLAYER_FLAGS_EX_REAGENT_BANK_UNLOCKED); }
        void UnlockReagentBank() { SetPlayerFlagEx(PLAYER_FLAGS_EX_REAGENT_BANK_UNLOCKED); }

        void CreateGarrison(uint32 garrSiteId);
        void DeleteGarrison();
        Garrison* GetGarrison() const { return _garrison.get(); }

        bool IsAdvancedCombatLoggingEnabled() const { return _advancedCombatLoggingEnabled; }
        void SetAdvancedCombatLogging(bool enabled) { _advancedCombatLoggingEnabled = enabled; }

        SceneMgr& GetSceneMgr() { return m_sceneMgr; }
        SceneMgr const& GetSceneMgr() const { return m_sceneMgr; }
        RestMgr& GetRestMgr() const { return *_restMgr; }
        void SetRestState(RestTypes type, PlayerRestState state)
        {
            SetUpdateFieldValue(m_values
                .ModifyValue(&Player::m_activePlayerData)
                .ModifyValue(&UF::ActivePlayerData::RestInfo, type)
                .ModifyValue(&UF::RestInfo::StateID), state);
        }
        void SetRestThreshold(RestTypes type, uint32 threshold)
        {
            SetUpdateFieldValue(m_values
                .ModifyValue(&Player::m_activePlayerData)
                .ModifyValue(&UF::ActivePlayerData::RestInfo, type)
                .ModifyValue(&UF::RestInfo::Threshold), threshold);
        }

        void SendPlayerChoice(ObjectGuid sender, int32 choiceId);

        bool MeetPlayerCondition(uint32 conditionId) const;

        bool HasPlayerFlag(PlayerFlags flags) const { return (*m_playerData->PlayerFlags & flags) != 0; }
        void SetPlayerFlag(PlayerFlags flags) { SetUpdateFieldFlagValue(m_values.ModifyValue(&Player::m_playerData).ModifyValue(&UF::PlayerData::PlayerFlags), flags); }
        void RemovePlayerFlag(PlayerFlags flags) { RemoveUpdateFieldFlagValue(m_values.ModifyValue(&Player::m_playerData).ModifyValue(&UF::PlayerData::PlayerFlags), flags); }
        void ReplaceAllPlayerFlags(PlayerFlags flags) { SetUpdateFieldValue(m_values.ModifyValue(&Player::m_playerData).ModifyValue(&UF::PlayerData::PlayerFlags), flags); }

        bool HasPlayerFlagEx(PlayerFlagsEx flags) const { return (*m_playerData->PlayerFlagsEx & flags) != 0; }
        void SetPlayerFlagEx(PlayerFlagsEx flags) { SetUpdateFieldFlagValue(m_values.ModifyValue(&Player::m_playerData).ModifyValue(&UF::PlayerData::PlayerFlagsEx), flags); }
        void RemovePlayerFlagEx(PlayerFlagsEx flags) { RemoveUpdateFieldFlagValue(m_values.ModifyValue(&Player::m_playerData).ModifyValue(&UF::PlayerData::PlayerFlagsEx), flags); }
        void ReplaceAllPlayerFlagsEx(PlayerFlagsEx flags) { SetUpdateFieldValue(m_values.ModifyValue(&Player::m_playerData).ModifyValue(&UF::PlayerData::PlayerFlagsEx), flags); }

        void SetAverageItemLevelTotal(float newItemLevel) { SetUpdateFieldValue(m_values.ModifyValue(&Player::m_playerData).ModifyValue(&UF::PlayerData::AvgItemLevel, 0), newItemLevel); }
        void SetAverageItemLevelEquipped(float newItemLevel) { SetUpdateFieldValue(m_values.ModifyValue(&Player::m_playerData).ModifyValue(&UF::PlayerData::AvgItemLevel, 1), newItemLevel); }

        uint32 GetCustomizationChoice(uint32 chrCustomizationOptionId) const
        {
            int32 choiceIndex = m_playerData->Customizations.FindIndexIf([chrCustomizationOptionId](UF::ChrCustomizationChoice choice)
            {
                return choice.ChrCustomizationOptionID == chrCustomizationOptionId;
            });

            if (choiceIndex >= 0)
                return m_playerData->Customizations[choiceIndex].ChrCustomizationChoiceID;

            return 0;
        }

        template<typename Iter>
        void SetCustomizations(Trinity::IteratorPair<Iter> customizations, bool markChanged = true)
        {
            if (markChanged)
                m_customizationsChanged = true;

            ClearDynamicUpdateFieldValues(m_values.ModifyValue(&Player::m_playerData).ModifyValue(&UF::PlayerData::Customizations));
            for (auto&& customization : customizations)
            {
                UF::ChrCustomizationChoice& newChoice = AddDynamicUpdateFieldValue(m_values.ModifyValue(&Player::m_playerData).ModifyValue(&UF::PlayerData::Customizations));
                newChoice.ChrCustomizationOptionID = customization.ChrCustomizationOptionID;
                newChoice.ChrCustomizationChoiceID = customization.ChrCustomizationChoiceID;
            }
        }
        void SetPvpTitle(uint8 pvpTitle) { SetUpdateFieldValue(m_values.ModifyValue(&Player::m_playerData).ModifyValue(&UF::PlayerData::PvpTitle), pvpTitle); }
        void SetArenaFaction(uint8 arenaFaction) { SetUpdateFieldValue(m_values.ModifyValue(&Player::m_playerData).ModifyValue(&UF::PlayerData::ArenaFaction), arenaFaction); }
        void ApplyModFakeInebriation(int32 mod, bool apply) { ApplyModUpdateFieldValue(m_values.ModifyValue(&Player::m_playerData).ModifyValue(&UF::PlayerData::FakeInebriation), mod, apply); }
        void SetVirtualPlayerRealm(uint32 virtualRealmAddress) { SetUpdateFieldValue(m_values.ModifyValue(&Player::m_playerData).ModifyValue(&UF::PlayerData::VirtualPlayerRealm), virtualRealmAddress); }
        void SetCurrentBattlePetBreedQuality(uint8 battlePetBreedQuality) { SetUpdateFieldValue(m_values.ModifyValue(&Player::m_playerData).ModifyValue(&UF::PlayerData::CurrentBattlePetBreedQuality), battlePetBreedQuality);  }

        void AddHeirloom(int32 itemId, uint32 flags)
        {
            AddDynamicUpdateFieldValue(m_values.ModifyValue(&Player::m_activePlayerData).ModifyValue(&UF::ActivePlayerData::Heirlooms)) = itemId;
            AddDynamicUpdateFieldValue(m_values.ModifyValue(&Player::m_activePlayerData).ModifyValue(&UF::ActivePlayerData::HeirloomFlags)) = flags;
        }
        void SetHeirloom(uint32 slot, int32 itemId) { SetUpdateFieldValue(m_values.ModifyValue(&Player::m_activePlayerData).ModifyValue(&UF::ActivePlayerData::Heirlooms, slot), itemId); }
        void SetHeirloomFlags(uint32 slot, uint32 flags) { SetUpdateFieldValue(m_values.ModifyValue(&Player::m_activePlayerData).ModifyValue(&UF::ActivePlayerData::HeirloomFlags, slot), flags); }

        void AddToy(int32 itemId, uint32 flags)
        {
            AddDynamicUpdateFieldValue(m_values.ModifyValue(&Player::m_activePlayerData).ModifyValue(&UF::ActivePlayerData::Toys)) = itemId;
            AddDynamicUpdateFieldValue(m_values.ModifyValue(&Player::m_activePlayerData).ModifyValue(&UF::ActivePlayerData::ToyFlags)) = flags;
        }

        void AddTransmogBlock(uint32 blockValue) { AddDynamicUpdateFieldValue(m_values.ModifyValue(&Player::m_activePlayerData).ModifyValue(&UF::ActivePlayerData::Transmog)) = blockValue; }
        void AddTransmogFlag(uint32 slot, uint32 flag) { SetUpdateFieldFlagValue(m_values.ModifyValue(&Player::m_activePlayerData).ModifyValue(&UF::ActivePlayerData::Transmog, slot), flag); }

        void AddConditionalTransmog(uint32 itemModifiedAppearanceId) { AddDynamicUpdateFieldValue(m_values.ModifyValue(&Player::m_activePlayerData).ModifyValue(&UF::ActivePlayerData::ConditionalTransmog)) = itemModifiedAppearanceId; }
        void RemoveConditionalTransmog(uint32 itemModifiedAppearanceId)
        {
            int32 index = m_activePlayerData->ConditionalTransmog.FindIndex(itemModifiedAppearanceId);
            if (index >= 0)
                RemoveDynamicUpdateFieldValue(m_values.ModifyValue(&Player::m_activePlayerData).ModifyValue(&UF::ActivePlayerData::ConditionalTransmog), uint32(index));
        }

        void AddIllusionBlock(uint32 blockValue) { AddDynamicUpdateFieldValue(m_values.ModifyValue(&Player::m_activePlayerData).ModifyValue(&UF::ActivePlayerData::TransmogIllusions)) = blockValue; }
        void AddIllusionFlag(uint32 slot, uint32 flag) { SetUpdateFieldFlagValue(m_values.ModifyValue(&Player::m_activePlayerData).ModifyValue(&UF::ActivePlayerData::TransmogIllusions, slot), flag); }

        void AddSelfResSpell(int32 spellId) { AddDynamicUpdateFieldValue(m_values.ModifyValue(&Player::m_activePlayerData).ModifyValue(&UF::ActivePlayerData::SelfResSpells)) = spellId; }
        void RemoveSelfResSpell(int32 spellId)
        {
            int32 index = m_activePlayerData->SelfResSpells.FindIndex(spellId);
            if (index >= 0)
                RemoveDynamicUpdateFieldValue(m_values.ModifyValue(&Player::m_activePlayerData).ModifyValue(&UF::ActivePlayerData::SelfResSpells), uint32(index));
        }
        void ClearSelfResSpell() { ClearDynamicUpdateFieldValues(m_values.ModifyValue(&Player::m_activePlayerData).ModifyValue(&UF::ActivePlayerData::SelfResSpells)); }

        ObjectGuid GetSummonedBattlePetGUID() const { return m_activePlayerData->SummonedBattlePetGUID; }
        void SetSummonedBattlePetGUID(ObjectGuid guid) { SetUpdateFieldValue(m_values.ModifyValue(&Player::m_activePlayerData).ModifyValue(&UF::ActivePlayerData::SummonedBattlePetGUID), guid); }

        //BPAY THORDEKK
        uint32 GetBattlePayCredits() const;
        //bool HasBattlePayCredits(uint32 count) const;
        //bool UpdateBattlePayCredits(uint64 price) const;
        //bool ModifyBattlePayCredits(uint64 credits) const;
        void SendBattlePayMessage(uint32 bpaymessageID, std::string name, uint32 value = 0) const;
        //void SendBattlePayBattlePetDelivered(ObjectGuid petguid, uint32 creatureID) const;

        void SetTrackCreatureFlag(uint32 flags) { SetUpdateFieldFlagValue(m_values.ModifyValue(&Player::m_activePlayerData).ModifyValue(&UF::ActivePlayerData::TrackCreatureMask), flags); }
        void RemoveTrackCreatureFlag(uint32 flags) { RemoveUpdateFieldFlagValue(m_values.ModifyValue(&Player::m_activePlayerData).ModifyValue(&UF::ActivePlayerData::TrackCreatureMask), flags); }

        void SetVersatilityBonus(float value) { SetUpdateFieldStatValue(m_values.ModifyValue(&Player::m_activePlayerData).ModifyValue(&UF::ActivePlayerData::VersatilityBonus), value); }

        void ApplyModOverrideSpellPowerByAPPercent(float mod, bool apply) { ApplyModUpdateFieldValue(m_values.ModifyValue(&Player::m_activePlayerData).ModifyValue(&UF::ActivePlayerData::OverrideSpellPowerByAPPercent), mod, apply); }

        void ApplyModOverrideAPBySpellPowerPercent(float mod, bool apply) { ApplyModUpdateFieldValue(m_values.ModifyValue(&Player::m_activePlayerData).ModifyValue(&UF::ActivePlayerData::OverrideAPBySpellPowerPercent), mod, apply); }

        bool HasPlayerLocalFlag(PlayerLocalFlags flags) const { return (*m_activePlayerData->LocalFlags & flags) != 0; }
        void SetPlayerLocalFlag(PlayerLocalFlags flags) { SetUpdateFieldFlagValue(m_values.ModifyValue(&Player::m_activePlayerData).ModifyValue(&UF::ActivePlayerData::LocalFlags), flags); }
        void RemovePlayerLocalFlag(PlayerLocalFlags flags) { RemoveUpdateFieldFlagValue(m_values.ModifyValue(&Player::m_activePlayerData).ModifyValue(&UF::ActivePlayerData::LocalFlags), flags); }
        void ReplaceAllPlayerLocalFlags(PlayerLocalFlags flags) { SetUpdateFieldValue(m_values.ModifyValue(&Player::m_activePlayerData).ModifyValue(&UF::ActivePlayerData::LocalFlags), flags); }

        uint8 GetNumRespecs() const { return m_activePlayerData->NumRespecs; }
        void SetNumRespecs(uint8 numRespecs) { SetUpdateFieldValue(m_values.ModifyValue(&Player::m_activePlayerData).ModifyValue(&UF::ActivePlayerData::NumRespecs), numRespecs); }

        void SetWatchedFactionIndex(int32 index) { SetUpdateFieldValue(m_values.ModifyValue(&Player::m_activePlayerData).ModifyValue(&UF::ActivePlayerData::WatchedFactionIndex), index); }

        void AddAuraVision(PlayerFieldByte2Flags flags) { SetUpdateFieldFlagValue(m_values.ModifyValue(&Player::m_activePlayerData).ModifyValue(&UF::ActivePlayerData::AuraVision), flags); }
        void RemoveAuraVision(PlayerFieldByte2Flags flags) { RemoveUpdateFieldFlagValue(m_values.ModifyValue(&Player::m_activePlayerData).ModifyValue(&UF::ActivePlayerData::AuraVision), flags); }

        void SetTransportServerTime(int32 transportServerTime) { SetUpdateFieldValue(m_values.ModifyValue(&Player::m_activePlayerData).ModifyValue(&UF::ActivePlayerData::TransportServerTime), transportServerTime); }

        bool IsInFriendlyArea() const;
        bool IsFriendlyArea(AreaTableEntry const* inArea) const;

        void SetWarModeDesired(bool enabled);
        bool IsWarModeDesired() const { return HasPlayerFlag(PLAYER_FLAGS_WAR_MODE_DESIRED); }
        bool IsWarModeActive() const { return HasPlayerFlag(PLAYER_FLAGS_WAR_MODE_ACTIVE); }
        bool IsWarModeLocalActive() const { return HasPlayerLocalFlag(PLAYER_LOCAL_FLAG_WAR_MODE); }
        void SetWarModeLocal(bool enabled);
        bool CanEnableWarModeInArea() const;
        void UpdateWarModeAuras();

        std::string GetDebugInfo() const override;

        UF::UpdateField<UF::PlayerData, 0, TYPEID_PLAYER> m_playerData;
        UF::UpdateField<UF::ActivePlayerData, 0, TYPEID_ACTIVE_PLAYER> m_activePlayerData;
<<<<<<< HEAD
        bool AddBattlePetByCreatureId(uint32 creatureId, bool sendUpdate = true, bool sendDiliveryUpdate = false);
        bool IsCanDelayTeleport() const { return m_bCanDelayTeleport; }
        bool IsHasDelayedTeleport() const { return m_bHasDelayedTeleport; }
=======

        void SetAreaSpiritHealer(Creature* creature);
        ObjectGuid const& GetSpiritHealerGUID() const { return _areaSpiritHealerGUID; }
        bool CanAcceptAreaSpiritHealFrom(Unit* spiritHealer) const { return spiritHealer->GetGUID() == _areaSpiritHealerGUID; }
        void SendAreaSpiritHealerTime(Unit* spiritHealer) const;
        void SendAreaSpiritHealerTime(ObjectGuid const& spiritHealerGUID, int32 timeLeft) const;

>>>>>>> 034db11b
    protected:
        // Gamemaster whisper whitelist
        GuidList WhisperList;
        TimePoint m_regenInterruptTimestamp;
        uint32 m_regenTimerCount;
        uint32 m_foodEmoteTimerCount;
        float m_powerFraction[MAX_POWERS_PER_CLASS];
        uint32 m_contestedPvPTimer;

        /*********************************************************/
        /***               BATTLEGROUND SYSTEM                 ***/
        /*********************************************************/

        /*
        this is an array of BG queues (BgTypeIDs) in which is player
        */
        struct BgBattlegroundQueueID_Rec
        {
            BattlegroundQueueTypeId bgQueueTypeId;
            uint32 invitedToInstance;
            uint32 joinTime;
            bool mercenary;
        };

        BgBattlegroundQueueID_Rec m_bgBattlegroundQueueID[PLAYER_MAX_BATTLEGROUND_QUEUES];
        BGData                    m_bgData;

        bool m_IsBGRandomWinner;

        /*********************************************************/
        /***                    QUEST SYSTEM                   ***/
        /*********************************************************/

        void PushQuests();

        //We allow only one timed quest active at the same time. Below can then be simple value instead of set.
        typedef std::set<uint32> QuestSet;
        typedef std::unordered_map<uint32, time_t> SeasonalQuestMapByQuest;
        typedef std::unordered_map<uint32, SeasonalQuestMapByQuest> SeasonalQuestMapByEvent;
        QuestSet m_timedquests;
        QuestSet m_weeklyquests;
        QuestSet m_monthlyquests;
        SeasonalQuestMapByEvent m_seasonalquests;

        ObjectGuid m_playerSharingQuest;
        uint32 m_sharedQuestId;
        uint32 m_ingametime;

        /*********************************************************/
        /***                   LOAD SYSTEM                     ***/
        /*********************************************************/

        void _LoadActions(PreparedQueryResult result);
        void _LoadAuras(PreparedQueryResult auraResult, PreparedQueryResult effectResult, uint32 timediff);
        void _LoadGlyphAuras();
        void _LoadInventory(PreparedQueryResult result, PreparedQueryResult artifactsResult, PreparedQueryResult azeriteResult,
            PreparedQueryResult azeriteItemMilestonePowersResult, PreparedQueryResult azeriteItemUnlockedEssencesResult,
            PreparedQueryResult azeriteEmpoweredItemResult, uint32 timeDiff);
        void _LoadVoidStorage(PreparedQueryResult result);
        void _LoadMail(PreparedQueryResult mailsResult, PreparedQueryResult mailItemsResult, PreparedQueryResult artifactResult, PreparedQueryResult azeriteItemResult,
            PreparedQueryResult azeriteItemMilestonePowersResult, PreparedQueryResult azeriteItemUnlockedEssencesResult, PreparedQueryResult azeriteEmpoweredItemResult);
        static Item* _LoadMailedItem(ObjectGuid const& playerGuid, Player* player, uint64 mailId, Mail* mail, Field* fields, ItemAdditionalLoadInfo* addionalData);
        void _LoadQuestStatus(PreparedQueryResult result);
        void _LoadQuestStatusObjectives(PreparedQueryResult result);
        void _LoadQuestStatusRewarded(PreparedQueryResult result);
       // void UnbindInstance(BoundInstancesMap::mapped_type::iterator& itr, BoundInstancesMap::iterator& difficultyItr, bool unload);
        void UnbindInstance(BoundInstancesMap::mapped_type::iterator& itr, BoundInstancesMap::iterator& difficultyItr, bool unload = false);

        //void UnbindInstance(uint32 mapid, Difficulty difficulty, bool unload);//ϵͳ�Զ�����
        void UnbindInstance(uint32 mapid, Difficulty difficulty, bool unload = false);
        //void UnbindInstance(uint32 mapid, Difficulty difficulty, bool unload);
        typedef std::unordered_map<Difficulty, std::unordered_map<uint32 /*mapId*/, InstancePlayerBind>> BoundInstancesMap;
        BoundInstancesMap m_boundInstances;
        //InstancePlayerBind* GetBoundInstance(uint32 mapid, Difficulty difficulty, bool withExpired);//ϵͳ�Զ�����
        InstancePlayerBind* GetBoundInstance(uint32 mapid, Difficulty difficulty, bool withExpired = false);//��ע��,���ֲ���
        InstancePlayerBind const* GetBoundInstance(uint32 mapid, Difficulty difficulty) const;

        void _LoadDailyQuestStatus(PreparedQueryResult result);
        void _LoadWeeklyQuestStatus(PreparedQueryResult result);
        void _LoadMonthlyQuestStatus(PreparedQueryResult result);
        void _LoadSeasonalQuestStatus(PreparedQueryResult result);
        void _LoadRandomBGStatus(PreparedQueryResult result);
        void _LoadGroup(PreparedQueryResult result);
        void _LoadSkills(PreparedQueryResult result);
        void _LoadSpells(PreparedQueryResult result, PreparedQueryResult favoritesResult);
        void _LoadStoredAuraTeleportLocations(PreparedQueryResult result);
        bool _LoadHomeBind(PreparedQueryResult result);
        void _LoadDeclinedNames(PreparedQueryResult result);
        void _LoadArenaTeamInfo(PreparedQueryResult result);
        void _LoadEquipmentSets(PreparedQueryResult result);
        void _LoadTransmogOutfits(PreparedQueryResult result);
        void _LoadBGData(PreparedQueryResult result);
        void _LoadGlyphs(PreparedQueryResult result);
        void _LoadTalents(PreparedQueryResult result);
        void _LoadPvpTalents(PreparedQueryResult result);
        void _LoadTraits(PreparedQueryResult configsResult, PreparedQueryResult entriesResult);
        void _LoadInstanceTimeRestrictions(PreparedQueryResult result);
        void _LoadPetStable(uint32 summonedPetNumber, PreparedQueryResult result);
        void _LoadCurrency(PreparedQueryResult result);
        void _LoadCUFProfiles(PreparedQueryResult result);

        /*********************************************************/
        /***                   SAVE SYSTEM                     ***/
        /*********************************************************/

        void _SaveCustomizations(CharacterDatabaseTransaction trans);
        void _SaveActions(CharacterDatabaseTransaction trans);
        void _SaveAuras(CharacterDatabaseTransaction trans);
        void _SaveInventory(CharacterDatabaseTransaction trans);
        void _SaveVoidStorage(CharacterDatabaseTransaction trans);
        void _SaveMail(CharacterDatabaseTransaction trans);
        void _SaveQuestStatus(CharacterDatabaseTransaction trans);
        void _SaveDailyQuestStatus(CharacterDatabaseTransaction trans);
        void _SaveWeeklyQuestStatus(CharacterDatabaseTransaction trans);
        void _SaveMonthlyQuestStatus(CharacterDatabaseTransaction trans);
        void _SaveSeasonalQuestStatus(CharacterDatabaseTransaction trans);
        void _SaveSkills(CharacterDatabaseTransaction trans);
        void _SaveSpells(CharacterDatabaseTransaction trans);
        void _SaveStoredAuraTeleportLocations(CharacterDatabaseTransaction trans);
        void _SaveEquipmentSets(CharacterDatabaseTransaction trans);
        void _SaveBGData(CharacterDatabaseTransaction trans);
        void _SaveGlyphs(CharacterDatabaseTransaction trans) const;
        void _SaveTalents(CharacterDatabaseTransaction trans);
        void _SaveTraits(CharacterDatabaseTransaction trans);
        void _SaveStats(CharacterDatabaseTransaction trans) const;
        void _SaveInstanceTimeRestrictions(CharacterDatabaseTransaction trans);
        void _SaveCurrency(CharacterDatabaseTransaction trans);
        void _SaveCUFProfiles(CharacterDatabaseTransaction trans);

        /*********************************************************/
        /***              ENVIRONMENTAL SYSTEM                 ***/
        /*********************************************************/
        void HandleSobering();
        void SendMirrorTimer(MirrorTimerType Type, uint32 MaxValue, uint32 CurrentValue, int32 Regen);
        void StopMirrorTimer(MirrorTimerType Type);
        void HandleDrowning(uint32 time_diff);
        int32 getMaxTimer(MirrorTimerType timer) const;

        /*********************************************************/
        /***                  HONOR SYSTEM                     ***/
        /*********************************************************/
        time_t m_lastHonorUpdateTime;

        void outDebugValues() const;

        uint32 m_team;
        uint32 m_nextSave;
        bool m_customizationsChanged;
        std::array<ChatFloodThrottle, ChatFloodThrottle::MAX> m_chatFloodData;
        Difficulty m_dungeonDifficulty;
        Difficulty m_raidDifficulty;
        Difficulty m_legacyRaidDifficulty;

        uint32 m_atLoginFlags;

        Item* m_items[PLAYER_SLOTS_COUNT];
        uint32 m_currentBuybackSlot;

        PlayerCurrenciesMap _currencyStorage;

        VoidStorageItem* _voidStorageItems[VOID_STORAGE_MAX_SLOT];

        std::vector<Item*> m_itemUpdateQueue;
        bool m_itemUpdateQueueBlocked;

        uint32 m_ExtraFlags;

        QuestStatusMap m_QuestStatus;
        QuestObjectiveStatusMap m_questObjectiveStatus;
        QuestStatusSaveMap m_QuestStatusSave;

        RewardedQuestSet m_RewardedQuests;
        QuestStatusSaveMap m_RewardedQuestsSave;

        SkillStatusMap mSkillStatus;

        ObjectGuid::LowType m_GuildIdInvited;
        uint32 m_ArenaTeamIdInvited;

        PlayerMails m_mail;
        PlayerSpellMap m_spells;
        std::unordered_map<uint32 /*overridenSpellId*/, std::unordered_set<uint32> /*newSpellId*/> m_overrideSpells;
        uint32 m_lastPotionId;                              // last used health/mana potion in combat, that block next potion use
        std::unordered_map<uint32, StoredAuraTeleportLocation> m_storedAuraTeleportLocations;

        SpecializationInfo _specializationInfo;

        std::unordered_map<int32, PlayerSpellState> m_traitConfigStates;

        ActionButtonList m_actionButtons;

        float m_auraBaseFlatMod[BASEMOD_END];
        float m_auraBasePctMod[BASEMOD_END];
        int16 m_baseRatingValue[MAX_COMBAT_RATING];
        uint32 m_baseSpellPower;
        uint32 m_baseManaRegen;
        uint32 m_baseHealthRegen;
        int32 m_spellPenetrationItemMod;

        SpellModContainer m_spellMods[MAX_SPELLMOD][SPELLMOD_END];

        EnchantDurationList m_enchantDuration;
        ItemDurationList m_itemDuration;
        GuidUnorderedSet m_itemSoulboundTradeable;

        std::unique_ptr<ResurrectionData> _resurrectionData;

        WorldSession* m_session;

        JoinedChannelsList m_channels;

        time_t m_createTime;
        PlayerCreateMode m_createMode;
        uint8 m_cinematic;

        uint32 m_movie;

        TradeData* m_trade;

        bool   m_DailyQuestChanged;
        bool   m_WeeklyQuestChanged;
        bool   m_MonthlyQuestChanged;
        bool   m_SeasonalQuestChanged;
        time_t m_lastDailyQuestTime;

        uint32 m_hostileReferenceCheckTimer;
        uint32 m_drunkTimer;
        uint32 m_weaponChangeTimer;

        uint32 m_zoneUpdateId;
        uint32 m_zoneUpdateTimer;
        uint32 m_areaUpdateId;

        uint32 m_deathTimer;
        time_t m_deathExpireTime;

        uint32 m_WeaponProficiency;
        uint32 m_ArmorProficiency;
        bool m_canParry;
        bool m_canBlock;
        bool m_canTitanGrip;
        uint32 m_titanGripPenaltySpellId;
        uint8 m_swingErrorMsg;

        // Social
        PlayerSocial* m_social;

        // Groups
        GroupReference m_group;
        GroupReference m_originalGroup;
        Group* m_groupInvite;
        uint32 m_groupUpdateMask;
        bool m_bPassOnGroupLoot;
        std::array<GroupUpdateCounter, 2> m_groupUpdateSequences;

        // last used pet number (for BG's)
        uint32 m_lastpetnumber;

        // Player summoning
        time_t m_summon_expire;
        WorldLocation m_summon_location;
        uint32 m_summon_instanceId;

        // Recall position
        WorldLocation m_recall_location;
        uint32 m_recall_instanceId;

        DeclinedName *m_declinedname;
        Runes *m_runes;
        EquipmentSetContainer _equipmentSets;

        bool CanNeverSee(WorldObject const* obj) const override;
        bool CanAlwaysSee(WorldObject const* obj) const override;

        bool IsAlwaysDetectableFor(WorldObject const* seer) const override;

        uint8 m_fishingSteps;

        std::array<std::unique_ptr<CUFProfile>, MAX_CUF_PROFILES> _CUFProfiles;

        TimeTracker m_groupUpdateTimer;



    private:
        // internal common parts for CanStore/StoreItem functions
        InventoryResult CanStoreItem_InSpecificSlot(uint8 bag, uint8 slot, ItemPosCountVec& dest, ItemTemplate const* pProto, uint32& count, bool swap, Item* pSrcItem) const;
        InventoryResult CanStoreItem_InBag(uint8 bag, ItemPosCountVec& dest, ItemTemplate const* pProto, uint32& count, bool merge, bool non_specialized, Item* pSrcItem, uint8 skip_bag, uint8 skip_slot) const;
        InventoryResult CanStoreItem_InInventorySlots(uint8 slot_begin, uint8 slot_end, ItemPosCountVec& dest, ItemTemplate const* pProto, uint32& count, bool merge, Item* pSrcItem, uint8 skip_bag, uint8 skip_slot) const;
        Item* _StoreItem(uint16 pos, Item* pItem, uint32 count, bool clone, bool update);
        Item* _LoadItem(CharacterDatabaseTransaction trans, uint32 zoneId, uint32 timeDiff, Field* fields);

        CinematicMgr* _cinematicMgr;

        GuidSet m_refundableItems;
        void SendRefundInfo(Item* item);
        void RefundItem(Item* item);
        void SendItemRefundResult(Item* item, ItemExtendedCostEntry const* iece, uint8 error) const;

        void AdjustQuestObjectiveProgress(Quest const* quest);

        
        void SetCanDelayTeleport(bool setting) { m_bCanDelayTeleport = setting; }
        
        void SetDelayedTeleportFlag(bool setting) { m_bHasDelayedTeleport = setting; }
        bool AddBattlePetWithSpeciesId(BattlePetSpeciesEntry const* entry, uint16 flags = 0, bool sendUpdate = true, bool sendDiliveryUpdate = false);


       

        bool IsInstanceLoginGameMasterException() const;

        MapReference m_mapRef;

        uint32 m_lastFallTime;
        float  m_lastFallZ;

        int32 m_MirrorTimer[MAX_TIMERS];
        uint8 m_MirrorTimerFlags;
        uint8 m_MirrorTimerFlagsLast;

        // Current teleport data
        WorldLocation m_teleport_dest;
        Optional<uint32> m_teleport_instanceId;
        uint32 m_teleport_options;
        bool mSemaphoreTeleport_Near;
        bool mSemaphoreTeleport_Far;

        uint32 m_DelayedOperations;
        bool m_bCanDelayTeleport;
        bool m_bHasDelayedTeleport;

        std::unique_ptr<PetStable> m_petStable;

        // Temporary removed pet cache
        uint32 m_temporaryUnsummonedPetNumber;
        uint32 m_oldpetspell;

        PlayerAchievementMgr* m_achievementMgr;
        ReputationMgr*  m_reputationMgr;
        std::unique_ptr<QuestObjectiveCriteriaMgr> m_questObjectiveCriteriaMgr;

        uint32 m_ChampioningFaction;

        InstanceTimeMap _instanceResetTimes;
        uint32 _pendingBindId;
        uint32 _pendingBindTimer;

        uint32 _activeCheats;

        std::unique_ptr<Garrison> _garrison;

        float _PersonnalXpRate;

        bool _advancedCombatLoggingEnabled;

        // variables to save health and mana before duel and restore them after duel
        uint64 healthBeforeDuel;
        uint32 manaBeforeDuel;

        WorldLocation _corpseLocation;

        SceneMgr m_sceneMgr;

        std::unordered_map<ObjectGuid /*LootObject*/, Loot*> m_AELootView;
        std::vector<LootRoll*> m_lootRolls;                                     // loot rolls waiting for answer

        void _InitHonorLevelOnLoadFromDB(uint32 honor, uint32 honorLevel);
        std::unique_ptr<RestMgr> _restMgr;

        bool _usePvpItemLevels;
<<<<<<< HEAD
        PlayerBotSetting* m_PlayerBotSetting;
=======
        ObjectGuid _areaSpiritHealerGUID;
>>>>>>> 034db11b
};

TC_GAME_API void AddItemsSetItem(Player* player, Item const* item);
TC_GAME_API void RemoveItemsSetItem(Player* player, Item const* item);

// Transforms a container of customization choices with continuous storage into iterator pair that does not depend on container
// and doesn't force implementations in header files
template<typename Container>
Trinity::IteratorPair<UF::ChrCustomizationChoice const*> MakeChrCustomizationChoiceRange(Container const& container)
{
    static_assert(std::is_same<typename Container::value_type, UF::ChrCustomizationChoice>::value,
        "MakeChrCustomizationChoiceRange must be used with containers of UF::ChrCustomizationChoice");

    return { container.data(), container.data() + container.size() };
}

#endif<|MERGE_RESOLUTION|>--- conflicted
+++ resolved
@@ -2963,11 +2963,6 @@
 
         UF::UpdateField<UF::PlayerData, 0, TYPEID_PLAYER> m_playerData;
         UF::UpdateField<UF::ActivePlayerData, 0, TYPEID_ACTIVE_PLAYER> m_activePlayerData;
-<<<<<<< HEAD
-        bool AddBattlePetByCreatureId(uint32 creatureId, bool sendUpdate = true, bool sendDiliveryUpdate = false);
-        bool IsCanDelayTeleport() const { return m_bCanDelayTeleport; }
-        bool IsHasDelayedTeleport() const { return m_bHasDelayedTeleport; }
-=======
 
         void SetAreaSpiritHealer(Creature* creature);
         ObjectGuid const& GetSpiritHealerGUID() const { return _areaSpiritHealerGUID; }
@@ -2975,7 +2970,9 @@
         void SendAreaSpiritHealerTime(Unit* spiritHealer) const;
         void SendAreaSpiritHealerTime(ObjectGuid const& spiritHealerGUID, int32 timeLeft) const;
 
->>>>>>> 034db11b
+        bool AddBattlePetByCreatureId(uint32 creatureId, bool sendUpdate = true, bool sendDiliveryUpdate = false);
+        bool IsCanDelayTeleport() const { return m_bCanDelayTeleport; }
+        bool IsHasDelayedTeleport() const { return m_bHasDelayedTeleport; }
     protected:
         // Gamemaster whisper whitelist
         GuidList WhisperList;
@@ -3347,11 +3344,8 @@
         std::unique_ptr<RestMgr> _restMgr;
 
         bool _usePvpItemLevels;
-<<<<<<< HEAD
+        ObjectGuid _areaSpiritHealerGUID;
         PlayerBotSetting* m_PlayerBotSetting;
-=======
-        ObjectGuid _areaSpiritHealerGUID;
->>>>>>> 034db11b
 };
 
 TC_GAME_API void AddItemsSetItem(Player* player, Item const* item);
