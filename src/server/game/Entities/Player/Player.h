--- conflicted
+++ resolved
@@ -1336,27 +1336,14 @@
         void AddArmorProficiency(uint32 newflag) { m_ArmorProficiency |= newflag; }
         uint32 GetWeaponProficiency() const { return m_WeaponProficiency; }
         uint32 GetArmorProficiency() const { return m_ArmorProficiency; }
-<<<<<<< HEAD
-        bool IsUseEquipedWeapon(bool mainhand) const
-        {
-            // disarm applied only to mainhand weapon
-            return !IsInFeralForm() && (!mainhand || !HasFlag(UNIT_FIELD_FLAGS, UNIT_FLAG_DISARMED));
-        }
-        bool IsTwoHandUsed() const
-        {
-            Item* mainItem = GetItemByPos(INVENTORY_SLOT_BAG_0, EQUIPMENT_SLOT_MAINHAND);
-            return mainItem && mainItem->GetTemplate()->InventoryType == INVTYPE_2HWEAPON && !CanTitanGrip();
-        }
         bool HasTwoHandWeaponInOneHand() const
         {
             Item* offItem = GetItemByPos(INVENTORY_SLOT_BAG_0, EQUIPMENT_SLOT_OFFHAND);
             Item* mainItem = GetItemByPos(INVENTORY_SLOT_BAG_0, EQUIPMENT_SLOT_MAINHAND);
             return offItem && ((mainItem && mainItem->GetTemplate()->InventoryType == INVTYPE_2HWEAPON) || offItem->GetTemplate()->InventoryType == INVTYPE_2HWEAPON);
         }
-=======
         bool IsUseEquipedWeapon(bool mainhand) const;
         bool IsTwoHandUsed() const;
->>>>>>> 5d4e657e
         void SendNewItem(Item* item, uint32 count, bool received, bool created, bool broadcast = false);
         bool BuyItemFromVendorSlot(uint64 vendorguid, uint32 vendorslot, uint32 item, uint8 count, uint8 bag, uint8 slot);
         bool _StoreOrEquipNewItem(uint32 vendorslot, uint32 item, uint8 count, uint8 bag, uint8 slot, int32 price, ItemTemplate const* pProto, Creature* pVendor, VendorItem const* crItem, bool bStore);
