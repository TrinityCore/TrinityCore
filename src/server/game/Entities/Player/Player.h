--- conflicted
+++ resolved
@@ -1122,11 +1122,7 @@
 
         void Update(uint32 time);
 
-<<<<<<< HEAD
-        static bool BuildEnumData(QueryResult result, ByteBuffer* data);
-=======
-        static bool BuildEnumData(PreparedQueryResult result, WorldPacket* data);
->>>>>>> cb555014
+        static bool BuildEnumData(PreparedQueryResult result, ByteBuffer* data);
 
         void SetInWater(bool apply);
 
