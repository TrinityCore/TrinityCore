--- conflicted
+++ resolved
@@ -1863,7 +1863,6 @@
         void SetLastPotionId(uint32 item_id) { m_lastPotionId = item_id; }
         void UpdatePotionCooldown(Spell* spell = NULL);
 
-<<<<<<< HEAD
         void SetResurrectRequestData(Unit* caster, uint32 health, uint32 mana, uint32 appliedAura);
         void ClearResurrectRequestData()
         {
@@ -1871,23 +1870,16 @@
             _resurrectionData = NULL;
         }
 
-        bool IsRessurectRequestedBy(uint64 guid) const
+        bool IsResurrectRequestedBy(uint64 guid) const
         {
-            if (!IsRessurectRequested())
+            if (!IsResurrectRequested())
                 return false;
 
             return _resurrectionData->GUID == guid;
         }
 
-        bool IsRessurectRequested() const { return _resurrectionData != NULL; }
-        void ResurectUsingRequestData();
-=======
-        void setResurrectRequestData(uint64 guid, uint32 mapId, float X, float Y, float Z, uint32 health, uint32 mana);
-        void clearResurrectRequestData() { setResurrectRequestData(0, 0, 0.0f, 0.0f, 0.0f, 0, 0); }
-        bool isResurrectRequestedBy(uint64 guid) const { return m_resurrectGUID == guid; }
-        bool isResurrectRequested() const { return m_resurrectGUID != 0; }
+        bool IsResurrectRequested() const { return _resurrectionData != NULL; }
         void ResurrectUsingRequestData();
->>>>>>> c06dc7d3
 
         uint8 getCinematic() { return m_cinematic; }
         void setCinematic(uint8 cine) { m_cinematic = cine; }
