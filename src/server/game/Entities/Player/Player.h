--- conflicted
+++ resolved
@@ -987,13 +987,8 @@
         }
         bool SetTaximaskNode(uint32 nodeidx)
         {
-<<<<<<< HEAD
             uint8  field   = uint8((nodeidx - 1) / 8);
-            uint32 submask = 1 << ((nodeidx-1) % 8);
-=======
-            uint8  field   = uint8((nodeidx - 1) / 32);
-            uint32 submask = 1 << ((nodeidx - 1) % 32);
->>>>>>> aa93a975
+            uint32 submask = 1 << ((nodeidx-  1) % 8);
             if ((m_taximask[field] & submask) != submask)
             {
                 m_taximask[field] |= submask;
