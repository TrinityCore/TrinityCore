/*
 * Copyright (C) 2008-2012 TrinityCore <http://www.trinitycore.org/>
 * Copyright (C) 2005-2009 MaNGOS <http://getmangos.com/>
 *
 * This program is free software; you can redistribute it and/or modify it
 * under the terms of the GNU General Public License as published by the
 * Free Software Foundation; either version 2 of the License, or (at your
 * option) any later version.
 *
 * This program is distributed in the hope that it will be useful, but WITHOUT
 * ANY WARRANTY; without even the implied warranty of MERCHANTABILITY or
 * FITNESS FOR A PARTICULAR PURPOSE. See the GNU General Public License for
 * more details.
 *
 * You should have received a copy of the GNU General Public License along
 * with this program. If not, see <http://www.gnu.org/licenses/>.
 */

#ifndef _PLAYER_H
#define _PLAYER_H

#include "AchievementMgr.h"
#include "Battleground.h"
#include "Bag.h"
#include "Common.h"
#include "DatabaseEnv.h"
#include "DBCEnums.h"
#include "GroupReference.h"
#include "ItemPrototype.h"
#include "Item.h"
#include "MapReference.h"
#include "NPCHandler.h"
#include "Pet.h"
#include "QuestDef.h"
#include "ReputationMgr.h"
#include "Unit.h"
#include "Util.h"                                           // for Tokens typedef
#include "WorldSession.h"

// for template
#include "SpellMgr.h"

#include<string>
#include<vector>

struct Mail;
class Channel;
class Creature;
class DynamicObject;
class Group;
class OutdoorPvP;
class Pet;
class PlayerMenu;
class PlayerSocial;
class SpellCastTargets;
class UpdateMask;

typedef std::deque<Mail*> PlayerMails;

#define PLAYER_MAX_SKILLS           127
#define PLAYER_MAX_DAILY_QUESTS     25
#define PLAYER_EXPLORED_ZONES_SIZE  128

// Note: SPELLMOD_* values is aura types in fact
enum SpellModType
{
    SPELLMOD_FLAT         = 107,                            // SPELL_AURA_ADD_FLAT_MODIFIER
    SPELLMOD_PCT          = 108                             // SPELL_AURA_ADD_PCT_MODIFIER
};

// 2^n values, Player::m_isunderwater is a bitmask. These are Trinity internal values, they are never send to any client
enum PlayerUnderwaterState
{
    UNDERWATER_NONE                     = 0x00,
    UNDERWATER_INWATER                  = 0x01,             // terrain type is water and player is afflicted by it
    UNDERWATER_INLAVA                   = 0x02,             // terrain type is lava and player is afflicted by it
    UNDERWATER_INSLIME                  = 0x04,             // terrain type is lava and player is afflicted by it
    UNDERWARER_INDARKWATER              = 0x08,             // terrain type is dark water and player is afflicted by it

    UNDERWATER_EXIST_TIMERS             = 0x10
};

enum BuyBankSlotResult
{
    ERR_BANKSLOT_FAILED_TOO_MANY    = 0,
    ERR_BANKSLOT_INSUFFICIENT_FUNDS = 1,
    ERR_BANKSLOT_NOTBANKER          = 2,
    ERR_BANKSLOT_OK                 = 3
};

enum PlayerSpellState
{
    PLAYERSPELL_UNCHANGED = 0,
    PLAYERSPELL_CHANGED   = 1,
    PLAYERSPELL_NEW       = 2,
    PLAYERSPELL_REMOVED   = 3,
    PLAYERSPELL_TEMPORARY = 4
};

struct PlayerSpell
{
    PlayerSpellState state : 8;
    bool active            : 1;                             // show in spellbook
    bool dependent         : 1;                             // learned as result another spell learn, skill grow, quest reward, etc
    bool disabled          : 1;                             // first rank has been learned in result talent learn but currently talent unlearned, save max learned ranks
};

struct PlayerTalent
{
    PlayerSpellState state : 8;
    uint8 spec             : 8;
};

// Spell modifier (used for modify other spells)
struct SpellModifier
{
    SpellModifier(Aura* _ownerAura = NULL) : charges(0), ownerAura(_ownerAura) {}
    SpellModOp   op   : 8;
    SpellModType type : 8;
    int16 charges     : 16;
    int32 value;
    flag96 mask;
    uint32 spellId;
    Aura* const ownerAura;
};

typedef UNORDERED_MAP<uint32, PlayerTalent*> PlayerTalentMap;
typedef UNORDERED_MAP<uint32, PlayerSpell*> PlayerSpellMap;
typedef std::list<SpellModifier*> SpellModList;

typedef std::list<uint64> WhisperListContainer;

struct SpellCooldown
{
    time_t end;
    uint16 itemid;
};

typedef std::map<uint32, SpellCooldown> SpellCooldowns;
typedef UNORDERED_MAP<uint32 /*instanceId*/, time_t/*releaseTime*/> InstanceTimeMap;

enum TrainerSpellState
{
    TRAINER_SPELL_GREEN = 0,
    TRAINER_SPELL_RED   = 1,
    TRAINER_SPELL_GRAY  = 2,
    TRAINER_SPELL_GREEN_DISABLED = 10                       // custom value, not send to client: formally green but learn not allowed
};

enum ActionButtonUpdateState
{
    ACTIONBUTTON_UNCHANGED = 0,
    ACTIONBUTTON_CHANGED   = 1,
    ACTIONBUTTON_NEW       = 2,
    ACTIONBUTTON_DELETED   = 3
};

enum ActionButtonType
{
    ACTION_BUTTON_SPELL     = 0x00,
    ACTION_BUTTON_C         = 0x01,                         // click?
    ACTION_BUTTON_EQSET     = 0x20,
    ACTION_BUTTON_MACRO     = 0x40,
    ACTION_BUTTON_CMACRO    = ACTION_BUTTON_C | ACTION_BUTTON_MACRO,
    ACTION_BUTTON_ITEM      = 0x80
};

#define ACTION_BUTTON_ACTION(X) (uint32(X) & 0x00FFFFFF)
#define ACTION_BUTTON_TYPE(X)   ((uint32(X) & 0xFF000000) >> 24)
#define MAX_ACTION_BUTTON_ACTION_VALUE (0x00FFFFFF+1)

struct ActionButton
{
    ActionButton() : packedData(0), uState(ACTIONBUTTON_NEW) {}

    uint32 packedData;
    ActionButtonUpdateState uState;

    // helpers
    ActionButtonType GetType() const { return ActionButtonType(ACTION_BUTTON_TYPE(packedData)); }
    uint32 GetAction() const { return ACTION_BUTTON_ACTION(packedData); }
    void SetActionAndType(uint32 action, ActionButtonType type)
    {
        uint32 newData = action | (uint32(type) << 24);
        if (newData != packedData || uState == ACTIONBUTTON_DELETED)
        {
            packedData = newData;
            if (uState != ACTIONBUTTON_NEW)
                uState = ACTIONBUTTON_CHANGED;
        }
    }
};

#define  MAX_ACTION_BUTTONS 144                             //checked in 3.2.0

typedef std::map<uint8, ActionButton> ActionButtonList;

struct PlayerCreateInfoItem
{
    PlayerCreateInfoItem(uint32 id, uint32 amount) : item_id(id), item_amount(amount) {}

    uint32 item_id;
    uint32 item_amount;
};

typedef std::list<PlayerCreateInfoItem> PlayerCreateInfoItems;

struct PlayerClassLevelInfo
{
    PlayerClassLevelInfo() : basehealth(0), basemana(0) {}
    uint16 basehealth;
    uint16 basemana;
};

struct PlayerClassInfo
{
    PlayerClassInfo() : levelInfo(NULL) { }

    PlayerClassLevelInfo* levelInfo;                        //[level-1] 0..MaxPlayerLevel-1
};

struct PlayerLevelInfo
{
    PlayerLevelInfo() { for (uint8 i=0; i < MAX_STATS; ++i) stats[i] = 0; }

    uint8 stats[MAX_STATS];
};

typedef std::list<uint32> PlayerCreateInfoSpells;

struct PlayerCreateInfoAction
{
    PlayerCreateInfoAction() : button(0), type(0), action(0) {}
    PlayerCreateInfoAction(uint8 _button, uint32 _action, uint8 _type) : button(_button), type(_type), action(_action) {}

    uint8 button;
    uint8 type;
    uint32 action;
};

typedef std::list<PlayerCreateInfoAction> PlayerCreateInfoActions;

struct PlayerInfo
{
                                                            // existence checked by displayId != 0
    PlayerInfo() : displayId_m(0), displayId_f(0), levelInfo(NULL)
    {
    }

    uint32 mapId;
    uint32 areaId;
    float positionX;
    float positionY;
    float positionZ;
    float orientation;
    uint16 displayId_m;
    uint16 displayId_f;
    PlayerCreateInfoItems item;
    PlayerCreateInfoSpells spell;
    PlayerCreateInfoActions action;

    PlayerLevelInfo* levelInfo;                             //[level-1] 0..MaxPlayerLevel-1
};

struct PvPInfo
{
    PvPInfo() : inHostileArea(false), inNoPvPArea(false), inFFAPvPArea(false), endTimer(0) {}

    bool inHostileArea;
    bool inNoPvPArea;
    bool inFFAPvPArea;
    time_t endTimer;
};

struct DuelInfo
{
    DuelInfo() : initiator(NULL), opponent(NULL), startTimer(0), startTime(0), outOfBound(0), isMounted(false) {}

    Player* initiator;
    Player* opponent;
    time_t startTimer;
    time_t startTime;
    time_t outOfBound;
    bool isMounted;
};

struct Areas
{
    uint32 areaID;
    uint32 areaFlag;
    float x1;
    float x2;
    float y1;
    float y2;
};

#define MAX_RUNES       6

enum RuneCooldowns
{
    RUNE_BASE_COOLDOWN  = 10000,
    RUNE_MISS_COOLDOWN  = 1500,     // cooldown applied on runes when the spell misses
};

enum RuneType
{
    RUNE_BLOOD      = 0,
    RUNE_UNHOLY     = 1,
    RUNE_FROST      = 2,
    RUNE_DEATH      = 3,
    NUM_RUNE_TYPES  = 4
};

struct RuneInfo
{
    uint8 BaseRune;
    uint8 CurrentRune;
    uint32 Cooldown;
    AuraEffect const* ConvertAura;
};

struct Runes
{
    RuneInfo runes[MAX_RUNES];
    uint8 runeState;                                        // mask of available runes
    RuneType lastUsedRune;

    void SetRuneState(uint8 index, bool set = true)
    {
        if (set)
            runeState |= (1 << index);                      // usable
        else
            runeState &= ~(1 << index);                     // on cooldown
    }
};

struct EnchantDuration
{
    EnchantDuration() : item(NULL), slot(MAX_ENCHANTMENT_SLOT), leftduration(0) {};
    EnchantDuration(Item* _item, EnchantmentSlot _slot, uint32 _leftduration) : item(_item), slot(_slot),
        leftduration(_leftduration){ ASSERT(item); };

    Item* item;
    EnchantmentSlot slot;
    uint32 leftduration;
};

typedef std::list<EnchantDuration> EnchantDurationList;
typedef std::list<Item*> ItemDurationList;

enum PlayerMovementType
{
    MOVE_ROOT       = 1,
    MOVE_UNROOT     = 2,
    MOVE_WATER_WALK = 3,
    MOVE_LAND_WALK  = 4
};

enum DrunkenState
{
    DRUNKEN_SOBER   = 0,
    DRUNKEN_TIPSY   = 1,
    DRUNKEN_DRUNK   = 2,
    DRUNKEN_SMASHED = 3
};

#define MAX_DRUNKEN   4

enum PlayerFlags
{
    PLAYER_FLAGS_GROUP_LEADER      = 0x00000001,
    PLAYER_FLAGS_AFK               = 0x00000002,
    PLAYER_FLAGS_DND               = 0x00000004,
    PLAYER_FLAGS_GM                = 0x00000008,
    PLAYER_FLAGS_GHOST             = 0x00000010,
    PLAYER_FLAGS_RESTING           = 0x00000020,
    PLAYER_FLAGS_UNK6              = 0x00000040,
    PLAYER_FLAGS_UNK7              = 0x00000080,               // pre-3.0.3 PLAYER_FLAGS_FFA_PVP flag for FFA PVP state
    PLAYER_FLAGS_CONTESTED_PVP     = 0x00000100,               // Player has been involved in a PvP combat and will be attacked by contested guards
    PLAYER_FLAGS_IN_PVP            = 0x00000200,
    PLAYER_FLAGS_HIDE_HELM         = 0x00000400,
    PLAYER_FLAGS_HIDE_CLOAK        = 0x00000800,
    PLAYER_FLAGS_PLAYED_LONG_TIME  = 0x00001000,               // played long time
    PLAYER_FLAGS_PLAYED_TOO_LONG   = 0x00002000,               // played too long time
    PLAYER_FLAGS_IS_OUT_OF_BOUNDS  = 0x00004000,
    PLAYER_FLAGS_DEVELOPER         = 0x00008000,               // <Dev> prefix for something?
    PLAYER_FLAGS_UNK16             = 0x00010000,               // pre-3.0.3 PLAYER_FLAGS_SANCTUARY flag for player entered sanctuary
    PLAYER_FLAGS_TAXI_BENCHMARK    = 0x00020000,               // taxi benchmark mode (on/off) (2.0.1)
    PLAYER_FLAGS_PVP_TIMER         = 0x00040000,               // 3.0.2, pvp timer active (after you disable pvp manually)
    PLAYER_FLAGS_UNK19             = 0x00080000,
    PLAYER_FLAGS_UNK20             = 0x00100000,
    PLAYER_FLAGS_UNK21             = 0x00200000,
    PLAYER_FLAGS_COMMENTATOR2      = 0x00400000,
    PLAYER_ALLOW_ONLY_ABILITY      = 0x00800000,                // used by bladestorm and killing spree, allowed only spells with SPELL_ATTR0_REQ_AMMO, SPELL_EFFECT_ATTACK, checked only for active player
    PLAYER_FLAGS_UNK24             = 0x01000000,                // disabled all melee ability on tab include autoattack
    PLAYER_FLAGS_NO_XP_GAIN        = 0x02000000,
    PLAYER_FLAGS_UNK26             = 0x04000000,
    PLAYER_FLAGS_UNK27             = 0x08000000,
    PLAYER_FLAGS_UNK28             = 0x10000000,
    PLAYER_FLAGS_UNK29             = 0x20000000,
    PLAYER_FLAGS_UNK30             = 0x40000000,
    PLAYER_FLAGS_UNK31             = 0x80000000,
};

// used for PLAYER__FIELD_KNOWN_TITLES field (uint64), (1<<bit_index) without (-1)
// can't use enum for uint64 values
#define PLAYER_TITLE_DISABLED              UI64LIT(0x0000000000000000)
#define PLAYER_TITLE_NONE                  UI64LIT(0x0000000000000001)
#define PLAYER_TITLE_PRIVATE               UI64LIT(0x0000000000000002) // 1
#define PLAYER_TITLE_CORPORAL              UI64LIT(0x0000000000000004) // 2
#define PLAYER_TITLE_SERGEANT_A            UI64LIT(0x0000000000000008) // 3
#define PLAYER_TITLE_MASTER_SERGEANT       UI64LIT(0x0000000000000010) // 4
#define PLAYER_TITLE_SERGEANT_MAJOR        UI64LIT(0x0000000000000020) // 5
#define PLAYER_TITLE_KNIGHT                UI64LIT(0x0000000000000040) // 6
#define PLAYER_TITLE_KNIGHT_LIEUTENANT     UI64LIT(0x0000000000000080) // 7
#define PLAYER_TITLE_KNIGHT_CAPTAIN        UI64LIT(0x0000000000000100) // 8
#define PLAYER_TITLE_KNIGHT_CHAMPION       UI64LIT(0x0000000000000200) // 9
#define PLAYER_TITLE_LIEUTENANT_COMMANDER  UI64LIT(0x0000000000000400) // 10
#define PLAYER_TITLE_COMMANDER             UI64LIT(0x0000000000000800) // 11
#define PLAYER_TITLE_MARSHAL               UI64LIT(0x0000000000001000) // 12
#define PLAYER_TITLE_FIELD_MARSHAL         UI64LIT(0x0000000000002000) // 13
#define PLAYER_TITLE_GRAND_MARSHAL         UI64LIT(0x0000000000004000) // 14
#define PLAYER_TITLE_SCOUT                 UI64LIT(0x0000000000008000) // 15
#define PLAYER_TITLE_GRUNT                 UI64LIT(0x0000000000010000) // 16
#define PLAYER_TITLE_SERGEANT_H            UI64LIT(0x0000000000020000) // 17
#define PLAYER_TITLE_SENIOR_SERGEANT       UI64LIT(0x0000000000040000) // 18
#define PLAYER_TITLE_FIRST_SERGEANT        UI64LIT(0x0000000000080000) // 19
#define PLAYER_TITLE_STONE_GUARD           UI64LIT(0x0000000000100000) // 20
#define PLAYER_TITLE_BLOOD_GUARD           UI64LIT(0x0000000000200000) // 21
#define PLAYER_TITLE_LEGIONNAIRE           UI64LIT(0x0000000000400000) // 22
#define PLAYER_TITLE_CENTURION             UI64LIT(0x0000000000800000) // 23
#define PLAYER_TITLE_CHAMPION              UI64LIT(0x0000000001000000) // 24
#define PLAYER_TITLE_LIEUTENANT_GENERAL    UI64LIT(0x0000000002000000) // 25
#define PLAYER_TITLE_GENERAL               UI64LIT(0x0000000004000000) // 26
#define PLAYER_TITLE_WARLORD               UI64LIT(0x0000000008000000) // 27
#define PLAYER_TITLE_HIGH_WARLORD          UI64LIT(0x0000000010000000) // 28
#define PLAYER_TITLE_GLADIATOR             UI64LIT(0x0000000020000000) // 29
#define PLAYER_TITLE_DUELIST               UI64LIT(0x0000000040000000) // 30
#define PLAYER_TITLE_RIVAL                 UI64LIT(0x0000000080000000) // 31
#define PLAYER_TITLE_CHALLENGER            UI64LIT(0x0000000100000000) // 32
#define PLAYER_TITLE_SCARAB_LORD           UI64LIT(0x0000000200000000) // 33
#define PLAYER_TITLE_CONQUEROR             UI64LIT(0x0000000400000000) // 34
#define PLAYER_TITLE_JUSTICAR              UI64LIT(0x0000000800000000) // 35
#define PLAYER_TITLE_CHAMPION_OF_THE_NAARU UI64LIT(0x0000001000000000) // 36
#define PLAYER_TITLE_MERCILESS_GLADIATOR   UI64LIT(0x0000002000000000) // 37
#define PLAYER_TITLE_OF_THE_SHATTERED_SUN  UI64LIT(0x0000004000000000) // 38
#define PLAYER_TITLE_HAND_OF_ADAL          UI64LIT(0x0000008000000000) // 39
#define PLAYER_TITLE_VENGEFUL_GLADIATOR    UI64LIT(0x0000010000000000) // 40

#define KNOWN_TITLES_SIZE   3
#define MAX_TITLE_INDEX     (KNOWN_TITLES_SIZE*64)          // 3 uint64 fields

// used in PLAYER_FIELD_BYTES values
enum PlayerFieldByteFlags
{
    PLAYER_FIELD_BYTE_TRACK_STEALTHED   = 0x00000002,
    PLAYER_FIELD_BYTE_RELEASE_TIMER     = 0x00000008,       // Display time till auto release spirit
    PLAYER_FIELD_BYTE_NO_RELEASE_WINDOW = 0x00000010        // Display no "release spirit" window at all
};

// used in PLAYER_FIELD_BYTES2 values
enum PlayerFieldByte2Flags
{
    PLAYER_FIELD_BYTE2_NONE                 = 0x00,
    PLAYER_FIELD_BYTE2_STEALTH              = 0x20,
    PLAYER_FIELD_BYTE2_INVISIBILITY_GLOW    = 0x40
};

enum MirrorTimerType
{
    FATIGUE_TIMER      = 0,
    BREATH_TIMER       = 1,
    FIRE_TIMER         = 2
};
#define MAX_TIMERS      3
#define DISABLED_MIRROR_TIMER   -1

// 2^n values
enum PlayerExtraFlags
{
    // gm abilities
    PLAYER_EXTRA_GM_ON              = 0x0001,
    PLAYER_EXTRA_ACCEPT_WHISPERS    = 0x0004,
    PLAYER_EXTRA_TAXICHEAT          = 0x0008,
    PLAYER_EXTRA_GM_INVISIBLE       = 0x0010,
    PLAYER_EXTRA_GM_CHAT            = 0x0020,               // Show GM badge in chat messages
    PLAYER_EXTRA_HAS_310_FLYER      = 0x0040,               // Marks if player already has 310% speed flying mount

    // other states
    PLAYER_EXTRA_PVP_DEATH          = 0x0100                // store PvP death status until corpse creating.
};

// 2^n values
enum AtLoginFlags
{
    AT_LOGIN_NONE              = 0x00,
    AT_LOGIN_RENAME            = 0x01,
    AT_LOGIN_RESET_SPELLS      = 0x02,
    AT_LOGIN_RESET_TALENTS     = 0x04,
    AT_LOGIN_CUSTOMIZE         = 0x08,
    AT_LOGIN_RESET_PET_TALENTS = 0x10,
    AT_LOGIN_FIRST             = 0x20,
    AT_LOGIN_CHANGE_FACTION    = 0x40,
    AT_LOGIN_CHANGE_RACE       = 0x80,
    CUSTOMFLAG_DOUBLE_RATE     = 0x200
};

typedef std::map<uint32, QuestStatusData> QuestStatusMap;
typedef std::set<uint32> RewardedQuestSet;

//               quest,  keep
typedef std::map<uint32, bool> QuestStatusSaveMap;

enum QuestSlotOffsets
{
    QUEST_ID_OFFSET     = 0,
    QUEST_STATE_OFFSET  = 1,
    QUEST_COUNTS_OFFSET = 2,
    QUEST_TIME_OFFSET   = 4
};

#define MAX_QUEST_OFFSET 5

enum QuestSlotStateMask
{
    QUEST_STATE_NONE     = 0x0000,
    QUEST_STATE_COMPLETE = 0x0001,
    QUEST_STATE_FAIL     = 0x0002
};

enum SkillUpdateState
{
    SKILL_UNCHANGED     = 0,
    SKILL_CHANGED       = 1,
    SKILL_NEW           = 2,
    SKILL_DELETED       = 3
};

struct SkillStatusData
{
    SkillStatusData(uint8 _pos, SkillUpdateState _uState) : pos(_pos), uState(_uState)
    {
    }
    uint8 pos;
    SkillUpdateState uState;
};

typedef UNORDERED_MAP<uint32, SkillStatusData> SkillStatusMap;

class Quest;
class Spell;
class Item;
class WorldSession;

enum PlayerSlots
{
    // first slot for item stored (in any way in player m_items data)
    PLAYER_SLOT_START           = 0,
    // last+1 slot for item stored (in any way in player m_items data)
    PLAYER_SLOT_END             = 150,
    PLAYER_SLOTS_COUNT          = (PLAYER_SLOT_END - PLAYER_SLOT_START)
};

#define INVENTORY_SLOT_BAG_0    255

enum EquipmentSlots                                         // 19 slots
{
    EQUIPMENT_SLOT_START        = 0,
    EQUIPMENT_SLOT_HEAD         = 0,
    EQUIPMENT_SLOT_NECK         = 1,
    EQUIPMENT_SLOT_SHOULDERS    = 2,
    EQUIPMENT_SLOT_BODY         = 3,
    EQUIPMENT_SLOT_CHEST        = 4,
    EQUIPMENT_SLOT_WAIST        = 5,
    EQUIPMENT_SLOT_LEGS         = 6,
    EQUIPMENT_SLOT_FEET         = 7,
    EQUIPMENT_SLOT_WRISTS       = 8,
    EQUIPMENT_SLOT_HANDS        = 9,
    EQUIPMENT_SLOT_FINGER1      = 10,
    EQUIPMENT_SLOT_FINGER2      = 11,
    EQUIPMENT_SLOT_TRINKET1     = 12,
    EQUIPMENT_SLOT_TRINKET2     = 13,
    EQUIPMENT_SLOT_BACK         = 14,
    EQUIPMENT_SLOT_MAINHAND     = 15,
    EQUIPMENT_SLOT_OFFHAND      = 16,
    EQUIPMENT_SLOT_RANGED       = 17,
    EQUIPMENT_SLOT_TABARD       = 18,
    EQUIPMENT_SLOT_END          = 19
};

enum InventorySlots                                         // 4 slots
{
    INVENTORY_SLOT_BAG_START    = 19,
    INVENTORY_SLOT_BAG_END      = 23
};

enum InventoryPackSlots                                     // 16 slots
{
    INVENTORY_SLOT_ITEM_START   = 23,
    INVENTORY_SLOT_ITEM_END     = 39
};

enum BankItemSlots                                          // 28 slots
{
    BANK_SLOT_ITEM_START        = 39,
    BANK_SLOT_ITEM_END          = 67
};

enum BankBagSlots                                           // 7 slots
{
    BANK_SLOT_BAG_START         = 67,
    BANK_SLOT_BAG_END           = 74
};

enum BuyBackSlots                                           // 12 slots
{
    // stored in m_buybackitems
    BUYBACK_SLOT_START          = 74,
    BUYBACK_SLOT_END            = 86
};

enum KeyRingSlots                                           // 32 slots
{
    KEYRING_SLOT_START          = 86,
    KEYRING_SLOT_END            = 118
};

enum CurrencyTokenSlots                                     // 32 slots
{
    CURRENCYTOKEN_SLOT_START    = 118,
    CURRENCYTOKEN_SLOT_END      = 150
};

enum EquipmentSetUpdateState
{
    EQUIPMENT_SET_UNCHANGED = 0,
    EQUIPMENT_SET_CHANGED   = 1,
    EQUIPMENT_SET_NEW       = 2,
    EQUIPMENT_SET_DELETED   = 3
};

struct EquipmentSet
{
    EquipmentSet() : Guid(0), state(EQUIPMENT_SET_NEW)
    {
        for (uint8 i = 0; i < EQUIPMENT_SLOT_END; ++i)
            Items[i] = 0;
    }

    uint64 Guid;
    std::string Name;
    std::string IconName;
    uint32 Items[EQUIPMENT_SLOT_END];
    EquipmentSetUpdateState state;
};

#define MAX_EQUIPMENT_SET_INDEX 10                          // client limit

typedef std::map<uint32, EquipmentSet> EquipmentSets;

struct ItemPosCount
{
    ItemPosCount(uint16 _pos, uint32 _count) : pos(_pos), count(_count) {}
    bool isContainedIn(std::vector<ItemPosCount> const& vec) const;
    uint16 pos;
    uint32 count;
};
typedef std::vector<ItemPosCount> ItemPosCountVec;

enum TradeSlots
{
    TRADE_SLOT_COUNT            = 7,
    TRADE_SLOT_TRADED_COUNT     = 6,
    TRADE_SLOT_NONTRADED        = 6,
    TRADE_SLOT_INVALID          = -1,
};

enum TransferAbortReason
{
    TRANSFER_ABORT_NONE                     = 0x00,
    TRANSFER_ABORT_ERROR                    = 0x01,
    TRANSFER_ABORT_MAX_PLAYERS              = 0x02,         // Transfer Aborted: instance is full
    TRANSFER_ABORT_NOT_FOUND                = 0x03,         // Transfer Aborted: instance not found
    TRANSFER_ABORT_TOO_MANY_INSTANCES       = 0x04,         // You have entered too many instances recently.
    TRANSFER_ABORT_ZONE_IN_COMBAT           = 0x06,         // Unable to zone in while an encounter is in progress.
    TRANSFER_ABORT_INSUF_EXPAN_LVL          = 0x07,         // You must have <TBC, WotLK> expansion installed to access this area.
    TRANSFER_ABORT_DIFFICULTY               = 0x08,         // <Normal, Heroic, Epic> difficulty mode is not available for %s.
    TRANSFER_ABORT_UNIQUE_MESSAGE           = 0x09,         // Until you've escaped TLK's grasp, you cannot leave this place!
    TRANSFER_ABORT_TOO_MANY_REALM_INSTANCES = 0x0A,         // Additional instances cannot be launched, please try again later.
    TRANSFER_ABORT_NEED_GROUP               = 0x0B,         // 3.1
    TRANSFER_ABORT_NOT_FOUND1               = 0x0C,         // 3.1
    TRANSFER_ABORT_NOT_FOUND2               = 0x0D,         // 3.1
    TRANSFER_ABORT_NOT_FOUND3               = 0x0E,         // 3.2
    TRANSFER_ABORT_REALM_ONLY               = 0x0F,         // All players on party must be from the same realm.
    TRANSFER_ABORT_MAP_NOT_ALLOWED          = 0x10,         // Map can't be entered at this time.
};

enum InstanceResetWarningType
{
    RAID_INSTANCE_WARNING_HOURS     = 1,                    // WARNING! %s is scheduled to reset in %d hour(s).
    RAID_INSTANCE_WARNING_MIN       = 2,                    // WARNING! %s is scheduled to reset in %d minute(s)!
    RAID_INSTANCE_WARNING_MIN_SOON  = 3,                    // WARNING! %s is scheduled to reset in %d minute(s). Please exit the zone or you will be returned to your bind location!
    RAID_INSTANCE_WELCOME           = 4,                    // Welcome to %s. This raid instance is scheduled to reset in %s.
    RAID_INSTANCE_EXPIRED           = 5
};

// PLAYER_FIELD_ARENA_TEAM_INFO_1_1 offsets
enum ArenaTeamInfoType
{
    ARENA_TEAM_ID                = 0,
    ARENA_TEAM_TYPE              = 1,                       // new in 3.2 - team type?
    ARENA_TEAM_MEMBER            = 2,                       // 0 - captain, 1 - member
    ARENA_TEAM_GAMES_WEEK        = 3,
    ARENA_TEAM_GAMES_SEASON      = 4,
    ARENA_TEAM_WINS_SEASON       = 5,
    ARENA_TEAM_PERSONAL_RATING   = 6,
    ARENA_TEAM_END               = 7
};

class InstanceSave;

enum RestType
{
    REST_TYPE_NO        = 0,
    REST_TYPE_IN_TAVERN = 1,
    REST_TYPE_IN_CITY   = 2
};

enum DuelCompleteType
{
    DUEL_INTERRUPTED = 0,
    DUEL_WON         = 1,
    DUEL_FLED        = 2
};

enum TeleportToOptions
{
    TELE_TO_GM_MODE             = 0x01,
    TELE_TO_NOT_LEAVE_TRANSPORT = 0x02,
    TELE_TO_NOT_LEAVE_COMBAT    = 0x04,
    TELE_TO_NOT_UNSUMMON_PET    = 0x08,
    TELE_TO_SPELL               = 0x10,
};

/// Type of environmental damages
enum EnviromentalDamage
{
    DAMAGE_EXHAUSTED = 0,
    DAMAGE_DROWNING  = 1,
    DAMAGE_FALL      = 2,
    DAMAGE_LAVA      = 3,
    DAMAGE_SLIME     = 4,
    DAMAGE_FIRE      = 5,
    DAMAGE_FALL_TO_VOID = 6                                 // custom case for fall without durability loss
};

enum PlayerChatTag
{
    CHAT_TAG_NONE       = 0x00,
    CHAT_TAG_AFK        = 0x01,
    CHAT_TAG_DND        = 0x02,
    CHAT_TAG_GM         = 0x04,
    CHAT_TAG_COM        = 0x08, // Commentator
    CHAT_TAG_DEV        = 0x10,
};

enum PlayedTimeIndex
{
    PLAYED_TIME_TOTAL = 0,
    PLAYED_TIME_LEVEL = 1
};

#define MAX_PLAYED_TIME_INDEX 2

// used at player loading query list preparing, and later result selection
enum PlayerLoginQueryIndex
{
    PLAYER_LOGIN_QUERY_LOADFROM                 = 0,
    PLAYER_LOGIN_QUERY_LOADGROUP                = 1,
    PLAYER_LOGIN_QUERY_LOADBOUNDINSTANCES       = 2,
    PLAYER_LOGIN_QUERY_LOADAURAS                = 3,
    PLAYER_LOGIN_QUERY_LOADSPELLS               = 4,
    PLAYER_LOGIN_QUERY_LOADQUESTSTATUS          = 5,
    PLAYER_LOGIN_QUERY_LOADDAILYQUESTSTATUS     = 6,
    PLAYER_LOGIN_QUERY_LOADREPUTATION           = 7,
    PLAYER_LOGIN_QUERY_LOADINVENTORY            = 8,
    PLAYER_LOGIN_QUERY_LOADACTIONS              = 9,
    PLAYER_LOGIN_QUERY_LOADMAILCOUNT            = 10,
    PLAYER_LOGIN_QUERY_LOADMAILDATE             = 11,
    PLAYER_LOGIN_QUERY_LOADSOCIALLIST           = 12,
    PLAYER_LOGIN_QUERY_LOADHOMEBIND             = 13,
    PLAYER_LOGIN_QUERY_LOADSPELLCOOLDOWNS       = 14,
    PLAYER_LOGIN_QUERY_LOADDECLINEDNAMES        = 15,
    PLAYER_LOGIN_QUERY_LOADGUILD                = 16,
    PLAYER_LOGIN_QUERY_LOADARENAINFO            = 17,
    PLAYER_LOGIN_QUERY_LOADACHIEVEMENTS         = 18,
    PLAYER_LOGIN_QUERY_LOADCRITERIAPROGRESS     = 19,
    PLAYER_LOGIN_QUERY_LOADEQUIPMENTSETS        = 20,
    PLAYER_LOGIN_QUERY_LOADBGDATA               = 21,
    PLAYER_LOGIN_QUERY_LOADGLYPHS               = 22,
    PLAYER_LOGIN_QUERY_LOADTALENTS              = 23,
    PLAYER_LOGIN_QUERY_LOADACCOUNTDATA          = 24,
    PLAYER_LOGIN_QUERY_LOADSKILLS               = 25,
    PLAYER_LOGIN_QUERY_LOADWEEKLYQUESTSTATUS    = 26,
    PLAYER_LOGIN_QUERY_LOADRANDOMBG             = 27,
    PLAYER_LOGIN_QUERY_LOADBANNED               = 28,
    PLAYER_LOGIN_QUERY_LOADQUESTSTATUSREW       = 29,
    PLAYER_LOGIN_QUERY_LOADINSTANCELOCKTIMES    = 30,
    PLAYER_LOGIN_QUERY_LOADSEASONALQUESTSTATUS  = 31,
    MAX_PLAYER_LOGIN_QUERY,
};

enum PlayerDelayedOperations
{
    DELAYED_SAVE_PLAYER         = 0x01,
    DELAYED_RESURRECT_PLAYER    = 0x02,
    DELAYED_SPELL_CAST_DESERTER = 0x04,
    DELAYED_BG_MOUNT_RESTORE    = 0x08,                     ///< Flag to restore mount state after teleport from BG
    DELAYED_BG_TAXI_RESTORE     = 0x10,                     ///< Flag to restore taxi state after teleport from BG
    DELAYED_BG_GROUP_RESTORE    = 0x20,                     ///< Flag to restore group state after teleport from BG
    DELAYED_END
};

// Player summoning auto-decline time (in secs)
#define MAX_PLAYER_SUMMON_DELAY                   (2*MINUTE)
#define MAX_MONEY_AMOUNT                       (0x7FFFFFFF-1)

struct InstancePlayerBind
{
    InstanceSave* save;
    bool perm;
    /* permanent PlayerInstanceBinds are created in Raid/Heroic instances for players
       that aren't already permanently bound when they are inside when a boss is killed
       or when they enter an instance that the group leader is permanently bound to. */
    InstancePlayerBind() : save(NULL), perm(false) {}
};

enum DungeonStatusFlag
{
    DUNGEON_STATUSFLAG_NORMAL = 0x01,
    DUNGEON_STATUSFLAG_HEROIC = 0x02,

    RAID_STATUSFLAG_10MAN_NORMAL = 0x01,
    RAID_STATUSFLAG_25MAN_NORMAL = 0x02,
    RAID_STATUSFLAG_10MAN_HEROIC = 0x04,
    RAID_STATUSFLAG_25MAN_HEROIC = 0x08
};

struct AccessRequirement
{
    uint8  levelMin;
    uint8  levelMax;
    uint32 item;
    uint32 item2;
    uint32 quest_A;
    uint32 quest_H;
    uint32 achievement;
    std::string questFailedText;
};

enum CharDeleteMethod
{
    CHAR_DELETE_REMOVE = 0,                      // Completely remove from the database
    CHAR_DELETE_UNLINK = 1                       // The character gets unlinked from the account,
                                                 // the name gets freed up and appears as deleted ingame
};

enum CurrencyItems
{
    ITEM_HONOR_POINTS_ID    = 43308,
    ITEM_ARENA_POINTS_ID    = 43307
};

enum ReferAFriendError
{
    ERR_REFER_A_FRIEND_NONE                          = 0x00,
    ERR_REFER_A_FRIEND_NOT_REFERRED_BY               = 0x01,
    ERR_REFER_A_FRIEND_TARGET_TOO_HIGH               = 0x02,
    ERR_REFER_A_FRIEND_INSUFFICIENT_GRANTABLE_LEVELS = 0x03,
    ERR_REFER_A_FRIEND_TOO_FAR                       = 0x04,
    ERR_REFER_A_FRIEND_DIFFERENT_FACTION             = 0x05,
    ERR_REFER_A_FRIEND_NOT_NOW                       = 0x06,
    ERR_REFER_A_FRIEND_GRANT_LEVEL_MAX_I             = 0x07,
    ERR_REFER_A_FRIEND_NO_TARGET                     = 0x08,
    ERR_REFER_A_FRIEND_NOT_IN_GROUP                  = 0x09,
    ERR_REFER_A_FRIEND_SUMMON_LEVEL_MAX_I            = 0x0A,
    ERR_REFER_A_FRIEND_SUMMON_COOLDOWN               = 0x0B,
    ERR_REFER_A_FRIEND_INSUF_EXPAN_LVL               = 0x0C,
    ERR_REFER_A_FRIEND_SUMMON_OFFLINE_S              = 0x0D
};

enum PlayerRestState
{
    REST_STATE_RESTED                                = 0x01,
    REST_STATE_NOT_RAF_LINKED                        = 0x02,
    REST_STATE_RAF_LINKED                            = 0x06
};

class PlayerTaxi
{
    public:
        PlayerTaxi();
        ~PlayerTaxi() {}
        // Nodes
        void InitTaxiNodesForLevel(uint32 race, uint32 chrClass, uint8 level);
        void LoadTaxiMask(const char* data);

        bool IsTaximaskNodeKnown(uint32 nodeidx) const
        {
            uint8  field   = uint8((nodeidx - 1) / 32);
            uint32 submask = 1<<((nodeidx-1)%32);
            return (m_taximask[field] & submask) == submask;
        }
        bool SetTaximaskNode(uint32 nodeidx)
        {
            uint8  field   = uint8((nodeidx - 1) / 32);
            uint32 submask = 1<<((nodeidx-1)%32);
            if ((m_taximask[field] & submask) != submask)
            {
                m_taximask[field] |= submask;
                return true;
            }
            else
                return false;
        }
        void AppendTaximaskTo(ByteBuffer& data, bool all);

        // Destinations
        bool LoadTaxiDestinationsFromString(const std::string& values, uint32 team);
        std::string SaveTaxiDestinationsToString();

        void ClearTaxiDestinations() { m_TaxiDestinations.clear(); }
        void AddTaxiDestination(uint32 dest) { m_TaxiDestinations.push_back(dest); }
        uint32 GetTaxiSource() const { return m_TaxiDestinations.empty() ? 0 : m_TaxiDestinations.front(); }
        uint32 GetTaxiDestination() const { return m_TaxiDestinations.size() < 2 ? 0 : m_TaxiDestinations[1]; }
        uint32 GetCurrentTaxiPath() const;
        uint32 NextTaxiDestination()
        {
            m_TaxiDestinations.pop_front();
            return GetTaxiDestination();
        }
        bool empty() const { return m_TaxiDestinations.empty(); }

        friend std::ostringstream& operator<< (std::ostringstream& ss, PlayerTaxi const& taxi);
    private:
        TaxiMask m_taximask;
        std::deque<uint32> m_TaxiDestinations;
};

std::ostringstream& operator<< (std::ostringstream& ss, PlayerTaxi const& taxi);

class Player;

/// Holder for Battleground data
struct BGData
{
    BGData() : bgInstanceID(0), bgTypeID(BATTLEGROUND_TYPE_NONE), bgAfkReportedCount(0), bgAfkReportedTimer(0),
        bgTeam(0), mountSpell(0) { ClearTaxiPath(); }

    uint32 bgInstanceID;                    ///< This variable is set to bg->m_InstanceID,
                                            ///  when player is teleported to BG - (it is battleground's GUID)
    BattlegroundTypeId bgTypeID;

    std::set<uint32>   bgAfkReporter;
    uint8              bgAfkReportedCount;
    time_t             bgAfkReportedTimer;

    uint32 bgTeam;                          ///< What side the player will be added to

    uint32 mountSpell;
    uint32 taxiPath[2];

    WorldLocation joinPos;                  ///< From where player entered BG

    void ClearTaxiPath()     { taxiPath[0] = taxiPath[1] = 0; }
    bool HasTaxiPath() const { return taxiPath[0] && taxiPath[1]; }
};

class TradeData
{
    public:                                                 // constructors
        TradeData(Player* player, Player* trader) :
            m_player(player),  m_trader(trader), m_accepted(false), m_acceptProccess(false),
            m_money(0), m_spell(0) {}

        Player* GetTrader() const { return m_trader; }
        TradeData* GetTraderData() const;

        Item* GetItem(TradeSlots slot) const;
        bool HasItem(uint64 itemGuid) const;
        TradeSlots GetTradeSlotForItem(uint64 itemGuid) const;
        void SetItem(TradeSlots slot, Item* item);

        uint32 GetSpell() const { return m_spell; }
        void SetSpell(uint32 spell_id, Item* castItem = NULL);

        Item*  GetSpellCastItem() const;
        bool HasSpellCastItem() const { return m_spellCastItem != 0; }

        uint32 GetMoney() const { return m_money; }
        void SetMoney(uint32 money);

        bool IsAccepted() const { return m_accepted; }
        void SetAccepted(bool state, bool crosssend = false);

        bool IsInAcceptProcess() const { return m_acceptProccess; }
        void SetInAcceptProcess(bool state) { m_acceptProccess = state; }

    private:                                                // internal functions

        void Update(bool for_trader = true);

    private:                                                // fields

        Player*    m_player;                                // Player who own of this TradeData
        Player*    m_trader;                                // Player who trade with m_player

        bool       m_accepted;                              // m_player press accept for trade list
        bool       m_acceptProccess;                        // one from player/trader press accept and this processed

        uint32     m_money;                                 // m_player place money to trade

        uint32     m_spell;                                 // m_player apply spell to non-traded slot item
        uint64     m_spellCastItem;                         // applied spell casted by item use

        uint64     m_items[TRADE_SLOT_COUNT];               // traded itmes from m_player side including non-traded slot
};

class KillRewarder
{
public:
    KillRewarder(Player* killer, Unit* victim, bool isBattleGround);

    void Reward();

private:
    void _InitXP(Player* player);
    void _InitGroupData();

    void _RewardHonor(Player* player);
    void _RewardXP(Player* player, float rate);
    void _RewardReputation(Player* player, float rate);
    void _RewardKillCredit(Player* player);
    void _RewardPlayer(Player* player, bool isDungeon);
    void _RewardGroup();

    Player* _killer;
    Unit* _victim;
    Group* _group;
    float _groupRate;
    Player* _maxNotGrayMember;
    uint32 _count;
    uint32 _sumLevel;
    uint32 _xp;
    bool _isFullXP;
    uint8 _maxLevel;
    bool _isBattleGround;
    bool _isPvP;
};

class Player : public Unit, public GridObject<Player>
{
    friend class WorldSession;
    friend void Item::AddToUpdateQueueOf(Player* player);
    friend void Item::RemoveFromUpdateQueueOf(Player* player);
    public:
        explicit Player (WorldSession* session);
        ~Player();

        void CleanupsBeforeDelete(bool finalCleanup = true);

        static UpdateMask updateVisualBits;
        static void InitVisibleBits();

        void AddToWorld();
        void RemoveFromWorld();

        bool TeleportTo(uint32 mapid, float x, float y, float z, float orientation, uint32 options = 0);
        bool TeleportTo(WorldLocation const &loc, uint32 options = 0)
        {
            return TeleportTo(loc.GetMapId(), loc.GetPositionX(), loc.GetPositionY(), loc.GetPositionZ(), loc.GetOrientation(), options);
        }
        bool TeleportToBGEntryPoint();

        void SetSummonPoint(uint32 mapid, float x, float y, float z)
        {
            m_summon_expire = time(NULL) + MAX_PLAYER_SUMMON_DELAY;
            m_summon_mapid = mapid;
            m_summon_x = x;
            m_summon_y = y;
            m_summon_z = z;
        }
        void SummonIfPossible(bool agree);

        bool Create(uint32 guidlow, CharacterCreateInfo* createInfo);

        void Update(uint32 time);

        static bool BuildEnumData(PreparedQueryResult result, WorldPacket* data);

        void SetInWater(bool apply);

        bool IsInWater() const { return m_isInWater; }
        bool IsUnderWater() const;
        bool IsFalling() { return GetPositionZ() < m_lastFallZ; }

        void SendInitialPacketsBeforeAddToMap();
        void SendInitialPacketsAfterAddToMap();
        void SendTransferAborted(uint32 mapid, TransferAbortReason reason, uint8 arg = 0);
        void SendInstanceResetWarning(uint32 mapid, Difficulty difficulty, uint32 time);

        bool CanInteractWithQuestGiver(Object* questGiver);
        Creature* GetNPCIfCanInteractWith(uint64 guid, uint32 npcflagmask);
        GameObject* GetGameObjectIfCanInteractWith(uint64 guid, GameobjectTypes type) const;

        bool ToggleAFK();
        bool ToggleDND();
        bool isAFK() const { return HasFlag(PLAYER_FLAGS, PLAYER_FLAGS_AFK); }
        bool isDND() const { return HasFlag(PLAYER_FLAGS, PLAYER_FLAGS_DND); }
        uint8 GetChatTag() const;
        std::string afkMsg;
        std::string dndMsg;

        uint32 GetBarberShopCost(uint8 newhairstyle, uint8 newhaircolor, uint8 newfacialhair, BarberShopStyleEntry const* newSkin=NULL);

        PlayerSocial *GetSocial() { return m_social; }

        PlayerTaxi m_taxi;
        void InitTaxiNodesForLevel() { m_taxi.InitTaxiNodesForLevel(getRace(), getClass(), getLevel()); }
        bool ActivateTaxiPathTo(std::vector<uint32> const& nodes, Creature* npc = NULL, uint32 spellid = 0);
        bool ActivateTaxiPathTo(uint32 taxi_path_id, uint32 spellid = 0);
        void CleanupAfterTaxiFlight();
        void ContinueTaxiFlight();
                                                            // mount_id can be used in scripting calls
        bool isAcceptWhispers() const { return m_ExtraFlags & PLAYER_EXTRA_ACCEPT_WHISPERS; }
        void SetAcceptWhispers(bool on) { if (on) m_ExtraFlags |= PLAYER_EXTRA_ACCEPT_WHISPERS; else m_ExtraFlags &= ~PLAYER_EXTRA_ACCEPT_WHISPERS; }
        bool isGameMaster() const { return m_ExtraFlags & PLAYER_EXTRA_GM_ON; }
        void SetGameMaster(bool on);
        bool isGMChat() const { return m_ExtraFlags & PLAYER_EXTRA_GM_CHAT; }
        void SetGMChat(bool on) { if (on) m_ExtraFlags |= PLAYER_EXTRA_GM_CHAT; else m_ExtraFlags &= ~PLAYER_EXTRA_GM_CHAT; }
        bool isTaxiCheater() const { return m_ExtraFlags & PLAYER_EXTRA_TAXICHEAT; }
        void SetTaxiCheater(bool on) { if (on) m_ExtraFlags |= PLAYER_EXTRA_TAXICHEAT; else m_ExtraFlags &= ~PLAYER_EXTRA_TAXICHEAT; }
        bool isGMVisible() const { return !(m_ExtraFlags & PLAYER_EXTRA_GM_INVISIBLE); }
        void SetGMVisible(bool on);
        bool Has310Flyer(bool checkAllSpells, uint32 excludeSpellId = 0);
        void SetHas310Flyer(bool on) { if (on) m_ExtraFlags |= PLAYER_EXTRA_HAS_310_FLYER; else m_ExtraFlags &= ~PLAYER_EXTRA_HAS_310_FLYER; }
        void SetPvPDeath(bool on) { if (on) m_ExtraFlags |= PLAYER_EXTRA_PVP_DEATH; else m_ExtraFlags &= ~PLAYER_EXTRA_PVP_DEATH; }

        void GiveXP(uint32 xp, Unit* victim, float group_rate=1.0f);
        void GiveLevel(uint8 level);

        void InitStatsForLevel(bool reapplyMods = false);

        // Played Time Stuff
        time_t m_logintime;
        time_t m_Last_tick;
        uint32 m_Played_time[MAX_PLAYED_TIME_INDEX];
        uint32 GetTotalPlayedTime() { return m_Played_time[PLAYED_TIME_TOTAL]; }
        uint32 GetLevelPlayedTime() { return m_Played_time[PLAYED_TIME_LEVEL]; }

        void setDeathState(DeathState s);                   // overwrite Unit::setDeathState

        void InnEnter (time_t time, uint32 mapid, float x, float y, float z)
        {
            inn_pos_mapid = mapid;
            inn_pos_x = x;
            inn_pos_y = y;
            inn_pos_z = z;
            time_inn_enter = time;
        }

        float GetRestBonus() const { return m_rest_bonus; }
        void SetRestBonus(float rest_bonus_new);

        RestType GetRestType() const { return rest_type; }
        void SetRestType(RestType n_r_type) { rest_type = n_r_type; }

        uint32 GetInnPosMapId() const { return inn_pos_mapid; }
        float GetInnPosX() const { return inn_pos_x; }
        float GetInnPosY() const { return inn_pos_y; }
        float GetInnPosZ() const { return inn_pos_z; }

        time_t GetTimeInnEnter() const { return time_inn_enter; }
        void UpdateInnerTime (time_t time) { time_inn_enter = time; }

        Pet* GetPet() const;
        Pet* SummonPet(uint32 entry, float x, float y, float z, float ang, PetType petType, uint32 despwtime);
        void RemovePet(Pet* pet, PetSaveMode mode, bool returnreagent = false);
        uint32 GetPhaseMaskForSpawn() const;                // used for proper set phase for DB at GM-mode creature/GO spawn

        void Say(const std::string& text, const uint32 language);
        void Yell(const std::string& text, const uint32 language);
        void TextEmote(const std::string& text);
        void Whisper(const std::string& text, const uint32 language, uint64 receiver);
        void BuildPlayerChat(WorldPacket* data, uint8 msgtype, const std::string& text, uint32 language) const;

        /*********************************************************/
        /***                    STORAGE SYSTEM                 ***/
        /*********************************************************/

        void SetVirtualItemSlot(uint8 i, Item* item);
        void SetSheath(SheathState sheathed);             // overwrite Unit version
        uint8 FindEquipSlot(ItemTemplate const* proto, uint32 slot, bool swap) const;
        uint32 GetItemCount(uint32 item, bool inBankAlso = false, Item* skipItem = NULL) const;
        uint32 GetItemCountWithLimitCategory(uint32 limitCategory, Item* skipItem = NULL) const;
        Item* GetItemByGuid(uint64 guid) const;
        Item* GetItemByEntry(uint32 entry) const;
        Item* GetItemByPos(uint16 pos) const;
        Item* GetItemByPos(uint8 bag, uint8 slot) const;
        Bag*  GetBagByPos(uint8 slot) const;
        inline Item* GetUseableItemByPos(uint8 bag, uint8 slot) const //Does additional check for disarmed weapons
        {
            if (!CanUseAttackType(GetAttackBySlot(slot)))
                return NULL;
            return GetItemByPos(bag, slot);
        }
        Item* GetWeaponForAttack(WeaponAttackType attackType, bool useable = false) const;
        Item* GetShield(bool useable = false) const;
        static uint8 GetAttackBySlot(uint8 slot);        // MAX_ATTACK if not weapon slot
        std::vector<Item*> &GetItemUpdateQueue() { return m_itemUpdateQueue; }
        static bool IsInventoryPos(uint16 pos) { return IsInventoryPos(pos >> 8, pos & 255); }
        static bool IsInventoryPos(uint8 bag, uint8 slot);
        static bool IsEquipmentPos(uint16 pos) { return IsEquipmentPos(pos >> 8, pos & 255); }
        static bool IsEquipmentPos(uint8 bag, uint8 slot);
        static bool IsBagPos(uint16 pos);
        static bool IsBankPos(uint16 pos) { return IsBankPos(pos >> 8, pos & 255); }
        static bool IsBankPos(uint8 bag, uint8 slot);
        bool IsValidPos(uint16 pos, bool explicit_pos) { return IsValidPos(pos >> 8, pos & 255, explicit_pos); }
        bool IsValidPos(uint8 bag, uint8 slot, bool explicit_pos);
        uint8 GetBankBagSlotCount() const { return GetByteValue(PLAYER_BYTES_2, 2); }
        void SetBankBagSlotCount(uint8 count) { SetByteValue(PLAYER_BYTES_2, 2, count); }
        bool HasItemCount(uint32 item, uint32 count, bool inBankAlso = false) const;
        bool HasItemFitToSpellRequirements(SpellInfo const* spellInfo, Item const* ignoreItem = NULL);
        bool CanNoReagentCast(SpellInfo const* spellInfo) const;
        bool HasItemOrGemWithIdEquipped(uint32 item, uint32 count, uint8 except_slot = NULL_SLOT) const;
        bool HasItemOrGemWithLimitCategoryEquipped(uint32 limitCategory, uint32 count, uint8 except_slot = NULL_SLOT) const;
        InventoryResult CanTakeMoreSimilarItems(Item* pItem) const { return CanTakeMoreSimilarItems(pItem->GetEntry(), pItem->GetCount(), pItem); }
        InventoryResult CanTakeMoreSimilarItems(uint32 entry, uint32 count) const { return CanTakeMoreSimilarItems(entry, count, NULL); }
        InventoryResult CanStoreNewItem(uint8 bag, uint8 slot, ItemPosCountVec& dest, uint32 item, uint32 count, uint32* no_space_count = NULL) const
        {
            return CanStoreItem(bag, slot, dest, item, count, NULL, false, no_space_count);
        }
        InventoryResult CanStoreItem(uint8 bag, uint8 slot, ItemPosCountVec& dest, Item* pItem, bool swap = false) const
        {
            if (!pItem)
                return EQUIP_ERR_ITEM_NOT_FOUND;
            uint32 count = pItem->GetCount();
            return CanStoreItem(bag, slot, dest, pItem->GetEntry(), count, pItem, swap, NULL);

        }
        InventoryResult CanStoreItems(Item** pItem, int count) const;
        InventoryResult CanEquipNewItem(uint8 slot, uint16& dest, uint32 item, bool swap) const;
        InventoryResult CanEquipItem(uint8 slot, uint16& dest, Item* pItem, bool swap, bool not_loading = true) const;

        InventoryResult CanEquipUniqueItem(Item* pItem, uint8 except_slot = NULL_SLOT, uint32 limit_count = 1) const;
        InventoryResult CanEquipUniqueItem(ItemTemplate const* itemProto, uint8 except_slot = NULL_SLOT, uint32 limit_count = 1) const;
        InventoryResult CanUnequipItems(uint32 item, uint32 count) const;
        InventoryResult CanUnequipItem(uint16 src, bool swap) const;
        InventoryResult CanBankItem(uint8 bag, uint8 slot, ItemPosCountVec& dest, Item* pItem, bool swap, bool not_loading = true) const;
        InventoryResult CanUseItem(Item* pItem, bool not_loading = true) const;
        bool HasItemTotemCategory(uint32 TotemCategory) const;
        InventoryResult CanUseItem(ItemTemplate const* pItem) const;
        InventoryResult CanUseAmmo(uint32 item) const;
        InventoryResult CanRollForItemInLFG(ItemTemplate const* item, WorldObject const* lootedObject) const;
        Item* StoreNewItem(ItemPosCountVec const& pos, uint32 item, bool update, int32 randomPropertyId = 0);
        Item* StoreNewItem(ItemPosCountVec const& pos, uint32 item, bool update, int32 randomPropertyId, AllowedLooterSet &allowedLooters);
        Item* StoreItem(ItemPosCountVec const& pos, Item* pItem, bool update);
        Item* EquipNewItem(uint16 pos, uint32 item, bool update);
        Item* EquipItem(uint16 pos, Item* pItem, bool update);
        void AutoUnequipOffhandIfNeed(bool force = false);
        bool StoreNewItemInBestSlots(uint32 item_id, uint32 item_count);
        void AutoStoreLoot(uint8 bag, uint8 slot, uint32 loot_id, LootStore const& store, bool broadcast = false);
        void AutoStoreLoot(uint32 loot_id, LootStore const& store, bool broadcast = false) { AutoStoreLoot(NULL_BAG, NULL_SLOT, loot_id, store, broadcast); }
        void StoreLootItem(uint8 lootSlot, Loot* loot);

        InventoryResult CanTakeMoreSimilarItems(uint32 entry, uint32 count, Item* pItem, uint32* no_space_count = NULL) const;
        InventoryResult CanStoreItem(uint8 bag, uint8 slot, ItemPosCountVec& dest, uint32 entry, uint32 count, Item* pItem = NULL, bool swap = false, uint32* no_space_count = NULL) const;

        void AddRefundReference(uint32 it);
        void DeleteRefundReference(uint32 it);

        void ApplyEquipCooldown(Item* pItem);
        void SetAmmo(uint32 item);
        void RemoveAmmo();
        float GetAmmoDPS() const { return m_ammoDPS; }
        bool CheckAmmoCompatibility(const ItemTemplate* ammo_proto) const;
        void QuickEquipItem(uint16 pos, Item* pItem);
        void VisualizeItem(uint8 slot, Item* pItem);
        void SetVisibleItemSlot(uint8 slot, Item* pItem);
        Item* BankItem(ItemPosCountVec const& dest, Item* pItem, bool update)
        {
            return StoreItem(dest, pItem, update);
        }
        Item* BankItem(uint16 pos, Item* pItem, bool update);
        void RemoveItem(uint8 bag, uint8 slot, bool update);
        void MoveItemFromInventory(uint8 bag, uint8 slot, bool update);
                                                            // in trade, auction, guild bank, mail....
        void MoveItemToInventory(ItemPosCountVec const& dest, Item* pItem, bool update, bool in_characterInventoryDB = false);
                                                            // in trade, guild bank, mail....
        void RemoveItemDependentAurasAndCasts(Item* pItem);
        void DestroyItem(uint8 bag, uint8 slot, bool update);
        void DestroyItemCount(uint32 item, uint32 count, bool update, bool unequip_check = false);
        void DestroyItemCount(Item* item, uint32& count, bool update);
        void DestroyConjuredItems(bool update);
        void DestroyZoneLimitedItem(bool update, uint32 new_zone);
        void SplitItem(uint16 src, uint16 dst, uint32 count);
        void SwapItem(uint16 src, uint16 dst);
        void AddItemToBuyBackSlot(Item* pItem);
        Item* GetItemFromBuyBackSlot(uint32 slot);
        void RemoveItemFromBuyBackSlot(uint32 slot, bool del);
        uint32 GetMaxKeyringSize() const { return KEYRING_SLOT_END-KEYRING_SLOT_START; }
        void SendEquipError(InventoryResult msg, Item* pItem, Item* pItem2 = NULL, uint32 itemid = 0);
        void SendBuyError(BuyResult msg, Creature* creature, uint32 item, uint32 param);
        void SendSellError(SellResult msg, Creature* creature, uint64 guid, uint32 param);
        void AddWeaponProficiency(uint32 newflag) { m_WeaponProficiency |= newflag; }
        void AddArmorProficiency(uint32 newflag) { m_ArmorProficiency |= newflag; }
        uint32 GetWeaponProficiency() const { return m_WeaponProficiency; }
        uint32 GetArmorProficiency() const { return m_ArmorProficiency; }
        bool IsUseEquipedWeapon(bool mainhand) const
        {
            // disarm applied only to mainhand weapon
            return !IsInFeralForm() && (!mainhand || !HasFlag(UNIT_FIELD_FLAGS, UNIT_FLAG_DISARMED));
        }
        bool IsTwoHandUsed() const
        {
            Item* mainItem = GetItemByPos(INVENTORY_SLOT_BAG_0, EQUIPMENT_SLOT_MAINHAND);
            return mainItem && mainItem->GetTemplate()->InventoryType == INVTYPE_2HWEAPON && !CanTitanGrip();
        }
        void SendNewItem(Item* item, uint32 count, bool received, bool created, bool broadcast = false);
        bool BuyItemFromVendorSlot(uint64 vendorguid, uint32 vendorslot, uint32 item, uint8 count, uint8 bag, uint8 slot);
        bool _StoreOrEquipNewItem(uint32 vendorslot, uint32 item, uint8 count, uint8 bag, uint8 slot, int32 price, ItemTemplate const* pProto, Creature* pVendor, VendorItem const* crItem, bool bStore);

        float GetReputationPriceDiscount(Creature const* creature) const;

        Player* GetTrader() const { return m_trade ? m_trade->GetTrader() : NULL; }
        TradeData* GetTradeData() const { return m_trade; }
        void TradeCancel(bool sendback);

        void UpdateEnchantTime(uint32 time);
        void UpdateSoulboundTradeItems();
        void AddTradeableItem(Item* item);
        void RemoveTradeableItem(Item* item);
        void UpdateItemDuration(uint32 time, bool realtimeonly = false);
        void AddEnchantmentDurations(Item* item);
        void RemoveEnchantmentDurations(Item* item);
        void RemoveArenaEnchantments(EnchantmentSlot slot);
        void AddEnchantmentDuration(Item* item, EnchantmentSlot slot, uint32 duration);
        void ApplyEnchantment(Item* item, EnchantmentSlot slot, bool apply, bool apply_dur = true, bool ignore_condition = false);
        void ApplyEnchantment(Item* item, bool apply);
        void UpdateSkillEnchantments(uint16 skill_id, uint16 curr_value, uint16 new_value);
        void SendEnchantmentDurations();
        void BuildEnchantmentsInfoData(WorldPacket* data);
        void AddItemDurations(Item* item);
        void RemoveItemDurations(Item* item);
        void SendItemDurations();
        void LoadCorpse();
        void LoadPet();

        bool AddItem(uint32 itemId, uint32 count);

        uint32 m_stableSlots;

        /*********************************************************/
        /***                    GOSSIP SYSTEM                  ***/
        /*********************************************************/

        void PrepareGossipMenu(WorldObject* source, uint32 menuId = 0, bool showQuests = false);
        void SendPreparedGossip(WorldObject* source);
        void OnGossipSelect(WorldObject* source, uint32 gossipListId, uint32 menuId);

        uint32 GetGossipTextId(uint32 menuId, WorldObject* source);
        uint32 GetGossipTextId(WorldObject* source);
        static uint32 GetDefaultGossipMenuForSource(WorldObject* source);
        
        /*********************************************************/
        /***                    QUEST SYSTEM                   ***/
        /*********************************************************/

        int32 GetQuestLevel(Quest const* quest) const { return quest && (quest->GetQuestLevel() > 0) ? quest->GetQuestLevel() : getLevel(); }

        void PrepareQuestMenu(uint64 guid);
        void SendPreparedQuest(uint64 guid);
        bool IsActiveQuest(uint32 quest_id) const;
        Quest const* GetNextQuest(uint64 guid, Quest const* quest);
        bool CanSeeStartQuest(Quest const* quest);
        bool CanTakeQuest(Quest const* quest, bool msg);
        bool CanAddQuest(Quest const* quest, bool msg);
        bool CanCompleteQuest(uint32 quest_id);
        bool CanCompleteRepeatableQuest(Quest const* quest);
        bool CanRewardQuest(Quest const* quest, bool msg);
        bool CanRewardQuest(Quest const* quest, uint32 reward, bool msg);
        void AddQuest(Quest const* quest, Object* questGiver);
        void CompleteQuest(uint32 quest_id);
        void IncompleteQuest(uint32 quest_id);
        void RewardQuest(Quest const* quest, uint32 reward, Object* questGiver, bool announce = true);
        void FailQuest(uint32 quest_id);
        bool SatisfyQuestSkill(Quest const* qInfo, bool msg) const;
        bool SatisfyQuestLevel(Quest const* qInfo, bool msg);
        bool SatisfyQuestLog(bool msg);
        bool SatisfyQuestPreviousQuest(Quest const* qInfo, bool msg);
        bool SatisfyQuestClass(Quest const* qInfo, bool msg) const;
        bool SatisfyQuestRace(Quest const* qInfo, bool msg);
        bool SatisfyQuestReputation(Quest const* qInfo, bool msg);
        bool SatisfyQuestStatus(Quest const* qInfo, bool msg);
        bool SatisfyQuestConditions(Quest const* qInfo, bool msg);
        bool SatisfyQuestTimed(Quest const* qInfo, bool msg);
        bool SatisfyQuestExclusiveGroup(Quest const* qInfo, bool msg);
        bool SatisfyQuestNextChain(Quest const* qInfo, bool msg);
        bool SatisfyQuestPrevChain(Quest const* qInfo, bool msg);
        bool SatisfyQuestDay(Quest const* qInfo, bool msg);
        bool SatisfyQuestWeek(Quest const* qInfo, bool msg);
        bool SatisfyQuestSeasonal(Quest const* qInfo, bool msg);
        bool GiveQuestSourceItem(Quest const* quest);
        bool TakeQuestSourceItem(uint32 questId, bool msg);
        bool GetQuestRewardStatus(uint32 quest_id) const;
        QuestStatus GetQuestStatus(uint32 quest_id) const;
        void SetQuestStatus(uint32 quest_id, QuestStatus status);
        void RemoveActiveQuest(uint32 quest_id);
        void RemoveRewardedQuest(uint32 quest_id);

        void SetDailyQuestStatus(uint32 quest_id);
        void SetWeeklyQuestStatus(uint32 quest_id);
        void SetSeasonalQuestStatus(uint32 quest_id);
        void ResetDailyQuestStatus();
        void ResetWeeklyQuestStatus();
        void ResetSeasonalQuestStatus(uint16 event_id);

        uint16 FindQuestSlot(uint32 quest_id) const;
        uint32 GetQuestSlotQuestId(uint16 slot) const { return GetUInt32Value(PLAYER_QUEST_LOG_1_1 + slot * MAX_QUEST_OFFSET + QUEST_ID_OFFSET); }
        uint32 GetQuestSlotState(uint16 slot)   const { return GetUInt32Value(PLAYER_QUEST_LOG_1_1 + slot * MAX_QUEST_OFFSET + QUEST_STATE_OFFSET); }
        uint16 GetQuestSlotCounter(uint16 slot, uint8 counter) const { return (uint16)(GetUInt64Value(PLAYER_QUEST_LOG_1_1 + slot * MAX_QUEST_OFFSET + QUEST_COUNTS_OFFSET) >> (counter * 16)); }
        uint32 GetQuestSlotTime(uint16 slot)    const { return GetUInt32Value(PLAYER_QUEST_LOG_1_1 + slot * MAX_QUEST_OFFSET + QUEST_TIME_OFFSET); }
        void SetQuestSlot(uint16 slot, uint32 quest_id, uint32 timer = 0)
        {
            SetUInt32Value(PLAYER_QUEST_LOG_1_1 + slot * MAX_QUEST_OFFSET + QUEST_ID_OFFSET, quest_id);
            SetUInt32Value(PLAYER_QUEST_LOG_1_1 + slot * MAX_QUEST_OFFSET + QUEST_STATE_OFFSET, 0);
            SetUInt32Value(PLAYER_QUEST_LOG_1_1 + slot * MAX_QUEST_OFFSET + QUEST_COUNTS_OFFSET, 0);
            SetUInt32Value(PLAYER_QUEST_LOG_1_1 + slot * MAX_QUEST_OFFSET + QUEST_COUNTS_OFFSET + 1, 0);
            SetUInt32Value(PLAYER_QUEST_LOG_1_1 + slot * MAX_QUEST_OFFSET + QUEST_TIME_OFFSET, timer);
        }
        void SetQuestSlotCounter(uint16 slot, uint8 counter, uint16 count)
        {
            uint64 val = GetUInt64Value(PLAYER_QUEST_LOG_1_1 + slot * MAX_QUEST_OFFSET + QUEST_COUNTS_OFFSET);
            val &= ~((uint64)0xFFFF << (counter * 16));
            val |= ((uint64)count << (counter * 16));
            SetUInt64Value(PLAYER_QUEST_LOG_1_1 + slot * MAX_QUEST_OFFSET + QUEST_COUNTS_OFFSET, val);
        }
        void SetQuestSlotState(uint16 slot, uint32 state) { SetFlag(PLAYER_QUEST_LOG_1_1 + slot * MAX_QUEST_OFFSET + QUEST_STATE_OFFSET, state); }
        void RemoveQuestSlotState(uint16 slot, uint32 state) { RemoveFlag(PLAYER_QUEST_LOG_1_1 + slot * MAX_QUEST_OFFSET + QUEST_STATE_OFFSET, state); }
        void SetQuestSlotTimer(uint16 slot, uint32 timer) { SetUInt32Value(PLAYER_QUEST_LOG_1_1 + slot * MAX_QUEST_OFFSET + QUEST_TIME_OFFSET, timer); }
        void SwapQuestSlot(uint16 slot1, uint16 slot2)
        {
            for (int i = 0; i < MAX_QUEST_OFFSET; ++i)
            {
                uint32 temp1 = GetUInt32Value(PLAYER_QUEST_LOG_1_1 + MAX_QUEST_OFFSET * slot1 + i);
                uint32 temp2 = GetUInt32Value(PLAYER_QUEST_LOG_1_1 + MAX_QUEST_OFFSET * slot2 + i);

                SetUInt32Value(PLAYER_QUEST_LOG_1_1 + MAX_QUEST_OFFSET * slot1 + i, temp2);
                SetUInt32Value(PLAYER_QUEST_LOG_1_1 + MAX_QUEST_OFFSET * slot2 + i, temp1);
            }
        }
        uint16 GetReqKillOrCastCurrentCount(uint32 quest_id, int32 entry);
        void AreaExploredOrEventHappens(uint32 questId);
        void GroupEventHappens(uint32 questId, WorldObject const* pEventObject);
        void ItemAddedQuestCheck(uint32 entry, uint32 count);
        void ItemRemovedQuestCheck(uint32 entry, uint32 count);
        void KilledMonster(CreatureTemplate const* cInfo, uint64 guid);
        void KilledMonsterCredit(uint32 entry, uint64 guid);
        void KilledPlayerCredit();
        void CastedCreatureOrGO(uint32 entry, uint64 guid, uint32 spell_id);
        void TalkedToCreature(uint32 entry, uint64 guid);
        void MoneyChanged(uint32 value);
        void ReputationChanged(FactionEntry const* factionEntry);
        void ReputationChanged2(FactionEntry const* factionEntry);
        bool HasQuestForItem(uint32 itemid) const;
        bool HasQuestForGO(int32 GOId) const;
        void UpdateForQuestWorldObjects();
        bool CanShareQuest(uint32 quest_id) const;

        void SendQuestComplete(uint32 quest_id);
        void SendQuestReward(Quest const* quest, uint32 XP, Object* questGiver);
        void SendQuestFailed(uint32 questId, InventoryResult reason = EQUIP_ERR_OK);
        void SendQuestTimerFailed(uint32 quest_id);
        void SendCanTakeQuestResponse(uint32 msg) const;
        void SendQuestConfirmAccept(Quest const* quest, Player* pReceiver);
        void SendPushToPartyResponse(Player* player, uint32 msg);
        void SendQuestUpdateAddItem(Quest const* quest, uint32 item_idx, uint16 count);
        void SendQuestUpdateAddCreatureOrGo(Quest const* quest, uint64 guid, uint32 creatureOrGO_idx, uint16 old_count, uint16 add_count);
        void SendQuestUpdateAddPlayer(Quest const* quest, uint16 old_count, uint16 add_count);

        uint64 GetDivider() { return m_divider; }
        void SetDivider(uint64 guid) { m_divider = guid; }

        uint32 GetInGameTime() { return m_ingametime; }

        void SetInGameTime(uint32 time) { m_ingametime = time; }

        void AddTimedQuest(uint32 quest_id) { m_timedquests.insert(quest_id); }
        void RemoveTimedQuest(uint32 quest_id) { m_timedquests.erase(quest_id); }

        /*********************************************************/
        /***                   LOAD SYSTEM                     ***/
        /*********************************************************/

        bool LoadFromDB(uint32 guid, SQLQueryHolder *holder);
        bool isBeingLoaded() const { return GetSession()->PlayerLoading();}

        void Initialize(uint32 guid);
        static uint32 GetUInt32ValueFromArray(Tokens const& data, uint16 index);
        static float  GetFloatValueFromArray(Tokens const& data, uint16 index);
        static uint32 GetZoneIdFromDB(uint64 guid);
        static uint32 GetLevelFromDB(uint64 guid);
        static bool   LoadPositionFromDB(uint32& mapid, float& x, float& y, float& z, float& o, bool& in_flight, uint64 guid);

        static bool IsValidGender(uint8 Gender) { return Gender <= GENDER_FEMALE; }

        /*********************************************************/
        /***                   SAVE SYSTEM                     ***/
        /*********************************************************/

        void SaveToDB(bool create = false);
        void SaveInventoryAndGoldToDB(SQLTransaction& trans);                    // fast save function for item/money cheating preventing
        void SaveGoldToDB(SQLTransaction& trans);

        static void SetUInt32ValueInArray(Tokens& data, uint16 index, uint32 value);
        static void SetFloatValueInArray(Tokens& data, uint16 index, float value);
        static void Customize(uint64 guid, uint8 gender, uint8 skin, uint8 face, uint8 hairStyle, uint8 hairColor, uint8 facialHair);
        static void SavePositionInDB(uint32 mapid, float x, float y, float z, float o, uint32 zone, uint64 guid);

        static void DeleteFromDB(uint64 playerguid, uint32 accountId, bool updateRealmChars = true, bool deleteFinally = false);
        static void DeleteOldCharacters();
        static void DeleteOldCharacters(uint32 keepDays);

        bool m_mailsLoaded;
        bool m_mailsUpdated;

        void SetBindPoint(uint64 guid);
        void SendTalentWipeConfirm(uint64 guid);
        void ResetPetTalents();
        void CalcRage(uint32 damage, bool attacker);
        void RegenerateAll();
        void Regenerate(Powers power);
        void RegenerateHealth();
        void setRegenTimerCount(uint32 time) {m_regenTimerCount = time;}
        void setWeaponChangeTimer(uint32 time) {m_weaponChangeTimer = time;}

        uint32 GetMoney() const { return GetUInt32Value(PLAYER_FIELD_COINAGE); }
        void ModifyMoney(int32 d);
        bool HasEnoughMoney(uint32 amount) const { return (GetMoney() >= amount); }
        bool HasEnoughMoney(int32 amount) const
        {
            if (amount > 0)
                return (GetMoney() >= (uint32) amount);
            return true;
        }

        void SetMoney(uint32 value)
        {
            SetUInt32Value(PLAYER_FIELD_COINAGE, value);
            MoneyChanged(value);
            UpdateAchievementCriteria(ACHIEVEMENT_CRITERIA_TYPE_HIGHEST_GOLD_VALUE_OWNED);
        }

        RewardedQuestSet const& getRewardedQuests() const { return m_RewardedQuests; }
        QuestStatusMap& getQuestStatusMap() { return m_QuestStatus; }

        size_t GetRewardedQuestCount() const { return m_RewardedQuests.size(); }
        bool IsQuestRewarded(uint32 quest_id) const
        {
            return m_RewardedQuests.find(quest_id) != m_RewardedQuests.end();
        }

        uint64 GetSelection() const { return m_curSelection; }
        Unit* GetSelectedUnit() const;
        Player* GetSelectedPlayer() const;
        void SetSelection(uint64 guid) { m_curSelection = guid; SetUInt64Value(UNIT_FIELD_TARGET, guid); }

        uint8 GetComboPoints() const { return m_comboPoints; }
        uint64 GetComboTarget() const { return m_comboTarget; }

        void AddComboPoints(Unit* target, int8 count, Spell* spell = NULL);
        void GainSpellComboPoints(int8 count);
        void ClearComboPoints();
        void SendComboPoints();

        void SendMailResult(uint32 mailId, MailResponseType mailAction, MailResponseResult mailError, uint32 equipError = 0, uint32 item_guid = 0, uint32 item_count = 0);
        void SendNewMail();
        void UpdateNextMailTimeAndUnreads();
        void AddNewMailDeliverTime(time_t deliver_time);
        bool IsMailsLoaded() const { return m_mailsLoaded; }

        void RemoveMail(uint32 id);

        void AddMail(Mail* mail) { m_mail.push_front(mail);}// for call from WorldSession::SendMailTo
        uint32 GetMailSize() { return m_mail.size();}
        Mail* GetMail(uint32 id);

        PlayerMails::iterator GetMailBegin() { return m_mail.begin();}
        PlayerMails::iterator GetMailEnd() { return m_mail.end();}

        /*********************************************************/
        /*** MAILED ITEMS SYSTEM ***/
        /*********************************************************/

        uint8 unReadMails;
        time_t m_nextMailDelivereTime;

        typedef UNORDERED_MAP<uint32, Item*> ItemMap;

        ItemMap mMitems;                                    //template defined in objectmgr.cpp

        Item* GetMItem(uint32 id)
        {
            ItemMap::const_iterator itr = mMitems.find(id);
            return itr != mMitems.end() ? itr->second : NULL;
        }

        void AddMItem(Item* it)
        {
            ASSERT(it);
            //ASSERT deleted, because items can be added before loading
            mMitems[it->GetGUIDLow()] = it;
        }

        bool RemoveMItem(uint32 id)
        {
            return mMitems.erase(id) ? true : false;
        }

        void PetSpellInitialize();
        void CharmSpellInitialize();
        void PossessSpellInitialize();
        void VehicleSpellInitialize();
        void SendRemoveControlBar();
        bool HasSpell(uint32 spell) const;
        bool HasActiveSpell(uint32 spell) const;            // show in spellbook
        TrainerSpellState GetTrainerSpellState(TrainerSpell const* trainer_spell) const;
        bool IsSpellFitByClassAndRace(uint32 spell_id) const;
        bool IsNeedCastPassiveSpellAtLearn(SpellInfo const* spellInfo) const;

        void SendProficiency(ItemClass itemClass, uint32 itemSubclassMask);
        void SendInitialSpells();
        bool addSpell(uint32 spellId, bool active, bool learning, bool dependent, bool disabled, bool loading = false);
        void learnSpell(uint32 spell_id, bool dependent);
        void removeSpell(uint32 spell_id, bool disabled = false, bool learn_low_rank = true);
        void resetSpells(bool myClassOnly = false);
        void learnDefaultSpells();
        void learnQuestRewardedSpells();
        void learnQuestRewardedSpells(Quest const* quest);
        void learnSpellHighRank(uint32 spellid);
        void AddTemporarySpell(uint32 spellId);
        void RemoveTemporarySpell(uint32 spellId);
        void SetReputation(uint32 factionentry, uint32 value);
        uint32 GetReputation(uint32 factionentry);
        std::string GetGuildName();
        uint32 GetFreeTalentPoints() const { return GetUInt32Value(PLAYER_CHARACTER_POINTS1); }
        void SetFreeTalentPoints(uint32 points);
        bool resetTalents(bool no_cost = false);
        uint32 resetTalentsCost() const;
        void InitTalentForLevel();
        void BuildPlayerTalentsInfoData(WorldPacket* data);
        void BuildPetTalentsInfoData(WorldPacket* data);
        void SendTalentsInfoData(bool pet);
        void LearnTalent(uint32 talentId, uint32 talentRank);
        void LearnPetTalent(uint64 petGuid, uint32 talentId, uint32 talentRank);

        bool AddTalent(uint32 spellId, uint8 spec, bool learning);
        bool HasTalent(uint32 spell_id, uint8 spec) const;

        uint32 CalculateTalentsPoints() const;

        // Dual Spec
        void UpdateSpecCount(uint8 count);
        uint32 GetActiveSpec() { return m_activeSpec; }
        void SetActiveSpec(uint8 spec){ m_activeSpec = spec; }
        uint8 GetSpecsCount() { return m_specsCount; }
        void SetSpecsCount(uint8 count) { m_specsCount = count; }
        void ActivateSpec(uint8 spec);

        void InitGlyphsForLevel();
        void SetGlyphSlot(uint8 slot, uint32 slottype) { SetUInt32Value(PLAYER_FIELD_GLYPH_SLOTS_1 + slot, slottype); }
        uint32 GetGlyphSlot(uint8 slot) { return GetUInt32Value(PLAYER_FIELD_GLYPH_SLOTS_1 + slot); }
        void SetGlyph(uint8 slot, uint32 glyph)
        {
            m_Glyphs[m_activeSpec][slot] = glyph;
            SetUInt32Value(PLAYER_FIELD_GLYPHS_1 + slot, glyph);
        }
        uint32 GetGlyph(uint8 slot) { return m_Glyphs[m_activeSpec][slot]; }

        uint32 GetFreePrimaryProfessionPoints() const { return GetUInt32Value(PLAYER_CHARACTER_POINTS2); }
        void SetFreePrimaryProfessions(uint16 profs) { SetUInt32Value(PLAYER_CHARACTER_POINTS2, profs); }
        void InitPrimaryProfessions();

        PlayerSpellMap const& GetSpellMap() const { return m_spells; }
        PlayerSpellMap      & GetSpellMap()       { return m_spells; }

        SpellCooldowns const& GetSpellCooldownMap() const { return m_spellCooldowns; }

        void AddSpellMod(SpellModifier* mod, bool apply);
        bool IsAffectedBySpellmod(SpellInfo const* spellInfo, SpellModifier* mod, Spell* spell = NULL);
        template <class T> T ApplySpellMod(uint32 spellId, SpellModOp op, T &basevalue, Spell* spell = NULL);
        void RemoveSpellMods(Spell* spell);
        void RestoreSpellMods(Spell* spell, uint32 ownerAuraId = 0, Aura* aura = NULL);
        void RestoreAllSpellMods(uint32 ownerAuraId = 0, Aura* aura = NULL);
        void DropModCharge(SpellModifier* mod, Spell* spell);
        void SetSpellModTakingSpell(Spell* spell, bool apply);

        static uint32 const infinityCooldownDelay = MONTH;  // used for set "infinity cooldowns" for spells and check
        static uint32 const infinityCooldownDelayCheck = MONTH/2;
        bool HasSpellCooldown(uint32 spell_id) const
        {
            SpellCooldowns::const_iterator itr = m_spellCooldowns.find(spell_id);
            return itr != m_spellCooldowns.end() && itr->second.end > time(NULL);
        }
        uint32 GetSpellCooldownDelay(uint32 spell_id) const
        {
            SpellCooldowns::const_iterator itr = m_spellCooldowns.find(spell_id);
            time_t t = time(NULL);
            return uint32(itr != m_spellCooldowns.end() && itr->second.end > t ? itr->second.end - t : 0);
        }
        void AddSpellAndCategoryCooldowns(SpellInfo const* spellInfo, uint32 itemId, Spell* spell = NULL, bool infinityCooldown = false);
        void AddSpellCooldown(uint32 spell_id, uint32 itemid, time_t end_time);
        void SendCooldownEvent(SpellInfo const* spellInfo, uint32 itemId = 0, Spell* spell = NULL, bool setCooldown = true);
        void ProhibitSpellSchool(SpellSchoolMask idSchoolMask, uint32 unTimeMs);
        void RemoveSpellCooldown(uint32 spell_id, bool update = false);
        void RemoveSpellCategoryCooldown(uint32 cat, bool update = false);
        void SendClearCooldown(uint32 spell_id, Unit* target);

        GlobalCooldownMgr& GetGlobalCooldownMgr() { return m_GlobalCooldownMgr; }

        void RemoveCategoryCooldown(uint32 cat);
        void RemoveArenaSpellCooldowns(bool removeActivePetCooldowns = false);
        void RemoveAllSpellCooldown();
        void _LoadSpellCooldowns(PreparedQueryResult result);
        void _SaveSpellCooldowns(SQLTransaction& trans);
        void SetLastPotionId(uint32 item_id) { m_lastPotionId = item_id; }
        void UpdatePotionCooldown(Spell* spell = NULL);

        void setResurrectRequestData(uint64 guid, uint32 mapId, float X, float Y, float Z, uint32 health, uint32 mana)
        {
            m_resurrectGUID = guid;
            m_resurrectMap = mapId;
            m_resurrectX = X;
            m_resurrectY = Y;
            m_resurrectZ = Z;
            m_resurrectHealth = health;
            m_resurrectMana = mana;
        }
        void clearResurrectRequestData() { setResurrectRequestData(0, 0, 0.0f, 0.0f, 0.0f, 0, 0); }
        bool isRessurectRequestedBy(uint64 guid) const { return m_resurrectGUID == guid; }
        bool isRessurectRequested() const { return m_resurrectGUID != 0; }
        void ResurectUsingRequestData();

        uint8 getCinematic()
        {
            return m_cinematic;
        }
        void setCinematic(uint8 cine)
        {
            m_cinematic = cine;
        }

        ActionButton* addActionButton(uint8 button, uint32 action, uint8 type);
        void removeActionButton(uint8 button);
        ActionButton const* GetActionButton(uint8 button);
        void SendInitialActionButtons() const { SendActionButtons(1); }
        void SendActionButtons(uint32 state) const;
        bool IsActionButtonDataValid(uint8 button, uint32 action, uint8 type);

        PvPInfo pvpInfo;
        void UpdatePvPState(bool onlyFFA = false);
        void SetPvP(bool state)
        {
            Unit::SetPvP(state);
            for (ControlList::iterator itr = m_Controlled.begin(); itr != m_Controlled.end(); ++itr)
                (*itr)->SetPvP(state);
        }
        void UpdatePvP(bool state, bool override=false);
        void UpdateZone(uint32 newZone, uint32 newArea);
        void UpdateArea(uint32 newArea);

        void UpdateZoneDependentAuras(uint32 zone_id);    // zones
        void UpdateAreaDependentAuras(uint32 area_id);    // subzones

        void UpdateAfkReport(time_t currTime);
        void UpdatePvPFlag(time_t currTime);
        void UpdateContestedPvP(uint32 currTime);
        void SetContestedPvPTimer(uint32 newTime) {m_contestedPvPTimer = newTime;}
        void ResetContestedPvP()
        {
            ClearUnitState(UNIT_STATE_ATTACK_PLAYER);
            RemoveFlag(PLAYER_FLAGS, PLAYER_FLAGS_CONTESTED_PVP);
            m_contestedPvPTimer = 0;
        }

        /** todo: -maybe move UpdateDuelFlag+DuelComplete to independent DuelHandler.. **/
        DuelInfo* duel;
        void UpdateDuelFlag(time_t currTime);
        void CheckDuelDistance(time_t currTime);
        void DuelComplete(DuelCompleteType type);
        void SendDuelCountdown(uint32 counter);

        bool IsGroupVisibleFor(Player const* p) const;
        bool IsInSameGroupWith(Player const* p) const;
        bool IsInSameRaidWith(Player const* p) const { return p == this || (GetGroup() != NULL && GetGroup() == p->GetGroup()); }
        void UninviteFromGroup();
        static void RemoveFromGroup(Group* group, uint64 guid, RemoveMethod method = GROUP_REMOVEMETHOD_DEFAULT, uint64 kicker = 0, const char* reason = NULL);
        void RemoveFromGroup(RemoveMethod method = GROUP_REMOVEMETHOD_DEFAULT) { RemoveFromGroup(GetGroup(), GetGUID(), method); }
        void SendUpdateToOutOfRangeGroupMembers();

        void SetInGuild(uint32 GuildId) { SetUInt32Value(PLAYER_GUILDID, GuildId); }
        void SetRank(uint8 rankId) { SetUInt32Value(PLAYER_GUILDRANK, rankId); }
        uint8 GetRank() { return uint8(GetUInt32Value(PLAYER_GUILDRANK)); }
        void SetGuildIdInvited(uint32 GuildId) { m_GuildIdInvited = GuildId; }
        uint32 GetGuildId() { return GetUInt32Value(PLAYER_GUILDID);  }
        static uint32 GetGuildIdFromDB(uint64 guid);
        static uint8 GetRankFromDB(uint64 guid);
        int GetGuildIdInvited() { return m_GuildIdInvited; }
        static void RemovePetitionsAndSigns(uint64 guid, uint32 type);

        // Arena Team
        void SetInArenaTeam(uint32 ArenaTeamId, uint8 slot, uint8 type)
        {
            SetArenaTeamInfoField(slot, ARENA_TEAM_ID, ArenaTeamId);
            SetArenaTeamInfoField(slot, ARENA_TEAM_TYPE, type);
        }
        void SetArenaTeamInfoField(uint8 slot, ArenaTeamInfoType type, uint32 value)
        {
            SetUInt32Value(PLAYER_FIELD_ARENA_TEAM_INFO_1_1 + (slot * ARENA_TEAM_END) + type, value);
        }
        static uint32 GetArenaTeamIdFromDB(uint64 guid, uint8 slot);
        static void LeaveAllArenaTeams(uint64 guid);
        uint32 GetArenaTeamId(uint8 slot) const { return GetUInt32Value(PLAYER_FIELD_ARENA_TEAM_INFO_1_1 + (slot * ARENA_TEAM_END) + ARENA_TEAM_ID); }
        uint32 GetArenaPersonalRating(uint8 slot) const { return GetUInt32Value(PLAYER_FIELD_ARENA_TEAM_INFO_1_1 + (slot * ARENA_TEAM_END) + ARENA_TEAM_PERSONAL_RATING); }
        void SetArenaTeamIdInvited(uint32 ArenaTeamId) { m_ArenaTeamIdInvited = ArenaTeamId; }
        uint32 GetArenaTeamIdInvited() { return m_ArenaTeamIdInvited; }

        Difficulty GetDifficulty(bool isRaid) const { return isRaid ? m_raidDifficulty : m_dungeonDifficulty; }
        Difficulty GetDungeonDifficulty() const { return m_dungeonDifficulty; }
        Difficulty GetRaidDifficulty() const { return m_raidDifficulty; }
        Difficulty GetStoredRaidDifficulty() const { return m_raidMapDifficulty; } // only for use in difficulty packet after exiting to raid map
        void SetDungeonDifficulty(Difficulty dungeon_difficulty) { m_dungeonDifficulty = dungeon_difficulty; }
        void SetRaidDifficulty(Difficulty raid_difficulty) { m_raidDifficulty = raid_difficulty; }
        void StoreRaidMapDifficulty() { m_raidMapDifficulty = GetMap()->GetDifficulty(); }

        bool UpdateSkill(uint32 skill_id, uint32 step);
        bool UpdateSkillPro(uint16 SkillId, int32 Chance, uint32 step);

        bool UpdateCraftSkill(uint32 spellid);
        bool UpdateGatherSkill(uint32 SkillId, uint32 SkillValue, uint32 RedLevel, uint32 Multiplicator = 1);
        bool UpdateFishingSkill();

        uint32 GetBaseDefenseSkillValue() const { return GetBaseSkillValue(SKILL_DEFENSE); }
        uint32 GetBaseWeaponSkillValue(WeaponAttackType attType) const;

        uint32 GetSpellByProto(ItemTemplate* proto);

        float GetHealthBonusFromStamina();
        float GetManaBonusFromIntellect();

        bool UpdateStats(Stats stat);
        bool UpdateAllStats();
        void UpdateResistances(uint32 school);
        void UpdateArmor();
        void UpdateMaxHealth();
        void UpdateMaxPower(Powers power);
        void ApplyFeralAPBonus(int32 amount, bool apply);
        void UpdateAttackPowerAndDamage(bool ranged = false);
        void UpdateShieldBlockValue();
        void UpdateDamagePhysical(WeaponAttackType attType);
        void ApplySpellPowerBonus(int32 amount, bool apply);
        void UpdateSpellDamageAndHealingBonus();
        void ApplyRatingMod(CombatRating cr, int32 value, bool apply);
        void UpdateRating(CombatRating cr);
        void UpdateAllRatings();

        void CalculateMinMaxDamage(WeaponAttackType attType, bool normalized, bool addTotalPct, float& min_damage, float& max_damage);

        void UpdateDefenseBonusesMod();
        inline void RecalculateRating(CombatRating cr) { ApplyRatingMod(cr, 0, true);}
        float GetMeleeCritFromAgility();
        void GetDodgeFromAgility(float &diminishing, float &nondiminishing);
        float GetMissPercentageFromDefence() const;
        float GetSpellCritFromIntellect();
        float OCTRegenHPPerSpirit();
        float OCTRegenMPPerSpirit();
        float GetRatingMultiplier(CombatRating cr) const;
        float GetRatingBonusValue(CombatRating cr) const;
        uint32 GetBaseSpellPowerBonus() { return m_baseSpellPower; }
        int32 GetSpellPenetrationItemMod() const { return m_spellPenetrationItemMod; }

        float GetExpertiseDodgeOrParryReduction(WeaponAttackType attType) const;
        void UpdateBlockPercentage();
        void UpdateCritPercentage(WeaponAttackType attType);
        void UpdateAllCritPercentages();
        void UpdateParryPercentage();
        void UpdateDodgePercentage();
        void UpdateMeleeHitChances();
        void UpdateRangedHitChances();
        void UpdateSpellHitChances();

        void UpdateAllSpellCritChances();
        void UpdateSpellCritChance(uint32 school);
        void UpdateArmorPenetration(int32 amount);
        void UpdateExpertise(WeaponAttackType attType);
        void ApplyManaRegenBonus(int32 amount, bool apply);
        void ApplyHealthRegenBonus(int32 amount, bool apply);
        void UpdateManaRegen();
        void UpdateRuneRegen(RuneType rune);

        uint64 GetLootGUID() const { return m_lootGuid; }
        void SetLootGUID(uint64 guid) { m_lootGuid = guid; }

        void RemovedInsignia(Player* looterPlr);

        WorldSession* GetSession() const { return m_session; }

        void BuildCreateUpdateBlockForPlayer(UpdateData* data, Player* target) const;
        void DestroyForPlayer(Player* target, bool onDeath = false) const;
        void SendLogXPGain(uint32 GivenXP, Unit* victim, uint32 BonusXP, bool recruitAFriend = false, float group_rate=1.0f);

        // notifiers
        void SendAttackSwingCantAttack();
        void SendAttackSwingCancelAttack();
        void SendAttackSwingDeadTarget();
        void SendAttackSwingNotInRange();
        void SendAttackSwingBadFacingAttack();
        void SendAutoRepeatCancel(Unit* target);
        void SendExplorationExperience(uint32 Area, uint32 Experience);

        void SendDungeonDifficulty(bool IsInGroup);
        void SendRaidDifficulty(bool IsInGroup, int32 forcedDifficulty = -1);
        void ResetInstances(uint8 method, bool isRaid);
        void SendResetInstanceSuccess(uint32 MapId);
        void SendResetInstanceFailed(uint32 reason, uint32 MapId);
        void SendResetFailedNotify(uint32 mapid);

        virtual bool UpdatePosition(float x, float y, float z, float orientation, bool teleport = false);
        bool UpdatePosition(const Position &pos, bool teleport = false) { return UpdatePosition(pos.GetPositionX(), pos.GetPositionY(), pos.GetPositionZ(), pos.GetOrientation(), teleport); }
        void UpdateUnderwaterState(Map* m, float x, float y, float z);

        void SendMessageToSet(WorldPacket* data, bool self) {SendMessageToSetInRange(data, GetVisibilityRange(), self); };// overwrite Object::SendMessageToSet
        void SendMessageToSetInRange(WorldPacket* data, float fist, bool self);// overwrite Object::SendMessageToSetInRange
        void SendMessageToSetInRange(WorldPacket* data, float dist, bool self, bool own_team_only);
        void SendMessageToSet(WorldPacket* data, Player const* skipped_rcvr);

        void SendTeleportPacket(Position &oldPos);
        void SendTeleportAckPacket();

        Corpse* GetCorpse() const;
        void SpawnCorpseBones();
        void CreateCorpse();
        void KillPlayer();
        uint32 GetResurrectionSpellId();
        void ResurrectPlayer(float restore_percent, bool applySickness = false);
        void BuildPlayerRepop();
        void RepopAtGraveyard();

        void DurabilityLossAll(double percent, bool inventory);
        void DurabilityLoss(Item* item, double percent);
        void DurabilityPointsLossAll(int32 points, bool inventory);
        void DurabilityPointsLoss(Item* item, int32 points);
        void DurabilityPointLossForEquipSlot(EquipmentSlots slot);
        uint32 DurabilityRepairAll(bool cost, float discountMod, bool guildBank);
        uint32 DurabilityRepair(uint16 pos, bool cost, float discountMod, bool guildBank);

        void UpdateMirrorTimers();
        void StopMirrorTimers()
        {
            StopMirrorTimer(FATIGUE_TIMER);
            StopMirrorTimer(BREATH_TIMER);
            StopMirrorTimer(FIRE_TIMER);
        }

        void SetMovement(PlayerMovementType pType);

        bool CanJoinConstantChannelInZone(ChatChannelsEntry const* channel, AreaTableEntry const* zone);

        void JoinedChannel(Channel* c);
        void LeftChannel(Channel* c);
        void CleanupChannels();
        void UpdateLocalChannels(uint32 newZone);
        void LeaveLFGChannel();

        void UpdateDefense();
        void UpdateWeaponSkill (WeaponAttackType attType);
        void UpdateCombatSkills(Unit* victim, WeaponAttackType attType, bool defence);

        void SetSkill(uint16 id, uint16 step, uint16 currVal, uint16 maxVal);
        uint16 GetMaxSkillValue(uint32 skill) const;        // max + perm. bonus + temp bonus
        uint16 GetPureMaxSkillValue(uint32 skill) const;    // max
        uint16 GetSkillValue(uint32 skill) const;           // skill value + perm. bonus + temp bonus
        uint16 GetBaseSkillValue(uint32 skill) const;       // skill value + perm. bonus
        uint16 GetPureSkillValue(uint32 skill) const;       // skill value
        int16 GetSkillPermBonusValue(uint32 skill) const;
        int16 GetSkillTempBonusValue(uint32 skill) const;
        uint16 GetSkillStep(uint16 skill) const;            // 0...6
        bool HasSkill(uint32 skill) const;
        void learnSkillRewardedSpells(uint32 id, uint32 value);

        WorldLocation& GetTeleportDest() { return m_teleport_dest; }
        bool IsBeingTeleported() const { return mSemaphoreTeleport_Near || mSemaphoreTeleport_Far; }
        bool IsBeingTeleportedNear() const { return mSemaphoreTeleport_Near; }
        bool IsBeingTeleportedFar() const { return mSemaphoreTeleport_Far; }
        void SetSemaphoreTeleportNear(bool semphsetting) { mSemaphoreTeleport_Near = semphsetting; }
        void SetSemaphoreTeleportFar(bool semphsetting) { mSemaphoreTeleport_Far = semphsetting; }
        void ProcessDelayedOperations();

        void CheckAreaExploreAndOutdoor(void);

        static uint32 TeamForRace(uint8 race);
        uint32 GetTeam() const { return m_team; }
        TeamId GetTeamId() const { return m_team == ALLIANCE ? TEAM_ALLIANCE : TEAM_HORDE; }
        void setFactionForRace(uint8 race);

        void InitDisplayIds();

        bool IsAtGroupRewardDistance(WorldObject const* pRewardSource) const;
        bool IsAtRecruitAFriendDistance(WorldObject const* pOther) const;
        void RewardPlayerAndGroupAtKill(Unit* victim, bool isBattleGround);
        void RewardPlayerAndGroupAtEvent(uint32 creature_id, WorldObject* pRewardSource);
        bool isHonorOrXPTarget(Unit* victim);

        bool GetsRecruitAFriendBonus(bool forXP);
        uint8 GetGrantableLevels() { return m_grantableLevels; }
        void SetGrantableLevels(uint8 val) { m_grantableLevels = val; }

        ReputationMgr&       GetReputationMgr()       { return m_reputationMgr; }
        ReputationMgr const& GetReputationMgr() const { return m_reputationMgr; }
        ReputationRank GetReputationRank(uint32 faction_id) const;
        void RewardReputation(Unit* victim, float rate);
        void RewardReputation(Quest const* quest);

        void UpdateSkillsForLevel();
        void UpdateSkillsToMaxSkillsForLevel();             // for .levelup
        void ModifySkillBonus(uint32 skillid, int32 val, bool talent);

        /*********************************************************/
        /***                  PVP SYSTEM                       ***/
        /*********************************************************/
        void UpdateHonorFields();
        bool RewardHonor(Unit* victim, uint32 groupsize, int32 honor = -1, bool pvptoken = false);
        uint32 GetHonorPoints() const { return GetUInt32Value(PLAYER_FIELD_HONOR_CURRENCY); }
        uint32 GetArenaPoints() const { return GetUInt32Value(PLAYER_FIELD_ARENA_CURRENCY); }
        void ModifyHonorPoints(int32 value, SQLTransaction* trans = NULL);      //! If trans is specified, honor save query will be added to trans
        void ModifyArenaPoints(int32 value, SQLTransaction* trans = NULL);      //! If trans is specified, arena point save query will be added to trans
        uint32 GetMaxPersonalArenaRatingRequirement(uint32 minarenaslot) const;
        void SetHonorPoints(uint32 value);
        void SetArenaPoints(uint32 value);

        //End of PvP System

        inline SpellCooldowns GetSpellCooldowns() const { return m_spellCooldowns; }

        void SetDrunkValue(uint16 newDrunkValue, uint32 itemid=0);
        uint16 GetDrunkValue() const { return m_drunk; }
        static DrunkenState GetDrunkenstateByValue(uint16 value);

        uint32 GetDeathTimer() const { return m_deathTimer; }
        uint32 GetCorpseReclaimDelay(bool pvp) const;
        void UpdateCorpseReclaimDelay();
        void SendCorpseReclaimDelay(bool load = false);

        uint32 GetShieldBlockValue() const;                 // overwrite Unit version (virtual)
        bool CanParry() const { return m_canParry; }
        void SetCanParry(bool value);
        bool CanBlock() const { return m_canBlock; }
        void SetCanBlock(bool value);
        bool CanTitanGrip() const { return m_canTitanGrip; }
        void SetCanTitanGrip(bool value) { m_canTitanGrip = value; }
        bool CanTameExoticPets() const { return isGameMaster() || HasAuraType(SPELL_AURA_ALLOW_TAME_PET_TYPE); }

        void SetRegularAttackTime();
        void SetBaseModValue(BaseModGroup modGroup, BaseModType modType, float value) { m_auraBaseMod[modGroup][modType] = value; }
        void HandleBaseModValue(BaseModGroup modGroup, BaseModType modType, float amount, bool apply);
        float GetBaseModValue(BaseModGroup modGroup, BaseModType modType) const;
        float GetTotalBaseModValue(BaseModGroup modGroup) const;
        float GetTotalPercentageModValue(BaseModGroup modGroup) const { return m_auraBaseMod[modGroup][FLAT_MOD] + m_auraBaseMod[modGroup][PCT_MOD]; }
        void _ApplyAllStatBonuses();
        void _RemoveAllStatBonuses();

        void ResetAllPowers();

        void _ApplyWeaponDependentAuraMods(Item* item, WeaponAttackType attackType, bool apply);
        void _ApplyWeaponDependentAuraCritMod(Item* item, WeaponAttackType attackType, AuraEffect const* aura, bool apply);
        void _ApplyWeaponDependentAuraDamageMod(Item* item, WeaponAttackType attackType, AuraEffect const* aura, bool apply);

        void _ApplyItemMods(Item* item, uint8 slot, bool apply);
        void _RemoveAllItemMods();
        void _ApplyAllItemMods();
        void _ApplyAllLevelScaleItemMods(bool apply);
        void _ApplyItemBonuses(ItemTemplate const* proto, uint8 slot, bool apply, bool only_level_scale = false);
        void _ApplyWeaponDamage(uint8 slot, ItemTemplate const* proto, ScalingStatValuesEntry const* ssv, bool apply);
        void _ApplyAmmoBonuses();
        bool EnchantmentFitsRequirements(uint32 enchantmentcondition, int8 slot);
        void ToggleMetaGemsActive(uint8 exceptslot, bool apply);
        void CorrectMetaGemEnchants(uint8 slot, bool apply);
        void InitDataForForm(bool reapplyMods = false);

        void ApplyItemEquipSpell(Item* item, bool apply, bool form_change = false);
        void ApplyEquipSpell(SpellInfo const* spellInfo, Item* item, bool apply, bool form_change = false);
        void UpdateEquipSpellsAtFormChange();
        void CastItemCombatSpell(Unit* target, WeaponAttackType attType, uint32 procVictim, uint32 procEx);
        void CastItemUseSpell(Item* item, SpellCastTargets const& targets, uint8 cast_count, uint32 glyphIndex);
        void CastItemCombatSpell(Unit* target, WeaponAttackType attType, uint32 procVictim, uint32 procEx, Item* item, ItemTemplate const* proto);

        void SendEquipmentSetList();
        void SetEquipmentSet(uint32 index, EquipmentSet eqset);
        void DeleteEquipmentSet(uint64 setGuid);

        void SendInitWorldStates(uint32 zone, uint32 area);
        void SendUpdateWorldState(uint32 Field, uint32 Value);
        void SendDirectMessage(WorldPacket* data);
        void SendBGWeekendWorldStates();

        void SendAurasForTarget(Unit* target);

        PlayerMenu* PlayerTalkClass;
        std::vector<ItemSetEffect*> ItemSetEff;

        void SendLoot(uint64 guid, LootType loot_type);
        void SendLootRelease(uint64 guid);
        void SendNotifyLootItemRemoved(uint8 lootSlot);
        void SendNotifyLootMoneyRemoved();

        /*********************************************************/
        /***               BATTLEGROUND SYSTEM                 ***/
        /*********************************************************/

        bool InBattleground()       const                { return m_bgData.bgInstanceID != 0; }
        bool InArena()              const;
        uint32 GetBattlegroundId()  const                { return m_bgData.bgInstanceID; }
        BattlegroundTypeId GetBattlegroundTypeId() const { return m_bgData.bgTypeID; }
        Battleground* GetBattleground() const;

        bool InBattlegroundQueue() const
        {
            for (uint8 i = 0; i < PLAYER_MAX_BATTLEGROUND_QUEUES; ++i)
                if (m_bgBattlegroundQueueID[i].bgQueueTypeId != BATTLEGROUND_QUEUE_NONE)
                    return true;
            return false;
        }

        BattlegroundQueueTypeId GetBattlegroundQueueTypeId(uint32 index) const { return m_bgBattlegroundQueueID[index].bgQueueTypeId; }
        uint32 GetBattlegroundQueueIndex(BattlegroundQueueTypeId bgQueueTypeId) const
        {
            for (uint8 i = 0; i < PLAYER_MAX_BATTLEGROUND_QUEUES; ++i)
                if (m_bgBattlegroundQueueID[i].bgQueueTypeId == bgQueueTypeId)
                    return i;
            return PLAYER_MAX_BATTLEGROUND_QUEUES;
        }
        bool IsInvitedForBattlegroundQueueType(BattlegroundQueueTypeId bgQueueTypeId) const
        {
            for (uint8 i = 0; i < PLAYER_MAX_BATTLEGROUND_QUEUES; ++i)
                if (m_bgBattlegroundQueueID[i].bgQueueTypeId == bgQueueTypeId)
                    return m_bgBattlegroundQueueID[i].invitedToInstance != 0;
            return false;
        }
        bool InBattlegroundQueueForBattlegroundQueueType(BattlegroundQueueTypeId bgQueueTypeId) const
        {
            return GetBattlegroundQueueIndex(bgQueueTypeId) < PLAYER_MAX_BATTLEGROUND_QUEUES;
        }

        void SetBattlegroundId(uint32 val, BattlegroundTypeId bgTypeId)
        {
            m_bgData.bgInstanceID = val;
            m_bgData.bgTypeID = bgTypeId;
        }
        uint32 AddBattlegroundQueueId(BattlegroundQueueTypeId val)
        {
            for (uint8 i=0; i < PLAYER_MAX_BATTLEGROUND_QUEUES; ++i)
            {
                if (m_bgBattlegroundQueueID[i].bgQueueTypeId == BATTLEGROUND_QUEUE_NONE || m_bgBattlegroundQueueID[i].bgQueueTypeId == val)
                {
                    m_bgBattlegroundQueueID[i].bgQueueTypeId = val;
                    m_bgBattlegroundQueueID[i].invitedToInstance = 0;
                    return i;
                }
            }
            return PLAYER_MAX_BATTLEGROUND_QUEUES;
        }
        bool HasFreeBattlegroundQueueId()
        {
            for (uint8 i=0; i < PLAYER_MAX_BATTLEGROUND_QUEUES; ++i)
                if (m_bgBattlegroundQueueID[i].bgQueueTypeId == BATTLEGROUND_QUEUE_NONE)
                    return true;
            return false;
        }
        void RemoveBattlegroundQueueId(BattlegroundQueueTypeId val)
        {
            for (uint8 i=0; i < PLAYER_MAX_BATTLEGROUND_QUEUES; ++i)
            {
                if (m_bgBattlegroundQueueID[i].bgQueueTypeId == val)
                {
                    m_bgBattlegroundQueueID[i].bgQueueTypeId = BATTLEGROUND_QUEUE_NONE;
                    m_bgBattlegroundQueueID[i].invitedToInstance = 0;
                    return;
                }
            }
        }
        void SetInviteForBattlegroundQueueType(BattlegroundQueueTypeId bgQueueTypeId, uint32 instanceId)
        {
            for (uint8 i=0; i < PLAYER_MAX_BATTLEGROUND_QUEUES; ++i)
                if (m_bgBattlegroundQueueID[i].bgQueueTypeId == bgQueueTypeId)
                    m_bgBattlegroundQueueID[i].invitedToInstance = instanceId;
        }
        bool IsInvitedForBattlegroundInstance(uint32 instanceId) const
        {
            for (uint8 i=0; i < PLAYER_MAX_BATTLEGROUND_QUEUES; ++i)
                if (m_bgBattlegroundQueueID[i].invitedToInstance == instanceId)
                    return true;
            return false;
        }
        WorldLocation const& GetBattlegroundEntryPoint() const { return m_bgData.joinPos; }
        void SetBattlegroundEntryPoint();

        void SetBGTeam(uint32 team) { m_bgData.bgTeam = team; }
        uint32 GetBGTeam() const { return m_bgData.bgTeam ? m_bgData.bgTeam : GetTeam(); }

        void LeaveBattleground(bool teleportToEntryPoint = true);
        bool CanJoinToBattleground() const;
        bool CanReportAfkDueToLimit();
        void ReportedAfkBy(Player* reporter);
        void ClearAfkReports() { m_bgData.bgAfkReporter.clear(); }

        bool GetBGAccessByLevel(BattlegroundTypeId bgTypeId) const;
        bool isTotalImmunity();
        bool CanUseBattlegroundObject();
        bool isTotalImmune();
        bool CanCaptureTowerPoint();

        bool GetRandomWinner() { return m_IsBGRandomWinner; }
        void SetRandomWinner(bool isWinner);

        /*********************************************************/
        /***               OUTDOOR PVP SYSTEM                  ***/
        /*********************************************************/

        OutdoorPvP* GetOutdoorPvP() const;
        // returns true if the player is in active state for outdoor pvp objective capturing, false otherwise
        bool IsOutdoorPvPActive();

        /*********************************************************/
        /***                    REST SYSTEM                    ***/
        /*********************************************************/

        bool isRested() const { return GetRestTime() >= 10*IN_MILLISECONDS; }
        uint32 GetXPRestBonus(uint32 xp);
        uint32 GetRestTime() const { return m_restTime;}
        void SetRestTime(uint32 v) { m_restTime = v;}

        /*********************************************************/
        /***              ENVIROMENTAL SYSTEM                  ***/
        /*********************************************************/

        bool IsImmuneToEnvironmentalDamage();
        uint32 EnvironmentalDamage(EnviromentalDamage type, uint32 damage);

        /*********************************************************/
        /***               FLOOD FILTER SYSTEM                 ***/
        /*********************************************************/

        void UpdateSpeakTime();
        bool CanSpeak() const;
        void ChangeSpeakTime(int utime);

        /*********************************************************/
        /***                 VARIOUS SYSTEMS                   ***/
        /*********************************************************/
        void UpdateFallInformationIfNeed(MovementInfo const& minfo, uint16 opcode);
        Unit* m_mover;
        WorldObject* m_seer;
        void SetFallInformation(uint32 time, float z)
        {
            m_lastFallTime = time;
            m_lastFallZ = z;
        }
        void HandleFall(MovementInfo const& movementInfo);

        bool IsKnowHowFlyIn(uint32 mapid, uint32 zone) const;

        void SetClientControl(Unit* target, uint8 allowMove);

        void SetMover(Unit* target)
        {
            m_mover->m_movedPlayer = NULL;
            m_mover = target;
            m_mover->m_movedPlayer = this;
        }

        bool SetHover(bool enable);

        void SetSeer(WorldObject* target) { m_seer = target; }
        void SetViewpoint(WorldObject* target, bool apply);
        WorldObject* GetViewpoint() const;
        void StopCastingCharm();
        void StopCastingBindSight();

        uint32 GetSaveTimer() const { return m_nextSave; }
        void   SetSaveTimer(uint32 timer) { m_nextSave = timer; }

        // Recall position
        uint32 m_recallMap;
        float  m_recallX;
        float  m_recallY;
        float  m_recallZ;
        float  m_recallO;
        void   SaveRecallPosition();

        void SetHomebind(WorldLocation const& loc, uint32 area_id);

        // Homebind coordinates
        uint32 m_homebindMapId;
        uint16 m_homebindAreaId;
        float m_homebindX;
        float m_homebindY;
        float m_homebindZ;

        WorldLocation GetStartPosition() const;

        // currently visible objects at player client
        typedef std::set<uint64> ClientGUIDs;
        ClientGUIDs m_clientGUIDs;

        bool HaveAtClient(WorldObject const* u) const { return u == this || m_clientGUIDs.find(u->GetGUID()) != m_clientGUIDs.end(); }

        bool IsNeverVisible() const;

        bool IsVisibleGloballyFor(Player* player) const;

        void SendInitialVisiblePackets(Unit* target);
        void UpdateObjectVisibility(bool forced = true);
        void UpdateVisibilityForPlayer();
        void UpdateVisibilityOf(WorldObject* target);
        void UpdateTriggerVisibility();

        template<class T>
        void UpdateVisibilityOf(T* target, UpdateData& data, std::set<Unit*>& visibleNow);

        uint8 m_forced_speed_changes[MAX_MOVE_TYPE];

        bool HasAtLoginFlag(AtLoginFlags f) const { return m_atLoginFlags & f; }
        void SetAtLoginFlag(AtLoginFlags f) { m_atLoginFlags |= f; }
        void RemoveAtLoginFlag(AtLoginFlags flags, bool persist = false);

        bool isUsingLfg();

        typedef std::set<uint32> DFQuestsDoneList;
        DFQuestsDoneList m_DFQuests;

        // Temporarily removed pet cache
        uint32 GetTemporaryUnsummonedPetNumber() const { return m_temporaryUnsummonedPetNumber; }
        void SetTemporaryUnsummonedPetNumber(uint32 petnumber) { m_temporaryUnsummonedPetNumber = petnumber; }
        void UnsummonPetTemporaryIfAny();
        void ResummonPetTemporaryUnSummonedIfAny();
        bool IsPetNeedBeTemporaryUnsummoned() const { return !IsInWorld() || !isAlive() || IsMounted() /*+in flight*/; }

        void SendCinematicStart(uint32 CinematicSequenceId);
        void SendMovieStart(uint32 MovieId);

        /*********************************************************/
        /***                 INSTANCE SYSTEM                   ***/
        /*********************************************************/

        typedef UNORDERED_MAP< uint32 /*mapId*/, InstancePlayerBind > BoundInstancesMap;

        void UpdateHomebindTime(uint32 time);

        uint32 m_HomebindTimer;
        bool m_InstanceValid;
        // permanent binds and solo binds by difficulty
        BoundInstancesMap m_boundInstances[MAX_DIFFICULTY];
        InstancePlayerBind* GetBoundInstance(uint32 mapid, Difficulty difficulty);
        BoundInstancesMap& GetBoundInstances(Difficulty difficulty) { return m_boundInstances[difficulty]; }
        InstanceSave* GetInstanceSave(uint32 mapid, bool raid);
        void UnbindInstance(uint32 mapid, Difficulty difficulty, bool unload = false);
        void UnbindInstance(BoundInstancesMap::iterator &itr, Difficulty difficulty, bool unload = false);
        InstancePlayerBind* BindToInstance(InstanceSave* save, bool permanent, bool load = false);
        void BindToInstance();
        void SetPendingBind(uint32 instanceId, uint32 bindTimer) { _pendingBindId = instanceId; _pendingBindTimer = bindTimer; }
        bool HasPendingBind() const { return _pendingBindId > 0; }
        void SendRaidInfo();
        void SendSavedInstances();
        static void ConvertInstancesToGroup(Player* player, Group* group, bool switchLeader);
        bool Satisfy(AccessRequirement const* ar, uint32 target_map, bool report = false);
        bool CheckInstanceLoginValid();
        bool CheckInstanceCount(uint32 instanceId) const
        {
            if (_instanceResetTimes.size() < sWorld->getIntConfig(CONFIG_MAX_INSTANCES_PER_HOUR))
                return true;
            return _instanceResetTimes.find(instanceId) != _instanceResetTimes.end();
        }

        void AddInstanceEnterTime(uint32 instanceId, time_t enterTime)
        {
            if (_instanceResetTimes.find(instanceId) == _instanceResetTimes.end())
                _instanceResetTimes.insert(InstanceTimeMap::value_type(instanceId, enterTime + HOUR));
        }

        // last used pet number (for BG's)
        uint32 GetLastPetNumber() const { return m_lastpetnumber; }
        void SetLastPetNumber(uint32 petnumber) { m_lastpetnumber = petnumber; }

        /*********************************************************/
        /***                   GROUP SYSTEM                    ***/
        /*********************************************************/

        Group* GetGroupInvite() { return m_groupInvite; }
        void SetGroupInvite(Group* group) { m_groupInvite = group; }
        Group* GetGroup() { return m_group.getTarget(); }
        const Group* GetGroup() const { return (const Group*)m_group.getTarget(); }
        GroupReference& GetGroupRef() { return m_group; }
        void SetGroup(Group* group, int8 subgroup = -1);
        uint8 GetSubGroup() const { return m_group.getSubGroup(); }
        uint32 GetGroupUpdateFlag() const { return m_groupUpdateMask; }
        void SetGroupUpdateFlag(uint32 flag) { m_groupUpdateMask |= flag; }
        uint64 GetAuraUpdateMaskForRaid() const { return m_auraRaidUpdateMask; }
        void SetAuraUpdateMaskForRaid(uint8 slot) { m_auraRaidUpdateMask |= (uint64(1) << slot); }
        Player* GetNextRandomRaidMember(float radius);
        PartyResult CanUninviteFromGroup() const;

        // Battleground Group System
        void SetBattlegroundRaid(Group* group, int8 subgroup = -1);
        void RemoveFromBattlegroundRaid();
        Group* GetOriginalGroup() { return m_originalGroup.getTarget(); }
        GroupReference& GetOriginalGroupRef() { return m_originalGroup; }
        uint8 GetOriginalSubGroup() const { return m_originalGroup.getSubGroup(); }
        void SetOriginalGroup(Group* group, int8 subgroup = -1);

        void SetPassOnGroupLoot(bool bPassOnGroupLoot) { m_bPassOnGroupLoot = bPassOnGroupLoot; }
        bool GetPassOnGroupLoot() const { return m_bPassOnGroupLoot; }

        MapReference &GetMapRef() { return m_mapRef; }

        // Set map to player and add reference
        void SetMap(Map* map);
        void ResetMap();

        bool isAllowedToLoot(const Creature* creature);

        DeclinedName const* GetDeclinedNames() const { return m_declinedname; }
        uint8 GetRunesState() const { return m_runes->runeState; }
        RuneType GetBaseRune(uint8 index) const { return RuneType(m_runes->runes[index].BaseRune); }
        RuneType GetCurrentRune(uint8 index) const { return RuneType(m_runes->runes[index].CurrentRune); }
        uint32 GetRuneCooldown(uint8 index) const { return m_runes->runes[index].Cooldown; }
        uint32 GetRuneBaseCooldown(uint8 index);
        bool IsBaseRuneSlotsOnCooldown(RuneType runeType) const;
        RuneType GetLastUsedRune() { return m_runes->lastUsedRune; }
        void SetLastUsedRune(RuneType type) { m_runes->lastUsedRune = type; }
        void SetBaseRune(uint8 index, RuneType baseRune) { m_runes->runes[index].BaseRune = baseRune; }
        void SetCurrentRune(uint8 index, RuneType currentRune) { m_runes->runes[index].CurrentRune = currentRune; }
        void SetRuneCooldown(uint8 index, uint32 cooldown) { m_runes->runes[index].Cooldown = cooldown; m_runes->SetRuneState(index, (cooldown == 0) ? true : false); }
        void SetRuneConvertAura(uint8 index, AuraEffect const* aura) { m_runes->runes[index].ConvertAura = aura; }
        void AddRuneByAuraEffect(uint8 index, RuneType newType, AuraEffect const* aura) { SetRuneConvertAura(index, aura); ConvertRune(index, newType); }
        void RemoveRunesByAuraEffect(AuraEffect const* aura);
        void RestoreBaseRune(uint8 index);
        void ConvertRune(uint8 index, RuneType newType);
        void ResyncRunes(uint8 count);
        void AddRunePower(uint8 index);
        void InitRunes();

        AchievementMgr& GetAchievementMgr() { return m_achievementMgr; }
        AchievementMgr const& GetAchievementMgr() const { return m_achievementMgr; }
        void UpdateAchievementCriteria(AchievementCriteriaTypes type, uint32 miscValue1 = 0, uint32 miscValue2 = 0, Unit* unit = NULL);
        void CompletedAchievement(AchievementEntry const* entry);

        bool HasTitle(uint32 bitIndex);
        bool HasTitle(CharTitlesEntry const* title) { return HasTitle(title->bit_index); }
        void SetTitle(CharTitlesEntry const* title, bool lost = false);

        //bool isActiveObject() const { return true; }
        bool canSeeSpellClickOn(Creature const* creature) const;

        uint32 GetChampioningFaction() const { return m_ChampioningFaction; }
        void SetChampioningFaction(uint32 faction) { m_ChampioningFaction = faction; }
        Spell* m_spellModTakingSpell;

        float GetAverageItemLevel();
        bool isDebugAreaTriggers;

        void ClearWhisperWhiteList() { WhisperList.clear(); }
        void AddWhisperWhiteList(uint64 guid) { WhisperList.push_back(guid); }
        bool IsInWhisperWhiteList(uint64 guid);

        /*! These methods send different packets to the client in apply and unapply case.
            These methods are only sent to the current unit.
        */
        void SendMovementSetCanFly(bool apply);
        void SendMovementSetCanTransitionBetweenSwimAndFly(bool apply);
<<<<<<< HEAD
        
        // rates command
        void HandleRates();
=======
        void SendMovementSetHover(bool apply);
        void SendMovementSetWaterWalking(bool apply);
        void SendMovementSetFeatherFall(bool apply);
>>>>>>> 8358af97

        bool CanFly() const { return m_movementInfo.HasMovementFlag(MOVEMENTFLAG_CAN_FLY); }

        //! Return collision height sent to client
        float GetCollisionHeight(bool mounted)
        {
            if (mounted)
            {
                CreatureDisplayInfoEntry const* mountDisplayInfo = sCreatureDisplayInfoStore.LookupEntry(GetUInt32Value(UNIT_FIELD_MOUNTDISPLAYID));
                if (!mountDisplayInfo)
                    return GetCollisionHeight(false);

                CreatureModelDataEntry const* mountModelData = sCreatureModelDataStore.LookupEntry(mountDisplayInfo->ModelId);
                if (!mountModelData)
                    return GetCollisionHeight(false);

                CreatureDisplayInfoEntry const* displayInfo = sCreatureDisplayInfoStore.LookupEntry(GetNativeDisplayId());
                ASSERT(displayInfo);
                CreatureModelDataEntry const* modelData = sCreatureModelDataStore.LookupEntry(displayInfo->ModelId);
                ASSERT(modelData);

                float scaleMod = GetFloatValue(OBJECT_FIELD_SCALE_X); // 99% sure about this

                return scaleMod * mountModelData->MountHeight + modelData->CollisionHeight * 0.5f;
            }
            else
            {
                //! Dismounting case - use basic default model data
                CreatureDisplayInfoEntry const* displayInfo = sCreatureDisplayInfoStore.LookupEntry(GetNativeDisplayId());
                ASSERT(displayInfo);
                CreatureModelDataEntry const* modelData = sCreatureModelDataStore.LookupEntry(displayInfo->ModelId);
                ASSERT(modelData);

                return modelData->CollisionHeight;
            }
        }

    protected:
        // Gamemaster whisper whitelist
        WhisperListContainer WhisperList;
        uint32 m_regenTimerCount;
        float m_powerFraction[MAX_POWERS];
        uint32 m_contestedPvPTimer;

        /*********************************************************/
        /***               BATTLEGROUND SYSTEM                 ***/
        /*********************************************************/

        /*
        this is an array of BG queues (BgTypeIDs) in which is player
        */
        struct BgBattlegroundQueueID_Rec
        {
            BattlegroundQueueTypeId bgQueueTypeId;
            uint32 invitedToInstance;
        };

        BgBattlegroundQueueID_Rec m_bgBattlegroundQueueID[PLAYER_MAX_BATTLEGROUND_QUEUES];
        BGData                    m_bgData;

        bool m_IsBGRandomWinner;

        /*********************************************************/
        /***                    QUEST SYSTEM                   ***/
        /*********************************************************/

        //We allow only one timed quest active at the same time. Below can then be simple value instead of set.
        typedef std::set<uint32> QuestSet;
        typedef std::set<uint32> SeasonalQuestSet;
        typedef UNORDERED_MAP<uint32,SeasonalQuestSet> SeasonalEventQuestMap;
        QuestSet m_timedquests;
        QuestSet m_weeklyquests;
        SeasonalEventQuestMap m_seasonalquests;

        uint64 m_divider;
        uint32 m_ingametime;

        /*********************************************************/
        /***                   LOAD SYSTEM                     ***/
        /*********************************************************/

        void _LoadActions(PreparedQueryResult result);
        void _LoadAuras(PreparedQueryResult result, uint32 timediff);
        void _LoadGlyphAuras();
        void _LoadBoundInstances(PreparedQueryResult result);
        void _LoadInventory(PreparedQueryResult result, uint32 timeDiff);
        void _LoadMailInit(PreparedQueryResult resultUnread, PreparedQueryResult resultDelivery);
        void _LoadMail();
        void _LoadMailedItems(Mail* mail);
        void _LoadQuestStatus(PreparedQueryResult result);
        void _LoadQuestStatusRewarded(PreparedQueryResult result);
        void _LoadDailyQuestStatus(PreparedQueryResult result);
        void _LoadWeeklyQuestStatus(PreparedQueryResult result);
        void _LoadSeasonalQuestStatus(PreparedQueryResult result);
        void _LoadRandomBGStatus(PreparedQueryResult result);
        void _LoadGroup(PreparedQueryResult result);
        void _LoadSkills(PreparedQueryResult result);
        void _LoadSpells(PreparedQueryResult result);
        void _LoadFriendList(PreparedQueryResult result);
        bool _LoadHomeBind(PreparedQueryResult result);
        void _LoadDeclinedNames(PreparedQueryResult result);
        void _LoadArenaTeamInfo(PreparedQueryResult result);
        void _LoadEquipmentSets(PreparedQueryResult result);
        void _LoadBGData(PreparedQueryResult result);
        void _LoadGlyphs(PreparedQueryResult result);
        void _LoadTalents(PreparedQueryResult result);
        void _LoadInstanceTimeRestrictions(PreparedQueryResult result);

        /*********************************************************/
        /***                   SAVE SYSTEM                     ***/
        /*********************************************************/

        void _SaveActions(SQLTransaction& trans);
        void _SaveAuras(SQLTransaction& trans);
        void _SaveInventory(SQLTransaction& trans);
        void _SaveMail(SQLTransaction& trans);
        void _SaveQuestStatus(SQLTransaction& trans);
        void _SaveDailyQuestStatus(SQLTransaction& trans);
        void _SaveWeeklyQuestStatus(SQLTransaction& trans);
        void _SaveSeasonalQuestStatus(SQLTransaction& trans);
        void _SaveSkills(SQLTransaction& trans);
        void _SaveSpells(SQLTransaction& trans);
        void _SaveEquipmentSets(SQLTransaction& trans);
        void _SaveBGData(SQLTransaction& trans);
        void _SaveGlyphs(SQLTransaction& trans);
        void _SaveTalents(SQLTransaction& trans);
        void _SaveStats(SQLTransaction& trans);
        void _SaveInstanceTimeRestrictions(SQLTransaction& trans);

        void _SetCreateBits(UpdateMask* updateMask, Player* target) const;
        void _SetUpdateBits(UpdateMask* updateMask, Player* target) const;

        /*********************************************************/
        /***              ENVIRONMENTAL SYSTEM                 ***/
        /*********************************************************/
        void HandleSobering();
        void SendMirrorTimer(MirrorTimerType Type, uint32 MaxValue, uint32 CurrentValue, int32 Regen);
        void StopMirrorTimer(MirrorTimerType Type);
        void HandleDrowning(uint32 time_diff);
        int32 getMaxTimer(MirrorTimerType timer);

        /*********************************************************/
        /***                  HONOR SYSTEM                     ***/
        /*********************************************************/
        time_t m_lastHonorUpdateTime;

        void outDebugValues() const;
        uint64 m_lootGuid;

        uint32 m_team;
        uint32 m_nextSave;
        time_t m_speakTime;
        uint32 m_speakCount;
        Difficulty m_dungeonDifficulty;
        Difficulty m_raidDifficulty;
        Difficulty m_raidMapDifficulty;

        uint32 m_atLoginFlags;

        Item* m_items[PLAYER_SLOTS_COUNT];
        uint32 m_currentBuybackSlot;

        std::vector<Item*> m_itemUpdateQueue;
        bool m_itemUpdateQueueBlocked;

        uint32 m_ExtraFlags;
        uint64 m_curSelection;

        uint64 m_comboTarget;
        int8 m_comboPoints;

        QuestStatusMap m_QuestStatus;
        QuestStatusSaveMap m_QuestStatusSave;

        RewardedQuestSet m_RewardedQuests;
        QuestStatusSaveMap m_RewardedQuestsSave;

        SkillStatusMap mSkillStatus;

        uint32 m_GuildIdInvited;
        uint32 m_ArenaTeamIdInvited;

        PlayerMails m_mail;
        PlayerSpellMap m_spells;
        PlayerTalentMap* m_talents[MAX_TALENT_SPECS];
        uint32 m_lastPotionId;                              // last used health/mana potion in combat, that block next potion use

        GlobalCooldownMgr m_GlobalCooldownMgr;

        uint8 m_activeSpec;
        uint8 m_specsCount;

        uint32 m_Glyphs[MAX_TALENT_SPECS][MAX_GLYPH_SLOT_INDEX];

        ActionButtonList m_actionButtons;

        float m_auraBaseMod[BASEMOD_END][MOD_END];
        int16 m_baseRatingValue[MAX_COMBAT_RATING];
        uint32 m_baseSpellPower;
        uint32 m_baseFeralAP;
        uint32 m_baseManaRegen;
        uint32 m_baseHealthRegen;
        int32 m_spellPenetrationItemMod;

        SpellModList m_spellMods[MAX_SPELLMOD];
        //uint32 m_pad;
//        Spell* m_spellModTakingSpell;  // Spell for which charges are dropped in spell::finish

        EnchantDurationList m_enchantDuration;
        ItemDurationList m_itemDuration;
        ItemDurationList m_itemSoulboundTradeable;

        void ResetTimeSync();
        void SendTimeSync();

        uint64 m_resurrectGUID;
        uint32 m_resurrectMap;
        float m_resurrectX, m_resurrectY, m_resurrectZ;
        uint32 m_resurrectHealth, m_resurrectMana;

        WorldSession* m_session;

        typedef std::list<Channel*> JoinedChannelsList;
        JoinedChannelsList m_channels;

        uint8 m_cinematic;

        TradeData* m_trade;

        bool   m_DailyQuestChanged;
        bool   m_WeeklyQuestChanged;
        bool   m_SeasonalQuestChanged;
        time_t m_lastDailyQuestTime;

        uint32 m_drunkTimer;
        uint16 m_drunk;
        uint32 m_weaponChangeTimer;

        uint32 m_zoneUpdateId;
        uint32 m_zoneUpdateTimer;
        uint32 m_areaUpdateId;

        uint32 m_deathTimer;
        time_t m_deathExpireTime;

        uint32 m_restTime;

        uint32 m_WeaponProficiency;
        uint32 m_ArmorProficiency;
        bool m_canParry;
        bool m_canBlock;
        bool m_canTitanGrip;
        uint8 m_swingErrorMsg;
        float m_ammoDPS;

        ////////////////////Rest System/////////////////////
        time_t time_inn_enter;
        uint32 inn_pos_mapid;
        float  inn_pos_x;
        float  inn_pos_y;
        float  inn_pos_z;
        float m_rest_bonus;
        RestType rest_type;
        ////////////////////Rest System/////////////////////
        uint32 m_resetTalentsCost;
        time_t m_resetTalentsTime;
        uint32 m_usedTalentCount;
        uint32 m_questRewardTalentCount;

        // Social
        PlayerSocial *m_social;

        // Groups
        GroupReference m_group;
        GroupReference m_originalGroup;
        Group* m_groupInvite;
        uint32 m_groupUpdateMask;
        uint64 m_auraRaidUpdateMask;
        bool m_bPassOnGroupLoot;

        // last used pet number (for BG's)
        uint32 m_lastpetnumber;

        // Player summoning
        time_t m_summon_expire;
        uint32 m_summon_mapid;
        float  m_summon_x;
        float  m_summon_y;
        float  m_summon_z;

        DeclinedName *m_declinedname;
        Runes *m_runes;
        EquipmentSets m_EquipmentSets;

        bool CanAlwaysSee(WorldObject const* obj) const;

        bool IsAlwaysDetectableFor(WorldObject const* seer) const;

        uint8 m_grantableLevels;

    private:
        // internal common parts for CanStore/StoreItem functions
        InventoryResult CanStoreItem_InSpecificSlot(uint8 bag, uint8 slot, ItemPosCountVec& dest, ItemTemplate const* pProto, uint32& count, bool swap, Item* pSrcItem) const;
        InventoryResult CanStoreItem_InBag(uint8 bag, ItemPosCountVec& dest, ItemTemplate const* pProto, uint32& count, bool merge, bool non_specialized, Item* pSrcItem, uint8 skip_bag, uint8 skip_slot) const;
        InventoryResult CanStoreItem_InInventorySlots(uint8 slot_begin, uint8 slot_end, ItemPosCountVec& dest, ItemTemplate const* pProto, uint32& count, bool merge, Item* pSrcItem, uint8 skip_bag, uint8 skip_slot) const;
        Item* _StoreItem(uint16 pos, Item* pItem, uint32 count, bool clone, bool update);
        Item* _LoadItem(SQLTransaction& trans, uint32 zoneId, uint32 timeDiff, Field* fields);

        std::set<uint32> m_refundableItems;
        void SendRefundInfo(Item* item);
        void RefundItem(Item* item);

        // know currencies are not removed at any point (0 displayed)
        void AddKnownCurrency(uint32 itemId);

        int32 CalculateReputationGain(uint32 creatureOrQuestLevel, int32 rep, int32 faction, bool for_quest, bool noQuestBonus = false);
        void AdjustQuestReqItemCount(Quest const* quest, QuestStatusData& questStatusData);

        bool IsCanDelayTeleport() const { return m_bCanDelayTeleport; }
        void SetCanDelayTeleport(bool setting) { m_bCanDelayTeleport = setting; }
        bool IsHasDelayedTeleport() const { return m_bHasDelayedTeleport; }
        void SetDelayedTeleportFlag(bool setting) { m_bHasDelayedTeleport = setting; }

        void ScheduleDelayedOperation(uint32 operation)
        {
            if (operation < DELAYED_END)
                m_DelayedOperations |= operation;
        }

        MapReference m_mapRef;

        void UpdateCharmedAI();

        uint32 m_lastFallTime;
        float  m_lastFallZ;

        LiquidTypeEntry const* _lastLiquid;
        int32 m_MirrorTimer[MAX_TIMERS];
        uint8 m_MirrorTimerFlags;
        uint8 m_MirrorTimerFlagsLast;
        bool m_isInWater;

        // Current teleport data
        WorldLocation m_teleport_dest;
        uint32 m_teleport_options;
        bool mSemaphoreTeleport_Near;
        bool mSemaphoreTeleport_Far;

        uint32 m_DelayedOperations;
        bool m_bCanDelayTeleport;
        bool m_bHasDelayedTeleport;

        // Temporary removed pet cache
        uint32 m_temporaryUnsummonedPetNumber;
        uint32 m_oldpetspell;

        AchievementMgr m_achievementMgr;
        ReputationMgr  m_reputationMgr;

        SpellCooldowns m_spellCooldowns;

        uint32 m_ChampioningFaction;

        uint32 m_timeSyncCounter;
        uint32 m_timeSyncTimer;
        uint32 m_timeSyncClient;
        uint32 m_timeSyncServer;

        InstanceTimeMap _instanceResetTimes;
        uint32 _pendingBindId;
        uint32 _pendingBindTimer;
};

void AddItemsSetItem(Player*player, Item* item);
void RemoveItemsSetItem(Player*player, ItemTemplate const* proto);

// "the bodies of template functions must be made available in a header file"
template <class T> T Player::ApplySpellMod(uint32 spellId, SpellModOp op, T &basevalue, Spell* spell)
{
    SpellInfo const* spellInfo = sSpellMgr->GetSpellInfo(spellId);
    if (!spellInfo)
        return 0;
    float totalmul = 1.0f;
    int32 totalflat = 0;

    // Drop charges for triggering spells instead of triggered ones
    if (m_spellModTakingSpell)
        spell = m_spellModTakingSpell;

    for (SpellModList::iterator itr = m_spellMods[op].begin(); itr != m_spellMods[op].end(); ++itr)
    {
        SpellModifier* mod = *itr;

        // Charges can be set only for mods with auras
        if (!mod->ownerAura)
            ASSERT(mod->charges == 0);

        if (!IsAffectedBySpellmod(spellInfo, mod, spell))
            continue;

        if (mod->type == SPELLMOD_FLAT)
            totalflat += mod->value;
        else if (mod->type == SPELLMOD_PCT)
        {
            // skip percent mods for null basevalue (most important for spell mods with charges)
            if (basevalue == T(0))
                continue;

            // special case (skip > 10sec spell casts for instant cast setting)
            if (mod->op == SPELLMOD_CASTING_TIME && basevalue >= T(10000) && mod->value <= -100)
                continue;

            totalmul += CalculatePctN(1.0f, mod->value);
        }

        DropModCharge(mod, spell);
    }
    float diff = (float)basevalue * (totalmul - 1.0f) + (float)totalflat;
    basevalue = T((float)basevalue + diff);
    return T(diff);
}
#endif<|MERGE_RESOLUTION|>--- conflicted
+++ resolved
@@ -2487,15 +2487,13 @@
         */
         void SendMovementSetCanFly(bool apply);
         void SendMovementSetCanTransitionBetweenSwimAndFly(bool apply);
-<<<<<<< HEAD
-        
+
         // rates command
         void HandleRates();
-=======
+
         void SendMovementSetHover(bool apply);
         void SendMovementSetWaterWalking(bool apply);
         void SendMovementSetFeatherFall(bool apply);
->>>>>>> 8358af97
 
         bool CanFly() const { return m_movementInfo.HasMovementFlag(MOVEMENTFLAG_CAN_FLY); }
 
