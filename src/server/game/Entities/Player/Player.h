/*
 * Copyright (C) 2008-2018 TrinityCore <https://www.trinitycore.org/>
 * Copyright (C) 2005-2009 MaNGOS <http://getmangos.com/>
 *
 * This program is free software; you can redistribute it and/or modify it
 * under the terms of the GNU General Public License as published by the
 * Free Software Foundation; either version 2 of the License, or (at your
 * option) any later version.
 *
 * This program is distributed in the hope that it will be useful, but WITHOUT
 * ANY WARRANTY; without even the implied warranty of MERCHANTABILITY or
 * FITNESS FOR A PARTICULAR PURPOSE. See the GNU General Public License for
 * more details.
 *
 * You should have received a copy of the GNU General Public License along
 * with this program. If not, see <http://www.gnu.org/licenses/>.
 */

#ifndef _PLAYER_H
#define _PLAYER_H

#include "Unit.h"
#include "CUFProfile.h"
#include "DatabaseEnvFwd.h"
#include "DBCEnums.h"
#include "EquipementSet.h"
#include "GroupReference.h"
#include "ItemDefines.h"
#include "ItemEnchantmentMgr.h"
#include "MapReference.h"
#include "Optional.h"
#include "PetDefines.h"
#include "PlayerTaxi.h"
#include "QuestDef.h"
#include "SceneMgr.h"
#include <queue>
#include "GarrisonMgr.h"

struct AccessRequirement;
struct AchievementEntry;
struct AreaTableEntry;
struct AreaTriggerEntry;
struct AreaTriggerTeleportStruct;
struct ArtifactPowerRankEntry;
struct BarberShopStyleEntry;
struct CharTitlesEntry;
struct ChatChannelsEntry;
struct ChrSpecializationEntry;
struct CreatureTemplate;
struct CurrencyTypesEntry;
struct FactionEntry;
struct ItemExtendedCostEntry;
struct ItemLimitCategoryEntry;
struct ItemSetEffect;
struct ItemTemplate;
struct Loot;
struct Mail;
struct MapEntry;
struct PvpTalentEntry;
struct QuestPackageItemEntry;
struct RewardPackEntry;
struct SkillRaceClassInfoEntry;
struct TalentEntry;
struct TrainerSpell;
struct VendorItem;

class AELootResult;
class Bag;
class Battleground;
class Channel;
class CinematicMgr;
class Creature;
class DynamicObject;
class Garrison;
class Group;
class Guild;
class Item;
class LootStore;
class OutdoorPvP;
class Pet;
class PlayerAI;
class PlayerAchievementMgr;
class PlayerMenu;
class PlayerSocial;
class QuestObjectiveCriteriaMgr;
class ReputationMgr;
class RestMgr;
class SpellCastTargets;
class TradeData;

enum GroupCategory : uint8;
enum InventoryType : uint8;
enum ItemClass : uint8;
enum LootError : uint8;
enum LootType : uint8;
enum ToastDisplayMethod : uint8;

namespace WorldPackets
{
    namespace Character
    {
        struct CharacterCreateInfo;
    }
}

typedef std::deque<Mail*> PlayerMails;

#define PLAYER_MAX_SKILLS                       128
enum SkillFieldOffset
{
    SKILL_ID_OFFSET = 0,
    SKILL_STEP_OFFSET = 64,
    SKILL_RANK_OFFSET = SKILL_STEP_OFFSET + 64,
    SUBSKILL_START_RANK_OFFSET = SKILL_RANK_OFFSET + 64,
    SKILL_MAX_RANK_OFFSET = SUBSKILL_START_RANK_OFFSET + 64,
    SKILL_TEMP_BONUS_OFFSET = SKILL_MAX_RANK_OFFSET + 64,
    SKILL_PERM_BONUS_OFFSET = SKILL_TEMP_BONUS_OFFSET + 64
};

#define PLAYER_EXPLORED_ZONES_SIZE  320

// Note: SPELLMOD_* values is aura types in fact
enum SpellModType : uint8
{
    SPELLMOD_FLAT         = 0,                            // SPELL_AURA_ADD_FLAT_MODIFIER
    SPELLMOD_PCT          = 1,                            // SPELL_AURA_ADD_PCT_MODIFIER
    SPELLMOD_END
};

// 2^n values, Player::m_isunderwater is a bitmask. These are Trinity internal values, they are never send to any client
enum PlayerUnderwaterState
{
    UNDERWATER_NONE                     = 0x00,
    UNDERWATER_INWATER                  = 0x01,             // terrain type is water and player is afflicted by it
    UNDERWATER_INLAVA                   = 0x02,             // terrain type is lava and player is afflicted by it
    UNDERWATER_INSLIME                  = 0x04,             // terrain type is lava and player is afflicted by it
    UNDERWARER_INDARKWATER              = 0x08,             // terrain type is dark water and player is afflicted by it

    UNDERWATER_EXIST_TIMERS             = 0x10
};

enum BuyBankSlotResult
{
    ERR_BANKSLOT_FAILED_TOO_MANY    = 0,
    ERR_BANKSLOT_INSUFFICIENT_FUNDS = 1,
    ERR_BANKSLOT_NOTBANKER          = 2,
    ERR_BANKSLOT_OK                 = 3
};

enum PlayerSpellState : uint8
{
    PLAYERSPELL_UNCHANGED = 0,
    PLAYERSPELL_CHANGED   = 1,
    PLAYERSPELL_NEW       = 2,
    PLAYERSPELL_REMOVED   = 3,
    PLAYERSPELL_TEMPORARY = 4
};

struct PlayerSpell
{
    PlayerSpellState state : 8;
    bool active            : 1;                             // show in spellbook
    bool dependent         : 1;                             // learned as result another spell learn, skill grow, quest reward, etc
    bool disabled          : 1;                             // first rank has been learned in result talent learn but currently talent unlearned, save max learned ranks
};


enum TalentSpecialization // talent tabs
{
    TALENT_SPEC_MAGE_ARCANE             = 62,
    TALENT_SPEC_MAGE_FIRE               = 63,
    TALENT_SPEC_MAGE_FROST              = 64,
    TALENT_SPEC_PALADIN_HOLY            = 65,
    TALENT_SPEC_PALADIN_PROTECTION      = 66,
    TALENT_SPEC_PALADIN_RETRIBUTION     = 70,
    TALENT_SPEC_WARRIOR_ARMS            = 71,
    TALENT_SPEC_WARRIOR_FURY            = 72,
    TALENT_SPEC_WARRIOR_PROTECTION      = 73,
    TALENT_SPEC_DRUID_BALANCE           = 102,
    TALENT_SPEC_DRUID_CAT               = 103,
    TALENT_SPEC_DRUID_BEAR              = 104,
    TALENT_SPEC_DRUID_RESTORATION       = 105,
    TALENT_SPEC_DEATHKNIGHT_BLOOD       = 250,
    TALENT_SPEC_DEATHKNIGHT_FROST       = 251,
    TALENT_SPEC_DEATHKNIGHT_UNHOLY      = 252,
    TALENT_SPEC_HUNTER_BEASTMASTER      = 253,
    TALENT_SPEC_HUNTER_MARKSMAN         = 254,
    TALENT_SPEC_HUNTER_SURVIVAL         = 255,
    TALENT_SPEC_PRIEST_DISCIPLINE       = 256,
    TALENT_SPEC_PRIEST_HOLY             = 257,
    TALENT_SPEC_PRIEST_SHADOW           = 258,
    TALENT_SPEC_ROGUE_ASSASSINATION     = 259,
    TALENT_SPEC_ROGUE_COMBAT            = 260,
    TALENT_SPEC_ROGUE_SUBTLETY          = 261,
    TALENT_SPEC_SHAMAN_ELEMENTAL        = 262,
    TALENT_SPEC_SHAMAN_ENHANCEMENT      = 263,
    TALENT_SPEC_SHAMAN_RESTORATION      = 264,
    TALENT_SPEC_WARLOCK_AFFLICTION      = 265,
    TALENT_SPEC_WARLOCK_DEMONOLOGY      = 266,
    TALENT_SPEC_WARLOCK_DESTRUCTION     = 267,
    TALENT_SPEC_MONK_BREWMASTER         = 268,
    TALENT_SPEC_MONK_BATTLEDANCER       = 269,
    TALENT_SPEC_MONK_MISTWEAVER         = 270,
    TALENT_SPEC_DEMON_HUNTER_HAVOC      = 577,
    TALENT_SPEC_DEMON_HUNTER_VENGEANCE  = 581
};

enum SpecResetType
{
    SPEC_RESET_TALENTS = 0,
    SPEC_RESET_SPECIALIZATION = 1,
    SPEC_RESET_GLYPHS = 2,
    SPEC_RESET_PET_TALENTS = 3
};

// Spell modifier (used for modify other spells)
struct SpellModifier
{
    SpellModifier(Aura* _ownerAura) : op(SPELLMOD_DAMAGE), type(SPELLMOD_FLAT), value(0), mask(), spellId(0), ownerAura(_ownerAura) { }

    SpellModOp op;
    SpellModType type;

    int32 value;
    flag128 mask;
    uint32 spellId;
    Aura* const ownerAura;
};

enum PlayerCurrencyState
{
    PLAYERCURRENCY_UNCHANGED = 0,
    PLAYERCURRENCY_CHANGED = 1,
    PLAYERCURRENCY_NEW = 2,
    PLAYERCURRENCY_REMOVED = 3     //not removed just set count == 0
};

struct PlayerCurrency
{
    PlayerCurrencyState state;
    uint32 Quantity;
    uint32 WeeklyQuantity;
    uint32 TrackedQuantity;
    uint8 Flags;
};

typedef std::unordered_map<uint32, PlayerSpellState> PlayerTalentMap;
typedef std::unordered_map<uint32, PlayerSpell*> PlayerSpellMap;
typedef std::unordered_set<SpellModifier*> SpellModContainer;
typedef std::unordered_map<uint32, PlayerCurrency> PlayerCurrenciesMap;

typedef std::unordered_map<uint32 /*instanceId*/, time_t/*releaseTime*/> InstanceTimeMap;

enum TrainerSpellState
{
    TRAINER_SPELL_GRAY  = 0,
    TRAINER_SPELL_GREEN = 1,
    TRAINER_SPELL_RED   = 2,
    TRAINER_SPELL_GREEN_DISABLED = 10                       // custom value, not send to client: formally green but learn not allowed
};

enum ActionButtonUpdateState
{
    ACTIONBUTTON_UNCHANGED = 0,
    ACTIONBUTTON_CHANGED   = 1,
    ACTIONBUTTON_NEW       = 2,
    ACTIONBUTTON_DELETED   = 3
};

enum ActionButtonType
{
    ACTION_BUTTON_SPELL     = 0x00,
    ACTION_BUTTON_C         = 0x01,                         // click?
    ACTION_BUTTON_EQSET     = 0x20,
    ACTION_BUTTON_DROPDOWN  = 0x30,
    ACTION_BUTTON_MACRO     = 0x40,
    ACTION_BUTTON_CMACRO    = ACTION_BUTTON_C | ACTION_BUTTON_MACRO,
    ACTION_BUTTON_MOUNT     = 0x60,
    ACTION_BUTTON_ITEM      = 0x80
};

enum ReputationSource
{
    REPUTATION_SOURCE_KILL,
    REPUTATION_SOURCE_QUEST,
    REPUTATION_SOURCE_DAILY_QUEST,
    REPUTATION_SOURCE_WEEKLY_QUEST,
    REPUTATION_SOURCE_MONTHLY_QUEST,
    REPUTATION_SOURCE_REPEATABLE_QUEST,
    REPUTATION_SOURCE_SPELL
};

#define ACTION_BUTTON_ACTION(X) (uint64(X) & 0x00000000FFFFFFFF)
#define ACTION_BUTTON_TYPE(X)   ((uint64(X) & 0xFFFFFFFF00000000) >> 56)
#define MAX_ACTION_BUTTON_ACTION_VALUE (0xFFFFFFFF)

struct ActionButton
{
    ActionButton() : packedData(0), uState(ACTIONBUTTON_NEW) { }

    uint64 packedData;
    ActionButtonUpdateState uState;

    // helpers
    ActionButtonType GetType() const { return ActionButtonType(ACTION_BUTTON_TYPE(packedData)); }
    uint32 GetAction() const { return ACTION_BUTTON_ACTION(packedData); }
    void SetActionAndType(uint32 action, ActionButtonType type)
    {
        uint64 newData = uint64(action) | (uint64(type) << 56);
        if (newData != packedData || uState == ACTIONBUTTON_DELETED)
        {
            packedData = newData;
            if (uState != ACTIONBUTTON_NEW)
                uState = ACTIONBUTTON_CHANGED;
        }
    }
};

#define MAX_ACTION_BUTTONS 132

typedef std::map<uint8, ActionButton> ActionButtonList;

struct PvPInfo
{
    PvPInfo() : IsHostile(false), IsInHostileArea(false), IsInNoPvPArea(false), IsInFFAPvPArea(false), EndTimer(0) { }

    bool IsHostile;
    bool IsInHostileArea;               ///> Marks if player is in an area which forces PvP flag
    bool IsInNoPvPArea;                 ///> Marks if player is in a sanctuary or friendly capital city
    bool IsInFFAPvPArea;                ///> Marks if player is in an FFAPvP area (such as Gurubashi Arena)
    time_t EndTimer;                    ///> Time when player unflags himself for PvP (flag removed after 5 minutes)
};

struct DuelInfo
{
    DuelInfo() : initiator(nullptr), opponent(nullptr), startTimer(0), startTime(0), outOfBound(0), isMounted(false), isCompleted(false) { }

    Player* initiator;
    Player* opponent;
    time_t startTimer;
    time_t startTime;
    time_t outOfBound;
    bool isMounted;
    bool isCompleted;
};

struct Areas
{
    uint32 areaID;
    uint32 areaFlag;
    float x1;
    float x2;
    float y1;
    float y2;
};

#define MAX_RUNES 7
#define MAX_RECHARGING_RUNES 3

enum RuneCooldowns
{
    RUNE_BASE_COOLDOWN  = 10000,
    RUNE_MISS_COOLDOWN  = 1500     // cooldown applied on runes when the spell misses
};

struct Runes
{
    std::deque<uint8> CooldownOrder;
    uint32 Cooldown[MAX_RUNES];
    uint8 RuneState;                                        // mask of available runes

    void SetRuneState(uint8 index, bool set = true);
};

struct EnchantDuration
{
    EnchantDuration() : item(nullptr), slot(MAX_ENCHANTMENT_SLOT), leftduration(0) { }
    EnchantDuration(Item* _item, EnchantmentSlot _slot, uint32 _leftduration) : item(_item), slot(_slot),
        leftduration(_leftduration){ ASSERT(item); }

    Item* item;
    EnchantmentSlot slot;
    uint32 leftduration;
};

typedef std::list<EnchantDuration> EnchantDurationList;
typedef std::list<Item*> ItemDurationList;

enum DrunkenState
{
    DRUNKEN_SOBER   = 0,
    DRUNKEN_TIPSY   = 1,
    DRUNKEN_DRUNK   = 2,
    DRUNKEN_SMASHED = 3
};

#define MAX_DRUNKEN   4

enum PlayerFlags
{
    PLAYER_FLAGS_GROUP_LEADER           = 0x00000001,
    PLAYER_FLAGS_AFK                    = 0x00000002,
    PLAYER_FLAGS_DND                    = 0x00000004,
    PLAYER_FLAGS_GM                     = 0x00000008,
    PLAYER_FLAGS_GHOST                  = 0x00000010,
    PLAYER_FLAGS_RESTING                = 0x00000020,
    PLAYER_FLAGS_UNK6                   = 0x00000040,
    PLAYER_FLAGS_UNK7                   = 0x00000080,       // pre-3.0.3 PLAYER_FLAGS_FFA_PVP flag for FFA PVP state
    PLAYER_FLAGS_CONTESTED_PVP          = 0x00000100,       // Player has been involved in a PvP combat and will be attacked by contested guards
    PLAYER_FLAGS_IN_PVP                 = 0x00000200,
    PLAYER_FLAGS_HIDE_HELM              = 0x00000400,
    PLAYER_FLAGS_HIDE_CLOAK             = 0x00000800,
    PLAYER_FLAGS_PLAYED_LONG_TIME       = 0x00001000,       // played long time
    PLAYER_FLAGS_PLAYED_TOO_LONG        = 0x00002000,       // played too long time
    PLAYER_FLAGS_IS_OUT_OF_BOUNDS       = 0x00004000,
    PLAYER_FLAGS_DEVELOPER              = 0x00008000,       // <Dev> prefix for something?
    PLAYER_FLAGS_UNK16                  = 0x00010000,       // pre-3.0.3 PLAYER_FLAGS_SANCTUARY flag for player entered sanctuary
    PLAYER_FLAGS_TAXI_BENCHMARK         = 0x00020000,       // taxi benchmark mode (on/off) (2.0.1)
    PLAYER_FLAGS_PVP_TIMER              = 0x00040000,       // 3.0.2, pvp timer active (after you disable pvp manually)
    PLAYER_FLAGS_UBER                   = 0x00080000,
    PLAYER_FLAGS_UNK20                  = 0x00100000,
    PLAYER_FLAGS_UNK21                  = 0x00200000,
    PLAYER_FLAGS_COMMENTATOR2           = 0x00400000,
    PLAYER_ALLOW_ONLY_ABILITY           = 0x00800000,       // used by bladestorm and killing spree, allowed only spells with SPELL_ATTR0_REQ_AMMO, SPELL_EFFECT_ATTACK, checked only for active player
    PLAYER_FLAGS_PET_BATTLES_UNLOCKED   = 0x01000000,       // enables pet battles
    PLAYER_FLAGS_NO_XP_GAIN             = 0x02000000,
    PLAYER_FLAGS_UNK26                  = 0x04000000,
    PLAYER_FLAGS_AUTO_DECLINE_GUILD     = 0x08000000,       // Automatically declines guild invites
    PLAYER_FLAGS_GUILD_LEVEL_ENABLED    = 0x10000000,       // Lua_GetGuildLevelEnabled() - enables guild leveling related UI
    PLAYER_FLAGS_VOID_UNLOCKED          = 0x20000000,       // void storage
    PLAYER_FLAGS_MENTOR                 = 0x40000000,
    PLAYER_FLAGS_UNK31                  = 0x80000000
};

enum PlayerFlagsEx
{
    PLAYER_FLAGS_EX_REAGENT_BANK_UNLOCKED   = 0x0001,
    PLAYER_FLAGS_EX_MERCENARY_MODE          = 0x0002
};

enum PlayerLocalFlags
{
    PLAYER_LOCAL_FLAG_CONTROLLING_PET               = 0x00000001,   // Displays "You have an active summon already" when trying to tame new pet
    PLAYER_LOCAL_FLAG_TRACK_STEALTHED               = 0x00000002,
    PLAYER_LOCAL_FLAG_RELEASE_TIMER                 = 0x00000008,   // Display time till auto release spirit
    PLAYER_LOCAL_FLAG_NO_RELEASE_WINDOW             = 0x00000010,   // Display no "release spirit" window at all
    PLAYER_LOCAL_FLAG_NO_PET_BAR                    = 0x00000020,   // CGPetInfo::IsPetBarUsed
    PLAYER_LOCAL_FLAG_OVERRIDE_CAMERA_MIN_HEIGHT    = 0x00000040,
    PLAYER_LOCAL_FLAG_NEWLY_BOOSTED_CHARACTER       = 0x00000080,
    PLAYER_LOCAL_FLAG_USING_PARTY_GARRISON          = 0x00000100,
    PLAYER_LOCAL_FLAG_CAN_USE_OBJECTS_MOUNTED       = 0x00000200,
    PLAYER_LOCAL_FLAG_CAN_VISIT_PARTY_GARRISON      = 0x00000400,
    PLAYER_LOCAL_FLAG_ACCOUNT_SECURED               = 0x00001000,   // Script_IsAccountSecured
};

enum PlayerBytesOffsets
{
    PLAYER_BYTES_OFFSET_SKIN_ID         = 0,
    PLAYER_BYTES_OFFSET_FACE_ID         = 1,
    PLAYER_BYTES_OFFSET_HAIR_STYLE_ID   = 2,
    PLAYER_BYTES_OFFSET_HAIR_COLOR_ID   = 3
};

enum PlayerBytes2Offsets
{
    PLAYER_BYTES_2_OFFSET_CUSTOM_DISPLAY_OPTION = 0, // 3 bytes
    PLAYER_BYTES_2_OFFSET_FACIAL_STYLE          = 3
};

enum PlayerBytes3Offsets
{
    PLAYER_BYTES_3_OFFSET_PARTY_TYPE        = 0,
    PLAYER_BYTES_3_OFFSET_BANK_BAG_SLOTS    = 1,
    PLAYER_BYTES_3_OFFSET_GENDER            = 2,
    PLAYER_BYTES_3_OFFSET_INEBRIATION       = 3
};

enum PlayerBytes4Offsets
{
    PLAYER_BYTES_4_OFFSET_PVP_TITLE     = 0,
    PLAYER_BYTES_4_OFFSET_ARENA_FACTION = 1
};

enum PlayerFieldBytesOffsets
{
    PLAYER_FIELD_BYTES_OFFSET_RAF_GRANTABLE_LEVEL       = 0,
    PLAYER_FIELD_BYTES_OFFSET_ACTION_BAR_TOGGLES        = 1,
    PLAYER_FIELD_BYTES_OFFSET_LIFETIME_MAX_PVP_RANK     = 2,
    PLAYER_FIELD_BYTES_OFFSET_NUM_RESPECS               = 3
};

enum PlayerFieldBytes2Offsets
{
    PLAYER_FIELD_BYTES_2_OFFSET_IGNORE_POWER_REGEN_PREDICTION_MASK  = 0,
    PLAYER_FIELD_BYTES_2_OFFSET_AURA_VISION                         = 1,
    PLAYER_FIELD_BYTES_2_OFFSET_NUM_BACKPACK_SLOTS                  = 2
};

enum PlayerFieldBytes3Offsets
{
    PLAYER_FIELD_BYTES_3_OFFSET_OVERRIDE_SPELLS_ID                  = 0     // uint16!
};

enum PlayerAvgItemLevelOffsets
{
    PLAYER_AVG_ITEM_LEVEL_EQUIPPED_AND_BAG  = 0,
    PLAYER_AVG_ITEM_LEVEL_EQUIPPED          = 1,
    PLAYER_AVG_ITEM_LEVEL_UNK3              = 2,
    PLAYER_AVG_ITEM_LEVEL_UNK4              = 3
};

static_assert((PLAYER_FIELD_BYTES_3_OFFSET_OVERRIDE_SPELLS_ID & 1) == 0, "PLAYER_FIELD_BYTES_3_OFFSET_OVERRIDE_SPELLS_ID must be aligned to 2 byte boundary");

#define PLAYER_BYTES_3_OVERRIDE_SPELLS_UINT16_OFFSET (PLAYER_FIELD_BYTES_3_OFFSET_OVERRIDE_SPELLS_ID / 2)

#define KNOWN_TITLES_SIZE   6
#define MAX_TITLE_INDEX     (KNOWN_TITLES_SIZE * 64)        // 4 uint64 fields

// used in PLAYER_FIELD_BYTES2 values
enum PlayerFieldByte2Flags
{
    PLAYER_FIELD_BYTE2_NONE                 = 0x00,
    PLAYER_FIELD_BYTE2_STEALTH              = 0x20,
    PLAYER_FIELD_BYTE2_INVISIBILITY_GLOW    = 0x40
};

enum PlayerFieldKillsOffsets
{
    PLAYER_FIELD_KILLS_OFFSET_TODAY_KILLS     = 0,
    PLAYER_FIELD_KILLS_OFFSET_YESTERDAY_KILLS = 1
};

enum MirrorTimerType
{
    FATIGUE_TIMER      = 0,
    BREATH_TIMER       = 1,
    FIRE_TIMER         = 2 // feign death
};
#define MAX_TIMERS      3
#define DISABLED_MIRROR_TIMER   -1

// 2^n values
enum PlayerExtraFlags
{
    // gm abilities
    PLAYER_EXTRA_GM_ON              = 0x0001,
    PLAYER_EXTRA_ACCEPT_WHISPERS    = 0x0004,
    PLAYER_EXTRA_TAXICHEAT          = 0x0008,
    PLAYER_EXTRA_GM_INVISIBLE       = 0x0010,
    PLAYER_EXTRA_GM_CHAT            = 0x0020,               // Show GM badge in chat messages

    // other states
    PLAYER_EXTRA_PVP_DEATH          = 0x0100                // store PvP death status until corpse creating.
};

// 2^n values
enum AtLoginFlags
{
    AT_LOGIN_NONE              = 0x000,
    AT_LOGIN_RENAME            = 0x001,
    AT_LOGIN_RESET_SPELLS      = 0x002,
    AT_LOGIN_RESET_TALENTS     = 0x004,
    AT_LOGIN_CUSTOMIZE         = 0x008,
    AT_LOGIN_RESET_PET_TALENTS = 0x010,
    AT_LOGIN_FIRST             = 0x020,
    AT_LOGIN_CHANGE_FACTION    = 0x040,
    AT_LOGIN_CHANGE_RACE       = 0x080,
    AT_LOGIN_RESURRECT         = 0x100,
};

typedef std::map<uint32, QuestStatusData> QuestStatusMap;
typedef std::set<uint32> RewardedQuestSet;

enum QuestSaveType
{
    QUEST_DEFAULT_SAVE_TYPE = 0,
    QUEST_DELETE_SAVE_TYPE,
    QUEST_FORCE_DELETE_SAVE_TYPE
};

//               quest
typedef std::map<uint32, QuestSaveType> QuestStatusSaveMap;

// Size of client completed quests bit map
#define QUESTS_COMPLETED_BITS_SIZE 1750

enum QuestSlotOffsets
{
    QUEST_ID_OFFSET     = 0,
    QUEST_STATE_OFFSET  = 1,
    QUEST_COUNTS_OFFSET = 2,
    QUEST_TIME_OFFSET   = 14
};

#define MAX_QUEST_COUNTS 24
#define MAX_QUEST_OFFSET 16

enum QuestSlotStateMask
{
    QUEST_STATE_NONE     = 0x0000,
    QUEST_STATE_COMPLETE = 0x0001,
    QUEST_STATE_FAIL     = 0x0002
};

enum SkillUpdateState
{
    SKILL_UNCHANGED     = 0,
    SKILL_CHANGED       = 1,
    SKILL_NEW           = 2,
    SKILL_DELETED       = 3
};

struct SkillStatusData
{
    SkillStatusData(uint8 _pos, SkillUpdateState _uState) : pos(_pos), uState(_uState)
    {
    }
    uint8 pos;
    SkillUpdateState uState;
};

typedef std::unordered_map<uint32, SkillStatusData> SkillStatusMap;

class Quest;
class Spell;
class Item;
class WorldSession;

enum PlayerSlots
{
    // first slot for item stored (in any way in player m_items data)
    PLAYER_SLOT_START           = 0,
    // last+1 slot for item stored (in any way in player m_items data)
    PLAYER_SLOT_END             = 195,
    PLAYER_SLOTS_COUNT          = (PLAYER_SLOT_END - PLAYER_SLOT_START)
};

#define INVENTORY_SLOT_BAG_0    255
#define INVENTORY_DEFAULT_SIZE  16

enum EquipmentSlots : uint8                                 // 19 slots
{
    EQUIPMENT_SLOT_START        = 0,
    EQUIPMENT_SLOT_HEAD         = 0,
    EQUIPMENT_SLOT_NECK         = 1,
    EQUIPMENT_SLOT_SHOULDERS    = 2,
    EQUIPMENT_SLOT_BODY         = 3,
    EQUIPMENT_SLOT_CHEST        = 4,
    EQUIPMENT_SLOT_WAIST        = 5,
    EQUIPMENT_SLOT_LEGS         = 6,
    EQUIPMENT_SLOT_FEET         = 7,
    EQUIPMENT_SLOT_WRISTS       = 8,
    EQUIPMENT_SLOT_HANDS        = 9,
    EQUIPMENT_SLOT_FINGER1      = 10,
    EQUIPMENT_SLOT_FINGER2      = 11,
    EQUIPMENT_SLOT_TRINKET1     = 12,
    EQUIPMENT_SLOT_TRINKET2     = 13,
    EQUIPMENT_SLOT_BACK         = 14,
    EQUIPMENT_SLOT_MAINHAND     = 15,
    EQUIPMENT_SLOT_OFFHAND      = 16,
    EQUIPMENT_SLOT_RANGED       = 17,
    EQUIPMENT_SLOT_TABARD       = 18,
    EQUIPMENT_SLOT_END          = 19
};

#define VISIBLE_ITEM_ENTRY_OFFSET 0
#define VISIBLE_ITEM_ENCHANTMENT_OFFSET 1

enum InventorySlots : uint8                                 // 4 slots
{
    INVENTORY_SLOT_BAG_START    = 19,
    INVENTORY_SLOT_BAG_END      = 23
};

enum InventoryPackSlots : uint8                             // 24 slots
{
    INVENTORY_SLOT_ITEM_START   = 23,
    INVENTORY_SLOT_ITEM_END     = 47
};

enum BankItemSlots                                          // 28 slots
{
    BANK_SLOT_ITEM_START        = 47,
    BANK_SLOT_ITEM_END          = 75
};

enum BankBagSlots                                           // 7 slots
{
    BANK_SLOT_BAG_START         = 75,
    BANK_SLOT_BAG_END           = 82
};

enum BuyBackSlots                                           // 12 slots
{
    // stored in m_buybackitems
    BUYBACK_SLOT_START          = 82,
    BUYBACK_SLOT_END            = 94
};

enum ReagentSlots                                           // 98 slots
{
    REAGENT_SLOT_START          = 94,
    REAGENT_SLOT_END            = 192,
};

enum ChildEquipmentSlots
{
    CHILD_EQUIPMENT_SLOT_START   = 192,
    CHILD_EQUIPMENT_SLOT_END     = 195,
};

struct ItemPosCount
{
    ItemPosCount(uint16 _pos, uint32 _count) : pos(_pos), count(_count) { }
    bool isContainedIn(std::vector<ItemPosCount> const& vec) const;
    uint16 pos;
    uint32 count;
};
typedef std::vector<ItemPosCount> ItemPosCountVec;

enum TransferAbortReason
{
    TRANSFER_ABORT_NONE                          = 0,
    TRANSFER_ABORT_ERROR                         = 1,
    TRANSFER_ABORT_MAX_PLAYERS                   = 2,   // Transfer Aborted: instance is full
    TRANSFER_ABORT_NOT_FOUND                     = 3,   // Transfer Aborted: instance not found
    TRANSFER_ABORT_TOO_MANY_INSTANCES            = 4,   // You have entered too many instances recently.
    TRANSFER_ABORT_ZONE_IN_COMBAT                = 6,   // Unable to zone in while an encounter is in progress.
    TRANSFER_ABORT_INSUF_EXPAN_LVL               = 7,   // You must have <TBC, WotLK> expansion installed to access this area.
    TRANSFER_ABORT_DIFFICULTY                    = 8,   // <Normal, Heroic, Epic> difficulty mode is not available for %s.
    TRANSFER_ABORT_UNIQUE_MESSAGE                = 9,   // Until you've escaped TLK's grasp, you cannot leave this place!
    TRANSFER_ABORT_TOO_MANY_REALM_INSTANCES      = 10,  // Additional instances cannot be launched, please try again later.
    TRANSFER_ABORT_NEED_GROUP                    = 11,  // Transfer Aborted: you must be in a raid group to enter this instance
    TRANSFER_ABORT_NOT_FOUND_2                   = 12,  // Transfer Aborted: instance not found
    TRANSFER_ABORT_NOT_FOUND_3                   = 13,  // Transfer Aborted: instance not found
    TRANSFER_ABORT_NOT_FOUND_4                   = 14,  // Transfer Aborted: instance not found
    TRANSFER_ABORT_REALM_ONLY                    = 15,  // All players in the party must be from the same realm to enter %s.
    TRANSFER_ABORT_MAP_NOT_ALLOWED               = 16,  // Map cannot be entered at this time.
    TRANSFER_ABORT_LOCKED_TO_DIFFERENT_INSTANCE  = 18,  // You are already locked to %s
    TRANSFER_ABORT_ALREADY_COMPLETED_ENCOUNTER   = 19,  // You are ineligible to participate in at least one encounter in this instance because you are already locked to an instance in which it has been defeated.
    TRANSFER_ABORT_DIFFICULTY_NOT_FOUND          = 22,  // client writes to console "Unable to resolve requested difficultyID %u to actual difficulty for map %d"
    TRANSFER_ABORT_XREALM_ZONE_DOWN              = 24,  // Transfer Aborted: cross-realm zone is down
    TRANSFER_ABORT_SOLO_PLAYER_SWITCH_DIFFICULTY = 26,  // This instance is already in progress. You may only switch difficulties from inside the instance.
};

enum NewWorldReason
{
    NEW_WORLD_NORMAL    = 16,   // Normal map change
    NEW_WORLD_SEAMLESS  = 21,   // Teleport to another map without a loading screen, used for outdoor scenarios
};

enum InstanceResetWarningType
{
    RAID_INSTANCE_WARNING_HOURS     = 1,                    // WARNING! %s is scheduled to reset in %d hour(s).
    RAID_INSTANCE_WARNING_MIN       = 2,                    // WARNING! %s is scheduled to reset in %d minute(s)!
    RAID_INSTANCE_WARNING_MIN_SOON  = 3,                    // WARNING! %s is scheduled to reset in %d minute(s). Please exit the zone or you will be returned to your bind location!
    RAID_INSTANCE_WELCOME           = 4,                    // Welcome to %s. This raid instance is scheduled to reset in %s.
    RAID_INSTANCE_EXPIRED           = 5
};

// PLAYER_FIELD_ARENA_TEAM_INFO_1_1 offsets
enum ArenaTeamInfoType
{
    ARENA_TEAM_ID                = 0,
    ARENA_TEAM_TYPE              = 1,                       // new in 3.2 - team type?
    ARENA_TEAM_MEMBER            = 2,                       // 0 - captain, 1 - member
    ARENA_TEAM_GAMES_WEEK        = 3,
    ARENA_TEAM_GAMES_SEASON      = 4,
    ARENA_TEAM_WINS_SEASON       = 5,
    ARENA_TEAM_PERSONAL_RATING   = 6,
    ARENA_TEAM_END               = 7
};

class InstanceSave;

enum TeleportToOptions
{
    TELE_TO_GM_MODE             = 0x01,
    TELE_TO_NOT_LEAVE_TRANSPORT = 0x02,
    TELE_TO_NOT_LEAVE_COMBAT    = 0x04,
    TELE_TO_NOT_UNSUMMON_PET    = 0x08,
    TELE_TO_SPELL               = 0x10,
    TELE_TO_SEAMLESS            = 0x20
};

/// Type of environmental damages
enum EnviromentalDamage : uint8
{
    DAMAGE_EXHAUSTED = 0,
    DAMAGE_DROWNING  = 1,
    DAMAGE_FALL      = 2,
    DAMAGE_LAVA      = 3,
    DAMAGE_SLIME     = 4,
    DAMAGE_FIRE      = 5,
    DAMAGE_FALL_TO_VOID = 6                                 // custom case for fall without durability loss
};

enum PlayedTimeIndex
{
    PLAYED_TIME_TOTAL = 0,
    PLAYED_TIME_LEVEL = 1
};

#define MAX_PLAYED_TIME_INDEX 2

// used at player loading query list preparing, and later result selection
enum PlayerLoginQueryIndex
{
    PLAYER_LOGIN_QUERY_LOAD_FROM,
    PLAYER_LOGIN_QUERY_LOAD_GROUP,
    PLAYER_LOGIN_QUERY_LOAD_BOUND_INSTANCES,
    PLAYER_LOGIN_QUERY_LOAD_AURAS,
    PLAYER_LOGIN_QUERY_LOAD_AURA_EFFECTS,
    PLAYER_LOGIN_QUERY_LOAD_SPELLS,
    PLAYER_LOGIN_QUERY_LOAD_QUEST_STATUS,
    PLAYER_LOGIN_QUERY_LOAD_QUEST_STATUS_OBJECTIVES,
    PLAYER_LOGIN_QUERY_LOAD_QUEST_STATUS_OBJECTIVES_CRITERIA,
    PLAYER_LOGIN_QUERY_LOAD_QUEST_STATUS_OBJECTIVES_CRITERIA_PROGRESS,
    PLAYER_LOGIN_QUERY_LOAD_DAILY_QUEST_STATUS,
    PLAYER_LOGIN_QUERY_LOAD_REPUTATION,
    PLAYER_LOGIN_QUERY_LOAD_INVENTORY,
    PLAYER_LOGIN_QUERY_LOAD_ARTIFACTS,
    PLAYER_LOGIN_QUERY_LOAD_ACTIONS,
    PLAYER_LOGIN_QUERY_LOAD_MAIL_COUNT,
    PLAYER_LOGIN_QUERY_LOAD_MAIL_DATE,
    PLAYER_LOGIN_QUERY_LOAD_SOCIAL_LIST,
    PLAYER_LOGIN_QUERY_LOAD_HOME_BIND,
    PLAYER_LOGIN_QUERY_LOAD_SPELL_COOLDOWNS,
    PLAYER_LOGIN_QUERY_LOAD_SPELL_CHARGES,
    PLAYER_LOGIN_QUERY_LOAD_DECLINED_NAMES,
    PLAYER_LOGIN_QUERY_LOAD_GUILD,
    PLAYER_LOGIN_QUERY_LOAD_ARENA_INFO,
    PLAYER_LOGIN_QUERY_LOAD_ACHIEVEMENTS,
    PLAYER_LOGIN_QUERY_LOAD_CRITERIA_PROGRESS,
    PLAYER_LOGIN_QUERY_LOAD_EQUIPMENT_SETS,
    PLAYER_LOGIN_QUERY_LOAD_TRANSMOG_OUTFITS,
    PLAYER_LOGIN_QUERY_LOAD_BG_DATA,
    PLAYER_LOGIN_QUERY_LOAD_GLYPHS,
    PLAYER_LOGIN_QUERY_LOAD_TALENTS,
    PLAYER_LOGIN_QUERY_LOAD_PVP_TALENTS,
    PLAYER_LOGIN_QUERY_LOAD_ACCOUNT_DATA,
    PLAYER_LOGIN_QUERY_LOAD_SKILLS,
    PLAYER_LOGIN_QUERY_LOAD_WEEKLY_QUEST_STATUS,
    PLAYER_LOGIN_QUERY_LOAD_RANDOM_BG,
    PLAYER_LOGIN_QUERY_LOAD_BANNED,
    PLAYER_LOGIN_QUERY_LOAD_QUEST_STATUS_REW,
    PLAYER_LOGIN_QUERY_LOAD_INSTANCE_LOCK_TIMES,
    PLAYER_LOGIN_QUERY_LOAD_SEASONAL_QUEST_STATUS,
    PLAYER_LOGIN_QUERY_LOAD_MONTHLY_QUEST_STATUS,
    PLAYER_LOGIN_QUERY_LOAD_VOID_STORAGE,
    PLAYER_LOGIN_QUERY_LOAD_CURRENCY,
    PLAYER_LOGIN_QUERY_LOAD_CUF_PROFILES,
    PLAYER_LOGIN_QUERY_LOAD_CORPSE_LOCATION,
    PLAYER_LOGIN_QUERY_LOAD_ALL_PETS,
    MAX_PLAYER_LOGIN_QUERY
};

enum PlayerDelayedOperations
{
    DELAYED_SAVE_PLAYER         = 0x01,
    DELAYED_RESURRECT_PLAYER    = 0x02,
    DELAYED_SPELL_CAST_DESERTER = 0x04,
    DELAYED_BG_MOUNT_RESTORE    = 0x08,                     ///< Flag to restore mount state after teleport from BG
    DELAYED_BG_TAXI_RESTORE     = 0x10,                     ///< Flag to restore taxi state after teleport from BG
    DELAYED_BG_GROUP_RESTORE    = 0x20,                     ///< Flag to restore group state after teleport from BG
    DELAYED_END
};

// Player summoning auto-decline time (in secs)
#define MAX_PLAYER_SUMMON_DELAY                   (2*MINUTE)
// Maximum money amount : 2^63 - 1
TC_GAME_API extern uint64 const MAX_MONEY_AMOUNT;

enum BindExtensionState
{
    EXTEND_STATE_EXPIRED  =   0,
    EXTEND_STATE_NORMAL   =   1,
    EXTEND_STATE_EXTENDED =   2,
    EXTEND_STATE_KEEP     = 255   // special state: keep current save type
};
struct InstancePlayerBind
{
    InstanceSave* save;
    /* permanent PlayerInstanceBinds are created in Raid/Heroic instances for players
    that aren't already permanently bound when they are inside when a boss is killed
    or when they enter an instance that the group leader is permanently bound to. */
    bool perm;
    /* extend state listing:
    EXPIRED  - doesn't affect anything unless manually re-extended by player
    NORMAL   - standard state
    EXTENDED - won't be promoted to EXPIRED at next reset period, will instead be promoted to NORMAL */
    BindExtensionState extendState;

    InstancePlayerBind() : save(NULL), perm(false), extendState(EXTEND_STATE_NORMAL) { }
};

enum CharDeleteMethod
{
    CHAR_DELETE_REMOVE = 0,                      // Completely remove from the database
    CHAR_DELETE_UNLINK = 1                       // The character gets unlinked from the account,
                                                 // the name gets freed up and appears as deleted ingame
};

enum ReferAFriendError
{
    ERR_REFER_A_FRIEND_NONE                              = 0,
    ERR_REFER_A_FRIEND_NOT_REFERRED_BY                   = 1,
    ERR_REFER_A_FRIEND_TARGET_TOO_HIGH                   = 2,
    ERR_REFER_A_FRIEND_INSUFFICIENT_GRANTABLE_LEVELS     = 3,
    ERR_REFER_A_FRIEND_TOO_FAR                           = 4,
    ERR_REFER_A_FRIEND_DIFFERENT_FACTION                 = 5,
    ERR_REFER_A_FRIEND_NOT_NOW                           = 6,
    ERR_REFER_A_FRIEND_GRANT_LEVEL_MAX_I                 = 7,
    ERR_REFER_A_FRIEND_NO_TARGET                         = 8,
    ERR_REFER_A_FRIEND_NOT_IN_GROUP                      = 9,
    ERR_REFER_A_FRIEND_SUMMON_LEVEL_MAX_I                = 10,
    ERR_REFER_A_FRIEND_SUMMON_COOLDOWN                   = 11,
    ERR_REFER_A_FRIEND_INSUF_EXPAN_LVL                   = 12,
    ERR_REFER_A_FRIEND_SUMMON_OFFLINE_S                  = 13,
    ERR_REFER_A_FRIEND_NO_XREALM                         = 14,
    ERR_REFER_A_FRIEND_MAP_INCOMING_TRANSFER_NOT_ALLOWED = 15
};

enum PlayerCommandStates
{
    CHEAT_NONE      = 0x00,
    CHEAT_GOD       = 0x01,
    CHEAT_CASTTIME  = 0x02,
    CHEAT_COOLDOWN  = 0x04,
    CHEAT_POWER     = 0x08,
    CHEAT_WATERWALK = 0x10,

    CHEAT_ALL       = CHEAT_GOD | CHEAT_CASTTIME | CHEAT_COOLDOWN | CHEAT_POWER
};

enum PlayerLogXPReason : uint8
{
    LOG_XP_REASON_KILL    = 0,
    LOG_XP_REASON_NO_KILL = 1
};

struct PlayerPetData
{
    uint32 PetId;
    uint32 CreatureId;
    uint64 Owner;
    uint32 DisplayId;
    uint32 Petlevel;
    uint32 PetExp;
    ReactStates Reactstate;
    uint8 Slot;
    std::string Name;
    bool Renamed;
    bool Active;
    uint32 SavedHealth;
    uint32 SavedMana;
    std::string Actionbar;
    uint32 Timediff;
    uint32 SummonSpellId;
    PetType Type;
    uint16 SpecId;
};

class Player;

/// Holder for Battleground data
struct BGData
{
    BGData() : bgInstanceID(0), bgTypeID(BATTLEGROUND_TYPE_NONE), bgAfkReportedCount(0), bgAfkReportedTimer(0),
        bgTeam(0), mountSpell(0) { ClearTaxiPath(); }

    uint32 bgInstanceID;                    ///< This variable is set to bg->m_InstanceID,
                                            ///  when player is teleported to BG - (it is battleground's GUID)
    BattlegroundTypeId bgTypeID;

    GuidSet            bgAfkReporter;
    uint8              bgAfkReportedCount;
    time_t             bgAfkReportedTimer;

    uint32 bgTeam;                          ///< What side the player will be added to

    uint32 mountSpell;
    uint32 taxiPath[2];

    WorldLocation joinPos;                  ///< From where player entered BG

    void ClearTaxiPath()     { taxiPath[0] = taxiPath[1] = 0; }
    bool HasTaxiPath() const { return taxiPath[0] && taxiPath[1]; }
};

struct VoidStorageItem
{
    VoidStorageItem() : ItemId(0), ItemEntry(0), ItemRandomPropertyId(), ItemSuffixFactor(0), ItemUpgradeId(0), FixedScalingLevel(0), ArtifactKnowledgeLevel(0) { }
    VoidStorageItem(uint64 id, uint32 entry, ObjectGuid const& creator, ItemRandomEnchantmentId randomPropertyId, uint32 suffixFactor,
        uint32 upgradeId, uint32 fixedScalingLevel, uint32 artifactKnowledgeLevel, uint8 context, std::vector<uint32> const& bonuses)
        : ItemId(id), ItemEntry(entry), CreatorGuid(creator), ItemRandomPropertyId(randomPropertyId),
        ItemSuffixFactor(suffixFactor), ItemUpgradeId(upgradeId), FixedScalingLevel(fixedScalingLevel), ArtifactKnowledgeLevel(artifactKnowledgeLevel), Context(context)
    {
        BonusListIDs.insert(BonusListIDs.end(), bonuses.begin(), bonuses.end());
    }
    VoidStorageItem(VoidStorageItem&& vsi) : ItemId(vsi.ItemId), ItemEntry(vsi.ItemEntry), CreatorGuid(vsi.CreatorGuid), ItemRandomPropertyId(vsi.ItemRandomPropertyId),
        ItemSuffixFactor(vsi.ItemSuffixFactor), ItemUpgradeId(vsi.ItemUpgradeId), FixedScalingLevel(vsi.FixedScalingLevel),
        ArtifactKnowledgeLevel(vsi.ArtifactKnowledgeLevel), Context(vsi.Context), BonusListIDs(std::move(vsi.BonusListIDs)) { }

    uint64 ItemId;
    uint32 ItemEntry;
    ObjectGuid CreatorGuid;
    ItemRandomEnchantmentId ItemRandomPropertyId;
    uint32 ItemSuffixFactor;
    uint32 ItemUpgradeId;
    uint32 FixedScalingLevel;
    uint32 ArtifactKnowledgeLevel;
    uint8 Context;
    std::vector<int32> BonusListIDs;
};

struct ResurrectionData
{
    ObjectGuid GUID;
    WorldLocation Location;
    uint32 Health;
    uint32 Mana;
    uint32 Aura;
};

struct GroupUpdateCounter
{
    ObjectGuid GroupGuid;
    int32 UpdateSequenceNumber;
};

enum TalentLearnResult
{
    TALENT_LEARN_OK                                     = 0,
    TALENT_FAILED_UNKNOWN                               = 1,
    TALENT_FAILED_NOT_ENOUGH_TALENTS_IN_PRIMARY_TREE    = 2,
    TALENT_FAILED_NO_PRIMARY_TREE_SELECTED              = 3,
    TALENT_FAILED_CANT_DO_THAT_RIGHT_NOW                = 4,
    TALENT_FAILED_AFFECTING_COMBAT                      = 5,
    TALENT_FAILED_CANT_REMOVE_TALENT                    = 6,
    TALENT_FAILED_CANT_DO_THAT_CHALLENGE_MODE_ACTIVE    = 7,
    TALENT_FAILED_REST_AREA                             = 8
};

static uint32 const DefaultTalentRowLevels[MAX_TALENT_TIERS] = { 15, 30, 45, 60, 75, 90, 100 };
static uint32 const DKTalentRowLevels[MAX_TALENT_TIERS] = { 57, 58, 59, 60, 75, 90, 100 };
static uint32 const DHTalentRowLevels[MAX_TALENT_TIERS] = { 99, 100, 102, 104, 106, 108, 110 };

struct TC_GAME_API SpecializationInfo
{
    SpecializationInfo() : ResetTalentsCost(0), ResetTalentsTime(0), PrimarySpecialization(0), ActiveGroup(0)
    {
    }

    PlayerTalentMap Talents[MAX_SPECIALIZATIONS];
    PlayerTalentMap PvpTalents[MAX_SPECIALIZATIONS];
    std::vector<uint32> Glyphs[MAX_SPECIALIZATIONS];
    uint32 ResetTalentsCost;
    time_t ResetTalentsTime;
    uint32 PrimarySpecialization;
    uint8 ActiveGroup;

private:
    SpecializationInfo(SpecializationInfo const&) = delete;
    SpecializationInfo& operator=(SpecializationInfo const&) = delete;
};

#pragma pack(push, 1)
struct PlayerDynamicFieldSpellModByLabel
{
    uint32 Mod;
    float Value;
    uint32 Label;
};
#pragma pack(pop)

uint8 constexpr PLAYER_MAX_HONOR_LEVEL = 50;
uint8 constexpr PLAYER_LEVEL_MIN_HONOR = 110;
uint32 constexpr SPELL_PVP_RULES_ENABLED = 134735;

class TC_GAME_API Player : public Unit, public GridObject<Player>
{
    friend class WorldSession;
    friend class CinematicMgr;
    friend class RestMgr;
    friend void AddItemToUpdateQueueOf(Item* item, Player* player);
    friend void RemoveItemFromUpdateQueueOf(Item* item, Player* player);
    public:
        explicit Player(WorldSession* session);
        ~Player();

        PlayerAI* AI() const { return reinterpret_cast<PlayerAI*>(i_AI); }

        void CleanupsBeforeDelete(bool finalCleanup = true) override;

        void AddToWorld() override;
        void RemoveFromWorld() override;

        void SetObjectScale(float scale) override;

        bool TeleportTo(uint32 mapid, float x, float y, float z, float orientation, uint32 options = 0);
        bool TeleportTo(uint32 mapid, Position const &pos, uint32 options = 0);
        bool TeleportTo(WorldLocation const &loc, uint32 options = 0);
        bool TeleportTo(AreaTriggerTeleportStruct const* at);
        bool SeamlessTeleportToMap(uint32 mapid, uint32 options = 0);
        bool TeleportToBGEntryPoint();

        bool HasSummonPending() const;
        void SendSummonRequestFrom(Unit* summoner);
        void SummonIfPossible(bool agree);

        bool Create(ObjectGuid::LowType guidlow, WorldPackets::Character::CharacterCreateInfo const* createInfo);

        void Update(uint32 time) override;

        bool IsImmunedToSpellEffect(SpellInfo const* spellInfo, uint32 index, Unit* caster) const override;

        void SetInWater(bool apply);

        bool IsInWater() const override { return m_isInWater; }
        bool IsUnderWater() const override;
        bool IsInAreaTriggerRadius(const AreaTriggerEntry* trigger) const;

        void SendInitialPacketsBeforeAddToMap();
        void SendInitialPacketsAfterAddToMap();
        void SendSupercededSpell(uint32 oldSpell, uint32 newSpell) const;
        void SendTransferAborted(uint32 mapid, TransferAbortReason reason, uint8 arg = 0) const;
        void SendInstanceResetWarning(uint32 mapid, Difficulty difficulty, uint32 time, bool welcome) const;

        bool CanInteractWithQuestGiver(Object* questGiver) const;
        Creature* GetNPCIfCanInteractWith(ObjectGuid const& guid, uint64 npcflagmask) const;
        GameObject* GetGameObjectIfCanInteractWith(ObjectGuid const& guid) const;
        GameObject* GetGameObjectIfCanInteractWith(ObjectGuid const& guid, GameobjectTypes type) const;

        void ToggleAFK();
        void ToggleDND();
        bool isAFK() const { return HasFlag(PLAYER_FLAGS, PLAYER_FLAGS_AFK); }
        bool isDND() const { return HasFlag(PLAYER_FLAGS, PLAYER_FLAGS_DND); }
        uint8 GetChatFlags() const;
        std::string autoReplyMsg;

        uint32 GetBarberShopCost(BarberShopStyleEntry const* newHairStyle, uint8 newHairColor, BarberShopStyleEntry const* newFacialHair, BarberShopStyleEntry const* newSkin, BarberShopStyleEntry const* newFace, std::array<BarberShopStyleEntry const*, PLAYER_CUSTOM_DISPLAY_SIZE> const& newCustomDisplay) const;

        PlayerSocial* GetSocial() const { return m_social; }
        void RemoveSocial();

        PlayerTaxi m_taxi;
        void InitTaxiNodesForLevel() { m_taxi.InitTaxiNodesForLevel(getRace(), getClass(), getLevel()); }
        bool ActivateTaxiPathTo(std::vector<uint32> const& nodes, Creature* npc = nullptr, uint32 spellid = 0, uint32 preferredMountDisplay = 0);
        bool ActivateTaxiPathTo(uint32 taxi_path_id, uint32 spellid = 0);
        void CleanupAfterTaxiFlight();
        void ContinueTaxiFlight() const;
                                                            // mount_id can be used in scripting calls
        bool isAcceptWhispers() const { return (m_ExtraFlags & PLAYER_EXTRA_ACCEPT_WHISPERS) != 0; }
        void SetAcceptWhispers(bool on) { if (on) m_ExtraFlags |= PLAYER_EXTRA_ACCEPT_WHISPERS; else m_ExtraFlags &= ~PLAYER_EXTRA_ACCEPT_WHISPERS; }
        bool IsGameMaster() const { return (m_ExtraFlags & PLAYER_EXTRA_GM_ON) != 0; }
        bool CanBeGameMaster() const;
        void SetGameMaster(bool on);
        bool isGMChat() const { return (m_ExtraFlags & PLAYER_EXTRA_GM_CHAT) != 0; }
        void SetGMChat(bool on) { if (on) m_ExtraFlags |= PLAYER_EXTRA_GM_CHAT; else m_ExtraFlags &= ~PLAYER_EXTRA_GM_CHAT; }
        bool isTaxiCheater() const { return (m_ExtraFlags & PLAYER_EXTRA_TAXICHEAT) != 0; }
        void SetTaxiCheater(bool on) { if (on) m_ExtraFlags |= PLAYER_EXTRA_TAXICHEAT; else m_ExtraFlags &= ~PLAYER_EXTRA_TAXICHEAT; }
        bool isGMVisible() const { return !(m_ExtraFlags & PLAYER_EXTRA_GM_INVISIBLE); }
        void SetGMVisible(bool on);
        void SetPvPDeath(bool on) { if (on) m_ExtraFlags |= PLAYER_EXTRA_PVP_DEATH; else m_ExtraFlags &= ~PLAYER_EXTRA_PVP_DEATH; }

        void SetXP(uint32 xp);
        void GiveXP(uint32 xp, Unit* victim, float group_rate=1.0f);
        void GiveLevel(uint8 level);

        void InitStatsForLevel(bool reapplyMods = false);

        // .cheat command related
        bool GetCommandStatus(uint32 command) const { return (_activeCheats & command) != 0; }
        void SetCommandStatusOn(uint32 command) { _activeCheats |= command; }
        void SetCommandStatusOff(uint32 command) { _activeCheats &= ~command; }

        // Played Time Stuff
        time_t m_logintime;
        time_t m_Last_tick;
        uint32 m_Played_time[MAX_PLAYED_TIME_INDEX];
        uint32 GetTotalPlayedTime() const { return m_Played_time[PLAYED_TIME_TOTAL]; }
        uint32 GetLevelPlayedTime() const { return m_Played_time[PLAYED_TIME_LEVEL]; }

        void setDeathState(DeathState s) override;                   // overwrite Unit::setDeathState

        Pet* GetPet() const;
        Pet* SummonPet(uint32 entry, float x, float y, float z, float ang, PetType petType, uint32 despwtime);
        void RemovePet(Pet* pet, PetSaveMode mode, bool returnreagent = false);

        /// Handles said message in regular chat based on declared language and in config pre-defined Range.
        void Say(std::string const& text, Language language, WorldObject const* = nullptr) override;
        void Say(uint32 textId, WorldObject const* target = nullptr) override;
        /// Handles yelled message in regular chat based on declared language and in config pre-defined Range.
        void Yell(std::string const& text, Language language, WorldObject const* = nullptr) override;
        void Yell(uint32 textId, WorldObject const* target = nullptr) override;
        /// Outputs an universal text which is supposed to be an action.
        void TextEmote(std::string const& text, WorldObject const* = nullptr, bool = false) override;
        void TextEmote(uint32 textId, WorldObject const* target = nullptr, bool isBossEmote = false) override;
        /// Handles whispers from Addons and players based on sender, receiver's guid and language.
        void Whisper(std::string const& text, Language language, Player* receiver, bool = false) override;
        void Whisper(uint32 textId, Player* target, bool isBossWhisper = false) override;
        void WhisperAddon(std::string const& text, std::string const& prefix, Player* receiver);

        /*********************************************************/
        /***                    STORAGE SYSTEM                 ***/
        /*********************************************************/

        uint8 FindEquipSlot(ItemTemplate const* proto, uint32 slot, bool swap) const;
        uint32 GetItemCount(uint32 item, bool inBankAlso = false, Item* skipItem = nullptr) const;
        uint32 GetItemCountWithLimitCategory(uint32 limitCategory, Item* skipItem = nullptr) const;
        Item* GetItemByGuid(ObjectGuid guid) const;
        Item* GetItemByEntry(uint32 entry) const;
        std::vector<Item*> GetItemListByEntry(uint32 entry, bool inBankAlso = false) const;
        Item* GetItemByPos(uint16 pos) const;
        Item* GetItemByPos(uint8 bag, uint8 slot) const;
        Item* GetEquippedItem(EquipmentSlots slot) const;
        Item* GetUseableItemByPos(uint8 bag, uint8 slot) const;
        Bag*  GetBagByPos(uint8 slot) const;
        Item* GetWeaponForAttack(WeaponAttackType attackType, bool useable = false) const;
        Item* GetShield(bool useable = false) const;
        Item* GetChildItemByGuid(ObjectGuid guid) const;
        static uint8 GetAttackBySlot(uint8 slot, InventoryType inventoryType);        // MAX_ATTACK if not weapon slot
        std::vector<Item*> &GetItemUpdateQueue() { return m_itemUpdateQueue; }
        static bool IsInventoryPos(uint16 pos) { return IsInventoryPos(pos >> 8, pos & 255); }
        static bool IsInventoryPos(uint8 bag, uint8 slot);
        static bool IsEquipmentPos(uint16 pos) { return IsEquipmentPos(pos >> 8, pos & 255); }
        static bool IsEquipmentPos(uint8 bag, uint8 slot);
        static bool IsBagPos(uint16 pos);
        static bool IsBankPos(uint16 pos) { return IsBankPos(pos >> 8, pos & 255); }
        static bool IsBankPos(uint8 bag, uint8 slot);
        static bool IsReagentBankPos(uint16 pos) { return IsReagentBankPos(pos >> 8, pos & 255); }
        static bool IsReagentBankPos(uint8 bag, uint8 slot);
        static bool IsChildEquipmentPos(uint16 pos) { return IsChildEquipmentPos(pos >> 8, pos & 255); }
        static bool IsChildEquipmentPos(uint8 bag, uint8 slot);
        bool IsValidPos(uint16 pos, bool explicit_pos) const { return IsValidPos(pos >> 8, pos & 255, explicit_pos); }
        bool IsValidPos(uint8 bag, uint8 slot, bool explicit_pos) const;
        uint8 GetInventorySlotCount() const { return GetByteValue(PLAYER_FIELD_BYTES2, PLAYER_FIELD_BYTES_2_OFFSET_NUM_BACKPACK_SLOTS); }
        void SetInventorySlotCount(uint8 slots);
        uint8 GetBankBagSlotCount() const { return GetByteValue(PLAYER_BYTES_3, PLAYER_BYTES_3_OFFSET_BANK_BAG_SLOTS); }
        void SetBankBagSlotCount(uint8 count) { SetByteValue(PLAYER_BYTES_3, PLAYER_BYTES_3_OFFSET_BANK_BAG_SLOTS, count); }
        bool HasItemCount(uint32 item, uint32 count = 1, bool inBankAlso = false) const;
        bool HasItemFitToSpellRequirements(SpellInfo const* spellInfo, Item const* ignoreItem = nullptr) const;
        bool CanNoReagentCast(SpellInfo const* spellInfo) const;
        bool HasItemOrGemWithIdEquipped(uint32 item, uint32 count, uint8 except_slot = NULL_SLOT) const;
        bool HasItemWithLimitCategoryEquipped(uint32 limitCategory, uint32 count, uint8 except_slot = NULL_SLOT) const;
        bool HasGemWithLimitCategoryEquipped(uint32 limitCategory, uint32 count, uint8 except_slot = NULL_SLOT) const;
        InventoryResult CanTakeMoreSimilarItems(Item* pItem, uint32* offendingItemId = nullptr) const;
        InventoryResult CanTakeMoreSimilarItems(uint32 entry, uint32 count, uint32* offendingItemId = nullptr) const { return CanTakeMoreSimilarItems(entry, count, nullptr, nullptr, offendingItemId); }
        InventoryResult CanStoreNewItem(uint8 bag, uint8 slot, ItemPosCountVec& dest, uint32 item, uint32 count, uint32* no_space_count = nullptr) const;
        InventoryResult CanStoreItem(uint8 bag, uint8 slot, ItemPosCountVec& dest, Item* pItem, bool swap = false, bool removeFromBank = false) const;
        InventoryResult CanStoreItems(Item** items, int count, uint32* offendingItemId) const;
        InventoryResult CanEquipNewItem(uint8 slot, uint16& dest, uint32 item, bool swap) const;
        InventoryResult CanEquipItem(uint8 slot, uint16& dest, Item* pItem, bool swap, bool not_loading = true) const;

        // This method must be called before equipping parent item!
        InventoryResult CanEquipChildItem(Item* parentItem) const;

        InventoryResult CanEquipUniqueItem(Item* pItem, uint8 except_slot = NULL_SLOT, uint32 limit_count = 1) const;
        InventoryResult CanEquipUniqueItem(ItemTemplate const* itemProto, uint8 except_slot = NULL_SLOT, uint32 limit_count = 1) const;
        InventoryResult CanUnequipItems(uint32 item, uint32 count) const;
        InventoryResult CanUnequipItem(uint16 src, bool swap) const;
        InventoryResult CanBankItem(uint8 bag, uint8 slot, ItemPosCountVec& dest, Item* pItem, bool swap, bool not_loading = true, bool reagentBank = false) const;
        InventoryResult CanUseItem(Item* pItem, bool not_loading = true) const;
        bool HasItemTotemCategory(uint32 TotemCategory) const;
        InventoryResult CanUseItem(ItemTemplate const* pItem) const;
        InventoryResult CanRollForItemInLFG(ItemTemplate const* item, WorldObject const* lootedObject) const;
        Item* StoreNewItem(ItemPosCountVec const& pos, uint32 itemId, bool update, ItemRandomEnchantmentId const& randomPropertyId = {}, GuidSet const& allowedLooters = GuidSet(), uint8 context = 0, std::vector<int32> const& bonusListIDs = std::vector<int32>(), bool addToCollection = true);
        Item* StoreItem(ItemPosCountVec const& pos, Item* pItem, bool update);
        Item* EquipNewItem(uint16 pos, uint32 item, bool update);
        Item* EquipItem(uint16 pos, Item* pItem, bool update);
        void AutoUnequipOffhandIfNeed(bool force = false);
        void EquipChildItem(uint8 parentBag, uint8 parentSlot, Item* parentItem);
        void AutoUnequipChildItem(Item* parentItem);
        bool StoreNewItemInBestSlots(uint32 item_id, uint32 item_count, ItemContext context = ItemContext(0));
        void AutoStoreLoot(uint8 bag, uint8 slot, uint32 loot_id, LootStore const& store, bool broadcast = false, bool specOnly = false, ToastDisplayMethod toastMethod = ToastDisplayMethod(0));
        void AutoStoreLoot(uint32 loot_id, LootStore const& store, bool broadcast = false, bool specOnly = false, ToastDisplayMethod toastMethod = ToastDisplayMethod(0)) { AutoStoreLoot(NULL_BAG, NULL_SLOT, loot_id, store, broadcast, specOnly, toastMethod); }
        void StoreLootItem(uint8 lootSlot, Loot* loot, AELootResult* aeResult = nullptr);

        InventoryResult CanTakeMoreSimilarItems(uint32 entry, uint32 count, Item* pItem, uint32* no_space_count = nullptr, uint32* offendingItemId = nullptr) const;
        InventoryResult CanStoreItem(uint8 bag, uint8 slot, ItemPosCountVec& dest, uint32 entry, uint32 count, Item* pItem = nullptr, bool swap = false, uint32* no_space_count = nullptr, bool removeFromBank = false) const;

        void AddRefundReference(ObjectGuid it);
        void DeleteRefundReference(ObjectGuid it);

        void UnlockReagentBank();
        bool HasUnlockedReagentBank() const;

        /// send initialization of new currency for client
        void SendNewCurrency(uint32 id) const;
        /// send full data about all currencies to client
        void SendCurrencies() const;
        /// send conquest currency points and their cap week/arena
        void SendPvpRewards() const;
        /// return count of currency witch has plr
        uint32 GetCurrency(uint32 id) const;
        /// return count of currency gaind on current week
        uint32 GetCurrencyOnWeek(uint32 id) const;
        /// return week cap by currency id
        uint32 GetCurrencyWeekCap(uint32 id) const;
        /// return presence related currency
        bool HasCurrency(uint32 id, uint32 count) const;
        /// initialize currency count for custom initialization at create character
        void SetCurrency(uint32 id, uint32 count, bool printLog = true);
        void ResetCurrencyWeekCap();

        /**
          * @name   ModifyCurrency
          * @brief  Change specific currency and send result to client

          * @param  id currency entry from CurrencyTypes.dbc
          * @param  count integer value for adding/removing curent currency
          * @param  printLog used on SMSG_SET_CURRENCY
          * @param  ignore gain multipliers
          */
        void ModifyCurrency(uint32 id, int32 count, bool printLog = true, bool ignoreMultipliers = false);

        void ApplyEquipCooldown(Item* pItem);
        void QuickEquipItem(uint16 pos, Item* pItem);
        void VisualizeItem(uint8 slot, Item* pItem);
        void SetVisibleItemSlot(uint8 slot, Item* pItem);
        Item* BankItem(ItemPosCountVec const& dest, Item* pItem, bool update);
        void RemoveItem(uint8 bag, uint8 slot, bool update);
        void MoveItemFromInventory(uint8 bag, uint8 slot, bool update);
                                                            // in trade, auction, guild bank, mail....
        void MoveItemToInventory(ItemPosCountVec const& dest, Item* pItem, bool update, bool in_characterInventoryDB = false);
                                                            // in trade, guild bank, mail....
        void RemoveItemDependentAurasAndCasts(Item* pItem);
        void DestroyItem(uint8 bag, uint8 slot, bool update);
        void DestroyItemCount(uint32 item, uint32 count, bool update, bool unequip_check = false);
        void DestroyItemCount(Item* item, uint32& count, bool update);
        void DestroyConjuredItems(bool update);
        void DestroyZoneLimitedItem(bool update, uint32 new_zone);
        void SplitItem(uint16 src, uint16 dst, uint32 count);
        void SwapItem(uint16 src, uint16 dst);
        void AddItemToBuyBackSlot(Item* pItem);
        Item* GetItemFromBuyBackSlot(uint32 slot);
        void RemoveItemFromBuyBackSlot(uint32 slot, bool del);
        void SendEquipError(InventoryResult msg, Item* item1 = nullptr, Item* item2 = nullptr, uint32 itemId = 0) const;
        void SendBuyError(BuyResult msg, Creature* creature, uint32 item, uint32 param) const;
        void SendSellError(SellResult msg, Creature* creature, ObjectGuid guid) const;
        void AddWeaponProficiency(uint32 newflag) { m_WeaponProficiency |= newflag; }
        void AddArmorProficiency(uint32 newflag) { m_ArmorProficiency |= newflag; }
        uint32 GetWeaponProficiency() const { return m_WeaponProficiency; }
        uint32 GetArmorProficiency() const { return m_ArmorProficiency; }
        bool IsUseEquipedWeapon(bool mainhand) const;
        bool IsTwoHandUsed() const;
        bool IsUsingTwoHandedWeaponInOneHand() const;
        void SendNewItem(Item* item, uint32 quantity, bool received, bool created, bool broadcast = false);
        bool BuyItemFromVendorSlot(ObjectGuid vendorguid, uint32 vendorslot, uint32 item, uint8 count, uint8 bag, uint8 slot);
        bool BuyCurrencyFromVendorSlot(ObjectGuid vendorGuid, uint32 vendorSlot, uint32 currency, uint32 count);
        bool _StoreOrEquipNewItem(uint32 vendorslot, uint32 item, uint8 count, uint8 bag, uint8 slot, int64 price, ItemTemplate const* pProto, Creature* pVendor, VendorItem const* crItem, bool bStore);

        float GetReputationPriceDiscount(Creature const* creature) const;
        float GetReputationPriceDiscount(FactionTemplateEntry const* factionTemplate) const;

        Player* GetTrader() const;
        TradeData* GetTradeData() const { return m_trade; }
        void TradeCancel(bool sendback);

        CinematicMgr* GetCinematicMgr() const { return _cinematicMgr; }

        void UpdateEnchantTime(uint32 time);
        void UpdateSoulboundTradeItems();
        void AddTradeableItem(Item* item);
        void RemoveTradeableItem(Item* item);
        void UpdateItemDuration(uint32 time, bool realtimeonly = false);
        void AddEnchantmentDurations(Item* item);
        void RemoveEnchantmentDurations(Item* item);
        void RemoveArenaEnchantments(EnchantmentSlot slot);
        void AddEnchantmentDuration(Item* item, EnchantmentSlot slot, uint32 duration);
        void ApplyEnchantment(Item* item, EnchantmentSlot slot, bool apply, bool apply_dur = true, bool ignore_condition = false);
        void ApplyEnchantment(Item* item, bool apply);
        void UpdateSkillEnchantments(uint16 skill_id, uint16 curr_value, uint16 new_value);
        void SendEnchantmentDurations();
        void AddItemDurations(Item* item);
        void RemoveItemDurations(Item* item);
        void SendItemDurations();
        void LoadCorpse(PreparedQueryResult result);
        void LoadPet();
        void LoadPetsFromDB(PreparedQueryResult result);

        bool AddItem(uint32 itemId, uint32 count);

        uint32 m_stableSlots;

        /*********************************************************/
        /***                    GOSSIP SYSTEM                  ***/
        /*********************************************************/

        void PrepareGossipMenu(WorldObject* source, uint32 menuId = 0, bool showQuests = false);
        void SendPreparedGossip(WorldObject* source);
        void OnGossipSelect(WorldObject* source, uint32 optionIndex, uint32 menuId);

        uint32 GetGossipTextId(uint32 menuId, WorldObject* source);
        uint32 GetGossipTextId(WorldObject* source);
        static uint32 GetDefaultGossipMenuForSource(WorldObject* source);

        /*********************************************************/
        /***                    QUEST SYSTEM                   ***/
        /*********************************************************/

        int32 GetQuestLevel(Quest const* quest) const
        {
            if (!quest)
                return getLevel();
            return quest->GetQuestLevel() > 0 ? quest->GetQuestLevel() : std::min<int32>(getLevel(), quest->GetQuestMaxScalingLevel());
        }

        void PrepareQuestMenu(ObjectGuid guid);
        void SendPreparedQuest(ObjectGuid guid);
        bool IsActiveQuest(uint32 quest_id) const;
        Quest const* GetNextQuest(ObjectGuid guid, Quest const* quest) const;
        bool CanSeeStartQuest(Quest const* quest);
        bool CanTakeQuest(Quest const* quest, bool msg);
        bool CanAddQuest(Quest const* quest, bool msg) const;
        bool CanCompleteQuest(uint32 quest_id);
        bool CanCompleteRepeatableQuest(Quest const* quest);
        bool CanRewardQuest(Quest const* quest, bool msg);
        bool CanRewardQuest(Quest const* quest, uint32 reward, bool msg);
        void AddQuestAndCheckCompletion(Quest const* quest, Object* questGiver);
        void AddQuest(Quest const* quest, Object* questGiver);
        void AbandonQuest(uint32 quest_id);
        void ForceCompleteQuest(uint32 quest_id);
        void CompleteQuest(uint32 quest_id);
        void IncompleteQuest(uint32 quest_id);
        uint32 GetQuestMoneyReward(Quest const* quest) const;
        uint32 GetQuestXPReward(Quest const* quest);
        bool CanSelectQuestPackageItem(QuestPackageItemEntry const* questPackageItem) const;
        void RewardQuestPackage(uint32 questPackageId, uint32 onlyItemId = 0);
        void RewardQuest(Quest const* quest, uint32 reward, Object* questGiver, bool announce = true);
        void SetRewardedQuest(uint32 quest_id);
        void FailQuest(uint32 quest_id);
        bool SatisfyQuestSkill(Quest const* qInfo, bool msg) const;
        bool SatisfyQuestLevel(Quest const* qInfo, bool msg) const;
        bool SatisfyQuestLog(bool msg) const;
        bool SatisfyQuestPreviousQuest(Quest const* qInfo, bool msg);
        bool SatisfyQuestClass(Quest const* qInfo, bool msg) const;
        bool SatisfyQuestRace(Quest const* qInfo, bool msg) const;
        bool SatisfyQuestReputation(Quest const* qInfo, bool msg);
        bool SatisfyQuestStatus(Quest const* qInfo, bool msg) const;
        bool SatisfyQuestConditions(Quest const* qInfo, bool msg);
        bool SatisfyQuestTimed(Quest const* qInfo, bool msg) const;
        bool SatisfyQuestExclusiveGroup(Quest const* qInfo, bool msg);
        bool SatisfyQuestNextChain(Quest const* qInfo, bool msg) const;
        bool SatisfyQuestPrevChain(Quest const* qInfo, bool msg);
        bool SatisfyQuestDay(Quest const* qInfo, bool msg) const;
        bool SatisfyQuestWeek(Quest const* qInfo, bool msg);
        bool SatisfyQuestMonth(Quest const* qInfo, bool msg);
        bool SatisfyQuestSeasonal(Quest const* qInfo, bool msg);
        bool GiveQuestSourceItem(Quest const* quest);
        bool TakeQuestSourceItem(uint32 questId, bool msg);
        bool GetQuestRewardStatus(uint32 quest_id) const;
        QuestStatus GetQuestStatus(uint32 quest_id) const;
        std::string GetQuestStatusString(QuestStatus status) const;
        void SetQuestStatus(uint32 questId, QuestStatus status, bool update = true);
        void RemoveActiveQuest(Quest const* quest, bool update = true);
        void RemoveRewardedQuest(uint32 questId, bool update = true);
        void SendQuestUpdate(uint32 questId);
        QuestGiverStatus GetQuestDialogStatus(Object* questGiver);

        void SetDailyQuestStatus(uint32 quest_id);
        bool IsDailyQuestDone(uint32 quest_id);
        void SetWeeklyQuestStatus(uint32 quest_id);
        void SetMonthlyQuestStatus(uint32 quest_id);
        void SetSeasonalQuestStatus(uint32 quest_id);
        void DailyReset();
        void ResetWeeklyQuestStatus();
        void ResetMonthlyQuestStatus();
        void ResetSeasonalQuestStatus(uint16 event_id);

        uint16 FindQuestSlot(uint32 quest_id) const;
        uint32 GetQuestSlotQuestId(uint16 slot) const;
        uint32 GetQuestSlotState(uint16 slot) const;
        uint16 GetQuestSlotCounter(uint16 slot, uint8 counter) const;
        uint32 GetQuestSlotTime(uint16 slot) const;
        void SetQuestSlot(uint16 slot, uint32 quest_id, uint32 timer = 0);
        void SetQuestSlotCounter(uint16 slot, uint8 counter, uint16 count);
        void SetQuestSlotState(uint16 slot, uint32 state);
        void RemoveQuestSlotState(uint16 slot, uint32 state);
        void SetQuestSlotTimer(uint16 slot, uint32 timer);
        void SetQuestCompletedBit(uint32 questBit, bool completed);

        uint16 GetReqKillOrCastCurrentCount(uint32 quest_id, int32 entry) const;
        void AreaExploredOrEventHappens(uint32 questId);
        void GroupEventHappens(uint32 questId, WorldObject const* pEventObject);
        void ItemAddedQuestCheck(uint32 entry, uint32 count);
        void ItemRemovedQuestCheck(uint32 entry, uint32 count);
        void KilledMonster(CreatureTemplate const* cInfo, ObjectGuid guid);
        void KilledMonsterCredit(uint32 entry, ObjectGuid guid = ObjectGuid::Empty);
        void KilledPlayerCredit();
        void KillCreditGO(uint32 entry, ObjectGuid guid = ObjectGuid::Empty);
        void TalkedToCreature(uint32 entry, ObjectGuid guid);
        void KillCreditCriteriaTreeObjective(QuestObjective const& questObjective);
        void MoneyChanged(uint64 value);
        void ReputationChanged(FactionEntry const* factionEntry);
        void CurrencyChanged(uint32 currencyId, int32 change);
        bool HasQuestForItem(uint32 itemId) const;
        bool HasQuestForGO(int32 goId) const;
        bool HasQuest(uint32 questID) const;
        void UpdateForQuestWorldObjects();
        bool CanShareQuest(uint32 questId) const;

        int32 GetQuestObjectiveData(Quest const* quest, int8 storageIndex) const;
        int32 GetQuestObjectiveData(uint32 questId, int8 storageIndex) const;
        int32 GetQuestObjectiveCounter(uint32 objectiveId) const;
        bool IsQuestObjectiveComplete(QuestObjective const& objective) const;
        void SetQuestObjectiveData(QuestObjective const& objective, int32 data);
        bool IsQuestObjectiveProgressComplete(Quest const* quest) const;
        void SendQuestComplete(Quest const* quest) const;
        void SendQuestReward(Quest const* quest, Creature const* questGiver, uint32 xp, bool hideChatMessage) const;
        void SendQuestFailed(uint32 questID, InventoryResult reason = EQUIP_ERR_OK) const;
        void SendQuestTimerFailed(uint32 questID) const;
        void SendCanTakeQuestResponse(QuestFailedReason reason, bool sendErrorMessage = true, std::string reasonText = "") const;
        void SendQuestConfirmAccept(Quest const* quest, Player* receiver) const;
        void SendPushToPartyResponse(Player* player, QuestPushReason reason) const;
        void SendQuestUpdateAddCredit(Quest const* quest, ObjectGuid guid, QuestObjective const& obj, uint16 count) const;
        void SendQuestUpdateAddCreditSimple(QuestObjective const& obj) const;
        void SendQuestUpdateAddPlayer(Quest const* quest, uint16 newCount) const;
        void SendQuestGiverStatusMultiple();

        ObjectGuid GetDivider() const { return m_divider; }
        void SetDivider(ObjectGuid guid) { m_divider = guid; }

        uint32 GetInGameTime() const { return m_ingametime; }
        void SetInGameTime(uint32 time) { m_ingametime = time; }

        void AddTimedQuest(uint32 questId) { m_timedquests.insert(questId); }
        void RemoveTimedQuest(uint32 questId) { m_timedquests.erase(questId); }

        void SaveCUFProfile(uint8 id, std::nullptr_t) { _CUFProfiles[id] = nullptr; } ///> Empties a CUF profile at position 0-4
        void SaveCUFProfile(uint8 id, std::unique_ptr<CUFProfile> profile) { _CUFProfiles[id] = std::move(profile); } ///> Replaces a CUF profile at position 0-4
        CUFProfile* GetCUFProfile(uint8 id) const { return _CUFProfiles[id].get(); } ///> Retrieves a CUF profile at position 0-4
        uint8 GetCUFProfilesCount() const
        {
            uint8 count = 0;
            for (uint8 i = 0; i < MAX_CUF_PROFILES; ++i)
                if (_CUFProfiles[i])
                    ++count;
            return count;
        }

        bool HasPvPForcingQuest() const;

        /*********************************************************/
        /***                   LOAD SYSTEM                     ***/
        /*********************************************************/

        bool LoadFromDB(ObjectGuid guid, SQLQueryHolder *holder);
        bool IsLoading() const override;

        static uint32 GetUInt32ValueFromArray(Tokenizer const& data, uint16 index);
        static float  GetFloatValueFromArray(Tokenizer const& data, uint16 index);
        static uint32 GetZoneIdFromDB(ObjectGuid guid);
        static uint32 GetLevelFromDB(ObjectGuid guid);
        static bool   LoadPositionFromDB(uint32& mapid, float& x, float& y, float& z, float& o, bool& in_flight, ObjectGuid guid);

        static bool IsValidGender(uint8 Gender) { return Gender <= GENDER_FEMALE; }
        static bool IsValidClass(uint8 Class) { return ((1 << (Class - 1)) & CLASSMASK_ALL_PLAYABLE) != 0; }
        static bool IsValidRace(uint8 Race) { return ((1 << (Race - 1)) & RACEMASK_ALL_PLAYABLE) != 0; }
        static bool ValidateAppearance(uint8 race, uint8 class_, uint8 gender, uint8 hairID, uint8 hairColor, uint8 faceID, uint8 facialHair, uint8 skinColor, std::array<uint8, PLAYER_CUSTOM_DISPLAY_SIZE> const& customDisplay, bool create = false);

        /*********************************************************/
        /***                   SAVE SYSTEM                     ***/
        /*********************************************************/

        void SaveToDB(bool create = false);
        void SaveInventoryAndGoldToDB(SQLTransaction& trans);                    // fast save function for item/money cheating preventing
        void SaveGoldToDB(SQLTransaction& trans) const;

        static void SetUInt32ValueInArray(Tokenizer& data, uint16 index, uint32 value);
        static void SavePositionInDB(WorldLocation const& loc, uint16 zoneId, ObjectGuid guid, SQLTransaction& trans);

        static void DeleteFromDB(ObjectGuid playerguid, uint32 accountId, bool updateRealmChars = true, bool deleteFinally = false);
        static void DeleteOldCharacters();
        static void DeleteOldCharacters(uint32 keepDays);

        bool m_mailsLoaded;
        bool m_mailsUpdated;

        void SetBindPoint(ObjectGuid guid) const;
        void SendRespecWipeConfirm(ObjectGuid const& guid, uint32 cost) const;
        void RegenerateAll();
        void Regenerate(Powers power);
        void SendPowerUpdate(Powers power, int32 amount);
        void RegenerateHealth();
        void setRegenTimerCount(uint32 time) {m_regenTimerCount = time;}
        void setWeaponChangeTimer(uint32 time) {m_weaponChangeTimer = time;}

        uint64 GetMoney() const { return GetUInt64Value(PLAYER_FIELD_COINAGE); }
        bool ModifyMoney(int64 amount, bool sendError = true);
        bool HasEnoughMoney(uint64 amount) const { return (GetMoney() >= amount); }
        bool HasEnoughMoney(int64 amount) const;
        void SetMoney(uint64 value);

        RewardedQuestSet const& getRewardedQuests() const { return m_RewardedQuests; }
        QuestStatusMap& getQuestStatusMap() { return m_QuestStatus; }

        size_t GetRewardedQuestCount() const { return m_RewardedQuests.size(); }
        bool IsQuestRewarded(uint32 quest_id) const;

        Unit* GetSelectedUnit() const;
        Player* GetSelectedPlayer() const;

        void SetTarget(ObjectGuid const& /*guid*/) override { } /// Used for serverside target changes, does not apply to players
        void SetSelection(ObjectGuid const& guid) { SetGuidValue(UNIT_FIELD_TARGET, guid); }

        uint32 GetComboPoints() const { return uint32(GetPower(POWER_COMBO_POINTS)); }
        void AddComboPoints(int8 count, Spell* spell = nullptr);
        void GainSpellComboPoints(int8 count);
        void ClearComboPoints();

        void SendMailResult(uint32 mailId, MailResponseType mailAction, MailResponseResult mailError, uint32 equipError = 0, ObjectGuid::LowType item_guid = UI64LIT(0), uint32 item_count = 0) const;
        void SendNewMail() const;
        void UpdateNextMailTimeAndUnreads();
        void AddNewMailDeliverTime(time_t deliver_time);
        bool IsMailsLoaded() const { return m_mailsLoaded; }

        void RemoveMail(uint32 id);

        void AddMail(Mail* mail) { m_mail.push_front(mail);}// for call from WorldSession::SendMailTo
        uint32 GetMailSize() const { return uint32(m_mail.size()); }
        Mail* GetMail(uint32 id);

        PlayerMails const& GetMails() const { return m_mail; }

        void SendItemRetrievalMail(uint32 itemEntry, uint32 count); // Item retrieval mails sent by The Postmaster (34337), used in multiple places.

        /*********************************************************/
        /*** MAILED ITEMS SYSTEM ***/
        /*********************************************************/

        uint8 unReadMails;
        time_t m_nextMailDelivereTime;

        typedef std::unordered_map<ObjectGuid::LowType, Item*> ItemMap;

        ItemMap mMitems;                                    //template defined in objectmgr.cpp

        Item* GetMItem(ObjectGuid::LowType id);
        void AddMItem(Item* it);
        bool RemoveMItem(ObjectGuid::LowType id);

        void SendOnCancelExpectedVehicleRideAura() const;
        void PetSpellInitialize();
        void CharmSpellInitialize();
        void PossessSpellInitialize();
        void VehicleSpellInitialize();
        void SendRemoveControlBar() const;
        bool HasSpell(uint32 spell) const override;
        bool HasActiveSpell(uint32 spell) const;            // show in spellbook
        SpellInfo const* GetCastSpellInfo(SpellInfo const* spellInfo) const override;
        TrainerSpellState GetTrainerSpellState(TrainerSpell const* trainer_spell) const;
        bool IsSpellFitByClassAndRace(uint32 spell_id) const;
        bool IsNeedCastPassiveSpellAtLearn(SpellInfo const* spellInfo) const;
        bool IsCurrentSpecMasterySpell(SpellInfo const* spellInfo) const;

        void SendProficiency(ItemClass itemClass, uint32 itemSubclassMask) const;
        void SendKnownSpells();
        bool AddSpell(uint32 spellId, bool active, bool learning, bool dependent, bool disabled, bool loading = false, int32 fromSkill = 0);
        void LearnSpell(uint32 spell_id, bool dependent, int32 fromSkill = 0);
        void RemoveSpell(uint32 spell_id, bool disabled = false, bool learn_low_rank = true);
        void ResetSpells(bool myClassOnly = false);
        void LearnCustomSpells();
        void LearnDefaultSkills();
        void LearnDefaultSkill(SkillRaceClassInfoEntry const* rcInfo);
        void LearnQuestRewardedSpells();
        void LearnQuestRewardedSpells(Quest const* quest);
        void LearnSpellHighestRank(uint32 spellid);
        void AddTemporarySpell(uint32 spellId);
        void RemoveTemporarySpell(uint32 spellId);
        void AddOverrideSpell(uint32 overridenSpellId, uint32 newSpellId);
        void RemoveOverrideSpell(uint32 overridenSpellId, uint32 newSpellId);
        void LearnSpecializationSpells();
        void RemoveSpecializationSpells();
        void SendSpellCategoryCooldowns() const;

        void SetReputation(uint32 factionentry, int32 value);
        int32 GetReputation(uint32 factionentry) const;
        std::string GetGuildName() const;

        // Loot Spec
        void SetLootSpecId(uint32 id) { SetUInt32Value(PLAYER_FIELD_LOOT_SPEC_ID, id); }
        uint32 GetLootSpecId() const { return GetUInt32Value(PLAYER_FIELD_LOOT_SPEC_ID); }

        // Talents
        uint32 GetTalentResetCost() const { return _specializationInfo.ResetTalentsCost; }
        void SetTalentResetCost(uint32 cost)  { _specializationInfo.ResetTalentsCost = cost; }
        time_t GetTalentResetTime() const { return _specializationInfo.ResetTalentsTime; }
        void SetTalentResetTime(time_t time_)  { _specializationInfo.ResetTalentsTime = time_; }
        uint32 GetPrimarySpecialization() const { return _specializationInfo.PrimarySpecialization; }
        void SetPrimarySpecialization(uint32 spec) { _specializationInfo.PrimarySpecialization = spec; }
        uint8 GetActiveTalentGroup() const { return _specializationInfo.ActiveGroup; }
        void SetActiveTalentGroup(uint8 group){ _specializationInfo.ActiveGroup = group; }
        uint32 GetDefaultSpecId() const;
        TalentSpecialization GetSpecializationId() const { return (TalentSpecialization)GetUInt32Value(PLAYER_FIELD_CURRENT_SPEC_ID); }
        uint32 GetRoleForGroup() const;
        static uint32 GetRoleBySpecializationId(uint32 specializationId);

        bool ResetTalents(bool noCost = false);
        void ResetPvpTalents();
        uint32 GetNextResetTalentsCost() const;
        void InitTalentForLevel();
        void SendTalentsInfoData();
        TalentLearnResult LearnTalent(uint32 talentId, int32* spellOnCooldown);
        bool AddTalent(TalentEntry const* talent, uint8 spec, bool learning);
        bool HasTalent(uint32 spell_id, uint8 spec) const;
        void RemoveTalent(TalentEntry const* talent);
        uint32 CalculateTalentsTiers() const;
        void ResetTalentSpecialization();

        TalentLearnResult LearnPvpTalent(uint32 talentID, int32* spellOnCooldown);
        bool AddPvpTalent(PvpTalentEntry const* talent, uint8 activeTalentGroup, bool learning);
        void RemovePvpTalent(PvpTalentEntry const* talent);
        void TogglePvpTalents(bool enable);
        bool HasPvpTalent(uint32 talentID, uint8 activeTalentGroup) const;
        void EnablePvpRules(bool dueToCombat = false);
        void DisablePvpRules();
        bool HasPvpRulesEnabled() const;
        bool IsInAreaThatActivatesPvpTalents() const;
        bool IsAreaThatActivatesPvpTalents(uint32 areaID) const;

        // Dual Spec
        void ActivateTalentGroup(ChrSpecializationEntry const* spec);

        PlayerTalentMap const* GetTalentMap(uint8 spec) const { return &_specializationInfo.Talents[spec]; }
        PlayerTalentMap* GetTalentMap(uint8 spec) { return &_specializationInfo.Talents[spec]; }
        PlayerTalentMap const* GetPvpTalentMap(uint8 spec) const { return &_specializationInfo.PvpTalents[spec]; }
        PlayerTalentMap* GetPvpTalentMap(uint8 spec) { return &_specializationInfo.PvpTalents[spec]; }
        std::vector<uint32> const& GetGlyphs(uint8 spec) const { return _specializationInfo.Glyphs[spec]; }
        std::vector<uint32>& GetGlyphs(uint8 spec) { return _specializationInfo.Glyphs[spec]; }
        ActionButtonList const& GetActionButtons() const { return m_actionButtons; }

        uint32 GetFreePrimaryProfessionPoints() const { return GetUInt32Value(PLAYER_CHARACTER_POINTS); }
        void SetFreePrimaryProfessions(uint16 profs) { SetUInt32Value(PLAYER_CHARACTER_POINTS, profs); }
        void InitPrimaryProfessions();

        PlayerSpellMap const& GetSpellMap() const { return m_spells; }
        PlayerSpellMap      & GetSpellMap()       { return m_spells; }

        void AddSpellMod(SpellModifier* mod, bool apply);
        static bool IsAffectedBySpellmod(SpellInfo const* spellInfo, SpellModifier* mod, Spell* spell = nullptr);
        template <class T>
        void ApplySpellMod(uint32 spellId, SpellModOp op, T& basevalue, Spell* spell = nullptr) const;
        void RestoreSpellMods(Spell* spell, uint32 ownerAuraId = 0, Aura* aura = nullptr);
        void RestoreAllSpellMods(uint32 ownerAuraId = 0, Aura* aura = nullptr);
        static void ApplyModToSpell(SpellModifier* mod, Spell* spell);
        void SetSpellModTakingSpell(Spell* spell, bool apply);
        void SendSpellModifiers() const;

        void RemoveArenaSpellCooldowns(bool removeActivePetCooldowns = false);
        uint32 GetLastPotionId() const { return m_lastPotionId; }
        void SetLastPotionId(uint32 item_id) { m_lastPotionId = item_id; }
        void UpdatePotionCooldown(Spell* spell = nullptr);

        void SetResurrectRequestData(Unit* caster, uint32 health, uint32 mana, uint32 appliedAura);
        void ClearResurrectRequestData()
        {
            _resurrectionData.reset();
        }

        bool IsResurrectRequestedBy(ObjectGuid const& guid) const
        {
            if (!IsResurrectRequested())
                return false;

            return !_resurrectionData->GUID.IsEmpty() && _resurrectionData->GUID == guid;
        }

        bool IsResurrectRequested() const { return _resurrectionData.get() != nullptr; }
        void ResurrectUsingRequestData();
        void ResurrectUsingRequestDataImpl();

        uint8 getCinematic() const { return m_cinematic; }
        void setCinematic(uint8 cine) { m_cinematic = cine; }

        uint32 GetMovie() const { return m_movie; }
        void SetMovie(uint32 movie) { m_movie = movie; }

        ActionButton* AddActionButton(uint8 button, uint32 action, uint8 type);
        void RemoveActionButton(uint8 button);
        ActionButton const* GetActionButton(uint8 button);
        void SendInitialActionButtons() const { SendActionButtons(0); }
        void SendActionButtons(uint32 state) const;
        bool IsActionButtonDataValid(uint8 button, uint32 action, uint8 type) const;

        PvPInfo pvpInfo;
        void UpdatePvPState(bool onlyFFA = false);
        void SetPvP(bool state) override;
        void UpdatePvP(bool state, bool override=false);
        void UpdateZone(uint32 newZone, uint32 newArea);
        void UpdateArea(uint32 newArea);
        void UpdateZoneDependentAuras(uint32 zone_id);    // zones
        void UpdateAreaDependentAuras(uint32 area_id);    // subzones

        void UpdateAfkReport(time_t currTime);
        void UpdatePvPFlag(time_t currTime);
        void UpdateContestedPvP(uint32 currTime);
        void SetContestedPvPTimer(uint32 newTime) {m_contestedPvPTimer = newTime;}
        void ResetContestedPvP();

        /// @todo: maybe move UpdateDuelFlag+DuelComplete to independent DuelHandler
        DuelInfo* duel;
        void UpdateDuelFlag(time_t currTime);
        void CheckDuelDistance(time_t currTime);
        void DuelComplete(DuelCompleteType type);

        bool IsGroupVisibleFor(Player const* p) const;
        bool IsInSameGroupWith(Player const* p) const;
        bool IsInSameRaidWith(Player const* p) const;
        void UninviteFromGroup();
        static void RemoveFromGroup(Group* group, ObjectGuid guid, RemoveMethod method = GROUP_REMOVEMETHOD_DEFAULT, ObjectGuid kicker = ObjectGuid::Empty, const char* reason = nullptr);
        void RemoveFromGroup(RemoveMethod method = GROUP_REMOVEMETHOD_DEFAULT) { RemoveFromGroup(GetGroup(), GetGUID(), method); }
        void SendUpdateToOutOfRangeGroupMembers();

        void SetInGuild(ObjectGuid::LowType guildId);
        void SetRank(uint8 rankId) { SetUInt32Value(PLAYER_GUILDRANK, rankId); }
        uint8 GetRank() const { return uint8(GetUInt32Value(PLAYER_GUILDRANK)); }
        void SetGuildLevel(uint32 level) { SetUInt32Value(PLAYER_GUILDLEVEL, level); }
        uint32 GetGuildLevel() const { return GetUInt32Value(PLAYER_GUILDLEVEL); }
        void SetGuildIdInvited(ObjectGuid::LowType GuildId) { m_GuildIdInvited = GuildId; }
        ObjectGuid::LowType GetGuildId() const { return GetUInt64Value(OBJECT_FIELD_DATA); /* return only lower part */ }
        Guild* GetGuild();
        Guild const* GetGuild() const;
        static ObjectGuid::LowType GetGuildIdFromDB(ObjectGuid guid);
        static uint8 GetRankFromDB(ObjectGuid guid);
        ObjectGuid::LowType GetGuildIdInvited() const { return m_GuildIdInvited; }
        static void RemovePetitionsAndSigns(ObjectGuid guid);

        // Arena Team
        void SetInArenaTeam(uint32 ArenaTeamId, uint8 slot, uint8 type);
        void SetArenaTeamInfoField(uint8 slot, ArenaTeamInfoType type, uint32 value);
        static uint32 GetArenaTeamIdFromDB(ObjectGuid guid, uint8 slot);
        static void LeaveAllArenaTeams(ObjectGuid guid);
        uint32 GetArenaTeamId(uint8 slot) const { return GetUInt32Value(PLAYER_FIELD_ARENA_TEAM_INFO_1_1 + (slot * ARENA_TEAM_END) + ARENA_TEAM_ID); }
        uint32 GetArenaPersonalRating(uint8 slot) const { return GetUInt32Value(PLAYER_FIELD_ARENA_TEAM_INFO_1_1 + (slot * ARENA_TEAM_END) + ARENA_TEAM_PERSONAL_RATING); }
        void SetArenaTeamIdInvited(uint32 ArenaTeamId) { m_ArenaTeamIdInvited = ArenaTeamId; }
        uint32 GetArenaTeamIdInvited() const { return m_ArenaTeamIdInvited; }
        uint32 GetRBGPersonalRating() const { return 0; }

        Difficulty GetDifficultyID(MapEntry const* mapEntry) const;
        Difficulty GetDungeonDifficultyID() const { return m_dungeonDifficulty; }
        Difficulty GetRaidDifficultyID() const { return m_raidDifficulty; }
        Difficulty GetLegacyRaidDifficultyID() const { return m_legacyRaidDifficulty; }
        void SetDungeonDifficultyID(Difficulty dungeon_difficulty) { m_dungeonDifficulty = dungeon_difficulty; }
        void SetRaidDifficultyID(Difficulty raid_difficulty) { m_raidDifficulty = raid_difficulty; }
        void SetLegacyRaidDifficultyID(Difficulty raid_difficulty) { m_legacyRaidDifficulty = raid_difficulty; }
        static Difficulty CheckLoadedDungeonDifficultyID(Difficulty difficulty);
        static Difficulty CheckLoadedRaidDifficultyID(Difficulty difficulty);
        static Difficulty CheckLoadedLegacyRaidDifficultyID(Difficulty difficulty);
        void SendRaidGroupOnlyMessage(RaidGroupReason reason, int32 delay) const;

        bool UpdateSkill(uint32 skill_id, uint32 step);
        bool UpdateSkillPro(uint16 skillId, int32 chance, uint32 step);

        bool UpdateCraftSkill(uint32 spellid);
        bool UpdateGatherSkill(uint32 SkillId, uint32 SkillValue, uint32 RedLevel, uint32 Multiplicator = 1);
        bool UpdateFishingSkill();

        float GetHealthBonusFromStamina();

        bool UpdateStats(Stats stat) override;
        bool UpdateAllStats() override;
        void ApplySpellPenetrationBonus(int32 amount, bool apply);
        void UpdateResistances(uint32 school) override;
        void UpdateArmor() override;
        void UpdateMaxHealth() override;
        void UpdateMaxPower(Powers power) override;
        uint32 GetPowerIndex(Powers power) const override;
        void UpdateAttackPowerAndDamage(bool ranged = false) override;
        void ApplySpellPowerBonus(int32 amount, bool apply);
        void UpdateSpellDamageAndHealingBonus();
        void ApplyRatingMod(CombatRating cr, int32 value, bool apply);
        void UpdateRating(CombatRating cr);
        void UpdateAllRatings();
        void UpdateMastery();
        bool CanUseMastery() const;
        void UpdateVersatility();
        void UpdateAverageItemLevel();

        void CalculateMinMaxDamage(WeaponAttackType attType, bool normalized, bool addTotalPct, float& minDamage, float& maxDamage) override;

        void RecalculateRating(CombatRating cr) { ApplyRatingMod(cr, 0, true);}
        void GetDodgeFromAgility(float &diminishing, float &nondiminishing) const;
        float GetRatingMultiplier(CombatRating cr) const;
        float GetRatingBonusValue(CombatRating cr) const;

        /// Returns base spellpower bonus from spellpower stat on items, without spellpower from intellect stat
        uint32 GetBaseSpellPowerBonus() const { return m_baseSpellPower; }
        int32 GetSpellPenetrationItemMod() const { return m_spellPenetrationItemMod; }

        float GetExpertiseDodgeOrParryReduction(WeaponAttackType attType) const;
        void UpdateBlockPercentage();
        void UpdateCritPercentage(WeaponAttackType attType);
        void UpdateAllCritPercentages();
        void UpdateParryPercentage();
        void UpdateDodgePercentage();
        void UpdateMeleeHitChances();
        void UpdateRangedHitChances();
        void UpdateSpellHitChances();
        void UpdateLeechPercentage();

        void UpdateSpellCritChance();
        void UpdateArmorPenetration(int32 amount);
        void UpdateExpertise(WeaponAttackType attType);
        void ApplyManaRegenBonus(int32 amount, bool apply);
        void ApplyHealthRegenBonus(int32 amount, bool apply);
        void UpdateManaRegen();
        void UpdateAllRunesRegen();

        ObjectGuid const& GetLootGUID() const { return GetGuidValue(PLAYER_LOOT_TARGET_GUID); }
        void SetLootGUID(ObjectGuid const& guid) { SetGuidValue(PLAYER_LOOT_TARGET_GUID, guid); }
        ObjectGuid GetLootWorldObjectGUID(ObjectGuid const& lootObjectGuid) const;
        void RemoveAELootedObject(ObjectGuid const& lootObjectGuid);
        bool HasLootWorldObjectGUID(ObjectGuid const& lootWorldObjectGuid) const;
        std::unordered_map<ObjectGuid, ObjectGuid> const& GetAELootView() const { return m_AELootView; }

        void RemovedInsignia(Player* looterPlr);

        WorldSession* GetSession() const { return m_session; }

        void BuildCreateUpdateBlockForPlayer(UpdateData* data, Player* target) const override;
        void DestroyForPlayer(Player* target) const override;

        // notifiers
        void SendAttackSwingCantAttack() const;
        void SendAttackSwingCancelAttack() const;
        void SendAttackSwingDeadTarget() const;
        void SendAttackSwingNotInRange() const;
        void SendAttackSwingBadFacingAttack() const;
        void SendAutoRepeatCancel(Unit* target);
        void SendExplorationExperience(uint32 Area, uint32 Experience) const;

        void SendDungeonDifficulty(int32 forcedDifficulty = -1) const;
        void SendRaidDifficulty(bool legacy, int32 forcedDifficulty = -1) const;
        void ResetInstances(uint8 method, bool isRaid, bool isLegacy);
        void SendResetInstanceSuccess(uint32 MapId) const;
        void SendResetInstanceFailed(ResetFailedReason reason, uint32 mapID) const;
        void SendResetFailedNotify(uint32 mapid) const;

        bool UpdatePosition(float x, float y, float z, float orientation, bool teleport = false) override;
        bool UpdatePosition(const Position &pos, bool teleport = false) override { return UpdatePosition(pos.GetPositionX(), pos.GetPositionY(), pos.GetPositionZ(), pos.GetOrientation(), teleport); }
        void UpdateUnderwaterState(Map* m, float x, float y, float z) override;

        bool MeetPlayerCondition(uint32 conditionId) const;
        bool HasWorldQuestEnabled() const;
        void UpdateWorldQuestPosition(float x, float y);

        void SendMessageToSet(WorldPacket const* data, bool self) const override { SendMessageToSetInRange(data, GetVisibilityRange(), self); }
        void SendMessageToSetInRange(WorldPacket const* data, float dist, bool self) const override;
        void SendMessageToSetInRange(WorldPacket const* data, float dist, bool self, bool own_team_only) const;
        void SendMessageToSet(WorldPacket const* data, Player const* skipped_rcvr) const override;

        Corpse* GetCorpse() const;
        void SpawnCorpseBones(bool triggerSave = true);
        Corpse* CreateCorpse();
        void KillPlayer();
        static void OfflineResurrect(ObjectGuid const& guid, SQLTransaction& trans);
        bool HasCorpse() const { return _corpseLocation.GetMapId() != MAPID_INVALID; }
        WorldLocation GetCorpseLocation() const { return _corpseLocation; }
        void InitializeSelfResurrectionSpells();
        void ResurrectPlayer(float restore_percent, bool applySickness = false);
        void BuildPlayerRepop();
        void RepopAtGraveyard();

        void DurabilityLossAll(double percent, bool inventory);
        void DurabilityLoss(Item* item, double percent);
        void DurabilityPointsLossAll(int32 points, bool inventory);
        void DurabilityPointsLoss(Item* item, int32 points);
        void DurabilityPointLossForEquipSlot(EquipmentSlots slot);
        uint32 DurabilityRepairAll(bool cost, float discountMod, bool guildBank);
        uint32 DurabilityRepair(uint16 pos, bool cost, float discountMod, bool guildBank);

        void UpdateMirrorTimers();
        void StopMirrorTimers();
        bool IsMirrorTimerActive(MirrorTimerType type) const;

        bool CanJoinConstantChannelInZone(ChatChannelsEntry const* channel, AreaTableEntry const* zone) const;

        void JoinedChannel(Channel* c);
        void LeftChannel(Channel* c);
        void CleanupChannels();
        void UpdateLocalChannels(uint32 newZone);
        void LeaveLFGChannel();

        typedef std::list<Channel*> JoinedChannelsList;
        JoinedChannelsList const& GetJoinedChannels() const { return m_channels; }

        void SetSkill(uint16 id, uint16 step, uint16 newVal, uint16 maxVal);
        uint16 GetMaxSkillValue(uint32 skill) const;        // max + perm. bonus + temp bonus
        uint16 GetPureMaxSkillValue(uint32 skill) const;    // max
        uint16 GetSkillValue(uint32 skill) const;           // skill value + perm. bonus + temp bonus
        uint16 GetBaseSkillValue(uint32 skill) const;       // skill value + perm. bonus
        uint16 GetPureSkillValue(uint32 skill) const;       // skill value
        int16 GetSkillPermBonusValue(uint32 skill) const;
        int16 GetSkillTempBonusValue(uint32 skill) const;
        uint16 GetSkillStep(uint16 skill) const;            // 0...6
        bool HasSkill(uint32 skill) const;
        void LearnSkillRewardedSpells(uint32 skillId, uint32 skillValue);

        WorldLocation& GetTeleportDest() { return m_teleport_dest; }
        bool IsBeingTeleported() const { return mSemaphoreTeleport_Near || mSemaphoreTeleport_Far; }
        bool IsBeingTeleportedNear() const { return mSemaphoreTeleport_Near; }
        bool IsBeingTeleportedFar() const { return mSemaphoreTeleport_Far; }
        bool IsBeingTeleportedSeamlessly() const { return IsBeingTeleportedFar() && m_teleport_options & TELE_TO_SEAMLESS; }
        void SetSemaphoreTeleportNear(bool semphsetting) { mSemaphoreTeleport_Near = semphsetting; }
        void SetSemaphoreTeleportFar(bool semphsetting) { mSemaphoreTeleport_Far = semphsetting; }
        void ProcessDelayedOperations();

        void CheckAreaExploreAndOutdoor(void);

        static uint32 TeamForRace(uint8 race);
        static TeamId TeamIdForRace(uint8 race);
        uint32 GetTeam() const { return m_team; }
        bool IsInAlliance() const { return m_team == ALLIANCE; }
        bool IsInHorde() const { return m_team == HORDE; }
        TeamId GetTeamId() const { return m_team == ALLIANCE ? TEAM_ALLIANCE : TEAM_HORDE; }
        void setFactionForRace(uint8 race);

        void InitDisplayIds();

        bool IsAtGroupRewardDistance(WorldObject const* pRewardSource) const;
        bool IsAtRecruitAFriendDistance(WorldObject const* pOther) const;
        void RewardPlayerAndGroupAtKill(Unit* victim, bool isBattleGround);
        void RewardPlayerAndGroupAtEvent(uint32 creature_id, WorldObject* pRewardSource);
        bool isHonorOrXPTarget(Unit const* victim) const;

        bool GetsRecruitAFriendBonus(bool forXP);
        uint8 GetGrantableLevels() const { return m_grantableLevels; }
        void SetGrantableLevels(uint8 val) { m_grantableLevels = val; }

        ReputationMgr&       GetReputationMgr()       { return *m_reputationMgr; }
        ReputationMgr const& GetReputationMgr() const { return *m_reputationMgr; }
        ReputationRank GetReputationRank(uint32 faction_id) const;
        void RewardReputation(Unit* victim, float rate);
        void RewardReputation(Quest const* quest);

        int32 CalculateReputationGain(ReputationSource source, uint32 creatureOrQuestLevel, int32 rep, int32 faction, bool noQuestBonus = false);

        void UpdateSkillsForLevel();
        void UpdateSkillsToMaxSkillsForLevel();             // for .levelup
        void ModifySkillBonus(uint32 skillid, int32 val, bool talent);

        /*********************************************************/
        /***                  PVP SYSTEM                       ***/
        /*********************************************************/
        // TODO: Properly implement correncies as of Cataclysm
        void UpdateHonorFields();
        bool RewardHonor(Unit* victim, uint32 groupsize, int32 honor = -1, bool pvptoken = false);
        uint32 GetMaxPersonalArenaRatingRequirement(uint32 minarenaslot) const;

        // duel health and mana reset methods
        void SaveHealthBeforeDuel() { healthBeforeDuel = GetHealth(); }
        void SaveManaBeforeDuel() { manaBeforeDuel = GetPower(POWER_MANA); }
        void RestoreHealthAfterDuel() { SetHealth(healthBeforeDuel); }
        void RestoreManaAfterDuel() { SetPower(POWER_MANA, manaBeforeDuel); }

        uint32 GetPrestigeLevel() const { return GetUInt32Value(PLAYER_FIELD_PRESTIGE); }
        uint32 GetHonorLevel() const { return GetUInt32Value(PLAYER_FIELD_HONOR_LEVEL); }
        void AddHonorXP(uint32 xp);
        void SetHonorLevel(uint8 honorLevel);
        void Prestige();
        bool CanPrestige() const;
        bool IsMaxPrestige() const;
        bool IsMaxHonorLevelAndPrestige() const { return IsMaxPrestige() && GetHonorLevel() == PLAYER_MAX_HONOR_LEVEL; }
        // Updates PLAYER_FIELD_HONOR_NEXT_LEVEL based on PLAYER_FIELD_HONOR_LEVEL and the smallest value of PLAYER_FIELD_PRESTIGE and (PRESTIGE_COLUMN_COUNT - 1)
        void UpdateHonorNextLevel();
        //End of PvP System

        void RewardPlayerWithRewardPack(uint32 rewardPackID);
        void RewardPlayerWithRewardPack(RewardPackEntry const* rewardPackEntry);

        void SetDrunkValue(uint8 newDrunkValue, uint32 itemId = 0);
        uint8 GetDrunkValue() const { return GetByteValue(PLAYER_BYTES_3, PLAYER_BYTES_3_OFFSET_INEBRIATION); }
        static DrunkenState GetDrunkenstateByValue(uint8 value);

        uint32 GetDeathTimer() const { return m_deathTimer; }
        uint32 GetCorpseReclaimDelay(bool pvp) const;
        void UpdateCorpseReclaimDelay();
        int32 CalculateCorpseReclaimDelay(bool load = false) const;
        void SendCorpseReclaimDelay(uint32 delay) const;

        uint32 GetBlockPercent() const override { return GetUInt32Value(PLAYER_SHIELD_BLOCK); }
        bool CanParry() const { return m_canParry; }
        void SetCanParry(bool value);
        bool CanBlock() const { return m_canBlock; }
        void SetCanBlock(bool value);
        bool CanTitanGrip() const { return m_canTitanGrip; }
        void SetCanTitanGrip(bool value, uint32 penaltySpellId = 0);
        void CheckTitanGripPenalty();
        bool CanTameExoticPets() const { return IsGameMaster() || HasAuraType(SPELL_AURA_ALLOW_TAME_PET_TYPE); }

        void SetRegularAttackTime();
        void SetBaseModValue(BaseModGroup modGroup, BaseModType modType, float value) { m_auraBaseMod[modGroup][modType] = value; }
        void HandleBaseModValue(BaseModGroup modGroup, BaseModType modType, float amount, bool apply);
        float GetBaseModValue(BaseModGroup modGroup, BaseModType modType) const;
        float GetTotalBaseModValue(BaseModGroup modGroup) const;
        float GetTotalPercentageModValue(BaseModGroup modGroup) const { return m_auraBaseMod[modGroup][FLAT_MOD] + m_auraBaseMod[modGroup][PCT_MOD]; }
        void _ApplyAllStatBonuses();
        void _RemoveAllStatBonuses();

        void ResetAllPowers();

        void CastAllObtainSpells();
        void ApplyItemObtainSpells(Item* item, bool apply);
        void ApplyItemDependentAuras(Item* item, bool apply);

        void _ApplyItemMods(Item* item, uint8 slot, bool apply, bool updateItemAuras = true);
        void _RemoveAllItemMods();
        void _ApplyAllItemMods();
        void _ApplyAllLevelScaleItemMods(bool apply);
        void _ApplyItemBonuses(Item* item, uint8 slot, bool apply);
        void _ApplyWeaponDamage(uint8 slot, Item* item, bool apply);
        bool EnchantmentFitsRequirements(uint32 enchantmentcondition, int8 slot) const;
        void ToggleMetaGemsActive(uint8 exceptslot, bool apply);
        void CorrectMetaGemEnchants(uint8 slot, bool apply);
        void InitDataForForm(bool reapplyMods = false);

        void ApplyItemEquipSpell(Item* item, bool apply, bool formChange = false);
        void ApplyEquipSpell(SpellInfo const* spellInfo, Item* item, bool apply, bool formChange = false);
        void UpdateEquipSpellsAtFormChange();
        void UpdateItemSetAuras(bool formChange = false);
        void ApplyArtifactPowers(Item* item, bool apply);
        void ApplyArtifactPowerRank(Item* artifact, ArtifactPowerRankEntry const* artifactPowerRank, bool apply);

        void CastItemCombatSpell(DamageInfo const& damageInfo);
        void CastItemCombatSpell(DamageInfo const& damageInfo, Item* item, ItemTemplate const* proto);
        void CastItemUseSpell(Item* item, SpellCastTargets const& targets, ObjectGuid castCount, int32* misc);

        void SendEquipmentSetList();
        void SetEquipmentSet(EquipmentSetInfo::EquipmentSetData const& newEqSet);
        void DeleteEquipmentSet(uint64 id);

        void SendInitWorldStates(uint32 zone, uint32 area);
        void SendUpdateWorldState(uint32 variable, uint32 value, bool hidden = false) const;
        void SendDirectMessage(WorldPacket const* data) const;
        void SendBGWeekendWorldStates() const;
        void SendBattlefieldWorldStates() const;

        void SendAurasForTarget(Unit* target) const;

        PlayerMenu* PlayerTalkClass;
        std::vector<ItemSetEffect*> ItemSetEff;

        void SendLoot(ObjectGuid guid, LootType loot_type, bool aeLooting = false);
        void SendLootError(ObjectGuid const& lootObj, ObjectGuid const& owner, LootError error) const;
        void SendLootRelease(ObjectGuid guid) const;
        void SendLootReleaseAll() const;
        void SendNotifyLootItemRemoved(ObjectGuid lootObj, uint8 lootSlot) const;
        void SendNotifyLootMoneyRemoved(ObjectGuid lootObj) const;

        /*********************************************************/
        /***               BATTLEGROUND SYSTEM                 ***/
        /*********************************************************/

        bool InBattleground()       const                { return m_bgData.bgInstanceID != 0; }
        bool InArena()              const;
        uint32 GetBattlegroundId()  const                { return m_bgData.bgInstanceID; }
        BattlegroundTypeId GetBattlegroundTypeId() const { return m_bgData.bgTypeID; }
        Battleground* GetBattleground() const;

        uint32 GetBattlegroundQueueJoinTime(BattlegroundQueueTypeId bgQueueTypeId) const;
        bool InBattlegroundQueue() const;
        BattlegroundQueueTypeId GetBattlegroundQueueTypeId(uint32 index) const;
        uint32 GetBattlegroundQueueIndex(BattlegroundQueueTypeId bgQueueTypeId) const;
        bool IsInvitedForBattlegroundQueueType(BattlegroundQueueTypeId bgQueueTypeId) const;
        bool InBattlegroundQueueForBattlegroundQueueType(BattlegroundQueueTypeId bgQueueTypeId) const;

        void SetBattlegroundId(uint32 val, BattlegroundTypeId bgTypeId);
        uint32 AddBattlegroundQueueId(BattlegroundQueueTypeId val);
        bool HasFreeBattlegroundQueueId() const;
        void RemoveBattlegroundQueueId(BattlegroundQueueTypeId val);
        void SetInviteForBattlegroundQueueType(BattlegroundQueueTypeId bgQueueTypeId, uint32 instanceId);
        bool IsInvitedForBattlegroundInstance(uint32 instanceId) const;
        WorldLocation const& GetBattlegroundEntryPoint() const { return m_bgData.joinPos; }
        void SetBattlegroundEntryPoint();

        void SetBGTeam(uint32 team);
        uint32 GetBGTeam() const;

        void LeaveBattleground(bool teleportToEntryPoint = true);
        bool CanJoinToBattleground(Battleground const* bg) const;
        bool CanReportAfkDueToLimit();
        void ReportedAfkBy(Player* reporter);
        void ClearAfkReports() { m_bgData.bgAfkReporter.clear(); }

        bool GetBGAccessByLevel(BattlegroundTypeId bgTypeId) const;
        bool CanUseBattlegroundObject(GameObject* gameobject) const;
        bool isTotalImmune() const;
        bool CanCaptureTowerPoint() const;

        bool GetRandomWinner() const { return m_IsBGRandomWinner; }
        void SetRandomWinner(bool isWinner);

        /*********************************************************/
        /***               OUTDOOR PVP SYSTEM                  ***/
        /*********************************************************/

        OutdoorPvP* GetOutdoorPvP() const;
        // returns true if the player is in active state for outdoor pvp objective capturing, false otherwise
        bool IsOutdoorPvPActive() const;

        /*********************************************************/
        /***              ENVIROMENTAL SYSTEM                  ***/
        /*********************************************************/

        bool IsImmuneToEnvironmentalDamage() const;
        uint32 EnvironmentalDamage(EnviromentalDamage type, uint32 damage);

        /*********************************************************/
        /***               FLOOD FILTER SYSTEM                 ***/
        /*********************************************************/

        void UpdateSpeakTime();
        bool CanSpeak() const;

        /*********************************************************/
        /***                 VARIOUS SYSTEMS                   ***/
        /*********************************************************/
        void UpdateFallInformationIfNeed(MovementInfo const& minfo, uint16 opcode);
        // only changed for direct client control (possess, vehicle etc.), not stuff you control using pet commands
        Unit* m_unitMovedByMe;
        WorldObject* m_seer;
        void SetFallInformation(uint32 time, float z);
        void HandleFall(MovementInfo const& movementInfo);

        void SetClientControl(Unit* target, bool allowMove);

        void SetMover(Unit* target);

        void SetSeer(WorldObject* target) { m_seer = target; }
        void SetViewpoint(WorldObject* target, bool apply);
        WorldObject* GetViewpoint() const;
        void StopCastingCharm();
        void StopCastingBindSight() const;

        uint32 GetSaveTimer() const { return m_nextSave; }
        void   SetSaveTimer(uint32 timer) { m_nextSave = timer; }

        void SaveRecallPosition() { m_recall_location.WorldRelocate(*this); }
        void Recall() { TeleportTo(m_recall_location); }

        void SetHomebind(WorldLocation const& loc, uint32 areaId);
        void SendBindPointUpdate() const;

        // Homebind coordinates
        uint32 m_homebindMapId;
        uint16 m_homebindAreaId;
        float m_homebindX;
        float m_homebindY;
        float m_homebindZ;

        WorldLocation GetStartPosition() const;

        // currently visible objects at player client
        GuidUnorderedSet m_clientGUIDs;
        GuidUnorderedSet m_visibleTransports;

        bool HaveAtClient(Object const* u) const;

        bool IsNeverVisibleFor(WorldObject const* seer) const override;

        bool IsVisibleGloballyFor(Player const* player) const;

        void SendInitialVisiblePackets(Unit* target) const;
        void UpdateObjectVisibility(bool forced = true) override;
        void UpdateVisibilityForPlayer();
        void UpdateVisibilityOf(WorldObject* target);
        void UpdateTriggerVisibility();

        template<class T>
        void UpdateVisibilityOf(T* target, UpdateData& data, std::set<Unit*>& visibleNow);

        uint8 m_forced_speed_changes[MAX_MOVE_TYPE];

        bool HasAtLoginFlag(AtLoginFlags f) const { return (m_atLoginFlags & f) != 0; }
        void SetAtLoginFlag(AtLoginFlags f) { m_atLoginFlags |= f; }
        void RemoveAtLoginFlag(AtLoginFlags flags, bool persist = false);

        bool isUsingLfg() const;
        bool inRandomLfgDungeon() const;

        typedef std::set<uint32> DFQuestsDoneList;
        DFQuestsDoneList m_DFQuests;

        // Temporarily removed pet cache
        uint32 GetTemporaryUnsummonedPetNumber() const { return m_temporaryUnsummonedPetNumber; }
        void SetTemporaryUnsummonedPetNumber(uint32 petnumber) { m_temporaryUnsummonedPetNumber = petnumber; }
        void UnsummonPetTemporaryIfAny();
        void ResummonPetTemporaryUnSummonedIfAny();
        bool IsPetNeedBeTemporaryUnsummoned() const;

        void SendCinematicStart(uint32 CinematicSequenceId) const;
        void SendMovieStart(uint32 movieId);

        uint32 DoRandomRoll(uint32 minimum, uint32 maximum);
<<<<<<< HEAD
        void ShowNeutralPlayerFactionSelectUI();
=======
        uint8 GetItemLimitCategoryQuantity(ItemLimitCategoryEntry const* limitEntry) const;
>>>>>>> 3bc03248

        void UpdateItemLevelAreaBasedScaling();
        void ActivatePvpItemLevels(bool activate) { _usePvpItemLevels = activate; }
        bool IsUsingPvpItemLevels() const { return _usePvpItemLevels; }

        /*********************************************************/
        /***                 INSTANCE SYSTEM                   ***/
        /*********************************************************/

        typedef std::unordered_map< uint32 /*mapId*/, InstancePlayerBind > BoundInstancesMap;

        void UpdateHomebindTime(uint32 time);

        uint32 m_HomebindTimer;
        bool m_InstanceValid;
        // permanent binds and solo binds by difficulty
        BoundInstancesMap m_boundInstances[MAX_DIFFICULTY];
        InstancePlayerBind* GetBoundInstance(uint32 mapid, Difficulty difficulty, bool withExpired = false);
        InstancePlayerBind const* GetBoundInstance(uint32 mapid, Difficulty difficulty) const;
        BoundInstancesMap& GetBoundInstances(Difficulty difficulty) { return m_boundInstances[difficulty]; }
        InstanceSave* GetInstanceSave(uint32 mapid);
        void UnbindInstance(uint32 mapid, Difficulty difficulty, bool unload = false);
        void UnbindInstance(BoundInstancesMap::iterator &itr, Difficulty difficulty, bool unload = false);
        InstancePlayerBind* BindToInstance(InstanceSave* save, bool permanent, BindExtensionState extendState = EXTEND_STATE_NORMAL, bool load = false);
        void BindToInstance();
        void SetPendingBind(uint32 instanceId, uint32 bindTimer);
        bool HasPendingBind() const { return _pendingBindId > 0; }
        void SendRaidInfo();
        bool Satisfy(AccessRequirement const* ar, uint32 target_map, bool report = false);
        bool CheckInstanceValidity(bool /*isLogin*/);
        bool CheckInstanceCount(uint32 instanceId) const;
        void AddInstanceEnterTime(uint32 instanceId, time_t enterTime);

        // last used pet number (for BG's)
        uint32 GetLastPetNumber() const { return m_lastpetnumber; }
        void SetLastPetNumber(uint32 petnumber) { m_lastpetnumber = petnumber; }

        /*********************************************************/
        /***                   GROUP SYSTEM                    ***/
        /*********************************************************/

        Group* GetGroupInvite() const { return m_groupInvite; }
        void SetGroupInvite(Group* group) { m_groupInvite = group; }
        Group* GetGroup() { return m_group.getTarget(); }
        Group const* GetGroup() const { return const_cast<Group const*>(m_group.getTarget()); }
        GroupReference& GetGroupRef() { return m_group; }
        void SetGroup(Group* group, int8 subgroup = -1);
        uint8 GetSubGroup() const { return m_group.getSubGroup(); }
        uint32 GetGroupUpdateFlag() const { return m_groupUpdateMask; }
        void SetGroupUpdateFlag(uint32 flag) { m_groupUpdateMask |= flag; }
        void RemoveGroupUpdateFlag(uint32 flag) { m_groupUpdateMask &= ~flag; }
        void SetPartyType(GroupCategory category, uint8 type);
        void ResetGroupUpdateSequenceIfNeeded(Group const* group);
        int32 NextGroupUpdateSequenceNumber(GroupCategory category);
        Player* GetNextRandomRaidMember(float radius);
        PartyResult CanUninviteFromGroup(ObjectGuid guidMember = ObjectGuid::Empty) const;

        // Battleground / Battlefield Group System
        void SetBattlegroundOrBattlefieldRaid(Group* group, int8 subgroup = -1);
        void RemoveFromBattlegroundOrBattlefieldRaid();
        Group* GetOriginalGroup() const { return m_originalGroup.getTarget(); }
        GroupReference& GetOriginalGroupRef() { return m_originalGroup; }
        uint8 GetOriginalSubGroup() const { return m_originalGroup.getSubGroup(); }
        void SetOriginalGroup(Group* group, int8 subgroup = -1);

        void SetPassOnGroupLoot(bool bPassOnGroupLoot) { m_bPassOnGroupLoot = bPassOnGroupLoot; }
        bool GetPassOnGroupLoot() const { return m_bPassOnGroupLoot; }

        MapReference &GetMapRef() { return m_mapRef; }

        // Set map to player and add reference
        void SetMap(Map* map) override;
        void ResetMap() override;

        bool isAllowedToLoot(const Creature* creature);

        DeclinedName const* GetDeclinedNames() const { return m_declinedname; }
        uint8 GetRunesState() const;
        uint32 GetRuneCooldown(uint8 index) const { return m_runes->Cooldown[index]; }
        uint32 GetRuneBaseCooldown() const;
        void SetRuneCooldown(uint8 index, uint32 cooldown);
        void ResyncRunes() const;
        void AddRunePower(uint8 index) const;
        void InitRunes();

        void SendRespondInspectAchievements(Player* player) const;
        uint32 GetAchievementPoints() const;
        bool HasAchieved(uint32 achievementId) const;
        void ResetAchievements();
        void ResetCriteria(CriteriaTypes type, uint64 miscValue1 = 0, uint64 miscValue2 = 0, bool evenIfCriteriaComplete = false);
        void UpdateCriteria(CriteriaTypes type, uint64 miscValue1 = 0, uint64 miscValue2 = 0, uint64 miscValue3 = 0, Unit* unit = NULL);
        void StartCriteriaTimer(CriteriaTimedTypes type, uint32 entry, uint32 timeLost = 0);
        void RemoveCriteriaTimer(CriteriaTimedTypes type, uint32 entry);
        void CompletedAchievement(uint32 achievementId);
        void CompletedAchievement(AchievementEntry const* entry);
        bool ModifierTreeSatisfied(uint32 modifierTreeId) const;

        bool HasTitle(uint32 bitIndex) const;
        bool HasTitle(CharTitlesEntry const* title) const;
        void SetTitle(CharTitlesEntry const* title, bool lost = false);

        //bool isActiveObject() const { return true; }
        bool CanSeeSpellClickOn(Creature const* creature) const;

        uint32 GetChampioningFaction() const { return m_ChampioningFaction; }
        void SetChampioningFaction(uint32 faction) { m_ChampioningFaction = faction; }
        Spell* m_spellModTakingSpell;

        float GetAverageItemLevelEquipped() const;
        float GetAverageItemLevelEquippedAndBag() const;
        uint8 GetSlotEquipmentFromInventory(ItemTemplate const* proto) const;

        bool isDebugAreaTriggers;

        void ClearWhisperWhiteList() { WhisperList.clear(); }
        void AddWhisperWhiteList(ObjectGuid guid) { WhisperList.push_back(guid); }
        bool IsInWhisperWhiteList(ObjectGuid guid);
        void RemoveFromWhisperWhiteList(ObjectGuid guid) { WhisperList.remove(guid); }

        void ValidateMovementInfo(MovementInfo* mi);

        void SendMovementSetCollisionHeight(float height);

        bool CanFly() const override { return m_movementInfo.HasMovementFlag(MOVEMENTFLAG_CAN_FLY); }

        //! Return collision height sent to client
        float GetCollisionHeight(bool mounted) const;

        std::string GetMapAreaAndZoneString() const;
        std::string GetCoordsMapAreaAndZoneString() const;

        // Void Storage
        bool IsVoidStorageUnlocked() const { return HasFlag(PLAYER_FLAGS, PLAYER_FLAGS_VOID_UNLOCKED); }
        void UnlockVoidStorage() { SetFlag(PLAYER_FLAGS, PLAYER_FLAGS_VOID_UNLOCKED); }
        void LockVoidStorage() { RemoveFlag(PLAYER_FLAGS, PLAYER_FLAGS_VOID_UNLOCKED); }
        uint8 GetNextVoidStorageFreeSlot() const;
        uint8 GetNumOfVoidStorageFreeSlots() const;
        uint8 AddVoidStorageItem(VoidStorageItem&& item);
        void DeleteVoidStorageItem(uint8 slot);
        bool SwapVoidStorageItem(uint8 oldSlot, uint8 newSlot);
        VoidStorageItem* GetVoidStorageItem(uint8 slot) const;
        VoidStorageItem* GetVoidStorageItem(uint64 id, uint8& slot) const;

        uint32 GetLastTargetedGO() { return _lastTargetedGO; }
        void SetLastTargetedGO(uint32 lastTargetedGO) { _lastTargetedGO = lastTargetedGO; }

        float GetPersonnalXpRate() { return _PersonnalXpRate; }
        void SetPersonnalXpRate(float PersonnalXpRate);

        void OnCombatExit();

        /*
         * Garrisons
         */

        void CreateGarrison(uint32 garrSiteId);
        void DeleteGarrison(GarrisonType type);
        PlayerGarrisonMap& GetGarrisons() { return _garrisons; }
        Garrison* GetGarrison(GarrisonType type) const { auto garItr = _garrisons.find(type); return (garItr != _garrisons.end()) ? garItr->second.get() : nullptr; }

        GarrisonType GetCurrentGarrison() const;
        void SetCurrentGarrison(GarrisonType type);
        bool IsInGarrison() const;

        void AddGarrisonFollower(uint32 garrFollowerId);
        void AddGarrisonMission(uint32 garrMissionId);

        void SendGarrisonInfo() const;
        void SendGarrisonRemoteInfo() const;
        void SendGarrisonBlueprintAndSpecializationData() const;

        // End Garrisons

        bool IsAdvancedCombatLoggingEnabled() const { return _advancedCombatLoggingEnabled; }
        void SetAdvancedCombatLogging(bool enabled) { _advancedCombatLoggingEnabled = enabled; }

        PlayerAchievementMgr* GetAchievementMgr() { return m_achievementMgr; }
        QuestObjectiveCriteriaMgr* GetQuestObjectiveCriteriaMgr() const { return m_questObjectiveCriteriaMgr.get(); }
        SceneMgr& GetSceneMgr() { return m_sceneMgr; }
        SceneMgr const& GetSceneMgr() const { return m_sceneMgr; }
        RestMgr& GetRestMgr() const { return *_restMgr; }

        struct MovieDelayedTeleport
        {
            uint32 movieId;
            WorldLocation loc;
        };

        std::vector<MovieDelayedTeleport> MovieDelayedTeleports;

        void AddMovieDelayedTeleport(uint32 movieId, uint32 mapID, float x, float y, float z, float o)
        {
            MovieDelayedTeleport data;
            data.movieId = movieId;
            data.loc = WorldLocation(mapID);
            data.loc.Relocate(x, y, z, o);

            MovieDelayedTeleports.push_back(data);
        }

        void SendPlayerChoice(ObjectGuid sender, int32 choiceId);
        void UpdateShop(uint32 diff);

        PlayerPetData* GetPlayerPetDataById(uint32 petId);
        PlayerPetData* GetPlayerPetDataBySlot(uint8 slot);
        PlayerPetData* GetPlayerPetDataByCreatureId(uint32 creatureId);
        PlayerPetData* GetPlayerPetDataCurrent();
        Optional<uint8> GetFirstUnusedActivePetSlot();
        Optional<uint8> GetFirstUnusedPetSlot();
        void DeleteFromPlayerPetDataStore(uint32 petNumber);
        void AddToPlayerPetDataStore(PlayerPetData* playerPetData);

    protected:
        // Gamemaster whisper whitelist
        GuidList WhisperList;
        uint32 m_combatExitTime;
        uint32 m_regenTimerCount;
        float m_powerFraction[MAX_POWERS_PER_CLASS];
        uint32 m_contestedPvPTimer;
        uint32 m_areaQuestTimer;

        /*********************************************************/
        /***               BATTLEGROUND SYSTEM                 ***/
        /*********************************************************/

        /*
        this is an array of BG queues (BgTypeIDs) in which is player
        */
        struct BgBattlegroundQueueID_Rec
        {
            BattlegroundQueueTypeId bgQueueTypeId;
            uint32 invitedToInstance;
            uint32 joinTime;
        };

        BgBattlegroundQueueID_Rec m_bgBattlegroundQueueID[PLAYER_MAX_BATTLEGROUND_QUEUES];
        BGData                    m_bgData;

        bool m_IsBGRandomWinner;

        /*********************************************************/
        /***                    QUEST SYSTEM                   ***/
        /*********************************************************/

        //We allow only one timed quest active at the same time. Below can then be simple value instead of set.
        typedef std::set<uint32> QuestSet;
        typedef std::set<uint32> SeasonalQuestSet;
        typedef std::unordered_map<uint32, SeasonalQuestSet> SeasonalEventQuestMap;
        QuestSet m_timedquests;
        QuestSet m_weeklyquests;
        QuestSet m_monthlyquests;
        SeasonalEventQuestMap m_seasonalquests;

        ObjectGuid m_divider;
        uint32 m_ingametime;

        /*********************************************************/
        /***                   LOAD SYSTEM                     ***/
        /*********************************************************/

        void _LoadActions(PreparedQueryResult result);
        void _LoadAuras(PreparedQueryResult auraResult, PreparedQueryResult effectResult, uint32 timediff);
        void _LoadGlyphAuras();
        void _LoadBoundInstances(PreparedQueryResult result);
        void _LoadInventory(PreparedQueryResult result, PreparedQueryResult artifactsResult, uint32 timeDiff);
        void _LoadVoidStorage(PreparedQueryResult result);
        void _LoadMailInit(PreparedQueryResult resultUnread, PreparedQueryResult resultDelivery);
        void _LoadMail();
        void _LoadMailedItems(Mail* mail);
        void _LoadQuestStatus(PreparedQueryResult result);
        void _LoadQuestStatusObjectives(PreparedQueryResult result);
        void _LoadQuestStatusRewarded(PreparedQueryResult result);
        void _LoadDailyQuestStatus(PreparedQueryResult result);
        void _LoadWeeklyQuestStatus(PreparedQueryResult result);
        void _LoadMonthlyQuestStatus(PreparedQueryResult result);
        void _LoadSeasonalQuestStatus(PreparedQueryResult result);
        void _LoadRandomBGStatus(PreparedQueryResult result);
        void _LoadGroup(PreparedQueryResult result);
        void _LoadSkills(PreparedQueryResult result);
        void _LoadSpells(PreparedQueryResult result);
        bool _LoadHomeBind(PreparedQueryResult result);
        void _LoadDeclinedNames(PreparedQueryResult result);
        void _LoadArenaTeamInfo(PreparedQueryResult result);
        void _LoadEquipmentSets(PreparedQueryResult result);
        void _LoadTransmogOutfits(PreparedQueryResult result);
        void _LoadBGData(PreparedQueryResult result);
        void _LoadGlyphs(PreparedQueryResult result);
        void _LoadTalents(PreparedQueryResult result);
        void _LoadPvpTalents(PreparedQueryResult result);
        void _LoadInstanceTimeRestrictions(PreparedQueryResult result);
        void _LoadCurrency(PreparedQueryResult result);
        void _LoadCUFProfiles(PreparedQueryResult result);

        /*********************************************************/
        /***                   SAVE SYSTEM                     ***/
        /*********************************************************/

        void _SaveActions(SQLTransaction& trans);
        void _SaveAuras(SQLTransaction& trans);
        void _SaveInventory(SQLTransaction& trans);
        void _SaveVoidStorage(SQLTransaction& trans);
        void _SaveMail(SQLTransaction& trans);
        void _SaveQuestStatus(SQLTransaction& trans);
        void _SaveDailyQuestStatus(SQLTransaction& trans);
        void _SaveWeeklyQuestStatus(SQLTransaction& trans);
        void _SaveMonthlyQuestStatus(SQLTransaction& trans);
        void _SaveSeasonalQuestStatus(SQLTransaction& trans);
        void _SaveSkills(SQLTransaction& trans);
        void _SaveSpells(SQLTransaction& trans);
        void _SaveEquipmentSets(SQLTransaction& trans);
        void _SaveBGData(SQLTransaction& trans);
        void _SaveGlyphs(SQLTransaction& trans) const;
        void _SaveTalents(SQLTransaction& trans);
        void _SaveStats(SQLTransaction& trans) const;
        void _SaveInstanceTimeRestrictions(SQLTransaction& trans);
        void _SaveCurrency(SQLTransaction& trans);
        void _SaveCUFProfiles(SQLTransaction& trans);

        /*********************************************************/
        /***              ENVIRONMENTAL SYSTEM                 ***/
        /*********************************************************/
        void HandleSobering();
        void SendMirrorTimer(MirrorTimerType Type, uint32 MaxValue, uint32 CurrentValue, int32 Regen);
        void StopMirrorTimer(MirrorTimerType Type);
        void HandleDrowning(uint32 time_diff);
        int32 getMaxTimer(MirrorTimerType timer) const;

        /*********************************************************/
        /***                  HONOR SYSTEM                     ***/
        /*********************************************************/
        time_t m_lastHonorUpdateTime;

        void outDebugValues() const;

        uint32 m_team;
        uint32 m_nextSave;
        time_t m_speakTime;
        uint32 m_speakCount;
        Difficulty m_dungeonDifficulty;
        Difficulty m_raidDifficulty;
        Difficulty m_legacyRaidDifficulty;
        Difficulty m_prevMapDifficulty;

        uint32 m_atLoginFlags;

        Item* m_items[PLAYER_SLOTS_COUNT];
        uint32 m_currentBuybackSlot;

        PlayerCurrenciesMap _currencyStorage;

        /**
          * @name   GetCurrencyWeekCap
          * @brief  return week cap for selected currency

          * @param  CurrencyTypesEntry for which to retrieve weekly cap
        */
        uint32 GetCurrencyWeekCap(CurrencyTypesEntry const* currency) const;

        /*
         * @name   GetCurrencyTotalCap
         * @brief  return total cap for selected currency

         * @param  CurrencyTypesEntry for which to retrieve total cap
         */
        uint32 GetCurrencyTotalCap(CurrencyTypesEntry const* currency) const;

        VoidStorageItem* _voidStorageItems[VOID_STORAGE_MAX_SLOT];

        std::vector<Item*> m_itemUpdateQueue;
        bool m_itemUpdateQueueBlocked;

        uint32 m_ExtraFlags;

        QuestStatusMap m_QuestStatus;
        QuestStatusSaveMap m_QuestStatusSave;

        RewardedQuestSet m_RewardedQuests;
        QuestStatusSaveMap m_RewardedQuestsSave;

        SkillStatusMap mSkillStatus;

        ObjectGuid::LowType m_GuildIdInvited;
        uint32 m_ArenaTeamIdInvited;

        PlayerMails m_mail;
        PlayerSpellMap m_spells;
        std::unordered_map<uint32 /*overridenSpellId*/, std::unordered_set<uint32> /*newSpellId*/> m_overrideSpells;
        uint32 m_lastPotionId;                              // last used health/mana potion in combat, that block next potion use

        SpecializationInfo _specializationInfo;

        ActionButtonList m_actionButtons;

        float m_auraBaseMod[BASEMOD_END][MOD_END];
        int16 m_baseRatingValue[MAX_COMBAT_RATING];
        uint32 m_baseSpellPower;
        uint32 m_baseManaRegen;
        uint32 m_baseHealthRegen;
        int32 m_spellPenetrationItemMod;

        SpellModContainer m_spellMods[MAX_SPELLMOD][SPELLMOD_END];

        EnchantDurationList m_enchantDuration;
        ItemDurationList m_itemDuration;
        GuidUnorderedSet m_itemSoulboundTradeable;

        void ResetTimeSync();
        void SendTimeSync();

        std::unique_ptr<ResurrectionData> _resurrectionData;

        WorldSession* m_session;

        JoinedChannelsList m_channels;

        uint8 m_cinematic;

        uint32 m_movie;

        TradeData* m_trade;

        bool   m_DailyQuestChanged;
        bool   m_WeeklyQuestChanged;
        bool   m_MonthlyQuestChanged;
        bool   m_SeasonalQuestChanged;
        time_t m_lastDailyQuestTime;

        uint32 m_drunkTimer;
        uint32 m_weaponChangeTimer;

        uint32 m_zoneUpdateId;
        uint32 m_zoneUpdateTimer;
        uint32 m_areaUpdateId;

        uint32 m_deathTimer;
        time_t m_deathExpireTime;

        uint32 m_WeaponProficiency;
        uint32 m_ArmorProficiency;
        bool m_canParry;
        bool m_canBlock;
        bool m_canTitanGrip;
        uint32 m_titanGripPenaltySpellId;
        uint8 m_swingErrorMsg;

        // Social
        PlayerSocial* m_social;

        // Groups
        GroupReference m_group;
        GroupReference m_originalGroup;
        Group* m_groupInvite;
        uint32 m_groupUpdateMask;
        bool m_bPassOnGroupLoot;
        std::array<GroupUpdateCounter, 2> m_groupUpdateSequences;

        // last used pet number (for BG's)
        uint32 m_lastpetnumber;

        // Player summoning
        time_t m_summon_expire;
        WorldLocation m_summon_location;

        // Recall position
        WorldLocation m_recall_location;

        DeclinedName *m_declinedname;
        Runes *m_runes;
        EquipmentSetContainer _equipmentSets;

        bool CanAlwaysSee(WorldObject const* obj) const override;

        bool IsAlwaysDetectableFor(WorldObject const* seer) const override;

        uint8 m_grantableLevels;

        uint8 m_fishingSteps;

        std::array<std::unique_ptr<CUFProfile>, MAX_CUF_PROFILES> _CUFProfiles;

    private:
        // internal common parts for CanStore/StoreItem functions
        InventoryResult CanStoreItem_InSpecificSlot(uint8 bag, uint8 slot, ItemPosCountVec& dest, ItemTemplate const* pProto, uint32& count, bool swap, Item* pSrcItem) const;
        InventoryResult CanStoreItem_InBag(uint8 bag, ItemPosCountVec& dest, ItemTemplate const* pProto, uint32& count, bool merge, bool non_specialized, Item* pSrcItem, uint8 skip_bag, uint8 skip_slot) const;
        InventoryResult CanStoreItem_InInventorySlots(uint8 slot_begin, uint8 slot_end, ItemPosCountVec& dest, ItemTemplate const* pProto, uint32& count, bool merge, Item* pSrcItem, uint8 skip_bag, uint8 skip_slot) const;
        Item* _StoreItem(uint16 pos, Item* pItem, uint32 count, bool clone, bool update);
        Item* _LoadItem(SQLTransaction& trans, uint32 zoneId, uint32 timeDiff, Field* fields);

        CinematicMgr* _cinematicMgr;

        GuidSet m_refundableItems;
        void SendRefundInfo(Item* item);
        void RefundItem(Item* item);
        void SendItemRefundResult(Item* item, ItemExtendedCostEntry const* iece, uint8 error) const;

        void AdjustQuestReqItemCount(Quest const* quest);

        bool IsCanDelayTeleport() const { return m_bCanDelayTeleport; }
        void SetCanDelayTeleport(bool setting) { m_bCanDelayTeleport = setting; }
        bool IsHasDelayedTeleport() const { return m_bHasDelayedTeleport; }
        void SetDelayedTeleportFlag(bool setting) { m_bHasDelayedTeleport = setting; }
        void ScheduleDelayedOperation(uint32 operation) { if (operation < DELAYED_END) m_DelayedOperations |= operation; }

        bool IsInstanceLoginGameMasterException() const;

        MapReference m_mapRef;

        uint32 m_lastFallTime;
        float  m_lastFallZ;

        int32 m_MirrorTimer[MAX_TIMERS];
        uint8 m_MirrorTimerFlags;
        uint8 m_MirrorTimerFlagsLast;
        bool m_isInWater;

        // Current teleport data
        WorldLocation m_teleport_dest;
        uint32 m_teleport_options;
        bool mSemaphoreTeleport_Near;
        bool mSemaphoreTeleport_Far;

        uint32 m_DelayedOperations;
        bool m_bCanDelayTeleport;
        bool m_bHasDelayedTeleport;

        // Temporary removed pet cache
        uint32 m_temporaryUnsummonedPetNumber;
        uint32 m_oldpetspell;

        PlayerAchievementMgr* m_achievementMgr;
        ReputationMgr*  m_reputationMgr;
        std::unique_ptr<QuestObjectiveCriteriaMgr> m_questObjectiveCriteriaMgr;

        uint32 m_ChampioningFaction;

        std::queue<uint32> m_timeSyncQueue;
        uint32 m_timeSyncTimer;
        uint32 m_timeSyncClient;
        uint32 m_timeSyncServer;

        InstanceTimeMap _instanceResetTimes;
        uint32 _pendingBindId;
        uint32 _pendingBindTimer;

        uint32 _lastTargetedGO;
        float _PersonnalXpRate;

        uint32 _activeCheats;

        PlayerGarrisonMap _garrisons;
        GarrisonType _insideGarrisonType;

        bool _advancedCombatLoggingEnabled;

        // variables to save health and mana before duel and restore them after duel
        uint64 healthBeforeDuel;
        uint32 manaBeforeDuel;

        WorldLocation _corpseLocation;

        SceneMgr m_sceneMgr;

        std::unordered_map<ObjectGuid /*LootObject*/, ObjectGuid /*world object*/> m_AELootView;

        void _InitHonorLevelOnLoadFromDB(uint32 /*honor*/, uint32 /*honorLevel*/, uint32 /*prestigeLevel*/);
        std::unique_ptr<RestMgr> _restMgr;

        std::vector<PlayerPetData*> PlayerPetDataStore;

        uint32 m_shopTimer;

        bool _usePvpItemLevels;
};

TC_GAME_API void AddItemsSetItem(Player* player, Item* item);
TC_GAME_API void RemoveItemsSetItem(Player* player, ItemTemplate const* proto);

#endif<|MERGE_RESOLUTION|>--- conflicted
+++ resolved
@@ -2294,11 +2294,8 @@
         void SendMovieStart(uint32 movieId);
 
         uint32 DoRandomRoll(uint32 minimum, uint32 maximum);
-<<<<<<< HEAD
         void ShowNeutralPlayerFactionSelectUI();
-=======
         uint8 GetItemLimitCategoryQuantity(ItemLimitCategoryEntry const* limitEntry) const;
->>>>>>> 3bc03248
 
         void UpdateItemLevelAreaBasedScaling();
         void ActivatePvpItemLevels(bool activate) { _usePvpItemLevels = activate; }
