/*
 * Copyright (C) 2008-2016 TrinityCore <http://www.trinitycore.org/>
 * Copyright (C) 2005-2009 MaNGOS <http://getmangos.com/>
 *
 * This program is free software; you can redistribute it and/or modify it
 * under the terms of the GNU General Public License as published by the
 * Free Software Foundation; either version 2 of the License, or (at your
 * option) any later version.
 *
 * This program is distributed in the hope that it will be useful, but WITHOUT
 * ANY WARRANTY; without even the implied warranty of MERCHANTABILITY or
 * FITNESS FOR A PARTICULAR PURPOSE. See the GNU General Public License for
 * more details.
 *
 * You should have received a copy of the GNU General Public License along
 * with this program. If not, see <http://www.gnu.org/licenses/>.
 */

#ifndef _PLAYER_H
#define _PLAYER_H

#include "DBCStores.h"
#include "GroupReference.h"
#include "MapReference.h"

#include "Item.h"
#include "PetDefines.h"
#include "QuestDef.h"
#include "SpellMgr.h"
#include "SpellHistory.h"
#include "Unit.h"
#include "World.h"
#include "Transmogrification.h"
#include "TradeData.h"
#include "CinematicMgr.h"

#include <limits>
#include <string>
#include <vector>

struct CreatureTemplate;
struct Mail;
struct TrainerSpell;
struct VendorItem;

class AchievementMgr;
class ReputationMgr;
class Channel;
class CharacterCreateInfo;
class Creature;
class DynamicObject;
class Group;
class Guild;
class OutdoorPvP;
class Pet;
class PlayerMenu;
class PlayerSocial;
class SpellCastTargets;
class UpdateMask;
class PlayerAI;

struct CharacterCustomizeInfo;

// Playerbot mod
class PlayerbotAI;
class PlayerbotMgr;

typedef std::deque<Mail*> PlayerMails;

#define PLAYER_MAX_SKILLS           127
#define PLAYER_MAX_DAILY_QUESTS     25
#define PLAYER_EXPLORED_ZONES_SIZE  128

// Note: SPELLMOD_* values is aura types in fact
enum SpellModType
{
    SPELLMOD_FLAT         = 107,                            // SPELL_AURA_ADD_FLAT_MODIFIER
    SPELLMOD_PCT          = 108                             // SPELL_AURA_ADD_PCT_MODIFIER
};

// 2^n values, Player::m_isunderwater is a bitmask. These are Trinity internal values, they are never send to any client
enum PlayerUnderwaterState
{
    UNDERWATER_NONE                     = 0x00,
    UNDERWATER_INWATER                  = 0x01,             // terrain type is water and player is afflicted by it
    UNDERWATER_INLAVA                   = 0x02,             // terrain type is lava and player is afflicted by it
    UNDERWATER_INSLIME                  = 0x04,             // terrain type is lava and player is afflicted by it
    UNDERWARER_INDARKWATER              = 0x08,             // terrain type is dark water and player is afflicted by it

    UNDERWATER_EXIST_TIMERS             = 0x10
};

enum BuyBankSlotResult
{
    ERR_BANKSLOT_FAILED_TOO_MANY    = 0,
    ERR_BANKSLOT_INSUFFICIENT_FUNDS = 1,
    ERR_BANKSLOT_NOTBANKER          = 2,
    ERR_BANKSLOT_OK                 = 3
};

enum PlayerSpellState
{
    PLAYERSPELL_UNCHANGED = 0,
    PLAYERSPELL_CHANGED   = 1,
    PLAYERSPELL_NEW       = 2,
    PLAYERSPELL_REMOVED   = 3,
    PLAYERSPELL_TEMPORARY = 4
};

struct PlayerSpell
{
    PlayerSpellState state : 8;
    bool active            : 1;                             // show in spellbook
    bool dependent         : 1;                             // learned as result another spell learn, skill grow, quest reward, etc
    bool disabled          : 1;                             // first rank has been learned in result talent learn but currently talent unlearned, save max learned ranks
};

struct PlayerTalent
{
    PlayerSpellState state : 8;
    uint8 spec             : 8;
};

// Spell modifier (used for modify other spells)
struct SpellModifier
{
    SpellModifier(Aura* _ownerAura = nullptr) : op(SPELLMOD_DAMAGE), type(SPELLMOD_FLAT), charges(0), value(0), mask(), spellId(0), ownerAura(_ownerAura) { }
    SpellModOp   op   : 8;
    SpellModType type : 8;
    int16 charges     : 16;
    int32 value;
    flag96 mask;
    uint32 spellId;
    Aura* const ownerAura;
};

typedef std::unordered_map<ObjectGuid, uint32> TransmogMapType;

#ifdef PRESETS
typedef std::map<uint8, uint32> PresetslotMapType;
struct PresetData
{
    std::string name;
    PresetslotMapType slotMap; // slotMap[slotId] = entry
};
typedef std::map<uint8, PresetData> PresetMapType;
#endif

typedef std::unordered_map<uint32, PlayerTalent*> PlayerTalentMap;
typedef std::unordered_map<uint32, PlayerSpell*> PlayerSpellMap;
typedef std::list<SpellModifier*> SpellModList;

struct ReforgeData
{
    uint32 increase, decrease;
    int32 stat_value;
};
typedef std::unordered_map<uint32, ReforgeData> ReforgeMapType;

typedef std::unordered_map<uint32 /*instanceId*/, time_t/*releaseTime*/> InstanceTimeMap;

enum TrainerSpellState
{
    TRAINER_SPELL_GREEN = 0,
    TRAINER_SPELL_RED   = 1,
    TRAINER_SPELL_GRAY  = 2,
    TRAINER_SPELL_GREEN_DISABLED = 10                       // custom value, not send to client: formally green but learn not allowed
};

enum ActionButtonUpdateState
{
    ACTIONBUTTON_UNCHANGED = 0,
    ACTIONBUTTON_CHANGED   = 1,
    ACTIONBUTTON_NEW       = 2,
    ACTIONBUTTON_DELETED   = 3
};

enum ActionButtonType
{
    ACTION_BUTTON_SPELL     = 0x00,
    ACTION_BUTTON_C         = 0x01,                         // click?
    ACTION_BUTTON_EQSET     = 0x20,
    ACTION_BUTTON_MACRO     = 0x40,
    ACTION_BUTTON_CMACRO    = ACTION_BUTTON_C | ACTION_BUTTON_MACRO,
    ACTION_BUTTON_ITEM      = 0x80
};

enum ReputationSource
{
    REPUTATION_SOURCE_KILL,
    REPUTATION_SOURCE_QUEST,
    REPUTATION_SOURCE_DAILY_QUEST,
    REPUTATION_SOURCE_WEEKLY_QUEST,
    REPUTATION_SOURCE_MONTHLY_QUEST,
    REPUTATION_SOURCE_REPEATABLE_QUEST,
    REPUTATION_SOURCE_SPELL
};

#define ACTION_BUTTON_ACTION(X) (uint32(X) & 0x00FFFFFF)
#define ACTION_BUTTON_TYPE(X)   ((uint32(X) & 0xFF000000) >> 24)
#define MAX_ACTION_BUTTON_ACTION_VALUE (0x00FFFFFF+1)

struct ActionButton
{
    ActionButton() : packedData(0), uState(ACTIONBUTTON_NEW) { }

    uint32 packedData;
    ActionButtonUpdateState uState;

    // helpers
    ActionButtonType GetType() const { return ActionButtonType(ACTION_BUTTON_TYPE(packedData)); }
    uint32 GetAction() const { return ACTION_BUTTON_ACTION(packedData); }
    void SetActionAndType(uint32 action, ActionButtonType type)
    {
        uint32 newData = action | (uint32(type) << 24);
        if (newData != packedData || uState == ACTIONBUTTON_DELETED)
        {
            packedData = newData;
            if (uState != ACTIONBUTTON_NEW)
                uState = ACTIONBUTTON_CHANGED;
        }
    }
};

#define  MAX_ACTION_BUTTONS 144                             //checked in 3.2.0

typedef std::map<uint8, ActionButton> ActionButtonList;

struct PlayerCreateInfoItem
{
    PlayerCreateInfoItem(uint32 id, uint32 amount) : item_id(id), item_amount(amount) { }

    uint32 item_id;
    uint32 item_amount;
};

typedef std::list<PlayerCreateInfoItem> PlayerCreateInfoItems;

struct PlayerClassLevelInfo
{
    PlayerClassLevelInfo() : basehealth(0), basemana(0) { }
    uint16 basehealth;
    uint16 basemana;
};

struct PlayerClassInfo
{
    PlayerClassInfo() : levelInfo(NULL) { }

    PlayerClassLevelInfo* levelInfo;                        //[level-1] 0..MaxPlayerLevel-1
};

struct PlayerLevelInfo
{
    PlayerLevelInfo() { for (uint8 i=0; i < MAX_STATS; ++i) stats[i] = 0; }

    uint8 stats[MAX_STATS];
};

typedef std::list<uint32> PlayerCreateInfoSpells;

struct PlayerCreateInfoAction
{
    PlayerCreateInfoAction() : button(0), type(0), action(0) { }
    PlayerCreateInfoAction(uint8 _button, uint32 _action, uint8 _type) : button(_button), type(_type), action(_action) { }

    uint8 button;
    uint8 type;
    uint32 action;
};

typedef std::list<PlayerCreateInfoAction> PlayerCreateInfoActions;

struct PlayerCreateInfoSkill
{
    uint16 SkillId;
    uint16 Rank;
};

typedef std::list<PlayerCreateInfoSkill> PlayerCreateInfoSkills;

struct PlayerInfo
{
                                                            // existence checked by displayId != 0
    PlayerInfo() : mapId(0), areaId(0), positionX(0.0f), positionY(0.0f), positionZ(0.0f), orientation(0.0f), displayId_m(0), displayId_f(0), levelInfo(nullptr) { }

    uint32 mapId;
    uint32 areaId;
    float positionX;
    float positionY;
    float positionZ;
    float orientation;
    uint16 displayId_m;
    uint16 displayId_f;
    PlayerCreateInfoItems item;
    PlayerCreateInfoSpells customSpells;
    PlayerCreateInfoSpells castSpells;
    PlayerCreateInfoActions action;
    PlayerCreateInfoSkills skills;

    PlayerLevelInfo* levelInfo;                             //[level-1] 0..MaxPlayerLevel-1
};

struct PvPInfo
{
    PvPInfo() : IsHostile(false), IsInHostileArea(false), IsInNoPvPArea(false), IsInFFAPvPArea(false), EndTimer(0) { }

    bool IsHostile;
    bool IsInHostileArea;               ///> Marks if player is in an area which forces PvP flag
    bool IsInNoPvPArea;                 ///> Marks if player is in a sanctuary or friendly capital city
    bool IsInFFAPvPArea;                ///> Marks if player is in an FFAPvP area (such as Gurubashi Arena)
    time_t EndTimer;                    ///> Time when player unflags himself for PvP (flag removed after 5 minutes)
};

struct DuelInfo
{
    DuelInfo() : initiator(nullptr), opponent(nullptr), startTimer(0), startTime(0), outOfBound(0), isMounted(false), isCompleted(false) { }

    Player* initiator;
    Player* opponent;
    time_t startTimer;
    time_t startTime;
    time_t outOfBound;
    bool isMounted;
    bool isCompleted;
};

struct Areas
{
    uint32 areaID;
    uint32 areaFlag;
    float x1;
    float x2;
    float y1;
    float y2;
};

#define MAX_RUNES       6

enum RuneCooldowns
{
    RUNE_BASE_COOLDOWN  = 10000,
    RUNE_MISS_COOLDOWN  = 1500     // cooldown applied on runes when the spell misses
};

enum RuneType : uint8
{
    RUNE_BLOOD      = 0,
    RUNE_UNHOLY     = 1,
    RUNE_FROST      = 2,
    RUNE_DEATH      = 3,
    NUM_RUNE_TYPES  = 4
};

struct RuneInfo
{
    uint8 BaseRune;
    uint8 CurrentRune;
    uint32 Cooldown;
    AuraEffect const* ConvertAura;
};

struct Runes
{
    RuneInfo runes[MAX_RUNES];
    uint8 runeState;                                        // mask of available runes
    RuneType lastUsedRune;

    void SetRuneState(uint8 index, bool set = true)
    {
        if (set)
            runeState |= (1 << index);                      // usable
        else
            runeState &= ~(1 << index);                     // on cooldown
    }
};

struct EnchantDuration
{
    EnchantDuration() : item(nullptr), slot(MAX_ENCHANTMENT_SLOT), leftduration(0) { }
    EnchantDuration(Item* _item, EnchantmentSlot _slot, uint32 _leftduration) : item(_item), slot(_slot),
        leftduration(_leftduration){ ASSERT(item); }

    Item* item;
    EnchantmentSlot slot;
    uint32 leftduration;
};

typedef std::list<EnchantDuration> EnchantDurationList;
typedef std::list<Item*> ItemDurationList;

enum PlayerMovementType
{
    MOVE_ROOT       = 1,
    MOVE_UNROOT     = 2,
    MOVE_WATER_WALK = 3,
    MOVE_LAND_WALK  = 4
};

enum DrunkenState
{
    DRUNKEN_SOBER   = 0,
    DRUNKEN_TIPSY   = 1,
    DRUNKEN_DRUNK   = 2,
    DRUNKEN_SMASHED = 3
};

#define MAX_DRUNKEN   4

enum PlayerFlags
{
    PLAYER_FLAGS_GROUP_LEADER      = 0x00000001,
    PLAYER_FLAGS_AFK               = 0x00000002,
    PLAYER_FLAGS_DND               = 0x00000004,
    PLAYER_FLAGS_GM                = 0x00000008,
    PLAYER_FLAGS_GHOST             = 0x00000010,
    PLAYER_FLAGS_RESTING           = 0x00000020,
    PLAYER_FLAGS_UNK6              = 0x00000040,
    PLAYER_FLAGS_UNK7              = 0x00000080,               // pre-3.0.3 PLAYER_FLAGS_FFA_PVP flag for FFA PVP state
    PLAYER_FLAGS_CONTESTED_PVP     = 0x00000100,               // Player has been involved in a PvP combat and will be attacked by contested guards
    PLAYER_FLAGS_IN_PVP            = 0x00000200,
    PLAYER_FLAGS_HIDE_HELM         = 0x00000400,
    PLAYER_FLAGS_HIDE_CLOAK        = 0x00000800,
    PLAYER_FLAGS_PLAYED_LONG_TIME  = 0x00001000,               // played long time
    PLAYER_FLAGS_PLAYED_TOO_LONG   = 0x00002000,               // played too long time
    PLAYER_FLAGS_IS_OUT_OF_BOUNDS  = 0x00004000,
    PLAYER_FLAGS_DEVELOPER         = 0x00008000,               // <Dev> prefix for something?
    PLAYER_FLAGS_UNK16             = 0x00010000,               // pre-3.0.3 PLAYER_FLAGS_SANCTUARY flag for player entered sanctuary
    PLAYER_FLAGS_TAXI_BENCHMARK    = 0x00020000,               // taxi benchmark mode (on/off) (2.0.1)
    PLAYER_FLAGS_PVP_TIMER         = 0x00040000,               // 3.0.2, pvp timer active (after you disable pvp manually)
    PLAYER_FLAGS_UBER              = 0x00080000,
    PLAYER_FLAGS_UNK20             = 0x00100000,
    PLAYER_FLAGS_UNK21             = 0x00200000,
    PLAYER_FLAGS_COMMENTATOR2      = 0x00400000,
    PLAYER_ALLOW_ONLY_ABILITY      = 0x00800000,                // used by bladestorm and killing spree, allowed only spells with SPELL_ATTR0_REQ_AMMO, SPELL_EFFECT_ATTACK, checked only for active player
    PLAYER_FLAGS_UNK24             = 0x01000000,                // disabled all melee ability on tab include autoattack
    PLAYER_FLAGS_NO_XP_GAIN        = 0x02000000,
    PLAYER_FLAGS_UNK26             = 0x04000000,
    PLAYER_FLAGS_UNK27             = 0x08000000,
    PLAYER_FLAGS_UNK28             = 0x10000000,
    PLAYER_FLAGS_UNK29             = 0x20000000,
    PLAYER_FLAGS_UNK30             = 0x40000000,
    PLAYER_FLAGS_UNK31             = 0x80000000
};

enum PlayerBytesOffsets
{
    PLAYER_BYTES_OFFSET_SKIN_ID         = 0,
    PLAYER_BYTES_OFFSET_FACE_ID         = 1,
    PLAYER_BYTES_OFFSET_HAIR_STYLE_ID   = 2,
    PLAYER_BYTES_OFFSET_HAIR_COLOR_ID   = 3
};

enum PlayerBytes2Offsets
{
    PLAYER_BYTES_2_OFFSET_FACIAL_STYLE      = 0,
    PLAYER_BYTES_2_OFFSET_PARTY_TYPE        = 1,
    PLAYER_BYTES_2_OFFSET_BANK_BAG_SLOTS    = 2,
    PLAYER_BYTES_2_OFFSET_REST_STATE        = 3
};

enum PlayerBytes3Offsets
{
    PLAYER_BYTES_3_OFFSET_GENDER        = 0,
    PLAYER_BYTES_3_OFFSET_INEBRIATION   = 1,
    PLAYER_BYTES_3_OFFSET_PVP_TITLE     = 2,
    PLAYER_BYTES_3_OFFSET_ARENA_FACTION = 3
};

enum PlayerFieldBytesOffsets
{
    PLAYER_FIELD_BYTES_OFFSET_FLAGS                 = 0,
    PLAYER_FIELD_BYTES_OFFSET_RAF_GRANTABLE_LEVEL   = 1,
    PLAYER_FIELD_BYTES_OFFSET_ACTION_BAR_TOGGLES    = 2,
    PLAYER_FIELD_BYTES_OFFSET_LIFETIME_MAX_PVP_RANK = 3
};

enum PlayerFieldBytes2Offsets
{
    PLAYER_FIELD_BYTES_2_OFFSET_OVERRIDE_SPELLS_ID                  = 0,    // uint16!
    PLAYER_FIELD_BYTES_2_OFFSET_IGNORE_POWER_REGEN_PREDICTION_MASK  = 2,
    PLAYER_FIELD_BYTES_2_OFFSET_AURA_VISION                         = 3
};

static_assert((PLAYER_FIELD_BYTES_2_OFFSET_OVERRIDE_SPELLS_ID & 1) == 0, "PLAYER_FIELD_BYTES_2_OFFSET_OVERRIDE_SPELLS_ID must be aligned to 2 byte boundary");

#define PLAYER_BYTES_2_OVERRIDE_SPELLS_UINT16_OFFSET (PLAYER_FIELD_BYTES_2_OFFSET_OVERRIDE_SPELLS_ID / 2)

#define KNOWN_TITLES_SIZE   3
#define MAX_TITLE_INDEX     (KNOWN_TITLES_SIZE*64)          // 3 uint64 fields

// used in PLAYER_FIELD_BYTES values
enum PlayerFieldByteFlags
{
    PLAYER_FIELD_BYTE_TRACK_STEALTHED   = 0x00000002,
    PLAYER_FIELD_BYTE_RELEASE_TIMER     = 0x00000008,       // Display time till auto release spirit
    PLAYER_FIELD_BYTE_NO_RELEASE_WINDOW = 0x00000010        // Display no "release spirit" window at all
};

// used in PLAYER_FIELD_BYTES2 values
enum PlayerFieldByte2Flags
{
    PLAYER_FIELD_BYTE2_NONE                 = 0x00,
    PLAYER_FIELD_BYTE2_STEALTH              = 0x20,
    PLAYER_FIELD_BYTE2_INVISIBILITY_GLOW    = 0x40
};

enum MirrorTimerType
{
    FATIGUE_TIMER      = 0,
    BREATH_TIMER       = 1,
    FIRE_TIMER         = 2
};
#define MAX_TIMERS      3
#define DISABLED_MIRROR_TIMER   -1

// 2^n values
enum PlayerExtraFlags
{
    // gm abilities
    PLAYER_EXTRA_GM_ON              = 0x0001,
    PLAYER_EXTRA_ACCEPT_WHISPERS    = 0x0004,
    PLAYER_EXTRA_TAXICHEAT          = 0x0008,
    PLAYER_EXTRA_GM_INVISIBLE       = 0x0010,
    PLAYER_EXTRA_GM_CHAT            = 0x0020,               // Show GM badge in chat messages
    PLAYER_EXTRA_HAS_310_FLYER      = 0x0040,               // Marks if player already has 310% speed flying mount

    // other states
    PLAYER_EXTRA_PVP_DEATH          = 0x0100                // store PvP death status until corpse creating.
};

// 2^n values
enum AtLoginFlags
{
    AT_LOGIN_NONE              = 0x000,
    AT_LOGIN_RENAME            = 0x001,
    AT_LOGIN_RESET_SPELLS      = 0x002,
    AT_LOGIN_RESET_TALENTS     = 0x004,
    AT_LOGIN_CUSTOMIZE         = 0x008,
    AT_LOGIN_RESET_PET_TALENTS = 0x010,
    AT_LOGIN_FIRST             = 0x020,
    AT_LOGIN_CHANGE_FACTION    = 0x040,
    AT_LOGIN_CHANGE_RACE       = 0x080,
    AT_LOGIN_RESURRECT         = 0x100,
};

typedef std::map<uint32, QuestStatusData> QuestStatusMap;
typedef std::set<uint32> RewardedQuestSet;

enum QuestSaveType
{
    QUEST_DEFAULT_SAVE_TYPE = 0,
    QUEST_DELETE_SAVE_TYPE,
    QUEST_FORCE_DELETE_SAVE_TYPE
};

//               quest
typedef std::map<uint32, QuestSaveType> QuestStatusSaveMap;


enum QuestSlotOffsets
{
    QUEST_ID_OFFSET     = 0,
    QUEST_STATE_OFFSET  = 1,
    QUEST_COUNTS_OFFSET = 2,
    QUEST_TIME_OFFSET   = 4
};

#define MAX_QUEST_OFFSET 5

enum QuestSlotStateMask
{
    QUEST_STATE_NONE     = 0x0000,
    QUEST_STATE_COMPLETE = 0x0001,
    QUEST_STATE_FAIL     = 0x0002
};

enum SkillUpdateState
{
    SKILL_UNCHANGED     = 0,
    SKILL_CHANGED       = 1,
    SKILL_NEW           = 2,
    SKILL_DELETED       = 3
};

struct SkillStatusData
{
    SkillStatusData(uint8 _pos, SkillUpdateState _uState) : pos(_pos), uState(_uState)
    {
    }
    uint8 pos;
    SkillUpdateState uState;
};

typedef std::unordered_map<uint32, SkillStatusData> SkillStatusMap;

class Quest;
class Spell;
class Item;
class WorldSession;

enum PlayerSlots
{
    // first slot for item stored (in any way in player m_items data)
    PLAYER_SLOT_START           = 0,
    // last+1 slot for item stored (in any way in player m_items data)
    PLAYER_SLOT_END             = 150,
    PLAYER_SLOTS_COUNT          = (PLAYER_SLOT_END - PLAYER_SLOT_START)
};

#define INVENTORY_SLOT_BAG_0    255

enum EquipmentSlots : uint8                                 // 19 slots
{
    EQUIPMENT_SLOT_START        = 0,
    EQUIPMENT_SLOT_HEAD         = 0,
    EQUIPMENT_SLOT_NECK         = 1,
    EQUIPMENT_SLOT_SHOULDERS    = 2,
    EQUIPMENT_SLOT_BODY         = 3,
    EQUIPMENT_SLOT_CHEST        = 4,
    EQUIPMENT_SLOT_WAIST        = 5,
    EQUIPMENT_SLOT_LEGS         = 6,
    EQUIPMENT_SLOT_FEET         = 7,
    EQUIPMENT_SLOT_WRISTS       = 8,
    EQUIPMENT_SLOT_HANDS        = 9,
    EQUIPMENT_SLOT_FINGER1      = 10,
    EQUIPMENT_SLOT_FINGER2      = 11,
    EQUIPMENT_SLOT_TRINKET1     = 12,
    EQUIPMENT_SLOT_TRINKET2     = 13,
    EQUIPMENT_SLOT_BACK         = 14,
    EQUIPMENT_SLOT_MAINHAND     = 15,
    EQUIPMENT_SLOT_OFFHAND      = 16,
    EQUIPMENT_SLOT_RANGED       = 17,
    EQUIPMENT_SLOT_TABARD       = 18,
    EQUIPMENT_SLOT_END          = 19
};

enum InventorySlots : uint8                                 // 4 slots
{
    INVENTORY_SLOT_BAG_START    = 19,
    INVENTORY_SLOT_BAG_END      = 23
};

enum InventoryPackSlots : uint8                             // 16 slots
{
    INVENTORY_SLOT_ITEM_START   = 23,
    INVENTORY_SLOT_ITEM_END     = 39
};

enum BankItemSlots                                          // 28 slots
{
    BANK_SLOT_ITEM_START        = 39,
    BANK_SLOT_ITEM_END          = 67
};

enum BankBagSlots                                           // 7 slots
{
    BANK_SLOT_BAG_START         = 67,
    BANK_SLOT_BAG_END           = 74
};

enum BuyBackSlots                                           // 12 slots
{
    // stored in m_buybackitems
    BUYBACK_SLOT_START          = 74,
    BUYBACK_SLOT_END            = 86
};

enum KeyRingSlots : uint8                                   // 32 slots
{
    KEYRING_SLOT_START          = 86,
    KEYRING_SLOT_END            = 118
};

enum CurrencyTokenSlots                                     // 32 slots
{
    CURRENCYTOKEN_SLOT_START    = 118,
    CURRENCYTOKEN_SLOT_END      = 150
};

enum EquipmentSetUpdateState
{
    EQUIPMENT_SET_UNCHANGED = 0,
    EQUIPMENT_SET_CHANGED   = 1,
    EQUIPMENT_SET_NEW       = 2,
    EQUIPMENT_SET_DELETED   = 3
};

struct EquipmentSet
{
    EquipmentSet() : Guid(0), IgnoreMask(0), state(EQUIPMENT_SET_NEW)
    {
        for (uint8 i = 0; i < EQUIPMENT_SLOT_END; ++i)
            Items[i] = 0;
    }

    uint64 Guid;
    std::string Name;
    std::string IconName;
    uint32 IgnoreMask;
    uint32 Items[EQUIPMENT_SLOT_END];
    EquipmentSetUpdateState state;
};

#define MAX_EQUIPMENT_SET_INDEX 10                          // client limit

typedef std::map<uint32, EquipmentSet> EquipmentSets;

struct ItemPosCount
{
    ItemPosCount(uint16 _pos, uint32 _count) : pos(_pos), count(_count) { }
    bool isContainedIn(std::vector<ItemPosCount> const& vec) const;
    uint16 pos;
    uint32 count;
};
typedef std::vector<ItemPosCount> ItemPosCountVec;

enum TransferAbortReason
{
    TRANSFER_ABORT_NONE                     = 0x00,
    TRANSFER_ABORT_ERROR                    = 0x01,
    TRANSFER_ABORT_MAX_PLAYERS              = 0x02,         // Transfer Aborted: instance is full
    TRANSFER_ABORT_NOT_FOUND                = 0x03,         // Transfer Aborted: instance not found
    TRANSFER_ABORT_TOO_MANY_INSTANCES       = 0x04,         // You have entered too many instances recently.
    TRANSFER_ABORT_ZONE_IN_COMBAT           = 0x06,         // Unable to zone in while an encounter is in progress.
    TRANSFER_ABORT_INSUF_EXPAN_LVL          = 0x07,         // You must have <TBC, WotLK> expansion installed to access this area.
    TRANSFER_ABORT_DIFFICULTY               = 0x08,         // <Normal, Heroic, Epic> difficulty mode is not available for %s.
    TRANSFER_ABORT_UNIQUE_MESSAGE           = 0x09,         // Until you've escaped TLK's grasp, you cannot leave this place!
    TRANSFER_ABORT_TOO_MANY_REALM_INSTANCES = 0x0A,         // Additional instances cannot be launched, please try again later.
    TRANSFER_ABORT_NEED_GROUP               = 0x0B,         // 3.1
    TRANSFER_ABORT_NOT_FOUND1               = 0x0C,         // 3.1
    TRANSFER_ABORT_NOT_FOUND2               = 0x0D,         // 3.1
    TRANSFER_ABORT_NOT_FOUND3               = 0x0E,         // 3.2
    TRANSFER_ABORT_REALM_ONLY               = 0x0F,         // All players on party must be from the same realm.
    TRANSFER_ABORT_MAP_NOT_ALLOWED          = 0x10          // Map can't be entered at this time.
};

enum InstanceResetWarningType
{
    RAID_INSTANCE_WARNING_HOURS     = 1,                    // WARNING! %s is scheduled to reset in %d hour(s).
    RAID_INSTANCE_WARNING_MIN       = 2,                    // WARNING! %s is scheduled to reset in %d minute(s)!
    RAID_INSTANCE_WARNING_MIN_SOON  = 3,                    // WARNING! %s is scheduled to reset in %d minute(s). Please exit the zone or you will be returned to your bind location!
    RAID_INSTANCE_WELCOME           = 4,                    // Welcome to %s. This raid instance is scheduled to reset in %s.
    RAID_INSTANCE_EXPIRED           = 5
};

// PLAYER_FIELD_ARENA_TEAM_INFO_1_1 offsets
enum ArenaTeamInfoType
{
    ARENA_TEAM_ID                = 0,
    ARENA_TEAM_TYPE              = 1,                       // new in 3.2 - team type?
    ARENA_TEAM_MEMBER            = 2,                       // 0 - captain, 1 - member
    ARENA_TEAM_GAMES_WEEK        = 3,
    ARENA_TEAM_GAMES_SEASON      = 4,
    ARENA_TEAM_WINS_SEASON       = 5,
    ARENA_TEAM_PERSONAL_RATING   = 6,
    ARENA_TEAM_END               = 7
};

class InstanceSave;

enum RestFlag
{
    REST_FLAG_IN_TAVERN         = 0x1,
    REST_FLAG_IN_CITY           = 0x2,
    REST_FLAG_IN_FACTION_AREA   = 0x4, // used with AREA_FLAG_REST_ZONE_*
};

enum TeleportToOptions
{
    TELE_TO_GM_MODE             = 0x01,
    TELE_TO_NOT_LEAVE_TRANSPORT = 0x02,
    TELE_TO_NOT_LEAVE_COMBAT    = 0x04,
    TELE_TO_NOT_UNSUMMON_PET    = 0x08,
    TELE_TO_SPELL               = 0x10
};

/// Type of environmental damages
enum EnviromentalDamage : uint8
{
    DAMAGE_EXHAUSTED = 0,
    DAMAGE_DROWNING  = 1,
    DAMAGE_FALL      = 2,
    DAMAGE_LAVA      = 3,
    DAMAGE_SLIME     = 4,
    DAMAGE_FIRE      = 5,
    DAMAGE_FALL_TO_VOID = 6                                 // custom case for fall without durability loss
};

enum PlayerChatTag
{
    CHAT_TAG_NONE       = 0x00,
    CHAT_TAG_AFK        = 0x01,
    CHAT_TAG_DND        = 0x02,
    CHAT_TAG_GM         = 0x04,
    CHAT_TAG_COM        = 0x08, // Commentator
    CHAT_TAG_DEV        = 0x10
};

enum PlayedTimeIndex
{
    PLAYED_TIME_TOTAL = 0,
    PLAYED_TIME_LEVEL = 1
};

#define MAX_PLAYED_TIME_INDEX 2

// used at player loading query list preparing, and later result selection
enum PlayerLoginQueryIndex
{
    PLAYER_LOGIN_QUERY_LOAD_FROM                    = 0,
    PLAYER_LOGIN_QUERY_LOAD_GROUP                   = 1,
    PLAYER_LOGIN_QUERY_LOAD_BOUND_INSTANCES         = 2,
    PLAYER_LOGIN_QUERY_LOAD_AURAS                   = 3,
    PLAYER_LOGIN_QUERY_LOAD_SPELLS                  = 4,
    PLAYER_LOGIN_QUERY_LOAD_QUEST_STATUS            = 5,
    PLAYER_LOGIN_QUERY_LOAD_DAILY_QUEST_STATUS      = 6,
    PLAYER_LOGIN_QUERY_LOAD_REPUTATION              = 7,
    PLAYER_LOGIN_QUERY_LOAD_INVENTORY               = 8,
    PLAYER_LOGIN_QUERY_LOAD_ACTIONS                 = 9,
    PLAYER_LOGIN_QUERY_LOAD_MAIL_COUNT              = 10,
    PLAYER_LOGIN_QUERY_LOAD_MAIL_DATE               = 11,
    PLAYER_LOGIN_QUERY_LOAD_SOCIAL_LIST             = 12,
    PLAYER_LOGIN_QUERY_LOAD_HOME_BIND               = 13,
    PLAYER_LOGIN_QUERY_LOAD_SPELL_COOLDOWNS         = 14,
    PLAYER_LOGIN_QUERY_LOAD_DECLINED_NAMES          = 15,
    PLAYER_LOGIN_QUERY_LOAD_GUILD                   = 16,
    PLAYER_LOGIN_QUERY_LOAD_ARENA_INFO              = 17,
    PLAYER_LOGIN_QUERY_LOAD_ACHIEVEMENTS            = 18,
    PLAYER_LOGIN_QUERY_LOAD_CRITERIA_PROGRESS       = 19,
    PLAYER_LOGIN_QUERY_LOAD_EQUIPMENT_SETS          = 20,
    PLAYER_LOGIN_QUERY_LOAD_BG_DATA                 = 21,
    PLAYER_LOGIN_QUERY_LOAD_GLYPHS                  = 22,
    PLAYER_LOGIN_QUERY_LOAD_TALENTS                 = 23,
    PLAYER_LOGIN_QUERY_LOAD_ACCOUNT_DATA            = 24,
    PLAYER_LOGIN_QUERY_LOAD_SKILLS                  = 25,
    PLAYER_LOGIN_QUERY_LOAD_WEEKLY_QUEST_STATUS     = 26,
    PLAYER_LOGIN_QUERY_LOAD_RANDOM_BG               = 27,
    PLAYER_LOGIN_QUERY_LOAD_BANNED                  = 28,
    PLAYER_LOGIN_QUERY_LOAD_QUEST_STATUS_REW        = 29,
    PLAYER_LOGIN_QUERY_LOAD_INSTANCE_LOCK_TIMES     = 30,
    PLAYER_LOGIN_QUERY_LOAD_SEASONAL_QUEST_STATUS   = 31,
    PLAYER_LOGIN_QUERY_LOAD_MONTHLY_QUEST_STATUS    = 32,
    PLAYER_LOGIN_QUERY_LOAD_CORPSE_LOCATION         = 33,
    MAX_PLAYER_LOGIN_QUERY
};

enum PlayerDelayedOperations
{
    DELAYED_SAVE_PLAYER         = 0x01,
    DELAYED_RESURRECT_PLAYER    = 0x02,
    DELAYED_SPELL_CAST_DESERTER = 0x04,
    DELAYED_BG_MOUNT_RESTORE    = 0x08,                     ///< Flag to restore mount state after teleport from BG
    DELAYED_BG_TAXI_RESTORE     = 0x10,                     ///< Flag to restore taxi state after teleport from BG
    DELAYED_BG_GROUP_RESTORE    = 0x20,                     ///< Flag to restore group state after teleport from BG
    DELAYED_END
};

// Player summoning auto-decline time (in secs)
#define MAX_PLAYER_SUMMON_DELAY                   (2*MINUTE)
// Maximum money amount : 2^31 - 1
TC_GAME_API extern uint32 const MAX_MONEY_AMOUNT;

enum BindExtensionState
{
    EXTEND_STATE_EXPIRED  =   0,
    EXTEND_STATE_NORMAL   =   1,
    EXTEND_STATE_EXTENDED =   2,
    EXTEND_STATE_KEEP     = 255   // special state: keep current save type
};
struct InstancePlayerBind
{
    InstanceSave* save;
    /* permanent PlayerInstanceBinds are created in Raid/Heroic instances for players
    that aren't already permanently bound when they are inside when a boss is killed
    or when they enter an instance that the group leader is permanently bound to. */
    bool perm;
    /* extend state listing:
    EXPIRED  - doesn't affect anything unless manually re-extended by player
    NORMAL   - standard state
    EXTENDED - won't be promoted to EXPIRED at next reset period, will instead be promoted to NORMAL */
    BindExtensionState extendState;

    InstancePlayerBind() : save(nullptr), perm(false), extendState(EXTEND_STATE_NORMAL) { }
};

struct AccessRequirement
{
    uint8  levelMin;
    uint8  levelMax;
    uint16 item_level;
    uint32 item;
    uint32 item2;
    uint32 quest_A;
    uint32 quest_H;
    uint32 achievement;
    std::string questFailedText;
};

enum CharDeleteMethod
{
    CHAR_DELETE_REMOVE = 0,                      // Completely remove from the database
    CHAR_DELETE_UNLINK = 1                       // The character gets unlinked from the account,
                                                 // the name gets freed up and appears as deleted ingame
};

enum CurrencyItems
{
    ITEM_HONOR_POINTS_ID    = 43308,
    ITEM_ARENA_POINTS_ID    = 43307
};

enum ReferAFriendError
{
    ERR_REFER_A_FRIEND_NONE                          = 0x00,
    ERR_REFER_A_FRIEND_NOT_REFERRED_BY               = 0x01,
    ERR_REFER_A_FRIEND_TARGET_TOO_HIGH               = 0x02,
    ERR_REFER_A_FRIEND_INSUFFICIENT_GRANTABLE_LEVELS = 0x03,
    ERR_REFER_A_FRIEND_TOO_FAR                       = 0x04,
    ERR_REFER_A_FRIEND_DIFFERENT_FACTION             = 0x05,
    ERR_REFER_A_FRIEND_NOT_NOW                       = 0x06,
    ERR_REFER_A_FRIEND_GRANT_LEVEL_MAX_I             = 0x07,
    ERR_REFER_A_FRIEND_NO_TARGET                     = 0x08,
    ERR_REFER_A_FRIEND_NOT_IN_GROUP                  = 0x09,
    ERR_REFER_A_FRIEND_SUMMON_LEVEL_MAX_I            = 0x0A,
    ERR_REFER_A_FRIEND_SUMMON_COOLDOWN               = 0x0B,
    ERR_REFER_A_FRIEND_INSUF_EXPAN_LVL               = 0x0C,
    ERR_REFER_A_FRIEND_SUMMON_OFFLINE_S              = 0x0D
};

enum PlayerRestState : uint8
{
    REST_STATE_RESTED                                = 0x01,
    REST_STATE_NOT_RAF_LINKED                        = 0x02,
    REST_STATE_RAF_LINKED                            = 0x06
};

enum PlayerCommandStates
{
    CHEAT_NONE      = 0x00,
    CHEAT_GOD       = 0x01,
    CHEAT_CASTTIME  = 0x02,
    CHEAT_COOLDOWN  = 0x04,
    CHEAT_POWER     = 0x08,
    CHEAT_WATERWALK = 0x10
};

class TC_GAME_API PlayerTaxi
{
    public:
        PlayerTaxi();
        ~PlayerTaxi() { }
        // Nodes
        void InitTaxiNodesForLevel(uint32 race, uint32 chrClass, uint8 level);
        void LoadTaxiMask(std::string const& data);

        bool IsTaximaskNodeKnown(uint32 nodeidx) const
        {
            uint8  field   = uint8((nodeidx - 1) / 32);
            uint32 submask = 1 << ((nodeidx-1) % 32);
            return (m_taximask[field] & submask) == submask;
        }
        bool SetTaximaskNode(uint32 nodeidx)
        {
            uint8  field   = uint8((nodeidx - 1) / 32);
            uint32 submask = 1 << ((nodeidx - 1) % 32);
            if ((m_taximask[field] & submask) != submask)
            {
                m_taximask[field] |= submask;
                return true;
            }
            else
                return false;
        }
        void AppendTaximaskTo(ByteBuffer& data, bool all);

        // Destinations
        bool LoadTaxiDestinationsFromString(std::string const& values, uint32 team);
        std::string SaveTaxiDestinationsToString();

        void ClearTaxiDestinations() { m_TaxiDestinations.clear(); }
        void AddTaxiDestination(uint32 dest) { m_TaxiDestinations.push_back(dest); }
        uint32 GetTaxiSource() const { return m_TaxiDestinations.empty() ? 0 : m_TaxiDestinations.front(); }
        uint32 GetTaxiDestination() const { return m_TaxiDestinations.size() < 2 ? 0 : m_TaxiDestinations[1]; }
        uint32 GetCurrentTaxiPath() const;
        uint32 NextTaxiDestination()
        {
            m_TaxiDestinations.pop_front();
            return GetTaxiDestination();
        }

        std::deque<uint32> const& GetPath() const { return m_TaxiDestinations; }
        bool empty() const { return m_TaxiDestinations.empty(); }

        friend std::ostringstream& operator<< (std::ostringstream& ss, PlayerTaxi const& taxi);
    private:
        TaxiMask m_taximask;
        std::deque<uint32> m_TaxiDestinations;
};

std::ostringstream& operator << (std::ostringstream& ss, PlayerTaxi const& taxi);

class Player;

/// Holder for Battleground data
struct BGData
{
    BGData() : bgInstanceID(0), bgTypeID(BATTLEGROUND_TYPE_NONE), bgAfkReportedCount(0), bgAfkReportedTimer(0),
        bgTeam(0), mountSpell(0) { ClearTaxiPath(); }

    uint32 bgInstanceID;                    ///< This variable is set to bg->m_InstanceID,
                                            ///  when player is teleported to BG - (it is battleground's GUID)
    BattlegroundTypeId bgTypeID;

    std::set<uint32>   bgAfkReporter;
    uint8              bgAfkReportedCount;
    time_t             bgAfkReportedTimer;

    uint32 bgTeam;                          ///< What side the player will be added to

    uint32 mountSpell;
    uint32 taxiPath[2];

    WorldLocation joinPos;                  ///< From where player entered BG

    void ClearTaxiPath()     { taxiPath[0] = taxiPath[1] = 0; }
    bool HasTaxiPath() const { return taxiPath[0] && taxiPath[1]; }
};

struct TradeStatusInfo
{
    TradeStatusInfo() : Status(TRADE_STATUS_BUSY), TraderGuid(), Result(EQUIP_ERR_OK),
        IsTargetResult(false), ItemLimitCategoryId(0), Slot(0) { }

    TradeStatus Status;
    ObjectGuid TraderGuid;
    InventoryResult Result;
    bool IsTargetResult;
    uint32 ItemLimitCategoryId;
    uint8 Slot;
};

struct ResurrectionData
{
    ObjectGuid GUID;
    WorldLocation Location;
    uint32 Health;
    uint32 Mana;
    uint32 Aura;
};

#define SPELL_DK_RAISE_ALLY 46619

class TC_GAME_API Player : public Unit, public GridObject<Player>
{
    friend class WorldSession;
    friend class CinematicMgr;
    friend void Item::AddToUpdateQueueOf(Player* player);
    friend void Item::RemoveFromUpdateQueueOf(Player* player);
    public:
        explicit Player(WorldSession* session);
        ~Player();

        PlayerAI* AI() const { return reinterpret_cast<PlayerAI*>(i_AI); }

        void CleanupsBeforeDelete(bool finalCleanup = true) override;

        void AddToWorld() override;
        void RemoveFromWorld() override;

        void SetObjectScale(float scale) override
        {
            Unit::SetObjectScale(scale);
            SetFloatValue(UNIT_FIELD_BOUNDINGRADIUS, scale * DEFAULT_WORLD_OBJECT_SIZE);
            SetFloatValue(UNIT_FIELD_COMBATREACH, scale * DEFAULT_COMBAT_REACH);
        }

        bool TeleportTo(uint32 mapid, float x, float y, float z, float orientation, uint32 options = 0);
        bool TeleportTo(WorldLocation const &loc, uint32 options = 0);
        bool TeleportToBGEntryPoint();

        bool HasSummonPending() const;
        void SendSummonRequestFrom(Unit* summoner);
        void SummonIfPossible(bool agree);

        bool Create(ObjectGuid::LowType guidlow, CharacterCreateInfo* createInfo);

        void Update(uint32 time) override;

        static bool BuildEnumData(PreparedQueryResult result, WorldPacket* data);

        bool IsImmunedToSpellEffect(SpellInfo const* spellInfo, uint32 index) const override;

        void SetInWater(bool apply);

        bool IsInWater() const override { return m_isInWater; }
        bool IsUnderWater() const override;
        bool IsFalling() { return GetPositionZ() < m_lastFallZ; }
        bool IsInAreaTriggerRadius(const AreaTriggerEntry* trigger) const;

        void SendInitialPacketsBeforeAddToMap();
        void SendInitialPacketsAfterAddToMap();
        void SendSupercededSpell(uint32 oldSpell, uint32 newSpell) const;
        void SendTransferAborted(uint32 mapid, TransferAbortReason reason, uint8 arg = 0) const;
        void SendInstanceResetWarning(uint32 mapid, Difficulty difficulty, uint32 time, bool welcome) const;

        bool CanInteractWithQuestGiver(Object* questGiver) const;
        Creature* GetNPCIfCanInteractWith(ObjectGuid const& guid, uint32 npcflagmask) const;
        GameObject* GetGameObjectIfCanInteractWith(ObjectGuid const& guid) const;
        GameObject* GetGameObjectIfCanInteractWith(ObjectGuid const& guid, GameobjectTypes type) const;

        void ToggleAFK();
        void ToggleDND();
        bool isAFK() const { return HasFlag(PLAYER_FLAGS, PLAYER_FLAGS_AFK); }
        bool isDND() const { return HasFlag(PLAYER_FLAGS, PLAYER_FLAGS_DND); }
        uint8 GetChatTag() const;
        std::string autoReplyMsg;

        uint32 GetBarberShopCost(uint8 newhairstyle, uint8 newhaircolor, uint8 newfacialhair, BarberShopStyleEntry const* newSkin = nullptr) const;

        PlayerSocial *GetSocial() const { return m_social; }

        PlayerTaxi m_taxi;
        void InitTaxiNodesForLevel() { m_taxi.InitTaxiNodesForLevel(getRace(), getClass(), getLevel()); }
        bool ActivateTaxiPathTo(std::vector<uint32> const& nodes, Creature* npc = nullptr, uint32 spellid = 0);
        bool ActivateTaxiPathTo(uint32 taxi_path_id, uint32 spellid = 0);
        void CleanupAfterTaxiFlight();
        void ContinueTaxiFlight() const;
                                                            // mount_id can be used in scripting calls
        bool isAcceptWhispers() const { return (m_ExtraFlags & PLAYER_EXTRA_ACCEPT_WHISPERS) != 0; }
        void SetAcceptWhispers(bool on) { if (on) m_ExtraFlags |= PLAYER_EXTRA_ACCEPT_WHISPERS; else m_ExtraFlags &= ~PLAYER_EXTRA_ACCEPT_WHISPERS; }
        bool IsGameMaster() const { return (m_ExtraFlags & PLAYER_EXTRA_GM_ON) != 0; }
        bool CanBeGameMaster() const;
        void SetGameMaster(bool on);
        bool isGMChat() const { return (m_ExtraFlags & PLAYER_EXTRA_GM_CHAT) != 0; }
        void SetGMChat(bool on) { if (on) m_ExtraFlags |= PLAYER_EXTRA_GM_CHAT; else m_ExtraFlags &= ~PLAYER_EXTRA_GM_CHAT; }
        bool isTaxiCheater() const { return (m_ExtraFlags & PLAYER_EXTRA_TAXICHEAT) != 0; }
        void SetTaxiCheater(bool on) { if (on) m_ExtraFlags |= PLAYER_EXTRA_TAXICHEAT; else m_ExtraFlags &= ~PLAYER_EXTRA_TAXICHEAT; }
        bool isGMVisible() const { return !(m_ExtraFlags & PLAYER_EXTRA_GM_INVISIBLE); }
        void SetGMVisible(bool on);
        bool Has310Flyer(bool checkAllSpells, uint32 excludeSpellId = 0);
        void SetHas310Flyer(bool on) { if (on) m_ExtraFlags |= PLAYER_EXTRA_HAS_310_FLYER; else m_ExtraFlags &= ~PLAYER_EXTRA_HAS_310_FLYER; }
        void SetPvPDeath(bool on) { if (on) m_ExtraFlags |= PLAYER_EXTRA_PVP_DEATH; else m_ExtraFlags &= ~PLAYER_EXTRA_PVP_DEATH; }

        void GiveXP(uint32 xp, Unit* victim, float group_rate=1.0f);
        void GiveLevel(uint8 level);

        void InitStatsForLevel(bool reapplyMods = false);

        // .cheat command related
        bool GetCommandStatus(uint32 command) const { return (_activeCheats & command) != 0; }
        void SetCommandStatusOn(uint32 command) { _activeCheats |= command; }
        void SetCommandStatusOff(uint32 command) { _activeCheats &= ~command; }

        // Played Time Stuff
        time_t m_logintime;
        time_t m_Last_tick;
        uint32 m_Played_time[MAX_PLAYED_TIME_INDEX];
        uint32 GetTotalPlayedTime() const { return m_Played_time[PLAYED_TIME_TOTAL]; }
        uint32 GetLevelPlayedTime() const { return m_Played_time[PLAYED_TIME_LEVEL]; }

        void setDeathState(DeathState s) override;                   // overwrite Unit::setDeathState

        float GetRestBonus() const { return m_rest_bonus; }
        void SetRestBonus(float rest_bonus_new);

        bool HasRestFlag(RestFlag restFlag) const { return (_restFlagMask & restFlag) != 0; }
        void SetRestFlag(RestFlag restFlag, uint32 triggerId = 0);
        void RemoveRestFlag(RestFlag restFlag);

        uint32 GetXPRestBonus(uint32 xp);
        uint32 GetInnTriggerId() const { return inn_triggerId; }

        Pet* GetPet() const;
        Pet* SummonPet(uint32 entry, float x, float y, float z, float ang, PetType petType, uint32 despwtime);
        void RemovePet(Pet* pet, PetSaveMode mode, bool returnreagent = false);
        uint32 GetPhaseMaskForSpawn() const;                // used for proper set phase for DB at GM-mode creature/GO spawn

        /// Handles said message in regular chat based on declared language and in config pre-defined Range.
        void Say(std::string const& text, Language language, WorldObject const* = nullptr) override;
        void Say(uint32 textId, WorldObject const* target = nullptr) override;
        /// Handles yelled message in regular chat based on declared language and in config pre-defined Range.
        void Yell(std::string const& text, Language language, WorldObject const* = nullptr) override;
        void Yell(uint32 textId, WorldObject const* target = nullptr) override;
        /// Outputs an universal text which is supposed to be an action.
        void TextEmote(std::string const& text, WorldObject const* = nullptr, bool = false) override;
        void TextEmote(uint32 textId, WorldObject const* target = nullptr, bool isBossEmote = false) override;
        /// Handles whispers from Addons and players based on sender, receiver's guid and language.
        void Whisper(std::string const& text, Language language, Player* receiver, bool = false) override;
        void Whisper(uint32 textId, Player* target, bool isBossWhisper = false) override;

        /*********************************************************/
        /***                    STORAGE SYSTEM                 ***/
        /*********************************************************/

        void SetVirtualItemSlot(uint8 i, Item* item);
        void SetSheath(SheathState sheathed) override;             // overwrite Unit version
        uint8 FindEquipSlot(ItemTemplate const* proto, uint32 slot, bool swap) const;
        uint32 GetItemCount(uint32 item, bool inBankAlso = false, Item* skipItem = nullptr) const;
        uint32 GetItemCountWithLimitCategory(uint32 limitCategory, Item* skipItem = nullptr) const;
        Item* GetItemByGuid(ObjectGuid guid) const;
        Item* GetItemByEntry(uint32 entry) const;
        Item* GetItemByPos(uint16 pos) const;
        Item* GetItemByPos(uint8 bag, uint8 slot) const;
        Item* GetUseableItemByPos(uint8 bag, uint8 slot) const;
        Bag*  GetBagByPos(uint8 slot) const;
        Item* GetWeaponForAttack(WeaponAttackType attackType, bool useable = false) const;
        Item* GetShield(bool useable = false) const;
        static uint8 GetAttackBySlot(uint8 slot);        // MAX_ATTACK if not weapon slot
        std::vector<Item*> &GetItemUpdateQueue() { return m_itemUpdateQueue; }
        static bool IsInventoryPos(uint16 pos) { return IsInventoryPos(pos >> 8, pos & 255); }
        static bool IsInventoryPos(uint8 bag, uint8 slot);
        static bool IsEquipmentPos(uint16 pos) { return IsEquipmentPos(pos >> 8, pos & 255); }
        static bool IsEquipmentPos(uint8 bag, uint8 slot);
        static bool IsBagPos(uint16 pos);
        static bool IsBankPos(uint16 pos) { return IsBankPos(pos >> 8, pos & 255); }
        static bool IsBankPos(uint8 bag, uint8 slot);
        bool IsValidPos(uint16 pos, bool explicit_pos) const { return IsValidPos(pos >> 8, pos & 255, explicit_pos); }
        bool IsValidPos(uint8 bag, uint8 slot, bool explicit_pos) const;
        uint8 GetBankBagSlotCount() const { return GetByteValue(PLAYER_BYTES_2, PLAYER_BYTES_2_OFFSET_BANK_BAG_SLOTS); }
        void SetBankBagSlotCount(uint8 count) { SetByteValue(PLAYER_BYTES_2, PLAYER_BYTES_2_OFFSET_BANK_BAG_SLOTS, count); }
        bool HasItemCount(uint32 item, uint32 count = 1, bool inBankAlso = false) const;
        bool HasItemFitToSpellRequirements(SpellInfo const* spellInfo, Item const* ignoreItem = nullptr) const;
        bool CanNoReagentCast(SpellInfo const* spellInfo) const;
        bool HasItemOrGemWithIdEquipped(uint32 item, uint32 count, uint8 except_slot = NULL_SLOT) const;
        bool HasItemOrGemWithLimitCategoryEquipped(uint32 limitCategory, uint32 count, uint8 except_slot = NULL_SLOT) const;
        InventoryResult CanTakeMoreSimilarItems(Item* pItem, uint32* itemLimitCategory = NULL) const { return CanTakeMoreSimilarItems(pItem->GetEntry(), pItem->GetCount(), pItem, NULL, itemLimitCategory); }
        InventoryResult CanTakeMoreSimilarItems(uint32 entry, uint32 count, uint32* itemLimitCategory = NULL) const { return CanTakeMoreSimilarItems(entry, count, NULL, NULL, itemLimitCategory); }
        InventoryResult CanStoreNewItem(uint8 bag, uint8 slot, ItemPosCountVec& dest, uint32 item, uint32 count, uint32* no_space_count = nullptr) const;
        InventoryResult CanStoreItem(uint8 bag, uint8 slot, ItemPosCountVec& dest, Item* pItem, bool swap = false) const;
        InventoryResult CanStoreItems(Item** items, int count, uint32* itemLimitCategory) const;
        InventoryResult CanEquipNewItem(uint8 slot, uint16& dest, uint32 item, bool swap) const;
        InventoryResult CanEquipItem(uint8 slot, uint16& dest, Item* pItem, bool swap, bool not_loading = true) const;

        InventoryResult CanEquipUniqueItem(Item* pItem, uint8 except_slot = NULL_SLOT, uint32 limit_count = 1) const;
        InventoryResult CanEquipUniqueItem(ItemTemplate const* itemProto, uint8 except_slot = NULL_SLOT, uint32 limit_count = 1) const;
        InventoryResult CanUnequipItems(uint32 item, uint32 count) const;
        InventoryResult CanUnequipItem(uint16 src, bool swap) const;
        InventoryResult CanBankItem(uint8 bag, uint8 slot, ItemPosCountVec& dest, Item* pItem, bool swap, bool not_loading = true) const;
        InventoryResult CanUseItem(Item* pItem, bool not_loading = true) const;
        bool HasItemTotemCategory(uint32 TotemCategory) const;
        InventoryResult CanUseItem(ItemTemplate const* pItem) const;
        InventoryResult CanUseAmmo(uint32 item) const;
        InventoryResult CanRollForItemInLFG(ItemTemplate const* item, WorldObject const* lootedObject) const;
        Item* StoreNewItem(ItemPosCountVec const& pos, uint32 item, bool update, int32 randomPropertyId = 0, AllowedLooterSet const& allowedLooters = AllowedLooterSet());
        Item* StoreItem(ItemPosCountVec const& pos, Item* pItem, bool update);
        Item* EquipNewItem(uint16 pos, uint32 item, bool update);
        Item* EquipItem(uint16 pos, Item* pItem, bool update);
        void AutoUnequipOffhandIfNeed(bool force = false);
        bool StoreNewItemInBestSlots(uint32 item_id, uint32 item_count);
        void AutoStoreLoot(uint8 bag, uint8 slot, uint32 loot_id, LootStore const& store, bool broadcast = false);
        void AutoStoreLoot(uint32 loot_id, LootStore const& store, bool broadcast = false) { AutoStoreLoot(NULL_BAG, NULL_SLOT, loot_id, store, broadcast); }
        void StoreLootItem(uint8 lootSlot, Loot* loot);

        InventoryResult CanTakeMoreSimilarItems(uint32 entry, uint32 count, Item* pItem, uint32* no_space_count = NULL, uint32* itemLimitCategory = NULL) const;
        InventoryResult CanStoreItem(uint8 bag, uint8 slot, ItemPosCountVec& dest, uint32 entry, uint32 count, Item* pItem = nullptr, bool swap = false, uint32* no_space_count = nullptr) const;

        void AddRefundReference(ObjectGuid it);
        void DeleteRefundReference(ObjectGuid it);

        void ApplyEquipCooldown(Item* pItem);
        void SetAmmo(uint32 item);
        void RemoveAmmo();
        float GetAmmoDPS() const { return m_ammoDPS; }
        bool CheckAmmoCompatibility(const ItemTemplate* ammo_proto) const;
        void QuickEquipItem(uint16 pos, Item* pItem);
        void VisualizeItem(uint8 slot, Item* pItem);
        void SetVisibleItemSlot(uint8 slot, Item* pItem);
        Item* BankItem(ItemPosCountVec const& dest, Item* pItem, bool update);
        void RemoveItem(uint8 bag, uint8 slot, bool update);
        void MoveItemFromInventory(uint8 bag, uint8 slot, bool update);
                                                            // in trade, auction, guild bank, mail....
        void MoveItemToInventory(ItemPosCountVec const& dest, Item* pItem, bool update, bool in_characterInventoryDB = false);
                                                            // in trade, guild bank, mail....
        void RemoveItemDependentAurasAndCasts(Item* pItem);
        void DestroyItem(uint8 bag, uint8 slot, bool update);
        void DestroyItemCount(uint32 item, uint32 count, bool update, bool unequip_check = false);
        void DestroyItemCount(Item* item, uint32& count, bool update);
        void DestroyConjuredItems(bool update);
        void DestroyZoneLimitedItem(bool update, uint32 new_zone);
        void SplitItem(uint16 src, uint16 dst, uint32 count);
        void SwapItem(uint16 src, uint16 dst);
        void AddItemToBuyBackSlot(Item* pItem);
        Item* GetItemFromBuyBackSlot(uint32 slot);
        void RemoveItemFromBuyBackSlot(uint32 slot, bool del);
        uint32 GetMaxKeyringSize() const { return KEYRING_SLOT_END-KEYRING_SLOT_START; }
        void SendEquipError(InventoryResult msg, Item* pItem, Item* pItem2 = nullptr, uint32 itemid = 0) const;
        void SendBuyError(BuyResult msg, Creature* creature, uint32 item, uint32 param) const;
        void SendSellError(SellResult msg, Creature* creature, ObjectGuid guid, uint32 param) const;
        void AddWeaponProficiency(uint32 newflag) { m_WeaponProficiency |= newflag; }
        void AddArmorProficiency(uint32 newflag) { m_ArmorProficiency |= newflag; }
        uint32 GetWeaponProficiency() const { return m_WeaponProficiency; }
        uint32 GetArmorProficiency() const { return m_ArmorProficiency; }
        bool IsUseEquipedWeapon(bool mainhand) const;
        bool IsTwoHandUsed() const;
        void SendNewItem(Item* item, uint32 count, bool received, bool created, bool broadcast = false);
        bool BuyItemFromVendorSlot(ObjectGuid vendorguid, uint32 vendorslot, uint32 item, uint8 count, uint8 bag, uint8 slot);
        bool _StoreOrEquipNewItem(uint32 vendorslot, uint32 item, uint8 count, uint8 bag, uint8 slot, int32 price, ItemTemplate const* pProto, Creature* pVendor, VendorItem const* crItem, bool bStore);

        float GetReputationPriceDiscount(Creature const* creature) const;

        Player* GetTrader() const { return m_trade ? m_trade->GetTrader() : nullptr; }
        TradeData* GetTradeData() const { return m_trade; }
        void TradeCancel(bool sendback);

        CinematicMgr* GetCinematicMgr() const { return _cinematicMgr; }

        void UpdateEnchantTime(uint32 time);
        void UpdateSoulboundTradeItems();
        void AddTradeableItem(Item* item);
        void RemoveTradeableItem(Item* item);
        void UpdateItemDuration(uint32 time, bool realtimeonly = false);
        void AddEnchantmentDurations(Item* item);
        void RemoveEnchantmentDurations(Item* item);
        void RemoveArenaEnchantments(EnchantmentSlot slot);
        void AddEnchantmentDuration(Item* item, EnchantmentSlot slot, uint32 duration);
        void ApplyEnchantment(Item* item, EnchantmentSlot slot, bool apply, bool apply_dur = true, bool ignore_condition = false);
        void ApplyEnchantment(Item* item, bool apply);
        void UpdateSkillEnchantments(uint16 skill_id, uint16 curr_value, uint16 new_value);
        void SendEnchantmentDurations();
        void BuildEnchantmentsInfoData(WorldPacket* data);
        void AddItemDurations(Item* item);
        void RemoveItemDurations(Item* item);
        void SendItemDurations();
        void LoadCorpse(PreparedQueryResult result);
        void LoadPet();

        bool AddItem(uint32 itemId, uint32 count);

        uint32 m_stableSlots;

        /*********************************************************/
        /***                    GOSSIP SYSTEM                  ***/
        /*********************************************************/

        void PrepareGossipMenu(WorldObject* source, uint32 menuId = 0, bool showQuests = false);
        void SendPreparedGossip(WorldObject* source);
        void OnGossipSelect(WorldObject* source, uint32 gossipListId, uint32 menuId);

        uint32 GetGossipTextId(uint32 menuId, WorldObject* source);
        uint32 GetGossipTextId(WorldObject* source);
        static uint32 GetDefaultGossipMenuForSource(WorldObject* source);

        /*********************************************************/
        /***                    QUEST SYSTEM                   ***/
        /*********************************************************/

        int32 GetQuestLevel(Quest const* quest) const { return quest && (quest->GetQuestLevel() > 0) ? quest->GetQuestLevel() : getLevel(); }

        void PrepareQuestMenu(ObjectGuid guid);
        void SendPreparedQuest(ObjectGuid guid);
        bool IsActiveQuest(uint32 quest_id) const;
        Quest const* GetNextQuest(ObjectGuid guid, Quest const* quest) const;
        bool CanSeeStartQuest(Quest const* quest);
        bool CanTakeQuest(Quest const* quest, bool msg);
        bool CanAddQuest(Quest const* quest, bool msg) const;
        bool CanCompleteQuest(uint32 quest_id);
        bool CanCompleteRepeatableQuest(Quest const* quest);
        bool CanRewardQuest(Quest const* quest, bool msg);
        bool CanRewardQuest(Quest const* quest, uint32 reward, bool msg);
        void AddQuestAndCheckCompletion(Quest const* quest, Object* questGiver);
        void AddQuest(Quest const* quest, Object* questGiver);
        void CompleteQuest(uint32 quest_id);
        void IncompleteQuest(uint32 quest_id);
        void RewardQuest(Quest const* quest, uint32 reward, Object* questGiver, bool announce = true);
        void FailQuest(uint32 quest_id);
        bool SatisfyQuestSkill(Quest const* qInfo, bool msg) const;
        bool SatisfyQuestLevel(Quest const* qInfo, bool msg) const;
        bool SatisfyQuestLog(bool msg) const;
        bool SatisfyQuestPreviousQuest(Quest const* qInfo, bool msg);
        bool SatisfyQuestClass(Quest const* qInfo, bool msg) const;
        bool SatisfyQuestRace(Quest const* qInfo, bool msg) const;
        bool SatisfyQuestReputation(Quest const* qInfo, bool msg);
        bool SatisfyQuestStatus(Quest const* qInfo, bool msg) const;
        bool SatisfyQuestConditions(Quest const* qInfo, bool msg);
        bool SatisfyQuestTimed(Quest const* qInfo, bool msg) const;
        bool SatisfyQuestExclusiveGroup(Quest const* qInfo, bool msg);
        bool SatisfyQuestNextChain(Quest const* qInfo, bool msg) const;
        bool SatisfyQuestPrevChain(Quest const* qInfo, bool msg);
        bool SatisfyQuestDay(Quest const* qInfo, bool msg) const;
        bool SatisfyQuestWeek(Quest const* qInfo, bool msg);
        bool SatisfyQuestMonth(Quest const* qInfo, bool msg);
        bool SatisfyQuestSeasonal(Quest const* qInfo, bool msg);
        bool GiveQuestSourceItem(Quest const* quest);
        bool TakeQuestSourceItem(uint32 questId, bool msg);
        bool GetQuestRewardStatus(uint32 quest_id) const;
        QuestStatus GetQuestStatus(uint32 quest_id) const;
        void SetQuestStatus(uint32 questId, QuestStatus status, bool update = true);
        void RemoveActiveQuest(uint32 questId, bool update = true);
        void RemoveRewardedQuest(uint32 questId, bool update = true);
        void SendQuestUpdate(uint32 questId);
        QuestGiverStatus GetQuestDialogStatus(Object* questGiver);

        void SetDailyQuestStatus(uint32 quest_id);
        void SetWeeklyQuestStatus(uint32 quest_id);
        void SetMonthlyQuestStatus(uint32 quest_id);
        void SetSeasonalQuestStatus(uint32 quest_id);
        void ResetDailyQuestStatus();
        void ResetWeeklyQuestStatus();
        void ResetMonthlyQuestStatus();
        void ResetSeasonalQuestStatus(uint16 event_id);

        uint16 FindQuestSlot(uint32 quest_id) const;
        uint32 GetQuestSlotQuestId(uint16 slot) const;
        uint32 GetQuestSlotState(uint16 slot) const;
        uint16 GetQuestSlotCounter(uint16 slot, uint8 counter) const;
        uint32 GetQuestSlotTime(uint16 slot) const;
        void SetQuestSlot(uint16 slot, uint32 quest_id, uint32 timer = 0);
        void SetQuestSlotCounter(uint16 slot, uint8 counter, uint16 count);
        void SetQuestSlotState(uint16 slot, uint32 state);
        void RemoveQuestSlotState(uint16 slot, uint32 state);
        void SetQuestSlotTimer(uint16 slot, uint32 timer);
        void SwapQuestSlot(uint16 slot1, uint16 slot2);

        uint16 GetReqKillOrCastCurrentCount(uint32 quest_id, int32 entry) const;
        void AreaExploredOrEventHappens(uint32 questId);
        void GroupEventHappens(uint32 questId, WorldObject const* pEventObject);
        void ItemAddedQuestCheck(uint32 entry, uint32 count);
        void ItemRemovedQuestCheck(uint32 entry, uint32 count);
        void KilledMonster(CreatureTemplate const* cInfo, ObjectGuid guid);
        void KilledMonsterCredit(uint32 entry, ObjectGuid guid = ObjectGuid::Empty);
        void KilledPlayerCredit();
        void KillCreditGO(uint32 entry, ObjectGuid guid = ObjectGuid::Empty);
        void TalkedToCreature(uint32 entry, ObjectGuid guid);
        void MoneyChanged(uint32 value);
        void ReputationChanged(FactionEntry const* factionEntry);
        void ReputationChanged2(FactionEntry const* factionEntry);
        bool HasQuestForItem(uint32 itemId) const;
        bool HasQuestForGO(int32 goId) const;
        void UpdateForQuestWorldObjects();
        bool CanShareQuest(uint32 questId) const;

        void SendQuestComplete(uint32 questId) const;
        void SendQuestReward(Quest const* quest, uint32 XP) const;
        void SendQuestFailed(uint32 questId, InventoryResult reason = EQUIP_ERR_OK) const;
        void SendQuestTimerFailed(uint32 questId) const;
        void SendCanTakeQuestResponse(QuestFailedReason msg) const;
        void SendQuestConfirmAccept(Quest const* quest, Player* pReceiver) const;
        void SendPushToPartyResponse(Player* player, uint8 msg) const;
        void SendQuestUpdateAddItem(Quest const* quest, uint32 itemIdx, uint16 count) const;
        void SendQuestUpdateAddCreatureOrGo(Quest const* quest, ObjectGuid guid, uint32 creatureOrGOIdx, uint16 oldCount, uint16 addCount);
        void SendQuestUpdateAddPlayer(Quest const* quest, uint16 oldCount, uint16 addCount);
        void SendQuestGiverStatusMultiple();

        ObjectGuid GetDivider() const { return m_divider; }
        void SetDivider(ObjectGuid guid) { m_divider = guid; }

        uint32 GetInGameTime() const { return m_ingametime; }
        void SetInGameTime(uint32 time) { m_ingametime = time; }

        void AddTimedQuest(uint32 questId) { m_timedquests.insert(questId); }
        void RemoveTimedQuest(uint32 questId) { m_timedquests.erase(questId); }

        bool HasPvPForcingQuest() const;

        /*********************************************************/
        /***                   LOAD SYSTEM                     ***/
        /*********************************************************/

        bool LoadFromDB(ObjectGuid guid, SQLQueryHolder *holder);
        bool IsLoading() const override;

        void Initialize(ObjectGuid::LowType guid);
        static uint32 GetUInt32ValueFromArray(Tokenizer const& data, uint16 index);
        static float  GetFloatValueFromArray(Tokenizer const& data, uint16 index);
        static uint32 GetZoneIdFromDB(ObjectGuid guid);
        static uint32 GetLevelFromDB(ObjectGuid guid);
        static bool   LoadPositionFromDB(uint32& mapid, float& x, float& y, float& z, float& o, bool& in_flight, ObjectGuid guid);

        static bool IsValidGender(uint8 Gender) { return Gender <= GENDER_FEMALE; }
        static bool ValidateAppearance(uint8 race, uint8 class_, uint8 gender, uint8 hairID, uint8 hairColor, uint8 faceID, uint8 facialHair, uint8 skinColor, bool create = false);

        /*********************************************************/
        /***                   SAVE SYSTEM                     ***/
        /*********************************************************/

        void SaveToDB(bool create = false);
        void SaveInventoryAndGoldToDB(SQLTransaction& trans);                    // fast save function for item/money cheating preventing
        void SaveGoldToDB(SQLTransaction& trans) const;

        static void SetUInt32ValueInArray(Tokenizer& data, uint16 index, uint32 value);
        static void Customize(CharacterCustomizeInfo const* customizeInfo, SQLTransaction& trans);
        static void SavePositionInDB(WorldLocation const& loc, uint16 zoneId, ObjectGuid guid, SQLTransaction& trans);

        static void DeleteFromDB(ObjectGuid playerguid, uint32 accountId, bool updateRealmChars = true, bool deleteFinally = false);
        static void DeleteOldCharacters();
        static void DeleteOldCharacters(uint32 keepDays);

        bool m_mailsLoaded;
        bool m_mailsUpdated;

        void SetBindPoint(ObjectGuid guid) const;
        void SendTalentWipeConfirm(ObjectGuid guid) const;
        void ResetPetTalents();
        void RegenerateAll();
        void Regenerate(Powers power);
        void RegenerateHealth();
        void setRegenTimerCount(uint32 time) {m_regenTimerCount = time;}
        void setWeaponChangeTimer(uint32 time) {m_weaponChangeTimer = time;}

        uint32 GetMoney() const { return GetUInt32Value(PLAYER_FIELD_COINAGE); }
        bool ModifyMoney(int32 amount, bool sendError = true);
        bool HasEnoughMoney(uint32 amount) const { return (GetMoney() >= amount); }
        bool HasEnoughMoney(int32 amount) const;
        void SetMoney(uint32 value);

        RewardedQuestSet const& getRewardedQuests() const { return m_RewardedQuests; }
        QuestStatusMap& getQuestStatusMap() { return m_QuestStatus; }

        size_t GetRewardedQuestCount() const { return m_RewardedQuests.size(); }
        bool IsQuestRewarded(uint32 quest_id) const;

        Unit* GetSelectedUnit() const;
        Player* GetSelectedPlayer() const;

        void SetTarget(ObjectGuid /*guid*/) override { } /// Used for serverside target changes, does not apply to players
        void SetSelection(ObjectGuid guid) { SetGuidValue(UNIT_FIELD_TARGET, guid); }

        uint8 GetComboPoints() const { return m_comboPoints; }
        ObjectGuid GetComboTarget() const { return m_comboTarget; }

        void AddComboPoints(Unit* target, int8 count, Spell* spell = nullptr);
        void GainSpellComboPoints(int8 count);
        void ClearComboPoints();
        void SendComboPoints();

        void SendMailResult(uint32 mailId, MailResponseType mailAction, MailResponseResult mailError, uint32 equipError = 0, ObjectGuid::LowType item_guid = 0, uint32 item_count = 0) const;
        void SendNewMail() const;
        void UpdateNextMailTimeAndUnreads();
        void AddNewMailDeliverTime(time_t deliver_time);
        bool IsMailsLoaded() const { return m_mailsLoaded; }

        void RemoveMail(uint32 id);

        void AddMail(Mail* mail) { m_mail.push_front(mail);}// for call from WorldSession::SendMailTo
        uint32 GetMailSize() { return m_mail.size();}
        Mail* GetMail(uint32 id);

        PlayerMails::iterator GetMailBegin() { return m_mail.begin();}
        PlayerMails::iterator GetMailEnd() { return m_mail.end();}

        void SendItemRetrievalMail(uint32 itemEntry, uint32 count); // Item retrieval mails sent by The Postmaster (34337), used in multiple places.

        /*********************************************************/
        /*** MAILED ITEMS SYSTEM ***/
        /*********************************************************/

        uint8 unReadMails;
        time_t m_nextMailDelivereTime;

        typedef std::unordered_map<uint32, Item*> ItemMap;

        ItemMap mMitems;                                    //template defined in objectmgr.cpp

        Item* GetMItem(uint32 id);
        void AddMItem(Item* it);
        bool RemoveMItem(uint32 id);

        void SendOnCancelExpectedVehicleRideAura() const;
        void PetSpellInitialize();
        void CharmSpellInitialize();
        void PossessSpellInitialize();
        void VehicleSpellInitialize();
        void SendRemoveControlBar() const;
        bool HasSpell(uint32 spell) const override;
        bool HasActiveSpell(uint32 spell) const;            // show in spellbook
        TrainerSpellState GetTrainerSpellState(TrainerSpell const* trainer_spell) const;
        bool IsSpellFitByClassAndRace(uint32 spell_id) const;
        bool IsNeedCastPassiveSpellAtLearn(SpellInfo const* spellInfo) const;

        void SendProficiency(ItemClass itemClass, uint32 itemSubclassMask) const;
        void SendInitialSpells();
        bool AddSpell(uint32 spellId, bool active, bool learning, bool dependent, bool disabled, bool loading = false, uint32 fromSkill = 0);
        void LearnSpell(uint32 spell_id, bool dependent, uint32 fromSkill = 0);
        void RemoveSpell(uint32 spell_id, bool disabled = false, bool learn_low_rank = true);
        void ResetSpells(bool myClassOnly = false);
        void LearnCustomSpells();
        void LearnDefaultSkills();
        void LearnDefaultSkill(uint32 skillId, uint16 rank);
        void LearnQuestRewardedSpells();
        void LearnQuestRewardedSpells(Quest const* quest);
        void LearnSpellHighestRank(uint32 spellid);
        void AddTemporarySpell(uint32 spellId);
        void RemoveTemporarySpell(uint32 spellId);
        void SetReputation(uint32 factionentry, uint32 value);
        uint32 GetReputation(uint32 factionentry) const;
        std::string const& GetGuildName() const;
        uint32 GetFreeTalentPoints() const { return GetUInt32Value(PLAYER_CHARACTER_POINTS1); }
        void SetFreeTalentPoints(uint32 points);
        bool ResetTalents(bool no_cost = false);
        uint32 ResetTalentsCost() const;
        void InitTalentForLevel();
        void BuildPlayerTalentsInfoData(WorldPacket* data);
        void BuildPetTalentsInfoData(WorldPacket* data);
        void SendTalentsInfoData(bool pet);
        void LearnTalent(uint32 talentId, uint32 talentRank);
        void LearnPetTalent(ObjectGuid petGuid, uint32 talentId, uint32 talentRank);

        bool AddTalent(uint32 spellId, uint8 spec, bool learning);
        bool HasTalent(uint32 spell_id, uint8 spec) const;

        uint32 CalculateTalentsPoints() const;

        // Dual Spec
        void UpdateSpecCount(uint8 count);
        uint32 GetActiveSpec() const { return m_activeSpec; }
        void SetActiveSpec(uint8 spec){ m_activeSpec = spec; }
        uint8 GetSpecsCount() const { return m_specsCount; }
        void SetSpecsCount(uint8 count) { m_specsCount = count; }
        void ActivateSpec(uint8 spec);

        void InitGlyphsForLevel();
        void SetGlyphSlot(uint8 slot, uint32 slottype) { SetUInt32Value(PLAYER_FIELD_GLYPH_SLOTS_1 + slot, slottype); }
        uint32 GetGlyphSlot(uint8 slot) { return GetUInt32Value(PLAYER_FIELD_GLYPH_SLOTS_1 + slot); }
        void SetGlyph(uint8 slot, uint32 glyph);
        uint32 GetGlyph(uint8 slot) { return m_Glyphs[m_activeSpec][slot]; }

        uint32 GetFreePrimaryProfessionPoints() const { return GetUInt32Value(PLAYER_CHARACTER_POINTS2); }
        void SetFreePrimaryProfessions(uint16 profs) { SetUInt32Value(PLAYER_CHARACTER_POINTS2, profs); }
        void InitPrimaryProfessions();

        PlayerSpellMap const& GetSpellMap() const { return m_spells; }
        PlayerSpellMap      & GetSpellMap()       { return m_spells; }

        void AddSpellMod(SpellModifier* mod, bool apply);
        bool IsAffectedBySpellmod(SpellInfo const* spellInfo, SpellModifier* mod, Spell* spell = nullptr) const;
        template <class T>
        void ApplySpellMod(uint32 spellId, SpellModOp op, T& basevalue, Spell* spell = nullptr);
        void RemoveSpellMods(Spell* spell);
        void RestoreSpellMods(Spell* spell, uint32 ownerAuraId = 0, Aura* aura = nullptr);
        void RestoreAllSpellMods(uint32 ownerAuraId = 0, Aura* aura = nullptr);
        void DropModCharge(SpellModifier* mod, Spell* spell);
        void SetSpellModTakingSpell(Spell* spell, bool apply);

        void RemoveArenaSpellCooldowns(bool removeActivePetCooldowns = false);
        uint32 GetLastPotionId() const { return m_lastPotionId; }
        void SetLastPotionId(uint32 item_id) { m_lastPotionId = item_id; }
        void UpdatePotionCooldown(Spell* spell = nullptr);

        void SetResurrectRequestData(Unit* caster, uint32 health, uint32 mana, uint32 appliedAura);

        void ClearResurrectRequestData()
        {
            _resurrectionData.reset();
        }

        bool IsResurrectRequestedBy(ObjectGuid const& guid) const
        {
            if (!IsResurrectRequested())
                return false;

            return !_resurrectionData->GUID.IsEmpty() && _resurrectionData->GUID == guid;
        }

        bool IsResurrectRequested() const { return _resurrectionData.get() != nullptr; }
        void ResurrectUsingRequestData();
        void ResurrectUsingRequestDataImpl();

        uint8 getCinematic() const { return m_cinematic; }
        void setCinematic(uint8 cine) { m_cinematic = cine; }

        ActionButton* addActionButton(uint8 button, uint32 action, uint8 type);
        void removeActionButton(uint8 button);
        ActionButton const* GetActionButton(uint8 button);
        void SendInitialActionButtons() const { SendActionButtons(1); }
        void SendActionButtons(uint32 state) const;
        bool IsActionButtonDataValid(uint8 button, uint32 action, uint8 type) const;

        PvPInfo pvpInfo;
        void UpdatePvPState(bool onlyFFA = false);
        void SetPvP(bool state) override;
        void UpdatePvP(bool state, bool override=false);
        void UpdateZone(uint32 newZone, uint32 newArea);
        void UpdateArea(uint32 newArea);
        void SetNeedsZoneUpdate(bool needsUpdate) { m_needsZoneUpdate = needsUpdate; }

        void UpdateZoneDependentAuras(uint32 zone_id);    // zones
        void UpdateAreaDependentAuras(uint32 area_id);    // subzones

        void UpdateAfkReport(time_t currTime);
        void UpdatePvPFlag(time_t currTime);
        void UpdateContestedPvP(uint32 currTime);
        void SetContestedPvPTimer(uint32 newTime) {m_contestedPvPTimer = newTime;}
        void ResetContestedPvP();

        /// @todo: maybe move UpdateDuelFlag+DuelComplete to independent DuelHandler
        DuelInfo* duel;
        void UpdateDuelFlag(time_t currTime);
        void CheckDuelDistance(time_t currTime);
        void DuelComplete(DuelCompleteType type);
        void SendDuelCountdown(uint32 counter);

        bool IsGroupVisibleFor(Player const* p) const;
        bool IsInSameGroupWith(Player const* p) const;
        bool IsInSameRaidWith(Player const* p) const;
        void UninviteFromGroup();
        static void RemoveFromGroup(Group* group, ObjectGuid guid, RemoveMethod method = GROUP_REMOVEMETHOD_DEFAULT, ObjectGuid kicker = ObjectGuid::Empty, const char* reason = nullptr);
        void RemoveFromGroup(RemoveMethod method = GROUP_REMOVEMETHOD_DEFAULT) { RemoveFromGroup(GetGroup(), GetGUID(), method); }
        void SendUpdateToOutOfRangeGroupMembers();

        void SetInGuild(uint32 GuildId) { SetUInt32Value(PLAYER_GUILDID, GuildId); }
        void SetRank(uint8 rankId) { SetUInt32Value(PLAYER_GUILDRANK, rankId); }
        uint8 GetRank() const { return uint8(GetUInt32Value(PLAYER_GUILDRANK)); }
        void SetGuildIdInvited(uint32 GuildId) { m_GuildIdInvited = GuildId; }
        uint32 GetGuildId() const { return GetUInt32Value(PLAYER_GUILDID);  }
        Guild* GetGuild();
        static ObjectGuid::LowType GetGuildIdFromDB(ObjectGuid guid);
        static uint8 GetRankFromDB(ObjectGuid guid);
        int GetGuildIdInvited() const { return m_GuildIdInvited; }
        static void RemovePetitionsAndSigns(ObjectGuid guid, uint32 type);

        // Arena Team
        void SetInArenaTeam(uint32 ArenaTeamId, uint8 slot, uint8 type);
        void SetArenaTeamInfoField(uint8 slot, ArenaTeamInfoType type, uint32 value);
        static uint32 GetArenaTeamIdFromDB(ObjectGuid guid, uint8 slot);
        static void LeaveAllArenaTeams(ObjectGuid guid);
        uint32 GetArenaTeamId(uint8 slot) const { return GetUInt32Value(PLAYER_FIELD_ARENA_TEAM_INFO_1_1 + (slot * ARENA_TEAM_END) + ARENA_TEAM_ID); }
        uint32 GetArenaPersonalRating(uint8 slot) const { return GetUInt32Value(PLAYER_FIELD_ARENA_TEAM_INFO_1_1 + (slot * ARENA_TEAM_END) + ARENA_TEAM_PERSONAL_RATING); }
        void SetArenaTeamIdInvited(uint32 ArenaTeamId) { m_ArenaTeamIdInvited = ArenaTeamId; }
        uint32 GetArenaTeamIdInvited() const { return m_ArenaTeamIdInvited; }

        Difficulty GetDifficulty(bool isRaid) const { return isRaid ? m_raidDifficulty : m_dungeonDifficulty; }
        Difficulty GetDungeonDifficulty() const { return m_dungeonDifficulty; }
        Difficulty GetRaidDifficulty() const { return m_raidDifficulty; }
        Difficulty GetStoredRaidDifficulty() const { return m_raidMapDifficulty; } // only for use in difficulty packet after exiting to raid map
        void SetDungeonDifficulty(Difficulty dungeon_difficulty) { m_dungeonDifficulty = dungeon_difficulty; }
        void SetRaidDifficulty(Difficulty raid_difficulty) { m_raidDifficulty = raid_difficulty; }
        void StoreRaidMapDifficulty() { m_raidMapDifficulty = GetMap()->GetDifficulty(); }

        bool UpdateSkill(uint32 skill_id, uint32 step);
        bool UpdateSkillPro(uint16 SkillId, int32 Chance, uint32 step);

        bool UpdateCraftSkill(uint32 spellid);
        bool UpdateGatherSkill(uint32 SkillId, uint32 SkillValue, uint32 RedLevel, uint32 Multiplicator = 1);
        bool UpdateFishingSkill();

        uint32 GetBaseDefenseSkillValue() const { return GetBaseSkillValue(SKILL_DEFENSE); }
        uint32 GetBaseWeaponSkillValue(WeaponAttackType attType) const;

        uint32 GetSpellByProto(ItemTemplate* proto);

        float GetHealthBonusFromStamina();
        float GetManaBonusFromIntellect();

        bool UpdateStats(Stats stat) override;
        bool UpdateAllStats() override;
        void ApplySpellPenetrationBonus(int32 amount, bool apply);
        void UpdateResistances(uint32 school) override;
        void UpdateArmor() override;
        void UpdateMaxHealth() override;
        void UpdateMaxPower(Powers power) override;
        void ApplyFeralAPBonus(int32 amount, bool apply);
        void UpdateAttackPowerAndDamage(bool ranged = false) override;
        void UpdateShieldBlockValue();
        void ApplySpellPowerBonus(int32 amount, bool apply);
        void UpdateSpellDamageAndHealingBonus();
        void ApplyRatingMod(CombatRating cr, int32 value, bool apply);
        void UpdateRating(CombatRating cr);
        void UpdateAllRatings();

        void CalculateMinMaxDamage(WeaponAttackType attType, bool normalized, bool addTotalPct, float& minDamage, float& maxDamage) override;

        void UpdateDefenseBonusesMod();
        void RecalculateRating(CombatRating cr) { ApplyRatingMod(cr, 0, true);}
        float GetMeleeCritFromAgility() const;
        void GetDodgeFromAgility(float &diminishing, float &nondiminishing) const;
        float GetMissPercentageFromDefence() const;
        float GetSpellCritFromIntellect() const;
        float OCTRegenHPPerSpirit() const;
        float OCTRegenMPPerSpirit() const;
        float GetRatingMultiplier(CombatRating cr) const;
        float GetRatingBonusValue(CombatRating cr) const;
        uint32 GetBaseSpellPowerBonus() const { return m_baseSpellPower; }
        int32 GetSpellPenetrationItemMod() const { return m_spellPenetrationItemMod; }

        float GetExpertiseDodgeOrParryReduction(WeaponAttackType attType) const;
        void UpdateBlockPercentage();
        void UpdateCritPercentage(WeaponAttackType attType);
        void UpdateAllCritPercentages();
        void UpdateParryPercentage();
        void UpdateDodgePercentage();
        void UpdateMeleeHitChances();
        void UpdateRangedHitChances();
        void UpdateSpellHitChances();

        void UpdateAllSpellCritChances();
        void UpdateSpellCritChance(uint32 school);
        void UpdateArmorPenetration(int32 amount);
        void UpdateExpertise(WeaponAttackType attType);
        void ApplyManaRegenBonus(int32 amount, bool apply);
        void ApplyHealthRegenBonus(int32 amount, bool apply);
        void UpdateManaRegen();
        void UpdateRuneRegen(RuneType rune);
        uint32 GetRuneTimer(uint8 index) const { return m_runeGraceCooldown[index]; }
        void SetRuneTimer(uint8 index, uint32 timer) { m_runeGraceCooldown[index] = timer; }
        uint32 GetLastRuneGraceTimer(uint8 index) const { return m_lastRuneGraceTimers[index]; }
        void SetLastRuneGraceTimer(uint8 index, uint32 timer) { m_lastRuneGraceTimers[index] = timer; }

        ObjectGuid GetLootGUID() const { return m_lootGuid; }
        void SetLootGUID(ObjectGuid guid) { m_lootGuid = guid; }

        void RemovedInsignia(Player* looterPlr);

        WorldSession* GetSession() const { return m_session; }

        void BuildCreateUpdateBlockForPlayer(UpdateData* data, Player* target) const override;
        void DestroyForPlayer(Player* target, bool onDeath = false) const override;
        void SendLogXPGain(uint32 GivenXP, Unit* victim, uint32 BonusXP, bool recruitAFriend = false, float group_rate=1.0f) const;

        // notifiers
        void SendAttackSwingCantAttack() const;
        void SendAttackSwingCancelAttack() const;
        void SendAttackSwingDeadTarget() const;
        void SendAttackSwingNotInRange() const;
        void SendAttackSwingBadFacingAttack() const;
        void SendAutoRepeatCancel(Unit* target);
        void SendExplorationExperience(uint32 Area, uint32 Experience) const;

        void SendDungeonDifficulty(bool IsInGroup) const;
        void SendRaidDifficulty(bool IsInGroup, int32 forcedDifficulty = -1) const;
        void ResetInstances(uint8 method, bool isRaid);
        void SendResetInstanceSuccess(uint32 MapId) const;
        void SendResetInstanceFailed(uint32 reason, uint32 MapId) const;
        void SendResetFailedNotify(uint32 mapid) const;

        bool UpdatePosition(float x, float y, float z, float orientation, bool teleport = false) override;
        bool UpdatePosition(const Position &pos, bool teleport = false) override { return UpdatePosition(pos.GetPositionX(), pos.GetPositionY(), pos.GetPositionZ(), pos.GetOrientation(), teleport); }
        void UpdateUnderwaterState(Map* m, float x, float y, float z) override;

        void SendMessageToSet(WorldPacket* data, bool self) override { SendMessageToSetInRange(data, GetVisibilityRange(), self); }
        void SendMessageToSetInRange(WorldPacket* data, float dist, bool self) override;
        void SendMessageToSetInRange(WorldPacket* data, float dist, bool self, bool own_team_only);
        void SendMessageToSet(WorldPacket* data, Player const* skipped_rcvr) override;

        void SendTeleportAckPacket();

        Corpse* GetCorpse() const;
        void SpawnCorpseBones(bool triggerSave = true);
        Corpse* CreateCorpse();
        void KillPlayer();
        static void OfflineResurrect(ObjectGuid const& guid, SQLTransaction& trans);
        bool HasCorpse() const { return _corpseLocation.GetMapId() != MAPID_INVALID; }
        WorldLocation GetCorpseLocation() const { return _corpseLocation; }
        uint32 GetResurrectionSpellId();
        void ResurrectPlayer(float restore_percent, bool applySickness = false);
        void BuildPlayerRepop();
        void RepopAtGraveyard();

        void RemoveGhoul();

        void DurabilityLossAll(double percent, bool inventory);
        void DurabilityLoss(Item* item, double percent);
        void DurabilityPointsLossAll(int32 points, bool inventory);
        void DurabilityPointsLoss(Item* item, int32 points);
        void DurabilityPointLossForEquipSlot(EquipmentSlots slot);
        uint32 DurabilityRepairAll(bool cost, float discountMod, bool guildBank);
        uint32 DurabilityRepair(uint16 pos, bool cost, float discountMod, bool guildBank);

        void UpdateMirrorTimers();
        void StopMirrorTimers();
        bool IsMirrorTimerActive(MirrorTimerType type) const;

        void SetMovement(PlayerMovementType pType);

        bool CanJoinConstantChannelInZone(ChatChannelsEntry const* channel, AreaTableEntry const* zone) const;

        void JoinedChannel(Channel* c);
        void LeftChannel(Channel* c);
        void CleanupChannels();
        void UpdateLocalChannels(uint32 newZone);
        void LeaveLFGChannel();

        void UpdateDefense();
        void UpdateWeaponSkill (WeaponAttackType attType);
        void UpdateCombatSkills(Unit* victim, WeaponAttackType attType, bool defence);

        void SetSkill(uint16 id, uint16 step, uint16 newVal, uint16 maxVal);
        uint16 GetMaxSkillValue(uint32 skill) const;        // max + perm. bonus + temp bonus
        uint16 GetPureMaxSkillValue(uint32 skill) const;    // max
        uint16 GetSkillValue(uint32 skill) const;           // skill value + perm. bonus + temp bonus
        uint16 GetBaseSkillValue(uint32 skill) const;       // skill value + perm. bonus
        uint16 GetPureSkillValue(uint32 skill) const;       // skill value
        int16 GetSkillPermBonusValue(uint32 skill) const;
        int16 GetSkillTempBonusValue(uint32 skill) const;
        uint16 GetSkillStep(uint16 skill) const;            // 0...6
        bool HasSkill(uint32 skill) const;
        void LearnSkillRewardedSpells(uint32 skillId, uint32 skillValue);

        WorldLocation& GetTeleportDest() { return m_teleport_dest; }
        bool IsBeingTeleported() const { return mSemaphoreTeleport_Near || mSemaphoreTeleport_Far; }
        bool IsBeingTeleportedNear() const { return mSemaphoreTeleport_Near; }
        bool IsBeingTeleportedFar() const { return mSemaphoreTeleport_Far; }
        void SetSemaphoreTeleportNear(bool semphsetting) { mSemaphoreTeleport_Near = semphsetting; }
        void SetSemaphoreTeleportFar(bool semphsetting) { mSemaphoreTeleport_Far = semphsetting; }
        void ProcessDelayedOperations();

        void CheckAreaExploreAndOutdoor(void);

        static uint32 TeamForRace(uint8 race);
        uint32 GetTeam() const { return m_team; }
        TeamId GetTeamId() const { return m_team == ALLIANCE ? TEAM_ALLIANCE : TEAM_HORDE; }
        void setFactionForRace(uint8 race);

        void InitDisplayIds();

        bool IsAtGroupRewardDistance(WorldObject const* pRewardSource) const;
        bool IsAtRecruitAFriendDistance(WorldObject const* pOther) const;
        void RewardPlayerAndGroupAtKill(Unit* victim, bool isBattleGround);
        void RewardPlayerAndGroupAtEvent(uint32 creature_id, WorldObject* pRewardSource);
        bool isHonorOrXPTarget(Unit* victim) const;

        bool GetsRecruitAFriendBonus(bool forXP);
        uint8 GetGrantableLevels() const { return m_grantableLevels; }
        void SetGrantableLevels(uint8 val) { m_grantableLevels = val; }

        ReputationMgr&       GetReputationMgr()       { return *m_reputationMgr; }
        ReputationMgr const& GetReputationMgr() const { return *m_reputationMgr; }
        ReputationRank GetReputationRank(uint32 faction_id) const;
        void RewardReputation(Unit* victim, float rate);
        void RewardReputation(Quest const* quest);

        int32 CalculateReputationGain(ReputationSource source, uint32 creatureOrQuestLevel, int32 rep, int32 faction, bool noQuestBonus = false);

        void UpdateSkillsForLevel();
        void UpdateSkillsToMaxSkillsForLevel();             // for .levelup
        void ModifySkillBonus(uint32 skillid, int32 val, bool talent);

        /*********************************************************/
        /***                  PVP SYSTEM                       ***/
        /*********************************************************/
        void UpdateHonorFields();
        bool RewardHonor(Unit* victim, uint32 groupsize, int32 honor = -1, bool pvptoken = false);
        uint32 GetHonorPoints() const { return GetUInt32Value(PLAYER_FIELD_HONOR_CURRENCY); }
        uint32 GetArenaPoints() const { return GetUInt32Value(PLAYER_FIELD_ARENA_CURRENCY); }
        void ModifyHonorPoints(int32 value, SQLTransaction trans = SQLTransaction(nullptr));      //! If trans is specified, honor save query will be added to trans
        void ModifyArenaPoints(int32 value, SQLTransaction trans = SQLTransaction(nullptr));      //! If trans is specified, arena point save query will be added to trans
        uint32 GetMaxPersonalArenaRatingRequirement(uint32 minarenaslot) const;
        void SetHonorPoints(uint32 value);
        void SetArenaPoints(uint32 value);

        // duel health and mana reset methods
        void SaveHealthBeforeDuel() { healthBeforeDuel = GetHealth(); }
        void SaveManaBeforeDuel() { manaBeforeDuel = GetPower(POWER_MANA); }
        void RestoreHealthAfterDuel() { SetHealth(healthBeforeDuel); }
        void RestoreManaAfterDuel() { SetPower(POWER_MANA, manaBeforeDuel); }

        //End of PvP System

        void SetDrunkValue(uint8 newDrunkValue, uint32 itemId = 0);
        uint8 GetDrunkValue() const { return GetByteValue(PLAYER_BYTES_3, PLAYER_BYTES_3_OFFSET_INEBRIATION); }
        static DrunkenState GetDrunkenstateByValue(uint8 value);

        uint32 GetDeathTimer() const { return m_deathTimer; }
        uint32 GetCorpseReclaimDelay(bool pvp) const;
        void UpdateCorpseReclaimDelay();
        int32 CalculateCorpseReclaimDelay(bool load = false) const;
        void SendCorpseReclaimDelay(uint32 delay) const;

        uint32 GetShieldBlockValue() const override;                 // overwrite Unit version (virtual)
        bool CanParry() const { return m_canParry; }
        void SetCanParry(bool value);
        bool CanBlock() const { return m_canBlock; }
        void SetCanBlock(bool value);
        bool CanTitanGrip() const { return m_canTitanGrip; }
        void SetCanTitanGrip(bool value) { m_canTitanGrip = value; }
        bool CanTameExoticPets() const { return IsGameMaster() || HasAuraType(SPELL_AURA_ALLOW_TAME_PET_TYPE); }

        void SetRegularAttackTime();
        void SetBaseModValue(BaseModGroup modGroup, BaseModType modType, float value) { m_auraBaseMod[modGroup][modType] = value; }
        void HandleBaseModValue(BaseModGroup modGroup, BaseModType modType, float amount, bool apply);
        float GetBaseModValue(BaseModGroup modGroup, BaseModType modType) const;
        float GetTotalBaseModValue(BaseModGroup modGroup) const;
        float GetTotalPercentageModValue(BaseModGroup modGroup) const { return m_auraBaseMod[modGroup][FLAT_MOD] + m_auraBaseMod[modGroup][PCT_MOD]; }
        void _ApplyAllStatBonuses();
        void _RemoveAllStatBonuses();

        void ResetAllPowers();

        void _ApplyWeaponDependentAuraMods(Item* item, WeaponAttackType attackType, bool apply);
        void _ApplyWeaponDependentAuraCritMod(Item* item, WeaponAttackType attackType, AuraEffect const* aura, bool apply);
        void _ApplyWeaponDependentAuraDamageMod(Item* item, WeaponAttackType attackType, AuraEffect const* aura, bool apply);

        void _ApplyItemMods(Item* item, uint8 slot, bool apply);
        void _RemoveAllItemMods();
        void _ApplyAllItemMods();
        void _ApplyAllLevelScaleItemMods(bool apply);
        void _ApplyItemBonuses(ItemTemplate const* proto, uint8 slot, bool apply, bool only_level_scale = false);
        void _ApplyWeaponDamage(uint8 slot, ItemTemplate const* proto, ScalingStatValuesEntry const* ssv, bool apply);
        void _ApplyAmmoBonuses();
        bool EnchantmentFitsRequirements(uint32 enchantmentcondition, int8 slot) const;
        void ToggleMetaGemsActive(uint8 exceptslot, bool apply);
        void CorrectMetaGemEnchants(uint8 slot, bool apply);
        void InitDataForForm(bool reapplyMods = false);

        void ApplyItemEquipSpell(Item* item, bool apply, bool form_change = false);
        void ApplyEquipSpell(SpellInfo const* spellInfo, Item* item, bool apply, bool form_change = false);
        void UpdateEquipSpellsAtFormChange();
        void CastItemCombatSpell(Unit* target, WeaponAttackType attType, uint32 procVictim, uint32 procEx);
        void CastItemUseSpell(Item* item, SpellCastTargets const& targets, uint8 cast_count, uint32 glyphIndex);
        void CastItemCombatSpell(Unit* target, WeaponAttackType attType, uint32 procVictim, uint32 procEx, Item* item, ItemTemplate const* proto);

        void SendEquipmentSetList();
        void SetEquipmentSet(uint32 index, EquipmentSet eqset);
        void DeleteEquipmentSet(uint64 setGuid);

        void SendInitWorldStates(uint32 zone, uint32 area);
        void SendUpdateWorldState(uint32 Field, uint32 Value) const;
        void SendDirectMessage(WorldPacket const* data) const;
        void SendBGWeekendWorldStates() const;
        void SendBattlefieldWorldStates() const;

        void SendAurasForTarget(Unit* target) const;

        PlayerMenu* PlayerTalkClass;
        std::vector<ItemSetEffect*> ItemSetEff;

        void SendLoot(ObjectGuid guid, LootType loot_type);
        void SendLootError(ObjectGuid guid, LootError error) const;
        void SendLootRelease(ObjectGuid guid) const;
        void SendNotifyLootItemRemoved(uint8 lootSlot) const;
        void SendNotifyLootMoneyRemoved() const;

        /*********************************************************/
        /***               BATTLEGROUND SYSTEM                 ***/
        /*********************************************************/

        bool InBattleground()       const                { return m_bgData.bgInstanceID != 0; }
        bool InArena()              const;
        uint32 GetBattlegroundId()  const                { return m_bgData.bgInstanceID; }
        BattlegroundTypeId GetBattlegroundTypeId() const { return m_bgData.bgTypeID; }
        Battleground* GetBattleground() const;

        bool InBattlegroundQueue() const;

        BattlegroundQueueTypeId GetBattlegroundQueueTypeId(uint32 index) const;
        uint32 GetBattlegroundQueueIndex(BattlegroundQueueTypeId bgQueueTypeId) const;
        bool IsInvitedForBattlegroundQueueType(BattlegroundQueueTypeId bgQueueTypeId) const;
        bool InBattlegroundQueueForBattlegroundQueueType(BattlegroundQueueTypeId bgQueueTypeId) const;

        void SetBattlegroundId(uint32 val, BattlegroundTypeId bgTypeId);
        uint32 AddBattlegroundQueueId(BattlegroundQueueTypeId val);
        bool HasFreeBattlegroundQueueId() const;
        void RemoveBattlegroundQueueId(BattlegroundQueueTypeId val);
        void SetInviteForBattlegroundQueueType(BattlegroundQueueTypeId bgQueueTypeId, uint32 instanceId);
        bool IsInvitedForBattlegroundInstance(uint32 instanceId) const;
        WorldLocation const& GetBattlegroundEntryPoint() const { return m_bgData.joinPos; }
        void SetBattlegroundEntryPoint();

        void SetBGTeam(uint32 team);
        uint32 GetBGTeam() const;

        void LeaveBattleground(bool teleportToEntryPoint = true);
        bool CanJoinToBattleground(Battleground const* bg) const;
        bool CanReportAfkDueToLimit();
        void ReportedAfkBy(Player* reporter);
        void ClearAfkReports() { m_bgData.bgAfkReporter.clear(); }

        bool GetBGAccessByLevel(BattlegroundTypeId bgTypeId) const;
        bool isTotalImmunity() const;
        bool CanUseBattlegroundObject(GameObject* gameobject) const;
        bool isTotalImmune() const;
        bool CanCaptureTowerPoint() const;

        bool GetRandomWinner() const { return m_IsBGRandomWinner; }
        void SetRandomWinner(bool isWinner);

        /*********************************************************/
        /***               OUTDOOR PVP SYSTEM                  ***/
        /*********************************************************/

        OutdoorPvP* GetOutdoorPvP() const;
        // returns true if the player is in active state for outdoor pvp objective capturing, false otherwise
        bool IsOutdoorPvPActive() const;

        /*********************************************************/
        /***              ENVIROMENTAL SYSTEM                  ***/
        /*********************************************************/

        bool IsImmuneToEnvironmentalDamage() const;
        uint32 EnvironmentalDamage(EnviromentalDamage type, uint32 damage);

        /*********************************************************/
        /***               FLOOD FILTER SYSTEM                 ***/
        /*********************************************************/

        void UpdateSpeakTime();
        bool CanSpeak() const;
        void ChangeSpeakTime(int utime);

        /*********************************************************/
        /***                 VARIOUS SYSTEMS                   ***/
        /*********************************************************/
        void UpdateFallInformationIfNeed(MovementInfo const& minfo, uint16 opcode);
        Unit* m_mover;
        WorldObject* m_seer;
        void SetFallInformation(uint32 time, float z);
        void HandleFall(MovementInfo const& movementInfo);

        bool CanFlyInZone(uint32 mapid, uint32 zone) const;

        void SetClientControl(Unit* target, bool allowMove);

        void SetMover(Unit* target);

        void SetSeer(WorldObject* target) { m_seer = target; }
        void SetViewpoint(WorldObject* target, bool apply);
        WorldObject* GetViewpoint() const;
        void StopCastingCharm();
        void StopCastingBindSight() const;

        uint32 GetSaveTimer() const { return m_nextSave; }
        void   SetSaveTimer(uint32 timer) { m_nextSave = timer; }

        void SaveRecallPosition() { m_recall_location.WorldRelocate(*this); }
        void Recall() { TeleportTo(m_recall_location); }

        void SetHomebind(WorldLocation const& loc, uint32 areaId);

        // Homebind coordinates
        uint32 m_homebindMapId;
        uint16 m_homebindAreaId;
        float m_homebindX;
        float m_homebindY;
        float m_homebindZ;

        WorldLocation GetStartPosition() const;

        // currently visible objects at player client
        GuidUnorderedSet m_clientGUIDs;

        bool HaveAtClient(Object const* u) const;

        bool IsNeverVisible() const override;

        bool IsVisibleGloballyFor(Player const* player) const;

        void SendInitialVisiblePackets(Unit* target) const;
        void UpdateObjectVisibility(bool forced = true) override;
        void UpdateVisibilityForPlayer();
        void UpdateVisibilityOf(WorldObject* target);
        void UpdateTriggerVisibility();

        template<class T>
        void UpdateVisibilityOf(T* target, UpdateData& data, std::set<Unit*>& visibleNow);

        uint8 m_forced_speed_changes[MAX_MOVE_TYPE];

        bool HasAtLoginFlag(AtLoginFlags f) const { return (m_atLoginFlags & f) != 0; }
        void SetAtLoginFlag(AtLoginFlags f) { m_atLoginFlags |= f; }
        void RemoveAtLoginFlag(AtLoginFlags flags, bool persist = false);

        bool isUsingLfg() const;
        bool inRandomLfgDungeon() const;

        typedef std::set<uint32> DFQuestsDoneList;
        DFQuestsDoneList m_DFQuests;

        // Temporarily removed pet cache
        uint32 GetTemporaryUnsummonedPetNumber() const { return m_temporaryUnsummonedPetNumber; }
        void SetTemporaryUnsummonedPetNumber(uint32 petnumber) { m_temporaryUnsummonedPetNumber = petnumber; }
        void UnsummonPetTemporaryIfAny();
        void ResummonPetTemporaryUnSummonedIfAny();
        bool IsPetNeedBeTemporaryUnsummoned() const;

        void SendCinematicStart(uint32 CinematicSequenceId) const;
        void SendMovieStart(uint32 MovieId) const;

        uint32 DoRandomRoll(uint32 minimum, uint32 maximum);

        /*********************************************************/
        /***                 INSTANCE SYSTEM                   ***/
        /*********************************************************/

        typedef std::unordered_map< uint32 /*mapId*/, InstancePlayerBind > BoundInstancesMap;

        void UpdateHomebindTime(uint32 time);

        uint32 m_HomebindTimer;
        bool m_InstanceValid;
        // permanent binds and solo binds by difficulty
        BoundInstancesMap m_boundInstances[MAX_DIFFICULTY];
        InstancePlayerBind* GetBoundInstance(uint32 mapid, Difficulty difficulty, bool withExpired = false);
        BoundInstancesMap& GetBoundInstances(Difficulty difficulty) { return m_boundInstances[difficulty]; }
        InstanceSave* GetInstanceSave(uint32 mapid, bool raid);
        void UnbindInstance(uint32 mapid, Difficulty difficulty, bool unload = false);
        void UnbindInstance(BoundInstancesMap::iterator &itr, Difficulty difficulty, bool unload = false);
        InstancePlayerBind* BindToInstance(InstanceSave* save, bool permanent, BindExtensionState extendState = EXTEND_STATE_NORMAL, bool load = false);
        void BindToInstance();
        void SetPendingBind(uint32 instanceId, uint32 bindTimer);
        bool HasPendingBind() const { return _pendingBindId > 0; }
        void SendRaidInfo();
        void SendSavedInstances();
        bool Satisfy(AccessRequirement const* ar, uint32 target_map, bool report = false);
        bool CheckInstanceValidity(bool /*isLogin*/);
        bool CheckInstanceCount(uint32 instanceId) const;
        void AddInstanceEnterTime(uint32 instanceId, time_t enterTime);

        // last used pet number (for BG's)
        uint32 GetLastPetNumber() const { return m_lastpetnumber; }
        void SetLastPetNumber(uint32 petnumber) { m_lastpetnumber = petnumber; }

        /*********************************************************/
        /***                   GROUP SYSTEM                    ***/
        /*********************************************************/

        Group* GetGroupInvite() const { return m_groupInvite; }
        void SetGroupInvite(Group* group) { m_groupInvite = group; }
        Group* GetGroup() { return m_group.getTarget(); }
        Group const* GetGroup() const { return const_cast<Group const*>(m_group.getTarget()); }
        GroupReference& GetGroupRef() { return m_group; }
        void SetGroup(Group* group, int8 subgroup = -1);
        uint8 GetSubGroup() const { return m_group.getSubGroup(); }
        uint32 GetGroupUpdateFlag() const { return m_groupUpdateMask; }
        void SetGroupUpdateFlag(uint32 flag) { m_groupUpdateMask |= flag; }
        uint64 GetAuraUpdateMaskForRaid() const { return m_auraRaidUpdateMask; }
        void SetAuraUpdateMaskForRaid(uint8 slot) { m_auraRaidUpdateMask |= (uint64(1) << slot); }
        Player* GetNextRandomRaidMember(float radius);
        PartyResult CanUninviteFromGroup(ObjectGuid guidMember = ObjectGuid::Empty) const;

        // Battleground / Battlefield Group System
        void SetBattlegroundOrBattlefieldRaid(Group* group, int8 subgroup = -1);
        void RemoveFromBattlegroundOrBattlefieldRaid();
        Group* GetOriginalGroup() const { return m_originalGroup.getTarget(); }
        GroupReference& GetOriginalGroupRef() { return m_originalGroup; }
        uint8 GetOriginalSubGroup() const { return m_originalGroup.getSubGroup(); }
        void SetOriginalGroup(Group* group, int8 subgroup = -1);

        void SetPassOnGroupLoot(bool bPassOnGroupLoot) { m_bPassOnGroupLoot = bPassOnGroupLoot; }
        bool GetPassOnGroupLoot() const { return m_bPassOnGroupLoot; }

        MapReference &GetMapRef() { return m_mapRef; }

        // Set map to player and add reference
        void SetMap(Map* map) override;
        void ResetMap() override;

        bool isAllowedToLoot(const Creature* creature);

        DeclinedName const* GetDeclinedNames() const { return m_declinedname; }
        uint8 GetRunesState() const { return m_runes->runeState; }
        RuneType GetBaseRune(uint8 index) const { return RuneType(m_runes->runes[index].BaseRune); }
        RuneType GetCurrentRune(uint8 index) const { return RuneType(m_runes->runes[index].CurrentRune); }
        uint32 GetRuneCooldown(uint8 index) const { return m_runes->runes[index].Cooldown; }
        uint32 GetRuneBaseCooldown(uint8 index);
        bool IsBaseRuneSlotsOnCooldown(RuneType runeType) const;
        RuneType GetLastUsedRune() const { return m_runes->lastUsedRune; }
        void SetLastUsedRune(RuneType type) { m_runes->lastUsedRune = type; }
        void SetBaseRune(uint8 index, RuneType baseRune) { m_runes->runes[index].BaseRune = baseRune; }
        void SetCurrentRune(uint8 index, RuneType currentRune) { m_runes->runes[index].CurrentRune = currentRune; }
        void SetRuneCooldown(uint8 index, uint32 cooldown, bool casted = false);
        void SetRuneConvertAura(uint8 index, AuraEffect const* aura);
        void AddRuneByAuraEffect(uint8 index, RuneType newType, AuraEffect const* aura);
        void RemoveRunesByAuraEffect(AuraEffect const* aura);
        void RestoreBaseRune(uint8 index);
        void ConvertRune(uint8 index, RuneType newType);
        void ResyncRunes(uint8 count) const;
        void AddRunePower(uint8 index) const;
        void InitRunes();

        void SendRespondInspectAchievements(Player* player) const;
        bool HasAchieved(uint32 achievementId) const;
        void ResetAchievements();
        void CheckAllAchievementCriteria();
        void ResetAchievementCriteria(AchievementCriteriaTypes type, uint32 miscValue1 = 0, uint32 miscValue2 = 0, bool evenIfCriteriaComplete = false);
        void UpdateAchievementCriteria(AchievementCriteriaTypes type, uint32 miscValue1 = 0, uint32 miscValue2 = 0, Unit* unit = NULL);
        void StartTimedAchievement(AchievementCriteriaTimedTypes type, uint32 entry, uint32 timeLost = 0);
        void RemoveTimedAchievement(AchievementCriteriaTimedTypes type, uint32 entry);
        void CompletedAchievement(AchievementEntry const* entry);

        bool HasTitle(uint32 bitIndex) const;
        bool HasTitle(CharTitlesEntry const* title) const { return HasTitle(title->bit_index); }
        void SetTitle(CharTitlesEntry const* title, bool lost = false);

        //bool isActiveObject() const { return true; }
        bool CanSeeSpellClickOn(Creature const* creature) const;

        uint32 GetChampioningFaction() const { return m_ChampioningFaction; }
        void SetChampioningFaction(uint32 faction) { m_ChampioningFaction = faction; }
        Spell* m_spellModTakingSpell;

        float GetAverageItemLevel() const;
        bool isDebugAreaTriggers;

        void ClearWhisperWhiteList() { WhisperList.clear(); }
        void AddWhisperWhiteList(ObjectGuid guid) { WhisperList.push_back(guid); }
        bool IsInWhisperWhiteList(ObjectGuid guid);
        void RemoveFromWhisperWhiteList(ObjectGuid guid) { WhisperList.remove(guid); }

        bool SetDisableGravity(bool disable, bool packetOnly /* = false */) override;
        bool SetCanFly(bool apply, bool packetOnly = false) override;
        bool SetWaterWalking(bool apply, bool packetOnly = false) override;
        bool SetFeatherFall(bool apply, bool packetOnly = false) override;
        bool SetHover(bool enable, bool packetOnly = false) override;

        bool CanFly() const override { return m_movementInfo.HasMovementFlag(MOVEMENTFLAG_CAN_FLY); }

        // Playerbot mod:
        // A Player can either have a playerbotMgr (to manage its bots), or have playerbotAI (if it is a bot), or
        // neither. Code that enables bots must create the playerbotMgr and set it using SetPlayerbotMgr.
        EquipmentSets& GetEquipmentSets() { return m_EquipmentSets; }
        void SetPlayerbotAI(PlayerbotAI* ai) { m_playerbotAI=ai; }
        PlayerbotAI* GetPlayerbotAI() { return m_playerbotAI; }
        void SetPlayerbotMgr(PlayerbotMgr* mgr) { m_playerbotMgr=mgr; }
        PlayerbotMgr* GetPlayerbotMgr() { return m_playerbotMgr; }
        void SetBotDeathTimer() { m_deathTimer = 0; }
        PlayerTalentMap& GetTalentMap(uint8 spec) { return *m_talents[spec]; }
        bool MinimalLoadFromDB( QueryResult result, uint32 guid );

        //! Return collision height sent to client
        float GetCollisionHeight(bool mounted) const;

        std::string GetMapAreaAndZoneString() const;
        std::string GetCoordsMapAreaAndZoneString() const;

<<<<<<< HEAD
		uint8 getLevel() const { return m_realLevel; }
		uint8 getRealLevel() const { return m_realLevel; }
		uint8 getAdaptiveLevel() const
			{
			if (sWorld->getBoolConfig(CONFIG_ADAPTIVE_LEVEL))
				return m_adaptiveLevel;
			else
				return m_realLevel;
			}
		void GiveAdaptiveLevel(uint8 level);
		
        TransmogMapType transmogMap; // transmogMap[iGUID] = entry
#ifdef PRESETS
        PresetMapType presetMap; // presetMap[presetId] = presetData
#endif
=======
        ReforgeMapType reforgeMap; // reforgeMap[iGUID] = ReforgeData
>>>>>>> 76b31fd1

    protected:
        // Gamemaster whisper whitelist
        GuidList WhisperList;
        uint32 m_regenTimerCount;
        float m_powerFraction[MAX_POWERS];
        uint32 m_contestedPvPTimer;

        /*********************************************************/
        /***               BATTLEGROUND SYSTEM                 ***/
        /*********************************************************/

        /*
        this is an array of BG queues (BgTypeIDs) in which is player
        */
        struct BgBattlegroundQueueID_Rec
        {
            BattlegroundQueueTypeId bgQueueTypeId;
            uint32 invitedToInstance;
        };

        BgBattlegroundQueueID_Rec m_bgBattlegroundQueueID[PLAYER_MAX_BATTLEGROUND_QUEUES];
        BGData                    m_bgData;

        bool m_IsBGRandomWinner;

        /*********************************************************/
        /***                    QUEST SYSTEM                   ***/
        /*********************************************************/

        //We allow only one timed quest active at the same time. Below can then be simple value instead of set.
        typedef std::set<uint32> QuestSet;
        typedef std::set<uint32> SeasonalQuestSet;
        typedef std::unordered_map<uint32, SeasonalQuestSet> SeasonalEventQuestMap;
        QuestSet m_timedquests;
        QuestSet m_weeklyquests;
        QuestSet m_monthlyquests;
        SeasonalEventQuestMap m_seasonalquests;

        ObjectGuid m_divider;
        uint32 m_ingametime;

        /*********************************************************/
        /***                   LOAD SYSTEM                     ***/
        /*********************************************************/

        void _LoadActions(PreparedQueryResult result);
        void _LoadAuras(PreparedQueryResult result, uint32 timediff);
        void _LoadGlyphAuras();
        void _LoadBoundInstances(PreparedQueryResult result);
        void _LoadInventory(PreparedQueryResult result, uint32 timeDiff);
        void _LoadMailInit(PreparedQueryResult resultUnread, PreparedQueryResult resultDelivery);
        void _LoadMail();
        void _LoadMailedItems(Mail* mail);
        void _LoadQuestStatus(PreparedQueryResult result);
        void _LoadQuestStatusRewarded(PreparedQueryResult result);
        void _LoadDailyQuestStatus(PreparedQueryResult result);
        void _LoadWeeklyQuestStatus(PreparedQueryResult result);
        void _LoadMonthlyQuestStatus(PreparedQueryResult result);
        void _LoadSeasonalQuestStatus(PreparedQueryResult result);
        void _LoadRandomBGStatus(PreparedQueryResult result);
        void _LoadGroup(PreparedQueryResult result);
        void _LoadSkills(PreparedQueryResult result);
        void _LoadSpells(PreparedQueryResult result);
        bool _LoadHomeBind(PreparedQueryResult result);
        void _LoadDeclinedNames(PreparedQueryResult result);
        void _LoadArenaTeamInfo(PreparedQueryResult result);
        void _LoadEquipmentSets(PreparedQueryResult result);
        void _LoadBGData(PreparedQueryResult result);
        void _LoadGlyphs(PreparedQueryResult result);
        void _LoadTalents(PreparedQueryResult result);
        void _LoadInstanceTimeRestrictions(PreparedQueryResult result);

        /*********************************************************/
        /***                   SAVE SYSTEM                     ***/
        /*********************************************************/

        void _SaveActions(SQLTransaction& trans);
        void _SaveAuras(SQLTransaction& trans);
        void _SaveInventory(SQLTransaction& trans);
        void _SaveMail(SQLTransaction& trans);
        void _SaveQuestStatus(SQLTransaction& trans);
        void _SaveDailyQuestStatus(SQLTransaction& trans);
        void _SaveWeeklyQuestStatus(SQLTransaction& trans);
        void _SaveMonthlyQuestStatus(SQLTransaction& trans);
        void _SaveSeasonalQuestStatus(SQLTransaction& trans);
        void _SaveSkills(SQLTransaction& trans);
        void _SaveSpells(SQLTransaction& trans);
        void _SaveEquipmentSets(SQLTransaction& trans);
        void _SaveBGData(SQLTransaction& trans);
        void _SaveGlyphs(SQLTransaction& trans) const;
        void _SaveTalents(SQLTransaction& trans);
        void _SaveStats(SQLTransaction& trans) const;
        void _SaveInstanceTimeRestrictions(SQLTransaction& trans);

        /*********************************************************/
        /***              ENVIRONMENTAL SYSTEM                 ***/
        /*********************************************************/
        void HandleSobering();
        void SendMirrorTimer(MirrorTimerType Type, uint32 MaxValue, uint32 CurrentValue, int32 Regen);
        void StopMirrorTimer(MirrorTimerType Type);
        void HandleDrowning(uint32 time_diff);
        int32 getMaxTimer(MirrorTimerType timer) const;

        /*********************************************************/
        /***                  HONOR SYSTEM                     ***/
        /*********************************************************/
        time_t m_lastHonorUpdateTime;

        void outDebugValues() const;
        ObjectGuid m_lootGuid;

        uint32 m_team;
        uint32 m_nextSave;
        time_t m_speakTime;
        uint32 m_speakCount;
        Difficulty m_dungeonDifficulty;
        Difficulty m_raidDifficulty;
        Difficulty m_raidMapDifficulty;

        uint32 m_atLoginFlags;

        Item* m_items[PLAYER_SLOTS_COUNT];
        uint32 m_currentBuybackSlot;

        std::vector<Item*> m_itemUpdateQueue;
        bool m_itemUpdateQueueBlocked;

        uint32 m_ExtraFlags;

        ObjectGuid m_comboTarget;
        int8 m_comboPoints;

        QuestStatusMap m_QuestStatus;
        QuestStatusSaveMap m_QuestStatusSave;

        RewardedQuestSet m_RewardedQuests;
        QuestStatusSaveMap m_RewardedQuestsSave;

        SkillStatusMap mSkillStatus;

        uint32 m_GuildIdInvited;
        uint32 m_ArenaTeamIdInvited;

        PlayerMails m_mail;
        PlayerSpellMap m_spells;
        PlayerTalentMap* m_talents[MAX_TALENT_SPECS];
        uint32 m_lastPotionId;                              // last used health/mana potion in combat, that block next potion use

        uint8 m_activeSpec;
        uint8 m_specsCount;

        uint32 m_Glyphs[MAX_TALENT_SPECS][MAX_GLYPH_SLOT_INDEX];

        ActionButtonList m_actionButtons;

        float m_auraBaseMod[BASEMOD_END][MOD_END];
        int16 m_baseRatingValue[MAX_COMBAT_RATING];
        uint32 m_baseSpellPower;
        uint32 m_baseFeralAP;
        uint32 m_baseManaRegen;
        uint32 m_baseHealthRegen;
        int32 m_spellPenetrationItemMod;

        SpellModList m_spellMods[MAX_SPELLMOD];

        EnchantDurationList m_enchantDuration;
        ItemDurationList m_itemDuration;
        GuidUnorderedSet m_itemSoulboundTradeable;

        void ResetTimeSync();
        void SendTimeSync();

        std::unique_ptr<ResurrectionData> _resurrectionData;

        WorldSession* m_session;

        typedef std::list<Channel*> JoinedChannelsList;
        JoinedChannelsList m_channels;

        uint8 m_cinematic;

        TradeData* m_trade;

        bool   m_DailyQuestChanged;
        bool   m_WeeklyQuestChanged;
        bool   m_MonthlyQuestChanged;
        bool   m_SeasonalQuestChanged;
        time_t m_lastDailyQuestTime;

        uint32 m_drunkTimer;
        uint32 m_weaponChangeTimer;

        uint32 m_zoneUpdateId;
        uint32 m_zoneUpdateTimer;
        uint32 m_areaUpdateId;

        uint32 m_deathTimer;
        time_t m_deathExpireTime;

        uint32 m_WeaponProficiency;
        uint32 m_ArmorProficiency;
        bool m_canParry;
        bool m_canBlock;
        bool m_canTitanGrip;
        uint8 m_swingErrorMsg;
        float m_ammoDPS;

        ////////////////////Rest System/////////////////////
        time_t _restTime;
        uint32 inn_triggerId;
        float m_rest_bonus;
        uint32 _restFlagMask;
        ////////////////////Rest System/////////////////////
        uint32 m_resetTalentsCost;
        time_t m_resetTalentsTime;
        uint32 m_usedTalentCount;
        uint32 m_questRewardTalentCount;

        // Social
        PlayerSocial *m_social;

        // Groups
        GroupReference m_group;
        GroupReference m_originalGroup;
        Group* m_groupInvite;
        uint32 m_groupUpdateMask;
        uint64 m_auraRaidUpdateMask;
        bool m_bPassOnGroupLoot;

        // last used pet number (for BG's)
        uint32 m_lastpetnumber;

        // Player summoning
        time_t m_summon_expire;
        WorldLocation m_summon_location;

        // Recall position
        WorldLocation m_recall_location;

        DeclinedName *m_declinedname;
        Runes *m_runes;
        EquipmentSets m_EquipmentSets;

        bool CanAlwaysSee(WorldObject const* obj) const override;

        bool IsAlwaysDetectableFor(WorldObject const* seer) const override;

        uint8 m_grantableLevels;

        bool m_needsZoneUpdate;

    private:
        // internal common parts for CanStore/StoreItem functions
        InventoryResult CanStoreItem_InSpecificSlot(uint8 bag, uint8 slot, ItemPosCountVec& dest, ItemTemplate const* pProto, uint32& count, bool swap, Item* pSrcItem) const;
        InventoryResult CanStoreItem_InBag(uint8 bag, ItemPosCountVec& dest, ItemTemplate const* pProto, uint32& count, bool merge, bool non_specialized, Item* pSrcItem, uint8 skip_bag, uint8 skip_slot) const;
        InventoryResult CanStoreItem_InInventorySlots(uint8 slot_begin, uint8 slot_end, ItemPosCountVec& dest, ItemTemplate const* pProto, uint32& count, bool merge, Item* pSrcItem, uint8 skip_bag, uint8 skip_slot) const;
        Item* _StoreItem(uint16 pos, Item* pItem, uint32 count, bool clone, bool update);
        Item* _LoadItem(SQLTransaction& trans, uint32 zoneId, uint32 timeDiff, Field* fields);

        CinematicMgr* _cinematicMgr;

        GuidSet m_refundableItems;
        void SendRefundInfo(Item* item);
        void RefundItem(Item* item);

        // know currencies are not removed at any point (0 displayed)
        void AddKnownCurrency(uint32 itemId);

        void AdjustQuestReqItemCount(Quest const* quest, QuestStatusData& questStatusData);

        bool IsCanDelayTeleport() const { return m_bCanDelayTeleport; }
        void SetCanDelayTeleport(bool setting) { m_bCanDelayTeleport = setting; }
        bool IsHasDelayedTeleport() const { return m_bHasDelayedTeleport; }
        void SetDelayedTeleportFlag(bool setting) { m_bHasDelayedTeleport = setting; }
        void ScheduleDelayedOperation(uint32 operation) { if (operation < DELAYED_END) m_DelayedOperations |= operation; }

        bool IsInstanceLoginGameMasterException() const;

        MapReference m_mapRef;

        uint32 m_lastFallTime;
        float  m_lastFallZ;

        int32 m_MirrorTimer[MAX_TIMERS];
        uint8 m_MirrorTimerFlags;
        uint8 m_MirrorTimerFlagsLast;
        bool m_isInWater;

        // Rune type / Rune timer
        uint32 m_runeGraceCooldown[MAX_RUNES];
        uint32 m_lastRuneGraceTimers[MAX_RUNES];

        // Current teleport data
        WorldLocation m_teleport_dest;
        uint32 m_teleport_options;
        bool mSemaphoreTeleport_Near;
        bool mSemaphoreTeleport_Far;

        uint32 m_DelayedOperations;
        bool m_bCanDelayTeleport;
        bool m_bHasDelayedTeleport;

        // Temporary removed pet cache
        uint32 m_temporaryUnsummonedPetNumber;
        uint32 m_oldpetspell;

        AchievementMgr* m_achievementMgr;
        ReputationMgr*  m_reputationMgr;

        uint32 m_ChampioningFaction;

        uint32 m_timeSyncCounter;
        uint32 m_timeSyncTimer;
        uint32 m_timeSyncClient;
        uint32 m_timeSyncServer;

        InstanceTimeMap _instanceResetTimes;
        uint32 _pendingBindId;
        uint32 _pendingBindTimer;

        uint32 _activeCheats;

		uint8 m_realLevel, m_adaptiveLevel;

        // variables to save health and mana before duel and restore them after duel
        uint32 healthBeforeDuel;
        uint32 manaBeforeDuel;

        // Playerbot mod:
        WorldLocation _corpseLocation;

        PlayerbotAI* m_playerbotAI;
        PlayerbotMgr* m_playerbotMgr;
};

TC_GAME_API void AddItemsSetItem(Player* player, Item* item);
TC_GAME_API void RemoveItemsSetItem(Player* player, ItemTemplate const* proto);

// "the bodies of template functions must be made available in a header file"
template <class T>
void Player::ApplySpellMod(uint32 spellId, SpellModOp op, T& basevalue, Spell* spell /*= nullptr*/)
{
    SpellInfo const* spellInfo = sSpellMgr->GetSpellInfo(spellId);
    if (!spellInfo)
        return;

    float totalmul = 1.0f;
    int32 totalflat = 0;

    // Drop charges for triggering spells instead of triggered ones
    if (m_spellModTakingSpell)
        spell = m_spellModTakingSpell;

    for (SpellModList::iterator itr = m_spellMods[op].begin(); itr != m_spellMods[op].end(); ++itr)
    {
        SpellModifier* mod = *itr;

        // Charges can be set only for mods with auras
        if (!mod->ownerAura)
            ASSERT(mod->charges == 0);

        if (!IsAffectedBySpellmod(spellInfo, mod, spell))
            continue;

        if (mod->type == SPELLMOD_FLAT)
            totalflat += mod->value;
        else if (mod->type == SPELLMOD_PCT)
        {
            // skip percent mods for null basevalue (most important for spell mods with charges)
            if (basevalue == T(0))
                continue;

            // special case (skip > 10sec spell casts for instant cast setting)
            if (mod->op == SPELLMOD_CASTING_TIME && basevalue >= T(10000) && mod->value <= -100)
                continue;

            totalmul += CalculatePct(1.0f, mod->value);
        }

        DropModCharge(mod, spell);
    }

    basevalue = T(float(basevalue + totalflat) * totalmul);
}

#endif<|MERGE_RESOLUTION|>--- conflicted
+++ resolved
@@ -2312,7 +2312,6 @@
         std::string GetMapAreaAndZoneString() const;
         std::string GetCoordsMapAreaAndZoneString() const;
 
-<<<<<<< HEAD
 		uint8 getLevel() const { return m_realLevel; }
 		uint8 getRealLevel() const { return m_realLevel; }
 		uint8 getAdaptiveLevel() const
@@ -2328,9 +2327,8 @@
 #ifdef PRESETS
         PresetMapType presetMap; // presetMap[presetId] = presetData
 #endif
-=======
+
         ReforgeMapType reforgeMap; // reforgeMap[iGUID] = ReforgeData
->>>>>>> 76b31fd1
 
     protected:
         // Gamemaster whisper whitelist
