--- conflicted
+++ resolved
@@ -2278,22 +2278,8 @@
         std::string GetMapAreaAndZoneString() const;
         std::string GetCoordsMapAreaAndZoneString() const;
 
-<<<<<<< HEAD
         ReforgeMapType reforgeMap; // reforgeMap[iGUID] = ReforgeData
 
-        // Cinematic camera data and remote sight functions
-        uint32 GetActiveCinematicCamera() const { return m_activeCinematicCameraId; }
-        void SetActiveCinematicCamera(uint32 cinematicCameraId = 0) { m_activeCinematicCameraId = cinematicCameraId; }
-        bool IsOnCinematic() const { return (m_cinematicCamera != nullptr); }
-        void BeginCinematic();
-        void EndCinematic();
-        void UpdateCinematicLocation(uint32 diff);
-
-        std::string GetMapAreaAndZoneString();
-        std::string GetCoordsMapAreaAndZoneString();
-
-=======
->>>>>>> 0ab6ecbd
     protected:
         // Gamemaster whisper whitelist
         GuidList WhisperList;
