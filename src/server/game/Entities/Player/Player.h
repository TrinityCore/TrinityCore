--- conflicted
+++ resolved
@@ -2568,14 +2568,11 @@
 
         uint32 _activeCheats;
 
-<<<<<<< HEAD
-        // Playerbot mod:
-=======
         // variables to save health and mana before duel and restore them after duel
         uint32 healthBeforeDuel;
         uint32 manaBeforeDuel;
 
->>>>>>> 13e509a6
+        // Playerbot mod:
         WorldLocation _corpseLocation;
 
         PlayerbotAI* m_playerbotAI;
