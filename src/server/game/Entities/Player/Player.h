--- conflicted
+++ resolved
@@ -29,11 +29,8 @@
 #include "SpellMgr.h"
 #include "SpellHistory.h"
 #include "Unit.h"
-<<<<<<< HEAD
 #include "World.h"
-=======
 #include "Transmogrification.h"
->>>>>>> ec1944d6
 #include "TradeData.h"
 #include "CinematicMgr.h"
 
@@ -2308,7 +2305,6 @@
         std::string GetMapAreaAndZoneString() const;
         std::string GetCoordsMapAreaAndZoneString() const;
 
-<<<<<<< HEAD
 		uint8 getLevel() const { return m_realLevel; }
 		uint8 getRealLevel() const { return m_realLevel; }
 		uint8 getAdaptiveLevel() const
@@ -2320,13 +2316,11 @@
 			}
 		void GiveAdaptiveLevel(uint8 level);
 		
-=======
         TransmogMapType transmogMap; // transmogMap[iGUID] = entry
 #ifdef PRESETS
         PresetMapType presetMap; // presetMap[presetId] = presetData
 #endif
 
->>>>>>> ec1944d6
     protected:
         // Gamemaster whisper whitelist
         GuidList WhisperList;
