/*
 * Copyright (C) 2008-2018 TrinityCore <https://www.trinitycore.org/>
 * Copyright (C) 2005-2009 MaNGOS <http://getmangos.com/>
 *
 * This program is free software; you can redistribute it and/or modify it
 * under the terms of the GNU General Public License as published by the
 * Free Software Foundation; either version 2 of the License, or (at your
 * option) any later version.
 *
 * This program is distributed in the hope that it will be useful, but WITHOUT
 * ANY WARRANTY; without even the implied warranty of MERCHANTABILITY or
 * FITNESS FOR A PARTICULAR PURPOSE. See the GNU General Public License for
 * more details.
 *
 * You should have received a copy of the GNU General Public License along
 * with this program. If not, see <http://www.gnu.org/licenses/>.
 */

#ifndef _PLAYER_H
#define _PLAYER_H

#include "Unit.h"
#include "CUFProfile.h"
#include "DatabaseEnvFwd.h"
#include "DBCEnums.h"
#include "EquipementSet.h"
#include "GroupReference.h"
#include "ItemDefines.h"
#include "ItemEnchantmentMgr.h"
#include "MapReference.h"
#include "Optional.h"
#include "PetDefines.h"
#include "PlayerTaxi.h"
#include "QuestDef.h"
#include "SceneMgr.h"
#include <queue>
#include "GarrisonMgr.h"

struct AccessRequirement;
struct AchievementEntry;
struct AreaTableEntry;
struct AreaTriggerEntry;
struct AreaTriggerTeleportStruct;
struct ArtifactPowerRankEntry;
struct BarberShopStyleEntry;
struct CharTitlesEntry;
struct ChatChannelsEntry;
struct ChrSpecializationEntry;
struct CreatureTemplate;
struct CurrencyTypesEntry;
struct FactionEntry;
struct ItemExtendedCostEntry;
struct ItemSetEffect;
struct ItemTemplate;
struct Loot;
struct Mail;
struct MapEntry;
struct PvpTalentEntry;
struct QuestPackageItemEntry;
struct RewardPackEntry;
struct SkillRaceClassInfoEntry;
struct TalentEntry;
struct TrainerSpell;
struct VendorItem;

class AELootResult;
class Bag;
class Battleground;
class Channel;
class CinematicMgr;
class Creature;
class DynamicObject;
class Garrison;
class Group;
class Guild;
class Item;
class LootStore;
class OutdoorPvP;
class Pet;
class PlayerAI;
class PlayerAchievementMgr;
class PlayerMenu;
class PlayerSocial;
class QuestObjectiveCriteriaMgr;
class ReputationMgr;
class RestMgr;
class SpellCastTargets;
class TradeData;

enum GroupCategory : uint8;
enum InventoryType : uint8;
enum ItemClass : uint8;
enum LootError : uint8;
enum LootType : uint8;
enum ToastDisplayMethod : uint8;

namespace WorldPackets
{
    namespace Character
    {
        struct CharacterCreateInfo;
    }
}

typedef std::deque<Mail*> PlayerMails;

#define PLAYER_MAX_SKILLS                       128
enum SkillFieldOffset
{
    SKILL_ID_OFFSET = 0,
    SKILL_STEP_OFFSET = 64,
    SKILL_RANK_OFFSET = SKILL_STEP_OFFSET + 64,
    SUBSKILL_START_RANK_OFFSET = SKILL_RANK_OFFSET + 64,
    SKILL_MAX_RANK_OFFSET = SUBSKILL_START_RANK_OFFSET + 64,
    SKILL_TEMP_BONUS_OFFSET = SKILL_MAX_RANK_OFFSET + 64,
    SKILL_PERM_BONUS_OFFSET = SKILL_TEMP_BONUS_OFFSET + 64
};

#define PLAYER_EXPLORED_ZONES_SIZE  320

// Note: SPELLMOD_* values is aura types in fact
enum SpellModType : uint8
{
    SPELLMOD_FLAT         = 0,                            // SPELL_AURA_ADD_FLAT_MODIFIER
    SPELLMOD_PCT          = 1,                            // SPELL_AURA_ADD_PCT_MODIFIER
    SPELLMOD_END
};

// 2^n values, Player::m_isunderwater is a bitmask. These are Trinity internal values, they are never send to any client
enum PlayerUnderwaterState
{
    UNDERWATER_NONE                     = 0x00,
    UNDERWATER_INWATER                  = 0x01,             // terrain type is water and player is afflicted by it
    UNDERWATER_INLAVA                   = 0x02,             // terrain type is lava and player is afflicted by it
    UNDERWATER_INSLIME                  = 0x04,             // terrain type is lava and player is afflicted by it
    UNDERWARER_INDARKWATER              = 0x08,             // terrain type is dark water and player is afflicted by it

    UNDERWATER_EXIST_TIMERS             = 0x10
};

enum BuyBankSlotResult
{
    ERR_BANKSLOT_FAILED_TOO_MANY    = 0,
    ERR_BANKSLOT_INSUFFICIENT_FUNDS = 1,
    ERR_BANKSLOT_NOTBANKER          = 2,
    ERR_BANKSLOT_OK                 = 3
};

enum PlayerSpellState : uint8
{
    PLAYERSPELL_UNCHANGED = 0,
    PLAYERSPELL_CHANGED   = 1,
    PLAYERSPELL_NEW       = 2,
    PLAYERSPELL_REMOVED   = 3,
    PLAYERSPELL_TEMPORARY = 4
};

struct PlayerSpell
{
    PlayerSpellState state : 8;
    bool active            : 1;                             // show in spellbook
    bool dependent         : 1;                             // learned as result another spell learn, skill grow, quest reward, etc
    bool disabled          : 1;                             // first rank has been learned in result talent learn but currently talent unlearned, save max learned ranks
};


enum TalentSpecialization // talent tabs
{
    TALENT_SPEC_MAGE_ARCANE             = 62,
    TALENT_SPEC_MAGE_FIRE               = 63,
    TALENT_SPEC_MAGE_FROST              = 64,
    TALENT_SPEC_PALADIN_HOLY            = 65,
    TALENT_SPEC_PALADIN_PROTECTION      = 66,
    TALENT_SPEC_PALADIN_RETRIBUTION     = 70,
    TALENT_SPEC_WARRIOR_ARMS            = 71,
    TALENT_SPEC_WARRIOR_FURY            = 72,
    TALENT_SPEC_WARRIOR_PROTECTION      = 73,
    TALENT_SPEC_DRUID_BALANCE           = 102,
    TALENT_SPEC_DRUID_CAT               = 103,
    TALENT_SPEC_DRUID_BEAR              = 104,
    TALENT_SPEC_DRUID_RESTORATION       = 105,
    TALENT_SPEC_DEATHKNIGHT_BLOOD       = 250,
    TALENT_SPEC_DEATHKNIGHT_FROST       = 251,
    TALENT_SPEC_DEATHKNIGHT_UNHOLY      = 252,
    TALENT_SPEC_HUNTER_BEASTMASTER      = 253,
    TALENT_SPEC_HUNTER_MARKSMAN         = 254,
    TALENT_SPEC_HUNTER_SURVIVAL         = 255,
    TALENT_SPEC_PRIEST_DISCIPLINE       = 256,
    TALENT_SPEC_PRIEST_HOLY             = 257,
    TALENT_SPEC_PRIEST_SHADOW           = 258,
    TALENT_SPEC_ROGUE_ASSASSINATION     = 259,
    TALENT_SPEC_ROGUE_COMBAT            = 260,
    TALENT_SPEC_ROGUE_SUBTLETY          = 261,
    TALENT_SPEC_SHAMAN_ELEMENTAL        = 262,
    TALENT_SPEC_SHAMAN_ENHANCEMENT      = 263,
    TALENT_SPEC_SHAMAN_RESTORATION      = 264,
    TALENT_SPEC_WARLOCK_AFFLICTION      = 265,
    TALENT_SPEC_WARLOCK_DEMONOLOGY      = 266,
    TALENT_SPEC_WARLOCK_DESTRUCTION     = 267,
    TALENT_SPEC_MONK_BREWMASTER         = 268,
    TALENT_SPEC_MONK_BATTLEDANCER       = 269,
    TALENT_SPEC_MONK_MISTWEAVER         = 270,
    TALENT_SPEC_DEMON_HUNTER_HAVOC      = 577,
    TALENT_SPEC_DEMON_HUNTER_VENGEANCE  = 581
};

enum SpecResetType
{
    SPEC_RESET_TALENTS = 0,
    SPEC_RESET_SPECIALIZATION = 1,
    SPEC_RESET_GLYPHS = 2,
    SPEC_RESET_PET_TALENTS = 3
};

// Spell modifier (used for modify other spells)
struct SpellModifier
{
    SpellModifier(Aura* _ownerAura) : op(SPELLMOD_DAMAGE), type(SPELLMOD_FLAT), value(0), mask(), spellId(0), ownerAura(_ownerAura) { }

    SpellModOp op;
    SpellModType type;

    int32 value;
    flag128 mask;
    uint32 spellId;
    Aura* const ownerAura;
};

enum PlayerCurrencyState
{
    PLAYERCURRENCY_UNCHANGED = 0,
    PLAYERCURRENCY_CHANGED = 1,
    PLAYERCURRENCY_NEW = 2,
    PLAYERCURRENCY_REMOVED = 3     //not removed just set count == 0
};

struct PlayerCurrency
{
    PlayerCurrencyState state;
    uint32 Quantity;
    uint32 WeeklyQuantity;
    uint32 TrackedQuantity;
    uint8 Flags;
};

typedef std::unordered_map<uint32, PlayerSpellState> PlayerTalentMap;
typedef std::unordered_map<uint32, PlayerSpell*> PlayerSpellMap;
typedef std::unordered_set<SpellModifier*> SpellModContainer;
typedef std::unordered_map<uint32, PlayerCurrency> PlayerCurrenciesMap;

typedef std::unordered_map<uint32 /*instanceId*/, time_t/*releaseTime*/> InstanceTimeMap;

enum TrainerSpellState
{
    TRAINER_SPELL_GRAY  = 0,
    TRAINER_SPELL_GREEN = 1,
    TRAINER_SPELL_RED   = 2,
    TRAINER_SPELL_GREEN_DISABLED = 10                       // custom value, not send to client: formally green but learn not allowed
};

enum ActionButtonUpdateState
{
    ACTIONBUTTON_UNCHANGED = 0,
    ACTIONBUTTON_CHANGED   = 1,
    ACTIONBUTTON_NEW       = 2,
    ACTIONBUTTON_DELETED   = 3
};

enum ActionButtonType
{
    ACTION_BUTTON_SPELL     = 0x00,
    ACTION_BUTTON_C         = 0x01,                         // click?
    ACTION_BUTTON_EQSET     = 0x20,
    ACTION_BUTTON_DROPDOWN  = 0x30,
    ACTION_BUTTON_MACRO     = 0x40,
    ACTION_BUTTON_CMACRO    = ACTION_BUTTON_C | ACTION_BUTTON_MACRO,
    ACTION_BUTTON_MOUNT     = 0x60,
    ACTION_BUTTON_ITEM      = 0x80
};

enum ReputationSource
{
    REPUTATION_SOURCE_KILL,
    REPUTATION_SOURCE_QUEST,
    REPUTATION_SOURCE_DAILY_QUEST,
    REPUTATION_SOURCE_WEEKLY_QUEST,
    REPUTATION_SOURCE_MONTHLY_QUEST,
    REPUTATION_SOURCE_REPEATABLE_QUEST,
    REPUTATION_SOURCE_SPELL
};

#define ACTION_BUTTON_ACTION(X) (uint64(X) & 0x00000000FFFFFFFF)
#define ACTION_BUTTON_TYPE(X)   ((uint64(X) & 0xFFFFFFFF00000000) >> 56)
#define MAX_ACTION_BUTTON_ACTION_VALUE (0xFFFFFFFF)

struct ActionButton
{
    ActionButton() : packedData(0), uState(ACTIONBUTTON_NEW) { }

    uint64 packedData;
    ActionButtonUpdateState uState;

    // helpers
    ActionButtonType GetType() const { return ActionButtonType(ACTION_BUTTON_TYPE(packedData)); }
    uint32 GetAction() const { return ACTION_BUTTON_ACTION(packedData); }
    void SetActionAndType(uint32 action, ActionButtonType type)
    {
        uint64 newData = uint64(action) | (uint64(type) << 56);
        if (newData != packedData || uState == ACTIONBUTTON_DELETED)
        {
            packedData = newData;
            if (uState != ACTIONBUTTON_NEW)
                uState = ACTIONBUTTON_CHANGED;
        }
    }
};

#define MAX_ACTION_BUTTONS 132

typedef std::map<uint8, ActionButton> ActionButtonList;

struct PvPInfo
{
    PvPInfo() : IsHostile(false), IsInHostileArea(false), IsInNoPvPArea(false), IsInFFAPvPArea(false), EndTimer(0) { }

    bool IsHostile;
    bool IsInHostileArea;               ///> Marks if player is in an area which forces PvP flag
    bool IsInNoPvPArea;                 ///> Marks if player is in a sanctuary or friendly capital city
    bool IsInFFAPvPArea;                ///> Marks if player is in an FFAPvP area (such as Gurubashi Arena)
    time_t EndTimer;                    ///> Time when player unflags himself for PvP (flag removed after 5 minutes)
};

struct DuelInfo
{
    DuelInfo() : initiator(nullptr), opponent(nullptr), startTimer(0), startTime(0), outOfBound(0), isMounted(false), isCompleted(false) { }

    Player* initiator;
    Player* opponent;
    time_t startTimer;
    time_t startTime;
    time_t outOfBound;
    bool isMounted;
    bool isCompleted;
};

struct Areas
{
    uint32 areaID;
    uint32 areaFlag;
    float x1;
    float x2;
    float y1;
    float y2;
};

#define MAX_RUNES 7
#define MAX_RECHARGING_RUNES 3

enum RuneCooldowns
{
    RUNE_BASE_COOLDOWN  = 10000,
    RUNE_MISS_COOLDOWN  = 1500     // cooldown applied on runes when the spell misses
};

struct Runes
{
    std::deque<uint8> CooldownOrder;
    uint32 Cooldown[MAX_RUNES];
    uint8 RuneState;                                        // mask of available runes

    void SetRuneState(uint8 index, bool set = true);
};

struct EnchantDuration
{
    EnchantDuration() : item(nullptr), slot(MAX_ENCHANTMENT_SLOT), leftduration(0) { }
    EnchantDuration(Item* _item, EnchantmentSlot _slot, uint32 _leftduration) : item(_item), slot(_slot),
        leftduration(_leftduration){ ASSERT(item); }

    Item* item;
    EnchantmentSlot slot;
    uint32 leftduration;
};

typedef std::list<EnchantDuration> EnchantDurationList;
typedef std::list<Item*> ItemDurationList;

enum DrunkenState
{
    DRUNKEN_SOBER   = 0,
    DRUNKEN_TIPSY   = 1,
    DRUNKEN_DRUNK   = 2,
    DRUNKEN_SMASHED = 3
};

#define MAX_DRUNKEN   4

enum PlayerFlags
{
    PLAYER_FLAGS_GROUP_LEADER           = 0x00000001,
    PLAYER_FLAGS_AFK                    = 0x00000002,
    PLAYER_FLAGS_DND                    = 0x00000004,
    PLAYER_FLAGS_GM                     = 0x00000008,
    PLAYER_FLAGS_GHOST                  = 0x00000010,
    PLAYER_FLAGS_RESTING                = 0x00000020,
    PLAYER_FLAGS_UNK6                   = 0x00000040,
    PLAYER_FLAGS_UNK7                   = 0x00000080,       // pre-3.0.3 PLAYER_FLAGS_FFA_PVP flag for FFA PVP state
    PLAYER_FLAGS_CONTESTED_PVP          = 0x00000100,       // Player has been involved in a PvP combat and will be attacked by contested guards
    PLAYER_FLAGS_IN_PVP                 = 0x00000200,
    PLAYER_FLAGS_HIDE_HELM              = 0x00000400,
    PLAYER_FLAGS_HIDE_CLOAK             = 0x00000800,
    PLAYER_FLAGS_PLAYED_LONG_TIME       = 0x00001000,       // played long time
    PLAYER_FLAGS_PLAYED_TOO_LONG        = 0x00002000,       // played too long time
    PLAYER_FLAGS_IS_OUT_OF_BOUNDS       = 0x00004000,
    PLAYER_FLAGS_DEVELOPER              = 0x00008000,       // <Dev> prefix for something?
    PLAYER_FLAGS_UNK16                  = 0x00010000,       // pre-3.0.3 PLAYER_FLAGS_SANCTUARY flag for player entered sanctuary
    PLAYER_FLAGS_TAXI_BENCHMARK         = 0x00020000,       // taxi benchmark mode (on/off) (2.0.1)
    PLAYER_FLAGS_PVP_TIMER              = 0x00040000,       // 3.0.2, pvp timer active (after you disable pvp manually)
    PLAYER_FLAGS_UBER                   = 0x00080000,
    PLAYER_FLAGS_UNK20                  = 0x00100000,
    PLAYER_FLAGS_UNK21                  = 0x00200000,
    PLAYER_FLAGS_COMMENTATOR2           = 0x00400000,
    PLAYER_ALLOW_ONLY_ABILITY           = 0x00800000,       // used by bladestorm and killing spree, allowed only spells with SPELL_ATTR0_REQ_AMMO, SPELL_EFFECT_ATTACK, checked only for active player
    PLAYER_FLAGS_PET_BATTLES_UNLOCKED   = 0x01000000,       // enables pet battles
    PLAYER_FLAGS_NO_XP_GAIN             = 0x02000000,
    PLAYER_FLAGS_UNK26                  = 0x04000000,
    PLAYER_FLAGS_AUTO_DECLINE_GUILD     = 0x08000000,       // Automatically declines guild invites
    PLAYER_FLAGS_GUILD_LEVEL_ENABLED    = 0x10000000,       // Lua_GetGuildLevelEnabled() - enables guild leveling related UI
    PLAYER_FLAGS_VOID_UNLOCKED          = 0x20000000,       // void storage
    PLAYER_FLAGS_MENTOR                 = 0x40000000,
    PLAYER_FLAGS_UNK31                  = 0x80000000
};

enum PlayerFlagsEx
{
    PLAYER_FLAGS_EX_REAGENT_BANK_UNLOCKED   = 0x0001,
    PLAYER_FLAGS_EX_MERCENARY_MODE          = 0x0002
};

enum PlayerLocalFlags
{
    PLAYER_LOCAL_FLAG_TRACK_STEALTHED               = 0x00000002,
    PLAYER_LOCAL_FLAG_RELEASE_TIMER                 = 0x00000008,   // Display time till auto release spirit
    PLAYER_LOCAL_FLAG_NO_RELEASE_WINDOW             = 0x00000010,   // Display no "release spirit" window at all
    PLAYER_LOCAL_FLAG_NO_PET_BAR                    = 0x00000020,   // CGPetInfo::IsPetBarUsed
    PLAYER_LOCAL_FLAG_OVERRIDE_CAMERA_MIN_HEIGHT    = 0x00000040,
    PLAYER_LOCAL_FLAG_USING_PARTY_GARRISON          = 0x00000100,
    PLAYER_LOCAL_FLAG_CAN_USE_OBJECTS_MOUNTED       = 0x00000200,
    PLAYER_LOCAL_FLAG_CAN_VISIT_PARTY_GARRISON      = 0x00000400
};

enum PlayerBytesOffsets
{
    PLAYER_BYTES_OFFSET_SKIN_ID         = 0,
    PLAYER_BYTES_OFFSET_FACE_ID         = 1,
    PLAYER_BYTES_OFFSET_HAIR_STYLE_ID   = 2,
    PLAYER_BYTES_OFFSET_HAIR_COLOR_ID   = 3
};

enum PlayerBytes2Offsets
{
    PLAYER_BYTES_2_OFFSET_CUSTOM_DISPLAY_OPTION = 0, // 3 bytes
    PLAYER_BYTES_2_OFFSET_FACIAL_STYLE          = 3,
};

enum PlayerBytes3Offsets
{
    PLAYER_BYTES_3_OFFSET_PARTY_TYPE        = 0,
    PLAYER_BYTES_3_OFFSET_BANK_BAG_SLOTS    = 1,
    PLAYER_BYTES_3_OFFSET_GENDER            = 2,
    PLAYER_BYTES_3_OFFSET_INEBRIATION       = 3,
};

enum PlayerBytes4Offsets
{
    PLAYER_BYTES_4_OFFSET_PVP_TITLE     = 0,
    PLAYER_BYTES_4_OFFSET_ARENA_FACTION = 1
};

enum PlayerFieldBytesOffsets
{
    PLAYER_FIELD_BYTES_OFFSET_RAF_GRANTABLE_LEVEL       = 0,
    PLAYER_FIELD_BYTES_OFFSET_ACTION_BAR_TOGGLES        = 1,
    PLAYER_FIELD_BYTES_OFFSET_LIFETIME_MAX_PVP_RANK     = 2,
    PLAYER_FIELD_BYTES_OFFSET_NUM_RESPECS               = 3,
};

enum PlayerFieldBytes2Offsets
{
    PLAYER_FIELD_BYTES_2_OFFSET_IGNORE_POWER_REGEN_PREDICTION_MASK  = 0,
    PLAYER_FIELD_BYTES_2_OFFSET_AURA_VISION                         = 1,
};

enum PlayerFieldBytes3Offsets
{
    PLAYER_FIELD_BYTES_3_OFFSET_OVERRIDE_SPELLS_ID                  = 0     // uint16!
};

enum PlayerAvgItemLevelOffsets
{
    PLAYER_AVG_ITEM_LEVEL_EQUIPPED_AND_BAG  = 0,
    PLAYER_AVG_ITEM_LEVEL_EQUIPPED          = 1,
    PLAYER_AVG_ITEM_LEVEL_UNK3              = 2,
    PLAYER_AVG_ITEM_LEVEL_UNK4              = 3
};

static_assert((PLAYER_FIELD_BYTES_3_OFFSET_OVERRIDE_SPELLS_ID & 1) == 0, "PLAYER_FIELD_BYTES_3_OFFSET_OVERRIDE_SPELLS_ID must be aligned to 2 byte boundary");

#define PLAYER_BYTES_3_OVERRIDE_SPELLS_UINT16_OFFSET (PLAYER_FIELD_BYTES_3_OFFSET_OVERRIDE_SPELLS_ID / 2)

#define KNOWN_TITLES_SIZE   6
#define MAX_TITLE_INDEX     (KNOWN_TITLES_SIZE * 64)        // 4 uint64 fields

// used in PLAYER_FIELD_BYTES2 values
enum PlayerFieldByte2Flags
{
    PLAYER_FIELD_BYTE2_NONE                 = 0x00,
    PLAYER_FIELD_BYTE2_STEALTH              = 0x20,
    PLAYER_FIELD_BYTE2_INVISIBILITY_GLOW    = 0x40
};

enum PlayerFieldKillsOffsets
{
    PLAYER_FIELD_KILLS_OFFSET_TODAY_KILLS     = 0,
    PLAYER_FIELD_KILLS_OFFSET_YESTERDAY_KILLS = 1
};

enum MirrorTimerType
{
    FATIGUE_TIMER      = 0,
    BREATH_TIMER       = 1,
    FIRE_TIMER         = 2 // feign death
};
#define MAX_TIMERS      3
#define DISABLED_MIRROR_TIMER   -1

// 2^n values
enum PlayerExtraFlags
{
    // gm abilities
    PLAYER_EXTRA_GM_ON              = 0x0001,
    PLAYER_EXTRA_ACCEPT_WHISPERS    = 0x0004,
    PLAYER_EXTRA_TAXICHEAT          = 0x0008,
    PLAYER_EXTRA_GM_INVISIBLE       = 0x0010,
    PLAYER_EXTRA_GM_CHAT            = 0x0020,               // Show GM badge in chat messages

    // other states
    PLAYER_EXTRA_PVP_DEATH          = 0x0100                // store PvP death status until corpse creating.
};

// 2^n values
enum AtLoginFlags
{
    AT_LOGIN_NONE              = 0x000,
    AT_LOGIN_RENAME            = 0x001,
    AT_LOGIN_RESET_SPELLS      = 0x002,
    AT_LOGIN_RESET_TALENTS     = 0x004,
    AT_LOGIN_CUSTOMIZE         = 0x008,
    AT_LOGIN_RESET_PET_TALENTS = 0x010,
    AT_LOGIN_FIRST             = 0x020,
    AT_LOGIN_CHANGE_FACTION    = 0x040,
    AT_LOGIN_CHANGE_RACE       = 0x080,
    AT_LOGIN_RESURRECT         = 0x100,
};

typedef std::map<uint32, QuestStatusData> QuestStatusMap;
typedef std::set<uint32> RewardedQuestSet;

enum QuestSaveType
{
    QUEST_DEFAULT_SAVE_TYPE = 0,
    QUEST_DELETE_SAVE_TYPE,
    QUEST_FORCE_DELETE_SAVE_TYPE
};

//               quest
typedef std::map<uint32, QuestSaveType> QuestStatusSaveMap;

// Size of client completed quests bit map
#define QUESTS_COMPLETED_BITS_SIZE 1750

enum QuestSlotOffsets
{
    QUEST_ID_OFFSET     = 0,
    QUEST_STATE_OFFSET  = 1,
    QUEST_COUNTS_OFFSET = 2,
    QUEST_TIME_OFFSET   = 14
};

#define MAX_QUEST_COUNTS 24
#define MAX_QUEST_OFFSET 16

enum QuestSlotStateMask
{
    QUEST_STATE_NONE     = 0x0000,
    QUEST_STATE_COMPLETE = 0x0001,
    QUEST_STATE_FAIL     = 0x0002
};

enum SkillUpdateState
{
    SKILL_UNCHANGED     = 0,
    SKILL_CHANGED       = 1,
    SKILL_NEW           = 2,
    SKILL_DELETED       = 3
};

struct SkillStatusData
{
    SkillStatusData(uint8 _pos, SkillUpdateState _uState) : pos(_pos), uState(_uState)
    {
    }
    uint8 pos;
    SkillUpdateState uState;
};

typedef std::unordered_map<uint32, SkillStatusData> SkillStatusMap;

class Quest;
class Spell;
class Item;
class WorldSession;

enum PlayerSlots
{
    // first slot for item stored (in any way in player m_items data)
    PLAYER_SLOT_START           = 0,
    // last+1 slot for item stored (in any way in player m_items data)
    PLAYER_SLOT_END             = 187,
    PLAYER_SLOTS_COUNT          = (PLAYER_SLOT_END - PLAYER_SLOT_START)
};

#define INVENTORY_SLOT_BAG_0    255

enum EquipmentSlots : uint8                                 // 19 slots
{
    EQUIPMENT_SLOT_START        = 0,
    EQUIPMENT_SLOT_HEAD         = 0,
    EQUIPMENT_SLOT_NECK         = 1,
    EQUIPMENT_SLOT_SHOULDERS    = 2,
    EQUIPMENT_SLOT_BODY         = 3,
    EQUIPMENT_SLOT_CHEST        = 4,
    EQUIPMENT_SLOT_WAIST        = 5,
    EQUIPMENT_SLOT_LEGS         = 6,
    EQUIPMENT_SLOT_FEET         = 7,
    EQUIPMENT_SLOT_WRISTS       = 8,
    EQUIPMENT_SLOT_HANDS        = 9,
    EQUIPMENT_SLOT_FINGER1      = 10,
    EQUIPMENT_SLOT_FINGER2      = 11,
    EQUIPMENT_SLOT_TRINKET1     = 12,
    EQUIPMENT_SLOT_TRINKET2     = 13,
    EQUIPMENT_SLOT_BACK         = 14,
    EQUIPMENT_SLOT_MAINHAND     = 15,
    EQUIPMENT_SLOT_OFFHAND      = 16,
    EQUIPMENT_SLOT_RANGED       = 17,
    EQUIPMENT_SLOT_TABARD       = 18,
    EQUIPMENT_SLOT_END          = 19
};

#define VISIBLE_ITEM_ENTRY_OFFSET 0
#define VISIBLE_ITEM_ENCHANTMENT_OFFSET 1

enum InventorySlots : uint8                                 // 4 slots
{
    INVENTORY_SLOT_BAG_START    = 19,
    INVENTORY_SLOT_BAG_END      = 23
};

enum InventoryPackSlots : uint8                             // 16 slots
{
    INVENTORY_SLOT_ITEM_START   = 23,
    INVENTORY_SLOT_ITEM_END     = 39
};

enum BankItemSlots                                          // 28 slots
{
    BANK_SLOT_ITEM_START        = 39,
    BANK_SLOT_ITEM_END          = 67
};

enum BankBagSlots                                           // 7 slots
{
    BANK_SLOT_BAG_START         = 67,
    BANK_SLOT_BAG_END           = 74
};

enum BuyBackSlots                                           // 12 slots
{
    // stored in m_buybackitems
    BUYBACK_SLOT_START          = 74,
    BUYBACK_SLOT_END            = 86
};

enum ReagentSlots
{
    REAGENT_SLOT_START          = 87,
    REAGENT_SLOT_END            = 184,
};

enum ChildEquipmentSlots
{
    CHILD_EQUIPMENT_SLOT_START   = 184,
    CHILD_EQUIPMENT_SLOT_END     = 187,
};

struct ItemPosCount
{
    ItemPosCount(uint16 _pos, uint32 _count) : pos(_pos), count(_count) { }
    bool isContainedIn(std::vector<ItemPosCount> const& vec) const;
    uint16 pos;
    uint32 count;
};
typedef std::vector<ItemPosCount> ItemPosCountVec;

enum TransferAbortReason
{
    TRANSFER_ABORT_NONE                          = 0,
    TRANSFER_ABORT_ERROR                         = 1,
    TRANSFER_ABORT_MAX_PLAYERS                   = 2,   // Transfer Aborted: instance is full
    TRANSFER_ABORT_NOT_FOUND                     = 3,   // Transfer Aborted: instance not found
    TRANSFER_ABORT_TOO_MANY_INSTANCES            = 4,   // You have entered too many instances recently.
    TRANSFER_ABORT_ZONE_IN_COMBAT                = 6,   // Unable to zone in while an encounter is in progress.
    TRANSFER_ABORT_INSUF_EXPAN_LVL               = 7,   // You must have <TBC, WotLK> expansion installed to access this area.
    TRANSFER_ABORT_DIFFICULTY                    = 8,   // <Normal, Heroic, Epic> difficulty mode is not available for %s.
    TRANSFER_ABORT_UNIQUE_MESSAGE                = 9,   // Until you've escaped TLK's grasp, you cannot leave this place!
    TRANSFER_ABORT_TOO_MANY_REALM_INSTANCES      = 10,  // Additional instances cannot be launched, please try again later.
    TRANSFER_ABORT_NEED_GROUP                    = 11,  // Transfer Aborted: you must be in a raid group to enter this instance
    TRANSFER_ABORT_NOT_FOUND_2                   = 12,  // Transfer Aborted: instance not found
    TRANSFER_ABORT_NOT_FOUND_3                   = 13,  // Transfer Aborted: instance not found
    TRANSFER_ABORT_NOT_FOUND_4                   = 14,  // Transfer Aborted: instance not found
    TRANSFER_ABORT_REALM_ONLY                    = 15,  // All players in the party must be from the same realm to enter %s.
    TRANSFER_ABORT_MAP_NOT_ALLOWED               = 16,  // Map cannot be entered at this time.
    TRANSFER_ABORT_LOCKED_TO_DIFFERENT_INSTANCE  = 18,  // You are already locked to %s
    TRANSFER_ABORT_ALREADY_COMPLETED_ENCOUNTER   = 19,  // You are ineligible to participate in at least one encounter in this instance because you are already locked to an instance in which it has been defeated.
    TRANSFER_ABORT_DIFFICULTY_NOT_FOUND          = 22,  // client writes to console "Unable to resolve requested difficultyID %u to actual difficulty for map %d"
    TRANSFER_ABORT_XREALM_ZONE_DOWN              = 24,  // Transfer Aborted: cross-realm zone is down
    TRANSFER_ABORT_SOLO_PLAYER_SWITCH_DIFFICULTY = 26,  // This instance is already in progress. You may only switch difficulties from inside the instance.
};

enum NewWorldReason
{
    NEW_WORLD_NORMAL    = 16,   // Normal map change
    NEW_WORLD_SEAMLESS  = 21,   // Teleport to another map without a loading screen, used for outdoor scenarios
};

enum InstanceResetWarningType
{
    RAID_INSTANCE_WARNING_HOURS     = 1,                    // WARNING! %s is scheduled to reset in %d hour(s).
    RAID_INSTANCE_WARNING_MIN       = 2,                    // WARNING! %s is scheduled to reset in %d minute(s)!
    RAID_INSTANCE_WARNING_MIN_SOON  = 3,                    // WARNING! %s is scheduled to reset in %d minute(s). Please exit the zone or you will be returned to your bind location!
    RAID_INSTANCE_WELCOME           = 4,                    // Welcome to %s. This raid instance is scheduled to reset in %s.
    RAID_INSTANCE_EXPIRED           = 5
};

// PLAYER_FIELD_ARENA_TEAM_INFO_1_1 offsets
enum ArenaTeamInfoType
{
    ARENA_TEAM_ID                = 0,
    ARENA_TEAM_TYPE              = 1,                       // new in 3.2 - team type?
    ARENA_TEAM_MEMBER            = 2,                       // 0 - captain, 1 - member
    ARENA_TEAM_GAMES_WEEK        = 3,
    ARENA_TEAM_GAMES_SEASON      = 4,
    ARENA_TEAM_WINS_SEASON       = 5,
    ARENA_TEAM_PERSONAL_RATING   = 6,
    ARENA_TEAM_END               = 7
};

class InstanceSave;

enum TeleportToOptions
{
    TELE_TO_GM_MODE             = 0x01,
    TELE_TO_NOT_LEAVE_TRANSPORT = 0x02,
    TELE_TO_NOT_LEAVE_COMBAT    = 0x04,
    TELE_TO_NOT_UNSUMMON_PET    = 0x08,
    TELE_TO_SPELL               = 0x10,
    TELE_TO_SEAMLESS            = 0x20
};

/// Type of environmental damages
enum EnviromentalDamage : uint8
{
    DAMAGE_EXHAUSTED = 0,
    DAMAGE_DROWNING  = 1,
    DAMAGE_FALL      = 2,
    DAMAGE_LAVA      = 3,
    DAMAGE_SLIME     = 4,
    DAMAGE_FIRE      = 5,
    DAMAGE_FALL_TO_VOID = 6                                 // custom case for fall without durability loss
};

enum PlayedTimeIndex
{
    PLAYED_TIME_TOTAL = 0,
    PLAYED_TIME_LEVEL = 1
};

#define MAX_PLAYED_TIME_INDEX 2

// used at player loading query list preparing, and later result selection
enum PlayerLoginQueryIndex
{
    PLAYER_LOGIN_QUERY_LOAD_FROM,
    PLAYER_LOGIN_QUERY_LOAD_GROUP,
    PLAYER_LOGIN_QUERY_LOAD_BOUND_INSTANCES,
    PLAYER_LOGIN_QUERY_LOAD_AURAS,
    PLAYER_LOGIN_QUERY_LOAD_AURA_EFFECTS,
    PLAYER_LOGIN_QUERY_LOAD_SPELLS,
    PLAYER_LOGIN_QUERY_LOAD_QUEST_STATUS,
    PLAYER_LOGIN_QUERY_LOAD_QUEST_STATUS_OBJECTIVES,
    PLAYER_LOGIN_QUERY_LOAD_QUEST_STATUS_OBJECTIVES_CRITERIA,
    PLAYER_LOGIN_QUERY_LOAD_QUEST_STATUS_OBJECTIVES_CRITERIA_PROGRESS,
    PLAYER_LOGIN_QUERY_LOAD_DAILY_QUEST_STATUS,
    PLAYER_LOGIN_QUERY_LOAD_REPUTATION,
    PLAYER_LOGIN_QUERY_LOAD_INVENTORY,
    PLAYER_LOGIN_QUERY_LOAD_ARTIFACTS,
    PLAYER_LOGIN_QUERY_LOAD_ACTIONS,
    PLAYER_LOGIN_QUERY_LOAD_MAIL_COUNT,
    PLAYER_LOGIN_QUERY_LOAD_MAIL_DATE,
    PLAYER_LOGIN_QUERY_LOAD_SOCIAL_LIST,
    PLAYER_LOGIN_QUERY_LOAD_HOME_BIND,
    PLAYER_LOGIN_QUERY_LOAD_SPELL_COOLDOWNS,
    PLAYER_LOGIN_QUERY_LOAD_SPELL_CHARGES,
    PLAYER_LOGIN_QUERY_LOAD_DECLINED_NAMES,
    PLAYER_LOGIN_QUERY_LOAD_GUILD,
    PLAYER_LOGIN_QUERY_LOAD_ARENA_INFO,
    PLAYER_LOGIN_QUERY_LOAD_ACHIEVEMENTS,
    PLAYER_LOGIN_QUERY_LOAD_CRITERIA_PROGRESS,
    PLAYER_LOGIN_QUERY_LOAD_EQUIPMENT_SETS,
    PLAYER_LOGIN_QUERY_LOAD_TRANSMOG_OUTFITS,
    PLAYER_LOGIN_QUERY_LOAD_BG_DATA,
    PLAYER_LOGIN_QUERY_LOAD_GLYPHS,
    PLAYER_LOGIN_QUERY_LOAD_TALENTS,
    PLAYER_LOGIN_QUERY_LOAD_PVP_TALENTS,
    PLAYER_LOGIN_QUERY_LOAD_ACCOUNT_DATA,
    PLAYER_LOGIN_QUERY_LOAD_SKILLS,
    PLAYER_LOGIN_QUERY_LOAD_WEEKLY_QUEST_STATUS,
    PLAYER_LOGIN_QUERY_LOAD_RANDOM_BG,
    PLAYER_LOGIN_QUERY_LOAD_BANNED,
    PLAYER_LOGIN_QUERY_LOAD_QUEST_STATUS_REW,
    PLAYER_LOGIN_QUERY_LOAD_INSTANCE_LOCK_TIMES,
    PLAYER_LOGIN_QUERY_LOAD_SEASONAL_QUEST_STATUS,
    PLAYER_LOGIN_QUERY_LOAD_MONTHLY_QUEST_STATUS,
    PLAYER_LOGIN_QUERY_LOAD_VOID_STORAGE,
    PLAYER_LOGIN_QUERY_LOAD_CURRENCY,
    PLAYER_LOGIN_QUERY_LOAD_CUF_PROFILES,
    PLAYER_LOGIN_QUERY_LOAD_CORPSE_LOCATION,
<<<<<<< HEAD
=======
    PLAYER_LOGIN_QUERY_LOAD_GARRISON,
    PLAYER_LOGIN_QUERY_LOAD_GARRISON_BLUEPRINTS,
    PLAYER_LOGIN_QUERY_LOAD_GARRISON_BUILDINGS,
    PLAYER_LOGIN_QUERY_LOAD_GARRISON_FOLLOWERS,
    PLAYER_LOGIN_QUERY_LOAD_GARRISON_FOLLOWER_ABILITIES,
    PLAYER_LOGIN_QUERY_LOAD_ALL_PETS,
>>>>>>> 56edbf77
    MAX_PLAYER_LOGIN_QUERY
};

enum PlayerDelayedOperations
{
    DELAYED_SAVE_PLAYER         = 0x01,
    DELAYED_RESURRECT_PLAYER    = 0x02,
    DELAYED_SPELL_CAST_DESERTER = 0x04,
    DELAYED_BG_MOUNT_RESTORE    = 0x08,                     ///< Flag to restore mount state after teleport from BG
    DELAYED_BG_TAXI_RESTORE     = 0x10,                     ///< Flag to restore taxi state after teleport from BG
    DELAYED_BG_GROUP_RESTORE    = 0x20,                     ///< Flag to restore group state after teleport from BG
    DELAYED_END
};

// Player summoning auto-decline time (in secs)
#define MAX_PLAYER_SUMMON_DELAY                   (2*MINUTE)
// Maximum money amount : 2^63 - 1
TC_GAME_API extern uint64 const MAX_MONEY_AMOUNT;

enum BindExtensionState
{
    EXTEND_STATE_EXPIRED  =   0,
    EXTEND_STATE_NORMAL   =   1,
    EXTEND_STATE_EXTENDED =   2,
    EXTEND_STATE_KEEP     = 255   // special state: keep current save type
};
struct InstancePlayerBind
{
    InstanceSave* save;
    /* permanent PlayerInstanceBinds are created in Raid/Heroic instances for players
    that aren't already permanently bound when they are inside when a boss is killed
    or when they enter an instance that the group leader is permanently bound to. */
    bool perm;
    /* extend state listing:
    EXPIRED  - doesn't affect anything unless manually re-extended by player
    NORMAL   - standard state
    EXTENDED - won't be promoted to EXPIRED at next reset period, will instead be promoted to NORMAL */
    BindExtensionState extendState;

    InstancePlayerBind() : save(NULL), perm(false), extendState(EXTEND_STATE_NORMAL) { }
};

enum CharDeleteMethod
{
    CHAR_DELETE_REMOVE = 0,                      // Completely remove from the database
    CHAR_DELETE_UNLINK = 1                       // The character gets unlinked from the account,
                                                 // the name gets freed up and appears as deleted ingame
};

enum ReferAFriendError
{
    ERR_REFER_A_FRIEND_NONE                              = 0,
    ERR_REFER_A_FRIEND_NOT_REFERRED_BY                   = 1,
    ERR_REFER_A_FRIEND_TARGET_TOO_HIGH                   = 2,
    ERR_REFER_A_FRIEND_INSUFFICIENT_GRANTABLE_LEVELS     = 3,
    ERR_REFER_A_FRIEND_TOO_FAR                           = 4,
    ERR_REFER_A_FRIEND_DIFFERENT_FACTION                 = 5,
    ERR_REFER_A_FRIEND_NOT_NOW                           = 6,
    ERR_REFER_A_FRIEND_GRANT_LEVEL_MAX_I                 = 7,
    ERR_REFER_A_FRIEND_NO_TARGET                         = 8,
    ERR_REFER_A_FRIEND_NOT_IN_GROUP                      = 9,
    ERR_REFER_A_FRIEND_SUMMON_LEVEL_MAX_I                = 10,
    ERR_REFER_A_FRIEND_SUMMON_COOLDOWN                   = 11,
    ERR_REFER_A_FRIEND_INSUF_EXPAN_LVL                   = 12,
    ERR_REFER_A_FRIEND_SUMMON_OFFLINE_S                  = 13,
    ERR_REFER_A_FRIEND_NO_XREALM                         = 14,
    ERR_REFER_A_FRIEND_MAP_INCOMING_TRANSFER_NOT_ALLOWED = 15
};

enum PlayerCommandStates
{
    CHEAT_NONE      = 0x00,
    CHEAT_GOD       = 0x01,
    CHEAT_CASTTIME  = 0x02,
    CHEAT_COOLDOWN  = 0x04,
    CHEAT_POWER     = 0x08,
    CHEAT_WATERWALK = 0x10,

    CHEAT_ALL       = CHEAT_GOD | CHEAT_CASTTIME | CHEAT_COOLDOWN | CHEAT_POWER
};

enum PlayerLogXPReason : uint8
{
    LOG_XP_REASON_KILL    = 0,
    LOG_XP_REASON_NO_KILL = 1
};

struct PlayerPetData
{
    uint32 PetId;
    uint32 CreatureId;
    uint64 Owner;
    uint32 DisplayId;
    uint32 Petlevel;
    uint32 PetExp;
    ReactStates Reactstate;
    uint8 Slot;
    std::string Name;
    bool Renamed;
    bool Active;
    uint32 SavedHealth;
    uint32 SavedMana;
    std::string Actionbar;
    uint32 Timediff;
    uint32 SummonSpellId;
    PetType Type;
    uint16 SpecId;
};

class Player;

/// Holder for Battleground data
struct BGData
{
    BGData() : bgInstanceID(0), bgTypeID(BATTLEGROUND_TYPE_NONE), bgAfkReportedCount(0), bgAfkReportedTimer(0),
        bgTeam(0), mountSpell(0) { ClearTaxiPath(); }

    uint32 bgInstanceID;                    ///< This variable is set to bg->m_InstanceID,
                                            ///  when player is teleported to BG - (it is battleground's GUID)
    BattlegroundTypeId bgTypeID;

    GuidSet            bgAfkReporter;
    uint8              bgAfkReportedCount;
    time_t             bgAfkReportedTimer;

    uint32 bgTeam;                          ///< What side the player will be added to

    uint32 mountSpell;
    uint32 taxiPath[2];

    WorldLocation joinPos;                  ///< From where player entered BG

    void ClearTaxiPath()     { taxiPath[0] = taxiPath[1] = 0; }
    bool HasTaxiPath() const { return taxiPath[0] && taxiPath[1]; }
};

struct VoidStorageItem
{
    VoidStorageItem() : ItemId(0), ItemEntry(0), ItemRandomPropertyId(), ItemSuffixFactor(0), ItemUpgradeId(0), FixedScalingLevel(0), ArtifactKnowledgeLevel(0) { }
    VoidStorageItem(uint64 id, uint32 entry, ObjectGuid const& creator, ItemRandomEnchantmentId randomPropertyId, uint32 suffixFactor,
        uint32 upgradeId, uint32 fixedScalingLevel, uint32 artifactKnowledgeLevel, uint8 context, std::vector<uint32> const& bonuses)
        : ItemId(id), ItemEntry(entry), CreatorGuid(creator), ItemRandomPropertyId(randomPropertyId),
        ItemSuffixFactor(suffixFactor), ItemUpgradeId(upgradeId), FixedScalingLevel(fixedScalingLevel), ArtifactKnowledgeLevel(artifactKnowledgeLevel), Context(context)
    {
        BonusListIDs.insert(BonusListIDs.end(), bonuses.begin(), bonuses.end());
    }
    VoidStorageItem(VoidStorageItem&& vsi) : ItemId(vsi.ItemId), ItemEntry(vsi.ItemEntry), CreatorGuid(vsi.CreatorGuid), ItemRandomPropertyId(vsi.ItemRandomPropertyId),
        ItemSuffixFactor(vsi.ItemSuffixFactor), ItemUpgradeId(vsi.ItemUpgradeId), FixedScalingLevel(vsi.FixedScalingLevel),
        ArtifactKnowledgeLevel(vsi.ArtifactKnowledgeLevel), Context(vsi.Context), BonusListIDs(std::move(vsi.BonusListIDs)) { }

    uint64 ItemId;
    uint32 ItemEntry;
    ObjectGuid CreatorGuid;
    ItemRandomEnchantmentId ItemRandomPropertyId;
    uint32 ItemSuffixFactor;
    uint32 ItemUpgradeId;
    uint32 FixedScalingLevel;
    uint32 ArtifactKnowledgeLevel;
    uint8 Context;
    std::vector<int32> BonusListIDs;
};

struct ResurrectionData
{
    ObjectGuid GUID;
    WorldLocation Location;
    uint32 Health;
    uint32 Mana;
    uint32 Aura;
};

struct GroupUpdateCounter
{
    ObjectGuid GroupGuid;
    int32 UpdateSequenceNumber;
};

enum TalentLearnResult
{
    TALENT_LEARN_OK                                     = 0,
    TALENT_FAILED_UNKNOWN                               = 1,
    TALENT_FAILED_NOT_ENOUGH_TALENTS_IN_PRIMARY_TREE    = 2,
    TALENT_FAILED_NO_PRIMARY_TREE_SELECTED              = 3,
    TALENT_FAILED_CANT_DO_THAT_RIGHT_NOW                = 4,
    TALENT_FAILED_AFFECTING_COMBAT                      = 5,
    TALENT_FAILED_CANT_REMOVE_TALENT                    = 6,
    TALENT_FAILED_CANT_DO_THAT_CHALLENGE_MODE_ACTIVE    = 7,
    TALENT_FAILED_REST_AREA                             = 8
};

static uint32 const DefaultTalentRowLevels[MAX_TALENT_TIERS] = { 15, 30, 45, 60, 75, 90, 100 };
static uint32 const DKTalentRowLevels[MAX_TALENT_TIERS] = { 57, 58, 59, 60, 75, 90, 100 };
static uint32 const DHTalentRowLevels[MAX_TALENT_TIERS] = { 99, 100, 102, 104, 106, 108, 110 };

struct TC_GAME_API SpecializationInfo
{
    SpecializationInfo() : ResetTalentsCost(0), ResetTalentsTime(0), PrimarySpecialization(0), ActiveGroup(0)
    {
    }

    PlayerTalentMap Talents[MAX_SPECIALIZATIONS];
    PlayerTalentMap PvpTalents[MAX_SPECIALIZATIONS];
    std::vector<uint32> Glyphs[MAX_SPECIALIZATIONS];
    uint32 ResetTalentsCost;
    time_t ResetTalentsTime;
    uint32 PrimarySpecialization;
    uint8 ActiveGroup;

private:
    SpecializationInfo(SpecializationInfo const&) = delete;
    SpecializationInfo& operator=(SpecializationInfo const&) = delete;
};

#pragma pack(push, 1)
struct PlayerDynamicFieldSpellModByLabel
{
    uint32 Mod;
    float Value;
    uint32 Label;
};
#pragma pack(pop)

uint8 const PLAYER_MAX_HONOR_LEVEL = 50;
uint8 const PLAYER_LEVEL_MIN_HONOR = 110;
uint32 const SPELL_PVP_RULES_ENABLED = 134735;

class TC_GAME_API Player : public Unit, public GridObject<Player>
{
    friend class WorldSession;
    friend class CinematicMgr;
    friend class RestMgr;
    friend void AddItemToUpdateQueueOf(Item* item, Player* player);
    friend void RemoveItemFromUpdateQueueOf(Item* item, Player* player);
    public:
        explicit Player(WorldSession* session);
        ~Player();

        PlayerAI* AI() const { return reinterpret_cast<PlayerAI*>(i_AI); }

        void CleanupsBeforeDelete(bool finalCleanup = true) override;

        void AddToWorld() override;
        void RemoveFromWorld() override;

        void SetObjectScale(float scale) override;

        bool TeleportTo(uint32 mapid, float x, float y, float z, float orientation, uint32 options = 0);
        bool TeleportTo(uint32 mapid, Position const &pos, uint32 options = 0);
        bool TeleportTo(WorldLocation const &loc, uint32 options = 0);
        bool TeleportTo(AreaTriggerTeleportStruct const* at);
        bool SeamlessTeleportToMap(uint32 mapid, uint32 options = 0);
        bool TeleportToBGEntryPoint();

        bool HasSummonPending() const;
        void SendSummonRequestFrom(Unit* summoner);
        void SummonIfPossible(bool agree);

        bool Create(ObjectGuid::LowType guidlow, WorldPackets::Character::CharacterCreateInfo const* createInfo);

        void Update(uint32 time) override;

        bool IsImmunedToSpellEffect(SpellInfo const* spellInfo, uint32 index) const override; // override Unit::IsImmunedToSpellEffect

        void SetInWater(bool apply);

        bool IsInWater() const override { return m_isInWater; }
        bool IsUnderWater() const override;
        bool IsInAreaTriggerRadius(const AreaTriggerEntry* trigger) const;

        void SendInitialPacketsBeforeAddToMap();
        void SendInitialPacketsAfterAddToMap();
        void SendSupercededSpell(uint32 oldSpell, uint32 newSpell) const;
        void SendTransferAborted(uint32 mapid, TransferAbortReason reason, uint8 arg = 0) const;
        void SendInstanceResetWarning(uint32 mapid, Difficulty difficulty, uint32 time, bool welcome) const;

        bool CanInteractWithQuestGiver(Object* questGiver) const;
        Creature* GetNPCIfCanInteractWith(ObjectGuid const& guid, uint64 npcflagmask) const;
        GameObject* GetGameObjectIfCanInteractWith(ObjectGuid const& guid) const;
        GameObject* GetGameObjectIfCanInteractWith(ObjectGuid const& guid, GameobjectTypes type) const;

        void ToggleAFK();
        void ToggleDND();
        bool isAFK() const { return HasFlag(PLAYER_FLAGS, PLAYER_FLAGS_AFK); }
        bool isDND() const { return HasFlag(PLAYER_FLAGS, PLAYER_FLAGS_DND); }
        uint8 GetChatFlags() const;
        std::string autoReplyMsg;

        uint32 GetBarberShopCost(BarberShopStyleEntry const* newHairStyle, uint8 newHairColor, BarberShopStyleEntry const* newFacialHair, BarberShopStyleEntry const* newSkin, BarberShopStyleEntry const* newFace, std::array<BarberShopStyleEntry const*, PLAYER_CUSTOM_DISPLAY_SIZE> const& newCustomDisplay) const;

        PlayerSocial* GetSocial() const { return m_social; }
        void RemoveSocial();

        PlayerTaxi m_taxi;
        void InitTaxiNodesForLevel() { m_taxi.InitTaxiNodesForLevel(getRace(), getClass(), getLevel()); }
        bool ActivateTaxiPathTo(std::vector<uint32> const& nodes, Creature* npc = nullptr, uint32 spellid = 0, uint32 preferredMountDisplay = 0);
        bool ActivateTaxiPathTo(uint32 taxi_path_id, uint32 spellid = 0);
        void CleanupAfterTaxiFlight();
        void ContinueTaxiFlight() const;
                                                            // mount_id can be used in scripting calls
        bool isAcceptWhispers() const { return (m_ExtraFlags & PLAYER_EXTRA_ACCEPT_WHISPERS) != 0; }
        void SetAcceptWhispers(bool on) { if (on) m_ExtraFlags |= PLAYER_EXTRA_ACCEPT_WHISPERS; else m_ExtraFlags &= ~PLAYER_EXTRA_ACCEPT_WHISPERS; }
        bool IsGameMaster() const { return (m_ExtraFlags & PLAYER_EXTRA_GM_ON) != 0; }
        bool CanBeGameMaster() const;
        void SetGameMaster(bool on);
        bool isGMChat() const { return (m_ExtraFlags & PLAYER_EXTRA_GM_CHAT) != 0; }
        void SetGMChat(bool on) { if (on) m_ExtraFlags |= PLAYER_EXTRA_GM_CHAT; else m_ExtraFlags &= ~PLAYER_EXTRA_GM_CHAT; }
        bool isTaxiCheater() const { return (m_ExtraFlags & PLAYER_EXTRA_TAXICHEAT) != 0; }
        void SetTaxiCheater(bool on) { if (on) m_ExtraFlags |= PLAYER_EXTRA_TAXICHEAT; else m_ExtraFlags &= ~PLAYER_EXTRA_TAXICHEAT; }
        bool isGMVisible() const { return !(m_ExtraFlags & PLAYER_EXTRA_GM_INVISIBLE); }
        void SetGMVisible(bool on);
        void SetPvPDeath(bool on) { if (on) m_ExtraFlags |= PLAYER_EXTRA_PVP_DEATH; else m_ExtraFlags &= ~PLAYER_EXTRA_PVP_DEATH; }

        void SetXP(uint32 xp);
        void GiveXP(uint32 xp, Unit* victim, float group_rate=1.0f);
        void GiveLevel(uint8 level);

        void InitStatsForLevel(bool reapplyMods = false);

        // .cheat command related
        bool GetCommandStatus(uint32 command) const { return (_activeCheats & command) != 0; }
        void SetCommandStatusOn(uint32 command) { _activeCheats |= command; }
        void SetCommandStatusOff(uint32 command) { _activeCheats &= ~command; }

        // Played Time Stuff
        time_t m_logintime;
        time_t m_Last_tick;
        uint32 m_Played_time[MAX_PLAYED_TIME_INDEX];
        uint32 GetTotalPlayedTime() const { return m_Played_time[PLAYED_TIME_TOTAL]; }
        uint32 GetLevelPlayedTime() const { return m_Played_time[PLAYED_TIME_LEVEL]; }

        void setDeathState(DeathState s) override;                   // overwrite Unit::setDeathState

        Pet* GetPet() const;
        Pet* SummonPet(uint32 entry, float x, float y, float z, float ang, PetType petType, uint32 despwtime);
        void RemovePet(Pet* pet, PetSaveMode mode, bool returnreagent = false);

        /// Handles said message in regular chat based on declared language and in config pre-defined Range.
        void Say(std::string const& text, Language language, WorldObject const* = nullptr) override;
        void Say(uint32 textId, WorldObject const* target = nullptr) override;
        /// Handles yelled message in regular chat based on declared language and in config pre-defined Range.
        void Yell(std::string const& text, Language language, WorldObject const* = nullptr) override;
        void Yell(uint32 textId, WorldObject const* target = nullptr) override;
        /// Outputs an universal text which is supposed to be an action.
        void TextEmote(std::string const& text, WorldObject const* = nullptr, bool = false) override;
        void TextEmote(uint32 textId, WorldObject const* target = nullptr, bool isBossEmote = false) override;
        /// Handles whispers from Addons and players based on sender, receiver's guid and language.
        void Whisper(std::string const& text, Language language, Player* receiver, bool = false) override;
        void Whisper(uint32 textId, Player* target, bool isBossWhisper = false) override;
        void WhisperAddon(std::string const& text, std::string const& prefix, Player* receiver);

        /*********************************************************/
        /***                    STORAGE SYSTEM                 ***/
        /*********************************************************/

        uint8 FindEquipSlot(ItemTemplate const* proto, uint32 slot, bool swap) const;
        uint32 GetItemCount(uint32 item, bool inBankAlso = false, Item* skipItem = nullptr) const;
        uint32 GetItemCountWithLimitCategory(uint32 limitCategory, Item* skipItem = nullptr) const;
        Item* GetItemByGuid(ObjectGuid guid) const;
        Item* GetItemByEntry(uint32 entry) const;
        std::vector<Item*> GetItemListByEntry(uint32 entry, bool inBankAlso = false) const;
        Item* GetItemByPos(uint16 pos) const;
        Item* GetItemByPos(uint8 bag, uint8 slot) const;
        Item* GetEquippedItem(EquipmentSlots slot) const;
        Item* GetUseableItemByPos(uint8 bag, uint8 slot) const;
        Bag*  GetBagByPos(uint8 slot) const;
        Item* GetWeaponForAttack(WeaponAttackType attackType, bool useable = false) const;
        Item* GetShield(bool useable = false) const;
        Item* GetChildItemByGuid(ObjectGuid guid) const;
        static uint8 GetAttackBySlot(uint8 slot, InventoryType inventoryType);        // MAX_ATTACK if not weapon slot
        std::vector<Item*> &GetItemUpdateQueue() { return m_itemUpdateQueue; }
        static bool IsInventoryPos(uint16 pos) { return IsInventoryPos(pos >> 8, pos & 255); }
        static bool IsInventoryPos(uint8 bag, uint8 slot);
        static bool IsEquipmentPos(uint16 pos) { return IsEquipmentPos(pos >> 8, pos & 255); }
        static bool IsEquipmentPos(uint8 bag, uint8 slot);
        static bool IsBagPos(uint16 pos);
        static bool IsBankPos(uint16 pos) { return IsBankPos(pos >> 8, pos & 255); }
        static bool IsBankPos(uint8 bag, uint8 slot);
        static bool IsChildEquipmentPos(uint16 pos) { return IsChildEquipmentPos(pos >> 8, pos & 255); }
        static bool IsChildEquipmentPos(uint8 bag, uint8 slot);
        bool IsValidPos(uint16 pos, bool explicit_pos) const { return IsValidPos(pos >> 8, pos & 255, explicit_pos); }
        bool IsValidPos(uint8 bag, uint8 slot, bool explicit_pos) const;
        uint8 GetBankBagSlotCount() const { return GetByteValue(PLAYER_BYTES_3, PLAYER_BYTES_3_OFFSET_BANK_BAG_SLOTS); }
        void SetBankBagSlotCount(uint8 count) { SetByteValue(PLAYER_BYTES_3, PLAYER_BYTES_3_OFFSET_BANK_BAG_SLOTS, count); }
        bool HasItemCount(uint32 item, uint32 count = 1, bool inBankAlso = false) const;
        bool HasItemFitToSpellRequirements(SpellInfo const* spellInfo, Item const* ignoreItem = nullptr) const;
        bool CanNoReagentCast(SpellInfo const* spellInfo) const;
        bool HasItemOrGemWithIdEquipped(uint32 item, uint32 count, uint8 except_slot = NULL_SLOT) const;
        bool HasItemWithLimitCategoryEquipped(uint32 limitCategory, uint32 count, uint8 except_slot = NULL_SLOT) const;
        bool HasGemWithLimitCategoryEquipped(uint32 limitCategory, uint32 count, uint8 except_slot = NULL_SLOT) const;
        InventoryResult CanTakeMoreSimilarItems(Item* pItem, uint32* offendingItemId = nullptr) const;
        InventoryResult CanTakeMoreSimilarItems(uint32 entry, uint32 count, uint32* offendingItemId = nullptr) const { return CanTakeMoreSimilarItems(entry, count, nullptr, nullptr, offendingItemId); }
        InventoryResult CanStoreNewItem(uint8 bag, uint8 slot, ItemPosCountVec& dest, uint32 item, uint32 count, uint32* no_space_count = nullptr) const;
        InventoryResult CanStoreItem(uint8 bag, uint8 slot, ItemPosCountVec& dest, Item* pItem, bool swap = false) const;
        InventoryResult CanStoreItems(Item** items, int count, uint32* offendingItemId) const;
        InventoryResult CanEquipNewItem(uint8 slot, uint16& dest, uint32 item, bool swap) const;
        InventoryResult CanEquipItem(uint8 slot, uint16& dest, Item* pItem, bool swap, bool not_loading = true) const;

        // This method must be called before equipping parent item!
        InventoryResult CanEquipChildItem(Item* parentItem) const;

        InventoryResult CanEquipUniqueItem(Item* pItem, uint8 except_slot = NULL_SLOT, uint32 limit_count = 1) const;
        InventoryResult CanEquipUniqueItem(ItemTemplate const* itemProto, uint8 except_slot = NULL_SLOT, uint32 limit_count = 1) const;
        InventoryResult CanUnequipItems(uint32 item, uint32 count) const;
        InventoryResult CanUnequipItem(uint16 src, bool swap) const;
        InventoryResult CanBankItem(uint8 bag, uint8 slot, ItemPosCountVec& dest, Item* pItem, bool swap, bool not_loading = true) const;
        InventoryResult CanUseItem(Item* pItem, bool not_loading = true) const;
        bool HasItemTotemCategory(uint32 TotemCategory) const;
        InventoryResult CanUseItem(ItemTemplate const* pItem) const;
        InventoryResult CanRollForItemInLFG(ItemTemplate const* item, WorldObject const* lootedObject) const;
        Item* StoreNewItem(ItemPosCountVec const& pos, uint32 itemId, bool update, ItemRandomEnchantmentId const& randomPropertyId = {}, GuidSet const& allowedLooters = GuidSet(), uint8 context = 0, std::vector<int32> const& bonusListIDs = std::vector<int32>(), bool addToCollection = true);
        Item* StoreItem(ItemPosCountVec const& pos, Item* pItem, bool update);
        Item* EquipNewItem(uint16 pos, uint32 item, bool update);
        Item* EquipItem(uint16 pos, Item* pItem, bool update);
        void AutoUnequipOffhandIfNeed(bool force = false);
        void EquipChildItem(uint8 parentBag, uint8 parentSlot, Item* parentItem);
        void AutoUnequipChildItem(Item* parentItem);
        bool StoreNewItemInBestSlots(uint32 item_id, uint32 item_count);
        void AutoStoreLoot(uint8 bag, uint8 slot, uint32 loot_id, LootStore const& store, bool broadcast = false, bool specOnly = false, ToastDisplayMethod toastMethod = ToastDisplayMethod(0));
        void AutoStoreLoot(uint32 loot_id, LootStore const& store, bool broadcast = false, bool specOnly = false, ToastDisplayMethod toastMethod = ToastDisplayMethod(0)) { AutoStoreLoot(NULL_BAG, NULL_SLOT, loot_id, store, broadcast, specOnly, toastMethod); }
        void StoreLootItem(uint8 lootSlot, Loot* loot, AELootResult* aeResult = nullptr);

        InventoryResult CanTakeMoreSimilarItems(uint32 entry, uint32 count, Item* pItem, uint32* no_space_count = nullptr, uint32* offendingItemId = nullptr) const;
        InventoryResult CanStoreItem(uint8 bag, uint8 slot, ItemPosCountVec& dest, uint32 entry, uint32 count, Item* pItem = nullptr, bool swap = false, uint32* no_space_count = nullptr) const;

        void AddRefundReference(ObjectGuid it);
        void DeleteRefundReference(ObjectGuid it);

        /// send initialization of new currency for client
        void SendNewCurrency(uint32 id) const;
        /// send full data about all currencies to client
        void SendCurrencies() const;
        /// send conquest currency points and their cap week/arena
        void SendPvpRewards() const;
        /// return count of currency witch has plr
        uint32 GetCurrency(uint32 id) const;
        /// return count of currency gaind on current week
        uint32 GetCurrencyOnWeek(uint32 id) const;
        /// return week cap by currency id
        uint32 GetCurrencyWeekCap(uint32 id) const;
        /// return presence related currency
        bool HasCurrency(uint32 id, uint32 count) const;
        /// initialize currency count for custom initialization at create character
        void SetCurrency(uint32 id, uint32 count, bool printLog = true);
        void ResetCurrencyWeekCap();

        /**
          * @name   ModifyCurrency
          * @brief  Change specific currency and send result to client

          * @param  id currency entry from CurrencyTypes.dbc
          * @param  count integer value for adding/removing curent currency
          * @param  printLog used on SMSG_SET_CURRENCY
          * @param  ignore gain multipliers
        */
        void ModifyCurrency(uint32 id, int32 count, bool printLog = true, bool ignoreMultipliers = false);

        void ApplyEquipCooldown(Item* pItem);
        void QuickEquipItem(uint16 pos, Item* pItem);
        void VisualizeItem(uint8 slot, Item* pItem);
        void SetVisibleItemSlot(uint8 slot, Item* pItem);
        Item* BankItem(ItemPosCountVec const& dest, Item* pItem, bool update);
        void RemoveItem(uint8 bag, uint8 slot, bool update);
        void MoveItemFromInventory(uint8 bag, uint8 slot, bool update);
                                                            // in trade, auction, guild bank, mail....
        void MoveItemToInventory(ItemPosCountVec const& dest, Item* pItem, bool update, bool in_characterInventoryDB = false);
                                                            // in trade, guild bank, mail....
        void RemoveItemDependentAurasAndCasts(Item* pItem);
        void DestroyItem(uint8 bag, uint8 slot, bool update);
        void DestroyItemCount(uint32 item, uint32 count, bool update, bool unequip_check = false);
        void DestroyItemCount(Item* item, uint32& count, bool update);
        void DestroyConjuredItems(bool update);
        void DestroyZoneLimitedItem(bool update, uint32 new_zone);
        void SplitItem(uint16 src, uint16 dst, uint32 count);
        void SwapItem(uint16 src, uint16 dst);
        void AddItemToBuyBackSlot(Item* pItem);
        Item* GetItemFromBuyBackSlot(uint32 slot);
        void RemoveItemFromBuyBackSlot(uint32 slot, bool del);
        void SendEquipError(InventoryResult msg, Item* item1 = nullptr, Item* item2 = nullptr, uint32 itemId = 0) const;
        void SendBuyError(BuyResult msg, Creature* creature, uint32 item, uint32 param) const;
        void SendSellError(SellResult msg, Creature* creature, ObjectGuid guid) const;
        void AddWeaponProficiency(uint32 newflag) { m_WeaponProficiency |= newflag; }
        void AddArmorProficiency(uint32 newflag) { m_ArmorProficiency |= newflag; }
        uint32 GetWeaponProficiency() const { return m_WeaponProficiency; }
        uint32 GetArmorProficiency() const { return m_ArmorProficiency; }
        bool IsUseEquipedWeapon(bool mainhand) const;
        bool IsTwoHandUsed() const;
        bool IsUsingTwoHandedWeaponInOneHand() const;
        void SendNewItem(Item* item, uint32 quantity, bool received, bool created, bool broadcast = false);
        bool BuyItemFromVendorSlot(ObjectGuid vendorguid, uint32 vendorslot, uint32 item, uint8 count, uint8 bag, uint8 slot);
        bool BuyCurrencyFromVendorSlot(ObjectGuid vendorGuid, uint32 vendorSlot, uint32 currency, uint32 count);
        bool _StoreOrEquipNewItem(uint32 vendorslot, uint32 item, uint8 count, uint8 bag, uint8 slot, int64 price, ItemTemplate const* pProto, Creature* pVendor, VendorItem const* crItem, bool bStore);

        float GetReputationPriceDiscount(Creature const* creature) const;
        float GetReputationPriceDiscount(FactionTemplateEntry const* factionTemplate) const;

        Player* GetTrader() const;
        TradeData* GetTradeData() const { return m_trade; }
        void TradeCancel(bool sendback);

        CinematicMgr* GetCinematicMgr() const { return _cinematicMgr; }

        void UpdateEnchantTime(uint32 time);
        void UpdateSoulboundTradeItems();
        void AddTradeableItem(Item* item);
        void RemoveTradeableItem(Item* item);
        void UpdateItemDuration(uint32 time, bool realtimeonly = false);
        void AddEnchantmentDurations(Item* item);
        void RemoveEnchantmentDurations(Item* item);
        void RemoveArenaEnchantments(EnchantmentSlot slot);
        void AddEnchantmentDuration(Item* item, EnchantmentSlot slot, uint32 duration);
        void ApplyEnchantment(Item* item, EnchantmentSlot slot, bool apply, bool apply_dur = true, bool ignore_condition = false);
        void ApplyEnchantment(Item* item, bool apply);
        void UpdateSkillEnchantments(uint16 skill_id, uint16 curr_value, uint16 new_value);
        void SendEnchantmentDurations();
        void AddItemDurations(Item* item);
        void RemoveItemDurations(Item* item);
        void SendItemDurations();
        void LoadCorpse(PreparedQueryResult result);
        void LoadPet();
        void LoadPetsFromDB(PreparedQueryResult result);

        bool AddItem(uint32 itemId, uint32 count);

        uint32 m_stableSlots;

        /*********************************************************/
        /***                    GOSSIP SYSTEM                  ***/
        /*********************************************************/

        void PrepareGossipMenu(WorldObject* source, uint32 menuId = 0, bool showQuests = false);
        void SendPreparedGossip(WorldObject* source);
        void OnGossipSelect(WorldObject* source, uint32 gossipListId, uint32 menuId);

        uint32 GetGossipTextId(uint32 menuId, WorldObject* source);
        uint32 GetGossipTextId(WorldObject* source);
        static uint32 GetDefaultGossipMenuForSource(WorldObject* source);

        /*********************************************************/
        /***                    QUEST SYSTEM                   ***/
        /*********************************************************/

        int32 GetQuestLevel(Quest const* quest) const { return quest && (quest->GetQuestLevel() > 0) ? quest->GetQuestLevel() : getLevel(); }

        void PrepareQuestMenu(ObjectGuid guid);
        void SendPreparedQuest(ObjectGuid guid);
        bool IsActiveQuest(uint32 quest_id) const;
        Quest const* GetNextQuest(ObjectGuid guid, Quest const* quest) const;
        bool CanSeeStartQuest(Quest const* quest);
        bool CanTakeQuest(Quest const* quest, bool msg);
        bool CanAddQuest(Quest const* quest, bool msg) const;
        bool CanCompleteQuest(uint32 quest_id);
        bool CanCompleteRepeatableQuest(Quest const* quest);
        bool CanRewardQuest(Quest const* quest, bool msg);
        bool CanRewardQuest(Quest const* quest, uint32 reward, bool msg);
        void AddQuestAndCheckCompletion(Quest const* quest, Object* questGiver);
        void AddQuest(Quest const* quest, Object* questGiver);
        void AbandonQuest(uint32 quest_id);
        void ForceCompleteQuest(uint32 quest_id);
        void CompleteQuest(uint32 quest_id);
        void IncompleteQuest(uint32 quest_id);
        uint32 GetQuestMoneyReward(Quest const* quest) const;
        uint32 GetQuestXPReward(Quest const* quest);
        bool CanSelectQuestPackageItem(QuestPackageItemEntry const* questPackageItem) const;
        void RewardQuestPackage(uint32 questPackageId, uint32 onlyItemId = 0);
        void RewardQuest(Quest const* quest, uint32 reward, Object* questGiver, bool announce = true);
        void SetRewardedQuest(uint32 quest_id);
        void FailQuest(uint32 quest_id);
        bool SatisfyQuestSkill(Quest const* qInfo, bool msg) const;
        bool SatisfyQuestLevel(Quest const* qInfo, bool msg) const;
        bool SatisfyQuestLog(bool msg) const;
        bool SatisfyQuestPreviousQuest(Quest const* qInfo, bool msg);
        bool SatisfyQuestClass(Quest const* qInfo, bool msg) const;
        bool SatisfyQuestRace(Quest const* qInfo, bool msg) const;
        bool SatisfyQuestReputation(Quest const* qInfo, bool msg);
        bool SatisfyQuestStatus(Quest const* qInfo, bool msg) const;
        bool SatisfyQuestConditions(Quest const* qInfo, bool msg);
        bool SatisfyQuestTimed(Quest const* qInfo, bool msg) const;
        bool SatisfyQuestExclusiveGroup(Quest const* qInfo, bool msg);
        bool SatisfyQuestNextChain(Quest const* qInfo, bool msg) const;
        bool SatisfyQuestPrevChain(Quest const* qInfo, bool msg);
        bool SatisfyQuestDay(Quest const* qInfo, bool msg) const;
        bool SatisfyQuestWeek(Quest const* qInfo, bool msg);
        bool SatisfyQuestMonth(Quest const* qInfo, bool msg);
        bool SatisfyQuestSeasonal(Quest const* qInfo, bool msg);
        bool GiveQuestSourceItem(Quest const* quest);
        bool TakeQuestSourceItem(uint32 questId, bool msg);
        bool GetQuestRewardStatus(uint32 quest_id) const;
        QuestStatus GetQuestStatus(uint32 quest_id) const;
        std::string GetQuestStatusString(QuestStatus status) const;
        void SetQuestStatus(uint32 questId, QuestStatus status, bool update = true);
        void RemoveActiveQuest(Quest const* quest, bool update = true);
        void RemoveRewardedQuest(uint32 questId, bool update = true);
        void SendQuestUpdate(uint32 questId);
        QuestGiverStatus GetQuestDialogStatus(Object* questGiver);

        void SetDailyQuestStatus(uint32 quest_id);
        bool IsDailyQuestDone(uint32 quest_id);
        void SetWeeklyQuestStatus(uint32 quest_id);
        void SetMonthlyQuestStatus(uint32 quest_id);
        void SetSeasonalQuestStatus(uint32 quest_id);
        void DailyReset();
        void ResetWeeklyQuestStatus();
        void ResetMonthlyQuestStatus();
        void ResetSeasonalQuestStatus(uint16 event_id);

        uint16 FindQuestSlot(uint32 quest_id) const;
        uint32 GetQuestSlotQuestId(uint16 slot) const;
        uint32 GetQuestSlotState(uint16 slot) const;
        uint16 GetQuestSlotCounter(uint16 slot, uint8 counter) const;
        uint32 GetQuestSlotTime(uint16 slot) const;
        void SetQuestSlot(uint16 slot, uint32 quest_id, uint32 timer = 0);
        void SetQuestSlotCounter(uint16 slot, uint8 counter, uint16 count);
        void SetQuestSlotState(uint16 slot, uint32 state);
        void RemoveQuestSlotState(uint16 slot, uint32 state);
        void SetQuestSlotTimer(uint16 slot, uint32 timer);
        void SetQuestCompletedBit(uint32 questBit, bool completed);

        uint16 GetReqKillOrCastCurrentCount(uint32 quest_id, int32 entry) const;
        void AreaExploredOrEventHappens(uint32 questId);
        void GroupEventHappens(uint32 questId, WorldObject const* pEventObject);
        void ItemAddedQuestCheck(uint32 entry, uint32 count);
        void ItemRemovedQuestCheck(uint32 entry, uint32 count);
        void KilledMonster(CreatureTemplate const* cInfo, ObjectGuid guid);
        void KilledMonsterCredit(uint32 entry, ObjectGuid guid = ObjectGuid::Empty);
        void KilledPlayerCredit();
        void KillCreditGO(uint32 entry, ObjectGuid guid = ObjectGuid::Empty);
        void TalkedToCreature(uint32 entry, ObjectGuid guid);
        void KillCreditCriteriaTreeObjective(QuestObjective const& questObjective);
        void MoneyChanged(uint64 value);
        void ReputationChanged(FactionEntry const* factionEntry);
        void CurrencyChanged(uint32 currencyId, int32 change);
        bool HasQuestForItem(uint32 itemId) const;
        bool HasQuestForGO(int32 goId) const;
        bool HasQuest(uint32 questID) const;
        void UpdateForQuestWorldObjects();
        bool CanShareQuest(uint32 questId) const;

        int32 GetQuestObjectiveData(Quest const* quest, int8 storageIndex) const;
        int32 GetQuestObjectiveData(uint32 questId, int8 storageIndex) const;
        int32 GetQuestObjectiveCounter(uint32 objectiveId) const;
        bool IsQuestObjectiveComplete(QuestObjective const& objective) const;
        void SetQuestObjectiveData(QuestObjective const& objective, int32 data);
        bool IsQuestObjectiveProgressComplete(Quest const* quest) const;
        void SendQuestComplete(Quest const* quest) const;
        void SendQuestReward(Quest const* quest, Creature const* questGiver, uint32 xp, bool hideChatMessage) const;
        void SendQuestFailed(uint32 questID, InventoryResult reason = EQUIP_ERR_OK) const;
        void SendQuestTimerFailed(uint32 questID) const;
        void SendCanTakeQuestResponse(QuestFailedReason reason, bool sendErrorMessage = true, std::string reasonText = "") const;
        void SendQuestConfirmAccept(Quest const* quest, Player* receiver) const;
        void SendPushToPartyResponse(Player* player, QuestPushReason reason) const;
        void SendQuestUpdateAddCredit(Quest const* quest, ObjectGuid guid, QuestObjective const& obj, uint16 count) const;
        void SendQuestUpdateAddCreditSimple(QuestObjective const& obj) const;
        void SendQuestUpdateAddPlayer(Quest const* quest, uint16 newCount) const;
        void SendQuestGiverStatusMultiple();

        ObjectGuid GetDivider() const { return m_divider; }
        void SetDivider(ObjectGuid guid) { m_divider = guid; }

        uint32 GetInGameTime() const { return m_ingametime; }
        void SetInGameTime(uint32 time) { m_ingametime = time; }

        void AddTimedQuest(uint32 questId) { m_timedquests.insert(questId); }
        void RemoveTimedQuest(uint32 questId) { m_timedquests.erase(questId); }

        void SaveCUFProfile(uint8 id, std::nullptr_t) { _CUFProfiles[id] = nullptr; } ///> Empties a CUF profile at position 0-4
        void SaveCUFProfile(uint8 id, std::unique_ptr<CUFProfile> profile) { _CUFProfiles[id] = std::move(profile); } ///> Replaces a CUF profile at position 0-4
        CUFProfile* GetCUFProfile(uint8 id) const { return _CUFProfiles[id].get(); } ///> Retrieves a CUF profile at position 0-4
        uint8 GetCUFProfilesCount() const
        {
            uint8 count = 0;
            for (uint8 i = 0; i < MAX_CUF_PROFILES; ++i)
                if (_CUFProfiles[i])
                    ++count;
            return count;
        }

        bool HasPvPForcingQuest() const;

        /*********************************************************/
        /***                   LOAD SYSTEM                     ***/
        /*********************************************************/

        bool LoadFromDB(ObjectGuid guid, SQLQueryHolder *holder);
        bool IsLoading() const override;

        static uint32 GetUInt32ValueFromArray(Tokenizer const& data, uint16 index);
        static float  GetFloatValueFromArray(Tokenizer const& data, uint16 index);
        static uint32 GetZoneIdFromDB(ObjectGuid guid);
        static uint32 GetLevelFromDB(ObjectGuid guid);
        static bool   LoadPositionFromDB(uint32& mapid, float& x, float& y, float& z, float& o, bool& in_flight, ObjectGuid guid);

        static bool IsValidGender(uint8 Gender) { return Gender <= GENDER_FEMALE; }
        static bool IsValidClass(uint8 Class) { return ((1 << (Class - 1)) & CLASSMASK_ALL_PLAYABLE) != 0; }
        static bool IsValidRace(uint8 Race) { return ((1 << (Race - 1)) & RACEMASK_ALL_PLAYABLE) != 0; }
        static bool ValidateAppearance(uint8 race, uint8 class_, uint8 gender, uint8 hairID, uint8 hairColor, uint8 faceID, uint8 facialHair, uint8 skinColor, std::array<uint8, PLAYER_CUSTOM_DISPLAY_SIZE> const& customDisplay, bool create = false);

        /*********************************************************/
        /***                   SAVE SYSTEM                     ***/
        /*********************************************************/

        void SaveToDB(bool create = false);
        void SaveInventoryAndGoldToDB(SQLTransaction& trans);                    // fast save function for item/money cheating preventing
        void SaveGoldToDB(SQLTransaction& trans) const;

        static void SetUInt32ValueInArray(Tokenizer& data, uint16 index, uint32 value);
        static void SavePositionInDB(WorldLocation const& loc, uint16 zoneId, ObjectGuid guid, SQLTransaction& trans);

        static void DeleteFromDB(ObjectGuid playerguid, uint32 accountId, bool updateRealmChars = true, bool deleteFinally = false);
        static void DeleteOldCharacters();
        static void DeleteOldCharacters(uint32 keepDays);

        bool m_mailsLoaded;
        bool m_mailsUpdated;

        void SetBindPoint(ObjectGuid guid) const;
        void SendRespecWipeConfirm(ObjectGuid const& guid, uint32 cost) const;
        void RegenerateAll();
        void Regenerate(Powers power);
        void SendPowerUpdate(Powers power, int32 amount);
        void RegenerateHealth();
        void setRegenTimerCount(uint32 time) {m_regenTimerCount = time;}
        void setWeaponChangeTimer(uint32 time) {m_weaponChangeTimer = time;}

        uint64 GetMoney() const { return GetUInt64Value(PLAYER_FIELD_COINAGE); }
        bool ModifyMoney(int64 amount, bool sendError = true);
        bool HasEnoughMoney(uint64 amount) const { return (GetMoney() >= amount); }
        bool HasEnoughMoney(int64 amount) const;
        void SetMoney(uint64 value);

        RewardedQuestSet const& getRewardedQuests() const { return m_RewardedQuests; }
        QuestStatusMap& getQuestStatusMap() { return m_QuestStatus; }

        size_t GetRewardedQuestCount() const { return m_RewardedQuests.size(); }
        bool IsQuestRewarded(uint32 quest_id) const;

        Unit* GetSelectedUnit() const;
        Player* GetSelectedPlayer() const;

        void SetTarget(ObjectGuid const& /*guid*/) override { } /// Used for serverside target changes, does not apply to players
        void SetSelection(ObjectGuid const& guid) { SetGuidValue(UNIT_FIELD_TARGET, guid); }

        uint32 GetComboPoints() const { return uint32(GetPower(POWER_COMBO_POINTS)); }
        void AddComboPoints(int8 count, Spell* spell = nullptr);
        void GainSpellComboPoints(int8 count);
        void ClearComboPoints();

        void SendMailResult(uint32 mailId, MailResponseType mailAction, MailResponseResult mailError, uint32 equipError = 0, ObjectGuid::LowType item_guid = UI64LIT(0), uint32 item_count = 0) const;
        void SendNewMail() const;
        void UpdateNextMailTimeAndUnreads();
        void AddNewMailDeliverTime(time_t deliver_time);
        bool IsMailsLoaded() const { return m_mailsLoaded; }

        void RemoveMail(uint32 id);

        void AddMail(Mail* mail) { m_mail.push_front(mail);}// for call from WorldSession::SendMailTo
        uint32 GetMailSize() const { return uint32(m_mail.size()); }
        Mail* GetMail(uint32 id);

        PlayerMails const& GetMails() const { return m_mail; }

        void SendItemRetrievalMail(uint32 itemEntry, uint32 count); // Item retrieval mails sent by The Postmaster (34337), used in multiple places.

        /*********************************************************/
        /*** MAILED ITEMS SYSTEM ***/
        /*********************************************************/

        uint8 unReadMails;
        time_t m_nextMailDelivereTime;

        typedef std::unordered_map<ObjectGuid::LowType, Item*> ItemMap;

        ItemMap mMitems;                                    //template defined in objectmgr.cpp

        Item* GetMItem(ObjectGuid::LowType id);
        void AddMItem(Item* it);
        bool RemoveMItem(ObjectGuid::LowType id);

        void SendOnCancelExpectedVehicleRideAura() const;
        void PetSpellInitialize();
        void CharmSpellInitialize();
        void PossessSpellInitialize();
        void VehicleSpellInitialize();
        void SendRemoveControlBar() const;
        bool HasSpell(uint32 spell) const override;
        bool HasActiveSpell(uint32 spell) const;            // show in spellbook
        SpellInfo const* GetCastSpellInfo(SpellInfo const* spellInfo) const override;
        TrainerSpellState GetTrainerSpellState(TrainerSpell const* trainer_spell) const;
        bool IsSpellFitByClassAndRace(uint32 spell_id) const;
        bool IsNeedCastPassiveSpellAtLearn(SpellInfo const* spellInfo) const;
        bool IsCurrentSpecMasterySpell(SpellInfo const* spellInfo) const;

        void SendProficiency(ItemClass itemClass, uint32 itemSubclassMask) const;
        void SendKnownSpells();
        bool AddSpell(uint32 spellId, bool active, bool learning, bool dependent, bool disabled, bool loading = false, uint32 fromSkill = 0);
        void LearnSpell(uint32 spell_id, bool dependent, uint32 fromSkill = 0);
        void RemoveSpell(uint32 spell_id, bool disabled = false, bool learn_low_rank = true);
        void ResetSpells(bool myClassOnly = false);
        void LearnCustomSpells();
        void LearnDefaultSkills();
        void LearnDefaultSkill(SkillRaceClassInfoEntry const* rcInfo);
        void LearnQuestRewardedSpells();
        void LearnQuestRewardedSpells(Quest const* quest);
        void LearnSpellHighestRank(uint32 spellid);
        void AddTemporarySpell(uint32 spellId);
        void RemoveTemporarySpell(uint32 spellId);
        void AddOverrideSpell(uint32 overridenSpellId, uint32 newSpellId);
        void RemoveOverrideSpell(uint32 overridenSpellId, uint32 newSpellId);
        void LearnSpecializationSpells();
        void RemoveSpecializationSpells();
        void SendSpellCategoryCooldowns() const;

        void SetReputation(uint32 factionentry, int32 value);
        int32 GetReputation(uint32 factionentry) const;
        std::string GetGuildName() const;

        // Loot Spec
        void SetLootSpecId(uint32 id) { SetUInt32Value(PLAYER_FIELD_LOOT_SPEC_ID, id); }
        uint32 GetLootSpecId() const { return GetUInt32Value(PLAYER_FIELD_LOOT_SPEC_ID); }

        // Talents
        uint32 GetTalentResetCost() const { return _specializationInfo.ResetTalentsCost; }
        void SetTalentResetCost(uint32 cost)  { _specializationInfo.ResetTalentsCost = cost; }
        time_t GetTalentResetTime() const { return _specializationInfo.ResetTalentsTime; }
        void SetTalentResetTime(time_t time_)  { _specializationInfo.ResetTalentsTime = time_; }
        uint32 GetPrimarySpecialization() const { return _specializationInfo.PrimarySpecialization; }
        void SetPrimarySpecialization(uint32 spec) { _specializationInfo.PrimarySpecialization = spec; }
        uint8 GetActiveTalentGroup() const { return _specializationInfo.ActiveGroup; }
        void SetActiveTalentGroup(uint8 group){ _specializationInfo.ActiveGroup = group; }
        uint32 GetDefaultSpecId() const;
        TalentSpecialization GetSpecializationId() const { return (TalentSpecialization)GetUInt32Value(PLAYER_FIELD_CURRENT_SPEC_ID); }
        uint32 GetRoleForGroup() const;
        static uint32 GetRoleBySpecializationId(uint32 specializationId);

        bool ResetTalents(bool noCost = false);
        void ResetPvpTalents();
        uint32 GetNextResetTalentsCost() const;
        void InitTalentForLevel();
        void SendTalentsInfoData();
        TalentLearnResult LearnTalent(uint32 talentId, int32* spellOnCooldown);
        bool AddTalent(TalentEntry const* talent, uint8 spec, bool learning);
        bool HasTalent(uint32 spell_id, uint8 spec) const;
        void RemoveTalent(TalentEntry const* talent);
        uint32 CalculateTalentsTiers() const;
        void ResetTalentSpecialization();

        TalentLearnResult LearnPvpTalent(uint32 talentID, int32* spellOnCooldown);
        bool AddPvpTalent(PvpTalentEntry const* talent, uint8 activeTalentGroup, bool learning);
        void RemovePvpTalent(PvpTalentEntry const* talent);
        void TogglePvpTalents(bool enable);
        bool HasPvpTalent(uint32 talentID, uint8 activeTalentGroup) const;
        void EnablePvpRules(bool dueToCombat = false);
        void DisablePvpRules();
        bool HasPvpRulesEnabled() const;
        bool IsInAreaThatActivatesPvpTalents() const;
        bool IsAreaThatActivatesPvpTalents(uint32 areaID) const;

        // Dual Spec
        void ActivateTalentGroup(ChrSpecializationEntry const* spec);

        PlayerTalentMap const* GetTalentMap(uint8 spec) const { return &_specializationInfo.Talents[spec]; }
        PlayerTalentMap* GetTalentMap(uint8 spec) { return &_specializationInfo.Talents[spec]; }
        PlayerTalentMap const* GetPvpTalentMap(uint8 spec) const { return &_specializationInfo.PvpTalents[spec]; }
        PlayerTalentMap* GetPvpTalentMap(uint8 spec) { return &_specializationInfo.PvpTalents[spec]; }
        std::vector<uint32> const& GetGlyphs(uint8 spec) const { return _specializationInfo.Glyphs[spec]; }
        std::vector<uint32>& GetGlyphs(uint8 spec) { return _specializationInfo.Glyphs[spec]; }
        ActionButtonList const& GetActionButtons() const { return m_actionButtons; }

        uint32 GetFreePrimaryProfessionPoints() const { return GetUInt32Value(PLAYER_CHARACTER_POINTS); }
        void SetFreePrimaryProfessions(uint16 profs) { SetUInt32Value(PLAYER_CHARACTER_POINTS, profs); }
        void InitPrimaryProfessions();

        PlayerSpellMap const& GetSpellMap() const { return m_spells; }
        PlayerSpellMap      & GetSpellMap()       { return m_spells; }

        void AddSpellMod(SpellModifier* mod, bool apply);
        static bool IsAffectedBySpellmod(SpellInfo const* spellInfo, SpellModifier* mod, Spell* spell = nullptr);
        template <class T>
        void ApplySpellMod(uint32 spellId, SpellModOp op, T& basevalue, Spell* spell = nullptr) const;
        void RestoreSpellMods(Spell* spell, uint32 ownerAuraId = 0, Aura* aura = nullptr);
        void RestoreAllSpellMods(uint32 ownerAuraId = 0, Aura* aura = nullptr);
        static void ApplyModToSpell(SpellModifier* mod, Spell* spell);
        void SetSpellModTakingSpell(Spell* spell, bool apply);
        void SendSpellModifiers() const;

        void RemoveArenaSpellCooldowns(bool removeActivePetCooldowns = false);
        uint32 GetLastPotionId() const { return m_lastPotionId; }
        void SetLastPotionId(uint32 item_id) { m_lastPotionId = item_id; }
        void UpdatePotionCooldown(Spell* spell = nullptr);

        void SetResurrectRequestData(Unit* caster, uint32 health, uint32 mana, uint32 appliedAura);
        void ClearResurrectRequestData()
        {
            _resurrectionData.reset();
        }

        bool IsResurrectRequestedBy(ObjectGuid const& guid) const
        {
            if (!IsResurrectRequested())
                return false;

            return !_resurrectionData->GUID.IsEmpty() && _resurrectionData->GUID == guid;
        }

        bool IsResurrectRequested() const { return _resurrectionData.get() != nullptr; }
        void ResurrectUsingRequestData();
        void ResurrectUsingRequestDataImpl();

        uint8 getCinematic() const { return m_cinematic; }
        void setCinematic(uint8 cine) { m_cinematic = cine; }

        uint32 GetMovie() const { return m_movie; }
        void SetMovie(uint32 movie) { m_movie = movie; }

        ActionButton* AddActionButton(uint8 button, uint32 action, uint8 type);
        void RemoveActionButton(uint8 button);
        ActionButton const* GetActionButton(uint8 button);
        void SendInitialActionButtons() const { SendActionButtons(0); }
        void SendActionButtons(uint32 state) const;
        bool IsActionButtonDataValid(uint8 button, uint32 action, uint8 type) const;

        PvPInfo pvpInfo;
        void UpdatePvPState(bool onlyFFA = false);
        void SetPvP(bool state) override;
        void UpdatePvP(bool state, bool override=false);
        void UpdateZone(uint32 newZone, uint32 newArea);
        void UpdateArea(uint32 newArea);
        void UpdateZoneDependentAuras(uint32 zone_id);    // zones
        void UpdateAreaDependentAuras(uint32 area_id);    // subzones

        void UpdateAfkReport(time_t currTime);
        void UpdatePvPFlag(time_t currTime);
        void UpdateContestedPvP(uint32 currTime);
        void SetContestedPvPTimer(uint32 newTime) {m_contestedPvPTimer = newTime;}
        void ResetContestedPvP();

        /// @todo: maybe move UpdateDuelFlag+DuelComplete to independent DuelHandler
        DuelInfo* duel;
        void UpdateDuelFlag(time_t currTime);
        void CheckDuelDistance(time_t currTime);
        void DuelComplete(DuelCompleteType type);

        bool IsGroupVisibleFor(Player const* p) const;
        bool IsInSameGroupWith(Player const* p) const;
        bool IsInSameRaidWith(Player const* p) const;
        void UninviteFromGroup();
        static void RemoveFromGroup(Group* group, ObjectGuid guid, RemoveMethod method = GROUP_REMOVEMETHOD_DEFAULT, ObjectGuid kicker = ObjectGuid::Empty, const char* reason = nullptr);
        void RemoveFromGroup(RemoveMethod method = GROUP_REMOVEMETHOD_DEFAULT) { RemoveFromGroup(GetGroup(), GetGUID(), method); }
        void SendUpdateToOutOfRangeGroupMembers();

        void SetInGuild(ObjectGuid::LowType guildId);
        void SetRank(uint8 rankId) { SetUInt32Value(PLAYER_GUILDRANK, rankId); }
        uint8 GetRank() const { return uint8(GetUInt32Value(PLAYER_GUILDRANK)); }
        void SetGuildLevel(uint32 level) { SetUInt32Value(PLAYER_GUILDLEVEL, level); }
        uint32 GetGuildLevel() const { return GetUInt32Value(PLAYER_GUILDLEVEL); }
        void SetGuildIdInvited(ObjectGuid::LowType GuildId) { m_GuildIdInvited = GuildId; }
        ObjectGuid::LowType GetGuildId() const { return GetUInt64Value(OBJECT_FIELD_DATA); /* return only lower part */ }
        Guild* GetGuild();
        Guild const* GetGuild() const;
        static ObjectGuid::LowType GetGuildIdFromDB(ObjectGuid guid);
        static uint8 GetRankFromDB(ObjectGuid guid);
        ObjectGuid::LowType GetGuildIdInvited() const { return m_GuildIdInvited; }
        static void RemovePetitionsAndSigns(ObjectGuid guid);

        // Arena Team
        void SetInArenaTeam(uint32 ArenaTeamId, uint8 slot, uint8 type);
        void SetArenaTeamInfoField(uint8 slot, ArenaTeamInfoType type, uint32 value);
        static uint32 GetArenaTeamIdFromDB(ObjectGuid guid, uint8 slot);
        static void LeaveAllArenaTeams(ObjectGuid guid);
        uint32 GetArenaTeamId(uint8 slot) const { return GetUInt32Value(PLAYER_FIELD_ARENA_TEAM_INFO_1_1 + (slot * ARENA_TEAM_END) + ARENA_TEAM_ID); }
        uint32 GetArenaPersonalRating(uint8 slot) const { return GetUInt32Value(PLAYER_FIELD_ARENA_TEAM_INFO_1_1 + (slot * ARENA_TEAM_END) + ARENA_TEAM_PERSONAL_RATING); }
        void SetArenaTeamIdInvited(uint32 ArenaTeamId) { m_ArenaTeamIdInvited = ArenaTeamId; }
        uint32 GetArenaTeamIdInvited() const { return m_ArenaTeamIdInvited; }
        uint32 GetRBGPersonalRating() const { return 0; }

        Difficulty GetDifficultyID(MapEntry const* mapEntry) const;
        Difficulty GetDungeonDifficultyID() const { return m_dungeonDifficulty; }
        Difficulty GetRaidDifficultyID() const { return m_raidDifficulty; }
        Difficulty GetLegacyRaidDifficultyID() const { return m_legacyRaidDifficulty; }
        void SetDungeonDifficultyID(Difficulty dungeon_difficulty) { m_dungeonDifficulty = dungeon_difficulty; }
        void SetRaidDifficultyID(Difficulty raid_difficulty) { m_raidDifficulty = raid_difficulty; }
        void SetLegacyRaidDifficultyID(Difficulty raid_difficulty) { m_legacyRaidDifficulty = raid_difficulty; }
        static Difficulty CheckLoadedDungeonDifficultyID(Difficulty difficulty);
        static Difficulty CheckLoadedRaidDifficultyID(Difficulty difficulty);
        static Difficulty CheckLoadedLegacyRaidDifficultyID(Difficulty difficulty);
        void SendRaidGroupOnlyMessage(RaidGroupReason reason, int32 delay) const;

        bool UpdateSkill(uint32 skill_id, uint32 step);
        bool UpdateSkillPro(uint16 skillId, int32 chance, uint32 step);

        bool UpdateCraftSkill(uint32 spellid);
        bool UpdateGatherSkill(uint32 SkillId, uint32 SkillValue, uint32 RedLevel, uint32 Multiplicator = 1);
        bool UpdateFishingSkill();

        float GetHealthBonusFromStamina();

        bool UpdateStats(Stats stat) override;
        bool UpdateAllStats() override;
        void ApplySpellPenetrationBonus(int32 amount, bool apply);
        void UpdateResistances(uint32 school) override;
        void UpdateArmor() override;
        void UpdateMaxHealth() override;
        void UpdateMaxPower(Powers power) override;
        void UpdateAttackPowerAndDamage(bool ranged = false) override;
        void ApplySpellPowerBonus(int32 amount, bool apply);
        void UpdateSpellDamageAndHealingBonus();
        void ApplyRatingMod(CombatRating cr, int32 value, bool apply);
        void UpdateRating(CombatRating cr);
        void UpdateAllRatings();
        void UpdateMastery();
        bool CanUseMastery() const;
        void UpdateVersatility();
        void UpdateAverageItemLevel();

        void CalculateMinMaxDamage(WeaponAttackType attType, bool normalized, bool addTotalPct, float& minDamage, float& maxDamage) override;

        void RecalculateRating(CombatRating cr) { ApplyRatingMod(cr, 0, true);}
        void GetDodgeFromAgility(float &diminishing, float &nondiminishing) const;
        float GetRatingMultiplier(CombatRating cr) const;
        float GetRatingBonusValue(CombatRating cr) const;

        /// Returns base spellpower bonus from spellpower stat on items, without spellpower from intellect stat
        uint32 GetBaseSpellPowerBonus() const { return m_baseSpellPower; }
        int32 GetSpellPenetrationItemMod() const { return m_spellPenetrationItemMod; }

        float GetExpertiseDodgeOrParryReduction(WeaponAttackType attType) const;
        void UpdateBlockPercentage();
        void UpdateCritPercentage(WeaponAttackType attType);
        void UpdateAllCritPercentages();
        void UpdateParryPercentage();
        void UpdateDodgePercentage();
        void UpdateMeleeHitChances();
        void UpdateRangedHitChances();
        void UpdateSpellHitChances();

        void UpdateSpellCritChance();
        void UpdateArmorPenetration(int32 amount);
        void UpdateExpertise(WeaponAttackType attType);
        void ApplyManaRegenBonus(int32 amount, bool apply);
        void ApplyHealthRegenBonus(int32 amount, bool apply);
        void UpdateManaRegen();
        void UpdateAllRunesRegen();

        ObjectGuid const& GetLootGUID() const { return GetGuidValue(PLAYER_LOOT_TARGET_GUID); }
        void SetLootGUID(ObjectGuid const& guid) { SetGuidValue(PLAYER_LOOT_TARGET_GUID, guid); }
        ObjectGuid GetLootWorldObjectGUID(ObjectGuid const& lootObjectGuid) const;
        void RemoveAELootedObject(ObjectGuid const& lootObjectGuid);
        bool HasLootWorldObjectGUID(ObjectGuid const& lootWorldObjectGuid) const;
        std::unordered_map<ObjectGuid, ObjectGuid> const& GetAELootView() const { return m_AELootView; }

        void RemovedInsignia(Player* looterPlr);

        WorldSession* GetSession() const { return m_session; }

        void BuildCreateUpdateBlockForPlayer(UpdateData* data, Player* target) const override;
        void DestroyForPlayer(Player* target) const override;

        // notifiers
        void SendAttackSwingCantAttack() const;
        void SendAttackSwingCancelAttack() const;
        void SendAttackSwingDeadTarget() const;
        void SendAttackSwingNotInRange() const;
        void SendAttackSwingBadFacingAttack() const;
        void SendAutoRepeatCancel(Unit* target);
        void SendExplorationExperience(uint32 Area, uint32 Experience) const;

        void SendDungeonDifficulty(int32 forcedDifficulty = -1) const;
        void SendRaidDifficulty(bool legacy, int32 forcedDifficulty = -1) const;
        void ResetInstances(uint8 method, bool isRaid, bool isLegacy);
        void SendResetInstanceSuccess(uint32 MapId) const;
        void SendResetInstanceFailed(ResetFailedReason reason, uint32 mapID) const;
        void SendResetFailedNotify(uint32 mapid) const;

        bool UpdatePosition(float x, float y, float z, float orientation, bool teleport = false) override;
        bool UpdatePosition(const Position &pos, bool teleport = false) override { return UpdatePosition(pos.GetPositionX(), pos.GetPositionY(), pos.GetPositionZ(), pos.GetOrientation(), teleport); }
        void UpdateUnderwaterState(Map* m, float x, float y, float z) override;

        bool MeetPlayerCondition(uint32 conditionId) const;
        bool HasWorldQuestEnabled() const;
        void UpdateWorldQuestPosition(float x, float y);

        void SendMessageToSet(WorldPacket const* data, bool self) const override { SendMessageToSetInRange(data, GetVisibilityRange(), self); }
        void SendMessageToSetInRange(WorldPacket const* data, float dist, bool self) const override;
        void SendMessageToSetInRange(WorldPacket const* data, float dist, bool self, bool own_team_only) const;
        void SendMessageToSet(WorldPacket const* data, Player const* skipped_rcvr) const override;

        Corpse* GetCorpse() const;
        void SpawnCorpseBones(bool triggerSave = true);
        Corpse* CreateCorpse();
        void KillPlayer();
        static void OfflineResurrect(ObjectGuid const& guid, SQLTransaction& trans);
        bool HasCorpse() const { return _corpseLocation.GetMapId() != MAPID_INVALID; }
        WorldLocation GetCorpseLocation() const { return _corpseLocation; }
        uint32 GetResurrectionSpellId() const;
        void ResurrectPlayer(float restore_percent, bool applySickness = false);
        void BuildPlayerRepop();
        void RepopAtGraveyard();

        void DurabilityLossAll(double percent, bool inventory);
        void DurabilityLoss(Item* item, double percent);
        void DurabilityPointsLossAll(int32 points, bool inventory);
        void DurabilityPointsLoss(Item* item, int32 points);
        void DurabilityPointLossForEquipSlot(EquipmentSlots slot);
        uint32 DurabilityRepairAll(bool cost, float discountMod, bool guildBank);
        uint32 DurabilityRepair(uint16 pos, bool cost, float discountMod, bool guildBank);

        void UpdateMirrorTimers();
        void StopMirrorTimers();
        bool IsMirrorTimerActive(MirrorTimerType type) const;

        bool CanJoinConstantChannelInZone(ChatChannelsEntry const* channel, AreaTableEntry const* zone) const;

        void JoinedChannel(Channel* c);
        void LeftChannel(Channel* c);
        void CleanupChannels();
        void UpdateLocalChannels(uint32 newZone);
        void LeaveLFGChannel();

        typedef std::list<Channel*> JoinedChannelsList;
        JoinedChannelsList const& GetJoinedChannels() const { return m_channels; }

        void SetSkill(uint16 id, uint16 step, uint16 newVal, uint16 maxVal);
        uint16 GetMaxSkillValue(uint32 skill) const;        // max + perm. bonus + temp bonus
        uint16 GetPureMaxSkillValue(uint32 skill) const;    // max
        uint16 GetSkillValue(uint32 skill) const;           // skill value + perm. bonus + temp bonus
        uint16 GetBaseSkillValue(uint32 skill) const;       // skill value + perm. bonus
        uint16 GetPureSkillValue(uint32 skill) const;       // skill value
        int16 GetSkillPermBonusValue(uint32 skill) const;
        int16 GetSkillTempBonusValue(uint32 skill) const;
        uint16 GetSkillStep(uint16 skill) const;            // 0...6
        bool HasSkill(uint32 skill) const;
        void LearnSkillRewardedSpells(uint32 skillId, uint32 skillValue);

        WorldLocation& GetTeleportDest() { return m_teleport_dest; }
        bool IsBeingTeleported() const { return mSemaphoreTeleport_Near || mSemaphoreTeleport_Far; }
        bool IsBeingTeleportedNear() const { return mSemaphoreTeleport_Near; }
        bool IsBeingTeleportedFar() const { return mSemaphoreTeleport_Far; }
        bool IsBeingTeleportedSeamlessly() const { return IsBeingTeleportedFar() && m_teleport_options & TELE_TO_SEAMLESS; }
        void SetSemaphoreTeleportNear(bool semphsetting) { mSemaphoreTeleport_Near = semphsetting; }
        void SetSemaphoreTeleportFar(bool semphsetting) { mSemaphoreTeleport_Far = semphsetting; }
        void ProcessDelayedOperations();

        void CheckAreaExploreAndOutdoor(void);

        static uint32 TeamForRace(uint8 race);
        static TeamId TeamIdForRace(uint8 race);
        uint32 GetTeam() const { return m_team; }
        bool IsInAlliance() const { return m_team == ALLIANCE; }
        bool IsInHorde() const { return m_team == HORDE; }
        TeamId GetTeamId() const { return m_team == ALLIANCE ? TEAM_ALLIANCE : TEAM_HORDE; }
        void setFactionForRace(uint8 race);

        void InitDisplayIds();

        bool IsAtGroupRewardDistance(WorldObject const* pRewardSource) const;
        bool IsAtRecruitAFriendDistance(WorldObject const* pOther) const;
        void RewardPlayerAndGroupAtKill(Unit* victim, bool isBattleGround);
        void RewardPlayerAndGroupAtEvent(uint32 creature_id, WorldObject* pRewardSource);
        bool isHonorOrXPTarget(Unit const* victim) const;

        bool GetsRecruitAFriendBonus(bool forXP);
        uint8 GetGrantableLevels() const { return m_grantableLevels; }
        void SetGrantableLevels(uint8 val) { m_grantableLevels = val; }

        ReputationMgr&       GetReputationMgr()       { return *m_reputationMgr; }
        ReputationMgr const& GetReputationMgr() const { return *m_reputationMgr; }
        ReputationRank GetReputationRank(uint32 faction_id) const;
        void RewardReputation(Unit* victim, float rate);
        void RewardReputation(Quest const* quest);

        int32 CalculateReputationGain(ReputationSource source, uint32 creatureOrQuestLevel, int32 rep, int32 faction, bool noQuestBonus = false);

        void UpdateSkillsForLevel();
        void UpdateSkillsToMaxSkillsForLevel();             // for .levelup
        void ModifySkillBonus(uint32 skillid, int32 val, bool talent);

        /*********************************************************/
        /***                  PVP SYSTEM                       ***/
        /*********************************************************/
        // TODO: Properly implement correncies as of Cataclysm
        void UpdateHonorFields();
        bool RewardHonor(Unit* victim, uint32 groupsize, int32 honor = -1, bool pvptoken = false);
        uint32 GetMaxPersonalArenaRatingRequirement(uint32 minarenaslot) const;

        // duel health and mana reset methods
        void SaveHealthBeforeDuel() { healthBeforeDuel = GetHealth(); }
        void SaveManaBeforeDuel() { manaBeforeDuel = GetPower(POWER_MANA); }
        void RestoreHealthAfterDuel() { SetHealth(healthBeforeDuel); }
        void RestoreManaAfterDuel() { SetPower(POWER_MANA, manaBeforeDuel); }

        uint32 GetPrestigeLevel() const { return GetUInt32Value(PLAYER_FIELD_PRESTIGE); }
        uint32 GetHonorLevel() const { return GetUInt32Value(PLAYER_FIELD_HONOR_LEVEL); }
        void AddHonorXP(uint32 xp);
        void SetHonorLevel(uint8 honorLevel);
        void Prestige();
        bool CanPrestige() const;
        bool IsMaxPrestige() const;
        bool IsMaxHonorLevelAndPrestige() const { return IsMaxPrestige() && GetHonorLevel() == PLAYER_MAX_HONOR_LEVEL; }
        // Updates PLAYER_FIELD_HONOR_NEXT_LEVEL based on PLAYER_FIELD_HONOR_LEVEL and the smallest value of PLAYER_FIELD_PRESTIGE and (PRESTIGE_COLUMN_COUNT - 1)
        void UpdateHonorNextLevel();
        //End of PvP System

        void RewardPlayerWithRewardPack(uint32 rewardPackID);
        void RewardPlayerWithRewardPack(RewardPackEntry const* rewardPackEntry);

        void SetDrunkValue(uint8 newDrunkValue, uint32 itemId = 0);
        uint8 GetDrunkValue() const { return GetByteValue(PLAYER_BYTES_3, PLAYER_BYTES_3_OFFSET_INEBRIATION); }
        static DrunkenState GetDrunkenstateByValue(uint8 value);

        uint32 GetDeathTimer() const { return m_deathTimer; }
        uint32 GetCorpseReclaimDelay(bool pvp) const;
        void UpdateCorpseReclaimDelay();
        int32 CalculateCorpseReclaimDelay(bool load = false) const;
        void SendCorpseReclaimDelay(uint32 delay) const;

        uint32 GetBlockPercent() const override { return GetUInt32Value(PLAYER_SHIELD_BLOCK); }
        bool CanParry() const { return m_canParry; }
        void SetCanParry(bool value);
        bool CanBlock() const { return m_canBlock; }
        void SetCanBlock(bool value);
        bool CanTitanGrip() const { return m_canTitanGrip; }
        void SetCanTitanGrip(bool value, uint32 penaltySpellId = 0);
        void CheckTitanGripPenalty();
        bool CanTameExoticPets() const { return IsGameMaster() || HasAuraType(SPELL_AURA_ALLOW_TAME_PET_TYPE); }

        void SetRegularAttackTime();
        void SetBaseModValue(BaseModGroup modGroup, BaseModType modType, float value) { m_auraBaseMod[modGroup][modType] = value; }
        void HandleBaseModValue(BaseModGroup modGroup, BaseModType modType, float amount, bool apply);
        float GetBaseModValue(BaseModGroup modGroup, BaseModType modType) const;
        float GetTotalBaseModValue(BaseModGroup modGroup) const;
        float GetTotalPercentageModValue(BaseModGroup modGroup) const { return m_auraBaseMod[modGroup][FLAT_MOD] + m_auraBaseMod[modGroup][PCT_MOD]; }
        void _ApplyAllStatBonuses();
        void _RemoveAllStatBonuses();

        void ResetAllPowers();

        void ApplyItemDependentAuras(Item* item, bool apply);

        void _ApplyItemMods(Item* item, uint8 slot, bool apply);
        void _RemoveAllItemMods();
        void _ApplyAllItemMods();
        void _ApplyAllLevelScaleItemMods(bool apply);
        void _ApplyItemBonuses(Item* item, uint8 slot, bool apply);
        void _ApplyWeaponDamage(uint8 slot, Item* item, bool apply);
        bool EnchantmentFitsRequirements(uint32 enchantmentcondition, int8 slot) const;
        void ToggleMetaGemsActive(uint8 exceptslot, bool apply);
        void CorrectMetaGemEnchants(uint8 slot, bool apply);
        void InitDataForForm(bool reapplyMods = false);

        void ApplyItemEquipSpell(Item* item, bool apply, bool formChange = false);
        void ApplyEquipSpell(SpellInfo const* spellInfo, Item* item, bool apply, bool formChange = false);
        void UpdateEquipSpellsAtFormChange();
        void UpdateItemSetAuras(bool formChange = false);
        void ApplyArtifactPowers(Item* item, bool apply);
        void ApplyArtifactPowerRank(Item* artifact, ArtifactPowerRankEntry const* artifactPowerRank, bool apply);

        void CastItemCombatSpell(DamageInfo const& damageInfo);
        void CastItemCombatSpell(DamageInfo const& damageInfo, Item* item, ItemTemplate const* proto);
        void CastItemUseSpell(Item* item, SpellCastTargets const& targets, ObjectGuid castCount, int32* misc);

        void SendEquipmentSetList();
        void SetEquipmentSet(EquipmentSetInfo::EquipmentSetData const& newEqSet);
        void DeleteEquipmentSet(uint64 id);

        void SendInitWorldStates(uint32 zone, uint32 area);
        void SendUpdateWorldState(uint32 variable, uint32 value, bool hidden = false) const;
        void SendDirectMessage(WorldPacket const* data) const;
        void SendBGWeekendWorldStates() const;
        void SendBattlefieldWorldStates() const;

        void SendAurasForTarget(Unit* target) const;

        PlayerMenu* PlayerTalkClass;
        std::vector<ItemSetEffect*> ItemSetEff;

        void SendLoot(ObjectGuid guid, LootType loot_type, bool aeLooting = false);
        void SendLootError(ObjectGuid const& lootObj, ObjectGuid const& owner, LootError error) const;
        void SendLootRelease(ObjectGuid guid) const;
        void SendLootReleaseAll() const;
        void SendNotifyLootItemRemoved(ObjectGuid lootObj, uint8 lootSlot) const;
        void SendNotifyLootMoneyRemoved(ObjectGuid lootObj) const;

        /*********************************************************/
        /***               BATTLEGROUND SYSTEM                 ***/
        /*********************************************************/

        bool InBattleground()       const                { return m_bgData.bgInstanceID != 0; }
        bool InArena()              const;
        uint32 GetBattlegroundId()  const                { return m_bgData.bgInstanceID; }
        BattlegroundTypeId GetBattlegroundTypeId() const { return m_bgData.bgTypeID; }
        Battleground* GetBattleground() const;

        uint32 GetBattlegroundQueueJoinTime(BattlegroundQueueTypeId bgQueueTypeId) const;
        bool InBattlegroundQueue() const;
        BattlegroundQueueTypeId GetBattlegroundQueueTypeId(uint32 index) const;
        uint32 GetBattlegroundQueueIndex(BattlegroundQueueTypeId bgQueueTypeId) const;
        bool IsInvitedForBattlegroundQueueType(BattlegroundQueueTypeId bgQueueTypeId) const;
        bool InBattlegroundQueueForBattlegroundQueueType(BattlegroundQueueTypeId bgQueueTypeId) const;

        void SetBattlegroundId(uint32 val, BattlegroundTypeId bgTypeId);
        uint32 AddBattlegroundQueueId(BattlegroundQueueTypeId val);
        bool HasFreeBattlegroundQueueId() const;
        void RemoveBattlegroundQueueId(BattlegroundQueueTypeId val);
        void SetInviteForBattlegroundQueueType(BattlegroundQueueTypeId bgQueueTypeId, uint32 instanceId);
        bool IsInvitedForBattlegroundInstance(uint32 instanceId) const;
        WorldLocation const& GetBattlegroundEntryPoint() const { return m_bgData.joinPos; }
        void SetBattlegroundEntryPoint();

        void SetBGTeam(uint32 team);
        uint32 GetBGTeam() const;

        void LeaveBattleground(bool teleportToEntryPoint = true);
        bool CanJoinToBattleground(Battleground const* bg) const;
        bool CanReportAfkDueToLimit();
        void ReportedAfkBy(Player* reporter);
        void ClearAfkReports() { m_bgData.bgAfkReporter.clear(); }

        bool GetBGAccessByLevel(BattlegroundTypeId bgTypeId) const;
        bool isTotalImmunity() const;
        bool CanUseBattlegroundObject(GameObject* gameobject) const;
        bool isTotalImmune() const;
        bool CanCaptureTowerPoint() const;

        bool GetRandomWinner() const { return m_IsBGRandomWinner; }
        void SetRandomWinner(bool isWinner);

        /*********************************************************/
        /***               OUTDOOR PVP SYSTEM                  ***/
        /*********************************************************/

        OutdoorPvP* GetOutdoorPvP() const;
        // returns true if the player is in active state for outdoor pvp objective capturing, false otherwise
        bool IsOutdoorPvPActive() const;

        /*********************************************************/
        /***              ENVIROMENTAL SYSTEM                  ***/
        /*********************************************************/

        bool IsImmuneToEnvironmentalDamage() const;
        uint32 EnvironmentalDamage(EnviromentalDamage type, uint32 damage);

        /*********************************************************/
        /***               FLOOD FILTER SYSTEM                 ***/
        /*********************************************************/

        void UpdateSpeakTime();
        bool CanSpeak() const;

        /*********************************************************/
        /***                 VARIOUS SYSTEMS                   ***/
        /*********************************************************/
        void UpdateFallInformationIfNeed(MovementInfo const& minfo, uint16 opcode);
        // only changed for direct client control (possess, vehicle etc.), not stuff you control using pet commands
        Unit* m_unitMovedByMe;
        WorldObject* m_seer;
        void SetFallInformation(uint32 time, float z);
        void HandleFall(MovementInfo const& movementInfo);

        void SetClientControl(Unit* target, bool allowMove);

        void SetMover(Unit* target);

        void SetSeer(WorldObject* target) { m_seer = target; }
        void SetViewpoint(WorldObject* target, bool apply);
        WorldObject* GetViewpoint() const;
        void StopCastingCharm();
        void StopCastingBindSight() const;

        uint32 GetSaveTimer() const { return m_nextSave; }
        void   SetSaveTimer(uint32 timer) { m_nextSave = timer; }

        void SaveRecallPosition() { m_recall_location.WorldRelocate(*this); }
        void Recall() { TeleportTo(m_recall_location); }

        void SetHomebind(WorldLocation const& loc, uint32 areaId);
        void SendBindPointUpdate() const;

        // Homebind coordinates
        uint32 m_homebindMapId;
        uint16 m_homebindAreaId;
        float m_homebindX;
        float m_homebindY;
        float m_homebindZ;

        WorldLocation GetStartPosition() const;

        // currently visible objects at player client
        GuidUnorderedSet m_clientGUIDs;

        bool HaveAtClient(Object const* u) const;

        bool IsNeverVisibleFor(WorldObject const* seer) const override;

        bool IsVisibleGloballyFor(Player const* player) const;

        void SendInitialVisiblePackets(Unit* target) const;
        void UpdateObjectVisibility(bool forced = true) override;
        void UpdateVisibilityForPlayer();
        void UpdateVisibilityOf(WorldObject* target);
        void UpdateTriggerVisibility();

        void SendUpdatePhasing();

        template<class T>
        void UpdateVisibilityOf(T* target, UpdateData& data, std::set<Unit*>& visibleNow);

        uint8 m_forced_speed_changes[MAX_MOVE_TYPE];

        bool HasAtLoginFlag(AtLoginFlags f) const { return (m_atLoginFlags & f) != 0; }
        void SetAtLoginFlag(AtLoginFlags f) { m_atLoginFlags |= f; }
        void RemoveAtLoginFlag(AtLoginFlags flags, bool persist = false);

        bool isUsingLfg() const;
        bool inRandomLfgDungeon() const;

        typedef std::set<uint32> DFQuestsDoneList;
        DFQuestsDoneList m_DFQuests;

        // Temporarily removed pet cache
        uint32 GetTemporaryUnsummonedPetNumber() const { return m_temporaryUnsummonedPetNumber; }
        void SetTemporaryUnsummonedPetNumber(uint32 petnumber) { m_temporaryUnsummonedPetNumber = petnumber; }
        void UnsummonPetTemporaryIfAny();
        void ResummonPetTemporaryUnSummonedIfAny();
        bool IsPetNeedBeTemporaryUnsummoned() const;

        void SendCinematicStart(uint32 CinematicSequenceId) const;
        void SendMovieStart(uint32 movieId);

        uint32 DoRandomRoll(uint32 minimum, uint32 maximum);

        /*********************************************************/
        /***                 INSTANCE SYSTEM                   ***/
        /*********************************************************/

        typedef std::unordered_map< uint32 /*mapId*/, InstancePlayerBind > BoundInstancesMap;

        void UpdateHomebindTime(uint32 time);

        uint32 m_HomebindTimer;
        bool m_InstanceValid;
        // permanent binds and solo binds by difficulty
        BoundInstancesMap m_boundInstances[MAX_DIFFICULTY];
        InstancePlayerBind* GetBoundInstance(uint32 mapid, Difficulty difficulty, bool withExpired = false);
        InstancePlayerBind const* GetBoundInstance(uint32 mapid, Difficulty difficulty) const;
        BoundInstancesMap& GetBoundInstances(Difficulty difficulty) { return m_boundInstances[difficulty]; }
        InstanceSave* GetInstanceSave(uint32 mapid);
        void UnbindInstance(uint32 mapid, Difficulty difficulty, bool unload = false);
        void UnbindInstance(BoundInstancesMap::iterator &itr, Difficulty difficulty, bool unload = false);
        InstancePlayerBind* BindToInstance(InstanceSave* save, bool permanent, BindExtensionState extendState = EXTEND_STATE_NORMAL, bool load = false);
        void BindToInstance();
        void SetPendingBind(uint32 instanceId, uint32 bindTimer);
        bool HasPendingBind() const { return _pendingBindId > 0; }
        void SendRaidInfo();
        bool Satisfy(AccessRequirement const* ar, uint32 target_map, bool report = false);
        bool CheckInstanceValidity(bool /*isLogin*/);
        bool CheckInstanceCount(uint32 instanceId) const;
        void AddInstanceEnterTime(uint32 instanceId, time_t enterTime);

        // last used pet number (for BG's)
        uint32 GetLastPetNumber() const { return m_lastpetnumber; }
        void SetLastPetNumber(uint32 petnumber) { m_lastpetnumber = petnumber; }

        /*********************************************************/
        /***                   GROUP SYSTEM                    ***/
        /*********************************************************/

        Group* GetGroupInvite() const { return m_groupInvite; }
        void SetGroupInvite(Group* group) { m_groupInvite = group; }
        Group* GetGroup() { return m_group.getTarget(); }
        Group const* GetGroup() const { return const_cast<Group const*>(m_group.getTarget()); }
        GroupReference& GetGroupRef() { return m_group; }
        void SetGroup(Group* group, int8 subgroup = -1);
        uint8 GetSubGroup() const { return m_group.getSubGroup(); }
        uint32 GetGroupUpdateFlag() const { return m_groupUpdateMask; }
        void SetGroupUpdateFlag(uint32 flag) { m_groupUpdateMask |= flag; }
        void RemoveGroupUpdateFlag(uint32 flag) { m_groupUpdateMask &= ~flag; }
        void SetPartyType(GroupCategory category, uint8 type);
        void ResetGroupUpdateSequenceIfNeeded(Group const* group);
        int32 NextGroupUpdateSequenceNumber(GroupCategory category);
        Player* GetNextRandomRaidMember(float radius);
        PartyResult CanUninviteFromGroup(ObjectGuid guidMember = ObjectGuid::Empty) const;

        // Battleground / Battlefield Group System
        void SetBattlegroundOrBattlefieldRaid(Group* group, int8 subgroup = -1);
        void RemoveFromBattlegroundOrBattlefieldRaid();
        Group* GetOriginalGroup() const { return m_originalGroup.getTarget(); }
        GroupReference& GetOriginalGroupRef() { return m_originalGroup; }
        uint8 GetOriginalSubGroup() const { return m_originalGroup.getSubGroup(); }
        void SetOriginalGroup(Group* group, int8 subgroup = -1);

        void SetPassOnGroupLoot(bool bPassOnGroupLoot) { m_bPassOnGroupLoot = bPassOnGroupLoot; }
        bool GetPassOnGroupLoot() const { return m_bPassOnGroupLoot; }

        MapReference &GetMapRef() { return m_mapRef; }

        // Set map to player and add reference
        void SetMap(Map* map) override;
        void ResetMap() override;

        bool isAllowedToLoot(const Creature* creature);

        DeclinedName const* GetDeclinedNames() const { return m_declinedname; }
        uint8 GetRunesState() const;
        uint32 GetRuneCooldown(uint8 index) const { return m_runes->Cooldown[index]; }
        uint32 GetRuneBaseCooldown() const;
        void SetRuneCooldown(uint8 index, uint32 cooldown);
        void ResyncRunes() const;
        void AddRunePower(uint8 index) const;
        void InitRunes();

        void SendRespondInspectAchievements(Player* player) const;
        uint32 GetAchievementPoints() const;
        bool HasAchieved(uint32 achievementId) const;
        void ResetAchievements();
        void ResetCriteria(CriteriaTypes type, uint64 miscValue1 = 0, uint64 miscValue2 = 0, bool evenIfCriteriaComplete = false);
        void UpdateCriteria(CriteriaTypes type, uint64 miscValue1 = 0, uint64 miscValue2 = 0, uint64 miscValue3 = 0, Unit* unit = NULL);
        void StartCriteriaTimer(CriteriaTimedTypes type, uint32 entry, uint32 timeLost = 0);
        void RemoveCriteriaTimer(CriteriaTimedTypes type, uint32 entry);
        void CompletedAchievement(uint32 achievementId);
        void CompletedAchievement(AchievementEntry const* entry);
        bool ModifierTreeSatisfied(uint32 modifierTreeId) const;

        bool HasTitle(uint32 bitIndex) const;
        bool HasTitle(CharTitlesEntry const* title) const;
        void SetTitle(CharTitlesEntry const* title, bool lost = false);

        //bool isActiveObject() const { return true; }
        bool CanSeeSpellClickOn(Creature const* creature) const;

        uint32 GetChampioningFaction() const { return m_ChampioningFaction; }
        void SetChampioningFaction(uint32 faction) { m_ChampioningFaction = faction; }
        Spell* m_spellModTakingSpell;

        float GetAverageItemLevelEquipped() const;
        float GetAverageItemLevelEquippedAndBag() const;
        uint8 GetSlotEquipmentFromInventory(ItemTemplate const* proto) const;

        bool isDebugAreaTriggers;

        void ClearWhisperWhiteList() { WhisperList.clear(); }
        void AddWhisperWhiteList(ObjectGuid guid) { WhisperList.push_back(guid); }
        bool IsInWhisperWhiteList(ObjectGuid guid);
        void RemoveFromWhisperWhiteList(ObjectGuid guid) { WhisperList.remove(guid); }

        void ValidateMovementInfo(MovementInfo* mi);

        void SendMovementSetCollisionHeight(float height);

        bool CanFly() const override { return m_movementInfo.HasMovementFlag(MOVEMENTFLAG_CAN_FLY); }

        //! Return collision height sent to client
        float GetCollisionHeight(bool mounted) const;

        std::string GetMapAreaAndZoneString() const;
        std::string GetCoordsMapAreaAndZoneString() const;

        // Void Storage
        bool IsVoidStorageUnlocked() const { return HasFlag(PLAYER_FLAGS, PLAYER_FLAGS_VOID_UNLOCKED); }
        void UnlockVoidStorage() { SetFlag(PLAYER_FLAGS, PLAYER_FLAGS_VOID_UNLOCKED); }
        void LockVoidStorage() { RemoveFlag(PLAYER_FLAGS, PLAYER_FLAGS_VOID_UNLOCKED); }
        uint8 GetNextVoidStorageFreeSlot() const;
        uint8 GetNumOfVoidStorageFreeSlots() const;
        uint8 AddVoidStorageItem(VoidStorageItem&& item);
        void DeleteVoidStorageItem(uint8 slot);
        bool SwapVoidStorageItem(uint8 oldSlot, uint8 newSlot);
        VoidStorageItem* GetVoidStorageItem(uint8 slot) const;
        VoidStorageItem* GetVoidStorageItem(uint64 id, uint8& slot) const;

        uint32 GetLastTargetedGO() { return _lastTargetedGO; }
        void SetLastTargetedGO(uint32 lastTargetedGO) { _lastTargetedGO = lastTargetedGO; }
        void ShowNeutralPlayerFactionSelectUI();

        float GetPersonnalXpRate() { return _PersonnalXpRate; }
        void SetPersonnalXpRate(float PersonnalXpRate);

        void OnCombatExit();

        /*
         * Garrisons
         */

        void CreateGarrison(uint32 garrSiteId);
        void DeleteGarrison(GarrisonType type);
        PlayerGarrisonMap& GetGarrisons() { return _garrisons; }
        Garrison* GetGarrison(GarrisonType type) const { auto garItr = _garrisons.find(type); return (garItr != _garrisons.end()) ? garItr->second.get() : nullptr; }

        GarrisonType GetCurrentGarrison() const;
        void SetCurrentGarrison(GarrisonType type);
        bool IsInGarrison() const;

        void AddGarrisonFollower(uint32 garrFollowerId);
        void AddGarrisonMission(uint32 garrMissionId);

        void SendGarrisonInfo() const;
        void SendGarrisonRemoteInfo() const;
        void SendGarrisonBlueprintAndSpecializationData() const;

        // End Garrisons

        bool IsAdvancedCombatLoggingEnabled() const { return _advancedCombatLoggingEnabled; }
        void SetAdvancedCombatLogging(bool enabled) { _advancedCombatLoggingEnabled = enabled; }

        PlayerAchievementMgr* GetAchievementMgr() { return m_achievementMgr; }
        SceneMgr& GetSceneMgr() { return m_sceneMgr; }
        RestMgr& GetRestMgr() const { return *_restMgr; }

        struct MovieDelayedTeleport
        {
            uint32 movieId;
            WorldLocation loc;
        };

        std::vector<MovieDelayedTeleport> MovieDelayedTeleports;

        void AddMovieDelayedTeleport(uint32 movieId, uint32 mapID, float x, float y, float z, float o)
        {
            MovieDelayedTeleport data;
            data.movieId = movieId;
            data.loc = WorldLocation(mapID);
            data.loc.Relocate(x, y, z, o);

            MovieDelayedTeleports.push_back(data);
        }

        void SendPlayerChoice(ObjectGuid sender, int32 choiceId);

        PlayerPetData* GetPlayerPetDataById(uint32 petId);
        PlayerPetData* GetPlayerPetDataBySlot(uint8 slot);
        PlayerPetData* GetPlayerPetDataByCreatureId(uint32 creatureId);
        PlayerPetData* GetPlayerPetDataCurrent();
        Optional<uint8> GetFirstUnusedActivePetSlot();
        Optional<uint8> GetFirstUnusedPetSlot();
        void DeleteFromPlayerPetDataStore(uint32 petNumber);
        void AddToPlayerPetDataStore(PlayerPetData* playerPetData);

    protected:
        // Gamemaster whisper whitelist
        GuidList WhisperList;
        uint32 m_combatExitTime;
        uint32 m_regenTimerCount;
        float m_powerFraction[MAX_POWERS_PER_CLASS];
        uint32 m_contestedPvPTimer;
        uint32 m_areaQuestTimer;

        /*********************************************************/
        /***               BATTLEGROUND SYSTEM                 ***/
        /*********************************************************/

        /*
        this is an array of BG queues (BgTypeIDs) in which is player
        */
        struct BgBattlegroundQueueID_Rec
        {
            BattlegroundQueueTypeId bgQueueTypeId;
            uint32 invitedToInstance;
            uint32 joinTime;
        };

        BgBattlegroundQueueID_Rec m_bgBattlegroundQueueID[PLAYER_MAX_BATTLEGROUND_QUEUES];
        BGData                    m_bgData;

        bool m_IsBGRandomWinner;

        /*********************************************************/
        /***                    QUEST SYSTEM                   ***/
        /*********************************************************/

        //We allow only one timed quest active at the same time. Below can then be simple value instead of set.
        typedef std::set<uint32> QuestSet;
        typedef std::set<uint32> SeasonalQuestSet;
        typedef std::unordered_map<uint32, SeasonalQuestSet> SeasonalEventQuestMap;
        QuestSet m_timedquests;
        QuestSet m_weeklyquests;
        QuestSet m_monthlyquests;
        SeasonalEventQuestMap m_seasonalquests;

        ObjectGuid m_divider;
        uint32 m_ingametime;

        /*********************************************************/
        /***                   LOAD SYSTEM                     ***/
        /*********************************************************/

        void _LoadActions(PreparedQueryResult result);
        void _LoadAuras(PreparedQueryResult auraResult, PreparedQueryResult effectResult, uint32 timediff);
        void _LoadGlyphAuras();
        void _LoadBoundInstances(PreparedQueryResult result);
        void _LoadInventory(PreparedQueryResult result, PreparedQueryResult artifactsResult, uint32 timeDiff);
        void _LoadVoidStorage(PreparedQueryResult result);
        void _LoadMailInit(PreparedQueryResult resultUnread, PreparedQueryResult resultDelivery);
        void _LoadMail();
        void _LoadMailedItems(Mail* mail);
        void _LoadQuestStatus(PreparedQueryResult result);
        void _LoadQuestStatusObjectives(PreparedQueryResult result);
        void _LoadQuestStatusRewarded(PreparedQueryResult result);
        void _LoadDailyQuestStatus(PreparedQueryResult result);
        void _LoadWeeklyQuestStatus(PreparedQueryResult result);
        void _LoadMonthlyQuestStatus(PreparedQueryResult result);
        void _LoadSeasonalQuestStatus(PreparedQueryResult result);
        void _LoadRandomBGStatus(PreparedQueryResult result);
        void _LoadGroup(PreparedQueryResult result);
        void _LoadSkills(PreparedQueryResult result);
        void _LoadSpells(PreparedQueryResult result);
        bool _LoadHomeBind(PreparedQueryResult result);
        void _LoadDeclinedNames(PreparedQueryResult result);
        void _LoadArenaTeamInfo(PreparedQueryResult result);
        void _LoadEquipmentSets(PreparedQueryResult result);
        void _LoadTransmogOutfits(PreparedQueryResult result);
        void _LoadBGData(PreparedQueryResult result);
        void _LoadGlyphs(PreparedQueryResult result);
        void _LoadTalents(PreparedQueryResult result);
        void _LoadPvpTalents(PreparedQueryResult result);
        void _LoadInstanceTimeRestrictions(PreparedQueryResult result);
        void _LoadCurrency(PreparedQueryResult result);
        void _LoadCUFProfiles(PreparedQueryResult result);

        /*********************************************************/
        /***                   SAVE SYSTEM                     ***/
        /*********************************************************/

        void _SaveActions(SQLTransaction& trans);
        void _SaveAuras(SQLTransaction& trans);
        void _SaveInventory(SQLTransaction& trans);
        void _SaveVoidStorage(SQLTransaction& trans);
        void _SaveMail(SQLTransaction& trans);
        void _SaveQuestStatus(SQLTransaction& trans);
        void _SaveDailyQuestStatus(SQLTransaction& trans);
        void _SaveWeeklyQuestStatus(SQLTransaction& trans);
        void _SaveMonthlyQuestStatus(SQLTransaction& trans);
        void _SaveSeasonalQuestStatus(SQLTransaction& trans);
        void _SaveSkills(SQLTransaction& trans);
        void _SaveSpells(SQLTransaction& trans);
        void _SaveEquipmentSets(SQLTransaction& trans);
        void _SaveBGData(SQLTransaction& trans);
        void _SaveGlyphs(SQLTransaction& trans) const;
        void _SaveTalents(SQLTransaction& trans);
        void _SaveStats(SQLTransaction& trans) const;
        void _SaveInstanceTimeRestrictions(SQLTransaction& trans);
        void _SaveCurrency(SQLTransaction& trans);
        void _SaveCUFProfiles(SQLTransaction& trans);

        /*********************************************************/
        /***              ENVIRONMENTAL SYSTEM                 ***/
        /*********************************************************/
        void HandleSobering();
        void SendMirrorTimer(MirrorTimerType Type, uint32 MaxValue, uint32 CurrentValue, int32 Regen);
        void StopMirrorTimer(MirrorTimerType Type);
        void HandleDrowning(uint32 time_diff);
        int32 getMaxTimer(MirrorTimerType timer) const;

        /*********************************************************/
        /***                  HONOR SYSTEM                     ***/
        /*********************************************************/
        time_t m_lastHonorUpdateTime;

        void outDebugValues() const;

        uint32 m_team;
        uint32 m_nextSave;
        time_t m_speakTime;
        uint32 m_speakCount;
        Difficulty m_dungeonDifficulty;
        Difficulty m_raidDifficulty;
        Difficulty m_legacyRaidDifficulty;
        Difficulty m_prevMapDifficulty;

        uint32 m_atLoginFlags;

        Item* m_items[PLAYER_SLOTS_COUNT];
        uint32 m_currentBuybackSlot;

        PlayerCurrenciesMap _currencyStorage;

        /**
          * @name   GetCurrencyWeekCap
          * @brief  return week cap for selected currency

          * @param  CurrencyTypesEntry for which to retrieve weekly cap
        */
        uint32 GetCurrencyWeekCap(CurrencyTypesEntry const* currency) const;

        /*
         * @name   GetCurrencyTotalCap
         * @brief  return total cap for selected currency

         * @param  CurrencyTypesEntry for which to retrieve total cap
         */
        uint32 GetCurrencyTotalCap(CurrencyTypesEntry const* currency) const;

        VoidStorageItem* _voidStorageItems[VOID_STORAGE_MAX_SLOT];

        std::vector<Item*> m_itemUpdateQueue;
        bool m_itemUpdateQueueBlocked;

        uint32 m_ExtraFlags;

        QuestStatusMap m_QuestStatus;
        QuestStatusSaveMap m_QuestStatusSave;

        RewardedQuestSet m_RewardedQuests;
        QuestStatusSaveMap m_RewardedQuestsSave;

        SkillStatusMap mSkillStatus;

        ObjectGuid::LowType m_GuildIdInvited;
        uint32 m_ArenaTeamIdInvited;

        PlayerMails m_mail;
        PlayerSpellMap m_spells;
        std::unordered_map<uint32 /*overridenSpellId*/, std::unordered_set<uint32> /*newSpellId*/> m_overrideSpells;
        uint32 m_lastPotionId;                              // last used health/mana potion in combat, that block next potion use

        SpecializationInfo _specializationInfo;

        ActionButtonList m_actionButtons;

        float m_auraBaseMod[BASEMOD_END][MOD_END];
        int16 m_baseRatingValue[MAX_COMBAT_RATING];
        uint32 m_baseSpellPower;
        uint32 m_baseManaRegen;
        uint32 m_baseHealthRegen;
        int32 m_spellPenetrationItemMod;

        SpellModContainer m_spellMods[MAX_SPELLMOD][SPELLMOD_END];

        EnchantDurationList m_enchantDuration;
        ItemDurationList m_itemDuration;
        GuidUnorderedSet m_itemSoulboundTradeable;

        void ResetTimeSync();
        void SendTimeSync();

        std::unique_ptr<ResurrectionData> _resurrectionData;

        WorldSession* m_session;

        JoinedChannelsList m_channels;

        uint8 m_cinematic;

        uint32 m_movie;

        TradeData* m_trade;

        bool   m_DailyQuestChanged;
        bool   m_WeeklyQuestChanged;
        bool   m_MonthlyQuestChanged;
        bool   m_SeasonalQuestChanged;
        time_t m_lastDailyQuestTime;

        uint32 m_drunkTimer;
        uint32 m_weaponChangeTimer;

        uint32 m_zoneUpdateId;
        uint32 m_zoneUpdateTimer;
        uint32 m_areaUpdateId;

        uint32 m_deathTimer;
        time_t m_deathExpireTime;

        uint32 m_WeaponProficiency;
        uint32 m_ArmorProficiency;
        bool m_canParry;
        bool m_canBlock;
        bool m_canTitanGrip;
        uint32 m_titanGripPenaltySpellId;
        uint8 m_swingErrorMsg;

        // Social
        PlayerSocial* m_social;

        // Groups
        GroupReference m_group;
        GroupReference m_originalGroup;
        Group* m_groupInvite;
        uint32 m_groupUpdateMask;
        bool m_bPassOnGroupLoot;
        std::array<GroupUpdateCounter, 2> m_groupUpdateSequences;

        // last used pet number (for BG's)
        uint32 m_lastpetnumber;

        // Player summoning
        time_t m_summon_expire;
        WorldLocation m_summon_location;

        // Recall position
        WorldLocation m_recall_location;

        DeclinedName *m_declinedname;
        Runes *m_runes;
        EquipmentSetContainer _equipmentSets;

        bool CanAlwaysSee(WorldObject const* obj) const override;

        bool IsAlwaysDetectableFor(WorldObject const* seer) const override;

        uint8 m_grantableLevels;

        uint8 m_fishingSteps;

        std::array<std::unique_ptr<CUFProfile>, MAX_CUF_PROFILES> _CUFProfiles;

    private:
        // internal common parts for CanStore/StoreItem functions
        InventoryResult CanStoreItem_InSpecificSlot(uint8 bag, uint8 slot, ItemPosCountVec& dest, ItemTemplate const* pProto, uint32& count, bool swap, Item* pSrcItem) const;
        InventoryResult CanStoreItem_InBag(uint8 bag, ItemPosCountVec& dest, ItemTemplate const* pProto, uint32& count, bool merge, bool non_specialized, Item* pSrcItem, uint8 skip_bag, uint8 skip_slot) const;
        InventoryResult CanStoreItem_InInventorySlots(uint8 slot_begin, uint8 slot_end, ItemPosCountVec& dest, ItemTemplate const* pProto, uint32& count, bool merge, Item* pSrcItem, uint8 skip_bag, uint8 skip_slot) const;
        Item* _StoreItem(uint16 pos, Item* pItem, uint32 count, bool clone, bool update);
        Item* _LoadItem(SQLTransaction& trans, uint32 zoneId, uint32 timeDiff, Field* fields);

        CinematicMgr* _cinematicMgr;

        GuidSet m_refundableItems;
        void SendRefundInfo(Item* item);
        void RefundItem(Item* item);
        void SendItemRefundResult(Item* item, ItemExtendedCostEntry const* iece, uint8 error) const;

        void AdjustQuestReqItemCount(Quest const* quest);

        bool IsCanDelayTeleport() const { return m_bCanDelayTeleport; }
        void SetCanDelayTeleport(bool setting) { m_bCanDelayTeleport = setting; }
        bool IsHasDelayedTeleport() const { return m_bHasDelayedTeleport; }
        void SetDelayedTeleportFlag(bool setting) { m_bHasDelayedTeleport = setting; }
        void ScheduleDelayedOperation(uint32 operation) { if (operation < DELAYED_END) m_DelayedOperations |= operation; }

        bool IsInstanceLoginGameMasterException() const;

        MapReference m_mapRef;

        uint32 m_lastFallTime;
        float  m_lastFallZ;

        int32 m_MirrorTimer[MAX_TIMERS];
        uint8 m_MirrorTimerFlags;
        uint8 m_MirrorTimerFlagsLast;
        bool m_isInWater;

        // Current teleport data
        WorldLocation m_teleport_dest;
        uint32 m_teleport_options;
        bool mSemaphoreTeleport_Near;
        bool mSemaphoreTeleport_Far;

        uint32 m_DelayedOperations;
        bool m_bCanDelayTeleport;
        bool m_bHasDelayedTeleport;

        // Temporary removed pet cache
        uint32 m_temporaryUnsummonedPetNumber;
        uint32 m_oldpetspell;

        PlayerAchievementMgr* m_achievementMgr;
        ReputationMgr*  m_reputationMgr;
        std::unique_ptr<QuestObjectiveCriteriaMgr> m_questObjectiveCriteriaMgr;

        uint32 m_ChampioningFaction;

        std::queue<uint32> m_timeSyncQueue;
        uint32 m_timeSyncTimer;
        uint32 m_timeSyncClient;
        uint32 m_timeSyncServer;

        InstanceTimeMap _instanceResetTimes;
        uint32 _pendingBindId;
        uint32 _pendingBindTimer;

        uint32 _lastTargetedGO;
        float _PersonnalXpRate;

        uint32 _activeCheats;

        PlayerGarrisonMap _garrisons;
        GarrisonType _insideGarrisonType;

        bool _advancedCombatLoggingEnabled;

        // variables to save health and mana before duel and restore them after duel
        uint64 healthBeforeDuel;
        uint32 manaBeforeDuel;

        WorldLocation _corpseLocation;

        SceneMgr m_sceneMgr;

        std::unordered_map<ObjectGuid /*LootObject*/, ObjectGuid /*world object*/> m_AELootView;

        void _InitHonorLevelOnLoadFromDB(uint32 /*honor*/, uint32 /*honorLevel*/, uint32 /*prestigeLevel*/);
        std::unique_ptr<RestMgr> _restMgr;

        std::vector<PlayerPetData*> PlayerPetDataStore;
};

TC_GAME_API void AddItemsSetItem(Player* player, Item* item);
TC_GAME_API void RemoveItemsSetItem(Player* player, ItemTemplate const* proto);

#endif<|MERGE_RESOLUTION|>--- conflicted
+++ resolved
@@ -845,15 +845,7 @@
     PLAYER_LOGIN_QUERY_LOAD_CURRENCY,
     PLAYER_LOGIN_QUERY_LOAD_CUF_PROFILES,
     PLAYER_LOGIN_QUERY_LOAD_CORPSE_LOCATION,
-<<<<<<< HEAD
-=======
-    PLAYER_LOGIN_QUERY_LOAD_GARRISON,
-    PLAYER_LOGIN_QUERY_LOAD_GARRISON_BLUEPRINTS,
-    PLAYER_LOGIN_QUERY_LOAD_GARRISON_BUILDINGS,
-    PLAYER_LOGIN_QUERY_LOAD_GARRISON_FOLLOWERS,
-    PLAYER_LOGIN_QUERY_LOAD_GARRISON_FOLLOWER_ABILITIES,
     PLAYER_LOGIN_QUERY_LOAD_ALL_PETS,
->>>>>>> 56edbf77
     MAX_PLAYER_LOGIN_QUERY
 };
 
