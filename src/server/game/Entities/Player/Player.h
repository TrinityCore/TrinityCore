--- conflicted
+++ resolved
@@ -1009,7 +1009,6 @@
         uint64     m_items[TRADE_SLOT_COUNT];               // traded itmes from m_player side including non-traded slot
 };
 
-<<<<<<< HEAD
 struct AnticheatData
 {
     uint32 lastOpcode;
@@ -1020,7 +1019,8 @@
     uint32 type_reports[5];
     uint32 average;
     uint64 creation_time;
-=======
+};
+
 class KillRewarder
 {
 public:
@@ -1054,7 +1054,6 @@
     bool _isFullXP;
 
     uint32 _xp;
->>>>>>> 0e728f2c
 };
 
 class Player : public Unit, public GridObject<Player>
@@ -2032,26 +2031,10 @@
         uint32 GetArenaPoints() const { return GetUInt32Value(PLAYER_FIELD_ARENA_CURRENCY); }
         void ModifyHonorPoints(int32 value);
         void ModifyArenaPoints(int32 value);
-<<<<<<< HEAD
-        uint32 GetMaxPersonalArenaRatingRequirement(uint32 minarenaslot);
         void UpdateKnownTitles();
-        void SetHonorPoints(uint32 value)
-        {
-            SetUInt32Value(PLAYER_FIELD_HONOR_CURRENCY, value);
-            if (value)
-                AddKnownCurrency(ITEM_HONOR_POINTS_ID); // Arena Points
-        }
-        void SetArenaPoints(uint32 value)
-        {
-            SetUInt32Value(PLAYER_FIELD_ARENA_CURRENCY, value);
-            if (value)
-                AddKnownCurrency(ITEM_ARENA_POINTS_ID); // Arena Points
-        }
-=======
         uint32 GetMaxPersonalArenaRatingRequirement(uint32 minarenaslot) const;
         void SetHonorPoints(uint32 value);
         void SetArenaPoints(uint32 value);
->>>>>>> 0e728f2c
 
         //End of PvP System
 
